--- conflicted
+++ resolved
@@ -57,11 +57,8 @@
       "#app/*": ["./src/*.ts"]
     }
   },
-<<<<<<< HEAD
   // Exclude checking for script JS files as those are covered by the folder's `jsconfig.json`
   "include": ["**/*.ts", "**/*.d.ts"],
-  "exclude": ["node_modules", "dist", "vite.config.ts", "vitest.config.ts", "vitest.workspace.ts"]
-=======
   "exclude": [
     "node_modules",
     "dist",
@@ -70,5 +67,4 @@
     "vitest.workspace.ts",
     "public/service-worker.js"
   ]
->>>>>>> 446908ae
 }