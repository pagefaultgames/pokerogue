--- conflicted
+++ resolved
@@ -23,17 +23,6 @@
     "outDir": "./build",
     "noEmit": true,
     "paths": {
-<<<<<<< HEAD
-      "#abilities/*": ["./data/abilities/*.ts"],
-      "#api/*": ["./plugins/api/*.ts"],
-      "#balance/*": ["./data/balance/*.ts"],
-      "#enums/*": ["./enums/*.ts"],
-      "#events/*": ["./events/*.ts"],
-      "#field/*": ["./field/*.ts"],
-      "#inputs/*": ["./configs/inputs/*.ts"],
-      "#items/*": ["./items/held-items/*.ts", "./items/*.ts"],
-      "#moves/*": ["./data/moves/*.ts"],
-=======
       "#abilities/*": ["./src/data/abilities/*.ts"],
       "#api/*": ["./src/plugins/api/*.ts"],
       "#balance/*": ["./src/data/balance/*.ts"],
@@ -41,9 +30,8 @@
       "#events/*": ["./src/events/*.ts"],
       "#field/*": ["./src/field/*.ts"],
       "#inputs/*": ["./src/configs/inputs/*.ts"],
-      "#modifiers/*": ["./src/modifier/*.ts"],
+      "#items/*": ["./src/items/held-items/*.ts", "./items/*.ts"],
       "#moves/*": ["./src/data/moves/*.ts"],
->>>>>>> d3462a14
       "#mystery-encounters/*": [
         "./src/data/mystery-encounters/utils/*.ts",
         "./src/data/mystery-encounters/encounters/*.ts",
@@ -60,28 +48,15 @@
         "./src/system/version-migration/*.ts",
         "./src/system/*.ts"
       ],
-<<<<<<< HEAD
-      "#trainers/*": ["./data/trainers/*.ts"],
-      "#types/*": ["./@types/helpers/*.ts", "./@types/*.ts", "./typings/phaser/*.ts"],
-      "#ui/*": ["./ui/battle-info/*.ts", "./ui/settings/*.ts", "./ui/*.ts"],
-      "#utils/*": ["./utils/*.ts"],
-      "#data/*": ["./data/pokemon-forms/*.ts", "./data/pokemon/*.ts", "./data/*.ts"],
-      "#test/*": ["../test/*.ts"],
-      "#test/test-utils/*": ["../test/test-utils/utils/*.ts", "../test/test-utils/*.ts"],
-      "#app/*": ["*.ts"]
-    },
-    "outDir": "./build",
-    "noEmit": true
-=======
       "#trainers/*": ["./src/data/trainers/*.ts"],
       "#types/*": ["./src/@types/helpers/*.ts", "./src/@types/*.ts", "./src/typings/phaser/*.ts"],
       "#ui/*": ["./src/ui/battle-info/*.ts", "./src/ui/settings/*.ts", "./src/ui/*.ts"],
       "#utils/*": ["./src/utils/*.ts"],
       "#data/*": ["./src/data/pokemon-forms/*.ts", "./src/data/pokemon/*.ts", "./src/data/*.ts"],
       "#test/*": ["./test/*.ts"],
+      "#test/test-utils/*": ["../test/test-utils/utils/*.ts", "../test/test-utils/*.ts"],
       "#app/*": ["./src/*.ts"]
     }
->>>>>>> d3462a14
   },
   // Exclude checking for script JS files as those are covered by the folder's `jsconfig.json`
   "include": ["**/*.ts", "**/*.d.ts"],
