--- conflicted
+++ resolved
@@ -40,24 +40,8 @@
 
   const args = process.argv.slice(2);
 
-<<<<<<< HEAD
-/**
- * Obtain the path to the boilerplate file based on the current option.
- * @param {choiceType} choiceType The choice selected
- * @returns {string} The path to the boilerplate file
- */
-function getBoilerplatePath(choiceType) {
-  switch (choiceType) {
-    case "Reward":
-      return path.join(__dirname, "boilerplates/reward.boilerplate.ts");
-    case "Item":
-      return path.join(__dirname, "boilerplates/item.boilerplate.ts");
-    default:
-      return path.join(__dirname, "boilerplates/default.boilerplate.ts");
-=======
   if (HELP_FLAGS.some(h => args.includes(h))) {
     return showHelpText();
->>>>>>> 0086773c
   }
 
   const testType = await getTestType(args[0]);
