/*
 * SPDX-FileCopyrightText: 2024-2025 Pagefault Games
 *
 * SPDX-License-Identifier: AGPL-3.0-only
 */

/*
 * This script creates a test boilerplate file in the appropriate
 * directory based on the type selected.
 * Usage: `pnpm test:create`
 */

import fs from "node:fs";
import path, { join } from "node:path";
import chalk from "chalk";
import inquirer from "inquirer";

//#region Constants

const version = "2.0.2";
// Get the directory name of the current module file
const __dirname = import.meta.dirname;
const projectRoot = path.join(__dirname, "..", "..");

const choices = /** @type {const} */ (["Move", "Ability", "Item", "Reward", "Mystery Encounter", "Utils", "UI"]);
/** @typedef {typeof choices[number]} choiceType */
/**
 * Object mapping choice types to extra names they can be used with from CLI.
 * @satisfies {Partial<Record<choiceType, readonly string[]>>}
 */
const cliAliases = {
  "Mystery Encounter": ["ME"],
};

/** @satisfies {{[k in choiceType]: string}} */
const choicesToDirs = /** @type {const} */ ({
  Move: "moves",
  Ability: "abilities",
  Item: "items",
  Reward: "rewards",
  "Mystery Encounter": "mystery-encounter/encounters",
  Utils: "utils",
  UI: "ui",
});

//#endregion
//#region Functions

/**
 * Get the path to a given folder in the test directory
 * @param {...string} folders the subfolders to append to the base path
 * @returns {string} the path to the requested folder
 */
function getTestFolderPath(...folders) {
  return path.join(projectRoot, "test", ...folders);
}

/**
 * Prompts the user to select a type via list.
 * @returns {Promise<choiceType>} the selected type
 */
async function promptTestType() {
  /** @type {choiceType | "EXIT"} */
  const choice = (
    await inquirer.prompt([
      {
        type: "list",
        name: "selectedOption",
        message: "What type of test would you like to create?",
        choices: [...choices, "EXIT"],
      },
    ])
  ).selectedOption;

  if (choice === "EXIT") {
    console.log("Exiting...");
    return process.exit(0);
  }

  return choice;
}

/**
 * Prompts the user to provide a file name.
 * @param {choiceType} selectedType The chosen string (used to display console logs)
 * @returns {Promise<string>} the selected file name
 */
async function promptFileName(selectedType) {
  /** @type {string} */
  const fileNameAnswer = (
    await inquirer.prompt([
      {
        type: "input",
        name: "userInput",
        message: `Please provide the name of the ${selectedType}.`,
      },
    ])
  ).userInput;

  if (fileNameAnswer.trim().length === 0) {
    console.error("Please provide a valid file name!");
    return await promptFileName(selectedType);
  }

  return fileNameAnswer;
}

/**
 * Obtain the path to the boilerplate file based on the current option.
 * @param {choiceType} choiceType The choice selected
 * @returns {string} The path to the boilerplate file
 */
function getBoilerplatePath(choiceType) {
  switch (choiceType) {
    case "Reward":
<<<<<<< HEAD
      return path.join(__dirname, "boilerplates/rewards/reward.ts");
=======
      return path.join(__dirname, "boilerplates/reward.boilerplate.ts");
    case "Item":
      return path.join(__dirname, "boilerplates/item.boilerplate.ts");
>>>>>>> 53ae8900
    default:
      return path.join(__dirname, "boilerplates/default.boilerplate.ts");
  }
}

/**
 * Parse `process.argv` and get the test type if it exists.
 * @returns {choiceType | undefined}
 * The type of choice the CLI args corresponds to, or `undefined` if none were specified.
 * Will set `process.exitCode` to a non-zero integer if args are invalid.
 */
function convertArgsToTestType() {
  // If the first argument is a test name, use that as the test name
  const args = process.argv.slice(2);
  if (args[0] == null) {
    return;
  }

  // Check for a direct match, falling back to alias checking.
  const choiceName = choices.find(c => c.toLowerCase() === args[0].toLowerCase());
  if (choiceName) {
    return choiceName;
  }

  const alias = /** @type {(keyof cliAliases)[]} */ (Object.keys(cliAliases)).find(k =>
    cliAliases[k].some(a => a.toLowerCase() === args[0].toLowerCase()),
  );
  if (alias) {
    return alias;
  }
  console.error(
    chalk.red.bold(`✗ Invalid type of test file specified: ${args[0]}!
Valid types: ${chalk.blue(choices.join(", "))}`),
  );
  process.exitCode = 1;
  return;
}

/**
 * Run the interactive `test:create` CLI.
 * @returns {Promise<void>}
 */
async function runInteractive() {
  console.group(chalk.grey(`🧪 Create Test - v${version}\n`));

  const cliTestType = convertArgsToTestType();
  if (process.exitCode) {
    return;
  }
  // TODO: Add a help command
  try {
    let choice;
    if (cliTestType) {
      console.log(chalk.blue(`Using ${cliTestType} as test type from CLI...`));
      choice = cliTestType;
    } else {
      choice = await promptTestType();
    }
    const fileNameAnswer = await promptFileName(choice);

    // Convert fileName from snake_case or camelCase to kebab-case
    const fileName = fileNameAnswer
      .replace(/_+/g, "-") // Convert snake_case (underscore) to kebab-case (dashes)
      .replace(/([a-z])([A-Z])/g, "$1-$2") // Convert camelCase to kebab-case
      .replace(/\s+/g, "-") // Replace spaces with dashes
      .toLowerCase(); // Ensure all lowercase

    // Format the description for the test case in Title Case
    const formattedName = fileName.replace(/-/g, " ").replace(/\b\w/g, char => char.toUpperCase());
    const description = `${choice} - ${formattedName}`;

    // Determine the directory based on the type
    const localDir = choicesToDirs[choice];
    const absoluteDir = getTestFolderPath(localDir);

    // Define the content template
    const content = fs.readFileSync(getBoilerplatePath(choice), "utf8").replace("{{description}}", description);

    // Ensure the directory exists
    if (!fs.existsSync(absoluteDir)) {
      fs.mkdirSync(absoluteDir, { recursive: true });
    }

    // Create the file with the given name
    const filePath = path.join(absoluteDir, `${fileName}.test.ts`);

    if (fs.existsSync(filePath)) {
      console.error(chalk.red.bold(`✗ File "${fileName}.test.ts" already exists!\n`));
      process.exit(1);
    }

    // Write the template content to the file
    fs.writeFileSync(filePath, content, "utf8");

    console.log(chalk.green.bold(`✔ File created at: ${join("test", localDir, fileName)}.test.ts\n`));
    console.groupEnd();
  } catch (err) {
    console.error(chalk.red("✗ Error: ", err));
  }
}

//#endregion
//#region Run

runInteractive();

//#endregion<|MERGE_RESOLUTION|>--- conflicted
+++ resolved
@@ -113,13 +113,9 @@
 function getBoilerplatePath(choiceType) {
   switch (choiceType) {
     case "Reward":
-<<<<<<< HEAD
-      return path.join(__dirname, "boilerplates/rewards/reward.ts");
-=======
       return path.join(__dirname, "boilerplates/reward.boilerplate.ts");
     case "Item":
       return path.join(__dirname, "boilerplates/item.boilerplate.ts");
->>>>>>> 53ae8900
     default:
       return path.join(__dirname, "boilerplates/default.boilerplate.ts");
   }
