/*
 * SPDX-FileCopyrightText: 2024-2025 Pagefault Games
 *
 * SPDX-License-Identifier: AGPL-3.0-only
 */

/*
 * This script creates a test boilerplate file in the appropriate
 * directory based on the type selected.
 * Usage: `pnpm test:create`
 */

import fs from "node:fs";
<<<<<<< HEAD
import path from "node:path";
=======
import path, { join } from "node:path";
>>>>>>> 73e8c6c1
import chalk from "chalk";
import inquirer from "inquirer";

//#region Constants

const version = "2.0.2";
// Get the directory name of the current module file
const __dirname = import.meta.dirname;
const projectRoot = path.join(__dirname, "..", "..");

const choices = /** @type {const} */ (["Move", "Ability", "Item", "Reward", "Mystery Encounter", "Utils", "UI"]);
/** @typedef {typeof choices[number]} choiceType */
/**
 * Object mapping choice types to extra names they can be used with from CLI.
 * @satisfies {Partial<Record<choiceType, readonly string[]>>}
 */
const cliAliases = {
  "Mystery Encounter": ["ME"],
};

/** @satisfies {{[k in choiceType]: string}} */
const choicesToDirs = /** @type {const} */ ({
  Move: "moves",
  Ability: "abilities",
  Item: "items",
  Reward: "rewards",
  "Mystery Encounter": "mystery-encounter/encounters",
  Utils: "utils",
  UI: "ui",
});

//#endregion
//#region Functions

/**
 * Get the path to a given folder in the test directory
 * @param {...string} folders the subfolders to append to the base path
 * @returns {string} the path to the requested folder
 */
function getTestFolderPath(...folders) {
  return path.join(projectRoot, "test", ...folders);
}

/**
 * Prompts the user to select a type via list.
 * @returns {Promise<choiceType>} the selected type
 */
async function promptTestType() {
  /** @type {choiceType | "EXIT"} */
  const choice = (
    await inquirer.prompt([
      {
        type: "list",
        name: "selectedOption",
        message: "What type of test would you like to create?",
        choices: [...choices, "EXIT"],
      },
    ])
  ).selectedOption;

  if (choice === "EXIT") {
    console.log("Exiting...");
    return process.exit(0);
  }

  return choice;
}

/**
 * Prompts the user to provide a file name.
 * @param {choiceType} selectedType The chosen string (used to display console logs)
 * @returns {Promise<string>} the selected file name
 */
async function promptFileName(selectedType) {
  /** @type {string} */
  const fileNameAnswer = (
    await inquirer.prompt([
      {
        type: "input",
        name: "userInput",
        message: `Please provide the name of the ${selectedType}.`,
      },
    ])
  ).userInput;

  if (fileNameAnswer.trim().length === 0) {
    console.error("Please provide a valid file name!");
    return await promptFileName(selectedType);
  }

  return fileNameAnswer;
}

/**
 * Obtain the path to the boilerplate file based on the current option.
 * @param {choiceType} choiceType The choice selected
 * @returns {string} The path to the boilerplate file
 */
function getBoilerplatePath(choiceType) {
  switch (choiceType) {
    case "Reward":
      return path.join(__dirname, "boilerplates/reward.boilerplate.ts");
    case "Item":
      return path.join(__dirname, "boilerplates/item.boilerplate.ts");
    default:
      return path.join(__dirname, "boilerplates/default.boilerplate.ts");
  }
}

/**
 * Parse `process.argv` and get the test type if it exists.
 * @returns {choiceType | undefined}
 * The type of choice the CLI args corresponds to, or `undefined` if none were specified.
 * Will set `process.exitCode` to a non-zero integer if args are invalid.
 */
function convertArgsToTestType() {
  // If the first argument is a test name, use that as the test name
  const args = process.argv.slice(2);
  if (args[0] == null) {
    return;
  }

  // Check for a direct match, falling back to alias checking.
  const choiceName = choices.find(c => c.toLowerCase() === args[0].toLowerCase());
  if (choiceName) {
    return choiceName;
  }

  const alias = /** @type {(keyof cliAliases)[]} */ (Object.keys(cliAliases)).find(k =>
    cliAliases[k].some(a => a.toLowerCase() === args[0].toLowerCase()),
  );
  if (alias) {
    return alias;
  }
  console.error(
    chalk.red.bold(`✗ Invalid type of test file specified: ${args[0]}!
Valid types: ${chalk.blue(choices.join(", "))}`),
  );
  process.exitCode = 1;
  return;
}

/**
 * Run the interactive `test:create` CLI.
 * @returns {Promise<void>}
 */
async function runInteractive() {
  console.group(chalk.grey(`🧪 Create Test - v${version}\n`));

  const cliTestType = convertArgsToTestType();
  if (process.exitCode) {
    return;
  }
  // TODO: Add a help command
  try {
    let choice;
    if (cliTestType) {
      console.log(chalk.blue(`Using ${cliTestType} as test type from CLI...`));
      choice = cliTestType;
    } else {
      choice = await promptTestType();
    }
    const fileNameAnswer = await promptFileName(choice);

    // Convert fileName from snake_case or camelCase to kebab-case
    const fileName = fileNameAnswer
      .replace(/_+/g, "-") // Convert snake_case (underscore) to kebab-case (dashes)
      .replace(/([a-z])([A-Z])/g, "$1-$2") // Convert camelCase to kebab-case
      .replace(/\s+/g, "-") // Replace spaces with dashes
      .toLowerCase(); // Ensure all lowercase

    // Format the description for the test case in Title Case
    const formattedName = fileName.replace(/-/g, " ").replace(/\b\w/g, char => char.toUpperCase());
    const description = `${choice} - ${formattedName}`;

    // Determine the directory based on the type
    const localDir = choicesToDirs[choice];
    const absoluteDir = getTestFolderPath(localDir);

    // Define the content template
    const content = fs.readFileSync(getBoilerplatePath(choice), "utf8").replace("{{description}}", description);

    // Ensure the directory exists
    if (!fs.existsSync(absoluteDir)) {
      fs.mkdirSync(absoluteDir, { recursive: true });
    }

    // Create the file with the given name
    const filePath = path.join(absoluteDir, `${fileName}.test.ts`);

    if (fs.existsSync(filePath)) {
      console.error(chalk.red.bold(`✗ File "${fileName}.test.ts" already exists!\n`));
      process.exit(1);
    }

    // Write the template content to the file
    fs.writeFileSync(filePath, content, "utf8");

    console.log(chalk.green.bold(`✔ File created at: ${join("test", localDir, fileName)}.test.ts\n`));
    console.groupEnd();
  } catch (err) {
    console.error(chalk.red("✗ Error: ", err));
  }
}

//#endregion
//#region Run

runInteractive();

//#endregion<|MERGE_RESOLUTION|>--- conflicted
+++ resolved
@@ -11,11 +11,7 @@
  */
 
 import fs from "node:fs";
-<<<<<<< HEAD
-import path from "node:path";
-=======
 import path, { join } from "node:path";
->>>>>>> 73e8c6c1
 import chalk from "chalk";
 import inquirer from "inquirer";
 
