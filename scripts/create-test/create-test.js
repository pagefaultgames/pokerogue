/*
 * SPDX-FileCopyrightText: 2024-2025 Pagefault Games
 *
 * SPDX-License-Identifier: AGPL-3.0-only
 */

/*
 * This script creates a test boilerplate file in the appropriate
 * directory based on the type selected.
 * Usage: `pnpm test:create`
 */

import fs from "node:fs";
import path from "node:path";
import { fileURLToPath } from "node:url";
import chalk from "chalk";
import inquirer from "inquirer";

//#region Constants

const version = "2.0.1";
// Get the directory name of the current module file
const __filename = fileURLToPath(import.meta.url);
const __dirname = path.dirname(__filename);
const projectRoot = path.join(__dirname, "..", "..");

const choices = /** @type {const} */ (["Move", "Ability", "Item", "Reward", "Mystery Encounter", "Utils", "UI"]);
/** @typedef {choices[number]} choiceType */

/** @satisfies {{[k in choiceType]: string}} */
const choicesToDirs = /** @type {const} */ ({
  Move: "moves",
  Ability: "abilities",
  Item: "items",
  Reward: "rewards",
  "Mystery Encounter": "mystery-encounter/encounters",
  Utils: "utils",
  UI: "ui",
});

//#endregion
//#region Functions

/**
 * Get the path to a given folder in the test directory
 * @param {...string} folders the subfolders to append to the base path
 * @returns {string} the path to the requested folder
 */
function getTestFolderPath(...folders) {
  return path.join(projectRoot, "test", ...folders);
}

/**
 * Prompts the user to select a type via list.
 * @returns {Promise<choiceType>} the selected type
 */
async function promptTestType() {
  /** @type {choiceType | "EXIT"} */
  const choice = await inquirer
    .prompt([
      {
        type: "list",
        name: "selectedOption",
        message: "What type of test would you like to create?",
        choices: [...choices, "EXIT"],
      },
    ])
    .then(ta => ta.selectedOption);

  if (choice === "EXIT") {
    console.log("Exiting...");
    return process.exit(0);
  }

  return choice;
}

/**
 * Prompts the user to provide a file name.
 * @param {choiceType} selectedType The chosen string (used to display console logs)
 * @returns {Promise<string>} the selected file name
 */
async function promptFileName(selectedType) {
  /** @type {string} */
  const fileNameAnswer = await inquirer
    .prompt([
      {
        type: "input",
        name: "userInput",
        message: `Please provide the name of the ${selectedType}.`,
      },
    ])
    .then(fa => fa.userInput);

  if (fileNameAnswer.trim().length === 0) {
    console.error("Please provide a valid file name!");
    return await promptFileName(selectedType);
  }

  return fileNameAnswer;
}

/**
 * Obtain the path to the boilerplate file based on the current option.
 * @param {choiceType} choiceType The choice selected
 * @returns {string} The path to the boilerplate file
 */
function getBoilerplatePath(choiceType) {
  switch (choiceType) {
<<<<<<< HEAD
    case "Reward":
      return path.join(__dirname, "boilerplates/rewards/reward.ts");
=======
    // case "Reward":
    //   return path.join(__dirname, "boilerplates/reward.boilerplate.ts");
>>>>>>> 62109bda
    default:
      return path.join(__dirname, "boilerplates/default.boilerplate.ts");
  }
}

/**
 * Runs the interactive test:create "CLI"
 * @returns {Promise<void>}
 */
async function runInteractive() {
  console.group(chalk.grey(`🧪 Create Test - v${version}\n`));

  try {
    const choice = await promptTestType();
    const fileNameAnswer = await promptFileName(choice);

    // Convert fileName from snake_case or camelCase to kebab-case
    const fileName = fileNameAnswer
      .replace(/_+/g, "-") // Convert snake_case (underscore) to kebab-case (dashes)
      .replace(/([a-z])([A-Z])/g, "$1-$2") // Convert camelCase to kebab-case
      .replace(/\s+/g, "-") // Replace spaces with dashes
      .toLowerCase(); // Ensure all lowercase

    // Format the description for the test case in Title Case
    const formattedName = fileName.replace(/-/g, " ").replace(/\b\w/g, char => char.toUpperCase());
    const description = `${choice} - ${formattedName}`;

    // Determine the directory based on the type
    const localDir = choicesToDirs[choice];
    const absoluteDir = getTestFolderPath(localDir);

    // Define the content template
    const content = fs.readFileSync(getBoilerplatePath(choice), "utf8").replace("{{description}}", description);

    // Ensure the directory exists
    if (!fs.existsSync(absoluteDir)) {
      fs.mkdirSync(absoluteDir, { recursive: true });
    }

    // Create the file with the given name
    const filePath = path.join(absoluteDir, `${fileName}.test.ts`);

    if (fs.existsSync(filePath)) {
      console.error(chalk.red.bold(`✗ File "${fileName}.test.ts" already exists!\n`));
      process.exit(1);
    }

    // Write the template content to the file
    fs.writeFileSync(filePath, content, "utf8");

    console.log(chalk.green.bold(`✔ File created at: test/${localDir}/${fileName}.test.ts\n`));
    console.groupEnd();
  } catch (err) {
    console.error(chalk.red("✗ Error: ", err));
  }
}

//#endregion
//#region Run

runInteractive();

//#endregion<|MERGE_RESOLUTION|>--- conflicted
+++ resolved
@@ -107,13 +107,8 @@
  */
 function getBoilerplatePath(choiceType) {
   switch (choiceType) {
-<<<<<<< HEAD
     case "Reward":
-      return path.join(__dirname, "boilerplates/rewards/reward.ts");
-=======
-    // case "Reward":
-    //   return path.join(__dirname, "boilerplates/reward.boilerplate.ts");
->>>>>>> 62109bda
+      return path.join(__dirname, "boilerplates/reward.boilerplate.ts");
     default:
       return path.join(__dirname, "boilerplates/default.boilerplate.ts");
   }
