--- conflicted
+++ resolved
@@ -11,11 +11,6 @@
  */
 
 import fs from "node:fs";
-<<<<<<< HEAD
-import path, { join } from "node:path";
-import { input, select } from "@inquirer/prompts";
-import chalk from "chalk";
-=======
 import { join } from "node:path";
 import chalk from "chalk";
 import { writeFileSafe } from "../helpers/file.js";
@@ -23,7 +18,6 @@
 import { getFileName, getTestType } from "./cli.js";
 import { getBoilerplatePath, getTestFileFullPath } from "./dirs.js";
 import { HELP_FLAGS, showHelpText } from "./help-message.js";
->>>>>>> 450113c2
 
 /**
  * @import {testType} from "./constants.js"
@@ -34,35 +28,6 @@
 const __dirname = import.meta.dirname;
 const projectRoot = join(__dirname, "..", "..");
 //#endregion
-<<<<<<< HEAD
-//#region Functions
-
-/**
- * Get the path to a given folder in the test directory
- * @param {...string} folders the subfolders to append to the base path
- * @returns {string} the path to the requested folder
- */
-function getTestFolderPath(...folders) {
-  return path.join(projectRoot, "test", ...folders);
-}
-
-/**
- * Prompts the user to select a type via list.
- * @returns {Promise<choiceType>} the selected type
- */
-async function promptTestType() {
-  /** @type {choiceType | "EXIT"} */
-  const choice = await select({
-    message: "What type of test would you like to create?",
-    choices: [...choices, "EXIT"],
-  });
-
-  if (choice === "EXIT") {
-    console.log("Exiting...");
-    return process.exit(0);
-  }
-=======
->>>>>>> 450113c2
 
 //#region Main
 
@@ -70,22 +35,8 @@
  * Run the interactive `test:create` CLI.
  * @returns {Promise<void>}
  */
-<<<<<<< HEAD
-async function promptFileName(selectedType) {
-  /** @type {string} */
-  const fileNameAnswer = await input({
-    validate: fileName => {
-      if (fileName.trim().length === 0) {
-        return "File name cannot be empty!";
-      }
-      return true;
-    },
-    message: `Please provide the name of the ${selectedType}.`,
-  });
-=======
 async function runInteractive() {
   console.group(chalk.grey(`🧪 Create Test - v${version}\n`));
->>>>>>> 450113c2
 
   const args = process.argv.slice(2);
 
