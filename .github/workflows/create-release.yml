name: Create Release Branch
on:
  workflow_dispatch:
    inputs:
      versionName:
        description: "Name of version (i.e. 1.9.0)"
        type: string
        required: true
      confirmVersion:
        type: string
        required: true
        description: "Confirm version name"

# explicitly specify the necessary scopes
permissions:
  pull-requests: write
  actions: write
  contents: write

jobs:
  create-release:
    if: github.repository == 'pagefaultgames/pokerogue' && (vars.BETA_DEPLOY_BRANCH == '' || ! startsWith(vars.BETA_DEPLOY_BRANCH, 'release'))
    timeout-minutes: 10
    env:
      GITHUB_TOKEN: ${{ secrets.GITHUB_TOKEN }} # Needed for github cli commands
    runs-on: ubuntu-latest
    steps:
      - name: Validate provided version
        # Ensure version matches confirmation and conforms to expected pattern.
        run: |
          if [[ "${{ github.event.inputs.versionName }}" != "${{ github.event.inputs.confirmVersion }}" ]]; then
            echo "Version name does not match confirmation. Exiting."
            exit 1
          fi
          if [[ ! "${{ github.event.inputs.versionName }}" =~ ^[0-9]+\.[0-9]+\.[0-9]+$ ]]; then
            echo "Version name must follow the format X.Y.Z where X, Y, and Z are all numbers. Exiting..."
            exit 1
          fi
        shell: bash

      - uses: actions/create-github-app-token@v2
        id: app-token
        with:
          app-id: ${{ secrets.PAGEFAULT_APP_ID }}
          private-key: ${{ secrets.PAGEFAULT_APP_PRIVATE_KEY }}

      - name: Check out code
        uses: actions/checkout@v4
        with:
          submodules: "recursive"
          # Always base off of beta branch, regardless of the branch the workflow was triggered from.
          ref: beta
          token: ${{ steps.app-token.outputs.token }}

      - name: Create release branch
        run: git checkout -b release

<<<<<<< HEAD
      # In order to be able to open a PR into beta, we need the branch to have at least one commit.
      # The first commit is _usually_ just bumping the version number, so we can kill 2 birds with 1 stone! 
      - name: Bump release version
        run: |
          git config --local user.name "github-actions[bot]"
          git config --local user.email "41898282+github-actions[bot]@users.noreply.github.com"
          pnpm --no-git-tag-version version ${{ github.events.inputs.versionName }}
          git commit -am "Stage release for v${{ github.events.inputs.versionName }}"
=======
      # In order to be able to open a PR into beta, we need the branch to have at least one change.
      - name: Overwrite RELEASE file
        run: |
          git config --local user.name "github-actions[bot]"
          git config --local user.email "41898282+github-actions[bot]@users.noreply.github.com"
          echo "Release v${{ github.event.inputs.versionName }}" > RELEASE
          git add RELEASE
          git commit -m "Stage release v${{ github.event.inputs.versionName }}"

>>>>>>> f29bfa31
      - name: Push new branch
        run: git push origin release

      # The repository variable is used by the deploy-beta workflow to determine whether to deploy from beta or release.
      - name: Set repository variable
        run: GITHUB_TOKEN="${{ steps.app-token.outputs.token }}" gh variable set BETA_DEPLOY_BRANCH --body "release"

      - name: Create pull request to main
        run: |
          gh pr create --base main \
                       --head release \
                       --title "Release v${{ github.event.inputs.versionName }} to main" \
                       --body "This PR is for the release of v${{ github.event.inputs.versionName }}, and was created automatically by the GitHub Actions workflow invoked by ${{ github.actor }}" \
                       --draft

      - name: Create pull request to beta
        run: |
          gh pr create --base beta \
                       --head release \
                       --title "Release v${{ github.event.inputs.versionName }} to beta" \
                       --body "This PR is for the release of v${{ github.event.inputs.versionName }}, and was created automatically by the GitHub Actions workflow invoked by ${{ github.actor }}" \
                       --draft<|MERGE_RESOLUTION|>--- conflicted
+++ resolved
@@ -55,26 +55,15 @@
       - name: Create release branch
         run: git checkout -b release
 
-<<<<<<< HEAD
       # In order to be able to open a PR into beta, we need the branch to have at least one commit.
-      # The first commit is _usually_ just bumping the version number, so we can kill 2 birds with 1 stone! 
+      # The first commit is _usually_ just bumping the version number, so we can kill 2 birds with 1 stone here
       - name: Bump release version
         run: |
           git config --local user.name "github-actions[bot]"
           git config --local user.email "41898282+github-actions[bot]@users.noreply.github.com"
           pnpm --no-git-tag-version version ${{ github.events.inputs.versionName }}
           git commit -am "Stage release for v${{ github.events.inputs.versionName }}"
-=======
-      # In order to be able to open a PR into beta, we need the branch to have at least one change.
-      - name: Overwrite RELEASE file
-        run: |
-          git config --local user.name "github-actions[bot]"
-          git config --local user.email "41898282+github-actions[bot]@users.noreply.github.com"
-          echo "Release v${{ github.event.inputs.versionName }}" > RELEASE
-          git add RELEASE
-          git commit -m "Stage release v${{ github.event.inputs.versionName }}"
-
->>>>>>> f29bfa31
+ 
       - name: Push new branch
         run: git push origin release
 
