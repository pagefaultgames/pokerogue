--- conflicted
+++ resolved
@@ -16,61 +16,6 @@
 const __dirname = path.dirname(__filename);
 const typeChoices = ["Move", "Ability", "Item", "Mystery Encounter"];
 
-<<<<<<< HEAD
-// Get the arguments from the command line
-const args = process.argv.slice(2);
-const type = args[0]; // "move" or "ability"
-let fileName = args[1]; // The file name
-
-if (!type || !fileName) {
-  console.error('Please provide a type ("move", "ability", or "item") and a file name.');
-  process.exit(1);
-}
-
-// Convert fileName from kebab-case or camelCase to snake_case
-fileName = fileName
-  .replace(/-+/g, '_') // Convert kebab-case (dashes) to underscores
-  .replace(/([a-z])([A-Z])/g, '$1_$2') // Convert camelCase to snake_case
-  .toLowerCase(); // Ensure all lowercase
-
-// Format the description for the test case
-const formattedName = fileName
-  .replace(/_/g, ' ')
-  .replace(/\b\w/g, char => char.toUpperCase());
-
-// Determine the directory based on the type
-let dir;
-let description;
-if (type === 'move') {
-  dir = path.join(__dirname, 'src', 'test', 'moves');
-  description = `Moves - ${formattedName}`;
-} else if (type === 'ability') {
-  dir = path.join(__dirname, 'src', 'test', 'abilities');
-  description = `Abilities - ${formattedName}`;
-} else if (type === "item") {
-  dir = path.join(__dirname, 'src', 'test', 'items');
-  description = `Items - ${formattedName}`;
-} else {
-  console.error('Invalid type. Please use "move", "ability", or "item".');
-  process.exit(1);
-}
-
-// Ensure the directory exists
-if (!fs.existsSync(dir)) {
-  fs.mkdirSync(dir, { recursive: true });
-}
-
-// Create the file with the given name
-const filePath = path.join(dir, `${fileName}.test.ts`);
-
-if (fs.existsSync(filePath)) {
-  console.error(`File "${fileName}.test.ts" already exists.`);
-  process.exit(1);
-}
-
-// Define the content template
-const content = `import { Abilities } from "#enums/abilities";
-=======
 /**
  * Prompts the user to select a type via list.
  * @returns {Promise<{selectedOption: string}>} the selected type
@@ -163,7 +108,6 @@
 
   // Define the content template
   const content = `import { Abilities } from "#enums/abilities";
->>>>>>> 9f31e36d
 import { Moves } from "#enums/moves";
 import { Species } from "#enums/species";
 import GameManager from "#test/utils/gameManager";
@@ -196,11 +140,7 @@
   it("test case", async () => {
     // await game.classicMode.startBattle([Species.MAGIKARP]);
     // game.move.select(Moves.SPLASH);
-<<<<<<< HEAD
-  }, TIMEOUT);
-=======
   });
->>>>>>> 9f31e36d
 });
 `;
 
