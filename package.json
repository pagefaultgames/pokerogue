--- conflicted
+++ resolved
@@ -58,17 +58,12 @@
 	"imports": {
 		"#enums/*": "./enums/*",
 		"#app": "./src/main.js",
-<<<<<<< HEAD
-		"#app/*": "./src/*"
+		"#app/*": "./src/*",
+		"#test/*": "./src/test/*"
 	},
   "msw": {
     "workerDirectory": [
       "public"
     ]
   }
-=======
-		"#app/*": "./src/*",
-		"#test/*": "./src/test/*"
-	}
->>>>>>> abbf4974
 }