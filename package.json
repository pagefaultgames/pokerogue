--- conflicted
+++ resolved
@@ -1,68 +1,4 @@
 {
-<<<<<<< HEAD
-  "name": "pokemon-rogue-battle",
-  "private": true,
-  "version": "1.0.4",
-  "type": "module",
-  "scripts": {
-    "start": "vite",
-    "start:dev": "vite --mode development",
-    "build": "vite build",
-    "preview": "vite preview",
-    "test": "vitest run",
-    "test:cov": "vitest run --coverage",
-    "test:watch": "vitest watch --coverage",
-    "eslint": "eslint --fix .",
-    "eslint-ci": "eslint .",
-    "docs": "typedoc"
-  },
-  "devDependencies": {
-    "@eslint/js": "^9.3.0",
-    "@types/node": "^20.12.13",
-    "@typescript-eslint/eslint-plugin": "^7.10.0",
-    "@typescript-eslint/parser": "^7.10.0",
-    "@vitest/coverage-istanbul": "^1.4.0",
-    "axios": "^1.6.2",
-    "axios-cache-interceptor": "^1.3.2",
-    "eslint": "^8.57.0",
-    "eslint-plugin-import": "^2.29.1",
-    "jsdom": "^24.0.0",
-    "json-beautify": "^1.1.1",
-    "lefthook": "^1.6.12",
-    "msw": "^2.3.1",
-    "phaser3spectorjs": "^0.0.8",
-    "pokenode-ts": "^1.20.0",
-    "typedoc": "^0.25.13",
-    "typescript": "^5.4.5",
-    "typescript-eslint": "^7.10.0",
-    "vite": "^4.5.0",
-    "vite-plugin-fs": "^0.4.4",
-    "vitest": "^1.4.0",
-    "vitest-canvas-mock": "^0.3.3"
-  },
-  "dependencies": {
-    "@material/material-color-utilities": "^0.2.7",
-    "crypto-js": "^4.2.0",
-    "i18next": "^23.11.1",
-    "i18next-browser-languagedetector": "^7.2.1",
-    "i18next-korean-postposition-processor": "^1.0.0",
-    "json-stable-stringify": "^1.1.0",
-    "phaser": "^3.70.0",
-    "phaser3-rex-plugins": "^1.1.84"
-  },
-  "engines": {
-    "node": ">=20.0.0"
-  },
-  "imports": {
-    "#app": "./src/main.js",
-    "#app/*": "./src/*"
-  },
-  "msw": {
-    "workerDirectory": [
-      "public"
-    ]
-  }
-=======
 	"name": "pokemon-rogue-battle",
 	"private": true,
 	"version": "1.0.4",
@@ -93,6 +29,7 @@
 		"jsdom": "^24.0.0",
 		"json-beautify": "^1.1.1",
 		"lefthook": "^1.6.12",
+    "msw": "^2.3.1",
 		"phaser3spectorjs": "^0.0.8",
 		"pokenode-ts": "^1.20.0",
 		"typedoc": "^0.25.13",
@@ -119,6 +56,10 @@
 	"imports": {
 		"#app": "./src/main.js",
 		"#app/*": "./src/*"
-	}
->>>>>>> 7ce209dd
+	},
+  "msw": {
+    "workerDirectory": [
+      "public"
+    ]
+  }
 }