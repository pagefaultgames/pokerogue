{
	"textures": [
		{
			"image": "items.png",
			"format": "RGBA8888",
			"size": {
<<<<<<< HEAD
				"w": 444,
				"h": 444
=======
				"w": 423,
				"h": 423
>>>>>>> ef5e0d4c
			},
			"scale": 1,
			"frames": [
				{
					"filename": "galarica_cuff",
					"rotated": false,
					"trimmed": true,
					"sourceSize": {
						"w": 32,
						"h": 32
					},
					"spriteSourceSize": {
						"x": 1,
						"y": 1,
						"w": 29,
						"h": 30
					},
					"frame": {
						"x": 0,
						"y": 0,
						"w": 29,
						"h": 30
					}
				},
				{
					"filename": "galarica_wreath",
					"rotated": false,
					"trimmed": true,
					"sourceSize": {
						"w": 32,
						"h": 32
					},
					"spriteSourceSize": {
						"x": 0,
						"y": 3,
						"w": 32,
						"h": 27
					},
					"frame": {
						"x": 29,
						"y": 0,
						"w": 32,
						"h": 27
					}
				},
				{
					"filename": "max_mushrooms",
					"rotated": false,
					"trimmed": true,
					"sourceSize": {
						"w": 32,
						"h": 32
					},
					"spriteSourceSize": {
						"x": 1,
						"y": 3,
						"w": 29,
						"h": 28
					},
					"frame": {
						"x": 0,
						"y": 30,
						"w": 29,
						"h": 28
					}
				},
				{
					"filename": "ribbon_gen4",
					"rotated": false,
					"trimmed": true,
					"sourceSize": {
						"w": 32,
						"h": 32
					},
					"spriteSourceSize": {
						"x": 1,
						"y": 2,
						"w": 30,
						"h": 28
					},
					"frame": {
						"x": 29,
						"y": 27,
						"w": 30,
						"h": 28
					}
				},
				{
					"filename": "ribbon_gen2",
					"rotated": false,
					"trimmed": true,
					"sourceSize": {
						"w": 32,
						"h": 32
					},
					"spriteSourceSize": {
						"x": 2,
						"y": 2,
						"w": 28,
						"h": 28
					},
					"frame": {
						"x": 0,
						"y": 58,
						"w": 28,
						"h": 28
					}
				},
				{
					"filename": "bronze_ribbon",
					"rotated": false,
					"trimmed": true,
					"sourceSize": {
						"w": 32,
						"h": 32
					},
					"spriteSourceSize": {
						"x": 5,
						"y": 1,
						"w": 22,
						"h": 31
					},
					"frame": {
						"x": 0,
						"y": 86,
						"w": 22,
						"h": 31
					}
				},
				{
					"filename": "great_ribbon",
					"rotated": false,
					"trimmed": true,
					"sourceSize": {
						"w": 32,
						"h": 32
					},
					"spriteSourceSize": {
						"x": 5,
						"y": 1,
						"w": 22,
						"h": 31
					},
					"frame": {
						"x": 0,
						"y": 117,
						"w": 22,
						"h": 31
					}
				},
				{
					"filename": "linking_cord",
					"rotated": false,
					"trimmed": true,
					"sourceSize": {
						"w": 32,
						"h": 32
					},
					"spriteSourceSize": {
						"x": 3,
						"y": 3,
						"w": 27,
						"h": 26
					},
					"frame": {
						"x": 61,
						"y": 0,
						"w": 27,
						"h": 26
					}
				},
				{
					"filename": "master_ribbon",
					"rotated": false,
					"trimmed": true,
					"sourceSize": {
						"w": 32,
						"h": 32
					},
					"spriteSourceSize": {
						"x": 5,
						"y": 1,
						"w": 22,
						"h": 31
					},
					"frame": {
						"x": 0,
						"y": 148,
						"w": 22,
						"h": 31
					}
				},
				{
					"filename": "rogue_ribbon",
					"rotated": false,
					"trimmed": true,
					"sourceSize": {
						"w": 32,
						"h": 32
					},
					"spriteSourceSize": {
						"x": 5,
						"y": 1,
						"w": 22,
						"h": 31
					},
					"frame": {
						"x": 0,
						"y": 179,
						"w": 22,
						"h": 31
					}
				},
				{
					"filename": "ultra_ribbon",
					"rotated": false,
					"trimmed": true,
					"sourceSize": {
						"w": 32,
						"h": 32
					},
					"spriteSourceSize": {
						"x": 5,
						"y": 1,
						"w": 22,
						"h": 31
					},
					"frame": {
						"x": 0,
						"y": 210,
						"w": 22,
						"h": 31
					}
				},
				{
					"filename": "ribbon_gen3",
					"rotated": false,
					"trimmed": true,
					"sourceSize": {
						"w": 32,
						"h": 32
					},
					"spriteSourceSize": {
						"x": 5,
						"y": 1,
						"w": 22,
						"h": 29
					},
					"frame": {
						"x": 0,
						"y": 241,
						"w": 22,
						"h": 29
					}
				},
				{
					"filename": "ribbon_gen7",
					"rotated": false,
					"trimmed": true,
					"sourceSize": {
						"w": 32,
						"h": 32
					},
					"spriteSourceSize": {
						"x": 5,
						"y": 1,
						"w": 22,
						"h": 29
					},
					"frame": {
						"x": 0,
						"y": 270,
						"w": 22,
						"h": 29
					}
				},
				{
					"filename": "ribbon_gen9",
					"rotated": false,
					"trimmed": true,
					"sourceSize": {
						"w": 32,
						"h": 32
					},
					"spriteSourceSize": {
						"x": 5,
						"y": 1,
						"w": 22,
						"h": 29
					},
					"frame": {
						"x": 0,
						"y": 299,
						"w": 22,
						"h": 29
					}
				},
				{
					"filename": "cornerstone_mask",
					"rotated": false,
					"trimmed": true,
					"sourceSize": {
						"w": 32,
						"h": 32
					},
					"spriteSourceSize": {
						"x": 4,
						"y": 3,
						"w": 24,
						"h": 26
					},
					"frame": {
						"x": 88,
						"y": 0,
						"w": 24,
						"h": 26
					}
				},
				{
					"filename": "ribbon_gen1",
					"rotated": false,
					"trimmed": true,
					"sourceSize": {
						"w": 32,
						"h": 32
					},
					"spriteSourceSize": {
						"x": 5,
						"y": 2,
						"w": 22,
						"h": 28
					},
					"frame": {
						"x": 0,
						"y": 328,
						"w": 22,
						"h": 28
					}
				},
				{
					"filename": "ribbon_gen5",
					"rotated": false,
					"trimmed": true,
					"sourceSize": {
						"w": 32,
						"h": 32
					},
					"spriteSourceSize": {
						"x": 5,
						"y": 2,
						"w": 22,
						"h": 28
					},
					"frame": {
						"x": 0,
						"y": 356,
						"w": 22,
						"h": 28
					}
				},
				{
					"filename": "ribbon_gen6",
					"rotated": false,
					"trimmed": true,
					"sourceSize": {
						"w": 32,
						"h": 32
					},
					"spriteSourceSize": {
						"x": 5,
						"y": 2,
						"w": 22,
						"h": 28
					},
					"frame": {
						"x": 0,
						"y": 384,
						"w": 22,
						"h": 28
					}
				},
				{
					"filename": "ability_charm",
					"rotated": false,
					"trimmed": true,
					"sourceSize": {
						"w": 32,
						"h": 32
					},
					"spriteSourceSize": {
						"x": 3,
						"y": 3,
						"w": 23,
						"h": 26
					},
					"frame": {
						"x": 112,
						"y": 0,
						"w": 23,
						"h": 26
					}
				},
				{
					"filename": "map",
					"rotated": false,
					"trimmed": true,
					"sourceSize": {
						"w": 32,
						"h": 32
					},
					"spriteSourceSize": {
						"x": 3,
						"y": 5,
						"w": 27,
						"h": 22
					},
					"frame": {
						"x": 135,
						"y": 0,
						"w": 27,
						"h": 22
					}
				},
				{
					"filename": "mint_atk",
					"rotated": false,
					"trimmed": true,
					"sourceSize": {
						"w": 32,
						"h": 32
					},
					"spriteSourceSize": {
						"x": 2,
						"y": 5,
						"w": 28,
						"h": 21
					},
					"frame": {
						"x": 162,
						"y": 0,
						"w": 28,
						"h": 21
					}
				},
				{
					"filename": "mint_def",
					"rotated": false,
					"trimmed": true,
					"sourceSize": {
						"w": 32,
						"h": 32
					},
					"spriteSourceSize": {
						"x": 2,
						"y": 5,
						"w": 28,
						"h": 21
					},
					"frame": {
						"x": 190,
						"y": 0,
						"w": 28,
						"h": 21
					}
				},
				{
					"filename": "mint_neutral",
					"rotated": false,
					"trimmed": true,
					"sourceSize": {
						"w": 32,
						"h": 32
					},
					"spriteSourceSize": {
						"x": 2,
						"y": 5,
						"w": 28,
						"h": 21
					},
					"frame": {
						"x": 218,
						"y": 0,
						"w": 28,
						"h": 21
					}
				},
				{
					"filename": "mint_spatk",
					"rotated": false,
					"trimmed": true,
					"sourceSize": {
						"w": 32,
						"h": 32
					},
					"spriteSourceSize": {
						"x": 2,
						"y": 5,
						"w": 28,
						"h": 21
					},
					"frame": {
						"x": 246,
						"y": 0,
						"w": 28,
						"h": 21
					}
				},
				{
					"filename": "mint_spd",
					"rotated": false,
					"trimmed": true,
					"sourceSize": {
						"w": 32,
						"h": 32
					},
					"spriteSourceSize": {
						"x": 2,
						"y": 5,
						"w": 28,
						"h": 21
					},
					"frame": {
						"x": 274,
						"y": 0,
						"w": 28,
						"h": 21
					}
				},
				{
					"filename": "mint_spdef",
					"rotated": false,
					"trimmed": true,
					"sourceSize": {
						"w": 32,
						"h": 32
					},
					"spriteSourceSize": {
						"x": 2,
						"y": 5,
						"w": 28,
						"h": 21
					},
					"frame": {
						"x": 302,
						"y": 0,
						"w": 28,
						"h": 21
					}
				},
				{
					"filename": "chipped_pot",
					"rotated": false,
					"trimmed": true,
					"sourceSize": {
						"w": 32,
						"h": 32
					},
					"spriteSourceSize": {
						"x": 3,
						"y": 6,
						"w": 26,
						"h": 20
					},
					"frame": {
						"x": 330,
						"y": 0,
						"w": 26,
						"h": 20
					}
				},
				{
					"filename": "cracked_pot",
					"rotated": false,
					"trimmed": true,
					"sourceSize": {
						"w": 32,
						"h": 32
					},
					"spriteSourceSize": {
						"x": 3,
						"y": 6,
						"w": 26,
						"h": 20
					},
					"frame": {
						"x": 356,
						"y": 0,
						"w": 26,
						"h": 20
					}
				},
				{
					"filename": "legend_plate",
					"rotated": false,
					"trimmed": true,
					"sourceSize": {
						"w": 32,
						"h": 32
					},
					"spriteSourceSize": {
						"x": 3,
						"y": 6,
						"w": 25,
						"h": 20
					},
					"frame": {
						"x": 382,
						"y": 0,
						"w": 25,
						"h": 20
					}
				},
				{
					"filename": "calcium",
					"rotated": false,
					"trimmed": true,
					"sourceSize": {
						"w": 32,
						"h": 32
					},
					"spriteSourceSize": {
						"x": 8,
						"y": 4,
						"w": 16,
						"h": 24
					},
					"frame": {
						"x": 407,
						"y": 0,
						"w": 16,
						"h": 24
					}
				},
				{
					"filename": "relic_gold",
					"rotated": false,
					"trimmed": true,
					"sourceSize": {
						"w": 32,
						"h": 32
					},
					"spriteSourceSize": {
						"x": 9,
						"y": 11,
						"w": 15,
						"h": 11
					},
					"frame": {
						"x": 0,
						"y": 412,
						"w": 15,
						"h": 11
					}
				},
				{
					"filename": "exp_charm",
					"rotated": false,
					"trimmed": true,
					"sourceSize": {
						"w": 32,
						"h": 32
					},
					"spriteSourceSize": {
						"x": 7,
						"y": 1,
						"w": 17,
						"h": 31
					},
					"frame": {
						"x": 22,
						"y": 86,
						"w": 17,
						"h": 31
					}
				},
				{
					"filename": "golden_exp_charm",
					"rotated": false,
					"trimmed": true,
					"sourceSize": {
						"w": 32,
						"h": 32
					},
					"spriteSourceSize": {
						"x": 7,
						"y": 1,
						"w": 17,
						"h": 31
					},
					"frame": {
						"x": 22,
						"y": 117,
						"w": 17,
						"h": 31
					}
				},
				{
					"filename": "super_exp_charm",
					"rotated": false,
					"trimmed": true,
					"sourceSize": {
						"w": 32,
						"h": 32
					},
					"spriteSourceSize": {
						"x": 7,
						"y": 1,
						"w": 17,
						"h": 31
					},
					"frame": {
						"x": 22,
						"y": 148,
						"w": 17,
						"h": 31
					}
				},
				{
					"filename": "prison_bottle",
					"rotated": false,
					"trimmed": true,
					"sourceSize": {
						"w": 32,
						"h": 32
					},
					"spriteSourceSize": {
						"x": 7,
						"y": 1,
						"w": 17,
						"h": 30
					},
					"frame": {
						"x": 22,
						"y": 179,
						"w": 17,
						"h": 30
					}
				},
				{
					"filename": "ribbon_gen8",
					"rotated": false,
					"trimmed": true,
					"sourceSize": {
						"w": 32,
						"h": 32
					},
					"spriteSourceSize": {
						"x": 5,
						"y": 2,
						"w": 22,
						"h": 28
					},
					"frame": {
						"x": 22,
						"y": 209,
						"w": 22,
						"h": 28
					}
				},
				{
					"filename": "black_augurite",
					"rotated": false,
					"trimmed": true,
					"sourceSize": {
						"w": 32,
						"h": 32
					},
					"spriteSourceSize": {
						"x": 5,
						"y": 3,
						"w": 22,
						"h": 25
					},
					"frame": {
						"x": 22,
						"y": 237,
						"w": 22,
						"h": 25
					}
				},
				{
					"filename": "big_root",
					"rotated": false,
					"trimmed": true,
					"sourceSize": {
						"w": 32,
						"h": 32
					},
					"spriteSourceSize": {
						"x": 4,
						"y": 4,
						"w": 23,
						"h": 24
					},
					"frame": {
						"x": 22,
						"y": 262,
						"w": 23,
						"h": 24
					}
				},
				{
					"filename": "blank_plate",
					"rotated": false,
					"trimmed": true,
					"sourceSize": {
						"w": 32,
						"h": 32
					},
					"spriteSourceSize": {
						"x": 4,
						"y": 4,
						"w": 24,
						"h": 24
					},
					"frame": {
						"x": 22,
						"y": 286,
						"w": 24,
						"h": 24
					}
				},
				{
					"filename": "choice_scarf",
					"rotated": false,
					"trimmed": true,
					"sourceSize": {
						"w": 32,
						"h": 32
					},
					"spriteSourceSize": {
						"x": 4,
						"y": 4,
						"w": 24,
						"h": 24
					},
					"frame": {
						"x": 22,
						"y": 310,
						"w": 24,
						"h": 24
					}
				},
				{
					"filename": "draco_plate",
					"rotated": false,
					"trimmed": true,
					"sourceSize": {
						"w": 32,
						"h": 32
					},
					"spriteSourceSize": {
						"x": 4,
						"y": 4,
						"w": 24,
						"h": 24
					},
					"frame": {
						"x": 22,
						"y": 334,
						"w": 24,
						"h": 24
					}
				},
				{
					"filename": "dread_plate",
					"rotated": false,
					"trimmed": true,
					"sourceSize": {
						"w": 32,
						"h": 32
					},
					"spriteSourceSize": {
						"x": 4,
						"y": 4,
						"w": 24,
						"h": 24
					},
					"frame": {
						"x": 22,
						"y": 358,
						"w": 24,
						"h": 24
					}
				},
				{
					"filename": "earth_plate",
					"rotated": false,
					"trimmed": true,
					"sourceSize": {
						"w": 32,
						"h": 32
					},
					"spriteSourceSize": {
						"x": 4,
						"y": 4,
						"w": 24,
						"h": 24
					},
					"frame": {
						"x": 22,
						"y": 382,
						"w": 24,
						"h": 24
					}
				},
				{
					"filename": "black_glasses",
					"rotated": false,
					"trimmed": true,
					"sourceSize": {
						"w": 32,
						"h": 32
					},
					"spriteSourceSize": {
						"x": 4,
						"y": 8,
						"w": 23,
						"h": 17
					},
					"frame": {
						"x": 22,
						"y": 406,
						"w": 23,
						"h": 17
					}
				},
				{
					"filename": "burn_drive",
					"rotated": false,
					"trimmed": true,
					"sourceSize": {
						"w": 32,
						"h": 32
					},
					"spriteSourceSize": {
						"x": 4,
						"y": 8,
						"w": 23,
						"h": 17
					},
					"frame": {
						"x": 45,
						"y": 406,
						"w": 23,
						"h": 17
					}
				},
				{
					"filename": "ability_capsule",
					"rotated": false,
					"trimmed": true,
					"sourceSize": {
						"w": 32,
						"h": 32
					},
					"spriteSourceSize": {
						"x": 4,
						"y": 9,
						"w": 24,
						"h": 14
					},
					"frame": {
						"x": 135,
						"y": 22,
						"w": 24,
						"h": 14
					}
				},
				{
					"filename": "choice_specs",
					"rotated": false,
					"trimmed": true,
					"sourceSize": {
						"w": 32,
						"h": 32
					},
					"spriteSourceSize": {
						"x": 4,
						"y": 8,
						"w": 24,
						"h": 18
					},
					"frame": {
						"x": 29,
						"y": 55,
						"w": 24,
						"h": 18
					}
				},
				{
					"filename": "carbos",
					"rotated": false,
					"trimmed": true,
					"sourceSize": {
						"w": 32,
						"h": 32
					},
					"spriteSourceSize": {
						"x": 8,
						"y": 4,
						"w": 16,
						"h": 24
					},
					"frame": {
						"x": 59,
						"y": 27,
						"w": 16,
						"h": 24
					}
				},
				{
					"filename": "fist_plate",
					"rotated": false,
					"trimmed": true,
					"sourceSize": {
						"w": 32,
						"h": 32
					},
					"spriteSourceSize": {
						"x": 4,
						"y": 4,
						"w": 24,
						"h": 24
					},
					"frame": {
						"x": 75,
						"y": 26,
						"w": 24,
						"h": 24
					}
				},
				{
					"filename": "flame_plate",
					"rotated": false,
					"trimmed": true,
					"sourceSize": {
						"w": 32,
						"h": 32
					},
					"spriteSourceSize": {
						"x": 4,
						"y": 4,
						"w": 24,
						"h": 24
					},
					"frame": {
						"x": 99,
						"y": 26,
						"w": 24,
						"h": 24
					}
				},
				{
					"filename": "revive",
					"rotated": false,
					"trimmed": true,
					"sourceSize": {
						"w": 32,
						"h": 32
					},
					"spriteSourceSize": {
						"x": 10,
						"y": 8,
						"w": 12,
						"h": 17
					},
					"frame": {
						"x": 123,
						"y": 26,
						"w": 12,
						"h": 17
					}
				},
				{
					"filename": "clefairy_doll",
					"rotated": false,
					"trimmed": true,
					"sourceSize": {
						"w": 32,
						"h": 32
					},
					"spriteSourceSize": {
						"x": 4,
						"y": 5,
						"w": 24,
						"h": 23
					},
					"frame": {
						"x": 135,
						"y": 36,
						"w": 24,
						"h": 23
					}
				},
				{
					"filename": "catching_charm",
					"rotated": false,
					"trimmed": true,
					"sourceSize": {
						"w": 32,
						"h": 32
					},
					"spriteSourceSize": {
						"x": 5,
						"y": 4,
						"w": 21,
						"h": 24
					},
					"frame": {
						"x": 159,
						"y": 22,
						"w": 21,
						"h": 24
					}
				},
				{
					"filename": "focus_band",
					"rotated": false,
					"trimmed": true,
					"sourceSize": {
						"w": 32,
						"h": 32
					},
					"spriteSourceSize": {
						"x": 4,
						"y": 4,
						"w": 24,
						"h": 24
					},
					"frame": {
						"x": 180,
						"y": 21,
						"w": 24,
						"h": 24
					}
				},
				{
					"filename": "golden_punch",
					"rotated": false,
					"trimmed": true,
					"sourceSize": {
						"w": 32,
						"h": 32
					},
					"spriteSourceSize": {
						"x": 4,
						"y": 4,
						"w": 24,
						"h": 24
					},
					"frame": {
						"x": 204,
						"y": 21,
						"w": 24,
						"h": 24
					}
				},
				{
					"filename": "gracidea",
					"rotated": false,
					"trimmed": true,
					"sourceSize": {
						"w": 32,
						"h": 32
					},
					"spriteSourceSize": {
						"x": 4,
						"y": 4,
						"w": 24,
						"h": 24
					},
					"frame": {
						"x": 228,
						"y": 21,
						"w": 24,
						"h": 24
					}
				},
				{
					"filename": "grip_claw",
					"rotated": false,
					"trimmed": true,
					"sourceSize": {
						"w": 32,
						"h": 32
					},
					"spriteSourceSize": {
						"x": 4,
						"y": 4,
						"w": 24,
						"h": 24
					},
					"frame": {
						"x": 252,
						"y": 21,
						"w": 24,
						"h": 24
					}
				},
				{
					"filename": "icicle_plate",
					"rotated": false,
					"trimmed": true,
					"sourceSize": {
						"w": 32,
						"h": 32
					},
					"spriteSourceSize": {
						"x": 4,
						"y": 4,
						"w": 24,
						"h": 24
					},
					"frame": {
						"x": 276,
						"y": 21,
						"w": 24,
						"h": 24
					}
				},
				{
					"filename": "insect_plate",
					"rotated": false,
					"trimmed": true,
					"sourceSize": {
						"w": 32,
						"h": 32
					},
					"spriteSourceSize": {
						"x": 4,
						"y": 4,
						"w": 24,
						"h": 24
					},
					"frame": {
						"x": 300,
						"y": 21,
						"w": 24,
						"h": 24
					}
				},
				{
					"filename": "adamant_crystal",
					"rotated": false,
					"trimmed": true,
					"sourceSize": {
						"w": 32,
						"h": 32
					},
					"spriteSourceSize": {
						"x": 4,
						"y": 6,
						"w": 23,
						"h": 21
					},
					"frame": {
						"x": 159,
						"y": 46,
						"w": 23,
						"h": 21
					}
				},
				{
					"filename": "coin_case",
					"rotated": false,
					"trimmed": true,
					"sourceSize": {
						"w": 32,
						"h": 32
					},
					"spriteSourceSize": {
						"x": 4,
						"y": 5,
						"w": 24,
						"h": 23
					},
					"frame": {
						"x": 182,
						"y": 45,
						"w": 24,
						"h": 23
					}
				},
				{
					"filename": "expert_belt",
					"rotated": false,
					"trimmed": true,
					"sourceSize": {
						"w": 32,
						"h": 32
					},
					"spriteSourceSize": {
						"x": 4,
						"y": 4,
						"w": 24,
						"h": 23
					},
					"frame": {
						"x": 206,
						"y": 45,
						"w": 24,
						"h": 23
					}
				},
				{
					"filename": "hearthflame_mask",
					"rotated": false,
					"trimmed": true,
					"sourceSize": {
						"w": 32,
						"h": 32
					},
					"spriteSourceSize": {
						"x": 4,
						"y": 4,
						"w": 24,
						"h": 23
					},
					"frame": {
						"x": 230,
						"y": 45,
						"w": 24,
						"h": 23
					}
				},
				{
					"filename": "iron_plate",
					"rotated": false,
					"trimmed": true,
					"sourceSize": {
						"w": 32,
						"h": 32
					},
					"spriteSourceSize": {
						"x": 4,
						"y": 4,
						"w": 24,
						"h": 24
					},
					"frame": {
						"x": 254,
						"y": 45,
						"w": 24,
						"h": 24
					}
				},
				{
					"filename": "lucky_punch",
					"rotated": false,
					"trimmed": true,
					"sourceSize": {
						"w": 32,
						"h": 32
					},
					"spriteSourceSize": {
						"x": 4,
						"y": 4,
						"w": 24,
						"h": 24
					},
					"frame": {
						"x": 278,
						"y": 45,
						"w": 24,
						"h": 24
					}
				},
				{
					"filename": "kings_rock",
					"rotated": false,
					"trimmed": true,
					"sourceSize": {
						"w": 32,
						"h": 32
					},
					"spriteSourceSize": {
						"x": 5,
						"y": 4,
						"w": 23,
						"h": 24
					},
					"frame": {
						"x": 302,
						"y": 45,
						"w": 23,
						"h": 24
					}
				},
				{
					"filename": "elixir",
					"rotated": false,
					"trimmed": true,
					"sourceSize": {
						"w": 32,
						"h": 32
					},
					"spriteSourceSize": {
						"x": 7,
						"y": 4,
						"w": 18,
						"h": 24
					},
					"frame": {
						"x": 324,
						"y": 21,
						"w": 18,
						"h": 24
					}
				},
				{
					"filename": "lucky_punch_great",
					"rotated": false,
					"trimmed": true,
					"sourceSize": {
						"w": 32,
						"h": 32
					},
					"spriteSourceSize": {
						"x": 4,
						"y": 4,
						"w": 24,
						"h": 24
					},
					"frame": {
						"x": 342,
						"y": 20,
						"w": 24,
						"h": 24
					}
				},
				{
					"filename": "lucky_punch_master",
					"rotated": false,
					"trimmed": true,
					"sourceSize": {
						"w": 32,
						"h": 32
					},
					"spriteSourceSize": {
						"x": 4,
						"y": 4,
						"w": 24,
						"h": 24
					},
					"frame": {
						"x": 366,
						"y": 20,
						"w": 24,
						"h": 24
					}
				},
				{
					"filename": "lure",
					"rotated": false,
					"trimmed": true,
					"sourceSize": {
						"w": 32,
						"h": 32
					},
					"spriteSourceSize": {
						"x": 8,
						"y": 4,
						"w": 17,
						"h": 24
					},
					"frame": {
						"x": 390,
						"y": 20,
						"w": 17,
						"h": 24
					}
				},
				{
					"filename": "hp_up",
					"rotated": false,
					"trimmed": true,
					"sourceSize": {
						"w": 32,
						"h": 32
					},
					"spriteSourceSize": {
						"x": 8,
						"y": 4,
						"w": 16,
						"h": 24
					},
					"frame": {
						"x": 407,
						"y": 24,
						"w": 16,
						"h": 24
					}
				},
				{
					"filename": "ether",
					"rotated": false,
					"trimmed": true,
					"sourceSize": {
						"w": 32,
						"h": 32
					},
					"spriteSourceSize": {
						"x": 7,
						"y": 4,
						"w": 18,
						"h": 24
					},
					"frame": {
						"x": 325,
						"y": 45,
						"w": 18,
						"h": 24
					}
				},
				{
					"filename": "lucky_punch_ultra",
					"rotated": false,
					"trimmed": true,
					"sourceSize": {
						"w": 32,
						"h": 32
					},
					"spriteSourceSize": {
						"x": 4,
						"y": 4,
						"w": 24,
						"h": 24
					},
					"frame": {
						"x": 343,
						"y": 44,
						"w": 24,
						"h": 24
					}
				},
				{
					"filename": "lustrous_globe",
					"rotated": false,
					"trimmed": true,
					"sourceSize": {
						"w": 32,
						"h": 32
					},
					"spriteSourceSize": {
						"x": 4,
						"y": 4,
						"w": 24,
						"h": 24
					},
					"frame": {
						"x": 367,
						"y": 44,
						"w": 24,
						"h": 24
					}
				},
				{
					"filename": "iron",
					"rotated": false,
					"trimmed": true,
					"sourceSize": {
						"w": 32,
						"h": 32
					},
					"spriteSourceSize": {
						"x": 8,
						"y": 4,
						"w": 16,
						"h": 24
					},
					"frame": {
						"x": 391,
						"y": 44,
						"w": 16,
						"h": 24
					}
				},
				{
					"filename": "max_repel",
					"rotated": false,
					"trimmed": true,
					"sourceSize": {
						"w": 32,
						"h": 32
					},
					"spriteSourceSize": {
						"x": 8,
						"y": 4,
						"w": 16,
						"h": 24
					},
					"frame": {
						"x": 407,
						"y": 48,
						"w": 16,
						"h": 24
					}
				},
				{
					"filename": "dragon_scale",
					"rotated": false,
					"trimmed": true,
					"sourceSize": {
						"w": 32,
						"h": 32
					},
					"spriteSourceSize": {
						"x": 4,
						"y": 8,
						"w": 24,
						"h": 18
					},
					"frame": {
						"x": 75,
						"y": 50,
						"w": 24,
						"h": 18
					}
				},
				{
					"filename": "exp_balance",
					"rotated": false,
					"trimmed": true,
					"sourceSize": {
						"w": 32,
						"h": 32
					},
					"spriteSourceSize": {
						"x": 4,
						"y": 5,
						"w": 24,
						"h": 22
					},
					"frame": {
						"x": 99,
						"y": 50,
						"w": 24,
						"h": 22
					}
				},
				{
					"filename": "black_belt",
					"rotated": false,
					"trimmed": true,
					"sourceSize": {
						"w": 32,
						"h": 32
					},
					"spriteSourceSize": {
						"x": 5,
						"y": 4,
						"w": 22,
						"h": 23
					},
					"frame": {
						"x": 53,
						"y": 55,
						"w": 22,
						"h": 23
					}
				},
				{
					"filename": "exp_share",
					"rotated": false,
					"trimmed": true,
					"sourceSize": {
						"w": 32,
						"h": 32
					},
					"spriteSourceSize": {
						"x": 4,
						"y": 5,
						"w": 24,
						"h": 22
					},
					"frame": {
						"x": 75,
						"y": 68,
						"w": 24,
						"h": 22
					}
				},
				{
					"filename": "icy_reins_of_unity",
					"rotated": false,
					"trimmed": true,
					"sourceSize": {
						"w": 32,
						"h": 32
					},
					"spriteSourceSize": {
						"x": 4,
						"y": 7,
						"w": 24,
						"h": 20
					},
					"frame": {
						"x": 99,
						"y": 72,
						"w": 24,
						"h": 20
					}
				},
				{
					"filename": "meadow_plate",
					"rotated": false,
					"trimmed": true,
					"sourceSize": {
						"w": 32,
						"h": 32
					},
					"spriteSourceSize": {
						"x": 4,
						"y": 4,
						"w": 24,
						"h": 24
					},
					"frame": {
						"x": 123,
						"y": 59,
						"w": 24,
						"h": 24
					}
				},
				{
					"filename": "leppa_berry",
					"rotated": false,
					"trimmed": true,
					"sourceSize": {
						"w": 32,
						"h": 32
					},
					"spriteSourceSize": {
						"x": 4,
						"y": 5,
						"w": 24,
						"h": 23
					},
					"frame": {
						"x": 123,
						"y": 83,
						"w": 24,
						"h": 23
					}
				},
				{
					"filename": "mind_plate",
					"rotated": false,
					"trimmed": true,
					"sourceSize": {
						"w": 32,
						"h": 32
					},
					"spriteSourceSize": {
						"x": 4,
						"y": 4,
						"w": 24,
						"h": 24
					},
					"frame": {
						"x": 147,
						"y": 67,
						"w": 24,
						"h": 24
					}
				},
				{
					"filename": "metal_powder",
					"rotated": false,
					"trimmed": true,
					"sourceSize": {
						"w": 32,
						"h": 32
					},
					"spriteSourceSize": {
						"x": 4,
						"y": 6,
						"w": 24,
						"h": 20
					},
					"frame": {
						"x": 147,
						"y": 91,
						"w": 24,
						"h": 20
					}
				},
				{
					"filename": "muscle_band",
					"rotated": false,
					"trimmed": true,
					"sourceSize": {
						"w": 32,
						"h": 32
					},
					"spriteSourceSize": {
						"x": 4,
						"y": 4,
						"w": 24,
						"h": 24
					},
					"frame": {
						"x": 171,
						"y": 68,
						"w": 24,
						"h": 24
					}
				},
				{
					"filename": "pixie_plate",
					"rotated": false,
					"trimmed": true,
					"sourceSize": {
						"w": 32,
						"h": 32
					},
					"spriteSourceSize": {
						"x": 4,
						"y": 4,
						"w": 24,
						"h": 24
					},
					"frame": {
						"x": 195,
						"y": 68,
						"w": 24,
						"h": 24
					}
				},
				{
					"filename": "salac_berry",
					"rotated": false,
					"trimmed": true,
					"sourceSize": {
						"w": 32,
						"h": 32
					},
					"spriteSourceSize": {
						"x": 4,
						"y": 4,
						"w": 24,
						"h": 24
					},
					"frame": {
						"x": 219,
						"y": 68,
						"w": 24,
						"h": 24
					}
				},
				{
					"filename": "peat_block",
					"rotated": false,
					"trimmed": true,
					"sourceSize": {
						"w": 32,
						"h": 32
					},
					"spriteSourceSize": {
						"x": 4,
						"y": 5,
						"w": 24,
						"h": 22
					},
					"frame": {
						"x": 171,
						"y": 92,
						"w": 24,
						"h": 22
					}
				},
				{
					"filename": "scanner",
					"rotated": false,
					"trimmed": true,
					"sourceSize": {
						"w": 32,
						"h": 32
					},
					"spriteSourceSize": {
						"x": 4,
						"y": 4,
						"w": 24,
						"h": 24
					},
					"frame": {
						"x": 195,
						"y": 92,
						"w": 24,
						"h": 24
					}
				},
				{
					"filename": "silk_scarf",
					"rotated": false,
					"trimmed": true,
					"sourceSize": {
						"w": 32,
						"h": 32
					},
					"spriteSourceSize": {
						"x": 4,
						"y": 4,
						"w": 24,
						"h": 24
					},
					"frame": {
						"x": 219,
						"y": 92,
						"w": 24,
						"h": 24
					}
				},
				{
					"filename": "sky_plate",
					"rotated": false,
					"trimmed": true,
					"sourceSize": {
						"w": 32,
						"h": 32
					},
					"spriteSourceSize": {
						"x": 4,
						"y": 4,
						"w": 24,
						"h": 24
					},
					"frame": {
						"x": 243,
						"y": 69,
						"w": 24,
						"h": 24
					}
				},
				{
					"filename": "splash_plate",
					"rotated": false,
					"trimmed": true,
					"sourceSize": {
						"w": 32,
						"h": 32
					},
					"spriteSourceSize": {
						"x": 4,
						"y": 4,
						"w": 24,
						"h": 24
					},
					"frame": {
						"x": 267,
						"y": 69,
						"w": 24,
						"h": 24
					}
				},
				{
					"filename": "spooky_plate",
					"rotated": false,
					"trimmed": true,
					"sourceSize": {
						"w": 32,
						"h": 32
					},
					"spriteSourceSize": {
						"x": 4,
						"y": 4,
						"w": 24,
						"h": 24
					},
					"frame": {
						"x": 291,
						"y": 69,
						"w": 24,
						"h": 24
					}
				},
				{
					"filename": "stone_plate",
					"rotated": false,
					"trimmed": true,
					"sourceSize": {
						"w": 32,
						"h": 32
					},
					"spriteSourceSize": {
						"x": 4,
						"y": 4,
						"w": 24,
						"h": 24
					},
					"frame": {
						"x": 315,
						"y": 69,
						"w": 24,
						"h": 24
					}
				},
				{
					"filename": "scope_lens",
					"rotated": false,
					"trimmed": true,
					"sourceSize": {
						"w": 32,
						"h": 32
					},
					"spriteSourceSize": {
						"x": 4,
						"y": 5,
						"w": 24,
						"h": 23
					},
					"frame": {
						"x": 243,
						"y": 93,
						"w": 24,
						"h": 23
					}
				},
				{
					"filename": "sun_stone",
					"rotated": false,
					"trimmed": true,
					"sourceSize": {
						"w": 32,
						"h": 32
					},
					"spriteSourceSize": {
						"x": 4,
						"y": 4,
						"w": 24,
						"h": 24
					},
					"frame": {
						"x": 267,
						"y": 93,
						"w": 24,
						"h": 24
					}
				},
				{
					"filename": "toxic_plate",
					"rotated": false,
					"trimmed": true,
					"sourceSize": {
						"w": 32,
						"h": 32
					},
					"spriteSourceSize": {
						"x": 4,
						"y": 4,
						"w": 24,
						"h": 24
					},
					"frame": {
						"x": 291,
						"y": 93,
						"w": 24,
						"h": 24
					}
				},
				{
					"filename": "zap_plate",
					"rotated": false,
					"trimmed": true,
					"sourceSize": {
						"w": 32,
						"h": 32
					},
					"spriteSourceSize": {
						"x": 4,
						"y": 4,
						"w": 24,
						"h": 24
					},
					"frame": {
						"x": 315,
						"y": 93,
						"w": 24,
						"h": 24
					}
				},
				{
					"filename": "full_restore",
					"rotated": false,
					"trimmed": true,
					"sourceSize": {
						"w": 32,
						"h": 32
					},
					"spriteSourceSize": {
						"x": 7,
						"y": 4,
						"w": 18,
						"h": 24
					},
					"frame": {
						"x": 339,
						"y": 69,
						"w": 18,
						"h": 24
					}
				},
				{
					"filename": "reveal_glass",
					"rotated": false,
					"trimmed": true,
					"sourceSize": {
						"w": 32,
						"h": 32
					},
					"spriteSourceSize": {
						"x": 4,
						"y": 4,
						"w": 23,
						"h": 24
					},
					"frame": {
						"x": 357,
						"y": 68,
						"w": 23,
						"h": 24
					}
				},
				{
					"filename": "twisted_spoon",
					"rotated": false,
					"trimmed": true,
					"sourceSize": {
						"w": 32,
						"h": 32
					},
					"spriteSourceSize": {
						"x": 4,
						"y": 5,
						"w": 24,
						"h": 23
					},
					"frame": {
						"x": 380,
						"y": 68,
						"w": 24,
						"h": 23
					}
				},
				{
					"filename": "lock_capsule",
					"rotated": false,
					"trimmed": true,
					"sourceSize": {
						"w": 32,
						"h": 32
					},
					"spriteSourceSize": {
						"x": 7,
						"y": 5,
						"w": 19,
						"h": 22
					},
					"frame": {
						"x": 404,
						"y": 72,
						"w": 19,
						"h": 22
					}
				},
				{
					"filename": "max_elixir",
					"rotated": false,
					"trimmed": true,
					"sourceSize": {
						"w": 32,
						"h": 32
					},
					"spriteSourceSize": {
						"x": 7,
						"y": 4,
						"w": 18,
						"h": 24
					},
					"frame": {
						"x": 339,
						"y": 93,
						"w": 18,
						"h": 24
					}
				},
				{
					"filename": "berry_pouch",
					"rotated": false,
					"trimmed": true,
					"sourceSize": {
						"w": 32,
						"h": 32
					},
					"spriteSourceSize": {
						"x": 4,
						"y": 5,
						"w": 23,
						"h": 23
					},
					"frame": {
						"x": 357,
						"y": 92,
						"w": 23,
						"h": 23
					}
				},
				{
					"filename": "quick_powder",
					"rotated": false,
					"trimmed": true,
					"sourceSize": {
						"w": 32,
						"h": 32
					},
					"spriteSourceSize": {
						"x": 4,
						"y": 6,
						"w": 24,
						"h": 20
					},
					"frame": {
						"x": 380,
						"y": 91,
						"w": 24,
						"h": 20
					}
				},
				{
					"filename": "metal_coat",
					"rotated": false,
					"trimmed": true,
					"sourceSize": {
						"w": 32,
						"h": 32
					},
					"spriteSourceSize": {
						"x": 6,
						"y": 5,
						"w": 19,
						"h": 22
					},
					"frame": {
						"x": 404,
						"y": 94,
						"w": 19,
						"h": 22
					}
				},
				{
					"filename": "rusted_shield",
					"rotated": false,
					"trimmed": true,
					"sourceSize": {
						"w": 32,
						"h": 32
					},
					"spriteSourceSize": {
						"x": 4,
						"y": 6,
						"w": 24,
						"h": 20
					},
					"frame": {
						"x": 380,
						"y": 111,
						"w": 24,
						"h": 20
					}
				},
				{
					"filename": "quick_claw",
					"rotated": false,
					"trimmed": true,
					"sourceSize": {
						"w": 32,
						"h": 32
					},
					"spriteSourceSize": {
						"x": 6,
						"y": 6,
						"w": 19,
						"h": 21
					},
					"frame": {
						"x": 404,
						"y": 116,
						"w": 19,
						"h": 21
					}
				},
				{
					"filename": "amulet_coin",
					"rotated": false,
					"trimmed": true,
					"sourceSize": {
						"w": 32,
						"h": 32
					},
					"spriteSourceSize": {
						"x": 6,
						"y": 5,
						"w": 23,
						"h": 21
					},
					"frame": {
						"x": 357,
						"y": 115,
						"w": 23,
						"h": 21
					}
				},
				{
					"filename": "sacred_ash",
					"rotated": false,
					"trimmed": true,
					"sourceSize": {
						"w": 32,
						"h": 32
					},
					"spriteSourceSize": {
						"x": 4,
						"y": 7,
						"w": 24,
						"h": 20
					},
					"frame": {
						"x": 380,
						"y": 131,
						"w": 24,
						"h": 20
					}
				},
				{
					"filename": "spell_tag",
					"rotated": false,
					"trimmed": true,
					"sourceSize": {
						"w": 32,
						"h": 32
					},
					"spriteSourceSize": {
						"x": 7,
						"y": 6,
						"w": 19,
						"h": 21
					},
					"frame": {
						"x": 404,
						"y": 137,
						"w": 19,
						"h": 21
					}
				},
				{
					"filename": "dynamax_band",
					"rotated": false,
					"trimmed": true,
					"sourceSize": {
						"w": 32,
						"h": 32
					},
					"spriteSourceSize": {
						"x": 4,
						"y": 4,
						"w": 23,
						"h": 23
					},
					"frame": {
						"x": 39,
						"y": 78,
						"w": 23,
						"h": 23
					}
				},
				{
					"filename": "griseous_core",
					"rotated": false,
					"trimmed": true,
					"sourceSize": {
						"w": 32,
						"h": 32
					},
					"spriteSourceSize": {
						"x": 5,
						"y": 5,
						"w": 23,
						"h": 23
					},
					"frame": {
						"x": 39,
						"y": 101,
						"w": 23,
						"h": 23
					}
				},
				{
					"filename": "leek",
					"rotated": false,
					"trimmed": true,
					"sourceSize": {
						"w": 32,
						"h": 32
					},
					"spriteSourceSize": {
						"x": 4,
						"y": 5,
						"w": 23,
						"h": 23
					},
					"frame": {
						"x": 39,
						"y": 124,
						"w": 23,
						"h": 23
					}
				},
				{
					"filename": "max_revive",
					"rotated": false,
					"trimmed": true,
					"sourceSize": {
						"w": 32,
						"h": 32
					},
					"spriteSourceSize": {
						"x": 5,
						"y": 4,
						"w": 22,
						"h": 24
					},
					"frame": {
						"x": 39,
						"y": 147,
						"w": 22,
						"h": 24
					}
				},
				{
					"filename": "bug_tera_shard",
					"rotated": false,
					"trimmed": true,
					"sourceSize": {
						"w": 32,
						"h": 32
					},
					"spriteSourceSize": {
						"x": 6,
						"y": 4,
						"w": 22,
						"h": 23
					},
					"frame": {
						"x": 39,
						"y": 171,
						"w": 22,
						"h": 23
					}
				},
				{
					"filename": "silver_powder",
					"rotated": false,
					"trimmed": true,
					"sourceSize": {
						"w": 32,
						"h": 32
					},
					"spriteSourceSize": {
						"x": 4,
						"y": 11,
						"w": 24,
						"h": 15
					},
					"frame": {
						"x": 39,
						"y": 194,
						"w": 24,
						"h": 15
					}
				},
				{
					"filename": "oval_charm",
					"rotated": false,
					"trimmed": true,
					"sourceSize": {
						"w": 32,
						"h": 32
					},
					"spriteSourceSize": {
						"x": 6,
						"y": 4,
						"w": 21,
						"h": 24
					},
					"frame": {
						"x": 44,
						"y": 209,
						"w": 21,
						"h": 24
					}
				},
				{
					"filename": "shiny_charm",
					"rotated": false,
					"trimmed": true,
					"sourceSize": {
						"w": 32,
						"h": 32
					},
					"spriteSourceSize": {
						"x": 6,
						"y": 4,
						"w": 21,
						"h": 24
					},
					"frame": {
						"x": 44,
						"y": 233,
						"w": 21,
						"h": 24
					}
				},
				{
					"filename": "red_orb",
					"rotated": false,
					"trimmed": true,
					"sourceSize": {
						"w": 32,
						"h": 32
					},
					"spriteSourceSize": {
						"x": 6,
						"y": 4,
						"w": 20,
						"h": 24
					},
					"frame": {
						"x": 45,
						"y": 257,
						"w": 20,
						"h": 24
					}
				},
				{
					"filename": "dark_tera_shard",
					"rotated": false,
					"trimmed": true,
					"sourceSize": {
						"w": 32,
						"h": 32
					},
					"spriteSourceSize": {
						"x": 6,
						"y": 4,
						"w": 22,
						"h": 23
					},
					"frame": {
						"x": 46,
						"y": 281,
						"w": 22,
						"h": 23
					}
				},
				{
					"filename": "dragon_tera_shard",
					"rotated": false,
					"trimmed": true,
					"sourceSize": {
						"w": 32,
						"h": 32
					},
					"spriteSourceSize": {
						"x": 6,
						"y": 4,
						"w": 22,
						"h": 23
					},
					"frame": {
						"x": 46,
						"y": 304,
						"w": 22,
						"h": 23
					}
				},
				{
					"filename": "electric_tera_shard",
					"rotated": false,
					"trimmed": true,
					"sourceSize": {
						"w": 32,
						"h": 32
					},
					"spriteSourceSize": {
						"x": 6,
						"y": 4,
						"w": 22,
						"h": 23
					},
					"frame": {
						"x": 46,
						"y": 327,
						"w": 22,
						"h": 23
					}
				},
				{
					"filename": "fairy_tera_shard",
					"rotated": false,
					"trimmed": true,
					"sourceSize": {
						"w": 32,
						"h": 32
					},
					"spriteSourceSize": {
						"x": 6,
						"y": 4,
						"w": 22,
						"h": 23
					},
					"frame": {
						"x": 46,
						"y": 350,
						"w": 22,
						"h": 23
					}
				},
				{
					"filename": "fighting_tera_shard",
					"rotated": false,
					"trimmed": true,
					"sourceSize": {
						"w": 32,
						"h": 32
					},
					"spriteSourceSize": {
						"x": 6,
						"y": 4,
						"w": 22,
						"h": 23
					},
					"frame": {
						"x": 46,
						"y": 373,
						"w": 22,
						"h": 23
					}
				},
				{
					"filename": "rare_candy",
					"rotated": false,
					"trimmed": true,
					"sourceSize": {
						"w": 32,
						"h": 32
					},
					"spriteSourceSize": {
						"x": 4,
						"y": 5,
						"w": 23,
						"h": 23
					},
					"frame": {
						"x": 62,
						"y": 90,
						"w": 23,
						"h": 23
					}
				},
				{
					"filename": "rarer_candy",
					"rotated": false,
					"trimmed": true,
					"sourceSize": {
						"w": 32,
						"h": 32
					},
					"spriteSourceSize": {
						"x": 4,
						"y": 5,
						"w": 23,
						"h": 23
					},
					"frame": {
						"x": 62,
						"y": 113,
						"w": 23,
						"h": 23
					}
				},
				{
					"filename": "auspicious_armor",
					"rotated": false,
					"trimmed": true,
					"sourceSize": {
						"w": 32,
						"h": 32
					},
					"spriteSourceSize": {
						"x": 4,
						"y": 5,
						"w": 23,
						"h": 21
					},
					"frame": {
						"x": 62,
						"y": 136,
						"w": 23,
						"h": 21
					}
				},
				{
					"filename": "fire_stone",
					"rotated": false,
					"trimmed": true,
					"sourceSize": {
						"w": 32,
						"h": 32
					},
					"spriteSourceSize": {
						"x": 5,
						"y": 5,
						"w": 22,
						"h": 23
					},
					"frame": {
						"x": 61,
						"y": 157,
						"w": 22,
						"h": 23
					}
				},
				{
					"filename": "fire_tera_shard",
					"rotated": false,
					"trimmed": true,
					"sourceSize": {
						"w": 32,
						"h": 32
					},
					"spriteSourceSize": {
						"x": 6,
						"y": 4,
						"w": 22,
						"h": 23
					},
					"frame": {
						"x": 85,
						"y": 92,
						"w": 22,
						"h": 23
					}
				},
				{
					"filename": "pp_max",
					"rotated": false,
					"trimmed": true,
					"sourceSize": {
						"w": 32,
						"h": 32
					},
					"spriteSourceSize": {
						"x": 8,
						"y": 4,
						"w": 16,
						"h": 24
					},
					"frame": {
						"x": 107,
						"y": 92,
						"w": 16,
						"h": 24
					}
				},
				{
					"filename": "flying_tera_shard",
					"rotated": false,
					"trimmed": true,
					"sourceSize": {
						"w": 32,
						"h": 32
					},
					"spriteSourceSize": {
						"x": 6,
						"y": 4,
						"w": 22,
						"h": 23
					},
					"frame": {
						"x": 85,
						"y": 115,
						"w": 22,
						"h": 23
					}
				},
				{
					"filename": "binding_band",
					"rotated": false,
					"trimmed": true,
					"sourceSize": {
						"w": 32,
						"h": 32
					},
					"spriteSourceSize": {
						"x": 5,
						"y": 6,
						"w": 23,
						"h": 20
					},
					"frame": {
						"x": 85,
						"y": 138,
						"w": 23,
						"h": 20
					}
				},
				{
					"filename": "healing_charm",
					"rotated": false,
					"trimmed": true,
					"sourceSize": {
						"w": 32,
						"h": 32
					},
					"spriteSourceSize": {
						"x": 5,
						"y": 5,
						"w": 23,
						"h": 22
					},
					"frame": {
						"x": 83,
						"y": 158,
						"w": 23,
						"h": 22
					}
				},
				{
					"filename": "berry_pot",
					"rotated": false,
					"trimmed": true,
					"sourceSize": {
						"w": 32,
						"h": 32
					},
					"spriteSourceSize": {
						"x": 7,
						"y": 5,
						"w": 18,
						"h": 22
					},
					"frame": {
						"x": 107,
						"y": 116,
						"w": 18,
						"h": 22
					}
				},
				{
					"filename": "focus_sash",
					"rotated": false,
					"trimmed": true,
					"sourceSize": {
						"w": 32,
						"h": 32
					},
					"spriteSourceSize": {
						"x": 5,
						"y": 4,
						"w": 22,
						"h": 23
					},
					"frame": {
						"x": 125,
						"y": 106,
						"w": 22,
						"h": 23
					}
				},
				{
					"filename": "shadow_reins_of_unity",
					"rotated": false,
					"trimmed": true,
					"sourceSize": {
						"w": 32,
						"h": 32
					},
					"spriteSourceSize": {
						"x": 4,
						"y": 7,
						"w": 24,
						"h": 20
					},
					"frame": {
						"x": 147,
						"y": 111,
						"w": 24,
						"h": 20
					}
				},
				{
					"filename": "soft_sand",
					"rotated": false,
					"trimmed": true,
					"sourceSize": {
						"w": 32,
						"h": 32
					},
					"spriteSourceSize": {
						"x": 4,
						"y": 7,
						"w": 24,
						"h": 20
					},
					"frame": {
						"x": 171,
						"y": 114,
						"w": 24,
						"h": 20
					}
				},
				{
					"filename": "coupon",
					"rotated": false,
					"trimmed": true,
					"sourceSize": {
						"w": 32,
						"h": 32
					},
					"spriteSourceSize": {
						"x": 4,
						"y": 7,
						"w": 23,
						"h": 19
					},
					"frame": {
						"x": 195,
						"y": 116,
						"w": 23,
						"h": 19
					}
				},
				{
					"filename": "golden_mystic_ticket",
					"rotated": false,
					"trimmed": true,
					"sourceSize": {
						"w": 32,
						"h": 32
					},
					"spriteSourceSize": {
						"x": 4,
						"y": 7,
						"w": 23,
						"h": 19
					},
					"frame": {
						"x": 218,
						"y": 116,
						"w": 23,
						"h": 19
					}
				},
				{
					"filename": "moon_stone",
					"rotated": false,
					"trimmed": true,
					"sourceSize": {
						"w": 32,
						"h": 32
					},
					"spriteSourceSize": {
						"x": 4,
						"y": 6,
						"w": 23,
						"h": 21
					},
					"frame": {
						"x": 241,
						"y": 116,
						"w": 23,
						"h": 21
					}
				},
				{
					"filename": "n_lunarizer",
					"rotated": false,
					"trimmed": true,
					"sourceSize": {
						"w": 32,
						"h": 32
					},
					"spriteSourceSize": {
						"x": 4,
						"y": 6,
						"w": 23,
						"h": 21
					},
					"frame": {
						"x": 264,
						"y": 117,
						"w": 23,
						"h": 21
					}
				},
				{
					"filename": "n_solarizer",
					"rotated": false,
					"trimmed": true,
					"sourceSize": {
						"w": 32,
						"h": 32
					},
					"spriteSourceSize": {
						"x": 4,
						"y": 6,
						"w": 23,
						"h": 21
					},
					"frame": {
						"x": 287,
						"y": 117,
						"w": 23,
						"h": 21
					}
				},
				{
					"filename": "rusted_sword",
					"rotated": false,
					"trimmed": true,
					"sourceSize": {
						"w": 32,
						"h": 32
					},
					"spriteSourceSize": {
						"x": 4,
						"y": 5,
						"w": 23,
						"h": 22
					},
					"frame": {
						"x": 310,
						"y": 117,
						"w": 23,
						"h": 22
					}
				},
				{
					"filename": "blank_memory",
					"rotated": false,
					"trimmed": true,
					"sourceSize": {
						"w": 32,
						"h": 32
					},
					"spriteSourceSize": {
						"x": 5,
						"y": 5,
						"w": 22,
						"h": 22
					},
					"frame": {
						"x": 333,
						"y": 117,
						"w": 22,
						"h": 22
					}
				},
				{
					"filename": "apicot_berry",
					"rotated": false,
					"trimmed": true,
					"sourceSize": {
						"w": 32,
						"h": 32
					},
					"spriteSourceSize": {
						"x": 6,
						"y": 6,
						"w": 19,
						"h": 20
					},
					"frame": {
						"x": 108,
						"y": 138,
						"w": 19,
						"h": 20
					}
				},
				{
					"filename": "bug_memory",
					"rotated": false,
					"trimmed": true,
					"sourceSize": {
						"w": 32,
						"h": 32
					},
					"spriteSourceSize": {
						"x": 5,
						"y": 5,
						"w": 22,
						"h": 22
					},
					"frame": {
						"x": 106,
						"y": 158,
						"w": 22,
						"h": 22
					}
				},
				{
					"filename": "mystic_water",
					"rotated": false,
					"trimmed": true,
					"sourceSize": {
						"w": 32,
						"h": 32
					},
					"spriteSourceSize": {
						"x": 6,
						"y": 5,
						"w": 20,
						"h": 23
					},
					"frame": {
						"x": 127,
						"y": 129,
						"w": 20,
						"h": 23
					}
				},
				{
					"filename": "wellspring_mask",
					"rotated": false,
					"trimmed": true,
					"sourceSize": {
						"w": 32,
						"h": 32
					},
					"spriteSourceSize": {
						"x": 4,
						"y": 5,
						"w": 23,
						"h": 21
					},
					"frame": {
						"x": 147,
						"y": 131,
						"w": 23,
						"h": 21
					}
				},
				{
					"filename": "mystic_ticket",
					"rotated": false,
					"trimmed": true,
					"sourceSize": {
						"w": 32,
						"h": 32
					},
					"spriteSourceSize": {
						"x": 4,
						"y": 7,
						"w": 23,
						"h": 19
					},
					"frame": {
						"x": 170,
						"y": 134,
						"w": 23,
						"h": 19
					}
				},
				{
					"filename": "ghost_tera_shard",
					"rotated": false,
					"trimmed": true,
					"sourceSize": {
						"w": 32,
						"h": 32
					},
					"spriteSourceSize": {
						"x": 6,
						"y": 4,
						"w": 22,
						"h": 23
					},
					"frame": {
						"x": 128,
						"y": 152,
						"w": 22,
						"h": 23
					}
				},
				{
					"filename": "hard_meteorite",
					"rotated": false,
					"trimmed": true,
					"sourceSize": {
						"w": 32,
						"h": 32
					},
					"spriteSourceSize": {
						"x": 7,
						"y": 5,
						"w": 20,
						"h": 22
					},
					"frame": {
						"x": 150,
						"y": 152,
						"w": 20,
						"h": 22
					}
				},
				{
					"filename": "charcoal",
					"rotated": false,
					"trimmed": true,
					"sourceSize": {
						"w": 32,
						"h": 32
					},
					"spriteSourceSize": {
						"x": 5,
						"y": 5,
						"w": 22,
						"h": 22
					},
					"frame": {
						"x": 170,
						"y": 153,
						"w": 22,
						"h": 22
					}
				},
				{
					"filename": "pair_of_tickets",
					"rotated": false,
					"trimmed": true,
					"sourceSize": {
						"w": 32,
						"h": 32
					},
					"spriteSourceSize": {
						"x": 4,
						"y": 7,
						"w": 23,
						"h": 19
					},
					"frame": {
						"x": 193,
						"y": 135,
						"w": 23,
						"h": 19
					}
				},
				{
					"filename": "dark_memory",
					"rotated": false,
					"trimmed": true,
					"sourceSize": {
						"w": 32,
						"h": 32
					},
					"spriteSourceSize": {
						"x": 5,
						"y": 5,
						"w": 22,
						"h": 22
					},
					"frame": {
						"x": 192,
						"y": 154,
						"w": 22,
						"h": 22
					}
				},
				{
					"filename": "reviver_seed",
					"rotated": false,
					"trimmed": true,
					"sourceSize": {
						"w": 32,
						"h": 32
					},
					"spriteSourceSize": {
						"x": 5,
						"y": 8,
						"w": 23,
						"h": 20
					},
					"frame": {
						"x": 216,
						"y": 135,
						"w": 23,
						"h": 20
					}
				},
				{
					"filename": "deep_sea_tooth",
					"rotated": false,
					"trimmed": true,
					"sourceSize": {
						"w": 32,
						"h": 32
					},
					"spriteSourceSize": {
						"x": 5,
						"y": 6,
						"w": 22,
						"h": 21
					},
					"frame": {
						"x": 214,
						"y": 155,
						"w": 22,
						"h": 21
					}
				},
				{
					"filename": "relic_crown",
					"rotated": false,
					"trimmed": true,
					"sourceSize": {
						"w": 32,
						"h": 32
					},
					"spriteSourceSize": {
						"x": 4,
						"y": 7,
						"w": 23,
						"h": 18
					},
					"frame": {
						"x": 239,
						"y": 137,
						"w": 23,
						"h": 18
					}
				},
				{
					"filename": "dire_hit",
					"rotated": false,
					"trimmed": true,
					"sourceSize": {
						"w": 32,
						"h": 32
					},
					"spriteSourceSize": {
						"x": 5,
						"y": 5,
						"w": 22,
						"h": 22
					},
					"frame": {
						"x": 236,
						"y": 155,
						"w": 22,
						"h": 22
					}
				},
				{
					"filename": "chill_drive",
					"rotated": false,
					"trimmed": true,
					"sourceSize": {
						"w": 32,
						"h": 32
					},
					"spriteSourceSize": {
						"x": 4,
						"y": 8,
						"w": 23,
						"h": 17
					},
					"frame": {
						"x": 262,
						"y": 138,
						"w": 23,
						"h": 17
					}
				},
				{
					"filename": "dna_splicers",
					"rotated": false,
					"trimmed": true,
					"sourceSize": {
						"w": 32,
						"h": 32
					},
					"spriteSourceSize": {
						"x": 5,
						"y": 5,
						"w": 22,
						"h": 22
					},
					"frame": {
						"x": 258,
						"y": 155,
						"w": 22,
						"h": 22
					}
				},
				{
					"filename": "douse_drive",
					"rotated": false,
					"trimmed": true,
					"sourceSize": {
						"w": 32,
						"h": 32
					},
					"spriteSourceSize": {
						"x": 4,
						"y": 8,
						"w": 23,
						"h": 17
					},
					"frame": {
						"x": 285,
						"y": 138,
						"w": 23,
						"h": 17
					}
				},
				{
					"filename": "dragon_memory",
					"rotated": false,
					"trimmed": true,
					"sourceSize": {
						"w": 32,
						"h": 32
					},
					"spriteSourceSize": {
						"x": 5,
						"y": 5,
						"w": 22,
						"h": 22
					},
					"frame": {
						"x": 280,
						"y": 155,
						"w": 22,
						"h": 22
					}
				},
				{
					"filename": "shell_bell",
					"rotated": false,
					"trimmed": true,
					"sourceSize": {
						"w": 32,
						"h": 32
					},
					"spriteSourceSize": {
						"x": 5,
						"y": 7,
						"w": 23,
						"h": 20
					},
					"frame": {
						"x": 308,
						"y": 139,
						"w": 23,
						"h": 20
					}
				},
				{
					"filename": "deep_sea_scale",
					"rotated": false,
					"trimmed": true,
					"sourceSize": {
						"w": 32,
						"h": 32
					},
					"spriteSourceSize": {
						"x": 5,
						"y": 6,
						"w": 22,
						"h": 20
					},
					"frame": {
						"x": 331,
						"y": 139,
						"w": 22,
						"h": 20
					}
				},
				{
					"filename": "blunder_policy",
					"rotated": false,
					"trimmed": true,
					"sourceSize": {
						"w": 32,
						"h": 32
					},
					"spriteSourceSize": {
						"x": 5,
						"y": 6,
						"w": 22,
						"h": 19
					},
					"frame": {
						"x": 302,
						"y": 159,
						"w": 22,
						"h": 19
					}
				},
				{
					"filename": "dubious_disc",
					"rotated": false,
					"trimmed": true,
					"sourceSize": {
						"w": 32,
						"h": 32
					},
					"spriteSourceSize": {
						"x": 5,
						"y": 7,
						"w": 22,
						"h": 19
					},
					"frame": {
						"x": 324,
						"y": 159,
						"w": 22,
						"h": 19
					}
				},
				{
					"filename": "grass_tera_shard",
					"rotated": false,
					"trimmed": true,
					"sourceSize": {
						"w": 32,
						"h": 32
					},
					"spriteSourceSize": {
						"x": 6,
						"y": 4,
						"w": 22,
						"h": 23
					},
					"frame": {
						"x": 63,
						"y": 180,
						"w": 22,
						"h": 23
					}
				},
				{
					"filename": "ground_tera_shard",
					"rotated": false,
					"trimmed": true,
					"sourceSize": {
						"w": 32,
						"h": 32
					},
					"spriteSourceSize": {
						"x": 6,
						"y": 4,
						"w": 22,
						"h": 23
					},
					"frame": {
						"x": 85,
						"y": 180,
						"w": 22,
						"h": 23
					}
				},
				{
					"filename": "dragon_fang",
					"rotated": false,
					"trimmed": true,
					"sourceSize": {
						"w": 32,
						"h": 32
					},
					"spriteSourceSize": {
						"x": 5,
						"y": 5,
						"w": 21,
						"h": 23
					},
					"frame": {
						"x": 107,
						"y": 180,
						"w": 21,
						"h": 23
					}
				},
				{
					"filename": "ice_tera_shard",
					"rotated": false,
					"trimmed": true,
					"sourceSize": {
						"w": 32,
						"h": 32
					},
					"spriteSourceSize": {
						"x": 6,
						"y": 4,
						"w": 22,
						"h": 23
					},
					"frame": {
						"x": 128,
						"y": 175,
						"w": 22,
						"h": 23
					}
				},
				{
					"filename": "sitrus_berry",
					"rotated": false,
					"trimmed": true,
					"sourceSize": {
						"w": 32,
						"h": 32
					},
					"spriteSourceSize": {
						"x": 6,
						"y": 5,
						"w": 20,
						"h": 22
					},
					"frame": {
						"x": 150,
						"y": 174,
						"w": 20,
						"h": 22
					}
				},
				{
					"filename": "electirizer",
					"rotated": false,
					"trimmed": true,
					"sourceSize": {
						"w": 32,
						"h": 32
					},
					"spriteSourceSize": {
						"x": 5,
						"y": 5,
						"w": 22,
						"h": 22
					},
					"frame": {
						"x": 170,
						"y": 175,
						"w": 22,
						"h": 22
					}
				},
				{
					"filename": "electric_memory",
					"rotated": false,
					"trimmed": true,
					"sourceSize": {
						"w": 32,
						"h": 32
					},
					"spriteSourceSize": {
						"x": 5,
						"y": 5,
						"w": 22,
						"h": 22
					},
					"frame": {
						"x": 192,
						"y": 176,
						"w": 22,
						"h": 22
					}
				},
				{
					"filename": "enigma_berry",
					"rotated": false,
					"trimmed": true,
					"sourceSize": {
						"w": 32,
						"h": 32
					},
					"spriteSourceSize": {
						"x": 5,
						"y": 5,
						"w": 22,
						"h": 22
					},
					"frame": {
						"x": 214,
						"y": 176,
						"w": 22,
						"h": 22
					}
				},
				{
					"filename": "fairy_memory",
					"rotated": false,
					"trimmed": true,
					"sourceSize": {
						"w": 32,
						"h": 32
					},
					"spriteSourceSize": {
						"x": 5,
						"y": 5,
						"w": 22,
						"h": 22
					},
					"frame": {
						"x": 236,
						"y": 177,
						"w": 22,
						"h": 22
					}
				},
				{
					"filename": "fighting_memory",
					"rotated": false,
					"trimmed": true,
					"sourceSize": {
						"w": 32,
						"h": 32
					},
					"spriteSourceSize": {
						"x": 5,
						"y": 5,
						"w": 22,
						"h": 22
					},
					"frame": {
						"x": 258,
						"y": 177,
						"w": 22,
						"h": 22
					}
				},
				{
					"filename": "fire_memory",
					"rotated": false,
					"trimmed": true,
					"sourceSize": {
						"w": 32,
						"h": 32
					},
					"spriteSourceSize": {
						"x": 5,
						"y": 5,
						"w": 22,
						"h": 22
					},
					"frame": {
						"x": 280,
						"y": 177,
						"w": 22,
						"h": 22
					}
				},
				{
					"filename": "flying_memory",
					"rotated": false,
					"trimmed": true,
					"sourceSize": {
						"w": 32,
						"h": 32
					},
					"spriteSourceSize": {
						"x": 5,
						"y": 5,
						"w": 22,
						"h": 22
					},
					"frame": {
						"x": 302,
						"y": 178,
						"w": 22,
						"h": 22
					}
				},
				{
					"filename": "ganlon_berry",
					"rotated": false,
					"trimmed": true,
					"sourceSize": {
						"w": 32,
						"h": 32
					},
					"spriteSourceSize": {
						"x": 5,
						"y": 5,
						"w": 22,
						"h": 22
					},
					"frame": {
						"x": 324,
						"y": 178,
						"w": 22,
						"h": 22
					}
				},
				{
					"filename": "never_melt_ice",
					"rotated": false,
					"trimmed": true,
					"sourceSize": {
						"w": 32,
						"h": 32
					},
					"spriteSourceSize": {
						"x": 5,
						"y": 5,
						"w": 22,
						"h": 23
					},
					"frame": {
						"x": 65,
						"y": 203,
						"w": 22,
						"h": 23
					}
				},
				{
					"filename": "normal_tera_shard",
					"rotated": false,
					"trimmed": true,
					"sourceSize": {
						"w": 32,
						"h": 32
					},
					"spriteSourceSize": {
						"x": 6,
						"y": 4,
						"w": 22,
						"h": 23
					},
					"frame": {
						"x": 87,
						"y": 203,
						"w": 22,
						"h": 23
					}
				},
				{
					"filename": "petaya_berry",
					"rotated": false,
					"trimmed": true,
					"sourceSize": {
						"w": 32,
						"h": 32
					},
					"spriteSourceSize": {
						"x": 5,
						"y": 5,
						"w": 22,
						"h": 23
					},
					"frame": {
						"x": 65,
						"y": 226,
						"w": 22,
						"h": 23
					}
				},
				{
					"filename": "poison_tera_shard",
					"rotated": false,
					"trimmed": true,
					"sourceSize": {
						"w": 32,
						"h": 32
					},
					"spriteSourceSize": {
						"x": 6,
						"y": 4,
						"w": 22,
						"h": 23
					},
					"frame": {
						"x": 87,
						"y": 226,
						"w": 22,
						"h": 23
					}
				},
				{
					"filename": "psychic_tera_shard",
					"rotated": false,
					"trimmed": true,
					"sourceSize": {
						"w": 32,
						"h": 32
					},
					"spriteSourceSize": {
						"x": 6,
						"y": 4,
						"w": 22,
						"h": 23
					},
					"frame": {
						"x": 65,
						"y": 249,
						"w": 22,
						"h": 23
					}
				},
				{
					"filename": "reaper_cloth",
					"rotated": false,
					"trimmed": true,
					"sourceSize": {
						"w": 32,
						"h": 32
					},
					"spriteSourceSize": {
						"x": 5,
						"y": 5,
						"w": 22,
						"h": 23
					},
					"frame": {
						"x": 87,
						"y": 249,
						"w": 22,
						"h": 23
					}
				},
				{
					"filename": "lansat_berry",
					"rotated": false,
					"trimmed": true,
					"sourceSize": {
						"w": 32,
						"h": 32
					},
					"spriteSourceSize": {
						"x": 5,
						"y": 4,
						"w": 21,
						"h": 23
					},
					"frame": {
						"x": 109,
						"y": 203,
						"w": 21,
						"h": 23
					}
				},
				{
					"filename": "leaf_stone",
					"rotated": false,
					"trimmed": true,
					"sourceSize": {
						"w": 32,
						"h": 32
					},
					"spriteSourceSize": {
						"x": 5,
						"y": 5,
						"w": 21,
						"h": 23
					},
					"frame": {
						"x": 109,
						"y": 226,
						"w": 21,
						"h": 23
					}
				},
				{
					"filename": "rock_tera_shard",
					"rotated": false,
					"trimmed": true,
					"sourceSize": {
						"w": 32,
						"h": 32
					},
					"spriteSourceSize": {
						"x": 6,
						"y": 4,
						"w": 22,
						"h": 23
					},
					"frame": {
						"x": 109,
						"y": 249,
						"w": 22,
						"h": 23
					}
				},
				{
					"filename": "sharp_beak",
					"rotated": false,
					"trimmed": true,
					"sourceSize": {
						"w": 32,
						"h": 32
					},
					"spriteSourceSize": {
						"x": 5,
						"y": 5,
						"w": 21,
						"h": 23
					},
					"frame": {
						"x": 130,
						"y": 198,
						"w": 21,
						"h": 23
					}
				},
				{
					"filename": "steel_tera_shard",
					"rotated": false,
					"trimmed": true,
					"sourceSize": {
						"w": 32,
						"h": 32
					},
					"spriteSourceSize": {
						"x": 6,
						"y": 4,
						"w": 22,
						"h": 23
					},
					"frame": {
						"x": 130,
						"y": 221,
						"w": 22,
						"h": 23
					}
				},
				{
					"filename": "max_ether",
					"rotated": false,
					"trimmed": true,
					"sourceSize": {
						"w": 32,
						"h": 32
					},
					"spriteSourceSize": {
						"x": 7,
						"y": 4,
						"w": 18,
						"h": 24
					},
					"frame": {
						"x": 151,
						"y": 196,
						"w": 18,
						"h": 24
					}
				},
				{
					"filename": "stellar_tera_shard",
					"rotated": false,
					"trimmed": true,
					"sourceSize": {
						"w": 32,
						"h": 32
					},
					"spriteSourceSize": {
						"x": 6,
						"y": 4,
						"w": 22,
						"h": 23
					},
					"frame": {
						"x": 169,
						"y": 197,
						"w": 22,
						"h": 23
					}
				},
				{
					"filename": "water_tera_shard",
					"rotated": false,
					"trimmed": true,
					"sourceSize": {
						"w": 32,
						"h": 32
					},
					"spriteSourceSize": {
						"x": 6,
						"y": 4,
						"w": 22,
						"h": 23
					},
					"frame": {
						"x": 152,
						"y": 220,
						"w": 22,
						"h": 23
					}
				},
				{
					"filename": "ghost_memory",
					"rotated": false,
					"trimmed": true,
					"sourceSize": {
						"w": 32,
						"h": 32
					},
					"spriteSourceSize": {
						"x": 5,
						"y": 5,
						"w": 22,
						"h": 22
					},
					"frame": {
						"x": 191,
						"y": 198,
						"w": 22,
						"h": 22
					}
				},
				{
					"filename": "wide_lens",
					"rotated": false,
					"trimmed": true,
					"sourceSize": {
						"w": 32,
						"h": 32
					},
					"spriteSourceSize": {
						"x": 5,
						"y": 4,
						"w": 22,
						"h": 23
					},
					"frame": {
						"x": 174,
						"y": 220,
						"w": 22,
						"h": 23
					}
				},
				{
					"filename": "grass_memory",
					"rotated": false,
					"trimmed": true,
					"sourceSize": {
						"w": 32,
						"h": 32
					},
					"spriteSourceSize": {
						"x": 5,
						"y": 5,
						"w": 22,
						"h": 22
					},
					"frame": {
						"x": 213,
						"y": 198,
						"w": 22,
						"h": 22
					}
				},
				{
					"filename": "ground_memory",
					"rotated": false,
					"trimmed": true,
					"sourceSize": {
						"w": 32,
						"h": 32
					},
					"spriteSourceSize": {
						"x": 5,
						"y": 5,
						"w": 22,
						"h": 22
					},
					"frame": {
						"x": 196,
						"y": 220,
						"w": 22,
						"h": 22
					}
				},
				{
					"filename": "guard_spec",
					"rotated": false,
					"trimmed": true,
					"sourceSize": {
						"w": 32,
						"h": 32
					},
					"spriteSourceSize": {
						"x": 5,
						"y": 5,
						"w": 22,
						"h": 22
					},
					"frame": {
						"x": 235,
						"y": 199,
						"w": 22,
						"h": 22
					}
				},
				{
					"filename": "ice_memory",
					"rotated": false,
					"trimmed": true,
					"sourceSize": {
						"w": 32,
						"h": 32
					},
					"spriteSourceSize": {
						"x": 5,
						"y": 5,
						"w": 22,
						"h": 22
					},
					"frame": {
						"x": 257,
						"y": 199,
						"w": 22,
						"h": 22
					}
				},
				{
					"filename": "ice_stone",
					"rotated": false,
					"trimmed": true,
					"sourceSize": {
						"w": 32,
						"h": 32
					},
					"spriteSourceSize": {
						"x": 5,
						"y": 5,
						"w": 22,
						"h": 22
					},
					"frame": {
						"x": 279,
						"y": 199,
						"w": 22,
						"h": 22
					}
				},
				{
					"filename": "liechi_berry",
					"rotated": false,
					"trimmed": true,
					"sourceSize": {
						"w": 32,
						"h": 32
					},
					"spriteSourceSize": {
						"x": 5,
						"y": 6,
						"w": 22,
						"h": 21
					},
					"frame": {
						"x": 301,
						"y": 200,
						"w": 22,
						"h": 21
					}
				},
				{
					"filename": "magmarizer",
					"rotated": false,
					"trimmed": true,
					"sourceSize": {
						"w": 32,
						"h": 32
					},
					"spriteSourceSize": {
						"x": 5,
						"y": 5,
						"w": 22,
						"h": 22
					},
					"frame": {
						"x": 323,
						"y": 200,
						"w": 22,
						"h": 22
					}
				},
				{
					"filename": "hyper_potion",
					"rotated": false,
					"trimmed": true,
					"sourceSize": {
						"w": 32,
						"h": 32
					},
					"spriteSourceSize": {
						"x": 8,
						"y": 5,
						"w": 17,
						"h": 23
					},
					"frame": {
						"x": 218,
						"y": 220,
						"w": 17,
						"h": 23
					}
				},
				{
					"filename": "mini_black_hole",
					"rotated": false,
					"trimmed": true,
					"sourceSize": {
						"w": 32,
						"h": 32
					},
					"spriteSourceSize": {
						"x": 5,
						"y": 5,
						"w": 22,
						"h": 22
					},
					"frame": {
						"x": 235,
						"y": 221,
						"w": 22,
						"h": 22
					}
				},
				{
					"filename": "poison_memory",
					"rotated": false,
					"trimmed": true,
					"sourceSize": {
						"w": 32,
						"h": 32
					},
					"spriteSourceSize": {
						"x": 5,
						"y": 5,
						"w": 22,
						"h": 22
					},
					"frame": {
						"x": 257,
						"y": 221,
						"w": 22,
						"h": 22
					}
				},
				{
					"filename": "protector",
					"rotated": false,
					"trimmed": true,
					"sourceSize": {
						"w": 32,
						"h": 32
					},
					"spriteSourceSize": {
						"x": 5,
						"y": 5,
						"w": 22,
						"h": 22
					},
					"frame": {
						"x": 279,
						"y": 221,
						"w": 22,
						"h": 22
					}
				},
				{
					"filename": "psychic_memory",
					"rotated": false,
					"trimmed": true,
					"sourceSize": {
						"w": 32,
						"h": 32
					},
					"spriteSourceSize": {
						"x": 5,
						"y": 5,
						"w": 22,
						"h": 22
					},
					"frame": {
						"x": 301,
						"y": 221,
						"w": 22,
						"h": 22
					}
				},
				{
					"filename": "rock_memory",
					"rotated": false,
					"trimmed": true,
					"sourceSize": {
						"w": 32,
						"h": 32
					},
					"spriteSourceSize": {
						"x": 5,
						"y": 5,
						"w": 22,
						"h": 22
					},
					"frame": {
						"x": 323,
						"y": 222,
						"w": 22,
						"h": 22
					}
				},
				{
					"filename": "whipped_dream",
					"rotated": false,
					"trimmed": true,
					"sourceSize": {
						"w": 32,
						"h": 32
					},
					"spriteSourceSize": {
						"x": 5,
						"y": 4,
						"w": 21,
						"h": 23
					},
					"frame": {
						"x": 131,
						"y": 244,
						"w": 21,
						"h": 23
					}
				},
				{
					"filename": "scroll_of_darkness",
					"rotated": false,
					"trimmed": true,
					"sourceSize": {
						"w": 32,
						"h": 32
					},
					"spriteSourceSize": {
						"x": 5,
						"y": 5,
						"w": 22,
						"h": 22
					},
					"frame": {
						"x": 152,
						"y": 243,
						"w": 22,
						"h": 22
					}
				},
				{
					"filename": "scroll_of_waters",
					"rotated": false,
					"trimmed": true,
					"sourceSize": {
						"w": 32,
						"h": 32
					},
					"spriteSourceSize": {
						"x": 5,
						"y": 5,
						"w": 22,
						"h": 22
					},
					"frame": {
						"x": 174,
						"y": 243,
						"w": 22,
						"h": 22
					}
				},
				{
					"filename": "shed_shell",
					"rotated": false,
					"trimmed": true,
					"sourceSize": {
						"w": 32,
						"h": 32
					},
					"spriteSourceSize": {
						"x": 5,
						"y": 5,
						"w": 22,
						"h": 22
					},
					"frame": {
						"x": 196,
						"y": 242,
						"w": 22,
						"h": 22
					}
				},
				{
					"filename": "starf_berry",
					"rotated": false,
					"trimmed": true,
					"sourceSize": {
						"w": 32,
						"h": 32
					},
					"spriteSourceSize": {
						"x": 5,
						"y": 5,
						"w": 22,
						"h": 22
					},
					"frame": {
						"x": 218,
						"y": 243,
						"w": 22,
						"h": 22
					}
				},
				{
					"filename": "steel_memory",
					"rotated": false,
					"trimmed": true,
					"sourceSize": {
						"w": 32,
						"h": 32
					},
					"spriteSourceSize": {
						"x": 5,
						"y": 5,
						"w": 22,
						"h": 22
					},
					"frame": {
						"x": 240,
						"y": 243,
						"w": 22,
						"h": 22
					}
				},
				{
					"filename": "thick_club",
					"rotated": false,
					"trimmed": true,
					"sourceSize": {
						"w": 32,
						"h": 32
					},
					"spriteSourceSize": {
						"x": 5,
						"y": 5,
						"w": 22,
						"h": 22
					},
					"frame": {
						"x": 262,
						"y": 243,
						"w": 22,
						"h": 22
					}
				},
				{
					"filename": "thunder_stone",
					"rotated": false,
					"trimmed": true,
					"sourceSize": {
						"w": 32,
						"h": 32
					},
					"spriteSourceSize": {
						"x": 5,
						"y": 5,
						"w": 22,
						"h": 22
					},
					"frame": {
						"x": 284,
						"y": 243,
						"w": 22,
						"h": 22
					}
				},
				{
					"filename": "max_lure",
					"rotated": false,
					"trimmed": true,
					"sourceSize": {
						"w": 32,
						"h": 32
					},
					"spriteSourceSize": {
						"x": 8,
						"y": 4,
						"w": 17,
						"h": 24
					},
					"frame": {
						"x": 306,
						"y": 243,
						"w": 17,
						"h": 24
					}
				},
				{
					"filename": "tm_bug",
					"rotated": false,
					"trimmed": true,
					"sourceSize": {
						"w": 32,
						"h": 32
					},
					"spriteSourceSize": {
						"x": 5,
						"y": 5,
						"w": 22,
						"h": 22
					},
					"frame": {
						"x": 323,
						"y": 244,
						"w": 22,
						"h": 22
					}
				},
				{
					"filename": "tm_dark",
					"rotated": false,
					"trimmed": true,
					"sourceSize": {
						"w": 32,
						"h": 32
					},
					"spriteSourceSize": {
						"x": 5,
						"y": 5,
						"w": 22,
						"h": 22
					},
					"frame": {
						"x": 68,
						"y": 272,
						"w": 22,
						"h": 22
					}
				},
				{
					"filename": "tm_dragon",
					"rotated": false,
					"trimmed": true,
					"sourceSize": {
						"w": 32,
						"h": 32
					},
					"spriteSourceSize": {
						"x": 5,
						"y": 5,
						"w": 22,
						"h": 22
					},
					"frame": {
						"x": 68,
						"y": 294,
						"w": 22,
						"h": 22
					}
				},
				{
					"filename": "tm_electric",
					"rotated": false,
					"trimmed": true,
					"sourceSize": {
						"w": 32,
						"h": 32
					},
					"spriteSourceSize": {
						"x": 5,
						"y": 5,
						"w": 22,
						"h": 22
					},
					"frame": {
						"x": 90,
						"y": 272,
						"w": 22,
						"h": 22
					}
				},
				{
					"filename": "tm_fairy",
					"rotated": false,
					"trimmed": true,
					"sourceSize": {
						"w": 32,
						"h": 32
					},
					"spriteSourceSize": {
						"x": 5,
						"y": 5,
						"w": 22,
						"h": 22
					},
					"frame": {
						"x": 68,
						"y": 316,
						"w": 22,
						"h": 22
					}
				},
				{
					"filename": "tm_fighting",
					"rotated": false,
					"trimmed": true,
					"sourceSize": {
						"w": 32,
						"h": 32
					},
					"spriteSourceSize": {
						"x": 5,
						"y": 5,
						"w": 22,
						"h": 22
					},
					"frame": {
						"x": 90,
						"y": 294,
						"w": 22,
						"h": 22
					}
				},
				{
					"filename": "tm_fire",
					"rotated": false,
					"trimmed": true,
					"sourceSize": {
						"w": 32,
						"h": 32
					},
					"spriteSourceSize": {
						"x": 5,
						"y": 5,
						"w": 22,
						"h": 22
					},
					"frame": {
						"x": 68,
						"y": 338,
						"w": 22,
						"h": 22
					}
				},
				{
					"filename": "tm_flying",
					"rotated": false,
					"trimmed": true,
					"sourceSize": {
						"w": 32,
						"h": 32
					},
					"spriteSourceSize": {
						"x": 5,
						"y": 5,
						"w": 22,
						"h": 22
					},
					"frame": {
						"x": 90,
						"y": 316,
						"w": 22,
						"h": 22
					}
				},
				{
					"filename": "tm_ghost",
					"rotated": false,
					"trimmed": true,
					"sourceSize": {
						"w": 32,
						"h": 32
					},
					"spriteSourceSize": {
						"x": 5,
						"y": 5,
						"w": 22,
						"h": 22
					},
					"frame": {
						"x": 68,
						"y": 360,
						"w": 22,
						"h": 22
					}
				},
				{
					"filename": "tm_grass",
					"rotated": false,
					"trimmed": true,
					"sourceSize": {
						"w": 32,
						"h": 32
					},
					"spriteSourceSize": {
						"x": 5,
						"y": 5,
						"w": 22,
						"h": 22
					},
					"frame": {
						"x": 90,
						"y": 338,
						"w": 22,
						"h": 22
					}
				},
				{
					"filename": "tm_ground",
					"rotated": false,
					"trimmed": true,
					"sourceSize": {
						"w": 32,
						"h": 32
					},
					"spriteSourceSize": {
						"x": 5,
						"y": 5,
						"w": 22,
						"h": 22
					},
					"frame": {
						"x": 90,
						"y": 360,
						"w": 22,
						"h": 22
					}
				},
				{
					"filename": "max_potion",
					"rotated": false,
					"trimmed": true,
					"sourceSize": {
						"w": 32,
						"h": 32
					},
					"spriteSourceSize": {
						"x": 7,
						"y": 4,
						"w": 18,
						"h": 24
					},
					"frame": {
						"x": 112,
						"y": 272,
						"w": 18,
						"h": 24
					}
				},
				{
					"filename": "sachet",
					"rotated": false,
					"trimmed": true,
					"sourceSize": {
						"w": 32,
						"h": 32
					},
					"spriteSourceSize": {
						"x": 6,
						"y": 4,
						"w": 18,
						"h": 23
					},
					"frame": {
						"x": 112,
						"y": 296,
						"w": 18,
						"h": 23
					}
				},
				{
					"filename": "super_lure",
					"rotated": false,
					"trimmed": true,
					"sourceSize": {
						"w": 32,
						"h": 32
					},
					"spriteSourceSize": {
						"x": 8,
						"y": 4,
						"w": 17,
						"h": 24
					},
					"frame": {
						"x": 112,
						"y": 319,
						"w": 17,
						"h": 24
					}
				},
				{
					"filename": "potion",
					"rotated": false,
					"trimmed": true,
					"sourceSize": {
						"w": 32,
						"h": 32
					},
					"spriteSourceSize": {
						"x": 8,
						"y": 5,
						"w": 17,
						"h": 23
					},
					"frame": {
						"x": 112,
						"y": 343,
						"w": 17,
						"h": 23
					}
				},
				{
					"filename": "shock_drive",
					"rotated": false,
					"trimmed": true,
					"sourceSize": {
						"w": 32,
						"h": 32
					},
					"spriteSourceSize": {
						"x": 4,
						"y": 8,
						"w": 23,
						"h": 17
					},
					"frame": {
						"x": 68,
						"y": 382,
						"w": 23,
						"h": 17
					}
				},
				{
					"filename": "pp_up",
					"rotated": false,
					"trimmed": true,
					"sourceSize": {
						"w": 32,
						"h": 32
					},
					"spriteSourceSize": {
						"x": 8,
						"y": 4,
						"w": 16,
						"h": 24
					},
					"frame": {
						"x": 68,
						"y": 399,
						"w": 16,
						"h": 24
					}
				},
				{
					"filename": "protein",
					"rotated": false,
					"trimmed": true,
					"sourceSize": {
						"w": 32,
						"h": 32
					},
					"spriteSourceSize": {
						"x": 8,
						"y": 4,
						"w": 16,
						"h": 24
					},
					"frame": {
						"x": 84,
						"y": 399,
						"w": 16,
						"h": 24
					}
				},
				{
					"filename": "wise_glasses",
					"rotated": false,
					"trimmed": true,
					"sourceSize": {
						"w": 32,
						"h": 32
					},
					"spriteSourceSize": {
						"x": 4,
						"y": 8,
						"w": 23,
						"h": 17
					},
					"frame": {
						"x": 91,
						"y": 382,
						"w": 23,
						"h": 17
					}
				},
				{
					"filename": "repel",
					"rotated": false,
					"trimmed": true,
					"sourceSize": {
						"w": 32,
						"h": 32
					},
					"spriteSourceSize": {
						"x": 8,
						"y": 4,
						"w": 16,
						"h": 24
					},
					"frame": {
						"x": 100,
						"y": 399,
						"w": 16,
						"h": 24
					}
				},
				{
					"filename": "mega_bracelet",
					"rotated": false,
					"trimmed": true,
					"sourceSize": {
						"w": 32,
						"h": 32
					},
					"spriteSourceSize": {
						"x": 6,
						"y": 8,
						"w": 20,
						"h": 16
					},
					"frame": {
						"x": 112,
						"y": 366,
						"w": 20,
						"h": 16
					}
				},
				{
					"filename": "everstone",
					"rotated": false,
					"trimmed": true,
					"sourceSize": {
						"w": 32,
						"h": 32
					},
					"spriteSourceSize": {
						"x": 6,
						"y": 8,
						"w": 20,
						"h": 17
					},
					"frame": {
						"x": 114,
						"y": 382,
						"w": 20,
						"h": 17
					}
				},
				{
					"filename": "super_repel",
					"rotated": false,
					"trimmed": true,
					"sourceSize": {
						"w": 32,
						"h": 32
					},
					"spriteSourceSize": {
						"x": 8,
						"y": 4,
						"w": 16,
						"h": 24
					},
					"frame": {
						"x": 116,
						"y": 399,
						"w": 16,
						"h": 24
					}
				},
				{
					"filename": "unknown",
					"rotated": false,
					"trimmed": true,
					"sourceSize": {
						"w": 32,
						"h": 32
					},
					"spriteSourceSize": {
						"x": 8,
						"y": 4,
						"w": 16,
						"h": 24
					},
					"frame": {
						"x": 132,
						"y": 399,
						"w": 16,
						"h": 24
					}
				},
				{
					"filename": "zinc",
					"rotated": false,
					"trimmed": true,
					"sourceSize": {
						"w": 32,
						"h": 32
					},
					"spriteSourceSize": {
						"x": 8,
						"y": 4,
						"w": 16,
						"h": 24
					},
					"frame": {
						"x": 346,
						"y": 159,
						"w": 16,
						"h": 24
					}
				},
				{
					"filename": "baton",
					"rotated": false,
					"trimmed": true,
					"sourceSize": {
						"w": 32,
						"h": 32
					},
					"spriteSourceSize": {
						"x": 7,
						"y": 7,
						"w": 18,
						"h": 18
					},
					"frame": {
						"x": 362,
						"y": 136,
						"w": 18,
						"h": 18
					}
				},
				{
					"filename": "super_potion",
					"rotated": false,
					"trimmed": true,
					"sourceSize": {
						"w": 32,
						"h": 32
					},
					"spriteSourceSize": {
						"x": 8,
						"y": 5,
						"w": 17,
						"h": 23
					},
					"frame": {
						"x": 362,
						"y": 154,
						"w": 17,
						"h": 23
					}
				},
				{
					"filename": "big_mushroom",
					"rotated": false,
					"trimmed": true,
					"sourceSize": {
						"w": 32,
						"h": 32
					},
					"spriteSourceSize": {
						"x": 6,
						"y": 6,
						"w": 19,
						"h": 19
					},
					"frame": {
						"x": 346,
						"y": 183,
						"w": 19,
						"h": 19
					}
				},
				{
					"filename": "tm_ice",
					"rotated": false,
					"trimmed": true,
					"sourceSize": {
						"w": 32,
						"h": 32
					},
					"spriteSourceSize": {
						"x": 5,
						"y": 5,
						"w": 22,
						"h": 22
					},
					"frame": {
						"x": 345,
						"y": 202,
						"w": 22,
						"h": 22
					}
				},
				{
					"filename": "tm_normal",
					"rotated": false,
					"trimmed": true,
					"sourceSize": {
						"w": 32,
						"h": 32
					},
					"spriteSourceSize": {
						"x": 5,
						"y": 5,
						"w": 22,
						"h": 22
					},
					"frame": {
						"x": 345,
						"y": 224,
						"w": 22,
						"h": 22
					}
				},
				{
					"filename": "fairy_feather",
					"rotated": false,
					"trimmed": true,
					"sourceSize": {
						"w": 32,
						"h": 32
					},
					"spriteSourceSize": {
						"x": 5,
						"y": 7,
						"w": 22,
						"h": 20
					},
					"frame": {
						"x": 345,
						"y": 246,
						"w": 22,
						"h": 20
					}
				},
				{
					"filename": "full_heal",
					"rotated": false,
					"trimmed": true,
					"sourceSize": {
						"w": 32,
						"h": 32
					},
					"spriteSourceSize": {
						"x": 9,
						"y": 4,
						"w": 15,
						"h": 23
					},
					"frame": {
						"x": 365,
						"y": 177,
						"w": 15,
						"h": 23
					}
				},
				{
					"filename": "leftovers",
					"rotated": false,
					"trimmed": true,
					"sourceSize": {
						"w": 32,
						"h": 32
					},
					"spriteSourceSize": {
						"x": 8,
						"y": 5,
						"w": 15,
						"h": 22
					},
					"frame": {
						"x": 367,
						"y": 200,
						"w": 15,
						"h": 22
					}
				},
				{
					"filename": "metronome",
					"rotated": false,
					"trimmed": true,
					"sourceSize": {
						"w": 32,
						"h": 32
					},
					"spriteSourceSize": {
						"x": 7,
						"y": 5,
						"w": 17,
						"h": 22
					},
					"frame": {
						"x": 367,
						"y": 222,
						"w": 17,
						"h": 22
					}
				},
				{
					"filename": "soothe_bell",
					"rotated": false,
					"trimmed": true,
					"sourceSize": {
						"w": 32,
						"h": 32
					},
					"spriteSourceSize": {
						"x": 8,
						"y": 5,
						"w": 17,
						"h": 22
					},
					"frame": {
						"x": 367,
						"y": 244,
						"w": 17,
						"h": 22
					}
				},
				{
					"filename": "malicious_armor",
					"rotated": false,
					"trimmed": true,
					"sourceSize": {
						"w": 32,
						"h": 32
					},
					"spriteSourceSize": {
						"x": 5,
						"y": 6,
						"w": 22,
						"h": 20
					},
					"frame": {
						"x": 382,
						"y": 151,
						"w": 22,
						"h": 20
					}
				},
				{
					"filename": "candy_jar",
					"rotated": false,
					"trimmed": true,
					"sourceSize": {
						"w": 32,
						"h": 32
					},
					"spriteSourceSize": {
						"x": 6,
						"y": 6,
						"w": 19,
						"h": 20
					},
					"frame": {
						"x": 404,
						"y": 158,
						"w": 19,
						"h": 20
					}
				},
				{
					"filename": "tm_poison",
					"rotated": false,
					"trimmed": true,
					"sourceSize": {
						"w": 32,
						"h": 32
					},
					"spriteSourceSize": {
						"x": 5,
						"y": 5,
						"w": 22,
						"h": 22
					},
					"frame": {
						"x": 380,
						"y": 171,
						"w": 22,
						"h": 22
					}
				},
				{
					"filename": "dusk_stone",
					"rotated": false,
					"trimmed": true,
					"sourceSize": {
						"w": 32,
						"h": 32
					},
					"spriteSourceSize": {
						"x": 6,
						"y": 6,
						"w": 21,
						"h": 21
					},
					"frame": {
						"x": 402,
						"y": 178,
						"w": 21,
						"h": 21
					}
				},
				{
					"filename": "dawn_stone",
					"rotated": false,
					"trimmed": true,
					"sourceSize": {
						"w": 32,
						"h": 32
					},
					"spriteSourceSize": {
						"x": 6,
						"y": 6,
						"w": 20,
						"h": 21
					},
					"frame": {
						"x": 382,
						"y": 193,
						"w": 20,
						"h": 21
					}
				},
				{
					"filename": "poison_barb",
					"rotated": false,
					"trimmed": true,
					"sourceSize": {
						"w": 32,
						"h": 32
					},
					"spriteSourceSize": {
						"x": 5,
						"y": 6,
						"w": 21,
						"h": 21
					},
					"frame": {
						"x": 402,
						"y": 199,
						"w": 21,
						"h": 21
					}
				},
				{
					"filename": "razor_fang",
					"rotated": false,
					"trimmed": true,
					"sourceSize": {
						"w": 32,
						"h": 32
					},
					"spriteSourceSize": {
						"x": 7,
						"y": 6,
						"w": 18,
						"h": 20
					},
					"frame": {
						"x": 384,
						"y": 214,
						"w": 18,
						"h": 20
					}
				},
				{
					"filename": "shiny_stone",
					"rotated": false,
					"trimmed": true,
					"sourceSize": {
						"w": 32,
						"h": 32
					},
					"spriteSourceSize": {
						"x": 5,
						"y": 6,
						"w": 21,
						"h": 21
					},
					"frame": {
						"x": 402,
						"y": 220,
						"w": 21,
						"h": 21
					}
				},
				{
					"filename": "oval_stone",
					"rotated": false,
					"trimmed": true,
					"sourceSize": {
						"w": 32,
						"h": 32
					},
					"spriteSourceSize": {
						"x": 7,
						"y": 7,
						"w": 18,
						"h": 19
					},
					"frame": {
						"x": 384,
						"y": 234,
						"w": 18,
						"h": 19
					}
				},
				{
					"filename": "zoom_lens",
					"rotated": false,
					"trimmed": true,
					"sourceSize": {
						"w": 32,
						"h": 32
					},
					"spriteSourceSize": {
						"x": 5,
						"y": 6,
						"w": 21,
						"h": 21
					},
					"frame": {
						"x": 402,
						"y": 241,
						"w": 21,
						"h": 21
					}
				},
				{
					"filename": "candy",
					"rotated": false,
					"trimmed": true,
					"sourceSize": {
						"w": 32,
						"h": 32
					},
					"spriteSourceSize": {
						"x": 7,
						"y": 11,
						"w": 18,
						"h": 18
					},
					"frame": {
						"x": 384,
						"y": 253,
						"w": 18,
						"h": 18
					}
				},
				{
					"filename": "metal_alloy",
					"rotated": false,
					"trimmed": true,
					"sourceSize": {
						"w": 32,
						"h": 32
					},
					"spriteSourceSize": {
						"x": 6,
						"y": 7,
						"w": 21,
						"h": 19
					},
					"frame": {
						"x": 402,
						"y": 262,
						"w": 21,
						"h": 19
					}
				},
				{
					"filename": "masterpiece_teacup",
					"rotated": false,
					"trimmed": true,
					"sourceSize": {
						"w": 32,
						"h": 32
					},
					"spriteSourceSize": {
						"x": 5,
						"y": 7,
						"w": 21,
						"h": 18
					},
					"frame": {
						"x": 131,
						"y": 267,
						"w": 21,
						"h": 18
					}
				},
				{
					"filename": "tm_psychic",
					"rotated": false,
					"trimmed": true,
					"sourceSize": {
						"w": 32,
						"h": 32
					},
					"spriteSourceSize": {
						"x": 5,
						"y": 5,
						"w": 22,
						"h": 22
					},
					"frame": {
						"x": 130,
						"y": 285,
						"w": 22,
						"h": 22
					}
				},
				{
					"filename": "tm_rock",
					"rotated": false,
					"trimmed": true,
					"sourceSize": {
						"w": 32,
						"h": 32
					},
					"spriteSourceSize": {
						"x": 5,
						"y": 5,
						"w": 22,
						"h": 22
					},
					"frame": {
						"x": 152,
						"y": 265,
						"w": 22,
						"h": 22
					}
				},
				{
					"filename": "tm_steel",
					"rotated": false,
					"trimmed": true,
					"sourceSize": {
						"w": 32,
						"h": 32
					},
					"spriteSourceSize": {
						"x": 5,
						"y": 5,
						"w": 22,
						"h": 22
					},
					"frame": {
						"x": 174,
						"y": 265,
						"w": 22,
						"h": 22
					}
				},
				{
					"filename": "tm_water",
					"rotated": false,
					"trimmed": true,
					"sourceSize": {
						"w": 32,
						"h": 32
					},
					"spriteSourceSize": {
						"x": 5,
						"y": 5,
						"w": 22,
						"h": 22
					},
					"frame": {
						"x": 196,
						"y": 264,
						"w": 22,
						"h": 22
					}
				},
				{
					"filename": "sweet_apple",
					"rotated": false,
					"trimmed": true,
					"sourceSize": {
						"w": 32,
						"h": 32
					},
					"spriteSourceSize": {
						"x": 5,
						"y": 6,
						"w": 22,
						"h": 21
					},
					"frame": {
						"x": 218,
						"y": 265,
						"w": 22,
						"h": 21
					}
				},
				{
					"filename": "syrupy_apple",
					"rotated": false,
					"trimmed": true,
					"sourceSize": {
						"w": 32,
						"h": 32
					},
					"spriteSourceSize": {
						"x": 5,
						"y": 6,
						"w": 22,
						"h": 21
					},
					"frame": {
						"x": 240,
						"y": 265,
						"w": 22,
						"h": 21
					}
				},
				{
					"filename": "tart_apple",
					"rotated": false,
					"trimmed": true,
					"sourceSize": {
						"w": 32,
						"h": 32
					},
					"spriteSourceSize": {
						"x": 5,
						"y": 6,
						"w": 22,
						"h": 21
					},
					"frame": {
						"x": 262,
						"y": 265,
						"w": 22,
						"h": 21
					}
				},
				{
					"filename": "water_memory",
					"rotated": false,
					"trimmed": true,
					"sourceSize": {
						"w": 32,
						"h": 32
					},
					"spriteSourceSize": {
						"x": 5,
						"y": 5,
						"w": 22,
						"h": 22
					},
					"frame": {
						"x": 284,
						"y": 265,
						"w": 22,
						"h": 22
					}
				},
				{
					"filename": "tera_orb",
					"rotated": false,
					"trimmed": true,
					"sourceSize": {
						"w": 32,
						"h": 32
					},
					"spriteSourceSize": {
						"x": 5,
						"y": 6,
						"w": 22,
						"h": 20
					},
					"frame": {
						"x": 152,
						"y": 287,
						"w": 22,
						"h": 20
					}
				},
				{
					"filename": "water_stone",
					"rotated": false,
					"trimmed": true,
					"sourceSize": {
						"w": 32,
						"h": 32
					},
					"spriteSourceSize": {
						"x": 5,
						"y": 5,
						"w": 22,
						"h": 22
					},
					"frame": {
						"x": 174,
						"y": 287,
						"w": 22,
						"h": 22
					}
				},
				{
					"filename": "x_accuracy",
					"rotated": false,
					"trimmed": true,
					"sourceSize": {
						"w": 32,
						"h": 32
					},
					"spriteSourceSize": {
						"x": 5,
						"y": 5,
						"w": 22,
						"h": 22
					},
					"frame": {
						"x": 196,
						"y": 286,
						"w": 22,
						"h": 22
					}
				},
				{
					"filename": "x_attack",
					"rotated": false,
					"trimmed": true,
					"sourceSize": {
						"w": 32,
						"h": 32
					},
					"spriteSourceSize": {
						"x": 5,
						"y": 5,
						"w": 22,
						"h": 22
					},
					"frame": {
						"x": 218,
						"y": 286,
						"w": 22,
						"h": 22
					}
				},
				{
					"filename": "x_defense",
					"rotated": false,
					"trimmed": true,
					"sourceSize": {
						"w": 32,
						"h": 32
					},
					"spriteSourceSize": {
						"x": 5,
						"y": 5,
						"w": 22,
						"h": 22
					},
					"frame": {
						"x": 240,
						"y": 286,
						"w": 22,
						"h": 22
					}
				},
				{
					"filename": "x_sp_atk",
					"rotated": false,
					"trimmed": true,
					"sourceSize": {
						"w": 32,
						"h": 32
					},
					"spriteSourceSize": {
						"x": 5,
						"y": 5,
						"w": 22,
						"h": 22
					},
					"frame": {
						"x": 262,
						"y": 286,
						"w": 22,
						"h": 22
					}
				},
				{
					"filename": "x_sp_def",
					"rotated": false,
					"trimmed": true,
					"sourceSize": {
						"w": 32,
						"h": 32
					},
					"spriteSourceSize": {
						"x": 5,
						"y": 5,
						"w": 22,
						"h": 22
					},
					"frame": {
						"x": 284,
						"y": 287,
						"w": 22,
						"h": 22
					}
				},
				{
					"filename": "x_speed",
					"rotated": false,
					"trimmed": true,
					"sourceSize": {
						"w": 32,
						"h": 32
					},
					"spriteSourceSize": {
						"x": 5,
						"y": 5,
						"w": 22,
						"h": 22
					},
					"frame": {
						"x": 306,
						"y": 267,
						"w": 22,
						"h": 22
					}
				},
				{
					"filename": "upgrade",
					"rotated": false,
					"trimmed": true,
					"sourceSize": {
						"w": 32,
						"h": 32
					},
					"spriteSourceSize": {
						"x": 5,
						"y": 7,
						"w": 22,
						"h": 19
					},
					"frame": {
						"x": 306,
						"y": 289,
						"w": 22,
						"h": 19
					}
				},
				{
					"filename": "big_nugget",
					"rotated": false,
					"trimmed": true,
					"sourceSize": {
						"w": 32,
						"h": 32
					},
					"spriteSourceSize": {
						"x": 6,
						"y": 6,
						"w": 20,
						"h": 20
					},
					"frame": {
						"x": 328,
						"y": 266,
						"w": 20,
						"h": 20
					}
				},
				{
					"filename": "blue_orb",
					"rotated": false,
					"trimmed": true,
					"sourceSize": {
						"w": 32,
						"h": 32
					},
					"spriteSourceSize": {
						"x": 6,
						"y": 6,
						"w": 20,
						"h": 20
					},
					"frame": {
						"x": 348,
						"y": 266,
						"w": 20,
						"h": 20
					}
				},
				{
					"filename": "gb",
					"rotated": false,
					"trimmed": true,
					"sourceSize": {
						"w": 32,
						"h": 32
					},
					"spriteSourceSize": {
						"x": 6,
						"y": 6,
						"w": 20,
						"h": 20
					},
					"frame": {
						"x": 328,
						"y": 286,
						"w": 20,
						"h": 20
					}
				},
				{
					"filename": "magnet",
					"rotated": false,
					"trimmed": true,
					"sourceSize": {
						"w": 32,
						"h": 32
					},
					"spriteSourceSize": {
						"x": 6,
						"y": 6,
						"w": 20,
						"h": 20
					},
					"frame": {
						"x": 348,
						"y": 286,
						"w": 20,
						"h": 20
					}
				},
				{
					"filename": "mystery_egg",
					"rotated": false,
					"trimmed": true,
					"sourceSize": {
						"w": 32,
						"h": 32
					},
					"spriteSourceSize": {
						"x": 8,
						"y": 8,
						"w": 16,
						"h": 18
					},
					"frame": {
						"x": 368,
						"y": 266,
						"w": 16,
						"h": 18
					}
				},
				{
					"filename": "dark_stone",
					"rotated": false,
					"trimmed": true,
					"sourceSize": {
						"w": 32,
						"h": 32
					},
					"spriteSourceSize": {
						"x": 7,
						"y": 7,
						"w": 18,
						"h": 18
					},
					"frame": {
						"x": 384,
						"y": 271,
						"w": 18,
						"h": 18
					}
				},
				{
					"filename": "sharp_meteorite",
					"rotated": false,
					"trimmed": true,
					"sourceSize": {
						"w": 32,
						"h": 32
					},
					"spriteSourceSize": {
						"x": 6,
						"y": 8,
						"w": 21,
						"h": 18
					},
					"frame": {
						"x": 402,
						"y": 281,
						"w": 21,
						"h": 18
					}
				},
				{
					"filename": "abomasite",
					"rotated": false,
					"trimmed": true,
					"sourceSize": {
						"w": 32,
						"h": 32
					},
					"spriteSourceSize": {
						"x": 8,
						"y": 8,
						"w": 16,
						"h": 16
					},
					"frame": {
						"x": 368,
						"y": 284,
						"w": 16,
						"h": 16
					}
				},
				{
					"filename": "flame_orb",
					"rotated": false,
					"trimmed": true,
					"sourceSize": {
						"w": 32,
						"h": 32
					},
					"spriteSourceSize": {
						"x": 7,
						"y": 7,
						"w": 18,
						"h": 18
					},
					"frame": {
						"x": 384,
						"y": 289,
						"w": 18,
						"h": 18
					}
				},
				{
					"filename": "unremarkable_teacup",
					"rotated": false,
					"trimmed": true,
					"sourceSize": {
						"w": 32,
						"h": 32
					},
					"spriteSourceSize": {
						"x": 5,
						"y": 7,
						"w": 21,
						"h": 18
					},
					"frame": {
						"x": 402,
						"y": 299,
						"w": 21,
						"h": 18
					}
				},
				{
					"filename": "lum_berry",
					"rotated": false,
					"trimmed": true,
					"sourceSize": {
						"w": 32,
						"h": 32
					},
					"spriteSourceSize": {
						"x": 6,
						"y": 7,
						"w": 20,
						"h": 19
					},
					"frame": {
						"x": 130,
						"y": 307,
						"w": 20,
						"h": 19
					}
				},
				{
					"filename": "mb",
					"rotated": false,
					"trimmed": true,
					"sourceSize": {
						"w": 32,
						"h": 32
					},
					"spriteSourceSize": {
						"x": 6,
						"y": 6,
						"w": 20,
						"h": 20
					},
					"frame": {
						"x": 129,
						"y": 326,
						"w": 20,
						"h": 20
					}
				},
				{
					"filename": "pb",
					"rotated": false,
					"trimmed": true,
					"sourceSize": {
						"w": 32,
						"h": 32
					},
					"spriteSourceSize": {
						"x": 6,
						"y": 6,
						"w": 20,
						"h": 20
					},
					"frame": {
						"x": 129,
						"y": 346,
						"w": 20,
						"h": 20
					}
				},
				{
					"filename": "pb_gold",
					"rotated": false,
					"trimmed": true,
					"sourceSize": {
						"w": 32,
						"h": 32
					},
					"spriteSourceSize": {
						"x": 6,
						"y": 6,
						"w": 20,
						"h": 20
					},
					"frame": {
						"x": 150,
						"y": 307,
						"w": 20,
						"h": 20
					}
				},
				{
					"filename": "rb",
					"rotated": false,
					"trimmed": true,
					"sourceSize": {
						"w": 32,
						"h": 32
					},
					"spriteSourceSize": {
						"x": 6,
						"y": 6,
						"w": 20,
						"h": 20
					},
					"frame": {
						"x": 149,
						"y": 327,
						"w": 20,
						"h": 20
					}
				},
				{
					"filename": "razor_claw",
					"rotated": false,
					"trimmed": true,
					"sourceSize": {
						"w": 32,
						"h": 32
					},
					"spriteSourceSize": {
						"x": 6,
						"y": 7,
						"w": 20,
						"h": 19
					},
					"frame": {
						"x": 149,
						"y": 347,
						"w": 20,
						"h": 19
					}
				},
				{
					"filename": "relic_band",
					"rotated": false,
					"trimmed": true,
					"sourceSize": {
						"w": 32,
						"h": 32
					},
					"spriteSourceSize": {
						"x": 7,
						"y": 9,
						"w": 17,
						"h": 16
					},
					"frame": {
						"x": 132,
						"y": 366,
						"w": 17,
						"h": 16
					}
				},
				{
					"filename": "smooth_meteorite",
					"rotated": false,
					"trimmed": true,
					"sourceSize": {
						"w": 32,
						"h": 32
					},
					"spriteSourceSize": {
						"x": 7,
						"y": 6,
						"w": 20,
						"h": 20
					},
					"frame": {
						"x": 149,
						"y": 366,
						"w": 20,
						"h": 20
					}
				},
				{
					"filename": "eviolite",
					"rotated": false,
					"trimmed": true,
					"sourceSize": {
						"w": 32,
						"h": 32
					},
					"spriteSourceSize": {
						"x": 8,
						"y": 8,
						"w": 15,
						"h": 15
					},
					"frame": {
						"x": 134,
						"y": 382,
						"w": 15,
						"h": 15
					}
				},
				{
					"filename": "strange_ball",
					"rotated": false,
					"trimmed": true,
					"sourceSize": {
						"w": 32,
						"h": 32
					},
					"spriteSourceSize": {
						"x": 6,
						"y": 6,
						"w": 20,
						"h": 20
					},
					"frame": {
						"x": 170,
						"y": 309,
						"w": 20,
						"h": 20
					}
				},
				{
					"filename": "ub",
					"rotated": false,
					"trimmed": true,
					"sourceSize": {
						"w": 32,
						"h": 32
					},
					"spriteSourceSize": {
						"x": 6,
						"y": 6,
						"w": 20,
						"h": 20
					},
					"frame": {
						"x": 169,
						"y": 329,
						"w": 20,
						"h": 20
					}
				},
				{
					"filename": "hard_stone",
					"rotated": false,
					"trimmed": true,
					"sourceSize": {
						"w": 32,
						"h": 32
					},
					"spriteSourceSize": {
						"x": 6,
						"y": 6,
						"w": 19,
						"h": 20
					},
					"frame": {
						"x": 169,
						"y": 349,
						"w": 19,
						"h": 20
					}
				},
				{
					"filename": "miracle_seed",
					"rotated": false,
					"trimmed": true,
					"sourceSize": {
						"w": 32,
						"h": 32
					},
					"spriteSourceSize": {
						"x": 6,
						"y": 7,
						"w": 19,
						"h": 19
					},
					"frame": {
						"x": 169,
						"y": 369,
						"w": 19,
						"h": 19
					}
				},
				{
					"filename": "wl_ability_urge",
					"rotated": false,
					"trimmed": true,
					"sourceSize": {
						"w": 32,
						"h": 32
					},
					"spriteSourceSize": {
						"x": 6,
						"y": 8,
						"w": 20,
						"h": 18
					},
					"frame": {
						"x": 149,
						"y": 386,
						"w": 20,
						"h": 18
					}
				},
				{
					"filename": "wl_antidote",
					"rotated": false,
					"trimmed": true,
					"sourceSize": {
						"w": 32,
						"h": 32
					},
					"spriteSourceSize": {
						"x": 6,
						"y": 8,
						"w": 20,
						"h": 18
					},
					"frame": {
						"x": 148,
						"y": 404,
						"w": 20,
						"h": 18
					}
				},
				{
					"filename": "wl_awakening",
					"rotated": false,
					"trimmed": true,
					"sourceSize": {
						"w": 32,
						"h": 32
					},
					"spriteSourceSize": {
						"x": 6,
						"y": 8,
						"w": 20,
						"h": 18
					},
					"frame": {
						"x": 169,
						"y": 388,
						"w": 20,
						"h": 18
					}
				},
				{
					"filename": "absolite",
					"rotated": false,
					"trimmed": true,
					"sourceSize": {
						"w": 32,
						"h": 32
					},
					"spriteSourceSize": {
						"x": 8,
						"y": 8,
						"w": 16,
						"h": 16
					},
					"frame": {
						"x": 168,
						"y": 406,
						"w": 16,
						"h": 16
					}
				},
				{
					"filename": "aerodactylite",
					"rotated": false,
					"trimmed": true,
					"sourceSize": {
						"w": 32,
						"h": 32
					},
					"spriteSourceSize": {
						"x": 8,
						"y": 8,
						"w": 16,
						"h": 16
					},
					"frame": {
						"x": 368,
						"y": 300,
						"w": 16,
						"h": 16
					}
				},
				{
					"filename": "light_ball",
					"rotated": false,
					"trimmed": true,
					"sourceSize": {
						"w": 32,
						"h": 32
					},
					"spriteSourceSize": {
						"x": 7,
						"y": 7,
						"w": 18,
						"h": 18
					},
					"frame": {
						"x": 384,
						"y": 307,
						"w": 18,
						"h": 18
					}
				},
				{
					"filename": "wl_burn_heal",
					"rotated": false,
					"trimmed": true,
					"sourceSize": {
						"w": 32,
						"h": 32
					},
					"spriteSourceSize": {
						"x": 6,
						"y": 8,
						"w": 20,
						"h": 18
					},
					"frame": {
						"x": 402,
						"y": 317,
						"w": 20,
						"h": 18
					}
				},
				{
					"filename": "golden_egg",
					"rotated": false,
					"trimmed": true,
					"sourceSize": {
						"w": 32,
						"h": 32
					},
					"spriteSourceSize": {
						"x": 7,
						"y": 6,
						"w": 17,
						"h": 20
					},
					"frame": {
						"x": 190,
						"y": 309,
						"w": 17,
						"h": 20
					}
				},
				{
					"filename": "lucky_egg",
					"rotated": false,
					"trimmed": true,
					"sourceSize": {
						"w": 32,
						"h": 32
					},
					"spriteSourceSize": {
						"x": 7,
						"y": 6,
						"w": 17,
						"h": 20
					},
					"frame": {
						"x": 189,
						"y": 329,
						"w": 17,
						"h": 20
					}
				},
				{
					"filename": "wl_custom_spliced",
					"rotated": false,
					"trimmed": true,
					"sourceSize": {
						"w": 32,
						"h": 32
					},
					"spriteSourceSize": {
						"x": 6,
						"y": 8,
						"w": 20,
						"h": 18
					},
					"frame": {
						"x": 207,
						"y": 308,
						"w": 20,
						"h": 18
					}
				},
				{
					"filename": "wl_custom_thief",
					"rotated": false,
					"trimmed": true,
					"sourceSize": {
						"w": 32,
						"h": 32
					},
					"spriteSourceSize": {
						"x": 6,
						"y": 8,
						"w": 20,
						"h": 18
					},
					"frame": {
						"x": 227,
						"y": 308,
						"w": 20,
						"h": 18
					}
				},
				{
					"filename": "wl_elixir",
					"rotated": false,
					"trimmed": true,
					"sourceSize": {
						"w": 32,
						"h": 32
					},
					"spriteSourceSize": {
						"x": 6,
						"y": 8,
						"w": 20,
						"h": 18
					},
					"frame": {
						"x": 247,
						"y": 308,
						"w": 20,
						"h": 18
					}
				},
				{
					"filename": "light_stone",
					"rotated": false,
					"trimmed": true,
					"sourceSize": {
						"w": 32,
						"h": 32
					},
					"spriteSourceSize": {
						"x": 7,
						"y": 7,
						"w": 18,
						"h": 18
					},
					"frame": {
						"x": 188,
						"y": 349,
						"w": 18,
						"h": 18
					}
				},
				{
					"filename": "toxic_orb",
					"rotated": false,
					"trimmed": true,
					"sourceSize": {
						"w": 32,
						"h": 32
					},
					"spriteSourceSize": {
						"x": 7,
						"y": 7,
						"w": 18,
						"h": 18
					},
					"frame": {
						"x": 188,
						"y": 367,
						"w": 18,
						"h": 18
					}
				},
				{
					"filename": "aggronite",
					"rotated": false,
					"trimmed": true,
					"sourceSize": {
						"w": 32,
						"h": 32
					},
					"spriteSourceSize": {
						"x": 8,
						"y": 8,
						"w": 16,
						"h": 16
					},
					"frame": {
						"x": 267,
						"y": 308,
						"w": 16,
						"h": 16
					}
				},
				{
					"filename": "wl_ether",
					"rotated": false,
					"trimmed": true,
					"sourceSize": {
						"w": 32,
						"h": 32
					},
					"spriteSourceSize": {
						"x": 6,
						"y": 8,
						"w": 20,
						"h": 18
					},
					"frame": {
						"x": 283,
						"y": 309,
						"w": 20,
						"h": 18
					}
				},
				{
					"filename": "wl_full_heal",
					"rotated": false,
					"trimmed": true,
					"sourceSize": {
						"w": 32,
						"h": 32
					},
					"spriteSourceSize": {
						"x": 6,
						"y": 8,
						"w": 20,
						"h": 18
					},
					"frame": {
						"x": 189,
						"y": 385,
						"w": 20,
						"h": 18
					}
				},
				{
					"filename": "wl_full_restore",
					"rotated": false,
					"trimmed": true,
					"sourceSize": {
						"w": 32,
						"h": 32
					},
					"spriteSourceSize": {
						"x": 6,
						"y": 8,
						"w": 20,
						"h": 18
					},
					"frame": {
						"x": 189,
						"y": 403,
						"w": 20,
						"h": 18
					}
				},
				{
					"filename": "wl_guard_spec",
					"rotated": false,
					"trimmed": true,
					"sourceSize": {
						"w": 32,
						"h": 32
					},
					"spriteSourceSize": {
						"x": 6,
						"y": 8,
						"w": 20,
						"h": 18
					},
					"frame": {
						"x": 207,
						"y": 326,
						"w": 20,
						"h": 18
					}
				},
				{
					"filename": "wl_hyper_potion",
					"rotated": false,
					"trimmed": true,
					"sourceSize": {
						"w": 32,
						"h": 32
					},
					"spriteSourceSize": {
						"x": 6,
						"y": 8,
						"w": 20,
						"h": 18
					},
					"frame": {
						"x": 227,
						"y": 326,
						"w": 20,
						"h": 18
					}
				},
				{
					"filename": "wl_ice_heal",
					"rotated": false,
					"trimmed": true,
					"sourceSize": {
						"w": 32,
						"h": 32
					},
					"spriteSourceSize": {
						"x": 6,
						"y": 8,
						"w": 20,
						"h": 18
					},
					"frame": {
						"x": 247,
						"y": 326,
						"w": 20,
						"h": 18
					}
				},
				{
					"filename": "wl_item_drop",
					"rotated": false,
					"trimmed": true,
					"sourceSize": {
						"w": 32,
						"h": 32
					},
					"spriteSourceSize": {
						"x": 6,
						"y": 8,
						"w": 20,
						"h": 18
					},
					"frame": {
						"x": 206,
						"y": 344,
						"w": 20,
						"h": 18
					}
				},
				{
					"filename": "wl_item_urge",
					"rotated": false,
					"trimmed": true,
					"sourceSize": {
						"w": 32,
						"h": 32
					},
					"spriteSourceSize": {
						"x": 6,
						"y": 8,
						"w": 20,
						"h": 18
					},
					"frame": {
						"x": 206,
						"y": 362,
						"w": 20,
						"h": 18
					}
				},
				{
					"filename": "wl_max_elixir",
					"rotated": false,
					"trimmed": true,
					"sourceSize": {
						"w": 32,
						"h": 32
					},
					"spriteSourceSize": {
						"x": 6,
						"y": 8,
						"w": 20,
						"h": 18
					},
					"frame": {
						"x": 226,
						"y": 344,
						"w": 20,
						"h": 18
					}
				},
				{
					"filename": "wl_max_ether",
					"rotated": false,
					"trimmed": true,
					"sourceSize": {
						"w": 32,
						"h": 32
					},
					"spriteSourceSize": {
						"x": 6,
						"y": 8,
						"w": 20,
						"h": 18
					},
					"frame": {
						"x": 226,
						"y": 362,
						"w": 20,
						"h": 18
					}
				},
				{
					"filename": "wl_max_potion",
					"rotated": false,
					"trimmed": true,
					"sourceSize": {
						"w": 32,
						"h": 32
					},
					"spriteSourceSize": {
						"x": 6,
						"y": 8,
						"w": 20,
						"h": 18
					},
					"frame": {
						"x": 246,
						"y": 344,
						"w": 20,
						"h": 18
					}
				},
				{
					"filename": "wl_max_revive",
					"rotated": false,
					"trimmed": true,
					"sourceSize": {
						"w": 32,
						"h": 32
					},
					"spriteSourceSize": {
						"x": 6,
						"y": 8,
						"w": 20,
						"h": 18
					},
					"frame": {
						"x": 246,
						"y": 362,
						"w": 20,
						"h": 18
					}
				},
				{
					"filename": "alakazite",
					"rotated": false,
					"trimmed": true,
					"sourceSize": {
						"w": 32,
						"h": 32
					},
					"spriteSourceSize": {
						"x": 8,
						"y": 8,
						"w": 16,
						"h": 16
					},
					"frame": {
						"x": 267,
						"y": 324,
						"w": 16,
						"h": 16
					}
				},
				{
					"filename": "wl_paralyze_heal",
					"rotated": false,
					"trimmed": true,
					"sourceSize": {
						"w": 32,
						"h": 32
					},
					"spriteSourceSize": {
						"x": 6,
						"y": 8,
						"w": 20,
						"h": 18
					},
					"frame": {
						"x": 209,
						"y": 380,
						"w": 20,
						"h": 18
					}
				},
				{
					"filename": "wl_potion",
					"rotated": false,
					"trimmed": true,
					"sourceSize": {
						"w": 32,
						"h": 32
					},
					"spriteSourceSize": {
						"x": 6,
						"y": 8,
						"w": 20,
						"h": 18
					},
					"frame": {
						"x": 209,
						"y": 398,
						"w": 20,
						"h": 18
					}
				},
				{
					"filename": "wl_reset_urge",
					"rotated": false,
					"trimmed": true,
					"sourceSize": {
						"w": 32,
						"h": 32
					},
					"spriteSourceSize": {
						"x": 6,
						"y": 8,
						"w": 20,
						"h": 18
					},
					"frame": {
						"x": 229,
						"y": 380,
						"w": 20,
						"h": 18
					}
				},
				{
					"filename": "wl_revive",
					"rotated": false,
					"trimmed": true,
					"sourceSize": {
						"w": 32,
						"h": 32
					},
					"spriteSourceSize": {
						"x": 6,
						"y": 8,
						"w": 20,
						"h": 18
					},
					"frame": {
						"x": 229,
						"y": 398,
						"w": 20,
						"h": 18
					}
				},
				{
					"filename": "wl_super_potion",
					"rotated": false,
					"trimmed": true,
					"sourceSize": {
						"w": 32,
						"h": 32
					},
					"spriteSourceSize": {
						"x": 6,
						"y": 8,
						"w": 20,
						"h": 18
					},
					"frame": {
						"x": 249,
						"y": 380,
						"w": 20,
						"h": 18
					}
				},
				{
					"filename": "altarianite",
					"rotated": false,
					"trimmed": true,
					"sourceSize": {
						"w": 32,
						"h": 32
					},
					"spriteSourceSize": {
						"x": 8,
						"y": 8,
						"w": 16,
						"h": 16
					},
					"frame": {
						"x": 249,
						"y": 398,
						"w": 16,
						"h": 16
					}
				},
				{
					"filename": "ampharosite",
					"rotated": false,
					"trimmed": true,
					"sourceSize": {
						"w": 32,
						"h": 32
					},
					"spriteSourceSize": {
						"x": 8,
						"y": 8,
						"w": 16,
						"h": 16
					},
					"frame": {
						"x": 283,
						"y": 327,
						"w": 16,
						"h": 16
					}
				},
				{
					"filename": "audinite",
					"rotated": false,
					"trimmed": true,
					"sourceSize": {
						"w": 32,
						"h": 32
					},
					"spriteSourceSize": {
						"x": 8,
						"y": 8,
						"w": 16,
						"h": 16
					},
					"frame": {
						"x": 267,
						"y": 340,
						"w": 16,
						"h": 16
					}
				},
				{
					"filename": "banettite",
					"rotated": false,
					"trimmed": true,
					"sourceSize": {
						"w": 32,
						"h": 32
					},
					"spriteSourceSize": {
						"x": 8,
						"y": 8,
						"w": 16,
						"h": 16
					},
					"frame": {
						"x": 266,
						"y": 356,
						"w": 16,
						"h": 16
					}
				},
				{
					"filename": "beedrillite",
					"rotated": false,
					"trimmed": true,
					"sourceSize": {
						"w": 32,
						"h": 32
					},
					"spriteSourceSize": {
						"x": 8,
						"y": 8,
						"w": 16,
						"h": 16
					},
					"frame": {
						"x": 283,
						"y": 343,
						"w": 16,
						"h": 16
					}
				},
				{
					"filename": "blastoisinite",
					"rotated": false,
					"trimmed": true,
					"sourceSize": {
						"w": 32,
						"h": 32
					},
					"spriteSourceSize": {
						"x": 8,
						"y": 8,
						"w": 16,
						"h": 16
					},
					"frame": {
						"x": 282,
						"y": 359,
						"w": 16,
						"h": 16
					}
				},
				{
					"filename": "blazikenite",
					"rotated": false,
					"trimmed": true,
					"sourceSize": {
						"w": 32,
						"h": 32
					},
					"spriteSourceSize": {
						"x": 8,
						"y": 8,
						"w": 16,
						"h": 16
					},
					"frame": {
						"x": 265,
						"y": 398,
						"w": 16,
						"h": 16
					}
				},
				{
					"filename": "cameruptite",
					"rotated": false,
					"trimmed": true,
					"sourceSize": {
						"w": 32,
						"h": 32
					},
					"spriteSourceSize": {
						"x": 8,
						"y": 8,
						"w": 16,
						"h": 16
					},
					"frame": {
						"x": 299,
						"y": 327,
						"w": 16,
						"h": 16
					}
				},
				{
					"filename": "charizardite_x",
					"rotated": false,
					"trimmed": true,
					"sourceSize": {
						"w": 32,
						"h": 32
					},
					"spriteSourceSize": {
						"x": 8,
						"y": 8,
						"w": 16,
						"h": 16
					},
					"frame": {
						"x": 299,
						"y": 343,
						"w": 16,
						"h": 16
					}
				},
				{
					"filename": "charizardite_y",
					"rotated": false,
					"trimmed": true,
					"sourceSize": {
						"w": 32,
						"h": 32
					},
					"spriteSourceSize": {
						"x": 8,
						"y": 8,
						"w": 16,
						"h": 16
					},
					"frame": {
						"x": 298,
						"y": 359,
						"w": 16,
						"h": 16
					}
				},
				{
					"filename": "diancite",
					"rotated": false,
					"trimmed": true,
					"sourceSize": {
						"w": 32,
						"h": 32
					},
					"spriteSourceSize": {
						"x": 8,
						"y": 8,
						"w": 16,
						"h": 16
					},
					"frame": {
						"x": 303,
						"y": 309,
						"w": 16,
						"h": 16
					}
				},
				{
					"filename": "galladite",
					"rotated": false,
					"trimmed": true,
					"sourceSize": {
						"w": 32,
						"h": 32
					},
					"spriteSourceSize": {
						"x": 8,
						"y": 8,
						"w": 16,
						"h": 16
					},
					"frame": {
						"x": 319,
						"y": 308,
						"w": 16,
						"h": 16
					}
				},
				{
					"filename": "garchompite",
					"rotated": false,
					"trimmed": true,
					"sourceSize": {
						"w": 32,
						"h": 32
					},
					"spriteSourceSize": {
						"x": 8,
						"y": 8,
						"w": 16,
						"h": 16
					},
					"frame": {
						"x": 335,
						"y": 306,
						"w": 16,
						"h": 16
					}
				},
				{
					"filename": "gardevoirite",
					"rotated": false,
					"trimmed": true,
					"sourceSize": {
						"w": 32,
						"h": 32
					},
					"spriteSourceSize": {
						"x": 8,
						"y": 8,
						"w": 16,
						"h": 16
					},
					"frame": {
						"x": 351,
						"y": 306,
						"w": 16,
						"h": 16
					}
				},
				{
					"filename": "candy_overlay",
					"rotated": false,
					"trimmed": true,
					"sourceSize": {
						"w": 32,
						"h": 32
					},
					"spriteSourceSize": {
						"x": 8,
						"y": 12,
						"w": 16,
						"h": 15
					},
					"frame": {
						"x": 367,
						"y": 316,
						"w": 16,
						"h": 15
					}
				},
				{
					"filename": "gengarite",
					"rotated": false,
					"trimmed": true,
					"sourceSize": {
						"w": 32,
						"h": 32
					},
					"spriteSourceSize": {
						"x": 8,
						"y": 8,
						"w": 16,
						"h": 16
					},
					"frame": {
						"x": 383,
						"y": 325,
						"w": 16,
						"h": 16
					}
				},
				{
					"filename": "glalitite",
					"rotated": false,
					"trimmed": true,
					"sourceSize": {
						"w": 32,
						"h": 32
					},
					"spriteSourceSize": {
						"x": 8,
						"y": 8,
						"w": 16,
						"h": 16
					},
					"frame": {
						"x": 399,
						"y": 335,
						"w": 16,
						"h": 16
					}
				},
				{
					"filename": "gyaradosite",
					"rotated": false,
					"trimmed": true,
					"sourceSize": {
						"w": 32,
						"h": 32
					},
					"spriteSourceSize": {
						"x": 8,
						"y": 8,
						"w": 16,
						"h": 16
					},
					"frame": {
						"x": 315,
						"y": 325,
						"w": 16,
						"h": 16
					}
				},
				{
					"filename": "heracronite",
					"rotated": false,
					"trimmed": true,
					"sourceSize": {
						"w": 32,
						"h": 32
					},
					"spriteSourceSize": {
						"x": 8,
						"y": 8,
						"w": 16,
						"h": 16
					},
					"frame": {
						"x": 315,
						"y": 341,
						"w": 16,
						"h": 16
					}
				},
				{
					"filename": "houndoominite",
					"rotated": false,
					"trimmed": true,
					"sourceSize": {
						"w": 32,
						"h": 32
					},
					"spriteSourceSize": {
						"x": 8,
						"y": 8,
						"w": 16,
						"h": 16
					},
					"frame": {
						"x": 331,
						"y": 324,
						"w": 16,
						"h": 16
					}
				},
				{
					"filename": "kangaskhanite",
					"rotated": false,
					"trimmed": true,
					"sourceSize": {
						"w": 32,
						"h": 32
					},
					"spriteSourceSize": {
						"x": 8,
						"y": 8,
						"w": 16,
						"h": 16
					},
					"frame": {
						"x": 331,
						"y": 340,
						"w": 16,
						"h": 16
					}
				},
				{
					"filename": "latiasite",
					"rotated": false,
					"trimmed": true,
					"sourceSize": {
						"w": 32,
						"h": 32
					},
					"spriteSourceSize": {
						"x": 8,
						"y": 8,
						"w": 16,
						"h": 16
					},
					"frame": {
						"x": 347,
						"y": 322,
						"w": 16,
						"h": 16
					}
				},
				{
					"filename": "latiosite",
					"rotated": false,
					"trimmed": true,
					"sourceSize": {
						"w": 32,
						"h": 32
					},
					"spriteSourceSize": {
						"x": 8,
						"y": 8,
						"w": 16,
						"h": 16
					},
					"frame": {
						"x": 347,
						"y": 338,
						"w": 16,
						"h": 16
					}
				},
				{
					"filename": "lopunnite",
					"rotated": false,
					"trimmed": true,
					"sourceSize": {
						"w": 32,
						"h": 32
					},
					"spriteSourceSize": {
						"x": 8,
						"y": 8,
						"w": 16,
						"h": 16
					},
					"frame": {
						"x": 363,
						"y": 331,
						"w": 16,
						"h": 16
					}
				},
				{
					"filename": "lucarionite",
					"rotated": false,
					"trimmed": true,
					"sourceSize": {
						"w": 32,
						"h": 32
					},
					"spriteSourceSize": {
						"x": 8,
						"y": 8,
						"w": 16,
						"h": 16
					},
					"frame": {
						"x": 363,
						"y": 347,
						"w": 16,
						"h": 16
					}
				},
				{
					"filename": "manectite",
					"rotated": false,
					"trimmed": true,
					"sourceSize": {
						"w": 32,
						"h": 32
					},
					"spriteSourceSize": {
						"x": 8,
						"y": 8,
						"w": 16,
						"h": 16
					},
					"frame": {
						"x": 379,
						"y": 341,
						"w": 16,
						"h": 16
					}
				},
				{
					"filename": "mawilite",
					"rotated": false,
					"trimmed": true,
					"sourceSize": {
						"w": 32,
						"h": 32
					},
					"spriteSourceSize": {
						"x": 8,
						"y": 8,
						"w": 16,
						"h": 16
					},
					"frame": {
						"x": 347,
						"y": 354,
						"w": 16,
						"h": 16
					}
				},
				{
					"filename": "medichamite",
					"rotated": false,
					"trimmed": true,
					"sourceSize": {
						"w": 32,
						"h": 32
					},
					"spriteSourceSize": {
						"x": 8,
						"y": 8,
						"w": 16,
						"h": 16
					},
					"frame": {
						"x": 331,
						"y": 356,
						"w": 16,
						"h": 16
					}
				},
				{
					"filename": "metagrossite",
					"rotated": false,
					"trimmed": true,
					"sourceSize": {
						"w": 32,
						"h": 32
					},
					"spriteSourceSize": {
						"x": 8,
						"y": 8,
						"w": 16,
						"h": 16
					},
					"frame": {
						"x": 315,
						"y": 357,
						"w": 16,
						"h": 16
					}
				},
				{
					"filename": "mewtwonite_x",
					"rotated": false,
					"trimmed": true,
					"sourceSize": {
						"w": 32,
						"h": 32
					},
					"spriteSourceSize": {
						"x": 8,
						"y": 8,
						"w": 16,
						"h": 16
					},
					"frame": {
						"x": 363,
						"y": 363,
						"w": 16,
						"h": 16
					}
				},
				{
					"filename": "mewtwonite_y",
					"rotated": false,
					"trimmed": true,
					"sourceSize": {
						"w": 32,
						"h": 32
					},
					"spriteSourceSize": {
						"x": 8,
						"y": 8,
						"w": 16,
						"h": 16
					},
					"frame": {
						"x": 379,
						"y": 357,
						"w": 16,
						"h": 16
					}
				},
				{
					"filename": "nugget",
					"rotated": false,
					"trimmed": true,
					"sourceSize": {
						"w": 32,
						"h": 32
					},
					"spriteSourceSize": {
						"x": 8,
						"y": 8,
						"w": 16,
						"h": 16
					},
					"frame": {
						"x": 395,
						"y": 351,
						"w": 16,
						"h": 16
					}
				},
				{
					"filename": "pidgeotite",
					"rotated": false,
					"trimmed": true,
					"sourceSize": {
						"w": 32,
						"h": 32
					},
					"spriteSourceSize": {
						"x": 8,
						"y": 8,
						"w": 16,
						"h": 16
					},
					"frame": {
						"x": 347,
						"y": 370,
						"w": 16,
						"h": 16
					}
				},
				{
					"filename": "pinsirite",
					"rotated": false,
					"trimmed": true,
					"sourceSize": {
						"w": 32,
						"h": 32
					},
					"spriteSourceSize": {
						"x": 8,
						"y": 8,
						"w": 16,
						"h": 16
					},
					"frame": {
						"x": 331,
						"y": 372,
						"w": 16,
						"h": 16
					}
				},
				{
					"filename": "rayquazite",
					"rotated": false,
					"trimmed": true,
					"sourceSize": {
						"w": 32,
						"h": 32
					},
					"spriteSourceSize": {
						"x": 8,
						"y": 8,
						"w": 16,
						"h": 16
					},
					"frame": {
						"x": 363,
						"y": 379,
						"w": 16,
						"h": 16
					}
				},
				{
					"filename": "sablenite",
					"rotated": false,
					"trimmed": true,
					"sourceSize": {
						"w": 32,
						"h": 32
					},
					"spriteSourceSize": {
						"x": 8,
						"y": 8,
						"w": 16,
						"h": 16
					},
					"frame": {
						"x": 379,
						"y": 373,
						"w": 16,
						"h": 16
					}
				},
				{
					"filename": "salamencite",
					"rotated": false,
					"trimmed": true,
					"sourceSize": {
						"w": 32,
						"h": 32
					},
					"spriteSourceSize": {
						"x": 8,
						"y": 8,
						"w": 16,
						"h": 16
					},
					"frame": {
						"x": 395,
						"y": 367,
						"w": 16,
						"h": 16
					}
				},
				{
					"filename": "sceptilite",
					"rotated": false,
					"trimmed": true,
					"sourceSize": {
						"w": 32,
						"h": 32
					},
					"spriteSourceSize": {
						"x": 8,
						"y": 8,
						"w": 16,
						"h": 16
					},
					"frame": {
						"x": 347,
						"y": 386,
						"w": 16,
						"h": 16
					}
				},
				{
					"filename": "scizorite",
					"rotated": false,
					"trimmed": true,
					"sourceSize": {
						"w": 32,
						"h": 32
					},
					"spriteSourceSize": {
						"x": 8,
						"y": 8,
						"w": 16,
						"h": 16
					},
					"frame": {
						"x": 363,
						"y": 395,
						"w": 16,
						"h": 16
					}
				},
				{
					"filename": "sharpedonite",
					"rotated": false,
					"trimmed": true,
					"sourceSize": {
						"w": 32,
						"h": 32
					},
					"spriteSourceSize": {
						"x": 8,
						"y": 8,
						"w": 16,
						"h": 16
					},
					"frame": {
						"x": 379,
						"y": 389,
						"w": 16,
						"h": 16
					}
				},
				{
					"filename": "slowbronite",
					"rotated": false,
					"trimmed": true,
					"sourceSize": {
						"w": 32,
						"h": 32
					},
					"spriteSourceSize": {
						"x": 8,
						"y": 8,
						"w": 16,
						"h": 16
					},
					"frame": {
						"x": 395,
						"y": 383,
						"w": 16,
						"h": 16
					}
				},
				{
					"filename": "soul_dew",
					"rotated": false,
					"trimmed": true,
					"sourceSize": {
						"w": 32,
						"h": 32
					},
					"spriteSourceSize": {
						"x": 8,
						"y": 8,
						"w": 16,
						"h": 16
					},
					"frame": {
						"x": 379,
						"y": 405,
						"w": 16,
						"h": 16
					}
				},
				{
					"filename": "steelixite",
					"rotated": false,
					"trimmed": true,
					"sourceSize": {
						"w": 32,
						"h": 32
					},
					"spriteSourceSize": {
						"x": 8,
						"y": 8,
						"w": 16,
						"h": 16
					},
					"frame": {
						"x": 395,
						"y": 399,
						"w": 16,
						"h": 16
					}
				},
				{
					"filename": "strawberry_sweet",
					"rotated": false,
					"trimmed": true,
					"sourceSize": {
						"w": 32,
						"h": 32
					},
					"spriteSourceSize": {
						"x": 9,
						"y": 7,
						"w": 16,
						"h": 16
					},
					"frame": {
						"x": 314,
						"y": 373,
						"w": 16,
						"h": 16
					}
				},
				{
					"filename": "swampertite",
					"rotated": false,
					"trimmed": true,
					"sourceSize": {
						"w": 32,
						"h": 32
					},
					"spriteSourceSize": {
						"x": 8,
						"y": 8,
						"w": 16,
						"h": 16
					},
					"frame": {
						"x": 330,
						"y": 388,
						"w": 16,
						"h": 16
					}
				},
				{
					"filename": "tyranitarite",
					"rotated": false,
					"trimmed": true,
					"sourceSize": {
						"w": 32,
						"h": 32
					},
					"spriteSourceSize": {
						"x": 8,
						"y": 8,
						"w": 16,
						"h": 16
					},
					"frame": {
						"x": 346,
						"y": 402,
						"w": 16,
						"h": 16
					}
				},
				{
					"filename": "venusaurite",
					"rotated": false,
					"trimmed": true,
					"sourceSize": {
						"w": 32,
						"h": 32
					},
					"spriteSourceSize": {
						"x": 8,
						"y": 8,
						"w": 16,
						"h": 16
					},
					"frame": {
						"x": 281,
						"y": 375,
						"w": 16,
						"h": 16
					}
				},
				{
<<<<<<< HEAD
					"filename": "ultranecrozium_z",
=======
					"filename": "prism_scale",
>>>>>>> ef5e0d4c
					"rotated": false,
					"trimmed": true,
					"sourceSize": {
						"w": 32,
						"h": 32
					},
					"spriteSourceSize": {
<<<<<<< HEAD
						"x": 1,
						"y": 8,
						"w": 30,
						"h": 15
					},
					"frame": {
						"x": 414,
						"y": 429,
						"w": 30,
=======
						"x": 9,
						"y": 8,
						"w": 15,
						"h": 15
					},
					"frame": {
						"x": 297,
						"y": 375,
						"w": 15,
>>>>>>> ef5e0d4c
						"h": 15
					}
				}
			]
		}
	],
	"meta": {
		"app": "https://www.codeandweb.com/texturepacker",
		"version": "3.0",
		"smartupdate": "$TexturePacker:SmartUpdate:7ddaa91855ce79db7a72977126d431b4:c362d5547935cdfe138ac39e53b02773:110e074689c9edd2c54833ce2e4d9270$"
	}
}<|MERGE_RESOLUTION|>--- conflicted
+++ resolved
@@ -4,13 +4,8 @@
 			"image": "items.png",
 			"format": "RGBA8888",
 			"size": {
-<<<<<<< HEAD
 				"w": 444,
 				"h": 444
-=======
-				"w": 423,
-				"h": 423
->>>>>>> ef5e0d4c
 			},
 			"scale": 1,
 			"frames": [
@@ -8142,19 +8137,35 @@
 					}
 				},
 				{
-<<<<<<< HEAD
+					"filename": "prism_scale",
+					"rotated": false,
+					"trimmed": true,
+					"sourceSize": {
+						"w": 32,
+						"h": 32
+					},
+					"spriteSourceSize": {
+						"x": 9,
+						"y": 8,
+						"w": 15,
+						"h": 15
+					},
+					"frame": {
+						"x": 297,
+						"y": 375,
+						"w": 15,
+						"h": 15
+					}
+				},
+				{
 					"filename": "ultranecrozium_z",
-=======
-					"filename": "prism_scale",
->>>>>>> ef5e0d4c
-					"rotated": false,
-					"trimmed": true,
-					"sourceSize": {
-						"w": 32,
-						"h": 32
-					},
-					"spriteSourceSize": {
-<<<<<<< HEAD
+					"rotated": false,
+					"trimmed": true,
+					"sourceSize": {
+						"w": 32,
+						"h": 32
+					},
+					"spriteSourceSize": {
 						"x": 1,
 						"y": 8,
 						"w": 30,
@@ -8164,17 +8175,6 @@
 						"x": 414,
 						"y": 429,
 						"w": 30,
-=======
-						"x": 9,
-						"y": 8,
-						"w": 15,
-						"h": 15
-					},
-					"frame": {
-						"x": 297,
-						"y": 375,
-						"w": 15,
->>>>>>> ef5e0d4c
 						"h": 15
 					}
 				}
