{
	"textures": [
		{
			"image": "items.png",
			"format": "RGBA8888",
			"size": {
<<<<<<< HEAD
				"w": 402,
				"h": 402
=======
				"w": 414,
				"h": 414
>>>>>>> dc6c8f22
			},
			"scale": 1,
			"frames": [
				{
					"filename": "relic_gold",
					"rotated": false,
					"trimmed": true,
					"sourceSize": {
						"w": 32,
						"h": 32
					},
					"spriteSourceSize": {
						"x": 9,
						"y": 11,
						"w": 15,
						"h": 11
					},
					"frame": {
						"x": 0,
						"y": 0,
						"w": 15,
						"h": 11
					}
				},
				{
					"filename": "ability_capsule",
					"rotated": false,
					"trimmed": true,
					"sourceSize": {
						"w": 32,
						"h": 32
					},
					"spriteSourceSize": {
						"x": 4,
						"y": 9,
						"w": 24,
						"h": 14
					},
					"frame": {
						"x": 15,
						"y": 0,
						"w": 24,
						"h": 14
					}
				},
				{
					"filename": "candy_overlay",
					"rotated": false,
					"trimmed": true,
					"sourceSize": {
						"w": 32,
						"h": 32
					},
					"spriteSourceSize": {
						"x": 8,
						"y": 12,
						"w": 16,
						"h": 15
					},
					"frame": {
						"x": 39,
						"y": 0,
						"w": 16,
						"h": 15
					}
				},
				{
					"filename": "prism_scale",
					"rotated": false,
					"trimmed": true,
					"sourceSize": {
						"w": 32,
						"h": 32
					},
					"spriteSourceSize": {
						"x": 9,
						"y": 8,
						"w": 15,
						"h": 15
					},
					"frame": {
						"x": 55,
						"y": 0,
						"w": 15,
						"h": 15
					}
				},
				{
					"filename": "silver_powder",
					"rotated": false,
					"trimmed": true,
					"sourceSize": {
						"w": 32,
						"h": 32
					},
					"spriteSourceSize": {
						"x": 4,
						"y": 11,
						"w": 24,
						"h": 15
					},
					"frame": {
						"x": 70,
						"y": 0,
						"w": 24,
						"h": 15
					}
				},
				{
					"filename": "abomasite",
					"rotated": false,
					"trimmed": true,
					"sourceSize": {
						"w": 32,
						"h": 32
					},
					"spriteSourceSize": {
						"x": 8,
						"y": 8,
						"w": 16,
						"h": 16
					},
					"frame": {
						"x": 94,
						"y": 0,
						"w": 16,
						"h": 16
					}
				},
				{
					"filename": "absolite",
					"rotated": false,
					"trimmed": true,
					"sourceSize": {
						"w": 32,
						"h": 32
					},
					"spriteSourceSize": {
						"x": 8,
						"y": 8,
						"w": 16,
						"h": 16
					},
					"frame": {
						"x": 110,
						"y": 0,
						"w": 16,
						"h": 16
					}
				},
				{
					"filename": "aerodactylite",
					"rotated": false,
					"trimmed": true,
					"sourceSize": {
						"w": 32,
						"h": 32
					},
					"spriteSourceSize": {
						"x": 8,
						"y": 8,
						"w": 16,
						"h": 16
					},
					"frame": {
						"x": 126,
						"y": 0,
						"w": 16,
						"h": 16
					}
				},
				{
					"filename": "aggronite",
					"rotated": false,
					"trimmed": true,
					"sourceSize": {
						"w": 32,
						"h": 32
					},
					"spriteSourceSize": {
						"x": 8,
						"y": 8,
						"w": 16,
						"h": 16
					},
					"frame": {
						"x": 142,
						"y": 0,
						"w": 16,
						"h": 16
					}
				},
				{
					"filename": "alakazite",
					"rotated": false,
					"trimmed": true,
					"sourceSize": {
						"w": 32,
						"h": 32
					},
					"spriteSourceSize": {
						"x": 8,
						"y": 8,
						"w": 16,
						"h": 16
					},
					"frame": {
						"x": 158,
						"y": 0,
						"w": 16,
						"h": 16
					}
				},
				{
					"filename": "altarianite",
					"rotated": false,
					"trimmed": true,
					"sourceSize": {
						"w": 32,
						"h": 32
					},
					"spriteSourceSize": {
						"x": 8,
						"y": 8,
						"w": 16,
						"h": 16
					},
					"frame": {
						"x": 174,
						"y": 0,
						"w": 16,
						"h": 16
					}
				},
				{
					"filename": "ampharosite",
					"rotated": false,
					"trimmed": true,
					"sourceSize": {
						"w": 32,
						"h": 32
					},
					"spriteSourceSize": {
						"x": 8,
						"y": 8,
						"w": 16,
						"h": 16
					},
					"frame": {
						"x": 190,
						"y": 0,
						"w": 16,
						"h": 16
					}
				},
				{
					"filename": "audinite",
					"rotated": false,
					"trimmed": true,
					"sourceSize": {
						"w": 32,
						"h": 32
					},
					"spriteSourceSize": {
						"x": 8,
						"y": 8,
						"w": 16,
						"h": 16
					},
					"frame": {
						"x": 206,
						"y": 0,
						"w": 16,
						"h": 16
					}
				},
				{
					"filename": "banettite",
					"rotated": false,
					"trimmed": true,
					"sourceSize": {
						"w": 32,
						"h": 32
					},
					"spriteSourceSize": {
						"x": 8,
						"y": 8,
						"w": 16,
						"h": 16
					},
					"frame": {
						"x": 222,
						"y": 0,
						"w": 16,
						"h": 16
					}
				},
				{
					"filename": "beedrillite",
					"rotated": false,
					"trimmed": true,
					"sourceSize": {
						"w": 32,
						"h": 32
					},
					"spriteSourceSize": {
						"x": 8,
						"y": 8,
						"w": 16,
						"h": 16
					},
					"frame": {
						"x": 238,
						"y": 0,
						"w": 16,
						"h": 16
					}
				},
				{
					"filename": "blastoisinite",
					"rotated": false,
					"trimmed": true,
					"sourceSize": {
						"w": 32,
						"h": 32
					},
					"spriteSourceSize": {
						"x": 8,
						"y": 8,
						"w": 16,
						"h": 16
					},
					"frame": {
						"x": 254,
						"y": 0,
						"w": 16,
						"h": 16
					}
				},
				{
					"filename": "blazikenite",
					"rotated": false,
					"trimmed": true,
					"sourceSize": {
						"w": 32,
						"h": 32
					},
					"spriteSourceSize": {
						"x": 8,
						"y": 8,
						"w": 16,
						"h": 16
					},
					"frame": {
						"x": 270,
						"y": 0,
						"w": 16,
						"h": 16
					}
				},
				{
					"filename": "cameruptite",
					"rotated": false,
					"trimmed": true,
					"sourceSize": {
						"w": 32,
						"h": 32
					},
					"spriteSourceSize": {
						"x": 8,
						"y": 8,
						"w": 16,
						"h": 16
					},
					"frame": {
						"x": 286,
						"y": 0,
						"w": 16,
						"h": 16
					}
				},
				{
					"filename": "charizardite_x",
					"rotated": false,
					"trimmed": true,
					"sourceSize": {
						"w": 32,
						"h": 32
					},
					"spriteSourceSize": {
						"x": 8,
						"y": 8,
						"w": 16,
						"h": 16
					},
					"frame": {
						"x": 302,
						"y": 0,
						"w": 16,
						"h": 16
					}
				},
				{
					"filename": "charizardite_y",
					"rotated": false,
					"trimmed": true,
					"sourceSize": {
						"w": 32,
						"h": 32
					},
					"spriteSourceSize": {
						"x": 8,
						"y": 8,
						"w": 16,
						"h": 16
					},
					"frame": {
						"x": 318,
						"y": 0,
						"w": 16,
						"h": 16
					}
				},
				{
					"filename": "diancite",
					"rotated": false,
					"trimmed": true,
					"sourceSize": {
						"w": 32,
						"h": 32
					},
					"spriteSourceSize": {
						"x": 8,
						"y": 8,
						"w": 16,
						"h": 16
					},
					"frame": {
						"x": 334,
						"y": 0,
						"w": 16,
						"h": 16
					}
				},
				{
					"filename": "galladite",
					"rotated": false,
					"trimmed": true,
					"sourceSize": {
						"w": 32,
						"h": 32
					},
					"spriteSourceSize": {
						"x": 8,
						"y": 8,
						"w": 16,
						"h": 16
					},
					"frame": {
						"x": 350,
						"y": 0,
						"w": 16,
						"h": 16
					}
				},
				{
					"filename": "garchompite",
					"rotated": false,
					"trimmed": true,
					"sourceSize": {
						"w": 32,
						"h": 32
					},
					"spriteSourceSize": {
						"x": 8,
						"y": 8,
						"w": 16,
						"h": 16
					},
					"frame": {
						"x": 366,
						"y": 0,
						"w": 16,
						"h": 16
					}
				},
				{
					"filename": "gardevoirite",
					"rotated": false,
					"trimmed": true,
					"sourceSize": {
						"w": 32,
						"h": 32
					},
					"spriteSourceSize": {
						"x": 8,
						"y": 8,
						"w": 16,
						"h": 16
					},
					"frame": {
						"x": 382,
						"y": 0,
						"w": 16,
						"h": 16
					}
				},
				{
					"filename": "gengarite",
					"rotated": false,
					"trimmed": true,
					"sourceSize": {
						"w": 32,
						"h": 32
					},
					"spriteSourceSize": {
						"x": 8,
						"y": 8,
						"w": 16,
						"h": 16
					},
					"frame": {
						"x": 398,
						"y": 0,
						"w": 16,
						"h": 16
					}
				},
				{
					"filename": "revive",
					"rotated": false,
					"trimmed": true,
					"sourceSize": {
						"w": 32,
						"h": 32
					},
					"spriteSourceSize": {
						"x": 10,
						"y": 8,
						"w": 12,
						"h": 17
					},
					"frame": {
						"x": 0,
						"y": 11,
						"w": 12,
						"h": 17
					}
				},
				{
<<<<<<< HEAD
					"filename": "red_orb",
=======
					"filename": "glalitite",
>>>>>>> dc6c8f22
					"rotated": false,
					"trimmed": true,
					"sourceSize": {
						"w": 32,
						"h": 32
					},
					"spriteSourceSize": {
<<<<<<< HEAD
						"x": 6,
						"y": 4,
						"w": 20,
						"h": 24
					},
					"frame": {
						"x": 382,
						"y": 0,
						"w": 20,
						"h": 24
=======
						"x": 8,
						"y": 8,
						"w": 16,
						"h": 16
					},
					"frame": {
						"x": 12,
						"y": 14,
						"w": 16,
						"h": 16
>>>>>>> dc6c8f22
					}
				},
				{
					"filename": "gyaradosite",
					"rotated": false,
					"trimmed": true,
					"sourceSize": {
						"w": 32,
						"h": 32
					},
					"spriteSourceSize": {
						"x": 8,
						"y": 8,
						"w": 16,
						"h": 16
					},
					"frame": {
						"x": 28,
						"y": 15,
						"w": 16,
						"h": 16
					}
				},
				{
					"filename": "heracronite",
					"rotated": false,
					"trimmed": true,
					"sourceSize": {
						"w": 32,
						"h": 32
					},
					"spriteSourceSize": {
						"x": 8,
						"y": 8,
						"w": 16,
						"h": 16
					},
					"frame": {
						"x": 44,
						"y": 15,
						"w": 16,
						"h": 16
					}
				},
				{
					"filename": "houndoominite",
					"rotated": false,
					"trimmed": true,
					"sourceSize": {
						"w": 32,
						"h": 32
					},
					"spriteSourceSize": {
						"x": 8,
						"y": 8,
						"w": 16,
						"h": 16
					},
					"frame": {
						"x": 60,
						"y": 15,
						"w": 16,
						"h": 16
					}
				},
				{
					"filename": "kangaskhanite",
					"rotated": false,
					"trimmed": true,
					"sourceSize": {
						"w": 32,
						"h": 32
					},
					"spriteSourceSize": {
						"x": 8,
						"y": 8,
						"w": 16,
						"h": 16
					},
					"frame": {
						"x": 76,
						"y": 15,
						"w": 16,
						"h": 16
					}
				},
				{
					"filename": "latiasite",
					"rotated": false,
					"trimmed": true,
					"sourceSize": {
						"w": 32,
						"h": 32
					},
					"spriteSourceSize": {
						"x": 8,
						"y": 8,
						"w": 16,
						"h": 16
					},
					"frame": {
						"x": 92,
						"y": 16,
						"w": 16,
						"h": 16
					}
				},
				{
					"filename": "latiosite",
					"rotated": false,
					"trimmed": true,
					"sourceSize": {
						"w": 32,
						"h": 32
					},
					"spriteSourceSize": {
						"x": 8,
						"y": 8,
						"w": 16,
						"h": 16
					},
					"frame": {
						"x": 108,
						"y": 16,
						"w": 16,
						"h": 16
					}
				},
				{
					"filename": "lopunnite",
					"rotated": false,
					"trimmed": true,
					"sourceSize": {
						"w": 32,
						"h": 32
					},
					"spriteSourceSize": {
						"x": 8,
						"y": 8,
						"w": 16,
						"h": 16
					},
					"frame": {
						"x": 124,
						"y": 16,
						"w": 16,
						"h": 16
					}
				},
				{
<<<<<<< HEAD
					"filename": "exp_balance",
=======
					"filename": "lucarionite",
>>>>>>> dc6c8f22
					"rotated": false,
					"trimmed": true,
					"sourceSize": {
						"w": 32,
						"h": 32
					},
					"spriteSourceSize": {
<<<<<<< HEAD
						"x": 4,
						"y": 5,
						"w": 24,
						"h": 22
					},
					"frame": {
						"x": 0,
						"y": 380,
						"w": 24,
						"h": 22
=======
						"x": 8,
						"y": 8,
						"w": 16,
						"h": 16
					},
					"frame": {
						"x": 140,
						"y": 16,
						"w": 16,
						"h": 16
					}
				},
				{
					"filename": "manectite",
					"rotated": false,
					"trimmed": true,
					"sourceSize": {
						"w": 32,
						"h": 32
					},
					"spriteSourceSize": {
						"x": 8,
						"y": 8,
						"w": 16,
						"h": 16
					},
					"frame": {
						"x": 156,
						"y": 16,
						"w": 16,
						"h": 16
>>>>>>> dc6c8f22
					}
				},
				{
					"filename": "mawilite",
					"rotated": false,
					"trimmed": true,
					"sourceSize": {
						"w": 32,
						"h": 32
					},
					"spriteSourceSize": {
						"x": 8,
						"y": 8,
						"w": 16,
						"h": 16
					},
					"frame": {
						"x": 172,
						"y": 16,
						"w": 16,
						"h": 16
					}
				},
				{
					"filename": "medichamite",
					"rotated": false,
					"trimmed": true,
					"sourceSize": {
						"w": 32,
						"h": 32
					},
					"spriteSourceSize": {
						"x": 8,
						"y": 8,
						"w": 16,
						"h": 16
					},
					"frame": {
						"x": 188,
						"y": 16,
						"w": 16,
						"h": 16
					}
				},
				{
					"filename": "mega_bracelet",
					"rotated": false,
					"trimmed": true,
					"sourceSize": {
						"w": 32,
						"h": 32
					},
					"spriteSourceSize": {
						"x": 6,
						"y": 8,
						"w": 20,
						"h": 16
					},
					"frame": {
						"x": 204,
						"y": 16,
						"w": 20,
						"h": 16
					}
				},
				{
					"filename": "metagrossite",
					"rotated": false,
					"trimmed": true,
					"sourceSize": {
						"w": 32,
						"h": 32
					},
					"spriteSourceSize": {
						"x": 8,
						"y": 8,
						"w": 16,
						"h": 16
					},
					"frame": {
						"x": 224,
						"y": 16,
						"w": 16,
						"h": 16
					}
				},
				{
					"filename": "mewtwonite_x",
					"rotated": false,
					"trimmed": true,
					"sourceSize": {
						"w": 32,
						"h": 32
					},
					"spriteSourceSize": {
						"x": 8,
						"y": 8,
						"w": 16,
						"h": 16
					},
					"frame": {
						"x": 240,
						"y": 16,
						"w": 16,
						"h": 16
					}
				},
				{
					"filename": "mewtwonite_y",
					"rotated": false,
					"trimmed": true,
					"sourceSize": {
						"w": 32,
						"h": 32
					},
					"spriteSourceSize": {
						"x": 8,
						"y": 8,
						"w": 16,
						"h": 16
					},
					"frame": {
						"x": 256,
						"y": 16,
						"w": 16,
						"h": 16
					}
				},
				{
					"filename": "nugget",
					"rotated": false,
					"trimmed": true,
					"sourceSize": {
						"w": 32,
						"h": 32
					},
					"spriteSourceSize": {
						"x": 8,
						"y": 8,
						"w": 16,
						"h": 16
					},
					"frame": {
						"x": 272,
						"y": 16,
						"w": 16,
						"h": 16
					}
				},
				{
					"filename": "pidgeotite",
					"rotated": false,
					"trimmed": true,
					"sourceSize": {
						"w": 32,
						"h": 32
					},
					"spriteSourceSize": {
						"x": 8,
						"y": 8,
						"w": 16,
						"h": 16
					},
					"frame": {
						"x": 288,
						"y": 16,
						"w": 16,
						"h": 16
					}
				},
				{
					"filename": "pinsirite",
					"rotated": false,
					"trimmed": true,
					"sourceSize": {
						"w": 32,
						"h": 32
					},
					"spriteSourceSize": {
						"x": 8,
						"y": 8,
						"w": 16,
						"h": 16
					},
					"frame": {
						"x": 304,
						"y": 16,
						"w": 16,
						"h": 16
					}
				},
				{
					"filename": "rayquazite",
					"rotated": false,
					"trimmed": true,
					"sourceSize": {
						"w": 32,
						"h": 32
					},
					"spriteSourceSize": {
						"x": 8,
						"y": 8,
						"w": 16,
						"h": 16
					},
					"frame": {
						"x": 320,
						"y": 16,
						"w": 16,
						"h": 16
					}
				},
				{
					"filename": "relic_band",
					"rotated": false,
					"trimmed": true,
					"sourceSize": {
						"w": 32,
						"h": 32
					},
					"spriteSourceSize": {
						"x": 7,
						"y": 9,
						"w": 17,
						"h": 16
					},
					"frame": {
						"x": 336,
						"y": 16,
						"w": 17,
						"h": 16
					}
				},
				{
					"filename": "sablenite",
					"rotated": false,
					"trimmed": true,
					"sourceSize": {
						"w": 32,
						"h": 32
					},
					"spriteSourceSize": {
						"x": 8,
						"y": 8,
						"w": 16,
						"h": 16
					},
					"frame": {
						"x": 353,
						"y": 16,
						"w": 16,
						"h": 16
					}
				},
				{
					"filename": "salamencite",
					"rotated": false,
					"trimmed": true,
					"sourceSize": {
						"w": 32,
						"h": 32
					},
					"spriteSourceSize": {
						"x": 8,
						"y": 8,
						"w": 16,
						"h": 16
					},
					"frame": {
						"x": 369,
						"y": 16,
						"w": 16,
						"h": 16
					}
				},
				{
					"filename": "sceptilite",
					"rotated": false,
					"trimmed": true,
					"sourceSize": {
						"w": 32,
						"h": 32
					},
					"spriteSourceSize": {
						"x": 8,
						"y": 8,
						"w": 16,
						"h": 16
					},
					"frame": {
						"x": 385,
						"y": 16,
						"w": 16,
						"h": 16
					}
				},
				{
<<<<<<< HEAD
					"filename": "hearthflame_mask",
=======
					"filename": "scizorite",
>>>>>>> dc6c8f22
					"rotated": false,
					"trimmed": true,
					"sourceSize": {
						"w": 32,
						"h": 32
					},
					"spriteSourceSize": {
<<<<<<< HEAD
						"x": 4,
						"y": 4,
						"w": 24,
						"h": 23
					},
					"frame": {
						"x": 378,
						"y": 24,
						"w": 24,
						"h": 23
=======
						"x": 8,
						"y": 8,
						"w": 16,
						"h": 16
					},
					"frame": {
						"x": 0,
						"y": 30,
						"w": 16,
						"h": 16
>>>>>>> dc6c8f22
					}
				},
				{
					"filename": "sharpedonite",
					"rotated": false,
					"trimmed": true,
					"sourceSize": {
						"w": 32,
						"h": 32
					},
					"spriteSourceSize": {
						"x": 8,
						"y": 8,
						"w": 16,
						"h": 16
					},
					"frame": {
						"x": 16,
						"y": 31,
						"w": 16,
						"h": 16
					}
				},
				{
					"filename": "slowbronite",
					"rotated": false,
					"trimmed": true,
					"sourceSize": {
						"w": 32,
						"h": 32
					},
					"spriteSourceSize": {
						"x": 8,
						"y": 8,
						"w": 16,
						"h": 16
					},
					"frame": {
						"x": 32,
						"y": 31,
						"w": 16,
						"h": 16
					}
				},
				{
<<<<<<< HEAD
					"filename": "oval_charm",
=======
					"filename": "soul_dew",
>>>>>>> dc6c8f22
					"rotated": false,
					"trimmed": true,
					"sourceSize": {
						"w": 32,
						"h": 32
					},
					"spriteSourceSize": {
<<<<<<< HEAD
						"x": 6,
						"y": 4,
						"w": 21,
						"h": 24
					},
					"frame": {
						"x": 24,
						"y": 224,
						"w": 21,
						"h": 24
=======
						"x": 8,
						"y": 8,
						"w": 16,
						"h": 16
					},
					"frame": {
						"x": 48,
						"y": 31,
						"w": 16,
						"h": 16
>>>>>>> dc6c8f22
					}
				},
				{
					"filename": "steelixite",
					"rotated": false,
					"trimmed": true,
					"sourceSize": {
						"w": 32,
						"h": 32
					},
					"spriteSourceSize": {
						"x": 8,
						"y": 8,
						"w": 16,
						"h": 16
					},
					"frame": {
						"x": 64,
						"y": 31,
						"w": 16,
						"h": 16
					}
				},
				{
					"filename": "strawberry_sweet",
					"rotated": false,
					"trimmed": true,
					"sourceSize": {
						"w": 32,
						"h": 32
					},
					"spriteSourceSize": {
						"x": 9,
						"y": 7,
						"w": 16,
						"h": 16
					},
					"frame": {
						"x": 80,
						"y": 32,
						"w": 16,
						"h": 16
					}
				},
				{
					"filename": "swampertite",
					"rotated": false,
					"trimmed": true,
					"sourceSize": {
						"w": 32,
						"h": 32
					},
					"spriteSourceSize": {
						"x": 8,
						"y": 8,
						"w": 16,
						"h": 16
					},
					"frame": {
						"x": 96,
						"y": 32,
						"w": 16,
						"h": 16
					}
				},
				{
					"filename": "tyranitarite",
					"rotated": false,
					"trimmed": true,
					"sourceSize": {
						"w": 32,
						"h": 32
					},
					"spriteSourceSize": {
						"x": 8,
						"y": 8,
						"w": 16,
						"h": 16
					},
					"frame": {
						"x": 112,
						"y": 32,
						"w": 16,
						"h": 16
					}
				},
				{
<<<<<<< HEAD
					"filename": "leppa_berry",
=======
					"filename": "venusaurite",
>>>>>>> dc6c8f22
					"rotated": false,
					"trimmed": true,
					"sourceSize": {
						"w": 32,
						"h": 32
					},
					"spriteSourceSize": {
<<<<<<< HEAD
						"x": 4,
						"y": 5,
						"w": 24,
						"h": 23
=======
						"x": 8,
						"y": 8,
						"w": 16,
						"h": 16
>>>>>>> dc6c8f22
					},
					"frame": {
						"x": 128,
						"y": 32,
						"w": 16,
						"h": 16
					}
				},
				{
<<<<<<< HEAD
					"filename": "scope_lens",
=======
					"filename": "black_glasses",
>>>>>>> dc6c8f22
					"rotated": false,
					"trimmed": true,
					"sourceSize": {
						"w": 32,
						"h": 32
					},
					"spriteSourceSize": {
						"x": 4,
<<<<<<< HEAD
						"y": 5,
						"w": 24,
						"h": 23
					},
					"frame": {
						"x": 24,
						"y": 364,
						"w": 24,
						"h": 23
					}
				},
				{
					"filename": "silver_powder",
					"rotated": false,
					"trimmed": true,
					"sourceSize": {
						"w": 32,
						"h": 32
					},
					"spriteSourceSize": {
						"x": 4,
						"y": 11,
						"w": 24,
						"h": 15
					},
					"frame": {
						"x": 24,
						"y": 387,
						"w": 24,
						"h": 15
=======
						"y": 8,
						"w": 23,
						"h": 17
					},
					"frame": {
						"x": 144,
						"y": 32,
						"w": 23,
						"h": 17
>>>>>>> dc6c8f22
					}
				},
				{
					"filename": "burn_drive",
					"rotated": false,
					"trimmed": true,
					"sourceSize": {
						"w": 32,
						"h": 32
					},
					"spriteSourceSize": {
						"x": 4,
						"y": 8,
						"w": 23,
						"h": 17
					},
					"frame": {
						"x": 167,
						"y": 32,
						"w": 23,
						"h": 17
					}
				},
				{
					"filename": "chill_drive",
					"rotated": false,
					"trimmed": true,
					"sourceSize": {
						"w": 32,
						"h": 32
					},
					"spriteSourceSize": {
						"x": 4,
						"y": 8,
						"w": 23,
						"h": 17
					},
					"frame": {
						"x": 190,
						"y": 32,
						"w": 23,
						"h": 17
					}
				},
				{
					"filename": "douse_drive",
					"rotated": false,
					"trimmed": true,
					"sourceSize": {
						"w": 32,
						"h": 32
					},
					"spriteSourceSize": {
						"x": 4,
						"y": 8,
						"w": 23,
						"h": 17
					},
					"frame": {
						"x": 213,
						"y": 32,
						"w": 23,
						"h": 17
					}
				},
				{
<<<<<<< HEAD
					"filename": "ability_capsule",
=======
					"filename": "everstone",
>>>>>>> dc6c8f22
					"rotated": false,
					"trimmed": true,
					"sourceSize": {
						"w": 32,
						"h": 32
					},
					"spriteSourceSize": {
<<<<<<< HEAD
						"x": 4,
						"y": 9,
						"w": 24,
						"h": 14
					},
					"frame": {
						"x": 39,
						"y": 161,
						"w": 24,
						"h": 14
					}
				},
				{
					"filename": "rare_candy",
=======
						"x": 6,
						"y": 8,
						"w": 20,
						"h": 17
					},
					"frame": {
						"x": 236,
						"y": 32,
						"w": 20,
						"h": 17
					}
				},
				{
					"filename": "shock_drive",
>>>>>>> dc6c8f22
					"rotated": false,
					"trimmed": true,
					"sourceSize": {
						"w": 32,
						"h": 32
					},
					"spriteSourceSize": {
						"x": 4,
<<<<<<< HEAD
						"y": 5,
						"w": 23,
						"h": 23
					},
					"frame": {
						"x": 40,
						"y": 175,
						"w": 23,
						"h": 23
					}
				},
				{
					"filename": "shiny_charm",
=======
						"y": 8,
						"w": 23,
						"h": 17
					},
					"frame": {
						"x": 256,
						"y": 32,
						"w": 23,
						"h": 17
					}
				},
				{
					"filename": "wise_glasses",
>>>>>>> dc6c8f22
					"rotated": false,
					"trimmed": true,
					"sourceSize": {
						"w": 32,
						"h": 32
					},
					"spriteSourceSize": {
<<<<<<< HEAD
						"x": 6,
						"y": 4,
						"w": 21,
						"h": 24
					},
					"frame": {
						"x": 43,
						"y": 198,
						"w": 21,
						"h": 24
					}
				},
				{
					"filename": "black_belt",
=======
						"x": 4,
						"y": 8,
						"w": 23,
						"h": 17
					},
					"frame": {
						"x": 279,
						"y": 32,
						"w": 23,
						"h": 17
					}
				},
				{
					"filename": "candy",
>>>>>>> dc6c8f22
					"rotated": false,
					"trimmed": true,
					"sourceSize": {
						"w": 32,
						"h": 32
					},
					"spriteSourceSize": {
<<<<<<< HEAD
						"x": 5,
						"y": 4,
						"w": 22,
						"h": 23
					},
					"frame": {
						"x": 45,
						"y": 222,
						"w": 22,
						"h": 23
					}
				},
				{
					"filename": "bug_tera_shard",
=======
						"x": 7,
						"y": 11,
						"w": 18,
						"h": 18
					},
					"frame": {
						"x": 302,
						"y": 32,
						"w": 18,
						"h": 18
					}
				},
				{
					"filename": "choice_specs",
>>>>>>> dc6c8f22
					"rotated": false,
					"trimmed": true,
					"sourceSize": {
						"w": 32,
						"h": 32
					},
					"spriteSourceSize": {
<<<<<<< HEAD
						"x": 6,
						"y": 4,
						"w": 22,
						"h": 23
					},
					"frame": {
						"x": 47,
						"y": 245,
						"w": 22,
						"h": 23
					}
				},
				{
					"filename": "dark_tera_shard",
=======
						"x": 4,
						"y": 8,
						"w": 24,
						"h": 18
					},
					"frame": {
						"x": 320,
						"y": 32,
						"w": 24,
						"h": 18
					}
				},
				{
					"filename": "dark_stone",
>>>>>>> dc6c8f22
					"rotated": false,
					"trimmed": true,
					"sourceSize": {
						"w": 32,
						"h": 32
					},
					"spriteSourceSize": {
<<<<<<< HEAD
						"x": 6,
						"y": 4,
						"w": 22,
						"h": 23
					},
					"frame": {
						"x": 47,
						"y": 268,
						"w": 22,
						"h": 23
					}
				},
				{
					"filename": "dragon_tera_shard",
=======
						"x": 7,
						"y": 7,
						"w": 18,
						"h": 18
					},
					"frame": {
						"x": 344,
						"y": 32,
						"w": 18,
						"h": 18
					}
				},
				{
					"filename": "dragon_scale",
>>>>>>> dc6c8f22
					"rotated": false,
					"trimmed": true,
					"sourceSize": {
						"w": 32,
						"h": 32
					},
					"spriteSourceSize": {
<<<<<<< HEAD
						"x": 6,
						"y": 4,
						"w": 22,
						"h": 23
					},
					"frame": {
						"x": 47,
						"y": 291,
						"w": 22,
						"h": 23
					}
				},
				{
					"filename": "electric_tera_shard",
=======
						"x": 4,
						"y": 8,
						"w": 24,
						"h": 18
					},
					"frame": {
						"x": 362,
						"y": 32,
						"w": 24,
						"h": 18
					}
				},
				{
					"filename": "flame_orb",
>>>>>>> dc6c8f22
					"rotated": false,
					"trimmed": true,
					"sourceSize": {
						"w": 32,
						"h": 32
					},
					"spriteSourceSize": {
<<<<<<< HEAD
						"x": 6,
						"y": 4,
						"w": 22,
						"h": 23
					},
					"frame": {
						"x": 47,
						"y": 314,
						"w": 22,
						"h": 23
					}
				},
				{
					"filename": "dragon_fang",
=======
						"x": 7,
						"y": 7,
						"w": 18,
						"h": 18
					},
					"frame": {
						"x": 386,
						"y": 32,
						"w": 18,
						"h": 18
					}
				},
				{
					"filename": "mystery_egg",
>>>>>>> dc6c8f22
					"rotated": false,
					"trimmed": true,
					"sourceSize": {
						"w": 32,
						"h": 32
					},
					"spriteSourceSize": {
<<<<<<< HEAD
						"x": 5,
						"y": 5,
						"w": 21,
						"h": 23
					},
					"frame": {
						"x": 48,
						"y": 337,
						"w": 21,
						"h": 23
					}
				},
				{
					"filename": "fairy_tera_shard",
=======
						"x": 8,
						"y": 8,
						"w": 16,
						"h": 18
					},
					"frame": {
						"x": 0,
						"y": 46,
						"w": 16,
						"h": 18
					}
				},
				{
					"filename": "light_stone",
>>>>>>> dc6c8f22
					"rotated": false,
					"trimmed": true,
					"sourceSize": {
						"w": 32,
						"h": 32
					},
					"spriteSourceSize": {
<<<<<<< HEAD
						"x": 6,
						"y": 4,
						"w": 22,
						"h": 23
					},
					"frame": {
						"x": 48,
						"y": 360,
						"w": 22,
						"h": 23
					}
				},
				{
					"filename": "coupon",
=======
						"x": 7,
						"y": 7,
						"w": 18,
						"h": 18
					},
					"frame": {
						"x": 16,
						"y": 47,
						"w": 18,
						"h": 18
					}
				},
				{
					"filename": "masterpiece_teacup",
>>>>>>> dc6c8f22
					"rotated": false,
					"trimmed": true,
					"sourceSize": {
						"w": 32,
						"h": 32
					},
					"spriteSourceSize": {
<<<<<<< HEAD
						"x": 4,
						"y": 7,
						"w": 23,
						"h": 19
					},
					"frame": {
						"x": 48,
						"y": 383,
						"w": 23,
						"h": 19
=======
						"x": 5,
						"y": 7,
						"w": 21,
						"h": 18
					},
					"frame": {
						"x": 34,
						"y": 47,
						"w": 21,
						"h": 18
>>>>>>> dc6c8f22
					}
				},
				{
					"filename": "relic_crown",
					"rotated": false,
					"trimmed": true,
					"sourceSize": {
						"w": 32,
						"h": 32
					},
					"spriteSourceSize": {
						"x": 4,
						"y": 7,
						"w": 23,
						"h": 18
					},
					"frame": {
						"x": 55,
						"y": 47,
						"w": 23,
						"h": 18
					}
				},
				{
<<<<<<< HEAD
					"filename": "exp_share",
=======
					"filename": "sharp_meteorite",
>>>>>>> dc6c8f22
					"rotated": false,
					"trimmed": true,
					"sourceSize": {
						"w": 32,
						"h": 32
					},
					"spriteSourceSize": {
						"x": 6,
						"y": 8,
						"w": 21,
						"h": 18
					},
					"frame": {
						"x": 78,
						"y": 48,
						"w": 21,
						"h": 18
					}
				},
				{
<<<<<<< HEAD
					"filename": "peat_block",
=======
					"filename": "toxic_orb",
>>>>>>> dc6c8f22
					"rotated": false,
					"trimmed": true,
					"sourceSize": {
						"w": 32,
						"h": 32
					},
					"spriteSourceSize": {
						"x": 7,
						"y": 7,
						"w": 18,
						"h": 18
					},
					"frame": {
						"x": 99,
						"y": 48,
						"w": 18,
						"h": 18
					}
				},
				{
<<<<<<< HEAD
					"filename": "twisted_spoon",
=======
					"filename": "unremarkable_teacup",
>>>>>>> dc6c8f22
					"rotated": false,
					"trimmed": true,
					"sourceSize": {
						"w": 32,
						"h": 32
					},
					"spriteSourceSize": {
						"x": 5,
						"y": 7,
						"w": 21,
						"h": 18
					},
					"frame": {
						"x": 117,
						"y": 48,
						"w": 21,
						"h": 18
					}
				},
				{
<<<<<<< HEAD
					"filename": "rarer_candy",
=======
					"filename": "wl_ability_urge",
>>>>>>> dc6c8f22
					"rotated": false,
					"trimmed": true,
					"sourceSize": {
						"w": 32,
						"h": 32
					},
					"spriteSourceSize": {
<<<<<<< HEAD
						"x": 4,
						"y": 5,
						"w": 23,
						"h": 23
					},
					"frame": {
						"x": 234,
						"y": 45,
						"w": 23,
						"h": 23
					}
				},
				{
					"filename": "stick",
=======
						"x": 6,
						"y": 8,
						"w": 20,
						"h": 18
					},
					"frame": {
						"x": 138,
						"y": 49,
						"w": 20,
						"h": 18
					}
				},
				{
					"filename": "wl_antidote",
>>>>>>> dc6c8f22
					"rotated": false,
					"trimmed": true,
					"sourceSize": {
						"w": 32,
						"h": 32
					},
					"spriteSourceSize": {
<<<<<<< HEAD
						"x": 4,
						"y": 5,
						"w": 23,
						"h": 23
					},
					"frame": {
						"x": 257,
						"y": 45,
						"w": 23,
						"h": 23
					}
				},
				{
					"filename": "fighting_tera_shard",
=======
						"x": 6,
						"y": 8,
						"w": 20,
						"h": 18
					},
					"frame": {
						"x": 158,
						"y": 49,
						"w": 20,
						"h": 18
					}
				},
				{
					"filename": "wl_awakening",
>>>>>>> dc6c8f22
					"rotated": false,
					"trimmed": true,
					"sourceSize": {
						"w": 32,
						"h": 32
					},
					"spriteSourceSize": {
						"x": 6,
<<<<<<< HEAD
						"y": 4,
						"w": 22,
						"h": 23
					},
					"frame": {
						"x": 280,
						"y": 45,
						"w": 22,
						"h": 23
					}
				},
				{
					"filename": "fire_stone",
=======
						"y": 8,
						"w": 20,
						"h": 18
					},
					"frame": {
						"x": 178,
						"y": 49,
						"w": 20,
						"h": 18
					}
				},
				{
					"filename": "wl_burn_heal",
>>>>>>> dc6c8f22
					"rotated": false,
					"trimmed": true,
					"sourceSize": {
						"w": 32,
						"h": 32
					},
					"spriteSourceSize": {
<<<<<<< HEAD
						"x": 5,
						"y": 5,
						"w": 22,
						"h": 23
					},
					"frame": {
						"x": 302,
						"y": 45,
						"w": 22,
						"h": 23
					}
				},
				{
					"filename": "hp_up",
=======
						"x": 6,
						"y": 8,
						"w": 20,
						"h": 18
					},
					"frame": {
						"x": 198,
						"y": 49,
						"w": 20,
						"h": 18
					}
				},
				{
					"filename": "wl_custom_spliced",
>>>>>>> dc6c8f22
					"rotated": false,
					"trimmed": true,
					"sourceSize": {
						"w": 32,
						"h": 32
					},
					"spriteSourceSize": {
<<<<<<< HEAD
						"x": 8,
						"y": 4,
						"w": 16,
						"h": 24
					},
					"frame": {
						"x": 324,
						"y": 44,
						"w": 16,
						"h": 24
					}
				},
				{
					"filename": "fire_tera_shard",
=======
						"x": 6,
						"y": 8,
						"w": 20,
						"h": 18
					},
					"frame": {
						"x": 218,
						"y": 49,
						"w": 20,
						"h": 18
					}
				},
				{
					"filename": "wl_custom_thief",
>>>>>>> dc6c8f22
					"rotated": false,
					"trimmed": true,
					"sourceSize": {
						"w": 32,
						"h": 32
					},
					"spriteSourceSize": {
						"x": 6,
<<<<<<< HEAD
						"y": 4,
						"w": 22,
						"h": 23
					},
					"frame": {
						"x": 340,
						"y": 43,
						"w": 22,
						"h": 23
					}
				},
				{
					"filename": "iron",
=======
						"y": 8,
						"w": 20,
						"h": 18
					},
					"frame": {
						"x": 238,
						"y": 49,
						"w": 20,
						"h": 18
					}
				},
				{
					"filename": "wl_elixir",
>>>>>>> dc6c8f22
					"rotated": false,
					"trimmed": true,
					"sourceSize": {
						"w": 32,
						"h": 32
					},
					"spriteSourceSize": {
						"x": 6,
						"y": 8,
						"w": 20,
						"h": 18
					},
					"frame": {
<<<<<<< HEAD
						"x": 362,
						"y": 43,
						"w": 16,
						"h": 24
					}
				},
				{
					"filename": "icy_reins_of_unity",
=======
						"x": 258,
						"y": 49,
						"w": 20,
						"h": 18
					}
				},
				{
					"filename": "wl_ether",
>>>>>>> dc6c8f22
					"rotated": false,
					"trimmed": true,
					"sourceSize": {
						"w": 32,
						"h": 32
					},
					"spriteSourceSize": {
<<<<<<< HEAD
						"x": 4,
						"y": 7,
						"w": 24,
						"h": 20
					},
					"frame": {
						"x": 378,
						"y": 47,
						"w": 24,
						"h": 20
					}
				},
				{
					"filename": "blunder_policy",
=======
						"x": 6,
						"y": 8,
						"w": 20,
						"h": 18
					},
					"frame": {
						"x": 278,
						"y": 49,
						"w": 20,
						"h": 18
					}
				},
				{
					"filename": "wl_full_heal",
>>>>>>> dc6c8f22
					"rotated": false,
					"trimmed": true,
					"sourceSize": {
						"w": 32,
						"h": 32
					},
					"spriteSourceSize": {
<<<<<<< HEAD
						"x": 5,
						"y": 6,
						"w": 22,
						"h": 19
					},
					"frame": {
						"x": 340,
						"y": 66,
						"w": 22,
						"h": 19
					}
				},
				{
					"filename": "dragon_scale",
=======
						"x": 6,
						"y": 8,
						"w": 20,
						"h": 18
					},
					"frame": {
						"x": 298,
						"y": 50,
						"w": 20,
						"h": 18
					}
				},
				{
					"filename": "wl_full_restore",
>>>>>>> dc6c8f22
					"rotated": false,
					"trimmed": true,
					"sourceSize": {
						"w": 32,
						"h": 32
					},
					"spriteSourceSize": {
<<<<<<< HEAD
						"x": 4,
						"y": 8,
						"w": 24,
						"h": 18
					},
					"frame": {
						"x": 362,
						"y": 67,
						"w": 24,
=======
						"x": 6,
						"y": 8,
						"w": 20,
						"h": 18
					},
					"frame": {
						"x": 318,
						"y": 50,
						"w": 20,
>>>>>>> dc6c8f22
						"h": 18
					}
				},
				{
<<<<<<< HEAD
					"filename": "max_repel",
=======
					"filename": "wl_guard_spec",
>>>>>>> dc6c8f22
					"rotated": false,
					"trimmed": true,
					"sourceSize": {
						"w": 32,
						"h": 32
					},
					"spriteSourceSize": {
						"x": 6,
						"y": 8,
						"w": 20,
						"h": 18
					},
					"frame": {
<<<<<<< HEAD
						"x": 386,
						"y": 67,
						"w": 16,
						"h": 24
					}
				},
				{
					"filename": "metal_powder",
=======
						"x": 338,
						"y": 50,
						"w": 20,
						"h": 18
					}
				},
				{
					"filename": "wl_hyper_potion",
>>>>>>> dc6c8f22
					"rotated": false,
					"trimmed": true,
					"sourceSize": {
						"w": 32,
						"h": 32
					},
					"spriteSourceSize": {
<<<<<<< HEAD
						"x": 4,
						"y": 6,
						"w": 24,
						"h": 20
					},
					"frame": {
						"x": 67,
						"y": 50,
						"w": 24,
						"h": 20
					}
				},
				{
					"filename": "quick_powder",
=======
						"x": 6,
						"y": 8,
						"w": 20,
						"h": 18
					},
					"frame": {
						"x": 358,
						"y": 50,
						"w": 20,
						"h": 18
					}
				},
				{
					"filename": "wl_ice_heal",
>>>>>>> dc6c8f22
					"rotated": false,
					"trimmed": true,
					"sourceSize": {
						"w": 32,
						"h": 32
					},
					"spriteSourceSize": {
<<<<<<< HEAD
						"x": 4,
						"y": 6,
						"w": 24,
						"h": 20
					},
					"frame": {
						"x": 91,
						"y": 50,
						"w": 24,
						"h": 20
					}
				},
				{
					"filename": "adamant_crystal",
=======
						"x": 6,
						"y": 8,
						"w": 20,
						"h": 18
					},
					"frame": {
						"x": 378,
						"y": 50,
						"w": 20,
						"h": 18
					}
				},
				{
					"filename": "leftovers",
>>>>>>> dc6c8f22
					"rotated": false,
					"trimmed": true,
					"sourceSize": {
						"w": 32,
						"h": 32
					},
					"spriteSourceSize": {
<<<<<<< HEAD
						"x": 4,
						"y": 6,
						"w": 23,
						"h": 21
					},
					"frame": {
						"x": 115,
						"y": 50,
						"w": 23,
						"h": 21
					}
				},
				{
					"filename": "rusted_shield",
=======
						"x": 8,
						"y": 5,
						"w": 15,
						"h": 22
					},
					"frame": {
						"x": 398,
						"y": 50,
						"w": 15,
						"h": 22
					}
				},
				{
					"filename": "wl_item_drop",
>>>>>>> dc6c8f22
					"rotated": false,
					"trimmed": true,
					"sourceSize": {
						"w": 32,
						"h": 32
					},
					"spriteSourceSize": {
<<<<<<< HEAD
						"x": 4,
						"y": 6,
						"w": 24,
						"h": 20
					},
					"frame": {
						"x": 138,
						"y": 64,
						"w": 24,
						"h": 20
					}
				},
				{
					"filename": "sacred_ash",
=======
						"x": 6,
						"y": 8,
						"w": 20,
						"h": 18
					},
					"frame": {
						"x": 0,
						"y": 65,
						"w": 20,
						"h": 18
					}
				},
				{
					"filename": "wl_item_urge",
>>>>>>> dc6c8f22
					"rotated": false,
					"trimmed": true,
					"sourceSize": {
						"w": 32,
						"h": 32
					},
					"spriteSourceSize": {
						"x": 6,
						"y": 8,
						"w": 20,
						"h": 18
					},
					"frame": {
<<<<<<< HEAD
						"x": 162,
						"y": 67,
						"w": 24,
						"h": 20
					}
				},
				{
					"filename": "shadow_reins_of_unity",
=======
						"x": 20,
						"y": 65,
						"w": 20,
						"h": 18
					}
				},
				{
					"filename": "wl_max_elixir",
					"rotated": false,
					"trimmed": true,
					"sourceSize": {
						"w": 32,
						"h": 32
					},
					"spriteSourceSize": {
						"x": 6,
						"y": 8,
						"w": 20,
						"h": 18
					},
					"frame": {
						"x": 40,
						"y": 65,
						"w": 20,
						"h": 18
					}
				},
				{
					"filename": "oval_stone",
>>>>>>> dc6c8f22
					"rotated": false,
					"trimmed": true,
					"sourceSize": {
						"w": 32,
						"h": 32
					},
					"spriteSourceSize": {
<<<<<<< HEAD
						"x": 4,
						"y": 7,
						"w": 24,
						"h": 20
					},
					"frame": {
						"x": 186,
						"y": 67,
						"w": 24,
						"h": 20
					}
				},
				{
					"filename": "soft_sand",
=======
						"x": 7,
						"y": 7,
						"w": 18,
						"h": 19
					},
					"frame": {
						"x": 60,
						"y": 65,
						"w": 18,
						"h": 19
					}
				},
				{
					"filename": "wl_max_ether",
>>>>>>> dc6c8f22
					"rotated": false,
					"trimmed": true,
					"sourceSize": {
						"w": 32,
						"h": 32
					},
					"spriteSourceSize": {
						"x": 6,
						"y": 8,
						"w": 20,
						"h": 18
					},
					"frame": {
<<<<<<< HEAD
						"x": 210,
						"y": 68,
						"w": 24,
						"h": 20
					}
				},
				{
					"filename": "amulet_coin",
=======
						"x": 78,
						"y": 66,
						"w": 20,
						"h": 18
					}
				},
				{
					"filename": "wl_max_potion",
>>>>>>> dc6c8f22
					"rotated": false,
					"trimmed": true,
					"sourceSize": {
						"w": 32,
						"h": 32
					},
					"spriteSourceSize": {
						"x": 6,
<<<<<<< HEAD
						"y": 5,
						"w": 23,
						"h": 21
					},
					"frame": {
						"x": 234,
						"y": 68,
						"w": 23,
						"h": 21
					}
				},
				{
					"filename": "auspicious_armor",
=======
						"y": 8,
						"w": 20,
						"h": 18
					},
					"frame": {
						"x": 98,
						"y": 66,
						"w": 20,
						"h": 18
					}
				},
				{
					"filename": "wl_max_revive",
>>>>>>> dc6c8f22
					"rotated": false,
					"trimmed": true,
					"sourceSize": {
						"w": 32,
						"h": 32
					},
					"spriteSourceSize": {
<<<<<<< HEAD
						"x": 4,
						"y": 5,
						"w": 23,
						"h": 21
					},
					"frame": {
						"x": 257,
						"y": 68,
						"w": 23,
						"h": 21
					}
				},
				{
					"filename": "healing_charm",
=======
						"x": 6,
						"y": 8,
						"w": 20,
						"h": 18
					},
					"frame": {
						"x": 118,
						"y": 66,
						"w": 20,
						"h": 18
					}
				},
				{
					"filename": "wl_paralyze_heal",
>>>>>>> dc6c8f22
					"rotated": false,
					"trimmed": true,
					"sourceSize": {
						"w": 32,
						"h": 32
					},
					"spriteSourceSize": {
<<<<<<< HEAD
						"x": 5,
						"y": 5,
						"w": 23,
						"h": 22
					},
					"frame": {
						"x": 280,
						"y": 68,
						"w": 23,
						"h": 22
					}
				},
				{
					"filename": "rusted_sword",
=======
						"x": 6,
						"y": 8,
						"w": 20,
						"h": 18
					},
					"frame": {
						"x": 138,
						"y": 67,
						"w": 20,
						"h": 18
					}
				},
				{
					"filename": "wl_potion",
>>>>>>> dc6c8f22
					"rotated": false,
					"trimmed": true,
					"sourceSize": {
						"w": 32,
						"h": 32
					},
					"spriteSourceSize": {
<<<<<<< HEAD
						"x": 4,
						"y": 5,
						"w": 23,
						"h": 22
					},
					"frame": {
						"x": 303,
						"y": 68,
						"w": 23,
						"h": 22
					}
				},
				{
					"filename": "revive",
					"rotated": false,
					"trimmed": true,
					"sourceSize": {
						"w": 32,
						"h": 32
					},
					"spriteSourceSize": {
						"x": 10,
						"y": 8,
						"w": 12,
						"h": 17
					},
					"frame": {
						"x": 326,
						"y": 68,
						"w": 12,
						"h": 17
=======
						"x": 6,
						"y": 8,
						"w": 20,
						"h": 18
					},
					"frame": {
						"x": 158,
						"y": 67,
						"w": 20,
						"h": 18
>>>>>>> dc6c8f22
					}
				},
				{
					"filename": "wl_reset_urge",
					"rotated": false,
					"trimmed": true,
					"sourceSize": {
						"w": 32,
						"h": 32
					},
					"spriteSourceSize": {
						"x": 6,
						"y": 8,
						"w": 20,
						"h": 18
					},
					"frame": {
<<<<<<< HEAD
						"x": 60,
						"y": 70,
						"w": 23,
						"h": 20
					}
				},
				{
					"filename": "moon_stone",
=======
						"x": 178,
						"y": 67,
						"w": 20,
						"h": 18
					}
				},
				{
					"filename": "wl_revive",
>>>>>>> dc6c8f22
					"rotated": false,
					"trimmed": true,
					"sourceSize": {
						"w": 32,
						"h": 32
					},
					"spriteSourceSize": {
<<<<<<< HEAD
						"x": 4,
						"y": 6,
						"w": 23,
						"h": 21
					},
					"frame": {
						"x": 83,
						"y": 70,
						"w": 23,
						"h": 21
					}
				},
				{
					"filename": "flying_tera_shard",
=======
						"x": 6,
						"y": 8,
						"w": 20,
						"h": 18
					},
					"frame": {
						"x": 198,
						"y": 67,
						"w": 20,
						"h": 18
					}
				},
				{
					"filename": "wl_super_potion",
>>>>>>> dc6c8f22
					"rotated": false,
					"trimmed": true,
					"sourceSize": {
						"w": 32,
						"h": 32
					},
					"spriteSourceSize": {
						"x": 6,
<<<<<<< HEAD
						"y": 4,
						"w": 22,
						"h": 23
					},
					"frame": {
						"x": 57,
						"y": 90,
						"w": 22,
						"h": 23
					}
				},
				{
					"filename": "focus_sash",
=======
						"y": 8,
						"w": 20,
						"h": 18
					},
					"frame": {
						"x": 218,
						"y": 67,
						"w": 20,
						"h": 18
					}
				},
				{
					"filename": "big_mushroom",
>>>>>>> dc6c8f22
					"rotated": false,
					"trimmed": true,
					"sourceSize": {
						"w": 32,
						"h": 32
					},
					"spriteSourceSize": {
<<<<<<< HEAD
						"x": 5,
						"y": 4,
						"w": 22,
						"h": 23
					},
					"frame": {
						"x": 57,
						"y": 113,
						"w": 22,
						"h": 23
					}
				},
				{
					"filename": "ghost_tera_shard",
=======
						"x": 6,
						"y": 6,
						"w": 19,
						"h": 19
					},
					"frame": {
						"x": 238,
						"y": 67,
						"w": 19,
						"h": 19
					}
				},
				{
					"filename": "blunder_policy",
>>>>>>> dc6c8f22
					"rotated": false,
					"trimmed": true,
					"sourceSize": {
						"w": 32,
						"h": 32
					},
					"spriteSourceSize": {
<<<<<<< HEAD
						"x": 6,
						"y": 4,
						"w": 22,
						"h": 23
					},
					"frame": {
						"x": 57,
						"y": 136,
						"w": 22,
						"h": 23
					}
				},
				{
					"filename": "grass_tera_shard",
=======
						"x": 5,
						"y": 6,
						"w": 22,
						"h": 19
					},
					"frame": {
						"x": 257,
						"y": 67,
						"w": 22,
						"h": 19
					}
				},
				{
					"filename": "miracle_seed",
>>>>>>> dc6c8f22
					"rotated": false,
					"trimmed": true,
					"sourceSize": {
						"w": 32,
						"h": 32
					},
					"spriteSourceSize": {
						"x": 6,
<<<<<<< HEAD
						"y": 4,
						"w": 22,
						"h": 23
					},
					"frame": {
						"x": 79,
						"y": 91,
						"w": 22,
						"h": 23
					}
				},
				{
					"filename": "ground_tera_shard",
=======
						"y": 7,
						"w": 19,
						"h": 19
					},
					"frame": {
						"x": 279,
						"y": 67,
						"w": 19,
						"h": 19
					}
				},
				{
					"filename": "coupon",
					"rotated": false,
					"trimmed": true,
					"sourceSize": {
						"w": 32,
						"h": 32
					},
					"spriteSourceSize": {
						"x": 4,
						"y": 7,
						"w": 23,
						"h": 19
					},
					"frame": {
						"x": 298,
						"y": 68,
						"w": 23,
						"h": 19
					}
				},
				{
					"filename": "dubious_disc",
>>>>>>> dc6c8f22
					"rotated": false,
					"trimmed": true,
					"sourceSize": {
						"w": 32,
						"h": 32
					},
					"spriteSourceSize": {
<<<<<<< HEAD
						"x": 6,
						"y": 4,
						"w": 22,
						"h": 23
					},
					"frame": {
						"x": 79,
						"y": 114,
						"w": 22,
						"h": 23
					}
				},
				{
					"filename": "charcoal",
					"rotated": false,
					"trimmed": true,
					"sourceSize": {
						"w": 32,
						"h": 32
					},
					"spriteSourceSize": {
						"x": 5,
						"y": 5,
						"w": 22,
						"h": 22
					},
					"frame": {
						"x": 79,
						"y": 137,
						"w": 22,
						"h": 22
					}
				},
				{
					"filename": "ice_tera_shard",
=======
						"x": 5,
						"y": 7,
						"w": 22,
						"h": 19
					},
					"frame": {
						"x": 321,
						"y": 68,
						"w": 22,
						"h": 19
					}
				},
				{
					"filename": "golden_mystic_ticket",
>>>>>>> dc6c8f22
					"rotated": false,
					"trimmed": true,
					"sourceSize": {
						"w": 32,
						"h": 32
					},
					"spriteSourceSize": {
<<<<<<< HEAD
						"x": 6,
						"y": 4,
						"w": 22,
						"h": 23
					},
					"frame": {
						"x": 63,
						"y": 159,
						"w": 22,
						"h": 23
					}
				},
				{
					"filename": "hyper_potion",
=======
						"x": 4,
						"y": 7,
						"w": 23,
						"h": 19
					},
					"frame": {
						"x": 343,
						"y": 68,
						"w": 23,
						"h": 19
					}
				},
				{
					"filename": "lum_berry",
>>>>>>> dc6c8f22
					"rotated": false,
					"trimmed": true,
					"sourceSize": {
						"w": 32,
						"h": 32
					},
					"spriteSourceSize": {
<<<<<<< HEAD
						"x": 8,
						"y": 5,
						"w": 17,
						"h": 23
					},
					"frame": {
						"x": 85,
						"y": 159,
						"w": 17,
						"h": 23
					}
				},
				{
					"filename": "mega_bracelet",
=======
						"x": 6,
						"y": 7,
						"w": 20,
						"h": 19
					},
					"frame": {
						"x": 366,
						"y": 68,
						"w": 20,
						"h": 19
					}
				},
				{
					"filename": "metal_alloy",
>>>>>>> dc6c8f22
					"rotated": false,
					"trimmed": true,
					"sourceSize": {
						"w": 32,
						"h": 32
					},
					"spriteSourceSize": {
						"x": 6,
<<<<<<< HEAD
						"y": 8,
						"w": 20,
						"h": 16
					},
					"frame": {
						"x": 63,
						"y": 182,
						"w": 20,
						"h": 16
					}
				},
				{
					"filename": "max_elixir",
=======
						"y": 7,
						"w": 21,
						"h": 19
					},
					"frame": {
						"x": 386,
						"y": 72,
						"w": 21,
						"h": 19
					}
				},
				{
					"filename": "mystic_ticket",
>>>>>>> dc6c8f22
					"rotated": false,
					"trimmed": true,
					"sourceSize": {
						"w": 32,
						"h": 32
					},
					"spriteSourceSize": {
<<<<<<< HEAD
						"x": 7,
						"y": 4,
						"w": 18,
						"h": 24
					},
					"frame": {
						"x": 64,
						"y": 198,
						"w": 18,
						"h": 24
					}
				},
				{
					"filename": "full_heal",
=======
						"x": 4,
						"y": 7,
						"w": 23,
						"h": 19
					},
					"frame": {
						"x": 0,
						"y": 83,
						"w": 23,
						"h": 19
					}
				},
				{
					"filename": "pair_of_tickets",
>>>>>>> dc6c8f22
					"rotated": false,
					"trimmed": true,
					"sourceSize": {
						"w": 32,
						"h": 32
					},
					"spriteSourceSize": {
<<<<<<< HEAD
						"x": 9,
						"y": 4,
						"w": 15,
						"h": 23
					},
					"frame": {
						"x": 67,
						"y": 222,
						"w": 15,
						"h": 23
					}
				},
				{
					"filename": "lure",
=======
						"x": 4,
						"y": 7,
						"w": 23,
						"h": 19
					},
					"frame": {
						"x": 23,
						"y": 83,
						"w": 23,
						"h": 19
					}
				},
				{
					"filename": "razor_claw",
>>>>>>> dc6c8f22
					"rotated": false,
					"trimmed": true,
					"sourceSize": {
						"w": 32,
						"h": 32
					},
					"spriteSourceSize": {
<<<<<<< HEAD
						"x": 8,
						"y": 4,
						"w": 17,
						"h": 24
					},
					"frame": {
						"x": 69,
						"y": 245,
						"w": 17,
						"h": 24
					}
				},
				{
					"filename": "max_ether",
=======
						"x": 6,
						"y": 7,
						"w": 20,
						"h": 19
					},
					"frame": {
						"x": 46,
						"y": 84,
						"w": 20,
						"h": 19
					}
				},
				{
					"filename": "upgrade",
>>>>>>> dc6c8f22
					"rotated": false,
					"trimmed": true,
					"sourceSize": {
						"w": 32,
						"h": 32
					},
					"spriteSourceSize": {
<<<<<<< HEAD
						"x": 7,
						"y": 4,
						"w": 18,
						"h": 24
					},
					"frame": {
						"x": 69,
						"y": 269,
						"w": 18,
						"h": 24
					}
				},
				{
					"filename": "max_potion",
=======
						"x": 5,
						"y": 7,
						"w": 22,
						"h": 19
					},
					"frame": {
						"x": 66,
						"y": 84,
						"w": 22,
						"h": 19
					}
				},
				{
					"filename": "apicot_berry",
>>>>>>> dc6c8f22
					"rotated": false,
					"trimmed": true,
					"sourceSize": {
						"w": 32,
						"h": 32
					},
					"spriteSourceSize": {
<<<<<<< HEAD
						"x": 7,
						"y": 4,
						"w": 18,
						"h": 24
					},
					"frame": {
						"x": 69,
						"y": 293,
						"w": 18,
						"h": 24
					}
				},
				{
					"filename": "lansat_berry",
=======
						"x": 6,
						"y": 6,
						"w": 19,
						"h": 20
					},
					"frame": {
						"x": 88,
						"y": 84,
						"w": 19,
						"h": 20
					}
				},
				{
					"filename": "big_nugget",
>>>>>>> dc6c8f22
					"rotated": false,
					"trimmed": true,
					"sourceSize": {
						"w": 32,
						"h": 32
					},
					"spriteSourceSize": {
<<<<<<< HEAD
						"x": 5,
						"y": 4,
						"w": 21,
						"h": 23
					},
					"frame": {
						"x": 69,
						"y": 317,
						"w": 21,
						"h": 23
					}
				},
				{
					"filename": "deep_sea_scale",
					"rotated": false,
					"trimmed": true,
					"sourceSize": {
						"w": 32,
						"h": 32
					},
					"spriteSourceSize": {
						"x": 5,
						"y": 6,
						"w": 22,
						"h": 20
					},
					"frame": {
						"x": 69,
						"y": 340,
						"w": 22,
						"h": 20
					}
				},
				{
					"filename": "leaf_stone",
					"rotated": false,
					"trimmed": true,
					"sourceSize": {
						"w": 32,
						"h": 32
					},
					"spriteSourceSize": {
						"x": 5,
						"y": 5,
						"w": 21,
						"h": 23
					},
					"frame": {
						"x": 70,
						"y": 360,
						"w": 21,
						"h": 23
					}
				},
				{
					"filename": "golden_mystic_ticket",
					"rotated": false,
					"trimmed": true,
					"sourceSize": {
						"w": 32,
						"h": 32
					},
					"spriteSourceSize": {
						"x": 4,
						"y": 7,
						"w": 23,
						"h": 19
					},
					"frame": {
						"x": 71,
						"y": 383,
						"w": 23,
						"h": 19
					}
				},
				{
					"filename": "apicot_berry",
					"rotated": false,
					"trimmed": true,
					"sourceSize": {
						"w": 32,
						"h": 32
					},
					"spriteSourceSize": {
						"x": 6,
						"y": 6,
						"w": 19,
						"h": 20
					},
					"frame": {
						"x": 83,
						"y": 182,
						"w": 19,
=======
						"x": 6,
						"y": 6,
						"w": 20,
						"h": 20
					},
					"frame": {
						"x": 107,
						"y": 84,
						"w": 20,
>>>>>>> dc6c8f22
						"h": 20
					}
				},
				{
<<<<<<< HEAD
					"filename": "mystic_water",
=======
					"filename": "binding_band",
>>>>>>> dc6c8f22
					"rotated": false,
					"trimmed": true,
					"sourceSize": {
						"w": 32,
						"h": 32
					},
					"spriteSourceSize": {
<<<<<<< HEAD
						"x": 6,
						"y": 5,
						"w": 20,
						"h": 23
					},
					"frame": {
						"x": 82,
						"y": 202,
						"w": 20,
						"h": 23
					}
				},
				{
					"filename": "big_nugget",
=======
						"x": 5,
						"y": 6,
						"w": 23,
						"h": 20
					},
					"frame": {
						"x": 127,
						"y": 85,
						"w": 23,
						"h": 20
					}
				},
				{
					"filename": "blue_orb",
>>>>>>> dc6c8f22
					"rotated": false,
					"trimmed": true,
					"sourceSize": {
						"w": 32,
						"h": 32
					},
					"spriteSourceSize": {
						"x": 6,
						"y": 6,
						"w": 20,
						"h": 20
					},
					"frame": {
<<<<<<< HEAD
						"x": 82,
						"y": 225,
=======
						"x": 150,
						"y": 85,
>>>>>>> dc6c8f22
						"w": 20,
						"h": 20
					}
				},
				{
<<<<<<< HEAD
					"filename": "max_lure",
=======
					"filename": "candy_jar",
>>>>>>> dc6c8f22
					"rotated": false,
					"trimmed": true,
					"sourceSize": {
						"w": 32,
						"h": 32
					},
					"spriteSourceSize": {
<<<<<<< HEAD
						"x": 8,
						"y": 4,
						"w": 17,
						"h": 24
					},
					"frame": {
						"x": 86,
						"y": 245,
						"w": 17,
						"h": 24
					}
				},
				{
					"filename": "pp_max",
=======
						"x": 6,
						"y": 6,
						"w": 19,
						"h": 20
					},
					"frame": {
						"x": 170,
						"y": 85,
						"w": 19,
						"h": 20
					}
				},
				{
					"filename": "chipped_pot",
>>>>>>> dc6c8f22
					"rotated": false,
					"trimmed": true,
					"sourceSize": {
						"w": 32,
						"h": 32
					},
					"spriteSourceSize": {
<<<<<<< HEAD
						"x": 8,
						"y": 4,
						"w": 16,
						"h": 24
					},
					"frame": {
						"x": 87,
						"y": 269,
						"w": 16,
						"h": 24
					}
				},
				{
					"filename": "pp_up",
=======
						"x": 3,
						"y": 6,
						"w": 26,
						"h": 20
					},
					"frame": {
						"x": 189,
						"y": 85,
						"w": 26,
						"h": 20
					}
				},
				{
					"filename": "deep_sea_scale",
>>>>>>> dc6c8f22
					"rotated": false,
					"trimmed": true,
					"sourceSize": {
						"w": 32,
						"h": 32
					},
					"spriteSourceSize": {
<<<<<<< HEAD
						"x": 8,
						"y": 4,
						"w": 16,
						"h": 24
					},
					"frame": {
						"x": 87,
						"y": 293,
						"w": 16,
						"h": 24
					}
				},
				{
					"filename": "never_melt_ice",
=======
						"x": 5,
						"y": 6,
						"w": 22,
						"h": 20
					},
					"frame": {
						"x": 215,
						"y": 85,
						"w": 22,
						"h": 20
					}
				},
				{
					"filename": "cracked_pot",
>>>>>>> dc6c8f22
					"rotated": false,
					"trimmed": true,
					"sourceSize": {
						"w": 32,
						"h": 32
					},
					"spriteSourceSize": {
						"x": 3,
						"y": 6,
						"w": 26,
						"h": 20
					},
					"frame": {
<<<<<<< HEAD
						"x": 90,
						"y": 317,
						"w": 22,
						"h": 23
					}
				},
				{
					"filename": "normal_tera_shard",
=======
						"x": 237,
						"y": 86,
						"w": 26,
						"h": 20
					}
				},
				{
					"filename": "fairy_feather",
>>>>>>> dc6c8f22
					"rotated": false,
					"trimmed": true,
					"sourceSize": {
						"w": 32,
						"h": 32
					},
					"spriteSourceSize": {
						"x": 5,
						"y": 7,
						"w": 22,
						"h": 20
					},
					"frame": {
<<<<<<< HEAD
						"x": 91,
						"y": 340,
=======
						"x": 263,
						"y": 86,
>>>>>>> dc6c8f22
						"w": 22,
						"h": 20
					}
				},
				{
<<<<<<< HEAD
					"filename": "fairy_feather",
=======
					"filename": "gb",
>>>>>>> dc6c8f22
					"rotated": false,
					"trimmed": true,
					"sourceSize": {
						"w": 32,
						"h": 32
					},
					"spriteSourceSize": {
<<<<<<< HEAD
						"x": 5,
						"y": 7,
						"w": 22,
						"h": 20
					},
					"frame": {
						"x": 91,
						"y": 363,
						"w": 22,
=======
						"x": 6,
						"y": 6,
						"w": 20,
						"h": 20
					},
					"frame": {
						"x": 285,
						"y": 87,
						"w": 20,
						"h": 20
					}
				},
				{
					"filename": "golden_egg",
					"rotated": false,
					"trimmed": true,
					"sourceSize": {
						"w": 32,
						"h": 32
					},
					"spriteSourceSize": {
						"x": 7,
						"y": 6,
						"w": 17,
						"h": 20
					},
					"frame": {
						"x": 305,
						"y": 87,
						"w": 17,
>>>>>>> dc6c8f22
						"h": 20
					}
				},
				{
<<<<<<< HEAD
					"filename": "mystic_ticket",
=======
					"filename": "hard_stone",
>>>>>>> dc6c8f22
					"rotated": false,
					"trimmed": true,
					"sourceSize": {
						"w": 32,
						"h": 32
					},
					"spriteSourceSize": {
<<<<<<< HEAD
						"x": 4,
						"y": 7,
						"w": 23,
						"h": 19
					},
					"frame": {
						"x": 94,
						"y": 383,
						"w": 23,
						"h": 19
					}
				},
				{
					"filename": "dusk_stone",
=======
						"x": 6,
						"y": 6,
						"w": 19,
						"h": 20
					},
					"frame": {
						"x": 322,
						"y": 87,
						"w": 19,
						"h": 20
					}
				},
				{
					"filename": "icy_reins_of_unity",
>>>>>>> dc6c8f22
					"rotated": false,
					"trimmed": true,
					"sourceSize": {
						"w": 32,
						"h": 32
					},
					"spriteSourceSize": {
<<<<<<< HEAD
						"x": 6,
						"y": 6,
						"w": 21,
						"h": 21
					},
					"frame": {
						"x": 117,
						"y": 71,
						"w": 21,
						"h": 21
					}
				},
				{
					"filename": "black_glasses",
=======
						"x": 4,
						"y": 7,
						"w": 24,
						"h": 20
					},
					"frame": {
						"x": 341,
						"y": 87,
						"w": 24,
						"h": 20
					}
				},
				{
					"filename": "lucky_egg",
>>>>>>> dc6c8f22
					"rotated": false,
					"trimmed": true,
					"sourceSize": {
						"w": 32,
						"h": 32
					},
					"spriteSourceSize": {
						"x": 7,
						"y": 6,
						"w": 17,
						"h": 20
					},
					"frame": {
<<<<<<< HEAD
						"x": 138,
						"y": 84,
						"w": 23,
						"h": 17
					}
				},
				{
					"filename": "burn_drive",
=======
						"x": 365,
						"y": 87,
						"w": 17,
						"h": 20
					}
				},
				{
					"filename": "legend_plate",
>>>>>>> dc6c8f22
					"rotated": false,
					"trimmed": true,
					"sourceSize": {
						"w": 32,
						"h": 32
					},
					"spriteSourceSize": {
<<<<<<< HEAD
						"x": 4,
						"y": 8,
						"w": 23,
						"h": 17
					},
					"frame": {
						"x": 161,
						"y": 87,
						"w": 23,
						"h": 17
					}
				},
				{
					"filename": "chill_drive",
=======
						"x": 3,
						"y": 6,
						"w": 25,
						"h": 20
					},
					"frame": {
						"x": 382,
						"y": 91,
						"w": 25,
						"h": 20
					}
				},
				{
					"filename": "magnet",
>>>>>>> dc6c8f22
					"rotated": false,
					"trimmed": true,
					"sourceSize": {
						"w": 32,
						"h": 32
					},
					"spriteSourceSize": {
<<<<<<< HEAD
						"x": 4,
						"y": 8,
						"w": 23,
						"h": 17
					},
					"frame": {
						"x": 184,
						"y": 87,
						"w": 23,
						"h": 17
					}
				},
				{
					"filename": "douse_drive",
=======
						"x": 6,
						"y": 6,
						"w": 20,
						"h": 20
					},
					"frame": {
						"x": 0,
						"y": 102,
						"w": 20,
						"h": 20
					}
				},
				{
					"filename": "malicious_armor",
>>>>>>> dc6c8f22
					"rotated": false,
					"trimmed": true,
					"sourceSize": {
						"w": 32,
						"h": 32
					},
					"spriteSourceSize": {
<<<<<<< HEAD
						"x": 4,
						"y": 8,
						"w": 23,
						"h": 17
					},
					"frame": {
						"x": 207,
						"y": 88,
						"w": 23,
						"h": 17
					}
				},
				{
					"filename": "n_lunarizer",
=======
						"x": 5,
						"y": 6,
						"w": 22,
						"h": 20
					},
					"frame": {
						"x": 20,
						"y": 102,
						"w": 22,
						"h": 20
					}
				},
				{
					"filename": "mb",
>>>>>>> dc6c8f22
					"rotated": false,
					"trimmed": true,
					"sourceSize": {
						"w": 32,
						"h": 32
					},
					"spriteSourceSize": {
<<<<<<< HEAD
						"x": 4,
						"y": 6,
						"w": 23,
						"h": 21
					},
					"frame": {
						"x": 230,
						"y": 89,
						"w": 23,
						"h": 21
					}
				},
				{
					"filename": "n_solarizer",
=======
						"x": 6,
						"y": 6,
						"w": 20,
						"h": 20
					},
					"frame": {
						"x": 42,
						"y": 103,
						"w": 20,
						"h": 20
					}
				},
				{
					"filename": "pb",
>>>>>>> dc6c8f22
					"rotated": false,
					"trimmed": true,
					"sourceSize": {
						"w": 32,
						"h": 32
					},
					"spriteSourceSize": {
<<<<<<< HEAD
						"x": 4,
						"y": 6,
						"w": 23,
						"h": 21
					},
					"frame": {
						"x": 253,
						"y": 89,
						"w": 23,
						"h": 21
					}
				},
				{
					"filename": "reviver_seed",
=======
						"x": 6,
						"y": 6,
						"w": 20,
						"h": 20
					},
					"frame": {
						"x": 62,
						"y": 103,
						"w": 20,
						"h": 20
					}
				},
				{
					"filename": "pb_gold",
>>>>>>> dc6c8f22
					"rotated": false,
					"trimmed": true,
					"sourceSize": {
						"w": 32,
						"h": 32
					},
					"spriteSourceSize": {
<<<<<<< HEAD
						"x": 5,
						"y": 8,
						"w": 23,
						"h": 20
					},
					"frame": {
						"x": 276,
						"y": 90,
						"w": 23,
=======
						"x": 6,
						"y": 6,
						"w": 20,
						"h": 20
					},
					"frame": {
						"x": 82,
						"y": 104,
						"w": 20,
>>>>>>> dc6c8f22
						"h": 20
					}
				},
				{
<<<<<<< HEAD
					"filename": "shell_bell",
=======
					"filename": "razor_fang",
>>>>>>> dc6c8f22
					"rotated": false,
					"trimmed": true,
					"sourceSize": {
						"w": 32,
						"h": 32
					},
					"spriteSourceSize": {
<<<<<<< HEAD
						"x": 5,
						"y": 7,
						"w": 23,
						"h": 20
					},
					"frame": {
						"x": 299,
						"y": 90,
						"w": 23,
=======
						"x": 7,
						"y": 6,
						"w": 18,
						"h": 20
					},
					"frame": {
						"x": 102,
						"y": 104,
						"w": 18,
>>>>>>> dc6c8f22
						"h": 20
					}
				},
				{
<<<<<<< HEAD
					"filename": "masterpiece_teacup",
=======
					"filename": "rb",
>>>>>>> dc6c8f22
					"rotated": false,
					"trimmed": true,
					"sourceSize": {
						"w": 32,
						"h": 32
					},
					"spriteSourceSize": {
<<<<<<< HEAD
						"x": 5,
						"y": 7,
						"w": 21,
						"h": 18
					},
					"frame": {
						"x": 117,
						"y": 92,
						"w": 21,
						"h": 18
					}
				},
				{
					"filename": "protein",
=======
						"x": 6,
						"y": 6,
						"w": 20,
						"h": 20
					},
					"frame": {
						"x": 120,
						"y": 105,
						"w": 20,
						"h": 20
					}
				},
				{
					"filename": "reviver_seed",
>>>>>>> dc6c8f22
					"rotated": false,
					"trimmed": true,
					"sourceSize": {
						"w": 32,
						"h": 32
					},
					"spriteSourceSize": {
<<<<<<< HEAD
						"x": 8,
						"y": 4,
						"w": 16,
						"h": 24
					},
					"frame": {
						"x": 101,
						"y": 91,
						"w": 16,
						"h": 24
					}
				},
				{
					"filename": "repel",
=======
						"x": 5,
						"y": 8,
						"w": 23,
						"h": 20
					},
					"frame": {
						"x": 140,
						"y": 105,
						"w": 23,
						"h": 20
					}
				},
				{
					"filename": "rusted_shield",
>>>>>>> dc6c8f22
					"rotated": false,
					"trimmed": true,
					"sourceSize": {
						"w": 32,
						"h": 32
					},
					"spriteSourceSize": {
<<<<<<< HEAD
						"x": 8,
						"y": 4,
						"w": 16,
						"h": 24
					},
					"frame": {
						"x": 101,
						"y": 115,
						"w": 16,
						"h": 24
					}
				},
				{
					"filename": "petaya_berry",
=======
						"x": 4,
						"y": 6,
						"w": 24,
						"h": 20
					},
					"frame": {
						"x": 163,
						"y": 105,
						"w": 24,
						"h": 20
					}
				},
				{
					"filename": "sacred_ash",
>>>>>>> dc6c8f22
					"rotated": false,
					"trimmed": true,
					"sourceSize": {
						"w": 32,
						"h": 32
					},
					"spriteSourceSize": {
<<<<<<< HEAD
						"x": 5,
						"y": 5,
						"w": 22,
						"h": 23
					},
					"frame": {
						"x": 117,
						"y": 110,
						"w": 22,
						"h": 23
					}
				},
				{
					"filename": "poison_tera_shard",
=======
						"x": 4,
						"y": 7,
						"w": 24,
						"h": 20
					},
					"frame": {
						"x": 187,
						"y": 105,
						"w": 24,
						"h": 20
					}
				},
				{
					"filename": "shadow_reins_of_unity",
>>>>>>> dc6c8f22
					"rotated": false,
					"trimmed": true,
					"sourceSize": {
						"w": 32,
						"h": 32
					},
					"spriteSourceSize": {
						"x": 4,
						"y": 7,
						"w": 24,
						"h": 20
					},
					"frame": {
<<<<<<< HEAD
						"x": 139,
						"y": 101,
						"w": 22,
						"h": 23
					}
				},
				{
					"filename": "wellspring_mask",
=======
						"x": 211,
						"y": 105,
						"w": 24,
						"h": 20
					}
				},
				{
					"filename": "shell_bell",
>>>>>>> dc6c8f22
					"rotated": false,
					"trimmed": true,
					"sourceSize": {
						"w": 32,
						"h": 32
					},
					"spriteSourceSize": {
<<<<<<< HEAD
						"x": 4,
						"y": 5,
						"w": 23,
						"h": 21
					},
					"frame": {
						"x": 161,
						"y": 104,
						"w": 23,
						"h": 21
					}
				},
				{
					"filename": "deep_sea_tooth",
=======
						"x": 5,
						"y": 7,
						"w": 23,
						"h": 20
					},
					"frame": {
						"x": 235,
						"y": 106,
						"w": 23,
						"h": 20
					}
				},
				{
					"filename": "smooth_meteorite",
>>>>>>> dc6c8f22
					"rotated": false,
					"trimmed": true,
					"sourceSize": {
						"w": 32,
						"h": 32
					},
					"spriteSourceSize": {
<<<<<<< HEAD
						"x": 5,
						"y": 6,
						"w": 22,
						"h": 21
					},
					"frame": {
						"x": 184,
						"y": 104,
						"w": 22,
						"h": 21
					}
				},
				{
					"filename": "dire_hit",
=======
						"x": 7,
						"y": 6,
						"w": 20,
						"h": 20
					},
					"frame": {
						"x": 258,
						"y": 106,
						"w": 20,
						"h": 20
					}
				},
				{
					"filename": "soft_sand",
>>>>>>> dc6c8f22
					"rotated": false,
					"trimmed": true,
					"sourceSize": {
						"w": 32,
						"h": 32
					},
					"spriteSourceSize": {
<<<<<<< HEAD
						"x": 5,
						"y": 5,
						"w": 22,
						"h": 22
					},
					"frame": {
						"x": 206,
						"y": 105,
						"w": 22,
						"h": 22
					}
				},
				{
					"filename": "pair_of_tickets",
=======
						"x": 4,
						"y": 7,
						"w": 24,
						"h": 20
					},
					"frame": {
						"x": 278,
						"y": 107,
						"w": 24,
						"h": 20
					}
				},
				{
					"filename": "strange_ball",
>>>>>>> dc6c8f22
					"rotated": false,
					"trimmed": true,
					"sourceSize": {
						"w": 32,
						"h": 32
					},
					"spriteSourceSize": {
<<<<<<< HEAD
						"x": 4,
						"y": 7,
						"w": 23,
						"h": 19
					},
					"frame": {
						"x": 228,
						"y": 110,
						"w": 23,
						"h": 19
					}
				},
				{
					"filename": "dna_splicers",
=======
						"x": 6,
						"y": 6,
						"w": 20,
						"h": 20
					},
					"frame": {
						"x": 302,
						"y": 107,
						"w": 20,
						"h": 20
					}
				},
				{
					"filename": "tera_orb",
>>>>>>> dc6c8f22
					"rotated": false,
					"trimmed": true,
					"sourceSize": {
						"w": 32,
						"h": 32
					},
					"spriteSourceSize": {
						"x": 5,
						"y": 6,
						"w": 22,
						"h": 20
					},
					"frame": {
<<<<<<< HEAD
						"x": 251,
						"y": 110,
=======
						"x": 322,
						"y": 107,
>>>>>>> dc6c8f22
						"w": 22,
						"h": 20
					}
				},
				{
<<<<<<< HEAD
					"filename": "electirizer",
=======
					"filename": "ub",
>>>>>>> dc6c8f22
					"rotated": false,
					"trimmed": true,
					"sourceSize": {
						"w": 32,
						"h": 32
					},
					"spriteSourceSize": {
<<<<<<< HEAD
						"x": 5,
						"y": 5,
						"w": 22,
						"h": 22
					},
					"frame": {
						"x": 273,
						"y": 110,
						"w": 22,
						"h": 22
					}
				},
				{
					"filename": "enigma_berry",
=======
						"x": 6,
						"y": 6,
						"w": 20,
						"h": 20
					},
					"frame": {
						"x": 344,
						"y": 107,
						"w": 20,
						"h": 20
					}
				},
				{
					"filename": "berry_pot",
>>>>>>> dc6c8f22
					"rotated": false,
					"trimmed": true,
					"sourceSize": {
						"w": 32,
						"h": 32
					},
					"spriteSourceSize": {
						"x": 7,
						"y": 5,
<<<<<<< HEAD
						"w": 22,
						"h": 22
					},
					"frame": {
						"x": 295,
						"y": 110,
						"w": 22,
=======
						"w": 18,
						"h": 22
					},
					"frame": {
						"x": 364,
						"y": 107,
						"w": 18,
>>>>>>> dc6c8f22
						"h": 22
					}
				},
				{
<<<<<<< HEAD
					"filename": "blue_orb",
=======
					"filename": "adamant_crystal",
>>>>>>> dc6c8f22
					"rotated": false,
					"trimmed": true,
					"sourceSize": {
						"w": 32,
						"h": 32
					},
					"spriteSourceSize": {
<<<<<<< HEAD
						"x": 6,
						"y": 6,
						"w": 20,
						"h": 20
					},
					"frame": {
						"x": 101,
						"y": 139,
						"w": 20,
						"h": 20
					}
				},
				{
					"filename": "psychic_tera_shard",
=======
						"x": 4,
						"y": 6,
						"w": 23,
						"h": 21
					},
					"frame": {
						"x": 382,
						"y": 111,
						"w": 23,
						"h": 21
					}
				},
				{
					"filename": "amulet_coin",
>>>>>>> dc6c8f22
					"rotated": false,
					"trimmed": true,
					"sourceSize": {
						"w": 32,
						"h": 32
					},
					"spriteSourceSize": {
						"x": 6,
						"y": 5,
						"w": 23,
						"h": 21
					},
					"frame": {
<<<<<<< HEAD
						"x": 102,
						"y": 159,
						"w": 22,
						"h": 23
					}
				},
				{
					"filename": "reaper_cloth",
=======
						"x": 0,
						"y": 122,
						"w": 23,
						"h": 21
					}
				},
				{
					"filename": "quick_claw",
>>>>>>> dc6c8f22
					"rotated": false,
					"trimmed": true,
					"sourceSize": {
						"w": 32,
						"h": 32
					},
					"spriteSourceSize": {
<<<<<<< HEAD
						"x": 5,
						"y": 5,
						"w": 22,
						"h": 23
					},
					"frame": {
						"x": 102,
						"y": 182,
						"w": 22,
						"h": 23
					}
				},
				{
					"filename": "rock_tera_shard",
=======
						"x": 6,
						"y": 6,
						"w": 19,
						"h": 21
					},
					"frame": {
						"x": 23,
						"y": 122,
						"w": 19,
						"h": 21
					}
				},
				{
					"filename": "auspicious_armor",
>>>>>>> dc6c8f22
					"rotated": false,
					"trimmed": true,
					"sourceSize": {
						"w": 32,
						"h": 32
					},
					"spriteSourceSize": {
						"x": 4,
						"y": 5,
						"w": 23,
						"h": 21
					},
					"frame": {
<<<<<<< HEAD
						"x": 102,
						"y": 205,
						"w": 22,
						"h": 23
					}
				},
				{
					"filename": "shock_drive",
=======
						"x": 42,
						"y": 123,
						"w": 23,
						"h": 21
					}
				},
				{
					"filename": "dawn_stone",
>>>>>>> dc6c8f22
					"rotated": false,
					"trimmed": true,
					"sourceSize": {
						"w": 32,
						"h": 32
					},
					"spriteSourceSize": {
<<<<<<< HEAD
						"x": 4,
						"y": 8,
						"w": 23,
						"h": 17
					},
					"frame": {
						"x": 102,
						"y": 228,
						"w": 23,
						"h": 17
					}
				},
				{
					"filename": "steel_tera_shard",
=======
						"x": 6,
						"y": 6,
						"w": 20,
						"h": 21
					},
					"frame": {
						"x": 65,
						"y": 124,
						"w": 20,
						"h": 21
					}
				},
				{
					"filename": "deep_sea_tooth",
>>>>>>> dc6c8f22
					"rotated": false,
					"trimmed": true,
					"sourceSize": {
						"w": 32,
						"h": 32
					},
					"spriteSourceSize": {
<<<<<<< HEAD
						"x": 6,
						"y": 4,
						"w": 22,
						"h": 23
					},
					"frame": {
						"x": 103,
						"y": 245,
						"w": 22,
						"h": 23
					}
				},
				{
					"filename": "stellar_tera_shard",
=======
						"x": 5,
						"y": 6,
						"w": 22,
						"h": 21
					},
					"frame": {
						"x": 85,
						"y": 124,
						"w": 22,
						"h": 21
					}
				},
				{
					"filename": "dusk_stone",
>>>>>>> dc6c8f22
					"rotated": false,
					"trimmed": true,
					"sourceSize": {
						"w": 32,
						"h": 32
					},
					"spriteSourceSize": {
						"x": 6,
<<<<<<< HEAD
						"y": 4,
						"w": 22,
						"h": 23
					},
					"frame": {
						"x": 103,
						"y": 268,
						"w": 22,
						"h": 23
					}
				},
				{
					"filename": "water_tera_shard",
=======
						"y": 6,
						"w": 21,
						"h": 21
					},
					"frame": {
						"x": 107,
						"y": 125,
						"w": 21,
						"h": 21
					}
				},
				{
					"filename": "liechi_berry",
>>>>>>> dc6c8f22
					"rotated": false,
					"trimmed": true,
					"sourceSize": {
						"w": 32,
						"h": 32
					},
					"spriteSourceSize": {
<<<<<<< HEAD
						"x": 6,
						"y": 4,
						"w": 22,
						"h": 23
					},
					"frame": {
						"x": 103,
						"y": 291,
						"w": 22,
						"h": 23
					}
				},
				{
					"filename": "sachet",
=======
						"x": 5,
						"y": 6,
						"w": 22,
						"h": 21
					},
					"frame": {
						"x": 128,
						"y": 125,
						"w": 22,
						"h": 21
					}
				},
				{
					"filename": "mint_atk",
>>>>>>> dc6c8f22
					"rotated": false,
					"trimmed": true,
					"sourceSize": {
						"w": 32,
						"h": 32
					},
					"spriteSourceSize": {
<<<<<<< HEAD
						"x": 6,
						"y": 4,
						"w": 18,
						"h": 23
					},
					"frame": {
						"x": 121,
						"y": 133,
						"w": 18,
						"h": 23
=======
						"x": 2,
						"y": 5,
						"w": 28,
						"h": 21
					},
					"frame": {
						"x": 150,
						"y": 125,
						"w": 28,
						"h": 21
>>>>>>> dc6c8f22
					}
				},
				{
					"filename": "mint_def",
					"rotated": false,
					"trimmed": true,
					"sourceSize": {
						"w": 32,
						"h": 32
					},
					"spriteSourceSize": {
						"x": 2,
						"y": 5,
						"w": 28,
						"h": 21
					},
					"frame": {
<<<<<<< HEAD
						"x": 139,
						"y": 124,
						"w": 22,
						"h": 23
					}
				},
				{
					"filename": "ganlon_berry",
=======
						"x": 178,
						"y": 125,
						"w": 28,
						"h": 21
					}
				},
				{
					"filename": "mint_neutral",
>>>>>>> dc6c8f22
					"rotated": false,
					"trimmed": true,
					"sourceSize": {
						"w": 32,
						"h": 32
					},
					"spriteSourceSize": {
						"x": 2,
						"y": 5,
						"w": 28,
						"h": 21
					},
					"frame": {
<<<<<<< HEAD
						"x": 161,
						"y": 125,
						"w": 22,
						"h": 22
					}
				},
				{
					"filename": "guard_spec",
=======
						"x": 206,
						"y": 125,
						"w": 28,
						"h": 21
					}
				},
				{
					"filename": "mint_spatk",
>>>>>>> dc6c8f22
					"rotated": false,
					"trimmed": true,
					"sourceSize": {
						"w": 32,
						"h": 32
					},
					"spriteSourceSize": {
<<<<<<< HEAD
						"x": 5,
						"y": 5,
						"w": 22,
						"h": 22
					},
					"frame": {
						"x": 183,
						"y": 125,
						"w": 22,
						"h": 22
					}
				},
				{
					"filename": "relic_crown",
=======
						"x": 2,
						"y": 5,
						"w": 28,
						"h": 21
					},
					"frame": {
						"x": 234,
						"y": 126,
						"w": 28,
						"h": 21
					}
				},
				{
					"filename": "mint_spd",
>>>>>>> dc6c8f22
					"rotated": false,
					"trimmed": true,
					"sourceSize": {
						"w": 32,
						"h": 32
					},
					"spriteSourceSize": {
<<<<<<< HEAD
						"x": 4,
						"y": 7,
						"w": 23,
						"h": 18
					},
					"frame": {
						"x": 205,
						"y": 127,
						"w": 23,
						"h": 18
					}
				},
				{
					"filename": "wise_glasses",
=======
						"x": 2,
						"y": 5,
						"w": 28,
						"h": 21
					},
					"frame": {
						"x": 262,
						"y": 127,
						"w": 28,
						"h": 21
					}
				},
				{
					"filename": "mint_spdef",
>>>>>>> dc6c8f22
					"rotated": false,
					"trimmed": true,
					"sourceSize": {
						"w": 32,
						"h": 32
					},
					"spriteSourceSize": {
<<<<<<< HEAD
						"x": 4,
						"y": 8,
						"w": 23,
						"h": 17
					},
					"frame": {
						"x": 228,
						"y": 129,
						"w": 23,
						"h": 17
					}
				},
				{
					"filename": "dubious_disc",
=======
						"x": 2,
						"y": 5,
						"w": 28,
						"h": 21
					},
					"frame": {
						"x": 290,
						"y": 127,
						"w": 28,
						"h": 21
					}
				},
				{
					"filename": "moon_stone",
>>>>>>> dc6c8f22
					"rotated": false,
					"trimmed": true,
					"sourceSize": {
						"w": 32,
						"h": 32
					},
					"spriteSourceSize": {
<<<<<<< HEAD
						"x": 5,
						"y": 7,
						"w": 22,
						"h": 19
					},
					"frame": {
						"x": 251,
						"y": 132,
						"w": 22,
						"h": 19
					}
				},
				{
					"filename": "ice_stone",
=======
						"x": 4,
						"y": 6,
						"w": 23,
						"h": 21
					},
					"frame": {
						"x": 318,
						"y": 127,
						"w": 23,
						"h": 21
					}
				},
				{
					"filename": "n_lunarizer",
>>>>>>> dc6c8f22
					"rotated": false,
					"trimmed": true,
					"sourceSize": {
						"w": 32,
						"h": 32
					},
					"spriteSourceSize": {
<<<<<<< HEAD
						"x": 5,
						"y": 5,
						"w": 22,
						"h": 22
					},
					"frame": {
						"x": 273,
						"y": 132,
						"w": 22,
						"h": 22
					}
				},
				{
					"filename": "magmarizer",
=======
						"x": 4,
						"y": 6,
						"w": 23,
						"h": 21
					},
					"frame": {
						"x": 341,
						"y": 127,
						"w": 23,
						"h": 21
					}
				},
				{
					"filename": "metronome",
>>>>>>> dc6c8f22
					"rotated": false,
					"trimmed": true,
					"sourceSize": {
						"w": 32,
						"h": 32
					},
					"spriteSourceSize": {
<<<<<<< HEAD
						"x": 5,
						"y": 5,
						"w": 22,
						"h": 22
					},
					"frame": {
						"x": 295,
						"y": 132,
						"w": 22,
=======
						"x": 7,
						"y": 5,
						"w": 17,
						"h": 22
					},
					"frame": {
						"x": 364,
						"y": 129,
						"w": 17,
>>>>>>> dc6c8f22
						"h": 22
					}
				},
				{
<<<<<<< HEAD
					"filename": "super_lure",
=======
					"filename": "n_solarizer",
>>>>>>> dc6c8f22
					"rotated": false,
					"trimmed": true,
					"sourceSize": {
						"w": 32,
						"h": 32
					},
					"spriteSourceSize": {
<<<<<<< HEAD
						"x": 8,
						"y": 4,
						"w": 17,
						"h": 24
					},
					"frame": {
						"x": 124,
						"y": 156,
						"w": 17,
						"h": 24
					}
				},
				{
					"filename": "potion",
=======
						"x": 4,
						"y": 6,
						"w": 23,
						"h": 21
					},
					"frame": {
						"x": 381,
						"y": 132,
						"w": 23,
						"h": 21
					}
				},
				{
					"filename": "poison_barb",
>>>>>>> dc6c8f22
					"rotated": false,
					"trimmed": true,
					"sourceSize": {
						"w": 32,
						"h": 32
					},
					"spriteSourceSize": {
<<<<<<< HEAD
						"x": 8,
						"y": 5,
						"w": 17,
						"h": 23
					},
					"frame": {
						"x": 124,
						"y": 180,
						"w": 17,
						"h": 23
					}
				},
				{
					"filename": "sharp_beak",
=======
						"x": 5,
						"y": 6,
						"w": 21,
						"h": 21
					},
					"frame": {
						"x": 0,
						"y": 143,
						"w": 21,
						"h": 21
					}
				},
				{
					"filename": "shiny_stone",
>>>>>>> dc6c8f22
					"rotated": false,
					"trimmed": true,
					"sourceSize": {
						"w": 32,
						"h": 32
					},
					"spriteSourceSize": {
						"x": 5,
<<<<<<< HEAD
						"y": 5,
						"w": 21,
						"h": 23
					},
					"frame": {
						"x": 124,
						"y": 203,
						"w": 21,
						"h": 23
					}
				},
				{
					"filename": "whipped_dream",
=======
						"y": 6,
						"w": 21,
						"h": 21
					},
					"frame": {
						"x": 21,
						"y": 143,
						"w": 21,
						"h": 21
					}
				},
				{
					"filename": "spell_tag",
>>>>>>> dc6c8f22
					"rotated": false,
					"trimmed": true,
					"sourceSize": {
						"w": 32,
						"h": 32
					},
					"spriteSourceSize": {
<<<<<<< HEAD
						"x": 5,
						"y": 4,
						"w": 21,
						"h": 23
					},
					"frame": {
						"x": 125,
						"y": 226,
						"w": 21,
						"h": 23
					}
				},
				{
					"filename": "memory_bug",
=======
						"x": 7,
						"y": 6,
						"w": 19,
						"h": 21
					},
					"frame": {
						"x": 42,
						"y": 144,
						"w": 19,
						"h": 21
					}
				},
				{
					"filename": "sweet_apple",
>>>>>>> dc6c8f22
					"rotated": false,
					"trimmed": true,
					"sourceSize": {
						"w": 32,
						"h": 32
					},
					"spriteSourceSize": {
						"x": 5,
						"y": 6,
						"w": 22,
						"h": 21
					},
					"frame": {
<<<<<<< HEAD
						"x": 125,
						"y": 249,
=======
						"x": 61,
						"y": 145,
>>>>>>> dc6c8f22
						"w": 22,
						"h": 21
					}
				},
				{
<<<<<<< HEAD
					"filename": "memory_dark",
=======
					"filename": "syrupy_apple",
>>>>>>> dc6c8f22
					"rotated": false,
					"trimmed": true,
					"sourceSize": {
						"w": 32,
						"h": 32
					},
					"spriteSourceSize": {
						"x": 5,
						"y": 6,
						"w": 22,
						"h": 21
					},
					"frame": {
<<<<<<< HEAD
						"x": 125,
						"y": 271,
=======
						"x": 83,
						"y": 145,
>>>>>>> dc6c8f22
						"w": 22,
						"h": 21
					}
				},
				{
<<<<<<< HEAD
					"filename": "liechi_berry",
=======
					"filename": "tart_apple",
>>>>>>> dc6c8f22
					"rotated": false,
					"trimmed": true,
					"sourceSize": {
						"w": 32,
						"h": 32
					},
					"spriteSourceSize": {
						"x": 5,
						"y": 6,
						"w": 22,
						"h": 21
					},
					"frame": {
<<<<<<< HEAD
						"x": 125,
						"y": 293,
=======
						"x": 105,
						"y": 146,
>>>>>>> dc6c8f22
						"w": 22,
						"h": 21
					}
				},
				{
<<<<<<< HEAD
					"filename": "memory_dragon",
=======
					"filename": "wellspring_mask",
>>>>>>> dc6c8f22
					"rotated": false,
					"trimmed": true,
					"sourceSize": {
						"w": 32,
						"h": 32
					},
					"spriteSourceSize": {
						"x": 4,
						"y": 5,
						"w": 23,
						"h": 21
					},
					"frame": {
<<<<<<< HEAD
						"x": 112,
						"y": 314,
						"w": 22,
						"h": 22
					}
				},
				{
					"filename": "memory_electric",
=======
						"x": 127,
						"y": 146,
						"w": 23,
						"h": 21
					}
				},
				{
					"filename": "zoom_lens",
>>>>>>> dc6c8f22
					"rotated": false,
					"trimmed": true,
					"sourceSize": {
						"w": 32,
						"h": 32
					},
					"spriteSourceSize": {
						"x": 5,
						"y": 6,
						"w": 21,
						"h": 21
					},
					"frame": {
<<<<<<< HEAD
						"x": 113,
						"y": 336,
						"w": 22,
						"h": 22
					}
				},
				{
					"filename": "memory_fairy",
=======
						"x": 150,
						"y": 146,
						"w": 21,
						"h": 21
					}
				},
				{
					"filename": "blank_memory",
>>>>>>> dc6c8f22
					"rotated": false,
					"trimmed": true,
					"sourceSize": {
						"w": 32,
						"h": 32
					},
					"spriteSourceSize": {
						"x": 5,
						"y": 5,
						"w": 22,
						"h": 22
					},
					"frame": {
<<<<<<< HEAD
						"x": 113,
						"y": 358,
=======
						"x": 171,
						"y": 146,
>>>>>>> dc6c8f22
						"w": 22,
						"h": 22
					}
				},
				{
<<<<<<< HEAD
					"filename": "memory_fighting",
=======
					"filename": "bug_memory",
>>>>>>> dc6c8f22
					"rotated": false,
					"trimmed": true,
					"sourceSize": {
						"w": 32,
						"h": 32
					},
					"spriteSourceSize": {
						"x": 5,
						"y": 5,
						"w": 22,
						"h": 22
					},
					"frame": {
<<<<<<< HEAD
						"x": 117,
						"y": 380,
=======
						"x": 193,
						"y": 146,
>>>>>>> dc6c8f22
						"w": 22,
						"h": 22
					}
				},
				{
					"filename": "berry_pot",
					"rotated": false,
					"trimmed": true,
					"sourceSize": {
						"w": 32,
						"h": 32
					},
					"spriteSourceSize": {
						"x": 7,
						"y": 5,
						"w": 18,
						"h": 22
					},
					"frame": {
<<<<<<< HEAD
						"x": 134,
						"y": 314,
						"w": 18,
=======
						"x": 215,
						"y": 146,
						"w": 19,
>>>>>>> dc6c8f22
						"h": 22
					}
				},
				{
<<<<<<< HEAD
					"filename": "super_potion",
=======
					"filename": "charcoal",
>>>>>>> dc6c8f22
					"rotated": false,
					"trimmed": true,
					"sourceSize": {
						"w": 32,
						"h": 32
					},
					"spriteSourceSize": {
<<<<<<< HEAD
						"x": 8,
						"y": 5,
						"w": 17,
						"h": 23
					},
					"frame": {
						"x": 135,
						"y": 336,
						"w": 17,
						"h": 23
					}
				},
				{
					"filename": "dawn_stone",
=======
						"x": 5,
						"y": 5,
						"w": 22,
						"h": 22
					},
					"frame": {
						"x": 234,
						"y": 147,
						"w": 22,
						"h": 22
					}
				},
				{
					"filename": "dark_memory",
>>>>>>> dc6c8f22
					"rotated": false,
					"trimmed": true,
					"sourceSize": {
						"w": 32,
						"h": 32
					},
					"spriteSourceSize": {
<<<<<<< HEAD
						"x": 6,
						"y": 6,
						"w": 20,
						"h": 21
					},
					"frame": {
						"x": 135,
						"y": 359,
						"w": 20,
						"h": 21
					}
				},
				{
					"filename": "memory_fire",
=======
						"x": 5,
						"y": 5,
						"w": 22,
						"h": 22
					},
					"frame": {
						"x": 256,
						"y": 148,
						"w": 22,
						"h": 22
					}
				},
				{
					"filename": "dire_hit",
>>>>>>> dc6c8f22
					"rotated": false,
					"trimmed": true,
					"sourceSize": {
						"w": 32,
						"h": 32
					},
					"spriteSourceSize": {
						"x": 5,
						"y": 5,
						"w": 22,
						"h": 22
					},
					"frame": {
<<<<<<< HEAD
						"x": 139,
						"y": 380,
=======
						"x": 278,
						"y": 148,
>>>>>>> dc6c8f22
						"w": 22,
						"h": 22
					}
				},
				{
<<<<<<< HEAD
					"filename": "memory_flying",
=======
					"filename": "dna_splicers",
>>>>>>> dc6c8f22
					"rotated": false,
					"trimmed": true,
					"sourceSize": {
						"w": 32,
						"h": 32
					},
					"spriteSourceSize": {
						"x": 5,
						"y": 5,
						"w": 22,
						"h": 22
					},
					"frame": {
<<<<<<< HEAD
						"x": 141,
						"y": 147,
=======
						"x": 300,
						"y": 148,
>>>>>>> dc6c8f22
						"w": 22,
						"h": 22
					}
				},
				{
<<<<<<< HEAD
					"filename": "memory_ghost",
=======
					"filename": "dragon_memory",
>>>>>>> dc6c8f22
					"rotated": false,
					"trimmed": true,
					"sourceSize": {
						"w": 32,
						"h": 32
					},
					"spriteSourceSize": {
						"x": 5,
						"y": 5,
						"w": 22,
						"h": 22
					},
					"frame": {
<<<<<<< HEAD
						"x": 141,
						"y": 169,
=======
						"x": 322,
						"y": 148,
>>>>>>> dc6c8f22
						"w": 22,
						"h": 22
					}
				},
				{
<<<<<<< HEAD
					"filename": "memory_grass",
=======
					"filename": "hard_meteorite",
>>>>>>> dc6c8f22
					"rotated": false,
					"trimmed": true,
					"sourceSize": {
						"w": 32,
						"h": 32
					},
					"spriteSourceSize": {
<<<<<<< HEAD
						"x": 5,
						"y": 5,
						"w": 22,
						"h": 22
					},
					"frame": {
						"x": 163,
						"y": 147,
						"w": 22,
=======
						"x": 7,
						"y": 5,
						"w": 20,
						"h": 22
					},
					"frame": {
						"x": 344,
						"y": 148,
						"w": 20,
>>>>>>> dc6c8f22
						"h": 22
					}
				},
				{
<<<<<<< HEAD
					"filename": "memory_ground",
=======
					"filename": "soothe_bell",
>>>>>>> dc6c8f22
					"rotated": false,
					"trimmed": true,
					"sourceSize": {
						"w": 32,
						"h": 32
					},
					"spriteSourceSize": {
<<<<<<< HEAD
						"x": 5,
						"y": 5,
						"w": 22,
						"h": 22
					},
					"frame": {
						"x": 163,
						"y": 169,
						"w": 22,
=======
						"x": 8,
						"y": 5,
						"w": 17,
						"h": 22
					},
					"frame": {
						"x": 364,
						"y": 151,
						"w": 17,
>>>>>>> dc6c8f22
						"h": 22
					}
				},
				{
<<<<<<< HEAD
					"filename": "hard_meteorite",
=======
					"filename": "electirizer",
>>>>>>> dc6c8f22
					"rotated": false,
					"trimmed": true,
					"sourceSize": {
						"w": 32,
						"h": 32
					},
					"spriteSourceSize": {
<<<<<<< HEAD
						"x": 7,
						"y": 5,
						"w": 20,
						"h": 22
					},
					"frame": {
						"x": 185,
						"y": 147,
						"w": 20,
=======
						"x": 5,
						"y": 5,
						"w": 22,
						"h": 22
					},
					"frame": {
						"x": 381,
						"y": 153,
						"w": 22,
>>>>>>> dc6c8f22
						"h": 22
					}
				},
				{
<<<<<<< HEAD
					"filename": "memory_ice",
=======
					"filename": "electric_memory",
>>>>>>> dc6c8f22
					"rotated": false,
					"trimmed": true,
					"sourceSize": {
						"w": 32,
						"h": 32
					},
					"spriteSourceSize": {
						"x": 5,
						"y": 5,
						"w": 22,
						"h": 22
					},
					"frame": {
<<<<<<< HEAD
						"x": 205,
						"y": 145,
=======
						"x": 0,
						"y": 164,
>>>>>>> dc6c8f22
						"w": 22,
						"h": 22
					}
				},
				{
<<<<<<< HEAD
					"filename": "memory_normal",
=======
					"filename": "metal_coat",
>>>>>>> dc6c8f22
					"rotated": false,
					"trimmed": true,
					"sourceSize": {
						"w": 32,
						"h": 32
					},
					"spriteSourceSize": {
						"x": 6,
						"y": 5,
						"w": 19,
						"h": 22
					},
					"frame": {
<<<<<<< HEAD
						"x": 185,
						"y": 169,
						"w": 22,
=======
						"x": 22,
						"y": 164,
						"w": 19,
>>>>>>> dc6c8f22
						"h": 22
					}
				},
				{
<<<<<<< HEAD
					"filename": "tm_normal",
=======
					"filename": "sitrus_berry",
>>>>>>> dc6c8f22
					"rotated": false,
					"trimmed": true,
					"sourceSize": {
						"w": 32,
						"h": 32
					},
					"spriteSourceSize": {
						"x": 6,
						"y": 5,
						"w": 20,
						"h": 22
					},
					"frame": {
<<<<<<< HEAD
						"x": 185,
						"y": 169,
						"w": 22,
=======
						"x": 41,
						"y": 165,
						"w": 20,
>>>>>>> dc6c8f22
						"h": 22
					}
				},
				{
<<<<<<< HEAD
					"filename": "memory_poison",
=======
					"filename": "enigma_berry",
>>>>>>> dc6c8f22
					"rotated": false,
					"trimmed": true,
					"sourceSize": {
						"w": 32,
						"h": 32
					},
					"spriteSourceSize": {
						"x": 5,
						"y": 5,
						"w": 22,
						"h": 22
					},
					"frame": {
<<<<<<< HEAD
						"x": 227,
						"y": 146,
=======
						"x": 61,
						"y": 166,
>>>>>>> dc6c8f22
						"w": 22,
						"h": 22
					}
				},
				{
<<<<<<< HEAD
					"filename": "sitrus_berry",
=======
					"filename": "fairy_memory",
>>>>>>> dc6c8f22
					"rotated": false,
					"trimmed": true,
					"sourceSize": {
						"w": 32,
						"h": 32
					},
					"spriteSourceSize": {
<<<<<<< HEAD
						"x": 6,
						"y": 5,
						"w": 20,
						"h": 22
					},
					"frame": {
						"x": 207,
						"y": 167,
						"w": 20,
=======
						"x": 5,
						"y": 5,
						"w": 22,
						"h": 22
					},
					"frame": {
						"x": 83,
						"y": 166,
						"w": 22,
>>>>>>> dc6c8f22
						"h": 22
					}
				},
				{
<<<<<<< HEAD
					"filename": "memory_psychic",
=======
					"filename": "exp_balance",
>>>>>>> dc6c8f22
					"rotated": false,
					"trimmed": true,
					"sourceSize": {
						"w": 32,
						"h": 32
					},
					"spriteSourceSize": {
						"x": 4,
						"y": 5,
						"w": 24,
						"h": 22
					},
					"frame": {
<<<<<<< HEAD
						"x": 227,
						"y": 168,
						"w": 22,
=======
						"x": 105,
						"y": 167,
						"w": 24,
>>>>>>> dc6c8f22
						"h": 22
					}
				},
				{
<<<<<<< HEAD
					"filename": "memory_rock",
=======
					"filename": "exp_share",
>>>>>>> dc6c8f22
					"rotated": false,
					"trimmed": true,
					"sourceSize": {
						"w": 32,
						"h": 32
					},
					"spriteSourceSize": {
<<<<<<< HEAD
						"x": 5,
						"y": 5,
						"w": 22,
						"h": 22
					},
					"frame": {
						"x": 249,
						"y": 151,
						"w": 22,
=======
						"x": 4,
						"y": 5,
						"w": 24,
						"h": 22
					},
					"frame": {
						"x": 129,
						"y": 167,
						"w": 24,
>>>>>>> dc6c8f22
						"h": 22
					}
				},
				{
<<<<<<< HEAD
					"filename": "malicious_armor",
=======
					"filename": "fighting_memory",
>>>>>>> dc6c8f22
					"rotated": false,
					"trimmed": true,
					"sourceSize": {
						"w": 32,
						"h": 32
					},
					"spriteSourceSize": {
						"x": 5,
<<<<<<< HEAD
						"y": 6,
						"w": 22,
						"h": 20
					},
					"frame": {
						"x": 249,
						"y": 173,
						"w": 22,
						"h": 20
					}
				},
				{
					"filename": "memory_steel",
=======
						"y": 5,
						"w": 22,
						"h": 22
					},
					"frame": {
						"x": 153,
						"y": 168,
						"w": 22,
						"h": 22
					}
				},
				{
					"filename": "fire_memory",
>>>>>>> dc6c8f22
					"rotated": false,
					"trimmed": true,
					"sourceSize": {
						"w": 32,
						"h": 32
					},
					"spriteSourceSize": {
						"x": 5,
						"y": 5,
						"w": 22,
						"h": 22
					},
					"frame": {
<<<<<<< HEAD
						"x": 271,
						"y": 154,
=======
						"x": 175,
						"y": 168,
>>>>>>> dc6c8f22
						"w": 22,
						"h": 22
					}
				},
				{
<<<<<<< HEAD
					"filename": "memory_water",
=======
					"filename": "flying_memory",
>>>>>>> dc6c8f22
					"rotated": false,
					"trimmed": true,
					"sourceSize": {
						"w": 32,
						"h": 32
					},
					"spriteSourceSize": {
						"x": 5,
						"y": 5,
						"w": 22,
						"h": 22
					},
					"frame": {
<<<<<<< HEAD
						"x": 293,
						"y": 154,
=======
						"x": 197,
						"y": 168,
>>>>>>> dc6c8f22
						"w": 22,
						"h": 22
					}
				},
				{
<<<<<<< HEAD
					"filename": "mini_black_hole",
=======
					"filename": "full_heal",
					"rotated": false,
					"trimmed": true,
					"sourceSize": {
						"w": 32,
						"h": 32
					},
					"spriteSourceSize": {
						"x": 9,
						"y": 4,
						"w": 15,
						"h": 23
					},
					"frame": {
						"x": 219,
						"y": 168,
						"w": 15,
						"h": 23
					}
				},
				{
					"filename": "ganlon_berry",
>>>>>>> dc6c8f22
					"rotated": false,
					"trimmed": true,
					"sourceSize": {
						"w": 32,
						"h": 32
					},
					"spriteSourceSize": {
						"x": 5,
						"y": 5,
						"w": 22,
						"h": 22
					},
					"frame": {
<<<<<<< HEAD
						"x": 271,
						"y": 176,
=======
						"x": 234,
						"y": 169,
>>>>>>> dc6c8f22
						"w": 22,
						"h": 22
					}
				},
				{
<<<<<<< HEAD
					"filename": "protector",
=======
					"filename": "ghost_memory",
>>>>>>> dc6c8f22
					"rotated": false,
					"trimmed": true,
					"sourceSize": {
						"w": 32,
						"h": 32
					},
					"spriteSourceSize": {
						"x": 5,
						"y": 5,
						"w": 22,
						"h": 22
					},
					"frame": {
<<<<<<< HEAD
						"x": 293,
						"y": 176,
=======
						"x": 256,
						"y": 170,
>>>>>>> dc6c8f22
						"w": 22,
						"h": 22
					}
				},
				{
<<<<<<< HEAD
					"filename": "scroll_of_darkness",
=======
					"filename": "grass_memory",
>>>>>>> dc6c8f22
					"rotated": false,
					"trimmed": true,
					"sourceSize": {
						"w": 32,
						"h": 32
					},
					"spriteSourceSize": {
						"x": 5,
						"y": 5,
						"w": 22,
						"h": 22
					},
					"frame": {
<<<<<<< HEAD
						"x": 145,
						"y": 191,
=======
						"x": 278,
						"y": 170,
>>>>>>> dc6c8f22
						"w": 22,
						"h": 22
					}
				},
				{
<<<<<<< HEAD
					"filename": "scroll_of_waters",
=======
					"filename": "ground_memory",
>>>>>>> dc6c8f22
					"rotated": false,
					"trimmed": true,
					"sourceSize": {
						"w": 32,
						"h": 32
					},
					"spriteSourceSize": {
						"x": 5,
						"y": 5,
						"w": 22,
						"h": 22
					},
					"frame": {
<<<<<<< HEAD
						"x": 167,
						"y": 191,
=======
						"x": 300,
						"y": 170,
>>>>>>> dc6c8f22
						"w": 22,
						"h": 22
					}
				},
				{
<<<<<<< HEAD
					"filename": "lock_capsule",
=======
					"filename": "guard_spec",
>>>>>>> dc6c8f22
					"rotated": false,
					"trimmed": true,
					"sourceSize": {
						"w": 32,
						"h": 32
					},
					"spriteSourceSize": {
<<<<<<< HEAD
						"x": 7,
						"y": 5,
						"w": 19,
						"h": 22
					},
					"frame": {
						"x": 189,
						"y": 191,
						"w": 19,
=======
						"x": 5,
						"y": 5,
						"w": 22,
						"h": 22
					},
					"frame": {
						"x": 322,
						"y": 170,
						"w": 22,
>>>>>>> dc6c8f22
						"h": 22
					}
				},
				{
<<<<<<< HEAD
					"filename": "metal_coat",
=======
					"filename": "hyper_potion",
>>>>>>> dc6c8f22
					"rotated": false,
					"trimmed": true,
					"sourceSize": {
						"w": 32,
						"h": 32
					},
					"spriteSourceSize": {
<<<<<<< HEAD
						"x": 6,
						"y": 5,
						"w": 19,
						"h": 22
					},
					"frame": {
						"x": 208,
						"y": 189,
						"w": 19,
						"h": 22
					}
				},
				{
					"filename": "shed_shell",
=======
						"x": 8,
						"y": 5,
						"w": 17,
						"h": 23
					},
					"frame": {
						"x": 344,
						"y": 170,
						"w": 17,
						"h": 23
					}
				},
				{
					"filename": "mystic_water",
>>>>>>> dc6c8f22
					"rotated": false,
					"trimmed": true,
					"sourceSize": {
						"w": 32,
						"h": 32
					},
					"spriteSourceSize": {
<<<<<<< HEAD
						"x": 5,
						"y": 5,
						"w": 22,
						"h": 22
					},
					"frame": {
						"x": 227,
						"y": 190,
						"w": 22,
						"h": 22
					}
				},
				{
					"filename": "starf_berry",
=======
						"x": 6,
						"y": 5,
						"w": 20,
						"h": 23
					},
					"frame": {
						"x": 361,
						"y": 173,
						"w": 20,
						"h": 23
					}
				},
				{
					"filename": "healing_charm",
>>>>>>> dc6c8f22
					"rotated": false,
					"trimmed": true,
					"sourceSize": {
						"w": 32,
						"h": 32
					},
					"spriteSourceSize": {
						"x": 5,
						"y": 5,
<<<<<<< HEAD
						"w": 22,
						"h": 22
					},
					"frame": {
						"x": 249,
						"y": 193,
						"w": 22,
=======
						"w": 23,
						"h": 22
					},
					"frame": {
						"x": 381,
						"y": 175,
						"w": 23,
>>>>>>> dc6c8f22
						"h": 22
					}
				},
				{
<<<<<<< HEAD
					"filename": "sweet_apple",
=======
					"filename": "ice_memory",
>>>>>>> dc6c8f22
					"rotated": false,
					"trimmed": true,
					"sourceSize": {
						"w": 32,
						"h": 32
					},
					"spriteSourceSize": {
						"x": 5,
						"y": 5,
						"w": 22,
<<<<<<< HEAD
						"h": 21
					},
					"frame": {
						"x": 271,
						"y": 198,
						"w": 22,
						"h": 21
					}
				},
				{
					"filename": "syrupy_apple",
=======
						"h": 22
					},
					"frame": {
						"x": 0,
						"y": 186,
						"w": 22,
						"h": 22
					}
				},
				{
					"filename": "ice_stone",
>>>>>>> dc6c8f22
					"rotated": false,
					"trimmed": true,
					"sourceSize": {
						"w": 32,
						"h": 32
					},
					"spriteSourceSize": {
						"x": 5,
<<<<<<< HEAD
						"y": 6,
						"w": 22,
						"h": 21
					},
					"frame": {
						"x": 293,
						"y": 198,
						"w": 22,
						"h": 21
					}
				},
				{
					"filename": "thick_club",
=======
						"y": 5,
						"w": 22,
						"h": 22
					},
					"frame": {
						"x": 22,
						"y": 187,
						"w": 22,
						"h": 22
					}
				},
				{
					"filename": "magmarizer",
>>>>>>> dc6c8f22
					"rotated": false,
					"trimmed": true,
					"sourceSize": {
						"w": 32,
						"h": 32
					},
					"spriteSourceSize": {
						"x": 5,
						"y": 5,
						"w": 22,
						"h": 22
					},
					"frame": {
<<<<<<< HEAD
						"x": 146,
						"y": 213,
=======
						"x": 44,
						"y": 188,
>>>>>>> dc6c8f22
						"w": 22,
						"h": 22
					}
				},
				{
<<<<<<< HEAD
					"filename": "thunder_stone",
=======
					"filename": "map",
>>>>>>> dc6c8f22
					"rotated": false,
					"trimmed": true,
					"sourceSize": {
						"w": 32,
						"h": 32
					},
					"spriteSourceSize": {
<<<<<<< HEAD
						"x": 5,
						"y": 5,
						"w": 22,
						"h": 22
					},
					"frame": {
						"x": 168,
						"y": 213,
						"w": 22,
=======
						"x": 3,
						"y": 5,
						"w": 27,
						"h": 22
					},
					"frame": {
						"x": 66,
						"y": 188,
						"w": 27,
>>>>>>> dc6c8f22
						"h": 22
					}
				},
				{
<<<<<<< HEAD
					"filename": "tm_bug",
=======
					"filename": "mini_black_hole",
>>>>>>> dc6c8f22
					"rotated": false,
					"trimmed": true,
					"sourceSize": {
						"w": 32,
						"h": 32
					},
					"spriteSourceSize": {
						"x": 5,
						"y": 5,
						"w": 22,
						"h": 22
					},
					"frame": {
<<<<<<< HEAD
						"x": 190,
						"y": 213,
=======
						"x": 93,
						"y": 189,
>>>>>>> dc6c8f22
						"w": 22,
						"h": 22
					}
				},
				{
<<<<<<< HEAD
					"filename": "leftovers",
=======
					"filename": "peat_block",
>>>>>>> dc6c8f22
					"rotated": false,
					"trimmed": true,
					"sourceSize": {
						"w": 32,
						"h": 32
					},
					"spriteSourceSize": {
<<<<<<< HEAD
						"x": 8,
						"y": 5,
						"w": 15,
						"h": 22
					},
					"frame": {
						"x": 212,
						"y": 211,
						"w": 15,
=======
						"x": 4,
						"y": 5,
						"w": 24,
						"h": 22
					},
					"frame": {
						"x": 115,
						"y": 189,
						"w": 24,
>>>>>>> dc6c8f22
						"h": 22
					}
				},
				{
<<<<<<< HEAD
					"filename": "tart_apple",
=======
					"filename": "poison_memory",
>>>>>>> dc6c8f22
					"rotated": false,
					"trimmed": true,
					"sourceSize": {
						"w": 32,
						"h": 32
					},
					"spriteSourceSize": {
						"x": 5,
						"y": 6,
						"w": 22,
						"h": 21
					},
					"frame": {
<<<<<<< HEAD
						"x": 227,
						"y": 212,
=======
						"x": 139,
						"y": 190,
>>>>>>> dc6c8f22
						"w": 22,
						"h": 21
					}
				},
				{
					"filename": "tera_orb",
					"rotated": false,
					"trimmed": true,
					"sourceSize": {
						"w": 32,
						"h": 32
					},
					"spriteSourceSize": {
						"x": 5,
						"y": 6,
						"w": 22,
						"h": 20
					},
					"frame": {
<<<<<<< HEAD
						"x": 249,
						"y": 215,
=======
						"x": 161,
						"y": 190,
>>>>>>> dc6c8f22
						"w": 22,
						"h": 20
					}
				},
				{
<<<<<<< HEAD
					"filename": "tm_dark",
=======
					"filename": "psychic_memory",
>>>>>>> dc6c8f22
					"rotated": false,
					"trimmed": true,
					"sourceSize": {
						"w": 32,
						"h": 32
					},
					"spriteSourceSize": {
						"x": 5,
						"y": 5,
						"w": 22,
						"h": 22
					},
					"frame": {
<<<<<<< HEAD
						"x": 271,
						"y": 219,
=======
						"x": 183,
						"y": 190,
>>>>>>> dc6c8f22
						"w": 22,
						"h": 22
					}
				},
				{
<<<<<<< HEAD
					"filename": "tm_dragon",
=======
					"filename": "rock_memory",
>>>>>>> dc6c8f22
					"rotated": false,
					"trimmed": true,
					"sourceSize": {
						"w": 32,
						"h": 32
					},
					"spriteSourceSize": {
						"x": 5,
						"y": 5,
						"w": 22,
						"h": 22
					},
					"frame": {
<<<<<<< HEAD
						"x": 293,
						"y": 219,
=======
						"x": 205,
						"y": 191,
>>>>>>> dc6c8f22
						"w": 22,
						"h": 22
					}
				},
				{
<<<<<<< HEAD
					"filename": "tm_electric",
=======
					"filename": "rusted_sword",
>>>>>>> dc6c8f22
					"rotated": false,
					"trimmed": true,
					"sourceSize": {
						"w": 32,
						"h": 32
					},
					"spriteSourceSize": {
<<<<<<< HEAD
						"x": 5,
						"y": 5,
						"w": 22,
						"h": 22
					},
					"frame": {
						"x": 147,
						"y": 235,
						"w": 22,
=======
						"x": 4,
						"y": 5,
						"w": 23,
						"h": 22
					},
					"frame": {
						"x": 227,
						"y": 191,
						"w": 23,
>>>>>>> dc6c8f22
						"h": 22
					}
				},
				{
<<<<<<< HEAD
					"filename": "tm_fairy",
=======
					"filename": "scroll_of_darkness",
>>>>>>> dc6c8f22
					"rotated": false,
					"trimmed": true,
					"sourceSize": {
						"w": 32,
						"h": 32
					},
					"spriteSourceSize": {
						"x": 5,
						"y": 5,
						"w": 22,
						"h": 22
					},
					"frame": {
<<<<<<< HEAD
						"x": 147,
						"y": 257,
=======
						"x": 250,
						"y": 192,
>>>>>>> dc6c8f22
						"w": 22,
						"h": 22
					}
				},
				{
<<<<<<< HEAD
					"filename": "tm_fighting",
=======
					"filename": "scroll_of_waters",
>>>>>>> dc6c8f22
					"rotated": false,
					"trimmed": true,
					"sourceSize": {
						"w": 32,
						"h": 32
					},
					"spriteSourceSize": {
						"x": 5,
						"y": 5,
						"w": 22,
						"h": 22
					},
					"frame": {
<<<<<<< HEAD
						"x": 169,
						"y": 235,
=======
						"x": 272,
						"y": 192,
>>>>>>> dc6c8f22
						"w": 22,
						"h": 22
					}
				},
				{
					"filename": "tm_fire",
					"rotated": false,
					"trimmed": true,
					"sourceSize": {
						"w": 32,
						"h": 32
					},
					"spriteSourceSize": {
						"x": 5,
						"y": 5,
						"w": 22,
						"h": 22
					},
					"frame": {
<<<<<<< HEAD
						"x": 147,
						"y": 279,
=======
						"x": 294,
						"y": 192,
>>>>>>> dc6c8f22
						"w": 22,
						"h": 22
					}
				},
				{
					"filename": "tm_flying",
					"rotated": false,
					"trimmed": true,
					"sourceSize": {
						"w": 32,
						"h": 32
					},
					"spriteSourceSize": {
						"x": 5,
						"y": 5,
						"w": 22,
						"h": 22
					},
					"frame": {
<<<<<<< HEAD
						"x": 169,
						"y": 257,
=======
						"x": 316,
						"y": 192,
>>>>>>> dc6c8f22
						"w": 22,
						"h": 22
					}
				},
				{
<<<<<<< HEAD
					"filename": "tm_ghost",
=======
					"filename": "steel_memory",
>>>>>>> dc6c8f22
					"rotated": false,
					"trimmed": true,
					"sourceSize": {
						"w": 32,
						"h": 32
					},
					"spriteSourceSize": {
						"x": 5,
						"y": 5,
						"w": 22,
						"h": 22
					},
					"frame": {
<<<<<<< HEAD
						"x": 169,
						"y": 279,
=======
						"x": 338,
						"y": 193,
>>>>>>> dc6c8f22
						"w": 22,
						"h": 22
					}
				},
				{
<<<<<<< HEAD
					"filename": "tm_grass",
=======
					"filename": "dragon_fang",
>>>>>>> dc6c8f22
					"rotated": false,
					"trimmed": true,
					"sourceSize": {
						"w": 32,
						"h": 32
					},
					"spriteSourceSize": {
						"x": 5,
						"y": 5,
						"w": 21,
						"h": 23
					},
					"frame": {
<<<<<<< HEAD
						"x": 191,
						"y": 235,
						"w": 22,
						"h": 22
					}
				},
				{
					"filename": "tm_ground",
=======
						"x": 360,
						"y": 196,
						"w": 21,
						"h": 23
					}
				},
				{
					"filename": "thunder_stone",
>>>>>>> dc6c8f22
					"rotated": false,
					"trimmed": true,
					"sourceSize": {
						"w": 32,
						"h": 32
					},
					"spriteSourceSize": {
						"x": 5,
						"y": 5,
						"w": 22,
						"h": 22
					},
					"frame": {
<<<<<<< HEAD
						"x": 191,
						"y": 257,
=======
						"x": 381,
						"y": 197,
>>>>>>> dc6c8f22
						"w": 22,
						"h": 22
					}
				},
				{
<<<<<<< HEAD
					"filename": "tm_ice",
=======
					"filename": "tm_bug",
>>>>>>> dc6c8f22
					"rotated": false,
					"trimmed": true,
					"sourceSize": {
						"w": 32,
						"h": 32
					},
					"spriteSourceSize": {
						"x": 5,
						"y": 5,
						"w": 22,
						"h": 22
					},
					"frame": {
<<<<<<< HEAD
						"x": 191,
						"y": 279,
=======
						"x": 0,
						"y": 208,
>>>>>>> dc6c8f22
						"w": 22,
						"h": 22
					}
				},
				{
<<<<<<< HEAD
					"filename": "tm_poison",
=======
					"filename": "tm_dark",
>>>>>>> dc6c8f22
					"rotated": false,
					"trimmed": true,
					"sourceSize": {
						"w": 32,
						"h": 32
					},
					"spriteSourceSize": {
						"x": 5,
						"y": 5,
						"w": 22,
						"h": 22
					},
					"frame": {
<<<<<<< HEAD
						"x": 213,
						"y": 233,
=======
						"x": 22,
						"y": 209,
>>>>>>> dc6c8f22
						"w": 22,
						"h": 22
					}
				},
				{
<<<<<<< HEAD
					"filename": "tm_psychic",
=======
					"filename": "tm_dragon",
>>>>>>> dc6c8f22
					"rotated": false,
					"trimmed": true,
					"sourceSize": {
						"w": 32,
						"h": 32
					},
					"spriteSourceSize": {
						"x": 5,
						"y": 5,
						"w": 22,
						"h": 22
					},
					"frame": {
<<<<<<< HEAD
						"x": 213,
						"y": 255,
=======
						"x": 44,
						"y": 210,
>>>>>>> dc6c8f22
						"w": 22,
						"h": 22
					}
				},
				{
<<<<<<< HEAD
					"filename": "tm_rock",
=======
					"filename": "tm_electric",
>>>>>>> dc6c8f22
					"rotated": false,
					"trimmed": true,
					"sourceSize": {
						"w": 32,
						"h": 32
					},
					"spriteSourceSize": {
						"x": 5,
						"y": 5,
						"w": 22,
						"h": 22
					},
					"frame": {
<<<<<<< HEAD
						"x": 213,
						"y": 277,
=======
						"x": 66,
						"y": 210,
>>>>>>> dc6c8f22
						"w": 22,
						"h": 22
					}
				},
				{
<<<<<<< HEAD
					"filename": "tm_steel",
=======
					"filename": "tm_fairy",
>>>>>>> dc6c8f22
					"rotated": false,
					"trimmed": true,
					"sourceSize": {
						"w": 32,
						"h": 32
					},
					"spriteSourceSize": {
						"x": 5,
						"y": 5,
						"w": 22,
						"h": 22
					},
					"frame": {
<<<<<<< HEAD
						"x": 152,
						"y": 301,
=======
						"x": 88,
						"y": 211,
>>>>>>> dc6c8f22
						"w": 22,
						"h": 22
					}
				},
				{
<<<<<<< HEAD
					"filename": "tm_water",
=======
					"filename": "tm_fighting",
>>>>>>> dc6c8f22
					"rotated": false,
					"trimmed": true,
					"sourceSize": {
						"w": 32,
						"h": 32
					},
					"spriteSourceSize": {
						"x": 5,
						"y": 5,
						"w": 22,
						"h": 22
					},
					"frame": {
<<<<<<< HEAD
						"x": 152,
						"y": 323,
=======
						"x": 110,
						"y": 211,
>>>>>>> dc6c8f22
						"w": 22,
						"h": 22
					}
				},
				{
					"filename": "water_stone",
					"rotated": false,
					"trimmed": true,
					"sourceSize": {
						"w": 32,
						"h": 32
					},
					"spriteSourceSize": {
						"x": 5,
						"y": 5,
						"w": 22,
						"h": 22
					},
					"frame": {
<<<<<<< HEAD
						"x": 174,
						"y": 301,
=======
						"x": 132,
						"y": 212,
>>>>>>> dc6c8f22
						"w": 22,
						"h": 22
					}
				},
				{
					"filename": "x_accuracy",
					"rotated": false,
					"trimmed": true,
					"sourceSize": {
						"w": 32,
						"h": 32
					},
					"spriteSourceSize": {
						"x": 5,
						"y": 5,
						"w": 22,
						"h": 22
					},
					"frame": {
<<<<<<< HEAD
						"x": 174,
						"y": 323,
=======
						"x": 154,
						"y": 212,
>>>>>>> dc6c8f22
						"w": 22,
						"h": 22
					}
				},
				{
					"filename": "super_repel",
					"rotated": false,
					"trimmed": true,
					"sourceSize": {
						"w": 32,
						"h": 32
					},
					"spriteSourceSize": {
						"x": 8,
						"y": 4,
						"w": 16,
						"h": 24
					},
					"frame": {
<<<<<<< HEAD
						"x": 196,
						"y": 301,
						"w": 16,
						"h": 24
=======
						"x": 176,
						"y": 212,
						"w": 22,
						"h": 22
>>>>>>> dc6c8f22
					}
				},
				{
					"filename": "candy_jar",
					"rotated": false,
					"trimmed": true,
					"sourceSize": {
						"w": 32,
						"h": 32
					},
					"spriteSourceSize": {
						"x": 6,
						"y": 6,
						"w": 19,
						"h": 20
					},
					"frame": {
<<<<<<< HEAD
						"x": 196,
						"y": 325,
						"w": 19,
						"h": 20
=======
						"x": 198,
						"y": 213,
						"w": 22,
						"h": 22
>>>>>>> dc6c8f22
					}
				},
				{
					"filename": "x_attack",
					"rotated": false,
					"trimmed": true,
					"sourceSize": {
						"w": 32,
						"h": 32
					},
					"spriteSourceSize": {
						"x": 5,
						"y": 5,
						"w": 22,
						"h": 22
					},
					"frame": {
<<<<<<< HEAD
						"x": 235,
						"y": 235,
=======
						"x": 220,
						"y": 213,
>>>>>>> dc6c8f22
						"w": 22,
						"h": 22
					}
				},
				{
					"filename": "x_defense",
					"rotated": false,
					"trimmed": true,
					"sourceSize": {
						"w": 32,
						"h": 32
					},
					"spriteSourceSize": {
						"x": 5,
						"y": 5,
						"w": 22,
						"h": 22
					},
					"frame": {
<<<<<<< HEAD
						"x": 235,
						"y": 257,
=======
						"x": 242,
						"y": 214,
>>>>>>> dc6c8f22
						"w": 22,
						"h": 22
					}
				},
				{
<<<<<<< HEAD
					"filename": "x_sp_atk",
=======
					"filename": "tm_normal",
>>>>>>> dc6c8f22
					"rotated": false,
					"trimmed": true,
					"sourceSize": {
						"w": 32,
						"h": 32
					},
					"spriteSourceSize": {
						"x": 5,
						"y": 5,
						"w": 22,
						"h": 22
					},
					"frame": {
<<<<<<< HEAD
						"x": 235,
						"y": 279,
=======
						"x": 264,
						"y": 214,
>>>>>>> dc6c8f22
						"w": 22,
						"h": 22
					}
				},
				{
<<<<<<< HEAD
					"filename": "x_sp_def",
=======
					"filename": "tm_poison",
>>>>>>> dc6c8f22
					"rotated": false,
					"trimmed": true,
					"sourceSize": {
						"w": 32,
						"h": 32
					},
					"spriteSourceSize": {
						"x": 5,
						"y": 5,
						"w": 22,
						"h": 22
					},
					"frame": {
<<<<<<< HEAD
						"x": 155,
						"y": 345,
=======
						"x": 286,
						"y": 214,
>>>>>>> dc6c8f22
						"w": 22,
						"h": 22
					}
				},
				{
<<<<<<< HEAD
					"filename": "x_speed",
=======
					"filename": "tm_psychic",
>>>>>>> dc6c8f22
					"rotated": false,
					"trimmed": true,
					"sourceSize": {
						"w": 32,
						"h": 32
					},
					"spriteSourceSize": {
						"x": 5,
						"y": 5,
						"w": 22,
						"h": 22
					},
					"frame": {
<<<<<<< HEAD
						"x": 177,
						"y": 345,
=======
						"x": 308,
						"y": 214,
>>>>>>> dc6c8f22
						"w": 22,
						"h": 22
					}
				},
				{
<<<<<<< HEAD
					"filename": "metronome",
=======
					"filename": "tm_rock",
>>>>>>> dc6c8f22
					"rotated": false,
					"trimmed": true,
					"sourceSize": {
						"w": 32,
						"h": 32
					},
					"spriteSourceSize": {
						"x": 7,
						"y": 5,
						"w": 17,
						"h": 22
					},
					"frame": {
<<<<<<< HEAD
						"x": 199,
						"y": 345,
						"w": 17,
=======
						"x": 330,
						"y": 215,
						"w": 22,
>>>>>>> dc6c8f22
						"h": 22
					}
				},
				{
<<<<<<< HEAD
					"filename": "poison_barb",
=======
					"filename": "tm_steel",
>>>>>>> dc6c8f22
					"rotated": false,
					"trimmed": true,
					"sourceSize": {
						"w": 32,
						"h": 32
					},
					"spriteSourceSize": {
						"x": 5,
						"y": 6,
						"w": 21,
						"h": 21
					},
					"frame": {
<<<<<<< HEAD
						"x": 161,
						"y": 367,
						"w": 21,
						"h": 21
					}
				},
				{
					"filename": "shiny_stone",
=======
						"x": 352,
						"y": 219,
						"w": 22,
						"h": 22
					}
				},
				{
					"filename": "tm_water",
>>>>>>> dc6c8f22
					"rotated": false,
					"trimmed": true,
					"sourceSize": {
						"w": 32,
						"h": 32
					},
					"spriteSourceSize": {
						"x": 5,
						"y": 6,
						"w": 21,
						"h": 21
					},
					"frame": {
<<<<<<< HEAD
						"x": 182,
						"y": 367,
						"w": 21,
						"h": 21
					}
				},
				{
					"filename": "quick_claw",
=======
						"x": 374,
						"y": 219,
						"w": 22,
						"h": 22
					}
				},
				{
					"filename": "potion",
					"rotated": false,
					"trimmed": true,
					"sourceSize": {
						"w": 32,
						"h": 32
					},
					"spriteSourceSize": {
						"x": 8,
						"y": 5,
						"w": 17,
						"h": 23
					},
					"frame": {
						"x": 396,
						"y": 219,
						"w": 17,
						"h": 23
					}
				},
				{
					"filename": "water_memory",
>>>>>>> dc6c8f22
					"rotated": false,
					"trimmed": true,
					"sourceSize": {
						"w": 32,
						"h": 32
					},
					"spriteSourceSize": {
						"x": 6,
						"y": 6,
						"w": 19,
						"h": 21
					},
					"frame": {
<<<<<<< HEAD
						"x": 203,
						"y": 367,
						"w": 19,
						"h": 21
					}
				},
				{
					"filename": "unknown",
=======
						"x": 0,
						"y": 230,
						"w": 22,
						"h": 22
					}
				},
				{
					"filename": "water_stone",
>>>>>>> dc6c8f22
					"rotated": false,
					"trimmed": true,
					"sourceSize": {
						"w": 32,
						"h": 32
					},
					"spriteSourceSize": {
<<<<<<< HEAD
						"x": 8,
						"y": 4,
						"w": 16,
						"h": 24
					},
					"frame": {
						"x": 317,
						"y": 110,
						"w": 16,
						"h": 24
					}
				},
				{
					"filename": "gb",
=======
						"x": 5,
						"y": 5,
						"w": 22,
						"h": 22
					},
					"frame": {
						"x": 22,
						"y": 231,
						"w": 22,
						"h": 22
					}
				},
				{
					"filename": "x_accuracy",
>>>>>>> dc6c8f22
					"rotated": false,
					"trimmed": true,
					"sourceSize": {
						"w": 32,
						"h": 32
					},
					"spriteSourceSize": {
						"x": 6,
						"y": 6,
						"w": 20,
						"h": 20
					},
					"frame": {
<<<<<<< HEAD
						"x": 317,
						"y": 134,
						"w": 20,
						"h": 20
					}
				},
				{
					"filename": "zoom_lens",
=======
						"x": 44,
						"y": 232,
						"w": 22,
						"h": 22
					}
				},
				{
					"filename": "x_attack",
>>>>>>> dc6c8f22
					"rotated": false,
					"trimmed": true,
					"sourceSize": {
						"w": 32,
						"h": 32
					},
					"spriteSourceSize": {
						"x": 5,
						"y": 6,
						"w": 21,
						"h": 21
					},
					"frame": {
<<<<<<< HEAD
						"x": 315,
						"y": 154,
						"w": 21,
						"h": 21
					}
				},
				{
					"filename": "magnet",
=======
						"x": 66,
						"y": 232,
						"w": 22,
						"h": 22
					}
				},
				{
					"filename": "x_defense",
>>>>>>> dc6c8f22
					"rotated": false,
					"trimmed": true,
					"sourceSize": {
						"w": 32,
						"h": 32
					},
					"spriteSourceSize": {
						"x": 6,
						"y": 6,
						"w": 20,
						"h": 20
					},
					"frame": {
<<<<<<< HEAD
						"x": 315,
						"y": 175,
						"w": 20,
						"h": 20
					}
				},
				{
					"filename": "mb",
=======
						"x": 88,
						"y": 233,
						"w": 22,
						"h": 22
					}
				},
				{
					"filename": "x_sp_atk",
>>>>>>> dc6c8f22
					"rotated": false,
					"trimmed": true,
					"sourceSize": {
						"w": 32,
						"h": 32
					},
					"spriteSourceSize": {
						"x": 6,
						"y": 6,
						"w": 20,
						"h": 20
					},
					"frame": {
<<<<<<< HEAD
						"x": 315,
						"y": 195,
						"w": 20,
						"h": 20
					}
				},
				{
					"filename": "pb",
=======
						"x": 110,
						"y": 233,
						"w": 22,
						"h": 22
					}
				},
				{
					"filename": "x_sp_def",
>>>>>>> dc6c8f22
					"rotated": false,
					"trimmed": true,
					"sourceSize": {
						"w": 32,
						"h": 32
					},
					"spriteSourceSize": {
						"x": 6,
						"y": 6,
						"w": 20,
						"h": 20
					},
					"frame": {
<<<<<<< HEAD
						"x": 315,
						"y": 215,
						"w": 20,
						"h": 20
					}
				},
				{
					"filename": "golden_egg",
=======
						"x": 132,
						"y": 234,
						"w": 22,
						"h": 22
					}
				},
				{
					"filename": "x_speed",
>>>>>>> dc6c8f22
					"rotated": false,
					"trimmed": true,
					"sourceSize": {
						"w": 32,
						"h": 32
					},
					"spriteSourceSize": {
<<<<<<< HEAD
						"x": 7,
						"y": 6,
						"w": 17,
						"h": 20
					},
					"frame": {
						"x": 322,
						"y": 90,
						"w": 17,
						"h": 20
					}
				},
				{
					"filename": "upgrade",
=======
						"x": 5,
						"y": 5,
						"w": 22,
						"h": 22
					},
					"frame": {
						"x": 154,
						"y": 234,
						"w": 22,
						"h": 22
					}
				},
				{
					"filename": "black_belt",
>>>>>>> dc6c8f22
					"rotated": false,
					"trimmed": true,
					"sourceSize": {
						"w": 32,
						"h": 32
					},
					"spriteSourceSize": {
						"x": 5,
<<<<<<< HEAD
						"y": 7,
						"w": 22,
						"h": 19
					},
					"frame": {
						"x": 339,
						"y": 85,
						"w": 22,
						"h": 19
					}
				},
				{
					"filename": "metal_alloy",
=======
						"y": 4,
						"w": 22,
						"h": 23
					},
					"frame": {
						"x": 176,
						"y": 234,
						"w": 22,
						"h": 23
					}
				},
				{
					"filename": "berry_pouch",
>>>>>>> dc6c8f22
					"rotated": false,
					"trimmed": true,
					"sourceSize": {
						"w": 32,
						"h": 32
					},
					"spriteSourceSize": {
<<<<<<< HEAD
						"x": 6,
						"y": 7,
						"w": 21,
						"h": 19
					},
					"frame": {
						"x": 361,
						"y": 85,
						"w": 21,
						"h": 19
					}
				},
				{
					"filename": "pb_gold",
=======
						"x": 4,
						"y": 5,
						"w": 23,
						"h": 23
					},
					"frame": {
						"x": 198,
						"y": 235,
						"w": 23,
						"h": 23
					}
				},
				{
					"filename": "lansat_berry",
>>>>>>> dc6c8f22
					"rotated": false,
					"trimmed": true,
					"sourceSize": {
						"w": 32,
						"h": 32
					},
					"spriteSourceSize": {
<<<<<<< HEAD
						"x": 6,
						"y": 6,
						"w": 20,
						"h": 20
					},
					"frame": {
						"x": 382,
						"y": 91,
						"w": 20,
						"h": 20
					}
				},
				{
					"filename": "zinc",
=======
						"x": 5,
						"y": 4,
						"w": 21,
						"h": 23
					},
					"frame": {
						"x": 221,
						"y": 235,
						"w": 21,
						"h": 23
					}
				},
				{
					"filename": "bug_tera_shard",
>>>>>>> dc6c8f22
					"rotated": false,
					"trimmed": true,
					"sourceSize": {
						"w": 32,
						"h": 32
					},
					"spriteSourceSize": {
<<<<<<< HEAD
						"x": 8,
						"y": 4,
						"w": 16,
						"h": 24
					},
					"frame": {
						"x": 333,
						"y": 110,
						"w": 16,
						"h": 24
					}
				},
				{
					"filename": "rb",
=======
						"x": 6,
						"y": 4,
						"w": 22,
						"h": 23
					},
					"frame": {
						"x": 242,
						"y": 236,
						"w": 22,
						"h": 23
					}
				},
				{
					"filename": "clefairy_doll",
>>>>>>> dc6c8f22
					"rotated": false,
					"trimmed": true,
					"sourceSize": {
						"w": 32,
						"h": 32
					},
					"spriteSourceSize": {
<<<<<<< HEAD
						"x": 6,
						"y": 6,
						"w": 20,
						"h": 20
					},
					"frame": {
						"x": 349,
						"y": 104,
						"w": 20,
						"h": 20
					}
				},
				{
					"filename": "hard_stone",
=======
						"x": 4,
						"y": 5,
						"w": 24,
						"h": 23
					},
					"frame": {
						"x": 264,
						"y": 236,
						"w": 24,
						"h": 23
					}
				},
				{
					"filename": "coin_case",
>>>>>>> dc6c8f22
					"rotated": false,
					"trimmed": true,
					"sourceSize": {
						"w": 32,
						"h": 32
					},
					"spriteSourceSize": {
<<<<<<< HEAD
						"x": 6,
						"y": 6,
						"w": 19,
						"h": 20
					},
					"frame": {
						"x": 337,
						"y": 134,
						"w": 19,
						"h": 20
					}
				},
				{
					"filename": "smooth_meteorite",
=======
						"x": 4,
						"y": 5,
						"w": 24,
						"h": 23
					},
					"frame": {
						"x": 288,
						"y": 236,
						"w": 24,
						"h": 23
					}
				},
				{
					"filename": "sachet",
>>>>>>> dc6c8f22
					"rotated": false,
					"trimmed": true,
					"sourceSize": {
						"w": 32,
						"h": 32
					},
					"spriteSourceSize": {
<<<<<<< HEAD
						"x": 7,
						"y": 6,
						"w": 20,
						"h": 20
					},
					"frame": {
						"x": 336,
						"y": 154,
						"w": 20,
						"h": 20
					}
				},
				{
					"filename": "everstone",
=======
						"x": 6,
						"y": 4,
						"w": 18,
						"h": 23
					},
					"frame": {
						"x": 312,
						"y": 236,
						"w": 18,
						"h": 23
					}
				},
				{
					"filename": "dark_tera_shard",
>>>>>>> dc6c8f22
					"rotated": false,
					"trimmed": true,
					"sourceSize": {
						"w": 32,
						"h": 32
					},
					"spriteSourceSize": {
						"x": 6,
<<<<<<< HEAD
						"y": 8,
						"w": 20,
						"h": 17
					},
					"frame": {
						"x": 315,
						"y": 235,
						"w": 20,
						"h": 17
					}
				},
				{
					"filename": "relic_gold",
=======
						"y": 4,
						"w": 22,
						"h": 23
					},
					"frame": {
						"x": 330,
						"y": 237,
						"w": 22,
						"h": 23
					}
				},
				{
					"filename": "dragon_tera_shard",
>>>>>>> dc6c8f22
					"rotated": false,
					"trimmed": true,
					"sourceSize": {
						"w": 32,
						"h": 32
					},
					"spriteSourceSize": {
<<<<<<< HEAD
						"x": 9,
						"y": 11,
						"w": 15,
						"h": 11
					},
					"frame": {
						"x": 161,
						"y": 388,
						"w": 15,
						"h": 11
=======
						"x": 6,
						"y": 4,
						"w": 22,
						"h": 23
					},
					"frame": {
						"x": 352,
						"y": 241,
						"w": 22,
						"h": 23
>>>>>>> dc6c8f22
					}
				},
				{
					"filename": "electric_tera_shard",
					"rotated": false,
					"trimmed": true,
					"sourceSize": {
						"w": 32,
						"h": 32
					},
					"spriteSourceSize": {
						"x": 6,
						"y": 4,
						"w": 22,
						"h": 23
					},
					"frame": {
<<<<<<< HEAD
						"x": 257,
						"y": 241,
						"w": 19,
						"h": 21
					}
				},
				{
					"filename": "strange_ball",
=======
						"x": 374,
						"y": 241,
						"w": 22,
						"h": 23
					}
				},
				{
					"filename": "super_potion",
>>>>>>> dc6c8f22
					"rotated": false,
					"trimmed": true,
					"sourceSize": {
						"w": 32,
						"h": 32
					},
					"spriteSourceSize": {
<<<<<<< HEAD
						"x": 6,
						"y": 6,
						"w": 20,
						"h": 20
					},
					"frame": {
						"x": 276,
						"y": 241,
						"w": 20,
						"h": 20
					}
				},
				{
					"filename": "big_mushroom",
=======
						"x": 8,
						"y": 5,
						"w": 17,
						"h": 23
					},
					"frame": {
						"x": 396,
						"y": 242,
						"w": 17,
						"h": 23
					}
				},
				{
					"filename": "fairy_tera_shard",
>>>>>>> dc6c8f22
					"rotated": false,
					"trimmed": true,
					"sourceSize": {
						"w": 32,
						"h": 32
					},
					"spriteSourceSize": {
						"x": 6,
<<<<<<< HEAD
						"y": 6,
						"w": 19,
						"h": 19
					},
					"frame": {
						"x": 296,
						"y": 241,
						"w": 19,
						"h": 19
					}
				},
				{
					"filename": "soothe_bell",
=======
						"y": 4,
						"w": 22,
						"h": 23
					},
					"frame": {
						"x": 0,
						"y": 252,
						"w": 22,
						"h": 23
					}
				},
				{
					"filename": "fighting_tera_shard",
>>>>>>> dc6c8f22
					"rotated": false,
					"trimmed": true,
					"sourceSize": {
						"w": 32,
						"h": 32
					},
					"spriteSourceSize": {
<<<<<<< HEAD
						"x": 8,
						"y": 5,
						"w": 17,
						"h": 22
					},
					"frame": {
						"x": 257,
						"y": 262,
						"w": 17,
						"h": 22
					}
				},
				{
					"filename": "candy",
=======
						"x": 6,
						"y": 4,
						"w": 22,
						"h": 23
					},
					"frame": {
						"x": 22,
						"y": 253,
						"w": 22,
						"h": 23
					}
				},
				{
					"filename": "dynamax_band",
>>>>>>> dc6c8f22
					"rotated": false,
					"trimmed": true,
					"sourceSize": {
						"w": 32,
						"h": 32
					},
					"spriteSourceSize": {
<<<<<<< HEAD
						"x": 7,
						"y": 11,
						"w": 18,
						"h": 18
					},
					"frame": {
						"x": 257,
						"y": 284,
						"w": 18,
						"h": 18
					}
				},
				{
					"filename": "lum_berry",
=======
						"x": 4,
						"y": 4,
						"w": 23,
						"h": 23
					},
					"frame": {
						"x": 44,
						"y": 254,
						"w": 23,
						"h": 23
					}
				},
				{
					"filename": "leaf_stone",
>>>>>>> dc6c8f22
					"rotated": false,
					"trimmed": true,
					"sourceSize": {
						"w": 32,
						"h": 32
					},
					"spriteSourceSize": {
<<<<<<< HEAD
						"x": 6,
						"y": 7,
						"w": 20,
						"h": 19
					},
					"frame": {
						"x": 315,
						"y": 252,
						"w": 20,
						"h": 19
					}
				},
				{
					"filename": "miracle_seed",
=======
						"x": 5,
						"y": 5,
						"w": 21,
						"h": 23
					},
					"frame": {
						"x": 67,
						"y": 254,
						"w": 21,
						"h": 23
					}
				},
				{
					"filename": "expert_belt",
>>>>>>> dc6c8f22
					"rotated": false,
					"trimmed": true,
					"sourceSize": {
						"w": 32,
						"h": 32
					},
					"spriteSourceSize": {
<<<<<<< HEAD
						"x": 6,
						"y": 7,
						"w": 19,
						"h": 19
					},
					"frame": {
						"x": 296,
						"y": 260,
						"w": 19,
						"h": 19
					}
				},
				{
					"filename": "razor_claw",
=======
						"x": 4,
						"y": 4,
						"w": 24,
						"h": 23
					},
					"frame": {
						"x": 88,
						"y": 255,
						"w": 24,
						"h": 23
					}
				},
				{
					"filename": "calcium",
>>>>>>> dc6c8f22
					"rotated": false,
					"trimmed": true,
					"sourceSize": {
						"w": 32,
						"h": 32
					},
					"spriteSourceSize": {
<<<<<<< HEAD
						"x": 6,
						"y": 7,
						"w": 20,
						"h": 19
					},
					"frame": {
						"x": 276,
						"y": 261,
						"w": 20,
						"h": 19
					}
				},
				{
					"filename": "ub",
=======
						"x": 8,
						"y": 4,
						"w": 16,
						"h": 24
					},
					"frame": {
						"x": 112,
						"y": 255,
						"w": 16,
						"h": 24
					}
				},
				{
					"filename": "fire_stone",
>>>>>>> dc6c8f22
					"rotated": false,
					"trimmed": true,
					"sourceSize": {
						"w": 32,
						"h": 32
					},
					"spriteSourceSize": {
						"x": 5,
						"y": 5,
						"w": 22,
						"h": 23
					},
					"frame": {
<<<<<<< HEAD
						"x": 275,
						"y": 280,
						"w": 20,
						"h": 20
					}
				},
				{
					"filename": "sharp_meteorite",
=======
						"x": 128,
						"y": 256,
						"w": 22,
						"h": 23
					}
				},
				{
					"filename": "fire_tera_shard",
>>>>>>> dc6c8f22
					"rotated": false,
					"trimmed": true,
					"sourceSize": {
						"w": 32,
						"h": 32
					},
					"spriteSourceSize": {
						"x": 6,
<<<<<<< HEAD
						"y": 8,
						"w": 21,
						"h": 18
					},
					"frame": {
						"x": 315,
						"y": 271,
						"w": 21,
						"h": 18
					}
				},
				{
					"filename": "wl_ability_urge",
=======
						"y": 4,
						"w": 22,
						"h": 23
					},
					"frame": {
						"x": 150,
						"y": 256,
						"w": 22,
						"h": 23
					}
				},
				{
					"filename": "flying_tera_shard",
>>>>>>> dc6c8f22
					"rotated": false,
					"trimmed": true,
					"sourceSize": {
						"w": 32,
						"h": 32
					},
					"spriteSourceSize": {
						"x": 6,
<<<<<<< HEAD
						"y": 8,
						"w": 20,
						"h": 18
					},
					"frame": {
						"x": 295,
						"y": 280,
						"w": 20,
						"h": 18
					}
				},
				{
					"filename": "unremarkable_teacup",
=======
						"y": 4,
						"w": 22,
						"h": 23
					},
					"frame": {
						"x": 172,
						"y": 257,
						"w": 22,
						"h": 23
					}
				},
				{
					"filename": "focus_sash",
>>>>>>> dc6c8f22
					"rotated": false,
					"trimmed": true,
					"sourceSize": {
						"w": 32,
						"h": 32
					},
					"spriteSourceSize": {
						"x": 5,
<<<<<<< HEAD
						"y": 7,
						"w": 21,
						"h": 18
					},
					"frame": {
						"x": 315,
						"y": 289,
						"w": 21,
						"h": 18
					}
				},
				{
					"filename": "wl_antidote",
=======
						"y": 4,
						"w": 22,
						"h": 23
					},
					"frame": {
						"x": 194,
						"y": 258,
						"w": 22,
						"h": 23
					}
				},
				{
					"filename": "ghost_tera_shard",
>>>>>>> dc6c8f22
					"rotated": false,
					"trimmed": true,
					"sourceSize": {
						"w": 32,
						"h": 32
					},
					"spriteSourceSize": {
						"x": 6,
<<<<<<< HEAD
						"y": 8,
						"w": 20,
						"h": 18
					},
					"frame": {
						"x": 295,
						"y": 298,
						"w": 20,
						"h": 18
					}
				},
				{
					"filename": "wl_awakening",
=======
						"y": 4,
						"w": 22,
						"h": 23
					},
					"frame": {
						"x": 216,
						"y": 258,
						"w": 22,
						"h": 23
					}
				},
				{
					"filename": "grass_tera_shard",
>>>>>>> dc6c8f22
					"rotated": false,
					"trimmed": true,
					"sourceSize": {
						"w": 32,
						"h": 32
					},
					"spriteSourceSize": {
						"x": 6,
<<<<<<< HEAD
						"y": 8,
						"w": 20,
						"h": 18
					},
					"frame": {
						"x": 275,
						"y": 300,
						"w": 20,
						"h": 18
					}
				},
				{
					"filename": "wl_burn_heal",
=======
						"y": 4,
						"w": 22,
						"h": 23
					},
					"frame": {
						"x": 238,
						"y": 259,
						"w": 22,
						"h": 23
					}
				},
				{
					"filename": "griseous_core",
>>>>>>> dc6c8f22
					"rotated": false,
					"trimmed": true,
					"sourceSize": {
						"w": 32,
						"h": 32
					},
					"spriteSourceSize": {
<<<<<<< HEAD
						"x": 6,
						"y": 8,
						"w": 20,
						"h": 18
					},
					"frame": {
						"x": 315,
						"y": 307,
						"w": 20,
						"h": 18
					}
				},
				{
					"filename": "wl_custom_spliced",
=======
						"x": 5,
						"y": 5,
						"w": 23,
						"h": 23
					},
					"frame": {
						"x": 260,
						"y": 259,
						"w": 23,
						"h": 23
					}
				},
				{
					"filename": "ground_tera_shard",
>>>>>>> dc6c8f22
					"rotated": false,
					"trimmed": true,
					"sourceSize": {
						"w": 32,
						"h": 32
					},
					"spriteSourceSize": {
						"x": 6,
<<<<<<< HEAD
						"y": 8,
						"w": 20,
						"h": 18
					},
					"frame": {
						"x": 295,
						"y": 316,
						"w": 20,
						"h": 18
					}
				},
				{
					"filename": "wl_custom_thief",
=======
						"y": 4,
						"w": 22,
						"h": 23
					},
					"frame": {
						"x": 283,
						"y": 259,
						"w": 22,
						"h": 23
					}
				},
				{
					"filename": "hearthflame_mask",
>>>>>>> dc6c8f22
					"rotated": false,
					"trimmed": true,
					"sourceSize": {
						"w": 32,
						"h": 32
					},
					"spriteSourceSize": {
<<<<<<< HEAD
						"x": 6,
						"y": 8,
						"w": 20,
						"h": 18
					},
					"frame": {
						"x": 315,
						"y": 325,
						"w": 20,
						"h": 18
					}
				},
				{
					"filename": "lucky_egg",
=======
						"x": 4,
						"y": 4,
						"w": 24,
						"h": 23
					},
					"frame": {
						"x": 305,
						"y": 259,
						"w": 24,
						"h": 23
					}
				},
				{
					"filename": "ice_tera_shard",
>>>>>>> dc6c8f22
					"rotated": false,
					"trimmed": true,
					"sourceSize": {
						"w": 32,
						"h": 32
					},
					"spriteSourceSize": {
						"x": 6,
						"y": 4,
						"w": 22,
						"h": 23
					},
					"frame": {
<<<<<<< HEAD
						"x": 356,
						"y": 124,
						"w": 17,
						"h": 20
					}
				},
				{
					"filename": "razor_fang",
=======
						"x": 329,
						"y": 260,
						"w": 22,
						"h": 23
					}
				},
				{
					"filename": "leppa_berry",
>>>>>>> dc6c8f22
					"rotated": false,
					"trimmed": true,
					"sourceSize": {
						"w": 32,
						"h": 32
					},
					"spriteSourceSize": {
<<<<<<< HEAD
						"x": 7,
						"y": 6,
						"w": 18,
						"h": 20
					},
					"frame": {
						"x": 356,
						"y": 144,
						"w": 18,
						"h": 20
					}
				},
				{
					"filename": "dark_stone",
=======
						"x": 4,
						"y": 5,
						"w": 24,
						"h": 23
					},
					"frame": {
						"x": 351,
						"y": 264,
						"w": 24,
						"h": 23
					}
				},
				{
					"filename": "sharp_beak",
>>>>>>> dc6c8f22
					"rotated": false,
					"trimmed": true,
					"sourceSize": {
						"w": 32,
						"h": 32
					},
					"spriteSourceSize": {
<<<<<<< HEAD
						"x": 7,
						"y": 7,
						"w": 18,
						"h": 18
					},
					"frame": {
						"x": 356,
						"y": 164,
						"w": 18,
						"h": 18
					}
				},
				{
					"filename": "wl_elixir",
=======
						"x": 5,
						"y": 5,
						"w": 21,
						"h": 23
					},
					"frame": {
						"x": 375,
						"y": 264,
						"w": 21,
						"h": 23
					}
				},
				{
					"filename": "carbos",
>>>>>>> dc6c8f22
					"rotated": false,
					"trimmed": true,
					"sourceSize": {
						"w": 32,
						"h": 32
					},
					"spriteSourceSize": {
<<<<<<< HEAD
						"x": 6,
						"y": 8,
						"w": 20,
						"h": 18
					},
					"frame": {
						"x": 336,
						"y": 174,
						"w": 20,
						"h": 18
					}
				},
				{
					"filename": "wl_ether",
=======
						"x": 8,
						"y": 4,
						"w": 16,
						"h": 24
					},
					"frame": {
						"x": 396,
						"y": 265,
						"w": 16,
						"h": 24
					}
				},
				{
					"filename": "never_melt_ice",
>>>>>>> dc6c8f22
					"rotated": false,
					"trimmed": true,
					"sourceSize": {
						"w": 32,
						"h": 32
					},
					"spriteSourceSize": {
						"x": 5,
						"y": 5,
						"w": 22,
						"h": 23
					},
					"frame": {
<<<<<<< HEAD
						"x": 335,
						"y": 192,
						"w": 20,
						"h": 18
					}
				},
				{
					"filename": "wl_full_heal",
=======
						"x": 0,
						"y": 275,
						"w": 22,
						"h": 23
					}
				},
				{
					"filename": "normal_tera_shard",
>>>>>>> dc6c8f22
					"rotated": false,
					"trimmed": true,
					"sourceSize": {
						"w": 32,
						"h": 32
					},
					"spriteSourceSize": {
						"x": 6,
						"y": 4,
						"w": 22,
						"h": 23
					},
					"frame": {
<<<<<<< HEAD
						"x": 335,
						"y": 210,
						"w": 20,
						"h": 18
					}
				},
				{
					"filename": "wl_full_restore",
=======
						"x": 22,
						"y": 276,
						"w": 22,
						"h": 23
					}
				},
				{
					"filename": "petaya_berry",
>>>>>>> dc6c8f22
					"rotated": false,
					"trimmed": true,
					"sourceSize": {
						"w": 32,
						"h": 32
					},
					"spriteSourceSize": {
<<<<<<< HEAD
						"x": 6,
						"y": 8,
						"w": 20,
						"h": 18
					},
					"frame": {
						"x": 335,
						"y": 228,
						"w": 20,
						"h": 18
					}
				},
				{
					"filename": "wl_guard_spec",
=======
						"x": 5,
						"y": 5,
						"w": 22,
						"h": 23
					},
					"frame": {
						"x": 44,
						"y": 277,
						"w": 22,
						"h": 23
					}
				},
				{
					"filename": "poison_tera_shard",
>>>>>>> dc6c8f22
					"rotated": false,
					"trimmed": true,
					"sourceSize": {
						"w": 32,
						"h": 32
					},
					"spriteSourceSize": {
						"x": 6,
						"y": 4,
						"w": 22,
						"h": 23
					},
					"frame": {
<<<<<<< HEAD
						"x": 335,
						"y": 246,
						"w": 20,
						"h": 18
					}
				},
				{
					"filename": "oval_stone",
=======
						"x": 66,
						"y": 277,
						"w": 22,
						"h": 23
					}
				},
				{
					"filename": "psychic_tera_shard",
>>>>>>> dc6c8f22
					"rotated": false,
					"trimmed": true,
					"sourceSize": {
						"w": 32,
						"h": 32
					},
					"spriteSourceSize": {
<<<<<<< HEAD
						"x": 7,
						"y": 7,
						"w": 18,
						"h": 19
					},
					"frame": {
						"x": 336,
						"y": 264,
						"w": 18,
						"h": 19
					}
				},
				{
					"filename": "flame_orb",
=======
						"x": 6,
						"y": 4,
						"w": 22,
						"h": 23
					},
					"frame": {
						"x": 88,
						"y": 278,
						"w": 22,
						"h": 23
					}
				},
				{
					"filename": "rare_candy",
>>>>>>> dc6c8f22
					"rotated": false,
					"trimmed": true,
					"sourceSize": {
						"w": 32,
						"h": 32
					},
					"spriteSourceSize": {
<<<<<<< HEAD
						"x": 7,
						"y": 7,
						"w": 18,
						"h": 18
					},
					"frame": {
						"x": 336,
						"y": 283,
						"w": 18,
						"h": 18
					}
				},
				{
					"filename": "light_ball",
					"rotated": false,
					"trimmed": true,
					"sourceSize": {
						"w": 32,
						"h": 32
					},
					"spriteSourceSize": {
						"x": 7,
						"y": 7,
						"w": 18,
						"h": 18
					},
					"frame": {
						"x": 356,
						"y": 182,
						"w": 18,
						"h": 18
					}
				},
				{
					"filename": "wl_hyper_potion",
=======
						"x": 4,
						"y": 5,
						"w": 23,
						"h": 23
					},
					"frame": {
						"x": 110,
						"y": 279,
						"w": 23,
						"h": 23
					}
				},
				{
					"filename": "rarer_candy",
>>>>>>> dc6c8f22
					"rotated": false,
					"trimmed": true,
					"sourceSize": {
						"w": 32,
						"h": 32
					},
					"spriteSourceSize": {
						"x": 4,
						"y": 5,
						"w": 23,
						"h": 23
					},
					"frame": {
<<<<<<< HEAD
						"x": 355,
						"y": 200,
						"w": 20,
						"h": 18
					}
				},
				{
					"filename": "wl_ice_heal",
=======
						"x": 133,
						"y": 279,
						"w": 23,
						"h": 23
					}
				},
				{
					"filename": "hp_up",
>>>>>>> dc6c8f22
					"rotated": false,
					"trimmed": true,
					"sourceSize": {
						"w": 32,
						"h": 32
					},
					"spriteSourceSize": {
<<<<<<< HEAD
						"x": 6,
						"y": 8,
						"w": 20,
						"h": 18
					},
					"frame": {
						"x": 355,
						"y": 218,
						"w": 20,
						"h": 18
					}
				},
				{
					"filename": "wl_item_drop",
=======
						"x": 8,
						"y": 4,
						"w": 16,
						"h": 24
					},
					"frame": {
						"x": 156,
						"y": 279,
						"w": 16,
						"h": 24
					}
				},
				{
					"filename": "reaper_cloth",
>>>>>>> dc6c8f22
					"rotated": false,
					"trimmed": true,
					"sourceSize": {
						"w": 32,
						"h": 32
					},
					"spriteSourceSize": {
<<<<<<< HEAD
						"x": 6,
						"y": 8,
						"w": 20,
						"h": 18
					},
					"frame": {
						"x": 355,
						"y": 236,
						"w": 20,
						"h": 18
					}
				},
				{
					"filename": "wl_item_urge",
=======
						"x": 5,
						"y": 5,
						"w": 22,
						"h": 23
					},
					"frame": {
						"x": 172,
						"y": 280,
						"w": 22,
						"h": 23
					}
				},
				{
					"filename": "rock_tera_shard",
>>>>>>> dc6c8f22
					"rotated": false,
					"trimmed": true,
					"sourceSize": {
						"w": 32,
						"h": 32
					},
					"spriteSourceSize": {
						"x": 6,
						"y": 4,
						"w": 22,
						"h": 23
					},
					"frame": {
<<<<<<< HEAD
						"x": 355,
						"y": 254,
						"w": 20,
						"h": 18
					}
				},
				{
					"filename": "wl_max_elixir",
=======
						"x": 194,
						"y": 281,
						"w": 22,
						"h": 23
					}
				},
				{
					"filename": "steel_tera_shard",
>>>>>>> dc6c8f22
					"rotated": false,
					"trimmed": true,
					"sourceSize": {
						"w": 32,
						"h": 32
					},
					"spriteSourceSize": {
						"x": 6,
<<<<<<< HEAD
						"y": 8,
						"w": 20,
						"h": 18
					},
					"frame": {
						"x": 354,
						"y": 272,
						"w": 20,
						"h": 18
					}
				},
				{
					"filename": "wl_max_ether",
=======
						"y": 4,
						"w": 22,
						"h": 23
					},
					"frame": {
						"x": 216,
						"y": 281,
						"w": 22,
						"h": 23
					}
				},
				{
					"filename": "scope_lens",
>>>>>>> dc6c8f22
					"rotated": false,
					"trimmed": true,
					"sourceSize": {
						"w": 32,
						"h": 32
					},
					"spriteSourceSize": {
						"x": 4,
						"y": 5,
						"w": 24,
						"h": 23
					},
					"frame": {
<<<<<<< HEAD
						"x": 354,
						"y": 290,
						"w": 20,
						"h": 18
=======
						"x": 238,
						"y": 282,
						"w": 24,
						"h": 23
>>>>>>> dc6c8f22
					}
				},
				{
					"filename": "stellar_tera_shard",
					"rotated": false,
					"trimmed": true,
					"sourceSize": {
						"w": 32,
						"h": 32
					},
					"spriteSourceSize": {
						"x": 6,
						"y": 4,
						"w": 22,
						"h": 23
					},
					"frame": {
<<<<<<< HEAD
						"x": 336,
						"y": 301,
						"w": 18,
						"h": 18
					}
				},
				{
					"filename": "wl_max_potion",
=======
						"x": 262,
						"y": 282,
						"w": 22,
						"h": 23
					}
				},
				{
					"filename": "stick",
>>>>>>> dc6c8f22
					"rotated": false,
					"trimmed": true,
					"sourceSize": {
						"w": 32,
						"h": 32
					},
					"spriteSourceSize": {
						"x": 4,
						"y": 5,
						"w": 23,
						"h": 23
					},
					"frame": {
<<<<<<< HEAD
						"x": 335,
						"y": 319,
						"w": 20,
						"h": 18
					}
				},
				{
					"filename": "wl_max_revive",
=======
						"x": 284,
						"y": 282,
						"w": 23,
						"h": 23
					}
				},
				{
					"filename": "water_tera_shard",
>>>>>>> dc6c8f22
					"rotated": false,
					"trimmed": true,
					"sourceSize": {
						"w": 32,
						"h": 32
					},
					"spriteSourceSize": {
						"x": 6,
						"y": 4,
						"w": 22,
						"h": 23
					},
					"frame": {
<<<<<<< HEAD
						"x": 335,
						"y": 337,
						"w": 20,
						"h": 18
					}
				},
				{
					"filename": "wl_paralyze_heal",
=======
						"x": 307,
						"y": 282,
						"w": 22,
						"h": 23
					}
				},
				{
					"filename": "whipped_dream",
>>>>>>> dc6c8f22
					"rotated": false,
					"trimmed": true,
					"sourceSize": {
						"w": 32,
						"h": 32
					},
					"spriteSourceSize": {
						"x": 5,
						"y": 4,
						"w": 21,
						"h": 23
					},
					"frame": {
<<<<<<< HEAD
						"x": 355,
						"y": 308,
						"w": 20,
						"h": 18
					}
				},
				{
					"filename": "wl_potion",
=======
						"x": 329,
						"y": 283,
						"w": 21,
						"h": 23
					}
				},
				{
					"filename": "twisted_spoon",
>>>>>>> dc6c8f22
					"rotated": false,
					"trimmed": true,
					"sourceSize": {
						"w": 32,
						"h": 32
					},
					"spriteSourceSize": {
						"x": 4,
						"y": 5,
						"w": 24,
						"h": 23
					},
					"frame": {
<<<<<<< HEAD
						"x": 355,
						"y": 326,
						"w": 20,
						"h": 18
					}
				},
				{
					"filename": "wl_reset_urge",
=======
						"x": 350,
						"y": 287,
						"w": 24,
						"h": 23
					}
				},
				{
					"filename": "wide_lens",
>>>>>>> dc6c8f22
					"rotated": false,
					"trimmed": true,
					"sourceSize": {
						"w": 32,
						"h": 32
					},
					"spriteSourceSize": {
						"x": 5,
						"y": 4,
						"w": 22,
						"h": 23
					},
					"frame": {
<<<<<<< HEAD
						"x": 355,
						"y": 344,
						"w": 20,
						"h": 18
					}
				},
				{
					"filename": "wl_revive",
=======
						"x": 374,
						"y": 287,
						"w": 22,
						"h": 23
					}
				},
				{
					"filename": "elixir",
>>>>>>> dc6c8f22
					"rotated": false,
					"trimmed": true,
					"sourceSize": {
						"w": 32,
						"h": 32
					},
					"spriteSourceSize": {
						"x": 7,
						"y": 4,
						"w": 18,
						"h": 24
					},
					"frame": {
<<<<<<< HEAD
						"x": 213,
						"y": 299,
						"w": 20,
						"h": 18
					}
				},
				{
					"filename": "wl_super_potion",
=======
						"x": 396,
						"y": 289,
						"w": 18,
						"h": 24
					}
				},
				{
					"filename": "catching_charm",
>>>>>>> dc6c8f22
					"rotated": false,
					"trimmed": true,
					"sourceSize": {
						"w": 32,
						"h": 32
					},
					"spriteSourceSize": {
						"x": 5,
						"y": 4,
						"w": 21,
						"h": 24
					},
					"frame": {
<<<<<<< HEAD
						"x": 233,
						"y": 301,
						"w": 20,
						"h": 18
					}
				},
				{
					"filename": "toxic_orb",
=======
						"x": 0,
						"y": 298,
						"w": 21,
						"h": 24
					}
				},
				{
					"filename": "big_root",
>>>>>>> dc6c8f22
					"rotated": false,
					"trimmed": true,
					"sourceSize": {
						"w": 32,
						"h": 32
					},
					"spriteSourceSize": {
<<<<<<< HEAD
						"x": 7,
						"y": 7,
						"w": 18,
						"h": 18
					},
					"frame": {
						"x": 253,
						"y": 302,
						"w": 18,
						"h": 18
					}
				},
				{
					"filename": "mystery_egg",
=======
						"x": 4,
						"y": 4,
						"w": 23,
						"h": 24
					},
					"frame": {
						"x": 21,
						"y": 299,
						"w": 23,
						"h": 24
					}
				},
				{
					"filename": "blank_plate",
>>>>>>> dc6c8f22
					"rotated": false,
					"trimmed": true,
					"sourceSize": {
						"w": 32,
						"h": 32
					},
					"spriteSourceSize": {
<<<<<<< HEAD
						"x": 8,
						"y": 8,
						"w": 16,
						"h": 18
					},
					"frame": {
						"x": 215,
						"y": 317,
						"w": 16,
						"h": 18
					}
				},
				{
					"filename": "relic_band",
=======
						"x": 4,
						"y": 4,
						"w": 24,
						"h": 24
					},
					"frame": {
						"x": 44,
						"y": 300,
						"w": 24,
						"h": 24
					}
				},
				{
					"filename": "ether",
>>>>>>> dc6c8f22
					"rotated": false,
					"trimmed": true,
					"sourceSize": {
						"w": 32,
						"h": 32
					},
					"spriteSourceSize": {
						"x": 7,
<<<<<<< HEAD
						"y": 9,
						"w": 17,
						"h": 16
					},
					"frame": {
						"x": 231,
						"y": 319,
						"w": 17,
						"h": 16
					}
				},
				{
					"filename": "abomasite",
=======
						"y": 4,
						"w": 18,
						"h": 24
					},
					"frame": {
						"x": 68,
						"y": 300,
						"w": 18,
						"h": 24
					}
				},
				{
					"filename": "choice_scarf",
>>>>>>> dc6c8f22
					"rotated": false,
					"trimmed": true,
					"sourceSize": {
						"w": 32,
						"h": 32
					},
					"spriteSourceSize": {
<<<<<<< HEAD
						"x": 8,
						"y": 8,
						"w": 16,
						"h": 16
					},
					"frame": {
						"x": 248,
						"y": 320,
						"w": 16,
						"h": 16
					}
				},
				{
					"filename": "absolite",
=======
						"x": 4,
						"y": 4,
						"w": 24,
						"h": 24
					},
					"frame": {
						"x": 86,
						"y": 301,
						"w": 24,
						"h": 24
					}
				},
				{
					"filename": "draco_plate",
>>>>>>> dc6c8f22
					"rotated": false,
					"trimmed": true,
					"sourceSize": {
						"w": 32,
						"h": 32
					},
					"spriteSourceSize": {
<<<<<<< HEAD
						"x": 8,
						"y": 8,
						"w": 16,
						"h": 16
					},
					"frame": {
						"x": 264,
						"y": 320,
						"w": 16,
						"h": 16
					}
				},
				{
					"filename": "prism_scale",
=======
						"x": 4,
						"y": 4,
						"w": 24,
						"h": 24
					},
					"frame": {
						"x": 110,
						"y": 302,
						"w": 24,
						"h": 24
					}
				},
				{
					"filename": "full_restore",
>>>>>>> dc6c8f22
					"rotated": false,
					"trimmed": true,
					"sourceSize": {
						"w": 32,
						"h": 32
					},
					"spriteSourceSize": {
<<<<<<< HEAD
						"x": 9,
						"y": 8,
						"w": 15,
						"h": 15
					},
					"frame": {
						"x": 280,
						"y": 318,
						"w": 15,
						"h": 15
					}
				},
				{
					"filename": "aerodactylite",
=======
						"x": 7,
						"y": 4,
						"w": 18,
						"h": 24
					},
					"frame": {
						"x": 134,
						"y": 302,
						"w": 18,
						"h": 24
					}
				},
				{
					"filename": "dread_plate",
>>>>>>> dc6c8f22
					"rotated": false,
					"trimmed": true,
					"sourceSize": {
						"w": 32,
						"h": 32
					},
					"spriteSourceSize": {
<<<<<<< HEAD
						"x": 8,
						"y": 8,
						"w": 16,
						"h": 16
					},
					"frame": {
						"x": 216,
						"y": 335,
						"w": 16,
						"h": 16
					}
				},
				{
					"filename": "aggronite",
=======
						"x": 4,
						"y": 4,
						"w": 24,
						"h": 24
					},
					"frame": {
						"x": 152,
						"y": 303,
						"w": 24,
						"h": 24
					}
				},
				{
					"filename": "iron",
>>>>>>> dc6c8f22
					"rotated": false,
					"trimmed": true,
					"sourceSize": {
						"w": 32,
						"h": 32
					},
					"spriteSourceSize": {
						"x": 8,
<<<<<<< HEAD
						"y": 8,
						"w": 16,
						"h": 16
					},
					"frame": {
						"x": 216,
						"y": 351,
						"w": 16,
						"h": 16
					}
				},
				{
					"filename": "alakazite",
=======
						"y": 4,
						"w": 16,
						"h": 24
					},
					"frame": {
						"x": 176,
						"y": 303,
						"w": 16,
						"h": 24
					}
				},
				{
					"filename": "earth_plate",
>>>>>>> dc6c8f22
					"rotated": false,
					"trimmed": true,
					"sourceSize": {
						"w": 32,
						"h": 32
					},
					"spriteSourceSize": {
<<<<<<< HEAD
						"x": 8,
						"y": 8,
						"w": 16,
						"h": 16
					},
					"frame": {
						"x": 232,
						"y": 335,
						"w": 16,
						"h": 16
					}
				},
				{
					"filename": "altarianite",
=======
						"x": 4,
						"y": 4,
						"w": 24,
						"h": 24
					},
					"frame": {
						"x": 192,
						"y": 304,
						"w": 24,
						"h": 24
					}
				},
				{
					"filename": "lure",
>>>>>>> dc6c8f22
					"rotated": false,
					"trimmed": true,
					"sourceSize": {
						"w": 32,
						"h": 32
					},
					"spriteSourceSize": {
						"x": 8,
<<<<<<< HEAD
						"y": 8,
						"w": 16,
						"h": 16
					},
					"frame": {
						"x": 232,
						"y": 351,
						"w": 16,
						"h": 16
					}
				},
				{
					"filename": "ampharosite",
=======
						"y": 4,
						"w": 17,
						"h": 24
					},
					"frame": {
						"x": 216,
						"y": 304,
						"w": 17,
						"h": 24
					}
				},
				{
					"filename": "fist_plate",
>>>>>>> dc6c8f22
					"rotated": false,
					"trimmed": true,
					"sourceSize": {
						"w": 32,
						"h": 32
					},
					"spriteSourceSize": {
<<<<<<< HEAD
						"x": 8,
						"y": 8,
						"w": 16,
						"h": 16
					},
					"frame": {
						"x": 222,
						"y": 367,
						"w": 16,
						"h": 16
=======
						"x": 4,
						"y": 4,
						"w": 24,
						"h": 24
					},
					"frame": {
						"x": 233,
						"y": 305,
						"w": 24,
						"h": 24
>>>>>>> dc6c8f22
					}
				},
				{
					"filename": "flame_plate",
					"rotated": false,
					"trimmed": true,
					"sourceSize": {
						"w": 32,
						"h": 32
					},
					"spriteSourceSize": {
						"x": 4,
						"y": 4,
						"w": 24,
						"h": 24
					},
					"frame": {
<<<<<<< HEAD
						"x": 248,
						"y": 336,
						"w": 16,
						"h": 16
=======
						"x": 257,
						"y": 305,
						"w": 24,
						"h": 24
>>>>>>> dc6c8f22
					}
				},
				{
					"filename": "focus_band",
					"rotated": false,
					"trimmed": true,
					"sourceSize": {
						"w": 32,
						"h": 32
					},
					"spriteSourceSize": {
						"x": 4,
						"y": 4,
						"w": 24,
						"h": 24
					},
					"frame": {
<<<<<<< HEAD
						"x": 264,
						"y": 336,
						"w": 16,
						"h": 16
=======
						"x": 281,
						"y": 305,
						"w": 24,
						"h": 24
>>>>>>> dc6c8f22
					}
				},
				{
					"filename": "golden_punch",
					"rotated": false,
					"trimmed": true,
					"sourceSize": {
						"w": 32,
						"h": 32
					},
					"spriteSourceSize": {
						"x": 4,
						"y": 4,
						"w": 24,
						"h": 24
					},
					"frame": {
<<<<<<< HEAD
						"x": 248,
						"y": 352,
						"w": 16,
						"h": 16
=======
						"x": 305,
						"y": 305,
						"w": 24,
						"h": 24
>>>>>>> dc6c8f22
					}
				},
				{
					"filename": "max_elixir",
					"rotated": false,
					"trimmed": true,
					"sourceSize": {
						"w": 32,
						"h": 32
					},
					"spriteSourceSize": {
						"x": 7,
						"y": 4,
						"w": 18,
						"h": 24
					},
					"frame": {
<<<<<<< HEAD
						"x": 264,
						"y": 352,
						"w": 16,
						"h": 16
=======
						"x": 329,
						"y": 306,
						"w": 18,
						"h": 24
>>>>>>> dc6c8f22
					}
				},
				{
					"filename": "gracidea",
					"rotated": false,
					"trimmed": true,
					"sourceSize": {
						"w": 32,
						"h": 32
					},
					"spriteSourceSize": {
						"x": 4,
						"y": 4,
						"w": 24,
						"h": 24
					},
					"frame": {
<<<<<<< HEAD
						"x": 222,
						"y": 383,
						"w": 16,
						"h": 16
=======
						"x": 347,
						"y": 310,
						"w": 24,
						"h": 24
>>>>>>> dc6c8f22
					}
				},
				{
					"filename": "grip_claw",
					"rotated": false,
					"trimmed": true,
					"sourceSize": {
						"w": 32,
						"h": 32
					},
					"spriteSourceSize": {
						"x": 4,
						"y": 4,
						"w": 24,
						"h": 24
					},
					"frame": {
<<<<<<< HEAD
						"x": 238,
						"y": 368,
						"w": 16,
						"h": 16
=======
						"x": 371,
						"y": 310,
						"w": 24,
						"h": 24
>>>>>>> dc6c8f22
					}
				},
				{
					"filename": "max_ether",
					"rotated": false,
					"trimmed": true,
					"sourceSize": {
						"w": 32,
						"h": 32
					},
					"spriteSourceSize": {
						"x": 7,
						"y": 4,
						"w": 18,
						"h": 24
					},
					"frame": {
<<<<<<< HEAD
						"x": 254,
						"y": 368,
						"w": 16,
						"h": 16
					}
				},
				{
					"filename": "candy_overlay",
					"rotated": false,
					"trimmed": true,
					"sourceSize": {
						"w": 32,
						"h": 32
					},
					"spriteSourceSize": {
						"x": 8,
						"y": 12,
						"w": 16,
						"h": 15
					},
					"frame": {
						"x": 238,
						"y": 384,
						"w": 16,
						"h": 15
					}
				},
				{
					"filename": "charizardite_y",
=======
						"x": 395,
						"y": 313,
						"w": 18,
						"h": 24
					}
				},
				{
					"filename": "max_lure",
>>>>>>> dc6c8f22
					"rotated": false,
					"trimmed": true,
					"sourceSize": {
						"w": 32,
						"h": 32
					},
					"spriteSourceSize": {
						"x": 8,
						"y": 4,
						"w": 17,
						"h": 24
					},
					"frame": {
<<<<<<< HEAD
						"x": 254,
						"y": 384,
						"w": 16,
						"h": 16
=======
						"x": 0,
						"y": 322,
						"w": 17,
						"h": 24
>>>>>>> dc6c8f22
					}
				},
				{
					"filename": "icicle_plate",
					"rotated": false,
					"trimmed": true,
					"sourceSize": {
						"w": 32,
						"h": 32
					},
					"spriteSourceSize": {
						"x": 4,
						"y": 4,
						"w": 24,
						"h": 24
					},
					"frame": {
<<<<<<< HEAD
						"x": 270,
						"y": 368,
						"w": 16,
						"h": 16
=======
						"x": 17,
						"y": 323,
						"w": 24,
						"h": 24
>>>>>>> dc6c8f22
					}
				},
				{
					"filename": "insect_plate",
					"rotated": false,
					"trimmed": true,
					"sourceSize": {
						"w": 32,
						"h": 32
					},
					"spriteSourceSize": {
						"x": 4,
						"y": 4,
						"w": 24,
						"h": 24
					},
					"frame": {
<<<<<<< HEAD
						"x": 270,
						"y": 384,
						"w": 16,
						"h": 16
=======
						"x": 41,
						"y": 324,
						"w": 24,
						"h": 24
>>>>>>> dc6c8f22
					}
				},
				{
					"filename": "max_potion",
					"rotated": false,
					"trimmed": true,
					"sourceSize": {
						"w": 32,
						"h": 32
					},
					"spriteSourceSize": {
						"x": 7,
						"y": 4,
						"w": 18,
						"h": 24
					},
					"frame": {
<<<<<<< HEAD
						"x": 374,
						"y": 272,
						"w": 16,
						"h": 16
=======
						"x": 65,
						"y": 324,
						"w": 18,
						"h": 24
>>>>>>> dc6c8f22
					}
				},
				{
					"filename": "iron_plate",
					"rotated": false,
					"trimmed": true,
					"sourceSize": {
						"w": 32,
						"h": 32
					},
					"spriteSourceSize": {
						"x": 4,
						"y": 4,
						"w": 24,
						"h": 24
					},
					"frame": {
<<<<<<< HEAD
						"x": 374,
						"y": 288,
						"w": 16,
						"h": 16
=======
						"x": 83,
						"y": 325,
						"w": 24,
						"h": 24
>>>>>>> dc6c8f22
					}
				},
				{
					"filename": "kings_rock",
					"rotated": false,
					"trimmed": true,
					"sourceSize": {
						"w": 32,
						"h": 32
					},
					"spriteSourceSize": {
						"x": 5,
						"y": 4,
						"w": 23,
						"h": 24
					},
					"frame": {
<<<<<<< HEAD
						"x": 375,
						"y": 304,
						"w": 16,
						"h": 16
=======
						"x": 107,
						"y": 326,
						"w": 23,
						"h": 24
>>>>>>> dc6c8f22
					}
				},
				{
					"filename": "max_repel",
					"rotated": false,
					"trimmed": true,
					"sourceSize": {
						"w": 32,
						"h": 32
					},
					"spriteSourceSize": {
						"x": 8,
						"y": 4,
						"w": 16,
						"h": 24
					},
					"frame": {
<<<<<<< HEAD
						"x": 375,
						"y": 320,
=======
						"x": 130,
						"y": 326,
>>>>>>> dc6c8f22
						"w": 16,
						"h": 24
					}
				},
				{
					"filename": "lucky_punch",
					"rotated": false,
					"trimmed": true,
					"sourceSize": {
						"w": 32,
						"h": 32
					},
					"spriteSourceSize": {
						"x": 4,
						"y": 4,
						"w": 24,
						"h": 24
					},
					"frame": {
<<<<<<< HEAD
						"x": 375,
						"y": 336,
						"w": 16,
						"h": 16
=======
						"x": 146,
						"y": 327,
						"w": 24,
						"h": 24
>>>>>>> dc6c8f22
					}
				},
				{
					"filename": "max_revive",
					"rotated": false,
					"trimmed": true,
					"sourceSize": {
						"w": 32,
						"h": 32
					},
					"spriteSourceSize": {
						"x": 5,
						"y": 4,
						"w": 22,
						"h": 24
					},
					"frame": {
<<<<<<< HEAD
						"x": 375,
						"y": 352,
						"w": 16,
						"h": 16
=======
						"x": 170,
						"y": 327,
						"w": 22,
						"h": 24
>>>>>>> dc6c8f22
					}
				},
				{
					"filename": "lucky_punch_great",
					"rotated": false,
					"trimmed": true,
					"sourceSize": {
						"w": 32,
						"h": 32
					},
					"spriteSourceSize": {
						"x": 4,
						"y": 4,
						"w": 24,
						"h": 24
					},
					"frame": {
<<<<<<< HEAD
						"x": 280,
						"y": 334,
						"w": 16,
						"h": 16
=======
						"x": 192,
						"y": 328,
						"w": 24,
						"h": 24
>>>>>>> dc6c8f22
					}
				},
				{
					"filename": "pp_max",
					"rotated": false,
					"trimmed": true,
					"sourceSize": {
						"w": 32,
						"h": 32
					},
					"spriteSourceSize": {
						"x": 8,
						"y": 4,
						"w": 16,
						"h": 24
					},
					"frame": {
<<<<<<< HEAD
						"x": 296,
						"y": 334,
=======
						"x": 216,
						"y": 328,
>>>>>>> dc6c8f22
						"w": 16,
						"h": 24
					}
				},
				{
					"filename": "lucky_punch_master",
					"rotated": false,
					"trimmed": true,
					"sourceSize": {
						"w": 32,
						"h": 32
					},
					"spriteSourceSize": {
						"x": 4,
						"y": 4,
						"w": 24,
						"h": 24
					},
					"frame": {
<<<<<<< HEAD
						"x": 280,
						"y": 350,
						"w": 16,
						"h": 16
=======
						"x": 232,
						"y": 329,
						"w": 24,
						"h": 24
>>>>>>> dc6c8f22
					}
				},
				{
					"filename": "lucky_punch_ultra",
					"rotated": false,
					"trimmed": true,
					"sourceSize": {
						"w": 32,
						"h": 32
					},
					"spriteSourceSize": {
						"x": 4,
						"y": 4,
						"w": 24,
						"h": 24
					},
					"frame": {
<<<<<<< HEAD
						"x": 296,
						"y": 350,
						"w": 16,
						"h": 16
=======
						"x": 256,
						"y": 329,
						"w": 24,
						"h": 24
>>>>>>> dc6c8f22
					}
				},
				{
					"filename": "lustrous_globe",
					"rotated": false,
					"trimmed": true,
					"sourceSize": {
						"w": 32,
						"h": 32
					},
					"spriteSourceSize": {
						"x": 4,
						"y": 4,
						"w": 24,
						"h": 24
					},
					"frame": {
<<<<<<< HEAD
						"x": 286,
						"y": 366,
						"w": 16,
						"h": 16
=======
						"x": 280,
						"y": 329,
						"w": 24,
						"h": 24
>>>>>>> dc6c8f22
					}
				},
				{
					"filename": "meadow_plate",
					"rotated": false,
					"trimmed": true,
					"sourceSize": {
						"w": 32,
						"h": 32
					},
					"spriteSourceSize": {
						"x": 4,
						"y": 4,
						"w": 24,
						"h": 24
					},
					"frame": {
<<<<<<< HEAD
						"x": 286,
						"y": 382,
						"w": 16,
						"h": 16
=======
						"x": 304,
						"y": 329,
						"w": 24,
						"h": 24
>>>>>>> dc6c8f22
					}
				},
				{
					"filename": "pp_up",
					"rotated": false,
					"trimmed": true,
					"sourceSize": {
						"w": 32,
						"h": 32
					},
					"spriteSourceSize": {
						"x": 8,
						"y": 4,
						"w": 16,
						"h": 24
					},
					"frame": {
<<<<<<< HEAD
						"x": 312,
						"y": 343,
=======
						"x": 328,
						"y": 330,
>>>>>>> dc6c8f22
						"w": 16,
						"h": 24
					}
				},
				{
					"filename": "mind_plate",
					"rotated": false,
					"trimmed": true,
					"sourceSize": {
						"w": 32,
						"h": 32
					},
					"spriteSourceSize": {
						"x": 4,
						"y": 4,
						"w": 24,
						"h": 24
					},
					"frame": {
<<<<<<< HEAD
						"x": 302,
						"y": 366,
						"w": 16,
						"h": 16
=======
						"x": 344,
						"y": 334,
						"w": 24,
						"h": 24
>>>>>>> dc6c8f22
					}
				},
				{
					"filename": "muscle_band",
					"rotated": false,
					"trimmed": true,
					"sourceSize": {
						"w": 32,
						"h": 32
					},
					"spriteSourceSize": {
						"x": 4,
						"y": 4,
						"w": 24,
						"h": 24
					},
					"frame": {
<<<<<<< HEAD
						"x": 302,
						"y": 382,
						"w": 16,
						"h": 16
=======
						"x": 368,
						"y": 334,
						"w": 24,
						"h": 24
>>>>>>> dc6c8f22
					}
				},
				{
					"filename": "oval_charm",
					"rotated": false,
					"trimmed": true,
					"sourceSize": {
						"w": 32,
						"h": 32
					},
					"spriteSourceSize": {
						"x": 6,
						"y": 4,
						"w": 21,
						"h": 24
					},
					"frame": {
<<<<<<< HEAD
						"x": 318,
						"y": 359,
						"w": 16,
						"h": 16
=======
						"x": 392,
						"y": 337,
						"w": 21,
						"h": 24
>>>>>>> dc6c8f22
					}
				},
				{
					"filename": "protein",
					"rotated": false,
					"trimmed": true,
					"sourceSize": {
						"w": 32,
						"h": 32
					},
					"spriteSourceSize": {
						"x": 8,
						"y": 4,
						"w": 16,
						"h": 24
					},
					"frame": {
<<<<<<< HEAD
						"x": 318,
						"y": 375,
=======
						"x": 0,
						"y": 346,
>>>>>>> dc6c8f22
						"w": 16,
						"h": 24
					}
				},
				{
					"filename": "pixie_plate",
					"rotated": false,
					"trimmed": true,
					"sourceSize": {
						"w": 32,
						"h": 32
					},
					"spriteSourceSize": {
						"x": 4,
						"y": 4,
						"w": 24,
						"h": 24
					},
					"frame": {
<<<<<<< HEAD
						"x": 334,
						"y": 355,
						"w": 16,
						"h": 16
=======
						"x": 16,
						"y": 347,
						"w": 24,
						"h": 24
>>>>>>> dc6c8f22
					}
				},
				{
					"filename": "red_orb",
					"rotated": false,
					"trimmed": true,
					"sourceSize": {
						"w": 32,
						"h": 32
					},
					"spriteSourceSize": {
						"x": 6,
						"y": 4,
						"w": 20,
						"h": 24
					},
					"frame": {
<<<<<<< HEAD
						"x": 334,
						"y": 371,
						"w": 16,
						"h": 16
=======
						"x": 40,
						"y": 348,
						"w": 20,
						"h": 24
>>>>>>> dc6c8f22
					}
				},
				{
					"filename": "repel",
					"rotated": false,
					"trimmed": true,
					"sourceSize": {
						"w": 32,
						"h": 32
					},
					"spriteSourceSize": {
						"x": 8,
						"y": 4,
						"w": 16,
						"h": 24
					},
					"frame": {
<<<<<<< HEAD
						"x": 350,
						"y": 362,
=======
						"x": 60,
						"y": 348,
>>>>>>> dc6c8f22
						"w": 16,
						"h": 24
					}
				},
				{
					"filename": "reveal_glass",
					"rotated": false,
					"trimmed": true,
					"sourceSize": {
						"w": 32,
						"h": 32
					},
					"spriteSourceSize": {
						"x": 4,
						"y": 4,
						"w": 23,
						"h": 24
					},
					"frame": {
<<<<<<< HEAD
						"x": 350,
						"y": 378,
						"w": 16,
						"h": 16
=======
						"x": 76,
						"y": 349,
						"w": 23,
						"h": 24
>>>>>>> dc6c8f22
					}
				},
				{
					"filename": "salac_berry",
					"rotated": false,
					"trimmed": true,
					"sourceSize": {
						"w": 32,
						"h": 32
					},
					"spriteSourceSize": {
						"x": 4,
						"y": 4,
						"w": 24,
						"h": 24
					},
					"frame": {
<<<<<<< HEAD
						"x": 366,
						"y": 368,
						"w": 16,
						"h": 16
=======
						"x": 99,
						"y": 350,
						"w": 24,
						"h": 24
>>>>>>> dc6c8f22
					}
				},
				{
					"filename": "shiny_charm",
					"rotated": false,
					"trimmed": true,
					"sourceSize": {
						"w": 32,
						"h": 32
					},
					"spriteSourceSize": {
						"x": 6,
						"y": 4,
						"w": 21,
						"h": 24
					},
					"frame": {
<<<<<<< HEAD
						"x": 366,
						"y": 384,
						"w": 16,
						"h": 16
=======
						"x": 123,
						"y": 350,
						"w": 21,
						"h": 24
>>>>>>> dc6c8f22
					}
				},
				{
					"filename": "scanner",
					"rotated": false,
					"trimmed": true,
					"sourceSize": {
						"w": 32,
						"h": 32
					},
					"spriteSourceSize": {
						"x": 4,
						"y": 4,
						"w": 24,
						"h": 24
					},
					"frame": {
<<<<<<< HEAD
						"x": 382,
						"y": 368,
						"w": 16,
						"h": 16
=======
						"x": 144,
						"y": 351,
						"w": 24,
						"h": 24
>>>>>>> dc6c8f22
					}
				},
				{
					"filename": "silk_scarf",
					"rotated": false,
					"trimmed": true,
					"sourceSize": {
						"w": 32,
						"h": 32
					},
					"spriteSourceSize": {
						"x": 4,
						"y": 4,
						"w": 24,
						"h": 24
					},
					"frame": {
<<<<<<< HEAD
						"x": 382,
						"y": 384,
						"w": 16,
						"h": 16
=======
						"x": 168,
						"y": 351,
						"w": 24,
						"h": 24
>>>>>>> dc6c8f22
					}
				},
				{
					"filename": "sky_plate",
					"rotated": false,
					"trimmed": true,
					"sourceSize": {
						"w": 32,
						"h": 32
					},
					"spriteSourceSize": {
						"x": 4,
						"y": 4,
						"w": 24,
						"h": 24
					},
					"frame": {
<<<<<<< HEAD
						"x": 373,
						"y": 111,
						"w": 16,
						"h": 16
=======
						"x": 192,
						"y": 352,
						"w": 24,
						"h": 24
>>>>>>> dc6c8f22
					}
				},
				{
					"filename": "super_repel",
					"rotated": false,
					"trimmed": true,
					"sourceSize": {
						"w": 32,
						"h": 32
					},
					"spriteSourceSize": {
						"x": 8,
						"y": 4,
						"w": 16,
						"h": 24
					},
					"frame": {
<<<<<<< HEAD
						"x": 373,
						"y": 127,
=======
						"x": 216,
						"y": 352,
>>>>>>> dc6c8f22
						"w": 16,
						"h": 24
					}
				},
				{
					"filename": "splash_plate",
					"rotated": false,
					"trimmed": true,
					"sourceSize": {
						"w": 32,
						"h": 32
					},
					"spriteSourceSize": {
						"x": 4,
						"y": 4,
						"w": 24,
						"h": 24
					},
					"frame": {
<<<<<<< HEAD
						"x": 374,
						"y": 143,
						"w": 16,
						"h": 16
=======
						"x": 232,
						"y": 353,
						"w": 24,
						"h": 24
>>>>>>> dc6c8f22
					}
				},
				{
					"filename": "spooky_plate",
					"rotated": false,
					"trimmed": true,
					"sourceSize": {
						"w": 32,
						"h": 32
					},
					"spriteSourceSize": {
						"x": 4,
						"y": 4,
						"w": 24,
						"h": 24
					},
					"frame": {
<<<<<<< HEAD
						"x": 374,
						"y": 159,
						"w": 16,
						"h": 16
=======
						"x": 256,
						"y": 353,
						"w": 24,
						"h": 24
>>>>>>> dc6c8f22
					}
				},
				{
					"filename": "stone_plate",
					"rotated": false,
					"trimmed": true,
					"sourceSize": {
						"w": 32,
						"h": 32
					},
					"spriteSourceSize": {
						"x": 4,
						"y": 4,
						"w": 24,
						"h": 24
					},
					"frame": {
<<<<<<< HEAD
						"x": 374,
						"y": 175,
						"w": 16,
						"h": 16
=======
						"x": 280,
						"y": 353,
						"w": 24,
						"h": 24
>>>>>>> dc6c8f22
					}
				},
				{
					"filename": "sun_stone",
					"rotated": false,
					"trimmed": true,
					"sourceSize": {
						"w": 32,
						"h": 32
					},
					"spriteSourceSize": {
						"x": 4,
						"y": 4,
						"w": 24,
						"h": 24
					},
					"frame": {
<<<<<<< HEAD
						"x": 375,
						"y": 191,
						"w": 16,
						"h": 16
=======
						"x": 304,
						"y": 353,
						"w": 24,
						"h": 24
>>>>>>> dc6c8f22
					}
				},
				{
					"filename": "unknown",
					"rotated": false,
					"trimmed": true,
					"sourceSize": {
						"w": 32,
						"h": 32
					},
					"spriteSourceSize": {
						"x": 8,
						"y": 4,
						"w": 16,
						"h": 24
					},
					"frame": {
<<<<<<< HEAD
						"x": 375,
						"y": 207,
=======
						"x": 328,
						"y": 354,
>>>>>>> dc6c8f22
						"w": 16,
						"h": 24
					}
				},
				{
					"filename": "super_lure",
					"rotated": false,
					"trimmed": true,
					"sourceSize": {
						"w": 32,
						"h": 32
					},
					"spriteSourceSize": {
						"x": 8,
						"y": 4,
						"w": 17,
						"h": 24
					},
					"frame": {
<<<<<<< HEAD
						"x": 375,
						"y": 223,
						"w": 16,
						"h": 16
=======
						"x": 344,
						"y": 358,
						"w": 17,
						"h": 24
>>>>>>> dc6c8f22
					}
				},
				{
					"filename": "toxic_plate",
					"rotated": false,
					"trimmed": true,
					"sourceSize": {
						"w": 32,
						"h": 32
					},
					"spriteSourceSize": {
						"x": 4,
						"y": 4,
						"w": 24,
						"h": 24
					},
					"frame": {
<<<<<<< HEAD
						"x": 375,
						"y": 239,
						"w": 16,
						"h": 16
					}
=======
						"x": 361,
						"y": 358,
						"w": 24,
						"h": 24
					}
				},
				{
					"filename": "zap_plate",
					"rotated": false,
					"trimmed": true,
					"sourceSize": {
						"w": 32,
						"h": 32
					},
					"spriteSourceSize": {
						"x": 4,
						"y": 4,
						"w": 24,
						"h": 24
					},
					"frame": {
						"x": 385,
						"y": 361,
						"w": 24,
						"h": 24
					}
				},
				{
					"filename": "zinc",
					"rotated": false,
					"trimmed": true,
					"sourceSize": {
						"w": 32,
						"h": 32
					},
					"spriteSourceSize": {
						"x": 8,
						"y": 4,
						"w": 16,
						"h": 24
					},
					"frame": {
						"x": 0,
						"y": 370,
						"w": 16,
						"h": 24
					}
				},
				{
					"filename": "black_augurite",
					"rotated": false,
					"trimmed": true,
					"sourceSize": {
						"w": 32,
						"h": 32
					},
					"spriteSourceSize": {
						"x": 5,
						"y": 3,
						"w": 22,
						"h": 25
					},
					"frame": {
						"x": 16,
						"y": 371,
						"w": 22,
						"h": 25
					}
				},
				{
					"filename": "ability_charm",
					"rotated": false,
					"trimmed": true,
					"sourceSize": {
						"w": 32,
						"h": 32
					},
					"spriteSourceSize": {
						"x": 3,
						"y": 3,
						"w": 23,
						"h": 26
					},
					"frame": {
						"x": 38,
						"y": 372,
						"w": 23,
						"h": 26
					}
				},
				{
					"filename": "cornerstone_mask",
					"rotated": false,
					"trimmed": true,
					"sourceSize": {
						"w": 32,
						"h": 32
					},
					"spriteSourceSize": {
						"x": 4,
						"y": 3,
						"w": 24,
						"h": 26
					},
					"frame": {
						"x": 61,
						"y": 373,
						"w": 24,
						"h": 26
					}
				},
				{
					"filename": "linking_cord",
					"rotated": false,
					"trimmed": true,
					"sourceSize": {
						"w": 32,
						"h": 32
					},
					"spriteSourceSize": {
						"x": 3,
						"y": 3,
						"w": 27,
						"h": 26
					},
					"frame": {
						"x": 85,
						"y": 374,
						"w": 27,
						"h": 26
					}
				},
				{
					"filename": "galarica_wreath",
					"rotated": false,
					"trimmed": true,
					"sourceSize": {
						"w": 32,
						"h": 32
					},
					"spriteSourceSize": {
						"x": 0,
						"y": 3,
						"w": 32,
						"h": 27
					},
					"frame": {
						"x": 112,
						"y": 374,
						"w": 32,
						"h": 27
					}
				},
				{
					"filename": "max_mushrooms",
					"rotated": false,
					"trimmed": true,
					"sourceSize": {
						"w": 32,
						"h": 32
					},
					"spriteSourceSize": {
						"x": 1,
						"y": 3,
						"w": 29,
						"h": 28
					},
					"frame": {
						"x": 144,
						"y": 375,
						"w": 29,
						"h": 28
					}
				},
				{
					"filename": "prison_bottle",
					"rotated": false,
					"trimmed": true,
					"sourceSize": {
						"w": 32,
						"h": 32
					},
					"spriteSourceSize": {
						"x": 7,
						"y": 1,
						"w": 17,
						"h": 30
					},
					"frame": {
						"x": 173,
						"y": 375,
						"w": 17,
						"h": 30
					}
				},
				{
					"filename": "galarica_cuff",
					"rotated": false,
					"trimmed": true,
					"sourceSize": {
						"w": 32,
						"h": 32
					},
					"spriteSourceSize": {
						"x": 1,
						"y": 1,
						"w": 29,
						"h": 30
					},
					"frame": {
						"x": 190,
						"y": 376,
						"w": 29,
						"h": 30
					}
				},
				{
					"filename": "bronze_ribbon",
					"rotated": false,
					"trimmed": true,
					"sourceSize": {
						"w": 32,
						"h": 32
					},
					"spriteSourceSize": {
						"x": 5,
						"y": 1,
						"w": 22,
						"h": 31
					},
					"frame": {
						"x": 219,
						"y": 377,
						"w": 22,
						"h": 31
					}
				},
				{
					"filename": "exp_charm",
					"rotated": false,
					"trimmed": true,
					"sourceSize": {
						"w": 32,
						"h": 32
					},
					"spriteSourceSize": {
						"x": 7,
						"y": 1,
						"w": 17,
						"h": 31
					},
					"frame": {
						"x": 241,
						"y": 377,
						"w": 17,
						"h": 31
					}
				},
				{
					"filename": "golden_exp_charm",
					"rotated": false,
					"trimmed": true,
					"sourceSize": {
						"w": 32,
						"h": 32
					},
					"spriteSourceSize": {
						"x": 7,
						"y": 1,
						"w": 17,
						"h": 31
					},
					"frame": {
						"x": 258,
						"y": 377,
						"w": 17,
						"h": 31
					}
				},
				{
					"filename": "great_ribbon",
					"rotated": false,
					"trimmed": true,
					"sourceSize": {
						"w": 32,
						"h": 32
					},
					"spriteSourceSize": {
						"x": 5,
						"y": 1,
						"w": 22,
						"h": 31
					},
					"frame": {
						"x": 275,
						"y": 377,
						"w": 22,
						"h": 31
					}
				},
				{
					"filename": "master_ribbon",
					"rotated": false,
					"trimmed": true,
					"sourceSize": {
						"w": 32,
						"h": 32
					},
					"spriteSourceSize": {
						"x": 5,
						"y": 1,
						"w": 22,
						"h": 31
					},
					"frame": {
						"x": 297,
						"y": 377,
						"w": 22,
						"h": 31
					}
				},
				{
					"filename": "rogue_ribbon",
					"rotated": false,
					"trimmed": true,
					"sourceSize": {
						"w": 32,
						"h": 32
					},
					"spriteSourceSize": {
						"x": 5,
						"y": 1,
						"w": 22,
						"h": 31
					},
					"frame": {
						"x": 319,
						"y": 378,
						"w": 22,
						"h": 31
					}
				},
				{
					"filename": "super_exp_charm",
					"rotated": false,
					"trimmed": true,
					"sourceSize": {
						"w": 32,
						"h": 32
					},
					"spriteSourceSize": {
						"x": 7,
						"y": 1,
						"w": 17,
						"h": 31
					},
					"frame": {
						"x": 341,
						"y": 382,
						"w": 17,
						"h": 31
					}
				},
				{
					"filename": "ultra_ribbon",
					"rotated": false,
					"trimmed": true,
					"sourceSize": {
						"w": 32,
						"h": 32
					},
					"spriteSourceSize": {
						"x": 5,
						"y": 1,
						"w": 22,
						"h": 31
					},
					"frame": {
						"x": 358,
						"y": 382,
						"w": 22,
						"h": 31
					}
>>>>>>> dc6c8f22
				}
			]
		}
	],
	"meta": {
		"app": "https://www.codeandweb.com/texturepacker",
		"version": "3.0",
<<<<<<< HEAD
		"smartupdate": "$TexturePacker:SmartUpdate:6c19a983ccab398333335dbef622fba7:e40b702ac15f8902b516851620a871c9:110e074689c9edd2c54833ce2e4d9270$"
=======
		"smartupdate": "$TexturePacker:SmartUpdate:b516eabbda93be0375a8d45471c54e6c:5bf73f118de19726fc5d5a538ddc6f22:110e074689c9edd2c54833ce2e4d9270$"
>>>>>>> dc6c8f22
	}
}<|MERGE_RESOLUTION|>--- conflicted
+++ resolved
@@ -4,16 +4,746 @@
 			"image": "items.png",
 			"format": "RGBA8888",
 			"size": {
-<<<<<<< HEAD
-				"w": 402,
-				"h": 402
-=======
-				"w": 414,
-				"h": 414
->>>>>>> dc6c8f22
+				"w": 415,
+				"h": 415
 			},
 			"scale": 1,
 			"frames": [
+				{
+					"filename": "galarica_cuff",
+					"rotated": false,
+					"trimmed": true,
+					"sourceSize": {
+						"w": 32,
+						"h": 32
+					},
+					"spriteSourceSize": {
+						"x": 1,
+						"y": 1,
+						"w": 29,
+						"h": 30
+					},
+					"frame": {
+						"x": 0,
+						"y": 0,
+						"w": 29,
+						"h": 30
+					}
+				},
+				{
+					"filename": "galarica_wreath",
+					"rotated": false,
+					"trimmed": true,
+					"sourceSize": {
+						"w": 32,
+						"h": 32
+					},
+					"spriteSourceSize": {
+						"x": 0,
+						"y": 3,
+						"w": 32,
+						"h": 27
+					},
+					"frame": {
+						"x": 29,
+						"y": 0,
+						"w": 32,
+						"h": 27
+					}
+				},
+				{
+					"filename": "max_mushrooms",
+					"rotated": false,
+					"trimmed": true,
+					"sourceSize": {
+						"w": 32,
+						"h": 32
+					},
+					"spriteSourceSize": {
+						"x": 1,
+						"y": 3,
+						"w": 29,
+						"h": 28
+					},
+					"frame": {
+						"x": 0,
+						"y": 30,
+						"w": 29,
+						"h": 28
+					}
+				},
+				{
+					"filename": "bronze_ribbon",
+					"rotated": false,
+					"trimmed": true,
+					"sourceSize": {
+						"w": 32,
+						"h": 32
+					},
+					"spriteSourceSize": {
+						"x": 5,
+						"y": 1,
+						"w": 22,
+						"h": 31
+					},
+					"frame": {
+						"x": 29,
+						"y": 27,
+						"w": 22,
+						"h": 31
+					}
+				},
+				{
+					"filename": "great_ribbon",
+					"rotated": false,
+					"trimmed": true,
+					"sourceSize": {
+						"w": 32,
+						"h": 32
+					},
+					"spriteSourceSize": {
+						"x": 5,
+						"y": 1,
+						"w": 22,
+						"h": 31
+					},
+					"frame": {
+						"x": 0,
+						"y": 58,
+						"w": 22,
+						"h": 31
+					}
+				},
+				{
+					"filename": "linking_cord",
+					"rotated": false,
+					"trimmed": true,
+					"sourceSize": {
+						"w": 32,
+						"h": 32
+					},
+					"spriteSourceSize": {
+						"x": 3,
+						"y": 3,
+						"w": 27,
+						"h": 26
+					},
+					"frame": {
+						"x": 61,
+						"y": 0,
+						"w": 27,
+						"h": 26
+					}
+				},
+				{
+					"filename": "master_ribbon",
+					"rotated": false,
+					"trimmed": true,
+					"sourceSize": {
+						"w": 32,
+						"h": 32
+					},
+					"spriteSourceSize": {
+						"x": 5,
+						"y": 1,
+						"w": 22,
+						"h": 31
+					},
+					"frame": {
+						"x": 0,
+						"y": 89,
+						"w": 22,
+						"h": 31
+					}
+				},
+				{
+					"filename": "rogue_ribbon",
+					"rotated": false,
+					"trimmed": true,
+					"sourceSize": {
+						"w": 32,
+						"h": 32
+					},
+					"spriteSourceSize": {
+						"x": 5,
+						"y": 1,
+						"w": 22,
+						"h": 31
+					},
+					"frame": {
+						"x": 22,
+						"y": 58,
+						"w": 22,
+						"h": 31
+					}
+				},
+				{
+					"filename": "ultra_ribbon",
+					"rotated": false,
+					"trimmed": true,
+					"sourceSize": {
+						"w": 32,
+						"h": 32
+					},
+					"spriteSourceSize": {
+						"x": 5,
+						"y": 1,
+						"w": 22,
+						"h": 31
+					},
+					"frame": {
+						"x": 0,
+						"y": 120,
+						"w": 22,
+						"h": 31
+					}
+				},
+				{
+					"filename": "cornerstone_mask",
+					"rotated": false,
+					"trimmed": true,
+					"sourceSize": {
+						"w": 32,
+						"h": 32
+					},
+					"spriteSourceSize": {
+						"x": 4,
+						"y": 3,
+						"w": 24,
+						"h": 26
+					},
+					"frame": {
+						"x": 88,
+						"y": 0,
+						"w": 24,
+						"h": 26
+					}
+				},
+				{
+					"filename": "ability_charm",
+					"rotated": false,
+					"trimmed": true,
+					"sourceSize": {
+						"w": 32,
+						"h": 32
+					},
+					"spriteSourceSize": {
+						"x": 3,
+						"y": 3,
+						"w": 23,
+						"h": 26
+					},
+					"frame": {
+						"x": 112,
+						"y": 0,
+						"w": 23,
+						"h": 26
+					}
+				},
+				{
+					"filename": "map",
+					"rotated": false,
+					"trimmed": true,
+					"sourceSize": {
+						"w": 32,
+						"h": 32
+					},
+					"spriteSourceSize": {
+						"x": 3,
+						"y": 5,
+						"w": 27,
+						"h": 22
+					},
+					"frame": {
+						"x": 135,
+						"y": 0,
+						"w": 27,
+						"h": 22
+					}
+				},
+				{
+					"filename": "mint_atk",
+					"rotated": false,
+					"trimmed": true,
+					"sourceSize": {
+						"w": 32,
+						"h": 32
+					},
+					"spriteSourceSize": {
+						"x": 2,
+						"y": 5,
+						"w": 28,
+						"h": 21
+					},
+					"frame": {
+						"x": 162,
+						"y": 0,
+						"w": 28,
+						"h": 21
+					}
+				},
+				{
+					"filename": "mint_def",
+					"rotated": false,
+					"trimmed": true,
+					"sourceSize": {
+						"w": 32,
+						"h": 32
+					},
+					"spriteSourceSize": {
+						"x": 2,
+						"y": 5,
+						"w": 28,
+						"h": 21
+					},
+					"frame": {
+						"x": 190,
+						"y": 0,
+						"w": 28,
+						"h": 21
+					}
+				},
+				{
+					"filename": "mint_neutral",
+					"rotated": false,
+					"trimmed": true,
+					"sourceSize": {
+						"w": 32,
+						"h": 32
+					},
+					"spriteSourceSize": {
+						"x": 2,
+						"y": 5,
+						"w": 28,
+						"h": 21
+					},
+					"frame": {
+						"x": 218,
+						"y": 0,
+						"w": 28,
+						"h": 21
+					}
+				},
+				{
+					"filename": "mint_spatk",
+					"rotated": false,
+					"trimmed": true,
+					"sourceSize": {
+						"w": 32,
+						"h": 32
+					},
+					"spriteSourceSize": {
+						"x": 2,
+						"y": 5,
+						"w": 28,
+						"h": 21
+					},
+					"frame": {
+						"x": 246,
+						"y": 0,
+						"w": 28,
+						"h": 21
+					}
+				},
+				{
+					"filename": "mint_spd",
+					"rotated": false,
+					"trimmed": true,
+					"sourceSize": {
+						"w": 32,
+						"h": 32
+					},
+					"spriteSourceSize": {
+						"x": 2,
+						"y": 5,
+						"w": 28,
+						"h": 21
+					},
+					"frame": {
+						"x": 274,
+						"y": 0,
+						"w": 28,
+						"h": 21
+					}
+				},
+				{
+					"filename": "mint_spdef",
+					"rotated": false,
+					"trimmed": true,
+					"sourceSize": {
+						"w": 32,
+						"h": 32
+					},
+					"spriteSourceSize": {
+						"x": 2,
+						"y": 5,
+						"w": 28,
+						"h": 21
+					},
+					"frame": {
+						"x": 302,
+						"y": 0,
+						"w": 28,
+						"h": 21
+					}
+				},
+				{
+					"filename": "exp_charm",
+					"rotated": false,
+					"trimmed": true,
+					"sourceSize": {
+						"w": 32,
+						"h": 32
+					},
+					"spriteSourceSize": {
+						"x": 7,
+						"y": 1,
+						"w": 17,
+						"h": 31
+					},
+					"frame": {
+						"x": 22,
+						"y": 89,
+						"w": 17,
+						"h": 31
+					}
+				},
+				{
+					"filename": "golden_exp_charm",
+					"rotated": false,
+					"trimmed": true,
+					"sourceSize": {
+						"w": 32,
+						"h": 32
+					},
+					"spriteSourceSize": {
+						"x": 7,
+						"y": 1,
+						"w": 17,
+						"h": 31
+					},
+					"frame": {
+						"x": 0,
+						"y": 151,
+						"w": 17,
+						"h": 31
+					}
+				},
+				{
+					"filename": "super_exp_charm",
+					"rotated": false,
+					"trimmed": true,
+					"sourceSize": {
+						"w": 32,
+						"h": 32
+					},
+					"spriteSourceSize": {
+						"x": 7,
+						"y": 1,
+						"w": 17,
+						"h": 31
+					},
+					"frame": {
+						"x": 22,
+						"y": 120,
+						"w": 17,
+						"h": 31
+					}
+				},
+				{
+					"filename": "black_augurite",
+					"rotated": false,
+					"trimmed": true,
+					"sourceSize": {
+						"w": 32,
+						"h": 32
+					},
+					"spriteSourceSize": {
+						"x": 5,
+						"y": 3,
+						"w": 22,
+						"h": 25
+					},
+					"frame": {
+						"x": 17,
+						"y": 151,
+						"w": 22,
+						"h": 25
+					}
+				},
+				{
+					"filename": "prison_bottle",
+					"rotated": false,
+					"trimmed": true,
+					"sourceSize": {
+						"w": 32,
+						"h": 32
+					},
+					"spriteSourceSize": {
+						"x": 7,
+						"y": 1,
+						"w": 17,
+						"h": 30
+					},
+					"frame": {
+						"x": 0,
+						"y": 182,
+						"w": 17,
+						"h": 30
+					}
+				},
+				{
+					"filename": "big_root",
+					"rotated": false,
+					"trimmed": true,
+					"sourceSize": {
+						"w": 32,
+						"h": 32
+					},
+					"spriteSourceSize": {
+						"x": 4,
+						"y": 4,
+						"w": 23,
+						"h": 24
+					},
+					"frame": {
+						"x": 17,
+						"y": 176,
+						"w": 23,
+						"h": 24
+					}
+				},
+				{
+					"filename": "chipped_pot",
+					"rotated": false,
+					"trimmed": true,
+					"sourceSize": {
+						"w": 32,
+						"h": 32
+					},
+					"spriteSourceSize": {
+						"x": 3,
+						"y": 6,
+						"w": 26,
+						"h": 20
+					},
+					"frame": {
+						"x": 330,
+						"y": 0,
+						"w": 26,
+						"h": 20
+					}
+				},
+				{
+					"filename": "cracked_pot",
+					"rotated": false,
+					"trimmed": true,
+					"sourceSize": {
+						"w": 32,
+						"h": 32
+					},
+					"spriteSourceSize": {
+						"x": 3,
+						"y": 6,
+						"w": 26,
+						"h": 20
+					},
+					"frame": {
+						"x": 356,
+						"y": 0,
+						"w": 26,
+						"h": 20
+					}
+				},
+				{
+					"filename": "legend_plate",
+					"rotated": false,
+					"trimmed": true,
+					"sourceSize": {
+						"w": 32,
+						"h": 32
+					},
+					"spriteSourceSize": {
+						"x": 3,
+						"y": 6,
+						"w": 25,
+						"h": 20
+					},
+					"frame": {
+						"x": 382,
+						"y": 0,
+						"w": 25,
+						"h": 20
+					}
+				},
+				{
+					"filename": "blank_plate",
+					"rotated": false,
+					"trimmed": true,
+					"sourceSize": {
+						"w": 32,
+						"h": 32
+					},
+					"spriteSourceSize": {
+						"x": 4,
+						"y": 4,
+						"w": 24,
+						"h": 24
+					},
+					"frame": {
+						"x": 0,
+						"y": 212,
+						"w": 24,
+						"h": 24
+					}
+				},
+				{
+					"filename": "choice_scarf",
+					"rotated": false,
+					"trimmed": true,
+					"sourceSize": {
+						"w": 32,
+						"h": 32
+					},
+					"spriteSourceSize": {
+						"x": 4,
+						"y": 4,
+						"w": 24,
+						"h": 24
+					},
+					"frame": {
+						"x": 0,
+						"y": 236,
+						"w": 24,
+						"h": 24
+					}
+				},
+				{
+					"filename": "draco_plate",
+					"rotated": false,
+					"trimmed": true,
+					"sourceSize": {
+						"w": 32,
+						"h": 32
+					},
+					"spriteSourceSize": {
+						"x": 4,
+						"y": 4,
+						"w": 24,
+						"h": 24
+					},
+					"frame": {
+						"x": 0,
+						"y": 260,
+						"w": 24,
+						"h": 24
+					}
+				},
+				{
+					"filename": "dread_plate",
+					"rotated": false,
+					"trimmed": true,
+					"sourceSize": {
+						"w": 32,
+						"h": 32
+					},
+					"spriteSourceSize": {
+						"x": 4,
+						"y": 4,
+						"w": 24,
+						"h": 24
+					},
+					"frame": {
+						"x": 0,
+						"y": 284,
+						"w": 24,
+						"h": 24
+					}
+				},
+				{
+					"filename": "earth_plate",
+					"rotated": false,
+					"trimmed": true,
+					"sourceSize": {
+						"w": 32,
+						"h": 32
+					},
+					"spriteSourceSize": {
+						"x": 4,
+						"y": 4,
+						"w": 24,
+						"h": 24
+					},
+					"frame": {
+						"x": 0,
+						"y": 308,
+						"w": 24,
+						"h": 24
+					}
+				},
+				{
+					"filename": "fist_plate",
+					"rotated": false,
+					"trimmed": true,
+					"sourceSize": {
+						"w": 32,
+						"h": 32
+					},
+					"spriteSourceSize": {
+						"x": 4,
+						"y": 4,
+						"w": 24,
+						"h": 24
+					},
+					"frame": {
+						"x": 0,
+						"y": 332,
+						"w": 24,
+						"h": 24
+					}
+				},
+				{
+					"filename": "flame_plate",
+					"rotated": false,
+					"trimmed": true,
+					"sourceSize": {
+						"w": 32,
+						"h": 32
+					},
+					"spriteSourceSize": {
+						"x": 4,
+						"y": 4,
+						"w": 24,
+						"h": 24
+					},
+					"frame": {
+						"x": 0,
+						"y": 356,
+						"w": 24,
+						"h": 24
+					}
+				},
+				{
+					"filename": "focus_band",
+					"rotated": false,
+					"trimmed": true,
+					"sourceSize": {
+						"w": 32,
+						"h": 32
+					},
+					"spriteSourceSize": {
+						"x": 4,
+						"y": 4,
+						"w": 24,
+						"h": 24
+					},
+					"frame": {
+						"x": 0,
+						"y": 380,
+						"w": 24,
+						"h": 24
+					}
+				},
 				{
 					"filename": "relic_gold",
 					"rotated": false,
@@ -30,12 +760,621 @@
 					},
 					"frame": {
 						"x": 0,
-						"y": 0,
+						"y": 404,
 						"w": 15,
 						"h": 11
 					}
 				},
 				{
+					"filename": "calcium",
+					"rotated": false,
+					"trimmed": true,
+					"sourceSize": {
+						"w": 32,
+						"h": 32
+					},
+					"spriteSourceSize": {
+						"x": 8,
+						"y": 4,
+						"w": 16,
+						"h": 24
+					},
+					"frame": {
+						"x": 51,
+						"y": 27,
+						"w": 16,
+						"h": 24
+					}
+				},
+				{
+					"filename": "golden_punch",
+					"rotated": false,
+					"trimmed": true,
+					"sourceSize": {
+						"w": 32,
+						"h": 32
+					},
+					"spriteSourceSize": {
+						"x": 4,
+						"y": 4,
+						"w": 24,
+						"h": 24
+					},
+					"frame": {
+						"x": 67,
+						"y": 26,
+						"w": 24,
+						"h": 24
+					}
+				},
+				{
+					"filename": "gracidea",
+					"rotated": false,
+					"trimmed": true,
+					"sourceSize": {
+						"w": 32,
+						"h": 32
+					},
+					"spriteSourceSize": {
+						"x": 4,
+						"y": 4,
+						"w": 24,
+						"h": 24
+					},
+					"frame": {
+						"x": 91,
+						"y": 26,
+						"w": 24,
+						"h": 24
+					}
+				},
+				{
+					"filename": "catching_charm",
+					"rotated": false,
+					"trimmed": true,
+					"sourceSize": {
+						"w": 32,
+						"h": 32
+					},
+					"spriteSourceSize": {
+						"x": 5,
+						"y": 4,
+						"w": 21,
+						"h": 24
+					},
+					"frame": {
+						"x": 115,
+						"y": 26,
+						"w": 21,
+						"h": 24
+					}
+				},
+				{
+					"filename": "grip_claw",
+					"rotated": false,
+					"trimmed": true,
+					"sourceSize": {
+						"w": 32,
+						"h": 32
+					},
+					"spriteSourceSize": {
+						"x": 4,
+						"y": 4,
+						"w": 24,
+						"h": 24
+					},
+					"frame": {
+						"x": 136,
+						"y": 22,
+						"w": 24,
+						"h": 24
+					}
+				},
+				{
+					"filename": "carbos",
+					"rotated": false,
+					"trimmed": true,
+					"sourceSize": {
+						"w": 32,
+						"h": 32
+					},
+					"spriteSourceSize": {
+						"x": 8,
+						"y": 4,
+						"w": 16,
+						"h": 24
+					},
+					"frame": {
+						"x": 44,
+						"y": 58,
+						"w": 16,
+						"h": 24
+					}
+				},
+				{
+					"filename": "elixir",
+					"rotated": false,
+					"trimmed": true,
+					"sourceSize": {
+						"w": 32,
+						"h": 32
+					},
+					"spriteSourceSize": {
+						"x": 7,
+						"y": 4,
+						"w": 18,
+						"h": 24
+					},
+					"frame": {
+						"x": 39,
+						"y": 89,
+						"w": 18,
+						"h": 24
+					}
+				},
+				{
+					"filename": "ether",
+					"rotated": false,
+					"trimmed": true,
+					"sourceSize": {
+						"w": 32,
+						"h": 32
+					},
+					"spriteSourceSize": {
+						"x": 7,
+						"y": 4,
+						"w": 18,
+						"h": 24
+					},
+					"frame": {
+						"x": 39,
+						"y": 113,
+						"w": 18,
+						"h": 24
+					}
+				},
+				{
+					"filename": "full_restore",
+					"rotated": false,
+					"trimmed": true,
+					"sourceSize": {
+						"w": 32,
+						"h": 32
+					},
+					"spriteSourceSize": {
+						"x": 7,
+						"y": 4,
+						"w": 18,
+						"h": 24
+					},
+					"frame": {
+						"x": 39,
+						"y": 137,
+						"w": 18,
+						"h": 24
+					}
+				},
+				{
+					"filename": "silver_powder",
+					"rotated": false,
+					"trimmed": true,
+					"sourceSize": {
+						"w": 32,
+						"h": 32
+					},
+					"spriteSourceSize": {
+						"x": 4,
+						"y": 11,
+						"w": 24,
+						"h": 15
+					},
+					"frame": {
+						"x": 39,
+						"y": 161,
+						"w": 24,
+						"h": 15
+					}
+				},
+				{
+					"filename": "icicle_plate",
+					"rotated": false,
+					"trimmed": true,
+					"sourceSize": {
+						"w": 32,
+						"h": 32
+					},
+					"spriteSourceSize": {
+						"x": 4,
+						"y": 4,
+						"w": 24,
+						"h": 24
+					},
+					"frame": {
+						"x": 40,
+						"y": 176,
+						"w": 24,
+						"h": 24
+					}
+				},
+				{
+					"filename": "insect_plate",
+					"rotated": false,
+					"trimmed": true,
+					"sourceSize": {
+						"w": 32,
+						"h": 32
+					},
+					"spriteSourceSize": {
+						"x": 4,
+						"y": 4,
+						"w": 24,
+						"h": 24
+					},
+					"frame": {
+						"x": 24,
+						"y": 200,
+						"w": 24,
+						"h": 24
+					}
+				},
+				{
+					"filename": "iron_plate",
+					"rotated": false,
+					"trimmed": true,
+					"sourceSize": {
+						"w": 32,
+						"h": 32
+					},
+					"spriteSourceSize": {
+						"x": 4,
+						"y": 4,
+						"w": 24,
+						"h": 24
+					},
+					"frame": {
+						"x": 24,
+						"y": 224,
+						"w": 24,
+						"h": 24
+					}
+				},
+				{
+					"filename": "lucky_punch",
+					"rotated": false,
+					"trimmed": true,
+					"sourceSize": {
+						"w": 32,
+						"h": 32
+					},
+					"spriteSourceSize": {
+						"x": 4,
+						"y": 4,
+						"w": 24,
+						"h": 24
+					},
+					"frame": {
+						"x": 24,
+						"y": 248,
+						"w": 24,
+						"h": 24
+					}
+				},
+				{
+					"filename": "lucky_punch_great",
+					"rotated": false,
+					"trimmed": true,
+					"sourceSize": {
+						"w": 32,
+						"h": 32
+					},
+					"spriteSourceSize": {
+						"x": 4,
+						"y": 4,
+						"w": 24,
+						"h": 24
+					},
+					"frame": {
+						"x": 24,
+						"y": 272,
+						"w": 24,
+						"h": 24
+					}
+				},
+				{
+					"filename": "lucky_punch_master",
+					"rotated": false,
+					"trimmed": true,
+					"sourceSize": {
+						"w": 32,
+						"h": 32
+					},
+					"spriteSourceSize": {
+						"x": 4,
+						"y": 4,
+						"w": 24,
+						"h": 24
+					},
+					"frame": {
+						"x": 24,
+						"y": 296,
+						"w": 24,
+						"h": 24
+					}
+				},
+				{
+					"filename": "lucky_punch_ultra",
+					"rotated": false,
+					"trimmed": true,
+					"sourceSize": {
+						"w": 32,
+						"h": 32
+					},
+					"spriteSourceSize": {
+						"x": 4,
+						"y": 4,
+						"w": 24,
+						"h": 24
+					},
+					"frame": {
+						"x": 24,
+						"y": 320,
+						"w": 24,
+						"h": 24
+					}
+				},
+				{
+					"filename": "lustrous_globe",
+					"rotated": false,
+					"trimmed": true,
+					"sourceSize": {
+						"w": 32,
+						"h": 32
+					},
+					"spriteSourceSize": {
+						"x": 4,
+						"y": 4,
+						"w": 24,
+						"h": 24
+					},
+					"frame": {
+						"x": 24,
+						"y": 344,
+						"w": 24,
+						"h": 24
+					}
+				},
+				{
+					"filename": "meadow_plate",
+					"rotated": false,
+					"trimmed": true,
+					"sourceSize": {
+						"w": 32,
+						"h": 32
+					},
+					"spriteSourceSize": {
+						"x": 4,
+						"y": 4,
+						"w": 24,
+						"h": 24
+					},
+					"frame": {
+						"x": 24,
+						"y": 368,
+						"w": 24,
+						"h": 24
+					}
+				},
+				{
+					"filename": "clefairy_doll",
+					"rotated": false,
+					"trimmed": true,
+					"sourceSize": {
+						"w": 32,
+						"h": 32
+					},
+					"spriteSourceSize": {
+						"x": 4,
+						"y": 5,
+						"w": 24,
+						"h": 23
+					},
+					"frame": {
+						"x": 24,
+						"y": 392,
+						"w": 24,
+						"h": 23
+					}
+				},
+				{
+					"filename": "hp_up",
+					"rotated": false,
+					"trimmed": true,
+					"sourceSize": {
+						"w": 32,
+						"h": 32
+					},
+					"spriteSourceSize": {
+						"x": 8,
+						"y": 4,
+						"w": 16,
+						"h": 24
+					},
+					"frame": {
+						"x": 48,
+						"y": 200,
+						"w": 16,
+						"h": 24
+					}
+				},
+				{
+					"filename": "iron",
+					"rotated": false,
+					"trimmed": true,
+					"sourceSize": {
+						"w": 32,
+						"h": 32
+					},
+					"spriteSourceSize": {
+						"x": 8,
+						"y": 4,
+						"w": 16,
+						"h": 24
+					},
+					"frame": {
+						"x": 48,
+						"y": 224,
+						"w": 16,
+						"h": 24
+					}
+				},
+				{
+					"filename": "kings_rock",
+					"rotated": false,
+					"trimmed": true,
+					"sourceSize": {
+						"w": 32,
+						"h": 32
+					},
+					"spriteSourceSize": {
+						"x": 5,
+						"y": 4,
+						"w": 23,
+						"h": 24
+					},
+					"frame": {
+						"x": 48,
+						"y": 248,
+						"w": 23,
+						"h": 24
+					}
+				},
+				{
+					"filename": "mind_plate",
+					"rotated": false,
+					"trimmed": true,
+					"sourceSize": {
+						"w": 32,
+						"h": 32
+					},
+					"spriteSourceSize": {
+						"x": 4,
+						"y": 4,
+						"w": 24,
+						"h": 24
+					},
+					"frame": {
+						"x": 48,
+						"y": 272,
+						"w": 24,
+						"h": 24
+					}
+				},
+				{
+					"filename": "muscle_band",
+					"rotated": false,
+					"trimmed": true,
+					"sourceSize": {
+						"w": 32,
+						"h": 32
+					},
+					"spriteSourceSize": {
+						"x": 4,
+						"y": 4,
+						"w": 24,
+						"h": 24
+					},
+					"frame": {
+						"x": 48,
+						"y": 296,
+						"w": 24,
+						"h": 24
+					}
+				},
+				{
+					"filename": "pixie_plate",
+					"rotated": false,
+					"trimmed": true,
+					"sourceSize": {
+						"w": 32,
+						"h": 32
+					},
+					"spriteSourceSize": {
+						"x": 4,
+						"y": 4,
+						"w": 24,
+						"h": 24
+					},
+					"frame": {
+						"x": 48,
+						"y": 320,
+						"w": 24,
+						"h": 24
+					}
+				},
+				{
+					"filename": "salac_berry",
+					"rotated": false,
+					"trimmed": true,
+					"sourceSize": {
+						"w": 32,
+						"h": 32
+					},
+					"spriteSourceSize": {
+						"x": 4,
+						"y": 4,
+						"w": 24,
+						"h": 24
+					},
+					"frame": {
+						"x": 48,
+						"y": 344,
+						"w": 24,
+						"h": 24
+					}
+				},
+				{
+					"filename": "scanner",
+					"rotated": false,
+					"trimmed": true,
+					"sourceSize": {
+						"w": 32,
+						"h": 32
+					},
+					"spriteSourceSize": {
+						"x": 4,
+						"y": 4,
+						"w": 24,
+						"h": 24
+					},
+					"frame": {
+						"x": 48,
+						"y": 368,
+						"w": 24,
+						"h": 24
+					}
+				},
+				{
+					"filename": "coin_case",
+					"rotated": false,
+					"trimmed": true,
+					"sourceSize": {
+						"w": 32,
+						"h": 32
+					},
+					"spriteSourceSize": {
+						"x": 4,
+						"y": 5,
+						"w": 24,
+						"h": 23
+					},
+					"frame": {
+						"x": 48,
+						"y": 392,
+						"w": 24,
+						"h": 23
+					}
+				},
+				{
 					"filename": "ability_capsule",
 					"rotated": false,
 					"trimmed": true,
@@ -50,14 +1389,14 @@
 						"h": 14
 					},
 					"frame": {
-						"x": 15,
-						"y": 0,
+						"x": 136,
+						"y": 46,
 						"w": 24,
 						"h": 14
 					}
 				},
 				{
-					"filename": "candy_overlay",
+					"filename": "lure",
 					"rotated": false,
 					"trimmed": true,
 					"sourceSize": {
@@ -66,19 +1405,1111 @@
 					},
 					"spriteSourceSize": {
 						"x": 8,
-						"y": 12,
-						"w": 16,
-						"h": 15
-					},
-					"frame": {
-						"x": 39,
-						"y": 0,
-						"w": 16,
-						"h": 15
-					}
-				},
-				{
-					"filename": "prism_scale",
+						"y": 4,
+						"w": 17,
+						"h": 24
+					},
+					"frame": {
+						"x": 160,
+						"y": 22,
+						"w": 17,
+						"h": 24
+					}
+				},
+				{
+					"filename": "silk_scarf",
+					"rotated": false,
+					"trimmed": true,
+					"sourceSize": {
+						"w": 32,
+						"h": 32
+					},
+					"spriteSourceSize": {
+						"x": 4,
+						"y": 4,
+						"w": 24,
+						"h": 24
+					},
+					"frame": {
+						"x": 177,
+						"y": 21,
+						"w": 24,
+						"h": 24
+					}
+				},
+				{
+					"filename": "sky_plate",
+					"rotated": false,
+					"trimmed": true,
+					"sourceSize": {
+						"w": 32,
+						"h": 32
+					},
+					"spriteSourceSize": {
+						"x": 4,
+						"y": 4,
+						"w": 24,
+						"h": 24
+					},
+					"frame": {
+						"x": 201,
+						"y": 21,
+						"w": 24,
+						"h": 24
+					}
+				},
+				{
+					"filename": "splash_plate",
+					"rotated": false,
+					"trimmed": true,
+					"sourceSize": {
+						"w": 32,
+						"h": 32
+					},
+					"spriteSourceSize": {
+						"x": 4,
+						"y": 4,
+						"w": 24,
+						"h": 24
+					},
+					"frame": {
+						"x": 225,
+						"y": 21,
+						"w": 24,
+						"h": 24
+					}
+				},
+				{
+					"filename": "spooky_plate",
+					"rotated": false,
+					"trimmed": true,
+					"sourceSize": {
+						"w": 32,
+						"h": 32
+					},
+					"spriteSourceSize": {
+						"x": 4,
+						"y": 4,
+						"w": 24,
+						"h": 24
+					},
+					"frame": {
+						"x": 249,
+						"y": 21,
+						"w": 24,
+						"h": 24
+					}
+				},
+				{
+					"filename": "stone_plate",
+					"rotated": false,
+					"trimmed": true,
+					"sourceSize": {
+						"w": 32,
+						"h": 32
+					},
+					"spriteSourceSize": {
+						"x": 4,
+						"y": 4,
+						"w": 24,
+						"h": 24
+					},
+					"frame": {
+						"x": 273,
+						"y": 21,
+						"w": 24,
+						"h": 24
+					}
+				},
+				{
+					"filename": "sun_stone",
+					"rotated": false,
+					"trimmed": true,
+					"sourceSize": {
+						"w": 32,
+						"h": 32
+					},
+					"spriteSourceSize": {
+						"x": 4,
+						"y": 4,
+						"w": 24,
+						"h": 24
+					},
+					"frame": {
+						"x": 297,
+						"y": 21,
+						"w": 24,
+						"h": 24
+					}
+				},
+				{
+					"filename": "max_elixir",
+					"rotated": false,
+					"trimmed": true,
+					"sourceSize": {
+						"w": 32,
+						"h": 32
+					},
+					"spriteSourceSize": {
+						"x": 7,
+						"y": 4,
+						"w": 18,
+						"h": 24
+					},
+					"frame": {
+						"x": 321,
+						"y": 21,
+						"w": 18,
+						"h": 24
+					}
+				},
+				{
+					"filename": "toxic_plate",
+					"rotated": false,
+					"trimmed": true,
+					"sourceSize": {
+						"w": 32,
+						"h": 32
+					},
+					"spriteSourceSize": {
+						"x": 4,
+						"y": 4,
+						"w": 24,
+						"h": 24
+					},
+					"frame": {
+						"x": 339,
+						"y": 20,
+						"w": 24,
+						"h": 24
+					}
+				},
+				{
+					"filename": "zap_plate",
+					"rotated": false,
+					"trimmed": true,
+					"sourceSize": {
+						"w": 32,
+						"h": 32
+					},
+					"spriteSourceSize": {
+						"x": 4,
+						"y": 4,
+						"w": 24,
+						"h": 24
+					},
+					"frame": {
+						"x": 363,
+						"y": 20,
+						"w": 24,
+						"h": 24
+					}
+				},
+				{
+					"filename": "max_revive",
+					"rotated": false,
+					"trimmed": true,
+					"sourceSize": {
+						"w": 32,
+						"h": 32
+					},
+					"spriteSourceSize": {
+						"x": 5,
+						"y": 4,
+						"w": 22,
+						"h": 24
+					},
+					"frame": {
+						"x": 387,
+						"y": 20,
+						"w": 22,
+						"h": 24
+					}
+				},
+				{
+					"filename": "adamant_crystal",
+					"rotated": false,
+					"trimmed": true,
+					"sourceSize": {
+						"w": 32,
+						"h": 32
+					},
+					"spriteSourceSize": {
+						"x": 4,
+						"y": 6,
+						"w": 23,
+						"h": 21
+					},
+					"frame": {
+						"x": 160,
+						"y": 46,
+						"w": 23,
+						"h": 21
+					}
+				},
+				{
+					"filename": "exp_balance",
+					"rotated": false,
+					"trimmed": true,
+					"sourceSize": {
+						"w": 32,
+						"h": 32
+					},
+					"spriteSourceSize": {
+						"x": 4,
+						"y": 5,
+						"w": 24,
+						"h": 22
+					},
+					"frame": {
+						"x": 183,
+						"y": 45,
+						"w": 24,
+						"h": 22
+					}
+				},
+				{
+					"filename": "exp_share",
+					"rotated": false,
+					"trimmed": true,
+					"sourceSize": {
+						"w": 32,
+						"h": 32
+					},
+					"spriteSourceSize": {
+						"x": 4,
+						"y": 5,
+						"w": 24,
+						"h": 22
+					},
+					"frame": {
+						"x": 207,
+						"y": 45,
+						"w": 24,
+						"h": 22
+					}
+				},
+				{
+					"filename": "expert_belt",
+					"rotated": false,
+					"trimmed": true,
+					"sourceSize": {
+						"w": 32,
+						"h": 32
+					},
+					"spriteSourceSize": {
+						"x": 4,
+						"y": 4,
+						"w": 24,
+						"h": 23
+					},
+					"frame": {
+						"x": 231,
+						"y": 45,
+						"w": 24,
+						"h": 23
+					}
+				},
+				{
+					"filename": "hearthflame_mask",
+					"rotated": false,
+					"trimmed": true,
+					"sourceSize": {
+						"w": 32,
+						"h": 32
+					},
+					"spriteSourceSize": {
+						"x": 4,
+						"y": 4,
+						"w": 24,
+						"h": 23
+					},
+					"frame": {
+						"x": 255,
+						"y": 45,
+						"w": 24,
+						"h": 23
+					}
+				},
+				{
+					"filename": "leppa_berry",
+					"rotated": false,
+					"trimmed": true,
+					"sourceSize": {
+						"w": 32,
+						"h": 32
+					},
+					"spriteSourceSize": {
+						"x": 4,
+						"y": 5,
+						"w": 24,
+						"h": 23
+					},
+					"frame": {
+						"x": 279,
+						"y": 45,
+						"w": 24,
+						"h": 23
+					}
+				},
+				{
+					"filename": "scope_lens",
+					"rotated": false,
+					"trimmed": true,
+					"sourceSize": {
+						"w": 32,
+						"h": 32
+					},
+					"spriteSourceSize": {
+						"x": 4,
+						"y": 5,
+						"w": 24,
+						"h": 23
+					},
+					"frame": {
+						"x": 303,
+						"y": 45,
+						"w": 24,
+						"h": 23
+					}
+				},
+				{
+					"filename": "berry_pouch",
+					"rotated": false,
+					"trimmed": true,
+					"sourceSize": {
+						"w": 32,
+						"h": 32
+					},
+					"spriteSourceSize": {
+						"x": 4,
+						"y": 5,
+						"w": 23,
+						"h": 23
+					},
+					"frame": {
+						"x": 327,
+						"y": 45,
+						"w": 23,
+						"h": 23
+					}
+				},
+				{
+					"filename": "reveal_glass",
+					"rotated": false,
+					"trimmed": true,
+					"sourceSize": {
+						"w": 32,
+						"h": 32
+					},
+					"spriteSourceSize": {
+						"x": 4,
+						"y": 4,
+						"w": 23,
+						"h": 24
+					},
+					"frame": {
+						"x": 350,
+						"y": 44,
+						"w": 23,
+						"h": 24
+					}
+				},
+				{
+					"filename": "twisted_spoon",
+					"rotated": false,
+					"trimmed": true,
+					"sourceSize": {
+						"w": 32,
+						"h": 32
+					},
+					"spriteSourceSize": {
+						"x": 4,
+						"y": 5,
+						"w": 24,
+						"h": 23
+					},
+					"frame": {
+						"x": 373,
+						"y": 44,
+						"w": 24,
+						"h": 23
+					}
+				},
+				{
+					"filename": "max_ether",
+					"rotated": false,
+					"trimmed": true,
+					"sourceSize": {
+						"w": 32,
+						"h": 32
+					},
+					"spriteSourceSize": {
+						"x": 7,
+						"y": 4,
+						"w": 18,
+						"h": 24
+					},
+					"frame": {
+						"x": 397,
+						"y": 44,
+						"w": 18,
+						"h": 24
+					}
+				},
+				{
+					"filename": "choice_specs",
+					"rotated": false,
+					"trimmed": true,
+					"sourceSize": {
+						"w": 32,
+						"h": 32
+					},
+					"spriteSourceSize": {
+						"x": 4,
+						"y": 8,
+						"w": 24,
+						"h": 18
+					},
+					"frame": {
+						"x": 373,
+						"y": 67,
+						"w": 24,
+						"h": 18
+					}
+				},
+				{
+					"filename": "max_potion",
+					"rotated": false,
+					"trimmed": true,
+					"sourceSize": {
+						"w": 32,
+						"h": 32
+					},
+					"spriteSourceSize": {
+						"x": 7,
+						"y": 4,
+						"w": 18,
+						"h": 24
+					},
+					"frame": {
+						"x": 397,
+						"y": 68,
+						"w": 18,
+						"h": 24
+					}
+				},
+				{
+					"filename": "dragon_scale",
+					"rotated": false,
+					"trimmed": true,
+					"sourceSize": {
+						"w": 32,
+						"h": 32
+					},
+					"spriteSourceSize": {
+						"x": 4,
+						"y": 8,
+						"w": 24,
+						"h": 18
+					},
+					"frame": {
+						"x": 67,
+						"y": 50,
+						"w": 24,
+						"h": 18
+					}
+				},
+				{
+					"filename": "icy_reins_of_unity",
+					"rotated": false,
+					"trimmed": true,
+					"sourceSize": {
+						"w": 32,
+						"h": 32
+					},
+					"spriteSourceSize": {
+						"x": 4,
+						"y": 7,
+						"w": 24,
+						"h": 20
+					},
+					"frame": {
+						"x": 91,
+						"y": 50,
+						"w": 24,
+						"h": 20
+					}
+				},
+				{
+					"filename": "dragon_fang",
+					"rotated": false,
+					"trimmed": true,
+					"sourceSize": {
+						"w": 32,
+						"h": 32
+					},
+					"spriteSourceSize": {
+						"x": 5,
+						"y": 5,
+						"w": 21,
+						"h": 23
+					},
+					"frame": {
+						"x": 115,
+						"y": 50,
+						"w": 21,
+						"h": 23
+					}
+				},
+				{
+					"filename": "metal_powder",
+					"rotated": false,
+					"trimmed": true,
+					"sourceSize": {
+						"w": 32,
+						"h": 32
+					},
+					"spriteSourceSize": {
+						"x": 4,
+						"y": 6,
+						"w": 24,
+						"h": 20
+					},
+					"frame": {
+						"x": 136,
+						"y": 60,
+						"w": 24,
+						"h": 20
+					}
+				},
+				{
+					"filename": "peat_block",
+					"rotated": false,
+					"trimmed": true,
+					"sourceSize": {
+						"w": 32,
+						"h": 32
+					},
+					"spriteSourceSize": {
+						"x": 4,
+						"y": 5,
+						"w": 24,
+						"h": 22
+					},
+					"frame": {
+						"x": 160,
+						"y": 67,
+						"w": 24,
+						"h": 22
+					}
+				},
+				{
+					"filename": "dynamax_band",
+					"rotated": false,
+					"trimmed": true,
+					"sourceSize": {
+						"w": 32,
+						"h": 32
+					},
+					"spriteSourceSize": {
+						"x": 4,
+						"y": 4,
+						"w": 23,
+						"h": 23
+					},
+					"frame": {
+						"x": 184,
+						"y": 67,
+						"w": 23,
+						"h": 23
+					}
+				},
+				{
+					"filename": "griseous_core",
+					"rotated": false,
+					"trimmed": true,
+					"sourceSize": {
+						"w": 32,
+						"h": 32
+					},
+					"spriteSourceSize": {
+						"x": 5,
+						"y": 5,
+						"w": 23,
+						"h": 23
+					},
+					"frame": {
+						"x": 207,
+						"y": 67,
+						"w": 23,
+						"h": 23
+					}
+				},
+				{
+					"filename": "healing_charm",
+					"rotated": false,
+					"trimmed": true,
+					"sourceSize": {
+						"w": 32,
+						"h": 32
+					},
+					"spriteSourceSize": {
+						"x": 5,
+						"y": 5,
+						"w": 23,
+						"h": 22
+					},
+					"frame": {
+						"x": 230,
+						"y": 68,
+						"w": 23,
+						"h": 22
+					}
+				},
+				{
+					"filename": "rare_candy",
+					"rotated": false,
+					"trimmed": true,
+					"sourceSize": {
+						"w": 32,
+						"h": 32
+					},
+					"spriteSourceSize": {
+						"x": 4,
+						"y": 5,
+						"w": 23,
+						"h": 23
+					},
+					"frame": {
+						"x": 253,
+						"y": 68,
+						"w": 23,
+						"h": 23
+					}
+				},
+				{
+					"filename": "rarer_candy",
+					"rotated": false,
+					"trimmed": true,
+					"sourceSize": {
+						"w": 32,
+						"h": 32
+					},
+					"spriteSourceSize": {
+						"x": 4,
+						"y": 5,
+						"w": 23,
+						"h": 23
+					},
+					"frame": {
+						"x": 276,
+						"y": 68,
+						"w": 23,
+						"h": 23
+					}
+				},
+				{
+					"filename": "stick",
+					"rotated": false,
+					"trimmed": true,
+					"sourceSize": {
+						"w": 32,
+						"h": 32
+					},
+					"spriteSourceSize": {
+						"x": 4,
+						"y": 5,
+						"w": 23,
+						"h": 23
+					},
+					"frame": {
+						"x": 299,
+						"y": 68,
+						"w": 23,
+						"h": 23
+					}
+				},
+				{
+					"filename": "black_belt",
+					"rotated": false,
+					"trimmed": true,
+					"sourceSize": {
+						"w": 32,
+						"h": 32
+					},
+					"spriteSourceSize": {
+						"x": 5,
+						"y": 4,
+						"w": 22,
+						"h": 23
+					},
+					"frame": {
+						"x": 322,
+						"y": 68,
+						"w": 22,
+						"h": 23
+					}
+				},
+				{
+					"filename": "bug_tera_shard",
+					"rotated": false,
+					"trimmed": true,
+					"sourceSize": {
+						"w": 32,
+						"h": 32
+					},
+					"spriteSourceSize": {
+						"x": 6,
+						"y": 4,
+						"w": 22,
+						"h": 23
+					},
+					"frame": {
+						"x": 344,
+						"y": 68,
+						"w": 22,
+						"h": 23
+					}
+				},
+				{
+					"filename": "quick_powder",
+					"rotated": false,
+					"trimmed": true,
+					"sourceSize": {
+						"w": 32,
+						"h": 32
+					},
+					"spriteSourceSize": {
+						"x": 4,
+						"y": 6,
+						"w": 24,
+						"h": 20
+					},
+					"frame": {
+						"x": 60,
+						"y": 68,
+						"w": 24,
+						"h": 20
+					}
+				},
+				{
+					"filename": "dark_tera_shard",
+					"rotated": false,
+					"trimmed": true,
+					"sourceSize": {
+						"w": 32,
+						"h": 32
+					},
+					"spriteSourceSize": {
+						"x": 6,
+						"y": 4,
+						"w": 22,
+						"h": 23
+					},
+					"frame": {
+						"x": 57,
+						"y": 88,
+						"w": 22,
+						"h": 23
+					}
+				},
+				{
+					"filename": "dragon_tera_shard",
+					"rotated": false,
+					"trimmed": true,
+					"sourceSize": {
+						"w": 32,
+						"h": 32
+					},
+					"spriteSourceSize": {
+						"x": 6,
+						"y": 4,
+						"w": 22,
+						"h": 23
+					},
+					"frame": {
+						"x": 57,
+						"y": 111,
+						"w": 22,
+						"h": 23
+					}
+				},
+				{
+					"filename": "electric_tera_shard",
+					"rotated": false,
+					"trimmed": true,
+					"sourceSize": {
+						"w": 32,
+						"h": 32
+					},
+					"spriteSourceSize": {
+						"x": 6,
+						"y": 4,
+						"w": 22,
+						"h": 23
+					},
+					"frame": {
+						"x": 57,
+						"y": 134,
+						"w": 22,
+						"h": 23
+					}
+				},
+				{
+					"filename": "rusted_shield",
+					"rotated": false,
+					"trimmed": true,
+					"sourceSize": {
+						"w": 32,
+						"h": 32
+					},
+					"spriteSourceSize": {
+						"x": 4,
+						"y": 6,
+						"w": 24,
+						"h": 20
+					},
+					"frame": {
+						"x": 84,
+						"y": 70,
+						"w": 24,
+						"h": 20
+					}
+				},
+				{
+					"filename": "fairy_tera_shard",
+					"rotated": false,
+					"trimmed": true,
+					"sourceSize": {
+						"w": 32,
+						"h": 32
+					},
+					"spriteSourceSize": {
+						"x": 6,
+						"y": 4,
+						"w": 22,
+						"h": 23
+					},
+					"frame": {
+						"x": 79,
+						"y": 90,
+						"w": 22,
+						"h": 23
+					}
+				},
+				{
+					"filename": "fighting_tera_shard",
+					"rotated": false,
+					"trimmed": true,
+					"sourceSize": {
+						"w": 32,
+						"h": 32
+					},
+					"spriteSourceSize": {
+						"x": 6,
+						"y": 4,
+						"w": 22,
+						"h": 23
+					},
+					"frame": {
+						"x": 79,
+						"y": 113,
+						"w": 22,
+						"h": 23
+					}
+				},
+				{
+					"filename": "amulet_coin",
+					"rotated": false,
+					"trimmed": true,
+					"sourceSize": {
+						"w": 32,
+						"h": 32
+					},
+					"spriteSourceSize": {
+						"x": 6,
+						"y": 5,
+						"w": 23,
+						"h": 21
+					},
+					"frame": {
+						"x": 79,
+						"y": 136,
+						"w": 23,
+						"h": 21
+					}
+				},
+				{
+					"filename": "coupon",
+					"rotated": false,
+					"trimmed": true,
+					"sourceSize": {
+						"w": 32,
+						"h": 32
+					},
+					"spriteSourceSize": {
+						"x": 4,
+						"y": 7,
+						"w": 23,
+						"h": 19
+					},
+					"frame": {
+						"x": 63,
+						"y": 157,
+						"w": 23,
+						"h": 19
+					}
+				},
+				{
+					"filename": "fire_stone",
+					"rotated": false,
+					"trimmed": true,
+					"sourceSize": {
+						"w": 32,
+						"h": 32
+					},
+					"spriteSourceSize": {
+						"x": 5,
+						"y": 5,
+						"w": 22,
+						"h": 23
+					},
+					"frame": {
+						"x": 64,
+						"y": 176,
+						"w": 22,
+						"h": 23
+					}
+				},
+				{
+					"filename": "fire_tera_shard",
+					"rotated": false,
+					"trimmed": true,
+					"sourceSize": {
+						"w": 32,
+						"h": 32
+					},
+					"spriteSourceSize": {
+						"x": 6,
+						"y": 4,
+						"w": 22,
+						"h": 23
+					},
+					"frame": {
+						"x": 64,
+						"y": 199,
+						"w": 22,
+						"h": 23
+					}
+				},
+				{
+					"filename": "flying_tera_shard",
+					"rotated": false,
+					"trimmed": true,
+					"sourceSize": {
+						"w": 32,
+						"h": 32
+					},
+					"spriteSourceSize": {
+						"x": 6,
+						"y": 4,
+						"w": 22,
+						"h": 23
+					},
+					"frame": {
+						"x": 64,
+						"y": 222,
+						"w": 22,
+						"h": 23
+					}
+				},
+				{
+					"filename": "max_lure",
+					"rotated": false,
+					"trimmed": true,
+					"sourceSize": {
+						"w": 32,
+						"h": 32
+					},
+					"spriteSourceSize": {
+						"x": 8,
+						"y": 4,
+						"w": 17,
+						"h": 24
+					},
+					"frame": {
+						"x": 86,
+						"y": 157,
+						"w": 17,
+						"h": 24
+					}
+				},
+				{
+					"filename": "oval_charm",
+					"rotated": false,
+					"trimmed": true,
+					"sourceSize": {
+						"w": 32,
+						"h": 32
+					},
+					"spriteSourceSize": {
+						"x": 6,
+						"y": 4,
+						"w": 21,
+						"h": 24
+					},
+					"frame": {
+						"x": 86,
+						"y": 181,
+						"w": 21,
+						"h": 24
+					}
+				},
+				{
+					"filename": "shiny_charm",
+					"rotated": false,
+					"trimmed": true,
+					"sourceSize": {
+						"w": 32,
+						"h": 32
+					},
+					"spriteSourceSize": {
+						"x": 6,
+						"y": 4,
+						"w": 21,
+						"h": 24
+					},
+					"frame": {
+						"x": 86,
+						"y": 205,
+						"w": 21,
+						"h": 24
+					}
+				},
+				{
+					"filename": "auspicious_armor",
+					"rotated": false,
+					"trimmed": true,
+					"sourceSize": {
+						"w": 32,
+						"h": 32
+					},
+					"spriteSourceSize": {
+						"x": 4,
+						"y": 5,
+						"w": 23,
+						"h": 21
+					},
+					"frame": {
+						"x": 86,
+						"y": 229,
+						"w": 23,
+						"h": 21
+					}
+				},
+				{
+					"filename": "full_heal",
 					"rotated": false,
 					"trimmed": true,
 					"sourceSize": {
@@ -87,19 +2518,40 @@
 					},
 					"spriteSourceSize": {
 						"x": 9,
-						"y": 8,
+						"y": 4,
 						"w": 15,
-						"h": 15
-					},
-					"frame": {
-						"x": 55,
-						"y": 0,
+						"h": 23
+					},
+					"frame": {
+						"x": 71,
+						"y": 245,
 						"w": 15,
-						"h": 15
-					}
-				},
-				{
-					"filename": "silver_powder",
+						"h": 23
+					}
+				},
+				{
+					"filename": "binding_band",
+					"rotated": false,
+					"trimmed": true,
+					"sourceSize": {
+						"w": 32,
+						"h": 32
+					},
+					"spriteSourceSize": {
+						"x": 5,
+						"y": 6,
+						"w": 23,
+						"h": 20
+					},
+					"frame": {
+						"x": 86,
+						"y": 250,
+						"w": 23,
+						"h": 20
+					}
+				},
+				{
+					"filename": "sacred_ash",
 					"rotated": false,
 					"trimmed": true,
 					"sourceSize": {
@@ -108,19 +2560,103 @@
 					},
 					"spriteSourceSize": {
 						"x": 4,
-						"y": 11,
-						"w": 24,
-						"h": 15
-					},
-					"frame": {
-						"x": 70,
-						"y": 0,
-						"w": 24,
-						"h": 15
-					}
-				},
-				{
-					"filename": "abomasite",
+						"y": 7,
+						"w": 24,
+						"h": 20
+					},
+					"frame": {
+						"x": 108,
+						"y": 73,
+						"w": 24,
+						"h": 20
+					}
+				},
+				{
+					"filename": "focus_sash",
+					"rotated": false,
+					"trimmed": true,
+					"sourceSize": {
+						"w": 32,
+						"h": 32
+					},
+					"spriteSourceSize": {
+						"x": 5,
+						"y": 4,
+						"w": 22,
+						"h": 23
+					},
+					"frame": {
+						"x": 101,
+						"y": 93,
+						"w": 22,
+						"h": 23
+					}
+				},
+				{
+					"filename": "deep_sea_scale",
+					"rotated": false,
+					"trimmed": true,
+					"sourceSize": {
+						"w": 32,
+						"h": 32
+					},
+					"spriteSourceSize": {
+						"x": 5,
+						"y": 6,
+						"w": 22,
+						"h": 20
+					},
+					"frame": {
+						"x": 101,
+						"y": 116,
+						"w": 22,
+						"h": 20
+					}
+				},
+				{
+					"filename": "deep_sea_tooth",
+					"rotated": false,
+					"trimmed": true,
+					"sourceSize": {
+						"w": 32,
+						"h": 32
+					},
+					"spriteSourceSize": {
+						"x": 5,
+						"y": 6,
+						"w": 22,
+						"h": 21
+					},
+					"frame": {
+						"x": 102,
+						"y": 136,
+						"w": 22,
+						"h": 21
+					}
+				},
+				{
+					"filename": "red_orb",
+					"rotated": false,
+					"trimmed": true,
+					"sourceSize": {
+						"w": 32,
+						"h": 32
+					},
+					"spriteSourceSize": {
+						"x": 6,
+						"y": 4,
+						"w": 20,
+						"h": 24
+					},
+					"frame": {
+						"x": 103,
+						"y": 157,
+						"w": 20,
+						"h": 24
+					}
+				},
+				{
+					"filename": "max_repel",
 					"rotated": false,
 					"trimmed": true,
 					"sourceSize": {
@@ -129,414 +2665,2955 @@
 					},
 					"spriteSourceSize": {
 						"x": 8,
-						"y": 8,
-						"w": 16,
-						"h": 16
+						"y": 4,
+						"w": 16,
+						"h": 24
+					},
+					"frame": {
+						"x": 107,
+						"y": 181,
+						"w": 16,
+						"h": 24
+					}
+				},
+				{
+					"filename": "pp_max",
+					"rotated": false,
+					"trimmed": true,
+					"sourceSize": {
+						"w": 32,
+						"h": 32
+					},
+					"spriteSourceSize": {
+						"x": 8,
+						"y": 4,
+						"w": 16,
+						"h": 24
+					},
+					"frame": {
+						"x": 107,
+						"y": 205,
+						"w": 16,
+						"h": 24
+					}
+				},
+				{
+					"filename": "pp_up",
+					"rotated": false,
+					"trimmed": true,
+					"sourceSize": {
+						"w": 32,
+						"h": 32
+					},
+					"spriteSourceSize": {
+						"x": 8,
+						"y": 4,
+						"w": 16,
+						"h": 24
+					},
+					"frame": {
+						"x": 109,
+						"y": 229,
+						"w": 16,
+						"h": 24
+					}
+				},
+				{
+					"filename": "apicot_berry",
+					"rotated": false,
+					"trimmed": true,
+					"sourceSize": {
+						"w": 32,
+						"h": 32
+					},
+					"spriteSourceSize": {
+						"x": 6,
+						"y": 6,
+						"w": 19,
+						"h": 20
+					},
+					"frame": {
+						"x": 109,
+						"y": 253,
+						"w": 19,
+						"h": 20
+					}
+				},
+				{
+					"filename": "protein",
+					"rotated": false,
+					"trimmed": true,
+					"sourceSize": {
+						"w": 32,
+						"h": 32
+					},
+					"spriteSourceSize": {
+						"x": 8,
+						"y": 4,
+						"w": 16,
+						"h": 24
+					},
+					"frame": {
+						"x": 123,
+						"y": 93,
+						"w": 16,
+						"h": 24
+					}
+				},
+				{
+					"filename": "lansat_berry",
+					"rotated": false,
+					"trimmed": true,
+					"sourceSize": {
+						"w": 32,
+						"h": 32
+					},
+					"spriteSourceSize": {
+						"x": 5,
+						"y": 4,
+						"w": 21,
+						"h": 23
+					},
+					"frame": {
+						"x": 139,
+						"y": 80,
+						"w": 21,
+						"h": 23
+					}
+				},
+				{
+					"filename": "shadow_reins_of_unity",
+					"rotated": false,
+					"trimmed": true,
+					"sourceSize": {
+						"w": 32,
+						"h": 32
+					},
+					"spriteSourceSize": {
+						"x": 4,
+						"y": 7,
+						"w": 24,
+						"h": 20
+					},
+					"frame": {
+						"x": 160,
+						"y": 89,
+						"w": 24,
+						"h": 20
+					}
+				},
+				{
+					"filename": "soft_sand",
+					"rotated": false,
+					"trimmed": true,
+					"sourceSize": {
+						"w": 32,
+						"h": 32
+					},
+					"spriteSourceSize": {
+						"x": 4,
+						"y": 7,
+						"w": 24,
+						"h": 20
+					},
+					"frame": {
+						"x": 184,
+						"y": 90,
+						"w": 24,
+						"h": 20
+					}
+				},
+				{
+					"filename": "moon_stone",
+					"rotated": false,
+					"trimmed": true,
+					"sourceSize": {
+						"w": 32,
+						"h": 32
+					},
+					"spriteSourceSize": {
+						"x": 4,
+						"y": 6,
+						"w": 23,
+						"h": 21
+					},
+					"frame": {
+						"x": 208,
+						"y": 90,
+						"w": 23,
+						"h": 21
+					}
+				},
+				{
+					"filename": "blank_memory",
+					"rotated": false,
+					"trimmed": true,
+					"sourceSize": {
+						"w": 32,
+						"h": 32
+					},
+					"spriteSourceSize": {
+						"x": 5,
+						"y": 5,
+						"w": 22,
+						"h": 22
+					},
+					"frame": {
+						"x": 231,
+						"y": 90,
+						"w": 22,
+						"h": 22
+					}
+				},
+				{
+					"filename": "n_lunarizer",
+					"rotated": false,
+					"trimmed": true,
+					"sourceSize": {
+						"w": 32,
+						"h": 32
+					},
+					"spriteSourceSize": {
+						"x": 4,
+						"y": 6,
+						"w": 23,
+						"h": 21
+					},
+					"frame": {
+						"x": 253,
+						"y": 91,
+						"w": 23,
+						"h": 21
+					}
+				},
+				{
+					"filename": "n_solarizer",
+					"rotated": false,
+					"trimmed": true,
+					"sourceSize": {
+						"w": 32,
+						"h": 32
+					},
+					"spriteSourceSize": {
+						"x": 4,
+						"y": 6,
+						"w": 23,
+						"h": 21
+					},
+					"frame": {
+						"x": 276,
+						"y": 91,
+						"w": 23,
+						"h": 21
+					}
+				},
+				{
+					"filename": "rusted_sword",
+					"rotated": false,
+					"trimmed": true,
+					"sourceSize": {
+						"w": 32,
+						"h": 32
+					},
+					"spriteSourceSize": {
+						"x": 4,
+						"y": 5,
+						"w": 23,
+						"h": 22
+					},
+					"frame": {
+						"x": 299,
+						"y": 91,
+						"w": 23,
+						"h": 22
+					}
+				},
+				{
+					"filename": "bug_memory",
+					"rotated": false,
+					"trimmed": true,
+					"sourceSize": {
+						"w": 32,
+						"h": 32
+					},
+					"spriteSourceSize": {
+						"x": 5,
+						"y": 5,
+						"w": 22,
+						"h": 22
+					},
+					"frame": {
+						"x": 322,
+						"y": 91,
+						"w": 22,
+						"h": 22
+					}
+				},
+				{
+					"filename": "charcoal",
+					"rotated": false,
+					"trimmed": true,
+					"sourceSize": {
+						"w": 32,
+						"h": 32
+					},
+					"spriteSourceSize": {
+						"x": 5,
+						"y": 5,
+						"w": 22,
+						"h": 22
+					},
+					"frame": {
+						"x": 344,
+						"y": 91,
+						"w": 22,
+						"h": 22
+					}
+				},
+				{
+					"filename": "dusk_stone",
+					"rotated": false,
+					"trimmed": true,
+					"sourceSize": {
+						"w": 32,
+						"h": 32
+					},
+					"spriteSourceSize": {
+						"x": 6,
+						"y": 6,
+						"w": 21,
+						"h": 21
+					},
+					"frame": {
+						"x": 139,
+						"y": 103,
+						"w": 21,
+						"h": 21
+					}
+				},
+				{
+					"filename": "mystery_egg",
+					"rotated": false,
+					"trimmed": true,
+					"sourceSize": {
+						"w": 32,
+						"h": 32
+					},
+					"spriteSourceSize": {
+						"x": 8,
+						"y": 8,
+						"w": 16,
+						"h": 18
+					},
+					"frame": {
+						"x": 123,
+						"y": 117,
+						"w": 16,
+						"h": 18
+					}
+				},
+				{
+					"filename": "black_glasses",
+					"rotated": false,
+					"trimmed": true,
+					"sourceSize": {
+						"w": 32,
+						"h": 32
+					},
+					"spriteSourceSize": {
+						"x": 4,
+						"y": 8,
+						"w": 23,
+						"h": 17
+					},
+					"frame": {
+						"x": 160,
+						"y": 109,
+						"w": 23,
+						"h": 17
+					}
+				},
+				{
+					"filename": "burn_drive",
+					"rotated": false,
+					"trimmed": true,
+					"sourceSize": {
+						"w": 32,
+						"h": 32
+					},
+					"spriteSourceSize": {
+						"x": 4,
+						"y": 8,
+						"w": 23,
+						"h": 17
+					},
+					"frame": {
+						"x": 183,
+						"y": 110,
+						"w": 23,
+						"h": 17
+					}
+				},
+				{
+					"filename": "ghost_tera_shard",
+					"rotated": false,
+					"trimmed": true,
+					"sourceSize": {
+						"w": 32,
+						"h": 32
+					},
+					"spriteSourceSize": {
+						"x": 6,
+						"y": 4,
+						"w": 22,
+						"h": 23
+					},
+					"frame": {
+						"x": 366,
+						"y": 85,
+						"w": 22,
+						"h": 23
+					}
+				},
+				{
+					"filename": "chill_drive",
+					"rotated": false,
+					"trimmed": true,
+					"sourceSize": {
+						"w": 32,
+						"h": 32
+					},
+					"spriteSourceSize": {
+						"x": 4,
+						"y": 8,
+						"w": 23,
+						"h": 17
+					},
+					"frame": {
+						"x": 206,
+						"y": 111,
+						"w": 23,
+						"h": 17
+					}
+				},
+				{
+					"filename": "douse_drive",
+					"rotated": false,
+					"trimmed": true,
+					"sourceSize": {
+						"w": 32,
+						"h": 32
+					},
+					"spriteSourceSize": {
+						"x": 4,
+						"y": 8,
+						"w": 23,
+						"h": 17
+					},
+					"frame": {
+						"x": 229,
+						"y": 112,
+						"w": 23,
+						"h": 17
+					}
+				},
+				{
+					"filename": "golden_mystic_ticket",
+					"rotated": false,
+					"trimmed": true,
+					"sourceSize": {
+						"w": 32,
+						"h": 32
+					},
+					"spriteSourceSize": {
+						"x": 4,
+						"y": 7,
+						"w": 23,
+						"h": 19
+					},
+					"frame": {
+						"x": 252,
+						"y": 112,
+						"w": 23,
+						"h": 19
+					}
+				},
+				{
+					"filename": "mystic_ticket",
+					"rotated": false,
+					"trimmed": true,
+					"sourceSize": {
+						"w": 32,
+						"h": 32
+					},
+					"spriteSourceSize": {
+						"x": 4,
+						"y": 7,
+						"w": 23,
+						"h": 19
+					},
+					"frame": {
+						"x": 275,
+						"y": 112,
+						"w": 23,
+						"h": 19
+					}
+				},
+				{
+					"filename": "pair_of_tickets",
+					"rotated": false,
+					"trimmed": true,
+					"sourceSize": {
+						"w": 32,
+						"h": 32
+					},
+					"spriteSourceSize": {
+						"x": 4,
+						"y": 7,
+						"w": 23,
+						"h": 19
+					},
+					"frame": {
+						"x": 298,
+						"y": 113,
+						"w": 23,
+						"h": 19
+					}
+				},
+				{
+					"filename": "reviver_seed",
+					"rotated": false,
+					"trimmed": true,
+					"sourceSize": {
+						"w": 32,
+						"h": 32
+					},
+					"spriteSourceSize": {
+						"x": 5,
+						"y": 8,
+						"w": 23,
+						"h": 20
+					},
+					"frame": {
+						"x": 321,
+						"y": 113,
+						"w": 23,
+						"h": 20
+					}
+				},
+				{
+					"filename": "dark_memory",
+					"rotated": false,
+					"trimmed": true,
+					"sourceSize": {
+						"w": 32,
+						"h": 32
+					},
+					"spriteSourceSize": {
+						"x": 5,
+						"y": 5,
+						"w": 22,
+						"h": 22
+					},
+					"frame": {
+						"x": 344,
+						"y": 113,
+						"w": 22,
+						"h": 22
+					}
+				},
+				{
+					"filename": "grass_tera_shard",
+					"rotated": false,
+					"trimmed": true,
+					"sourceSize": {
+						"w": 32,
+						"h": 32
+					},
+					"spriteSourceSize": {
+						"x": 6,
+						"y": 4,
+						"w": 22,
+						"h": 23
+					},
+					"frame": {
+						"x": 366,
+						"y": 108,
+						"w": 22,
+						"h": 23
+					}
+				},
+				{
+					"filename": "berry_pot",
+					"rotated": false,
+					"trimmed": true,
+					"sourceSize": {
+						"w": 32,
+						"h": 32
+					},
+					"spriteSourceSize": {
+						"x": 7,
+						"y": 5,
+						"w": 18,
+						"h": 22
+					},
+					"frame": {
+						"x": 124,
+						"y": 135,
+						"w": 18,
+						"h": 22
+					}
+				},
+				{
+					"filename": "ground_tera_shard",
+					"rotated": false,
+					"trimmed": true,
+					"sourceSize": {
+						"w": 32,
+						"h": 32
+					},
+					"spriteSourceSize": {
+						"x": 6,
+						"y": 4,
+						"w": 22,
+						"h": 23
+					},
+					"frame": {
+						"x": 123,
+						"y": 157,
+						"w": 22,
+						"h": 23
+					}
+				},
+				{
+					"filename": "ice_tera_shard",
+					"rotated": false,
+					"trimmed": true,
+					"sourceSize": {
+						"w": 32,
+						"h": 32
+					},
+					"spriteSourceSize": {
+						"x": 6,
+						"y": 4,
+						"w": 22,
+						"h": 23
+					},
+					"frame": {
+						"x": 123,
+						"y": 180,
+						"w": 22,
+						"h": 23
+					}
+				},
+				{
+					"filename": "never_melt_ice",
+					"rotated": false,
+					"trimmed": true,
+					"sourceSize": {
+						"w": 32,
+						"h": 32
+					},
+					"spriteSourceSize": {
+						"x": 5,
+						"y": 5,
+						"w": 22,
+						"h": 23
+					},
+					"frame": {
+						"x": 123,
+						"y": 203,
+						"w": 22,
+						"h": 23
+					}
+				},
+				{
+					"filename": "leaf_stone",
+					"rotated": false,
+					"trimmed": true,
+					"sourceSize": {
+						"w": 32,
+						"h": 32
+					},
+					"spriteSourceSize": {
+						"x": 5,
+						"y": 5,
+						"w": 21,
+						"h": 23
+					},
+					"frame": {
+						"x": 125,
+						"y": 226,
+						"w": 21,
+						"h": 23
+					}
+				},
+				{
+					"filename": "mystic_water",
+					"rotated": false,
+					"trimmed": true,
+					"sourceSize": {
+						"w": 32,
+						"h": 32
+					},
+					"spriteSourceSize": {
+						"x": 6,
+						"y": 5,
+						"w": 20,
+						"h": 23
+					},
+					"frame": {
+						"x": 128,
+						"y": 249,
+						"w": 20,
+						"h": 23
+					}
+				},
+				{
+					"filename": "normal_tera_shard",
+					"rotated": false,
+					"trimmed": true,
+					"sourceSize": {
+						"w": 32,
+						"h": 32
+					},
+					"spriteSourceSize": {
+						"x": 6,
+						"y": 4,
+						"w": 22,
+						"h": 23
+					},
+					"frame": {
+						"x": 388,
+						"y": 92,
+						"w": 22,
+						"h": 23
+					}
+				},
+				{
+					"filename": "blunder_policy",
+					"rotated": false,
+					"trimmed": true,
+					"sourceSize": {
+						"w": 32,
+						"h": 32
+					},
+					"spriteSourceSize": {
+						"x": 5,
+						"y": 6,
+						"w": 22,
+						"h": 19
+					},
+					"frame": {
+						"x": 388,
+						"y": 115,
+						"w": 22,
+						"h": 19
+					}
+				},
+				{
+					"filename": "sachet",
+					"rotated": false,
+					"trimmed": true,
+					"sourceSize": {
+						"w": 32,
+						"h": 32
+					},
+					"spriteSourceSize": {
+						"x": 6,
+						"y": 4,
+						"w": 18,
+						"h": 23
+					},
+					"frame": {
+						"x": 142,
+						"y": 124,
+						"w": 18,
+						"h": 23
+					}
+				},
+				{
+					"filename": "wellspring_mask",
+					"rotated": false,
+					"trimmed": true,
+					"sourceSize": {
+						"w": 32,
+						"h": 32
+					},
+					"spriteSourceSize": {
+						"x": 4,
+						"y": 5,
+						"w": 23,
+						"h": 21
+					},
+					"frame": {
+						"x": 160,
+						"y": 126,
+						"w": 23,
+						"h": 21
+					}
+				},
+				{
+					"filename": "shell_bell",
+					"rotated": false,
+					"trimmed": true,
+					"sourceSize": {
+						"w": 32,
+						"h": 32
+					},
+					"spriteSourceSize": {
+						"x": 5,
+						"y": 7,
+						"w": 23,
+						"h": 20
+					},
+					"frame": {
+						"x": 183,
+						"y": 127,
+						"w": 23,
+						"h": 20
+					}
+				},
+				{
+					"filename": "relic_crown",
+					"rotated": false,
+					"trimmed": true,
+					"sourceSize": {
+						"w": 32,
+						"h": 32
+					},
+					"spriteSourceSize": {
+						"x": 4,
+						"y": 7,
+						"w": 23,
+						"h": 18
+					},
+					"frame": {
+						"x": 206,
+						"y": 128,
+						"w": 23,
+						"h": 18
+					}
+				},
+				{
+					"filename": "shock_drive",
+					"rotated": false,
+					"trimmed": true,
+					"sourceSize": {
+						"w": 32,
+						"h": 32
+					},
+					"spriteSourceSize": {
+						"x": 4,
+						"y": 8,
+						"w": 23,
+						"h": 17
+					},
+					"frame": {
+						"x": 229,
+						"y": 129,
+						"w": 23,
+						"h": 17
+					}
+				},
+				{
+					"filename": "wise_glasses",
+					"rotated": false,
+					"trimmed": true,
+					"sourceSize": {
+						"w": 32,
+						"h": 32
+					},
+					"spriteSourceSize": {
+						"x": 4,
+						"y": 8,
+						"w": 23,
+						"h": 17
+					},
+					"frame": {
+						"x": 252,
+						"y": 131,
+						"w": 23,
+						"h": 17
+					}
+				},
+				{
+					"filename": "dire_hit",
+					"rotated": false,
+					"trimmed": true,
+					"sourceSize": {
+						"w": 32,
+						"h": 32
+					},
+					"spriteSourceSize": {
+						"x": 5,
+						"y": 5,
+						"w": 22,
+						"h": 22
+					},
+					"frame": {
+						"x": 275,
+						"y": 131,
+						"w": 22,
+						"h": 22
+					}
+				},
+				{
+					"filename": "dna_splicers",
+					"rotated": false,
+					"trimmed": true,
+					"sourceSize": {
+						"w": 32,
+						"h": 32
+					},
+					"spriteSourceSize": {
+						"x": 5,
+						"y": 5,
+						"w": 22,
+						"h": 22
+					},
+					"frame": {
+						"x": 297,
+						"y": 132,
+						"w": 22,
+						"h": 22
+					}
+				},
+				{
+					"filename": "dragon_memory",
+					"rotated": false,
+					"trimmed": true,
+					"sourceSize": {
+						"w": 32,
+						"h": 32
+					},
+					"spriteSourceSize": {
+						"x": 5,
+						"y": 5,
+						"w": 22,
+						"h": 22
+					},
+					"frame": {
+						"x": 319,
+						"y": 133,
+						"w": 22,
+						"h": 22
+					}
+				},
+				{
+					"filename": "electirizer",
+					"rotated": false,
+					"trimmed": true,
+					"sourceSize": {
+						"w": 32,
+						"h": 32
+					},
+					"spriteSourceSize": {
+						"x": 5,
+						"y": 5,
+						"w": 22,
+						"h": 22
+					},
+					"frame": {
+						"x": 341,
+						"y": 135,
+						"w": 22,
+						"h": 22
+					}
+				},
+				{
+					"filename": "petaya_berry",
+					"rotated": false,
+					"trimmed": true,
+					"sourceSize": {
+						"w": 32,
+						"h": 32
+					},
+					"spriteSourceSize": {
+						"x": 5,
+						"y": 5,
+						"w": 22,
+						"h": 23
+					},
+					"frame": {
+						"x": 145,
+						"y": 147,
+						"w": 22,
+						"h": 23
+					}
+				},
+				{
+					"filename": "poison_tera_shard",
+					"rotated": false,
+					"trimmed": true,
+					"sourceSize": {
+						"w": 32,
+						"h": 32
+					},
+					"spriteSourceSize": {
+						"x": 6,
+						"y": 4,
+						"w": 22,
+						"h": 23
+					},
+					"frame": {
+						"x": 167,
+						"y": 147,
+						"w": 22,
+						"h": 23
+					}
+				},
+				{
+					"filename": "psychic_tera_shard",
+					"rotated": false,
+					"trimmed": true,
+					"sourceSize": {
+						"w": 32,
+						"h": 32
+					},
+					"spriteSourceSize": {
+						"x": 6,
+						"y": 4,
+						"w": 22,
+						"h": 23
+					},
+					"frame": {
+						"x": 145,
+						"y": 170,
+						"w": 22,
+						"h": 23
+					}
+				},
+				{
+					"filename": "reaper_cloth",
+					"rotated": false,
+					"trimmed": true,
+					"sourceSize": {
+						"w": 32,
+						"h": 32
+					},
+					"spriteSourceSize": {
+						"x": 5,
+						"y": 5,
+						"w": 22,
+						"h": 23
+					},
+					"frame": {
+						"x": 145,
+						"y": 193,
+						"w": 22,
+						"h": 23
+					}
+				},
+				{
+					"filename": "rock_tera_shard",
+					"rotated": false,
+					"trimmed": true,
+					"sourceSize": {
+						"w": 32,
+						"h": 32
+					},
+					"spriteSourceSize": {
+						"x": 6,
+						"y": 4,
+						"w": 22,
+						"h": 23
+					},
+					"frame": {
+						"x": 167,
+						"y": 170,
+						"w": 22,
+						"h": 23
+					}
+				},
+				{
+					"filename": "steel_tera_shard",
+					"rotated": false,
+					"trimmed": true,
+					"sourceSize": {
+						"w": 32,
+						"h": 32
+					},
+					"spriteSourceSize": {
+						"x": 6,
+						"y": 4,
+						"w": 22,
+						"h": 23
+					},
+					"frame": {
+						"x": 167,
+						"y": 193,
+						"w": 22,
+						"h": 23
+					}
+				},
+				{
+					"filename": "super_lure",
+					"rotated": false,
+					"trimmed": true,
+					"sourceSize": {
+						"w": 32,
+						"h": 32
+					},
+					"spriteSourceSize": {
+						"x": 8,
+						"y": 4,
+						"w": 17,
+						"h": 24
+					},
+					"frame": {
+						"x": 189,
+						"y": 147,
+						"w": 17,
+						"h": 24
+					}
+				},
+				{
+					"filename": "stellar_tera_shard",
+					"rotated": false,
+					"trimmed": true,
+					"sourceSize": {
+						"w": 32,
+						"h": 32
+					},
+					"spriteSourceSize": {
+						"x": 6,
+						"y": 4,
+						"w": 22,
+						"h": 23
+					},
+					"frame": {
+						"x": 206,
+						"y": 146,
+						"w": 22,
+						"h": 23
+					}
+				},
+				{
+					"filename": "water_tera_shard",
+					"rotated": false,
+					"trimmed": true,
+					"sourceSize": {
+						"w": 32,
+						"h": 32
+					},
+					"spriteSourceSize": {
+						"x": 6,
+						"y": 4,
+						"w": 22,
+						"h": 23
+					},
+					"frame": {
+						"x": 228,
+						"y": 146,
+						"w": 22,
+						"h": 23
+					}
+				},
+				{
+					"filename": "electric_memory",
+					"rotated": false,
+					"trimmed": true,
+					"sourceSize": {
+						"w": 32,
+						"h": 32
+					},
+					"spriteSourceSize": {
+						"x": 5,
+						"y": 5,
+						"w": 22,
+						"h": 22
+					},
+					"frame": {
+						"x": 250,
+						"y": 148,
+						"w": 22,
+						"h": 22
+					}
+				},
+				{
+					"filename": "hyper_potion",
+					"rotated": false,
+					"trimmed": true,
+					"sourceSize": {
+						"w": 32,
+						"h": 32
+					},
+					"spriteSourceSize": {
+						"x": 8,
+						"y": 5,
+						"w": 17,
+						"h": 23
+					},
+					"frame": {
+						"x": 189,
+						"y": 171,
+						"w": 17,
+						"h": 23
+					}
+				},
+				{
+					"filename": "wide_lens",
+					"rotated": false,
+					"trimmed": true,
+					"sourceSize": {
+						"w": 32,
+						"h": 32
+					},
+					"spriteSourceSize": {
+						"x": 5,
+						"y": 4,
+						"w": 22,
+						"h": 23
+					},
+					"frame": {
+						"x": 206,
+						"y": 169,
+						"w": 22,
+						"h": 23
+					}
+				},
+				{
+					"filename": "enigma_berry",
+					"rotated": false,
+					"trimmed": true,
+					"sourceSize": {
+						"w": 32,
+						"h": 32
+					},
+					"spriteSourceSize": {
+						"x": 5,
+						"y": 5,
+						"w": 22,
+						"h": 22
+					},
+					"frame": {
+						"x": 228,
+						"y": 169,
+						"w": 22,
+						"h": 22
+					}
+				},
+				{
+					"filename": "fairy_memory",
+					"rotated": false,
+					"trimmed": true,
+					"sourceSize": {
+						"w": 32,
+						"h": 32
+					},
+					"spriteSourceSize": {
+						"x": 5,
+						"y": 5,
+						"w": 22,
+						"h": 22
+					},
+					"frame": {
+						"x": 250,
+						"y": 170,
+						"w": 22,
+						"h": 22
+					}
+				},
+				{
+					"filename": "fighting_memory",
+					"rotated": false,
+					"trimmed": true,
+					"sourceSize": {
+						"w": 32,
+						"h": 32
+					},
+					"spriteSourceSize": {
+						"x": 5,
+						"y": 5,
+						"w": 22,
+						"h": 22
+					},
+					"frame": {
+						"x": 272,
+						"y": 153,
+						"w": 22,
+						"h": 22
+					}
+				},
+				{
+					"filename": "fire_memory",
+					"rotated": false,
+					"trimmed": true,
+					"sourceSize": {
+						"w": 32,
+						"h": 32
+					},
+					"spriteSourceSize": {
+						"x": 5,
+						"y": 5,
+						"w": 22,
+						"h": 22
+					},
+					"frame": {
+						"x": 294,
+						"y": 154,
+						"w": 22,
+						"h": 22
+					}
+				},
+				{
+					"filename": "dubious_disc",
+					"rotated": false,
+					"trimmed": true,
+					"sourceSize": {
+						"w": 32,
+						"h": 32
+					},
+					"spriteSourceSize": {
+						"x": 5,
+						"y": 7,
+						"w": 22,
+						"h": 19
+					},
+					"frame": {
+						"x": 272,
+						"y": 175,
+						"w": 22,
+						"h": 19
+					}
+				},
+				{
+					"filename": "fairy_feather",
+					"rotated": false,
+					"trimmed": true,
+					"sourceSize": {
+						"w": 32,
+						"h": 32
+					},
+					"spriteSourceSize": {
+						"x": 5,
+						"y": 7,
+						"w": 22,
+						"h": 20
+					},
+					"frame": {
+						"x": 294,
+						"y": 176,
+						"w": 22,
+						"h": 20
+					}
+				},
+				{
+					"filename": "flying_memory",
+					"rotated": false,
+					"trimmed": true,
+					"sourceSize": {
+						"w": 32,
+						"h": 32
+					},
+					"spriteSourceSize": {
+						"x": 5,
+						"y": 5,
+						"w": 22,
+						"h": 22
+					},
+					"frame": {
+						"x": 316,
+						"y": 155,
+						"w": 22,
+						"h": 22
+					}
+				},
+				{
+					"filename": "ganlon_berry",
+					"rotated": false,
+					"trimmed": true,
+					"sourceSize": {
+						"w": 32,
+						"h": 32
+					},
+					"spriteSourceSize": {
+						"x": 5,
+						"y": 5,
+						"w": 22,
+						"h": 22
+					},
+					"frame": {
+						"x": 316,
+						"y": 177,
+						"w": 22,
+						"h": 22
+					}
+				},
+				{
+					"filename": "ghost_memory",
+					"rotated": false,
+					"trimmed": true,
+					"sourceSize": {
+						"w": 32,
+						"h": 32
+					},
+					"spriteSourceSize": {
+						"x": 5,
+						"y": 5,
+						"w": 22,
+						"h": 22
+					},
+					"frame": {
+						"x": 338,
+						"y": 157,
+						"w": 22,
+						"h": 22
+					}
+				},
+				{
+					"filename": "grass_memory",
+					"rotated": false,
+					"trimmed": true,
+					"sourceSize": {
+						"w": 32,
+						"h": 32
+					},
+					"spriteSourceSize": {
+						"x": 5,
+						"y": 5,
+						"w": 22,
+						"h": 22
+					},
+					"frame": {
+						"x": 338,
+						"y": 179,
+						"w": 22,
+						"h": 22
+					}
+				},
+				{
+					"filename": "ground_memory",
+					"rotated": false,
+					"trimmed": true,
+					"sourceSize": {
+						"w": 32,
+						"h": 32
+					},
+					"spriteSourceSize": {
+						"x": 5,
+						"y": 5,
+						"w": 22,
+						"h": 22
+					},
+					"frame": {
+						"x": 189,
+						"y": 194,
+						"w": 22,
+						"h": 22
+					}
+				},
+				{
+					"filename": "potion",
+					"rotated": false,
+					"trimmed": true,
+					"sourceSize": {
+						"w": 32,
+						"h": 32
+					},
+					"spriteSourceSize": {
+						"x": 8,
+						"y": 5,
+						"w": 17,
+						"h": 23
+					},
+					"frame": {
+						"x": 211,
+						"y": 192,
+						"w": 17,
+						"h": 23
+					}
+				},
+				{
+					"filename": "guard_spec",
+					"rotated": false,
+					"trimmed": true,
+					"sourceSize": {
+						"w": 32,
+						"h": 32
+					},
+					"spriteSourceSize": {
+						"x": 5,
+						"y": 5,
+						"w": 22,
+						"h": 22
+					},
+					"frame": {
+						"x": 228,
+						"y": 191,
+						"w": 22,
+						"h": 22
+					}
+				},
+				{
+					"filename": "ice_memory",
+					"rotated": false,
+					"trimmed": true,
+					"sourceSize": {
+						"w": 32,
+						"h": 32
+					},
+					"spriteSourceSize": {
+						"x": 5,
+						"y": 5,
+						"w": 22,
+						"h": 22
+					},
+					"frame": {
+						"x": 250,
+						"y": 192,
+						"w": 22,
+						"h": 22
+					}
+				},
+				{
+					"filename": "ice_stone",
+					"rotated": false,
+					"trimmed": true,
+					"sourceSize": {
+						"w": 32,
+						"h": 32
+					},
+					"spriteSourceSize": {
+						"x": 5,
+						"y": 5,
+						"w": 22,
+						"h": 22
+					},
+					"frame": {
+						"x": 272,
+						"y": 194,
+						"w": 22,
+						"h": 22
+					}
+				},
+				{
+					"filename": "liechi_berry",
+					"rotated": false,
+					"trimmed": true,
+					"sourceSize": {
+						"w": 32,
+						"h": 32
+					},
+					"spriteSourceSize": {
+						"x": 5,
+						"y": 6,
+						"w": 22,
+						"h": 21
+					},
+					"frame": {
+						"x": 294,
+						"y": 196,
+						"w": 22,
+						"h": 21
+					}
+				},
+				{
+					"filename": "magmarizer",
+					"rotated": false,
+					"trimmed": true,
+					"sourceSize": {
+						"w": 32,
+						"h": 32
+					},
+					"spriteSourceSize": {
+						"x": 5,
+						"y": 5,
+						"w": 22,
+						"h": 22
+					},
+					"frame": {
+						"x": 316,
+						"y": 199,
+						"w": 22,
+						"h": 22
+					}
+				},
+				{
+					"filename": "malicious_armor",
+					"rotated": false,
+					"trimmed": true,
+					"sourceSize": {
+						"w": 32,
+						"h": 32
+					},
+					"spriteSourceSize": {
+						"x": 5,
+						"y": 6,
+						"w": 22,
+						"h": 20
+					},
+					"frame": {
+						"x": 338,
+						"y": 201,
+						"w": 22,
+						"h": 20
+					}
+				},
+				{
+					"filename": "mini_black_hole",
+					"rotated": false,
+					"trimmed": true,
+					"sourceSize": {
+						"w": 32,
+						"h": 32
+					},
+					"spriteSourceSize": {
+						"x": 5,
+						"y": 5,
+						"w": 22,
+						"h": 22
+					},
+					"frame": {
+						"x": 146,
+						"y": 216,
+						"w": 22,
+						"h": 22
+					}
+				},
+				{
+					"filename": "poison_memory",
+					"rotated": false,
+					"trimmed": true,
+					"sourceSize": {
+						"w": 32,
+						"h": 32
+					},
+					"spriteSourceSize": {
+						"x": 5,
+						"y": 5,
+						"w": 22,
+						"h": 22
+					},
+					"frame": {
+						"x": 168,
+						"y": 216,
+						"w": 22,
+						"h": 22
+					}
+				},
+				{
+					"filename": "protector",
+					"rotated": false,
+					"trimmed": true,
+					"sourceSize": {
+						"w": 32,
+						"h": 32
+					},
+					"spriteSourceSize": {
+						"x": 5,
+						"y": 5,
+						"w": 22,
+						"h": 22
+					},
+					"frame": {
+						"x": 190,
+						"y": 216,
+						"w": 22,
+						"h": 22
+					}
+				},
+				{
+					"filename": "repel",
+					"rotated": false,
+					"trimmed": true,
+					"sourceSize": {
+						"w": 32,
+						"h": 32
+					},
+					"spriteSourceSize": {
+						"x": 8,
+						"y": 4,
+						"w": 16,
+						"h": 24
+					},
+					"frame": {
+						"x": 212,
+						"y": 215,
+						"w": 16,
+						"h": 24
+					}
+				},
+				{
+					"filename": "psychic_memory",
+					"rotated": false,
+					"trimmed": true,
+					"sourceSize": {
+						"w": 32,
+						"h": 32
+					},
+					"spriteSourceSize": {
+						"x": 5,
+						"y": 5,
+						"w": 22,
+						"h": 22
+					},
+					"frame": {
+						"x": 228,
+						"y": 213,
+						"w": 22,
+						"h": 22
+					}
+				},
+				{
+					"filename": "rock_memory",
+					"rotated": false,
+					"trimmed": true,
+					"sourceSize": {
+						"w": 32,
+						"h": 32
+					},
+					"spriteSourceSize": {
+						"x": 5,
+						"y": 5,
+						"w": 22,
+						"h": 22
+					},
+					"frame": {
+						"x": 250,
+						"y": 214,
+						"w": 22,
+						"h": 22
+					}
+				},
+				{
+					"filename": "scroll_of_darkness",
+					"rotated": false,
+					"trimmed": true,
+					"sourceSize": {
+						"w": 32,
+						"h": 32
+					},
+					"spriteSourceSize": {
+						"x": 5,
+						"y": 5,
+						"w": 22,
+						"h": 22
+					},
+					"frame": {
+						"x": 272,
+						"y": 216,
+						"w": 22,
+						"h": 22
+					}
+				},
+				{
+					"filename": "scroll_of_waters",
+					"rotated": false,
+					"trimmed": true,
+					"sourceSize": {
+						"w": 32,
+						"h": 32
+					},
+					"spriteSourceSize": {
+						"x": 5,
+						"y": 5,
+						"w": 22,
+						"h": 22
+					},
+					"frame": {
+						"x": 294,
+						"y": 217,
+						"w": 22,
+						"h": 22
+					}
+				},
+				{
+					"filename": "shed_shell",
+					"rotated": false,
+					"trimmed": true,
+					"sourceSize": {
+						"w": 32,
+						"h": 32
+					},
+					"spriteSourceSize": {
+						"x": 5,
+						"y": 5,
+						"w": 22,
+						"h": 22
+					},
+					"frame": {
+						"x": 316,
+						"y": 221,
+						"w": 22,
+						"h": 22
+					}
+				},
+				{
+					"filename": "starf_berry",
+					"rotated": false,
+					"trimmed": true,
+					"sourceSize": {
+						"w": 32,
+						"h": 32
+					},
+					"spriteSourceSize": {
+						"x": 5,
+						"y": 5,
+						"w": 22,
+						"h": 22
+					},
+					"frame": {
+						"x": 338,
+						"y": 221,
+						"w": 22,
+						"h": 22
+					}
+				},
+				{
+					"filename": "sharp_beak",
+					"rotated": false,
+					"trimmed": true,
+					"sourceSize": {
+						"w": 32,
+						"h": 32
+					},
+					"spriteSourceSize": {
+						"x": 5,
+						"y": 5,
+						"w": 21,
+						"h": 23
+					},
+					"frame": {
+						"x": 148,
+						"y": 238,
+						"w": 21,
+						"h": 23
+					}
+				},
+				{
+					"filename": "steel_memory",
+					"rotated": false,
+					"trimmed": true,
+					"sourceSize": {
+						"w": 32,
+						"h": 32
+					},
+					"spriteSourceSize": {
+						"x": 5,
+						"y": 5,
+						"w": 22,
+						"h": 22
+					},
+					"frame": {
+						"x": 169,
+						"y": 238,
+						"w": 22,
+						"h": 22
+					}
+				},
+				{
+					"filename": "whipped_dream",
+					"rotated": false,
+					"trimmed": true,
+					"sourceSize": {
+						"w": 32,
+						"h": 32
+					},
+					"spriteSourceSize": {
+						"x": 5,
+						"y": 4,
+						"w": 21,
+						"h": 23
+					},
+					"frame": {
+						"x": 191,
+						"y": 238,
+						"w": 21,
+						"h": 23
+					}
+				},
+				{
+					"filename": "hard_meteorite",
+					"rotated": false,
+					"trimmed": true,
+					"sourceSize": {
+						"w": 32,
+						"h": 32
+					},
+					"spriteSourceSize": {
+						"x": 7,
+						"y": 5,
+						"w": 20,
+						"h": 22
+					},
+					"frame": {
+						"x": 212,
+						"y": 239,
+						"w": 20,
+						"h": 22
+					}
+				},
+				{
+					"filename": "super_potion",
+					"rotated": false,
+					"trimmed": true,
+					"sourceSize": {
+						"w": 32,
+						"h": 32
+					},
+					"spriteSourceSize": {
+						"x": 8,
+						"y": 5,
+						"w": 17,
+						"h": 23
+					},
+					"frame": {
+						"x": 232,
+						"y": 235,
+						"w": 17,
+						"h": 23
+					}
+				},
+				{
+					"filename": "thick_club",
+					"rotated": false,
+					"trimmed": true,
+					"sourceSize": {
+						"w": 32,
+						"h": 32
+					},
+					"spriteSourceSize": {
+						"x": 5,
+						"y": 5,
+						"w": 22,
+						"h": 22
+					},
+					"frame": {
+						"x": 249,
+						"y": 236,
+						"w": 22,
+						"h": 22
+					}
+				},
+				{
+					"filename": "sweet_apple",
+					"rotated": false,
+					"trimmed": true,
+					"sourceSize": {
+						"w": 32,
+						"h": 32
+					},
+					"spriteSourceSize": {
+						"x": 5,
+						"y": 6,
+						"w": 22,
+						"h": 21
+					},
+					"frame": {
+						"x": 271,
+						"y": 238,
+						"w": 22,
+						"h": 21
+					}
+				},
+				{
+					"filename": "syrupy_apple",
+					"rotated": false,
+					"trimmed": true,
+					"sourceSize": {
+						"w": 32,
+						"h": 32
+					},
+					"spriteSourceSize": {
+						"x": 5,
+						"y": 6,
+						"w": 22,
+						"h": 21
+					},
+					"frame": {
+						"x": 293,
+						"y": 239,
+						"w": 22,
+						"h": 21
+					}
+				},
+				{
+					"filename": "tart_apple",
+					"rotated": false,
+					"trimmed": true,
+					"sourceSize": {
+						"w": 32,
+						"h": 32
+					},
+					"spriteSourceSize": {
+						"x": 5,
+						"y": 6,
+						"w": 22,
+						"h": 21
+					},
+					"frame": {
+						"x": 315,
+						"y": 243,
+						"w": 22,
+						"h": 21
+					}
+				},
+				{
+					"filename": "thunder_stone",
+					"rotated": false,
+					"trimmed": true,
+					"sourceSize": {
+						"w": 32,
+						"h": 32
+					},
+					"spriteSourceSize": {
+						"x": 5,
+						"y": 5,
+						"w": 22,
+						"h": 22
+					},
+					"frame": {
+						"x": 337,
+						"y": 243,
+						"w": 22,
+						"h": 22
+					}
+				},
+				{
+					"filename": "masterpiece_teacup",
+					"rotated": false,
+					"trimmed": true,
+					"sourceSize": {
+						"w": 32,
+						"h": 32
+					},
+					"spriteSourceSize": {
+						"x": 5,
+						"y": 7,
+						"w": 21,
+						"h": 18
+					},
+					"frame": {
+						"x": 148,
+						"y": 261,
+						"w": 21,
+						"h": 18
+					}
+				},
+				{
+					"filename": "tera_orb",
+					"rotated": false,
+					"trimmed": true,
+					"sourceSize": {
+						"w": 32,
+						"h": 32
+					},
+					"spriteSourceSize": {
+						"x": 5,
+						"y": 6,
+						"w": 22,
+						"h": 20
+					},
+					"frame": {
+						"x": 169,
+						"y": 260,
+						"w": 22,
+						"h": 20
+					}
+				},
+				{
+					"filename": "tm_bug",
+					"rotated": false,
+					"trimmed": true,
+					"sourceSize": {
+						"w": 32,
+						"h": 32
+					},
+					"spriteSourceSize": {
+						"x": 5,
+						"y": 5,
+						"w": 22,
+						"h": 22
+					},
+					"frame": {
+						"x": 191,
+						"y": 261,
+						"w": 22,
+						"h": 22
+					}
+				},
+				{
+					"filename": "lock_capsule",
+					"rotated": false,
+					"trimmed": true,
+					"sourceSize": {
+						"w": 32,
+						"h": 32
+					},
+					"spriteSourceSize": {
+						"x": 7,
+						"y": 5,
+						"w": 19,
+						"h": 22
+					},
+					"frame": {
+						"x": 213,
+						"y": 261,
+						"w": 19,
+						"h": 22
+					}
+				},
+				{
+					"filename": "tm_dark",
+					"rotated": false,
+					"trimmed": true,
+					"sourceSize": {
+						"w": 32,
+						"h": 32
+					},
+					"spriteSourceSize": {
+						"x": 5,
+						"y": 5,
+						"w": 22,
+						"h": 22
+					},
+					"frame": {
+						"x": 232,
+						"y": 258,
+						"w": 22,
+						"h": 22
+					}
+				},
+				{
+					"filename": "metronome",
+					"rotated": false,
+					"trimmed": true,
+					"sourceSize": {
+						"w": 32,
+						"h": 32
+					},
+					"spriteSourceSize": {
+						"x": 7,
+						"y": 5,
+						"w": 17,
+						"h": 22
+					},
+					"frame": {
+						"x": 254,
+						"y": 258,
+						"w": 17,
+						"h": 22
+					}
+				},
+				{
+					"filename": "tm_dragon",
+					"rotated": false,
+					"trimmed": true,
+					"sourceSize": {
+						"w": 32,
+						"h": 32
+					},
+					"spriteSourceSize": {
+						"x": 5,
+						"y": 5,
+						"w": 22,
+						"h": 22
+					},
+					"frame": {
+						"x": 271,
+						"y": 259,
+						"w": 22,
+						"h": 22
+					}
+				},
+				{
+					"filename": "tm_electric",
+					"rotated": false,
+					"trimmed": true,
+					"sourceSize": {
+						"w": 32,
+						"h": 32
+					},
+					"spriteSourceSize": {
+						"x": 5,
+						"y": 5,
+						"w": 22,
+						"h": 22
+					},
+					"frame": {
+						"x": 293,
+						"y": 260,
+						"w": 22,
+						"h": 22
+					}
+				},
+				{
+					"filename": "tm_fairy",
+					"rotated": false,
+					"trimmed": true,
+					"sourceSize": {
+						"w": 32,
+						"h": 32
+					},
+					"spriteSourceSize": {
+						"x": 5,
+						"y": 5,
+						"w": 22,
+						"h": 22
+					},
+					"frame": {
+						"x": 315,
+						"y": 264,
+						"w": 22,
+						"h": 22
+					}
+				},
+				{
+					"filename": "tm_fighting",
+					"rotated": false,
+					"trimmed": true,
+					"sourceSize": {
+						"w": 32,
+						"h": 32
+					},
+					"spriteSourceSize": {
+						"x": 5,
+						"y": 5,
+						"w": 22,
+						"h": 22
+					},
+					"frame": {
+						"x": 337,
+						"y": 265,
+						"w": 22,
+						"h": 22
+					}
+				},
+				{
+					"filename": "tm_fire",
+					"rotated": false,
+					"trimmed": true,
+					"sourceSize": {
+						"w": 32,
+						"h": 32
+					},
+					"spriteSourceSize": {
+						"x": 5,
+						"y": 5,
+						"w": 22,
+						"h": 22
+					},
+					"frame": {
+						"x": 366,
+						"y": 131,
+						"w": 22,
+						"h": 22
+					}
+				},
+				{
+					"filename": "tm_flying",
+					"rotated": false,
+					"trimmed": true,
+					"sourceSize": {
+						"w": 32,
+						"h": 32
+					},
+					"spriteSourceSize": {
+						"x": 5,
+						"y": 5,
+						"w": 22,
+						"h": 22
+					},
+					"frame": {
+						"x": 388,
+						"y": 134,
+						"w": 22,
+						"h": 22
+					}
+				},
+				{
+					"filename": "big_nugget",
+					"rotated": false,
+					"trimmed": true,
+					"sourceSize": {
+						"w": 32,
+						"h": 32
+					},
+					"spriteSourceSize": {
+						"x": 6,
+						"y": 6,
+						"w": 20,
+						"h": 20
+					},
+					"frame": {
+						"x": 128,
+						"y": 272,
+						"w": 20,
+						"h": 20
+					}
+				},
+				{
+					"filename": "metal_alloy",
+					"rotated": false,
+					"trimmed": true,
+					"sourceSize": {
+						"w": 32,
+						"h": 32
+					},
+					"spriteSourceSize": {
+						"x": 6,
+						"y": 7,
+						"w": 21,
+						"h": 19
+					},
+					"frame": {
+						"x": 148,
+						"y": 279,
+						"w": 21,
+						"h": 19
+					}
+				},
+				{
+					"filename": "tm_ghost",
+					"rotated": false,
+					"trimmed": true,
+					"sourceSize": {
+						"w": 32,
+						"h": 32
+					},
+					"spriteSourceSize": {
+						"x": 5,
+						"y": 5,
+						"w": 22,
+						"h": 22
+					},
+					"frame": {
+						"x": 169,
+						"y": 280,
+						"w": 22,
+						"h": 22
+					}
+				},
+				{
+					"filename": "tm_grass",
+					"rotated": false,
+					"trimmed": true,
+					"sourceSize": {
+						"w": 32,
+						"h": 32
+					},
+					"spriteSourceSize": {
+						"x": 5,
+						"y": 5,
+						"w": 22,
+						"h": 22
+					},
+					"frame": {
+						"x": 191,
+						"y": 283,
+						"w": 22,
+						"h": 22
+					}
+				},
+				{
+					"filename": "metal_coat",
+					"rotated": false,
+					"trimmed": true,
+					"sourceSize": {
+						"w": 32,
+						"h": 32
+					},
+					"spriteSourceSize": {
+						"x": 6,
+						"y": 5,
+						"w": 19,
+						"h": 22
+					},
+					"frame": {
+						"x": 213,
+						"y": 283,
+						"w": 19,
+						"h": 22
+					}
+				},
+				{
+					"filename": "tm_ground",
+					"rotated": false,
+					"trimmed": true,
+					"sourceSize": {
+						"w": 32,
+						"h": 32
+					},
+					"spriteSourceSize": {
+						"x": 5,
+						"y": 5,
+						"w": 22,
+						"h": 22
+					},
+					"frame": {
+						"x": 232,
+						"y": 280,
+						"w": 22,
+						"h": 22
+					}
+				},
+				{
+					"filename": "soothe_bell",
+					"rotated": false,
+					"trimmed": true,
+					"sourceSize": {
+						"w": 32,
+						"h": 32
+					},
+					"spriteSourceSize": {
+						"x": 8,
+						"y": 5,
+						"w": 17,
+						"h": 22
+					},
+					"frame": {
+						"x": 254,
+						"y": 280,
+						"w": 17,
+						"h": 22
+					}
+				},
+				{
+					"filename": "tm_ice",
+					"rotated": false,
+					"trimmed": true,
+					"sourceSize": {
+						"w": 32,
+						"h": 32
+					},
+					"spriteSourceSize": {
+						"x": 5,
+						"y": 5,
+						"w": 22,
+						"h": 22
+					},
+					"frame": {
+						"x": 271,
+						"y": 281,
+						"w": 22,
+						"h": 22
+					}
+				},
+				{
+					"filename": "tm_normal",
+					"rotated": false,
+					"trimmed": true,
+					"sourceSize": {
+						"w": 32,
+						"h": 32
+					},
+					"spriteSourceSize": {
+						"x": 5,
+						"y": 5,
+						"w": 22,
+						"h": 22
+					},
+					"frame": {
+						"x": 293,
+						"y": 282,
+						"w": 22,
+						"h": 22
+					}
+				},
+				{
+					"filename": "tm_poison",
+					"rotated": false,
+					"trimmed": true,
+					"sourceSize": {
+						"w": 32,
+						"h": 32
+					},
+					"spriteSourceSize": {
+						"x": 5,
+						"y": 5,
+						"w": 22,
+						"h": 22
+					},
+					"frame": {
+						"x": 315,
+						"y": 286,
+						"w": 22,
+						"h": 22
+					}
+				},
+				{
+					"filename": "tm_psychic",
+					"rotated": false,
+					"trimmed": true,
+					"sourceSize": {
+						"w": 32,
+						"h": 32
+					},
+					"spriteSourceSize": {
+						"x": 5,
+						"y": 5,
+						"w": 22,
+						"h": 22
+					},
+					"frame": {
+						"x": 337,
+						"y": 287,
+						"w": 22,
+						"h": 22
+					}
+				},
+				{
+					"filename": "tm_rock",
+					"rotated": false,
+					"trimmed": true,
+					"sourceSize": {
+						"w": 32,
+						"h": 32
+					},
+					"spriteSourceSize": {
+						"x": 5,
+						"y": 5,
+						"w": 22,
+						"h": 22
+					},
+					"frame": {
+						"x": 72,
+						"y": 270,
+						"w": 22,
+						"h": 22
+					}
+				},
+				{
+					"filename": "tm_steel",
+					"rotated": false,
+					"trimmed": true,
+					"sourceSize": {
+						"w": 32,
+						"h": 32
+					},
+					"spriteSourceSize": {
+						"x": 5,
+						"y": 5,
+						"w": 22,
+						"h": 22
+					},
+					"frame": {
+						"x": 72,
+						"y": 292,
+						"w": 22,
+						"h": 22
+					}
+				},
+				{
+					"filename": "tm_water",
+					"rotated": false,
+					"trimmed": true,
+					"sourceSize": {
+						"w": 32,
+						"h": 32
+					},
+					"spriteSourceSize": {
+						"x": 5,
+						"y": 5,
+						"w": 22,
+						"h": 22
+					},
+					"frame": {
+						"x": 72,
+						"y": 314,
+						"w": 22,
+						"h": 22
+					}
+				},
+				{
+					"filename": "water_memory",
+					"rotated": false,
+					"trimmed": true,
+					"sourceSize": {
+						"w": 32,
+						"h": 32
+					},
+					"spriteSourceSize": {
+						"x": 5,
+						"y": 5,
+						"w": 22,
+						"h": 22
+					},
+					"frame": {
+						"x": 72,
+						"y": 336,
+						"w": 22,
+						"h": 22
+					}
+				},
+				{
+					"filename": "water_stone",
+					"rotated": false,
+					"trimmed": true,
+					"sourceSize": {
+						"w": 32,
+						"h": 32
+					},
+					"spriteSourceSize": {
+						"x": 5,
+						"y": 5,
+						"w": 22,
+						"h": 22
+					},
+					"frame": {
+						"x": 72,
+						"y": 358,
+						"w": 22,
+						"h": 22
+					}
+				},
+				{
+					"filename": "x_accuracy",
+					"rotated": false,
+					"trimmed": true,
+					"sourceSize": {
+						"w": 32,
+						"h": 32
+					},
+					"spriteSourceSize": {
+						"x": 5,
+						"y": 5,
+						"w": 22,
+						"h": 22
+					},
+					"frame": {
+						"x": 72,
+						"y": 380,
+						"w": 22,
+						"h": 22
+					}
+				},
+				{
+					"filename": "leftovers",
+					"rotated": false,
+					"trimmed": true,
+					"sourceSize": {
+						"w": 32,
+						"h": 32
+					},
+					"spriteSourceSize": {
+						"x": 8,
+						"y": 5,
+						"w": 15,
+						"h": 22
 					},
 					"frame": {
 						"x": 94,
-						"y": 0,
-						"w": 16,
-						"h": 16
-					}
-				},
-				{
-					"filename": "absolite",
-					"rotated": false,
-					"trimmed": true,
-					"sourceSize": {
-						"w": 32,
-						"h": 32
-					},
-					"spriteSourceSize": {
-						"x": 8,
-						"y": 8,
-						"w": 16,
-						"h": 16
-					},
-					"frame": {
-						"x": 110,
-						"y": 0,
-						"w": 16,
-						"h": 16
-					}
-				},
-				{
-					"filename": "aerodactylite",
-					"rotated": false,
-					"trimmed": true,
-					"sourceSize": {
-						"w": 32,
-						"h": 32
-					},
-					"spriteSourceSize": {
-						"x": 8,
-						"y": 8,
-						"w": 16,
-						"h": 16
-					},
-					"frame": {
-						"x": 126,
-						"y": 0,
-						"w": 16,
-						"h": 16
-					}
-				},
-				{
-					"filename": "aggronite",
-					"rotated": false,
-					"trimmed": true,
-					"sourceSize": {
-						"w": 32,
-						"h": 32
-					},
-					"spriteSourceSize": {
-						"x": 8,
-						"y": 8,
-						"w": 16,
-						"h": 16
-					},
-					"frame": {
-						"x": 142,
-						"y": 0,
-						"w": 16,
-						"h": 16
-					}
-				},
-				{
-					"filename": "alakazite",
-					"rotated": false,
-					"trimmed": true,
-					"sourceSize": {
-						"w": 32,
-						"h": 32
-					},
-					"spriteSourceSize": {
-						"x": 8,
-						"y": 8,
-						"w": 16,
-						"h": 16
-					},
-					"frame": {
-						"x": 158,
-						"y": 0,
-						"w": 16,
-						"h": 16
-					}
-				},
-				{
-					"filename": "altarianite",
-					"rotated": false,
-					"trimmed": true,
-					"sourceSize": {
-						"w": 32,
-						"h": 32
-					},
-					"spriteSourceSize": {
-						"x": 8,
-						"y": 8,
-						"w": 16,
-						"h": 16
-					},
-					"frame": {
-						"x": 174,
-						"y": 0,
-						"w": 16,
-						"h": 16
-					}
-				},
-				{
-					"filename": "ampharosite",
-					"rotated": false,
-					"trimmed": true,
-					"sourceSize": {
-						"w": 32,
-						"h": 32
-					},
-					"spriteSourceSize": {
-						"x": 8,
-						"y": 8,
-						"w": 16,
-						"h": 16
-					},
-					"frame": {
-						"x": 190,
-						"y": 0,
-						"w": 16,
-						"h": 16
-					}
-				},
-				{
-					"filename": "audinite",
-					"rotated": false,
-					"trimmed": true,
-					"sourceSize": {
-						"w": 32,
-						"h": 32
-					},
-					"spriteSourceSize": {
-						"x": 8,
-						"y": 8,
-						"w": 16,
-						"h": 16
-					},
-					"frame": {
-						"x": 206,
-						"y": 0,
-						"w": 16,
-						"h": 16
-					}
-				},
-				{
-					"filename": "banettite",
-					"rotated": false,
-					"trimmed": true,
-					"sourceSize": {
-						"w": 32,
-						"h": 32
-					},
-					"spriteSourceSize": {
-						"x": 8,
-						"y": 8,
-						"w": 16,
-						"h": 16
-					},
-					"frame": {
-						"x": 222,
-						"y": 0,
-						"w": 16,
-						"h": 16
-					}
-				},
-				{
-					"filename": "beedrillite",
-					"rotated": false,
-					"trimmed": true,
-					"sourceSize": {
-						"w": 32,
-						"h": 32
-					},
-					"spriteSourceSize": {
-						"x": 8,
-						"y": 8,
-						"w": 16,
-						"h": 16
-					},
-					"frame": {
-						"x": 238,
-						"y": 0,
-						"w": 16,
-						"h": 16
-					}
-				},
-				{
-					"filename": "blastoisinite",
-					"rotated": false,
-					"trimmed": true,
-					"sourceSize": {
-						"w": 32,
-						"h": 32
-					},
-					"spriteSourceSize": {
-						"x": 8,
-						"y": 8,
-						"w": 16,
-						"h": 16
-					},
-					"frame": {
-						"x": 254,
-						"y": 0,
-						"w": 16,
-						"h": 16
-					}
-				},
-				{
-					"filename": "blazikenite",
-					"rotated": false,
-					"trimmed": true,
-					"sourceSize": {
-						"w": 32,
-						"h": 32
-					},
-					"spriteSourceSize": {
-						"x": 8,
-						"y": 8,
-						"w": 16,
-						"h": 16
-					},
-					"frame": {
-						"x": 270,
-						"y": 0,
-						"w": 16,
-						"h": 16
-					}
-				},
-				{
-					"filename": "cameruptite",
-					"rotated": false,
-					"trimmed": true,
-					"sourceSize": {
-						"w": 32,
-						"h": 32
-					},
-					"spriteSourceSize": {
-						"x": 8,
-						"y": 8,
-						"w": 16,
-						"h": 16
-					},
-					"frame": {
-						"x": 286,
-						"y": 0,
-						"w": 16,
-						"h": 16
-					}
-				},
-				{
-					"filename": "charizardite_x",
-					"rotated": false,
-					"trimmed": true,
-					"sourceSize": {
-						"w": 32,
-						"h": 32
-					},
-					"spriteSourceSize": {
-						"x": 8,
-						"y": 8,
-						"w": 16,
-						"h": 16
-					},
-					"frame": {
-						"x": 302,
-						"y": 0,
-						"w": 16,
-						"h": 16
-					}
-				},
-				{
-					"filename": "charizardite_y",
-					"rotated": false,
-					"trimmed": true,
-					"sourceSize": {
-						"w": 32,
-						"h": 32
-					},
-					"spriteSourceSize": {
-						"x": 8,
-						"y": 8,
-						"w": 16,
-						"h": 16
-					},
-					"frame": {
-						"x": 318,
-						"y": 0,
-						"w": 16,
-						"h": 16
-					}
-				},
-				{
-					"filename": "diancite",
-					"rotated": false,
-					"trimmed": true,
-					"sourceSize": {
-						"w": 32,
-						"h": 32
-					},
-					"spriteSourceSize": {
-						"x": 8,
-						"y": 8,
-						"w": 16,
-						"h": 16
-					},
-					"frame": {
-						"x": 334,
-						"y": 0,
-						"w": 16,
-						"h": 16
-					}
-				},
-				{
-					"filename": "galladite",
-					"rotated": false,
-					"trimmed": true,
-					"sourceSize": {
-						"w": 32,
-						"h": 32
-					},
-					"spriteSourceSize": {
-						"x": 8,
-						"y": 8,
-						"w": 16,
-						"h": 16
-					},
-					"frame": {
-						"x": 350,
-						"y": 0,
-						"w": 16,
-						"h": 16
-					}
-				},
-				{
-					"filename": "garchompite",
-					"rotated": false,
-					"trimmed": true,
-					"sourceSize": {
-						"w": 32,
-						"h": 32
-					},
-					"spriteSourceSize": {
-						"x": 8,
-						"y": 8,
-						"w": 16,
-						"h": 16
-					},
-					"frame": {
-						"x": 366,
-						"y": 0,
-						"w": 16,
-						"h": 16
-					}
-				},
-				{
-					"filename": "gardevoirite",
-					"rotated": false,
-					"trimmed": true,
-					"sourceSize": {
-						"w": 32,
-						"h": 32
-					},
-					"spriteSourceSize": {
-						"x": 8,
-						"y": 8,
-						"w": 16,
-						"h": 16
-					},
-					"frame": {
-						"x": 382,
-						"y": 0,
-						"w": 16,
-						"h": 16
-					}
-				},
-				{
-					"filename": "gengarite",
-					"rotated": false,
-					"trimmed": true,
-					"sourceSize": {
-						"w": 32,
-						"h": 32
-					},
-					"spriteSourceSize": {
-						"x": 8,
-						"y": 8,
-						"w": 16,
-						"h": 16
-					},
-					"frame": {
-						"x": 398,
-						"y": 0,
-						"w": 16,
-						"h": 16
+						"y": 270,
+						"w": 15,
+						"h": 22
+					}
+				},
+				{
+					"filename": "big_mushroom",
+					"rotated": false,
+					"trimmed": true,
+					"sourceSize": {
+						"w": 32,
+						"h": 32
+					},
+					"spriteSourceSize": {
+						"x": 6,
+						"y": 6,
+						"w": 19,
+						"h": 19
+					},
+					"frame": {
+						"x": 109,
+						"y": 273,
+						"w": 19,
+						"h": 19
+					}
+				},
+				{
+					"filename": "x_attack",
+					"rotated": false,
+					"trimmed": true,
+					"sourceSize": {
+						"w": 32,
+						"h": 32
+					},
+					"spriteSourceSize": {
+						"x": 5,
+						"y": 5,
+						"w": 22,
+						"h": 22
+					},
+					"frame": {
+						"x": 94,
+						"y": 292,
+						"w": 22,
+						"h": 22
+					}
+				},
+				{
+					"filename": "x_defense",
+					"rotated": false,
+					"trimmed": true,
+					"sourceSize": {
+						"w": 32,
+						"h": 32
+					},
+					"spriteSourceSize": {
+						"x": 5,
+						"y": 5,
+						"w": 22,
+						"h": 22
+					},
+					"frame": {
+						"x": 116,
+						"y": 292,
+						"w": 22,
+						"h": 22
+					}
+				},
+				{
+					"filename": "x_sp_atk",
+					"rotated": false,
+					"trimmed": true,
+					"sourceSize": {
+						"w": 32,
+						"h": 32
+					},
+					"spriteSourceSize": {
+						"x": 5,
+						"y": 5,
+						"w": 22,
+						"h": 22
+					},
+					"frame": {
+						"x": 94,
+						"y": 314,
+						"w": 22,
+						"h": 22
+					}
+				},
+				{
+					"filename": "x_sp_def",
+					"rotated": false,
+					"trimmed": true,
+					"sourceSize": {
+						"w": 32,
+						"h": 32
+					},
+					"spriteSourceSize": {
+						"x": 5,
+						"y": 5,
+						"w": 22,
+						"h": 22
+					},
+					"frame": {
+						"x": 94,
+						"y": 336,
+						"w": 22,
+						"h": 22
+					}
+				},
+				{
+					"filename": "x_speed",
+					"rotated": false,
+					"trimmed": true,
+					"sourceSize": {
+						"w": 32,
+						"h": 32
+					},
+					"spriteSourceSize": {
+						"x": 5,
+						"y": 5,
+						"w": 22,
+						"h": 22
+					},
+					"frame": {
+						"x": 116,
+						"y": 314,
+						"w": 22,
+						"h": 22
+					}
+				},
+				{
+					"filename": "poison_barb",
+					"rotated": false,
+					"trimmed": true,
+					"sourceSize": {
+						"w": 32,
+						"h": 32
+					},
+					"spriteSourceSize": {
+						"x": 5,
+						"y": 6,
+						"w": 21,
+						"h": 21
+					},
+					"frame": {
+						"x": 94,
+						"y": 358,
+						"w": 21,
+						"h": 21
+					}
+				},
+				{
+					"filename": "shiny_stone",
+					"rotated": false,
+					"trimmed": true,
+					"sourceSize": {
+						"w": 32,
+						"h": 32
+					},
+					"spriteSourceSize": {
+						"x": 5,
+						"y": 6,
+						"w": 21,
+						"h": 21
+					},
+					"frame": {
+						"x": 116,
+						"y": 336,
+						"w": 21,
+						"h": 21
+					}
+				},
+				{
+					"filename": "sitrus_berry",
+					"rotated": false,
+					"trimmed": true,
+					"sourceSize": {
+						"w": 32,
+						"h": 32
+					},
+					"spriteSourceSize": {
+						"x": 6,
+						"y": 5,
+						"w": 20,
+						"h": 22
+					},
+					"frame": {
+						"x": 94,
+						"y": 379,
+						"w": 20,
+						"h": 22
+					}
+				},
+				{
+					"filename": "zoom_lens",
+					"rotated": false,
+					"trimmed": true,
+					"sourceSize": {
+						"w": 32,
+						"h": 32
+					},
+					"spriteSourceSize": {
+						"x": 5,
+						"y": 6,
+						"w": 21,
+						"h": 21
+					},
+					"frame": {
+						"x": 138,
+						"y": 298,
+						"w": 21,
+						"h": 21
+					}
+				},
+				{
+					"filename": "sharp_meteorite",
+					"rotated": false,
+					"trimmed": true,
+					"sourceSize": {
+						"w": 32,
+						"h": 32
+					},
+					"spriteSourceSize": {
+						"x": 6,
+						"y": 8,
+						"w": 21,
+						"h": 18
+					},
+					"frame": {
+						"x": 138,
+						"y": 319,
+						"w": 21,
+						"h": 18
+					}
+				},
+				{
+					"filename": "upgrade",
+					"rotated": false,
+					"trimmed": true,
+					"sourceSize": {
+						"w": 32,
+						"h": 32
+					},
+					"spriteSourceSize": {
+						"x": 5,
+						"y": 7,
+						"w": 22,
+						"h": 19
+					},
+					"frame": {
+						"x": 137,
+						"y": 337,
+						"w": 22,
+						"h": 19
+					}
+				},
+				{
+					"filename": "dawn_stone",
+					"rotated": false,
+					"trimmed": true,
+					"sourceSize": {
+						"w": 32,
+						"h": 32
+					},
+					"spriteSourceSize": {
+						"x": 6,
+						"y": 6,
+						"w": 20,
+						"h": 21
+					},
+					"frame": {
+						"x": 159,
+						"y": 302,
+						"w": 20,
+						"h": 21
+					}
+				},
+				{
+					"filename": "blue_orb",
+					"rotated": false,
+					"trimmed": true,
+					"sourceSize": {
+						"w": 32,
+						"h": 32
+					},
+					"spriteSourceSize": {
+						"x": 6,
+						"y": 6,
+						"w": 20,
+						"h": 20
+					},
+					"frame": {
+						"x": 159,
+						"y": 323,
+						"w": 20,
+						"h": 20
+					}
+				},
+				{
+					"filename": "everstone",
+					"rotated": false,
+					"trimmed": true,
+					"sourceSize": {
+						"w": 32,
+						"h": 32
+					},
+					"spriteSourceSize": {
+						"x": 6,
+						"y": 8,
+						"w": 20,
+						"h": 17
+					},
+					"frame": {
+						"x": 159,
+						"y": 343,
+						"w": 20,
+						"h": 17
 					}
 				},
 				{
@@ -554,1374 +5631,917 @@
 						"h": 17
 					},
 					"frame": {
-						"x": 0,
-						"y": 11,
+						"x": 179,
+						"y": 302,
 						"w": 12,
 						"h": 17
 					}
 				},
 				{
-<<<<<<< HEAD
-					"filename": "red_orb",
-=======
-					"filename": "glalitite",
->>>>>>> dc6c8f22
-					"rotated": false,
-					"trimmed": true,
-					"sourceSize": {
-						"w": 32,
-						"h": 32
-					},
-					"spriteSourceSize": {
-<<<<<<< HEAD
-						"x": 6,
-						"y": 4,
-						"w": 20,
-						"h": 24
-					},
-					"frame": {
-						"x": 382,
-						"y": 0,
-						"w": 20,
-						"h": 24
-=======
+					"filename": "super_repel",
+					"rotated": false,
+					"trimmed": true,
+					"sourceSize": {
+						"w": 32,
+						"h": 32
+					},
+					"spriteSourceSize": {
 						"x": 8,
-						"y": 8,
-						"w": 16,
-						"h": 16
-					},
-					"frame": {
-						"x": 12,
-						"y": 14,
-						"w": 16,
-						"h": 16
->>>>>>> dc6c8f22
-					}
-				},
-				{
-					"filename": "gyaradosite",
-					"rotated": false,
-					"trimmed": true,
-					"sourceSize": {
-						"w": 32,
-						"h": 32
-					},
-					"spriteSourceSize": {
-						"x": 8,
-						"y": 8,
-						"w": 16,
-						"h": 16
-					},
-					"frame": {
-						"x": 28,
-						"y": 15,
-						"w": 16,
-						"h": 16
-					}
-				},
-				{
-					"filename": "heracronite",
-					"rotated": false,
-					"trimmed": true,
-					"sourceSize": {
-						"w": 32,
-						"h": 32
-					},
-					"spriteSourceSize": {
-						"x": 8,
-						"y": 8,
-						"w": 16,
-						"h": 16
-					},
-					"frame": {
-						"x": 44,
-						"y": 15,
-						"w": 16,
-						"h": 16
-					}
-				},
-				{
-					"filename": "houndoominite",
-					"rotated": false,
-					"trimmed": true,
-					"sourceSize": {
-						"w": 32,
-						"h": 32
-					},
-					"spriteSourceSize": {
-						"x": 8,
-						"y": 8,
-						"w": 16,
-						"h": 16
-					},
-					"frame": {
-						"x": 60,
-						"y": 15,
-						"w": 16,
-						"h": 16
-					}
-				},
-				{
-					"filename": "kangaskhanite",
-					"rotated": false,
-					"trimmed": true,
-					"sourceSize": {
-						"w": 32,
-						"h": 32
-					},
-					"spriteSourceSize": {
-						"x": 8,
-						"y": 8,
-						"w": 16,
-						"h": 16
-					},
-					"frame": {
-						"x": 76,
-						"y": 15,
-						"w": 16,
-						"h": 16
-					}
-				},
-				{
-					"filename": "latiasite",
-					"rotated": false,
-					"trimmed": true,
-					"sourceSize": {
-						"w": 32,
-						"h": 32
-					},
-					"spriteSourceSize": {
-						"x": 8,
-						"y": 8,
-						"w": 16,
-						"h": 16
-					},
-					"frame": {
-						"x": 92,
-						"y": 16,
-						"w": 16,
-						"h": 16
-					}
-				},
-				{
-					"filename": "latiosite",
-					"rotated": false,
-					"trimmed": true,
-					"sourceSize": {
-						"w": 32,
-						"h": 32
-					},
-					"spriteSourceSize": {
-						"x": 8,
-						"y": 8,
-						"w": 16,
-						"h": 16
-					},
-					"frame": {
-						"x": 108,
-						"y": 16,
-						"w": 16,
-						"h": 16
-					}
-				},
-				{
-					"filename": "lopunnite",
-					"rotated": false,
-					"trimmed": true,
-					"sourceSize": {
-						"w": 32,
-						"h": 32
-					},
-					"spriteSourceSize": {
-						"x": 8,
-						"y": 8,
-						"w": 16,
-						"h": 16
-					},
-					"frame": {
-						"x": 124,
-						"y": 16,
-						"w": 16,
-						"h": 16
-					}
-				},
-				{
-<<<<<<< HEAD
-					"filename": "exp_balance",
-=======
-					"filename": "lucarionite",
->>>>>>> dc6c8f22
-					"rotated": false,
-					"trimmed": true,
-					"sourceSize": {
-						"w": 32,
-						"h": 32
-					},
-					"spriteSourceSize": {
-<<<<<<< HEAD
-						"x": 4,
-						"y": 5,
-						"w": 24,
-						"h": 22
-					},
-					"frame": {
-						"x": 0,
-						"y": 380,
-						"w": 24,
-						"h": 22
-=======
-						"x": 8,
-						"y": 8,
-						"w": 16,
-						"h": 16
-					},
-					"frame": {
-						"x": 140,
-						"y": 16,
-						"w": 16,
-						"h": 16
-					}
-				},
-				{
-					"filename": "manectite",
-					"rotated": false,
-					"trimmed": true,
-					"sourceSize": {
-						"w": 32,
-						"h": 32
-					},
-					"spriteSourceSize": {
-						"x": 8,
-						"y": 8,
-						"w": 16,
-						"h": 16
-					},
-					"frame": {
-						"x": 156,
-						"y": 16,
-						"w": 16,
-						"h": 16
->>>>>>> dc6c8f22
-					}
-				},
-				{
-					"filename": "mawilite",
-					"rotated": false,
-					"trimmed": true,
-					"sourceSize": {
-						"w": 32,
-						"h": 32
-					},
-					"spriteSourceSize": {
-						"x": 8,
-						"y": 8,
-						"w": 16,
-						"h": 16
-					},
-					"frame": {
-						"x": 172,
-						"y": 16,
-						"w": 16,
-						"h": 16
-					}
-				},
-				{
-					"filename": "medichamite",
-					"rotated": false,
-					"trimmed": true,
-					"sourceSize": {
-						"w": 32,
-						"h": 32
-					},
-					"spriteSourceSize": {
-						"x": 8,
-						"y": 8,
-						"w": 16,
-						"h": 16
-					},
-					"frame": {
-						"x": 188,
-						"y": 16,
-						"w": 16,
-						"h": 16
-					}
-				},
-				{
-					"filename": "mega_bracelet",
-					"rotated": false,
-					"trimmed": true,
-					"sourceSize": {
-						"w": 32,
-						"h": 32
-					},
-					"spriteSourceSize": {
-						"x": 6,
-						"y": 8,
-						"w": 20,
-						"h": 16
-					},
-					"frame": {
-						"x": 204,
-						"y": 16,
-						"w": 20,
-						"h": 16
-					}
-				},
-				{
-					"filename": "metagrossite",
-					"rotated": false,
-					"trimmed": true,
-					"sourceSize": {
-						"w": 32,
-						"h": 32
-					},
-					"spriteSourceSize": {
-						"x": 8,
-						"y": 8,
-						"w": 16,
-						"h": 16
-					},
-					"frame": {
-						"x": 224,
-						"y": 16,
-						"w": 16,
-						"h": 16
-					}
-				},
-				{
-					"filename": "mewtwonite_x",
-					"rotated": false,
-					"trimmed": true,
-					"sourceSize": {
-						"w": 32,
-						"h": 32
-					},
-					"spriteSourceSize": {
-						"x": 8,
-						"y": 8,
-						"w": 16,
-						"h": 16
-					},
-					"frame": {
-						"x": 240,
-						"y": 16,
-						"w": 16,
-						"h": 16
-					}
-				},
-				{
-					"filename": "mewtwonite_y",
-					"rotated": false,
-					"trimmed": true,
-					"sourceSize": {
-						"w": 32,
-						"h": 32
-					},
-					"spriteSourceSize": {
-						"x": 8,
-						"y": 8,
-						"w": 16,
-						"h": 16
-					},
-					"frame": {
-						"x": 256,
-						"y": 16,
-						"w": 16,
-						"h": 16
-					}
-				},
-				{
-					"filename": "nugget",
-					"rotated": false,
-					"trimmed": true,
-					"sourceSize": {
-						"w": 32,
-						"h": 32
-					},
-					"spriteSourceSize": {
-						"x": 8,
-						"y": 8,
-						"w": 16,
-						"h": 16
-					},
-					"frame": {
-						"x": 272,
-						"y": 16,
-						"w": 16,
-						"h": 16
-					}
-				},
-				{
-					"filename": "pidgeotite",
-					"rotated": false,
-					"trimmed": true,
-					"sourceSize": {
-						"w": 32,
-						"h": 32
-					},
-					"spriteSourceSize": {
-						"x": 8,
-						"y": 8,
-						"w": 16,
-						"h": 16
-					},
-					"frame": {
-						"x": 288,
-						"y": 16,
-						"w": 16,
-						"h": 16
-					}
-				},
-				{
-					"filename": "pinsirite",
-					"rotated": false,
-					"trimmed": true,
-					"sourceSize": {
-						"w": 32,
-						"h": 32
-					},
-					"spriteSourceSize": {
-						"x": 8,
-						"y": 8,
-						"w": 16,
-						"h": 16
-					},
-					"frame": {
-						"x": 304,
-						"y": 16,
-						"w": 16,
-						"h": 16
-					}
-				},
-				{
-					"filename": "rayquazite",
-					"rotated": false,
-					"trimmed": true,
-					"sourceSize": {
-						"w": 32,
-						"h": 32
-					},
-					"spriteSourceSize": {
-						"x": 8,
-						"y": 8,
-						"w": 16,
-						"h": 16
-					},
-					"frame": {
-						"x": 320,
-						"y": 16,
-						"w": 16,
-						"h": 16
-					}
-				},
-				{
-					"filename": "relic_band",
-					"rotated": false,
-					"trimmed": true,
-					"sourceSize": {
-						"w": 32,
-						"h": 32
-					},
-					"spriteSourceSize": {
-						"x": 7,
-						"y": 9,
-						"w": 17,
-						"h": 16
-					},
-					"frame": {
-						"x": 336,
-						"y": 16,
-						"w": 17,
-						"h": 16
-					}
-				},
-				{
-					"filename": "sablenite",
-					"rotated": false,
-					"trimmed": true,
-					"sourceSize": {
-						"w": 32,
-						"h": 32
-					},
-					"spriteSourceSize": {
-						"x": 8,
-						"y": 8,
-						"w": 16,
-						"h": 16
-					},
-					"frame": {
-						"x": 353,
-						"y": 16,
-						"w": 16,
-						"h": 16
-					}
-				},
-				{
-					"filename": "salamencite",
-					"rotated": false,
-					"trimmed": true,
-					"sourceSize": {
-						"w": 32,
-						"h": 32
-					},
-					"spriteSourceSize": {
-						"x": 8,
-						"y": 8,
-						"w": 16,
-						"h": 16
-					},
-					"frame": {
-						"x": 369,
-						"y": 16,
-						"w": 16,
-						"h": 16
-					}
-				},
-				{
-					"filename": "sceptilite",
-					"rotated": false,
-					"trimmed": true,
-					"sourceSize": {
-						"w": 32,
-						"h": 32
-					},
-					"spriteSourceSize": {
-						"x": 8,
-						"y": 8,
-						"w": 16,
-						"h": 16
-					},
-					"frame": {
-						"x": 385,
-						"y": 16,
-						"w": 16,
-						"h": 16
-					}
-				},
-				{
-<<<<<<< HEAD
-					"filename": "hearthflame_mask",
-=======
-					"filename": "scizorite",
->>>>>>> dc6c8f22
-					"rotated": false,
-					"trimmed": true,
-					"sourceSize": {
-						"w": 32,
-						"h": 32
-					},
-					"spriteSourceSize": {
-<<<<<<< HEAD
-						"x": 4,
-						"y": 4,
-						"w": 24,
-						"h": 23
-					},
-					"frame": {
-						"x": 378,
-						"y": 24,
-						"w": 24,
-						"h": 23
-=======
-						"x": 8,
-						"y": 8,
-						"w": 16,
-						"h": 16
-					},
-					"frame": {
-						"x": 0,
-						"y": 30,
-						"w": 16,
-						"h": 16
->>>>>>> dc6c8f22
-					}
-				},
-				{
-					"filename": "sharpedonite",
-					"rotated": false,
-					"trimmed": true,
-					"sourceSize": {
-						"w": 32,
-						"h": 32
-					},
-					"spriteSourceSize": {
-						"x": 8,
-						"y": 8,
-						"w": 16,
-						"h": 16
-					},
-					"frame": {
-						"x": 16,
-						"y": 31,
-						"w": 16,
-						"h": 16
-					}
-				},
-				{
-					"filename": "slowbronite",
-					"rotated": false,
-					"trimmed": true,
-					"sourceSize": {
-						"w": 32,
-						"h": 32
-					},
-					"spriteSourceSize": {
-						"x": 8,
-						"y": 8,
-						"w": 16,
-						"h": 16
-					},
-					"frame": {
-						"x": 32,
-						"y": 31,
-						"w": 16,
-						"h": 16
-					}
-				},
-				{
-<<<<<<< HEAD
-					"filename": "oval_charm",
-=======
-					"filename": "soul_dew",
->>>>>>> dc6c8f22
-					"rotated": false,
-					"trimmed": true,
-					"sourceSize": {
-						"w": 32,
-						"h": 32
-					},
-					"spriteSourceSize": {
-<<<<<<< HEAD
-						"x": 6,
-						"y": 4,
-						"w": 21,
-						"h": 24
-					},
-					"frame": {
-						"x": 24,
-						"y": 224,
-						"w": 21,
-						"h": 24
-=======
-						"x": 8,
-						"y": 8,
-						"w": 16,
-						"h": 16
-					},
-					"frame": {
-						"x": 48,
-						"y": 31,
-						"w": 16,
-						"h": 16
->>>>>>> dc6c8f22
-					}
-				},
-				{
-					"filename": "steelixite",
-					"rotated": false,
-					"trimmed": true,
-					"sourceSize": {
-						"w": 32,
-						"h": 32
-					},
-					"spriteSourceSize": {
-						"x": 8,
-						"y": 8,
-						"w": 16,
-						"h": 16
-					},
-					"frame": {
-						"x": 64,
-						"y": 31,
-						"w": 16,
-						"h": 16
-					}
-				},
-				{
-					"filename": "strawberry_sweet",
-					"rotated": false,
-					"trimmed": true,
-					"sourceSize": {
-						"w": 32,
-						"h": 32
-					},
-					"spriteSourceSize": {
-						"x": 9,
-						"y": 7,
-						"w": 16,
-						"h": 16
-					},
-					"frame": {
-						"x": 80,
-						"y": 32,
-						"w": 16,
-						"h": 16
-					}
-				},
-				{
-					"filename": "swampertite",
-					"rotated": false,
-					"trimmed": true,
-					"sourceSize": {
-						"w": 32,
-						"h": 32
-					},
-					"spriteSourceSize": {
-						"x": 8,
-						"y": 8,
-						"w": 16,
-						"h": 16
-					},
-					"frame": {
-						"x": 96,
-						"y": 32,
-						"w": 16,
-						"h": 16
-					}
-				},
-				{
-					"filename": "tyranitarite",
-					"rotated": false,
-					"trimmed": true,
-					"sourceSize": {
-						"w": 32,
-						"h": 32
-					},
-					"spriteSourceSize": {
-						"x": 8,
-						"y": 8,
-						"w": 16,
-						"h": 16
-					},
-					"frame": {
-						"x": 112,
-						"y": 32,
-						"w": 16,
-						"h": 16
-					}
-				},
-				{
-<<<<<<< HEAD
-					"filename": "leppa_berry",
-=======
-					"filename": "venusaurite",
->>>>>>> dc6c8f22
-					"rotated": false,
-					"trimmed": true,
-					"sourceSize": {
-						"w": 32,
-						"h": 32
-					},
-					"spriteSourceSize": {
-<<<<<<< HEAD
-						"x": 4,
-						"y": 5,
-						"w": 24,
-						"h": 23
-=======
-						"x": 8,
-						"y": 8,
-						"w": 16,
-						"h": 16
->>>>>>> dc6c8f22
-					},
-					"frame": {
-						"x": 128,
-						"y": 32,
-						"w": 16,
-						"h": 16
-					}
-				},
-				{
-<<<<<<< HEAD
-					"filename": "scope_lens",
-=======
-					"filename": "black_glasses",
->>>>>>> dc6c8f22
-					"rotated": false,
-					"trimmed": true,
-					"sourceSize": {
-						"w": 32,
-						"h": 32
-					},
-					"spriteSourceSize": {
-						"x": 4,
-<<<<<<< HEAD
-						"y": 5,
-						"w": 24,
-						"h": 23
-					},
-					"frame": {
-						"x": 24,
-						"y": 364,
-						"w": 24,
-						"h": 23
-					}
-				},
-				{
-					"filename": "silver_powder",
-					"rotated": false,
-					"trimmed": true,
-					"sourceSize": {
-						"w": 32,
-						"h": 32
-					},
-					"spriteSourceSize": {
-						"x": 4,
-						"y": 11,
-						"w": 24,
-						"h": 15
-					},
-					"frame": {
-						"x": 24,
-						"y": 387,
-						"w": 24,
-						"h": 15
-=======
-						"y": 8,
-						"w": 23,
-						"h": 17
-					},
-					"frame": {
-						"x": 144,
-						"y": 32,
-						"w": 23,
-						"h": 17
->>>>>>> dc6c8f22
-					}
-				},
-				{
-					"filename": "burn_drive",
-					"rotated": false,
-					"trimmed": true,
-					"sourceSize": {
-						"w": 32,
-						"h": 32
-					},
-					"spriteSourceSize": {
-						"x": 4,
-						"y": 8,
-						"w": 23,
-						"h": 17
-					},
-					"frame": {
-						"x": 167,
-						"y": 32,
-						"w": 23,
-						"h": 17
-					}
-				},
-				{
-					"filename": "chill_drive",
-					"rotated": false,
-					"trimmed": true,
-					"sourceSize": {
-						"w": 32,
-						"h": 32
-					},
-					"spriteSourceSize": {
-						"x": 4,
-						"y": 8,
-						"w": 23,
-						"h": 17
-					},
-					"frame": {
-						"x": 190,
-						"y": 32,
-						"w": 23,
-						"h": 17
-					}
-				},
-				{
-					"filename": "douse_drive",
-					"rotated": false,
-					"trimmed": true,
-					"sourceSize": {
-						"w": 32,
-						"h": 32
-					},
-					"spriteSourceSize": {
-						"x": 4,
-						"y": 8,
-						"w": 23,
-						"h": 17
-					},
-					"frame": {
-						"x": 213,
-						"y": 32,
-						"w": 23,
-						"h": 17
-					}
-				},
-				{
-<<<<<<< HEAD
-					"filename": "ability_capsule",
-=======
-					"filename": "everstone",
->>>>>>> dc6c8f22
-					"rotated": false,
-					"trimmed": true,
-					"sourceSize": {
-						"w": 32,
-						"h": 32
-					},
-					"spriteSourceSize": {
-<<<<<<< HEAD
-						"x": 4,
-						"y": 9,
-						"w": 24,
-						"h": 14
-					},
-					"frame": {
-						"x": 39,
-						"y": 161,
-						"w": 24,
-						"h": 14
-					}
-				},
-				{
-					"filename": "rare_candy",
-=======
-						"x": 6,
-						"y": 8,
-						"w": 20,
-						"h": 17
-					},
-					"frame": {
-						"x": 236,
-						"y": 32,
-						"w": 20,
-						"h": 17
-					}
-				},
-				{
-					"filename": "shock_drive",
->>>>>>> dc6c8f22
-					"rotated": false,
-					"trimmed": true,
-					"sourceSize": {
-						"w": 32,
-						"h": 32
-					},
-					"spriteSourceSize": {
-						"x": 4,
-<<<<<<< HEAD
-						"y": 5,
-						"w": 23,
-						"h": 23
-					},
-					"frame": {
-						"x": 40,
-						"y": 175,
-						"w": 23,
-						"h": 23
-					}
-				},
-				{
-					"filename": "shiny_charm",
-=======
-						"y": 8,
-						"w": 23,
-						"h": 17
-					},
-					"frame": {
-						"x": 256,
-						"y": 32,
-						"w": 23,
-						"h": 17
-					}
-				},
-				{
-					"filename": "wise_glasses",
->>>>>>> dc6c8f22
-					"rotated": false,
-					"trimmed": true,
-					"sourceSize": {
-						"w": 32,
-						"h": 32
-					},
-					"spriteSourceSize": {
-<<<<<<< HEAD
-						"x": 6,
-						"y": 4,
-						"w": 21,
-						"h": 24
-					},
-					"frame": {
-						"x": 43,
-						"y": 198,
-						"w": 21,
-						"h": 24
-					}
-				},
-				{
-					"filename": "black_belt",
-=======
-						"x": 4,
-						"y": 8,
-						"w": 23,
-						"h": 17
-					},
-					"frame": {
-						"x": 279,
-						"y": 32,
-						"w": 23,
-						"h": 17
+						"y": 4,
+						"w": 16,
+						"h": 24
+					},
+					"frame": {
+						"x": 179,
+						"y": 319,
+						"w": 16,
+						"h": 24
 					}
 				},
 				{
 					"filename": "candy",
->>>>>>> dc6c8f22
-					"rotated": false,
-					"trimmed": true,
-					"sourceSize": {
-						"w": 32,
-						"h": 32
-					},
-					"spriteSourceSize": {
-<<<<<<< HEAD
-						"x": 5,
-						"y": 4,
-						"w": 22,
-						"h": 23
-					},
-					"frame": {
-						"x": 45,
-						"y": 222,
-						"w": 22,
-						"h": 23
-					}
-				},
-				{
-					"filename": "bug_tera_shard",
-=======
+					"rotated": false,
+					"trimmed": true,
+					"sourceSize": {
+						"w": 32,
+						"h": 32
+					},
+					"spriteSourceSize": {
 						"x": 7,
 						"y": 11,
 						"w": 18,
 						"h": 18
 					},
 					"frame": {
-						"x": 302,
-						"y": 32,
+						"x": 179,
+						"y": 343,
 						"w": 18,
 						"h": 18
 					}
 				},
 				{
-					"filename": "choice_specs",
->>>>>>> dc6c8f22
-					"rotated": false,
-					"trimmed": true,
-					"sourceSize": {
-						"w": 32,
-						"h": 32
-					},
-					"spriteSourceSize": {
-<<<<<<< HEAD
+					"filename": "unknown",
+					"rotated": false,
+					"trimmed": true,
+					"sourceSize": {
+						"w": 32,
+						"h": 32
+					},
+					"spriteSourceSize": {
+						"x": 8,
+						"y": 4,
+						"w": 16,
+						"h": 24
+					},
+					"frame": {
+						"x": 360,
+						"y": 157,
+						"w": 16,
+						"h": 24
+					}
+				},
+				{
+					"filename": "zinc",
+					"rotated": false,
+					"trimmed": true,
+					"sourceSize": {
+						"w": 32,
+						"h": 32
+					},
+					"spriteSourceSize": {
+						"x": 8,
+						"y": 4,
+						"w": 16,
+						"h": 24
+					},
+					"frame": {
+						"x": 360,
+						"y": 181,
+						"w": 16,
+						"h": 24
+					}
+				},
+				{
+					"filename": "quick_claw",
+					"rotated": false,
+					"trimmed": true,
+					"sourceSize": {
+						"w": 32,
+						"h": 32
+					},
+					"spriteSourceSize": {
 						"x": 6,
-						"y": 4,
-						"w": 22,
-						"h": 23
-					},
-					"frame": {
-						"x": 47,
-						"y": 245,
-						"w": 22,
-						"h": 23
-					}
-				},
-				{
-					"filename": "dark_tera_shard",
-=======
-						"x": 4,
-						"y": 8,
-						"w": 24,
+						"y": 6,
+						"w": 19,
+						"h": 21
+					},
+					"frame": {
+						"x": 360,
+						"y": 205,
+						"w": 19,
+						"h": 21
+					}
+				},
+				{
+					"filename": "candy_jar",
+					"rotated": false,
+					"trimmed": true,
+					"sourceSize": {
+						"w": 32,
+						"h": 32
+					},
+					"spriteSourceSize": {
+						"x": 6,
+						"y": 6,
+						"w": 19,
+						"h": 20
+					},
+					"frame": {
+						"x": 360,
+						"y": 226,
+						"w": 19,
+						"h": 20
+					}
+				},
+				{
+					"filename": "gb",
+					"rotated": false,
+					"trimmed": true,
+					"sourceSize": {
+						"w": 32,
+						"h": 32
+					},
+					"spriteSourceSize": {
+						"x": 6,
+						"y": 6,
+						"w": 20,
+						"h": 20
+					},
+					"frame": {
+						"x": 359,
+						"y": 246,
+						"w": 20,
+						"h": 20
+					}
+				},
+				{
+					"filename": "magnet",
+					"rotated": false,
+					"trimmed": true,
+					"sourceSize": {
+						"w": 32,
+						"h": 32
+					},
+					"spriteSourceSize": {
+						"x": 6,
+						"y": 6,
+						"w": 20,
+						"h": 20
+					},
+					"frame": {
+						"x": 359,
+						"y": 266,
+						"w": 20,
+						"h": 20
+					}
+				},
+				{
+					"filename": "mb",
+					"rotated": false,
+					"trimmed": true,
+					"sourceSize": {
+						"w": 32,
+						"h": 32
+					},
+					"spriteSourceSize": {
+						"x": 6,
+						"y": 6,
+						"w": 20,
+						"h": 20
+					},
+					"frame": {
+						"x": 359,
+						"y": 286,
+						"w": 20,
+						"h": 20
+					}
+				},
+				{
+					"filename": "pb",
+					"rotated": false,
+					"trimmed": true,
+					"sourceSize": {
+						"w": 32,
+						"h": 32
+					},
+					"spriteSourceSize": {
+						"x": 6,
+						"y": 6,
+						"w": 20,
+						"h": 20
+					},
+					"frame": {
+						"x": 376,
+						"y": 156,
+						"w": 20,
+						"h": 20
+					}
+				},
+				{
+					"filename": "spell_tag",
+					"rotated": false,
+					"trimmed": true,
+					"sourceSize": {
+						"w": 32,
+						"h": 32
+					},
+					"spriteSourceSize": {
+						"x": 7,
+						"y": 6,
+						"w": 19,
+						"h": 21
+					},
+					"frame": {
+						"x": 396,
+						"y": 156,
+						"w": 19,
+						"h": 21
+					}
+				},
+				{
+					"filename": "pb_gold",
+					"rotated": false,
+					"trimmed": true,
+					"sourceSize": {
+						"w": 32,
+						"h": 32
+					},
+					"spriteSourceSize": {
+						"x": 6,
+						"y": 6,
+						"w": 20,
+						"h": 20
+					},
+					"frame": {
+						"x": 376,
+						"y": 176,
+						"w": 20,
+						"h": 20
+					}
+				},
+				{
+					"filename": "hard_stone",
+					"rotated": false,
+					"trimmed": true,
+					"sourceSize": {
+						"w": 32,
+						"h": 32
+					},
+					"spriteSourceSize": {
+						"x": 6,
+						"y": 6,
+						"w": 19,
+						"h": 20
+					},
+					"frame": {
+						"x": 396,
+						"y": 177,
+						"w": 19,
+						"h": 20
+					}
+				},
+				{
+					"filename": "golden_egg",
+					"rotated": false,
+					"trimmed": true,
+					"sourceSize": {
+						"w": 32,
+						"h": 32
+					},
+					"spriteSourceSize": {
+						"x": 7,
+						"y": 6,
+						"w": 17,
+						"h": 20
+					},
+					"frame": {
+						"x": 379,
+						"y": 196,
+						"w": 17,
+						"h": 20
+					}
+				},
+				{
+					"filename": "miracle_seed",
+					"rotated": false,
+					"trimmed": true,
+					"sourceSize": {
+						"w": 32,
+						"h": 32
+					},
+					"spriteSourceSize": {
+						"x": 6,
+						"y": 7,
+						"w": 19,
+						"h": 19
+					},
+					"frame": {
+						"x": 396,
+						"y": 197,
+						"w": 19,
+						"h": 19
+					}
+				},
+				{
+					"filename": "rb",
+					"rotated": false,
+					"trimmed": true,
+					"sourceSize": {
+						"w": 32,
+						"h": 32
+					},
+					"spriteSourceSize": {
+						"x": 6,
+						"y": 6,
+						"w": 20,
+						"h": 20
+					},
+					"frame": {
+						"x": 379,
+						"y": 216,
+						"w": 20,
+						"h": 20
+					}
+				},
+				{
+					"filename": "abomasite",
+					"rotated": false,
+					"trimmed": true,
+					"sourceSize": {
+						"w": 32,
+						"h": 32
+					},
+					"spriteSourceSize": {
+						"x": 8,
+						"y": 8,
+						"w": 16,
+						"h": 16
+					},
+					"frame": {
+						"x": 399,
+						"y": 216,
+						"w": 16,
+						"h": 16
+					}
+				},
+				{
+					"filename": "smooth_meteorite",
+					"rotated": false,
+					"trimmed": true,
+					"sourceSize": {
+						"w": 32,
+						"h": 32
+					},
+					"spriteSourceSize": {
+						"x": 7,
+						"y": 6,
+						"w": 20,
+						"h": 20
+					},
+					"frame": {
+						"x": 379,
+						"y": 236,
+						"w": 20,
+						"h": 20
+					}
+				},
+				{
+					"filename": "absolite",
+					"rotated": false,
+					"trimmed": true,
+					"sourceSize": {
+						"w": 32,
+						"h": 32
+					},
+					"spriteSourceSize": {
+						"x": 8,
+						"y": 8,
+						"w": 16,
+						"h": 16
+					},
+					"frame": {
+						"x": 399,
+						"y": 232,
+						"w": 16,
+						"h": 16
+					}
+				},
+				{
+					"filename": "aerodactylite",
+					"rotated": false,
+					"trimmed": true,
+					"sourceSize": {
+						"w": 32,
+						"h": 32
+					},
+					"spriteSourceSize": {
+						"x": 8,
+						"y": 8,
+						"w": 16,
+						"h": 16
+					},
+					"frame": {
+						"x": 399,
+						"y": 248,
+						"w": 16,
+						"h": 16
+					}
+				},
+				{
+					"filename": "strange_ball",
+					"rotated": false,
+					"trimmed": true,
+					"sourceSize": {
+						"w": 32,
+						"h": 32
+					},
+					"spriteSourceSize": {
+						"x": 6,
+						"y": 6,
+						"w": 20,
+						"h": 20
+					},
+					"frame": {
+						"x": 379,
+						"y": 256,
+						"w": 20,
+						"h": 20
+					}
+				},
+				{
+					"filename": "aggronite",
+					"rotated": false,
+					"trimmed": true,
+					"sourceSize": {
+						"w": 32,
+						"h": 32
+					},
+					"spriteSourceSize": {
+						"x": 8,
+						"y": 8,
+						"w": 16,
+						"h": 16
+					},
+					"frame": {
+						"x": 399,
+						"y": 264,
+						"w": 16,
+						"h": 16
+					}
+				},
+				{
+					"filename": "ub",
+					"rotated": false,
+					"trimmed": true,
+					"sourceSize": {
+						"w": 32,
+						"h": 32
+					},
+					"spriteSourceSize": {
+						"x": 6,
+						"y": 6,
+						"w": 20,
+						"h": 20
+					},
+					"frame": {
+						"x": 379,
+						"y": 276,
+						"w": 20,
+						"h": 20
+					}
+				},
+				{
+					"filename": "alakazite",
+					"rotated": false,
+					"trimmed": true,
+					"sourceSize": {
+						"w": 32,
+						"h": 32
+					},
+					"spriteSourceSize": {
+						"x": 8,
+						"y": 8,
+						"w": 16,
+						"h": 16
+					},
+					"frame": {
+						"x": 399,
+						"y": 280,
+						"w": 16,
+						"h": 16
+					}
+				},
+				{
+					"filename": "unremarkable_teacup",
+					"rotated": false,
+					"trimmed": true,
+					"sourceSize": {
+						"w": 32,
+						"h": 32
+					},
+					"spriteSourceSize": {
+						"x": 5,
+						"y": 7,
+						"w": 21,
 						"h": 18
 					},
 					"frame": {
-						"x": 320,
-						"y": 32,
-						"w": 24,
+						"x": 379,
+						"y": 296,
+						"w": 21,
 						"h": 18
 					}
 				},
 				{
+					"filename": "prism_scale",
+					"rotated": false,
+					"trimmed": true,
+					"sourceSize": {
+						"w": 32,
+						"h": 32
+					},
+					"spriteSourceSize": {
+						"x": 9,
+						"y": 8,
+						"w": 15,
+						"h": 15
+					},
+					"frame": {
+						"x": 400,
+						"y": 296,
+						"w": 15,
+						"h": 15
+					}
+				},
+				{
+					"filename": "lum_berry",
+					"rotated": false,
+					"trimmed": true,
+					"sourceSize": {
+						"w": 32,
+						"h": 32
+					},
+					"spriteSourceSize": {
+						"x": 6,
+						"y": 7,
+						"w": 20,
+						"h": 19
+					},
+					"frame": {
+						"x": 359,
+						"y": 306,
+						"w": 20,
+						"h": 19
+					}
+				},
+				{
+					"filename": "mega_bracelet",
+					"rotated": false,
+					"trimmed": true,
+					"sourceSize": {
+						"w": 32,
+						"h": 32
+					},
+					"spriteSourceSize": {
+						"x": 6,
+						"y": 8,
+						"w": 20,
+						"h": 16
+					},
+					"frame": {
+						"x": 379,
+						"y": 314,
+						"w": 20,
+						"h": 16
+					}
+				},
+				{
+					"filename": "altarianite",
+					"rotated": false,
+					"trimmed": true,
+					"sourceSize": {
+						"w": 32,
+						"h": 32
+					},
+					"spriteSourceSize": {
+						"x": 8,
+						"y": 8,
+						"w": 16,
+						"h": 16
+					},
+					"frame": {
+						"x": 399,
+						"y": 314,
+						"w": 16,
+						"h": 16
+					}
+				},
+				{
+					"filename": "razor_claw",
+					"rotated": false,
+					"trimmed": true,
+					"sourceSize": {
+						"w": 32,
+						"h": 32
+					},
+					"spriteSourceSize": {
+						"x": 6,
+						"y": 7,
+						"w": 20,
+						"h": 19
+					},
+					"frame": {
+						"x": 195,
+						"y": 305,
+						"w": 20,
+						"h": 19
+					}
+				},
+				{
+					"filename": "oval_stone",
+					"rotated": false,
+					"trimmed": true,
+					"sourceSize": {
+						"w": 32,
+						"h": 32
+					},
+					"spriteSourceSize": {
+						"x": 7,
+						"y": 7,
+						"w": 18,
+						"h": 19
+					},
+					"frame": {
+						"x": 195,
+						"y": 324,
+						"w": 18,
+						"h": 19
+					}
+				},
+				{
+					"filename": "lucky_egg",
+					"rotated": false,
+					"trimmed": true,
+					"sourceSize": {
+						"w": 32,
+						"h": 32
+					},
+					"spriteSourceSize": {
+						"x": 7,
+						"y": 6,
+						"w": 17,
+						"h": 20
+					},
+					"frame": {
+						"x": 215,
+						"y": 305,
+						"w": 17,
+						"h": 20
+					}
+				},
+				{
+					"filename": "razor_fang",
+					"rotated": false,
+					"trimmed": true,
+					"sourceSize": {
+						"w": 32,
+						"h": 32
+					},
+					"spriteSourceSize": {
+						"x": 7,
+						"y": 6,
+						"w": 18,
+						"h": 20
+					},
+					"frame": {
+						"x": 232,
+						"y": 302,
+						"w": 18,
+						"h": 20
+					}
+				},
+				{
+					"filename": "wl_ability_urge",
+					"rotated": false,
+					"trimmed": true,
+					"sourceSize": {
+						"w": 32,
+						"h": 32
+					},
+					"spriteSourceSize": {
+						"x": 6,
+						"y": 8,
+						"w": 20,
+						"h": 18
+					},
+					"frame": {
+						"x": 250,
+						"y": 302,
+						"w": 20,
+						"h": 18
+					}
+				},
+				{
+					"filename": "wl_antidote",
+					"rotated": false,
+					"trimmed": true,
+					"sourceSize": {
+						"w": 32,
+						"h": 32
+					},
+					"spriteSourceSize": {
+						"x": 6,
+						"y": 8,
+						"w": 20,
+						"h": 18
+					},
+					"frame": {
+						"x": 270,
+						"y": 303,
+						"w": 20,
+						"h": 18
+					}
+				},
+				{
+					"filename": "wl_awakening",
+					"rotated": false,
+					"trimmed": true,
+					"sourceSize": {
+						"w": 32,
+						"h": 32
+					},
+					"spriteSourceSize": {
+						"x": 6,
+						"y": 8,
+						"w": 20,
+						"h": 18
+					},
+					"frame": {
+						"x": 213,
+						"y": 325,
+						"w": 20,
+						"h": 18
+					}
+				},
+				{
+					"filename": "wl_burn_heal",
+					"rotated": false,
+					"trimmed": true,
+					"sourceSize": {
+						"w": 32,
+						"h": 32
+					},
+					"spriteSourceSize": {
+						"x": 6,
+						"y": 8,
+						"w": 20,
+						"h": 18
+					},
+					"frame": {
+						"x": 197,
+						"y": 343,
+						"w": 20,
+						"h": 18
+					}
+				},
+				{
 					"filename": "dark_stone",
->>>>>>> dc6c8f22
-					"rotated": false,
-					"trimmed": true,
-					"sourceSize": {
-						"w": 32,
-						"h": 32
-					},
-					"spriteSourceSize": {
-<<<<<<< HEAD
-						"x": 6,
-						"y": 4,
-						"w": 22,
-						"h": 23
-					},
-					"frame": {
-						"x": 47,
-						"y": 268,
-						"w": 22,
-						"h": 23
-					}
-				},
-				{
-					"filename": "dragon_tera_shard",
-=======
+					"rotated": false,
+					"trimmed": true,
+					"sourceSize": {
+						"w": 32,
+						"h": 32
+					},
+					"spriteSourceSize": {
 						"x": 7,
 						"y": 7,
 						"w": 18,
 						"h": 18
 					},
 					"frame": {
-						"x": 344,
-						"y": 32,
+						"x": 217,
+						"y": 343,
 						"w": 18,
 						"h": 18
 					}
 				},
 				{
-					"filename": "dragon_scale",
->>>>>>> dc6c8f22
-					"rotated": false,
-					"trimmed": true,
-					"sourceSize": {
-						"w": 32,
-						"h": 32
-					},
-					"spriteSourceSize": {
-<<<<<<< HEAD
+					"filename": "wl_custom_spliced",
+					"rotated": false,
+					"trimmed": true,
+					"sourceSize": {
+						"w": 32,
+						"h": 32
+					},
+					"spriteSourceSize": {
 						"x": 6,
-						"y": 4,
-						"w": 22,
-						"h": 23
-					},
-					"frame": {
-						"x": 47,
-						"y": 291,
-						"w": 22,
-						"h": 23
-					}
-				},
-				{
-					"filename": "electric_tera_shard",
-=======
-						"x": 4,
-						"y": 8,
-						"w": 24,
+						"y": 8,
+						"w": 20,
 						"h": 18
 					},
 					"frame": {
-						"x": 362,
-						"y": 32,
-						"w": 24,
+						"x": 290,
+						"y": 304,
+						"w": 20,
 						"h": 18
 					}
 				},
 				{
 					"filename": "flame_orb",
->>>>>>> dc6c8f22
-					"rotated": false,
-					"trimmed": true,
-					"sourceSize": {
-						"w": 32,
-						"h": 32
-					},
-					"spriteSourceSize": {
-<<<<<<< HEAD
-						"x": 6,
-						"y": 4,
-						"w": 22,
-						"h": 23
-					},
-					"frame": {
-						"x": 47,
-						"y": 314,
-						"w": 22,
-						"h": 23
-					}
-				},
-				{
-					"filename": "dragon_fang",
-=======
+					"rotated": false,
+					"trimmed": true,
+					"sourceSize": {
+						"w": 32,
+						"h": 32
+					},
+					"spriteSourceSize": {
 						"x": 7,
 						"y": 7,
 						"w": 18,
 						"h": 18
 					},
 					"frame": {
-						"x": 386,
-						"y": 32,
+						"x": 233,
+						"y": 322,
 						"w": 18,
 						"h": 18
 					}
 				},
 				{
-					"filename": "mystery_egg",
->>>>>>> dc6c8f22
-					"rotated": false,
-					"trimmed": true,
-					"sourceSize": {
-						"w": 32,
-						"h": 32
-					},
-					"spriteSourceSize": {
-<<<<<<< HEAD
-						"x": 5,
-						"y": 5,
-						"w": 21,
-						"h": 23
-					},
-					"frame": {
-						"x": 48,
-						"y": 337,
-						"w": 21,
-						"h": 23
-					}
-				},
-				{
-					"filename": "fairy_tera_shard",
-=======
-						"x": 8,
-						"y": 8,
-						"w": 16,
-						"h": 18
-					},
-					"frame": {
-						"x": 0,
-						"y": 46,
-						"w": 16,
-						"h": 18
-					}
-				},
-				{
-					"filename": "light_stone",
->>>>>>> dc6c8f22
-					"rotated": false,
-					"trimmed": true,
-					"sourceSize": {
-						"w": 32,
-						"h": 32
-					},
-					"spriteSourceSize": {
-<<<<<<< HEAD
-						"x": 6,
-						"y": 4,
-						"w": 22,
-						"h": 23
-					},
-					"frame": {
-						"x": 48,
-						"y": 360,
-						"w": 22,
-						"h": 23
-					}
-				},
-				{
-					"filename": "coupon",
-=======
+					"filename": "light_ball",
+					"rotated": false,
+					"trimmed": true,
+					"sourceSize": {
+						"w": 32,
+						"h": 32
+					},
+					"spriteSourceSize": {
 						"x": 7,
 						"y": 7,
 						"w": 18,
 						"h": 18
 					},
 					"frame": {
-						"x": 16,
-						"y": 47,
+						"x": 251,
+						"y": 320,
 						"w": 18,
 						"h": 18
 					}
 				},
 				{
-					"filename": "masterpiece_teacup",
->>>>>>> dc6c8f22
-					"rotated": false,
-					"trimmed": true,
-					"sourceSize": {
-						"w": 32,
-						"h": 32
-					},
-					"spriteSourceSize": {
-<<<<<<< HEAD
-						"x": 4,
-						"y": 7,
-						"w": 23,
-						"h": 19
-					},
-					"frame": {
-						"x": 48,
-						"y": 383,
-						"w": 23,
-						"h": 19
-=======
-						"x": 5,
-						"y": 7,
-						"w": 21,
+					"filename": "wl_custom_thief",
+					"rotated": false,
+					"trimmed": true,
+					"sourceSize": {
+						"w": 32,
+						"h": 32
+					},
+					"spriteSourceSize": {
+						"x": 6,
+						"y": 8,
+						"w": 20,
 						"h": 18
 					},
 					"frame": {
-						"x": 34,
-						"y": 47,
-						"w": 21,
+						"x": 269,
+						"y": 321,
+						"w": 20,
 						"h": 18
->>>>>>> dc6c8f22
-					}
-				},
-				{
-					"filename": "relic_crown",
-					"rotated": false,
-					"trimmed": true,
-					"sourceSize": {
-						"w": 32,
-						"h": 32
-					},
-					"spriteSourceSize": {
-						"x": 4,
-						"y": 7,
-						"w": 23,
+					}
+				},
+				{
+					"filename": "wl_elixir",
+					"rotated": false,
+					"trimmed": true,
+					"sourceSize": {
+						"w": 32,
+						"h": 32
+					},
+					"spriteSourceSize": {
+						"x": 6,
+						"y": 8,
+						"w": 20,
 						"h": 18
 					},
 					"frame": {
-						"x": 55,
-						"y": 47,
-						"w": 23,
+						"x": 289,
+						"y": 322,
+						"w": 20,
 						"h": 18
 					}
 				},
 				{
-<<<<<<< HEAD
-					"filename": "exp_share",
-=======
-					"filename": "sharp_meteorite",
->>>>>>> dc6c8f22
-					"rotated": false,
-					"trimmed": true,
-					"sourceSize": {
-						"w": 32,
-						"h": 32
-					},
-					"spriteSourceSize": {
-						"x": 6,
-						"y": 8,
-						"w": 21,
-						"h": 18
-					},
-					"frame": {
-						"x": 78,
-						"y": 48,
-						"w": 21,
-						"h": 18
-					}
-				},
-				{
-<<<<<<< HEAD
-					"filename": "peat_block",
-=======
-					"filename": "toxic_orb",
->>>>>>> dc6c8f22
+					"filename": "light_stone",
 					"rotated": false,
 					"trimmed": true,
 					"sourceSize": {
@@ -1935,119 +6555,98 @@
 						"h": 18
 					},
 					"frame": {
-						"x": 99,
-						"y": 48,
+						"x": 235,
+						"y": 340,
 						"w": 18,
 						"h": 18
 					}
 				},
 				{
-<<<<<<< HEAD
-					"filename": "twisted_spoon",
-=======
-					"filename": "unremarkable_teacup",
->>>>>>> dc6c8f22
-					"rotated": false,
-					"trimmed": true,
-					"sourceSize": {
-						"w": 32,
-						"h": 32
-					},
-					"spriteSourceSize": {
-						"x": 5,
-						"y": 7,
-						"w": 21,
+					"filename": "ampharosite",
+					"rotated": false,
+					"trimmed": true,
+					"sourceSize": {
+						"w": 32,
+						"h": 32
+					},
+					"spriteSourceSize": {
+						"x": 8,
+						"y": 8,
+						"w": 16,
+						"h": 16
+					},
+					"frame": {
+						"x": 253,
+						"y": 338,
+						"w": 16,
+						"h": 16
+					}
+				},
+				{
+					"filename": "wl_ether",
+					"rotated": false,
+					"trimmed": true,
+					"sourceSize": {
+						"w": 32,
+						"h": 32
+					},
+					"spriteSourceSize": {
+						"x": 6,
+						"y": 8,
+						"w": 20,
 						"h": 18
 					},
 					"frame": {
-						"x": 117,
-						"y": 48,
-						"w": 21,
+						"x": 269,
+						"y": 339,
+						"w": 20,
 						"h": 18
 					}
 				},
 				{
-<<<<<<< HEAD
-					"filename": "rarer_candy",
-=======
-					"filename": "wl_ability_urge",
->>>>>>> dc6c8f22
-					"rotated": false,
-					"trimmed": true,
-					"sourceSize": {
-						"w": 32,
-						"h": 32
-					},
-					"spriteSourceSize": {
-<<<<<<< HEAD
-						"x": 4,
-						"y": 5,
-						"w": 23,
-						"h": 23
-					},
-					"frame": {
-						"x": 234,
-						"y": 45,
-						"w": 23,
-						"h": 23
-					}
-				},
-				{
-					"filename": "stick",
-=======
+					"filename": "wl_full_heal",
+					"rotated": false,
+					"trimmed": true,
+					"sourceSize": {
+						"w": 32,
+						"h": 32
+					},
+					"spriteSourceSize": {
 						"x": 6,
 						"y": 8,
 						"w": 20,
 						"h": 18
 					},
 					"frame": {
-						"x": 138,
-						"y": 49,
+						"x": 289,
+						"y": 340,
 						"w": 20,
 						"h": 18
 					}
 				},
 				{
-					"filename": "wl_antidote",
->>>>>>> dc6c8f22
-					"rotated": false,
-					"trimmed": true,
-					"sourceSize": {
-						"w": 32,
-						"h": 32
-					},
-					"spriteSourceSize": {
-<<<<<<< HEAD
-						"x": 4,
-						"y": 5,
-						"w": 23,
-						"h": 23
-					},
-					"frame": {
-						"x": 257,
-						"y": 45,
-						"w": 23,
-						"h": 23
-					}
-				},
-				{
-					"filename": "fighting_tera_shard",
-=======
+					"filename": "wl_full_restore",
+					"rotated": false,
+					"trimmed": true,
+					"sourceSize": {
+						"w": 32,
+						"h": 32
+					},
+					"spriteSourceSize": {
 						"x": 6,
 						"y": 8,
 						"w": 20,
 						"h": 18
 					},
 					"frame": {
-						"x": 158,
-						"y": 49,
+						"x": 310,
+						"y": 308,
 						"w": 20,
 						"h": 18
 					}
 				},
 				{
-					"filename": "wl_awakening",
->>>>>>> dc6c8f22
+					"filename": "wl_guard_spec",
 					"rotated": false,
 					"trimmed": true,
 					"sourceSize": {
@@ -2056,111 +6655,145 @@
 					},
 					"spriteSourceSize": {
 						"x": 6,
-<<<<<<< HEAD
-						"y": 4,
-						"w": 22,
-						"h": 23
-					},
-					"frame": {
-						"x": 280,
-						"y": 45,
-						"w": 22,
-						"h": 23
-					}
-				},
-				{
-					"filename": "fire_stone",
-=======
 						"y": 8,
 						"w": 20,
 						"h": 18
 					},
 					"frame": {
-						"x": 178,
-						"y": 49,
+						"x": 309,
+						"y": 326,
 						"w": 20,
 						"h": 18
 					}
 				},
 				{
-					"filename": "wl_burn_heal",
->>>>>>> dc6c8f22
-					"rotated": false,
-					"trimmed": true,
-					"sourceSize": {
-						"w": 32,
-						"h": 32
-					},
-					"spriteSourceSize": {
-<<<<<<< HEAD
-						"x": 5,
-						"y": 5,
-						"w": 22,
-						"h": 23
-					},
-					"frame": {
-						"x": 302,
-						"y": 45,
-						"w": 22,
-						"h": 23
-					}
-				},
-				{
-					"filename": "hp_up",
-=======
+					"filename": "wl_hyper_potion",
+					"rotated": false,
+					"trimmed": true,
+					"sourceSize": {
+						"w": 32,
+						"h": 32
+					},
+					"spriteSourceSize": {
 						"x": 6,
 						"y": 8,
 						"w": 20,
 						"h": 18
 					},
 					"frame": {
-						"x": 198,
-						"y": 49,
+						"x": 309,
+						"y": 344,
 						"w": 20,
 						"h": 18
 					}
 				},
 				{
-					"filename": "wl_custom_spliced",
->>>>>>> dc6c8f22
-					"rotated": false,
-					"trimmed": true,
-					"sourceSize": {
-						"w": 32,
-						"h": 32
-					},
-					"spriteSourceSize": {
-<<<<<<< HEAD
+					"filename": "wl_ice_heal",
+					"rotated": false,
+					"trimmed": true,
+					"sourceSize": {
+						"w": 32,
+						"h": 32
+					},
+					"spriteSourceSize": {
+						"x": 6,
+						"y": 8,
+						"w": 20,
+						"h": 18
+					},
+					"frame": {
+						"x": 330,
+						"y": 309,
+						"w": 20,
+						"h": 18
+					}
+				},
+				{
+					"filename": "wl_item_drop",
+					"rotated": false,
+					"trimmed": true,
+					"sourceSize": {
+						"w": 32,
+						"h": 32
+					},
+					"spriteSourceSize": {
+						"x": 6,
+						"y": 8,
+						"w": 20,
+						"h": 18
+					},
+					"frame": {
+						"x": 329,
+						"y": 327,
+						"w": 20,
+						"h": 18
+					}
+				},
+				{
+					"filename": "wl_item_urge",
+					"rotated": false,
+					"trimmed": true,
+					"sourceSize": {
+						"w": 32,
+						"h": 32
+					},
+					"spriteSourceSize": {
+						"x": 6,
+						"y": 8,
+						"w": 20,
+						"h": 18
+					},
+					"frame": {
+						"x": 329,
+						"y": 345,
+						"w": 20,
+						"h": 18
+					}
+				},
+				{
+					"filename": "audinite",
+					"rotated": false,
+					"trimmed": true,
+					"sourceSize": {
+						"w": 32,
+						"h": 32
+					},
+					"spriteSourceSize": {
 						"x": 8,
-						"y": 4,
-						"w": 16,
-						"h": 24
-					},
-					"frame": {
-						"x": 324,
-						"y": 44,
-						"w": 16,
-						"h": 24
-					}
-				},
-				{
-					"filename": "fire_tera_shard",
-=======
+						"y": 8,
+						"w": 16,
+						"h": 16
+					},
+					"frame": {
+						"x": 253,
+						"y": 354,
+						"w": 16,
+						"h": 16
+					}
+				},
+				{
+					"filename": "wl_max_elixir",
+					"rotated": false,
+					"trimmed": true,
+					"sourceSize": {
+						"w": 32,
+						"h": 32
+					},
+					"spriteSourceSize": {
 						"x": 6,
 						"y": 8,
 						"w": 20,
 						"h": 18
 					},
 					"frame": {
-						"x": 218,
-						"y": 49,
+						"x": 269,
+						"y": 357,
 						"w": 20,
 						"h": 18
 					}
 				},
 				{
-					"filename": "wl_custom_thief",
->>>>>>> dc6c8f22
+					"filename": "wl_max_ether",
 					"rotated": false,
 					"trimmed": true,
 					"sourceSize": {
@@ -2169,35 +6802,19 @@
 					},
 					"spriteSourceSize": {
 						"x": 6,
-<<<<<<< HEAD
-						"y": 4,
-						"w": 22,
-						"h": 23
-					},
-					"frame": {
-						"x": 340,
-						"y": 43,
-						"w": 22,
-						"h": 23
-					}
-				},
-				{
-					"filename": "iron",
-=======
 						"y": 8,
 						"w": 20,
 						"h": 18
 					},
 					"frame": {
-						"x": 238,
-						"y": 49,
+						"x": 289,
+						"y": 358,
 						"w": 20,
 						"h": 18
 					}
 				},
 				{
-					"filename": "wl_elixir",
->>>>>>> dc6c8f22
+					"filename": "wl_max_potion",
 					"rotated": false,
 					"trimmed": true,
 					"sourceSize": {
@@ -2211,6866 +6828,119 @@
 						"h": 18
 					},
 					"frame": {
-<<<<<<< HEAD
-						"x": 362,
-						"y": 43,
-						"w": 16,
-						"h": 24
-					}
-				},
-				{
-					"filename": "icy_reins_of_unity",
-=======
-						"x": 258,
-						"y": 49,
+						"x": 309,
+						"y": 362,
 						"w": 20,
 						"h": 18
 					}
 				},
 				{
-					"filename": "wl_ether",
->>>>>>> dc6c8f22
-					"rotated": false,
-					"trimmed": true,
-					"sourceSize": {
-						"w": 32,
-						"h": 32
-					},
-					"spriteSourceSize": {
-<<<<<<< HEAD
-						"x": 4,
-						"y": 7,
-						"w": 24,
-						"h": 20
-					},
-					"frame": {
-						"x": 378,
-						"y": 47,
-						"w": 24,
-						"h": 20
-					}
-				},
-				{
-					"filename": "blunder_policy",
-=======
+					"filename": "wl_max_revive",
+					"rotated": false,
+					"trimmed": true,
+					"sourceSize": {
+						"w": 32,
+						"h": 32
+					},
+					"spriteSourceSize": {
 						"x": 6,
 						"y": 8,
 						"w": 20,
 						"h": 18
 					},
 					"frame": {
-						"x": 278,
-						"y": 49,
+						"x": 329,
+						"y": 363,
 						"w": 20,
 						"h": 18
 					}
 				},
 				{
-					"filename": "wl_full_heal",
->>>>>>> dc6c8f22
-					"rotated": false,
-					"trimmed": true,
-					"sourceSize": {
-						"w": 32,
-						"h": 32
-					},
-					"spriteSourceSize": {
-<<<<<<< HEAD
-						"x": 5,
-						"y": 6,
-						"w": 22,
-						"h": 19
-					},
-					"frame": {
-						"x": 340,
-						"y": 66,
-						"w": 22,
-						"h": 19
-					}
-				},
-				{
-					"filename": "dragon_scale",
-=======
-						"x": 6,
-						"y": 8,
-						"w": 20,
-						"h": 18
-					},
-					"frame": {
-						"x": 298,
-						"y": 50,
-						"w": 20,
-						"h": 18
-					}
-				},
-				{
-					"filename": "wl_full_restore",
->>>>>>> dc6c8f22
-					"rotated": false,
-					"trimmed": true,
-					"sourceSize": {
-						"w": 32,
-						"h": 32
-					},
-					"spriteSourceSize": {
-<<<<<<< HEAD
-						"x": 4,
-						"y": 8,
-						"w": 24,
-						"h": 18
-					},
-					"frame": {
-						"x": 362,
-						"y": 67,
-						"w": 24,
-=======
-						"x": 6,
-						"y": 8,
-						"w": 20,
-						"h": 18
-					},
-					"frame": {
-						"x": 318,
-						"y": 50,
-						"w": 20,
->>>>>>> dc6c8f22
-						"h": 18
-					}
-				},
-				{
-<<<<<<< HEAD
-					"filename": "max_repel",
-=======
-					"filename": "wl_guard_spec",
->>>>>>> dc6c8f22
-					"rotated": false,
-					"trimmed": true,
-					"sourceSize": {
-						"w": 32,
-						"h": 32
-					},
-					"spriteSourceSize": {
-						"x": 6,
-						"y": 8,
-						"w": 20,
-						"h": 18
-					},
-					"frame": {
-<<<<<<< HEAD
-						"x": 386,
-						"y": 67,
-						"w": 16,
-						"h": 24
-					}
-				},
-				{
-					"filename": "metal_powder",
-=======
-						"x": 338,
-						"y": 50,
-						"w": 20,
-						"h": 18
-					}
-				},
-				{
-					"filename": "wl_hyper_potion",
->>>>>>> dc6c8f22
-					"rotated": false,
-					"trimmed": true,
-					"sourceSize": {
-						"w": 32,
-						"h": 32
-					},
-					"spriteSourceSize": {
-<<<<<<< HEAD
-						"x": 4,
-						"y": 6,
-						"w": 24,
-						"h": 20
-					},
-					"frame": {
-						"x": 67,
-						"y": 50,
-						"w": 24,
-						"h": 20
-					}
-				},
-				{
-					"filename": "quick_powder",
-=======
-						"x": 6,
-						"y": 8,
-						"w": 20,
-						"h": 18
-					},
-					"frame": {
-						"x": 358,
-						"y": 50,
-						"w": 20,
-						"h": 18
-					}
-				},
-				{
-					"filename": "wl_ice_heal",
->>>>>>> dc6c8f22
-					"rotated": false,
-					"trimmed": true,
-					"sourceSize": {
-						"w": 32,
-						"h": 32
-					},
-					"spriteSourceSize": {
-<<<<<<< HEAD
-						"x": 4,
-						"y": 6,
-						"w": 24,
-						"h": 20
-					},
-					"frame": {
-						"x": 91,
-						"y": 50,
-						"w": 24,
-						"h": 20
-					}
-				},
-				{
-					"filename": "adamant_crystal",
-=======
-						"x": 6,
-						"y": 8,
-						"w": 20,
-						"h": 18
-					},
-					"frame": {
-						"x": 378,
-						"y": 50,
-						"w": 20,
-						"h": 18
-					}
-				},
-				{
-					"filename": "leftovers",
->>>>>>> dc6c8f22
-					"rotated": false,
-					"trimmed": true,
-					"sourceSize": {
-						"w": 32,
-						"h": 32
-					},
-					"spriteSourceSize": {
-<<<<<<< HEAD
-						"x": 4,
-						"y": 6,
-						"w": 23,
-						"h": 21
-					},
-					"frame": {
-						"x": 115,
-						"y": 50,
-						"w": 23,
-						"h": 21
-					}
-				},
-				{
-					"filename": "rusted_shield",
-=======
-						"x": 8,
-						"y": 5,
-						"w": 15,
-						"h": 22
-					},
-					"frame": {
-						"x": 398,
-						"y": 50,
-						"w": 15,
-						"h": 22
-					}
-				},
-				{
-					"filename": "wl_item_drop",
->>>>>>> dc6c8f22
-					"rotated": false,
-					"trimmed": true,
-					"sourceSize": {
-						"w": 32,
-						"h": 32
-					},
-					"spriteSourceSize": {
-<<<<<<< HEAD
-						"x": 4,
-						"y": 6,
-						"w": 24,
-						"h": 20
-					},
-					"frame": {
-						"x": 138,
-						"y": 64,
-						"w": 24,
-						"h": 20
-					}
-				},
-				{
-					"filename": "sacred_ash",
-=======
-						"x": 6,
-						"y": 8,
-						"w": 20,
-						"h": 18
-					},
-					"frame": {
-						"x": 0,
-						"y": 65,
-						"w": 20,
-						"h": 18
-					}
-				},
-				{
-					"filename": "wl_item_urge",
->>>>>>> dc6c8f22
-					"rotated": false,
-					"trimmed": true,
-					"sourceSize": {
-						"w": 32,
-						"h": 32
-					},
-					"spriteSourceSize": {
-						"x": 6,
-						"y": 8,
-						"w": 20,
-						"h": 18
-					},
-					"frame": {
-<<<<<<< HEAD
-						"x": 162,
-						"y": 67,
-						"w": 24,
-						"h": 20
-					}
-				},
-				{
-					"filename": "shadow_reins_of_unity",
-=======
-						"x": 20,
-						"y": 65,
-						"w": 20,
-						"h": 18
-					}
-				},
-				{
-					"filename": "wl_max_elixir",
-					"rotated": false,
-					"trimmed": true,
-					"sourceSize": {
-						"w": 32,
-						"h": 32
-					},
-					"spriteSourceSize": {
-						"x": 6,
-						"y": 8,
-						"w": 20,
-						"h": 18
-					},
-					"frame": {
-						"x": 40,
-						"y": 65,
-						"w": 20,
-						"h": 18
-					}
-				},
-				{
-					"filename": "oval_stone",
->>>>>>> dc6c8f22
-					"rotated": false,
-					"trimmed": true,
-					"sourceSize": {
-						"w": 32,
-						"h": 32
-					},
-					"spriteSourceSize": {
-<<<<<<< HEAD
-						"x": 4,
-						"y": 7,
-						"w": 24,
-						"h": 20
-					},
-					"frame": {
-						"x": 186,
-						"y": 67,
-						"w": 24,
-						"h": 20
-					}
-				},
-				{
-					"filename": "soft_sand",
-=======
-						"x": 7,
-						"y": 7,
-						"w": 18,
-						"h": 19
-					},
-					"frame": {
-						"x": 60,
-						"y": 65,
-						"w": 18,
-						"h": 19
-					}
-				},
-				{
-					"filename": "wl_max_ether",
->>>>>>> dc6c8f22
-					"rotated": false,
-					"trimmed": true,
-					"sourceSize": {
-						"w": 32,
-						"h": 32
-					},
-					"spriteSourceSize": {
-						"x": 6,
-						"y": 8,
-						"w": 20,
-						"h": 18
-					},
-					"frame": {
-<<<<<<< HEAD
-						"x": 210,
-						"y": 68,
-						"w": 24,
-						"h": 20
-					}
-				},
-				{
-					"filename": "amulet_coin",
-=======
-						"x": 78,
-						"y": 66,
-						"w": 20,
-						"h": 18
-					}
-				},
-				{
-					"filename": "wl_max_potion",
->>>>>>> dc6c8f22
-					"rotated": false,
-					"trimmed": true,
-					"sourceSize": {
-						"w": 32,
-						"h": 32
-					},
-					"spriteSourceSize": {
-						"x": 6,
-<<<<<<< HEAD
-						"y": 5,
-						"w": 23,
-						"h": 21
-					},
-					"frame": {
-						"x": 234,
-						"y": 68,
-						"w": 23,
-						"h": 21
-					}
-				},
-				{
-					"filename": "auspicious_armor",
-=======
-						"y": 8,
-						"w": 20,
-						"h": 18
-					},
-					"frame": {
-						"x": 98,
-						"y": 66,
-						"w": 20,
-						"h": 18
-					}
-				},
-				{
-					"filename": "wl_max_revive",
->>>>>>> dc6c8f22
-					"rotated": false,
-					"trimmed": true,
-					"sourceSize": {
-						"w": 32,
-						"h": 32
-					},
-					"spriteSourceSize": {
-<<<<<<< HEAD
-						"x": 4,
-						"y": 5,
-						"w": 23,
-						"h": 21
-					},
-					"frame": {
-						"x": 257,
-						"y": 68,
-						"w": 23,
-						"h": 21
-					}
-				},
-				{
-					"filename": "healing_charm",
-=======
-						"x": 6,
-						"y": 8,
-						"w": 20,
-						"h": 18
-					},
-					"frame": {
-						"x": 118,
-						"y": 66,
-						"w": 20,
-						"h": 18
-					}
-				},
-				{
-					"filename": "wl_paralyze_heal",
->>>>>>> dc6c8f22
-					"rotated": false,
-					"trimmed": true,
-					"sourceSize": {
-						"w": 32,
-						"h": 32
-					},
-					"spriteSourceSize": {
-<<<<<<< HEAD
-						"x": 5,
-						"y": 5,
-						"w": 23,
-						"h": 22
-					},
-					"frame": {
-						"x": 280,
-						"y": 68,
-						"w": 23,
-						"h": 22
-					}
-				},
-				{
-					"filename": "rusted_sword",
-=======
-						"x": 6,
-						"y": 8,
-						"w": 20,
-						"h": 18
-					},
-					"frame": {
-						"x": 138,
-						"y": 67,
-						"w": 20,
-						"h": 18
-					}
-				},
-				{
-					"filename": "wl_potion",
->>>>>>> dc6c8f22
-					"rotated": false,
-					"trimmed": true,
-					"sourceSize": {
-						"w": 32,
-						"h": 32
-					},
-					"spriteSourceSize": {
-<<<<<<< HEAD
-						"x": 4,
-						"y": 5,
-						"w": 23,
-						"h": 22
-					},
-					"frame": {
-						"x": 303,
-						"y": 68,
-						"w": 23,
-						"h": 22
-					}
-				},
-				{
-					"filename": "revive",
-					"rotated": false,
-					"trimmed": true,
-					"sourceSize": {
-						"w": 32,
-						"h": 32
-					},
-					"spriteSourceSize": {
-						"x": 10,
-						"y": 8,
-						"w": 12,
-						"h": 17
-					},
-					"frame": {
-						"x": 326,
-						"y": 68,
-						"w": 12,
-						"h": 17
-=======
-						"x": 6,
-						"y": 8,
-						"w": 20,
-						"h": 18
-					},
-					"frame": {
-						"x": 158,
-						"y": 67,
-						"w": 20,
-						"h": 18
->>>>>>> dc6c8f22
-					}
-				},
-				{
-					"filename": "wl_reset_urge",
-					"rotated": false,
-					"trimmed": true,
-					"sourceSize": {
-						"w": 32,
-						"h": 32
-					},
-					"spriteSourceSize": {
-						"x": 6,
-						"y": 8,
-						"w": 20,
-						"h": 18
-					},
-					"frame": {
-<<<<<<< HEAD
-						"x": 60,
-						"y": 70,
-						"w": 23,
-						"h": 20
-					}
-				},
-				{
-					"filename": "moon_stone",
-=======
-						"x": 178,
-						"y": 67,
-						"w": 20,
-						"h": 18
-					}
-				},
-				{
-					"filename": "wl_revive",
->>>>>>> dc6c8f22
-					"rotated": false,
-					"trimmed": true,
-					"sourceSize": {
-						"w": 32,
-						"h": 32
-					},
-					"spriteSourceSize": {
-<<<<<<< HEAD
-						"x": 4,
-						"y": 6,
-						"w": 23,
-						"h": 21
-					},
-					"frame": {
-						"x": 83,
-						"y": 70,
-						"w": 23,
-						"h": 21
-					}
-				},
-				{
-					"filename": "flying_tera_shard",
-=======
-						"x": 6,
-						"y": 8,
-						"w": 20,
-						"h": 18
-					},
-					"frame": {
-						"x": 198,
-						"y": 67,
-						"w": 20,
-						"h": 18
-					}
-				},
-				{
-					"filename": "wl_super_potion",
->>>>>>> dc6c8f22
-					"rotated": false,
-					"trimmed": true,
-					"sourceSize": {
-						"w": 32,
-						"h": 32
-					},
-					"spriteSourceSize": {
-						"x": 6,
-<<<<<<< HEAD
-						"y": 4,
-						"w": 22,
-						"h": 23
-					},
-					"frame": {
-						"x": 57,
-						"y": 90,
-						"w": 22,
-						"h": 23
-					}
-				},
-				{
-					"filename": "focus_sash",
-=======
-						"y": 8,
-						"w": 20,
-						"h": 18
-					},
-					"frame": {
-						"x": 218,
-						"y": 67,
-						"w": 20,
-						"h": 18
-					}
-				},
-				{
-					"filename": "big_mushroom",
->>>>>>> dc6c8f22
-					"rotated": false,
-					"trimmed": true,
-					"sourceSize": {
-						"w": 32,
-						"h": 32
-					},
-					"spriteSourceSize": {
-<<<<<<< HEAD
-						"x": 5,
-						"y": 4,
-						"w": 22,
-						"h": 23
-					},
-					"frame": {
-						"x": 57,
-						"y": 113,
-						"w": 22,
-						"h": 23
-					}
-				},
-				{
-					"filename": "ghost_tera_shard",
-=======
-						"x": 6,
-						"y": 6,
-						"w": 19,
-						"h": 19
-					},
-					"frame": {
-						"x": 238,
-						"y": 67,
-						"w": 19,
-						"h": 19
-					}
-				},
-				{
-					"filename": "blunder_policy",
->>>>>>> dc6c8f22
-					"rotated": false,
-					"trimmed": true,
-					"sourceSize": {
-						"w": 32,
-						"h": 32
-					},
-					"spriteSourceSize": {
-<<<<<<< HEAD
-						"x": 6,
-						"y": 4,
-						"w": 22,
-						"h": 23
-					},
-					"frame": {
-						"x": 57,
-						"y": 136,
-						"w": 22,
-						"h": 23
-					}
-				},
-				{
-					"filename": "grass_tera_shard",
-=======
-						"x": 5,
-						"y": 6,
-						"w": 22,
-						"h": 19
-					},
-					"frame": {
-						"x": 257,
-						"y": 67,
-						"w": 22,
-						"h": 19
-					}
-				},
-				{
-					"filename": "miracle_seed",
->>>>>>> dc6c8f22
-					"rotated": false,
-					"trimmed": true,
-					"sourceSize": {
-						"w": 32,
-						"h": 32
-					},
-					"spriteSourceSize": {
-						"x": 6,
-<<<<<<< HEAD
-						"y": 4,
-						"w": 22,
-						"h": 23
-					},
-					"frame": {
-						"x": 79,
-						"y": 91,
-						"w": 22,
-						"h": 23
-					}
-				},
-				{
-					"filename": "ground_tera_shard",
-=======
-						"y": 7,
-						"w": 19,
-						"h": 19
-					},
-					"frame": {
-						"x": 279,
-						"y": 67,
-						"w": 19,
-						"h": 19
-					}
-				},
-				{
-					"filename": "coupon",
-					"rotated": false,
-					"trimmed": true,
-					"sourceSize": {
-						"w": 32,
-						"h": 32
-					},
-					"spriteSourceSize": {
-						"x": 4,
-						"y": 7,
-						"w": 23,
-						"h": 19
-					},
-					"frame": {
-						"x": 298,
-						"y": 68,
-						"w": 23,
-						"h": 19
-					}
-				},
-				{
-					"filename": "dubious_disc",
->>>>>>> dc6c8f22
-					"rotated": false,
-					"trimmed": true,
-					"sourceSize": {
-						"w": 32,
-						"h": 32
-					},
-					"spriteSourceSize": {
-<<<<<<< HEAD
-						"x": 6,
-						"y": 4,
-						"w": 22,
-						"h": 23
-					},
-					"frame": {
-						"x": 79,
-						"y": 114,
-						"w": 22,
-						"h": 23
-					}
-				},
-				{
-					"filename": "charcoal",
-					"rotated": false,
-					"trimmed": true,
-					"sourceSize": {
-						"w": 32,
-						"h": 32
-					},
-					"spriteSourceSize": {
-						"x": 5,
-						"y": 5,
-						"w": 22,
-						"h": 22
-					},
-					"frame": {
-						"x": 79,
-						"y": 137,
-						"w": 22,
-						"h": 22
-					}
-				},
-				{
-					"filename": "ice_tera_shard",
-=======
-						"x": 5,
-						"y": 7,
-						"w": 22,
-						"h": 19
-					},
-					"frame": {
-						"x": 321,
-						"y": 68,
-						"w": 22,
-						"h": 19
-					}
-				},
-				{
-					"filename": "golden_mystic_ticket",
->>>>>>> dc6c8f22
-					"rotated": false,
-					"trimmed": true,
-					"sourceSize": {
-						"w": 32,
-						"h": 32
-					},
-					"spriteSourceSize": {
-<<<<<<< HEAD
-						"x": 6,
-						"y": 4,
-						"w": 22,
-						"h": 23
-					},
-					"frame": {
-						"x": 63,
-						"y": 159,
-						"w": 22,
-						"h": 23
-					}
-				},
-				{
-					"filename": "hyper_potion",
-=======
-						"x": 4,
-						"y": 7,
-						"w": 23,
-						"h": 19
-					},
-					"frame": {
-						"x": 343,
-						"y": 68,
-						"w": 23,
-						"h": 19
-					}
-				},
-				{
-					"filename": "lum_berry",
->>>>>>> dc6c8f22
-					"rotated": false,
-					"trimmed": true,
-					"sourceSize": {
-						"w": 32,
-						"h": 32
-					},
-					"spriteSourceSize": {
-<<<<<<< HEAD
-						"x": 8,
-						"y": 5,
-						"w": 17,
-						"h": 23
-					},
-					"frame": {
-						"x": 85,
-						"y": 159,
-						"w": 17,
-						"h": 23
-					}
-				},
-				{
-					"filename": "mega_bracelet",
-=======
-						"x": 6,
-						"y": 7,
-						"w": 20,
-						"h": 19
-					},
-					"frame": {
-						"x": 366,
-						"y": 68,
-						"w": 20,
-						"h": 19
-					}
-				},
-				{
-					"filename": "metal_alloy",
->>>>>>> dc6c8f22
-					"rotated": false,
-					"trimmed": true,
-					"sourceSize": {
-						"w": 32,
-						"h": 32
-					},
-					"spriteSourceSize": {
-						"x": 6,
-<<<<<<< HEAD
-						"y": 8,
-						"w": 20,
-						"h": 16
-					},
-					"frame": {
-						"x": 63,
-						"y": 182,
-						"w": 20,
-						"h": 16
-					}
-				},
-				{
-					"filename": "max_elixir",
-=======
-						"y": 7,
-						"w": 21,
-						"h": 19
-					},
-					"frame": {
-						"x": 386,
-						"y": 72,
-						"w": 21,
-						"h": 19
-					}
-				},
-				{
-					"filename": "mystic_ticket",
->>>>>>> dc6c8f22
-					"rotated": false,
-					"trimmed": true,
-					"sourceSize": {
-						"w": 32,
-						"h": 32
-					},
-					"spriteSourceSize": {
-<<<<<<< HEAD
-						"x": 7,
-						"y": 4,
-						"w": 18,
-						"h": 24
-					},
-					"frame": {
-						"x": 64,
-						"y": 198,
-						"w": 18,
-						"h": 24
-					}
-				},
-				{
-					"filename": "full_heal",
-=======
-						"x": 4,
-						"y": 7,
-						"w": 23,
-						"h": 19
-					},
-					"frame": {
-						"x": 0,
-						"y": 83,
-						"w": 23,
-						"h": 19
-					}
-				},
-				{
-					"filename": "pair_of_tickets",
->>>>>>> dc6c8f22
-					"rotated": false,
-					"trimmed": true,
-					"sourceSize": {
-						"w": 32,
-						"h": 32
-					},
-					"spriteSourceSize": {
-<<<<<<< HEAD
-						"x": 9,
-						"y": 4,
-						"w": 15,
-						"h": 23
-					},
-					"frame": {
-						"x": 67,
-						"y": 222,
-						"w": 15,
-						"h": 23
-					}
-				},
-				{
-					"filename": "lure",
-=======
-						"x": 4,
-						"y": 7,
-						"w": 23,
-						"h": 19
-					},
-					"frame": {
-						"x": 23,
-						"y": 83,
-						"w": 23,
-						"h": 19
-					}
-				},
-				{
-					"filename": "razor_claw",
->>>>>>> dc6c8f22
-					"rotated": false,
-					"trimmed": true,
-					"sourceSize": {
-						"w": 32,
-						"h": 32
-					},
-					"spriteSourceSize": {
-<<<<<<< HEAD
-						"x": 8,
-						"y": 4,
-						"w": 17,
-						"h": 24
-					},
-					"frame": {
-						"x": 69,
-						"y": 245,
-						"w": 17,
-						"h": 24
-					}
-				},
-				{
-					"filename": "max_ether",
-=======
-						"x": 6,
-						"y": 7,
-						"w": 20,
-						"h": 19
-					},
-					"frame": {
-						"x": 46,
-						"y": 84,
-						"w": 20,
-						"h": 19
-					}
-				},
-				{
-					"filename": "upgrade",
->>>>>>> dc6c8f22
-					"rotated": false,
-					"trimmed": true,
-					"sourceSize": {
-						"w": 32,
-						"h": 32
-					},
-					"spriteSourceSize": {
-<<<<<<< HEAD
-						"x": 7,
-						"y": 4,
-						"w": 18,
-						"h": 24
-					},
-					"frame": {
-						"x": 69,
-						"y": 269,
-						"w": 18,
-						"h": 24
-					}
-				},
-				{
-					"filename": "max_potion",
-=======
-						"x": 5,
-						"y": 7,
-						"w": 22,
-						"h": 19
-					},
-					"frame": {
-						"x": 66,
-						"y": 84,
-						"w": 22,
-						"h": 19
-					}
-				},
-				{
-					"filename": "apicot_berry",
->>>>>>> dc6c8f22
-					"rotated": false,
-					"trimmed": true,
-					"sourceSize": {
-						"w": 32,
-						"h": 32
-					},
-					"spriteSourceSize": {
-<<<<<<< HEAD
-						"x": 7,
-						"y": 4,
-						"w": 18,
-						"h": 24
-					},
-					"frame": {
-						"x": 69,
-						"y": 293,
-						"w": 18,
-						"h": 24
-					}
-				},
-				{
-					"filename": "lansat_berry",
-=======
-						"x": 6,
-						"y": 6,
-						"w": 19,
-						"h": 20
-					},
-					"frame": {
-						"x": 88,
-						"y": 84,
-						"w": 19,
-						"h": 20
-					}
-				},
-				{
-					"filename": "big_nugget",
->>>>>>> dc6c8f22
-					"rotated": false,
-					"trimmed": true,
-					"sourceSize": {
-						"w": 32,
-						"h": 32
-					},
-					"spriteSourceSize": {
-<<<<<<< HEAD
-						"x": 5,
-						"y": 4,
-						"w": 21,
-						"h": 23
-					},
-					"frame": {
-						"x": 69,
-						"y": 317,
-						"w": 21,
-						"h": 23
-					}
-				},
-				{
-					"filename": "deep_sea_scale",
-					"rotated": false,
-					"trimmed": true,
-					"sourceSize": {
-						"w": 32,
-						"h": 32
-					},
-					"spriteSourceSize": {
-						"x": 5,
-						"y": 6,
-						"w": 22,
-						"h": 20
-					},
-					"frame": {
-						"x": 69,
-						"y": 340,
-						"w": 22,
-						"h": 20
-					}
-				},
-				{
-					"filename": "leaf_stone",
-					"rotated": false,
-					"trimmed": true,
-					"sourceSize": {
-						"w": 32,
-						"h": 32
-					},
-					"spriteSourceSize": {
-						"x": 5,
-						"y": 5,
-						"w": 21,
-						"h": 23
-					},
-					"frame": {
-						"x": 70,
-						"y": 360,
-						"w": 21,
-						"h": 23
-					}
-				},
-				{
-					"filename": "golden_mystic_ticket",
-					"rotated": false,
-					"trimmed": true,
-					"sourceSize": {
-						"w": 32,
-						"h": 32
-					},
-					"spriteSourceSize": {
-						"x": 4,
-						"y": 7,
-						"w": 23,
-						"h": 19
-					},
-					"frame": {
-						"x": 71,
-						"y": 383,
-						"w": 23,
-						"h": 19
-					}
-				},
-				{
-					"filename": "apicot_berry",
-					"rotated": false,
-					"trimmed": true,
-					"sourceSize": {
-						"w": 32,
-						"h": 32
-					},
-					"spriteSourceSize": {
-						"x": 6,
-						"y": 6,
-						"w": 19,
-						"h": 20
-					},
-					"frame": {
-						"x": 83,
-						"y": 182,
-						"w": 19,
-=======
-						"x": 6,
-						"y": 6,
-						"w": 20,
-						"h": 20
-					},
-					"frame": {
-						"x": 107,
-						"y": 84,
-						"w": 20,
->>>>>>> dc6c8f22
-						"h": 20
-					}
-				},
-				{
-<<<<<<< HEAD
-					"filename": "mystic_water",
-=======
-					"filename": "binding_band",
->>>>>>> dc6c8f22
-					"rotated": false,
-					"trimmed": true,
-					"sourceSize": {
-						"w": 32,
-						"h": 32
-					},
-					"spriteSourceSize": {
-<<<<<<< HEAD
-						"x": 6,
-						"y": 5,
-						"w": 20,
-						"h": 23
-					},
-					"frame": {
-						"x": 82,
-						"y": 202,
-						"w": 20,
-						"h": 23
-					}
-				},
-				{
-					"filename": "big_nugget",
-=======
-						"x": 5,
-						"y": 6,
-						"w": 23,
-						"h": 20
-					},
-					"frame": {
-						"x": 127,
-						"y": 85,
-						"w": 23,
-						"h": 20
-					}
-				},
-				{
-					"filename": "blue_orb",
->>>>>>> dc6c8f22
-					"rotated": false,
-					"trimmed": true,
-					"sourceSize": {
-						"w": 32,
-						"h": 32
-					},
-					"spriteSourceSize": {
-						"x": 6,
-						"y": 6,
-						"w": 20,
-						"h": 20
-					},
-					"frame": {
-<<<<<<< HEAD
-						"x": 82,
-						"y": 225,
-=======
-						"x": 150,
-						"y": 85,
->>>>>>> dc6c8f22
-						"w": 20,
-						"h": 20
-					}
-				},
-				{
-<<<<<<< HEAD
-					"filename": "max_lure",
-=======
-					"filename": "candy_jar",
->>>>>>> dc6c8f22
-					"rotated": false,
-					"trimmed": true,
-					"sourceSize": {
-						"w": 32,
-						"h": 32
-					},
-					"spriteSourceSize": {
-<<<<<<< HEAD
-						"x": 8,
-						"y": 4,
-						"w": 17,
-						"h": 24
-					},
-					"frame": {
-						"x": 86,
-						"y": 245,
-						"w": 17,
-						"h": 24
-					}
-				},
-				{
-					"filename": "pp_max",
-=======
-						"x": 6,
-						"y": 6,
-						"w": 19,
-						"h": 20
-					},
-					"frame": {
-						"x": 170,
-						"y": 85,
-						"w": 19,
-						"h": 20
-					}
-				},
-				{
-					"filename": "chipped_pot",
->>>>>>> dc6c8f22
-					"rotated": false,
-					"trimmed": true,
-					"sourceSize": {
-						"w": 32,
-						"h": 32
-					},
-					"spriteSourceSize": {
-<<<<<<< HEAD
-						"x": 8,
-						"y": 4,
-						"w": 16,
-						"h": 24
-					},
-					"frame": {
-						"x": 87,
-						"y": 269,
-						"w": 16,
-						"h": 24
-					}
-				},
-				{
-					"filename": "pp_up",
-=======
-						"x": 3,
-						"y": 6,
-						"w": 26,
-						"h": 20
-					},
-					"frame": {
-						"x": 189,
-						"y": 85,
-						"w": 26,
-						"h": 20
-					}
-				},
-				{
-					"filename": "deep_sea_scale",
->>>>>>> dc6c8f22
-					"rotated": false,
-					"trimmed": true,
-					"sourceSize": {
-						"w": 32,
-						"h": 32
-					},
-					"spriteSourceSize": {
-<<<<<<< HEAD
-						"x": 8,
-						"y": 4,
-						"w": 16,
-						"h": 24
-					},
-					"frame": {
-						"x": 87,
-						"y": 293,
-						"w": 16,
-						"h": 24
-					}
-				},
-				{
-					"filename": "never_melt_ice",
-=======
-						"x": 5,
-						"y": 6,
-						"w": 22,
-						"h": 20
-					},
-					"frame": {
-						"x": 215,
-						"y": 85,
-						"w": 22,
-						"h": 20
-					}
-				},
-				{
-					"filename": "cracked_pot",
->>>>>>> dc6c8f22
-					"rotated": false,
-					"trimmed": true,
-					"sourceSize": {
-						"w": 32,
-						"h": 32
-					},
-					"spriteSourceSize": {
-						"x": 3,
-						"y": 6,
-						"w": 26,
-						"h": 20
-					},
-					"frame": {
-<<<<<<< HEAD
-						"x": 90,
-						"y": 317,
-						"w": 22,
-						"h": 23
-					}
-				},
-				{
-					"filename": "normal_tera_shard",
-=======
-						"x": 237,
-						"y": 86,
-						"w": 26,
-						"h": 20
-					}
-				},
-				{
-					"filename": "fairy_feather",
->>>>>>> dc6c8f22
-					"rotated": false,
-					"trimmed": true,
-					"sourceSize": {
-						"w": 32,
-						"h": 32
-					},
-					"spriteSourceSize": {
-						"x": 5,
-						"y": 7,
-						"w": 22,
-						"h": 20
-					},
-					"frame": {
-<<<<<<< HEAD
-						"x": 91,
-						"y": 340,
-=======
-						"x": 263,
-						"y": 86,
->>>>>>> dc6c8f22
-						"w": 22,
-						"h": 20
-					}
-				},
-				{
-<<<<<<< HEAD
-					"filename": "fairy_feather",
-=======
-					"filename": "gb",
->>>>>>> dc6c8f22
-					"rotated": false,
-					"trimmed": true,
-					"sourceSize": {
-						"w": 32,
-						"h": 32
-					},
-					"spriteSourceSize": {
-<<<<<<< HEAD
-						"x": 5,
-						"y": 7,
-						"w": 22,
-						"h": 20
-					},
-					"frame": {
-						"x": 91,
-						"y": 363,
-						"w": 22,
-=======
-						"x": 6,
-						"y": 6,
-						"w": 20,
-						"h": 20
-					},
-					"frame": {
-						"x": 285,
-						"y": 87,
-						"w": 20,
-						"h": 20
-					}
-				},
-				{
-					"filename": "golden_egg",
-					"rotated": false,
-					"trimmed": true,
-					"sourceSize": {
-						"w": 32,
-						"h": 32
-					},
-					"spriteSourceSize": {
-						"x": 7,
-						"y": 6,
-						"w": 17,
-						"h": 20
-					},
-					"frame": {
-						"x": 305,
-						"y": 87,
-						"w": 17,
->>>>>>> dc6c8f22
-						"h": 20
-					}
-				},
-				{
-<<<<<<< HEAD
-					"filename": "mystic_ticket",
-=======
-					"filename": "hard_stone",
->>>>>>> dc6c8f22
-					"rotated": false,
-					"trimmed": true,
-					"sourceSize": {
-						"w": 32,
-						"h": 32
-					},
-					"spriteSourceSize": {
-<<<<<<< HEAD
-						"x": 4,
-						"y": 7,
-						"w": 23,
-						"h": 19
-					},
-					"frame": {
-						"x": 94,
-						"y": 383,
-						"w": 23,
-						"h": 19
-					}
-				},
-				{
-					"filename": "dusk_stone",
-=======
-						"x": 6,
-						"y": 6,
-						"w": 19,
-						"h": 20
-					},
-					"frame": {
-						"x": 322,
-						"y": 87,
-						"w": 19,
-						"h": 20
-					}
-				},
-				{
-					"filename": "icy_reins_of_unity",
->>>>>>> dc6c8f22
-					"rotated": false,
-					"trimmed": true,
-					"sourceSize": {
-						"w": 32,
-						"h": 32
-					},
-					"spriteSourceSize": {
-<<<<<<< HEAD
-						"x": 6,
-						"y": 6,
-						"w": 21,
-						"h": 21
-					},
-					"frame": {
-						"x": 117,
-						"y": 71,
-						"w": 21,
-						"h": 21
-					}
-				},
-				{
-					"filename": "black_glasses",
-=======
-						"x": 4,
-						"y": 7,
-						"w": 24,
-						"h": 20
-					},
-					"frame": {
-						"x": 341,
-						"y": 87,
-						"w": 24,
-						"h": 20
-					}
-				},
-				{
-					"filename": "lucky_egg",
->>>>>>> dc6c8f22
-					"rotated": false,
-					"trimmed": true,
-					"sourceSize": {
-						"w": 32,
-						"h": 32
-					},
-					"spriteSourceSize": {
-						"x": 7,
-						"y": 6,
-						"w": 17,
-						"h": 20
-					},
-					"frame": {
-<<<<<<< HEAD
-						"x": 138,
-						"y": 84,
-						"w": 23,
-						"h": 17
-					}
-				},
-				{
-					"filename": "burn_drive",
-=======
-						"x": 365,
-						"y": 87,
-						"w": 17,
-						"h": 20
-					}
-				},
-				{
-					"filename": "legend_plate",
->>>>>>> dc6c8f22
-					"rotated": false,
-					"trimmed": true,
-					"sourceSize": {
-						"w": 32,
-						"h": 32
-					},
-					"spriteSourceSize": {
-<<<<<<< HEAD
-						"x": 4,
-						"y": 8,
-						"w": 23,
-						"h": 17
-					},
-					"frame": {
-						"x": 161,
-						"y": 87,
-						"w": 23,
-						"h": 17
-					}
-				},
-				{
-					"filename": "chill_drive",
-=======
-						"x": 3,
-						"y": 6,
-						"w": 25,
-						"h": 20
-					},
-					"frame": {
-						"x": 382,
-						"y": 91,
-						"w": 25,
-						"h": 20
-					}
-				},
-				{
-					"filename": "magnet",
->>>>>>> dc6c8f22
-					"rotated": false,
-					"trimmed": true,
-					"sourceSize": {
-						"w": 32,
-						"h": 32
-					},
-					"spriteSourceSize": {
-<<<<<<< HEAD
-						"x": 4,
-						"y": 8,
-						"w": 23,
-						"h": 17
-					},
-					"frame": {
-						"x": 184,
-						"y": 87,
-						"w": 23,
-						"h": 17
-					}
-				},
-				{
-					"filename": "douse_drive",
-=======
-						"x": 6,
-						"y": 6,
-						"w": 20,
-						"h": 20
-					},
-					"frame": {
-						"x": 0,
-						"y": 102,
-						"w": 20,
-						"h": 20
-					}
-				},
-				{
-					"filename": "malicious_armor",
->>>>>>> dc6c8f22
-					"rotated": false,
-					"trimmed": true,
-					"sourceSize": {
-						"w": 32,
-						"h": 32
-					},
-					"spriteSourceSize": {
-<<<<<<< HEAD
-						"x": 4,
-						"y": 8,
-						"w": 23,
-						"h": 17
-					},
-					"frame": {
-						"x": 207,
-						"y": 88,
-						"w": 23,
-						"h": 17
-					}
-				},
-				{
-					"filename": "n_lunarizer",
-=======
-						"x": 5,
-						"y": 6,
-						"w": 22,
-						"h": 20
-					},
-					"frame": {
-						"x": 20,
-						"y": 102,
-						"w": 22,
-						"h": 20
-					}
-				},
-				{
-					"filename": "mb",
->>>>>>> dc6c8f22
-					"rotated": false,
-					"trimmed": true,
-					"sourceSize": {
-						"w": 32,
-						"h": 32
-					},
-					"spriteSourceSize": {
-<<<<<<< HEAD
-						"x": 4,
-						"y": 6,
-						"w": 23,
-						"h": 21
-					},
-					"frame": {
-						"x": 230,
-						"y": 89,
-						"w": 23,
-						"h": 21
-					}
-				},
-				{
-					"filename": "n_solarizer",
-=======
-						"x": 6,
-						"y": 6,
-						"w": 20,
-						"h": 20
-					},
-					"frame": {
-						"x": 42,
-						"y": 103,
-						"w": 20,
-						"h": 20
-					}
-				},
-				{
-					"filename": "pb",
->>>>>>> dc6c8f22
-					"rotated": false,
-					"trimmed": true,
-					"sourceSize": {
-						"w": 32,
-						"h": 32
-					},
-					"spriteSourceSize": {
-<<<<<<< HEAD
-						"x": 4,
-						"y": 6,
-						"w": 23,
-						"h": 21
-					},
-					"frame": {
-						"x": 253,
-						"y": 89,
-						"w": 23,
-						"h": 21
-					}
-				},
-				{
-					"filename": "reviver_seed",
-=======
-						"x": 6,
-						"y": 6,
-						"w": 20,
-						"h": 20
-					},
-					"frame": {
-						"x": 62,
-						"y": 103,
-						"w": 20,
-						"h": 20
-					}
-				},
-				{
-					"filename": "pb_gold",
->>>>>>> dc6c8f22
-					"rotated": false,
-					"trimmed": true,
-					"sourceSize": {
-						"w": 32,
-						"h": 32
-					},
-					"spriteSourceSize": {
-<<<<<<< HEAD
-						"x": 5,
-						"y": 8,
-						"w": 23,
-						"h": 20
-					},
-					"frame": {
-						"x": 276,
-						"y": 90,
-						"w": 23,
-=======
-						"x": 6,
-						"y": 6,
-						"w": 20,
-						"h": 20
-					},
-					"frame": {
-						"x": 82,
-						"y": 104,
-						"w": 20,
->>>>>>> dc6c8f22
-						"h": 20
-					}
-				},
-				{
-<<<<<<< HEAD
-					"filename": "shell_bell",
-=======
-					"filename": "razor_fang",
->>>>>>> dc6c8f22
-					"rotated": false,
-					"trimmed": true,
-					"sourceSize": {
-						"w": 32,
-						"h": 32
-					},
-					"spriteSourceSize": {
-<<<<<<< HEAD
-						"x": 5,
-						"y": 7,
-						"w": 23,
-						"h": 20
-					},
-					"frame": {
-						"x": 299,
-						"y": 90,
-						"w": 23,
-=======
-						"x": 7,
-						"y": 6,
-						"w": 18,
-						"h": 20
-					},
-					"frame": {
-						"x": 102,
-						"y": 104,
-						"w": 18,
->>>>>>> dc6c8f22
-						"h": 20
-					}
-				},
-				{
-<<<<<<< HEAD
-					"filename": "masterpiece_teacup",
-=======
-					"filename": "rb",
->>>>>>> dc6c8f22
-					"rotated": false,
-					"trimmed": true,
-					"sourceSize": {
-						"w": 32,
-						"h": 32
-					},
-					"spriteSourceSize": {
-<<<<<<< HEAD
-						"x": 5,
-						"y": 7,
-						"w": 21,
-						"h": 18
-					},
-					"frame": {
-						"x": 117,
-						"y": 92,
-						"w": 21,
-						"h": 18
-					}
-				},
-				{
-					"filename": "protein",
-=======
-						"x": 6,
-						"y": 6,
-						"w": 20,
-						"h": 20
-					},
-					"frame": {
-						"x": 120,
-						"y": 105,
-						"w": 20,
-						"h": 20
-					}
-				},
-				{
-					"filename": "reviver_seed",
->>>>>>> dc6c8f22
-					"rotated": false,
-					"trimmed": true,
-					"sourceSize": {
-						"w": 32,
-						"h": 32
-					},
-					"spriteSourceSize": {
-<<<<<<< HEAD
-						"x": 8,
-						"y": 4,
-						"w": 16,
-						"h": 24
-					},
-					"frame": {
-						"x": 101,
-						"y": 91,
-						"w": 16,
-						"h": 24
-					}
-				},
-				{
-					"filename": "repel",
-=======
-						"x": 5,
-						"y": 8,
-						"w": 23,
-						"h": 20
-					},
-					"frame": {
-						"x": 140,
-						"y": 105,
-						"w": 23,
-						"h": 20
-					}
-				},
-				{
-					"filename": "rusted_shield",
->>>>>>> dc6c8f22
-					"rotated": false,
-					"trimmed": true,
-					"sourceSize": {
-						"w": 32,
-						"h": 32
-					},
-					"spriteSourceSize": {
-<<<<<<< HEAD
-						"x": 8,
-						"y": 4,
-						"w": 16,
-						"h": 24
-					},
-					"frame": {
-						"x": 101,
-						"y": 115,
-						"w": 16,
-						"h": 24
-					}
-				},
-				{
-					"filename": "petaya_berry",
-=======
-						"x": 4,
-						"y": 6,
-						"w": 24,
-						"h": 20
-					},
-					"frame": {
-						"x": 163,
-						"y": 105,
-						"w": 24,
-						"h": 20
-					}
-				},
-				{
-					"filename": "sacred_ash",
->>>>>>> dc6c8f22
-					"rotated": false,
-					"trimmed": true,
-					"sourceSize": {
-						"w": 32,
-						"h": 32
-					},
-					"spriteSourceSize": {
-<<<<<<< HEAD
-						"x": 5,
-						"y": 5,
-						"w": 22,
-						"h": 23
-					},
-					"frame": {
-						"x": 117,
-						"y": 110,
-						"w": 22,
-						"h": 23
-					}
-				},
-				{
-					"filename": "poison_tera_shard",
-=======
-						"x": 4,
-						"y": 7,
-						"w": 24,
-						"h": 20
-					},
-					"frame": {
-						"x": 187,
-						"y": 105,
-						"w": 24,
-						"h": 20
-					}
-				},
-				{
-					"filename": "shadow_reins_of_unity",
->>>>>>> dc6c8f22
-					"rotated": false,
-					"trimmed": true,
-					"sourceSize": {
-						"w": 32,
-						"h": 32
-					},
-					"spriteSourceSize": {
-						"x": 4,
-						"y": 7,
-						"w": 24,
-						"h": 20
-					},
-					"frame": {
-<<<<<<< HEAD
-						"x": 139,
-						"y": 101,
-						"w": 22,
-						"h": 23
-					}
-				},
-				{
-					"filename": "wellspring_mask",
-=======
-						"x": 211,
-						"y": 105,
-						"w": 24,
-						"h": 20
-					}
-				},
-				{
-					"filename": "shell_bell",
->>>>>>> dc6c8f22
-					"rotated": false,
-					"trimmed": true,
-					"sourceSize": {
-						"w": 32,
-						"h": 32
-					},
-					"spriteSourceSize": {
-<<<<<<< HEAD
-						"x": 4,
-						"y": 5,
-						"w": 23,
-						"h": 21
-					},
-					"frame": {
-						"x": 161,
-						"y": 104,
-						"w": 23,
-						"h": 21
-					}
-				},
-				{
-					"filename": "deep_sea_tooth",
-=======
-						"x": 5,
-						"y": 7,
-						"w": 23,
-						"h": 20
-					},
-					"frame": {
-						"x": 235,
-						"y": 106,
-						"w": 23,
-						"h": 20
-					}
-				},
-				{
-					"filename": "smooth_meteorite",
->>>>>>> dc6c8f22
-					"rotated": false,
-					"trimmed": true,
-					"sourceSize": {
-						"w": 32,
-						"h": 32
-					},
-					"spriteSourceSize": {
-<<<<<<< HEAD
-						"x": 5,
-						"y": 6,
-						"w": 22,
-						"h": 21
-					},
-					"frame": {
-						"x": 184,
-						"y": 104,
-						"w": 22,
-						"h": 21
-					}
-				},
-				{
-					"filename": "dire_hit",
-=======
-						"x": 7,
-						"y": 6,
-						"w": 20,
-						"h": 20
-					},
-					"frame": {
-						"x": 258,
-						"y": 106,
-						"w": 20,
-						"h": 20
-					}
-				},
-				{
-					"filename": "soft_sand",
->>>>>>> dc6c8f22
-					"rotated": false,
-					"trimmed": true,
-					"sourceSize": {
-						"w": 32,
-						"h": 32
-					},
-					"spriteSourceSize": {
-<<<<<<< HEAD
-						"x": 5,
-						"y": 5,
-						"w": 22,
-						"h": 22
-					},
-					"frame": {
-						"x": 206,
-						"y": 105,
-						"w": 22,
-						"h": 22
-					}
-				},
-				{
-					"filename": "pair_of_tickets",
-=======
-						"x": 4,
-						"y": 7,
-						"w": 24,
-						"h": 20
-					},
-					"frame": {
-						"x": 278,
-						"y": 107,
-						"w": 24,
-						"h": 20
-					}
-				},
-				{
-					"filename": "strange_ball",
->>>>>>> dc6c8f22
-					"rotated": false,
-					"trimmed": true,
-					"sourceSize": {
-						"w": 32,
-						"h": 32
-					},
-					"spriteSourceSize": {
-<<<<<<< HEAD
-						"x": 4,
-						"y": 7,
-						"w": 23,
-						"h": 19
-					},
-					"frame": {
-						"x": 228,
-						"y": 110,
-						"w": 23,
-						"h": 19
-					}
-				},
-				{
-					"filename": "dna_splicers",
-=======
-						"x": 6,
-						"y": 6,
-						"w": 20,
-						"h": 20
-					},
-					"frame": {
-						"x": 302,
-						"y": 107,
-						"w": 20,
-						"h": 20
-					}
-				},
-				{
-					"filename": "tera_orb",
->>>>>>> dc6c8f22
-					"rotated": false,
-					"trimmed": true,
-					"sourceSize": {
-						"w": 32,
-						"h": 32
-					},
-					"spriteSourceSize": {
-						"x": 5,
-						"y": 6,
-						"w": 22,
-						"h": 20
-					},
-					"frame": {
-<<<<<<< HEAD
-						"x": 251,
-						"y": 110,
-=======
-						"x": 322,
-						"y": 107,
->>>>>>> dc6c8f22
-						"w": 22,
-						"h": 20
-					}
-				},
-				{
-<<<<<<< HEAD
-					"filename": "electirizer",
-=======
-					"filename": "ub",
->>>>>>> dc6c8f22
-					"rotated": false,
-					"trimmed": true,
-					"sourceSize": {
-						"w": 32,
-						"h": 32
-					},
-					"spriteSourceSize": {
-<<<<<<< HEAD
-						"x": 5,
-						"y": 5,
-						"w": 22,
-						"h": 22
-					},
-					"frame": {
-						"x": 273,
-						"y": 110,
-						"w": 22,
-						"h": 22
-					}
-				},
-				{
-					"filename": "enigma_berry",
-=======
-						"x": 6,
-						"y": 6,
-						"w": 20,
-						"h": 20
-					},
-					"frame": {
-						"x": 344,
-						"y": 107,
-						"w": 20,
-						"h": 20
-					}
-				},
-				{
-					"filename": "berry_pot",
->>>>>>> dc6c8f22
-					"rotated": false,
-					"trimmed": true,
-					"sourceSize": {
-						"w": 32,
-						"h": 32
-					},
-					"spriteSourceSize": {
-						"x": 7,
-						"y": 5,
-<<<<<<< HEAD
-						"w": 22,
-						"h": 22
-					},
-					"frame": {
-						"x": 295,
-						"y": 110,
-						"w": 22,
-=======
-						"w": 18,
-						"h": 22
-					},
-					"frame": {
-						"x": 364,
-						"y": 107,
-						"w": 18,
->>>>>>> dc6c8f22
-						"h": 22
-					}
-				},
-				{
-<<<<<<< HEAD
-					"filename": "blue_orb",
-=======
-					"filename": "adamant_crystal",
->>>>>>> dc6c8f22
-					"rotated": false,
-					"trimmed": true,
-					"sourceSize": {
-						"w": 32,
-						"h": 32
-					},
-					"spriteSourceSize": {
-<<<<<<< HEAD
-						"x": 6,
-						"y": 6,
-						"w": 20,
-						"h": 20
-					},
-					"frame": {
-						"x": 101,
-						"y": 139,
-						"w": 20,
-						"h": 20
-					}
-				},
-				{
-					"filename": "psychic_tera_shard",
-=======
-						"x": 4,
-						"y": 6,
-						"w": 23,
-						"h": 21
-					},
-					"frame": {
-						"x": 382,
-						"y": 111,
-						"w": 23,
-						"h": 21
-					}
-				},
-				{
-					"filename": "amulet_coin",
->>>>>>> dc6c8f22
-					"rotated": false,
-					"trimmed": true,
-					"sourceSize": {
-						"w": 32,
-						"h": 32
-					},
-					"spriteSourceSize": {
-						"x": 6,
-						"y": 5,
-						"w": 23,
-						"h": 21
-					},
-					"frame": {
-<<<<<<< HEAD
-						"x": 102,
-						"y": 159,
-						"w": 22,
-						"h": 23
-					}
-				},
-				{
-					"filename": "reaper_cloth",
-=======
-						"x": 0,
-						"y": 122,
-						"w": 23,
-						"h": 21
-					}
-				},
-				{
-					"filename": "quick_claw",
->>>>>>> dc6c8f22
-					"rotated": false,
-					"trimmed": true,
-					"sourceSize": {
-						"w": 32,
-						"h": 32
-					},
-					"spriteSourceSize": {
-<<<<<<< HEAD
-						"x": 5,
-						"y": 5,
-						"w": 22,
-						"h": 23
-					},
-					"frame": {
-						"x": 102,
-						"y": 182,
-						"w": 22,
-						"h": 23
-					}
-				},
-				{
-					"filename": "rock_tera_shard",
-=======
-						"x": 6,
-						"y": 6,
-						"w": 19,
-						"h": 21
-					},
-					"frame": {
-						"x": 23,
-						"y": 122,
-						"w": 19,
-						"h": 21
-					}
-				},
-				{
-					"filename": "auspicious_armor",
->>>>>>> dc6c8f22
-					"rotated": false,
-					"trimmed": true,
-					"sourceSize": {
-						"w": 32,
-						"h": 32
-					},
-					"spriteSourceSize": {
-						"x": 4,
-						"y": 5,
-						"w": 23,
-						"h": 21
-					},
-					"frame": {
-<<<<<<< HEAD
-						"x": 102,
-						"y": 205,
-						"w": 22,
-						"h": 23
-					}
-				},
-				{
-					"filename": "shock_drive",
-=======
-						"x": 42,
-						"y": 123,
-						"w": 23,
-						"h": 21
-					}
-				},
-				{
-					"filename": "dawn_stone",
->>>>>>> dc6c8f22
-					"rotated": false,
-					"trimmed": true,
-					"sourceSize": {
-						"w": 32,
-						"h": 32
-					},
-					"spriteSourceSize": {
-<<<<<<< HEAD
-						"x": 4,
-						"y": 8,
-						"w": 23,
-						"h": 17
-					},
-					"frame": {
-						"x": 102,
-						"y": 228,
-						"w": 23,
-						"h": 17
-					}
-				},
-				{
-					"filename": "steel_tera_shard",
-=======
-						"x": 6,
-						"y": 6,
-						"w": 20,
-						"h": 21
-					},
-					"frame": {
-						"x": 65,
-						"y": 124,
-						"w": 20,
-						"h": 21
-					}
-				},
-				{
-					"filename": "deep_sea_tooth",
->>>>>>> dc6c8f22
-					"rotated": false,
-					"trimmed": true,
-					"sourceSize": {
-						"w": 32,
-						"h": 32
-					},
-					"spriteSourceSize": {
-<<<<<<< HEAD
-						"x": 6,
-						"y": 4,
-						"w": 22,
-						"h": 23
-					},
-					"frame": {
-						"x": 103,
-						"y": 245,
-						"w": 22,
-						"h": 23
-					}
-				},
-				{
-					"filename": "stellar_tera_shard",
-=======
-						"x": 5,
-						"y": 6,
-						"w": 22,
-						"h": 21
-					},
-					"frame": {
-						"x": 85,
-						"y": 124,
-						"w": 22,
-						"h": 21
-					}
-				},
-				{
-					"filename": "dusk_stone",
->>>>>>> dc6c8f22
-					"rotated": false,
-					"trimmed": true,
-					"sourceSize": {
-						"w": 32,
-						"h": 32
-					},
-					"spriteSourceSize": {
-						"x": 6,
-<<<<<<< HEAD
-						"y": 4,
-						"w": 22,
-						"h": 23
-					},
-					"frame": {
-						"x": 103,
-						"y": 268,
-						"w": 22,
-						"h": 23
-					}
-				},
-				{
-					"filename": "water_tera_shard",
-=======
-						"y": 6,
-						"w": 21,
-						"h": 21
-					},
-					"frame": {
-						"x": 107,
-						"y": 125,
-						"w": 21,
-						"h": 21
-					}
-				},
-				{
-					"filename": "liechi_berry",
->>>>>>> dc6c8f22
-					"rotated": false,
-					"trimmed": true,
-					"sourceSize": {
-						"w": 32,
-						"h": 32
-					},
-					"spriteSourceSize": {
-<<<<<<< HEAD
-						"x": 6,
-						"y": 4,
-						"w": 22,
-						"h": 23
-					},
-					"frame": {
-						"x": 103,
-						"y": 291,
-						"w": 22,
-						"h": 23
-					}
-				},
-				{
-					"filename": "sachet",
-=======
-						"x": 5,
-						"y": 6,
-						"w": 22,
-						"h": 21
-					},
-					"frame": {
-						"x": 128,
-						"y": 125,
-						"w": 22,
-						"h": 21
-					}
-				},
-				{
-					"filename": "mint_atk",
->>>>>>> dc6c8f22
-					"rotated": false,
-					"trimmed": true,
-					"sourceSize": {
-						"w": 32,
-						"h": 32
-					},
-					"spriteSourceSize": {
-<<<<<<< HEAD
-						"x": 6,
-						"y": 4,
-						"w": 18,
-						"h": 23
-					},
-					"frame": {
-						"x": 121,
-						"y": 133,
-						"w": 18,
-						"h": 23
-=======
-						"x": 2,
-						"y": 5,
-						"w": 28,
-						"h": 21
-					},
-					"frame": {
-						"x": 150,
-						"y": 125,
-						"w": 28,
-						"h": 21
->>>>>>> dc6c8f22
-					}
-				},
-				{
-					"filename": "mint_def",
-					"rotated": false,
-					"trimmed": true,
-					"sourceSize": {
-						"w": 32,
-						"h": 32
-					},
-					"spriteSourceSize": {
-						"x": 2,
-						"y": 5,
-						"w": 28,
-						"h": 21
-					},
-					"frame": {
-<<<<<<< HEAD
-						"x": 139,
-						"y": 124,
-						"w": 22,
-						"h": 23
-					}
-				},
-				{
-					"filename": "ganlon_berry",
-=======
-						"x": 178,
-						"y": 125,
-						"w": 28,
-						"h": 21
-					}
-				},
-				{
-					"filename": "mint_neutral",
->>>>>>> dc6c8f22
-					"rotated": false,
-					"trimmed": true,
-					"sourceSize": {
-						"w": 32,
-						"h": 32
-					},
-					"spriteSourceSize": {
-						"x": 2,
-						"y": 5,
-						"w": 28,
-						"h": 21
-					},
-					"frame": {
-<<<<<<< HEAD
-						"x": 161,
-						"y": 125,
-						"w": 22,
-						"h": 22
-					}
-				},
-				{
-					"filename": "guard_spec",
-=======
-						"x": 206,
-						"y": 125,
-						"w": 28,
-						"h": 21
-					}
-				},
-				{
-					"filename": "mint_spatk",
->>>>>>> dc6c8f22
-					"rotated": false,
-					"trimmed": true,
-					"sourceSize": {
-						"w": 32,
-						"h": 32
-					},
-					"spriteSourceSize": {
-<<<<<<< HEAD
-						"x": 5,
-						"y": 5,
-						"w": 22,
-						"h": 22
-					},
-					"frame": {
-						"x": 183,
-						"y": 125,
-						"w": 22,
-						"h": 22
-					}
-				},
-				{
-					"filename": "relic_crown",
-=======
-						"x": 2,
-						"y": 5,
-						"w": 28,
-						"h": 21
-					},
-					"frame": {
-						"x": 234,
-						"y": 126,
-						"w": 28,
-						"h": 21
-					}
-				},
-				{
-					"filename": "mint_spd",
->>>>>>> dc6c8f22
-					"rotated": false,
-					"trimmed": true,
-					"sourceSize": {
-						"w": 32,
-						"h": 32
-					},
-					"spriteSourceSize": {
-<<<<<<< HEAD
-						"x": 4,
-						"y": 7,
-						"w": 23,
-						"h": 18
-					},
-					"frame": {
-						"x": 205,
-						"y": 127,
-						"w": 23,
-						"h": 18
-					}
-				},
-				{
-					"filename": "wise_glasses",
-=======
-						"x": 2,
-						"y": 5,
-						"w": 28,
-						"h": 21
-					},
-					"frame": {
-						"x": 262,
-						"y": 127,
-						"w": 28,
-						"h": 21
-					}
-				},
-				{
-					"filename": "mint_spdef",
->>>>>>> dc6c8f22
-					"rotated": false,
-					"trimmed": true,
-					"sourceSize": {
-						"w": 32,
-						"h": 32
-					},
-					"spriteSourceSize": {
-<<<<<<< HEAD
-						"x": 4,
-						"y": 8,
-						"w": 23,
-						"h": 17
-					},
-					"frame": {
-						"x": 228,
-						"y": 129,
-						"w": 23,
-						"h": 17
-					}
-				},
-				{
-					"filename": "dubious_disc",
-=======
-						"x": 2,
-						"y": 5,
-						"w": 28,
-						"h": 21
-					},
-					"frame": {
-						"x": 290,
-						"y": 127,
-						"w": 28,
-						"h": 21
-					}
-				},
-				{
-					"filename": "moon_stone",
->>>>>>> dc6c8f22
-					"rotated": false,
-					"trimmed": true,
-					"sourceSize": {
-						"w": 32,
-						"h": 32
-					},
-					"spriteSourceSize": {
-<<<<<<< HEAD
-						"x": 5,
-						"y": 7,
-						"w": 22,
-						"h": 19
-					},
-					"frame": {
-						"x": 251,
-						"y": 132,
-						"w": 22,
-						"h": 19
-					}
-				},
-				{
-					"filename": "ice_stone",
-=======
-						"x": 4,
-						"y": 6,
-						"w": 23,
-						"h": 21
-					},
-					"frame": {
-						"x": 318,
-						"y": 127,
-						"w": 23,
-						"h": 21
-					}
-				},
-				{
-					"filename": "n_lunarizer",
->>>>>>> dc6c8f22
-					"rotated": false,
-					"trimmed": true,
-					"sourceSize": {
-						"w": 32,
-						"h": 32
-					},
-					"spriteSourceSize": {
-<<<<<<< HEAD
-						"x": 5,
-						"y": 5,
-						"w": 22,
-						"h": 22
-					},
-					"frame": {
-						"x": 273,
-						"y": 132,
-						"w": 22,
-						"h": 22
-					}
-				},
-				{
-					"filename": "magmarizer",
-=======
-						"x": 4,
-						"y": 6,
-						"w": 23,
-						"h": 21
-					},
-					"frame": {
-						"x": 341,
-						"y": 127,
-						"w": 23,
-						"h": 21
-					}
-				},
-				{
-					"filename": "metronome",
->>>>>>> dc6c8f22
-					"rotated": false,
-					"trimmed": true,
-					"sourceSize": {
-						"w": 32,
-						"h": 32
-					},
-					"spriteSourceSize": {
-<<<<<<< HEAD
-						"x": 5,
-						"y": 5,
-						"w": 22,
-						"h": 22
-					},
-					"frame": {
-						"x": 295,
-						"y": 132,
-						"w": 22,
-=======
-						"x": 7,
-						"y": 5,
-						"w": 17,
-						"h": 22
-					},
-					"frame": {
-						"x": 364,
-						"y": 129,
-						"w": 17,
->>>>>>> dc6c8f22
-						"h": 22
-					}
-				},
-				{
-<<<<<<< HEAD
-					"filename": "super_lure",
-=======
-					"filename": "n_solarizer",
->>>>>>> dc6c8f22
-					"rotated": false,
-					"trimmed": true,
-					"sourceSize": {
-						"w": 32,
-						"h": 32
-					},
-					"spriteSourceSize": {
-<<<<<<< HEAD
-						"x": 8,
-						"y": 4,
-						"w": 17,
-						"h": 24
-					},
-					"frame": {
-						"x": 124,
-						"y": 156,
-						"w": 17,
-						"h": 24
-					}
-				},
-				{
-					"filename": "potion",
-=======
-						"x": 4,
-						"y": 6,
-						"w": 23,
-						"h": 21
-					},
-					"frame": {
-						"x": 381,
-						"y": 132,
-						"w": 23,
-						"h": 21
-					}
-				},
-				{
-					"filename": "poison_barb",
->>>>>>> dc6c8f22
-					"rotated": false,
-					"trimmed": true,
-					"sourceSize": {
-						"w": 32,
-						"h": 32
-					},
-					"spriteSourceSize": {
-<<<<<<< HEAD
-						"x": 8,
-						"y": 5,
-						"w": 17,
-						"h": 23
-					},
-					"frame": {
-						"x": 124,
-						"y": 180,
-						"w": 17,
-						"h": 23
-					}
-				},
-				{
-					"filename": "sharp_beak",
-=======
-						"x": 5,
-						"y": 6,
-						"w": 21,
-						"h": 21
-					},
-					"frame": {
-						"x": 0,
-						"y": 143,
-						"w": 21,
-						"h": 21
-					}
-				},
-				{
-					"filename": "shiny_stone",
->>>>>>> dc6c8f22
-					"rotated": false,
-					"trimmed": true,
-					"sourceSize": {
-						"w": 32,
-						"h": 32
-					},
-					"spriteSourceSize": {
-						"x": 5,
-<<<<<<< HEAD
-						"y": 5,
-						"w": 21,
-						"h": 23
-					},
-					"frame": {
-						"x": 124,
-						"y": 203,
-						"w": 21,
-						"h": 23
-					}
-				},
-				{
-					"filename": "whipped_dream",
-=======
-						"y": 6,
-						"w": 21,
-						"h": 21
-					},
-					"frame": {
-						"x": 21,
-						"y": 143,
-						"w": 21,
-						"h": 21
-					}
-				},
-				{
-					"filename": "spell_tag",
->>>>>>> dc6c8f22
-					"rotated": false,
-					"trimmed": true,
-					"sourceSize": {
-						"w": 32,
-						"h": 32
-					},
-					"spriteSourceSize": {
-<<<<<<< HEAD
-						"x": 5,
-						"y": 4,
-						"w": 21,
-						"h": 23
-					},
-					"frame": {
-						"x": 125,
-						"y": 226,
-						"w": 21,
-						"h": 23
-					}
-				},
-				{
-					"filename": "memory_bug",
-=======
-						"x": 7,
-						"y": 6,
-						"w": 19,
-						"h": 21
-					},
-					"frame": {
-						"x": 42,
-						"y": 144,
-						"w": 19,
-						"h": 21
-					}
-				},
-				{
-					"filename": "sweet_apple",
->>>>>>> dc6c8f22
-					"rotated": false,
-					"trimmed": true,
-					"sourceSize": {
-						"w": 32,
-						"h": 32
-					},
-					"spriteSourceSize": {
-						"x": 5,
-						"y": 6,
-						"w": 22,
-						"h": 21
-					},
-					"frame": {
-<<<<<<< HEAD
-						"x": 125,
-						"y": 249,
-=======
-						"x": 61,
-						"y": 145,
->>>>>>> dc6c8f22
-						"w": 22,
-						"h": 21
-					}
-				},
-				{
-<<<<<<< HEAD
-					"filename": "memory_dark",
-=======
-					"filename": "syrupy_apple",
->>>>>>> dc6c8f22
-					"rotated": false,
-					"trimmed": true,
-					"sourceSize": {
-						"w": 32,
-						"h": 32
-					},
-					"spriteSourceSize": {
-						"x": 5,
-						"y": 6,
-						"w": 22,
-						"h": 21
-					},
-					"frame": {
-<<<<<<< HEAD
-						"x": 125,
-						"y": 271,
-=======
-						"x": 83,
-						"y": 145,
->>>>>>> dc6c8f22
-						"w": 22,
-						"h": 21
-					}
-				},
-				{
-<<<<<<< HEAD
-					"filename": "liechi_berry",
-=======
-					"filename": "tart_apple",
->>>>>>> dc6c8f22
-					"rotated": false,
-					"trimmed": true,
-					"sourceSize": {
-						"w": 32,
-						"h": 32
-					},
-					"spriteSourceSize": {
-						"x": 5,
-						"y": 6,
-						"w": 22,
-						"h": 21
-					},
-					"frame": {
-<<<<<<< HEAD
-						"x": 125,
-						"y": 293,
-=======
-						"x": 105,
-						"y": 146,
->>>>>>> dc6c8f22
-						"w": 22,
-						"h": 21
-					}
-				},
-				{
-<<<<<<< HEAD
-					"filename": "memory_dragon",
-=======
-					"filename": "wellspring_mask",
->>>>>>> dc6c8f22
-					"rotated": false,
-					"trimmed": true,
-					"sourceSize": {
-						"w": 32,
-						"h": 32
-					},
-					"spriteSourceSize": {
-						"x": 4,
-						"y": 5,
-						"w": 23,
-						"h": 21
-					},
-					"frame": {
-<<<<<<< HEAD
-						"x": 112,
-						"y": 314,
-						"w": 22,
-						"h": 22
-					}
-				},
-				{
-					"filename": "memory_electric",
-=======
-						"x": 127,
-						"y": 146,
-						"w": 23,
-						"h": 21
-					}
-				},
-				{
-					"filename": "zoom_lens",
->>>>>>> dc6c8f22
-					"rotated": false,
-					"trimmed": true,
-					"sourceSize": {
-						"w": 32,
-						"h": 32
-					},
-					"spriteSourceSize": {
-						"x": 5,
-						"y": 6,
-						"w": 21,
-						"h": 21
-					},
-					"frame": {
-<<<<<<< HEAD
-						"x": 113,
-						"y": 336,
-						"w": 22,
-						"h": 22
-					}
-				},
-				{
-					"filename": "memory_fairy",
-=======
-						"x": 150,
-						"y": 146,
-						"w": 21,
-						"h": 21
-					}
-				},
-				{
-					"filename": "blank_memory",
->>>>>>> dc6c8f22
-					"rotated": false,
-					"trimmed": true,
-					"sourceSize": {
-						"w": 32,
-						"h": 32
-					},
-					"spriteSourceSize": {
-						"x": 5,
-						"y": 5,
-						"w": 22,
-						"h": 22
-					},
-					"frame": {
-<<<<<<< HEAD
-						"x": 113,
-						"y": 358,
-=======
-						"x": 171,
-						"y": 146,
->>>>>>> dc6c8f22
-						"w": 22,
-						"h": 22
-					}
-				},
-				{
-<<<<<<< HEAD
-					"filename": "memory_fighting",
-=======
-					"filename": "bug_memory",
->>>>>>> dc6c8f22
-					"rotated": false,
-					"trimmed": true,
-					"sourceSize": {
-						"w": 32,
-						"h": 32
-					},
-					"spriteSourceSize": {
-						"x": 5,
-						"y": 5,
-						"w": 22,
-						"h": 22
-					},
-					"frame": {
-<<<<<<< HEAD
-						"x": 117,
-						"y": 380,
-=======
-						"x": 193,
-						"y": 146,
->>>>>>> dc6c8f22
-						"w": 22,
-						"h": 22
-					}
-				},
-				{
-					"filename": "berry_pot",
-					"rotated": false,
-					"trimmed": true,
-					"sourceSize": {
-						"w": 32,
-						"h": 32
-					},
-					"spriteSourceSize": {
-						"x": 7,
-						"y": 5,
-						"w": 18,
-						"h": 22
-					},
-					"frame": {
-<<<<<<< HEAD
-						"x": 134,
-						"y": 314,
-						"w": 18,
-=======
-						"x": 215,
-						"y": 146,
-						"w": 19,
->>>>>>> dc6c8f22
-						"h": 22
-					}
-				},
-				{
-<<<<<<< HEAD
-					"filename": "super_potion",
-=======
-					"filename": "charcoal",
->>>>>>> dc6c8f22
-					"rotated": false,
-					"trimmed": true,
-					"sourceSize": {
-						"w": 32,
-						"h": 32
-					},
-					"spriteSourceSize": {
-<<<<<<< HEAD
-						"x": 8,
-						"y": 5,
-						"w": 17,
-						"h": 23
-					},
-					"frame": {
-						"x": 135,
-						"y": 336,
-						"w": 17,
-						"h": 23
-					}
-				},
-				{
-					"filename": "dawn_stone",
-=======
-						"x": 5,
-						"y": 5,
-						"w": 22,
-						"h": 22
-					},
-					"frame": {
-						"x": 234,
-						"y": 147,
-						"w": 22,
-						"h": 22
-					}
-				},
-				{
-					"filename": "dark_memory",
->>>>>>> dc6c8f22
-					"rotated": false,
-					"trimmed": true,
-					"sourceSize": {
-						"w": 32,
-						"h": 32
-					},
-					"spriteSourceSize": {
-<<<<<<< HEAD
-						"x": 6,
-						"y": 6,
-						"w": 20,
-						"h": 21
-					},
-					"frame": {
-						"x": 135,
-						"y": 359,
-						"w": 20,
-						"h": 21
-					}
-				},
-				{
-					"filename": "memory_fire",
-=======
-						"x": 5,
-						"y": 5,
-						"w": 22,
-						"h": 22
-					},
-					"frame": {
-						"x": 256,
-						"y": 148,
-						"w": 22,
-						"h": 22
-					}
-				},
-				{
-					"filename": "dire_hit",
->>>>>>> dc6c8f22
-					"rotated": false,
-					"trimmed": true,
-					"sourceSize": {
-						"w": 32,
-						"h": 32
-					},
-					"spriteSourceSize": {
-						"x": 5,
-						"y": 5,
-						"w": 22,
-						"h": 22
-					},
-					"frame": {
-<<<<<<< HEAD
-						"x": 139,
-						"y": 380,
-=======
-						"x": 278,
-						"y": 148,
->>>>>>> dc6c8f22
-						"w": 22,
-						"h": 22
-					}
-				},
-				{
-<<<<<<< HEAD
-					"filename": "memory_flying",
-=======
-					"filename": "dna_splicers",
->>>>>>> dc6c8f22
-					"rotated": false,
-					"trimmed": true,
-					"sourceSize": {
-						"w": 32,
-						"h": 32
-					},
-					"spriteSourceSize": {
-						"x": 5,
-						"y": 5,
-						"w": 22,
-						"h": 22
-					},
-					"frame": {
-<<<<<<< HEAD
-						"x": 141,
-						"y": 147,
-=======
-						"x": 300,
-						"y": 148,
->>>>>>> dc6c8f22
-						"w": 22,
-						"h": 22
-					}
-				},
-				{
-<<<<<<< HEAD
-					"filename": "memory_ghost",
-=======
-					"filename": "dragon_memory",
->>>>>>> dc6c8f22
-					"rotated": false,
-					"trimmed": true,
-					"sourceSize": {
-						"w": 32,
-						"h": 32
-					},
-					"spriteSourceSize": {
-						"x": 5,
-						"y": 5,
-						"w": 22,
-						"h": 22
-					},
-					"frame": {
-<<<<<<< HEAD
-						"x": 141,
-						"y": 169,
-=======
-						"x": 322,
-						"y": 148,
->>>>>>> dc6c8f22
-						"w": 22,
-						"h": 22
-					}
-				},
-				{
-<<<<<<< HEAD
-					"filename": "memory_grass",
-=======
-					"filename": "hard_meteorite",
->>>>>>> dc6c8f22
-					"rotated": false,
-					"trimmed": true,
-					"sourceSize": {
-						"w": 32,
-						"h": 32
-					},
-					"spriteSourceSize": {
-<<<<<<< HEAD
-						"x": 5,
-						"y": 5,
-						"w": 22,
-						"h": 22
-					},
-					"frame": {
-						"x": 163,
-						"y": 147,
-						"w": 22,
-=======
-						"x": 7,
-						"y": 5,
-						"w": 20,
-						"h": 22
-					},
-					"frame": {
-						"x": 344,
-						"y": 148,
-						"w": 20,
->>>>>>> dc6c8f22
-						"h": 22
-					}
-				},
-				{
-<<<<<<< HEAD
-					"filename": "memory_ground",
-=======
-					"filename": "soothe_bell",
->>>>>>> dc6c8f22
-					"rotated": false,
-					"trimmed": true,
-					"sourceSize": {
-						"w": 32,
-						"h": 32
-					},
-					"spriteSourceSize": {
-<<<<<<< HEAD
-						"x": 5,
-						"y": 5,
-						"w": 22,
-						"h": 22
-					},
-					"frame": {
-						"x": 163,
-						"y": 169,
-						"w": 22,
-=======
-						"x": 8,
-						"y": 5,
-						"w": 17,
-						"h": 22
-					},
-					"frame": {
-						"x": 364,
-						"y": 151,
-						"w": 17,
->>>>>>> dc6c8f22
-						"h": 22
-					}
-				},
-				{
-<<<<<<< HEAD
-					"filename": "hard_meteorite",
-=======
-					"filename": "electirizer",
->>>>>>> dc6c8f22
-					"rotated": false,
-					"trimmed": true,
-					"sourceSize": {
-						"w": 32,
-						"h": 32
-					},
-					"spriteSourceSize": {
-<<<<<<< HEAD
-						"x": 7,
-						"y": 5,
-						"w": 20,
-						"h": 22
-					},
-					"frame": {
-						"x": 185,
-						"y": 147,
-						"w": 20,
-=======
-						"x": 5,
-						"y": 5,
-						"w": 22,
-						"h": 22
-					},
-					"frame": {
-						"x": 381,
-						"y": 153,
-						"w": 22,
->>>>>>> dc6c8f22
-						"h": 22
-					}
-				},
-				{
-<<<<<<< HEAD
-					"filename": "memory_ice",
-=======
-					"filename": "electric_memory",
->>>>>>> dc6c8f22
-					"rotated": false,
-					"trimmed": true,
-					"sourceSize": {
-						"w": 32,
-						"h": 32
-					},
-					"spriteSourceSize": {
-						"x": 5,
-						"y": 5,
-						"w": 22,
-						"h": 22
-					},
-					"frame": {
-<<<<<<< HEAD
-						"x": 205,
-						"y": 145,
-=======
-						"x": 0,
-						"y": 164,
->>>>>>> dc6c8f22
-						"w": 22,
-						"h": 22
-					}
-				},
-				{
-<<<<<<< HEAD
-					"filename": "memory_normal",
-=======
-					"filename": "metal_coat",
->>>>>>> dc6c8f22
-					"rotated": false,
-					"trimmed": true,
-					"sourceSize": {
-						"w": 32,
-						"h": 32
-					},
-					"spriteSourceSize": {
-						"x": 6,
-						"y": 5,
-						"w": 19,
-						"h": 22
-					},
-					"frame": {
-<<<<<<< HEAD
-						"x": 185,
-						"y": 169,
-						"w": 22,
-=======
-						"x": 22,
-						"y": 164,
-						"w": 19,
->>>>>>> dc6c8f22
-						"h": 22
-					}
-				},
-				{
-<<<<<<< HEAD
-					"filename": "tm_normal",
-=======
-					"filename": "sitrus_berry",
->>>>>>> dc6c8f22
-					"rotated": false,
-					"trimmed": true,
-					"sourceSize": {
-						"w": 32,
-						"h": 32
-					},
-					"spriteSourceSize": {
-						"x": 6,
-						"y": 5,
-						"w": 20,
-						"h": 22
-					},
-					"frame": {
-<<<<<<< HEAD
-						"x": 185,
-						"y": 169,
-						"w": 22,
-=======
-						"x": 41,
-						"y": 165,
-						"w": 20,
->>>>>>> dc6c8f22
-						"h": 22
-					}
-				},
-				{
-<<<<<<< HEAD
-					"filename": "memory_poison",
-=======
-					"filename": "enigma_berry",
->>>>>>> dc6c8f22
-					"rotated": false,
-					"trimmed": true,
-					"sourceSize": {
-						"w": 32,
-						"h": 32
-					},
-					"spriteSourceSize": {
-						"x": 5,
-						"y": 5,
-						"w": 22,
-						"h": 22
-					},
-					"frame": {
-<<<<<<< HEAD
-						"x": 227,
-						"y": 146,
-=======
-						"x": 61,
-						"y": 166,
->>>>>>> dc6c8f22
-						"w": 22,
-						"h": 22
-					}
-				},
-				{
-<<<<<<< HEAD
-					"filename": "sitrus_berry",
-=======
-					"filename": "fairy_memory",
->>>>>>> dc6c8f22
-					"rotated": false,
-					"trimmed": true,
-					"sourceSize": {
-						"w": 32,
-						"h": 32
-					},
-					"spriteSourceSize": {
-<<<<<<< HEAD
-						"x": 6,
-						"y": 5,
-						"w": 20,
-						"h": 22
-					},
-					"frame": {
-						"x": 207,
-						"y": 167,
-						"w": 20,
-=======
-						"x": 5,
-						"y": 5,
-						"w": 22,
-						"h": 22
-					},
-					"frame": {
-						"x": 83,
-						"y": 166,
-						"w": 22,
->>>>>>> dc6c8f22
-						"h": 22
-					}
-				},
-				{
-<<<<<<< HEAD
-					"filename": "memory_psychic",
-=======
-					"filename": "exp_balance",
->>>>>>> dc6c8f22
-					"rotated": false,
-					"trimmed": true,
-					"sourceSize": {
-						"w": 32,
-						"h": 32
-					},
-					"spriteSourceSize": {
-						"x": 4,
-						"y": 5,
-						"w": 24,
-						"h": 22
-					},
-					"frame": {
-<<<<<<< HEAD
-						"x": 227,
-						"y": 168,
-						"w": 22,
-=======
-						"x": 105,
-						"y": 167,
-						"w": 24,
->>>>>>> dc6c8f22
-						"h": 22
-					}
-				},
-				{
-<<<<<<< HEAD
-					"filename": "memory_rock",
-=======
-					"filename": "exp_share",
->>>>>>> dc6c8f22
-					"rotated": false,
-					"trimmed": true,
-					"sourceSize": {
-						"w": 32,
-						"h": 32
-					},
-					"spriteSourceSize": {
-<<<<<<< HEAD
-						"x": 5,
-						"y": 5,
-						"w": 22,
-						"h": 22
-					},
-					"frame": {
-						"x": 249,
-						"y": 151,
-						"w": 22,
-=======
-						"x": 4,
-						"y": 5,
-						"w": 24,
-						"h": 22
-					},
-					"frame": {
-						"x": 129,
-						"y": 167,
-						"w": 24,
->>>>>>> dc6c8f22
-						"h": 22
-					}
-				},
-				{
-<<<<<<< HEAD
-					"filename": "malicious_armor",
-=======
-					"filename": "fighting_memory",
->>>>>>> dc6c8f22
-					"rotated": false,
-					"trimmed": true,
-					"sourceSize": {
-						"w": 32,
-						"h": 32
-					},
-					"spriteSourceSize": {
-						"x": 5,
-<<<<<<< HEAD
-						"y": 6,
-						"w": 22,
-						"h": 20
-					},
-					"frame": {
-						"x": 249,
-						"y": 173,
-						"w": 22,
-						"h": 20
-					}
-				},
-				{
-					"filename": "memory_steel",
-=======
-						"y": 5,
-						"w": 22,
-						"h": 22
-					},
-					"frame": {
-						"x": 153,
-						"y": 168,
-						"w": 22,
-						"h": 22
-					}
-				},
-				{
-					"filename": "fire_memory",
->>>>>>> dc6c8f22
-					"rotated": false,
-					"trimmed": true,
-					"sourceSize": {
-						"w": 32,
-						"h": 32
-					},
-					"spriteSourceSize": {
-						"x": 5,
-						"y": 5,
-						"w": 22,
-						"h": 22
-					},
-					"frame": {
-<<<<<<< HEAD
-						"x": 271,
-						"y": 154,
-=======
-						"x": 175,
-						"y": 168,
->>>>>>> dc6c8f22
-						"w": 22,
-						"h": 22
-					}
-				},
-				{
-<<<<<<< HEAD
-					"filename": "memory_water",
-=======
-					"filename": "flying_memory",
->>>>>>> dc6c8f22
-					"rotated": false,
-					"trimmed": true,
-					"sourceSize": {
-						"w": 32,
-						"h": 32
-					},
-					"spriteSourceSize": {
-						"x": 5,
-						"y": 5,
-						"w": 22,
-						"h": 22
-					},
-					"frame": {
-<<<<<<< HEAD
-						"x": 293,
-						"y": 154,
-=======
-						"x": 197,
-						"y": 168,
->>>>>>> dc6c8f22
-						"w": 22,
-						"h": 22
-					}
-				},
-				{
-<<<<<<< HEAD
-					"filename": "mini_black_hole",
-=======
-					"filename": "full_heal",
-					"rotated": false,
-					"trimmed": true,
-					"sourceSize": {
-						"w": 32,
-						"h": 32
-					},
-					"spriteSourceSize": {
-						"x": 9,
-						"y": 4,
-						"w": 15,
-						"h": 23
-					},
-					"frame": {
-						"x": 219,
-						"y": 168,
-						"w": 15,
-						"h": 23
-					}
-				},
-				{
-					"filename": "ganlon_berry",
->>>>>>> dc6c8f22
-					"rotated": false,
-					"trimmed": true,
-					"sourceSize": {
-						"w": 32,
-						"h": 32
-					},
-					"spriteSourceSize": {
-						"x": 5,
-						"y": 5,
-						"w": 22,
-						"h": 22
-					},
-					"frame": {
-<<<<<<< HEAD
-						"x": 271,
-						"y": 176,
-=======
-						"x": 234,
-						"y": 169,
->>>>>>> dc6c8f22
-						"w": 22,
-						"h": 22
-					}
-				},
-				{
-<<<<<<< HEAD
-					"filename": "protector",
-=======
-					"filename": "ghost_memory",
->>>>>>> dc6c8f22
-					"rotated": false,
-					"trimmed": true,
-					"sourceSize": {
-						"w": 32,
-						"h": 32
-					},
-					"spriteSourceSize": {
-						"x": 5,
-						"y": 5,
-						"w": 22,
-						"h": 22
-					},
-					"frame": {
-<<<<<<< HEAD
-						"x": 293,
-						"y": 176,
-=======
-						"x": 256,
-						"y": 170,
->>>>>>> dc6c8f22
-						"w": 22,
-						"h": 22
-					}
-				},
-				{
-<<<<<<< HEAD
-					"filename": "scroll_of_darkness",
-=======
-					"filename": "grass_memory",
->>>>>>> dc6c8f22
-					"rotated": false,
-					"trimmed": true,
-					"sourceSize": {
-						"w": 32,
-						"h": 32
-					},
-					"spriteSourceSize": {
-						"x": 5,
-						"y": 5,
-						"w": 22,
-						"h": 22
-					},
-					"frame": {
-<<<<<<< HEAD
-						"x": 145,
-						"y": 191,
-=======
-						"x": 278,
-						"y": 170,
->>>>>>> dc6c8f22
-						"w": 22,
-						"h": 22
-					}
-				},
-				{
-<<<<<<< HEAD
-					"filename": "scroll_of_waters",
-=======
-					"filename": "ground_memory",
->>>>>>> dc6c8f22
-					"rotated": false,
-					"trimmed": true,
-					"sourceSize": {
-						"w": 32,
-						"h": 32
-					},
-					"spriteSourceSize": {
-						"x": 5,
-						"y": 5,
-						"w": 22,
-						"h": 22
-					},
-					"frame": {
-<<<<<<< HEAD
-						"x": 167,
-						"y": 191,
-=======
-						"x": 300,
-						"y": 170,
->>>>>>> dc6c8f22
-						"w": 22,
-						"h": 22
-					}
-				},
-				{
-<<<<<<< HEAD
-					"filename": "lock_capsule",
-=======
-					"filename": "guard_spec",
->>>>>>> dc6c8f22
-					"rotated": false,
-					"trimmed": true,
-					"sourceSize": {
-						"w": 32,
-						"h": 32
-					},
-					"spriteSourceSize": {
-<<<<<<< HEAD
-						"x": 7,
-						"y": 5,
-						"w": 19,
-						"h": 22
-					},
-					"frame": {
-						"x": 189,
-						"y": 191,
-						"w": 19,
-=======
-						"x": 5,
-						"y": 5,
-						"w": 22,
-						"h": 22
-					},
-					"frame": {
-						"x": 322,
-						"y": 170,
-						"w": 22,
->>>>>>> dc6c8f22
-						"h": 22
-					}
-				},
-				{
-<<<<<<< HEAD
-					"filename": "metal_coat",
-=======
-					"filename": "hyper_potion",
->>>>>>> dc6c8f22
-					"rotated": false,
-					"trimmed": true,
-					"sourceSize": {
-						"w": 32,
-						"h": 32
-					},
-					"spriteSourceSize": {
-<<<<<<< HEAD
-						"x": 6,
-						"y": 5,
-						"w": 19,
-						"h": 22
-					},
-					"frame": {
-						"x": 208,
-						"y": 189,
-						"w": 19,
-						"h": 22
-					}
-				},
-				{
-					"filename": "shed_shell",
-=======
-						"x": 8,
-						"y": 5,
-						"w": 17,
-						"h": 23
-					},
-					"frame": {
-						"x": 344,
-						"y": 170,
-						"w": 17,
-						"h": 23
-					}
-				},
-				{
-					"filename": "mystic_water",
->>>>>>> dc6c8f22
-					"rotated": false,
-					"trimmed": true,
-					"sourceSize": {
-						"w": 32,
-						"h": 32
-					},
-					"spriteSourceSize": {
-<<<<<<< HEAD
-						"x": 5,
-						"y": 5,
-						"w": 22,
-						"h": 22
-					},
-					"frame": {
-						"x": 227,
-						"y": 190,
-						"w": 22,
-						"h": 22
-					}
-				},
-				{
-					"filename": "starf_berry",
-=======
-						"x": 6,
-						"y": 5,
-						"w": 20,
-						"h": 23
-					},
-					"frame": {
-						"x": 361,
-						"y": 173,
-						"w": 20,
-						"h": 23
-					}
-				},
-				{
-					"filename": "healing_charm",
->>>>>>> dc6c8f22
-					"rotated": false,
-					"trimmed": true,
-					"sourceSize": {
-						"w": 32,
-						"h": 32
-					},
-					"spriteSourceSize": {
-						"x": 5,
-						"y": 5,
-<<<<<<< HEAD
-						"w": 22,
-						"h": 22
-					},
-					"frame": {
-						"x": 249,
-						"y": 193,
-						"w": 22,
-=======
-						"w": 23,
-						"h": 22
-					},
-					"frame": {
-						"x": 381,
-						"y": 175,
-						"w": 23,
->>>>>>> dc6c8f22
-						"h": 22
-					}
-				},
-				{
-<<<<<<< HEAD
-					"filename": "sweet_apple",
-=======
-					"filename": "ice_memory",
->>>>>>> dc6c8f22
-					"rotated": false,
-					"trimmed": true,
-					"sourceSize": {
-						"w": 32,
-						"h": 32
-					},
-					"spriteSourceSize": {
-						"x": 5,
-						"y": 5,
-						"w": 22,
-<<<<<<< HEAD
-						"h": 21
-					},
-					"frame": {
-						"x": 271,
-						"y": 198,
-						"w": 22,
-						"h": 21
-					}
-				},
-				{
-					"filename": "syrupy_apple",
-=======
-						"h": 22
-					},
-					"frame": {
-						"x": 0,
-						"y": 186,
-						"w": 22,
-						"h": 22
-					}
-				},
-				{
-					"filename": "ice_stone",
->>>>>>> dc6c8f22
-					"rotated": false,
-					"trimmed": true,
-					"sourceSize": {
-						"w": 32,
-						"h": 32
-					},
-					"spriteSourceSize": {
-						"x": 5,
-<<<<<<< HEAD
-						"y": 6,
-						"w": 22,
-						"h": 21
-					},
-					"frame": {
-						"x": 293,
-						"y": 198,
-						"w": 22,
-						"h": 21
-					}
-				},
-				{
-					"filename": "thick_club",
-=======
-						"y": 5,
-						"w": 22,
-						"h": 22
-					},
-					"frame": {
-						"x": 22,
-						"y": 187,
-						"w": 22,
-						"h": 22
-					}
-				},
-				{
-					"filename": "magmarizer",
->>>>>>> dc6c8f22
-					"rotated": false,
-					"trimmed": true,
-					"sourceSize": {
-						"w": 32,
-						"h": 32
-					},
-					"spriteSourceSize": {
-						"x": 5,
-						"y": 5,
-						"w": 22,
-						"h": 22
-					},
-					"frame": {
-<<<<<<< HEAD
-						"x": 146,
-						"y": 213,
-=======
-						"x": 44,
-						"y": 188,
->>>>>>> dc6c8f22
-						"w": 22,
-						"h": 22
-					}
-				},
-				{
-<<<<<<< HEAD
-					"filename": "thunder_stone",
-=======
-					"filename": "map",
->>>>>>> dc6c8f22
-					"rotated": false,
-					"trimmed": true,
-					"sourceSize": {
-						"w": 32,
-						"h": 32
-					},
-					"spriteSourceSize": {
-<<<<<<< HEAD
-						"x": 5,
-						"y": 5,
-						"w": 22,
-						"h": 22
-					},
-					"frame": {
-						"x": 168,
-						"y": 213,
-						"w": 22,
-=======
-						"x": 3,
-						"y": 5,
-						"w": 27,
-						"h": 22
-					},
-					"frame": {
-						"x": 66,
-						"y": 188,
-						"w": 27,
->>>>>>> dc6c8f22
-						"h": 22
-					}
-				},
-				{
-<<<<<<< HEAD
-					"filename": "tm_bug",
-=======
-					"filename": "mini_black_hole",
->>>>>>> dc6c8f22
-					"rotated": false,
-					"trimmed": true,
-					"sourceSize": {
-						"w": 32,
-						"h": 32
-					},
-					"spriteSourceSize": {
-						"x": 5,
-						"y": 5,
-						"w": 22,
-						"h": 22
-					},
-					"frame": {
-<<<<<<< HEAD
-						"x": 190,
-						"y": 213,
-=======
-						"x": 93,
-						"y": 189,
->>>>>>> dc6c8f22
-						"w": 22,
-						"h": 22
-					}
-				},
-				{
-<<<<<<< HEAD
-					"filename": "leftovers",
-=======
-					"filename": "peat_block",
->>>>>>> dc6c8f22
-					"rotated": false,
-					"trimmed": true,
-					"sourceSize": {
-						"w": 32,
-						"h": 32
-					},
-					"spriteSourceSize": {
-<<<<<<< HEAD
-						"x": 8,
-						"y": 5,
-						"w": 15,
-						"h": 22
-					},
-					"frame": {
-						"x": 212,
-						"y": 211,
-						"w": 15,
-=======
-						"x": 4,
-						"y": 5,
-						"w": 24,
-						"h": 22
-					},
-					"frame": {
-						"x": 115,
-						"y": 189,
-						"w": 24,
->>>>>>> dc6c8f22
-						"h": 22
-					}
-				},
-				{
-<<<<<<< HEAD
-					"filename": "tart_apple",
-=======
-					"filename": "poison_memory",
->>>>>>> dc6c8f22
-					"rotated": false,
-					"trimmed": true,
-					"sourceSize": {
-						"w": 32,
-						"h": 32
-					},
-					"spriteSourceSize": {
-						"x": 5,
-						"y": 6,
-						"w": 22,
-						"h": 21
-					},
-					"frame": {
-<<<<<<< HEAD
-						"x": 227,
-						"y": 212,
-=======
-						"x": 139,
-						"y": 190,
->>>>>>> dc6c8f22
-						"w": 22,
-						"h": 21
-					}
-				},
-				{
-					"filename": "tera_orb",
-					"rotated": false,
-					"trimmed": true,
-					"sourceSize": {
-						"w": 32,
-						"h": 32
-					},
-					"spriteSourceSize": {
-						"x": 5,
-						"y": 6,
-						"w": 22,
-						"h": 20
-					},
-					"frame": {
-<<<<<<< HEAD
-						"x": 249,
-						"y": 215,
-=======
-						"x": 161,
-						"y": 190,
->>>>>>> dc6c8f22
-						"w": 22,
-						"h": 20
-					}
-				},
-				{
-<<<<<<< HEAD
-					"filename": "tm_dark",
-=======
-					"filename": "psychic_memory",
->>>>>>> dc6c8f22
-					"rotated": false,
-					"trimmed": true,
-					"sourceSize": {
-						"w": 32,
-						"h": 32
-					},
-					"spriteSourceSize": {
-						"x": 5,
-						"y": 5,
-						"w": 22,
-						"h": 22
-					},
-					"frame": {
-<<<<<<< HEAD
-						"x": 271,
-						"y": 219,
-=======
-						"x": 183,
-						"y": 190,
->>>>>>> dc6c8f22
-						"w": 22,
-						"h": 22
-					}
-				},
-				{
-<<<<<<< HEAD
-					"filename": "tm_dragon",
-=======
-					"filename": "rock_memory",
->>>>>>> dc6c8f22
-					"rotated": false,
-					"trimmed": true,
-					"sourceSize": {
-						"w": 32,
-						"h": 32
-					},
-					"spriteSourceSize": {
-						"x": 5,
-						"y": 5,
-						"w": 22,
-						"h": 22
-					},
-					"frame": {
-<<<<<<< HEAD
-						"x": 293,
-						"y": 219,
-=======
-						"x": 205,
-						"y": 191,
->>>>>>> dc6c8f22
-						"w": 22,
-						"h": 22
-					}
-				},
-				{
-<<<<<<< HEAD
-					"filename": "tm_electric",
-=======
-					"filename": "rusted_sword",
->>>>>>> dc6c8f22
-					"rotated": false,
-					"trimmed": true,
-					"sourceSize": {
-						"w": 32,
-						"h": 32
-					},
-					"spriteSourceSize": {
-<<<<<<< HEAD
-						"x": 5,
-						"y": 5,
-						"w": 22,
-						"h": 22
-					},
-					"frame": {
-						"x": 147,
-						"y": 235,
-						"w": 22,
-=======
-						"x": 4,
-						"y": 5,
-						"w": 23,
-						"h": 22
-					},
-					"frame": {
-						"x": 227,
-						"y": 191,
-						"w": 23,
->>>>>>> dc6c8f22
-						"h": 22
-					}
-				},
-				{
-<<<<<<< HEAD
-					"filename": "tm_fairy",
-=======
-					"filename": "scroll_of_darkness",
->>>>>>> dc6c8f22
-					"rotated": false,
-					"trimmed": true,
-					"sourceSize": {
-						"w": 32,
-						"h": 32
-					},
-					"spriteSourceSize": {
-						"x": 5,
-						"y": 5,
-						"w": 22,
-						"h": 22
-					},
-					"frame": {
-<<<<<<< HEAD
-						"x": 147,
-						"y": 257,
-=======
-						"x": 250,
-						"y": 192,
->>>>>>> dc6c8f22
-						"w": 22,
-						"h": 22
-					}
-				},
-				{
-<<<<<<< HEAD
-					"filename": "tm_fighting",
-=======
-					"filename": "scroll_of_waters",
->>>>>>> dc6c8f22
-					"rotated": false,
-					"trimmed": true,
-					"sourceSize": {
-						"w": 32,
-						"h": 32
-					},
-					"spriteSourceSize": {
-						"x": 5,
-						"y": 5,
-						"w": 22,
-						"h": 22
-					},
-					"frame": {
-<<<<<<< HEAD
-						"x": 169,
-						"y": 235,
-=======
-						"x": 272,
-						"y": 192,
->>>>>>> dc6c8f22
-						"w": 22,
-						"h": 22
-					}
-				},
-				{
-					"filename": "tm_fire",
-					"rotated": false,
-					"trimmed": true,
-					"sourceSize": {
-						"w": 32,
-						"h": 32
-					},
-					"spriteSourceSize": {
-						"x": 5,
-						"y": 5,
-						"w": 22,
-						"h": 22
-					},
-					"frame": {
-<<<<<<< HEAD
-						"x": 147,
-						"y": 279,
-=======
-						"x": 294,
-						"y": 192,
->>>>>>> dc6c8f22
-						"w": 22,
-						"h": 22
-					}
-				},
-				{
-					"filename": "tm_flying",
-					"rotated": false,
-					"trimmed": true,
-					"sourceSize": {
-						"w": 32,
-						"h": 32
-					},
-					"spriteSourceSize": {
-						"x": 5,
-						"y": 5,
-						"w": 22,
-						"h": 22
-					},
-					"frame": {
-<<<<<<< HEAD
-						"x": 169,
-						"y": 257,
-=======
-						"x": 316,
-						"y": 192,
->>>>>>> dc6c8f22
-						"w": 22,
-						"h": 22
-					}
-				},
-				{
-<<<<<<< HEAD
-					"filename": "tm_ghost",
-=======
-					"filename": "steel_memory",
->>>>>>> dc6c8f22
-					"rotated": false,
-					"trimmed": true,
-					"sourceSize": {
-						"w": 32,
-						"h": 32
-					},
-					"spriteSourceSize": {
-						"x": 5,
-						"y": 5,
-						"w": 22,
-						"h": 22
-					},
-					"frame": {
-<<<<<<< HEAD
-						"x": 169,
-						"y": 279,
-=======
-						"x": 338,
-						"y": 193,
->>>>>>> dc6c8f22
-						"w": 22,
-						"h": 22
-					}
-				},
-				{
-<<<<<<< HEAD
-					"filename": "tm_grass",
-=======
-					"filename": "dragon_fang",
->>>>>>> dc6c8f22
-					"rotated": false,
-					"trimmed": true,
-					"sourceSize": {
-						"w": 32,
-						"h": 32
-					},
-					"spriteSourceSize": {
-						"x": 5,
-						"y": 5,
-						"w": 21,
-						"h": 23
-					},
-					"frame": {
-<<<<<<< HEAD
-						"x": 191,
-						"y": 235,
-						"w": 22,
-						"h": 22
-					}
-				},
-				{
-					"filename": "tm_ground",
-=======
-						"x": 360,
-						"y": 196,
-						"w": 21,
-						"h": 23
-					}
-				},
-				{
-					"filename": "thunder_stone",
->>>>>>> dc6c8f22
-					"rotated": false,
-					"trimmed": true,
-					"sourceSize": {
-						"w": 32,
-						"h": 32
-					},
-					"spriteSourceSize": {
-						"x": 5,
-						"y": 5,
-						"w": 22,
-						"h": 22
-					},
-					"frame": {
-<<<<<<< HEAD
-						"x": 191,
-						"y": 257,
-=======
-						"x": 381,
-						"y": 197,
->>>>>>> dc6c8f22
-						"w": 22,
-						"h": 22
-					}
-				},
-				{
-<<<<<<< HEAD
-					"filename": "tm_ice",
-=======
-					"filename": "tm_bug",
->>>>>>> dc6c8f22
-					"rotated": false,
-					"trimmed": true,
-					"sourceSize": {
-						"w": 32,
-						"h": 32
-					},
-					"spriteSourceSize": {
-						"x": 5,
-						"y": 5,
-						"w": 22,
-						"h": 22
-					},
-					"frame": {
-<<<<<<< HEAD
-						"x": 191,
-						"y": 279,
-=======
-						"x": 0,
-						"y": 208,
->>>>>>> dc6c8f22
-						"w": 22,
-						"h": 22
-					}
-				},
-				{
-<<<<<<< HEAD
-					"filename": "tm_poison",
-=======
-					"filename": "tm_dark",
->>>>>>> dc6c8f22
-					"rotated": false,
-					"trimmed": true,
-					"sourceSize": {
-						"w": 32,
-						"h": 32
-					},
-					"spriteSourceSize": {
-						"x": 5,
-						"y": 5,
-						"w": 22,
-						"h": 22
-					},
-					"frame": {
-<<<<<<< HEAD
-						"x": 213,
-						"y": 233,
-=======
-						"x": 22,
-						"y": 209,
->>>>>>> dc6c8f22
-						"w": 22,
-						"h": 22
-					}
-				},
-				{
-<<<<<<< HEAD
-					"filename": "tm_psychic",
-=======
-					"filename": "tm_dragon",
->>>>>>> dc6c8f22
-					"rotated": false,
-					"trimmed": true,
-					"sourceSize": {
-						"w": 32,
-						"h": 32
-					},
-					"spriteSourceSize": {
-						"x": 5,
-						"y": 5,
-						"w": 22,
-						"h": 22
-					},
-					"frame": {
-<<<<<<< HEAD
-						"x": 213,
-						"y": 255,
-=======
-						"x": 44,
-						"y": 210,
->>>>>>> dc6c8f22
-						"w": 22,
-						"h": 22
-					}
-				},
-				{
-<<<<<<< HEAD
-					"filename": "tm_rock",
-=======
-					"filename": "tm_electric",
->>>>>>> dc6c8f22
-					"rotated": false,
-					"trimmed": true,
-					"sourceSize": {
-						"w": 32,
-						"h": 32
-					},
-					"spriteSourceSize": {
-						"x": 5,
-						"y": 5,
-						"w": 22,
-						"h": 22
-					},
-					"frame": {
-<<<<<<< HEAD
-						"x": 213,
-						"y": 277,
-=======
-						"x": 66,
-						"y": 210,
->>>>>>> dc6c8f22
-						"w": 22,
-						"h": 22
-					}
-				},
-				{
-<<<<<<< HEAD
-					"filename": "tm_steel",
-=======
-					"filename": "tm_fairy",
->>>>>>> dc6c8f22
-					"rotated": false,
-					"trimmed": true,
-					"sourceSize": {
-						"w": 32,
-						"h": 32
-					},
-					"spriteSourceSize": {
-						"x": 5,
-						"y": 5,
-						"w": 22,
-						"h": 22
-					},
-					"frame": {
-<<<<<<< HEAD
-						"x": 152,
-						"y": 301,
-=======
-						"x": 88,
-						"y": 211,
->>>>>>> dc6c8f22
-						"w": 22,
-						"h": 22
-					}
-				},
-				{
-<<<<<<< HEAD
-					"filename": "tm_water",
-=======
-					"filename": "tm_fighting",
->>>>>>> dc6c8f22
-					"rotated": false,
-					"trimmed": true,
-					"sourceSize": {
-						"w": 32,
-						"h": 32
-					},
-					"spriteSourceSize": {
-						"x": 5,
-						"y": 5,
-						"w": 22,
-						"h": 22
-					},
-					"frame": {
-<<<<<<< HEAD
-						"x": 152,
-						"y": 323,
-=======
-						"x": 110,
-						"y": 211,
->>>>>>> dc6c8f22
-						"w": 22,
-						"h": 22
-					}
-				},
-				{
-					"filename": "water_stone",
-					"rotated": false,
-					"trimmed": true,
-					"sourceSize": {
-						"w": 32,
-						"h": 32
-					},
-					"spriteSourceSize": {
-						"x": 5,
-						"y": 5,
-						"w": 22,
-						"h": 22
-					},
-					"frame": {
-<<<<<<< HEAD
-						"x": 174,
-						"y": 301,
-=======
-						"x": 132,
-						"y": 212,
->>>>>>> dc6c8f22
-						"w": 22,
-						"h": 22
-					}
-				},
-				{
-					"filename": "x_accuracy",
-					"rotated": false,
-					"trimmed": true,
-					"sourceSize": {
-						"w": 32,
-						"h": 32
-					},
-					"spriteSourceSize": {
-						"x": 5,
-						"y": 5,
-						"w": 22,
-						"h": 22
-					},
-					"frame": {
-<<<<<<< HEAD
-						"x": 174,
-						"y": 323,
-=======
-						"x": 154,
-						"y": 212,
->>>>>>> dc6c8f22
-						"w": 22,
-						"h": 22
-					}
-				},
-				{
-					"filename": "super_repel",
-					"rotated": false,
-					"trimmed": true,
-					"sourceSize": {
-						"w": 32,
-						"h": 32
-					},
-					"spriteSourceSize": {
-						"x": 8,
-						"y": 4,
-						"w": 16,
-						"h": 24
-					},
-					"frame": {
-<<<<<<< HEAD
-						"x": 196,
-						"y": 301,
-						"w": 16,
-						"h": 24
-=======
-						"x": 176,
-						"y": 212,
-						"w": 22,
-						"h": 22
->>>>>>> dc6c8f22
-					}
-				},
-				{
-					"filename": "candy_jar",
-					"rotated": false,
-					"trimmed": true,
-					"sourceSize": {
-						"w": 32,
-						"h": 32
-					},
-					"spriteSourceSize": {
-						"x": 6,
-						"y": 6,
-						"w": 19,
-						"h": 20
-					},
-					"frame": {
-<<<<<<< HEAD
-						"x": 196,
-						"y": 325,
-						"w": 19,
-						"h": 20
-=======
-						"x": 198,
-						"y": 213,
-						"w": 22,
-						"h": 22
->>>>>>> dc6c8f22
-					}
-				},
-				{
-					"filename": "x_attack",
-					"rotated": false,
-					"trimmed": true,
-					"sourceSize": {
-						"w": 32,
-						"h": 32
-					},
-					"spriteSourceSize": {
-						"x": 5,
-						"y": 5,
-						"w": 22,
-						"h": 22
-					},
-					"frame": {
-<<<<<<< HEAD
-						"x": 235,
-						"y": 235,
-=======
-						"x": 220,
-						"y": 213,
->>>>>>> dc6c8f22
-						"w": 22,
-						"h": 22
-					}
-				},
-				{
-					"filename": "x_defense",
-					"rotated": false,
-					"trimmed": true,
-					"sourceSize": {
-						"w": 32,
-						"h": 32
-					},
-					"spriteSourceSize": {
-						"x": 5,
-						"y": 5,
-						"w": 22,
-						"h": 22
-					},
-					"frame": {
-<<<<<<< HEAD
-						"x": 235,
-						"y": 257,
-=======
-						"x": 242,
-						"y": 214,
->>>>>>> dc6c8f22
-						"w": 22,
-						"h": 22
-					}
-				},
-				{
-<<<<<<< HEAD
-					"filename": "x_sp_atk",
-=======
-					"filename": "tm_normal",
->>>>>>> dc6c8f22
-					"rotated": false,
-					"trimmed": true,
-					"sourceSize": {
-						"w": 32,
-						"h": 32
-					},
-					"spriteSourceSize": {
-						"x": 5,
-						"y": 5,
-						"w": 22,
-						"h": 22
-					},
-					"frame": {
-<<<<<<< HEAD
-						"x": 235,
-						"y": 279,
-=======
-						"x": 264,
-						"y": 214,
->>>>>>> dc6c8f22
-						"w": 22,
-						"h": 22
-					}
-				},
-				{
-<<<<<<< HEAD
-					"filename": "x_sp_def",
-=======
-					"filename": "tm_poison",
->>>>>>> dc6c8f22
-					"rotated": false,
-					"trimmed": true,
-					"sourceSize": {
-						"w": 32,
-						"h": 32
-					},
-					"spriteSourceSize": {
-						"x": 5,
-						"y": 5,
-						"w": 22,
-						"h": 22
-					},
-					"frame": {
-<<<<<<< HEAD
-						"x": 155,
-						"y": 345,
-=======
-						"x": 286,
-						"y": 214,
->>>>>>> dc6c8f22
-						"w": 22,
-						"h": 22
-					}
-				},
-				{
-<<<<<<< HEAD
-					"filename": "x_speed",
-=======
-					"filename": "tm_psychic",
->>>>>>> dc6c8f22
-					"rotated": false,
-					"trimmed": true,
-					"sourceSize": {
-						"w": 32,
-						"h": 32
-					},
-					"spriteSourceSize": {
-						"x": 5,
-						"y": 5,
-						"w": 22,
-						"h": 22
-					},
-					"frame": {
-<<<<<<< HEAD
-						"x": 177,
-						"y": 345,
-=======
-						"x": 308,
-						"y": 214,
->>>>>>> dc6c8f22
-						"w": 22,
-						"h": 22
-					}
-				},
-				{
-<<<<<<< HEAD
-					"filename": "metronome",
-=======
-					"filename": "tm_rock",
->>>>>>> dc6c8f22
-					"rotated": false,
-					"trimmed": true,
-					"sourceSize": {
-						"w": 32,
-						"h": 32
-					},
-					"spriteSourceSize": {
-						"x": 7,
-						"y": 5,
-						"w": 17,
-						"h": 22
-					},
-					"frame": {
-<<<<<<< HEAD
-						"x": 199,
-						"y": 345,
-						"w": 17,
-=======
-						"x": 330,
-						"y": 215,
-						"w": 22,
->>>>>>> dc6c8f22
-						"h": 22
-					}
-				},
-				{
-<<<<<<< HEAD
-					"filename": "poison_barb",
-=======
-					"filename": "tm_steel",
->>>>>>> dc6c8f22
-					"rotated": false,
-					"trimmed": true,
-					"sourceSize": {
-						"w": 32,
-						"h": 32
-					},
-					"spriteSourceSize": {
-						"x": 5,
-						"y": 6,
-						"w": 21,
-						"h": 21
-					},
-					"frame": {
-<<<<<<< HEAD
-						"x": 161,
-						"y": 367,
-						"w": 21,
-						"h": 21
-					}
-				},
-				{
-					"filename": "shiny_stone",
-=======
-						"x": 352,
-						"y": 219,
-						"w": 22,
-						"h": 22
-					}
-				},
-				{
-					"filename": "tm_water",
->>>>>>> dc6c8f22
-					"rotated": false,
-					"trimmed": true,
-					"sourceSize": {
-						"w": 32,
-						"h": 32
-					},
-					"spriteSourceSize": {
-						"x": 5,
-						"y": 6,
-						"w": 21,
-						"h": 21
-					},
-					"frame": {
-<<<<<<< HEAD
-						"x": 182,
-						"y": 367,
-						"w": 21,
-						"h": 21
-					}
-				},
-				{
-					"filename": "quick_claw",
-=======
-						"x": 374,
-						"y": 219,
-						"w": 22,
-						"h": 22
-					}
-				},
-				{
-					"filename": "potion",
-					"rotated": false,
-					"trimmed": true,
-					"sourceSize": {
-						"w": 32,
-						"h": 32
-					},
-					"spriteSourceSize": {
-						"x": 8,
-						"y": 5,
-						"w": 17,
-						"h": 23
-					},
-					"frame": {
-						"x": 396,
-						"y": 219,
-						"w": 17,
-						"h": 23
-					}
-				},
-				{
-					"filename": "water_memory",
->>>>>>> dc6c8f22
-					"rotated": false,
-					"trimmed": true,
-					"sourceSize": {
-						"w": 32,
-						"h": 32
-					},
-					"spriteSourceSize": {
-						"x": 6,
-						"y": 6,
-						"w": 19,
-						"h": 21
-					},
-					"frame": {
-<<<<<<< HEAD
-						"x": 203,
-						"y": 367,
-						"w": 19,
-						"h": 21
-					}
-				},
-				{
-					"filename": "unknown",
-=======
-						"x": 0,
-						"y": 230,
-						"w": 22,
-						"h": 22
-					}
-				},
-				{
-					"filename": "water_stone",
->>>>>>> dc6c8f22
-					"rotated": false,
-					"trimmed": true,
-					"sourceSize": {
-						"w": 32,
-						"h": 32
-					},
-					"spriteSourceSize": {
-<<<<<<< HEAD
-						"x": 8,
-						"y": 4,
-						"w": 16,
-						"h": 24
-					},
-					"frame": {
-						"x": 317,
-						"y": 110,
-						"w": 16,
-						"h": 24
-					}
-				},
-				{
-					"filename": "gb",
-=======
-						"x": 5,
-						"y": 5,
-						"w": 22,
-						"h": 22
-					},
-					"frame": {
-						"x": 22,
-						"y": 231,
-						"w": 22,
-						"h": 22
-					}
-				},
-				{
-					"filename": "x_accuracy",
->>>>>>> dc6c8f22
-					"rotated": false,
-					"trimmed": true,
-					"sourceSize": {
-						"w": 32,
-						"h": 32
-					},
-					"spriteSourceSize": {
-						"x": 6,
-						"y": 6,
-						"w": 20,
-						"h": 20
-					},
-					"frame": {
-<<<<<<< HEAD
-						"x": 317,
-						"y": 134,
-						"w": 20,
-						"h": 20
-					}
-				},
-				{
-					"filename": "zoom_lens",
-=======
-						"x": 44,
-						"y": 232,
-						"w": 22,
-						"h": 22
-					}
-				},
-				{
-					"filename": "x_attack",
->>>>>>> dc6c8f22
-					"rotated": false,
-					"trimmed": true,
-					"sourceSize": {
-						"w": 32,
-						"h": 32
-					},
-					"spriteSourceSize": {
-						"x": 5,
-						"y": 6,
-						"w": 21,
-						"h": 21
-					},
-					"frame": {
-<<<<<<< HEAD
-						"x": 315,
-						"y": 154,
-						"w": 21,
-						"h": 21
-					}
-				},
-				{
-					"filename": "magnet",
-=======
-						"x": 66,
-						"y": 232,
-						"w": 22,
-						"h": 22
-					}
-				},
-				{
-					"filename": "x_defense",
->>>>>>> dc6c8f22
-					"rotated": false,
-					"trimmed": true,
-					"sourceSize": {
-						"w": 32,
-						"h": 32
-					},
-					"spriteSourceSize": {
-						"x": 6,
-						"y": 6,
-						"w": 20,
-						"h": 20
-					},
-					"frame": {
-<<<<<<< HEAD
-						"x": 315,
-						"y": 175,
-						"w": 20,
-						"h": 20
-					}
-				},
-				{
-					"filename": "mb",
-=======
-						"x": 88,
-						"y": 233,
-						"w": 22,
-						"h": 22
-					}
-				},
-				{
-					"filename": "x_sp_atk",
->>>>>>> dc6c8f22
-					"rotated": false,
-					"trimmed": true,
-					"sourceSize": {
-						"w": 32,
-						"h": 32
-					},
-					"spriteSourceSize": {
-						"x": 6,
-						"y": 6,
-						"w": 20,
-						"h": 20
-					},
-					"frame": {
-<<<<<<< HEAD
-						"x": 315,
-						"y": 195,
-						"w": 20,
-						"h": 20
-					}
-				},
-				{
-					"filename": "pb",
-=======
-						"x": 110,
-						"y": 233,
-						"w": 22,
-						"h": 22
-					}
-				},
-				{
-					"filename": "x_sp_def",
->>>>>>> dc6c8f22
-					"rotated": false,
-					"trimmed": true,
-					"sourceSize": {
-						"w": 32,
-						"h": 32
-					},
-					"spriteSourceSize": {
-						"x": 6,
-						"y": 6,
-						"w": 20,
-						"h": 20
-					},
-					"frame": {
-<<<<<<< HEAD
-						"x": 315,
-						"y": 215,
-						"w": 20,
-						"h": 20
-					}
-				},
-				{
-					"filename": "golden_egg",
-=======
-						"x": 132,
-						"y": 234,
-						"w": 22,
-						"h": 22
-					}
-				},
-				{
-					"filename": "x_speed",
->>>>>>> dc6c8f22
-					"rotated": false,
-					"trimmed": true,
-					"sourceSize": {
-						"w": 32,
-						"h": 32
-					},
-					"spriteSourceSize": {
-<<<<<<< HEAD
-						"x": 7,
-						"y": 6,
-						"w": 17,
-						"h": 20
-					},
-					"frame": {
-						"x": 322,
-						"y": 90,
-						"w": 17,
-						"h": 20
-					}
-				},
-				{
-					"filename": "upgrade",
-=======
-						"x": 5,
-						"y": 5,
-						"w": 22,
-						"h": 22
-					},
-					"frame": {
-						"x": 154,
-						"y": 234,
-						"w": 22,
-						"h": 22
-					}
-				},
-				{
-					"filename": "black_belt",
->>>>>>> dc6c8f22
-					"rotated": false,
-					"trimmed": true,
-					"sourceSize": {
-						"w": 32,
-						"h": 32
-					},
-					"spriteSourceSize": {
-						"x": 5,
-<<<<<<< HEAD
-						"y": 7,
-						"w": 22,
-						"h": 19
-					},
-					"frame": {
-						"x": 339,
-						"y": 85,
-						"w": 22,
-						"h": 19
-					}
-				},
-				{
-					"filename": "metal_alloy",
-=======
-						"y": 4,
-						"w": 22,
-						"h": 23
-					},
-					"frame": {
-						"x": 176,
-						"y": 234,
-						"w": 22,
-						"h": 23
-					}
-				},
-				{
-					"filename": "berry_pouch",
->>>>>>> dc6c8f22
-					"rotated": false,
-					"trimmed": true,
-					"sourceSize": {
-						"w": 32,
-						"h": 32
-					},
-					"spriteSourceSize": {
-<<<<<<< HEAD
-						"x": 6,
-						"y": 7,
-						"w": 21,
-						"h": 19
-					},
-					"frame": {
-						"x": 361,
-						"y": 85,
-						"w": 21,
-						"h": 19
-					}
-				},
-				{
-					"filename": "pb_gold",
-=======
-						"x": 4,
-						"y": 5,
-						"w": 23,
-						"h": 23
-					},
-					"frame": {
-						"x": 198,
-						"y": 235,
-						"w": 23,
-						"h": 23
-					}
-				},
-				{
-					"filename": "lansat_berry",
->>>>>>> dc6c8f22
-					"rotated": false,
-					"trimmed": true,
-					"sourceSize": {
-						"w": 32,
-						"h": 32
-					},
-					"spriteSourceSize": {
-<<<<<<< HEAD
-						"x": 6,
-						"y": 6,
-						"w": 20,
-						"h": 20
-					},
-					"frame": {
-						"x": 382,
-						"y": 91,
-						"w": 20,
-						"h": 20
-					}
-				},
-				{
-					"filename": "zinc",
-=======
-						"x": 5,
-						"y": 4,
-						"w": 21,
-						"h": 23
-					},
-					"frame": {
-						"x": 221,
-						"y": 235,
-						"w": 21,
-						"h": 23
-					}
-				},
-				{
-					"filename": "bug_tera_shard",
->>>>>>> dc6c8f22
-					"rotated": false,
-					"trimmed": true,
-					"sourceSize": {
-						"w": 32,
-						"h": 32
-					},
-					"spriteSourceSize": {
-<<<<<<< HEAD
-						"x": 8,
-						"y": 4,
-						"w": 16,
-						"h": 24
-					},
-					"frame": {
-						"x": 333,
-						"y": 110,
-						"w": 16,
-						"h": 24
-					}
-				},
-				{
-					"filename": "rb",
-=======
-						"x": 6,
-						"y": 4,
-						"w": 22,
-						"h": 23
-					},
-					"frame": {
-						"x": 242,
-						"y": 236,
-						"w": 22,
-						"h": 23
-					}
-				},
-				{
-					"filename": "clefairy_doll",
->>>>>>> dc6c8f22
-					"rotated": false,
-					"trimmed": true,
-					"sourceSize": {
-						"w": 32,
-						"h": 32
-					},
-					"spriteSourceSize": {
-<<<<<<< HEAD
-						"x": 6,
-						"y": 6,
-						"w": 20,
-						"h": 20
-					},
-					"frame": {
-						"x": 349,
-						"y": 104,
-						"w": 20,
-						"h": 20
-					}
-				},
-				{
-					"filename": "hard_stone",
-=======
-						"x": 4,
-						"y": 5,
-						"w": 24,
-						"h": 23
-					},
-					"frame": {
-						"x": 264,
-						"y": 236,
-						"w": 24,
-						"h": 23
-					}
-				},
-				{
-					"filename": "coin_case",
->>>>>>> dc6c8f22
-					"rotated": false,
-					"trimmed": true,
-					"sourceSize": {
-						"w": 32,
-						"h": 32
-					},
-					"spriteSourceSize": {
-<<<<<<< HEAD
-						"x": 6,
-						"y": 6,
-						"w": 19,
-						"h": 20
-					},
-					"frame": {
-						"x": 337,
-						"y": 134,
-						"w": 19,
-						"h": 20
-					}
-				},
-				{
-					"filename": "smooth_meteorite",
-=======
-						"x": 4,
-						"y": 5,
-						"w": 24,
-						"h": 23
-					},
-					"frame": {
-						"x": 288,
-						"y": 236,
-						"w": 24,
-						"h": 23
-					}
-				},
-				{
-					"filename": "sachet",
->>>>>>> dc6c8f22
-					"rotated": false,
-					"trimmed": true,
-					"sourceSize": {
-						"w": 32,
-						"h": 32
-					},
-					"spriteSourceSize": {
-<<<<<<< HEAD
-						"x": 7,
-						"y": 6,
-						"w": 20,
-						"h": 20
-					},
-					"frame": {
-						"x": 336,
-						"y": 154,
-						"w": 20,
-						"h": 20
-					}
-				},
-				{
-					"filename": "everstone",
-=======
-						"x": 6,
-						"y": 4,
-						"w": 18,
-						"h": 23
-					},
-					"frame": {
-						"x": 312,
-						"y": 236,
-						"w": 18,
-						"h": 23
-					}
-				},
-				{
-					"filename": "dark_tera_shard",
->>>>>>> dc6c8f22
-					"rotated": false,
-					"trimmed": true,
-					"sourceSize": {
-						"w": 32,
-						"h": 32
-					},
-					"spriteSourceSize": {
-						"x": 6,
-<<<<<<< HEAD
-						"y": 8,
-						"w": 20,
-						"h": 17
-					},
-					"frame": {
-						"x": 315,
-						"y": 235,
-						"w": 20,
-						"h": 17
-					}
-				},
-				{
-					"filename": "relic_gold",
-=======
-						"y": 4,
-						"w": 22,
-						"h": 23
-					},
-					"frame": {
-						"x": 330,
-						"y": 237,
-						"w": 22,
-						"h": 23
-					}
-				},
-				{
-					"filename": "dragon_tera_shard",
->>>>>>> dc6c8f22
-					"rotated": false,
-					"trimmed": true,
-					"sourceSize": {
-						"w": 32,
-						"h": 32
-					},
-					"spriteSourceSize": {
-<<<<<<< HEAD
-						"x": 9,
-						"y": 11,
-						"w": 15,
-						"h": 11
-					},
-					"frame": {
-						"x": 161,
-						"y": 388,
-						"w": 15,
-						"h": 11
-=======
-						"x": 6,
-						"y": 4,
-						"w": 22,
-						"h": 23
-					},
-					"frame": {
-						"x": 352,
-						"y": 241,
-						"w": 22,
-						"h": 23
->>>>>>> dc6c8f22
-					}
-				},
-				{
-					"filename": "electric_tera_shard",
-					"rotated": false,
-					"trimmed": true,
-					"sourceSize": {
-						"w": 32,
-						"h": 32
-					},
-					"spriteSourceSize": {
-						"x": 6,
-						"y": 4,
-						"w": 22,
-						"h": 23
-					},
-					"frame": {
-<<<<<<< HEAD
-						"x": 257,
-						"y": 241,
-						"w": 19,
-						"h": 21
-					}
-				},
-				{
-					"filename": "strange_ball",
-=======
-						"x": 374,
-						"y": 241,
-						"w": 22,
-						"h": 23
-					}
-				},
-				{
-					"filename": "super_potion",
->>>>>>> dc6c8f22
-					"rotated": false,
-					"trimmed": true,
-					"sourceSize": {
-						"w": 32,
-						"h": 32
-					},
-					"spriteSourceSize": {
-<<<<<<< HEAD
-						"x": 6,
-						"y": 6,
-						"w": 20,
-						"h": 20
-					},
-					"frame": {
-						"x": 276,
-						"y": 241,
-						"w": 20,
-						"h": 20
-					}
-				},
-				{
-					"filename": "big_mushroom",
-=======
-						"x": 8,
-						"y": 5,
-						"w": 17,
-						"h": 23
-					},
-					"frame": {
-						"x": 396,
-						"y": 242,
-						"w": 17,
-						"h": 23
-					}
-				},
-				{
-					"filename": "fairy_tera_shard",
->>>>>>> dc6c8f22
-					"rotated": false,
-					"trimmed": true,
-					"sourceSize": {
-						"w": 32,
-						"h": 32
-					},
-					"spriteSourceSize": {
-						"x": 6,
-<<<<<<< HEAD
-						"y": 6,
-						"w": 19,
-						"h": 19
-					},
-					"frame": {
-						"x": 296,
-						"y": 241,
-						"w": 19,
-						"h": 19
-					}
-				},
-				{
-					"filename": "soothe_bell",
-=======
-						"y": 4,
-						"w": 22,
-						"h": 23
-					},
-					"frame": {
-						"x": 0,
-						"y": 252,
-						"w": 22,
-						"h": 23
-					}
-				},
-				{
-					"filename": "fighting_tera_shard",
->>>>>>> dc6c8f22
-					"rotated": false,
-					"trimmed": true,
-					"sourceSize": {
-						"w": 32,
-						"h": 32
-					},
-					"spriteSourceSize": {
-<<<<<<< HEAD
-						"x": 8,
-						"y": 5,
-						"w": 17,
-						"h": 22
-					},
-					"frame": {
-						"x": 257,
-						"y": 262,
-						"w": 17,
-						"h": 22
-					}
-				},
-				{
-					"filename": "candy",
-=======
-						"x": 6,
-						"y": 4,
-						"w": 22,
-						"h": 23
-					},
-					"frame": {
-						"x": 22,
-						"y": 253,
-						"w": 22,
-						"h": 23
-					}
-				},
-				{
-					"filename": "dynamax_band",
->>>>>>> dc6c8f22
-					"rotated": false,
-					"trimmed": true,
-					"sourceSize": {
-						"w": 32,
-						"h": 32
-					},
-					"spriteSourceSize": {
-<<<<<<< HEAD
-						"x": 7,
-						"y": 11,
-						"w": 18,
-						"h": 18
-					},
-					"frame": {
-						"x": 257,
-						"y": 284,
-						"w": 18,
-						"h": 18
-					}
-				},
-				{
-					"filename": "lum_berry",
-=======
-						"x": 4,
-						"y": 4,
-						"w": 23,
-						"h": 23
-					},
-					"frame": {
-						"x": 44,
-						"y": 254,
-						"w": 23,
-						"h": 23
-					}
-				},
-				{
-					"filename": "leaf_stone",
->>>>>>> dc6c8f22
-					"rotated": false,
-					"trimmed": true,
-					"sourceSize": {
-						"w": 32,
-						"h": 32
-					},
-					"spriteSourceSize": {
-<<<<<<< HEAD
-						"x": 6,
-						"y": 7,
-						"w": 20,
-						"h": 19
-					},
-					"frame": {
-						"x": 315,
-						"y": 252,
-						"w": 20,
-						"h": 19
-					}
-				},
-				{
-					"filename": "miracle_seed",
-=======
-						"x": 5,
-						"y": 5,
-						"w": 21,
-						"h": 23
-					},
-					"frame": {
-						"x": 67,
-						"y": 254,
-						"w": 21,
-						"h": 23
-					}
-				},
-				{
-					"filename": "expert_belt",
->>>>>>> dc6c8f22
-					"rotated": false,
-					"trimmed": true,
-					"sourceSize": {
-						"w": 32,
-						"h": 32
-					},
-					"spriteSourceSize": {
-<<<<<<< HEAD
-						"x": 6,
-						"y": 7,
-						"w": 19,
-						"h": 19
-					},
-					"frame": {
-						"x": 296,
-						"y": 260,
-						"w": 19,
-						"h": 19
-					}
-				},
-				{
-					"filename": "razor_claw",
-=======
-						"x": 4,
-						"y": 4,
-						"w": 24,
-						"h": 23
-					},
-					"frame": {
-						"x": 88,
-						"y": 255,
-						"w": 24,
-						"h": 23
-					}
-				},
-				{
-					"filename": "calcium",
->>>>>>> dc6c8f22
-					"rotated": false,
-					"trimmed": true,
-					"sourceSize": {
-						"w": 32,
-						"h": 32
-					},
-					"spriteSourceSize": {
-<<<<<<< HEAD
-						"x": 6,
-						"y": 7,
-						"w": 20,
-						"h": 19
-					},
-					"frame": {
-						"x": 276,
-						"y": 261,
-						"w": 20,
-						"h": 19
-					}
-				},
-				{
-					"filename": "ub",
-=======
-						"x": 8,
-						"y": 4,
-						"w": 16,
-						"h": 24
-					},
-					"frame": {
-						"x": 112,
-						"y": 255,
-						"w": 16,
-						"h": 24
-					}
-				},
-				{
-					"filename": "fire_stone",
->>>>>>> dc6c8f22
-					"rotated": false,
-					"trimmed": true,
-					"sourceSize": {
-						"w": 32,
-						"h": 32
-					},
-					"spriteSourceSize": {
-						"x": 5,
-						"y": 5,
-						"w": 22,
-						"h": 23
-					},
-					"frame": {
-<<<<<<< HEAD
-						"x": 275,
-						"y": 280,
-						"w": 20,
-						"h": 20
-					}
-				},
-				{
-					"filename": "sharp_meteorite",
-=======
-						"x": 128,
-						"y": 256,
-						"w": 22,
-						"h": 23
-					}
-				},
-				{
-					"filename": "fire_tera_shard",
->>>>>>> dc6c8f22
-					"rotated": false,
-					"trimmed": true,
-					"sourceSize": {
-						"w": 32,
-						"h": 32
-					},
-					"spriteSourceSize": {
-						"x": 6,
-<<<<<<< HEAD
-						"y": 8,
-						"w": 21,
-						"h": 18
-					},
-					"frame": {
-						"x": 315,
-						"y": 271,
-						"w": 21,
-						"h": 18
-					}
-				},
-				{
-					"filename": "wl_ability_urge",
-=======
-						"y": 4,
-						"w": 22,
-						"h": 23
-					},
-					"frame": {
-						"x": 150,
-						"y": 256,
-						"w": 22,
-						"h": 23
-					}
-				},
-				{
-					"filename": "flying_tera_shard",
->>>>>>> dc6c8f22
-					"rotated": false,
-					"trimmed": true,
-					"sourceSize": {
-						"w": 32,
-						"h": 32
-					},
-					"spriteSourceSize": {
-						"x": 6,
-<<<<<<< HEAD
-						"y": 8,
-						"w": 20,
-						"h": 18
-					},
-					"frame": {
-						"x": 295,
-						"y": 280,
-						"w": 20,
-						"h": 18
-					}
-				},
-				{
-					"filename": "unremarkable_teacup",
-=======
-						"y": 4,
-						"w": 22,
-						"h": 23
-					},
-					"frame": {
-						"x": 172,
-						"y": 257,
-						"w": 22,
-						"h": 23
-					}
-				},
-				{
-					"filename": "focus_sash",
->>>>>>> dc6c8f22
-					"rotated": false,
-					"trimmed": true,
-					"sourceSize": {
-						"w": 32,
-						"h": 32
-					},
-					"spriteSourceSize": {
-						"x": 5,
-<<<<<<< HEAD
-						"y": 7,
-						"w": 21,
-						"h": 18
-					},
-					"frame": {
-						"x": 315,
-						"y": 289,
-						"w": 21,
-						"h": 18
-					}
-				},
-				{
-					"filename": "wl_antidote",
-=======
-						"y": 4,
-						"w": 22,
-						"h": 23
-					},
-					"frame": {
-						"x": 194,
-						"y": 258,
-						"w": 22,
-						"h": 23
-					}
-				},
-				{
-					"filename": "ghost_tera_shard",
->>>>>>> dc6c8f22
-					"rotated": false,
-					"trimmed": true,
-					"sourceSize": {
-						"w": 32,
-						"h": 32
-					},
-					"spriteSourceSize": {
-						"x": 6,
-<<<<<<< HEAD
-						"y": 8,
-						"w": 20,
-						"h": 18
-					},
-					"frame": {
-						"x": 295,
-						"y": 298,
-						"w": 20,
-						"h": 18
-					}
-				},
-				{
-					"filename": "wl_awakening",
-=======
-						"y": 4,
-						"w": 22,
-						"h": 23
-					},
-					"frame": {
-						"x": 216,
-						"y": 258,
-						"w": 22,
-						"h": 23
-					}
-				},
-				{
-					"filename": "grass_tera_shard",
->>>>>>> dc6c8f22
-					"rotated": false,
-					"trimmed": true,
-					"sourceSize": {
-						"w": 32,
-						"h": 32
-					},
-					"spriteSourceSize": {
-						"x": 6,
-<<<<<<< HEAD
-						"y": 8,
-						"w": 20,
-						"h": 18
-					},
-					"frame": {
-						"x": 275,
-						"y": 300,
-						"w": 20,
-						"h": 18
-					}
-				},
-				{
-					"filename": "wl_burn_heal",
-=======
-						"y": 4,
-						"w": 22,
-						"h": 23
-					},
-					"frame": {
-						"x": 238,
-						"y": 259,
-						"w": 22,
-						"h": 23
-					}
-				},
-				{
-					"filename": "griseous_core",
->>>>>>> dc6c8f22
-					"rotated": false,
-					"trimmed": true,
-					"sourceSize": {
-						"w": 32,
-						"h": 32
-					},
-					"spriteSourceSize": {
-<<<<<<< HEAD
-						"x": 6,
-						"y": 8,
-						"w": 20,
-						"h": 18
-					},
-					"frame": {
-						"x": 315,
-						"y": 307,
-						"w": 20,
-						"h": 18
-					}
-				},
-				{
-					"filename": "wl_custom_spliced",
-=======
-						"x": 5,
-						"y": 5,
-						"w": 23,
-						"h": 23
-					},
-					"frame": {
-						"x": 260,
-						"y": 259,
-						"w": 23,
-						"h": 23
-					}
-				},
-				{
-					"filename": "ground_tera_shard",
->>>>>>> dc6c8f22
-					"rotated": false,
-					"trimmed": true,
-					"sourceSize": {
-						"w": 32,
-						"h": 32
-					},
-					"spriteSourceSize": {
-						"x": 6,
-<<<<<<< HEAD
-						"y": 8,
-						"w": 20,
-						"h": 18
-					},
-					"frame": {
-						"x": 295,
-						"y": 316,
-						"w": 20,
-						"h": 18
-					}
-				},
-				{
-					"filename": "wl_custom_thief",
-=======
-						"y": 4,
-						"w": 22,
-						"h": 23
-					},
-					"frame": {
-						"x": 283,
-						"y": 259,
-						"w": 22,
-						"h": 23
-					}
-				},
-				{
-					"filename": "hearthflame_mask",
->>>>>>> dc6c8f22
-					"rotated": false,
-					"trimmed": true,
-					"sourceSize": {
-						"w": 32,
-						"h": 32
-					},
-					"spriteSourceSize": {
-<<<<<<< HEAD
-						"x": 6,
-						"y": 8,
-						"w": 20,
-						"h": 18
-					},
-					"frame": {
-						"x": 315,
-						"y": 325,
-						"w": 20,
-						"h": 18
-					}
-				},
-				{
-					"filename": "lucky_egg",
-=======
-						"x": 4,
-						"y": 4,
-						"w": 24,
-						"h": 23
-					},
-					"frame": {
-						"x": 305,
-						"y": 259,
-						"w": 24,
-						"h": 23
-					}
-				},
-				{
-					"filename": "ice_tera_shard",
->>>>>>> dc6c8f22
-					"rotated": false,
-					"trimmed": true,
-					"sourceSize": {
-						"w": 32,
-						"h": 32
-					},
-					"spriteSourceSize": {
-						"x": 6,
-						"y": 4,
-						"w": 22,
-						"h": 23
-					},
-					"frame": {
-<<<<<<< HEAD
-						"x": 356,
-						"y": 124,
-						"w": 17,
-						"h": 20
-					}
-				},
-				{
-					"filename": "razor_fang",
-=======
-						"x": 329,
-						"y": 260,
-						"w": 22,
-						"h": 23
-					}
-				},
-				{
-					"filename": "leppa_berry",
->>>>>>> dc6c8f22
-					"rotated": false,
-					"trimmed": true,
-					"sourceSize": {
-						"w": 32,
-						"h": 32
-					},
-					"spriteSourceSize": {
-<<<<<<< HEAD
-						"x": 7,
-						"y": 6,
-						"w": 18,
-						"h": 20
-					},
-					"frame": {
-						"x": 356,
-						"y": 144,
-						"w": 18,
-						"h": 20
-					}
-				},
-				{
-					"filename": "dark_stone",
-=======
-						"x": 4,
-						"y": 5,
-						"w": 24,
-						"h": 23
-					},
-					"frame": {
-						"x": 351,
-						"y": 264,
-						"w": 24,
-						"h": 23
-					}
-				},
-				{
-					"filename": "sharp_beak",
->>>>>>> dc6c8f22
-					"rotated": false,
-					"trimmed": true,
-					"sourceSize": {
-						"w": 32,
-						"h": 32
-					},
-					"spriteSourceSize": {
-<<<<<<< HEAD
+					"filename": "toxic_orb",
+					"rotated": false,
+					"trimmed": true,
+					"sourceSize": {
+						"w": 32,
+						"h": 32
+					},
+					"spriteSourceSize": {
 						"x": 7,
 						"y": 7,
 						"w": 18,
 						"h": 18
 					},
 					"frame": {
-						"x": 356,
-						"y": 164,
+						"x": 235,
+						"y": 358,
 						"w": 18,
 						"h": 18
 					}
 				},
 				{
-					"filename": "wl_elixir",
-=======
-						"x": 5,
-						"y": 5,
-						"w": 21,
-						"h": 23
-					},
-					"frame": {
-						"x": 375,
-						"y": 264,
-						"w": 21,
-						"h": 23
-					}
-				},
-				{
-					"filename": "carbos",
->>>>>>> dc6c8f22
-					"rotated": false,
-					"trimmed": true,
-					"sourceSize": {
-						"w": 32,
-						"h": 32
-					},
-					"spriteSourceSize": {
-<<<<<<< HEAD
+					"filename": "banettite",
+					"rotated": false,
+					"trimmed": true,
+					"sourceSize": {
+						"w": 32,
+						"h": 32
+					},
+					"spriteSourceSize": {
+						"x": 8,
+						"y": 8,
+						"w": 16,
+						"h": 16
+					},
+					"frame": {
+						"x": 253,
+						"y": 370,
+						"w": 16,
+						"h": 16
+					}
+				},
+				{
+					"filename": "wl_paralyze_heal",
+					"rotated": false,
+					"trimmed": true,
+					"sourceSize": {
+						"w": 32,
+						"h": 32
+					},
+					"spriteSourceSize": {
 						"x": 6,
 						"y": 8,
 						"w": 20,
 						"h": 18
 					},
 					"frame": {
-						"x": 336,
-						"y": 174,
+						"x": 269,
+						"y": 375,
 						"w": 20,
 						"h": 18
 					}
 				},
 				{
-					"filename": "wl_ether",
-=======
-						"x": 8,
-						"y": 4,
-						"w": 16,
-						"h": 24
-					},
-					"frame": {
-						"x": 396,
-						"y": 265,
-						"w": 16,
-						"h": 24
-					}
-				},
-				{
-					"filename": "never_melt_ice",
->>>>>>> dc6c8f22
-					"rotated": false,
-					"trimmed": true,
-					"sourceSize": {
-						"w": 32,
-						"h": 32
-					},
-					"spriteSourceSize": {
-						"x": 5,
-						"y": 5,
-						"w": 22,
-						"h": 23
-					},
-					"frame": {
-<<<<<<< HEAD
-						"x": 335,
-						"y": 192,
+					"filename": "wl_potion",
+					"rotated": false,
+					"trimmed": true,
+					"sourceSize": {
+						"w": 32,
+						"h": 32
+					},
+					"spriteSourceSize": {
+						"x": 6,
+						"y": 8,
 						"w": 20,
 						"h": 18
-					}
-				},
-				{
-					"filename": "wl_full_heal",
-=======
-						"x": 0,
-						"y": 275,
-						"w": 22,
-						"h": 23
-					}
-				},
-				{
-					"filename": "normal_tera_shard",
->>>>>>> dc6c8f22
+					},
+					"frame": {
+						"x": 289,
+						"y": 376,
+						"w": 20,
+						"h": 18
+					}
+				},
+				{
+					"filename": "wl_reset_urge",
 					"rotated": false,
 					"trimmed": true,
 					"sourceSize": {
@@ -9079,68 +6949,40 @@
 					},
 					"spriteSourceSize": {
 						"x": 6,
-						"y": 4,
-						"w": 22,
-						"h": 23
-					},
-					"frame": {
-<<<<<<< HEAD
-						"x": 335,
-						"y": 210,
+						"y": 8,
 						"w": 20,
 						"h": 18
-					}
-				},
-				{
-					"filename": "wl_full_restore",
-=======
-						"x": 22,
-						"y": 276,
-						"w": 22,
-						"h": 23
-					}
-				},
-				{
-					"filename": "petaya_berry",
->>>>>>> dc6c8f22
-					"rotated": false,
-					"trimmed": true,
-					"sourceSize": {
-						"w": 32,
-						"h": 32
-					},
-					"spriteSourceSize": {
-<<<<<<< HEAD
+					},
+					"frame": {
+						"x": 309,
+						"y": 380,
+						"w": 20,
+						"h": 18
+					}
+				},
+				{
+					"filename": "wl_revive",
+					"rotated": false,
+					"trimmed": true,
+					"sourceSize": {
+						"w": 32,
+						"h": 32
+					},
+					"spriteSourceSize": {
 						"x": 6,
 						"y": 8,
 						"w": 20,
 						"h": 18
 					},
 					"frame": {
-						"x": 335,
-						"y": 228,
+						"x": 329,
+						"y": 381,
 						"w": 20,
 						"h": 18
 					}
 				},
 				{
-					"filename": "wl_guard_spec",
-=======
-						"x": 5,
-						"y": 5,
-						"w": 22,
-						"h": 23
-					},
-					"frame": {
-						"x": 44,
-						"y": 277,
-						"w": 22,
-						"h": 23
-					}
-				},
-				{
-					"filename": "poison_tera_shard",
->>>>>>> dc6c8f22
+					"filename": "wl_super_potion",
 					"rotated": false,
 					"trimmed": true,
 					"sourceSize": {
@@ -9149,853 +6991,103 @@
 					},
 					"spriteSourceSize": {
 						"x": 6,
-						"y": 4,
-						"w": 22,
-						"h": 23
-					},
-					"frame": {
-<<<<<<< HEAD
-						"x": 335,
-						"y": 246,
+						"y": 8,
 						"w": 20,
 						"h": 18
-					}
-				},
-				{
-					"filename": "oval_stone",
-=======
-						"x": 66,
-						"y": 277,
-						"w": 22,
-						"h": 23
-					}
-				},
-				{
-					"filename": "psychic_tera_shard",
->>>>>>> dc6c8f22
-					"rotated": false,
-					"trimmed": true,
-					"sourceSize": {
-						"w": 32,
-						"h": 32
-					},
-					"spriteSourceSize": {
-<<<<<<< HEAD
+					},
+					"frame": {
+						"x": 116,
+						"y": 357,
+						"w": 20,
+						"h": 18
+					}
+				},
+				{
+					"filename": "relic_band",
+					"rotated": false,
+					"trimmed": true,
+					"sourceSize": {
+						"w": 32,
+						"h": 32
+					},
+					"spriteSourceSize": {
 						"x": 7,
-						"y": 7,
-						"w": 18,
-						"h": 19
-					},
-					"frame": {
-						"x": 336,
-						"y": 264,
-						"w": 18,
-						"h": 19
-					}
-				},
-				{
-					"filename": "flame_orb",
-=======
-						"x": 6,
-						"y": 4,
-						"w": 22,
-						"h": 23
-					},
-					"frame": {
-						"x": 88,
-						"y": 278,
-						"w": 22,
-						"h": 23
-					}
-				},
-				{
-					"filename": "rare_candy",
->>>>>>> dc6c8f22
-					"rotated": false,
-					"trimmed": true,
-					"sourceSize": {
-						"w": 32,
-						"h": 32
-					},
-					"spriteSourceSize": {
-<<<<<<< HEAD
-						"x": 7,
-						"y": 7,
-						"w": 18,
-						"h": 18
-					},
-					"frame": {
-						"x": 336,
-						"y": 283,
-						"w": 18,
-						"h": 18
-					}
-				},
-				{
-					"filename": "light_ball",
-					"rotated": false,
-					"trimmed": true,
-					"sourceSize": {
-						"w": 32,
-						"h": 32
-					},
-					"spriteSourceSize": {
-						"x": 7,
-						"y": 7,
-						"w": 18,
-						"h": 18
-					},
-					"frame": {
-						"x": 356,
-						"y": 182,
-						"w": 18,
-						"h": 18
-					}
-				},
-				{
-					"filename": "wl_hyper_potion",
-=======
-						"x": 4,
-						"y": 5,
-						"w": 23,
-						"h": 23
-					},
-					"frame": {
-						"x": 110,
-						"y": 279,
-						"w": 23,
-						"h": 23
-					}
-				},
-				{
-					"filename": "rarer_candy",
->>>>>>> dc6c8f22
-					"rotated": false,
-					"trimmed": true,
-					"sourceSize": {
-						"w": 32,
-						"h": 32
-					},
-					"spriteSourceSize": {
-						"x": 4,
-						"y": 5,
-						"w": 23,
-						"h": 23
-					},
-					"frame": {
-<<<<<<< HEAD
-						"x": 355,
-						"y": 200,
-						"w": 20,
-						"h": 18
-					}
-				},
-				{
-					"filename": "wl_ice_heal",
-=======
-						"x": 133,
-						"y": 279,
-						"w": 23,
-						"h": 23
-					}
-				},
-				{
-					"filename": "hp_up",
->>>>>>> dc6c8f22
-					"rotated": false,
-					"trimmed": true,
-					"sourceSize": {
-						"w": 32,
-						"h": 32
-					},
-					"spriteSourceSize": {
-<<<<<<< HEAD
-						"x": 6,
-						"y": 8,
-						"w": 20,
-						"h": 18
-					},
-					"frame": {
-						"x": 355,
-						"y": 218,
-						"w": 20,
-						"h": 18
-					}
-				},
-				{
-					"filename": "wl_item_drop",
-=======
-						"x": 8,
-						"y": 4,
-						"w": 16,
-						"h": 24
-					},
-					"frame": {
-						"x": 156,
-						"y": 279,
-						"w": 16,
-						"h": 24
-					}
-				},
-				{
-					"filename": "reaper_cloth",
->>>>>>> dc6c8f22
-					"rotated": false,
-					"trimmed": true,
-					"sourceSize": {
-						"w": 32,
-						"h": 32
-					},
-					"spriteSourceSize": {
-<<<<<<< HEAD
-						"x": 6,
-						"y": 8,
-						"w": 20,
-						"h": 18
-					},
-					"frame": {
-						"x": 355,
-						"y": 236,
-						"w": 20,
-						"h": 18
-					}
-				},
-				{
-					"filename": "wl_item_urge",
-=======
-						"x": 5,
-						"y": 5,
-						"w": 22,
-						"h": 23
-					},
-					"frame": {
-						"x": 172,
-						"y": 280,
-						"w": 22,
-						"h": 23
-					}
-				},
-				{
-					"filename": "rock_tera_shard",
->>>>>>> dc6c8f22
-					"rotated": false,
-					"trimmed": true,
-					"sourceSize": {
-						"w": 32,
-						"h": 32
-					},
-					"spriteSourceSize": {
-						"x": 6,
-						"y": 4,
-						"w": 22,
-						"h": 23
-					},
-					"frame": {
-<<<<<<< HEAD
-						"x": 355,
-						"y": 254,
-						"w": 20,
-						"h": 18
-					}
-				},
-				{
-					"filename": "wl_max_elixir",
-=======
-						"x": 194,
-						"y": 281,
-						"w": 22,
-						"h": 23
-					}
-				},
-				{
-					"filename": "steel_tera_shard",
->>>>>>> dc6c8f22
-					"rotated": false,
-					"trimmed": true,
-					"sourceSize": {
-						"w": 32,
-						"h": 32
-					},
-					"spriteSourceSize": {
-						"x": 6,
-<<<<<<< HEAD
-						"y": 8,
-						"w": 20,
-						"h": 18
-					},
-					"frame": {
-						"x": 354,
-						"y": 272,
-						"w": 20,
-						"h": 18
-					}
-				},
-				{
-					"filename": "wl_max_ether",
-=======
-						"y": 4,
-						"w": 22,
-						"h": 23
-					},
-					"frame": {
-						"x": 216,
-						"y": 281,
-						"w": 22,
-						"h": 23
-					}
-				},
-				{
-					"filename": "scope_lens",
->>>>>>> dc6c8f22
-					"rotated": false,
-					"trimmed": true,
-					"sourceSize": {
-						"w": 32,
-						"h": 32
-					},
-					"spriteSourceSize": {
-						"x": 4,
-						"y": 5,
-						"w": 24,
-						"h": 23
-					},
-					"frame": {
-<<<<<<< HEAD
-						"x": 354,
-						"y": 290,
-						"w": 20,
-						"h": 18
-=======
-						"x": 238,
-						"y": 282,
-						"w": 24,
-						"h": 23
->>>>>>> dc6c8f22
-					}
-				},
-				{
-					"filename": "stellar_tera_shard",
-					"rotated": false,
-					"trimmed": true,
-					"sourceSize": {
-						"w": 32,
-						"h": 32
-					},
-					"spriteSourceSize": {
-						"x": 6,
-						"y": 4,
-						"w": 22,
-						"h": 23
-					},
-					"frame": {
-<<<<<<< HEAD
-						"x": 336,
-						"y": 301,
-						"w": 18,
-						"h": 18
-					}
-				},
-				{
-					"filename": "wl_max_potion",
-=======
-						"x": 262,
-						"y": 282,
-						"w": 22,
-						"h": 23
-					}
-				},
-				{
-					"filename": "stick",
->>>>>>> dc6c8f22
-					"rotated": false,
-					"trimmed": true,
-					"sourceSize": {
-						"w": 32,
-						"h": 32
-					},
-					"spriteSourceSize": {
-						"x": 4,
-						"y": 5,
-						"w": 23,
-						"h": 23
-					},
-					"frame": {
-<<<<<<< HEAD
-						"x": 335,
-						"y": 319,
-						"w": 20,
-						"h": 18
-					}
-				},
-				{
-					"filename": "wl_max_revive",
-=======
-						"x": 284,
-						"y": 282,
-						"w": 23,
-						"h": 23
-					}
-				},
-				{
-					"filename": "water_tera_shard",
->>>>>>> dc6c8f22
-					"rotated": false,
-					"trimmed": true,
-					"sourceSize": {
-						"w": 32,
-						"h": 32
-					},
-					"spriteSourceSize": {
-						"x": 6,
-						"y": 4,
-						"w": 22,
-						"h": 23
-					},
-					"frame": {
-<<<<<<< HEAD
-						"x": 335,
-						"y": 337,
-						"w": 20,
-						"h": 18
-					}
-				},
-				{
-					"filename": "wl_paralyze_heal",
-=======
-						"x": 307,
-						"y": 282,
-						"w": 22,
-						"h": 23
-					}
-				},
-				{
-					"filename": "whipped_dream",
->>>>>>> dc6c8f22
-					"rotated": false,
-					"trimmed": true,
-					"sourceSize": {
-						"w": 32,
-						"h": 32
-					},
-					"spriteSourceSize": {
-						"x": 5,
-						"y": 4,
-						"w": 21,
-						"h": 23
-					},
-					"frame": {
-<<<<<<< HEAD
-						"x": 355,
-						"y": 308,
-						"w": 20,
-						"h": 18
-					}
-				},
-				{
-					"filename": "wl_potion",
-=======
-						"x": 329,
-						"y": 283,
-						"w": 21,
-						"h": 23
-					}
-				},
-				{
-					"filename": "twisted_spoon",
->>>>>>> dc6c8f22
-					"rotated": false,
-					"trimmed": true,
-					"sourceSize": {
-						"w": 32,
-						"h": 32
-					},
-					"spriteSourceSize": {
-						"x": 4,
-						"y": 5,
-						"w": 24,
-						"h": 23
-					},
-					"frame": {
-<<<<<<< HEAD
-						"x": 355,
-						"y": 326,
-						"w": 20,
-						"h": 18
-					}
-				},
-				{
-					"filename": "wl_reset_urge",
-=======
-						"x": 350,
-						"y": 287,
-						"w": 24,
-						"h": 23
-					}
-				},
-				{
-					"filename": "wide_lens",
->>>>>>> dc6c8f22
-					"rotated": false,
-					"trimmed": true,
-					"sourceSize": {
-						"w": 32,
-						"h": 32
-					},
-					"spriteSourceSize": {
-						"x": 5,
-						"y": 4,
-						"w": 22,
-						"h": 23
-					},
-					"frame": {
-<<<<<<< HEAD
-						"x": 355,
-						"y": 344,
-						"w": 20,
-						"h": 18
-					}
-				},
-				{
-					"filename": "wl_revive",
-=======
-						"x": 374,
-						"y": 287,
-						"w": 22,
-						"h": 23
-					}
-				},
-				{
-					"filename": "elixir",
->>>>>>> dc6c8f22
-					"rotated": false,
-					"trimmed": true,
-					"sourceSize": {
-						"w": 32,
-						"h": 32
-					},
-					"spriteSourceSize": {
-						"x": 7,
-						"y": 4,
-						"w": 18,
-						"h": 24
-					},
-					"frame": {
-<<<<<<< HEAD
-						"x": 213,
-						"y": 299,
-						"w": 20,
-						"h": 18
-					}
-				},
-				{
-					"filename": "wl_super_potion",
-=======
-						"x": 396,
-						"y": 289,
-						"w": 18,
-						"h": 24
-					}
-				},
-				{
-					"filename": "catching_charm",
->>>>>>> dc6c8f22
-					"rotated": false,
-					"trimmed": true,
-					"sourceSize": {
-						"w": 32,
-						"h": 32
-					},
-					"spriteSourceSize": {
-						"x": 5,
-						"y": 4,
-						"w": 21,
-						"h": 24
-					},
-					"frame": {
-<<<<<<< HEAD
-						"x": 233,
-						"y": 301,
-						"w": 20,
-						"h": 18
-					}
-				},
-				{
-					"filename": "toxic_orb",
-=======
-						"x": 0,
-						"y": 298,
-						"w": 21,
-						"h": 24
-					}
-				},
-				{
-					"filename": "big_root",
->>>>>>> dc6c8f22
-					"rotated": false,
-					"trimmed": true,
-					"sourceSize": {
-						"w": 32,
-						"h": 32
-					},
-					"spriteSourceSize": {
-<<<<<<< HEAD
-						"x": 7,
-						"y": 7,
-						"w": 18,
-						"h": 18
-					},
-					"frame": {
-						"x": 253,
-						"y": 302,
-						"w": 18,
-						"h": 18
-					}
-				},
-				{
-					"filename": "mystery_egg",
-=======
-						"x": 4,
-						"y": 4,
-						"w": 23,
-						"h": 24
-					},
-					"frame": {
-						"x": 21,
-						"y": 299,
-						"w": 23,
-						"h": 24
-					}
-				},
-				{
-					"filename": "blank_plate",
->>>>>>> dc6c8f22
-					"rotated": false,
-					"trimmed": true,
-					"sourceSize": {
-						"w": 32,
-						"h": 32
-					},
-					"spriteSourceSize": {
-<<<<<<< HEAD
-						"x": 8,
-						"y": 8,
-						"w": 16,
-						"h": 18
-					},
-					"frame": {
-						"x": 215,
-						"y": 317,
-						"w": 16,
-						"h": 18
-					}
-				},
-				{
-					"filename": "relic_band",
-=======
-						"x": 4,
-						"y": 4,
-						"w": 24,
-						"h": 24
-					},
-					"frame": {
-						"x": 44,
-						"y": 300,
-						"w": 24,
-						"h": 24
-					}
-				},
-				{
-					"filename": "ether",
->>>>>>> dc6c8f22
-					"rotated": false,
-					"trimmed": true,
-					"sourceSize": {
-						"w": 32,
-						"h": 32
-					},
-					"spriteSourceSize": {
-						"x": 7,
-<<<<<<< HEAD
 						"y": 9,
 						"w": 17,
 						"h": 16
 					},
 					"frame": {
-						"x": 231,
-						"y": 319,
+						"x": 115,
+						"y": 375,
 						"w": 17,
 						"h": 16
 					}
 				},
 				{
-					"filename": "abomasite",
-=======
-						"y": 4,
-						"w": 18,
-						"h": 24
-					},
-					"frame": {
-						"x": 68,
-						"y": 300,
-						"w": 18,
-						"h": 24
-					}
-				},
-				{
-					"filename": "choice_scarf",
->>>>>>> dc6c8f22
-					"rotated": false,
-					"trimmed": true,
-					"sourceSize": {
-						"w": 32,
-						"h": 32
-					},
-					"spriteSourceSize": {
-<<<<<<< HEAD
+					"filename": "beedrillite",
+					"rotated": false,
+					"trimmed": true,
+					"sourceSize": {
+						"w": 32,
+						"h": 32
+					},
+					"spriteSourceSize": {
 						"x": 8,
 						"y": 8,
 						"w": 16,
 						"h": 16
 					},
 					"frame": {
-						"x": 248,
-						"y": 320,
-						"w": 16,
-						"h": 16
-					}
-				},
-				{
-					"filename": "absolite",
-=======
-						"x": 4,
-						"y": 4,
-						"w": 24,
-						"h": 24
-					},
-					"frame": {
-						"x": 86,
-						"y": 301,
-						"w": 24,
-						"h": 24
-					}
-				},
-				{
-					"filename": "draco_plate",
->>>>>>> dc6c8f22
-					"rotated": false,
-					"trimmed": true,
-					"sourceSize": {
-						"w": 32,
-						"h": 32
-					},
-					"spriteSourceSize": {
-<<<<<<< HEAD
+						"x": 114,
+						"y": 391,
+						"w": 16,
+						"h": 16
+					}
+				},
+				{
+					"filename": "blastoisinite",
+					"rotated": false,
+					"trimmed": true,
+					"sourceSize": {
+						"w": 32,
+						"h": 32
+					},
+					"spriteSourceSize": {
 						"x": 8,
 						"y": 8,
 						"w": 16,
 						"h": 16
 					},
 					"frame": {
-						"x": 264,
-						"y": 320,
-						"w": 16,
-						"h": 16
-					}
-				},
-				{
-					"filename": "prism_scale",
-=======
-						"x": 4,
-						"y": 4,
-						"w": 24,
-						"h": 24
-					},
-					"frame": {
-						"x": 110,
-						"y": 302,
-						"w": 24,
-						"h": 24
-					}
-				},
-				{
-					"filename": "full_restore",
->>>>>>> dc6c8f22
-					"rotated": false,
-					"trimmed": true,
-					"sourceSize": {
-						"w": 32,
-						"h": 32
-					},
-					"spriteSourceSize": {
-<<<<<<< HEAD
-						"x": 9,
-						"y": 8,
-						"w": 15,
-						"h": 15
-					},
-					"frame": {
-						"x": 280,
-						"y": 318,
-						"w": 15,
-						"h": 15
-					}
-				},
-				{
-					"filename": "aerodactylite",
-=======
-						"x": 7,
-						"y": 4,
-						"w": 18,
-						"h": 24
-					},
-					"frame": {
-						"x": 134,
-						"y": 302,
-						"w": 18,
-						"h": 24
-					}
-				},
-				{
-					"filename": "dread_plate",
->>>>>>> dc6c8f22
-					"rotated": false,
-					"trimmed": true,
-					"sourceSize": {
-						"w": 32,
-						"h": 32
-					},
-					"spriteSourceSize": {
-<<<<<<< HEAD
+						"x": 130,
+						"y": 399,
+						"w": 16,
+						"h": 16
+					}
+				},
+				{
+					"filename": "blazikenite",
+					"rotated": false,
+					"trimmed": true,
+					"sourceSize": {
+						"w": 32,
+						"h": 32
+					},
+					"spriteSourceSize": {
 						"x": 8,
 						"y": 8,
 						"w": 16,
 						"h": 16
 					},
 					"frame": {
-						"x": 216,
-						"y": 335,
-						"w": 16,
-						"h": 16
-					}
-				},
-				{
-					"filename": "aggronite",
-=======
-						"x": 4,
-						"y": 4,
-						"w": 24,
-						"h": 24
-					},
-					"frame": {
-						"x": 152,
-						"y": 303,
-						"w": 24,
-						"h": 24
-					}
-				},
-				{
-					"filename": "iron",
->>>>>>> dc6c8f22
+						"x": 146,
+						"y": 399,
+						"w": 16,
+						"h": 16
+					}
+				},
+				{
+					"filename": "cameruptite",
 					"rotated": false,
 					"trimmed": true,
 					"sourceSize": {
@@ -10004,73 +7096,40 @@
 					},
 					"spriteSourceSize": {
 						"x": 8,
-<<<<<<< HEAD
-						"y": 8,
-						"w": 16,
-						"h": 16
-					},
-					"frame": {
-						"x": 216,
-						"y": 351,
-						"w": 16,
-						"h": 16
-					}
-				},
-				{
-					"filename": "alakazite",
-=======
-						"y": 4,
-						"w": 16,
-						"h": 24
-					},
-					"frame": {
-						"x": 176,
-						"y": 303,
-						"w": 16,
-						"h": 24
-					}
-				},
-				{
-					"filename": "earth_plate",
->>>>>>> dc6c8f22
-					"rotated": false,
-					"trimmed": true,
-					"sourceSize": {
-						"w": 32,
-						"h": 32
-					},
-					"spriteSourceSize": {
-<<<<<<< HEAD
+						"y": 8,
+						"w": 16,
+						"h": 16
+					},
+					"frame": {
+						"x": 162,
+						"y": 399,
+						"w": 16,
+						"h": 16
+					}
+				},
+				{
+					"filename": "charizardite_x",
+					"rotated": false,
+					"trimmed": true,
+					"sourceSize": {
+						"w": 32,
+						"h": 32
+					},
+					"spriteSourceSize": {
 						"x": 8,
 						"y": 8,
 						"w": 16,
 						"h": 16
 					},
 					"frame": {
-						"x": 232,
-						"y": 335,
-						"w": 16,
-						"h": 16
-					}
-				},
-				{
-					"filename": "altarianite",
-=======
-						"x": 4,
-						"y": 4,
-						"w": 24,
-						"h": 24
-					},
-					"frame": {
-						"x": 192,
-						"y": 304,
-						"w": 24,
-						"h": 24
-					}
-				},
-				{
-					"filename": "lure",
->>>>>>> dc6c8f22
+						"x": 178,
+						"y": 399,
+						"w": 16,
+						"h": 16
+					}
+				},
+				{
+					"filename": "charizardite_y",
 					"rotated": false,
 					"trimmed": true,
 					"sourceSize": {
@@ -10079,253 +7138,223 @@
 					},
 					"spriteSourceSize": {
 						"x": 8,
-<<<<<<< HEAD
-						"y": 8,
-						"w": 16,
-						"h": 16
-					},
-					"frame": {
-						"x": 232,
-						"y": 351,
-						"w": 16,
-						"h": 16
-					}
-				},
-				{
-					"filename": "ampharosite",
-=======
-						"y": 4,
-						"w": 17,
-						"h": 24
-					},
-					"frame": {
-						"x": 216,
-						"y": 304,
-						"w": 17,
-						"h": 24
-					}
-				},
-				{
-					"filename": "fist_plate",
->>>>>>> dc6c8f22
-					"rotated": false,
-					"trimmed": true,
-					"sourceSize": {
-						"w": 32,
-						"h": 32
-					},
-					"spriteSourceSize": {
-<<<<<<< HEAD
+						"y": 8,
+						"w": 16,
+						"h": 16
+					},
+					"frame": {
+						"x": 194,
+						"y": 399,
+						"w": 16,
+						"h": 16
+					}
+				},
+				{
+					"filename": "diancite",
+					"rotated": false,
+					"trimmed": true,
+					"sourceSize": {
+						"w": 32,
+						"h": 32
+					},
+					"spriteSourceSize": {
 						"x": 8,
 						"y": 8,
 						"w": 16,
 						"h": 16
 					},
 					"frame": {
-						"x": 222,
-						"y": 367,
-						"w": 16,
-						"h": 16
-=======
-						"x": 4,
-						"y": 4,
-						"w": 24,
-						"h": 24
-					},
-					"frame": {
-						"x": 233,
-						"y": 305,
-						"w": 24,
-						"h": 24
->>>>>>> dc6c8f22
-					}
-				},
-				{
-					"filename": "flame_plate",
-					"rotated": false,
-					"trimmed": true,
-					"sourceSize": {
-						"w": 32,
-						"h": 32
-					},
-					"spriteSourceSize": {
-						"x": 4,
-						"y": 4,
-						"w": 24,
-						"h": 24
-					},
-					"frame": {
-<<<<<<< HEAD
-						"x": 248,
-						"y": 336,
-						"w": 16,
-						"h": 16
-=======
-						"x": 257,
-						"y": 305,
-						"w": 24,
-						"h": 24
->>>>>>> dc6c8f22
-					}
-				},
-				{
-					"filename": "focus_band",
-					"rotated": false,
-					"trimmed": true,
-					"sourceSize": {
-						"w": 32,
-						"h": 32
-					},
-					"spriteSourceSize": {
-						"x": 4,
-						"y": 4,
-						"w": 24,
-						"h": 24
-					},
-					"frame": {
-<<<<<<< HEAD
-						"x": 264,
-						"y": 336,
-						"w": 16,
-						"h": 16
-=======
-						"x": 281,
-						"y": 305,
-						"w": 24,
-						"h": 24
->>>>>>> dc6c8f22
-					}
-				},
-				{
-					"filename": "golden_punch",
-					"rotated": false,
-					"trimmed": true,
-					"sourceSize": {
-						"w": 32,
-						"h": 32
-					},
-					"spriteSourceSize": {
-						"x": 4,
-						"y": 4,
-						"w": 24,
-						"h": 24
-					},
-					"frame": {
-<<<<<<< HEAD
-						"x": 248,
-						"y": 352,
-						"w": 16,
-						"h": 16
-=======
-						"x": 305,
-						"y": 305,
-						"w": 24,
-						"h": 24
->>>>>>> dc6c8f22
-					}
-				},
-				{
-					"filename": "max_elixir",
-					"rotated": false,
-					"trimmed": true,
-					"sourceSize": {
-						"w": 32,
-						"h": 32
-					},
-					"spriteSourceSize": {
-						"x": 7,
-						"y": 4,
-						"w": 18,
-						"h": 24
-					},
-					"frame": {
-<<<<<<< HEAD
-						"x": 264,
-						"y": 352,
-						"w": 16,
-						"h": 16
-=======
-						"x": 329,
-						"y": 306,
-						"w": 18,
-						"h": 24
->>>>>>> dc6c8f22
-					}
-				},
-				{
-					"filename": "gracidea",
-					"rotated": false,
-					"trimmed": true,
-					"sourceSize": {
-						"w": 32,
-						"h": 32
-					},
-					"spriteSourceSize": {
-						"x": 4,
-						"y": 4,
-						"w": 24,
-						"h": 24
-					},
-					"frame": {
-<<<<<<< HEAD
-						"x": 222,
-						"y": 383,
-						"w": 16,
-						"h": 16
-=======
-						"x": 347,
-						"y": 310,
-						"w": 24,
-						"h": 24
->>>>>>> dc6c8f22
-					}
-				},
-				{
-					"filename": "grip_claw",
-					"rotated": false,
-					"trimmed": true,
-					"sourceSize": {
-						"w": 32,
-						"h": 32
-					},
-					"spriteSourceSize": {
-						"x": 4,
-						"y": 4,
-						"w": 24,
-						"h": 24
-					},
-					"frame": {
-<<<<<<< HEAD
-						"x": 238,
-						"y": 368,
-						"w": 16,
-						"h": 16
-=======
-						"x": 371,
-						"y": 310,
-						"w": 24,
-						"h": 24
->>>>>>> dc6c8f22
-					}
-				},
-				{
-					"filename": "max_ether",
-					"rotated": false,
-					"trimmed": true,
-					"sourceSize": {
-						"w": 32,
-						"h": 32
-					},
-					"spriteSourceSize": {
-						"x": 7,
-						"y": 4,
-						"w": 18,
-						"h": 24
-					},
-					"frame": {
-<<<<<<< HEAD
-						"x": 254,
-						"y": 368,
+						"x": 210,
+						"y": 399,
+						"w": 16,
+						"h": 16
+					}
+				},
+				{
+					"filename": "galladite",
+					"rotated": false,
+					"trimmed": true,
+					"sourceSize": {
+						"w": 32,
+						"h": 32
+					},
+					"spriteSourceSize": {
+						"x": 8,
+						"y": 8,
+						"w": 16,
+						"h": 16
+					},
+					"frame": {
+						"x": 226,
+						"y": 399,
+						"w": 16,
+						"h": 16
+					}
+				},
+				{
+					"filename": "garchompite",
+					"rotated": false,
+					"trimmed": true,
+					"sourceSize": {
+						"w": 32,
+						"h": 32
+					},
+					"spriteSourceSize": {
+						"x": 8,
+						"y": 8,
+						"w": 16,
+						"h": 16
+					},
+					"frame": {
+						"x": 242,
+						"y": 399,
+						"w": 16,
+						"h": 16
+					}
+				},
+				{
+					"filename": "gardevoirite",
+					"rotated": false,
+					"trimmed": true,
+					"sourceSize": {
+						"w": 32,
+						"h": 32
+					},
+					"spriteSourceSize": {
+						"x": 8,
+						"y": 8,
+						"w": 16,
+						"h": 16
+					},
+					"frame": {
+						"x": 258,
+						"y": 399,
+						"w": 16,
+						"h": 16
+					}
+				},
+				{
+					"filename": "gengarite",
+					"rotated": false,
+					"trimmed": true,
+					"sourceSize": {
+						"w": 32,
+						"h": 32
+					},
+					"spriteSourceSize": {
+						"x": 8,
+						"y": 8,
+						"w": 16,
+						"h": 16
+					},
+					"frame": {
+						"x": 274,
+						"y": 399,
+						"w": 16,
+						"h": 16
+					}
+				},
+				{
+					"filename": "glalitite",
+					"rotated": false,
+					"trimmed": true,
+					"sourceSize": {
+						"w": 32,
+						"h": 32
+					},
+					"spriteSourceSize": {
+						"x": 8,
+						"y": 8,
+						"w": 16,
+						"h": 16
+					},
+					"frame": {
+						"x": 290,
+						"y": 399,
+						"w": 16,
+						"h": 16
+					}
+				},
+				{
+					"filename": "gyaradosite",
+					"rotated": false,
+					"trimmed": true,
+					"sourceSize": {
+						"w": 32,
+						"h": 32
+					},
+					"spriteSourceSize": {
+						"x": 8,
+						"y": 8,
+						"w": 16,
+						"h": 16
+					},
+					"frame": {
+						"x": 306,
+						"y": 399,
+						"w": 16,
+						"h": 16
+					}
+				},
+				{
+					"filename": "heracronite",
+					"rotated": false,
+					"trimmed": true,
+					"sourceSize": {
+						"w": 32,
+						"h": 32
+					},
+					"spriteSourceSize": {
+						"x": 8,
+						"y": 8,
+						"w": 16,
+						"h": 16
+					},
+					"frame": {
+						"x": 322,
+						"y": 399,
+						"w": 16,
+						"h": 16
+					}
+				},
+				{
+					"filename": "houndoominite",
+					"rotated": false,
+					"trimmed": true,
+					"sourceSize": {
+						"w": 32,
+						"h": 32
+					},
+					"spriteSourceSize": {
+						"x": 8,
+						"y": 8,
+						"w": 16,
+						"h": 16
+					},
+					"frame": {
+						"x": 338,
+						"y": 399,
+						"w": 16,
+						"h": 16
+					}
+				},
+				{
+					"filename": "kangaskhanite",
+					"rotated": false,
+					"trimmed": true,
+					"sourceSize": {
+						"w": 32,
+						"h": 32
+					},
+					"spriteSourceSize": {
+						"x": 8,
+						"y": 8,
+						"w": 16,
+						"h": 16
+					},
+					"frame": {
+						"x": 132,
+						"y": 375,
 						"w": 16,
 						"h": 16
 					}
@@ -10345,24 +7374,14 @@
 						"h": 15
 					},
 					"frame": {
-						"x": 238,
-						"y": 384,
+						"x": 136,
+						"y": 360,
 						"w": 16,
 						"h": 15
 					}
 				},
 				{
-					"filename": "charizardite_y",
-=======
-						"x": 395,
-						"y": 313,
-						"w": 18,
-						"h": 24
-					}
-				},
-				{
-					"filename": "max_lure",
->>>>>>> dc6c8f22
+					"filename": "latiasite",
 					"rotated": false,
 					"trimmed": true,
 					"sourceSize": {
@@ -10371,166 +7390,19 @@
 					},
 					"spriteSourceSize": {
 						"x": 8,
-						"y": 4,
-						"w": 17,
-						"h": 24
-					},
-					"frame": {
-<<<<<<< HEAD
-						"x": 254,
-						"y": 384,
-						"w": 16,
-						"h": 16
-=======
-						"x": 0,
-						"y": 322,
-						"w": 17,
-						"h": 24
->>>>>>> dc6c8f22
-					}
-				},
-				{
-					"filename": "icicle_plate",
-					"rotated": false,
-					"trimmed": true,
-					"sourceSize": {
-						"w": 32,
-						"h": 32
-					},
-					"spriteSourceSize": {
-						"x": 4,
-						"y": 4,
-						"w": 24,
-						"h": 24
-					},
-					"frame": {
-<<<<<<< HEAD
-						"x": 270,
-						"y": 368,
-						"w": 16,
-						"h": 16
-=======
-						"x": 17,
-						"y": 323,
-						"w": 24,
-						"h": 24
->>>>>>> dc6c8f22
-					}
-				},
-				{
-					"filename": "insect_plate",
-					"rotated": false,
-					"trimmed": true,
-					"sourceSize": {
-						"w": 32,
-						"h": 32
-					},
-					"spriteSourceSize": {
-						"x": 4,
-						"y": 4,
-						"w": 24,
-						"h": 24
-					},
-					"frame": {
-<<<<<<< HEAD
-						"x": 270,
-						"y": 384,
-						"w": 16,
-						"h": 16
-=======
-						"x": 41,
-						"y": 324,
-						"w": 24,
-						"h": 24
->>>>>>> dc6c8f22
-					}
-				},
-				{
-					"filename": "max_potion",
-					"rotated": false,
-					"trimmed": true,
-					"sourceSize": {
-						"w": 32,
-						"h": 32
-					},
-					"spriteSourceSize": {
-						"x": 7,
-						"y": 4,
-						"w": 18,
-						"h": 24
-					},
-					"frame": {
-<<<<<<< HEAD
-						"x": 374,
-						"y": 272,
-						"w": 16,
-						"h": 16
-=======
-						"x": 65,
-						"y": 324,
-						"w": 18,
-						"h": 24
->>>>>>> dc6c8f22
-					}
-				},
-				{
-					"filename": "iron_plate",
-					"rotated": false,
-					"trimmed": true,
-					"sourceSize": {
-						"w": 32,
-						"h": 32
-					},
-					"spriteSourceSize": {
-						"x": 4,
-						"y": 4,
-						"w": 24,
-						"h": 24
-					},
-					"frame": {
-<<<<<<< HEAD
-						"x": 374,
-						"y": 288,
-						"w": 16,
-						"h": 16
-=======
-						"x": 83,
-						"y": 325,
-						"w": 24,
-						"h": 24
->>>>>>> dc6c8f22
-					}
-				},
-				{
-					"filename": "kings_rock",
-					"rotated": false,
-					"trimmed": true,
-					"sourceSize": {
-						"w": 32,
-						"h": 32
-					},
-					"spriteSourceSize": {
-						"x": 5,
-						"y": 4,
-						"w": 23,
-						"h": 24
-					},
-					"frame": {
-<<<<<<< HEAD
-						"x": 375,
-						"y": 304,
-						"w": 16,
-						"h": 16
-=======
-						"x": 107,
-						"y": 326,
-						"w": 23,
-						"h": 24
->>>>>>> dc6c8f22
-					}
-				},
-				{
-					"filename": "max_repel",
+						"y": 8,
+						"w": 16,
+						"h": 16
+					},
+					"frame": {
+						"x": 152,
+						"y": 360,
+						"w": 16,
+						"h": 16
+					}
+				},
+				{
+					"filename": "latiosite",
 					"rotated": false,
 					"trimmed": true,
 					"sourceSize": {
@@ -10539,108 +7411,229 @@
 					},
 					"spriteSourceSize": {
 						"x": 8,
-						"y": 4,
-						"w": 16,
-						"h": 24
-					},
-					"frame": {
-<<<<<<< HEAD
-						"x": 375,
-						"y": 320,
-=======
-						"x": 130,
-						"y": 326,
->>>>>>> dc6c8f22
-						"w": 16,
-						"h": 24
-					}
-				},
-				{
-					"filename": "lucky_punch",
-					"rotated": false,
-					"trimmed": true,
-					"sourceSize": {
-						"w": 32,
-						"h": 32
-					},
-					"spriteSourceSize": {
-						"x": 4,
-						"y": 4,
-						"w": 24,
-						"h": 24
-					},
-					"frame": {
-<<<<<<< HEAD
-						"x": 375,
-						"y": 336,
-						"w": 16,
-						"h": 16
-=======
-						"x": 146,
+						"y": 8,
+						"w": 16,
+						"h": 16
+					},
+					"frame": {
+						"x": 148,
+						"y": 376,
+						"w": 16,
+						"h": 16
+					}
+				},
+				{
+					"filename": "lopunnite",
+					"rotated": false,
+					"trimmed": true,
+					"sourceSize": {
+						"w": 32,
+						"h": 32
+					},
+					"spriteSourceSize": {
+						"x": 8,
+						"y": 8,
+						"w": 16,
+						"h": 16
+					},
+					"frame": {
+						"x": 168,
+						"y": 361,
+						"w": 16,
+						"h": 16
+					}
+				},
+				{
+					"filename": "lucarionite",
+					"rotated": false,
+					"trimmed": true,
+					"sourceSize": {
+						"w": 32,
+						"h": 32
+					},
+					"spriteSourceSize": {
+						"x": 8,
+						"y": 8,
+						"w": 16,
+						"h": 16
+					},
+					"frame": {
+						"x": 184,
+						"y": 361,
+						"w": 16,
+						"h": 16
+					}
+				},
+				{
+					"filename": "manectite",
+					"rotated": false,
+					"trimmed": true,
+					"sourceSize": {
+						"w": 32,
+						"h": 32
+					},
+					"spriteSourceSize": {
+						"x": 8,
+						"y": 8,
+						"w": 16,
+						"h": 16
+					},
+					"frame": {
+						"x": 200,
+						"y": 361,
+						"w": 16,
+						"h": 16
+					}
+				},
+				{
+					"filename": "mawilite",
+					"rotated": false,
+					"trimmed": true,
+					"sourceSize": {
+						"w": 32,
+						"h": 32
+					},
+					"spriteSourceSize": {
+						"x": 8,
+						"y": 8,
+						"w": 16,
+						"h": 16
+					},
+					"frame": {
+						"x": 216,
+						"y": 361,
+						"w": 16,
+						"h": 16
+					}
+				},
+				{
+					"filename": "medichamite",
+					"rotated": false,
+					"trimmed": true,
+					"sourceSize": {
+						"w": 32,
+						"h": 32
+					},
+					"spriteSourceSize": {
+						"x": 8,
+						"y": 8,
+						"w": 16,
+						"h": 16
+					},
+					"frame": {
+						"x": 164,
+						"y": 377,
+						"w": 16,
+						"h": 16
+					}
+				},
+				{
+					"filename": "metagrossite",
+					"rotated": false,
+					"trimmed": true,
+					"sourceSize": {
+						"w": 32,
+						"h": 32
+					},
+					"spriteSourceSize": {
+						"x": 8,
+						"y": 8,
+						"w": 16,
+						"h": 16
+					},
+					"frame": {
+						"x": 180,
+						"y": 377,
+						"w": 16,
+						"h": 16
+					}
+				},
+				{
+					"filename": "mewtwonite_x",
+					"rotated": false,
+					"trimmed": true,
+					"sourceSize": {
+						"w": 32,
+						"h": 32
+					},
+					"spriteSourceSize": {
+						"x": 8,
+						"y": 8,
+						"w": 16,
+						"h": 16
+					},
+					"frame": {
+						"x": 196,
+						"y": 377,
+						"w": 16,
+						"h": 16
+					}
+				},
+				{
+					"filename": "mewtwonite_y",
+					"rotated": false,
+					"trimmed": true,
+					"sourceSize": {
+						"w": 32,
+						"h": 32
+					},
+					"spriteSourceSize": {
+						"x": 8,
+						"y": 8,
+						"w": 16,
+						"h": 16
+					},
+					"frame": {
+						"x": 212,
+						"y": 377,
+						"w": 16,
+						"h": 16
+					}
+				},
+				{
+					"filename": "nugget",
+					"rotated": false,
+					"trimmed": true,
+					"sourceSize": {
+						"w": 32,
+						"h": 32
+					},
+					"spriteSourceSize": {
+						"x": 8,
+						"y": 8,
+						"w": 16,
+						"h": 16
+					},
+					"frame": {
+						"x": 228,
+						"y": 377,
+						"w": 16,
+						"h": 16
+					}
+				},
+				{
+					"filename": "pidgeotite",
+					"rotated": false,
+					"trimmed": true,
+					"sourceSize": {
+						"w": 32,
+						"h": 32
+					},
+					"spriteSourceSize": {
+						"x": 8,
+						"y": 8,
+						"w": 16,
+						"h": 16
+					},
+					"frame": {
+						"x": 349,
 						"y": 327,
-						"w": 24,
-						"h": 24
->>>>>>> dc6c8f22
-					}
-				},
-				{
-					"filename": "max_revive",
-					"rotated": false,
-					"trimmed": true,
-					"sourceSize": {
-						"w": 32,
-						"h": 32
-					},
-					"spriteSourceSize": {
-						"x": 5,
-						"y": 4,
-						"w": 22,
-						"h": 24
-					},
-					"frame": {
-<<<<<<< HEAD
-						"x": 375,
-						"y": 352,
-						"w": 16,
-						"h": 16
-=======
-						"x": 170,
-						"y": 327,
-						"w": 22,
-						"h": 24
->>>>>>> dc6c8f22
-					}
-				},
-				{
-					"filename": "lucky_punch_great",
-					"rotated": false,
-					"trimmed": true,
-					"sourceSize": {
-						"w": 32,
-						"h": 32
-					},
-					"spriteSourceSize": {
-						"x": 4,
-						"y": 4,
-						"w": 24,
-						"h": 24
-					},
-					"frame": {
-<<<<<<< HEAD
-						"x": 280,
-						"y": 334,
-						"w": 16,
-						"h": 16
-=======
-						"x": 192,
-						"y": 328,
-						"w": 24,
-						"h": 24
->>>>>>> dc6c8f22
-					}
-				},
-				{
-					"filename": "pp_max",
+						"w": 16,
+						"h": 16
+					}
+				},
+				{
+					"filename": "pinsirite",
 					"rotated": false,
 					"trimmed": true,
 					"sourceSize": {
@@ -10649,136 +7642,19 @@
 					},
 					"spriteSourceSize": {
 						"x": 8,
-						"y": 4,
-						"w": 16,
-						"h": 24
-					},
-					"frame": {
-<<<<<<< HEAD
-						"x": 296,
-						"y": 334,
-=======
-						"x": 216,
-						"y": 328,
->>>>>>> dc6c8f22
-						"w": 16,
-						"h": 24
-					}
-				},
-				{
-					"filename": "lucky_punch_master",
-					"rotated": false,
-					"trimmed": true,
-					"sourceSize": {
-						"w": 32,
-						"h": 32
-					},
-					"spriteSourceSize": {
-						"x": 4,
-						"y": 4,
-						"w": 24,
-						"h": 24
-					},
-					"frame": {
-<<<<<<< HEAD
-						"x": 280,
-						"y": 350,
-						"w": 16,
-						"h": 16
-=======
-						"x": 232,
-						"y": 329,
-						"w": 24,
-						"h": 24
->>>>>>> dc6c8f22
-					}
-				},
-				{
-					"filename": "lucky_punch_ultra",
-					"rotated": false,
-					"trimmed": true,
-					"sourceSize": {
-						"w": 32,
-						"h": 32
-					},
-					"spriteSourceSize": {
-						"x": 4,
-						"y": 4,
-						"w": 24,
-						"h": 24
-					},
-					"frame": {
-<<<<<<< HEAD
-						"x": 296,
-						"y": 350,
-						"w": 16,
-						"h": 16
-=======
-						"x": 256,
-						"y": 329,
-						"w": 24,
-						"h": 24
->>>>>>> dc6c8f22
-					}
-				},
-				{
-					"filename": "lustrous_globe",
-					"rotated": false,
-					"trimmed": true,
-					"sourceSize": {
-						"w": 32,
-						"h": 32
-					},
-					"spriteSourceSize": {
-						"x": 4,
-						"y": 4,
-						"w": 24,
-						"h": 24
-					},
-					"frame": {
-<<<<<<< HEAD
-						"x": 286,
-						"y": 366,
-						"w": 16,
-						"h": 16
-=======
-						"x": 280,
-						"y": 329,
-						"w": 24,
-						"h": 24
->>>>>>> dc6c8f22
-					}
-				},
-				{
-					"filename": "meadow_plate",
-					"rotated": false,
-					"trimmed": true,
-					"sourceSize": {
-						"w": 32,
-						"h": 32
-					},
-					"spriteSourceSize": {
-						"x": 4,
-						"y": 4,
-						"w": 24,
-						"h": 24
-					},
-					"frame": {
-<<<<<<< HEAD
-						"x": 286,
-						"y": 382,
-						"w": 16,
-						"h": 16
-=======
-						"x": 304,
-						"y": 329,
-						"w": 24,
-						"h": 24
->>>>>>> dc6c8f22
-					}
-				},
-				{
-					"filename": "pp_up",
+						"y": 8,
+						"w": 16,
+						"h": 16
+					},
+					"frame": {
+						"x": 349,
+						"y": 343,
+						"w": 16,
+						"h": 16
+					}
+				},
+				{
+					"filename": "rayquazite",
 					"rotated": false,
 					"trimmed": true,
 					"sourceSize": {
@@ -10787,108 +7663,82 @@
 					},
 					"spriteSourceSize": {
 						"x": 8,
-						"y": 4,
-						"w": 16,
-						"h": 24
-					},
-					"frame": {
-<<<<<<< HEAD
-						"x": 312,
-						"y": 343,
-=======
-						"x": 328,
+						"y": 8,
+						"w": 16,
+						"h": 16
+					},
+					"frame": {
+						"x": 349,
+						"y": 359,
+						"w": 16,
+						"h": 16
+					}
+				},
+				{
+					"filename": "sablenite",
+					"rotated": false,
+					"trimmed": true,
+					"sourceSize": {
+						"w": 32,
+						"h": 32
+					},
+					"spriteSourceSize": {
+						"x": 8,
+						"y": 8,
+						"w": 16,
+						"h": 16
+					},
+					"frame": {
+						"x": 349,
+						"y": 375,
+						"w": 16,
+						"h": 16
+					}
+				},
+				{
+					"filename": "salamencite",
+					"rotated": false,
+					"trimmed": true,
+					"sourceSize": {
+						"w": 32,
+						"h": 32
+					},
+					"spriteSourceSize": {
+						"x": 8,
+						"y": 8,
+						"w": 16,
+						"h": 16
+					},
+					"frame": {
+						"x": 354,
+						"y": 391,
+						"w": 16,
+						"h": 16
+					}
+				},
+				{
+					"filename": "sceptilite",
+					"rotated": false,
+					"trimmed": true,
+					"sourceSize": {
+						"w": 32,
+						"h": 32
+					},
+					"spriteSourceSize": {
+						"x": 8,
+						"y": 8,
+						"w": 16,
+						"h": 16
+					},
+					"frame": {
+						"x": 365,
 						"y": 330,
->>>>>>> dc6c8f22
-						"w": 16,
-						"h": 24
-					}
-				},
-				{
-					"filename": "mind_plate",
-					"rotated": false,
-					"trimmed": true,
-					"sourceSize": {
-						"w": 32,
-						"h": 32
-					},
-					"spriteSourceSize": {
-						"x": 4,
-						"y": 4,
-						"w": 24,
-						"h": 24
-					},
-					"frame": {
-<<<<<<< HEAD
-						"x": 302,
-						"y": 366,
-						"w": 16,
-						"h": 16
-=======
-						"x": 344,
-						"y": 334,
-						"w": 24,
-						"h": 24
->>>>>>> dc6c8f22
-					}
-				},
-				{
-					"filename": "muscle_band",
-					"rotated": false,
-					"trimmed": true,
-					"sourceSize": {
-						"w": 32,
-						"h": 32
-					},
-					"spriteSourceSize": {
-						"x": 4,
-						"y": 4,
-						"w": 24,
-						"h": 24
-					},
-					"frame": {
-<<<<<<< HEAD
-						"x": 302,
-						"y": 382,
-						"w": 16,
-						"h": 16
-=======
-						"x": 368,
-						"y": 334,
-						"w": 24,
-						"h": 24
->>>>>>> dc6c8f22
-					}
-				},
-				{
-					"filename": "oval_charm",
-					"rotated": false,
-					"trimmed": true,
-					"sourceSize": {
-						"w": 32,
-						"h": 32
-					},
-					"spriteSourceSize": {
-						"x": 6,
-						"y": 4,
-						"w": 21,
-						"h": 24
-					},
-					"frame": {
-<<<<<<< HEAD
-						"x": 318,
-						"y": 359,
-						"w": 16,
-						"h": 16
-=======
-						"x": 392,
-						"y": 337,
-						"w": 21,
-						"h": 24
->>>>>>> dc6c8f22
-					}
-				},
-				{
-					"filename": "protein",
+						"w": 16,
+						"h": 16
+					}
+				},
+				{
+					"filename": "scizorite",
 					"rotated": false,
 					"trimmed": true,
 					"sourceSize": {
@@ -10897,80 +7747,19 @@
 					},
 					"spriteSourceSize": {
 						"x": 8,
-						"y": 4,
-						"w": 16,
-						"h": 24
-					},
-					"frame": {
-<<<<<<< HEAD
-						"x": 318,
-						"y": 375,
-=======
-						"x": 0,
+						"y": 8,
+						"w": 16,
+						"h": 16
+					},
+					"frame": {
+						"x": 365,
 						"y": 346,
->>>>>>> dc6c8f22
-						"w": 16,
-						"h": 24
-					}
-				},
-				{
-					"filename": "pixie_plate",
-					"rotated": false,
-					"trimmed": true,
-					"sourceSize": {
-						"w": 32,
-						"h": 32
-					},
-					"spriteSourceSize": {
-						"x": 4,
-						"y": 4,
-						"w": 24,
-						"h": 24
-					},
-					"frame": {
-<<<<<<< HEAD
-						"x": 334,
-						"y": 355,
-						"w": 16,
-						"h": 16
-=======
-						"x": 16,
-						"y": 347,
-						"w": 24,
-						"h": 24
->>>>>>> dc6c8f22
-					}
-				},
-				{
-					"filename": "red_orb",
-					"rotated": false,
-					"trimmed": true,
-					"sourceSize": {
-						"w": 32,
-						"h": 32
-					},
-					"spriteSourceSize": {
-						"x": 6,
-						"y": 4,
-						"w": 20,
-						"h": 24
-					},
-					"frame": {
-<<<<<<< HEAD
-						"x": 334,
-						"y": 371,
-						"w": 16,
-						"h": 16
-=======
-						"x": 40,
-						"y": 348,
-						"w": 20,
-						"h": 24
->>>>>>> dc6c8f22
-					}
-				},
-				{
-					"filename": "repel",
+						"w": 16,
+						"h": 16
+					}
+				},
+				{
+					"filename": "sharpedonite",
 					"rotated": false,
 					"trimmed": true,
 					"sourceSize": {
@@ -10979,788 +7768,163 @@
 					},
 					"spriteSourceSize": {
 						"x": 8,
-						"y": 4,
-						"w": 16,
-						"h": 24
-					},
-					"frame": {
-<<<<<<< HEAD
-						"x": 350,
+						"y": 8,
+						"w": 16,
+						"h": 16
+					},
+					"frame": {
+						"x": 381,
+						"y": 330,
+						"w": 16,
+						"h": 16
+					}
+				},
+				{
+					"filename": "slowbronite",
+					"rotated": false,
+					"trimmed": true,
+					"sourceSize": {
+						"w": 32,
+						"h": 32
+					},
+					"spriteSourceSize": {
+						"x": 8,
+						"y": 8,
+						"w": 16,
+						"h": 16
+					},
+					"frame": {
+						"x": 365,
 						"y": 362,
-=======
-						"x": 60,
-						"y": 348,
->>>>>>> dc6c8f22
-						"w": 16,
-						"h": 24
-					}
-				},
-				{
-					"filename": "reveal_glass",
-					"rotated": false,
-					"trimmed": true,
-					"sourceSize": {
-						"w": 32,
-						"h": 32
-					},
-					"spriteSourceSize": {
-						"x": 4,
-						"y": 4,
-						"w": 23,
-						"h": 24
-					},
-					"frame": {
-<<<<<<< HEAD
-						"x": 350,
+						"w": 16,
+						"h": 16
+					}
+				},
+				{
+					"filename": "soul_dew",
+					"rotated": false,
+					"trimmed": true,
+					"sourceSize": {
+						"w": 32,
+						"h": 32
+					},
+					"spriteSourceSize": {
+						"x": 8,
+						"y": 8,
+						"w": 16,
+						"h": 16
+					},
+					"frame": {
+						"x": 381,
+						"y": 346,
+						"w": 16,
+						"h": 16
+					}
+				},
+				{
+					"filename": "steelixite",
+					"rotated": false,
+					"trimmed": true,
+					"sourceSize": {
+						"w": 32,
+						"h": 32
+					},
+					"spriteSourceSize": {
+						"x": 8,
+						"y": 8,
+						"w": 16,
+						"h": 16
+					},
+					"frame": {
+						"x": 397,
+						"y": 330,
+						"w": 16,
+						"h": 16
+					}
+				},
+				{
+					"filename": "strawberry_sweet",
+					"rotated": false,
+					"trimmed": true,
+					"sourceSize": {
+						"w": 32,
+						"h": 32
+					},
+					"spriteSourceSize": {
+						"x": 9,
+						"y": 7,
+						"w": 16,
+						"h": 16
+					},
+					"frame": {
+						"x": 381,
+						"y": 362,
+						"w": 16,
+						"h": 16
+					}
+				},
+				{
+					"filename": "swampertite",
+					"rotated": false,
+					"trimmed": true,
+					"sourceSize": {
+						"w": 32,
+						"h": 32
+					},
+					"spriteSourceSize": {
+						"x": 8,
+						"y": 8,
+						"w": 16,
+						"h": 16
+					},
+					"frame": {
+						"x": 397,
+						"y": 346,
+						"w": 16,
+						"h": 16
+					}
+				},
+				{
+					"filename": "tyranitarite",
+					"rotated": false,
+					"trimmed": true,
+					"sourceSize": {
+						"w": 32,
+						"h": 32
+					},
+					"spriteSourceSize": {
+						"x": 8,
+						"y": 8,
+						"w": 16,
+						"h": 16
+					},
+					"frame": {
+						"x": 397,
+						"y": 362,
+						"w": 16,
+						"h": 16
+					}
+				},
+				{
+					"filename": "venusaurite",
+					"rotated": false,
+					"trimmed": true,
+					"sourceSize": {
+						"w": 32,
+						"h": 32
+					},
+					"spriteSourceSize": {
+						"x": 8,
+						"y": 8,
+						"w": 16,
+						"h": 16
+					},
+					"frame": {
+						"x": 370,
 						"y": 378,
 						"w": 16,
 						"h": 16
-=======
-						"x": 76,
-						"y": 349,
-						"w": 23,
-						"h": 24
->>>>>>> dc6c8f22
-					}
-				},
-				{
-					"filename": "salac_berry",
-					"rotated": false,
-					"trimmed": true,
-					"sourceSize": {
-						"w": 32,
-						"h": 32
-					},
-					"spriteSourceSize": {
-						"x": 4,
-						"y": 4,
-						"w": 24,
-						"h": 24
-					},
-					"frame": {
-<<<<<<< HEAD
-						"x": 366,
-						"y": 368,
-						"w": 16,
-						"h": 16
-=======
-						"x": 99,
-						"y": 350,
-						"w": 24,
-						"h": 24
->>>>>>> dc6c8f22
-					}
-				},
-				{
-					"filename": "shiny_charm",
-					"rotated": false,
-					"trimmed": true,
-					"sourceSize": {
-						"w": 32,
-						"h": 32
-					},
-					"spriteSourceSize": {
-						"x": 6,
-						"y": 4,
-						"w": 21,
-						"h": 24
-					},
-					"frame": {
-<<<<<<< HEAD
-						"x": 366,
-						"y": 384,
-						"w": 16,
-						"h": 16
-=======
-						"x": 123,
-						"y": 350,
-						"w": 21,
-						"h": 24
->>>>>>> dc6c8f22
-					}
-				},
-				{
-					"filename": "scanner",
-					"rotated": false,
-					"trimmed": true,
-					"sourceSize": {
-						"w": 32,
-						"h": 32
-					},
-					"spriteSourceSize": {
-						"x": 4,
-						"y": 4,
-						"w": 24,
-						"h": 24
-					},
-					"frame": {
-<<<<<<< HEAD
-						"x": 382,
-						"y": 368,
-						"w": 16,
-						"h": 16
-=======
-						"x": 144,
-						"y": 351,
-						"w": 24,
-						"h": 24
->>>>>>> dc6c8f22
-					}
-				},
-				{
-					"filename": "silk_scarf",
-					"rotated": false,
-					"trimmed": true,
-					"sourceSize": {
-						"w": 32,
-						"h": 32
-					},
-					"spriteSourceSize": {
-						"x": 4,
-						"y": 4,
-						"w": 24,
-						"h": 24
-					},
-					"frame": {
-<<<<<<< HEAD
-						"x": 382,
-						"y": 384,
-						"w": 16,
-						"h": 16
-=======
-						"x": 168,
-						"y": 351,
-						"w": 24,
-						"h": 24
->>>>>>> dc6c8f22
-					}
-				},
-				{
-					"filename": "sky_plate",
-					"rotated": false,
-					"trimmed": true,
-					"sourceSize": {
-						"w": 32,
-						"h": 32
-					},
-					"spriteSourceSize": {
-						"x": 4,
-						"y": 4,
-						"w": 24,
-						"h": 24
-					},
-					"frame": {
-<<<<<<< HEAD
-						"x": 373,
-						"y": 111,
-						"w": 16,
-						"h": 16
-=======
-						"x": 192,
-						"y": 352,
-						"w": 24,
-						"h": 24
->>>>>>> dc6c8f22
-					}
-				},
-				{
-					"filename": "super_repel",
-					"rotated": false,
-					"trimmed": true,
-					"sourceSize": {
-						"w": 32,
-						"h": 32
-					},
-					"spriteSourceSize": {
-						"x": 8,
-						"y": 4,
-						"w": 16,
-						"h": 24
-					},
-					"frame": {
-<<<<<<< HEAD
-						"x": 373,
-						"y": 127,
-=======
-						"x": 216,
-						"y": 352,
->>>>>>> dc6c8f22
-						"w": 16,
-						"h": 24
-					}
-				},
-				{
-					"filename": "splash_plate",
-					"rotated": false,
-					"trimmed": true,
-					"sourceSize": {
-						"w": 32,
-						"h": 32
-					},
-					"spriteSourceSize": {
-						"x": 4,
-						"y": 4,
-						"w": 24,
-						"h": 24
-					},
-					"frame": {
-<<<<<<< HEAD
-						"x": 374,
-						"y": 143,
-						"w": 16,
-						"h": 16
-=======
-						"x": 232,
-						"y": 353,
-						"w": 24,
-						"h": 24
->>>>>>> dc6c8f22
-					}
-				},
-				{
-					"filename": "spooky_plate",
-					"rotated": false,
-					"trimmed": true,
-					"sourceSize": {
-						"w": 32,
-						"h": 32
-					},
-					"spriteSourceSize": {
-						"x": 4,
-						"y": 4,
-						"w": 24,
-						"h": 24
-					},
-					"frame": {
-<<<<<<< HEAD
-						"x": 374,
-						"y": 159,
-						"w": 16,
-						"h": 16
-=======
-						"x": 256,
-						"y": 353,
-						"w": 24,
-						"h": 24
->>>>>>> dc6c8f22
-					}
-				},
-				{
-					"filename": "stone_plate",
-					"rotated": false,
-					"trimmed": true,
-					"sourceSize": {
-						"w": 32,
-						"h": 32
-					},
-					"spriteSourceSize": {
-						"x": 4,
-						"y": 4,
-						"w": 24,
-						"h": 24
-					},
-					"frame": {
-<<<<<<< HEAD
-						"x": 374,
-						"y": 175,
-						"w": 16,
-						"h": 16
-=======
-						"x": 280,
-						"y": 353,
-						"w": 24,
-						"h": 24
->>>>>>> dc6c8f22
-					}
-				},
-				{
-					"filename": "sun_stone",
-					"rotated": false,
-					"trimmed": true,
-					"sourceSize": {
-						"w": 32,
-						"h": 32
-					},
-					"spriteSourceSize": {
-						"x": 4,
-						"y": 4,
-						"w": 24,
-						"h": 24
-					},
-					"frame": {
-<<<<<<< HEAD
-						"x": 375,
-						"y": 191,
-						"w": 16,
-						"h": 16
-=======
-						"x": 304,
-						"y": 353,
-						"w": 24,
-						"h": 24
->>>>>>> dc6c8f22
-					}
-				},
-				{
-					"filename": "unknown",
-					"rotated": false,
-					"trimmed": true,
-					"sourceSize": {
-						"w": 32,
-						"h": 32
-					},
-					"spriteSourceSize": {
-						"x": 8,
-						"y": 4,
-						"w": 16,
-						"h": 24
-					},
-					"frame": {
-<<<<<<< HEAD
-						"x": 375,
-						"y": 207,
-=======
-						"x": 328,
-						"y": 354,
->>>>>>> dc6c8f22
-						"w": 16,
-						"h": 24
-					}
-				},
-				{
-					"filename": "super_lure",
-					"rotated": false,
-					"trimmed": true,
-					"sourceSize": {
-						"w": 32,
-						"h": 32
-					},
-					"spriteSourceSize": {
-						"x": 8,
-						"y": 4,
-						"w": 17,
-						"h": 24
-					},
-					"frame": {
-<<<<<<< HEAD
-						"x": 375,
-						"y": 223,
-						"w": 16,
-						"h": 16
-=======
-						"x": 344,
-						"y": 358,
-						"w": 17,
-						"h": 24
->>>>>>> dc6c8f22
-					}
-				},
-				{
-					"filename": "toxic_plate",
-					"rotated": false,
-					"trimmed": true,
-					"sourceSize": {
-						"w": 32,
-						"h": 32
-					},
-					"spriteSourceSize": {
-						"x": 4,
-						"y": 4,
-						"w": 24,
-						"h": 24
-					},
-					"frame": {
-<<<<<<< HEAD
-						"x": 375,
-						"y": 239,
-						"w": 16,
-						"h": 16
-					}
-=======
-						"x": 361,
-						"y": 358,
-						"w": 24,
-						"h": 24
-					}
-				},
-				{
-					"filename": "zap_plate",
-					"rotated": false,
-					"trimmed": true,
-					"sourceSize": {
-						"w": 32,
-						"h": 32
-					},
-					"spriteSourceSize": {
-						"x": 4,
-						"y": 4,
-						"w": 24,
-						"h": 24
-					},
-					"frame": {
-						"x": 385,
-						"y": 361,
-						"w": 24,
-						"h": 24
-					}
-				},
-				{
-					"filename": "zinc",
-					"rotated": false,
-					"trimmed": true,
-					"sourceSize": {
-						"w": 32,
-						"h": 32
-					},
-					"spriteSourceSize": {
-						"x": 8,
-						"y": 4,
-						"w": 16,
-						"h": 24
-					},
-					"frame": {
-						"x": 0,
-						"y": 370,
-						"w": 16,
-						"h": 24
-					}
-				},
-				{
-					"filename": "black_augurite",
-					"rotated": false,
-					"trimmed": true,
-					"sourceSize": {
-						"w": 32,
-						"h": 32
-					},
-					"spriteSourceSize": {
-						"x": 5,
-						"y": 3,
-						"w": 22,
-						"h": 25
-					},
-					"frame": {
-						"x": 16,
-						"y": 371,
-						"w": 22,
-						"h": 25
-					}
-				},
-				{
-					"filename": "ability_charm",
-					"rotated": false,
-					"trimmed": true,
-					"sourceSize": {
-						"w": 32,
-						"h": 32
-					},
-					"spriteSourceSize": {
-						"x": 3,
-						"y": 3,
-						"w": 23,
-						"h": 26
-					},
-					"frame": {
-						"x": 38,
-						"y": 372,
-						"w": 23,
-						"h": 26
-					}
-				},
-				{
-					"filename": "cornerstone_mask",
-					"rotated": false,
-					"trimmed": true,
-					"sourceSize": {
-						"w": 32,
-						"h": 32
-					},
-					"spriteSourceSize": {
-						"x": 4,
-						"y": 3,
-						"w": 24,
-						"h": 26
-					},
-					"frame": {
-						"x": 61,
-						"y": 373,
-						"w": 24,
-						"h": 26
-					}
-				},
-				{
-					"filename": "linking_cord",
-					"rotated": false,
-					"trimmed": true,
-					"sourceSize": {
-						"w": 32,
-						"h": 32
-					},
-					"spriteSourceSize": {
-						"x": 3,
-						"y": 3,
-						"w": 27,
-						"h": 26
-					},
-					"frame": {
-						"x": 85,
-						"y": 374,
-						"w": 27,
-						"h": 26
-					}
-				},
-				{
-					"filename": "galarica_wreath",
-					"rotated": false,
-					"trimmed": true,
-					"sourceSize": {
-						"w": 32,
-						"h": 32
-					},
-					"spriteSourceSize": {
-						"x": 0,
-						"y": 3,
-						"w": 32,
-						"h": 27
-					},
-					"frame": {
-						"x": 112,
-						"y": 374,
-						"w": 32,
-						"h": 27
-					}
-				},
-				{
-					"filename": "max_mushrooms",
-					"rotated": false,
-					"trimmed": true,
-					"sourceSize": {
-						"w": 32,
-						"h": 32
-					},
-					"spriteSourceSize": {
-						"x": 1,
-						"y": 3,
-						"w": 29,
-						"h": 28
-					},
-					"frame": {
-						"x": 144,
-						"y": 375,
-						"w": 29,
-						"h": 28
-					}
-				},
-				{
-					"filename": "prison_bottle",
-					"rotated": false,
-					"trimmed": true,
-					"sourceSize": {
-						"w": 32,
-						"h": 32
-					},
-					"spriteSourceSize": {
-						"x": 7,
-						"y": 1,
-						"w": 17,
-						"h": 30
-					},
-					"frame": {
-						"x": 173,
-						"y": 375,
-						"w": 17,
-						"h": 30
-					}
-				},
-				{
-					"filename": "galarica_cuff",
-					"rotated": false,
-					"trimmed": true,
-					"sourceSize": {
-						"w": 32,
-						"h": 32
-					},
-					"spriteSourceSize": {
-						"x": 1,
-						"y": 1,
-						"w": 29,
-						"h": 30
-					},
-					"frame": {
-						"x": 190,
-						"y": 376,
-						"w": 29,
-						"h": 30
-					}
-				},
-				{
-					"filename": "bronze_ribbon",
-					"rotated": false,
-					"trimmed": true,
-					"sourceSize": {
-						"w": 32,
-						"h": 32
-					},
-					"spriteSourceSize": {
-						"x": 5,
-						"y": 1,
-						"w": 22,
-						"h": 31
-					},
-					"frame": {
-						"x": 219,
-						"y": 377,
-						"w": 22,
-						"h": 31
-					}
-				},
-				{
-					"filename": "exp_charm",
-					"rotated": false,
-					"trimmed": true,
-					"sourceSize": {
-						"w": 32,
-						"h": 32
-					},
-					"spriteSourceSize": {
-						"x": 7,
-						"y": 1,
-						"w": 17,
-						"h": 31
-					},
-					"frame": {
-						"x": 241,
-						"y": 377,
-						"w": 17,
-						"h": 31
-					}
-				},
-				{
-					"filename": "golden_exp_charm",
-					"rotated": false,
-					"trimmed": true,
-					"sourceSize": {
-						"w": 32,
-						"h": 32
-					},
-					"spriteSourceSize": {
-						"x": 7,
-						"y": 1,
-						"w": 17,
-						"h": 31
-					},
-					"frame": {
-						"x": 258,
-						"y": 377,
-						"w": 17,
-						"h": 31
-					}
-				},
-				{
-					"filename": "great_ribbon",
-					"rotated": false,
-					"trimmed": true,
-					"sourceSize": {
-						"w": 32,
-						"h": 32
-					},
-					"spriteSourceSize": {
-						"x": 5,
-						"y": 1,
-						"w": 22,
-						"h": 31
-					},
-					"frame": {
-						"x": 275,
-						"y": 377,
-						"w": 22,
-						"h": 31
-					}
-				},
-				{
-					"filename": "master_ribbon",
-					"rotated": false,
-					"trimmed": true,
-					"sourceSize": {
-						"w": 32,
-						"h": 32
-					},
-					"spriteSourceSize": {
-						"x": 5,
-						"y": 1,
-						"w": 22,
-						"h": 31
-					},
-					"frame": {
-						"x": 297,
-						"y": 377,
-						"w": 22,
-						"h": 31
-					}
-				},
-				{
-					"filename": "rogue_ribbon",
-					"rotated": false,
-					"trimmed": true,
-					"sourceSize": {
-						"w": 32,
-						"h": 32
-					},
-					"spriteSourceSize": {
-						"x": 5,
-						"y": 1,
-						"w": 22,
-						"h": 31
-					},
-					"frame": {
-						"x": 319,
-						"y": 378,
-						"w": 22,
-						"h": 31
-					}
-				},
-				{
-					"filename": "super_exp_charm",
-					"rotated": false,
-					"trimmed": true,
-					"sourceSize": {
-						"w": 32,
-						"h": 32
-					},
-					"spriteSourceSize": {
-						"x": 7,
-						"y": 1,
-						"w": 17,
-						"h": 31
-					},
-					"frame": {
-						"x": 341,
-						"y": 382,
-						"w": 17,
-						"h": 31
-					}
-				},
-				{
-					"filename": "ultra_ribbon",
-					"rotated": false,
-					"trimmed": true,
-					"sourceSize": {
-						"w": 32,
-						"h": 32
-					},
-					"spriteSourceSize": {
-						"x": 5,
-						"y": 1,
-						"w": 22,
-						"h": 31
-					},
-					"frame": {
-						"x": 358,
-						"y": 382,
-						"w": 22,
-						"h": 31
-					}
->>>>>>> dc6c8f22
+					}
 				}
 			]
 		}
@@ -11768,10 +7932,6 @@
 	"meta": {
 		"app": "https://www.codeandweb.com/texturepacker",
 		"version": "3.0",
-<<<<<<< HEAD
-		"smartupdate": "$TexturePacker:SmartUpdate:6c19a983ccab398333335dbef622fba7:e40b702ac15f8902b516851620a871c9:110e074689c9edd2c54833ce2e4d9270$"
-=======
-		"smartupdate": "$TexturePacker:SmartUpdate:b516eabbda93be0375a8d45471c54e6c:5bf73f118de19726fc5d5a538ddc6f22:110e074689c9edd2c54833ce2e4d9270$"
->>>>>>> dc6c8f22
+		"smartupdate": "$TexturePacker:SmartUpdate:04b79ef611307e2e75d66659df20dc86:348c39cb349653eed5de7dd4322f999a:110e074689c9edd2c54833ce2e4d9270$"
 	}
 }