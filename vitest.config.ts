--- conflicted
+++ resolved
@@ -1,45 +1,10 @@
-<<<<<<< HEAD
 import { defineProject, UserWorkspaceConfig } from "vitest/config";
 import { defaultConfig } from "./vite.config";
-=======
-import { defineProject, UserWorkspaceConfig } from 'vitest/config';
-import { defaultConfig } from './vite.config';
-
-export const defaultProjectTestConfig: UserWorkspaceConfig["test"] = {
-	setupFiles: ['./src/test/fontFace.setup.ts', './src/test/vitest.setup.ts'],
-	server: {
-		deps: {
-			inline: ['vitest-canvas-mock'],
-			//@ts-ignore
-			optimizer: {
-				web: {
-					include: ['vitest-canvas-mock'],
-				}
-			}
-		}
-	},
-	environment: 'jsdom' as const,
-	environmentOptions: {
-		jsdom: {
-			resources: 'usable',
-		},
-	},
-	threads: false,
-	trace: true,
-	restoreMocks: true,
-	watch: false,
-	coverage: {
-		provider: 'istanbul' as const,
-		reportsDirectory: 'coverage' as const,
-		reporters: ['text-summary', 'html'],
-	},
-}
->>>>>>> 14ace406
 
 export default defineProject(({ mode }) => ({
   ...defaultConfig,
   test: {
-    setupFiles: ["./src/test/vitest.setup.ts"],
+    setupFiles: ["./src/test/fontFace.setup.ts', './src/test/vitest.setup.ts"],
     server: {
       deps: {
         inline: ["vitest-canvas-mock"],
