import BattleScene, { bypassLogin } from "./battle-scene";
import { default as Pokemon, PlayerPokemon, EnemyPokemon, PokemonMove, MoveResult, DamageResult, FieldPosition, HitResult, TurnMove } from "./field/pokemon";
import * as Utils from "./utils";
import { allMoves, applyMoveAttrs, BypassSleepAttr, ChargeAttr, applyFilteredMoveAttrs, HitsTagAttr, MissEffectAttr, MoveAttr, MoveEffectAttr, MoveFlags, MultiHitAttr, OverrideMoveEffectAttr, VariableAccuracyAttr, MoveTarget, getMoveTargets, MoveTargetSet, MoveEffectTrigger, CopyMoveAttr, AttackMove, SelfStatusMove, PreMoveMessageAttr, HealStatusEffectAttr, IgnoreOpponentStatChangesAttr, NoEffectAttr, BypassRedirectAttr, FixedDamageAttr, PostVictoryStatChangeAttr, OneHitKOAccuracyAttr, ForceSwitchOutAttr, VariableTargetAttr, IncrementMovePriorityAttr } from "./data/move";
import { Mode } from "./ui/ui";
import { Command } from "./ui/command-ui-handler";
import { Stat } from "./data/pokemon-stat";
<<<<<<< HEAD
import { BerryModifier, ContactHeldItemTransferChanceModifier, EnemyAttackStatusEffectChanceModifier, EnemyPersistentModifier, EnemyStatusEffectHealChanceModifier, EnemyTurnHealModifier, ExpBalanceModifier, ExpBoosterModifier, ExpShareModifier, FlinchChanceModifier, HealingBoosterModifier, HitHealModifier, LapsingPersistentModifier, MapModifier, Modifier, MultipleParticipantExpBonusModifier, PersistentModifier, PokemonExpBoosterModifier, PokemonHeldItemModifier, PokemonInstantReviveModifier, SwitchEffectTransferModifier, TempBattleStatBoosterModifier, TurnHealModifier, TurnHeldItemTransferModifier, MoneyMultiplierModifier, MoneyInterestModifier, IvScannerModifier, LapsingPokemonHeldItemModifier, PokemonMultiHitModifier, PokemonMoveAccuracyBoosterModifier, overrideModifiers, overrideHeldItems, BypassSpeedChanceModifier, TurnStatusEffectModifier } from "./modifier/modifier";
=======
import { BerryModifier, ContactHeldItemTransferChanceModifier, EnemyAttackStatusEffectChanceModifier, EnemyPersistentModifier, EnemyStatusEffectHealChanceModifier, EnemyTurnHealModifier, ExpBalanceModifier, ExpBoosterModifier, ExpShareModifier, ExtraModifierModifier, FlinchChanceModifier, HealingBoosterModifier, HitHealModifier, LapsingPersistentModifier, MapModifier, Modifier, MultipleParticipantExpBonusModifier, PersistentModifier, PokemonExpBoosterModifier, PokemonHeldItemModifier, PokemonInstantReviveModifier, SwitchEffectTransferModifier, TempBattleStatBoosterModifier, TurnHealModifier, TurnHeldItemTransferModifier, MoneyMultiplierModifier, MoneyInterestModifier, IvScannerModifier, LapsingPokemonHeldItemModifier, PokemonMultiHitModifier, PokemonMoveAccuracyBoosterModifier, overrideModifiers, overrideHeldItems, BypassSpeedChanceModifier, TurnStatusEffectModifier } from "./modifier/modifier";
>>>>>>> 7847aa16
import PartyUiHandler, { PartyOption, PartyUiMode } from "./ui/party-ui-handler";
import { doPokeballBounceAnim, getPokeballAtlasKey, getPokeballCatchMultiplier, getPokeballTintColor, PokeballType } from "./data/pokeball";
import { CommonAnim, CommonBattleAnim, MoveAnim, initMoveAnim, loadMoveAnimAssets } from "./data/battle-anims";
import { StatusEffect, getStatusEffectActivationText, getStatusEffectCatchRateMultiplier, getStatusEffectHealText, getStatusEffectObtainText, getStatusEffectOverlapText } from "./data/status-effect";
import { SummaryUiMode } from "./ui/summary-ui-handler";
import EvolutionSceneHandler from "./ui/evolution-scene-handler";
import { EvolutionPhase } from "./evolution-phase";
import { Phase } from "./phase";
import { BattleStat, getBattleStatLevelChangeDescription, getBattleStatName } from "./data/battle-stat";
import { biomeLinks, getBiomeName } from "./data/biomes";
import { ModifierTier } from "./modifier/modifier-tier";
import { ModifierPoolType, ModifierType, ModifierTypeFunc, getDailyRunStarterModifiers, getEnemyBuffModifierForWave, getModifierType, modifierTypes, regenerateModifierPoolThresholds } from "./modifier/modifier-type";
import SoundFade from "phaser3-rex-plugins/plugins/soundfade";
<<<<<<< HEAD
import {
  BattlerTagLapseType,
  CenterOfAttentionTag,
  EncoreTag,
  MysteryEncounterPostSummonTag,
  ProtectedTag,
  SemiInvulnerableTag,
  TrappedTag
} from "./data/battler-tags";
=======
import { BattlerTagLapseType, CenterOfAttentionTag, EncoreTag, ProtectedTag, SemiInvulnerableTag, TrappedTag } from "./data/battler-tags";
>>>>>>> 7847aa16
import { getPokemonMessage, getPokemonNameWithAffix } from "./messages";
import { Starter } from "./ui/starter-select-ui-handler";
import { Gender } from "./data/gender";
import { Weather, WeatherType, getRandomWeatherType, getTerrainBlockMessage, getWeatherDamageMessage, getWeatherLapseMessage } from "./data/weather";
import { TempBattleStat } from "./data/temp-battle-stat";
import { ArenaTagSide, ArenaTrapTag, MistTag, TrickRoomTag } from "./data/arena-tag";
import { CheckTrappedAbAttr, IgnoreOpponentStatChangesAbAttr, IgnoreOpponentEvasionAbAttr, PostAttackAbAttr, PostBattleAbAttr, PostDefendAbAttr, PostSummonAbAttr, PostTurnAbAttr, PostWeatherLapseAbAttr, PreSwitchOutAbAttr, PreWeatherDamageAbAttr, ProtectStatAbAttr, RedirectMoveAbAttr, BlockRedirectAbAttr, RunSuccessAbAttr, StatChangeMultiplierAbAttr, SuppressWeatherEffectAbAttr, SyncEncounterNatureAbAttr, applyAbAttrs, applyCheckTrappedAbAttrs, applyPostAttackAbAttrs, applyPostBattleAbAttrs, applyPostDefendAbAttrs, applyPostSummonAbAttrs, applyPostTurnAbAttrs, applyPostWeatherLapseAbAttrs, applyPreStatChangeAbAttrs, applyPreSwitchOutAbAttrs, applyPreWeatherEffectAbAttrs, BattleStatMultiplierAbAttr, applyBattleStatMultiplierAbAttrs, IncrementMovePriorityAbAttr, applyPostVictoryAbAttrs, PostVictoryAbAttr, BlockNonDirectDamageAbAttr as BlockNonDirectDamageAbAttr, applyPostKnockOutAbAttrs, PostKnockOutAbAttr, PostBiomeChangeAbAttr, applyPostFaintAbAttrs, PostFaintAbAttr, IncreasePpAbAttr, PostStatChangeAbAttr, applyPostStatChangeAbAttrs, AlwaysHitAbAttr, PreventBerryUseAbAttr, StatChangeCopyAbAttr, PokemonTypeChangeAbAttr, applyPreAttackAbAttrs, applyPostMoveUsedAbAttrs, PostMoveUsedAbAttr, MaxMultiHitAbAttr, HealFromBerryUseAbAttr, WonderSkinAbAttr, applyPreDefendAbAttrs, IgnoreMoveEffectsAbAttr, BlockStatusDamageAbAttr, BypassSpeedChanceAbAttr, AddSecondStrikeAbAttr } from "./data/ability";
import { Unlockables, getUnlockableName } from "./system/unlockables";
import { getBiomeKey } from "./field/arena";
import { BattleType, BattlerIndex, TurnCommand } from "./battle";
import { ChallengeAchv, HealAchv, LevelAchv, achvs } from "./system/achv";
import { TrainerSlot, trainerConfigs } from "./data/trainer-config";
import { EggHatchPhase } from "./egg-hatch-phase";
import { Egg } from "./data/egg";
import { vouchers } from "./system/voucher";
import { clientSessionId, loggedInUser, updateUserInfo } from "./account";
import { SessionSaveData } from "./system/game-data";
import { addPokeballCaptureStars, addPokeballOpenParticles } from "./field/anims";
import { SpeciesFormChangeActiveTrigger, SpeciesFormChangeManualTrigger, SpeciesFormChangeMoveLearnedTrigger, SpeciesFormChangePostMoveTrigger, SpeciesFormChangePreMoveTrigger } from "./data/pokemon-forms";
import { battleSpecDialogue, getCharVariantFromDialogue, miscDialogue } from "./data/dialogue";
<<<<<<< HEAD
=======
import ModifierSelectUiHandler, { SHOP_OPTIONS_ROW_LIMIT } from "./ui/modifier-select-ui-handler";
>>>>>>> 7847aa16
import { SettingKeys } from "./system/settings/settings";
import { Tutorial, handleTutorial } from "./tutorial";
import { TerrainType } from "./data/terrain";
import { OptionSelectConfig, OptionSelectItem } from "./ui/abstact-option-select-ui-handler";
import { SaveSlotUiMode } from "./ui/save-slot-select-ui-handler";
import { fetchDailyRunSeed, getDailyRunStarters } from "./data/daily-run";
import { GameMode, GameModes, getGameMode } from "./game-mode";
import PokemonSpecies, { getPokemonSpecies, speciesStarters } from "./data/pokemon-species";
import i18next from "./plugins/i18n";
import * as Overrides from "./overrides";
import { TextStyle, addTextObject } from "./ui/text";
import { Type } from "./data/type";
import { BerryUsedEvent, EncounterPhaseEvent, MoveUsedEvent, TurnEndEvent, TurnInitEvent } from "./events/battle-scene";
import { Abilities } from "#enums/abilities";
import { ArenaTagType } from "#enums/arena-tag-type";
import { BattleSpec } from "#enums/battle-spec";
import { BattleStyle } from "#enums/battle-style";
import { BattlerTagType } from "#enums/battler-tag-type";
import { Biome } from "#enums/biome";
import { ExpNotification } from "#enums/exp-notification";
import { Moves } from "#enums/moves";
import { PlayerGender } from "#enums/player-gender";
import { Species } from "#enums/species";
import { TrainerType } from "#enums/trainer-type";
<<<<<<< HEAD
import {BattlePhase} from "#app/phases/battle-phase";
import {MysteryEncounterVariant} from "#app/data/mystery-encounter";
import {MysteryEncounterPhase} from "#app/phases/mystery-encounter-phase";
import {handleMysteryEncounterVictory} from "#app/data/mystery-encounters/mystery-encounter-utils";
import {SelectModifierPhase} from "#app/phases/select-modifier-phase";
=======
>>>>>>> 7847aa16

const { t } = i18next;

export class LoginPhase extends Phase {
  private showText: boolean;

  constructor(scene: BattleScene, showText?: boolean) {
    super(scene);

    this.showText = showText === undefined || !!showText;
  }

  start(): void {
    super.start();

    const hasSession = !!Utils.getCookie(Utils.sessionIdKey);

    this.scene.ui.setMode(Mode.LOADING, { buttonActions: [] });
    Utils.executeIf(bypassLogin || hasSession, updateUserInfo).then(response => {
      const success = response ? response[0] : false;
      const statusCode = response ? response[1] : null;
      if (!success) {
        if (!statusCode || statusCode === 400) {
          if (this.showText) {
            this.scene.ui.showText(i18next.t("menu:logInOrCreateAccount"));
          }

          this.scene.playSound("menu_open");

          const loadData = () => {
            updateUserInfo().then(success => {
              if (!success[0]) {
                Utils.setCookie(Utils.sessionIdKey, "");
                this.scene.reset(true, true);
                return;
              }
              this.scene.gameData.loadSystem().then(() => this.end());
            });
          };

          this.scene.ui.setMode(Mode.LOGIN_FORM, {
            buttonActions: [
              () => {
                this.scene.ui.playSelect();
                loadData();
              }, () => {
                this.scene.playSound("menu_open");
                this.scene.ui.setMode(Mode.REGISTRATION_FORM, {
                  buttonActions: [
                    () => {
                      this.scene.ui.playSelect();
                      updateUserInfo().then(success => {
                        if (!success[0]) {
                          Utils.setCookie(Utils.sessionIdKey, "");
                          this.scene.reset(true, true);
                          return;
                        }
                        this.end();
                      } );
                    }, () => {
                      this.scene.unshiftPhase(new LoginPhase(this.scene, false));
                      this.end();
                    }
                  ]
                });
              }
            ]
          });
        } else if (statusCode === 401) {
          Utils.setCookie(Utils.sessionIdKey, "");
          this.scene.reset(true, true);
        } else {
          this.scene.unshiftPhase(new UnavailablePhase(this.scene));
          super.end();
        }
        return null;
      } else {
        this.scene.gameData.loadSystem().then(success => {
          if (success || bypassLogin) {
            this.end();
          } else {
            this.scene.ui.setMode(Mode.MESSAGE);
            this.scene.ui.showText(t("menu:failedToLoadSaveData"));
          }
        });
      }
    });
  }

  end(): void {
    this.scene.ui.setMode(Mode.MESSAGE);

    if (!this.scene.gameData.gender) {
      this.scene.unshiftPhase(new SelectGenderPhase(this.scene));
    }

    handleTutorial(this.scene, Tutorial.Intro).then(() => super.end());
  }
}

export class TitlePhase extends Phase {
  private loaded: boolean;
  private lastSessionData: SessionSaveData;
  public gameMode: GameModes;

  constructor(scene: BattleScene) {
    super(scene);

    this.loaded = false;
  }

  start(): void {
    super.start();

    this.scene.ui.clearText();
    this.scene.ui.fadeIn(250);

    this.scene.playBgm("title", true);

    this.scene.gameData.getSession(loggedInUser.lastSessionSlot).then(sessionData => {
      if (sessionData) {
        this.lastSessionData = sessionData;
        const biomeKey = getBiomeKey(sessionData.arena.biome);
        const bgTexture = `${biomeKey}_bg`;
        this.scene.arenaBg.setTexture(bgTexture);
      }
      this.showOptions();
    }).catch(err => {
      console.error(err);
      this.showOptions();
    });
  }

  showOptions(): void {
    const options: OptionSelectItem[] = [];
    if (loggedInUser.lastSessionSlot > -1) {
      options.push({
        label: i18next.t("continue", null, { ns: "menu"}),
        handler: () => {
          this.loadSaveSlot(this.lastSessionData ? -1 : loggedInUser.lastSessionSlot);
          return true;
        }
      });
    }
    options.push({
      label: i18next.t("menu:newGame"),
      handler: () => {
        const setModeAndEnd = (gameMode: GameModes) => {
          this.gameMode = gameMode;
          this.scene.ui.setMode(Mode.MESSAGE);
          this.scene.ui.clearText();
          this.end();
        };
        if (this.scene.gameData.unlocks[Unlockables.ENDLESS_MODE]) {
          const options: OptionSelectItem[] = [
            {
              label: GameMode.getModeName(GameModes.CLASSIC),
              handler: () => {
                setModeAndEnd(GameModes.CLASSIC);
                return true;
              }
            },
            {
              label: GameMode.getModeName(GameModes.CHALLENGE),
              handler: () => {
                setModeAndEnd(GameModes.CHALLENGE);
                return true;
              }
            },
            {
              label: GameMode.getModeName(GameModes.ENDLESS),
              handler: () => {
                setModeAndEnd(GameModes.ENDLESS);
                return true;
              }
            }
          ];
          if (this.scene.gameData.unlocks[Unlockables.SPLICED_ENDLESS_MODE]) {
            options.push({
              label: GameMode.getModeName(GameModes.SPLICED_ENDLESS),
              handler: () => {
                setModeAndEnd(GameModes.SPLICED_ENDLESS);
                return true;
              }
            });
          }
          options.push({
            label: i18next.t("menu:cancel"),
            handler: () => {
              this.scene.clearPhaseQueue();
              this.scene.pushPhase(new TitlePhase(this.scene));
              super.end();
              return true;
            }
          });
          this.scene.ui.showText(i18next.t("menu:selectGameMode"), null, () => this.scene.ui.setOverlayMode(Mode.OPTION_SELECT, { options: options }));
        } else {
          this.gameMode = GameModes.CLASSIC;
          this.scene.ui.setMode(Mode.MESSAGE);
          this.scene.ui.clearText();
          this.end();
        }
        return true;
      }
    },
    {
      label: i18next.t("menu:loadGame"),
      handler: () => {
        this.scene.ui.setOverlayMode(Mode.SAVE_SLOT, SaveSlotUiMode.LOAD,
          (slotId: integer) => {
            if (slotId === -1) {
              return this.showOptions();
            }
            this.loadSaveSlot(slotId);
          });
        return true;
      }
    },
    {
      label: i18next.t("menu:dailyRun"),
      handler: () => {
        this.initDailyRun();
        return true;
      },
      keepOpen: true
    },
    {
      label: i18next.t("menu:settings"),
      handler: () => {
        this.scene.ui.setOverlayMode(Mode.SETTINGS);
        return true;
      },
      keepOpen: true
    });
    const config: OptionSelectConfig = {
      options: options,
      noCancel: true,
      yOffset: 47
    };
    this.scene.ui.setMode(Mode.TITLE, config);
  }

  loadSaveSlot(slotId: integer): void {
    this.scene.sessionSlotId = slotId > -1 ? slotId : loggedInUser.lastSessionSlot;
    this.scene.ui.setMode(Mode.MESSAGE);
    this.scene.gameData.loadSession(this.scene, slotId, slotId === -1 ? this.lastSessionData : null).then((success: boolean) => {
      if (success) {
        this.loaded = true;
        this.scene.ui.showText(i18next.t("menu:sessionSuccess"), null, () => this.end());
      } else {
        this.end();
      }
    }).catch(err => {
      console.error(err);
      this.scene.ui.showText(i18next.t("menu:failedToLoadSession"), null);
    });
  }

  initDailyRun(): void {
    this.scene.ui.setMode(Mode.SAVE_SLOT, SaveSlotUiMode.SAVE, (slotId: integer) => {
      this.scene.clearPhaseQueue();
      if (slotId === -1) {
        this.scene.pushPhase(new TitlePhase(this.scene));
        return super.end();
      }
      this.scene.sessionSlotId = slotId;

      const generateDaily = (seed: string) => {
        this.scene.gameMode = getGameMode(GameModes.DAILY);

        this.scene.setSeed(seed);
        this.scene.resetSeed(1);

        this.scene.money = this.scene.gameMode.getStartingMoney();

        const starters = getDailyRunStarters(this.scene, seed);
        const startingLevel = this.scene.gameMode.getStartingLevel();

        const party = this.scene.getParty();
        const loadPokemonAssets: Promise<void>[] = [];
        for (const starter of starters) {
          const starterProps = this.scene.gameData.getSpeciesDexAttrProps(starter.species, starter.dexAttr);
          const starterFormIndex = Math.min(starterProps.formIndex, Math.max(starter.species.forms.length - 1, 0));
          const starterGender = starter.species.malePercent !== null
            ? !starterProps.female ? Gender.MALE : Gender.FEMALE
            : Gender.GENDERLESS;
          const starterPokemon = this.scene.addPlayerPokemon(starter.species, startingLevel, starter.abilityIndex, starterFormIndex, starterGender, starterProps.shiny, starterProps.variant, undefined, starter.nature);
          starterPokemon.setVisible(false);
          party.push(starterPokemon);
          loadPokemonAssets.push(starterPokemon.loadAssets());
        }

        regenerateModifierPoolThresholds(party, ModifierPoolType.DAILY_STARTER);
        const modifiers: Modifier[] = Array(3).fill(null).map(() => modifierTypes.EXP_SHARE().withIdFromFunc(modifierTypes.EXP_SHARE).newModifier())
          .concat(Array(3).fill(null).map(() => modifierTypes.GOLDEN_EXP_CHARM().withIdFromFunc(modifierTypes.GOLDEN_EXP_CHARM).newModifier()))
          .concat(getDailyRunStarterModifiers(party));

        for (const m of modifiers) {
          this.scene.addModifier(m, true, false, false, true);
        }
        this.scene.updateModifiers(true, true);

        Promise.all(loadPokemonAssets).then(() => {
          this.scene.time.delayedCall(500, () => this.scene.playBgm());
          this.scene.gameData.gameStats.dailyRunSessionsPlayed++;
          this.scene.newArena(this.scene.gameMode.getStartingBiome(this.scene));
          this.scene.newBattle();
          this.scene.arena.init();
          this.scene.sessionPlayTime = 0;
          this.scene.lastSavePlayTime = 0;
          this.end();
        });
      };

      // If Online, calls seed fetch from db to generate daily run. If Offline, generates a daily run based on current date.
      if (!Utils.isLocal) {
        fetchDailyRunSeed().then(seed => {
          generateDaily(seed);
        }).catch(err => {
          console.error("Failed to load daily run:\n", err);
        });
      } else {
        generateDaily(btoa(new Date().toISOString().substring(0, 10)));
      }
    });
  }

  end(): void {
    if (!this.loaded && !this.scene.gameMode.isDaily) {
      this.scene.arena.preloadBgm();
      this.scene.gameMode = getGameMode(this.gameMode);
      if (this.gameMode === GameModes.CHALLENGE) {
        this.scene.pushPhase(new SelectChallengePhase(this.scene));
      } else {
        this.scene.pushPhase(new SelectStarterPhase(this.scene));
      }
      this.scene.newArena(this.scene.gameMode.getStartingBiome(this.scene));
    } else {
      this.scene.playBgm();
    }

    this.scene.pushPhase(new EncounterPhase(this.scene, this.loaded));

    if (this.loaded) {
      const availablePartyMembers = this.scene.getParty().filter(p => p.isAllowedInBattle()).length;

      this.scene.pushPhase(new SummonPhase(this.scene, 0, true, true));
      if (this.scene.currentBattle.double && availablePartyMembers > 1) {
        this.scene.pushPhase(new SummonPhase(this.scene, 1, true, true));
      }

      if (this.scene.currentBattle.battleType !== BattleType.TRAINER && (this.scene.currentBattle.waveIndex > 1 || !this.scene.gameMode.isDaily)) {
        const minPartySize = this.scene.currentBattle.double ? 2 : 1;
        if (availablePartyMembers > minPartySize) {
          this.scene.pushPhase(new CheckSwitchPhase(this.scene, 0, this.scene.currentBattle.double));
          if (this.scene.currentBattle.double) {
            this.scene.pushPhase(new CheckSwitchPhase(this.scene, 1, this.scene.currentBattle.double));
          }
        }
      }
    }

    for (const achv of Object.keys(this.scene.gameData.achvUnlocks)) {
      if (vouchers.hasOwnProperty(achv)) {
        this.scene.validateVoucher(vouchers[achv]);
      }
    }

    super.end();
  }
}

export class UnavailablePhase extends Phase {
  constructor(scene: BattleScene) {
    super(scene);
  }

  start(): void {
    this.scene.ui.setMode(Mode.UNAVAILABLE, () => {
      this.scene.unshiftPhase(new LoginPhase(this.scene, true));
      this.end();
    });
  }
}

export class ReloadSessionPhase extends Phase {
  private systemDataStr: string;

  constructor(scene: BattleScene, systemDataStr?: string) {
    super(scene);

    this.systemDataStr = systemDataStr;
  }

  start(): void {
    this.scene.ui.setMode(Mode.SESSION_RELOAD);

    let delayElapsed = false;
    let loaded = false;

    this.scene.time.delayedCall(Utils.fixedInt(1500), () => {
      if (loaded) {
        this.end();
      } else {
        delayElapsed = true;
      }
    });

    this.scene.gameData.clearLocalData();

    (this.systemDataStr ? this.scene.gameData.initSystem(this.systemDataStr) : this.scene.gameData.loadSystem()).then(() => {
      if (delayElapsed) {
        this.end();
      } else {
        loaded = true;
      }
    });
  }
}

export class OutdatedPhase extends Phase {
  constructor(scene: BattleScene) {
    super(scene);
  }

  start(): void {
    this.scene.ui.setMode(Mode.OUTDATED);
  }
}

export class SelectGenderPhase extends Phase {
  constructor(scene: BattleScene) {
    super(scene);
  }

  start(): void {
    super.start();

    this.scene.ui.showText(i18next.t("menu:boyOrGirl"), null, () => {
      this.scene.ui.setMode(Mode.OPTION_SELECT, {
        options: [
          {
            label: i18next.t("settings:boy"),
            handler: () => {
              this.scene.gameData.gender = PlayerGender.MALE;
              this.scene.gameData.saveSetting(SettingKeys.Player_Gender, 0);
              this.scene.gameData.saveSystem().then(() => this.end());
              return true;
            }
          },
          {
            label: i18next.t("settings:girl"),
            handler: () => {
              this.scene.gameData.gender = PlayerGender.FEMALE;
              this.scene.gameData.saveSetting(SettingKeys.Player_Gender, 1);
              this.scene.gameData.saveSystem().then(() => this.end());
              return true;
            }
          }
        ]
      });
    });
  }

  end(): void {
    this.scene.ui.setMode(Mode.MESSAGE);
    super.end();
  }
}

export class SelectChallengePhase extends Phase {
  constructor(scene: BattleScene) {
    super(scene);
  }

  start() {
    super.start();

    this.scene.playBgm("menu");

    this.scene.ui.setMode(Mode.CHALLENGE_SELECT);
  }
}

export class SelectStarterPhase extends Phase {

  constructor(scene: BattleScene) {
    super(scene);
  }

  start() {
    super.start();

    this.scene.playBgm("menu");

    this.scene.ui.setMode(Mode.STARTER_SELECT, (starters: Starter[]) => {
      this.scene.ui.clearText();
      this.scene.ui.setMode(Mode.SAVE_SLOT, SaveSlotUiMode.SAVE, (slotId: integer) => {
        if (slotId === -1) {
          this.scene.clearPhaseQueue();
          this.scene.pushPhase(new TitlePhase(this.scene));
          return this.end();
        }
        this.scene.sessionSlotId = slotId;
        this.initBattle(starters);
<<<<<<< HEAD
=======
      });
    });
  }

  /**
   * Initialize starters before starting the first battle
   * @param starters {@linkcode Pokemon} with which to start the first battle
   */
  initBattle(starters: Starter[]) {
    const party = this.scene.getParty();
    const loadPokemonAssets: Promise<void>[] = [];
    starters.forEach((starter: Starter, i: integer) => {
      if (!i && Overrides.STARTER_SPECIES_OVERRIDE) {
        starter.species = getPokemonSpecies(Overrides.STARTER_SPECIES_OVERRIDE as Species);
      }
      const starterProps = this.scene.gameData.getSpeciesDexAttrProps(starter.species, starter.dexAttr);
      let starterFormIndex = Math.min(starterProps.formIndex, Math.max(starter.species.forms.length - 1, 0));
      if (
        starter.species.speciesId in Overrides.STARTER_FORM_OVERRIDES &&
        starter.species.forms[Overrides.STARTER_FORM_OVERRIDES[starter.species.speciesId]]
      ) {
        starterFormIndex = Overrides.STARTER_FORM_OVERRIDES[starter.species.speciesId];
      }

      let starterGender = starter.species.malePercent !== null
        ? !starterProps.female ? Gender.MALE : Gender.FEMALE
        : Gender.GENDERLESS;
      if (Overrides.GENDER_OVERRIDE !== null) {
        starterGender = Overrides.GENDER_OVERRIDE;
      }
      const starterIvs = this.scene.gameData.dexData[starter.species.speciesId].ivs.slice(0);
      const starterPokemon = this.scene.addPlayerPokemon(starter.species, this.scene.gameMode.getStartingLevel(), starter.abilityIndex, starterFormIndex, starterGender, starterProps.shiny, starterProps.variant, starterIvs, starter.nature);
      starterPokemon.tryPopulateMoveset(starter.moveset);
      if (starter.passive) {
        starterPokemon.passive = true;
      }
      starterPokemon.luck = this.scene.gameData.getDexAttrLuck(this.scene.gameData.dexData[starter.species.speciesId].caughtAttr);
      if (starter.pokerus) {
        starterPokemon.pokerus = true;
      }
      if (this.scene.gameMode.isSplicedOnly) {
        starterPokemon.generateFusionSpecies(true);
      }
      starterPokemon.setVisible(false);
      party.push(starterPokemon);
      loadPokemonAssets.push(starterPokemon.loadAssets());
    });
    overrideModifiers(this.scene);
    overrideHeldItems(this.scene, party[0]);
    Promise.all(loadPokemonAssets).then(() => {
      SoundFade.fadeOut(this.scene, this.scene.sound.get("menu"), 500, true);
      this.scene.time.delayedCall(500, () => this.scene.playBgm());
      if (this.scene.gameMode.isClassic) {
        this.scene.gameData.gameStats.classicSessionsPlayed++;
      } else {
        this.scene.gameData.gameStats.endlessSessionsPlayed++;
      }
      this.scene.newBattle();
      this.scene.arena.init();
      this.scene.sessionPlayTime = 0;
      this.scene.lastSavePlayTime = 0;
      this.end();
    });
  }
}

export class BattlePhase extends Phase {
  constructor(scene: BattleScene) {
    super(scene);
  }

  showEnemyTrainer(trainerSlot: TrainerSlot = TrainerSlot.NONE): void {
    const sprites = this.scene.currentBattle.trainer.getSprites();
    const tintSprites = this.scene.currentBattle.trainer.getTintSprites();
    for (let i = 0; i < sprites.length; i++) {
      const visible = !trainerSlot || !i === (trainerSlot === TrainerSlot.TRAINER) || sprites.length < 2;
      [sprites[i], tintSprites[i]].map(sprite => {
        if (visible) {
          sprite.x = trainerSlot || sprites.length < 2 ? 0 : i ? 16 : -16;
        }
        sprite.setVisible(visible);
        sprite.clearTint();
>>>>>>> 7847aa16
      });
    });
  }

  /**
   * Initialize starters before starting the first battle
   * @param starters {@linkcode Pokemon} with which to start the first battle
   */
  initBattle(starters: Starter[]) {
    const party = this.scene.getParty();
    const loadPokemonAssets: Promise<void>[] = [];
    starters.forEach((starter: Starter, i: integer) => {
      if (!i && Overrides.STARTER_SPECIES_OVERRIDE) {
        starter.species = getPokemonSpecies(Overrides.STARTER_SPECIES_OVERRIDE as Species);
      }
      const starterProps = this.scene.gameData.getSpeciesDexAttrProps(starter.species, starter.dexAttr);
      let starterFormIndex = Math.min(starterProps.formIndex, Math.max(starter.species.forms.length - 1, 0));
      if (
        starter.species.speciesId in Overrides.STARTER_FORM_OVERRIDES &&
        starter.species.forms[Overrides.STARTER_FORM_OVERRIDES[starter.species.speciesId]]
      ) {
        starterFormIndex = Overrides.STARTER_FORM_OVERRIDES[starter.species.speciesId];
      }

      let starterGender = starter.species.malePercent !== null
        ? !starterProps.female ? Gender.MALE : Gender.FEMALE
        : Gender.GENDERLESS;
      if (Overrides.GENDER_OVERRIDE !== null) {
        starterGender = Overrides.GENDER_OVERRIDE;
      }
      const starterIvs = this.scene.gameData.dexData[starter.species.speciesId].ivs.slice(0);
      const starterPokemon = this.scene.addPlayerPokemon(starter.species, this.scene.gameMode.getStartingLevel(), starter.abilityIndex, starterFormIndex, starterGender, starterProps.shiny, starterProps.variant, starterIvs, starter.nature);
      starterPokemon.tryPopulateMoveset(starter.moveset);
      if (starter.passive) {
        starterPokemon.passive = true;
      }
      starterPokemon.luck = this.scene.gameData.getDexAttrLuck(this.scene.gameData.dexData[starter.species.speciesId].caughtAttr);
      if (starter.pokerus) {
        starterPokemon.pokerus = true;
      }
      if (this.scene.gameMode.isSplicedOnly) {
        starterPokemon.generateFusionSpecies(true);
      }
      starterPokemon.setVisible(false);
      party.push(starterPokemon);
      loadPokemonAssets.push(starterPokemon.loadAssets());
    });
    overrideModifiers(this.scene);
    overrideHeldItems(this.scene, party[0]);
    Promise.all(loadPokemonAssets).then(() => {
      SoundFade.fadeOut(this.scene, this.scene.sound.get("menu"), 500, true);
      this.scene.time.delayedCall(500, () => this.scene.playBgm());
      if (this.scene.gameMode.isClassic) {
        this.scene.gameData.gameStats.classicSessionsPlayed++;
      } else {
        this.scene.gameData.gameStats.endlessSessionsPlayed++;
      }
      this.scene.newBattle();
      this.scene.arena.init();
      this.scene.sessionPlayTime = 0;
      this.scene.lastSavePlayTime = 0;
      this.end();
    });
  }
}

type PokemonFunc = (pokemon: Pokemon) => void;

export abstract class FieldPhase extends BattlePhase {
  getOrder(): BattlerIndex[] {
    const playerField = this.scene.getPlayerField().filter(p => p.isActive()) as Pokemon[];
    const enemyField = this.scene.getEnemyField().filter(p => p.isActive()) as Pokemon[];

    // We shuffle the list before sorting so speed ties produce random results
    let orderedTargets: Pokemon[] = playerField.concat(enemyField);
    // We seed it with the current turn to prevent an inconsistency where it
    // was varying based on how long since you last reloaded
    this.scene.executeWithSeedOffset(() => {
      orderedTargets = Utils.randSeedShuffle(orderedTargets);
    }, this.scene.currentBattle.turn, this.scene.waveSeed);

    orderedTargets.sort((a: Pokemon, b: Pokemon) => {
      const aSpeed = a?.getBattleStat(Stat.SPD) || 0;
      const bSpeed = b?.getBattleStat(Stat.SPD) || 0;

      return bSpeed - aSpeed;
    });

    const speedReversed = new Utils.BooleanHolder(false);
    this.scene.arena.applyTags(TrickRoomTag, speedReversed);

    if (speedReversed.value) {
      orderedTargets = orderedTargets.reverse();
    }

    return orderedTargets.map(t => t.getFieldIndex() + (!t.isPlayer() ? BattlerIndex.ENEMY : 0));
  }

  executeForAll(func: PokemonFunc): void {
    const field = this.scene.getField(true).filter(p => p.summonData);
    field.forEach(pokemon => func(pokemon));
  }
}

export abstract class PokemonPhase extends FieldPhase {
  protected battlerIndex: BattlerIndex | integer;
  public player: boolean;
  public fieldIndex: integer;

  constructor(scene: BattleScene, battlerIndex: BattlerIndex | integer) {
    super(scene);

    if (battlerIndex === undefined) {
      battlerIndex = scene.getField().find(p => p?.isActive()).getBattlerIndex();
    }

    this.battlerIndex = battlerIndex;
    this.player = battlerIndex < 2;
    this.fieldIndex = battlerIndex % 2;
  }

  getPokemon() {
    if (this.battlerIndex > BattlerIndex.ENEMY_2) {
      return this.scene.getPokemonById(this.battlerIndex);
    }
    return this.scene.getField()[this.battlerIndex];
  }
}

export abstract class PartyMemberPokemonPhase extends FieldPhase {
  protected partyMemberIndex: integer;
  protected fieldIndex: integer;
  protected player: boolean;

  constructor(scene: BattleScene, partyMemberIndex: integer, player: boolean) {
    super(scene);

    this.partyMemberIndex = partyMemberIndex;
    this.fieldIndex = partyMemberIndex < this.scene.currentBattle.getBattlerCount()
      ? partyMemberIndex
      : -1;
    this.player = player;
  }

  getParty(): Pokemon[] {
    return this.player ? this.scene.getParty() : this.scene.getEnemyParty();
  }

  getPokemon(): Pokemon {
    return this.getParty()[this.partyMemberIndex];
  }
}

export abstract class PlayerPartyMemberPokemonPhase extends PartyMemberPokemonPhase {
  constructor(scene: BattleScene, partyMemberIndex: integer) {
    super(scene, partyMemberIndex, true);
  }

  getPlayerPokemon(): PlayerPokemon {
    return super.getPokemon() as PlayerPokemon;
  }
}

export abstract class EnemyPartyMemberPokemonPhase extends PartyMemberPokemonPhase {
  constructor(scene: BattleScene, partyMemberIndex: integer) {
    super(scene, partyMemberIndex, false);
  }

  getEnemyPokemon(): EnemyPokemon {
    return super.getPokemon() as EnemyPokemon;
  }
}

export class EncounterPhase extends BattlePhase {
  private loaded: boolean;

  constructor(scene: BattleScene, loaded?: boolean) {
    super(scene);

    this.loaded = !!loaded;
  }

  start() {
    super.start();

    this.scene.updateGameInfo();

    this.scene.initSession();

    this.scene.eventTarget.dispatchEvent(new EncounterPhaseEvent());

    // Failsafe if players somehow skip floor 200 in classic mode
    if (this.scene.gameMode.isClassic && this.scene.currentBattle.waveIndex > 200) {
      this.scene.unshiftPhase(new GameOverPhase(this.scene));
    }

    const loadEnemyAssets = [];

    const battle = this.scene.currentBattle;

    // Init Mystery Encounter if there is one
    const mysteryEncounter = battle.mysteryEncounter;
    if (mysteryEncounter) {
      // If ME has an onInit() function, call it
      // Usually used for calculating rand data before initializing anything visual
      // Also prepopulates any dialogue tokens from encounter/option requirements
      this.scene.executeWithSeedOffset(() => {
        if (mysteryEncounter.onInit) {
          mysteryEncounter.onInit(this.scene);
        }
        mysteryEncounter.populateDialogueTokensFromRequirements();
      }, this.scene.currentBattle.waveIndex);

      // Add intro visuals for mystery encounter
      mysteryEncounter.initIntroVisuals(this.scene);
      this.scene.field.add(mysteryEncounter.introVisuals);
    }

    let totalBst = 0;

    battle.enemyLevels.forEach((level, e) => {
      if (!this.loaded) {
        if (battle.battleType === BattleType.TRAINER) {
          battle.enemyParty[e] = battle.trainer.genPartyMember(e);
        } else {
          const enemySpecies = this.scene.randomSpecies(battle.waveIndex, level, true);
          battle.enemyParty[e] = this.scene.addEnemyPokemon(enemySpecies, level, TrainerSlot.NONE, !!this.scene.getEncounterBossSegments(battle.waveIndex, level, enemySpecies));
          if (this.scene.currentBattle.battleSpec === BattleSpec.FINAL_BOSS) {
            battle.enemyParty[e].ivs = new Array(6).fill(31);
          }
          this.scene.getParty().slice(0, !battle.double ? 1 : 2).reverse().forEach(playerPokemon => {
            applyAbAttrs(SyncEncounterNatureAbAttr, playerPokemon, null, battle.enemyParty[e]);
          });
        }
      }
      const enemyPokemon = this.scene.getEnemyParty()[e];
      if (e < (battle.double ? 2 : 1)) {
        enemyPokemon.setX(-66 + enemyPokemon.getFieldPositionOffset()[0]);
        enemyPokemon.resetSummonData();
      }

      if (!this.loaded) {
        this.scene.gameData.setPokemonSeen(enemyPokemon, true, battle.battleType === BattleType.TRAINER || battle?.mysteryEncounter?.encounterVariant === MysteryEncounterVariant.TRAINER_BATTLE);
      }

      if (enemyPokemon.species.speciesId === Species.ETERNATUS) {
        if (this.scene.gameMode.isClassic && (battle.battleSpec === BattleSpec.FINAL_BOSS || this.scene.gameMode.isWaveFinal(battle.waveIndex))) {
          if (battle.battleSpec !== BattleSpec.FINAL_BOSS) {
            enemyPokemon.formIndex = 1;
            enemyPokemon.updateScale();
          }
          enemyPokemon.setBoss();
        } else if (!(battle.waveIndex % 1000)) {
          enemyPokemon.formIndex = 1;
          enemyPokemon.updateScale();
        }
      }

      totalBst += enemyPokemon.getSpeciesForm().baseTotal;

      loadEnemyAssets.push(enemyPokemon.loadAssets());

      console.log(enemyPokemon.name, enemyPokemon.species.speciesId, enemyPokemon.stats);
    });

    if (this.scene.getParty().filter(p => p.isShiny()).length === 6) {
      this.scene.validateAchv(achvs.SHINY_PARTY);
    }

    if (battle.battleType === BattleType.TRAINER) {
      loadEnemyAssets.push(battle.trainer.loadAssets().then(() => battle.trainer.initSprite()));
    } else if (battle.battleType === BattleType.MYSTERY_ENCOUNTER) {
      if (!battle.mysteryEncounter) {
        const newEncounter = this.scene.getMysteryEncounter(mysteryEncounter);
        battle.mysteryEncounter = newEncounter;
      }
      loadEnemyAssets.push(battle.mysteryEncounter.introVisuals.loadAssets().then(() => battle.mysteryEncounter.introVisuals.initSprite()));
    } else {
      // This block only applies for double battles to init the boss segments (idk why it's split up like this)
      if (battle.enemyParty.filter(p => p.isBoss()).length > 1) {
        for (const enemyPokemon of battle.enemyParty) {
          // If the enemy pokemon is a boss and wasn't populated from data source, then set it up
          if (enemyPokemon.isBoss() && !enemyPokemon.isPopulatedFromDataSource) {
            enemyPokemon.setBoss(true, Math.ceil(enemyPokemon.bossSegments * (enemyPokemon.getSpeciesForm().baseTotal / totalBst)));
            enemyPokemon.initBattleInfo();
          }
        }
      }
    }

    Promise.all(loadEnemyAssets).then(() => {
      battle.enemyParty.forEach((enemyPokemon, e) => {
        if (e < (battle.double ? 2 : 1)) {
          if (battle.battleType === BattleType.WILD) {
            this.scene.field.add(enemyPokemon);
            battle.seenEnemyPartyMemberIds.add(enemyPokemon.id);
            const playerPokemon = this.scene.getPlayerPokemon();
            if (playerPokemon?.visible) {
              this.scene.field.moveBelow(enemyPokemon as Pokemon, playerPokemon);
            }
            enemyPokemon.tint(0, 0.5);
          } else if (battle.battleType === BattleType.TRAINER) {
            enemyPokemon.setVisible(false);
            this.scene.currentBattle.trainer.tint(0, 0.5);
          } else if (battle.battleType === BattleType.MYSTERY_ENCOUNTER) {
            enemyPokemon.setVisible(false);
            this.scene.currentBattle?.trainer?.tint(0, 0.5);
          }
          if (battle.double) {
            enemyPokemon.setFieldPosition(e ? FieldPosition.RIGHT : FieldPosition.LEFT);
          }
        }
      });

      if (!this.loaded) {
        regenerateModifierPoolThresholds(this.scene.getEnemyField(), battle.battleType === BattleType.TRAINER ? ModifierPoolType.TRAINER : ModifierPoolType.WILD);
        this.scene.generateEnemyModifiers();
      }

      this.scene.ui.setMode(Mode.MESSAGE).then(() => {
        if (!this.loaded) {
          this.scene.gameData.saveAll(this.scene, true, battle.waveIndex % 10 === 1 || this.scene.lastSavePlayTime >= 300).then(success => {
            this.scene.disableMenu = false;
            if (!success) {
              return this.scene.reset(true);
            }
            this.doEncounter();
          });
        } else {
          this.doEncounter();
        }
      });
    });
  }

  doEncounter() {
    this.scene.playBgm(undefined, true);
    this.scene.updateModifiers(false);
    this.scene.setFieldScale(1);

    /*if (startingWave > 10) {
      for (let m = 0; m < Math.min(Math.floor(startingWave / 10), 99); m++)
        this.scene.addModifier(getPlayerModifierTypeOptionsForWave((m + 1) * 10, 1, this.scene.getParty())[0].type.newModifier(), true);
      this.scene.updateModifiers(true);
    }*/

    for (const pokemon of this.scene.getParty()) {
      if (pokemon) {
        pokemon.resetBattleData();
      }
    }

    if (!this.loaded) {
      this.scene.arena.trySetWeather(getRandomWeatherType(this.scene.arena), false);
    }

    const enemyField = this.scene.getEnemyField();
    this.scene.tweens.add({
<<<<<<< HEAD
      targets: [this.scene.arenaEnemy, this.scene.currentBattle.trainer, enemyField, this.scene.currentBattle?.mysteryEncounter?.introVisuals, this.scene.arenaPlayer, this.scene.trainer].flat(),
      x: (_target, _key, value, fieldIndex: integer) => fieldIndex < 3 + (enemyField.length) ? value + 300 : value - 300,
=======
      targets: [this.scene.arenaEnemy, this.scene.currentBattle.trainer, enemyField, this.scene.arenaPlayer, this.scene.trainer].flat(),
      x: (_target, _key, value, fieldIndex: integer) => fieldIndex < 2 + (enemyField.length) ? value + 300 : value - 300,
>>>>>>> 7847aa16
      duration: 2000,
      onComplete: () => {
        if (!this.tryOverrideForBattleSpec()) {
          this.doEncounterCommon();
        }
      }
    });
  }

  getEncounterMessage(): string {
    const enemyField = this.scene.getEnemyField();

    if (this.scene.currentBattle.battleSpec === BattleSpec.FINAL_BOSS) {
      return i18next.t("battle:bossAppeared", { bossName: enemyField[0].name });
    }

    if (this.scene.currentBattle.battleType === BattleType.TRAINER) {
      if (this.scene.currentBattle.double) {
        return i18next.t("battle:trainerAppearedDouble", { trainerName: this.scene.currentBattle.trainer.getName(TrainerSlot.NONE, true) });

      } else {
        return i18next.t("battle:trainerAppeared", { trainerName: this.scene.currentBattle.trainer.getName(TrainerSlot.NONE, true) });
      }
    }

    return enemyField.length === 1
      ? i18next.t("battle:singleWildAppeared", { pokemonName: enemyField[0].name })
      : i18next.t("battle:multiWildAppeared", { pokemonName1: enemyField[0].name, pokemonName2: enemyField[1].name });
  }

  doEncounterCommon(showEncounterMessage: boolean = true) {
    const enemyField = this.scene.getEnemyField();

    if (this.scene.currentBattle.battleType === BattleType.WILD) {
      enemyField.forEach(enemyPokemon => {
        enemyPokemon.untint(100, "Sine.easeOut");
        enemyPokemon.cry();
        enemyPokemon.showInfo();
        if (enemyPokemon.isShiny()) {
          this.scene.validateAchv(achvs.SEE_SHINY);
        }
      });
      this.scene.updateFieldScale();
      if (showEncounterMessage) {
        this.scene.ui.showText(this.getEncounterMessage(), null, () => this.end(), 1500);
      } else {
        this.end();
      }
    } else if (this.scene.currentBattle.battleType === BattleType.TRAINER) {
      const trainer = this.scene.currentBattle.trainer;
      trainer.untint(100, "Sine.easeOut");
      trainer.playAnim();

      const doSummon = () => {
        this.scene.currentBattle.started = true;
        this.scene.playBgm(undefined);
        this.scene.pbTray.showPbTray(this.scene.getParty());
        this.scene.pbTrayEnemy.showPbTray(this.scene.getEnemyParty());
        const doTrainerSummon = () => {
          this.hideEnemyTrainer();
          const availablePartyMembers = this.scene.getEnemyParty().filter(p => !p.isFainted()).length;
          this.scene.unshiftPhase(new SummonPhase(this.scene, 0, false));
          if (this.scene.currentBattle.double && availablePartyMembers > 1) {
            this.scene.unshiftPhase(new SummonPhase(this.scene, 1, false));
          }
          this.end();
        };
        if (showEncounterMessage) {
          this.scene.ui.showText(this.getEncounterMessage(), null, doTrainerSummon, 1500, true);
        } else {
          doTrainerSummon();
        }
      };

      const encounterMessages = this.scene.currentBattle.trainer.getEncounterMessages();

      if (!encounterMessages?.length) {
        doSummon();
      } else {
        let message: string;
        this.scene.executeWithSeedOffset(() => message = Utils.randSeedItem(encounterMessages), this.scene.currentBattle.waveIndex);

        const showDialogueAndSummon = () => {
          this.scene.ui.showDialogue(message, trainer.getName(TrainerSlot.NONE, true), null, () => {
            this.scene.charSprite.hide().then(() => this.scene.hideFieldOverlay(250).then(() => doSummon()));
          });
        };
        if (this.scene.currentBattle.trainer.config.hasCharSprite && !this.scene.ui.shouldSkipDialogue(message)) {
          this.scene.showFieldOverlay(500).then(() => this.scene.charSprite.showCharacter(trainer.getKey(), getCharVariantFromDialogue(encounterMessages[0])).then(() => showDialogueAndSummon()));
        } else {
          showDialogueAndSummon();
        }
      }
    } else if (this.scene.currentBattle.battleType === BattleType.MYSTERY_ENCOUNTER) {
      const introVisuals = this.scene.currentBattle.mysteryEncounter.introVisuals;
      introVisuals.playAnim();

      const doEncounter = () => {
        this.scene.playBgm(undefined);

        const doShowEncounterOptions = () => {
          this.scene.ui.clearText();
          this.scene.ui.getMessageHandler().hideNameText();
          this.scene.unshiftPhase(new MysteryEncounterPhase(this.scene));

          this.end();
        };

        if (showEncounterMessage) {
          const introDialogue = this.scene.currentBattle.mysteryEncounter.dialogue.intro;
          let i = 0;
          const showNextDialogue = () => {
            const nextAction = i === introDialogue.length - 1 ? doShowEncounterOptions : showNextDialogue;
            const dialogue = introDialogue[i];
            const title = dialogue.speaker;
            const text = dialogue.text;
            if (title) {
              this.scene.ui.showDialogue(i18next.t(text), i18next.t(title), null, nextAction, 0, i === 0 ? 750 : 0);
            } else {
              this.scene.ui.showText(i18next.t(text), null, nextAction, i === 0 ? 750 : 0, true);
            }
            i++;
          };

          if (introDialogue.length > 0) {
            showNextDialogue();
          }
        } else {
          doShowEncounterOptions();
        }
      };

      const encounterMessage = i18next.t("battle:mysteryEncounterAppeared");

      if (!encounterMessage) {
        doEncounter();
      } else {
        this.scene.ui.showDialogue(encounterMessage, "???", null, () => {
          this.scene.charSprite.hide().then(() => this.scene.hideFieldOverlay(250).then(() => doEncounter()));
        });
      }
    }
  }

  end() {
    const enemyField = this.scene.getEnemyField();

    enemyField.forEach((enemyPokemon, e) => {
      if (enemyPokemon.isShiny()) {
        this.scene.unshiftPhase(new ShinySparklePhase(this.scene, BattlerIndex.ENEMY + e));
      }
    });

<<<<<<< HEAD
    if (this.scene.currentBattle.battleType !== BattleType.TRAINER && this.scene.currentBattle.battleType !== BattleType.MYSTERY_ENCOUNTER) {
=======
    if (this.scene.currentBattle.battleType !== BattleType.TRAINER) {
>>>>>>> 7847aa16
      enemyField.map(p => this.scene.pushConditionalPhase(new PostSummonPhase(this.scene, p.getBattlerIndex()), () => {
        // if there is not a player party, we can't continue
        if (!this.scene.getParty()?.length) {
          return false;
        }
        // how many player pokemon are on the field ?
        const pokemonsOnFieldCount = this.scene.getParty().filter(p => p.isOnField()).length;
        // if it's a 2vs1, there will never be a 2nd pokemon on our field even
        const requiredPokemonsOnField = Math.min(this.scene.getParty().filter((p) => !p.isFainted()).length, 2);
        // if it's a double, there should be 2, otherwise 1
        if (this.scene.currentBattle.double) {
          return pokemonsOnFieldCount === requiredPokemonsOnField;
        }
        return pokemonsOnFieldCount === 1;
      }));
      const ivScannerModifier = this.scene.findModifier(m => m instanceof IvScannerModifier);
      if (ivScannerModifier) {
        enemyField.map(p => this.scene.pushPhase(new ScanIvsPhase(this.scene, p.getBattlerIndex(), Math.min(ivScannerModifier.getStackCount() * 2, 6))));
      }
    }

    if (!this.loaded) {
      const availablePartyMembers = this.scene.getParty().filter(p => p.isAllowedInBattle());

      if (!availablePartyMembers[0].isOnField()) {
        this.scene.pushPhase(new SummonPhase(this.scene, 0));
      }

      if (this.scene.currentBattle.double) {
        if (availablePartyMembers.length > 1) {
          this.scene.pushPhase(new ToggleDoublePositionPhase(this.scene, true));
          if (!availablePartyMembers[1].isOnField()) {
            this.scene.pushPhase(new SummonPhase(this.scene, 1));
          }
        }
      } else {
        if (availablePartyMembers.length > 1 && availablePartyMembers[1].isOnField()) {
          this.scene.pushPhase(new ReturnPhase(this.scene, 1));
        }
        this.scene.pushPhase(new ToggleDoublePositionPhase(this.scene, false));
      }

      if (this.scene.currentBattle.battleType !== BattleType.TRAINER && (this.scene.currentBattle.waveIndex > 1 || !this.scene.gameMode.isDaily)) {
        const minPartySize = this.scene.currentBattle.double ? 2 : 1;
        if (availablePartyMembers.length > minPartySize) {
          this.scene.pushPhase(new CheckSwitchPhase(this.scene, 0, this.scene.currentBattle.double));
          if (this.scene.currentBattle.double) {
            this.scene.pushPhase(new CheckSwitchPhase(this.scene, 1, this.scene.currentBattle.double));
          }
        }
      }
    }
    handleTutorial(this.scene, Tutorial.Access_Menu).then(() => super.end());
  }

  tryOverrideForBattleSpec(): boolean {
    switch (this.scene.currentBattle.battleSpec) {
    case BattleSpec.FINAL_BOSS:
      const enemy = this.scene.getEnemyPokemon();
      this.scene.ui.showText(this.getEncounterMessage(), null, () => {
        this.scene.ui.showDialogue(battleSpecDialogue[BattleSpec.FINAL_BOSS].encounter, enemy.species.name, null, () => {
          this.doEncounterCommon(false);
        });
      }, 1500, true);
      return true;
    }

    return false;
  }
}

export class NextEncounterPhase extends EncounterPhase {
  constructor(scene: BattleScene) {
    super(scene);
  }

  start() {
    super.start();
  }

  doEncounter(): void {
    this.scene.playBgm(undefined, true);

    for (const pokemon of this.scene.getParty()) {
      if (pokemon) {
        pokemon.resetBattleData();
      }
    }

    this.scene.arenaNextEnemy.setBiome(this.scene.arena.biomeType);
    this.scene.arenaNextEnemy.setVisible(true);

    const enemyField = this.scene.getEnemyField();
    const moveTargets: any[] = [this.scene.arenaEnemy, this.scene.arenaNextEnemy, this.scene.currentBattle.trainer, enemyField, this.scene.lastEnemyTrainer];
    const lastEncounterVisuals = this.scene?.lastMysteryEncounter?.introVisuals;
    if (lastEncounterVisuals) {
      moveTargets.push(lastEncounterVisuals);
    }
    const nextEncounterVisuals = this.scene.currentBattle?.mysteryEncounter?.introVisuals;
    if (nextEncounterVisuals) {
      moveTargets.push(nextEncounterVisuals);
    }
    this.scene.tweens.add({
<<<<<<< HEAD
      targets: moveTargets.flat(),
=======
      targets: [this.scene.arenaEnemy, this.scene.arenaNextEnemy, this.scene.currentBattle.trainer, enemyField, this.scene.lastEnemyTrainer].flat(),
>>>>>>> 7847aa16
      x: "+=300",
      duration: 2000,
      onComplete: () => {
        this.scene.arenaEnemy.setBiome(this.scene.arena.biomeType);
        this.scene.arenaEnemy.setX(this.scene.arenaNextEnemy.x);
        this.scene.arenaEnemy.setAlpha(1);
        this.scene.arenaNextEnemy.setX(this.scene.arenaNextEnemy.x - 300);
        this.scene.arenaNextEnemy.setVisible(false);
        if (this.scene.lastEnemyTrainer) {
          this.scene.lastEnemyTrainer.destroy();
        }
        if (lastEncounterVisuals) {
          this.scene.field.remove(lastEncounterVisuals);
          lastEncounterVisuals.destroy();
          this.scene.lastMysteryEncounter.introVisuals = null;
        }

        if (!this.tryOverrideForBattleSpec()) {
          this.doEncounterCommon();
        }
      }
    });
  }
}

export class NewBiomeEncounterPhase extends NextEncounterPhase {
  constructor(scene: BattleScene) {
    super(scene);
  }

  doEncounter(): void {
    this.scene.playBgm(undefined, true);

    for (const pokemon of this.scene.getParty()) {
      if (pokemon) {
        pokemon.resetBattleData();
      }
    }

    this.scene.arena.trySetWeather(getRandomWeatherType(this.scene.arena), false);

    for (const pokemon of this.scene.getParty().filter(p => p.isOnField())) {
      applyAbAttrs(PostBiomeChangeAbAttr, pokemon, null);
    }

    const enemyField = this.scene.getEnemyField();
    const moveTargets: any[]  = [this.scene.arenaEnemy, enemyField];
    const mysteryEncounter = this.scene.currentBattle?.mysteryEncounter?.introVisuals;
    if (mysteryEncounter) {
      moveTargets.push(mysteryEncounter);
    }

    this.scene.tweens.add({
<<<<<<< HEAD
      targets: moveTargets.flat(),
=======
      targets: [this.scene.arenaEnemy, enemyField].flat(),
>>>>>>> 7847aa16
      x: "+=300",
      duration: 2000,
      onComplete: () => {
        if (!this.tryOverrideForBattleSpec()) {
          this.doEncounterCommon();
        }
      }
    });
  }
}

export class PostSummonPhase extends PokemonPhase {
  constructor(scene: BattleScene, battlerIndex: BattlerIndex) {
    super(scene, battlerIndex);
  }

  start() {
    super.start();

    const pokemon = this.getPokemon();

    if (pokemon.status?.effect === StatusEffect.TOXIC) {
      pokemon.status.turnCount = 0;
    }
    this.scene.arena.applyTags(ArenaTrapTag, pokemon);

    // If this is fight or flight mystery encounter and is enemy pokemon summon phase, add enraged tag
    if (pokemon.findTags(t => t instanceof MysteryEncounterPostSummonTag)) {
      pokemon.lapseTag(BattlerTagType.MYSTERY_ENCOUNTER_POST_SUMMON);
    }

    applyPostSummonAbAttrs(PostSummonAbAttr, pokemon).then(() => this.end());
  }
}

export class SelectBiomePhase extends BattlePhase {
  constructor(scene: BattleScene) {
    super(scene);
  }

  start() {
    super.start();

    const currentBiome = this.scene.arena.biomeType;

    const setNextBiome = (nextBiome: Biome) => {
      if (this.scene.currentBattle.waveIndex % 10 === 1) {
        this.scene.applyModifiers(MoneyInterestModifier, true, this.scene);
        this.scene.unshiftPhase(new PartyHealPhase(this.scene, false));
      }
      this.scene.unshiftPhase(new SwitchBiomePhase(this.scene, nextBiome));
      this.end();
    };

    if ((this.scene.gameMode.isClassic && this.scene.gameMode.isWaveFinal(this.scene.currentBattle.waveIndex + 9))
      || (this.scene.gameMode.isDaily && this.scene.gameMode.isWaveFinal(this.scene.currentBattle.waveIndex))
      || (this.scene.gameMode.hasShortBiomes && !(this.scene.currentBattle.waveIndex % 50))) {
      setNextBiome(Biome.END);
    } else if (this.scene.gameMode.hasRandomBiomes) {
      setNextBiome(this.generateNextBiome());
    } else if (Array.isArray(biomeLinks[currentBiome])) {
      let biomes: Biome[];
      this.scene.executeWithSeedOffset(() => {
        biomes = (biomeLinks[currentBiome] as (Biome | [Biome, integer])[])
          .filter(b => !Array.isArray(b) || !Utils.randSeedInt(b[1]))
          .map(b => !Array.isArray(b) ? b : b[0]);
      }, this.scene.currentBattle.waveIndex);
      if (biomes.length > 1 && this.scene.findModifier(m => m instanceof MapModifier)) {
        let biomeChoices: Biome[];
        this.scene.executeWithSeedOffset(() => {
          biomeChoices = (!Array.isArray(biomeLinks[currentBiome])
            ? [biomeLinks[currentBiome] as Biome]
            : biomeLinks[currentBiome] as (Biome | [Biome, integer])[])
            .filter((b, i) => !Array.isArray(b) || !Utils.randSeedInt(b[1]))
            .map(b => Array.isArray(b) ? b[0] : b);
        }, this.scene.currentBattle.waveIndex);
        const biomeSelectItems = biomeChoices.map(b => {
          const ret: OptionSelectItem = {
            label: getBiomeName(b),
            handler: () => {
              this.scene.ui.setMode(Mode.MESSAGE);
              setNextBiome(b);
              return true;
            }
          };
          return ret;
        });
        this.scene.ui.setMode(Mode.OPTION_SELECT, {
          options: biomeSelectItems,
          delay: 1000
        });
      } else {
        setNextBiome(biomes[Utils.randSeedInt(biomes.length)]);
      }
    } else if (biomeLinks.hasOwnProperty(currentBiome)) {
      setNextBiome(biomeLinks[currentBiome] as Biome);
    } else {
      setNextBiome(this.generateNextBiome());
    }
  }

  generateNextBiome(): Biome {
    if (!(this.scene.currentBattle.waveIndex % 50)) {
      return Biome.END;
    }
    return this.scene.generateRandomBiome(this.scene.currentBattle.waveIndex);
  }
}

export class SwitchBiomePhase extends BattlePhase {
  private nextBiome: Biome;

  constructor(scene: BattleScene, nextBiome: Biome) {
    super(scene);

    this.nextBiome = nextBiome;
  }

  start() {
    super.start();

    if (this.nextBiome === undefined) {
      return this.end();
    }

    this.scene.tweens.add({
      targets: [this.scene.arenaEnemy, this.scene.lastEnemyTrainer],
      x: "+=300",
      duration: 2000,
      onComplete: () => {
        this.scene.arenaEnemy.setX(this.scene.arenaEnemy.x - 600);

        this.scene.newArena(this.nextBiome);

        const biomeKey = getBiomeKey(this.nextBiome);
        const bgTexture = `${biomeKey}_bg`;
        this.scene.arenaBgTransition.setTexture(bgTexture);
        this.scene.arenaBgTransition.setAlpha(0);
        this.scene.arenaBgTransition.setVisible(true);
        this.scene.arenaPlayerTransition.setBiome(this.nextBiome);
        this.scene.arenaPlayerTransition.setAlpha(0);
        this.scene.arenaPlayerTransition.setVisible(true);

        this.scene.tweens.add({
          targets: [this.scene.arenaPlayer, this.scene.arenaBgTransition, this.scene.arenaPlayerTransition],
          duration: 1000,
          delay: 1000,
          ease: "Sine.easeInOut",
          alpha: (target: any) => target === this.scene.arenaPlayer ? 0 : 1,
          onComplete: () => {
            this.scene.arenaBg.setTexture(bgTexture);
            this.scene.arenaPlayer.setBiome(this.nextBiome);
            this.scene.arenaPlayer.setAlpha(1);
            this.scene.arenaEnemy.setBiome(this.nextBiome);
            this.scene.arenaEnemy.setAlpha(1);
            this.scene.arenaNextEnemy.setBiome(this.nextBiome);
            this.scene.arenaBgTransition.setVisible(false);
            this.scene.arenaPlayerTransition.setVisible(false);
            if (this.scene.lastEnemyTrainer) {
              this.scene.lastEnemyTrainer.destroy();
            }

            this.end();
          }
        });
      }
    });
  }
}

export class SummonPhase extends PartyMemberPokemonPhase {
  private loaded: boolean;

  constructor(scene: BattleScene, fieldIndex: integer, player: boolean = true, loaded: boolean = false) {
    super(scene, fieldIndex, player);

    this.loaded = loaded;
  }

  start() {
    super.start();

    this.preSummon();
  }

  /**
  * Sends out a Pokemon before the battle begins and shows the appropriate messages
  */
  preSummon(): void {
    const partyMember = this.getPokemon();
    // If the Pokemon about to be sent out is fainted or illegal under a challenge, switch to the first non-fainted legal Pokemon
<<<<<<< HEAD
    if (!partyMember.isAllowedInBattle() || (this.player && Utils.isNullOrUndefined(this.getParty().find(p => p.id === partyMember.id)))) {
=======
    if (!partyMember.isAllowedInBattle()) {
>>>>>>> 7847aa16
      console.warn("The Pokemon about to be sent out is fainted or illegal under a challenge. Attempting to resolve...");

      // First check if they're somehow still in play, if so remove them.
      if (partyMember.isOnField()) {
        partyMember.hideInfo();
        partyMember.setVisible(false);
        this.scene.field.remove(partyMember);
        this.scene.triggerPokemonFormChange(partyMember, SpeciesFormChangeActiveTrigger, true);
      }

      const party = this.getParty();

      // Find the first non-fainted Pokemon index above the current one
      const legalIndex = party.findIndex((p, i) => i > this.partyMemberIndex && p.isAllowedInBattle());
      if (legalIndex === -1) {
        console.error("Party Details:\n", party);
        console.error("All available Pokemon were fainted or illegal!");
        this.scene.clearPhaseQueue();
        this.scene.unshiftPhase(new GameOverPhase(this.scene));
        this.end();
        return;
      }

      // Swaps the fainted Pokemon and the first non-fainted legal Pokemon in the party
      [party[this.partyMemberIndex], party[legalIndex]] = [party[legalIndex], party[this.partyMemberIndex]];
      console.warn("Swapped %s %O with %s %O", partyMember?.name, partyMember, party[0]?.name, party[0]);
    }

    if (this.player) {
      this.scene.ui.showText(i18next.t("battle:playerGo", { pokemonName: this.getPokemon().name }));
      if (this.player) {
        this.scene.pbTray.hide();
      }
      this.scene.trainer.setTexture(`trainer_${this.scene.gameData.gender === PlayerGender.FEMALE ? "f" : "m"}_back_pb`);
      this.scene.time.delayedCall(562, () => {
        this.scene.trainer.setFrame("2");
        this.scene.time.delayedCall(64, () => {
          this.scene.trainer.setFrame("3");
        });
      });
      this.scene.tweens.add({
        targets: this.scene.trainer,
        x: -36,
        duration: 1000,
        onComplete: () => this.scene.trainer.setVisible(false)
      });
      this.scene.time.delayedCall(750, () => this.summon());
    } else if (this.scene.currentBattle.battleType === BattleType.TRAINER || this.scene?.currentBattle?.mysteryEncounter?.encounterVariant === MysteryEncounterVariant.TRAINER_BATTLE) {
      const trainerName = this.scene.currentBattle.trainer.getName(!(this.fieldIndex % 2) ? TrainerSlot.TRAINER : TrainerSlot.TRAINER_PARTNER);
      const pokemonName = this.getPokemon().name;
      const message = i18next.t("battle:trainerSendOut", { trainerName, pokemonName });

      this.scene.pbTrayEnemy.hide();
      this.scene.ui.showText(message, null, () => this.summon());
    } else if (this.scene.currentBattle.battleType === BattleType.MYSTERY_ENCOUNTER) {
      this.scene.pbTrayEnemy.hide();
      this.summonWild();
    }
  }

  summon(): void {
    const pokemon = this.getPokemon();

    const pokeball = this.scene.addFieldSprite(this.player ? 36 : 248, this.player ? 80 : 44, "pb", getPokeballAtlasKey(pokemon.pokeball));
    pokeball.setVisible(false);
    pokeball.setOrigin(0.5, 0.625);
    this.scene.field.add(pokeball);

    if (this.fieldIndex === 1) {
      pokemon.setFieldPosition(FieldPosition.RIGHT, 0);
    } else {
      const availablePartyMembers = this.getParty().filter(p => p.isAllowedInBattle()).length;
      pokemon.setFieldPosition(!this.scene.currentBattle.double || availablePartyMembers === 1 ? FieldPosition.CENTER : FieldPosition.LEFT);
    }

    const fpOffset = pokemon.getFieldPositionOffset();

    pokeball.setVisible(true);

    this.scene.tweens.add({
      targets: pokeball,
      duration: 650,
      x: (this.player ? 100 : 236) + fpOffset[0]
    });

    this.scene.tweens.add({
      targets: pokeball,
      duration: 150,
      ease: "Cubic.easeOut",
      y: (this.player ? 70 : 34) + fpOffset[1],
      onComplete: () => {
        this.scene.tweens.add({
          targets: pokeball,
          duration: 500,
          ease: "Cubic.easeIn",
          angle: 1440,
          y: (this.player ? 132 : 86) + fpOffset[1],
          onComplete: () => {
            this.scene.playSound("pb_rel");
            pokeball.destroy();
            this.scene.add.existing(pokemon);
            this.scene.field.add(pokemon);
            if (!this.player) {
              const playerPokemon = this.scene.getPlayerPokemon() as Pokemon;
              if (playerPokemon?.visible) {
                this.scene.field.moveBelow(pokemon, playerPokemon);
              }
              this.scene.currentBattle.seenEnemyPartyMemberIds.add(pokemon.id);
            }
            addPokeballOpenParticles(this.scene, pokemon.x, pokemon.y - 16, pokemon.pokeball);
            this.scene.updateModifiers(this.player);
            this.scene.updateFieldScale();
            pokemon.showInfo();
            pokemon.playAnim();
            pokemon.setVisible(true);
            pokemon.getSprite().setVisible(true);
            pokemon.setScale(0.5);
            pokemon.tint(getPokeballTintColor(pokemon.pokeball));
            pokemon.untint(250, "Sine.easeIn");
            this.scene.updateFieldScale();
            this.scene.tweens.add({
              targets: pokemon,
              duration: 250,
              ease: "Sine.easeIn",
              scale: pokemon.getSpriteScale(),
              onComplete: () => {
                pokemon.cry(pokemon.getHpRatio() > 0.25 ? undefined : { rate: 0.85 });
                pokemon.getSprite().clearTint();
                pokemon.resetSummonData();
                this.scene.time.delayedCall(1000, () => this.end());
              }
            });
          }
        });
      }
    });
  }

  summonWild(): void {
    const pokemon = this.getPokemon();

    if (this.fieldIndex === 1) {
      pokemon.setFieldPosition(FieldPosition.RIGHT, 0);
    } else {
      const availablePartyMembers = this.getParty().filter(p => !p.isFainted()).length;
      pokemon.setFieldPosition(!this.scene.currentBattle.double || availablePartyMembers === 1 ? FieldPosition.CENTER : FieldPosition.LEFT);
    }

    this.scene.add.existing(pokemon);
    this.scene.field.add(pokemon);
    if (!this.player) {
      const playerPokemon = this.scene.getPlayerPokemon() as Pokemon;
      if (playerPokemon?.visible) {
        this.scene.field.moveBelow(pokemon, playerPokemon);
      }
      this.scene.currentBattle.seenEnemyPartyMemberIds.add(pokemon.id);
    }
    this.scene.updateModifiers(this.player);
    this.scene.updateFieldScale();
    pokemon.showInfo();
    pokemon.playAnim();
    pokemon.setVisible(true);
    pokemon.getSprite().setVisible(true);
    pokemon.setScale(0.75);
    pokemon.tint(getPokeballTintColor(pokemon.pokeball));
    pokemon.untint(250, "Sine.easeIn");
    this.scene.updateFieldScale();
    pokemon.x += 16;
    pokemon.y -= 16;
    pokemon.alpha = 0;

    // Ease pokemon in
    this.scene.tweens.add({
      targets: pokemon,
      x: "-=16",
      y: "+=16",
      alpha: 1,
      duration: 1000,
      ease: "Sine.easeIn",
      scale: pokemon.getSpriteScale(),
      onComplete: () => {
        pokemon.cry(pokemon.getHpRatio() > 0.25 ? undefined : { rate: 0.85 });
        pokemon.getSprite().clearTint();
        pokemon.resetSummonData();
        this.scene.time.delayedCall(1000, () => this.end());
      }
    });
  }

  onEnd(): void {
    const pokemon = this.getPokemon();

    if (pokemon.isShiny()) {
      this.scene.unshiftPhase(new ShinySparklePhase(this.scene, pokemon.getBattlerIndex()));
    }

    pokemon.resetTurnData();

    if (!this.loaded || this.scene.currentBattle.battleType === BattleType.TRAINER || this.scene.currentBattle.battleType === BattleType.MYSTERY_ENCOUNTER || (this.scene.currentBattle.waveIndex % 10) === 1) {
      this.scene.triggerPokemonFormChange(pokemon, SpeciesFormChangeActiveTrigger, true);
      this.queuePostSummon();
    }
  }

  queuePostSummon(): void {
    this.scene.pushPhase(new PostSummonPhase(this.scene, this.getPokemon().getBattlerIndex()));
  }

  end() {
    this.onEnd();

    super.end();
  }
}

export class SwitchSummonPhase extends SummonPhase {
  private slotIndex: integer;
  private doReturn: boolean;
  private batonPass: boolean;

  private lastPokemon: Pokemon;

  constructor(scene: BattleScene, fieldIndex: integer, slotIndex: integer, doReturn: boolean, batonPass: boolean, player?: boolean) {
    super(scene, fieldIndex, player !== undefined ? player : true);

    this.slotIndex = slotIndex;
    this.doReturn = doReturn;
    this.batonPass = batonPass;
  }

  start(): void {
    super.start();
  }

  preSummon(): void {
    if (!this.player) {
      if (this.slotIndex === -1) {
        this.slotIndex = this.scene.currentBattle.trainer.getNextSummonIndex(!this.fieldIndex ? TrainerSlot.TRAINER : TrainerSlot.TRAINER_PARTNER);
      }
      if (this.slotIndex > -1) {
        this.showEnemyTrainer(!(this.fieldIndex % 2) ? TrainerSlot.TRAINER : TrainerSlot.TRAINER_PARTNER);
        this.scene.pbTrayEnemy.showPbTray(this.scene.getEnemyParty());
      }
    }

    if (!this.doReturn || (this.slotIndex !== -1 && !(this.player ? this.scene.getParty() : this.scene.getEnemyParty())[this.slotIndex])) {
      if (this.player) {
        return this.switchAndSummon();
      } else {
        this.scene.time.delayedCall(750, () => this.switchAndSummon());
        return;
      }
    }

    const pokemon = this.getPokemon();

    if (!this.batonPass) {
      (this.player ? this.scene.getEnemyField() : this.scene.getPlayerField()).forEach(enemyPokemon => enemyPokemon.removeTagsBySourceId(pokemon.id));
    }

<<<<<<< HEAD
    if (!pokemon.isActive() || !pokemon.isOnField()) {
      this.switchAndSummon();
    }

=======
>>>>>>> 7847aa16
    this.scene.ui.showText(this.player ?
      i18next.t("battle:playerComeBack", { pokemonName: pokemon.name }) :
      i18next.t("battle:trainerComeBack", {
        trainerName: this.scene.currentBattle.trainer.getName(!(this.fieldIndex % 2) ? TrainerSlot.TRAINER : TrainerSlot.TRAINER_PARTNER),
        pokemonName: pokemon.name
      })
    );
    this.scene.playSound("pb_rel");
    pokemon.hideInfo();
    pokemon.tint(getPokeballTintColor(pokemon.pokeball), 1, 250, "Sine.easeIn");
    this.scene.tweens.add({
      targets: pokemon,
      duration: 250,
      ease: "Sine.easeIn",
      scale: 0.5,
      onComplete: () => {
        pokemon.setVisible(false);
        this.scene.field.remove(pokemon);
        this.scene.triggerPokemonFormChange(pokemon, SpeciesFormChangeActiveTrigger, true);
        this.scene.time.delayedCall(750, () => this.switchAndSummon());
      }
    });
  }

  switchAndSummon() {
    const party = this.player ? this.getParty() : this.scene.getEnemyParty();
    const switchedPokemon = party[this.slotIndex];
    this.lastPokemon = this.getPokemon();
    applyPreSwitchOutAbAttrs(PreSwitchOutAbAttr, this.lastPokemon);
    if (this.batonPass && switchedPokemon) {
      (this.player ? this.scene.getEnemyField() : this.scene.getPlayerField()).forEach(enemyPokemon => enemyPokemon.transferTagsBySourceId(this.lastPokemon.id, switchedPokemon.id));
      if (!this.scene.findModifier(m => m instanceof SwitchEffectTransferModifier && (m as SwitchEffectTransferModifier).pokemonId === switchedPokemon.id)) {
        const batonPassModifier = this.scene.findModifier(m => m instanceof SwitchEffectTransferModifier
          && (m as SwitchEffectTransferModifier).pokemonId === this.lastPokemon.id) as SwitchEffectTransferModifier;
        if (batonPassModifier && !this.scene.findModifier(m => m instanceof SwitchEffectTransferModifier && (m as SwitchEffectTransferModifier).pokemonId === switchedPokemon.id)) {
          this.scene.tryTransferHeldItemModifier(batonPassModifier, switchedPokemon, false);
        }
      }
    }
    if (switchedPokemon) {
      party[this.slotIndex] = this.lastPokemon;
      party[this.fieldIndex] = switchedPokemon;
      const showTextAndSummon = () => {
        this.scene.ui.showText(this.player ?
          i18next.t("battle:playerGo", { pokemonName: switchedPokemon.name }) :
          i18next.t("battle:trainerGo", {
            trainerName: this.scene.currentBattle.trainer.getName(!(this.fieldIndex % 2) ? TrainerSlot.TRAINER : TrainerSlot.TRAINER_PARTNER),
            pokemonName: this.getPokemon().name
          })
        );
        this.summon();
      };
      if (this.player) {
        showTextAndSummon();
      } else {
        this.scene.time.delayedCall(1500, () => {
          this.hideEnemyTrainer();
          this.scene.pbTrayEnemy.hide();
          showTextAndSummon();
        });
      }
    } else {
      this.end();
    }
  }

  onEnd(): void {
    super.onEnd();

    const pokemon = this.getPokemon();

    const moveId = this.lastPokemon?.scene.currentBattle.lastMove;
    const lastUsedMove = moveId ? allMoves[moveId] : undefined;

    const currentCommand = pokemon.scene.currentBattle.turnCommands[this.fieldIndex]?.command;
    const lastPokemonIsForceSwitchedAndNotFainted = lastUsedMove?.hasAttr(ForceSwitchOutAttr) && !this.lastPokemon.isFainted();

    // Compensate for turn spent summoning
    // Or compensate for force switch move if switched out pokemon is not fainted
    if (currentCommand === Command.POKEMON || lastPokemonIsForceSwitchedAndNotFainted) {
      pokemon.battleSummonData.turnCount--;
    }

    if (this.batonPass && pokemon) {
      pokemon.transferSummon(this.lastPokemon);
    }

    this.lastPokemon?.resetSummonData();

    this.scene.triggerPokemonFormChange(pokemon, SpeciesFormChangeActiveTrigger, true);
  }

  queuePostSummon(): void {
    this.scene.unshiftPhase(new PostSummonPhase(this.scene, this.getPokemon().getBattlerIndex()));
  }
}

export class ReturnPhase extends SwitchSummonPhase {
  constructor(scene: BattleScene, fieldIndex: integer) {
    super(scene, fieldIndex, -1, true, false);
  }

  switchAndSummon(): void {
    this.end();
  }

  summon(): void { }

  onEnd(): void {
    const pokemon = this.getPokemon();

    pokemon.resetTurnData();
    pokemon.resetSummonData();

    this.scene.updateFieldScale();

    this.scene.triggerPokemonFormChange(pokemon, SpeciesFormChangeActiveTrigger);
  }
}

export class ShowTrainerPhase extends BattlePhase {
  constructor(scene: BattleScene) {
    super(scene);
  }

  start() {
    super.start();

    this.scene.trainer.setVisible(true);

    this.scene.trainer.setTexture(`trainer_${this.scene.gameData.gender === PlayerGender.FEMALE ? "f" : "m"}_back`);

    this.scene.tweens.add({
      targets: this.scene.trainer,
      x: 106,
      duration: 1000,
      onComplete: () => this.end()
    });
  }
}

export class ToggleDoublePositionPhase extends BattlePhase {
  private double: boolean;

  constructor(scene: BattleScene, double: boolean) {
    super(scene);

    this.double = double;
  }

  start() {
    super.start();

    const playerPokemon = this.scene.getPlayerField().find(p => p.isActive(true));
    if (playerPokemon) {
      playerPokemon.setFieldPosition(this.double && this.scene.getParty().filter(p => p.isAllowedInBattle()).length > 1 ? FieldPosition.LEFT : FieldPosition.CENTER, 500).then(() => {
        if (playerPokemon.getFieldIndex() === 1) {
          const party = this.scene.getParty();
          party[1] = party[0];
          party[0] = playerPokemon;
        }
        this.end();
      });
    } else {
      this.end();
    }
  }
}

export class CheckSwitchPhase extends BattlePhase {
  protected fieldIndex: integer;
  protected useName: boolean;

  constructor(scene: BattleScene, fieldIndex: integer, useName: boolean) {
    super(scene);

    this.fieldIndex = fieldIndex;
    this.useName = useName;
  }

  start() {
    super.start();

    const pokemon = this.scene.getPlayerField()[this.fieldIndex];

    if (this.scene.battleStyle === BattleStyle.SET) {
      super.end();
      return;
    }

    if (this.scene.field.getAll().indexOf(pokemon) === -1) {
      this.scene.unshiftPhase(new SummonMissingPhase(this.scene, this.fieldIndex));
      super.end();
      return;
    }

    if (!this.scene.getParty().slice(1).filter(p => p.isActive()).length) {
      super.end();
      return;
    }

    if (pokemon.getTag(BattlerTagType.FRENZY)) {
      super.end();
      return;
    }

    this.scene.ui.showText(i18next.t("battle:switchQuestion", { pokemonName: this.useName ? pokemon.name : i18next.t("battle:pokemon") }), null, () => {
      this.scene.ui.setMode(Mode.CONFIRM, () => {
        this.scene.ui.setMode(Mode.MESSAGE);
        this.scene.tryRemovePhase(p => p instanceof PostSummonPhase && p.player && p.fieldIndex === this.fieldIndex);
        this.scene.unshiftPhase(new SwitchPhase(this.scene, this.fieldIndex, false, true));
        this.end();
      }, () => {
        this.scene.ui.setMode(Mode.MESSAGE);
        this.end();
      });
    });
  }
}

export class SummonMissingPhase extends SummonPhase {
  constructor(scene: BattleScene, fieldIndex: integer) {
    super(scene, fieldIndex);
  }

  preSummon(): void {
    this.scene.ui.showText(i18next.t("battle:sendOutPokemon", { pokemonName: this.getPokemon().name }));
    this.scene.time.delayedCall(250, () => this.summon());
  }
}

export class LevelCapPhase extends FieldPhase {
  constructor(scene: BattleScene) {
    super(scene);
  }

  start(): void {
    super.start();

    this.scene.ui.setMode(Mode.MESSAGE).then(() => {
      this.scene.playSound("level_up_fanfare");
      this.scene.ui.showText(i18next.t("battle:levelCapUp", { levelCap: this.scene.getMaxExpLevel() }), null, () => this.end(), null, true);
      this.executeForAll(pokemon => pokemon.updateInfo(true));
    });
  }
}

export class TurnInitPhase extends FieldPhase {
  constructor(scene: BattleScene) {
    super(scene);
  }

  start() {
    super.start();

    this.scene.getPlayerField().forEach(p => {
      // If this pokemon is in play and evolved into something illegal under the current challenge, force a switch
      if (p.isOnField() && !p.isAllowedInBattle()) {
        this.scene.queueMessage(i18next.t("challenges:illegalEvolution", { "pokemon": p.name }), null, true);

        const allowedPokemon = this.scene.getParty().filter(p => p.isAllowedInBattle());

        if (!allowedPokemon.length) {
          // If there are no longer any legal pokemon in the party, game over.
          this.scene.clearPhaseQueue();
          this.scene.unshiftPhase(new GameOverPhase(this.scene));
        } else if (allowedPokemon.length >= this.scene.currentBattle.getBattlerCount() || (this.scene.currentBattle.double && !allowedPokemon[0].isActive(true))) {
          // If there is at least one pokemon in the back that is legal to switch in, force a switch.
          p.switchOut(false, true);
        } else {
          // If there are no pokemon in the back but we're not game overing, just hide the pokemon.
          // This should only happen in double battles.
          p.hideInfo();
          p.setVisible(false);
          this.scene.field.remove(p);
          this.scene.triggerPokemonFormChange(p, SpeciesFormChangeActiveTrigger, true);
        }
        if (allowedPokemon.length === 1 && this.scene.currentBattle.double) {
          this.scene.unshiftPhase(new ToggleDoublePositionPhase(this.scene, true));
        }
      }
    });

    //this.scene.pushPhase(new MoveAnimTestPhase(this.scene));
    this.scene.eventTarget.dispatchEvent(new TurnInitEvent());

    this.scene.getField().forEach((pokemon, i) => {
      if (pokemon?.isActive()) {
        if (pokemon.isPlayer()) {
          this.scene.currentBattle.addParticipant(pokemon as PlayerPokemon);
        }

        pokemon.resetTurnData();

        this.scene.pushPhase(pokemon.isPlayer() ? new CommandPhase(this.scene, i) : new EnemyCommandPhase(this.scene, i - BattlerIndex.ENEMY));
      }
    });

    this.scene.pushPhase(new TurnStartPhase(this.scene));

    this.end();
  }
}

export class CommandPhase extends FieldPhase {
  protected fieldIndex: integer;

  constructor(scene: BattleScene, fieldIndex: integer) {
    super(scene);

    this.fieldIndex = fieldIndex;
  }

  start() {
    super.start();

    if (this.fieldIndex) {
      // If we somehow are attempting to check the right pokemon but there's only one pokemon out
      // Switch back to the center pokemon. This can happen rarely in double battles with mid turn switching
      if (this.scene.getPlayerField().filter(p => p.isActive()).length === 1) {
        this.fieldIndex = FieldPosition.CENTER;
      } else {
        const allyCommand = this.scene.currentBattle.turnCommands[this.fieldIndex - 1];
        if (allyCommand.command === Command.BALL || allyCommand.command === Command.RUN) {
          this.scene.currentBattle.turnCommands[this.fieldIndex] = { command: allyCommand.command, skip: true };
        }
      }
    }

    if (this.scene.currentBattle.turnCommands[this.fieldIndex]?.skip) {
      return this.end();
    }

    const playerPokemon = this.scene.getPlayerField()[this.fieldIndex];

    const moveQueue = playerPokemon.getMoveQueue();

    while (moveQueue.length && moveQueue[0]
      && moveQueue[0].move && (!playerPokemon.getMoveset().find(m => m.moveId === moveQueue[0].move)
        || !playerPokemon.getMoveset()[playerPokemon.getMoveset().findIndex(m => m.moveId === moveQueue[0].move)].isUsable(playerPokemon, moveQueue[0].ignorePP))) {
      moveQueue.shift();
    }

    if (moveQueue.length) {
      const queuedMove = moveQueue[0];
      if (!queuedMove.move) {
        this.handleCommand(Command.FIGHT, -1, false);
      } else {
        const moveIndex = playerPokemon.getMoveset().findIndex(m => m.moveId === queuedMove.move);
        if (moveIndex > -1 && playerPokemon.getMoveset()[moveIndex].isUsable(playerPokemon, queuedMove.ignorePP)) {
          this.handleCommand(Command.FIGHT, moveIndex, queuedMove.ignorePP, { targets: queuedMove.targets, multiple: queuedMove.targets.length > 1 });
        } else {
          this.scene.ui.setMode(Mode.COMMAND, this.fieldIndex);
        }
      }
    } else {
      this.scene.ui.setMode(Mode.COMMAND, this.fieldIndex);
    }
  }

  handleCommand(command: Command, cursor: integer, ...args: any[]): boolean {
    const playerPokemon = this.scene.getPlayerField()[this.fieldIndex];
    const enemyField = this.scene.getEnemyField();
    let success: boolean;

    switch (command) {
    case Command.FIGHT:
      let useStruggle = false;
      if (cursor === -1 ||
          playerPokemon.trySelectMove(cursor, args[0] as boolean) ||
          (useStruggle = cursor > -1 && !playerPokemon.getMoveset().filter(m => m.isUsable(playerPokemon)).length)) {
        const moveId = !useStruggle ? cursor > -1 ? playerPokemon.getMoveset()[cursor].moveId : Moves.NONE : Moves.STRUGGLE;
        const turnCommand: TurnCommand = { command: Command.FIGHT, cursor: cursor, move: { move: moveId, targets: [], ignorePP: args[0] }, args: args };
        const moveTargets: MoveTargetSet = args.length < 3 ? getMoveTargets(playerPokemon, moveId) : args[2];
        if (!moveId) {
          turnCommand.targets = [this.fieldIndex];
        }
        console.log(moveTargets, playerPokemon.name);
        if (moveTargets.targets.length <= 1 || moveTargets.multiple) {
          turnCommand.move.targets = moveTargets.targets;
        } else if (playerPokemon.getTag(BattlerTagType.CHARGING) && playerPokemon.getMoveQueue().length >= 1) {
          turnCommand.move.targets = playerPokemon.getMoveQueue()[0].targets;
        } else {
          this.scene.unshiftPhase(new SelectTargetPhase(this.scene, this.fieldIndex));
        }
        this.scene.currentBattle.turnCommands[this.fieldIndex] = turnCommand;
        success = true;
      } else if (cursor < playerPokemon.getMoveset().length) {
        const move = playerPokemon.getMoveset()[cursor];
        this.scene.ui.setMode(Mode.MESSAGE);

        // Decides between a Disabled, Not Implemented, or No PP translation message
        const errorMessage =
            playerPokemon.summonData.disabledMove === move.moveId ? "battle:moveDisabled" :
              move.getName().endsWith(" (N)") ? "battle:moveNotImplemented" : "battle:moveNoPP";
        const moveName = move.getName().replace(" (N)", ""); // Trims off the indicator

        this.scene.ui.showText(i18next.t(errorMessage, { moveName: moveName }), null, () => {
          this.scene.ui.clearText();
          this.scene.ui.setMode(Mode.FIGHT, this.fieldIndex);
        }, null, true);
      }
      break;
    case Command.BALL:
      if (this.scene.arena.biomeType === Biome.END && (!this.scene.gameMode.isClassic || (this.scene.getEnemyField().filter(p => p.isActive(true)).some(p => !p.scene.gameData.dexData[p.species.speciesId].caughtAttr) && this.scene.gameData.getStarterCount(d => !!d.caughtAttr) < Object.keys(speciesStarters).length - 1))) {
        this.scene.ui.setMode(Mode.COMMAND, this.fieldIndex);
        this.scene.ui.setMode(Mode.MESSAGE);
        this.scene.ui.showText(i18next.t("battle:noPokeballForce"), null, () => {
          this.scene.ui.showText(null, 0);
          this.scene.ui.setMode(Mode.COMMAND, this.fieldIndex);
        }, null, true);
      } else if (this.scene.currentBattle.battleType === BattleType.TRAINER) {
        this.scene.ui.setMode(Mode.COMMAND, this.fieldIndex);
        this.scene.ui.setMode(Mode.MESSAGE);
        this.scene.ui.showText(i18next.t("battle:noPokeballTrainer"), null, () => {
          this.scene.ui.showText(null, 0);
          this.scene.ui.setMode(Mode.COMMAND, this.fieldIndex);
        }, null, true);
      } else if (this.scene.currentBattle.battleType === BattleType.MYSTERY_ENCOUNTER && !this.scene.currentBattle.mysteryEncounter.catchAllowed) {
        this.scene.ui.setMode(Mode.COMMAND, this.fieldIndex);
        this.scene.ui.setMode(Mode.MESSAGE);
        this.scene.ui.showText(i18next.t("battle:noPokeballMysteryEncounter"), null, () => {
          this.scene.ui.showText(null, 0);
          this.scene.ui.setMode(Mode.COMMAND, this.fieldIndex);
        }, null, true);
      } else {
        const targets = this.scene.getEnemyField().filter(p => p.isActive(true)).map(p => p.getBattlerIndex());
        if (targets.length > 1) {
          this.scene.ui.setMode(Mode.COMMAND, this.fieldIndex);
          this.scene.ui.setMode(Mode.MESSAGE);
          this.scene.ui.showText(i18next.t("battle:noPokeballMulti"), null, () => {
            this.scene.ui.showText(null, 0);
            this.scene.ui.setMode(Mode.COMMAND, this.fieldIndex);
          }, null, true);
        } else if (cursor < 5) {
          const targetPokemon = this.scene.getEnemyField().find(p => p.isActive(true));
          if (targetPokemon.isBoss() && targetPokemon.bossSegmentIndex >= 1 && !targetPokemon.hasAbility(Abilities.WONDER_GUARD, false, true) && cursor < PokeballType.MASTER_BALL) {
            this.scene.ui.setMode(Mode.COMMAND, this.fieldIndex);
            this.scene.ui.setMode(Mode.MESSAGE);
            this.scene.ui.showText(i18next.t("battle:noPokeballStrong"), null, () => {
              this.scene.ui.showText(null, 0);
              this.scene.ui.setMode(Mode.COMMAND, this.fieldIndex);
            }, null, true);
          } else {
            this.scene.currentBattle.turnCommands[this.fieldIndex] = { command: Command.BALL, cursor: cursor };
            this.scene.currentBattle.turnCommands[this.fieldIndex].targets = targets;
            if (this.fieldIndex) {
              this.scene.currentBattle.turnCommands[this.fieldIndex - 1].skip = true;
            }
            success = true;
          }
        }
      }
      break;
    case Command.POKEMON:
    case Command.RUN:
      const isSwitch = command === Command.POKEMON;
      if (!isSwitch && this.scene.arena.biomeType === Biome.END) {
        this.scene.ui.setMode(Mode.COMMAND, this.fieldIndex);
        this.scene.ui.setMode(Mode.MESSAGE);
        this.scene.ui.showText(i18next.t("battle:noEscapeForce"), null, () => {
          this.scene.ui.showText(null, 0);
          this.scene.ui.setMode(Mode.COMMAND, this.fieldIndex);
        }, null, true);
      } else if (!isSwitch && this.scene.currentBattle.battleType === BattleType.TRAINER) {
        this.scene.ui.setMode(Mode.COMMAND, this.fieldIndex);
        this.scene.ui.setMode(Mode.MESSAGE);
        this.scene.ui.showText(i18next.t("battle:noEscapeTrainer"), null, () => {
          this.scene.ui.showText(null, 0);
          this.scene.ui.setMode(Mode.COMMAND, this.fieldIndex);
        }, null, true);
      } else {
        const trapTag = playerPokemon.findTag(t => t instanceof TrappedTag) as TrappedTag;
        const trapped = new Utils.BooleanHolder(false);
        const batonPass = isSwitch && args[0] as boolean;
        if (!batonPass) {
          enemyField.forEach(enemyPokemon => applyCheckTrappedAbAttrs(CheckTrappedAbAttr, enemyPokemon, trapped, playerPokemon));
        }
        if (batonPass || (!trapTag && !trapped.value)) {
          this.scene.currentBattle.turnCommands[this.fieldIndex] = isSwitch
            ? { command: Command.POKEMON, cursor: cursor, args: args }
            : { command: Command.RUN };
          success = true;
          if (!isSwitch && this.fieldIndex) {
            this.scene.currentBattle.turnCommands[this.fieldIndex - 1].skip = true;
          }
        } else if (trapTag) {
          if (trapTag.sourceMove === Moves.INGRAIN && this.scene.getPokemonById(trapTag.sourceId).isOfType(Type.GHOST)) {
            success = true;
            this.scene.currentBattle.turnCommands[this.fieldIndex] = isSwitch
              ? { command: Command.POKEMON, cursor: cursor, args: args }
              : { command: Command.RUN };
            break;
          }
          if (!isSwitch) {
            this.scene.ui.setMode(Mode.COMMAND, this.fieldIndex);
            this.scene.ui.setMode(Mode.MESSAGE);
          }
          this.scene.ui.showText(
            i18next.t("battle:noEscapePokemon", {
              pokemonName: this.scene.getPokemonById(trapTag.sourceId).name,
              moveName: trapTag.getMoveName(),
              escapeVerb: isSwitch ? i18next.t("battle:escapeVerbSwitch") : i18next.t("battle:escapeVerbFlee")
            }),
            null,
            () => {
              this.scene.ui.showText(null, 0);
              if (!isSwitch) {
                this.scene.ui.setMode(Mode.COMMAND, this.fieldIndex);
              }
            }, null, true);
        }
      }
      break;
    }

    if (success) {
      this.end();
    }

    return success;
  }

  cancel() {
    if (this.fieldIndex) {
      this.scene.unshiftPhase(new CommandPhase(this.scene, 0));
      this.scene.unshiftPhase(new CommandPhase(this.scene, 1));
      this.end();
    }
  }

  checkFightOverride(): boolean {
    const pokemon = this.getPokemon();

    const encoreTag = pokemon.getTag(EncoreTag) as EncoreTag;

    if (!encoreTag) {
      return false;
    }

    const moveIndex = pokemon.getMoveset().findIndex(m => m.moveId === encoreTag.moveId);

    if (moveIndex === -1 || !pokemon.getMoveset()[moveIndex].isUsable(pokemon)) {
      return false;
    }

    this.handleCommand(Command.FIGHT, moveIndex, false);

    return true;
  }

  getFieldIndex(): integer {
    return this.fieldIndex;
  }

  getPokemon(): PlayerPokemon {
    return this.scene.getPlayerField()[this.fieldIndex];
  }

  end() {
    this.scene.ui.setMode(Mode.MESSAGE).then(() => super.end());
  }
}

export class EnemyCommandPhase extends FieldPhase {
  protected fieldIndex: integer;

  constructor(scene: BattleScene, fieldIndex: integer) {
    super(scene);

    this.fieldIndex = fieldIndex;
  }

  start() {
    super.start();

    const enemyPokemon = this.scene.getEnemyField()[this.fieldIndex];

    const battle = this.scene.currentBattle;

    const trainer = battle.trainer;

    if (trainer && !enemyPokemon.getMoveQueue().length) {
      const opponents = enemyPokemon.getOpponents();

      const trapTag = enemyPokemon.findTag(t => t instanceof TrappedTag) as TrappedTag;
      const trapped = new Utils.BooleanHolder(false);
      opponents.forEach(playerPokemon => applyCheckTrappedAbAttrs(CheckTrappedAbAttr, playerPokemon, trapped, enemyPokemon));
      if (!trapTag && !trapped.value) {
        const partyMemberScores = trainer.getPartyMemberMatchupScores(enemyPokemon.trainerSlot, true);

        if (partyMemberScores.length) {
          const matchupScores = opponents.map(opp => enemyPokemon.getMatchupScore(opp));
          const matchupScore = matchupScores.reduce((total, score) => total += score, 0) / matchupScores.length;

          const sortedPartyMemberScores = trainer.getSortedPartyMemberMatchupScores(partyMemberScores);

          const switchMultiplier = 1 - (battle.enemySwitchCounter ? Math.pow(0.1, (1 / battle.enemySwitchCounter)) : 0);

          if (sortedPartyMemberScores[0][1] * switchMultiplier >= matchupScore * (trainer.config.isBoss ? 2 : 3)) {
            const index = trainer.getNextSummonIndex(enemyPokemon.trainerSlot, partyMemberScores);

            battle.turnCommands[this.fieldIndex + BattlerIndex.ENEMY] =
              { command: Command.POKEMON, cursor: index, args: [false] };

            battle.enemySwitchCounter++;

            return this.end();
          }
        }
      }
    }

    const nextMove = enemyPokemon.getNextMove();

    this.scene.currentBattle.turnCommands[this.fieldIndex + BattlerIndex.ENEMY] =
      { command: Command.FIGHT, move: nextMove };

    this.scene.currentBattle.enemySwitchCounter = Math.max(this.scene.currentBattle.enemySwitchCounter - 1, 0);

    this.end();
  }
}

export class SelectTargetPhase extends PokemonPhase {
  constructor(scene: BattleScene, fieldIndex: integer) {
    super(scene, fieldIndex);
  }

  start() {
    super.start();

    const turnCommand = this.scene.currentBattle.turnCommands[this.fieldIndex];
    const move = turnCommand.move?.move;
    this.scene.ui.setMode(Mode.TARGET_SELECT, this.fieldIndex, move, (cursor: integer) => {
      this.scene.ui.setMode(Mode.MESSAGE);
      if (cursor === -1) {
        this.scene.currentBattle.turnCommands[this.fieldIndex] = null;
        this.scene.unshiftPhase(new CommandPhase(this.scene, this.fieldIndex));
      } else {
        turnCommand.targets = [cursor];
      }
      if (turnCommand.command === Command.BALL && this.fieldIndex) {
        this.scene.currentBattle.turnCommands[this.fieldIndex - 1].skip = true;
      }
      this.end();
    });
  }
}

export class TurnStartPhase extends FieldPhase {
  constructor(scene: BattleScene) {
    super(scene);
  }

  start() {
    super.start();

    const field = this.scene.getField();
    const order = this.getOrder();

    const battlerBypassSpeed = {};

    this.scene.getField(true).filter(p => p.summonData).map(p => {
      const bypassSpeed = new Utils.BooleanHolder(false);
      applyAbAttrs(BypassSpeedChanceAbAttr, p, null, bypassSpeed);
      this.scene.applyModifiers(BypassSpeedChanceModifier, p.isPlayer(), p, bypassSpeed);
      battlerBypassSpeed[p.getBattlerIndex()] = bypassSpeed;
    });

    const moveOrder = order.slice(0);

    moveOrder.sort((a, b) => {
      const aCommand = this.scene.currentBattle.turnCommands[a];
      const bCommand = this.scene.currentBattle.turnCommands[b];

      if (aCommand.command !== bCommand.command) {
        if (aCommand.command === Command.FIGHT) {
          return 1;
        } else if (bCommand.command === Command.FIGHT) {
          return -1;
        }
      } else if (aCommand.command === Command.FIGHT) {
        const aMove = allMoves[aCommand.move.move];
        const bMove = allMoves[bCommand.move.move];

        const aPriority = new Utils.IntegerHolder(aMove.priority);
        const bPriority = new Utils.IntegerHolder(bMove.priority);

        applyMoveAttrs(IncrementMovePriorityAttr, this.scene.getField().find(p => p?.isActive() && p.getBattlerIndex() === a), null, aMove, aPriority);
        applyMoveAttrs(IncrementMovePriorityAttr, this.scene.getField().find(p => p?.isActive() && p.getBattlerIndex() === b), null, bMove, bPriority);

        applyAbAttrs(IncrementMovePriorityAbAttr, this.scene.getField().find(p => p?.isActive() && p.getBattlerIndex() === a), null, aMove, aPriority);
        applyAbAttrs(IncrementMovePriorityAbAttr, this.scene.getField().find(p => p?.isActive() && p.getBattlerIndex() === b), null, bMove, bPriority);

        if (aPriority.value !== bPriority.value) {
          return aPriority.value < bPriority.value ? 1 : -1;
        }
      }

      if (battlerBypassSpeed[a].value !== battlerBypassSpeed[b].value) {
        return battlerBypassSpeed[a].value ? -1 : 1;
      }

      const aIndex = order.indexOf(a);
      const bIndex = order.indexOf(b);

      return aIndex < bIndex ? -1 : aIndex > bIndex ? 1 : 0;
    });

    for (const o of moveOrder) {

      const pokemon = field[o];
      const turnCommand = this.scene.currentBattle.turnCommands[o];

      if (turnCommand.skip) {
        continue;
      }

      switch (turnCommand.command) {
      case Command.FIGHT:
        const queuedMove = turnCommand.move;
        if (!queuedMove) {
          continue;
        }
        const move = pokemon.getMoveset().find(m => m.moveId === queuedMove.move) || new PokemonMove(queuedMove.move);
        if (pokemon.isPlayer()) {
          if (turnCommand.cursor === -1) {
            this.scene.pushPhase(new MovePhase(this.scene, pokemon, turnCommand.targets || turnCommand.move.targets, move));
          } else {
            const playerPhase = new MovePhase(this.scene, pokemon, turnCommand.targets || turnCommand.move.targets, move, false, queuedMove.ignorePP);
            this.scene.pushPhase(playerPhase);
          }
        } else {
          this.scene.pushPhase(new MovePhase(this.scene, pokemon, turnCommand.targets || turnCommand.move.targets, move, false, queuedMove.ignorePP));
        }
        break;
      case Command.BALL:
        this.scene.unshiftPhase(new AttemptCapturePhase(this.scene, turnCommand.targets[0] % 2, turnCommand.cursor));
        break;
      case Command.POKEMON:
        this.scene.unshiftPhase(new SwitchSummonPhase(this.scene, pokemon.getFieldIndex(), turnCommand.cursor, true, turnCommand.args[0] as boolean, pokemon.isPlayer()));
        break;
      case Command.RUN:
        let runningPokemon = pokemon;
        if (this.scene.currentBattle.double) {
          const playerActivePokemon = field.filter(pokemon => {
            if (!!pokemon) {
              return pokemon.isPlayer() && pokemon.isActive();
            } else {
              return;
            }
          });
            // if only one pokemon is alive, use that one
          if (playerActivePokemon.length > 1) {
            // find which active pokemon has faster speed
            const fasterPokemon = playerActivePokemon[0].getStat(Stat.SPD) > playerActivePokemon[1].getStat(Stat.SPD) ? playerActivePokemon[0] : playerActivePokemon[1];
            // check if either active pokemon has the ability "Run Away"
            const hasRunAway = playerActivePokemon.find(p => p.hasAbility(Abilities.RUN_AWAY));
            runningPokemon = hasRunAway !== undefined ? hasRunAway : fasterPokemon;
          }
        }
        this.scene.unshiftPhase(new AttemptRunPhase(this.scene, runningPokemon.getFieldIndex()));
        break;
      }
    }


    this.scene.pushPhase(new WeatherEffectPhase(this.scene));

    for (const o of order) {
      if (field[o].status && field[o].status.isPostTurn()) {
        this.scene.pushPhase(new PostTurnStatusEffectPhase(this.scene, o));
      }
    }

    this.scene.pushPhase(new BerryPhase(this.scene));
    this.scene.pushPhase(new TurnEndPhase(this.scene));

    this.end();
  }
}

/** The phase after attacks where the pokemon eat berries */
export class BerryPhase extends FieldPhase {
  start() {
    super.start();

    this.executeForAll((pokemon) => {
      const hasUsableBerry = !!this.scene.findModifier((m) => {
        return m instanceof BerryModifier && m.shouldApply([pokemon]);
      }, pokemon.isPlayer());

      if (hasUsableBerry) {
        const cancelled = new Utils.BooleanHolder(false);
        pokemon.getOpponents().map((opp) => applyAbAttrs(PreventBerryUseAbAttr, opp, cancelled));

        if (cancelled.value) {
          pokemon.scene.queueMessage(getPokemonMessage(pokemon, " is too\nnervous to eat berries!"));
        } else {
          this.scene.unshiftPhase(
            new CommonAnimPhase(this.scene, pokemon.getBattlerIndex(), pokemon.getBattlerIndex(), CommonAnim.USE_ITEM)
          );

          for (const berryModifier of this.scene.applyModifiers(BerryModifier, pokemon.isPlayer(), pokemon) as BerryModifier[]) {
            if (berryModifier.consumed) {
              if (!--berryModifier.stackCount) {
                this.scene.removeModifier(berryModifier);
              } else {
                berryModifier.consumed = false;
              }
            }
            this.scene.eventTarget.dispatchEvent(new BerryUsedEvent(berryModifier)); // Announce a berry was used
          }

          this.scene.updateModifiers(pokemon.isPlayer());

          applyAbAttrs(HealFromBerryUseAbAttr, pokemon, new Utils.BooleanHolder(false));
        }
      }
    });

    this.end();
  }
}

export class TurnEndPhase extends FieldPhase {
  constructor(scene: BattleScene) {
    super(scene);
  }

  start() {
    super.start();

    this.scene.currentBattle.incrementTurn(this.scene);
    this.scene.eventTarget.dispatchEvent(new TurnEndEvent(this.scene.currentBattle.turn));

    const handlePokemon = (pokemon: Pokemon) => {
      pokemon.lapseTags(BattlerTagLapseType.TURN_END);

      if (pokemon.summonData.disabledMove && !--pokemon.summonData.disabledTurns) {
        this.scene.pushPhase(new MessagePhase(this.scene, i18next.t("battle:notDisabled", { pokemonName: getPokemonNameWithAffix(pokemon), moveName: allMoves[pokemon.summonData.disabledMove].name })));
        pokemon.summonData.disabledMove = Moves.NONE;
      }

      this.scene.applyModifiers(TurnHealModifier, pokemon.isPlayer(), pokemon);

      if (this.scene.arena.terrain?.terrainType === TerrainType.GRASSY && pokemon.isGrounded()) {
        this.scene.unshiftPhase(new PokemonHealPhase(this.scene, pokemon.getBattlerIndex(),
          Math.max(pokemon.getMaxHp() >> 4, 1), i18next.t("battle:turnEndHpRestore", { pokemonName: getPokemonNameWithAffix(pokemon) }), true));
      }

      if (!pokemon.isPlayer()) {
        this.scene.applyModifiers(EnemyTurnHealModifier, false, pokemon);
        this.scene.applyModifier(EnemyStatusEffectHealChanceModifier, false, pokemon);
      }

      applyPostTurnAbAttrs(PostTurnAbAttr, pokemon);

      this.scene.applyModifiers(TurnStatusEffectModifier, pokemon.isPlayer(), pokemon);

      this.scene.applyModifiers(TurnHeldItemTransferModifier, pokemon.isPlayer(), pokemon);

      pokemon.battleSummonData.turnCount++;
    };

    this.executeForAll(handlePokemon);

    this.scene.arena.lapseTags();

    if (this.scene.arena.weather && !this.scene.arena.weather.lapse()) {
      this.scene.arena.trySetWeather(WeatherType.NONE, false);
    }

    if (this.scene.arena.terrain && !this.scene.arena.terrain.lapse()) {
      this.scene.arena.trySetTerrain(TerrainType.NONE, false);
    }

    this.end();
  }
}

export class BattleEndPhase extends BattlePhase {
  start() {
    super.start();

    this.scene.currentBattle.addBattleScore(this.scene);

    this.scene.gameData.gameStats.battles++;
    if (this.scene.currentBattle.trainer) {
      this.scene.gameData.gameStats.trainersDefeated++;
    }
    if (this.scene.gameMode.isEndless && this.scene.currentBattle.waveIndex + 1 > this.scene.gameData.gameStats.highestEndlessWave) {
      this.scene.gameData.gameStats.highestEndlessWave = this.scene.currentBattle.waveIndex + 1;
    }

    // Endless graceful end
    if (this.scene.gameMode.isEndless && this.scene.currentBattle.waveIndex >= 5850) {
      this.scene.clearPhaseQueue();
      this.scene.unshiftPhase(new GameOverPhase(this.scene, true));
    }

    for (const pokemon of this.scene.getField()) {
      if (pokemon) {
        pokemon.resetBattleSummonData();
      }
    }

    for (const pokemon of this.scene.getParty().filter(p => p.isAllowedInBattle())) {
      applyPostBattleAbAttrs(PostBattleAbAttr, pokemon);
    }

    if (this.scene.currentBattle.moneyScattered) {
      this.scene.currentBattle.pickUpScatteredMoney(this.scene);
    }

    this.scene.clearEnemyHeldItemModifiers();

    const lapsingModifiers = this.scene.findModifiers(m => m instanceof LapsingPersistentModifier || m instanceof LapsingPokemonHeldItemModifier) as (LapsingPersistentModifier | LapsingPokemonHeldItemModifier)[];
    for (const m of lapsingModifiers) {
      const args: any[] = [];
      if (m instanceof LapsingPokemonHeldItemModifier) {
        args.push(this.scene.getPokemonById(m.pokemonId));
      }
      if (!m.lapse(args)) {
        this.scene.removeModifier(m);
      }
    }

    this.scene.updateModifiers().then(() => this.end());
  }
}

export class NewBattlePhase extends BattlePhase {
  start() {
    super.start();

    this.scene.newBattle();

    this.end();
  }
}

export class CommonAnimPhase extends PokemonPhase {
  private anim: CommonAnim;
  private targetIndex: integer;

  constructor(scene: BattleScene, battlerIndex: BattlerIndex, targetIndex: BattlerIndex, anim: CommonAnim) {
    super(scene, battlerIndex);

    this.anim = anim;
    this.targetIndex = targetIndex;
  }

  setAnimation(anim: CommonAnim) {
    this.anim = anim;
  }

  start() {
    new CommonBattleAnim(this.anim, this.getPokemon(), this.targetIndex !== undefined ? (this.player ? this.scene.getEnemyField() : this.scene.getPlayerField())[this.targetIndex] : this.getPokemon()).play(this.scene, () => {
      this.end();
    });
  }
}

export class MovePhase extends BattlePhase {
  public pokemon: Pokemon;
  public move: PokemonMove;
  public targets: BattlerIndex[];
  protected followUp: boolean;
  protected ignorePp: boolean;
  protected failed: boolean;
  protected cancelled: boolean;

  constructor(scene: BattleScene, pokemon: Pokemon, targets: BattlerIndex[], move: PokemonMove, followUp?: boolean, ignorePp?: boolean) {
    super(scene);

    this.pokemon = pokemon;
    this.targets = targets;
    this.move = move;
    this.followUp = !!followUp;
    this.ignorePp = !!ignorePp;
    this.failed = false;
    this.cancelled = false;
  }

  canMove(): boolean {
    return this.pokemon.isActive(true) && this.move.isUsable(this.pokemon, this.ignorePp) && !!this.targets.length;
  }

  /**Signifies the current move should fail but still use PP */
  fail(): void {
    this.failed = true;
  }

  /**Signifies the current move should cancel and retain PP */
  cancel(): void {
    this.cancelled = true;
  }

  start() {
    super.start();

    console.log(Moves[this.move.moveId]);

    if (!this.canMove()) {
      if (this.move.moveId && this.pokemon.summonData?.disabledMove === this.move.moveId) {
        this.scene.queueMessage(`${this.move.getName()} is disabled!`);
      }
      if (this.pokemon.isActive(true) && this.move.ppUsed >= this.move.getMovePp()) { // if the move PP was reduced from Spite or otherwise, the move fails
        this.fail();
        this.showMoveText();
        this.showFailedText();
      }
      return this.end();
    }

    if (!this.followUp) {
      if (this.move.getMove().checkFlag(MoveFlags.IGNORE_ABILITIES, this.pokemon, null)) {
        this.scene.arena.setIgnoreAbilities();
      }
    } else {
      this.pokemon.turnData.hitsLeft = undefined;
      this.pokemon.turnData.hitCount = undefined;
    }

    // Move redirection abilities (ie. Storm Drain) only support single target moves
    const moveTarget = this.targets.length === 1
      ? new Utils.IntegerHolder(this.targets[0])
      : null;
    if (moveTarget) {
      const oldTarget = moveTarget.value;
      this.scene.getField(true).filter(p => p !== this.pokemon).forEach(p => applyAbAttrs(RedirectMoveAbAttr, p, null, this.move.moveId, moveTarget));
      this.pokemon.getOpponents().forEach(p => {
        const redirectTag = p.getTag(CenterOfAttentionTag) as CenterOfAttentionTag;
        if (redirectTag && (!redirectTag.powder || (!this.pokemon.isOfType(Type.GRASS) && !this.pokemon.hasAbility(Abilities.OVERCOAT)))) {
          moveTarget.value = p.getBattlerIndex();
        }
      });
      //Check if this move is immune to being redirected, and restore its target to the intended target if it is.
      if ((this.pokemon.hasAbilityWithAttr(BlockRedirectAbAttr) || this.move.getMove().hasAttr(BypassRedirectAttr))) {
        //If an ability prevented this move from being redirected, display its ability pop up.
        if ((this.pokemon.hasAbilityWithAttr(BlockRedirectAbAttr) && !this.move.getMove().hasAttr(BypassRedirectAttr)) && oldTarget !== moveTarget.value) {
          this.scene.unshiftPhase(new ShowAbilityPhase(this.scene, this.pokemon.getBattlerIndex(), this.pokemon.getPassiveAbility().hasAttr(BlockRedirectAbAttr)));
        }
        moveTarget.value = oldTarget;
      }
      this.targets[0] = moveTarget.value;
    }

    if (this.targets.length === 1 && this.targets[0] === BattlerIndex.ATTACKER) {
      if (this.pokemon.turnData.attacksReceived.length) {
        const attacker = this.pokemon.turnData.attacksReceived.length ? this.pokemon.scene.getPokemonById(this.pokemon.turnData.attacksReceived[0].sourceId) : null;
        if (attacker?.isActive(true)) {
          this.targets[0] = attacker.getBattlerIndex();
        }
      }
      if (this.targets[0] === BattlerIndex.ATTACKER) {
        this.fail(); // Marks the move as failed for later in doMove
        this.showMoveText();
        this.showFailedText();
      }
    }

    const targets = this.scene.getField(true).filter(p => {
      if (this.targets.indexOf(p.getBattlerIndex()) > -1) {
        return true;
      }
      return false;
    });

    const doMove = () => {
      this.pokemon.turnData.acted = true; // Record that the move was attempted, even if it fails

      this.pokemon.lapseTags(BattlerTagLapseType.PRE_MOVE);

      let ppUsed = 1;
      // Filter all opponents to include only those this move is targeting
      const targetedOpponents = this.pokemon.getOpponents().filter(o => this.targets.includes(o.getBattlerIndex()));
      for (const opponent of targetedOpponents) {
        if (this.move.ppUsed + ppUsed >= this.move.getMovePp()) { // If we're already at max PP usage, stop checking
          break;
        }
        if (opponent.hasAbilityWithAttr(IncreasePpAbAttr)) { // Accounting for abilities like Pressure
          ppUsed++;
        }
      }

      if (!this.followUp && this.canMove() && !this.cancelled) {
        this.pokemon.lapseTags(BattlerTagLapseType.MOVE);
      }

      const moveQueue = this.pokemon.getMoveQueue();
      if (this.cancelled || this.failed) {
        if (this.failed) {
          this.move.usePp(ppUsed); // Only use PP if the move failed
          this.scene.eventTarget.dispatchEvent(new MoveUsedEvent(this.pokemon?.id, this.move.getMove(), ppUsed));
        }

        // Record a failed move so Abilities like Truant don't trigger next turn and soft-lock
        this.pokemon.pushMoveHistory({ move: Moves.NONE, result: MoveResult.FAIL });

        this.pokemon.lapseTags(BattlerTagLapseType.MOVE_EFFECT); // Remove any tags from moves like Fly/Dive/etc.
        moveQueue.shift(); // Remove the second turn of charge moves
        return this.end();
      }

      this.scene.triggerPokemonFormChange(this.pokemon, SpeciesFormChangePreMoveTrigger);

      if (this.move.moveId) {
        this.showMoveText();
      }

      // This should only happen when there are no valid targets left on the field
      if ((moveQueue.length && moveQueue[0].move === Moves.NONE) || !targets.length) {
        this.showFailedText();
        this.cancel();

        // Record a failed move so Abilities like Truant don't trigger next turn and soft-lock
        this.pokemon.pushMoveHistory({ move: Moves.NONE, result: MoveResult.FAIL });

        this.pokemon.lapseTags(BattlerTagLapseType.MOVE_EFFECT); // Remove any tags from moves like Fly/Dive/etc.

        moveQueue.shift();
        return this.end();
      }

      if (!moveQueue.length || !moveQueue.shift().ignorePP) { // using .shift here clears out two turn moves once they've been used
        this.move.usePp(ppUsed);
        this.scene.eventTarget.dispatchEvent(new MoveUsedEvent(this.pokemon?.id, this.move.getMove(), ppUsed));
      }

      if (!allMoves[this.move.moveId].hasAttr(CopyMoveAttr)) {
        this.scene.currentBattle.lastMove = this.move.moveId;
      }

      // Assume conditions affecting targets only apply to moves with a single target
      let success = this.move.getMove().applyConditions(this.pokemon, targets[0], this.move.getMove());
      const cancelled = new Utils.BooleanHolder(false);
      let failedText = this.move.getMove().getFailedText(this.pokemon, targets[0], this.move.getMove(), cancelled);
      if (success && this.scene.arena.isMoveWeatherCancelled(this.move.getMove())) {
        success = false;
      } else if (success && this.scene.arena.isMoveTerrainCancelled(this.pokemon, this.targets, this.move.getMove())) {
        success = false;
        if (failedText === null) {
          failedText = getTerrainBlockMessage(targets[0], this.scene.arena.terrain.terrainType);
        }
      }

      /**
       * Trigger pokemon type change before playing the move animation
       * Will still change the user's type when using Roar, Whirlwind, Trick-or-Treat, and Forest's Curse,
       * regardless of whether the move successfully executes or not.
       */
      if (success || [Moves.ROAR, Moves.WHIRLWIND, Moves.TRICK_OR_TREAT, Moves.FORESTS_CURSE].includes(this.move.moveId)) {
        applyPreAttackAbAttrs(PokemonTypeChangeAbAttr, this.pokemon, null, this.move.getMove());
      }

      if (success) {
        this.scene.unshiftPhase(this.getEffectPhase());
      } else {
        this.pokemon.pushMoveHistory({ move: this.move.moveId, targets: this.targets, result: MoveResult.FAIL, virtual: this.move.virtual });
        if (!cancelled.value) {
          this.showFailedText(failedText);
        }
      }
      // Checks if Dancer ability is triggered
      if (this.move.getMove().hasFlag(MoveFlags.DANCE_MOVE) && !this.followUp) {
        // Pokemon with Dancer can be on either side of the battle so we check in both cases
        this.scene.getPlayerField().forEach(pokemon => {
          applyPostMoveUsedAbAttrs(PostMoveUsedAbAttr, pokemon, this.move, this.pokemon, this.targets);
        });
        this.scene.getEnemyField().forEach(pokemon => {
          applyPostMoveUsedAbAttrs(PostMoveUsedAbAttr, pokemon, this.move, this.pokemon, this.targets);
        });
      }
      this.end();
    };

    if (!this.followUp && this.pokemon.status && !this.pokemon.status.isPostTurn()) {
      this.pokemon.status.incrementTurn();
      let activated = false;
      let healed = false;

      switch (this.pokemon.status.effect) {
      case StatusEffect.PARALYSIS:
        if (!this.pokemon.randSeedInt(4)) {
          activated = true;
          this.cancelled = true;
        }
        break;
      case StatusEffect.SLEEP:
        applyMoveAttrs(BypassSleepAttr, this.pokemon, null, this.move.getMove());
        healed = this.pokemon.status.turnCount === this.pokemon.status.cureTurn;
        activated = !healed && !this.pokemon.getTag(BattlerTagType.BYPASS_SLEEP);
        this.cancelled = activated;
        break;
      case StatusEffect.FREEZE:
        healed = !!this.move.getMove().findAttr(attr => attr instanceof HealStatusEffectAttr && attr.selfTarget && attr.isOfEffect(StatusEffect.FREEZE)) || !this.pokemon.randSeedInt(5);
        activated = !healed;
        this.cancelled = activated;
        break;
      }

      if (activated) {
        this.scene.queueMessage(getStatusEffectActivationText(this.pokemon.status.effect, getPokemonNameWithAffix(this.pokemon)));
        this.scene.unshiftPhase(new CommonAnimPhase(this.scene, this.pokemon.getBattlerIndex(), undefined, CommonAnim.POISON + (this.pokemon.status.effect - 1)));
        doMove();
      } else {
        if (healed) {
          this.scene.queueMessage(getStatusEffectHealText(this.pokemon.status.effect, getPokemonNameWithAffix(this.pokemon)));
          this.pokemon.resetStatus();
          this.pokemon.updateInfo();
        }
        doMove();
      }
    } else {
      doMove();
    }
  }

  getEffectPhase(): MoveEffectPhase {
    return new MoveEffectPhase(this.scene, this.pokemon.getBattlerIndex(), this.targets, this.move);
  }

  showMoveText(): void {
    if (this.move.getMove().hasAttr(ChargeAttr)) {
      const lastMove = this.pokemon.getLastXMoves() as TurnMove[];
      if (!lastMove.length || lastMove[0].move !== this.move.getMove().id || lastMove[0].result !== MoveResult.OTHER) {
        this.scene.queueMessage(i18next.t("battle:useMove", {
          pokemonNameWithAffix: getPokemonNameWithAffix(this.pokemon),
          moveName: this.move.getName()
        }), 500);
        return;
      }
    }

    if (this.pokemon.getTag(BattlerTagType.RECHARGING || BattlerTagType.INTERRUPTED)) {
      return;
    }

    this.scene.queueMessage(i18next.t("battle:useMove", {
      pokemonNameWithAffix: getPokemonNameWithAffix(this.pokemon),
      moveName: this.move.getName()
    }), 500);
    applyMoveAttrs(PreMoveMessageAttr, this.pokemon, this.pokemon.getOpponents().find(() => true), this.move.getMove());
  }

  showFailedText(failedText: string = null): void {
    this.scene.queueMessage(failedText || i18next.t("battle:attackFailed"));
  }

  end() {
    if (!this.followUp && this.canMove()) {
      this.scene.unshiftPhase(new MoveEndPhase(this.scene, this.pokemon.getBattlerIndex()));
    }

    super.end();
  }
}

export class MoveEffectPhase extends PokemonPhase {
  public move: PokemonMove;
  protected targets: BattlerIndex[];

  constructor(scene: BattleScene, battlerIndex: BattlerIndex, targets: BattlerIndex[], move: PokemonMove) {
    super(scene, battlerIndex);
    this.move = move;
    // In double battles, if the right Pokemon selects a spread move and the left Pokemon dies
    // with no party members available to switch in, then the right Pokemon takes the index
    // of the left Pokemon and gets hit unless this is checked.
    if (targets.includes(battlerIndex) && this.move.getMove().moveTarget === MoveTarget.ALL_NEAR_OTHERS) {
      const i = targets.indexOf(battlerIndex);
      targets.splice(i, i + 1);
    }
    this.targets = targets;
  }

  start() {
    super.start();

    const user = this.getUserPokemon();
    const targets = this.getTargets();

    if (!user?.isOnField()) {
      return super.end();
    }

    const overridden = new Utils.BooleanHolder(false);
    const move = this.move.getMove();

    // Assume single target for override
    applyMoveAttrs(OverrideMoveEffectAttr, user, this.getTarget(), move, overridden, this.move.virtual).then(() => {

      if (overridden.value) {
        return this.end();
      }

      user.lapseTags(BattlerTagLapseType.MOVE_EFFECT);

      if (user.turnData.hitsLeft === undefined) {
        const hitCount = new Utils.IntegerHolder(1);
        // Assume single target for multi hit
        applyMoveAttrs(MultiHitAttr, user, this.getTarget(), move, hitCount);
        applyPreAttackAbAttrs(AddSecondStrikeAbAttr, user, null, move, targets.length, hitCount, new Utils.IntegerHolder(0));
        if (move instanceof AttackMove && !move.hasAttr(FixedDamageAttr)) {
          this.scene.applyModifiers(PokemonMultiHitModifier, user.isPlayer(), user, hitCount, new Utils.IntegerHolder(0));
        }
        user.turnData.hitsLeft = user.turnData.hitCount = hitCount.value;
      }

      const moveHistoryEntry = { move: this.move.moveId, targets: this.targets, result: MoveResult.PENDING, virtual: this.move.virtual };

      const targetHitChecks = Object.fromEntries(targets.map(p => [p.getBattlerIndex(), this.hitCheck(p)]));
      const activeTargets = targets.map(t => t.isActive(true));
      if (!activeTargets.length || (!move.hasAttr(VariableTargetAttr) && !move.isMultiTarget() && !targetHitChecks[this.targets[0]])) {
        this.stopMultiHit();
        if (activeTargets.length) {
          this.scene.queueMessage(getPokemonMessage(user, "'s\nattack missed!"));
          moveHistoryEntry.result = MoveResult.MISS;
          applyMoveAttrs(MissEffectAttr, user, null, move);
        } else {
          this.scene.queueMessage(i18next.t("battle:attackFailed"));
          moveHistoryEntry.result = MoveResult.FAIL;
        }
        user.pushMoveHistory(moveHistoryEntry);
        return this.end();
      }

      const applyAttrs: Promise<void>[] = [];

      // Move animation only needs one target
      new MoveAnim(move.id as Moves, user, this.getTarget()?.getBattlerIndex()).play(this.scene, () => {
        for (const target of targets) {
          if (!targetHitChecks[target.getBattlerIndex()]) {
            this.stopMultiHit(target);
            this.scene.queueMessage(getPokemonMessage(user, "'s\nattack missed!"));
            if (moveHistoryEntry.result === MoveResult.PENDING) {
              moveHistoryEntry.result = MoveResult.MISS;
            }
            applyMoveAttrs(MissEffectAttr, user, null, move);
            continue;
          }

          const isProtected = !this.move.getMove().checkFlag(MoveFlags.IGNORE_PROTECT, user, target) && target.findTags(t => t instanceof ProtectedTag).find(t => target.lapseTag(t.tagType));
<<<<<<< HEAD

          const firstHit = (user.turnData.hitsLeft === user.turnData.hitCount);
          const firstTarget = (moveHistoryEntry.result === MoveResult.PENDING);

=======

          const firstHit = (user.turnData.hitsLeft === user.turnData.hitCount);
          const firstTarget = (moveHistoryEntry.result === MoveResult.PENDING);

>>>>>>> 7847aa16
          if (firstHit) {
            user.pushMoveHistory(moveHistoryEntry);
          }

          moveHistoryEntry.result = MoveResult.SUCCESS;

          const hitResult = !isProtected ? target.apply(user, move) : HitResult.NO_EFFECT;

          const lastHit = (user.turnData.hitsLeft === 1 || !this.getTarget()?.isActive());

          if (lastHit) {
            this.scene.triggerPokemonFormChange(user, SpeciesFormChangePostMoveTrigger);
          }

          applyAttrs.push(new Promise(resolve => {
            applyFilteredMoveAttrs((attr: MoveAttr) => attr instanceof MoveEffectAttr && attr.trigger === MoveEffectTrigger.PRE_APPLY && (!attr.firstHitOnly || firstHit) && (!attr.lastHitOnly || lastHit),
              user, target, move).then(() => {
              if (hitResult !== HitResult.FAIL) {
                const chargeEffect = !!move.getAttrs(ChargeAttr).find(ca => ca.usedChargeEffect(user, this.getTarget(), move));
                // Charge attribute with charge effect takes all effect attributes and applies them to charge stage, so ignore them if this is present
                Utils.executeIf(!chargeEffect, () => applyFilteredMoveAttrs((attr: MoveAttr) => attr instanceof MoveEffectAttr && attr.trigger === MoveEffectTrigger.POST_APPLY
                    && attr.selfTarget && (!attr.firstHitOnly || firstHit) && (!attr.lastHitOnly || lastHit), user, target, move)).then(() => {
                  if (hitResult !== HitResult.NO_EFFECT) {
                    applyFilteredMoveAttrs((attr: MoveAttr) => attr instanceof MoveEffectAttr && (attr as MoveEffectAttr).trigger === MoveEffectTrigger.POST_APPLY
                      && !(attr as MoveEffectAttr).selfTarget && (!attr.firstHitOnly || firstHit) && (!attr.lastHitOnly || lastHit), user, target, this.move.getMove()).then(() => {
                      if (hitResult < HitResult.NO_EFFECT && !target.hasAbilityWithAttr(IgnoreMoveEffectsAbAttr)) {
                        const flinched = new Utils.BooleanHolder(false);
                        user.scene.applyModifiers(FlinchChanceModifier, user.isPlayer(), user, flinched);
                        if (flinched.value) {
                          target.addTag(BattlerTagType.FLINCHED, undefined, this.move.moveId, user.id);
                        }
                      }
                      Utils.executeIf(!isProtected && !chargeEffect, () => applyFilteredMoveAttrs((attr: MoveAttr) => attr instanceof MoveEffectAttr && (attr as MoveEffectAttr).trigger === MoveEffectTrigger.HIT
                          && (!attr.firstHitOnly || firstHit) && (!attr.lastHitOnly || lastHit) && (!attr.firstTargetOnly || firstTarget), user, target, this.move.getMove()).then(() => {
                        return Utils.executeIf(!target.isFainted() || target.canApplyAbility(), () => applyPostDefendAbAttrs(PostDefendAbAttr, target, user, this.move.getMove(), hitResult).then(() => {
                          if (!user.isPlayer() && this.move.getMove() instanceof AttackMove) {
                            user.scene.applyShuffledModifiers(this.scene, EnemyAttackStatusEffectChanceModifier, false, target);
                          }
                        })).then(() => {
                          applyPostAttackAbAttrs(PostAttackAbAttr, user, target, this.move.getMove(), hitResult).then(() => {
                            if (this.move.getMove() instanceof AttackMove) {
                              this.scene.applyModifiers(ContactHeldItemTransferChanceModifier, this.player, user, target);
                            }
                            resolve();
                          });
                        });
                      })
                      ).then(() => resolve());
                    });
                  } else {
                    applyMoveAttrs(NoEffectAttr, user, null, move).then(() => resolve());
                  }
                });
              } else {
                resolve();
              }
            });
          }));
        }
        // Trigger effect which should only apply one time on the last hit after all targeted effects have already applied
        const postTarget = (user.turnData.hitsLeft === 1 || !this.getTarget()?.isActive()) ?
          applyFilteredMoveAttrs((attr: MoveAttr) => attr instanceof MoveEffectAttr && attr.trigger === MoveEffectTrigger.POST_TARGET, user, null, move) :
          null;

        if (!!postTarget) {
          if (applyAttrs.length) { // If there is a pending asynchronous move effect, do this after
            applyAttrs[applyAttrs.length - 1]?.then(() => postTarget);
          } else { // Otherwise, push a new asynchronous move effect
            applyAttrs.push(postTarget);
          }
        }

        Promise.allSettled(applyAttrs).then(() => this.end());
      });
    });
  }

  end() {
    const move = this.move.getMove();
    move.type = move.defaultType;
    const user = this.getUserPokemon();
    if (user) {
      if (--user.turnData.hitsLeft >= 1 && this.getTarget()?.isActive()) {
        this.scene.unshiftPhase(this.getNewHitPhase());
      } else {
        const hitsTotal = user.turnData.hitCount - Math.max(user.turnData.hitsLeft, 0);
        if (hitsTotal > 1) {
          this.scene.queueMessage(i18next.t("battle:attackHitsCount", { count: hitsTotal }));
        }
        this.scene.applyModifiers(HitHealModifier, this.player, user);
      }
    }

    super.end();
  }

  hitCheck(target: Pokemon): boolean {
    // Moves targeting the user and entry hazards can't miss
    if ([MoveTarget.USER, MoveTarget.ENEMY_SIDE].includes(this.move.getMove().moveTarget)) {
      return true;
    }

    const user = this.getUserPokemon();

    // Hit check only calculated on first hit for multi-hit moves unless flag is set to check all hits.
    // However, if an ability with the MaxMultiHitAbAttr, namely Skill Link, is present, act as a normal
    // multi-hit move and proceed with all hits
    if (user.turnData.hitsLeft < user.turnData.hitCount) {
      if (!this.move.getMove().hasFlag(MoveFlags.CHECK_ALL_HITS) || user.hasAbilityWithAttr(MaxMultiHitAbAttr)) {
        return true;
      }
    }

    if (user.hasAbilityWithAttr(AlwaysHitAbAttr) || target.hasAbilityWithAttr(AlwaysHitAbAttr)) {
      return true;
    }

    // If the user should ignore accuracy on a target, check who the user targeted last turn and see if they match
    if (user.getTag(BattlerTagType.IGNORE_ACCURACY) && (user.getLastXMoves().slice(1).find(() => true)?.targets || []).indexOf(target.getBattlerIndex()) !== -1) {
      return true;
    }

    const hiddenTag = target.getTag(SemiInvulnerableTag);
    if (hiddenTag && !this.move.getMove().getAttrs(HitsTagAttr).some(hta => hta.tagType === hiddenTag.tagType)) {
      return false;
    }

    const moveAccuracy = new Utils.NumberHolder(this.move.getMove().accuracy);

    applyMoveAttrs(VariableAccuracyAttr, user, target, this.move.getMove(), moveAccuracy);
    applyPreDefendAbAttrs(WonderSkinAbAttr, target, user, this.move.getMove(), { value: false }, moveAccuracy);

    if (moveAccuracy.value === -1) {
      return true;
    }

    const isOhko = this.move.getMove().hasAttr(OneHitKOAccuracyAttr);

    if (!isOhko) {
      user.scene.applyModifiers(PokemonMoveAccuracyBoosterModifier, user.isPlayer(), user, moveAccuracy);
    }

    if (this.scene.arena.weather?.weatherType === WeatherType.FOG) {
      moveAccuracy.value = Math.floor(moveAccuracy.value * 0.9);
    }

    if (!isOhko && this.scene.arena.getTag(ArenaTagType.GRAVITY)) {
      moveAccuracy.value = Math.floor(moveAccuracy.value * 1.67);
    }

    const userAccuracyLevel = new Utils.IntegerHolder(user.summonData.battleStats[BattleStat.ACC]);
    const targetEvasionLevel = new Utils.IntegerHolder(target.summonData.battleStats[BattleStat.EVA]);
    applyAbAttrs(IgnoreOpponentStatChangesAbAttr, target, null, userAccuracyLevel);
    applyAbAttrs(IgnoreOpponentStatChangesAbAttr, user, null, targetEvasionLevel);
    applyAbAttrs(IgnoreOpponentEvasionAbAttr, user, null, targetEvasionLevel);
    applyMoveAttrs(IgnoreOpponentStatChangesAttr, user, target, this.move.getMove(), targetEvasionLevel);
    this.scene.applyModifiers(TempBattleStatBoosterModifier, this.player, TempBattleStat.ACC, userAccuracyLevel);

    const rand = user.randSeedInt(100, 1);

    const accuracyMultiplier = new Utils.NumberHolder(1);
    if (userAccuracyLevel.value !== targetEvasionLevel.value) {
      accuracyMultiplier.value = userAccuracyLevel.value > targetEvasionLevel.value
        ? (3 + Math.min(userAccuracyLevel.value - targetEvasionLevel.value, 6)) / 3
        : 3 / (3 + Math.min(targetEvasionLevel.value - userAccuracyLevel.value, 6));
    }

    applyBattleStatMultiplierAbAttrs(BattleStatMultiplierAbAttr, user, BattleStat.ACC, accuracyMultiplier, this.move.getMove());

    const evasionMultiplier = new Utils.NumberHolder(1);
    applyBattleStatMultiplierAbAttrs(BattleStatMultiplierAbAttr, target, BattleStat.EVA, evasionMultiplier);

    accuracyMultiplier.value /= evasionMultiplier.value;

    return rand <= moveAccuracy.value * accuracyMultiplier.value;
  }

  getUserPokemon(): Pokemon {
    if (this.battlerIndex > BattlerIndex.ENEMY_2) {
      return this.scene.getPokemonById(this.battlerIndex);
    }
    return (this.player ? this.scene.getPlayerField() : this.scene.getEnemyField())[this.fieldIndex];
  }

  getTargets(): Pokemon[] {
    return this.scene.getField(true).filter(p => this.targets.indexOf(p.getBattlerIndex()) > -1);
  }

  getTarget(): Pokemon {
    return this.getTargets().find(() => true);
  }

  removeTarget(target: Pokemon): void {
    const targetIndex = this.targets.findIndex(ind => ind === target.getBattlerIndex());
    if (targetIndex !== -1) {
      this.targets.splice(this.targets.findIndex(ind => ind === target.getBattlerIndex()), 1);
    }
  }

  stopMultiHit(target?: Pokemon): void {
    /** If given a specific target, remove the target from subsequent strikes */
    if (target) {
      this.removeTarget(target);
    }
    /**
     * If no target specified, or the specified target was the last of this move's
     * targets, completely cancel all subsequent strikes.
    */
    if (!target || this.targets.length === 0 ) {
      this.getUserPokemon().turnData.hitCount = 1;
      this.getUserPokemon().turnData.hitsLeft = 1;
    }
  }

  getNewHitPhase() {
    return new MoveEffectPhase(this.scene, this.battlerIndex, this.targets, this.move);
  }
}

export class MoveEndPhase extends PokemonPhase {
  constructor(scene: BattleScene, battlerIndex: BattlerIndex) {
    super(scene, battlerIndex);
  }

  start() {
    super.start();

    const pokemon = this.getPokemon();
    if (pokemon.isActive(true)) {
      pokemon.lapseTags(BattlerTagLapseType.AFTER_MOVE);
    }

    this.scene.arena.setIgnoreAbilities(false);

    this.end();
  }
}

export class MoveAnimTestPhase extends BattlePhase {
  private moveQueue: Moves[];

  constructor(scene: BattleScene, moveQueue?: Moves[]) {
    super(scene);

    this.moveQueue = moveQueue || Utils.getEnumValues(Moves).slice(1);
  }

  start() {
    const moveQueue = this.moveQueue.slice(0);
    this.playMoveAnim(moveQueue, true);
  }

  playMoveAnim(moveQueue: Moves[], player: boolean) {
    const moveId = player ? moveQueue[0] : moveQueue.shift();
    if (moveId === undefined) {
      this.playMoveAnim(this.moveQueue.slice(0), true);
      return;
    } else if (player) {
      console.log(Moves[moveId]);
    }

    initMoveAnim(this.scene, moveId).then(() => {
      loadMoveAnimAssets(this.scene, [moveId], true)
        .then(() => {
          new MoveAnim(moveId, player ? this.scene.getPlayerPokemon() : this.scene.getEnemyPokemon(), (player !== (allMoves[moveId] instanceof SelfStatusMove) ? this.scene.getEnemyPokemon() : this.scene.getPlayerPokemon()).getBattlerIndex()).play(this.scene, () => {
            if (player) {
              this.playMoveAnim(moveQueue, false);
            } else {
              this.playMoveAnim(moveQueue, true);
            }
          });
        });
    });
  }
}

export class ShowAbilityPhase extends PokemonPhase {
  private passive: boolean;

  constructor(scene: BattleScene, battlerIndex: BattlerIndex, passive: boolean = false) {
    super(scene, battlerIndex);

    this.passive = passive;
  }

  start() {
    super.start();

    const pokemon = this.getPokemon();

    this.scene.abilityBar.showAbility(pokemon, this.passive);
    if (pokemon.battleData) {
      pokemon.battleData.abilityRevealed = true;
    }

    this.end();
  }
}

export class StatChangePhase extends PokemonPhase {
  private stats: BattleStat[];
  private selfTarget: boolean;
  private levels: integer;
  private showMessage: boolean;
  private ignoreAbilities: boolean;
  private canBeCopied: boolean;

  constructor(scene: BattleScene, battlerIndex: BattlerIndex, selfTarget: boolean, stats: BattleStat[], levels: integer, showMessage: boolean = true, ignoreAbilities: boolean = false, canBeCopied: boolean = true) {
    super(scene, battlerIndex);

    this.selfTarget = selfTarget;
    this.stats = stats;
    this.levels = levels;
    this.showMessage = showMessage;
    this.ignoreAbilities = ignoreAbilities;
    this.canBeCopied = canBeCopied;
  }

  start() {
    const pokemon = this.getPokemon();

    let random = false;

    if (this.stats.length === 1 && this.stats[0] === BattleStat.RAND) {
      this.stats[0] = this.getRandomStat();
      random = true;
    }

    this.aggregateStatChanges(random);

    if (!pokemon.isActive(true)) {
      return this.end();
    }

    const filteredStats = this.stats.map(s => s !== BattleStat.RAND ? s : this.getRandomStat()).filter(stat => {
      const cancelled = new Utils.BooleanHolder(false);

      if (!this.selfTarget && this.levels < 0) {
        this.scene.arena.applyTagsForSide(MistTag, pokemon.isPlayer() ? ArenaTagSide.PLAYER : ArenaTagSide.ENEMY, cancelled);
      }

      if (!cancelled.value && !this.selfTarget && this.levels < 0) {
        applyPreStatChangeAbAttrs(ProtectStatAbAttr, this.getPokemon(), stat, cancelled);
      }

      return !cancelled.value;
    });

    const levels = new Utils.IntegerHolder(this.levels);

    if (!this.ignoreAbilities) {
      applyAbAttrs(StatChangeMultiplierAbAttr, pokemon, null, levels);
    }

    const battleStats = this.getPokemon().summonData.battleStats;
    const relLevels = filteredStats.map(stat => (levels.value >= 1 ? Math.min(battleStats[stat] + levels.value, 6) : Math.max(battleStats[stat] + levels.value, -6)) - battleStats[stat]);

    const end = () => {
      if (this.showMessage) {
        const messages = this.getStatChangeMessages(filteredStats, levels.value, relLevels);
        for (const message of messages) {
          this.scene.queueMessage(message);
        }
      }

      for (const stat of filteredStats) {
        pokemon.summonData.battleStats[stat] = Math.max(Math.min(pokemon.summonData.battleStats[stat] + levels.value, 6), -6);
      }

      if (levels.value > 0 && this.canBeCopied) {
        for (const opponent of pokemon.getOpponents()) {
          applyAbAttrs(StatChangeCopyAbAttr, opponent, null, this.stats, levels.value);
        }
      }

      applyPostStatChangeAbAttrs(PostStatChangeAbAttr, pokemon, filteredStats, this.levels, this.selfTarget);

      pokemon.updateInfo();

      handleTutorial(this.scene, Tutorial.Stat_Change).then(() => super.end());
    };

    if (relLevels.filter(l => l).length && this.scene.moveAnimations) {
      pokemon.enableMask();
      const pokemonMaskSprite = pokemon.maskSprite;

      const tileX = (this.player ? 106 : 236) * pokemon.getSpriteScale() * this.scene.field.scale;
      const tileY = ((this.player ? 148 : 84) + (levels.value >= 1 ? 160 : 0)) * pokemon.getSpriteScale() * this.scene.field.scale;
      const tileWidth = 156 * this.scene.field.scale * pokemon.getSpriteScale();
      const tileHeight = 316 * this.scene.field.scale * pokemon.getSpriteScale();

      // On increase, show the red sprite located at ATK
      // On decrease, show the blue sprite located at SPD
      const spriteColor = levels.value >= 1 ? BattleStat[BattleStat.ATK].toLowerCase() : BattleStat[BattleStat.SPD].toLowerCase();
      const statSprite = this.scene.add.tileSprite(tileX, tileY, tileWidth, tileHeight, "battle_stats", spriteColor);
      statSprite.setPipeline(this.scene.fieldSpritePipeline);
      statSprite.setAlpha(0);
      statSprite.setScale(6);
      statSprite.setOrigin(0.5, 1);

      this.scene.playSound(`stat_${levels.value >= 1 ? "up" : "down"}`);

      statSprite.setMask(new Phaser.Display.Masks.BitmapMask(this.scene, pokemonMaskSprite));

      this.scene.tweens.add({
        targets: statSprite,
        duration: 250,
        alpha: 0.8375,
        onComplete: () => {
          this.scene.tweens.add({
            targets: statSprite,
            delay: 1000,
            duration: 250,
            alpha: 0
          });
        }
      });

      this.scene.tweens.add({
        targets: statSprite,
        duration: 1500,
        y: `${levels.value >= 1 ? "-" : "+"}=${160 * 6}`
      });

      this.scene.time.delayedCall(1750, () => {
        pokemon.disableMask();
        end();
      });
    } else {
      end();
    }
  }

  getRandomStat(): BattleStat {
    const allStats = Utils.getEnumValues(BattleStat);
    return allStats[this.getPokemon().randSeedInt(BattleStat.SPD + 1)];
  }

  aggregateStatChanges(random: boolean = false): void {
    const isAccEva = [BattleStat.ACC, BattleStat.EVA].some(s => this.stats.includes(s));
    let existingPhase: StatChangePhase;
    if (this.stats.length === 1) {
      while ((existingPhase = (this.scene.findPhase(p => p instanceof StatChangePhase && p.battlerIndex === this.battlerIndex && p.stats.length === 1
        && (p.stats[0] === this.stats[0] || (random && p.stats[0] === BattleStat.RAND))
        && p.selfTarget === this.selfTarget && p.showMessage === this.showMessage && p.ignoreAbilities === this.ignoreAbilities) as StatChangePhase))) {
        if (existingPhase.stats[0] === BattleStat.RAND) {
          existingPhase.stats[0] = this.getRandomStat();
          if (existingPhase.stats[0] !== this.stats[0]) {
            continue;
          }
        }
        this.levels += existingPhase.levels;

        if (!this.scene.tryRemovePhase(p => p === existingPhase)) {
          break;
        }
      }
    }
    while ((existingPhase = (this.scene.findPhase(p => p instanceof StatChangePhase && p.battlerIndex === this.battlerIndex && p.selfTarget === this.selfTarget
      && ([BattleStat.ACC, BattleStat.EVA].some(s => p.stats.includes(s)) === isAccEva)
      && p.levels === this.levels && p.showMessage === this.showMessage && p.ignoreAbilities === this.ignoreAbilities) as StatChangePhase))) {
      this.stats.push(...existingPhase.stats);
      if (!this.scene.tryRemovePhase(p => p === existingPhase)) {
        break;
      }
    }
  }

  getStatChangeMessages(stats: BattleStat[], levels: integer, relLevels: integer[]): string[] {
    const messages: string[] = [];

    const relLevelStatIndexes = {};
    for (let rl = 0; rl < relLevels.length; rl++) {
      const relLevel = relLevels[rl];
      if (!relLevelStatIndexes[relLevel]) {
        relLevelStatIndexes[relLevel] = [];
      }
      relLevelStatIndexes[relLevel].push(rl);
    }

    Object.keys(relLevelStatIndexes).forEach(rl => {
      const relLevelStats = stats.filter((_, i) => relLevelStatIndexes[rl].includes(i));
      let statsFragment = "";

      if (relLevelStats.length > 1) {
        statsFragment = relLevelStats.length >= 5
          ? "stats"
          : `${relLevelStats.slice(0, -1).map(s => getBattleStatName(s)).join(", ")}${relLevelStats.length > 2 ? "," : ""} and ${getBattleStatName(relLevelStats[relLevelStats.length - 1])}`;
      } else {
        statsFragment = getBattleStatName(relLevelStats[0]);
      }
      messages.push(getBattleStatLevelChangeDescription(getPokemonNameWithAffix(this.getPokemon()), statsFragment, Math.abs(parseInt(rl)), levels >= 1));
    });

    return messages;
  }
}

export class WeatherEffectPhase extends CommonAnimPhase {
  public weather: Weather;

  constructor(scene: BattleScene) {
    super(scene, undefined, undefined, CommonAnim.SUNNY + ((scene?.arena?.weather?.weatherType || WeatherType.NONE) - 1));
    this.weather = scene?.arena?.weather;
  }

  start() {
    // Update weather state with any changes that occurred during the turn
    this.weather = this.scene?.arena?.weather;

    if (!this.weather) {
      this.end();
      return;
    }

    this.setAnimation(CommonAnim.SUNNY + (this.weather.weatherType - 1));

    if (this.weather.isDamaging()) {

      const cancelled = new Utils.BooleanHolder(false);

      this.executeForAll((pokemon: Pokemon) => applyPreWeatherEffectAbAttrs(SuppressWeatherEffectAbAttr, pokemon, this.weather, cancelled));

      if (!cancelled.value) {
        const inflictDamage = (pokemon: Pokemon) => {
          const cancelled = new Utils.BooleanHolder(false);

          applyPreWeatherEffectAbAttrs(PreWeatherDamageAbAttr, pokemon, this.weather, cancelled);
          applyAbAttrs(BlockNonDirectDamageAbAttr, pokemon, cancelled);

          if (cancelled.value) {
            return;
          }

          const damage = Math.ceil(pokemon.getMaxHp() / 16);

          this.scene.queueMessage(getWeatherDamageMessage(this.weather.weatherType, pokemon));
          pokemon.damageAndUpdate(damage, HitResult.EFFECTIVE, false, false, true);
        };

        this.executeForAll((pokemon: Pokemon) => {
          const immune = !pokemon || !!pokemon.getTypes(true, true).filter(t => this.weather.isTypeDamageImmune(t)).length;
          if (!immune) {
            inflictDamage(pokemon);
          }
        });
      }
    }

    this.scene.ui.showText(getWeatherLapseMessage(this.weather.weatherType), null, () => {
      this.executeForAll((pokemon: Pokemon) => applyPostWeatherLapseAbAttrs(PostWeatherLapseAbAttr, pokemon, this.weather));

      super.start();
    });
  }
}

export class ObtainStatusEffectPhase extends PokemonPhase {
  private statusEffect: StatusEffect;
  private cureTurn: integer;
  private sourceText: string;
  private sourcePokemon: Pokemon;

  constructor(scene: BattleScene, battlerIndex: BattlerIndex, statusEffect: StatusEffect, cureTurn?: integer, sourceText?: string, sourcePokemon?: Pokemon) {
    super(scene, battlerIndex);

    this.statusEffect = statusEffect;
    this.cureTurn = cureTurn;
    this.sourceText = sourceText;
    this.sourcePokemon = sourcePokemon; // For tracking which Pokemon caused the status effect
  }

  start() {
    const pokemon = this.getPokemon();
    if (!pokemon.status) {
      if (pokemon.trySetStatus(this.statusEffect, false, this.sourcePokemon)) {
        if (this.cureTurn) {
          pokemon.status.cureTurn = this.cureTurn;
        }
        pokemon.updateInfo(true);
        new CommonBattleAnim(CommonAnim.POISON + (this.statusEffect - 1), pokemon).play(this.scene, () => {
          this.scene.queueMessage(getStatusEffectObtainText(this.statusEffect, getPokemonNameWithAffix(pokemon), this.sourceText));
          if (pokemon.status.isPostTurn()) {
            this.scene.pushPhase(new PostTurnStatusEffectPhase(this.scene, this.battlerIndex));
          }
          this.end();
        });
        return;
      }
    } else if (pokemon.status.effect === this.statusEffect) {
      this.scene.queueMessage(getStatusEffectOverlapText(this.statusEffect, getPokemonNameWithAffix(pokemon)));
    }
    this.end();
  }
}

export class PostTurnStatusEffectPhase extends PokemonPhase {
  constructor(scene: BattleScene, battlerIndex: BattlerIndex) {
    super(scene, battlerIndex);
  }

  start() {
    const pokemon = this.getPokemon();
    if (pokemon?.isActive(true) && pokemon.status && pokemon.status.isPostTurn()) {
      pokemon.status.incrementTurn();
      const cancelled = new Utils.BooleanHolder(false);
      applyAbAttrs(BlockNonDirectDamageAbAttr, pokemon, cancelled);
      applyAbAttrs(BlockStatusDamageAbAttr, pokemon, cancelled);

      if (!cancelled.value) {
        this.scene.queueMessage(getStatusEffectActivationText(pokemon.status.effect, getPokemonNameWithAffix(pokemon)));
        let damage: integer = 0;
        switch (pokemon.status.effect) {
        case StatusEffect.POISON:
          damage = Math.max(pokemon.getMaxHp() >> 3, 1);
          break;
        case StatusEffect.TOXIC:
          damage = Math.max(Math.floor((pokemon.getMaxHp() / 16) * pokemon.status.turnCount), 1);
          break;
        case StatusEffect.BURN:
          damage = Math.max(pokemon.getMaxHp() >> 4, 1);
          break;
        }
        if (damage) {
          // Set preventEndure flag to avoid pokemon surviving thanks to focus band, sturdy, endure ...
          this.scene.damageNumberHandler.add(this.getPokemon(), pokemon.damage(damage, false, true));
          pokemon.updateInfo();
        }
        new CommonBattleAnim(CommonAnim.POISON + (pokemon.status.effect - 1), pokemon).play(this.scene, () => this.end());
      } else {
        this.end();
      }
    } else {
      this.end();
    }
  }
}

export class MessagePhase extends Phase {
  private text: string;
  private callbackDelay: integer;
  private prompt: boolean;
  private promptDelay: integer;

  constructor(scene: BattleScene, text: string, callbackDelay?: integer, prompt?: boolean, promptDelay?: integer) {
    super(scene);

    this.text = text;
    this.callbackDelay = callbackDelay;
    this.prompt = prompt;
    this.promptDelay = promptDelay;
  }

  start() {
    super.start();

    if (this.text.indexOf("$") > -1) {
      const pageIndex = this.text.indexOf("$");
      this.scene.unshiftPhase(new MessagePhase(this.scene, this.text.slice(pageIndex + 1), this.callbackDelay, this.prompt, this.promptDelay));
      this.text = this.text.slice(0, pageIndex).trim();
    }

    this.scene.ui.showText(this.text, null, () => this.end(), this.callbackDelay || (this.prompt ? 0 : 1500), this.prompt, this.promptDelay);
  }

  end() {
    if (this.scene.abilityBar.shown) {
      this.scene.abilityBar.hide();
    }

    super.end();
  }
}

export class DamagePhase extends PokemonPhase {
  private amount: integer;
  private damageResult: DamageResult;
  private critical: boolean;

  constructor(scene: BattleScene, battlerIndex: BattlerIndex, amount: integer, damageResult?: DamageResult, critical: boolean = false) {
    super(scene, battlerIndex);

    this.amount = amount;
    this.damageResult = damageResult || HitResult.EFFECTIVE;
    this.critical = critical;
  }

  start() {
    super.start();

    if (this.damageResult === HitResult.ONE_HIT_KO) {
      this.scene.toggleInvert(true);
      this.scene.time.delayedCall(Utils.fixedInt(1000), () => {
        this.scene.toggleInvert(false);
        this.applyDamage();
      });
      return;
    }

    this.applyDamage();
  }

  updateAmount(amount: integer): void {
    this.amount = amount;
  }

  applyDamage() {
    switch (this.damageResult) {
    case HitResult.EFFECTIVE:
      this.scene.playSound("hit");
      break;
    case HitResult.SUPER_EFFECTIVE:
    case HitResult.ONE_HIT_KO:
      this.scene.playSound("hit_strong");
      break;
    case HitResult.NOT_VERY_EFFECTIVE:
      this.scene.playSound("hit_weak");
      break;
    }

    if (this.amount) {
      this.scene.damageNumberHandler.add(this.getPokemon(), this.amount, this.damageResult, this.critical);
    }

    if (this.damageResult !== HitResult.OTHER) {
      const flashTimer = this.scene.time.addEvent({
        delay: 100,
        repeat: 5,
        startAt: 200,
        callback: () => {
          this.getPokemon().getSprite().setVisible(flashTimer.repeatCount % 2 === 0);
          if (!flashTimer.repeatCount) {
            this.getPokemon().updateInfo().then(() => this.end());
          }
        }
      });
    } else {
      this.getPokemon().updateInfo().then(() => this.end());
    }
  }

  end() {
    switch (this.scene.currentBattle.battleSpec) {
    case BattleSpec.FINAL_BOSS:
      const pokemon = this.getPokemon();
      if (pokemon instanceof EnemyPokemon && pokemon.isBoss() && !pokemon.formIndex && pokemon.bossSegmentIndex < 1) {
        this.scene.fadeOutBgm(Utils.fixedInt(2000), false);
        this.scene.ui.showDialogue(battleSpecDialogue[BattleSpec.FINAL_BOSS].firstStageWin, pokemon.species.name, null, () => {
          this.scene.addEnemyModifier(getModifierType(modifierTypes.MINI_BLACK_HOLE).newModifier(pokemon) as PersistentModifier, false, true);
          pokemon.generateAndPopulateMoveset(1);
          this.scene.setFieldScale(0.75);
          this.scene.triggerPokemonFormChange(pokemon, SpeciesFormChangeManualTrigger, false);
          this.scene.currentBattle.double = true;
          const availablePartyMembers = this.scene.getParty().filter(p => p.isAllowedInBattle());
          if (availablePartyMembers.length > 1) {
            this.scene.pushPhase(new ToggleDoublePositionPhase(this.scene, true));
            if (!availablePartyMembers[1].isOnField()) {
              this.scene.pushPhase(new SummonPhase(this.scene, 1));
            }
          }

          super.end();
        });
        return;
      }
      break;
    }

    super.end();
  }
}

export class FaintPhase extends PokemonPhase {
  private preventEndure: boolean;

  constructor(scene: BattleScene, battlerIndex: BattlerIndex, preventEndure?: boolean) {
    super(scene, battlerIndex);

    this.preventEndure = preventEndure;
  }

  start() {
    super.start();

    if (!this.preventEndure) {
      const instantReviveModifier = this.scene.applyModifier(PokemonInstantReviveModifier, this.player, this.getPokemon()) as PokemonInstantReviveModifier;

      if (instantReviveModifier) {
        if (!--instantReviveModifier.stackCount) {
          this.scene.removeModifier(instantReviveModifier);
        }
        this.scene.updateModifiers(this.player);
        return this.end();
      }
    }

    if (!this.tryOverrideForBattleSpec()) {
      this.doFaint();
    }
  }

  doFaint(): void {
    const pokemon = this.getPokemon();

    // Track total times pokemon have been KO'd for supreme overlord/last respects
    if (pokemon.isPlayer()) {
      this.scene.currentBattle.playerFaints += 1;
    } else {
      this.scene.currentBattle.enemyFaints += 1;
    }

    this.scene.queueMessage(i18next.t("battle:fainted", { pokemonNameWithAffix: getPokemonNameWithAffix(pokemon) }), null, true);

    if (pokemon.turnData?.attacksReceived?.length) {
      const lastAttack = pokemon.turnData.attacksReceived[0];
      applyPostFaintAbAttrs(PostFaintAbAttr, pokemon, this.scene.getPokemonById(lastAttack.sourceId), new PokemonMove(lastAttack.move).getMove(), lastAttack.result);
    }

    const alivePlayField = this.scene.getField(true);
    alivePlayField.forEach(p => applyPostKnockOutAbAttrs(PostKnockOutAbAttr, p, pokemon));
    if (pokemon.turnData?.attacksReceived?.length) {
      const defeatSource = this.scene.getPokemonById(pokemon.turnData.attacksReceived[0].sourceId);
      if (defeatSource?.isOnField()) {
        applyPostVictoryAbAttrs(PostVictoryAbAttr, defeatSource);
        const pvmove = allMoves[pokemon.turnData.attacksReceived[0].move];
        const pvattrs = pvmove.getAttrs(PostVictoryStatChangeAttr);
        if (pvattrs.length) {
          for (const pvattr of pvattrs) {
            pvattr.applyPostVictory(defeatSource, defeatSource, pvmove);
          }
        }
      }
    }

    if (this.player) {
      const nonFaintedLegalPartyMembers = this.scene.getParty().filter(p => p.isAllowedInBattle());
      const nonFaintedPartyMemberCount = nonFaintedLegalPartyMembers.length;
      if (!nonFaintedPartyMemberCount) {
        this.scene.unshiftPhase(new GameOverPhase(this.scene));
      } else if (nonFaintedPartyMemberCount >= this.scene.currentBattle.getBattlerCount() || (this.scene.currentBattle.double && !nonFaintedLegalPartyMembers[0].isActive(true))) {
        this.scene.pushPhase(new SwitchPhase(this.scene, this.fieldIndex, true, false));
      }
      if (nonFaintedPartyMemberCount === 1 && this.scene.currentBattle.double) {
        this.scene.unshiftPhase(new ToggleDoublePositionPhase(this.scene, true));
      }
    } else {
      this.scene.unshiftPhase(new VictoryPhase(this.scene, this.battlerIndex));
      if (this.scene.currentBattle.battleType === BattleType.TRAINER || this.scene.currentBattle.battleType === BattleType.MYSTERY_ENCOUNTER) {
        const hasReservePartyMember = !!this.scene.getEnemyParty().filter(p => p.isActive() && !p.isOnField() && p.trainerSlot === (pokemon as EnemyPokemon).trainerSlot).length;
        if (hasReservePartyMember) {
          this.scene.pushPhase(new SwitchSummonPhase(this.scene, this.fieldIndex, -1, false, false, false));
        }
      }
    }

    if (this.scene.currentBattle.double) {
      const allyPokemon = pokemon.getAlly();
      if (allyPokemon?.isActive(true)) {
        let targetingMovePhase: MovePhase;
        do {
          targetingMovePhase = this.scene.findPhase(mp => mp instanceof MovePhase && mp.targets.length === 1 && mp.targets[0] === pokemon.getBattlerIndex() && mp.pokemon.isPlayer() !== allyPokemon.isPlayer()) as MovePhase;
          if (targetingMovePhase && targetingMovePhase.targets[0] !== allyPokemon.getBattlerIndex()) {
            targetingMovePhase.targets[0] = allyPokemon.getBattlerIndex();
          }
        } while (targetingMovePhase);
      }
    }

    pokemon.lapseTags(BattlerTagLapseType.FAINT);
    this.scene.getField(true).filter(p => p !== pokemon).forEach(p => p.removeTagsBySourceId(pokemon.id));

    pokemon.faintCry(() => {
      if (pokemon instanceof PlayerPokemon) {
        pokemon.addFriendship(-10);
      }
      pokemon.hideInfo();
      this.scene.playSound("faint");
      this.scene.tweens.add({
        targets: pokemon,
        duration: 500,
        y: pokemon.y + 150,
        ease: "Sine.easeIn",
        onComplete: () => {
          pokemon.setVisible(false);
          pokemon.y -= 150;
          pokemon.trySetStatus(StatusEffect.FAINT);
          if (pokemon.isPlayer()) {
            this.scene.currentBattle.removeFaintedParticipant(pokemon as PlayerPokemon);
          } else {
            this.scene.addFaintedEnemyScore(pokemon as EnemyPokemon);
            this.scene.currentBattle.addPostBattleLoot(pokemon as EnemyPokemon);
          }
          this.scene.field.remove(pokemon);
          this.end();
        }
      });
    });
  }

  tryOverrideForBattleSpec(): boolean {
    switch (this.scene.currentBattle.battleSpec) {
    case BattleSpec.FINAL_BOSS:
      if (!this.player) {
        const enemy = this.getPokemon();
        if (enemy.formIndex) {
          this.scene.ui.showDialogue(battleSpecDialogue[BattleSpec.FINAL_BOSS].secondStageWin, enemy.species.name, null, () => this.doFaint());
        } else {
          // Final boss' HP threshold has been bypassed; cancel faint and force check for 2nd phase
          enemy.hp++;
          this.scene.unshiftPhase(new DamagePhase(this.scene, enemy.getBattlerIndex(), 0, HitResult.OTHER));
          this.end();
        }
        return true;
      }
    }

    return false;
  }
}

export class VictoryPhase extends PokemonPhase {
  constructor(scene: BattleScene, battlerIndex: BattlerIndex) {
    super(scene, battlerIndex);
  }

  start() {
    super.start();

    this.scene.gameData.gameStats.pokemonDefeated++;

    const participantIds = this.scene.currentBattle.playerParticipantIds;
    const party = this.scene.getParty();
    const expShareModifier = this.scene.findModifier(m => m instanceof ExpShareModifier) as ExpShareModifier;
    const expBalanceModifier = this.scene.findModifier(m => m instanceof ExpBalanceModifier) as ExpBalanceModifier;
    const multipleParticipantExpBonusModifier = this.scene.findModifier(m => m instanceof MultipleParticipantExpBonusModifier) as MultipleParticipantExpBonusModifier;
    const nonFaintedPartyMembers = party.filter(p => p.hp);
    const expPartyMembers = nonFaintedPartyMembers.filter(p => p.level < this.scene.getMaxExpLevel());
    const partyMemberExp = [];

    if (participantIds.size) {
      let expValue = this.getPokemon().getExpValue();
      if (this.scene.currentBattle.battleType === BattleType.TRAINER) {
        expValue = Math.floor(expValue * 1.5);
      } else if (this.scene.currentBattle.battleType === BattleType.MYSTERY_ENCOUNTER) {
        expValue = Math.floor(expValue * this.scene.currentBattle.mysteryEncounter.expMultiplier);
      }
      for (const partyMember of nonFaintedPartyMembers) {
        const pId = partyMember.id;
        const participated = participantIds.has(pId);
        if (participated) {
          partyMember.addFriendship(2);
        }
        if (!expPartyMembers.includes(partyMember)) {
          continue;
        }
        if (!participated && !expShareModifier) {
          partyMemberExp.push(0);
          continue;
        }
        let expMultiplier = 0;
        if (participated) {
          expMultiplier += (1 / participantIds.size);
          if (participantIds.size > 1 && multipleParticipantExpBonusModifier) {
            expMultiplier += multipleParticipantExpBonusModifier.getStackCount() * 0.2;
          }
        } else if (expShareModifier) {
          expMultiplier += (expShareModifier.getStackCount() * 0.2) / participantIds.size;
        }
        if (partyMember.pokerus) {
          expMultiplier *= 1.5;
        }
        if (Overrides.XP_MULTIPLIER_OVERRIDE !== null) {
          expMultiplier = Overrides.XP_MULTIPLIER_OVERRIDE;
        }
        const pokemonExp = new Utils.NumberHolder(expValue * expMultiplier);
        this.scene.applyModifiers(PokemonExpBoosterModifier, true, partyMember, pokemonExp);
        partyMemberExp.push(Math.floor(pokemonExp.value));
      }

      if (expBalanceModifier) {
        let totalLevel = 0;
        let totalExp = 0;
        expPartyMembers.forEach((expPartyMember, epm) => {
          totalExp += partyMemberExp[epm];
          totalLevel += expPartyMember.level;
        });

        const medianLevel = Math.floor(totalLevel / expPartyMembers.length);

        const recipientExpPartyMemberIndexes = [];
        expPartyMembers.forEach((expPartyMember, epm) => {
          if (expPartyMember.level <= medianLevel) {
            recipientExpPartyMemberIndexes.push(epm);
          }
        });

        const splitExp = Math.floor(totalExp / recipientExpPartyMemberIndexes.length);

        expPartyMembers.forEach((_partyMember, pm) => {
          partyMemberExp[pm] = Phaser.Math.Linear(partyMemberExp[pm], recipientExpPartyMemberIndexes.indexOf(pm) > -1 ? splitExp : 0, 0.2 * expBalanceModifier.getStackCount());
        });
      }

      for (let pm = 0; pm < expPartyMembers.length; pm++) {
        const exp = partyMemberExp[pm];

        if (exp) {
          const partyMemberIndex = party.indexOf(expPartyMembers[pm]);
          this.scene.unshiftPhase(expPartyMembers[pm].isOnField() ? new ExpPhase(this.scene, partyMemberIndex, exp) : new ShowPartyExpBarPhase(this.scene, partyMemberIndex, exp));
        }
      }
    }

    if (this.scene.currentBattle.battleType === BattleType.MYSTERY_ENCOUNTER) {
      handleMysteryEncounterVictory(this.scene);
      this.end();
      return;
    }

    if (!this.scene.getEnemyParty().find(p => this.scene.currentBattle.battleType === BattleType.WILD ? p.isOnField() : !p?.isFainted(true))) {
      this.scene.pushPhase(new BattleEndPhase(this.scene));
      if (this.scene.currentBattle.battleType === BattleType.TRAINER) {
        this.scene.pushPhase(new TrainerVictoryPhase(this.scene));
      }
      if (this.scene.gameMode.isEndless || !this.scene.gameMode.isWaveFinal(this.scene.currentBattle.waveIndex)) {
        this.scene.pushPhase(new EggLapsePhase(this.scene));
        if (this.scene.currentBattle.waveIndex % 10) {
          this.scene.pushPhase(new SelectModifierPhase(this.scene));
        } else if (this.scene.gameMode.isDaily) {
          this.scene.pushPhase(new ModifierRewardPhase(this.scene, modifierTypes.EXP_CHARM));
          if (this.scene.currentBattle.waveIndex > 10 && !this.scene.gameMode.isWaveFinal(this.scene.currentBattle.waveIndex)) {
            this.scene.pushPhase(new ModifierRewardPhase(this.scene, modifierTypes.GOLDEN_POKEBALL));
          }
        } else {
          const superExpWave = !this.scene.gameMode.isEndless ? (this.scene.offsetGym ? 0 : 20) : 10;
          if (this.scene.gameMode.isEndless && this.scene.currentBattle.waveIndex === 10) {
            this.scene.pushPhase(new ModifierRewardPhase(this.scene, modifierTypes.EXP_SHARE));
          }
          if (this.scene.currentBattle.waveIndex <= 750 && (this.scene.currentBattle.waveIndex <= 500 || (this.scene.currentBattle.waveIndex % 30) === superExpWave)) {
            this.scene.pushPhase(new ModifierRewardPhase(this.scene, (this.scene.currentBattle.waveIndex % 30) !== superExpWave || this.scene.currentBattle.waveIndex > 250 ? modifierTypes.EXP_CHARM : modifierTypes.SUPER_EXP_CHARM));
          }
          if (this.scene.currentBattle.waveIndex <= 150 && !(this.scene.currentBattle.waveIndex % 50)) {
            this.scene.pushPhase(new ModifierRewardPhase(this.scene, modifierTypes.GOLDEN_POKEBALL));
          }
          if (this.scene.gameMode.isEndless && !(this.scene.currentBattle.waveIndex % 50)) {
            this.scene.pushPhase(new ModifierRewardPhase(this.scene, !(this.scene.currentBattle.waveIndex % 250) ? modifierTypes.VOUCHER_PREMIUM : modifierTypes.VOUCHER_PLUS));
            this.scene.pushPhase(new AddEnemyBuffModifierPhase(this.scene));
          }
        }

        this.scene.pushPhase(new NewBattlePhase(this.scene));
      } else {
        this.scene.currentBattle.battleType = BattleType.CLEAR;
        this.scene.score += this.scene.gameMode.getClearScoreBonus();
        this.scene.updateScoreText();
        this.scene.pushPhase(new GameOverPhase(this.scene, true));
      }
    }

    this.end();
  }
}

export class TrainerVictoryPhase extends BattlePhase {
  constructor(scene: BattleScene) {
    super(scene);
  }

  start() {
    this.scene.disableMenu = true;

    this.scene.playBgm(this.scene.currentBattle.trainer.config.victoryBgm);

    this.scene.unshiftPhase(new MoneyRewardPhase(this.scene, this.scene.currentBattle.trainer.config.moneyMultiplier));

    const modifierRewardFuncs = this.scene.currentBattle.trainer.config.modifierRewardFuncs;
    for (const modifierRewardFunc of modifierRewardFuncs) {
      this.scene.unshiftPhase(new ModifierRewardPhase(this.scene, modifierRewardFunc));
    }

    const trainerType = this.scene.currentBattle.trainer.config.trainerType;
    if (vouchers.hasOwnProperty(TrainerType[trainerType])) {
      if (!this.scene.validateVoucher(vouchers[TrainerType[trainerType]]) && this.scene.currentBattle.trainer.config.isBoss) {
        this.scene.unshiftPhase(new ModifierRewardPhase(this.scene, [modifierTypes.VOUCHER, modifierTypes.VOUCHER, modifierTypes.VOUCHER_PLUS, modifierTypes.VOUCHER_PREMIUM][vouchers[TrainerType[trainerType]].voucherType]));
      }
    }

    this.scene.ui.showText(i18next.t("battle:trainerDefeated", { trainerName: this.scene.currentBattle.trainer.getName(TrainerSlot.NONE, true) }), null, () => {
      const victoryMessages = this.scene.currentBattle.trainer.getVictoryMessages();
      let message: string;
      this.scene.executeWithSeedOffset(() => message = Utils.randSeedItem(victoryMessages), this.scene.currentBattle.waveIndex);

      const showMessage = () => {
        const originalFunc = showMessageOrEnd;
        showMessageOrEnd = () => this.scene.ui.showDialogue(message, this.scene.currentBattle.trainer.getName(), null, originalFunc);

        showMessageOrEnd();
      };
      let showMessageOrEnd = () => this.end();
      if (victoryMessages?.length) {
        if (this.scene.currentBattle.trainer.config.hasCharSprite && !this.scene.ui.shouldSkipDialogue(message)) {
          const originalFunc = showMessageOrEnd;
          showMessageOrEnd = () => this.scene.charSprite.hide().then(() => this.scene.hideFieldOverlay(250).then(() => originalFunc()));
          this.scene.showFieldOverlay(500).then(() => this.scene.charSprite.showCharacter(this.scene.currentBattle.trainer.getKey(), getCharVariantFromDialogue(victoryMessages[0])).then(() => showMessage()));
        } else {
          showMessage();
        }
      } else {
        showMessageOrEnd();
      }
    }, null, true);

    this.showEnemyTrainer();
  }
}

export class MoneyRewardPhase extends BattlePhase {
  private moneyMultiplier: number;

  constructor(scene: BattleScene, moneyMultiplier: number) {
    super(scene);

    this.moneyMultiplier = moneyMultiplier;
  }

  start() {
    const moneyAmount = new Utils.IntegerHolder(this.scene.getWaveMoneyAmount(this.moneyMultiplier));

    this.scene.applyModifiers(MoneyMultiplierModifier, true, moneyAmount);

    if (this.scene.arena.getTag(ArenaTagType.HAPPY_HOUR)) {
      moneyAmount.value *= 2;
    }

    this.scene.addMoney(moneyAmount.value);

    const userLocale = navigator.language || "en-US";
    const formattedMoneyAmount = moneyAmount.value.toLocaleString(userLocale);
    const message = i18next.t("battle:moneyWon", { moneyAmount: formattedMoneyAmount });

    this.scene.ui.showText(message, null, () => this.end(), null, true);
  }
}

export class ModifierRewardPhase extends BattlePhase {
  protected modifierType: ModifierType;

  constructor(scene: BattleScene, modifierTypeFunc: ModifierTypeFunc) {
    super(scene);

    this.modifierType = getModifierType(modifierTypeFunc);
  }

  start() {
    super.start();

    this.doReward().then(() => this.end());
  }

  doReward(): Promise<void> {
    return new Promise<void>(resolve => {
      const newModifier = this.modifierType.newModifier();
      this.scene.addModifier(newModifier).then(() => {
        this.scene.playSound("item_fanfare");
        this.scene.ui.showText(i18next.t("battle:rewardGain", { modifierName: newModifier.type.name }), null, () => resolve(), null, true);
      });
    });
  }
}

export class GameOverModifierRewardPhase extends ModifierRewardPhase {
  constructor(scene: BattleScene, modifierTypeFunc: ModifierTypeFunc) {
    super(scene, modifierTypeFunc);
  }

  doReward(): Promise<void> {
    return new Promise<void>(resolve => {
      const newModifier = this.modifierType.newModifier();
      this.scene.addModifier(newModifier).then(() => {
        this.scene.playSound("level_up_fanfare");
        this.scene.ui.setMode(Mode.MESSAGE);
        this.scene.ui.fadeIn(250).then(() => {
          this.scene.ui.showText(i18next.t("battle:rewardGain", { modifierName: newModifier.type.name }), null, () => {
            this.scene.time.delayedCall(1500, () => this.scene.arenaBg.setVisible(true));
            resolve();
          }, null, true, 1500);
        });
      });
    });
  }
}

export class RibbonModifierRewardPhase extends ModifierRewardPhase {
  private species: PokemonSpecies;

  constructor(scene: BattleScene, modifierTypeFunc: ModifierTypeFunc, species: PokemonSpecies) {
    super(scene, modifierTypeFunc);

    this.species = species;
  }

  doReward(): Promise<void> {
    return new Promise<void>(resolve => {
      const newModifier = this.modifierType.newModifier();
      this.scene.addModifier(newModifier).then(() => {
        this.scene.playSound("level_up_fanfare");
        this.scene.ui.setMode(Mode.MESSAGE);
        this.scene.ui.showText(`${this.species.name} beat ${this.scene.gameMode.getName()} Mode for the first time!\nYou received ${newModifier.type.name}!`, null, () => {
          resolve();
        }, null, true, 1500);
      });
    });
  }
}

export class GameOverPhase extends BattlePhase {
  private victory: boolean;
  private firstRibbons: PokemonSpecies[] = [];

  constructor(scene: BattleScene, victory?: boolean) {
    super(scene);

    this.victory = !!victory;
  }

  start() {
    super.start();

    // Failsafe if players somehow skip floor 200 in classic mode
    if (this.scene.gameMode.isClassic && this.scene.currentBattle.waveIndex > 200) {
      this.victory = true;
    }

    if (this.victory && this.scene.gameMode.isEndless) {
      this.scene.ui.showDialogue(i18next.t("PGMmiscDialogue:ending_endless"), i18next.t("PGMmiscDialogue:ending_name"), 0, () => this.handleGameOver());
    } else if (this.victory || !this.scene.enableRetries) {
      this.handleGameOver();
    } else {
      this.scene.ui.showText("Would you like to retry from the start of the battle?", null, () => {
        this.scene.ui.setMode(Mode.CONFIRM, () => {
          this.scene.ui.fadeOut(1250).then(() => {
            this.scene.reset();
            this.scene.clearPhaseQueue();
            this.scene.gameData.loadSession(this.scene, this.scene.sessionSlotId).then(() => {
              this.scene.pushPhase(new EncounterPhase(this.scene, true));

              const availablePartyMembers = this.scene.getParty().filter(p => p.isAllowedInBattle()).length;

              this.scene.pushPhase(new SummonPhase(this.scene, 0));
              if (this.scene.currentBattle.double && availablePartyMembers > 1) {
                this.scene.pushPhase(new SummonPhase(this.scene, 1));
              }
              if (this.scene.currentBattle.waveIndex > 1 && this.scene.currentBattle.battleType !== BattleType.TRAINER) {
                this.scene.pushPhase(new CheckSwitchPhase(this.scene, 0, this.scene.currentBattle.double));
                if (this.scene.currentBattle.double && availablePartyMembers > 1) {
                  this.scene.pushPhase(new CheckSwitchPhase(this.scene, 1, this.scene.currentBattle.double));
                }
              }

              this.scene.ui.fadeIn(1250);
              this.end();
            });
          });
        }, () => this.handleGameOver(), false, 0, 0, 1000);
      });
    }
  }

  handleGameOver(): void {
    const doGameOver = (newClear: boolean) => {
      this.scene.disableMenu = true;
      this.scene.time.delayedCall(1000, () => {
        let firstClear = false;
        if (this.victory && newClear) {
          if (this.scene.gameMode.isClassic) {
            firstClear = this.scene.validateAchv(achvs.CLASSIC_VICTORY);
            this.scene.gameData.gameStats.sessionsWon++;
            for (const pokemon of this.scene.getParty()) {
              this.awardRibbon(pokemon);

              if (pokemon.species.getRootSpeciesId() !== pokemon.species.getRootSpeciesId(true)) {
                this.awardRibbon(pokemon, true);
              }
            }
          } else if (this.scene.gameMode.isDaily && newClear) {
            this.scene.gameData.gameStats.dailyRunSessionsWon++;
          }
        }
        const fadeDuration = this.victory ? 10000 : 5000;
        this.scene.fadeOutBgm(fadeDuration, true);
        const activeBattlers = this.scene.getField().filter(p => p?.isActive(true));
        activeBattlers.map(p => p.hideInfo());
        this.scene.ui.fadeOut(fadeDuration).then(() => {
          activeBattlers.map(a => a.setVisible(false));
          this.scene.setFieldScale(1, true);
          this.scene.clearPhaseQueue();
          this.scene.ui.clearText();

          if (this.victory && this.scene.gameMode.isChallenge) {
            this.scene.gameMode.challenges.forEach(c => this.scene.validateAchvs(ChallengeAchv, c));
          }

          const clear = (endCardPhase?: EndCardPhase) => {
            if (newClear) {
              this.handleUnlocks();
            }
            if (this.victory && newClear) {
              for (const species of this.firstRibbons) {
                this.scene.unshiftPhase(new RibbonModifierRewardPhase(this.scene, modifierTypes.VOUCHER_PLUS, species));
              }
              if (!firstClear) {
                this.scene.unshiftPhase(new GameOverModifierRewardPhase(this.scene, modifierTypes.VOUCHER_PREMIUM));
              }
            }
            this.scene.pushPhase(new PostGameOverPhase(this.scene, endCardPhase));
            this.end();
          };

          if (this.victory && this.scene.gameMode.isClassic) {
            const message = miscDialogue.ending[this.scene.gameData.gender === PlayerGender.FEMALE ? 0 : 1];

            if (!this.scene.ui.shouldSkipDialogue(message)) {
              this.scene.ui.fadeIn(500).then(() => {
                this.scene.charSprite.showCharacter(`rival_${this.scene.gameData.gender === PlayerGender.FEMALE ? "m" : "f"}`, getCharVariantFromDialogue(miscDialogue.ending[this.scene.gameData.gender === PlayerGender.FEMALE ? 0 : 1])).then(() => {
                  this.scene.ui.showDialogue(message, this.scene.gameData.gender === PlayerGender.FEMALE ? trainerConfigs[TrainerType.RIVAL].name : trainerConfigs[TrainerType.RIVAL].nameFemale, null, () => {
                    this.scene.ui.fadeOut(500).then(() => {
                      this.scene.charSprite.hide().then(() => {
                        const endCardPhase = new EndCardPhase(this.scene);
                        this.scene.unshiftPhase(endCardPhase);
                        clear(endCardPhase);
                      });
                    });
                  });
                });
              });
            } else {
              const endCardPhase = new EndCardPhase(this.scene);
              this.scene.unshiftPhase(endCardPhase);
              clear(endCardPhase);
            }
          } else {
            clear();
          }
        });
      });
    };

    /* Added a local check to see if the game is running offline on victory
    If Online, execute apiFetch as intended
    If Offline, execute offlineNewClear(), a localStorage implementation of newClear daily run checks */
    if (this.victory) {
      if (!Utils.isLocal) {
        Utils.apiFetch(`savedata/session/newclear?slot=${this.scene.sessionSlotId}&clientSessionId=${clientSessionId}`, true)
          .then(response => response.json())
          .then(newClear => doGameOver(newClear));
      } else {
        this.scene.gameData.offlineNewClear(this.scene).then(result => {
          doGameOver(result);
        });
      }
    } else {
      doGameOver(false);
    }
  }

  handleUnlocks(): void {
    if (this.victory && this.scene.gameMode.isClassic) {
      if (!this.scene.gameData.unlocks[Unlockables.ENDLESS_MODE]) {
        this.scene.unshiftPhase(new UnlockPhase(this.scene, Unlockables.ENDLESS_MODE));
      }
      if (this.scene.getParty().filter(p => p.fusionSpecies).length && !this.scene.gameData.unlocks[Unlockables.SPLICED_ENDLESS_MODE]) {
        this.scene.unshiftPhase(new UnlockPhase(this.scene, Unlockables.SPLICED_ENDLESS_MODE));
      }
      if (!this.scene.gameData.unlocks[Unlockables.MINI_BLACK_HOLE]) {
        this.scene.unshiftPhase(new UnlockPhase(this.scene, Unlockables.MINI_BLACK_HOLE));
      }
    }
  }

  awardRibbon(pokemon: Pokemon, forStarter: boolean = false): void {
    const speciesId = getPokemonSpecies(pokemon.species.speciesId);
    const speciesRibbonCount = this.scene.gameData.incrementRibbonCount(speciesId, forStarter);
    // first time classic win, award voucher
    if (speciesRibbonCount === 1) {
      this.firstRibbons.push(getPokemonSpecies(pokemon.species.getRootSpeciesId(forStarter)));
    }
  }
}

export class EndCardPhase extends Phase {
  public endCard: Phaser.GameObjects.Image;
  public text: Phaser.GameObjects.Text;

  constructor(scene: BattleScene) {
    super(scene);
  }

  start(): void {
    super.start();

    this.scene.ui.getMessageHandler().bg.setVisible(false);
    this.scene.ui.getMessageHandler().nameBoxContainer.setVisible(false);

    this.endCard = this.scene.add.image(0, 0, `end_${this.scene.gameData.gender === PlayerGender.FEMALE ? "f" : "m"}`);
    this.endCard.setOrigin(0);
    this.endCard.setScale(0.5);
    this.scene.field.add(this.endCard);

    this.text = addTextObject(this.scene, this.scene.game.canvas.width / 12, (this.scene.game.canvas.height / 6) - 16, "Congratulations!", TextStyle.SUMMARY, { fontSize: "128px" });
    this.text.setOrigin(0.5);
    this.scene.field.add(this.text);

    this.scene.ui.clearText();

    this.scene.ui.fadeIn(1000).then(() => {

      this.scene.ui.showText("", null, () => {
        this.scene.ui.getMessageHandler().bg.setVisible(true);
        this.end();
      }, null, true);
    });
  }
}

export class UnlockPhase extends Phase {
  private unlockable: Unlockables;

  constructor(scene: BattleScene, unlockable: Unlockables) {
    super(scene);

    this.unlockable = unlockable;
  }

  start(): void {
    this.scene.time.delayedCall(2000, () => {
      this.scene.gameData.unlocks[this.unlockable] = true;
      this.scene.playSound("level_up_fanfare");
      this.scene.ui.setMode(Mode.MESSAGE);
      this.scene.ui.showText(`${getUnlockableName(this.unlockable)}\nhas been unlocked.`, null, () => {
        this.scene.time.delayedCall(1500, () => this.scene.arenaBg.setVisible(true));
        this.end();
      }, null, true, 1500);
    });
  }
}

export class PostGameOverPhase extends Phase {
  private endCardPhase: EndCardPhase;

  constructor(scene: BattleScene, endCardPhase: EndCardPhase) {
    super(scene);

    this.endCardPhase = endCardPhase;
  }

  start() {
    super.start();

    const saveAndReset = () => {
      this.scene.gameData.saveAll(this.scene, true, true, true).then(success => {
        if (!success) {
          return this.scene.reset(true);
        }
        this.scene.gameData.tryClearSession(this.scene, this.scene.sessionSlotId).then((success: boolean | [boolean, boolean]) => {
          if (!success[0]) {
            return this.scene.reset(true);
          }
          this.scene.reset();
          this.scene.unshiftPhase(new TitlePhase(this.scene));
          this.end();
        });
      });
    };

    if (this.endCardPhase) {
      this.scene.ui.fadeOut(500).then(() => {
        this.scene.ui.getMessageHandler().bg.setVisible(true);

        this.endCardPhase.endCard.destroy();
        this.endCardPhase.text.destroy();
        saveAndReset();
      });
    } else {
      saveAndReset();
    }
  }
}

export class SwitchPhase extends BattlePhase {
  protected fieldIndex: integer;
  private isModal: boolean;
  private doReturn: boolean;

  constructor(scene: BattleScene, fieldIndex: integer, isModal: boolean, doReturn: boolean) {
    super(scene);

    this.fieldIndex = fieldIndex;
    this.isModal = isModal;
    this.doReturn = doReturn;
  }

  start() {
    super.start();

    // Skip modal switch if impossible
    if (this.isModal && !this.scene.getParty().filter(p => p.isAllowedInBattle() && !p.isActive(true)).length) {
      return super.end();
    }

    // Check if there is any space still in field
    if (this.isModal && this.scene.getPlayerField().filter(p => p.isAllowedInBattle() && p.isActive(true)).length >= this.scene.currentBattle.getBattlerCount()) {
      return super.end();
    }

    // Override field index to 0 in case of double battle where 2/3 remaining legal party members fainted at once
    const fieldIndex = this.scene.currentBattle.getBattlerCount() === 1 || this.scene.getParty().filter(p => p.isAllowedInBattle()).length > 1 ? this.fieldIndex : 0;

    this.scene.ui.setMode(Mode.PARTY, this.isModal ? PartyUiMode.FAINT_SWITCH : PartyUiMode.POST_BATTLE_SWITCH, fieldIndex, (slotIndex: integer, option: PartyOption) => {
      if (slotIndex >= this.scene.currentBattle.getBattlerCount() && slotIndex < 6) {
        this.scene.unshiftPhase(new SwitchSummonPhase(this.scene, fieldIndex, slotIndex, this.doReturn, option === PartyOption.PASS_BATON));
      }
      this.scene.ui.setMode(Mode.MESSAGE).then(() => super.end());
    }, PartyUiHandler.FilterNonFainted);
  }
}

export class ExpPhase extends PlayerPartyMemberPokemonPhase {
  private expValue: number;

  constructor(scene: BattleScene, partyMemberIndex: integer, expValue: number) {
    super(scene, partyMemberIndex);

    this.expValue = expValue;
  }

  start() {
    super.start();

    const pokemon = this.getPokemon();
    const exp = new Utils.NumberHolder(this.expValue);
    this.scene.applyModifiers(ExpBoosterModifier, true, exp);
    exp.value = Math.floor(exp.value);
    this.scene.ui.showText(i18next.t("battle:expGain", { pokemonName: pokemon.name, exp: exp.value }), null, () => {
      const lastLevel = pokemon.level;
      pokemon.addExp(exp.value);
      const newLevel = pokemon.level;
      if (newLevel > lastLevel) {
        this.scene.unshiftPhase(new LevelUpPhase(this.scene, this.partyMemberIndex, lastLevel, newLevel));
      }
      pokemon.updateInfo().then(() => this.end());
    }, null, true);
  }
}

export class ShowPartyExpBarPhase extends PlayerPartyMemberPokemonPhase {
  private expValue: number;

  constructor(scene: BattleScene, partyMemberIndex: integer, expValue: number) {
    super(scene, partyMemberIndex);

    this.expValue = expValue;
  }

  start() {
    super.start();

    const pokemon = this.getPokemon();
    const exp = new Utils.NumberHolder(this.expValue);
    this.scene.applyModifiers(ExpBoosterModifier, true, exp);
    exp.value = Math.floor(exp.value);

    const lastLevel = pokemon.level;
    pokemon.addExp(exp.value);
    const newLevel = pokemon.level;
    if (newLevel > lastLevel) {
      this.scene.unshiftPhase(new LevelUpPhase(this.scene, this.partyMemberIndex, lastLevel, newLevel));
    }
    this.scene.unshiftPhase(new HidePartyExpBarPhase(this.scene));
    pokemon.updateInfo();

    if (this.scene.expParty === ExpNotification.SKIP) {
      this.end();
    } else if (this.scene.expParty === ExpNotification.ONLY_LEVEL_UP) {
      if (newLevel > lastLevel) { // this means if we level up
        // instead of displaying the exp gain in the small frame, we display the new level
        // we use the same method for mode 0 & 1, by giving a parameter saying to display the exp or the level
        this.scene.partyExpBar.showPokemonExp(pokemon, exp.value, this.scene.expParty === ExpNotification.ONLY_LEVEL_UP, newLevel).then(() => {
          setTimeout(() => this.end(), 800 / Math.pow(2, this.scene.expGainsSpeed));
        });
      } else {
        this.end();
      }
    } else if (this.scene.expGainsSpeed < 3) {
      this.scene.partyExpBar.showPokemonExp(pokemon, exp.value, false, newLevel).then(() => {
        setTimeout(() => this.end(), 500 / Math.pow(2, this.scene.expGainsSpeed));
      });
    } else {
      this.end();
    }

  }
}

export class HidePartyExpBarPhase extends BattlePhase {
  constructor(scene: BattleScene) {
    super(scene);
  }

  start() {
    super.start();

    this.scene.partyExpBar.hide().then(() => this.end());
  }
}

export class LevelUpPhase extends PlayerPartyMemberPokemonPhase {
  private lastLevel: integer;
  private level: integer;

  constructor(scene: BattleScene, partyMemberIndex: integer, lastLevel: integer, level: integer) {
    super(scene, partyMemberIndex);

    this.lastLevel = lastLevel;
    this.level = level;
    this.scene = scene;
  }

  start() {
    super.start();

    if (this.level > this.scene.gameData.gameStats.highestLevel) {
      this.scene.gameData.gameStats.highestLevel = this.level;
    }

    this.scene.validateAchvs(LevelAchv, new Utils.IntegerHolder(this.level));

    const pokemon = this.getPokemon();
    const prevStats = pokemon.stats.slice(0);
    pokemon.calculateStats();
    pokemon.updateInfo();
    if (this.scene.expParty === ExpNotification.DEFAULT) {
      this.scene.playSound("level_up_fanfare");
      this.scene.ui.showText(i18next.t("battle:levelUp", { pokemonName: this.getPokemon().name, level: this.level }), null, () => this.scene.ui.getMessageHandler().promptLevelUpStats(this.partyMemberIndex, prevStats, false).then(() => this.end()), null, true);
    } else if (this.scene.expParty === ExpNotification.SKIP) {
      this.end();
    } else {
      // we still want to display the stats if activated
      this.scene.ui.getMessageHandler().promptLevelUpStats(this.partyMemberIndex, prevStats, false).then(() => this.end());
    }
    if (this.level <= 100) {
      const levelMoves = this.getPokemon().getLevelMoves(this.lastLevel + 1);
      for (const lm of levelMoves) {
        this.scene.unshiftPhase(new LearnMovePhase(this.scene, this.partyMemberIndex, lm[1]));
      }
    }
    if (!pokemon.pauseEvolutions) {
      const evolution = pokemon.getEvolution();
      if (evolution) {
        this.scene.unshiftPhase(new EvolutionPhase(this.scene, pokemon as PlayerPokemon, evolution, this.lastLevel));
      }
    }
  }
}

export class LearnMovePhase extends PlayerPartyMemberPokemonPhase {
  private moveId: Moves;

  constructor(scene: BattleScene, partyMemberIndex: integer, moveId: Moves) {
    super(scene, partyMemberIndex);

    this.moveId = moveId;
  }

  start() {
    super.start();

    const pokemon = this.getPokemon();
    const move = allMoves[this.moveId];

    const existingMoveIndex = pokemon.getMoveset().findIndex(m => m?.moveId === move.id);

    if (existingMoveIndex > -1) {
      return this.end();
    }

    const emptyMoveIndex = pokemon.getMoveset().length < 4
      ? pokemon.getMoveset().length
      : pokemon.getMoveset().findIndex(m => m === null);

    const messageMode = this.scene.ui.getHandler() instanceof EvolutionSceneHandler
      ? Mode.EVOLUTION_SCENE
      : Mode.MESSAGE;

    if (emptyMoveIndex > -1) {
      pokemon.setMove(emptyMoveIndex, this.moveId);
      initMoveAnim(this.scene, this.moveId).then(() => {
        loadMoveAnimAssets(this.scene, [this.moveId], true)
          .then(() => {
            this.scene.ui.setMode(messageMode).then(() => {
              this.scene.playSound("level_up_fanfare");
              this.scene.ui.showText(i18next.t("battle:learnMove", { pokemonName: pokemon.name, moveName: move.name }), null, () => {
                this.scene.triggerPokemonFormChange(pokemon, SpeciesFormChangeMoveLearnedTrigger, true);
                this.end();
              }, messageMode === Mode.EVOLUTION_SCENE ? 1000 : null, true);
            });
          });
      });
    } else {
      this.scene.ui.setMode(messageMode).then(() => {
        this.scene.ui.showText(i18next.t("battle:learnMovePrompt", { pokemonName: pokemon.name, moveName: move.name }), null, () => {
          this.scene.ui.showText(i18next.t("battle:learnMoveLimitReached", { pokemonName: pokemon.name }), null, () => {
            this.scene.ui.showText(i18next.t("battle:learnMoveReplaceQuestion", { moveName: move.name }), null, () => {
              const noHandler = () => {
                this.scene.ui.setMode(messageMode).then(() => {
                  this.scene.ui.showText(i18next.t("battle:learnMoveStopTeaching", { moveName: move.name }), null, () => {
                    this.scene.ui.setModeWithoutClear(Mode.CONFIRM, () => {
                      this.scene.ui.setMode(messageMode);
                      this.scene.ui.showText(i18next.t("battle:learnMoveNotLearned", { pokemonName: pokemon.name, moveName: move.name }), null, () => this.end(), null, true);
                    }, () => {
                      this.scene.ui.setMode(messageMode);
                      this.scene.unshiftPhase(new LearnMovePhase(this.scene, this.partyMemberIndex, this.moveId));
                      this.end();
                    });
                  });
                });
              };
              this.scene.ui.setModeWithoutClear(Mode.CONFIRM, () => {
                this.scene.ui.setMode(messageMode);
                this.scene.ui.showText(i18next.t("battle:learnMoveForgetQuestion"), null, () => {
                  this.scene.ui.setModeWithoutClear(Mode.SUMMARY, this.getPokemon(), SummaryUiMode.LEARN_MOVE, move, (moveIndex: integer) => {
                    if (moveIndex === 4) {
                      noHandler();
                      return;
                    }
                    this.scene.ui.setMode(messageMode).then(() => {
                      this.scene.ui.showText(i18next.t("battle:countdownPoof"), null, () => {
                        this.scene.ui.showText(i18next.t("battle:learnMoveForgetSuccess", { pokemonName: pokemon.name, moveName: pokemon.moveset[moveIndex].getName() }), null, () => {
                          this.scene.ui.showText(i18next.t("battle:learnMoveAnd"), null, () => {
                            pokemon.setMove(moveIndex, Moves.NONE);
                            this.scene.unshiftPhase(new LearnMovePhase(this.scene, this.partyMemberIndex, this.moveId));
                            this.end();
                          }, null, true);
                        }, null, true);
                      }, null, true);
                    });
                  });
                }, null, true);
              }, noHandler);
            });
          }, null, true);
        }, null, true);
      });
    }
  }
}

export class PokemonHealPhase extends CommonAnimPhase {
  private hpHealed: integer;
  private message: string;
  private showFullHpMessage: boolean;
  private skipAnim: boolean;
  private revive: boolean;
  private healStatus: boolean;
  private preventFullHeal: boolean;

  constructor(scene: BattleScene, battlerIndex: BattlerIndex, hpHealed: integer, message: string, showFullHpMessage: boolean, skipAnim: boolean = false, revive: boolean = false, healStatus: boolean = false, preventFullHeal: boolean = false) {
    super(scene, battlerIndex, undefined, CommonAnim.HEALTH_UP);

    this.hpHealed = hpHealed;
    this.message = message;
    this.showFullHpMessage = showFullHpMessage;
    this.skipAnim = skipAnim;
    this.revive = revive;
    this.healStatus = healStatus;
    this.preventFullHeal = preventFullHeal;
  }

  start() {
    if (!this.skipAnim && (this.revive || this.getPokemon().hp) && this.getPokemon().getHpRatio() < 1) {
      super.start();
    } else {
      this.end();
    }
  }

  end() {
    const pokemon = this.getPokemon();

    if (!pokemon.isOnField() || (!this.revive && !pokemon.isActive())) {
      super.end();
      return;
    }

    const fullHp = pokemon.getHpRatio() >= 1;

    const hasMessage = !!this.message;
    const healOrDamage = (!fullHp || this.hpHealed < 0);
    let lastStatusEffect = StatusEffect.NONE;

    if (healOrDamage) {
      const hpRestoreMultiplier = new Utils.IntegerHolder(1);
      if (!this.revive) {
        this.scene.applyModifiers(HealingBoosterModifier, this.player, hpRestoreMultiplier);
      }
      const healAmount = new Utils.NumberHolder(Math.floor(this.hpHealed * hpRestoreMultiplier.value));
      if (healAmount.value < 0) {
        pokemon.damageAndUpdate(healAmount.value * -1, HitResult.HEAL as DamageResult);
        healAmount.value = 0;
      }
      // Prevent healing to full if specified (in case of healing tokens so Sturdy doesn't cause a softlock)
      if (this.preventFullHeal && pokemon.hp + healAmount.value >= pokemon.getMaxHp()) {
        healAmount.value = (pokemon.getMaxHp() - pokemon.hp) - 1;
      }
      healAmount.value = pokemon.heal(healAmount.value);
      if (healAmount.value) {
        this.scene.damageNumberHandler.add(pokemon, healAmount.value, HitResult.HEAL);
      }
      if (pokemon.isPlayer()) {
        this.scene.validateAchvs(HealAchv, healAmount);
        if (healAmount.value > this.scene.gameData.gameStats.highestHeal) {
          this.scene.gameData.gameStats.highestHeal = healAmount.value;
        }
      }
      if (this.healStatus && !this.revive && pokemon.status) {
        lastStatusEffect = pokemon.status.effect;
        pokemon.resetStatus();
      }
      pokemon.updateInfo().then(() => super.end());
    } else if (this.healStatus && !this.revive && pokemon.status) {
      lastStatusEffect = pokemon.status.effect;
      pokemon.resetStatus();
      pokemon.updateInfo().then(() => super.end());
    } else if (this.showFullHpMessage) {
      this.message = i18next.t("battle:hpIsFull", { pokemonName: getPokemonNameWithAffix(pokemon) });
    }

    if (this.message) {
      this.scene.queueMessage(this.message);
    }

    if (this.healStatus && lastStatusEffect && !hasMessage) {
      this.scene.queueMessage(getStatusEffectHealText(lastStatusEffect, getPokemonNameWithAffix(pokemon)));
    }

    if (!healOrDamage && !lastStatusEffect) {
      super.end();
    }
  }
}

export class AttemptCapturePhase extends PokemonPhase {
  private pokeballType: PokeballType;
  private pokeball: Phaser.GameObjects.Sprite;
  private originalY: number;

  constructor(scene: BattleScene, targetIndex: integer, pokeballType: PokeballType) {
    super(scene, BattlerIndex.ENEMY + targetIndex);

    this.pokeballType = pokeballType;
  }

  start() {
    super.start();

    const pokemon = this.getPokemon() as EnemyPokemon;

    if (!pokemon?.hp) {
      return this.end();
    }

    this.scene.pokeballCounts[this.pokeballType]--;

    this.originalY = pokemon.y;

    const _3m = 3 * pokemon.getMaxHp();
    const _2h = 2 * pokemon.hp;
    const catchRate = pokemon.species.catchRate;
    const pokeballMultiplier = getPokeballCatchMultiplier(this.pokeballType);
    const statusMultiplier = pokemon.status ? getStatusEffectCatchRateMultiplier(pokemon.status.effect) : 1;
    const x = Math.round((((_3m - _2h) * catchRate * pokeballMultiplier) / _3m) * statusMultiplier);
    const y = Math.round(65536 / Math.sqrt(Math.sqrt(255 / x)));
    const fpOffset = pokemon.getFieldPositionOffset();

    const pokeballAtlasKey = getPokeballAtlasKey(this.pokeballType);
    this.pokeball = this.scene.addFieldSprite(16, 80, "pb", pokeballAtlasKey);
    this.pokeball.setOrigin(0.5, 0.625);
    this.scene.field.add(this.pokeball);

    this.scene.playSound("pb_throw");
    this.scene.time.delayedCall(300, () => {
      this.scene.field.moveBelow(this.pokeball as Phaser.GameObjects.GameObject, pokemon);
    });

    this.scene.tweens.add({
      targets: this.pokeball,
      x: { value: 236 + fpOffset[0], ease: "Linear" },
      y: { value: 16 + fpOffset[1], ease: "Cubic.easeOut" },
      duration: 500,
      onComplete: () => {
        this.pokeball.setTexture("pb", `${pokeballAtlasKey}_opening`);
        this.scene.time.delayedCall(17, () => this.pokeball.setTexture("pb", `${pokeballAtlasKey}_open`));
        this.scene.playSound("pb_rel");
        pokemon.tint(getPokeballTintColor(this.pokeballType));

        addPokeballOpenParticles(this.scene, this.pokeball.x, this.pokeball.y, this.pokeballType);

        this.scene.tweens.add({
          targets: pokemon,
          duration: 500,
          ease: "Sine.easeIn",
          scale: 0.25,
          y: 20,
          onComplete: () => {
            this.pokeball.setTexture("pb", `${pokeballAtlasKey}_opening`);
            pokemon.setVisible(false);
            this.scene.playSound("pb_catch");
            this.scene.time.delayedCall(17, () => this.pokeball.setTexture("pb", `${pokeballAtlasKey}`));

            const doShake = () => {
              let shakeCount = 0;
              const pbX = this.pokeball.x;
              const shakeCounter = this.scene.tweens.addCounter({
                from: 0,
                to: 1,
                repeat: 4,
                yoyo: true,
                ease: "Cubic.easeOut",
                duration: 250,
                repeatDelay: 500,
                onUpdate: t => {
                  if (shakeCount && shakeCount < 4) {
                    const value = t.getValue();
                    const directionMultiplier = shakeCount % 2 === 1 ? 1 : -1;
                    this.pokeball.setX(pbX + value * 4 * directionMultiplier);
                    this.pokeball.setAngle(value * 27.5 * directionMultiplier);
                  }
                },
                onRepeat: () => {
                  if (!pokemon.species.isObtainable()) {
                    shakeCounter.stop();
                    this.failCatch(shakeCount);
                  } else if (shakeCount++ < 3) {
                    if (pokeballMultiplier === -1 || pokemon.randSeedInt(65536) < y) {
                      this.scene.playSound("pb_move");
                    } else {
                      shakeCounter.stop();
                      this.failCatch(shakeCount);
                    }
                  } else {
                    this.scene.playSound("pb_lock");
                    addPokeballCaptureStars(this.scene, this.pokeball);

                    const pbTint = this.scene.add.sprite(this.pokeball.x, this.pokeball.y, "pb", "pb");
                    pbTint.setOrigin(this.pokeball.originX, this.pokeball.originY);
                    pbTint.setTintFill(0);
                    pbTint.setAlpha(0);
                    this.scene.field.add(pbTint);
                    this.scene.tweens.add({
                      targets: pbTint,
                      alpha: 0.375,
                      duration: 200,
                      easing: "Sine.easeOut",
                      onComplete: () => {
                        this.scene.tweens.add({
                          targets: pbTint,
                          alpha: 0,
                          duration: 200,
                          easing: "Sine.easeIn",
                          onComplete: () => pbTint.destroy()
                        });
                      }
                    });
                  }
                },
                onComplete: () => this.catch()
              });
            };

            this.scene.time.delayedCall(250, () => doPokeballBounceAnim(this.scene, this.pokeball, 16, 72, 350, doShake));
          }
        });
      }
    });
  }

  failCatch(shakeCount: integer) {
    const pokemon = this.getPokemon();

    this.scene.playSound("pb_rel");
    pokemon.setY(this.originalY);
    if (pokemon.status?.effect !== StatusEffect.SLEEP) {
      pokemon.cry(pokemon.getHpRatio() > 0.25 ? undefined : { rate: 0.85 });
    }
    pokemon.tint(getPokeballTintColor(this.pokeballType));
    pokemon.setVisible(true);
    pokemon.untint(250, "Sine.easeOut");

    const pokeballAtlasKey = getPokeballAtlasKey(this.pokeballType);
    this.pokeball.setTexture("pb", `${pokeballAtlasKey}_opening`);
    this.scene.time.delayedCall(17, () => this.pokeball.setTexture("pb", `${pokeballAtlasKey}_open`));

    this.scene.tweens.add({
      targets: pokemon,
      duration: 250,
      ease: "Sine.easeOut",
      scale: 1
    });

    this.scene.currentBattle.lastUsedPokeball = this.pokeballType;
    this.removePb();
    this.end();
  }

  catch() {
    const pokemon = this.getPokemon() as EnemyPokemon;
    this.scene.unshiftPhase(new VictoryPhase(this.scene, this.battlerIndex));

    const speciesForm = !pokemon.fusionSpecies ? pokemon.getSpeciesForm() : pokemon.getFusionSpeciesForm();

    if (speciesForm.abilityHidden && (pokemon.fusionSpecies ? pokemon.fusionAbilityIndex : pokemon.abilityIndex) === speciesForm.getAbilityCount() - 1) {
      this.scene.validateAchv(achvs.HIDDEN_ABILITY);
    }

    if (pokemon.species.subLegendary) {
      this.scene.validateAchv(achvs.CATCH_SUB_LEGENDARY);
    }

    if (pokemon.species.legendary) {
      this.scene.validateAchv(achvs.CATCH_LEGENDARY);
    }

    if (pokemon.species.mythical) {
      this.scene.validateAchv(achvs.CATCH_MYTHICAL);
    }

    this.scene.pokemonInfoContainer.show(pokemon, true);

    this.scene.gameData.updateSpeciesDexIvs(pokemon.species.getRootSpeciesId(true), pokemon.ivs);

    this.scene.ui.showText(i18next.t("battle:pokemonCaught", { pokemonName: pokemon.name }), null, () => {
      const end = () => {
        this.scene.pokemonInfoContainer.hide();
        this.removePb();
        this.end();
      };
      const removePokemon = () => {
        this.scene.addFaintedEnemyScore(pokemon);
        this.scene.getPlayerField().filter(p => p.isActive(true)).forEach(playerPokemon => playerPokemon.removeTagsBySourceId(pokemon.id));
        pokemon.hp = 0;
        pokemon.trySetStatus(StatusEffect.FAINT);
        this.scene.clearEnemyHeldItemModifiers();
        this.scene.field.remove(pokemon, true);
      };
      const addToParty = () => {
        const newPokemon = pokemon.addToParty(this.pokeballType);
        const modifiers = this.scene.findModifiers(m => m instanceof PokemonHeldItemModifier, false);
        if (this.scene.getParty().filter(p => p.isShiny()).length === 6) {
          this.scene.validateAchv(achvs.SHINY_PARTY);
        }
        Promise.all(modifiers.map(m => this.scene.addModifier(m, true))).then(() => {
          this.scene.updateModifiers(true);
          removePokemon();
          if (newPokemon) {
            newPokemon.loadAssets().then(end);
          } else {
            end();
          }
        });
      };
      Promise.all([pokemon.hideInfo(), this.scene.gameData.setPokemonCaught(pokemon)]).then(() => {
        if (this.scene.getParty().length === 6) {
          const promptRelease = () => {
            this.scene.ui.showText(i18next.t("battle:partyFull", { pokemonName: pokemon.name }), null, () => {
              this.scene.pokemonInfoContainer.makeRoomForConfirmUi();
              this.scene.ui.setMode(Mode.CONFIRM, () => {
                this.scene.ui.setMode(Mode.PARTY, PartyUiMode.RELEASE, this.fieldIndex, (slotIndex: integer, _option: PartyOption) => {
                  this.scene.ui.setMode(Mode.MESSAGE).then(() => {
                    if (slotIndex < 6) {
                      addToParty();
                    } else {
                      promptRelease();
                    }
                  });
                });
              }, () => {
                this.scene.ui.setMode(Mode.MESSAGE).then(() => {
                  removePokemon();
                  end();
                });
              });
            });
          };
          promptRelease();
        } else {
          addToParty();
        }
      });
    }, 0, true);
  }

  removePb() {
    this.scene.tweens.add({
      targets: this.pokeball,
      duration: 250,
      delay: 250,
      ease: "Sine.easeIn",
      alpha: 0,
      onComplete: () => this.pokeball.destroy()
    });
  }
}

export class AttemptRunPhase extends PokemonPhase {
  constructor(scene: BattleScene, fieldIndex: integer) {
    super(scene, fieldIndex);
  }

  start() {
    super.start();

    const playerPokemon = this.getPokemon();
    const enemyField = this.scene.getEnemyField();

    const enemySpeed = enemyField.reduce((total: integer, enemyPokemon: Pokemon) => total + enemyPokemon.getStat(Stat.SPD), 0) / enemyField.length;

    const escapeChance = new Utils.IntegerHolder((((playerPokemon.getStat(Stat.SPD) * 128) / enemySpeed) + (30 * this.scene.currentBattle.escapeAttempts++)) % 256);
    applyAbAttrs(RunSuccessAbAttr, playerPokemon, null, escapeChance);

    if (playerPokemon.randSeedInt(256) < escapeChance.value) {
      this.scene.playSound("flee");
      this.scene.queueMessage(i18next.t("battle:runAwaySuccess"), null, true, 500);

      this.scene.tweens.add({
        targets: [this.scene.arenaEnemy, enemyField].flat(),
        alpha: 0,
        duration: 250,
        ease: "Sine.easeIn",
        onComplete: () => enemyField.forEach(enemyPokemon => enemyPokemon.destroy())
      });

      this.scene.clearEnemyHeldItemModifiers();

      enemyField.forEach(enemyPokemon => {
        enemyPokemon.hideInfo().then(() => enemyPokemon.destroy());
        enemyPokemon.hp = 0;
        enemyPokemon.trySetStatus(StatusEffect.FAINT);
      });

      this.scene.pushPhase(new BattleEndPhase(this.scene));
      this.scene.pushPhase(new NewBattlePhase(this.scene));
    } else {
      this.scene.queueMessage(i18next.t("battle:runAwayCannotEscape"), null, true, 500);
    }

    this.end();
  }
}

<<<<<<< HEAD
=======
export class SelectModifierPhase extends BattlePhase {
  private rerollCount: integer;
  private modifierTiers: ModifierTier[];

  constructor(scene: BattleScene, rerollCount: integer = 0, modifierTiers?: ModifierTier[]) {
    super(scene);

    this.rerollCount = rerollCount;
    this.modifierTiers = modifierTiers;
  }

  start() {
    super.start();

    if (!this.rerollCount) {
      this.updateSeed();
    } else {
      this.scene.reroll = false;
    }

    const party = this.scene.getParty();
    regenerateModifierPoolThresholds(party, this.getPoolType(), this.rerollCount);
    const modifierCount = new Utils.IntegerHolder(3);
    if (this.isPlayer()) {
      this.scene.applyModifiers(ExtraModifierModifier, true, modifierCount);
    }
    const typeOptions: ModifierTypeOption[] = this.getModifierTypeOptions(modifierCount.value);

    const modifierSelectCallback = (rowCursor: integer, cursor: integer) => {
      if (rowCursor < 0 || cursor < 0) {
        this.scene.ui.showText(i18next.t("battle:skipItemQuestion"), null, () => {
          this.scene.ui.setOverlayMode(Mode.CONFIRM, () => {
            this.scene.ui.revertMode();
            this.scene.ui.setMode(Mode.MESSAGE);
            super.end();
          }, () => this.scene.ui.setMode(Mode.MODIFIER_SELECT, this.isPlayer(), typeOptions, modifierSelectCallback, this.getRerollCost(typeOptions, this.scene.lockModifierTiers)));
        });
        return false;
      }
      let modifierType: ModifierType;
      let cost: integer;
      switch (rowCursor) {
      case 0:
        switch (cursor) {
        case 0:
          const rerollCost = this.getRerollCost(typeOptions, this.scene.lockModifierTiers);
          if (this.scene.money < rerollCost) {
            this.scene.ui.playError();
            return false;
          } else {
            this.scene.reroll = true;
            this.scene.unshiftPhase(new SelectModifierPhase(this.scene, this.rerollCount + 1, typeOptions.map(o => o.type.tier)));
            this.scene.ui.clearText();
            this.scene.ui.setMode(Mode.MESSAGE).then(() => super.end());
            this.scene.money -= rerollCost;
            this.scene.updateMoneyText();
            this.scene.animateMoneyChanged(false);
            this.scene.playSound("buy");
          }
          break;
        case 1:
          this.scene.ui.setModeWithoutClear(Mode.PARTY, PartyUiMode.MODIFIER_TRANSFER, -1, (fromSlotIndex: integer, itemIndex: integer, itemQuantity: integer, toSlotIndex: integer) => {
            if (toSlotIndex !== undefined && fromSlotIndex < 6 && toSlotIndex < 6 && fromSlotIndex !== toSlotIndex && itemIndex > -1) {
              const itemModifiers = this.scene.findModifiers(m => m instanceof PokemonHeldItemModifier
                    && (m as PokemonHeldItemModifier).getTransferrable(true) && (m as PokemonHeldItemModifier).pokemonId === party[fromSlotIndex].id) as PokemonHeldItemModifier[];
              const itemModifier = itemModifiers[itemIndex];
              this.scene.tryTransferHeldItemModifier(itemModifier, party[toSlotIndex], true, itemQuantity);
            } else {
              this.scene.ui.setMode(Mode.MODIFIER_SELECT, this.isPlayer(), typeOptions, modifierSelectCallback, this.getRerollCost(typeOptions, this.scene.lockModifierTiers));
            }
          }, PartyUiHandler.FilterItemMaxStacks);
          break;
        case 2:
          this.scene.ui.setModeWithoutClear(Mode.PARTY, PartyUiMode.CHECK, -1, () => {
            this.scene.ui.setMode(Mode.MODIFIER_SELECT, this.isPlayer(), typeOptions, modifierSelectCallback, this.getRerollCost(typeOptions, this.scene.lockModifierTiers));
          });
          break;
        case 3:
          this.scene.lockModifierTiers = !this.scene.lockModifierTiers;
          const uiHandler = this.scene.ui.getHandler() as ModifierSelectUiHandler;
          uiHandler.setRerollCost(this.getRerollCost(typeOptions, this.scene.lockModifierTiers));
          uiHandler.updateLockRaritiesText();
          uiHandler.updateRerollCostText();
          return false;
        }
        return true;
      case 1:
        modifierType = typeOptions[cursor].type;
        break;
      default:
        const shopOptions = getPlayerShopModifierTypeOptionsForWave(this.scene.currentBattle.waveIndex, this.scene.getWaveMoneyAmount(1));
        const shopOption = shopOptions[rowCursor > 2 || shopOptions.length <= SHOP_OPTIONS_ROW_LIMIT ? cursor : cursor + SHOP_OPTIONS_ROW_LIMIT];
        modifierType = shopOption.type;
        cost = shopOption.cost;
        break;
      }

      if (cost && this.scene.money < cost) {
        this.scene.ui.playError();
        return false;
      }

      const applyModifier = (modifier: Modifier, playSound: boolean = false) => {
        const result = this.scene.addModifier(modifier, false, playSound);
        if (cost) {
          result.then(success => {
            if (success) {
              this.scene.money -= cost;
              this.scene.updateMoneyText();
              this.scene.animateMoneyChanged(false);
              this.scene.playSound("buy");
              (this.scene.ui.getHandler() as ModifierSelectUiHandler).updateCostText();
            } else {
              this.scene.ui.playError();
            }
          });
        } else {
          const doEnd = () => {
            this.scene.ui.clearText();
            this.scene.ui.setMode(Mode.MESSAGE);
            super.end();
          };
          if (result instanceof Promise) {
            result.then(() => doEnd());
          } else {
            doEnd();
          }
        }
      };

      if (modifierType instanceof PokemonModifierType) {
        if (modifierType instanceof FusePokemonModifierType) {
          this.scene.ui.setModeWithoutClear(Mode.PARTY, PartyUiMode.SPLICE, -1, (fromSlotIndex: integer, spliceSlotIndex: integer) => {
            if (spliceSlotIndex !== undefined && fromSlotIndex < 6 && spliceSlotIndex < 6 && fromSlotIndex !== spliceSlotIndex) {
              this.scene.ui.setMode(Mode.MODIFIER_SELECT, this.isPlayer()).then(() => {
                const modifier = modifierType.newModifier(party[fromSlotIndex], party[spliceSlotIndex]);
                applyModifier(modifier, true);
              });
            } else {
              this.scene.ui.setMode(Mode.MODIFIER_SELECT, this.isPlayer(), typeOptions, modifierSelectCallback, this.getRerollCost(typeOptions, this.scene.lockModifierTiers));
            }
          }, modifierType.selectFilter);
        } else {
          const pokemonModifierType = modifierType as PokemonModifierType;
          const isMoveModifier = modifierType instanceof PokemonMoveModifierType;
          const isTmModifier = modifierType instanceof TmModifierType;
          const isRememberMoveModifier = modifierType instanceof RememberMoveModifierType;
          const isPpRestoreModifier = (modifierType instanceof PokemonPpRestoreModifierType || modifierType instanceof PokemonPpUpModifierType);
          const partyUiMode = isMoveModifier ? PartyUiMode.MOVE_MODIFIER
            : isTmModifier ? PartyUiMode.TM_MODIFIER
              : isRememberMoveModifier ? PartyUiMode.REMEMBER_MOVE_MODIFIER
                : PartyUiMode.MODIFIER;
          const tmMoveId = isTmModifier
            ? (modifierType as TmModifierType).moveId
            : undefined;
          this.scene.ui.setModeWithoutClear(Mode.PARTY, partyUiMode, -1, (slotIndex: integer, option: PartyOption) => {
            if (slotIndex < 6) {
              this.scene.ui.setMode(Mode.MODIFIER_SELECT, this.isPlayer()).then(() => {
                const modifier = !isMoveModifier
                  ? !isRememberMoveModifier
                    ? modifierType.newModifier(party[slotIndex])
                    : modifierType.newModifier(party[slotIndex], option as integer)
                  : modifierType.newModifier(party[slotIndex], option - PartyOption.MOVE_1);
                applyModifier(modifier, true);
              });
            } else {
              this.scene.ui.setMode(Mode.MODIFIER_SELECT, this.isPlayer(), typeOptions, modifierSelectCallback, this.getRerollCost(typeOptions, this.scene.lockModifierTiers));
            }
          }, pokemonModifierType.selectFilter, modifierType instanceof PokemonMoveModifierType ? (modifierType as PokemonMoveModifierType).moveSelectFilter : undefined, tmMoveId, isPpRestoreModifier);
        }
      } else {
        applyModifier(modifierType.newModifier());
      }

      return !cost;
    };
    this.scene.ui.setMode(Mode.MODIFIER_SELECT, this.isPlayer(), typeOptions, modifierSelectCallback, this.getRerollCost(typeOptions, this.scene.lockModifierTiers));
  }

  updateSeed(): void {
    this.scene.resetSeed();
  }

  isPlayer(): boolean {
    return true;
  }

  getRerollCost(typeOptions: ModifierTypeOption[], lockRarities: boolean): integer {
    let baseValue = 0;
    if (lockRarities) {
      const tierValues = [50, 125, 300, 750, 2000];
      for (const opt of typeOptions) {
        baseValue += tierValues[opt.type.tier];
      }
    } else {
      baseValue = 250;
    }
    return Math.min(Math.ceil(this.scene.currentBattle.waveIndex / 10) * baseValue * Math.pow(2, this.rerollCount), Number.MAX_SAFE_INTEGER);
  }

  getPoolType(): ModifierPoolType {
    return ModifierPoolType.PLAYER;
  }

  getModifierTypeOptions(modifierCount: integer): ModifierTypeOption[] {
    return getPlayerModifierTypeOptions(modifierCount, this.scene.getParty(), this.scene.lockModifierTiers ? this.modifierTiers : undefined);
  }

  addModifier(modifier: Modifier): Promise<boolean> {
    return this.scene.addModifier(modifier, false, true);
  }
}

>>>>>>> 7847aa16
export class EggLapsePhase extends Phase {
  constructor(scene: BattleScene) {
    super(scene);
  }

  start() {
    super.start();

    const eggsToHatch: Egg[] = this.scene.gameData.eggs.filter((egg: Egg) => {
      return Overrides.EGG_IMMEDIATE_HATCH_OVERRIDE ? true : --egg.hatchWaves < 1;
    });

    let eggCount: integer = eggsToHatch.length;

    if (eggCount) {
      this.scene.queueMessage(i18next.t("battle:eggHatching"));

      for (const egg of eggsToHatch) {
        this.scene.unshiftPhase(new EggHatchPhase(this.scene, egg, eggCount));
        if (eggCount > 0) {
          eggCount--;
        }
      }

    }
    this.end();
  }
}

export class AddEnemyBuffModifierPhase extends Phase {
  constructor(scene: BattleScene) {
    super(scene);
  }

  start() {
    super.start();

    const waveIndex = this.scene.currentBattle.waveIndex;
    const tier = !(waveIndex % 1000) ? ModifierTier.ULTRA : !(waveIndex % 250) ? ModifierTier.GREAT : ModifierTier.COMMON;

    regenerateModifierPoolThresholds(this.scene.getEnemyParty(), ModifierPoolType.ENEMY_BUFF);

    const count = Math.ceil(waveIndex / 250);
    for (let i = 0; i < count; i++) {
      this.scene.addEnemyModifier(getEnemyBuffModifierForWave(tier, this.scene.findModifiers(m => m instanceof EnemyPersistentModifier, false), this.scene), true, true);
    }
    this.scene.updateModifiers(false, true).then(() => this.end());
  }
}

/**
 * Cures the party of all non-volatile status conditions, shows a message
 * @param {BattleScene} scene The current scene
 * @param {Pokemon} user The user of the move that cures the party
 * @param {string} message The message that should be displayed
 * @param {Abilities} abilityCondition Pokemon with this ability will not be affected ie. Soundproof
 */
export class PartyStatusCurePhase extends BattlePhase {
  private user: Pokemon;
  private message: string;
  private abilityCondition: Abilities;

  constructor(scene: BattleScene, user: Pokemon, message: string, abilityCondition: Abilities) {
    super(scene);

    this.user = user;
    this.message = message;
    this.abilityCondition = abilityCondition;
  }

  start() {
    super.start();
    for (const pokemon of this.scene.getParty()) {
      if (!pokemon.isOnField() || pokemon === this.user) {
        pokemon.resetStatus(false);
        pokemon.updateInfo(true);
      } else {
        if (!pokemon.hasAbility(this.abilityCondition)) {
          pokemon.resetStatus();
          pokemon.updateInfo(true);
        } else {
          // Manually show ability bar, since we're not hooked into the targeting system
          pokemon.scene.unshiftPhase(new ShowAbilityPhase(pokemon.scene, pokemon.id, pokemon.getPassiveAbility()?.id === this.abilityCondition));
        }
      }
    }
    if (this.message) {
      this.scene.queueMessage(this.message);
    }
    this.end();
  }
}

export class PartyHealPhase extends BattlePhase {
  private resumeBgm: boolean;

  constructor(scene: BattleScene, resumeBgm: boolean) {
    super(scene);

    this.resumeBgm = resumeBgm;
  }

  start() {
    super.start();

    const bgmPlaying = this.scene.isBgmPlaying();
    if (bgmPlaying) {
      this.scene.fadeOutBgm(1000, false);
    }
    this.scene.ui.fadeOut(1000).then(() => {
      for (const pokemon of this.scene.getParty()) {
        pokemon.hp = pokemon.getMaxHp();
        pokemon.resetStatus();
        for (const move of pokemon.moveset) {
          move.ppUsed = 0;
        }
        pokemon.updateInfo(true);
      }
      const healSong = this.scene.playSoundWithoutBgm("heal");
      this.scene.time.delayedCall(Utils.fixedInt(healSong.totalDuration * 1000), () => {
        healSong.destroy();
        if (this.resumeBgm && bgmPlaying) {
          this.scene.playBgm();
        }
        this.scene.ui.fadeIn(500).then(() => this.end());
      });
    });
  }
}

export class ShinySparklePhase extends PokemonPhase {
  constructor(scene: BattleScene, battlerIndex: BattlerIndex) {
    super(scene, battlerIndex);
  }

  start() {
    super.start();

    this.getPokemon().sparkle();
    this.scene.time.delayedCall(1000, () => this.end());
  }
}

export class ScanIvsPhase extends PokemonPhase {
  private shownIvs: integer;

  constructor(scene: BattleScene, battlerIndex: BattlerIndex, shownIvs: integer) {
    super(scene, battlerIndex);

    this.shownIvs = shownIvs;
  }

  start() {
    super.start();

    if (!this.shownIvs) {
      return this.end();
    }

    const pokemon = this.getPokemon();

    this.scene.ui.showText(i18next.t("battle:ivScannerUseQuestion", { pokemonName: pokemon.name }), null, () => {
      this.scene.ui.setMode(Mode.CONFIRM, () => {
        this.scene.ui.setMode(Mode.MESSAGE);
        this.scene.ui.clearText();
        new CommonBattleAnim(CommonAnim.LOCK_ON, pokemon, pokemon).play(this.scene, () => {
          this.scene.ui.getMessageHandler().promptIvs(pokemon.id, pokemon.ivs, this.shownIvs).then(() => this.end());
        });
      }, () => {
        this.scene.ui.setMode(Mode.MESSAGE);
        this.scene.ui.clearText();
        this.end();
      });
    });
  }
}

export class TrainerMessageTestPhase extends BattlePhase {
  private trainerTypes: TrainerType[];

  constructor(scene: BattleScene, ...trainerTypes: TrainerType[]) {
    super(scene);

    this.trainerTypes = trainerTypes;
  }

  start() {
    super.start();

    const testMessages: string[] = [];

    for (const t of Object.keys(trainerConfigs)) {
      const type = parseInt(t);
      if (this.trainerTypes.length && !this.trainerTypes.find(tt => tt === type as TrainerType)) {
        continue;
      }
      const config = trainerConfigs[type];
      [config.encounterMessages, config.femaleEncounterMessages, config.victoryMessages, config.femaleVictoryMessages, config.defeatMessages, config.femaleDefeatMessages]
        .map(messages => {
          if (messages?.length) {
            testMessages.push(...messages);
          }
        });
    }

    for (const message of testMessages) {
      this.scene.pushPhase(new TestMessagePhase(this.scene, message));
    }

    this.end();
  }
}

export class TestMessagePhase extends MessagePhase {
  constructor(scene: BattleScene, message: string) {
    super(scene, message, null, true);
  }
}<|MERGE_RESOLUTION|>--- conflicted
+++ resolved
@@ -5,11 +5,7 @@
 import { Mode } from "./ui/ui";
 import { Command } from "./ui/command-ui-handler";
 import { Stat } from "./data/pokemon-stat";
-<<<<<<< HEAD
 import { BerryModifier, ContactHeldItemTransferChanceModifier, EnemyAttackStatusEffectChanceModifier, EnemyPersistentModifier, EnemyStatusEffectHealChanceModifier, EnemyTurnHealModifier, ExpBalanceModifier, ExpBoosterModifier, ExpShareModifier, FlinchChanceModifier, HealingBoosterModifier, HitHealModifier, LapsingPersistentModifier, MapModifier, Modifier, MultipleParticipantExpBonusModifier, PersistentModifier, PokemonExpBoosterModifier, PokemonHeldItemModifier, PokemonInstantReviveModifier, SwitchEffectTransferModifier, TempBattleStatBoosterModifier, TurnHealModifier, TurnHeldItemTransferModifier, MoneyMultiplierModifier, MoneyInterestModifier, IvScannerModifier, LapsingPokemonHeldItemModifier, PokemonMultiHitModifier, PokemonMoveAccuracyBoosterModifier, overrideModifiers, overrideHeldItems, BypassSpeedChanceModifier, TurnStatusEffectModifier } from "./modifier/modifier";
-=======
-import { BerryModifier, ContactHeldItemTransferChanceModifier, EnemyAttackStatusEffectChanceModifier, EnemyPersistentModifier, EnemyStatusEffectHealChanceModifier, EnemyTurnHealModifier, ExpBalanceModifier, ExpBoosterModifier, ExpShareModifier, ExtraModifierModifier, FlinchChanceModifier, HealingBoosterModifier, HitHealModifier, LapsingPersistentModifier, MapModifier, Modifier, MultipleParticipantExpBonusModifier, PersistentModifier, PokemonExpBoosterModifier, PokemonHeldItemModifier, PokemonInstantReviveModifier, SwitchEffectTransferModifier, TempBattleStatBoosterModifier, TurnHealModifier, TurnHeldItemTransferModifier, MoneyMultiplierModifier, MoneyInterestModifier, IvScannerModifier, LapsingPokemonHeldItemModifier, PokemonMultiHitModifier, PokemonMoveAccuracyBoosterModifier, overrideModifiers, overrideHeldItems, BypassSpeedChanceModifier, TurnStatusEffectModifier } from "./modifier/modifier";
->>>>>>> 7847aa16
 import PartyUiHandler, { PartyOption, PartyUiMode } from "./ui/party-ui-handler";
 import { doPokeballBounceAnim, getPokeballAtlasKey, getPokeballCatchMultiplier, getPokeballTintColor, PokeballType } from "./data/pokeball";
 import { CommonAnim, CommonBattleAnim, MoveAnim, initMoveAnim, loadMoveAnimAssets } from "./data/battle-anims";
@@ -23,19 +19,7 @@
 import { ModifierTier } from "./modifier/modifier-tier";
 import { ModifierPoolType, ModifierType, ModifierTypeFunc, getDailyRunStarterModifiers, getEnemyBuffModifierForWave, getModifierType, modifierTypes, regenerateModifierPoolThresholds } from "./modifier/modifier-type";
 import SoundFade from "phaser3-rex-plugins/plugins/soundfade";
-<<<<<<< HEAD
-import {
-  BattlerTagLapseType,
-  CenterOfAttentionTag,
-  EncoreTag,
-  MysteryEncounterPostSummonTag,
-  ProtectedTag,
-  SemiInvulnerableTag,
-  TrappedTag
-} from "./data/battler-tags";
-=======
-import { BattlerTagLapseType, CenterOfAttentionTag, EncoreTag, ProtectedTag, SemiInvulnerableTag, TrappedTag } from "./data/battler-tags";
->>>>>>> 7847aa16
+import { BattlerTagLapseType, CenterOfAttentionTag, EncoreTag, ProtectedTag, SemiInvulnerableTag, TrappedTag, MysteryEncounterPostSummonTag } from "./data/battler-tags";
 import { getPokemonMessage, getPokemonNameWithAffix } from "./messages";
 import { Starter } from "./ui/starter-select-ui-handler";
 import { Gender } from "./data/gender";
@@ -56,10 +40,6 @@
 import { addPokeballCaptureStars, addPokeballOpenParticles } from "./field/anims";
 import { SpeciesFormChangeActiveTrigger, SpeciesFormChangeManualTrigger, SpeciesFormChangeMoveLearnedTrigger, SpeciesFormChangePostMoveTrigger, SpeciesFormChangePreMoveTrigger } from "./data/pokemon-forms";
 import { battleSpecDialogue, getCharVariantFromDialogue, miscDialogue } from "./data/dialogue";
-<<<<<<< HEAD
-=======
-import ModifierSelectUiHandler, { SHOP_OPTIONS_ROW_LIMIT } from "./ui/modifier-select-ui-handler";
->>>>>>> 7847aa16
 import { SettingKeys } from "./system/settings/settings";
 import { Tutorial, handleTutorial } from "./tutorial";
 import { TerrainType } from "./data/terrain";
@@ -84,14 +64,11 @@
 import { PlayerGender } from "#enums/player-gender";
 import { Species } from "#enums/species";
 import { TrainerType } from "#enums/trainer-type";
-<<<<<<< HEAD
 import {BattlePhase} from "#app/phases/battle-phase";
 import {MysteryEncounterVariant} from "#app/data/mystery-encounter";
 import {MysteryEncounterPhase} from "#app/phases/mystery-encounter-phase";
 import {handleMysteryEncounterVictory} from "#app/data/mystery-encounters/mystery-encounter-utils";
 import {SelectModifierPhase} from "#app/phases/select-modifier-phase";
-=======
->>>>>>> 7847aa16
 
 const { t } = i18next;
 
@@ -325,6 +302,14 @@
         return true;
       },
       keepOpen: true
+    },
+    {
+      label: i18next.t("menu:settings"),
+      handler: () => {
+        this.scene.ui.setOverlayMode(Mode.SETTINGS);
+        return true;
+      },
+      keepOpen: true
     });
     const config: OptionSelectConfig = {
       options: options,
@@ -597,91 +582,6 @@
         }
         this.scene.sessionSlotId = slotId;
         this.initBattle(starters);
-<<<<<<< HEAD
-=======
-      });
-    });
-  }
-
-  /**
-   * Initialize starters before starting the first battle
-   * @param starters {@linkcode Pokemon} with which to start the first battle
-   */
-  initBattle(starters: Starter[]) {
-    const party = this.scene.getParty();
-    const loadPokemonAssets: Promise<void>[] = [];
-    starters.forEach((starter: Starter, i: integer) => {
-      if (!i && Overrides.STARTER_SPECIES_OVERRIDE) {
-        starter.species = getPokemonSpecies(Overrides.STARTER_SPECIES_OVERRIDE as Species);
-      }
-      const starterProps = this.scene.gameData.getSpeciesDexAttrProps(starter.species, starter.dexAttr);
-      let starterFormIndex = Math.min(starterProps.formIndex, Math.max(starter.species.forms.length - 1, 0));
-      if (
-        starter.species.speciesId in Overrides.STARTER_FORM_OVERRIDES &&
-        starter.species.forms[Overrides.STARTER_FORM_OVERRIDES[starter.species.speciesId]]
-      ) {
-        starterFormIndex = Overrides.STARTER_FORM_OVERRIDES[starter.species.speciesId];
-      }
-
-      let starterGender = starter.species.malePercent !== null
-        ? !starterProps.female ? Gender.MALE : Gender.FEMALE
-        : Gender.GENDERLESS;
-      if (Overrides.GENDER_OVERRIDE !== null) {
-        starterGender = Overrides.GENDER_OVERRIDE;
-      }
-      const starterIvs = this.scene.gameData.dexData[starter.species.speciesId].ivs.slice(0);
-      const starterPokemon = this.scene.addPlayerPokemon(starter.species, this.scene.gameMode.getStartingLevel(), starter.abilityIndex, starterFormIndex, starterGender, starterProps.shiny, starterProps.variant, starterIvs, starter.nature);
-      starterPokemon.tryPopulateMoveset(starter.moveset);
-      if (starter.passive) {
-        starterPokemon.passive = true;
-      }
-      starterPokemon.luck = this.scene.gameData.getDexAttrLuck(this.scene.gameData.dexData[starter.species.speciesId].caughtAttr);
-      if (starter.pokerus) {
-        starterPokemon.pokerus = true;
-      }
-      if (this.scene.gameMode.isSplicedOnly) {
-        starterPokemon.generateFusionSpecies(true);
-      }
-      starterPokemon.setVisible(false);
-      party.push(starterPokemon);
-      loadPokemonAssets.push(starterPokemon.loadAssets());
-    });
-    overrideModifiers(this.scene);
-    overrideHeldItems(this.scene, party[0]);
-    Promise.all(loadPokemonAssets).then(() => {
-      SoundFade.fadeOut(this.scene, this.scene.sound.get("menu"), 500, true);
-      this.scene.time.delayedCall(500, () => this.scene.playBgm());
-      if (this.scene.gameMode.isClassic) {
-        this.scene.gameData.gameStats.classicSessionsPlayed++;
-      } else {
-        this.scene.gameData.gameStats.endlessSessionsPlayed++;
-      }
-      this.scene.newBattle();
-      this.scene.arena.init();
-      this.scene.sessionPlayTime = 0;
-      this.scene.lastSavePlayTime = 0;
-      this.end();
-    });
-  }
-}
-
-export class BattlePhase extends Phase {
-  constructor(scene: BattleScene) {
-    super(scene);
-  }
-
-  showEnemyTrainer(trainerSlot: TrainerSlot = TrainerSlot.NONE): void {
-    const sprites = this.scene.currentBattle.trainer.getSprites();
-    const tintSprites = this.scene.currentBattle.trainer.getTintSprites();
-    for (let i = 0; i < sprites.length; i++) {
-      const visible = !trainerSlot || !i === (trainerSlot === TrainerSlot.TRAINER) || sprites.length < 2;
-      [sprites[i], tintSprites[i]].map(sprite => {
-        if (visible) {
-          sprite.x = trainerSlot || sprites.length < 2 ? 0 : i ? 16 : -16;
-        }
-        sprite.setVisible(visible);
-        sprite.clearTint();
->>>>>>> 7847aa16
       });
     });
   }
@@ -1040,13 +940,8 @@
 
     const enemyField = this.scene.getEnemyField();
     this.scene.tweens.add({
-<<<<<<< HEAD
       targets: [this.scene.arenaEnemy, this.scene.currentBattle.trainer, enemyField, this.scene.currentBattle?.mysteryEncounter?.introVisuals, this.scene.arenaPlayer, this.scene.trainer].flat(),
       x: (_target, _key, value, fieldIndex: integer) => fieldIndex < 3 + (enemyField.length) ? value + 300 : value - 300,
-=======
-      targets: [this.scene.arenaEnemy, this.scene.currentBattle.trainer, enemyField, this.scene.arenaPlayer, this.scene.trainer].flat(),
-      x: (_target, _key, value, fieldIndex: integer) => fieldIndex < 2 + (enemyField.length) ? value + 300 : value - 300,
->>>>>>> 7847aa16
       duration: 2000,
       onComplete: () => {
         if (!this.tryOverrideForBattleSpec()) {
@@ -1200,11 +1095,7 @@
       }
     });
 
-<<<<<<< HEAD
     if (this.scene.currentBattle.battleType !== BattleType.TRAINER && this.scene.currentBattle.battleType !== BattleType.MYSTERY_ENCOUNTER) {
-=======
-    if (this.scene.currentBattle.battleType !== BattleType.TRAINER) {
->>>>>>> 7847aa16
       enemyField.map(p => this.scene.pushConditionalPhase(new PostSummonPhase(this.scene, p.getBattlerIndex()), () => {
         // if there is not a player party, we can't continue
         if (!this.scene.getParty()?.length) {
@@ -1308,11 +1199,7 @@
       moveTargets.push(nextEncounterVisuals);
     }
     this.scene.tweens.add({
-<<<<<<< HEAD
       targets: moveTargets.flat(),
-=======
-      targets: [this.scene.arenaEnemy, this.scene.arenaNextEnemy, this.scene.currentBattle.trainer, enemyField, this.scene.lastEnemyTrainer].flat(),
->>>>>>> 7847aa16
       x: "+=300",
       duration: 2000,
       onComplete: () => {
@@ -1366,11 +1253,7 @@
     }
 
     this.scene.tweens.add({
-<<<<<<< HEAD
       targets: moveTargets.flat(),
-=======
-      targets: [this.scene.arenaEnemy, enemyField].flat(),
->>>>>>> 7847aa16
       x: "+=300",
       duration: 2000,
       onComplete: () => {
@@ -1562,11 +1445,7 @@
   preSummon(): void {
     const partyMember = this.getPokemon();
     // If the Pokemon about to be sent out is fainted or illegal under a challenge, switch to the first non-fainted legal Pokemon
-<<<<<<< HEAD
-    if (!partyMember.isAllowedInBattle() || (this.player && Utils.isNullOrUndefined(this.getParty().find(p => p.id === partyMember.id)))) {
-=======
-    if (!partyMember.isAllowedInBattle()) {
->>>>>>> 7847aa16
+    if (!partyMember.isAllowedInBattle() || (this.player && !this.getParty().some(p => p.id === partyMember.id))) {
       console.warn("The Pokemon about to be sent out is fainted or illegal under a challenge. Attempting to resolve...");
 
       // First check if they're somehow still in play, if so remove them.
@@ -1827,13 +1706,10 @@
       (this.player ? this.scene.getEnemyField() : this.scene.getPlayerField()).forEach(enemyPokemon => enemyPokemon.removeTagsBySourceId(pokemon.id));
     }
 
-<<<<<<< HEAD
     if (!pokemon.isActive() || !pokemon.isOnField()) {
       this.switchAndSummon();
     }
 
-=======
->>>>>>> 7847aa16
     this.scene.ui.showText(this.player ?
       i18next.t("battle:playerComeBack", { pokemonName: pokemon.name }) :
       i18next.t("battle:trainerComeBack", {
@@ -3179,17 +3055,10 @@
           }
 
           const isProtected = !this.move.getMove().checkFlag(MoveFlags.IGNORE_PROTECT, user, target) && target.findTags(t => t instanceof ProtectedTag).find(t => target.lapseTag(t.tagType));
-<<<<<<< HEAD
 
           const firstHit = (user.turnData.hitsLeft === user.turnData.hitCount);
           const firstTarget = (moveHistoryEntry.result === MoveResult.PENDING);
 
-=======
-
-          const firstHit = (user.turnData.hitsLeft === user.turnData.hitCount);
-          const firstTarget = (moveHistoryEntry.result === MoveResult.PENDING);
-
->>>>>>> 7847aa16
           if (firstHit) {
             user.pushMoveHistory(moveHistoryEntry);
           }
@@ -5348,222 +5217,6 @@
   }
 }
 
-<<<<<<< HEAD
-=======
-export class SelectModifierPhase extends BattlePhase {
-  private rerollCount: integer;
-  private modifierTiers: ModifierTier[];
-
-  constructor(scene: BattleScene, rerollCount: integer = 0, modifierTiers?: ModifierTier[]) {
-    super(scene);
-
-    this.rerollCount = rerollCount;
-    this.modifierTiers = modifierTiers;
-  }
-
-  start() {
-    super.start();
-
-    if (!this.rerollCount) {
-      this.updateSeed();
-    } else {
-      this.scene.reroll = false;
-    }
-
-    const party = this.scene.getParty();
-    regenerateModifierPoolThresholds(party, this.getPoolType(), this.rerollCount);
-    const modifierCount = new Utils.IntegerHolder(3);
-    if (this.isPlayer()) {
-      this.scene.applyModifiers(ExtraModifierModifier, true, modifierCount);
-    }
-    const typeOptions: ModifierTypeOption[] = this.getModifierTypeOptions(modifierCount.value);
-
-    const modifierSelectCallback = (rowCursor: integer, cursor: integer) => {
-      if (rowCursor < 0 || cursor < 0) {
-        this.scene.ui.showText(i18next.t("battle:skipItemQuestion"), null, () => {
-          this.scene.ui.setOverlayMode(Mode.CONFIRM, () => {
-            this.scene.ui.revertMode();
-            this.scene.ui.setMode(Mode.MESSAGE);
-            super.end();
-          }, () => this.scene.ui.setMode(Mode.MODIFIER_SELECT, this.isPlayer(), typeOptions, modifierSelectCallback, this.getRerollCost(typeOptions, this.scene.lockModifierTiers)));
-        });
-        return false;
-      }
-      let modifierType: ModifierType;
-      let cost: integer;
-      switch (rowCursor) {
-      case 0:
-        switch (cursor) {
-        case 0:
-          const rerollCost = this.getRerollCost(typeOptions, this.scene.lockModifierTiers);
-          if (this.scene.money < rerollCost) {
-            this.scene.ui.playError();
-            return false;
-          } else {
-            this.scene.reroll = true;
-            this.scene.unshiftPhase(new SelectModifierPhase(this.scene, this.rerollCount + 1, typeOptions.map(o => o.type.tier)));
-            this.scene.ui.clearText();
-            this.scene.ui.setMode(Mode.MESSAGE).then(() => super.end());
-            this.scene.money -= rerollCost;
-            this.scene.updateMoneyText();
-            this.scene.animateMoneyChanged(false);
-            this.scene.playSound("buy");
-          }
-          break;
-        case 1:
-          this.scene.ui.setModeWithoutClear(Mode.PARTY, PartyUiMode.MODIFIER_TRANSFER, -1, (fromSlotIndex: integer, itemIndex: integer, itemQuantity: integer, toSlotIndex: integer) => {
-            if (toSlotIndex !== undefined && fromSlotIndex < 6 && toSlotIndex < 6 && fromSlotIndex !== toSlotIndex && itemIndex > -1) {
-              const itemModifiers = this.scene.findModifiers(m => m instanceof PokemonHeldItemModifier
-                    && (m as PokemonHeldItemModifier).getTransferrable(true) && (m as PokemonHeldItemModifier).pokemonId === party[fromSlotIndex].id) as PokemonHeldItemModifier[];
-              const itemModifier = itemModifiers[itemIndex];
-              this.scene.tryTransferHeldItemModifier(itemModifier, party[toSlotIndex], true, itemQuantity);
-            } else {
-              this.scene.ui.setMode(Mode.MODIFIER_SELECT, this.isPlayer(), typeOptions, modifierSelectCallback, this.getRerollCost(typeOptions, this.scene.lockModifierTiers));
-            }
-          }, PartyUiHandler.FilterItemMaxStacks);
-          break;
-        case 2:
-          this.scene.ui.setModeWithoutClear(Mode.PARTY, PartyUiMode.CHECK, -1, () => {
-            this.scene.ui.setMode(Mode.MODIFIER_SELECT, this.isPlayer(), typeOptions, modifierSelectCallback, this.getRerollCost(typeOptions, this.scene.lockModifierTiers));
-          });
-          break;
-        case 3:
-          this.scene.lockModifierTiers = !this.scene.lockModifierTiers;
-          const uiHandler = this.scene.ui.getHandler() as ModifierSelectUiHandler;
-          uiHandler.setRerollCost(this.getRerollCost(typeOptions, this.scene.lockModifierTiers));
-          uiHandler.updateLockRaritiesText();
-          uiHandler.updateRerollCostText();
-          return false;
-        }
-        return true;
-      case 1:
-        modifierType = typeOptions[cursor].type;
-        break;
-      default:
-        const shopOptions = getPlayerShopModifierTypeOptionsForWave(this.scene.currentBattle.waveIndex, this.scene.getWaveMoneyAmount(1));
-        const shopOption = shopOptions[rowCursor > 2 || shopOptions.length <= SHOP_OPTIONS_ROW_LIMIT ? cursor : cursor + SHOP_OPTIONS_ROW_LIMIT];
-        modifierType = shopOption.type;
-        cost = shopOption.cost;
-        break;
-      }
-
-      if (cost && this.scene.money < cost) {
-        this.scene.ui.playError();
-        return false;
-      }
-
-      const applyModifier = (modifier: Modifier, playSound: boolean = false) => {
-        const result = this.scene.addModifier(modifier, false, playSound);
-        if (cost) {
-          result.then(success => {
-            if (success) {
-              this.scene.money -= cost;
-              this.scene.updateMoneyText();
-              this.scene.animateMoneyChanged(false);
-              this.scene.playSound("buy");
-              (this.scene.ui.getHandler() as ModifierSelectUiHandler).updateCostText();
-            } else {
-              this.scene.ui.playError();
-            }
-          });
-        } else {
-          const doEnd = () => {
-            this.scene.ui.clearText();
-            this.scene.ui.setMode(Mode.MESSAGE);
-            super.end();
-          };
-          if (result instanceof Promise) {
-            result.then(() => doEnd());
-          } else {
-            doEnd();
-          }
-        }
-      };
-
-      if (modifierType instanceof PokemonModifierType) {
-        if (modifierType instanceof FusePokemonModifierType) {
-          this.scene.ui.setModeWithoutClear(Mode.PARTY, PartyUiMode.SPLICE, -1, (fromSlotIndex: integer, spliceSlotIndex: integer) => {
-            if (spliceSlotIndex !== undefined && fromSlotIndex < 6 && spliceSlotIndex < 6 && fromSlotIndex !== spliceSlotIndex) {
-              this.scene.ui.setMode(Mode.MODIFIER_SELECT, this.isPlayer()).then(() => {
-                const modifier = modifierType.newModifier(party[fromSlotIndex], party[spliceSlotIndex]);
-                applyModifier(modifier, true);
-              });
-            } else {
-              this.scene.ui.setMode(Mode.MODIFIER_SELECT, this.isPlayer(), typeOptions, modifierSelectCallback, this.getRerollCost(typeOptions, this.scene.lockModifierTiers));
-            }
-          }, modifierType.selectFilter);
-        } else {
-          const pokemonModifierType = modifierType as PokemonModifierType;
-          const isMoveModifier = modifierType instanceof PokemonMoveModifierType;
-          const isTmModifier = modifierType instanceof TmModifierType;
-          const isRememberMoveModifier = modifierType instanceof RememberMoveModifierType;
-          const isPpRestoreModifier = (modifierType instanceof PokemonPpRestoreModifierType || modifierType instanceof PokemonPpUpModifierType);
-          const partyUiMode = isMoveModifier ? PartyUiMode.MOVE_MODIFIER
-            : isTmModifier ? PartyUiMode.TM_MODIFIER
-              : isRememberMoveModifier ? PartyUiMode.REMEMBER_MOVE_MODIFIER
-                : PartyUiMode.MODIFIER;
-          const tmMoveId = isTmModifier
-            ? (modifierType as TmModifierType).moveId
-            : undefined;
-          this.scene.ui.setModeWithoutClear(Mode.PARTY, partyUiMode, -1, (slotIndex: integer, option: PartyOption) => {
-            if (slotIndex < 6) {
-              this.scene.ui.setMode(Mode.MODIFIER_SELECT, this.isPlayer()).then(() => {
-                const modifier = !isMoveModifier
-                  ? !isRememberMoveModifier
-                    ? modifierType.newModifier(party[slotIndex])
-                    : modifierType.newModifier(party[slotIndex], option as integer)
-                  : modifierType.newModifier(party[slotIndex], option - PartyOption.MOVE_1);
-                applyModifier(modifier, true);
-              });
-            } else {
-              this.scene.ui.setMode(Mode.MODIFIER_SELECT, this.isPlayer(), typeOptions, modifierSelectCallback, this.getRerollCost(typeOptions, this.scene.lockModifierTiers));
-            }
-          }, pokemonModifierType.selectFilter, modifierType instanceof PokemonMoveModifierType ? (modifierType as PokemonMoveModifierType).moveSelectFilter : undefined, tmMoveId, isPpRestoreModifier);
-        }
-      } else {
-        applyModifier(modifierType.newModifier());
-      }
-
-      return !cost;
-    };
-    this.scene.ui.setMode(Mode.MODIFIER_SELECT, this.isPlayer(), typeOptions, modifierSelectCallback, this.getRerollCost(typeOptions, this.scene.lockModifierTiers));
-  }
-
-  updateSeed(): void {
-    this.scene.resetSeed();
-  }
-
-  isPlayer(): boolean {
-    return true;
-  }
-
-  getRerollCost(typeOptions: ModifierTypeOption[], lockRarities: boolean): integer {
-    let baseValue = 0;
-    if (lockRarities) {
-      const tierValues = [50, 125, 300, 750, 2000];
-      for (const opt of typeOptions) {
-        baseValue += tierValues[opt.type.tier];
-      }
-    } else {
-      baseValue = 250;
-    }
-    return Math.min(Math.ceil(this.scene.currentBattle.waveIndex / 10) * baseValue * Math.pow(2, this.rerollCount), Number.MAX_SAFE_INTEGER);
-  }
-
-  getPoolType(): ModifierPoolType {
-    return ModifierPoolType.PLAYER;
-  }
-
-  getModifierTypeOptions(modifierCount: integer): ModifierTypeOption[] {
-    return getPlayerModifierTypeOptions(modifierCount, this.scene.getParty(), this.scene.lockModifierTiers ? this.modifierTiers : undefined);
-  }
-
-  addModifier(modifier: Modifier): Promise<boolean> {
-    return this.scene.addModifier(modifier, false, true);
-  }
-}
-
->>>>>>> 7847aa16
 export class EggLapsePhase extends Phase {
   constructor(scene: BattleScene) {
     super(scene);
