--- conflicted
+++ resolved
@@ -63,14 +63,9 @@
 import * as Overrides from "./overrides";
 import { TextStyle, addTextObject } from "./ui/text";
 import { Type } from "./data/type";
-<<<<<<< HEAD
-import { MoveUsedEvent, TurnEndEvent, TurnInitEvent } from "./battle-scene-events";
-import { DamagePhase } from "./phases/DamagePhase";
-=======
 import { BerryUsedEvent, EncounterPhaseEvent, MoveUsedEvent, TurnEndEvent, TurnInitEvent } from "./battle-scene-events";
 import { ExpNotification } from "./enums/exp-notification";
-
->>>>>>> 3d87e86e
+import { DamagePhase } from "./phases/DamagePhase";
 
 export class LoginPhase extends Phase {
   private showText: boolean;
