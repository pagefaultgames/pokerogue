--- conflicted
+++ resolved
@@ -3852,13 +3852,12 @@
     if (this.isModal && !this.scene.getParty().filter(p => !p.isFainted() && !p.isActive(true)).length)
       return super.end();
 
-<<<<<<< HEAD
     // Skip if the fainted party member has been revived already
     if (this.isModal && !this.scene.getParty()[this.fieldIndex].isFainted())
-=======
+      return super.end();
+
     // Check if there is any space still in field
     if (this.isModal && this.scene.getPlayerField().filter(p => !p.isFainted() && p.isActive(true)).length >= this.scene.currentBattle.getBattlerCount())
->>>>>>> 460e9472
       return super.end();
 
     // Override field index to 0 in case of double battle where 2/3 remaining party members fainted at once
