import BattleScene, { bypassLogin } from "./battle-scene";
import { default as Pokemon, PlayerPokemon, EnemyPokemon, PokemonMove, MoveResult, DamageResult, FieldPosition, HitResult, TurnMove } from "./field/pokemon";
import * as Utils from "./utils";
import { allMoves, applyMoveAttrs, BypassSleepAttr, ChargeAttr, applyFilteredMoveAttrs, HitsTagAttr, MissEffectAttr, MoveAttr, MoveEffectAttr, MoveFlags, MultiHitAttr, OverrideMoveEffectAttr, MoveTarget, getMoveTargets, MoveTargetSet, MoveEffectTrigger, CopyMoveAttr, AttackMove, SelfStatusMove, PreMoveMessageAttr, HealStatusEffectAttr, NoEffectAttr, BypassRedirectAttr, FixedDamageAttr, PostVictoryStatChangeAttr, ForceSwitchOutAttr, VariableTargetAttr, IncrementMovePriorityAttr } from "./data/move";
import { Mode } from "./ui/ui";
import { Command } from "./ui/command-ui-handler";
import { Stat } from "./data/pokemon-stat";
import { BerryModifier, ContactHeldItemTransferChanceModifier, EnemyAttackStatusEffectChanceModifier, EnemyPersistentModifier, EnemyStatusEffectHealChanceModifier, EnemyTurnHealModifier, ExpBalanceModifier, ExpBoosterModifier, ExpShareModifier, ExtraModifierModifier, FlinchChanceModifier, HealingBoosterModifier, HitHealModifier, LapsingPersistentModifier, MapModifier, Modifier, MultipleParticipantExpBonusModifier, PokemonExpBoosterModifier, PokemonHeldItemModifier, PokemonInstantReviveModifier, SwitchEffectTransferModifier, TurnHealModifier, TurnHeldItemTransferModifier, MoneyMultiplierModifier, MoneyInterestModifier, IvScannerModifier, LapsingPokemonHeldItemModifier, PokemonMultiHitModifier, overrideModifiers, overrideHeldItems, BypassSpeedChanceModifier, TurnStatusEffectModifier, PokemonResetNegativeStatStageModifier } from "./modifier/modifier";
import PartyUiHandler, { PartyOption, PartyUiMode } from "./ui/party-ui-handler";
import { doPokeballBounceAnim, getPokeballAtlasKey, getPokeballCatchMultiplier, getPokeballTintColor, PokeballType } from "./data/pokeball";
import { CommonAnim, CommonBattleAnim, MoveAnim, initMoveAnim, loadMoveAnimAssets } from "./data/battle-anims";
import { StatusEffect, getStatusEffectActivationText, getStatusEffectCatchRateMultiplier, getStatusEffectHealText, getStatusEffectObtainText, getStatusEffectOverlapText } from "./data/status-effect";
import { SummaryUiMode } from "./ui/summary-ui-handler";
import EvolutionSceneHandler from "./ui/evolution-scene-handler";
import { EvolutionPhase } from "./evolution-phase";
import { Phase } from "./phase";
import { BattleStat, getBattleStatLevelChangeDescription, getBattleStatName } from "./data/battle-stat";
import { biomeLinks, getBiomeName } from "./data/biomes";
import { ModifierTier } from "./modifier/modifier-tier";
import { FusePokemonModifierType, ModifierPoolType, ModifierType, ModifierTypeFunc, ModifierTypeOption, PokemonModifierType, PokemonMoveModifierType, PokemonPpRestoreModifierType, PokemonPpUpModifierType, RememberMoveModifierType, TmModifierType, getDailyRunStarterModifiers, getEnemyBuffModifierForWave, getModifierType, getPlayerModifierTypeOptions, getPlayerShopModifierTypeOptionsForWave, modifierTypes, regenerateModifierPoolThresholds } from "./modifier/modifier-type";
import SoundFade from "phaser3-rex-plugins/plugins/soundfade";
import { BattlerTagLapseType, CenterOfAttentionTag, EncoreTag, ProtectedTag, SemiInvulnerableTag, TrappedTag } from "./data/battler-tags";
import { getPokemonNameWithAffix } from "./messages";
import { Starter } from "./ui/starter-select-ui-handler";
import { Gender } from "./data/gender";
import { Weather, WeatherType, getRandomWeatherType, getTerrainBlockMessage, getWeatherDamageMessage, getWeatherLapseMessage } from "./data/weather";
import { ArenaTagSide, ArenaTrapTag, MistTag, TrickRoomTag } from "./data/arena-tag";
import { CheckTrappedAbAttr, PostAttackAbAttr, PostBattleAbAttr, PostDefendAbAttr, PostSummonAbAttr, PostTurnAbAttr, PostWeatherLapseAbAttr, PreSwitchOutAbAttr, PreWeatherDamageAbAttr, ProtectStatAbAttr, RedirectMoveAbAttr, BlockRedirectAbAttr, RunSuccessAbAttr, StatChangeMultiplierAbAttr, SuppressWeatherEffectAbAttr, SyncEncounterNatureAbAttr, applyAbAttrs, applyCheckTrappedAbAttrs, applyPostAttackAbAttrs, applyPostBattleAbAttrs, applyPostDefendAbAttrs, applyPostSummonAbAttrs, applyPostTurnAbAttrs, applyPostWeatherLapseAbAttrs, applyPreStatChangeAbAttrs, applyPreSwitchOutAbAttrs, applyPreWeatherEffectAbAttrs, IncrementMovePriorityAbAttr, applyPostVictoryAbAttrs, PostVictoryAbAttr, BlockNonDirectDamageAbAttr as BlockNonDirectDamageAbAttr, applyPostKnockOutAbAttrs, PostKnockOutAbAttr, PostBiomeChangeAbAttr, applyPostFaintAbAttrs, PostFaintAbAttr, IncreasePpAbAttr, PostStatChangeAbAttr, applyPostStatChangeAbAttrs, AlwaysHitAbAttr, PreventBerryUseAbAttr, StatChangeCopyAbAttr, PokemonTypeChangeAbAttr, applyPreAttackAbAttrs, applyPostMoveUsedAbAttrs, PostMoveUsedAbAttr, MaxMultiHitAbAttr, HealFromBerryUseAbAttr, IgnoreMoveEffectsAbAttr, BlockStatusDamageAbAttr, BypassSpeedChanceAbAttr, AddSecondStrikeAbAttr } from "./data/ability";
import { Unlockables, getUnlockableName } from "./system/unlockables";
import { getBiomeKey } from "./field/arena";
import { BattleType, BattlerIndex, TurnCommand } from "./battle";
import { ChallengeAchv, HealAchv, LevelAchv, achvs } from "./system/achv";
import { TrainerSlot, trainerConfigs } from "./data/trainer-config";
import { EggHatchPhase } from "./egg-hatch-phase";
import { Egg } from "./data/egg";
import { vouchers } from "./system/voucher";
import { clientSessionId, loggedInUser, updateUserInfo } from "./account";
import { SessionSaveData } from "./system/game-data";
import { addPokeballCaptureStars, addPokeballOpenParticles } from "./field/anims";
import { SpeciesFormChangeActiveTrigger, SpeciesFormChangeMoveLearnedTrigger, SpeciesFormChangePostMoveTrigger, SpeciesFormChangePreMoveTrigger } from "./data/pokemon-forms";
import { battleSpecDialogue, getCharVariantFromDialogue, miscDialogue } from "./data/dialogue";
import ModifierSelectUiHandler, { SHOP_OPTIONS_ROW_LIMIT } from "./ui/modifier-select-ui-handler";
import { SettingKeys } from "./system/settings/settings";
import { Tutorial, handleTutorial } from "./tutorial";
import { TerrainType } from "./data/terrain";
import { OptionSelectConfig, OptionSelectItem } from "./ui/abstact-option-select-ui-handler";
import { SaveSlotUiMode } from "./ui/save-slot-select-ui-handler";
import { fetchDailyRunSeed, getDailyRunStarters } from "./data/daily-run";
import { GameMode, GameModes, getGameMode } from "./game-mode";
import PokemonSpecies, { getPokemonSpecies, speciesStarters } from "./data/pokemon-species";
import i18next from "./plugins/i18n";
import Overrides from "#app/overrides";
import { TextStyle, addTextObject } from "./ui/text";
import { Type } from "./data/type";
import { BerryUsedEvent, EncounterPhaseEvent, MoveUsedEvent, TurnEndEvent, TurnInitEvent } from "./events/battle-scene";
import { Abilities } from "#enums/abilities";
import { ArenaTagType } from "#enums/arena-tag-type";
import { BattleSpec } from "#enums/battle-spec";
import { BattleStyle } from "#enums/battle-style";
import { BattlerTagType } from "#enums/battler-tag-type";
import { Biome } from "#enums/biome";
import { ExpNotification } from "#enums/exp-notification";
import { Moves } from "#enums/moves";
import { PlayerGender } from "#enums/player-gender";
import { Species } from "#enums/species";
import { TrainerType } from "#enums/trainer-type";
import { applyChallenges, ChallengeType } from "./data/challenge";

const { t } = i18next;

export class LoginPhase extends Phase {
  private showText: boolean;

  constructor(scene: BattleScene, showText?: boolean) {
    super(scene);

    this.showText = showText === undefined || !!showText;
  }

  start(): void {
    super.start();

    const hasSession = !!Utils.getCookie(Utils.sessionIdKey);

    this.scene.ui.setMode(Mode.LOADING, { buttonActions: [] });
    Utils.executeIf(bypassLogin || hasSession, updateUserInfo).then(response => {
      const success = response ? response[0] : false;
      const statusCode = response ? response[1] : null;
      if (!success) {
        if (!statusCode || statusCode === 400) {
          if (this.showText) {
            this.scene.ui.showText(i18next.t("menu:logInOrCreateAccount"));
          }

          this.scene.playSound("menu_open");

          const loadData = () => {
            updateUserInfo().then(success => {
              if (!success[0]) {
                Utils.removeCookie(Utils.sessionIdKey);
                this.scene.reset(true, true);
                return;
              }
              this.scene.gameData.loadSystem().then(() => this.end());
            });
          };

          this.scene.ui.setMode(Mode.LOGIN_FORM, {
            buttonActions: [
              () => {
                this.scene.ui.playSelect();
                loadData();
              }, () => {
                this.scene.playSound("menu_open");
                this.scene.ui.setMode(Mode.REGISTRATION_FORM, {
                  buttonActions: [
                    () => {
                      this.scene.ui.playSelect();
                      updateUserInfo().then(success => {
                        if (!success[0]) {
                          Utils.removeCookie(Utils.sessionIdKey);
                          this.scene.reset(true, true);
                          return;
                        }
                        this.end();
                      } );
                    }, () => {
                      this.scene.unshiftPhase(new LoginPhase(this.scene, false));
                      this.end();
                    }
                  ]
                });
              }, () => {
                const redirectUri = encodeURIComponent(`${import.meta.env.VITE_SERVER_URL}/auth/discord/callback`);
                const discordId = import.meta.env.VITE_DISCORD_CLIENT_ID;
                const discordUrl = `https://discord.com/api/oauth2/authorize?client_id=${discordId}&redirect_uri=${redirectUri}&response_type=code&scope=identify&prompt=none`;
                window.open(discordUrl, "_self");
              }, () => {
                const redirectUri = encodeURIComponent(`${import.meta.env.VITE_SERVER_URL}/auth/google/callback`);
                const googleId = import.meta.env.VITE_GOOGLE_CLIENT_ID;
                const googleUrl = `https://accounts.google.com/o/oauth2/auth?client_id=${googleId}&redirect_uri=${redirectUri}&response_type=code&scope=openid`;
                window.open(googleUrl, "_self");
              }
            ]
          });
        } else if (statusCode === 401) {
          Utils.removeCookie(Utils.sessionIdKey);
          this.scene.reset(true, true);
        } else {
          this.scene.unshiftPhase(new UnavailablePhase(this.scene));
          super.end();
        }
        return null;
      } else {
        this.scene.gameData.loadSystem().then(success => {
          if (success || bypassLogin) {
            this.end();
          } else {
            this.scene.ui.setMode(Mode.MESSAGE);
            this.scene.ui.showText(t("menu:failedToLoadSaveData"));
          }
        });
      }
    });
  }

  end(): void {
    this.scene.ui.setMode(Mode.MESSAGE);

    if (!this.scene.gameData.gender) {
      this.scene.unshiftPhase(new SelectGenderPhase(this.scene));
    }

    handleTutorial(this.scene, Tutorial.Intro).then(() => super.end());
  }
}

export class TitlePhase extends Phase {
  private loaded: boolean;
  private lastSessionData: SessionSaveData;
  public gameMode: GameModes;

  constructor(scene: BattleScene) {
    super(scene);

    this.loaded = false;
  }

  start(): void {
    super.start();

    this.scene.ui.clearText();
    this.scene.ui.fadeIn(250);

    this.scene.playBgm("title", true);

    this.scene.gameData.getSession(loggedInUser.lastSessionSlot).then(sessionData => {
      if (sessionData) {
        this.lastSessionData = sessionData;
        const biomeKey = getBiomeKey(sessionData.arena.biome);
        const bgTexture = `${biomeKey}_bg`;
        this.scene.arenaBg.setTexture(bgTexture);
      }
      this.showOptions();
    }).catch(err => {
      console.error(err);
      this.showOptions();
    });
  }

  showOptions(): void {
    const options: OptionSelectItem[] = [];
    if (loggedInUser.lastSessionSlot > -1) {
      options.push({
        label: i18next.t("continue", null, { ns: "menu"}),
        handler: () => {
          this.loadSaveSlot(this.lastSessionData ? -1 : loggedInUser.lastSessionSlot);
          return true;
        }
      });
    }
    options.push({
      label: i18next.t("menu:newGame"),
      handler: () => {
        const setModeAndEnd = (gameMode: GameModes) => {
          this.gameMode = gameMode;
          this.scene.ui.setMode(Mode.MESSAGE);
          this.scene.ui.clearText();
          this.end();
        };
        if (this.scene.gameData.unlocks[Unlockables.ENDLESS_MODE]) {
          const options: OptionSelectItem[] = [
            {
              label: GameMode.getModeName(GameModes.CLASSIC),
              handler: () => {
                setModeAndEnd(GameModes.CLASSIC);
                return true;
              }
            },
            {
              label: GameMode.getModeName(GameModes.CHALLENGE),
              handler: () => {
                setModeAndEnd(GameModes.CHALLENGE);
                return true;
              }
            },
            {
              label: GameMode.getModeName(GameModes.ENDLESS),
              handler: () => {
                setModeAndEnd(GameModes.ENDLESS);
                return true;
              }
            }
          ];
          if (this.scene.gameData.unlocks[Unlockables.SPLICED_ENDLESS_MODE]) {
            options.push({
              label: GameMode.getModeName(GameModes.SPLICED_ENDLESS),
              handler: () => {
                setModeAndEnd(GameModes.SPLICED_ENDLESS);
                return true;
              }
            });
          }
          options.push({
            label: i18next.t("menu:cancel"),
            handler: () => {
              this.scene.clearPhaseQueue();
              this.scene.pushPhase(new TitlePhase(this.scene));
              super.end();
              return true;
            }
          });
          this.scene.ui.showText(i18next.t("menu:selectGameMode"), null, () => this.scene.ui.setOverlayMode(Mode.OPTION_SELECT, { options: options }));
        } else {
          this.gameMode = GameModes.CLASSIC;
          this.scene.ui.setMode(Mode.MESSAGE);
          this.scene.ui.clearText();
          this.end();
        }
        return true;
      }
    },
    {
      label: i18next.t("menu:loadGame"),
      handler: () => {
        this.scene.ui.setOverlayMode(Mode.SAVE_SLOT, SaveSlotUiMode.LOAD,
          (slotId: integer) => {
            if (slotId === -1) {
              return this.showOptions();
            }
            this.loadSaveSlot(slotId);
          });
        return true;
      }
    },
    {
      label: i18next.t("menu:dailyRun"),
      handler: () => {
        this.initDailyRun();
        return true;
      },
      keepOpen: true
    },
    {
      label: i18next.t("menu:settings"),
      handler: () => {
        this.scene.ui.setOverlayMode(Mode.SETTINGS);
        return true;
      },
      keepOpen: true
    });
    const config: OptionSelectConfig = {
      options: options,
      noCancel: true,
      yOffset: 47
    };
    this.scene.ui.setMode(Mode.TITLE, config);
  }

  loadSaveSlot(slotId: integer): void {
    this.scene.sessionSlotId = slotId > -1 ? slotId : loggedInUser.lastSessionSlot;
    this.scene.ui.setMode(Mode.MESSAGE);
    this.scene.gameData.loadSession(this.scene, slotId, slotId === -1 ? this.lastSessionData : null).then((success: boolean) => {
      if (success) {
        this.loaded = true;
        this.scene.ui.showText(i18next.t("menu:sessionSuccess"), null, () => this.end());
      } else {
        this.end();
      }
    }).catch(err => {
      console.error(err);
      this.scene.ui.showText(i18next.t("menu:failedToLoadSession"), null);
    });
  }

  initDailyRun(): void {
    this.scene.ui.setMode(Mode.SAVE_SLOT, SaveSlotUiMode.SAVE, (slotId: integer) => {
      this.scene.clearPhaseQueue();
      if (slotId === -1) {
        this.scene.pushPhase(new TitlePhase(this.scene));
        return super.end();
      }
      this.scene.sessionSlotId = slotId;

      const generateDaily = (seed: string) => {
        this.scene.gameMode = getGameMode(GameModes.DAILY);

        this.scene.setSeed(seed);
        this.scene.resetSeed(1);

        this.scene.money = this.scene.gameMode.getStartingMoney();

        const starters = getDailyRunStarters(this.scene, seed);
        const startingLevel = this.scene.gameMode.getStartingLevel();

        const party = this.scene.getParty();
        const loadPokemonAssets: Promise<void>[] = [];
        for (const starter of starters) {
          const starterProps = this.scene.gameData.getSpeciesDexAttrProps(starter.species, starter.dexAttr);
          const starterFormIndex = Math.min(starterProps.formIndex, Math.max(starter.species.forms.length - 1, 0));
          const starterGender = starter.species.malePercent !== null
            ? !starterProps.female ? Gender.MALE : Gender.FEMALE
            : Gender.GENDERLESS;
          const starterPokemon = this.scene.addPlayerPokemon(starter.species, startingLevel, starter.abilityIndex, starterFormIndex, starterGender, starterProps.shiny, starterProps.variant, undefined, starter.nature);
          starterPokemon.setVisible(false);
          party.push(starterPokemon);
          loadPokemonAssets.push(starterPokemon.loadAssets());
        }

        regenerateModifierPoolThresholds(party, ModifierPoolType.DAILY_STARTER);
        const modifiers: Modifier[] = Array(3).fill(null).map(() => modifierTypes.EXP_SHARE().withIdFromFunc(modifierTypes.EXP_SHARE).newModifier())
          .concat(Array(3).fill(null).map(() => modifierTypes.GOLDEN_EXP_CHARM().withIdFromFunc(modifierTypes.GOLDEN_EXP_CHARM).newModifier()))
          .concat(getDailyRunStarterModifiers(party));

        for (const m of modifiers) {
          this.scene.addModifier(m, true, false, false, true);
        }
        this.scene.updateModifiers(true, true);

        Promise.all(loadPokemonAssets).then(() => {
          this.scene.time.delayedCall(500, () => this.scene.playBgm());
          this.scene.gameData.gameStats.dailyRunSessionsPlayed++;
          this.scene.newArena(this.scene.gameMode.getStartingBiome(this.scene));
          this.scene.newBattle();
          this.scene.arena.init();
          this.scene.sessionPlayTime = 0;
          this.scene.lastSavePlayTime = 0;
          this.end();
        });
      };

      // If Online, calls seed fetch from db to generate daily run. If Offline, generates a daily run based on current date.
      if (!Utils.isLocal) {
        fetchDailyRunSeed().then(seed => {
          generateDaily(seed);
        }).catch(err => {
          console.error("Failed to load daily run:\n", err);
        });
      } else {
        generateDaily(btoa(new Date().toISOString().substring(0, 10)));
      }
    });
  }

  end(): void {
    if (!this.loaded && !this.scene.gameMode.isDaily) {
      this.scene.arena.preloadBgm();
      this.scene.gameMode = getGameMode(this.gameMode);
      if (this.gameMode === GameModes.CHALLENGE) {
        this.scene.pushPhase(new SelectChallengePhase(this.scene));
      } else {
        this.scene.pushPhase(new SelectStarterPhase(this.scene));
      }
      this.scene.newArena(this.scene.gameMode.getStartingBiome(this.scene));
    } else {
      this.scene.playBgm();
    }

    this.scene.pushPhase(new EncounterPhase(this.scene, this.loaded));

    if (this.loaded) {
      const availablePartyMembers = this.scene.getParty().filter(p => p.isAllowedInBattle()).length;

      this.scene.pushPhase(new SummonPhase(this.scene, 0, true, true));
      if (this.scene.currentBattle.double && availablePartyMembers > 1) {
        this.scene.pushPhase(new SummonPhase(this.scene, 1, true, true));
      }

      if (this.scene.currentBattle.battleType !== BattleType.TRAINER && (this.scene.currentBattle.waveIndex > 1 || !this.scene.gameMode.isDaily)) {
        const minPartySize = this.scene.currentBattle.double ? 2 : 1;
        if (availablePartyMembers > minPartySize) {
          this.scene.pushPhase(new CheckSwitchPhase(this.scene, 0, this.scene.currentBattle.double));
          if (this.scene.currentBattle.double) {
            this.scene.pushPhase(new CheckSwitchPhase(this.scene, 1, this.scene.currentBattle.double));
          }
        }
      }
    }

    for (const achv of Object.keys(this.scene.gameData.achvUnlocks)) {
      if (vouchers.hasOwnProperty(achv)) {
        this.scene.validateVoucher(vouchers[achv]);
      }
    }

    super.end();
  }
}

export class UnavailablePhase extends Phase {
  constructor(scene: BattleScene) {
    super(scene);
  }

  start(): void {
    this.scene.ui.setMode(Mode.UNAVAILABLE, () => {
      this.scene.unshiftPhase(new LoginPhase(this.scene, true));
      this.end();
    });
  }
}

export class ReloadSessionPhase extends Phase {
  private systemDataStr: string;

  constructor(scene: BattleScene, systemDataStr?: string) {
    super(scene);

    this.systemDataStr = systemDataStr;
  }

  start(): void {
    this.scene.ui.setMode(Mode.SESSION_RELOAD);

    let delayElapsed = false;
    let loaded = false;

    this.scene.time.delayedCall(Utils.fixedInt(1500), () => {
      if (loaded) {
        this.end();
      } else {
        delayElapsed = true;
      }
    });

    this.scene.gameData.clearLocalData();

    (this.systemDataStr ? this.scene.gameData.initSystem(this.systemDataStr) : this.scene.gameData.loadSystem()).then(() => {
      if (delayElapsed) {
        this.end();
      } else {
        loaded = true;
      }
    });
  }
}

export class OutdatedPhase extends Phase {
  constructor(scene: BattleScene) {
    super(scene);
  }

  start(): void {
    this.scene.ui.setMode(Mode.OUTDATED);
  }
}

export class SelectGenderPhase extends Phase {
  constructor(scene: BattleScene) {
    super(scene);
  }

  start(): void {
    super.start();

    this.scene.ui.showText(i18next.t("menu:boyOrGirl"), null, () => {
      this.scene.ui.setMode(Mode.OPTION_SELECT, {
        options: [
          {
            label: i18next.t("settings:boy"),
            handler: () => {
              this.scene.gameData.gender = PlayerGender.MALE;
              this.scene.gameData.saveSetting(SettingKeys.Player_Gender, 0);
              this.scene.gameData.saveSystem().then(() => this.end());
              return true;
            }
          },
          {
            label: i18next.t("settings:girl"),
            handler: () => {
              this.scene.gameData.gender = PlayerGender.FEMALE;
              this.scene.gameData.saveSetting(SettingKeys.Player_Gender, 1);
              this.scene.gameData.saveSystem().then(() => this.end());
              return true;
            }
          }
        ]
      });
    });
  }

  end(): void {
    this.scene.ui.setMode(Mode.MESSAGE);
    super.end();
  }
}

export class SelectChallengePhase extends Phase {
  constructor(scene: BattleScene) {
    super(scene);
  }

  start() {
    super.start();

    this.scene.playBgm("menu");

    this.scene.ui.setMode(Mode.CHALLENGE_SELECT);
  }
}

export class SelectStarterPhase extends Phase {

  constructor(scene: BattleScene) {
    super(scene);
  }

  start() {
    super.start();

    this.scene.playBgm("menu");

    this.scene.ui.setMode(Mode.STARTER_SELECT, (starters: Starter[]) => {
      this.scene.ui.clearText();
      this.scene.ui.setMode(Mode.SAVE_SLOT, SaveSlotUiMode.SAVE, (slotId: integer) => {
        if (slotId === -1) {
          this.scene.clearPhaseQueue();
          this.scene.pushPhase(new TitlePhase(this.scene));
          return this.end();
        }
        this.scene.sessionSlotId = slotId;
        this.initBattle(starters);
      });
    });
  }

  /**
   * Initialize starters before starting the first battle
   * @param starters {@linkcode Pokemon} with which to start the first battle
   */
  initBattle(starters: Starter[]) {
    const party = this.scene.getParty();
    const loadPokemonAssets: Promise<void>[] = [];
    starters.forEach((starter: Starter, i: integer) => {
      if (!i && Overrides.STARTER_SPECIES_OVERRIDE) {
        starter.species = getPokemonSpecies(Overrides.STARTER_SPECIES_OVERRIDE as Species);
      }
      const starterProps = this.scene.gameData.getSpeciesDexAttrProps(starter.species, starter.dexAttr);
      let starterFormIndex = Math.min(starterProps.formIndex, Math.max(starter.species.forms.length - 1, 0));
      if (
        starter.species.speciesId in Overrides.STARTER_FORM_OVERRIDES &&
        starter.species.forms[Overrides.STARTER_FORM_OVERRIDES[starter.species.speciesId]]
      ) {
        starterFormIndex = Overrides.STARTER_FORM_OVERRIDES[starter.species.speciesId];
      }

      let starterGender = starter.species.malePercent !== null
        ? !starterProps.female ? Gender.MALE : Gender.FEMALE
        : Gender.GENDERLESS;
      if (Overrides.GENDER_OVERRIDE !== null) {
        starterGender = Overrides.GENDER_OVERRIDE;
      }
      const starterIvs = this.scene.gameData.dexData[starter.species.speciesId].ivs.slice(0);
      const starterPokemon = this.scene.addPlayerPokemon(starter.species, this.scene.gameMode.getStartingLevel(), starter.abilityIndex, starterFormIndex, starterGender, starterProps.shiny, starterProps.variant, starterIvs, starter.nature);
      starterPokemon.tryPopulateMoveset(starter.moveset);
      if (starter.passive) {
        starterPokemon.passive = true;
      }
      starterPokemon.luck = this.scene.gameData.getDexAttrLuck(this.scene.gameData.dexData[starter.species.speciesId].caughtAttr);
      if (starter.pokerus) {
        starterPokemon.pokerus = true;
      }
      if (this.scene.gameMode.isSplicedOnly) {
        starterPokemon.generateFusionSpecies(true);
      }
      starterPokemon.setVisible(false);
      applyChallenges(this.scene.gameMode, ChallengeType.STARTER_MODIFY, starterPokemon);
      party.push(starterPokemon);
      loadPokemonAssets.push(starterPokemon.loadAssets());
    });
    overrideModifiers(this.scene);
    overrideHeldItems(this.scene, party[0]);
    Promise.all(loadPokemonAssets).then(() => {
      SoundFade.fadeOut(this.scene, this.scene.sound.get("menu"), 500, true);
      this.scene.time.delayedCall(500, () => this.scene.playBgm());
      if (this.scene.gameMode.isClassic) {
        this.scene.gameData.gameStats.classicSessionsPlayed++;
      } else {
        this.scene.gameData.gameStats.endlessSessionsPlayed++;
      }
      this.scene.newBattle();
      this.scene.arena.init();
      this.scene.sessionPlayTime = 0;
      this.scene.lastSavePlayTime = 0;
      this.end();
    });
  }
}

export class BattlePhase extends Phase {
  constructor(scene: BattleScene) {
    super(scene);
  }

  showEnemyTrainer(trainerSlot: TrainerSlot = TrainerSlot.NONE): void {
    const sprites = this.scene.currentBattle.trainer.getSprites();
    const tintSprites = this.scene.currentBattle.trainer.getTintSprites();
    for (let i = 0; i < sprites.length; i++) {
      const visible = !trainerSlot || !i === (trainerSlot === TrainerSlot.TRAINER) || sprites.length < 2;
      [sprites[i], tintSprites[i]].map(sprite => {
        if (visible) {
          sprite.x = trainerSlot || sprites.length < 2 ? 0 : i ? 16 : -16;
        }
        sprite.setVisible(visible);
        sprite.clearTint();
      });
      sprites[i].setVisible(visible);
      tintSprites[i].setVisible(visible);
      sprites[i].clearTint();
      tintSprites[i].clearTint();
    }
    this.scene.tweens.add({
      targets: this.scene.currentBattle.trainer,
      x: "-=16",
      y: "+=16",
      alpha: 1,
      ease: "Sine.easeInOut",
      duration: 750
    });
  }

  hideEnemyTrainer(): void {
    this.scene.tweens.add({
      targets: this.scene.currentBattle.trainer,
      x: "+=16",
      y: "-=16",
      alpha: 0,
      ease: "Sine.easeInOut",
      duration: 750
    });
  }
}

type PokemonFunc = (pokemon: Pokemon) => void;

export abstract class FieldPhase extends BattlePhase {
  getOrder(): BattlerIndex[] {
    const playerField = this.scene.getPlayerField().filter(p => p.isActive()) as Pokemon[];
    const enemyField = this.scene.getEnemyField().filter(p => p.isActive()) as Pokemon[];

    // We shuffle the list before sorting so speed ties produce random results
    let orderedTargets: Pokemon[] = playerField.concat(enemyField);
    // We seed it with the current turn to prevent an inconsistency where it
    // was varying based on how long since you last reloaded
    this.scene.executeWithSeedOffset(() => {
      orderedTargets = Utils.randSeedShuffle(orderedTargets);
    }, this.scene.currentBattle.turn, this.scene.waveSeed);

    orderedTargets.sort((a: Pokemon, b: Pokemon) => {
      const aSpeed = a?.getBattleStat(Stat.SPD) || 0;
      const bSpeed = b?.getBattleStat(Stat.SPD) || 0;

      return bSpeed - aSpeed;
    });

    const speedReversed = new Utils.BooleanHolder(false);
    this.scene.arena.applyTags(TrickRoomTag, speedReversed);

    if (speedReversed.value) {
      orderedTargets = orderedTargets.reverse();
    }

    return orderedTargets.map(t => t.getFieldIndex() + (!t.isPlayer() ? BattlerIndex.ENEMY : 0));
  }

  executeForAll(func: PokemonFunc): void {
    const field = this.scene.getField(true).filter(p => p.summonData);
    field.forEach(pokemon => func(pokemon));
  }
}

export abstract class PokemonPhase extends FieldPhase {
  protected battlerIndex: BattlerIndex | integer;
  public player: boolean;
  public fieldIndex: integer;

  constructor(scene: BattleScene, battlerIndex: BattlerIndex | integer) {
    super(scene);

    if (battlerIndex === undefined) {
      battlerIndex = scene.getField().find(p => p?.isActive()).getBattlerIndex();
    }

    this.battlerIndex = battlerIndex;
    this.player = battlerIndex < 2;
    this.fieldIndex = battlerIndex % 2;
  }

  getPokemon() {
    if (this.battlerIndex > BattlerIndex.ENEMY_2) {
      return this.scene.getPokemonById(this.battlerIndex);
    }
    return this.scene.getField()[this.battlerIndex];
  }
}

export abstract class PartyMemberPokemonPhase extends FieldPhase {
  protected partyMemberIndex: integer;
  protected fieldIndex: integer;
  protected player: boolean;

  constructor(scene: BattleScene, partyMemberIndex: integer, player: boolean) {
    super(scene);

    this.partyMemberIndex = partyMemberIndex;
    this.fieldIndex = partyMemberIndex < this.scene.currentBattle.getBattlerCount()
      ? partyMemberIndex
      : -1;
    this.player = player;
  }

  getParty(): Pokemon[] {
    return this.player ? this.scene.getParty() : this.scene.getEnemyParty();
  }

  getPokemon(): Pokemon {
    return this.getParty()[this.partyMemberIndex];
  }
}

export abstract class PlayerPartyMemberPokemonPhase extends PartyMemberPokemonPhase {
  constructor(scene: BattleScene, partyMemberIndex: integer) {
    super(scene, partyMemberIndex, true);
  }

  getPlayerPokemon(): PlayerPokemon {
    return super.getPokemon() as PlayerPokemon;
  }
}

export abstract class EnemyPartyMemberPokemonPhase extends PartyMemberPokemonPhase {
  constructor(scene: BattleScene, partyMemberIndex: integer) {
    super(scene, partyMemberIndex, false);
  }

  getEnemyPokemon(): EnemyPokemon {
    return super.getPokemon() as EnemyPokemon;
  }
}

export class EncounterPhase extends BattlePhase {
  private loaded: boolean;

  constructor(scene: BattleScene, loaded?: boolean) {
    super(scene);

    this.loaded = !!loaded;
  }

  start() {
    super.start();

    this.scene.updateGameInfo();

    this.scene.initSession();

    this.scene.eventTarget.dispatchEvent(new EncounterPhaseEvent());

    // Failsafe if players somehow skip floor 200 in classic mode
    if (this.scene.gameMode.isClassic && this.scene.currentBattle.waveIndex > 200) {
      this.scene.unshiftPhase(new GameOverPhase(this.scene));
    }

    const loadEnemyAssets = [];

    const battle = this.scene.currentBattle;

    let totalBst = 0;

    battle.enemyLevels.forEach((level, e) => {
      if (!this.loaded) {
        if (battle.battleType === BattleType.TRAINER) {
          battle.enemyParty[e] = battle.trainer.genPartyMember(e);
        } else {
          const enemySpecies = this.scene.randomSpecies(battle.waveIndex, level, true);
          battle.enemyParty[e] = this.scene.addEnemyPokemon(enemySpecies, level, TrainerSlot.NONE, !!this.scene.getEncounterBossSegments(battle.waveIndex, level, enemySpecies));
          if (this.scene.currentBattle.battleSpec === BattleSpec.FINAL_BOSS) {
            battle.enemyParty[e].ivs = new Array(6).fill(31);
          }
          this.scene.getParty().slice(0, !battle.double ? 1 : 2).reverse().forEach(playerPokemon => {
            applyAbAttrs(SyncEncounterNatureAbAttr, playerPokemon, null, battle.enemyParty[e]);
          });
        }
      }
      const enemyPokemon = this.scene.getEnemyParty()[e];
      if (e < (battle.double ? 2 : 1)) {
        enemyPokemon.setX(-66 + enemyPokemon.getFieldPositionOffset()[0]);
        enemyPokemon.resetSummonData();
      }

      if (!this.loaded) {
        this.scene.gameData.setPokemonSeen(enemyPokemon, true, battle.battleType === BattleType.TRAINER);
      }

      if (enemyPokemon.species.speciesId === Species.ETERNATUS) {
        if (this.scene.gameMode.isClassic && (battle.battleSpec === BattleSpec.FINAL_BOSS || this.scene.gameMode.isWaveFinal(battle.waveIndex))) {
          if (battle.battleSpec !== BattleSpec.FINAL_BOSS) {
            enemyPokemon.formIndex = 1;
            enemyPokemon.updateScale();
          }
          enemyPokemon.setBoss();
        } else if (!(battle.waveIndex % 1000)) {
          enemyPokemon.formIndex = 1;
          enemyPokemon.updateScale();
        }
      }

      totalBst += enemyPokemon.getSpeciesForm().baseTotal;

      loadEnemyAssets.push(enemyPokemon.loadAssets());

      console.log(getPokemonNameWithAffix(enemyPokemon), enemyPokemon.species.speciesId, enemyPokemon.stats);
    });

    if (this.scene.getParty().filter(p => p.isShiny()).length === 6) {
      this.scene.validateAchv(achvs.SHINY_PARTY);
    }

    if (battle.battleType === BattleType.TRAINER) {
      loadEnemyAssets.push(battle.trainer.loadAssets().then(() => battle.trainer.initSprite()));
    } else {
      // This block only applies for double battles to init the boss segments (idk why it's split up like this)
      if (battle.enemyParty.filter(p => p.isBoss()).length > 1) {
        for (const enemyPokemon of battle.enemyParty) {
          // If the enemy pokemon is a boss and wasn't populated from data source, then set it up
          if (enemyPokemon.isBoss() && !enemyPokemon.isPopulatedFromDataSource) {
            enemyPokemon.setBoss(true, Math.ceil(enemyPokemon.bossSegments * (enemyPokemon.getSpeciesForm().baseTotal / totalBst)));
            enemyPokemon.initBattleInfo();
          }
        }
      }
    }

    Promise.all(loadEnemyAssets).then(() => {
      battle.enemyParty.forEach((enemyPokemon, e) => {
        if (e < (battle.double ? 2 : 1)) {
          if (battle.battleType === BattleType.WILD) {
            this.scene.field.add(enemyPokemon);
            battle.seenEnemyPartyMemberIds.add(enemyPokemon.id);
            const playerPokemon = this.scene.getPlayerPokemon();
            if (playerPokemon?.visible) {
              this.scene.field.moveBelow(enemyPokemon as Pokemon, playerPokemon);
            }
            enemyPokemon.tint(0, 0.5);
          } else if (battle.battleType === BattleType.TRAINER) {
            enemyPokemon.setVisible(false);
            this.scene.currentBattle.trainer.tint(0, 0.5);
          }
          if (battle.double) {
            enemyPokemon.setFieldPosition(e ? FieldPosition.RIGHT : FieldPosition.LEFT);
          }
        }
      });

      if (!this.loaded) {
        regenerateModifierPoolThresholds(this.scene.getEnemyField(), battle.battleType === BattleType.TRAINER ? ModifierPoolType.TRAINER : ModifierPoolType.WILD);
        this.scene.generateEnemyModifiers();
      }

      this.scene.ui.setMode(Mode.MESSAGE).then(() => {
        if (!this.loaded) {
          this.scene.gameData.saveAll(this.scene, true, battle.waveIndex % 10 === 1 || this.scene.lastSavePlayTime >= 300).then(success => {
            this.scene.disableMenu = false;
            if (!success) {
              return this.scene.reset(true);
            }
            this.doEncounter();
          });
        } else {
          this.doEncounter();
        }
      });
    });
  }

  doEncounter() {
    this.scene.playBgm(undefined, true);
    this.scene.updateModifiers(false);
    this.scene.setFieldScale(1);

    /*if (startingWave > 10) {
      for (let m = 0; m < Math.min(Math.floor(startingWave / 10), 99); m++)
        this.scene.addModifier(getPlayerModifierTypeOptionsForWave((m + 1) * 10, 1, this.scene.getParty())[0].type.newModifier(), true);
      this.scene.updateModifiers(true);
    }*/

    for (const pokemon of this.scene.getParty()) {
      if (pokemon) {
        pokemon.resetBattleData();
      }
    }

    if (!this.loaded) {
      this.scene.arena.trySetWeather(getRandomWeatherType(this.scene.arena), false);
    }

    const enemyField = this.scene.getEnemyField();
    this.scene.tweens.add({
      targets: [this.scene.arenaEnemy, this.scene.currentBattle.trainer, enemyField, this.scene.arenaPlayer, this.scene.trainer].flat(),
      x: (_target, _key, value, fieldIndex: integer) => fieldIndex < 2 + (enemyField.length) ? value + 300 : value - 300,
      duration: 2000,
      onComplete: () => {
        if (!this.tryOverrideForBattleSpec()) {
          this.doEncounterCommon();
        }
      }
    });
  }

  getEncounterMessage(): string {
    const enemyField = this.scene.getEnemyField();

    if (this.scene.currentBattle.battleSpec === BattleSpec.FINAL_BOSS) {
      return i18next.t("battle:bossAppeared", { bossName: getPokemonNameWithAffix(enemyField[0])});
    }

    if (this.scene.currentBattle.battleType === BattleType.TRAINER) {
      if (this.scene.currentBattle.double) {
        return i18next.t("battle:trainerAppearedDouble", { trainerName: this.scene.currentBattle.trainer.getName(TrainerSlot.NONE, true) });

      } else {
        return i18next.t("battle:trainerAppeared", { trainerName: this.scene.currentBattle.trainer.getName(TrainerSlot.NONE, true) });
      }
    }

    return enemyField.length === 1
      ? i18next.t("battle:singleWildAppeared", { pokemonName: enemyField[0].getNameToRender() })
      : i18next.t("battle:multiWildAppeared", { pokemonName1: enemyField[0].getNameToRender(), pokemonName2: enemyField[1].getNameToRender() });
  }

  doEncounterCommon(showEncounterMessage: boolean = true) {
    const enemyField = this.scene.getEnemyField();

    if (this.scene.currentBattle.battleType === BattleType.WILD) {
      enemyField.forEach(enemyPokemon => {
        enemyPokemon.untint(100, "Sine.easeOut");
        enemyPokemon.cry();
        enemyPokemon.showInfo();
        if (enemyPokemon.isShiny()) {
          this.scene.validateAchv(achvs.SEE_SHINY);
        }
      });
      this.scene.updateFieldScale();
      if (showEncounterMessage) {
        this.scene.ui.showText(this.getEncounterMessage(), null, () => this.end(), 1500);
      } else {
        this.end();
      }
    } else if (this.scene.currentBattle.battleType === BattleType.TRAINER) {
      const trainer = this.scene.currentBattle.trainer;
      trainer.untint(100, "Sine.easeOut");
      trainer.playAnim();

      const doSummon = () => {
        this.scene.currentBattle.started = true;
        this.scene.playBgm(undefined);
        this.scene.pbTray.showPbTray(this.scene.getParty());
        this.scene.pbTrayEnemy.showPbTray(this.scene.getEnemyParty());
        const doTrainerSummon = () => {
          this.hideEnemyTrainer();
          const availablePartyMembers = this.scene.getEnemyParty().filter(p => !p.isFainted()).length;
          this.scene.unshiftPhase(new SummonPhase(this.scene, 0, false));
          if (this.scene.currentBattle.double && availablePartyMembers > 1) {
            this.scene.unshiftPhase(new SummonPhase(this.scene, 1, false));
          }
          this.end();
        };
        if (showEncounterMessage) {
          this.scene.ui.showText(this.getEncounterMessage(), null, doTrainerSummon, 1500, true);
        } else {
          doTrainerSummon();
        }
      };

      const encounterMessages = this.scene.currentBattle.trainer.getEncounterMessages();

      if (!encounterMessages?.length) {
        doSummon();
      } else {
        let message: string;
        this.scene.executeWithSeedOffset(() => message = Utils.randSeedItem(encounterMessages), this.scene.currentBattle.waveIndex);

        const showDialogueAndSummon = () => {
          this.scene.ui.showDialogue(message, trainer.getName(TrainerSlot.NONE, true), null, () => {
            this.scene.charSprite.hide().then(() => this.scene.hideFieldOverlay(250).then(() => doSummon()));
          });
        };
        if (this.scene.currentBattle.trainer.config.hasCharSprite && !this.scene.ui.shouldSkipDialogue(message)) {
          this.scene.showFieldOverlay(500).then(() => this.scene.charSprite.showCharacter(trainer.getKey(), getCharVariantFromDialogue(encounterMessages[0])).then(() => showDialogueAndSummon()));
        } else {
          showDialogueAndSummon();
        }
      }
    }
  }

  end() {
    const enemyField = this.scene.getEnemyField();

    enemyField.forEach((enemyPokemon, e) => {
      if (enemyPokemon.isShiny()) {
        this.scene.unshiftPhase(new ShinySparklePhase(this.scene, BattlerIndex.ENEMY + e));
      }
    });

    if (this.scene.currentBattle.battleType !== BattleType.TRAINER) {
      enemyField.map(p => this.scene.pushConditionalPhase(new PostSummonPhase(this.scene, p.getBattlerIndex()), () => {
        // if there is not a player party, we can't continue
        if (!this.scene.getParty()?.length) {
          return false;
        }
        // how many player pokemon are on the field ?
        const pokemonsOnFieldCount = this.scene.getParty().filter(p => p.isOnField()).length;
        // if it's a 2vs1, there will never be a 2nd pokemon on our field even
        const requiredPokemonsOnField = Math.min(this.scene.getParty().filter((p) => !p.isFainted()).length, 2);
        // if it's a double, there should be 2, otherwise 1
        if (this.scene.currentBattle.double) {
          return pokemonsOnFieldCount === requiredPokemonsOnField;
        }
        return pokemonsOnFieldCount === 1;
      }));
      const ivScannerModifier = this.scene.findModifier(m => m instanceof IvScannerModifier);
      if (ivScannerModifier) {
        enemyField.map(p => this.scene.pushPhase(new ScanIvsPhase(this.scene, p.getBattlerIndex(), Math.min(ivScannerModifier.getStackCount() * 2, 6))));
      }
    }

    if (!this.loaded) {
      const availablePartyMembers = this.scene.getParty().filter(p => p.isAllowedInBattle());

      if (!availablePartyMembers[0].isOnField()) {
        this.scene.pushPhase(new SummonPhase(this.scene, 0));
      }

      if (this.scene.currentBattle.double) {
        if (availablePartyMembers.length > 1) {
          this.scene.pushPhase(new ToggleDoublePositionPhase(this.scene, true));
          if (!availablePartyMembers[1].isOnField()) {
            this.scene.pushPhase(new SummonPhase(this.scene, 1));
          }
        }
      } else {
        if (availablePartyMembers.length > 1 && availablePartyMembers[1].isOnField()) {
          this.scene.pushPhase(new ReturnPhase(this.scene, 1));
        }
        this.scene.pushPhase(new ToggleDoublePositionPhase(this.scene, false));
      }

      if (this.scene.currentBattle.battleType !== BattleType.TRAINER && (this.scene.currentBattle.waveIndex > 1 || !this.scene.gameMode.isDaily)) {
        const minPartySize = this.scene.currentBattle.double ? 2 : 1;
        if (availablePartyMembers.length > minPartySize) {
          this.scene.pushPhase(new CheckSwitchPhase(this.scene, 0, this.scene.currentBattle.double));
          if (this.scene.currentBattle.double) {
            this.scene.pushPhase(new CheckSwitchPhase(this.scene, 1, this.scene.currentBattle.double));
          }
        }
      }
    }
    handleTutorial(this.scene, Tutorial.Access_Menu).then(() => super.end());
  }

  tryOverrideForBattleSpec(): boolean {
    switch (this.scene.currentBattle.battleSpec) {
    case BattleSpec.FINAL_BOSS:
      const enemy = this.scene.getEnemyPokemon();
      this.scene.ui.showText(this.getEncounterMessage(), null, () => {
        this.scene.ui.showDialogue(battleSpecDialogue[BattleSpec.FINAL_BOSS].encounter, enemy.species.name, null, () => {
          this.doEncounterCommon(false);
        });
      }, 1500, true);
      return true;
    }

    return false;
  }
}

export class NextEncounterPhase extends EncounterPhase {
  constructor(scene: BattleScene) {
    super(scene);
  }

  start() {
    super.start();
  }

  doEncounter(): void {
    this.scene.playBgm(undefined, true);

    for (const pokemon of this.scene.getParty()) {
      if (pokemon) {
        pokemon.resetBattleData();
      }
    }

    this.scene.arenaNextEnemy.setBiome(this.scene.arena.biomeType);
    this.scene.arenaNextEnemy.setVisible(true);

    const enemyField = this.scene.getEnemyField();
    this.scene.tweens.add({
      targets: [this.scene.arenaEnemy, this.scene.arenaNextEnemy, this.scene.currentBattle.trainer, enemyField, this.scene.lastEnemyTrainer].flat(),
      x: "+=300",
      duration: 2000,
      onComplete: () => {
        this.scene.arenaEnemy.setBiome(this.scene.arena.biomeType);
        this.scene.arenaEnemy.setX(this.scene.arenaNextEnemy.x);
        this.scene.arenaEnemy.setAlpha(1);
        this.scene.arenaNextEnemy.setX(this.scene.arenaNextEnemy.x - 300);
        this.scene.arenaNextEnemy.setVisible(false);
        if (this.scene.lastEnemyTrainer) {
          this.scene.lastEnemyTrainer.destroy();
        }

        if (!this.tryOverrideForBattleSpec()) {
          this.doEncounterCommon();
        }
      }
    });
  }
}

export class NewBiomeEncounterPhase extends NextEncounterPhase {
  constructor(scene: BattleScene) {
    super(scene);
  }

  doEncounter(): void {
    this.scene.playBgm(undefined, true);

    for (const pokemon of this.scene.getParty()) {
      if (pokemon) {
        pokemon.resetBattleData();
      }
    }

    this.scene.arena.trySetWeather(getRandomWeatherType(this.scene.arena), false);

    for (const pokemon of this.scene.getParty().filter(p => p.isOnField())) {
      applyAbAttrs(PostBiomeChangeAbAttr, pokemon, null);
    }

    const enemyField = this.scene.getEnemyField();
    this.scene.tweens.add({
      targets: [this.scene.arenaEnemy, enemyField].flat(),
      x: "+=300",
      duration: 2000,
      onComplete: () => {
        if (!this.tryOverrideForBattleSpec()) {
          this.doEncounterCommon();
        }
      }
    });
  }
}

export class PostSummonPhase extends PokemonPhase {
  constructor(scene: BattleScene, battlerIndex: BattlerIndex) {
    super(scene, battlerIndex);
  }

  start() {
    super.start();

    const pokemon = this.getPokemon();

    if (pokemon.status?.effect === StatusEffect.TOXIC) {
      pokemon.status.turnCount = 0;
    }
    this.scene.arena.applyTags(ArenaTrapTag, pokemon);
    applyPostSummonAbAttrs(PostSummonAbAttr, pokemon).then(() => this.end());
  }
}

export class SelectBiomePhase extends BattlePhase {
  constructor(scene: BattleScene) {
    super(scene);
  }

  start() {
    super.start();

    const currentBiome = this.scene.arena.biomeType;

    const setNextBiome = (nextBiome: Biome) => {
      if (this.scene.currentBattle.waveIndex % 10 === 1) {
        this.scene.applyModifiers(MoneyInterestModifier, true, this.scene);
        this.scene.unshiftPhase(new PartyHealPhase(this.scene, false));
      }
      this.scene.unshiftPhase(new SwitchBiomePhase(this.scene, nextBiome));
      this.end();
    };

    if ((this.scene.gameMode.isClassic && this.scene.gameMode.isWaveFinal(this.scene.currentBattle.waveIndex + 9))
      || (this.scene.gameMode.isDaily && this.scene.gameMode.isWaveFinal(this.scene.currentBattle.waveIndex))
      || (this.scene.gameMode.hasShortBiomes && !(this.scene.currentBattle.waveIndex % 50))) {
      setNextBiome(Biome.END);
    } else if (this.scene.gameMode.hasRandomBiomes) {
      setNextBiome(this.generateNextBiome());
    } else if (Array.isArray(biomeLinks[currentBiome])) {
      let biomes: Biome[];
      this.scene.executeWithSeedOffset(() => {
        biomes = (biomeLinks[currentBiome] as (Biome | [Biome, integer])[])
          .filter(b => !Array.isArray(b) || !Utils.randSeedInt(b[1]))
          .map(b => !Array.isArray(b) ? b : b[0]);
      }, this.scene.currentBattle.waveIndex);
      if (biomes.length > 1 && this.scene.findModifier(m => m instanceof MapModifier)) {
        let biomeChoices: Biome[];
        this.scene.executeWithSeedOffset(() => {
          biomeChoices = (!Array.isArray(biomeLinks[currentBiome])
            ? [biomeLinks[currentBiome] as Biome]
            : biomeLinks[currentBiome] as (Biome | [Biome, integer])[])
            .filter((b, i) => !Array.isArray(b) || !Utils.randSeedInt(b[1]))
            .map(b => Array.isArray(b) ? b[0] : b);
        }, this.scene.currentBattle.waveIndex);
        const biomeSelectItems = biomeChoices.map(b => {
          const ret: OptionSelectItem = {
            label: getBiomeName(b),
            handler: () => {
              this.scene.ui.setMode(Mode.MESSAGE);
              setNextBiome(b);
              return true;
            }
          };
          return ret;
        });
        this.scene.ui.setMode(Mode.OPTION_SELECT, {
          options: biomeSelectItems,
          delay: 1000
        });
      } else {
        setNextBiome(biomes[Utils.randSeedInt(biomes.length)]);
      }
    } else if (biomeLinks.hasOwnProperty(currentBiome)) {
      setNextBiome(biomeLinks[currentBiome] as Biome);
    } else {
      setNextBiome(this.generateNextBiome());
    }
  }

  generateNextBiome(): Biome {
    if (!(this.scene.currentBattle.waveIndex % 50)) {
      return Biome.END;
    }
    return this.scene.generateRandomBiome(this.scene.currentBattle.waveIndex);
  }
}

export class SwitchBiomePhase extends BattlePhase {
  private nextBiome: Biome;

  constructor(scene: BattleScene, nextBiome: Biome) {
    super(scene);

    this.nextBiome = nextBiome;
  }

  start() {
    super.start();

    if (this.nextBiome === undefined) {
      return this.end();
    }

    this.scene.tweens.add({
      targets: [this.scene.arenaEnemy, this.scene.lastEnemyTrainer],
      x: "+=300",
      duration: 2000,
      onComplete: () => {
        this.scene.arenaEnemy.setX(this.scene.arenaEnemy.x - 600);

        this.scene.newArena(this.nextBiome);

        const biomeKey = getBiomeKey(this.nextBiome);
        const bgTexture = `${biomeKey}_bg`;
        this.scene.arenaBgTransition.setTexture(bgTexture);
        this.scene.arenaBgTransition.setAlpha(0);
        this.scene.arenaBgTransition.setVisible(true);
        this.scene.arenaPlayerTransition.setBiome(this.nextBiome);
        this.scene.arenaPlayerTransition.setAlpha(0);
        this.scene.arenaPlayerTransition.setVisible(true);

        this.scene.tweens.add({
          targets: [this.scene.arenaPlayer, this.scene.arenaBgTransition, this.scene.arenaPlayerTransition],
          duration: 1000,
          delay: 1000,
          ease: "Sine.easeInOut",
          alpha: (target: any) => target === this.scene.arenaPlayer ? 0 : 1,
          onComplete: () => {
            this.scene.arenaBg.setTexture(bgTexture);
            this.scene.arenaPlayer.setBiome(this.nextBiome);
            this.scene.arenaPlayer.setAlpha(1);
            this.scene.arenaEnemy.setBiome(this.nextBiome);
            this.scene.arenaEnemy.setAlpha(1);
            this.scene.arenaNextEnemy.setBiome(this.nextBiome);
            this.scene.arenaBgTransition.setVisible(false);
            this.scene.arenaPlayerTransition.setVisible(false);
            if (this.scene.lastEnemyTrainer) {
              this.scene.lastEnemyTrainer.destroy();
            }

            this.end();
          }
        });
      }
    });
  }
}

export class SummonPhase extends PartyMemberPokemonPhase {
  private loaded: boolean;

  constructor(scene: BattleScene, fieldIndex: integer, player: boolean = true, loaded: boolean = false) {
    super(scene, fieldIndex, player);

    this.loaded = loaded;
  }

  start() {
    super.start();

    this.preSummon();
  }

  /**
  * Sends out a Pokemon before the battle begins and shows the appropriate messages
  */
  preSummon(): void {
    const partyMember = this.getPokemon();
    // If the Pokemon about to be sent out is fainted or illegal under a challenge, switch to the first non-fainted legal Pokemon
    if (!partyMember.isAllowedInBattle()) {
      console.warn("The Pokemon about to be sent out is fainted or illegal under a challenge. Attempting to resolve...");

      // First check if they're somehow still in play, if so remove them.
      if (partyMember.isOnField()) {
        partyMember.leaveField();
      }

      const party = this.getParty();

      // Find the first non-fainted Pokemon index above the current one
      const legalIndex = party.findIndex((p, i) => i > this.partyMemberIndex && p.isAllowedInBattle());
      if (legalIndex === -1) {
        console.error("Party Details:\n", party);
        console.error("All available Pokemon were fainted or illegal!");
        this.scene.clearPhaseQueue();
        this.scene.unshiftPhase(new GameOverPhase(this.scene));
        this.end();
        return;
      }

      // Swaps the fainted Pokemon and the first non-fainted legal Pokemon in the party
      [party[this.partyMemberIndex], party[legalIndex]] = [party[legalIndex], party[this.partyMemberIndex]];
      console.warn("Swapped %s %O with %s %O", getPokemonNameWithAffix(partyMember), partyMember, getPokemonNameWithAffix(party[0]), party[0]);
    }

    if (this.player) {
      this.scene.ui.showText(i18next.t("battle:playerGo", { pokemonName: getPokemonNameWithAffix(this.getPokemon()) }));
      if (this.player) {
        this.scene.pbTray.hide();
      }
      this.scene.trainer.setTexture(`trainer_${this.scene.gameData.gender === PlayerGender.FEMALE ? "f" : "m"}_back_pb`);
      this.scene.time.delayedCall(562, () => {
        this.scene.trainer.setFrame("2");
        this.scene.time.delayedCall(64, () => {
          this.scene.trainer.setFrame("3");
        });
      });
      this.scene.tweens.add({
        targets: this.scene.trainer,
        x: -36,
        duration: 1000,
        onComplete: () => this.scene.trainer.setVisible(false)
      });
      this.scene.time.delayedCall(750, () => this.summon());
    } else {
      const trainerName = this.scene.currentBattle.trainer.getName(!(this.fieldIndex % 2) ? TrainerSlot.TRAINER : TrainerSlot.TRAINER_PARTNER);
      const pokemonName = this.getPokemon().getNameToRender();
      const message = i18next.t("battle:trainerSendOut", { trainerName, pokemonName });

      this.scene.pbTrayEnemy.hide();
      this.scene.ui.showText(message, null, () => this.summon());
    }
  }

  summon(): void {
    const pokemon = this.getPokemon();

    const pokeball = this.scene.addFieldSprite(this.player ? 36 : 248, this.player ? 80 : 44, "pb", getPokeballAtlasKey(pokemon.pokeball));
    pokeball.setVisible(false);
    pokeball.setOrigin(0.5, 0.625);
    this.scene.field.add(pokeball);

    if (this.fieldIndex === 1) {
      pokemon.setFieldPosition(FieldPosition.RIGHT, 0);
    } else {
      const availablePartyMembers = this.getParty().filter(p => p.isAllowedInBattle()).length;
      pokemon.setFieldPosition(!this.scene.currentBattle.double || availablePartyMembers === 1 ? FieldPosition.CENTER : FieldPosition.LEFT);
    }

    const fpOffset = pokemon.getFieldPositionOffset();

    pokeball.setVisible(true);

    this.scene.tweens.add({
      targets: pokeball,
      duration: 650,
      x: (this.player ? 100 : 236) + fpOffset[0]
    });

    this.scene.tweens.add({
      targets: pokeball,
      duration: 150,
      ease: "Cubic.easeOut",
      y: (this.player ? 70 : 34) + fpOffset[1],
      onComplete: () => {
        this.scene.tweens.add({
          targets: pokeball,
          duration: 500,
          ease: "Cubic.easeIn",
          angle: 1440,
          y: (this.player ? 132 : 86) + fpOffset[1],
          onComplete: () => {
            this.scene.playSound("pb_rel");
            pokeball.destroy();
            this.scene.add.existing(pokemon);
            this.scene.field.add(pokemon);
            if (!this.player) {
              const playerPokemon = this.scene.getPlayerPokemon() as Pokemon;
              if (playerPokemon?.visible) {
                this.scene.field.moveBelow(pokemon, playerPokemon);
              }
              this.scene.currentBattle.seenEnemyPartyMemberIds.add(pokemon.id);
            }
            addPokeballOpenParticles(this.scene, pokemon.x, pokemon.y - 16, pokemon.pokeball);
            this.scene.updateModifiers(this.player);
            this.scene.updateFieldScale();
            pokemon.showInfo();
            pokemon.playAnim();
            pokemon.setVisible(true);
            pokemon.getSprite().setVisible(true);
            pokemon.setScale(0.5);
            pokemon.tint(getPokeballTintColor(pokemon.pokeball));
            pokemon.untint(250, "Sine.easeIn");
            this.scene.updateFieldScale();
            this.scene.tweens.add({
              targets: pokemon,
              duration: 250,
              ease: "Sine.easeIn",
              scale: pokemon.getSpriteScale(),
              onComplete: () => {
                pokemon.cry(pokemon.getHpRatio() > 0.25 ? undefined : { rate: 0.85 });
                pokemon.getSprite().clearTint();
                pokemon.resetSummonData();
                this.scene.time.delayedCall(1000, () => this.end());
              }
            });
          }
        });
      }
    });
  }

  onEnd(): void {
    const pokemon = this.getPokemon();

    if (pokemon.isShiny()) {
      this.scene.unshiftPhase(new ShinySparklePhase(this.scene, pokemon.getBattlerIndex()));
    }

    pokemon.resetTurnData();

    if (!this.loaded || this.scene.currentBattle.battleType === BattleType.TRAINER || (this.scene.currentBattle.waveIndex % 10) === 1) {
      this.scene.triggerPokemonFormChange(pokemon, SpeciesFormChangeActiveTrigger, true);
      this.queuePostSummon();
    }
  }

  queuePostSummon(): void {
    this.scene.pushPhase(new PostSummonPhase(this.scene, this.getPokemon().getBattlerIndex()));
  }

  end() {
    this.onEnd();

    super.end();
  }
}

export class SwitchSummonPhase extends SummonPhase {
  private slotIndex: integer;
  private doReturn: boolean;
  private batonPass: boolean;

  private lastPokemon: Pokemon;

  /**
   * Constructor for creating a new SwitchSummonPhase
   * @param scene {@linkcode BattleScene} the scene the phase is associated with
   * @param fieldIndex integer representing position on the battle field
   * @param slotIndex integer for the index of pokemon (in party of 6) to switch into
   * @param doReturn boolean whether to render "comeback" dialogue
   * @param batonPass boolean if the switch is from baton pass
   * @param player boolean if the switch is from the player
   */
  constructor(scene: BattleScene, fieldIndex: integer, slotIndex: integer, doReturn: boolean, batonPass: boolean, player?: boolean) {
    super(scene, fieldIndex, player !== undefined ? player : true);

    this.slotIndex = slotIndex;
    this.doReturn = doReturn;
    this.batonPass = batonPass;
  }

  start(): void {
    super.start();
  }

  preSummon(): void {
    if (!this.player) {
      if (this.slotIndex === -1) {
        this.slotIndex = this.scene.currentBattle.trainer.getNextSummonIndex(!this.fieldIndex ? TrainerSlot.TRAINER : TrainerSlot.TRAINER_PARTNER);
      }
      if (this.slotIndex > -1) {
        this.showEnemyTrainer(!(this.fieldIndex % 2) ? TrainerSlot.TRAINER : TrainerSlot.TRAINER_PARTNER);
        this.scene.pbTrayEnemy.showPbTray(this.scene.getEnemyParty());
      }
    }

    if (!this.doReturn || (this.slotIndex !== -1 && !(this.player ? this.scene.getParty() : this.scene.getEnemyParty())[this.slotIndex])) {
      if (this.player) {
        return this.switchAndSummon();
      } else {
        this.scene.time.delayedCall(750, () => this.switchAndSummon());
        return;
      }
    }

    const pokemon = this.getPokemon();

    if (!this.batonPass) {
      (this.player ? this.scene.getEnemyField() : this.scene.getPlayerField()).forEach(enemyPokemon => enemyPokemon.removeTagsBySourceId(pokemon.id));
    }

    this.scene.ui.showText(this.player ?
      i18next.t("battle:playerComeBack", { pokemonName: getPokemonNameWithAffix(pokemon) }) :
      i18next.t("battle:trainerComeBack", {
        trainerName: this.scene.currentBattle.trainer.getName(!(this.fieldIndex % 2) ? TrainerSlot.TRAINER : TrainerSlot.TRAINER_PARTNER),
        pokemonName: getPokemonNameWithAffix(pokemon)
      })
    );
    this.scene.playSound("pb_rel");
    pokemon.hideInfo(); // this is also done by pokemon.leaveField(), but needs to go earlier for animation purposes
    pokemon.tint(getPokeballTintColor(pokemon.pokeball), 1, 250, "Sine.easeIn");
    this.scene.tweens.add({
      targets: pokemon,
      duration: 250,
      ease: "Sine.easeIn",
      scale: 0.5,
      onComplete: () => {
        // 250ms delay on leaveField is necessary to avoid calling hideInfo() twice
        // and double-animating the stats panel slideout
        this.scene.time.delayedCall(250, () => pokemon.leaveField(!this.batonPass));
        this.scene.time.delayedCall(750, () => this.switchAndSummon());
      }
    });
  }

  switchAndSummon() {
    const party = this.player ? this.getParty() : this.scene.getEnemyParty();
    const switchedInPokemon = party[this.slotIndex];
    this.lastPokemon = this.getPokemon();
    applyPreSwitchOutAbAttrs(PreSwitchOutAbAttr, this.lastPokemon);
    if (this.batonPass && switchedInPokemon) {
      (this.player ? this.scene.getEnemyField() : this.scene.getPlayerField()).forEach(enemyPokemon => enemyPokemon.transferTagsBySourceId(this.lastPokemon.id, switchedInPokemon.id));
      if (!this.scene.findModifier(m => m instanceof SwitchEffectTransferModifier && (m as SwitchEffectTransferModifier).pokemonId === switchedInPokemon.id)) {
        const batonPassModifier = this.scene.findModifier(m => m instanceof SwitchEffectTransferModifier
          && (m as SwitchEffectTransferModifier).pokemonId === this.lastPokemon.id) as SwitchEffectTransferModifier;
        if (batonPassModifier && !this.scene.findModifier(m => m instanceof SwitchEffectTransferModifier && (m as SwitchEffectTransferModifier).pokemonId === switchedInPokemon.id)) {
          this.scene.tryTransferHeldItemModifier(batonPassModifier, switchedInPokemon, false);
        }
      }
    }
    if (switchedInPokemon) {
      party[this.slotIndex] = this.lastPokemon;
      party[this.fieldIndex] = switchedInPokemon;
      const showTextAndSummon = () => {
        this.scene.ui.showText(this.player ?
          i18next.t("battle:playerGo", { pokemonName: getPokemonNameWithAffix(switchedInPokemon) }) :
          i18next.t("battle:trainerGo", {
            trainerName: this.scene.currentBattle.trainer.getName(!(this.fieldIndex % 2) ? TrainerSlot.TRAINER : TrainerSlot.TRAINER_PARTNER),
            pokemonName: this.getPokemon().getNameToRender()
          })
        );
        // Ensure improperly persisted summon data (such as tags) is cleared upon switching
        if (!this.batonPass) {
          switchedInPokemon.resetBattleData();
          switchedInPokemon.resetSummonData();
        }
        this.summon();
      };
      if (this.player) {
        showTextAndSummon();
      } else {
        this.scene.time.delayedCall(1500, () => {
          this.hideEnemyTrainer();
          this.scene.pbTrayEnemy.hide();
          showTextAndSummon();
        });
      }
    } else {
      this.end();
    }
  }

  onEnd(): void {
    super.onEnd();

    const pokemon = this.getPokemon();

    const moveId = this.lastPokemon?.scene.currentBattle.lastMove;
    const lastUsedMove = moveId ? allMoves[moveId] : undefined;

    const currentCommand = pokemon.scene.currentBattle.turnCommands[this.fieldIndex]?.command;
    const lastPokemonIsForceSwitchedAndNotFainted = lastUsedMove?.hasAttr(ForceSwitchOutAttr) && !this.lastPokemon.isFainted();

    // Compensate for turn spent summoning
    // Or compensate for force switch move if switched out pokemon is not fainted
    if (currentCommand === Command.POKEMON || lastPokemonIsForceSwitchedAndNotFainted) {
      pokemon.battleSummonData.turnCount--;
    }

    if (this.batonPass && pokemon) {
      pokemon.transferSummon(this.lastPokemon);
    }

    this.lastPokemon?.resetSummonData();

    this.scene.triggerPokemonFormChange(pokemon, SpeciesFormChangeActiveTrigger, true);
  }

  queuePostSummon(): void {
    this.scene.unshiftPhase(new PostSummonPhase(this.scene, this.getPokemon().getBattlerIndex()));
  }
}

export class ReturnPhase extends SwitchSummonPhase {
  constructor(scene: BattleScene, fieldIndex: integer) {
    super(scene, fieldIndex, -1, true, false);
  }

  switchAndSummon(): void {
    this.end();
  }

  summon(): void { }

  onEnd(): void {
    const pokemon = this.getPokemon();

    pokemon.resetTurnData();
    pokemon.resetSummonData();

    this.scene.updateFieldScale();

    this.scene.triggerPokemonFormChange(pokemon, SpeciesFormChangeActiveTrigger);
  }
}

export class ShowTrainerPhase extends BattlePhase {
  constructor(scene: BattleScene) {
    super(scene);
  }

  start() {
    super.start();

    this.scene.trainer.setVisible(true);

    this.scene.trainer.setTexture(`trainer_${this.scene.gameData.gender === PlayerGender.FEMALE ? "f" : "m"}_back`);

    this.scene.tweens.add({
      targets: this.scene.trainer,
      x: 106,
      duration: 1000,
      onComplete: () => this.end()
    });
  }
}

export class ToggleDoublePositionPhase extends BattlePhase {
  private double: boolean;

  constructor(scene: BattleScene, double: boolean) {
    super(scene);

    this.double = double;
  }

  start() {
    super.start();

    const playerPokemon = this.scene.getPlayerField().find(p => p.isActive(true));
    if (playerPokemon) {
      playerPokemon.setFieldPosition(this.double && this.scene.getParty().filter(p => p.isAllowedInBattle()).length > 1 ? FieldPosition.LEFT : FieldPosition.CENTER, 500).then(() => {
        if (playerPokemon.getFieldIndex() === 1) {
          const party = this.scene.getParty();
          party[1] = party[0];
          party[0] = playerPokemon;
        }
        this.end();
      });
    } else {
      this.end();
    }
  }
}

export class CheckSwitchPhase extends BattlePhase {
  protected fieldIndex: integer;
  protected useName: boolean;

  constructor(scene: BattleScene, fieldIndex: integer, useName: boolean) {
    super(scene);

    this.fieldIndex = fieldIndex;
    this.useName = useName;
  }

  start() {
    super.start();

    const pokemon = this.scene.getPlayerField()[this.fieldIndex];

    if (this.scene.battleStyle === BattleStyle.SET) {
      super.end();
      return;
    }

    if (this.scene.field.getAll().indexOf(pokemon) === -1) {
      this.scene.unshiftPhase(new SummonMissingPhase(this.scene, this.fieldIndex));
      super.end();
      return;
    }

    if (!this.scene.getParty().slice(1).filter(p => p.isActive()).length) {
      super.end();
      return;
    }

    if (pokemon.getTag(BattlerTagType.FRENZY)) {
      super.end();
      return;
    }

    this.scene.ui.showText(i18next.t("battle:switchQuestion", { pokemonName: this.useName ? getPokemonNameWithAffix(pokemon) : i18next.t("battle:pokemon") }), null, () => {
      this.scene.ui.setMode(Mode.CONFIRM, () => {
        this.scene.ui.setMode(Mode.MESSAGE);
        this.scene.tryRemovePhase(p => p instanceof PostSummonPhase && p.player && p.fieldIndex === this.fieldIndex);
        this.scene.unshiftPhase(new SwitchPhase(this.scene, this.fieldIndex, false, true));
        this.end();
      }, () => {
        this.scene.ui.setMode(Mode.MESSAGE);
        this.end();
      });
    });
  }
}

export class SummonMissingPhase extends SummonPhase {
  constructor(scene: BattleScene, fieldIndex: integer) {
    super(scene, fieldIndex);
  }

  preSummon(): void {
    this.scene.ui.showText(i18next.t("battle:sendOutPokemon", { pokemonName: getPokemonNameWithAffix(this.getPokemon()) }));
    this.scene.time.delayedCall(250, () => this.summon());
  }
}

export class LevelCapPhase extends FieldPhase {
  constructor(scene: BattleScene) {
    super(scene);
  }

  start(): void {
    super.start();

    this.scene.ui.setMode(Mode.MESSAGE).then(() => {
      this.scene.playSound("level_up_fanfare");
      this.scene.ui.showText(i18next.t("battle:levelCapUp", { levelCap: this.scene.getMaxExpLevel() }), null, () => this.end(), null, true);
      this.executeForAll(pokemon => pokemon.updateInfo(true));
    });
  }
}

export class TurnInitPhase extends FieldPhase {
  constructor(scene: BattleScene) {
    super(scene);
  }

  start() {
    super.start();

    this.scene.getPlayerField().forEach(p => {
      // If this pokemon is in play and evolved into something illegal under the current challenge, force a switch
      if (p.isOnField() && !p.isAllowedInBattle()) {
        this.scene.queueMessage(i18next.t("challenges:illegalEvolution", { "pokemon": p.name }), null, true);

        const allowedPokemon = this.scene.getParty().filter(p => p.isAllowedInBattle());

        if (!allowedPokemon.length) {
          // If there are no longer any legal pokemon in the party, game over.
          this.scene.clearPhaseQueue();
          this.scene.unshiftPhase(new GameOverPhase(this.scene));
        } else if (allowedPokemon.length >= this.scene.currentBattle.getBattlerCount() || (this.scene.currentBattle.double && !allowedPokemon[0].isActive(true))) {
          // If there is at least one pokemon in the back that is legal to switch in, force a switch.
          p.switchOut(false);
        } else {
          // If there are no pokemon in the back but we're not game overing, just hide the pokemon.
          // This should only happen in double battles.
          p.leaveField();
        }
        if (allowedPokemon.length === 1 && this.scene.currentBattle.double) {
          this.scene.unshiftPhase(new ToggleDoublePositionPhase(this.scene, true));
        }
      }
    });

    //this.scene.pushPhase(new MoveAnimTestPhase(this.scene));
    this.scene.eventTarget.dispatchEvent(new TurnInitEvent());

    this.scene.getField().forEach((pokemon, i) => {
      if (pokemon?.isActive()) {
        if (pokemon.isPlayer()) {
          this.scene.currentBattle.addParticipant(pokemon as PlayerPokemon);
        }

        pokemon.resetTurnData();

        this.scene.pushPhase(pokemon.isPlayer() ? new CommandPhase(this.scene, i) : new EnemyCommandPhase(this.scene, i - BattlerIndex.ENEMY));
      }
    });

    this.scene.pushPhase(new TurnStartPhase(this.scene));

    this.end();
  }
}

export class CommandPhase extends FieldPhase {
  protected fieldIndex: integer;

  constructor(scene: BattleScene, fieldIndex: integer) {
    super(scene);

    this.fieldIndex = fieldIndex;
  }

  start() {
    super.start();

    if (this.fieldIndex) {
      // If we somehow are attempting to check the right pokemon but there's only one pokemon out
      // Switch back to the center pokemon. This can happen rarely in double battles with mid turn switching
      if (this.scene.getPlayerField().filter(p => p.isActive()).length === 1) {
        this.fieldIndex = FieldPosition.CENTER;
      } else {
        const allyCommand = this.scene.currentBattle.turnCommands[this.fieldIndex - 1];
        if (allyCommand.command === Command.BALL || allyCommand.command === Command.RUN) {
          this.scene.currentBattle.turnCommands[this.fieldIndex] = { command: allyCommand.command, skip: true };
        }
      }
    }

    if (this.scene.currentBattle.turnCommands[this.fieldIndex]?.skip) {
      return this.end();
    }

    const playerPokemon = this.scene.getPlayerField()[this.fieldIndex];

    const moveQueue = playerPokemon.getMoveQueue();

    while (moveQueue.length && moveQueue[0]
      && moveQueue[0].move && (!playerPokemon.getMoveset().find(m => m.moveId === moveQueue[0].move)
        || !playerPokemon.getMoveset()[playerPokemon.getMoveset().findIndex(m => m.moveId === moveQueue[0].move)].isUsable(playerPokemon, moveQueue[0].ignorePP))) {
      moveQueue.shift();
    }

    if (moveQueue.length) {
      const queuedMove = moveQueue[0];
      if (!queuedMove.move) {
        this.handleCommand(Command.FIGHT, -1, false);
      } else {
        const moveIndex = playerPokemon.getMoveset().findIndex(m => m.moveId === queuedMove.move);
        if (moveIndex > -1 && playerPokemon.getMoveset()[moveIndex].isUsable(playerPokemon, queuedMove.ignorePP)) {
          this.handleCommand(Command.FIGHT, moveIndex, queuedMove.ignorePP, { targets: queuedMove.targets, multiple: queuedMove.targets.length > 1 });
        } else {
          this.scene.ui.setMode(Mode.COMMAND, this.fieldIndex);
        }
      }
    } else {
      this.scene.ui.setMode(Mode.COMMAND, this.fieldIndex);
    }
  }

  handleCommand(command: Command, cursor: integer, ...args: any[]): boolean {
    const playerPokemon = this.scene.getPlayerField()[this.fieldIndex];
    const enemyField = this.scene.getEnemyField();
    let success: boolean;

    switch (command) {
    case Command.FIGHT:
      let useStruggle = false;
      if (cursor === -1 ||
          playerPokemon.trySelectMove(cursor, args[0] as boolean) ||
          (useStruggle = cursor > -1 && !playerPokemon.getMoveset().filter(m => m.isUsable(playerPokemon)).length)) {
        const moveId = !useStruggle ? cursor > -1 ? playerPokemon.getMoveset()[cursor].moveId : Moves.NONE : Moves.STRUGGLE;
        const turnCommand: TurnCommand = { command: Command.FIGHT, cursor: cursor, move: { move: moveId, targets: [], ignorePP: args[0] }, args: args };
        const moveTargets: MoveTargetSet = args.length < 3 ? getMoveTargets(playerPokemon, moveId) : args[2];
        if (!moveId) {
          turnCommand.targets = [this.fieldIndex];
        }
        console.log(moveTargets, getPokemonNameWithAffix(playerPokemon));
        if (moveTargets.targets.length > 1 && moveTargets.multiple) {
          this.scene.unshiftPhase(new SelectTargetPhase(this.scene, this.fieldIndex));
        }
        if (moveTargets.targets.length <= 1 || moveTargets.multiple) {
          turnCommand.move.targets = moveTargets.targets;
        } else if (playerPokemon.getTag(BattlerTagType.CHARGING) && playerPokemon.getMoveQueue().length >= 1) {
          turnCommand.move.targets = playerPokemon.getMoveQueue()[0].targets;
        } else {
          this.scene.unshiftPhase(new SelectTargetPhase(this.scene, this.fieldIndex));
        }
        this.scene.currentBattle.turnCommands[this.fieldIndex] = turnCommand;
        success = true;
      } else if (cursor < playerPokemon.getMoveset().length) {
        const move = playerPokemon.getMoveset()[cursor];
        this.scene.ui.setMode(Mode.MESSAGE);

        // Decides between a Disabled, Not Implemented, or No PP translation message
        const errorMessage =
            playerPokemon.isMoveDisabled(move.moveId) ? "battle:moveDisabled" :
              move.getName().endsWith(" (N)") ? "battle:moveNotImplemented" : "battle:moveNoPP";
        const moveName = move.getName().replace(" (N)", ""); // Trims off the indicator

        this.scene.ui.showText(i18next.t(errorMessage, { moveName: moveName }), null, () => {
          this.scene.ui.clearText();
          this.scene.ui.setMode(Mode.FIGHT, this.fieldIndex);
        }, null, true);
      }
      break;
    case Command.BALL:
      if (this.scene.arena.biomeType === Biome.END && (!this.scene.gameMode.isClassic || (this.scene.getEnemyField().filter(p => p.isActive(true)).some(p => !p.scene.gameData.dexData[p.species.speciesId].caughtAttr) && this.scene.gameData.getStarterCount(d => !!d.caughtAttr) < Object.keys(speciesStarters).length - 1))) {
        this.scene.ui.setMode(Mode.COMMAND, this.fieldIndex);
        this.scene.ui.setMode(Mode.MESSAGE);
        this.scene.ui.showText(i18next.t("battle:noPokeballForce"), null, () => {
          this.scene.ui.showText(null, 0);
          this.scene.ui.setMode(Mode.COMMAND, this.fieldIndex);
        }, null, true);
      } else if (this.scene.currentBattle.battleType === BattleType.TRAINER) {
        this.scene.ui.setMode(Mode.COMMAND, this.fieldIndex);
        this.scene.ui.setMode(Mode.MESSAGE);
        this.scene.ui.showText(i18next.t("battle:noPokeballTrainer"), null, () => {
          this.scene.ui.showText(null, 0);
          this.scene.ui.setMode(Mode.COMMAND, this.fieldIndex);
        }, null, true);
      } else {
        const targets = this.scene.getEnemyField().filter(p => p.isActive(true)).map(p => p.getBattlerIndex());
        if (targets.length > 1) {
          this.scene.ui.setMode(Mode.COMMAND, this.fieldIndex);
          this.scene.ui.setMode(Mode.MESSAGE);
          this.scene.ui.showText(i18next.t("battle:noPokeballMulti"), null, () => {
            this.scene.ui.showText(null, 0);
            this.scene.ui.setMode(Mode.COMMAND, this.fieldIndex);
          }, null, true);
        } else if (cursor < 5) {
          const targetPokemon = this.scene.getEnemyField().find(p => p.isActive(true));
          if (targetPokemon.isBoss() && targetPokemon.bossSegmentIndex >= 1 && !targetPokemon.hasAbility(Abilities.WONDER_GUARD, false, true) && cursor < PokeballType.MASTER_BALL) {
            this.scene.ui.setMode(Mode.COMMAND, this.fieldIndex);
            this.scene.ui.setMode(Mode.MESSAGE);
            this.scene.ui.showText(i18next.t("battle:noPokeballStrong"), null, () => {
              this.scene.ui.showText(null, 0);
              this.scene.ui.setMode(Mode.COMMAND, this.fieldIndex);
            }, null, true);
          } else {
            this.scene.currentBattle.turnCommands[this.fieldIndex] = { command: Command.BALL, cursor: cursor };
            this.scene.currentBattle.turnCommands[this.fieldIndex].targets = targets;
            if (this.fieldIndex) {
              this.scene.currentBattle.turnCommands[this.fieldIndex - 1].skip = true;
            }
            success = true;
          }
        }
      }
      break;
    case Command.POKEMON:
    case Command.RUN:
      const isSwitch = command === Command.POKEMON;
      if (!isSwitch && this.scene.arena.biomeType === Biome.END) {
        this.scene.ui.setMode(Mode.COMMAND, this.fieldIndex);
        this.scene.ui.setMode(Mode.MESSAGE);
        this.scene.ui.showText(i18next.t("battle:noEscapeForce"), null, () => {
          this.scene.ui.showText(null, 0);
          this.scene.ui.setMode(Mode.COMMAND, this.fieldIndex);
        }, null, true);
      } else if (!isSwitch && this.scene.currentBattle.battleType === BattleType.TRAINER) {
        this.scene.ui.setMode(Mode.COMMAND, this.fieldIndex);
        this.scene.ui.setMode(Mode.MESSAGE);
        this.scene.ui.showText(i18next.t("battle:noEscapeTrainer"), null, () => {
          this.scene.ui.showText(null, 0);
          this.scene.ui.setMode(Mode.COMMAND, this.fieldIndex);
        }, null, true);
      } else {
        const trapTag = playerPokemon.findTag(t => t instanceof TrappedTag) as TrappedTag;
        const trapped = new Utils.BooleanHolder(false);
        const batonPass = isSwitch && args[0] as boolean;
        if (!batonPass) {
          enemyField.forEach(enemyPokemon => applyCheckTrappedAbAttrs(CheckTrappedAbAttr, enemyPokemon, trapped, playerPokemon));
        }
        if (batonPass || (!trapTag && !trapped.value)) {
          this.scene.currentBattle.turnCommands[this.fieldIndex] = isSwitch
            ? { command: Command.POKEMON, cursor: cursor, args: args }
            : { command: Command.RUN };
          success = true;
          if (!isSwitch && this.fieldIndex) {
            this.scene.currentBattle.turnCommands[this.fieldIndex - 1].skip = true;
          }
        } else if (trapTag) {
          if (trapTag.sourceMove === Moves.INGRAIN && this.scene.getPokemonById(trapTag.sourceId).isOfType(Type.GHOST)) {
            success = true;
            this.scene.currentBattle.turnCommands[this.fieldIndex] = isSwitch
              ? { command: Command.POKEMON, cursor: cursor, args: args }
              : { command: Command.RUN };
            break;
          }
          if (!isSwitch) {
            this.scene.ui.setMode(Mode.COMMAND, this.fieldIndex);
            this.scene.ui.setMode(Mode.MESSAGE);
          }
          this.scene.ui.showText(
            i18next.t("battle:noEscapePokemon", {
              pokemonName: getPokemonNameWithAffix(this.scene.getPokemonById(trapTag.sourceId)),
              moveName: trapTag.getMoveName(),
              escapeVerb: isSwitch ? i18next.t("battle:escapeVerbSwitch") : i18next.t("battle:escapeVerbFlee")
            }),
            null,
            () => {
              this.scene.ui.showText(null, 0);
              if (!isSwitch) {
                this.scene.ui.setMode(Mode.COMMAND, this.fieldIndex);
              }
            }, null, true);
        }
      }
      break;
    }

    if (success) {
      this.end();
    }

    return success;
  }

  cancel() {
    if (this.fieldIndex) {
      this.scene.unshiftPhase(new CommandPhase(this.scene, 0));
      this.scene.unshiftPhase(new CommandPhase(this.scene, 1));
      this.end();
    }
  }

  checkFightOverride(): boolean {
    const pokemon = this.getPokemon();

    const encoreTag = pokemon.getTag(EncoreTag) as EncoreTag;

    if (!encoreTag) {
      return false;
    }

    const moveIndex = pokemon.getMoveset().findIndex(m => m.moveId === encoreTag.moveId);

    if (moveIndex === -1 || !pokemon.getMoveset()[moveIndex].isUsable(pokemon)) {
      return false;
    }

    this.handleCommand(Command.FIGHT, moveIndex, false);

    return true;
  }

  getFieldIndex(): integer {
    return this.fieldIndex;
  }

  getPokemon(): PlayerPokemon {
    return this.scene.getPlayerField()[this.fieldIndex];
  }

  end() {
    this.scene.ui.setMode(Mode.MESSAGE).then(() => super.end());
  }
}

/**
 * Phase for determining an enemy AI's action for the next turn.
 * During this phase, the enemy decides whether to switch (if it has a trainer)
 * or to use a move from its moveset.
 *
 * For more information on how the Enemy AI works, see docs/enemy-ai.md
 * @see {@linkcode Pokemon.getMatchupScore}
 * @see {@linkcode EnemyPokemon.getNextMove}
 */
export class EnemyCommandPhase extends FieldPhase {
  protected fieldIndex: integer;

  constructor(scene: BattleScene, fieldIndex: integer) {
    super(scene);

    this.fieldIndex = fieldIndex;
  }

  start() {
    super.start();

    const enemyPokemon = this.scene.getEnemyField()[this.fieldIndex];

    const battle = this.scene.currentBattle;

    const trainer = battle.trainer;

    /**
     * If the enemy has a trainer, decide whether or not the enemy should switch
     * to another member in its party.
     *
     * This block compares the active enemy Pokemon's {@linkcode Pokemon.getMatchupScore | matchup score}
     * against the active player Pokemon with the enemy party's other non-fainted Pokemon. If a party
     * member's matchup score is 3x the active enemy's score (or 2x for "boss" trainers),
     * the enemy will switch to that Pokemon.
     */
    if (trainer && !enemyPokemon.getMoveQueue().length) {
      const opponents = enemyPokemon.getOpponents();

      const trapTag = enemyPokemon.findTag(t => t instanceof TrappedTag) as TrappedTag;
      const trapped = new Utils.BooleanHolder(false);
      opponents.forEach(playerPokemon => applyCheckTrappedAbAttrs(CheckTrappedAbAttr, playerPokemon, trapped, enemyPokemon));
      if (!trapTag && !trapped.value) {
        const partyMemberScores = trainer.getPartyMemberMatchupScores(enemyPokemon.trainerSlot, true);

        if (partyMemberScores.length) {
          const matchupScores = opponents.map(opp => enemyPokemon.getMatchupScore(opp));
          const matchupScore = matchupScores.reduce((total, score) => total += score, 0) / matchupScores.length;

          const sortedPartyMemberScores = trainer.getSortedPartyMemberMatchupScores(partyMemberScores);

          const switchMultiplier = 1 - (battle.enemySwitchCounter ? Math.pow(0.1, (1 / battle.enemySwitchCounter)) : 0);

          if (sortedPartyMemberScores[0][1] * switchMultiplier >= matchupScore * (trainer.config.isBoss ? 2 : 3)) {
            const index = trainer.getNextSummonIndex(enemyPokemon.trainerSlot, partyMemberScores);

            battle.turnCommands[this.fieldIndex + BattlerIndex.ENEMY] =
              { command: Command.POKEMON, cursor: index, args: [false] };

            battle.enemySwitchCounter++;

            return this.end();
          }
        }
      }
    }

    /** Select a move to use (and a target to use it against, if applicable) */
    const nextMove = enemyPokemon.getNextMove();

    this.scene.currentBattle.turnCommands[this.fieldIndex + BattlerIndex.ENEMY] =
      { command: Command.FIGHT, move: nextMove };

    this.scene.currentBattle.enemySwitchCounter = Math.max(this.scene.currentBattle.enemySwitchCounter - 1, 0);

    this.end();
  }
}

export class SelectTargetPhase extends PokemonPhase {
  constructor(scene: BattleScene, fieldIndex: integer) {
    super(scene, fieldIndex);
  }

  start() {
    super.start();

    const turnCommand = this.scene.currentBattle.turnCommands[this.fieldIndex];
    const move = turnCommand.move?.move;
    this.scene.ui.setMode(Mode.TARGET_SELECT, this.fieldIndex, move, (targets: BattlerIndex[]) => {
      this.scene.ui.setMode(Mode.MESSAGE);
      if (targets.length < 1) {
        this.scene.currentBattle.turnCommands[this.fieldIndex] = null;
        this.scene.unshiftPhase(new CommandPhase(this.scene, this.fieldIndex));
      } else {
        turnCommand.targets = targets;
      }
      if (turnCommand.command === Command.BALL && this.fieldIndex) {
        this.scene.currentBattle.turnCommands[this.fieldIndex - 1].skip = true;
      }
      this.end();
    });
  }
}

export class TurnStartPhase extends FieldPhase {
  constructor(scene: BattleScene) {
    super(scene);
  }

  start() {
    super.start();

    const field = this.scene.getField();
    const order = this.getOrder();

    const battlerBypassSpeed = {};

    this.scene.getField(true).filter(p => p.summonData).map(p => {
      const bypassSpeed = new Utils.BooleanHolder(false);
      applyAbAttrs(BypassSpeedChanceAbAttr, p, null, bypassSpeed);
      this.scene.applyModifiers(BypassSpeedChanceModifier, p.isPlayer(), p, bypassSpeed);
      battlerBypassSpeed[p.getBattlerIndex()] = bypassSpeed;
    });

    const moveOrder = order.slice(0);

    moveOrder.sort((a, b) => {
      const aCommand = this.scene.currentBattle.turnCommands[a];
      const bCommand = this.scene.currentBattle.turnCommands[b];

      if (aCommand.command !== bCommand.command) {
        if (aCommand.command === Command.FIGHT) {
          return 1;
        } else if (bCommand.command === Command.FIGHT) {
          return -1;
        }
      } else if (aCommand.command === Command.FIGHT) {
        const aMove = allMoves[aCommand.move.move];
        const bMove = allMoves[bCommand.move.move];

        const aPriority = new Utils.IntegerHolder(aMove.priority);
        const bPriority = new Utils.IntegerHolder(bMove.priority);

        applyMoveAttrs(IncrementMovePriorityAttr, this.scene.getField().find(p => p?.isActive() && p.getBattlerIndex() === a), null, aMove, aPriority);
        applyMoveAttrs(IncrementMovePriorityAttr, this.scene.getField().find(p => p?.isActive() && p.getBattlerIndex() === b), null, bMove, bPriority);

        applyAbAttrs(IncrementMovePriorityAbAttr, this.scene.getField().find(p => p?.isActive() && p.getBattlerIndex() === a), null, aMove, aPriority);
        applyAbAttrs(IncrementMovePriorityAbAttr, this.scene.getField().find(p => p?.isActive() && p.getBattlerIndex() === b), null, bMove, bPriority);

        if (aPriority.value !== bPriority.value) {
          return aPriority.value < bPriority.value ? 1 : -1;
        }
      }

      if (battlerBypassSpeed[a].value !== battlerBypassSpeed[b].value) {
        return battlerBypassSpeed[a].value ? -1 : 1;
      }

      const aIndex = order.indexOf(a);
      const bIndex = order.indexOf(b);

      return aIndex < bIndex ? -1 : aIndex > bIndex ? 1 : 0;
    });

    let orderIndex = 0;

    for (const o of moveOrder) {

      const pokemon = field[o];
      const turnCommand = this.scene.currentBattle.turnCommands[o];

      if (turnCommand.skip) {
        continue;
      }

      switch (turnCommand.command) {
      case Command.FIGHT:
        const queuedMove = turnCommand.move;
        pokemon.turnData.order = orderIndex++;
        if (!queuedMove) {
          continue;
        }
        const move = pokemon.getMoveset().find(m => m.moveId === queuedMove.move) || new PokemonMove(queuedMove.move);
        if (pokemon.isPlayer()) {
          if (turnCommand.cursor === -1) {
            this.scene.pushPhase(new MovePhase(this.scene, pokemon, turnCommand.targets || turnCommand.move.targets, move));
          } else {
            const playerPhase = new MovePhase(this.scene, pokemon, turnCommand.targets || turnCommand.move.targets, move, false, queuedMove.ignorePP);
            this.scene.pushPhase(playerPhase);
          }
        } else {
          this.scene.pushPhase(new MovePhase(this.scene, pokemon, turnCommand.targets || turnCommand.move.targets, move, false, queuedMove.ignorePP));
        }
        break;
      case Command.BALL:
        this.scene.unshiftPhase(new AttemptCapturePhase(this.scene, turnCommand.targets[0] % 2, turnCommand.cursor));
        break;
      case Command.POKEMON:
        this.scene.unshiftPhase(new SwitchSummonPhase(this.scene, pokemon.getFieldIndex(), turnCommand.cursor, true, turnCommand.args[0] as boolean, pokemon.isPlayer()));
        break;
      case Command.RUN:
        let runningPokemon = pokemon;
        if (this.scene.currentBattle.double) {
          const playerActivePokemon = field.filter(pokemon => {
            if (!!pokemon) {
              return pokemon.isPlayer() && pokemon.isActive();
            } else {
              return;
            }
          });
            // if only one pokemon is alive, use that one
          if (playerActivePokemon.length > 1) {
            // find which active pokemon has faster speed
            const fasterPokemon = playerActivePokemon[0].getStat(Stat.SPD) > playerActivePokemon[1].getStat(Stat.SPD) ? playerActivePokemon[0] : playerActivePokemon[1];
            // check if either active pokemon has the ability "Run Away"
            const hasRunAway = playerActivePokemon.find(p => p.hasAbility(Abilities.RUN_AWAY));
            runningPokemon = hasRunAway !== undefined ? hasRunAway : fasterPokemon;
          }
        }
        this.scene.unshiftPhase(new AttemptRunPhase(this.scene, runningPokemon.getFieldIndex()));
        break;
      }
    }


    this.scene.pushPhase(new WeatherEffectPhase(this.scene));

    for (const o of order) {
      if (field[o].status && field[o].status.isPostTurn()) {
        this.scene.pushPhase(new PostTurnStatusEffectPhase(this.scene, o));
      }
    }

    this.scene.pushPhase(new BerryPhase(this.scene));
    this.scene.pushPhase(new TurnEndPhase(this.scene));

    /**
     * this.end() will call shiftPhase(), which dumps everything from PrependQueue (aka everything that is unshifted()) to the front
     * of the queue and dequeues to start the next phase
     * this is important since stuff like SwitchSummon, AttemptRun, AttemptCapture Phases break the "flow" and should take precedence
     */
    this.end();
  }
}

/** The phase after attacks where the pokemon eat berries */
export class BerryPhase extends FieldPhase {
  start() {
    super.start();

    this.executeForAll((pokemon) => {
      const hasUsableBerry = !!this.scene.findModifier((m) => {
        return m instanceof BerryModifier && m.shouldApply([pokemon]);
      }, pokemon.isPlayer());

      if (hasUsableBerry) {
        const cancelled = new Utils.BooleanHolder(false);
        pokemon.getOpponents().map((opp) => applyAbAttrs(PreventBerryUseAbAttr, opp, cancelled));

        if (cancelled.value) {
          pokemon.scene.queueMessage(i18next.t("abilityTriggers:preventBerryUse", { pokemonNameWithAffix: getPokemonNameWithAffix(pokemon) }));
        } else {
          this.scene.unshiftPhase(
            new CommonAnimPhase(this.scene, pokemon.getBattlerIndex(), pokemon.getBattlerIndex(), CommonAnim.USE_ITEM)
          );

          for (const berryModifier of this.scene.applyModifiers(BerryModifier, pokemon.isPlayer(), pokemon) as BerryModifier[]) {
            if (berryModifier.consumed) {
              if (!--berryModifier.stackCount) {
                this.scene.removeModifier(berryModifier);
              } else {
                berryModifier.consumed = false;
              }
            }
            this.scene.eventTarget.dispatchEvent(new BerryUsedEvent(berryModifier)); // Announce a berry was used
          }

          this.scene.updateModifiers(pokemon.isPlayer());

          applyAbAttrs(HealFromBerryUseAbAttr, pokemon, new Utils.BooleanHolder(false));
        }
      }
    });

    this.end();
  }
}

export class TurnEndPhase extends FieldPhase {
  constructor(scene: BattleScene) {
    super(scene);
  }

  start() {
    super.start();

    this.scene.currentBattle.incrementTurn(this.scene);
    this.scene.eventTarget.dispatchEvent(new TurnEndEvent(this.scene.currentBattle.turn));

    const handlePokemon = (pokemon: Pokemon) => {
      pokemon.lapseTags(BattlerTagLapseType.TURN_END);

      this.scene.applyModifiers(TurnHealModifier, pokemon.isPlayer(), pokemon);

      if (this.scene.arena.terrain?.terrainType === TerrainType.GRASSY && pokemon.isGrounded()) {
        this.scene.unshiftPhase(new PokemonHealPhase(this.scene, pokemon.getBattlerIndex(),
          Math.max(pokemon.getMaxHp() >> 4, 1), i18next.t("battle:turnEndHpRestore", { pokemonName: getPokemonNameWithAffix(pokemon) }), true));
      }

      if (!pokemon.isPlayer()) {
        this.scene.applyModifiers(EnemyTurnHealModifier, false, pokemon);
        this.scene.applyModifier(EnemyStatusEffectHealChanceModifier, false, pokemon);
      }

      applyPostTurnAbAttrs(PostTurnAbAttr, pokemon);

      this.scene.applyModifiers(TurnStatusEffectModifier, pokemon.isPlayer(), pokemon);

      this.scene.applyModifiers(TurnHeldItemTransferModifier, pokemon.isPlayer(), pokemon);

      pokemon.battleSummonData.turnCount++;
    };

    this.executeForAll(handlePokemon);

    this.scene.arena.lapseTags();

    if (this.scene.arena.weather && !this.scene.arena.weather.lapse()) {
      this.scene.arena.trySetWeather(WeatherType.NONE, false);
    }

    if (this.scene.arena.terrain && !this.scene.arena.terrain.lapse()) {
      this.scene.arena.trySetTerrain(TerrainType.NONE, false);
    }

    this.end();
  }
}

export class BattleEndPhase extends BattlePhase {
  start() {
    super.start();

    this.scene.currentBattle.addBattleScore(this.scene);

    this.scene.gameData.gameStats.battles++;
    if (this.scene.currentBattle.trainer) {
      this.scene.gameData.gameStats.trainersDefeated++;
    }
    if (this.scene.gameMode.isEndless && this.scene.currentBattle.waveIndex + 1 > this.scene.gameData.gameStats.highestEndlessWave) {
      this.scene.gameData.gameStats.highestEndlessWave = this.scene.currentBattle.waveIndex + 1;
    }

    // Endless graceful end
    if (this.scene.gameMode.isEndless && this.scene.currentBattle.waveIndex >= 5850) {
      this.scene.clearPhaseQueue();
      this.scene.unshiftPhase(new GameOverPhase(this.scene, true));
    }

    for (const pokemon of this.scene.getField()) {
      if (pokemon) {
        pokemon.resetBattleSummonData();
      }
    }

    for (const pokemon of this.scene.getParty().filter(p => p.isAllowedInBattle())) {
      applyPostBattleAbAttrs(PostBattleAbAttr, pokemon);
    }

    if (this.scene.currentBattle.moneyScattered) {
      this.scene.currentBattle.pickUpScatteredMoney(this.scene);
    }

    this.scene.clearEnemyHeldItemModifiers();

    const lapsingModifiers = this.scene.findModifiers(m => m instanceof LapsingPersistentModifier || m instanceof LapsingPokemonHeldItemModifier) as (LapsingPersistentModifier | LapsingPokemonHeldItemModifier)[];
    for (const m of lapsingModifiers) {
      const args: any[] = [];
      if (m instanceof LapsingPokemonHeldItemModifier) {
        args.push(this.scene.getPokemonById(m.pokemonId));
      }
      if (!m.lapse(args)) {
        this.scene.removeModifier(m);
      }
    }

    this.scene.updateModifiers().then(() => this.end());
  }
}

export class NewBattlePhase extends BattlePhase {
  start() {
    super.start();

    this.scene.newBattle();

    this.end();
  }
}

export class CommonAnimPhase extends PokemonPhase {
  private anim: CommonAnim;
  private targetIndex: integer;

  constructor(scene: BattleScene, battlerIndex: BattlerIndex, targetIndex: BattlerIndex, anim: CommonAnim) {
    super(scene, battlerIndex);

    this.anim = anim;
    this.targetIndex = targetIndex;
  }

  setAnimation(anim: CommonAnim) {
    this.anim = anim;
  }

  start() {
    new CommonBattleAnim(this.anim, this.getPokemon(), this.targetIndex !== undefined ? (this.player ? this.scene.getEnemyField() : this.scene.getPlayerField())[this.targetIndex] : this.getPokemon()).play(this.scene, () => {
      this.end();
    });
  }
}

export class MovePhase extends BattlePhase {
  public pokemon: Pokemon;
  public move: PokemonMove;
  public targets: BattlerIndex[];
  protected followUp: boolean;
  protected ignorePp: boolean;
  protected failed: boolean;
  protected cancelled: boolean;

  constructor(scene: BattleScene, pokemon: Pokemon, targets: BattlerIndex[], move: PokemonMove, followUp?: boolean, ignorePp?: boolean) {
    super(scene);

    this.pokemon = pokemon;
    this.targets = targets;
    this.move = move;
    this.followUp = !!followUp;
    this.ignorePp = !!ignorePp;
    this.failed = false;
    this.cancelled = false;
  }

  canMove(): boolean {
    return this.pokemon.isActive(true) && this.move.isUsable(this.pokemon, this.ignorePp) && !!this.targets.length;
  }

  /**Signifies the current move should fail but still use PP */
  fail(): void {
    this.failed = true;
  }

  /**Signifies the current move should cancel and retain PP */
  cancel(): void {
    this.cancelled = true;
  }

  start() {
    super.start();

    console.log(Moves[this.move.moveId]);

<<<<<<< HEAD
    if (!this.pokemon.isActive(true) || !this.targets.length) {
=======
    if (!this.canMove()) {
      if (this.move.moveId && this.pokemon.summonData?.disabledMove === this.move.moveId) {
        this.scene.queueMessage(`${this.move.getName()} is disabled!`);
      }
      if (this.pokemon.isActive(true) && this.move.ppUsed >= this.move.getMovePp()) { // if the move PP was reduced from Spite or otherwise, the move fails
        this.fail();
        this.showMoveText();
        this.showFailedText();
      }
>>>>>>> 7048fbe0
      return this.end();
    }

    if (!this.followUp) {
      if (this.move.getMove().checkFlag(MoveFlags.IGNORE_ABILITIES, this.pokemon, null)) {
        this.scene.arena.setIgnoreAbilities();
      }
    } else {
      this.pokemon.turnData.hitsLeft = undefined;
      this.pokemon.turnData.hitCount = undefined;
    }

    // Move redirection abilities (ie. Storm Drain) only support single target moves
    const moveTarget = this.targets.length === 1
      ? new Utils.IntegerHolder(this.targets[0])
      : null;
    if (moveTarget) {
      const oldTarget = moveTarget.value;
      this.scene.getField(true).filter(p => p !== this.pokemon).forEach(p => applyAbAttrs(RedirectMoveAbAttr, p, null, this.move.moveId, moveTarget));
      this.pokemon.getOpponents().forEach(p => {
        const redirectTag = p.getTag(CenterOfAttentionTag) as CenterOfAttentionTag;
        if (redirectTag && (!redirectTag.powder || (!this.pokemon.isOfType(Type.GRASS) && !this.pokemon.hasAbility(Abilities.OVERCOAT)))) {
          moveTarget.value = p.getBattlerIndex();
        }
      });
      //Check if this move is immune to being redirected, and restore its target to the intended target if it is.
      if ((this.pokemon.hasAbilityWithAttr(BlockRedirectAbAttr) || this.move.getMove().hasAttr(BypassRedirectAttr))) {
        //If an ability prevented this move from being redirected, display its ability pop up.
        if ((this.pokemon.hasAbilityWithAttr(BlockRedirectAbAttr) && !this.move.getMove().hasAttr(BypassRedirectAttr)) && oldTarget !== moveTarget.value) {
          this.scene.unshiftPhase(new ShowAbilityPhase(this.scene, this.pokemon.getBattlerIndex(), this.pokemon.getPassiveAbility().hasAttr(BlockRedirectAbAttr)));
        }
        moveTarget.value = oldTarget;
      }
      this.targets[0] = moveTarget.value;
    }

    // Check for counterattack moves to switch target
    if (this.targets.length === 1 && this.targets[0] === BattlerIndex.ATTACKER) {
      if (this.pokemon.turnData.attacksReceived.length) {
        const attack = this.pokemon.turnData.attacksReceived[0];
        this.targets[0] = attack.sourceBattlerIndex;

        // account for metal burst and comeuppance hitting remaining targets in double battles
        // counterattack will redirect to remaining ally if original attacker faints
        if (this.scene.currentBattle.double && this.move.getMove().hasFlag(MoveFlags.REDIRECT_COUNTER)) {
          if (this.scene.getField()[this.targets[0]].hp === 0) {
            const opposingField = this.pokemon.isPlayer() ? this.scene.getEnemyField() : this.scene.getPlayerField();
            this.targets[0] = opposingField.find(p => p.hp > 0)?.getBattlerIndex();
          }
        }
      }
      if (this.targets[0] === BattlerIndex.ATTACKER) {
        this.fail(); // Marks the move as failed for later in doMove
        this.showMoveText();
        this.showFailedText();
      }
    }

    const targets = this.scene.getField(true).filter(p => {
      if (this.targets.indexOf(p.getBattlerIndex()) > -1) {
        return true;
      }
      return false;
    });

    const doMove = () => {
      this.pokemon.turnData.acted = true; // Record that the move was attempted, even if it fails

      this.pokemon.lapseTags(BattlerTagLapseType.PRE_MOVE);

      let ppUsed = 1;
      // Filter all opponents to include only those this move is targeting
      const targetedOpponents = this.pokemon.getOpponents().filter(o => this.targets.includes(o.getBattlerIndex()));
      for (const opponent of targetedOpponents) {
        if (this.move.ppUsed + ppUsed >= this.move.getMovePp()) { // If we're already at max PP usage, stop checking
          break;
        }
        if (opponent.hasAbilityWithAttr(IncreasePpAbAttr)) { // Accounting for abilities like Pressure
          ppUsed++;
        }
      }

      if (!this.followUp && this.canMove() && !this.cancelled) {
        this.pokemon.lapseTags(BattlerTagLapseType.MOVE);
      }

      const moveQueue = this.pokemon.getMoveQueue();
      if (this.cancelled || this.failed) {
        if (this.failed) {
          this.move.usePp(ppUsed); // Only use PP if the move failed
          this.scene.eventTarget.dispatchEvent(new MoveUsedEvent(this.pokemon?.id, this.move.getMove(), ppUsed));
        }

        // Record a failed move so Abilities like Truant don't trigger next turn and soft-lock
        this.pokemon.pushMoveHistory({ move: Moves.NONE, result: MoveResult.FAIL });

        this.pokemon.lapseTags(BattlerTagLapseType.MOVE_EFFECT); // Remove any tags from moves like Fly/Dive/etc.
        moveQueue.shift(); // Remove the second turn of charge moves
        return this.end();
      }

      this.scene.triggerPokemonFormChange(this.pokemon, SpeciesFormChangePreMoveTrigger);

      if (this.move.moveId) {
        this.showMoveText();
      }

      // This should only happen when there are no valid targets left on the field
      if ((moveQueue.length && moveQueue[0].move === Moves.NONE) || !targets.length) {
        this.showFailedText();
        this.cancel();

        // Record a failed move so Abilities like Truant don't trigger next turn and soft-lock
        this.pokemon.pushMoveHistory({ move: Moves.NONE, result: MoveResult.FAIL });

        this.pokemon.lapseTags(BattlerTagLapseType.MOVE_EFFECT); // Remove any tags from moves like Fly/Dive/etc.

        moveQueue.shift();
        return this.end();
      }

      if (!moveQueue.length || !moveQueue.shift().ignorePP) { // using .shift here clears out two turn moves once they've been used
        this.move.usePp(ppUsed);
        this.scene.eventTarget.dispatchEvent(new MoveUsedEvent(this.pokemon?.id, this.move.getMove(), ppUsed));
      }

      if (!allMoves[this.move.moveId].hasAttr(CopyMoveAttr)) {
        this.scene.currentBattle.lastMove = this.move.moveId;
      }

      // Assume conditions affecting targets only apply to moves with a single target
      let success = this.move.getMove().applyConditions(this.pokemon, targets[0], this.move.getMove());
      const cancelled = new Utils.BooleanHolder(false);
      let failedText = this.move.getMove().getFailedText(this.pokemon, targets[0], this.move.getMove(), cancelled);
      if (success && this.scene.arena.isMoveWeatherCancelled(this.move.getMove())) {
        success = false;
      } else if (success && this.scene.arena.isMoveTerrainCancelled(this.pokemon, this.targets, this.move.getMove())) {
        success = false;
        if (failedText === null) {
          failedText = getTerrainBlockMessage(targets[0], this.scene.arena.terrain.terrainType);
        }
      }

      /**
       * Trigger pokemon type change before playing the move animation
       * Will still change the user's type when using Roar, Whirlwind, Trick-or-Treat, and Forest's Curse,
       * regardless of whether the move successfully executes or not.
       */
      if (success || [Moves.ROAR, Moves.WHIRLWIND, Moves.TRICK_OR_TREAT, Moves.FORESTS_CURSE].includes(this.move.moveId)) {
        applyPreAttackAbAttrs(PokemonTypeChangeAbAttr, this.pokemon, null, this.move.getMove());
      }

      if (success) {
        this.scene.unshiftPhase(this.getEffectPhase());
      } else {
        this.pokemon.pushMoveHistory({ move: this.move.moveId, targets: this.targets, result: MoveResult.FAIL, virtual: this.move.virtual });
        if (!cancelled.value) {
          this.showFailedText(failedText);
        }
      }
      // Checks if Dancer ability is triggered
      if (this.move.getMove().hasFlag(MoveFlags.DANCE_MOVE) && !this.followUp) {
        // Pokemon with Dancer can be on either side of the battle so we check in both cases
        this.scene.getPlayerField().forEach(pokemon => {
          applyPostMoveUsedAbAttrs(PostMoveUsedAbAttr, pokemon, this.move, this.pokemon, this.targets);
        });
        this.scene.getEnemyField().forEach(pokemon => {
          applyPostMoveUsedAbAttrs(PostMoveUsedAbAttr, pokemon, this.move, this.pokemon, this.targets);
        });
      }
      this.end();
    };

    if (!this.followUp && this.pokemon.status && !this.pokemon.status.isPostTurn()) {
      this.pokemon.status.incrementTurn();
      let activated = false;
      let healed = false;

      switch (this.pokemon.status.effect) {
      case StatusEffect.PARALYSIS:
        if (!this.pokemon.randSeedInt(4)) {
          activated = true;
          this.cancelled = true;
        }
        break;
      case StatusEffect.SLEEP:
        applyMoveAttrs(BypassSleepAttr, this.pokemon, null, this.move.getMove());
        healed = this.pokemon.status.turnCount === this.pokemon.status.cureTurn;
        activated = !healed && !this.pokemon.getTag(BattlerTagType.BYPASS_SLEEP);
        this.cancelled = activated;
        break;
      case StatusEffect.FREEZE:
        healed = !!this.move.getMove().findAttr(attr => attr instanceof HealStatusEffectAttr && attr.selfTarget && attr.isOfEffect(StatusEffect.FREEZE)) || !this.pokemon.randSeedInt(5);
        activated = !healed;
        this.cancelled = activated;
        break;
      }

      if (activated) {
        this.scene.queueMessage(getStatusEffectActivationText(this.pokemon.status.effect, getPokemonNameWithAffix(this.pokemon)));
        this.scene.unshiftPhase(new CommonAnimPhase(this.scene, this.pokemon.getBattlerIndex(), undefined, CommonAnim.POISON + (this.pokemon.status.effect - 1)));
        doMove();
      } else {
        if (healed) {
          this.scene.queueMessage(getStatusEffectHealText(this.pokemon.status.effect, getPokemonNameWithAffix(this.pokemon)));
          this.pokemon.resetStatus();
          this.pokemon.updateInfo();
        }
        doMove();
      }
    } else {
      doMove();
    }
  }

  getEffectPhase(): MoveEffectPhase {
    return new MoveEffectPhase(this.scene, this.pokemon.getBattlerIndex(), this.targets, this.move);
  }

  showMoveText(): void {
    if (this.move.getMove().hasAttr(ChargeAttr)) {
      const lastMove = this.pokemon.getLastXMoves() as TurnMove[];
      if (!lastMove.length || lastMove[0].move !== this.move.getMove().id || lastMove[0].result !== MoveResult.OTHER) {
        this.scene.queueMessage(i18next.t("battle:useMove", {
          pokemonNameWithAffix: getPokemonNameWithAffix(this.pokemon),
          moveName: this.move.getName()
        }), 500);
        return;
      }
    }

    if (this.pokemon.getTag(BattlerTagType.RECHARGING || BattlerTagType.INTERRUPTED)) {
      return;
    }

    this.scene.queueMessage(i18next.t("battle:useMove", {
      pokemonNameWithAffix: getPokemonNameWithAffix(this.pokemon),
      moveName: this.move.getName()
    }), 500);
    applyMoveAttrs(PreMoveMessageAttr, this.pokemon, this.pokemon.getOpponents().find(() => true), this.move.getMove());
  }

  showFailedText(failedText: string = null): void {
    this.scene.queueMessage(failedText || i18next.t("battle:attackFailed"));
  }

  end() {
    if (!this.followUp && this.canMove()) {
      this.scene.unshiftPhase(new MoveEndPhase(this.scene, this.pokemon.getBattlerIndex()));
    }

    super.end();
  }
}

export class MoveEffectPhase extends PokemonPhase {
  public move: PokemonMove;
  protected targets: BattlerIndex[];

  constructor(scene: BattleScene, battlerIndex: BattlerIndex, targets: BattlerIndex[], move: PokemonMove) {
    super(scene, battlerIndex);
    this.move = move;
    // In double battles, if the right Pokemon selects a spread move and the left Pokemon dies
    // with no party members available to switch in, then the right Pokemon takes the index
    // of the left Pokemon and gets hit unless this is checked.
    if (targets.includes(battlerIndex) && this.move.getMove().moveTarget === MoveTarget.ALL_NEAR_OTHERS) {
      const i = targets.indexOf(battlerIndex);
      targets.splice(i, i + 1);
    }
    this.targets = targets;
  }

  start() {
    super.start();

    const user = this.getUserPokemon();
    const targets = this.getTargets();

    if (!user?.isOnField()) {
      return super.end();
    }

    const overridden = new Utils.BooleanHolder(false);
    const move = this.move.getMove();

    // Assume single target for override
    applyMoveAttrs(OverrideMoveEffectAttr, user, this.getTarget(), move, overridden, this.move.virtual).then(() => {

      if (overridden.value) {
        return this.end();
      }

      user.lapseTags(BattlerTagLapseType.MOVE_EFFECT);

      if (user.turnData.hitsLeft === undefined) {
        const hitCount = new Utils.IntegerHolder(1);
        // Assume single target for multi hit
        applyMoveAttrs(MultiHitAttr, user, this.getTarget(), move, hitCount);
        applyPreAttackAbAttrs(AddSecondStrikeAbAttr, user, null, move, targets.length, hitCount, new Utils.IntegerHolder(0));
        if (move instanceof AttackMove && !move.hasAttr(FixedDamageAttr)) {
          this.scene.applyModifiers(PokemonMultiHitModifier, user.isPlayer(), user, hitCount, new Utils.IntegerHolder(0));
        }
        user.turnData.hitsLeft = user.turnData.hitCount = hitCount.value;
      }

      const moveHistoryEntry = { move: this.move.moveId, targets: this.targets, result: MoveResult.PENDING, virtual: this.move.virtual };

      const targetHitChecks = Object.fromEntries(targets.map(p => [p.getBattlerIndex(), this.hitCheck(p)]));
      const activeTargets = targets.map(t => t.isActive(true));
      if (!activeTargets.length || (!move.hasAttr(VariableTargetAttr) && !move.isMultiTarget() && !targetHitChecks[this.targets[0]])) {
        this.stopMultiHit();
        if (activeTargets.length) {
          this.scene.queueMessage(i18next.t("battle:attackMissed", { pokemonNameWithAffix: getPokemonNameWithAffix(this.getTarget()) }));
          moveHistoryEntry.result = MoveResult.MISS;
          applyMoveAttrs(MissEffectAttr, user, null, move);
        } else {
          this.scene.queueMessage(i18next.t("battle:attackFailed"));
          moveHistoryEntry.result = MoveResult.FAIL;
        }
        user.pushMoveHistory(moveHistoryEntry);
        return this.end();
      }

      const applyAttrs: Promise<void>[] = [];

      // Move animation only needs one target
      new MoveAnim(move.id as Moves, user, this.getTarget()?.getBattlerIndex()).play(this.scene, () => {
        for (const target of targets) {
          if (!targetHitChecks[target.getBattlerIndex()]) {
            this.stopMultiHit(target);
            this.scene.queueMessage(i18next.t("battle:attackMissed", { pokemonNameWithAffix: getPokemonNameWithAffix(target) }));
            if (moveHistoryEntry.result === MoveResult.PENDING) {
              moveHistoryEntry.result = MoveResult.MISS;
            }
            user.pushMoveHistory(moveHistoryEntry);
            applyMoveAttrs(MissEffectAttr, user, null, move);
            continue;
          }

          const isProtected = !this.move.getMove().checkFlag(MoveFlags.IGNORE_PROTECT, user, target) && target.findTags(t => t instanceof ProtectedTag).find(t => target.lapseTag(t.tagType));

          const firstHit = (user.turnData.hitsLeft === user.turnData.hitCount);
          const firstTarget = (moveHistoryEntry.result === MoveResult.PENDING);

          if (firstHit) {
            user.pushMoveHistory(moveHistoryEntry);
          }

          moveHistoryEntry.result = MoveResult.SUCCESS;

          const hitResult = !isProtected ? target.apply(user, move) : HitResult.NO_EFFECT;

          const lastHit = (user.turnData.hitsLeft === 1 || !this.getTarget()?.isActive());

          if (lastHit) {
            this.scene.triggerPokemonFormChange(user, SpeciesFormChangePostMoveTrigger);
          }

          applyAttrs.push(new Promise(resolve => {
            applyFilteredMoveAttrs((attr: MoveAttr) => attr instanceof MoveEffectAttr && attr.trigger === MoveEffectTrigger.PRE_APPLY && (!attr.firstHitOnly || firstHit) && (!attr.lastHitOnly || lastHit),
              user, target, move).then(() => {
              if (hitResult !== HitResult.FAIL) {
                const chargeEffect = !!move.getAttrs(ChargeAttr).find(ca => ca.usedChargeEffect(user, this.getTarget(), move));
                // Charge attribute with charge effect takes all effect attributes and applies them to charge stage, so ignore them if this is present
                Utils.executeIf(!chargeEffect, () => applyFilteredMoveAttrs((attr: MoveAttr) => attr instanceof MoveEffectAttr && attr.trigger === MoveEffectTrigger.POST_APPLY
                    && attr.selfTarget && (!attr.firstHitOnly || firstHit) && (!attr.lastHitOnly || lastHit), user, target, move)).then(() => {
                  if (hitResult !== HitResult.NO_EFFECT) {
                    applyFilteredMoveAttrs((attr: MoveAttr) => attr instanceof MoveEffectAttr && (attr as MoveEffectAttr).trigger === MoveEffectTrigger.POST_APPLY
                      && !(attr as MoveEffectAttr).selfTarget && (!attr.firstHitOnly || firstHit) && (!attr.lastHitOnly || lastHit), user, target, this.move.getMove()).then(() => {
                      if (hitResult < HitResult.NO_EFFECT && !target.hasAbilityWithAttr(IgnoreMoveEffectsAbAttr)) {
                        const flinched = new Utils.BooleanHolder(false);
                        user.scene.applyModifiers(FlinchChanceModifier, user.isPlayer(), user, flinched);
                        if (flinched.value) {
                          target.addTag(BattlerTagType.FLINCHED, undefined, this.move.moveId, user.id);
                        }
                      }
                      Utils.executeIf(!isProtected && !chargeEffect, () => applyFilteredMoveAttrs((attr: MoveAttr) => attr instanceof MoveEffectAttr && (attr as MoveEffectAttr).trigger === MoveEffectTrigger.HIT
                          && (!attr.firstHitOnly || firstHit) && (!attr.lastHitOnly || lastHit) && (!attr.firstTargetOnly || firstTarget), user, target, this.move.getMove()).then(() => {
                        return Utils.executeIf(!target.isFainted() || target.canApplyAbility(), () => applyPostDefendAbAttrs(PostDefendAbAttr, target, user, this.move.getMove(), hitResult).then(() => {
                          if (!user.isPlayer() && this.move.getMove() instanceof AttackMove) {
                            user.scene.applyShuffledModifiers(this.scene, EnemyAttackStatusEffectChanceModifier, false, target);
                          }
                        })).then(() => {
                          applyPostAttackAbAttrs(PostAttackAbAttr, user, target, this.move.getMove(), hitResult).then(() => {
                            if (this.move.getMove() instanceof AttackMove) {
                              this.scene.applyModifiers(ContactHeldItemTransferChanceModifier, this.player, user, target);
                            }
                            resolve();
                          });
                        });
                      })
                      ).then(() => resolve());
                    });
                  } else {
                    applyMoveAttrs(NoEffectAttr, user, null, move).then(() => resolve());
                  }
                });
              } else {
                resolve();
              }
            });
          }));
        }
        // Trigger effect which should only apply one time on the last hit after all targeted effects have already applied
        const postTarget = (user.turnData.hitsLeft === 1 || !this.getTarget()?.isActive()) ?
          applyFilteredMoveAttrs((attr: MoveAttr) => attr instanceof MoveEffectAttr && attr.trigger === MoveEffectTrigger.POST_TARGET, user, null, move) :
          null;

        if (!!postTarget) {
          if (applyAttrs.length) { // If there is a pending asynchronous move effect, do this after
            applyAttrs[applyAttrs.length - 1]?.then(() => postTarget);
          } else { // Otherwise, push a new asynchronous move effect
            applyAttrs.push(postTarget);
          }
        }

        Promise.allSettled(applyAttrs).then(() => this.end());
      });
    });
  }

  end() {
    const move = this.move.getMove();
    move.type = move.defaultType;
    const user = this.getUserPokemon();
    if (user) {
      if (--user.turnData.hitsLeft >= 1 && this.getTarget()?.isActive()) {
        this.scene.unshiftPhase(this.getNewHitPhase());
      } else {
        // Queue message for number of hits made by multi-move
        // If multi-hit attack only hits once, still want to render a message
        const hitsTotal = user.turnData.hitCount - Math.max(user.turnData.hitsLeft, 0);
        if (hitsTotal > 1 || user.turnData.hitsLeft > 0) {
          // If there are multiple hits, or if there are hits of the multi-hit move left
          this.scene.queueMessage(i18next.t("battle:attackHitsCount", { count: hitsTotal }));
        }
        this.scene.applyModifiers(HitHealModifier, this.player, user);
      }
    }

    super.end();
  }

  hitCheck(target: Pokemon): boolean {
    // Moves targeting the user and entry hazards can't miss
    if ([MoveTarget.USER, MoveTarget.ENEMY_SIDE].includes(this.move.getMove().moveTarget)) {
      return true;
    }

    const user = this.getUserPokemon();

    // Hit check only calculated on first hit for multi-hit moves unless flag is set to check all hits.
    // However, if an ability with the MaxMultiHitAbAttr, namely Skill Link, is present, act as a normal
    // multi-hit move and proceed with all hits
    if (user.turnData.hitsLeft < user.turnData.hitCount) {
      if (!this.move.getMove().hasFlag(MoveFlags.CHECK_ALL_HITS) || user.hasAbilityWithAttr(MaxMultiHitAbAttr)) {
        return true;
      }
    }

    if (user.hasAbilityWithAttr(AlwaysHitAbAttr) || target.hasAbilityWithAttr(AlwaysHitAbAttr)) {
      return true;
    }

    // If the user should ignore accuracy on a target, check who the user targeted last turn and see if they match
    if (user.getTag(BattlerTagType.IGNORE_ACCURACY) && (user.getLastXMoves().find(() => true)?.targets || []).indexOf(target.getBattlerIndex()) !== -1) {
      return true;
    }

    if (target.getTag(BattlerTagType.ALWAYS_GET_HIT)) {
      return true;
    }

    const hiddenTag = target.getTag(SemiInvulnerableTag);
    if (hiddenTag && !this.move.getMove().getAttrs(HitsTagAttr).some(hta => hta.tagType === hiddenTag.tagType)) {
      return false;
    }

    const moveAccuracy = this.move.getMove().calculateBattleAccuracy(user, target);

    if (moveAccuracy === -1) {
      return true;
    }

    const accuracyMultiplier = user.getAccuracyMultiplier(target, this.move.getMove());
    const rand = user.randSeedInt(100, 1);

    return rand <= moveAccuracy * accuracyMultiplier;
  }

  getUserPokemon(): Pokemon {
    if (this.battlerIndex > BattlerIndex.ENEMY_2) {
      return this.scene.getPokemonById(this.battlerIndex);
    }
    return (this.player ? this.scene.getPlayerField() : this.scene.getEnemyField())[this.fieldIndex];
  }

  getTargets(): Pokemon[] {
    return this.scene.getField(true).filter(p => this.targets.indexOf(p.getBattlerIndex()) > -1);
  }

  getTarget(): Pokemon {
    return this.getTargets().find(() => true);
  }

  removeTarget(target: Pokemon): void {
    const targetIndex = this.targets.findIndex(ind => ind === target.getBattlerIndex());
    if (targetIndex !== -1) {
      this.targets.splice(this.targets.findIndex(ind => ind === target.getBattlerIndex()), 1);
    }
  }

  stopMultiHit(target?: Pokemon): void {
    /** If given a specific target, remove the target from subsequent strikes */
    if (target) {
      this.removeTarget(target);
    }
    /**
     * If no target specified, or the specified target was the last of this move's
     * targets, completely cancel all subsequent strikes.
    */
    if (!target || this.targets.length === 0 ) {
      this.getUserPokemon().turnData.hitCount = 1;
      this.getUserPokemon().turnData.hitsLeft = 1;
    }
  }

  getNewHitPhase() {
    return new MoveEffectPhase(this.scene, this.battlerIndex, this.targets, this.move);
  }
}

export class MoveEndPhase extends PokemonPhase {
  constructor(scene: BattleScene, battlerIndex: BattlerIndex) {
    super(scene, battlerIndex);
  }

  start() {
    super.start();

    const pokemon = this.getPokemon();
    if (pokemon.isActive(true)) {
      pokemon.lapseTags(BattlerTagLapseType.AFTER_MOVE);
    }

    this.scene.arena.setIgnoreAbilities(false);

    this.end();
  }
}

export class MoveAnimTestPhase extends BattlePhase {
  private moveQueue: Moves[];

  constructor(scene: BattleScene, moveQueue?: Moves[]) {
    super(scene);

    this.moveQueue = moveQueue || Utils.getEnumValues(Moves).slice(1);
  }

  start() {
    const moveQueue = this.moveQueue.slice(0);
    this.playMoveAnim(moveQueue, true);
  }

  playMoveAnim(moveQueue: Moves[], player: boolean) {
    const moveId = player ? moveQueue[0] : moveQueue.shift();
    if (moveId === undefined) {
      this.playMoveAnim(this.moveQueue.slice(0), true);
      return;
    } else if (player) {
      console.log(Moves[moveId]);
    }

    initMoveAnim(this.scene, moveId).then(() => {
      loadMoveAnimAssets(this.scene, [moveId], true)
        .then(() => {
          new MoveAnim(moveId, player ? this.scene.getPlayerPokemon() : this.scene.getEnemyPokemon(), (player !== (allMoves[moveId] instanceof SelfStatusMove) ? this.scene.getEnemyPokemon() : this.scene.getPlayerPokemon()).getBattlerIndex()).play(this.scene, () => {
            if (player) {
              this.playMoveAnim(moveQueue, false);
            } else {
              this.playMoveAnim(moveQueue, true);
            }
          });
        });
    });
  }
}

export class ShowAbilityPhase extends PokemonPhase {
  private passive: boolean;

  constructor(scene: BattleScene, battlerIndex: BattlerIndex, passive: boolean = false) {
    super(scene, battlerIndex);

    this.passive = passive;
  }

  start() {
    super.start();

    const pokemon = this.getPokemon();

    this.scene.abilityBar.showAbility(pokemon, this.passive);
    if (pokemon.battleData) {
      pokemon.battleData.abilityRevealed = true;
    }

    this.end();
  }
}

export type StatChangeCallback = (target: Pokemon, changed: BattleStat[], relativeChanges: number[]) => void;

export class StatChangePhase extends PokemonPhase {
  private stats: BattleStat[];
  private selfTarget: boolean;
  private levels: integer;
  private showMessage: boolean;
  private ignoreAbilities: boolean;
  private canBeCopied: boolean;
  private onChange: StatChangeCallback;


  constructor(scene: BattleScene, battlerIndex: BattlerIndex, selfTarget: boolean, stats: BattleStat[], levels: integer, showMessage: boolean = true, ignoreAbilities: boolean = false, canBeCopied: boolean = true, onChange: StatChangeCallback = null) {
    super(scene, battlerIndex);

    this.selfTarget = selfTarget;
    this.stats = stats;
    this.levels = levels;
    this.showMessage = showMessage;
    this.ignoreAbilities = ignoreAbilities;
    this.canBeCopied = canBeCopied;
    this.onChange = onChange;
  }

  start() {
    const pokemon = this.getPokemon();

    let random = false;

    if (this.stats.length === 1 && this.stats[0] === BattleStat.RAND) {
      this.stats[0] = this.getRandomStat();
      random = true;
    }

    this.aggregateStatChanges(random);

    if (!pokemon.isActive(true)) {
      return this.end();
    }

    const filteredStats = this.stats.map(s => s !== BattleStat.RAND ? s : this.getRandomStat()).filter(stat => {
      const cancelled = new Utils.BooleanHolder(false);

      if (!this.selfTarget && this.levels < 0) {
        this.scene.arena.applyTagsForSide(MistTag, pokemon.isPlayer() ? ArenaTagSide.PLAYER : ArenaTagSide.ENEMY, cancelled);
      }

      if (!cancelled.value && !this.selfTarget && this.levels < 0) {
        applyPreStatChangeAbAttrs(ProtectStatAbAttr, this.getPokemon(), stat, cancelled);
      }

      return !cancelled.value;
    });

    const levels = new Utils.IntegerHolder(this.levels);

    if (!this.ignoreAbilities) {
      applyAbAttrs(StatChangeMultiplierAbAttr, pokemon, null, levels);
    }

    const battleStats = this.getPokemon().summonData.battleStats;
    const relLevels = filteredStats.map(stat => (levels.value >= 1 ? Math.min(battleStats[stat] + levels.value, 6) : Math.max(battleStats[stat] + levels.value, -6)) - battleStats[stat]);

    this.onChange?.(this.getPokemon(), filteredStats, relLevels);

    const end = () => {
      if (this.showMessage) {
        const messages = this.getStatChangeMessages(filteredStats, levels.value, relLevels);
        for (const message of messages) {
          this.scene.queueMessage(message);
        }
      }

      for (const stat of filteredStats) {
        pokemon.summonData.battleStats[stat] = Math.max(Math.min(pokemon.summonData.battleStats[stat] + levels.value, 6), -6);
      }

      if (levels.value > 0 && this.canBeCopied) {
        for (const opponent of pokemon.getOpponents()) {
          applyAbAttrs(StatChangeCopyAbAttr, opponent, null, this.stats, levels.value);
        }
      }

      applyPostStatChangeAbAttrs(PostStatChangeAbAttr, pokemon, filteredStats, this.levels, this.selfTarget);

      // Look for any other stat change phases; if this is the last one, do White Herb check
      const existingPhase = this.scene.findPhase(p => p instanceof StatChangePhase && p.battlerIndex === this.battlerIndex);
      if (!(existingPhase instanceof StatChangePhase)) {
        // Apply White Herb if needed
        const whiteHerb = this.scene.applyModifier(PokemonResetNegativeStatStageModifier, this.player, pokemon) as PokemonResetNegativeStatStageModifier;
        // If the White Herb was applied, consume it
        if (whiteHerb) {
          --whiteHerb.stackCount;
          if (whiteHerb.stackCount <= 0) {
            this.scene.removeModifier(whiteHerb);
          }
          this.scene.updateModifiers(this.player);
        }
      }

      pokemon.updateInfo();

      handleTutorial(this.scene, Tutorial.Stat_Change).then(() => super.end());
    };

    if (relLevels.filter(l => l).length && this.scene.moveAnimations) {
      pokemon.enableMask();
      const pokemonMaskSprite = pokemon.maskSprite;

      const tileX = (this.player ? 106 : 236) * pokemon.getSpriteScale() * this.scene.field.scale;
      const tileY = ((this.player ? 148 : 84) + (levels.value >= 1 ? 160 : 0)) * pokemon.getSpriteScale() * this.scene.field.scale;
      const tileWidth = 156 * this.scene.field.scale * pokemon.getSpriteScale();
      const tileHeight = 316 * this.scene.field.scale * pokemon.getSpriteScale();

      // On increase, show the red sprite located at ATK
      // On decrease, show the blue sprite located at SPD
      const spriteColor = levels.value >= 1 ? BattleStat[BattleStat.ATK].toLowerCase() : BattleStat[BattleStat.SPD].toLowerCase();
      const statSprite = this.scene.add.tileSprite(tileX, tileY, tileWidth, tileHeight, "battle_stats", spriteColor);
      statSprite.setPipeline(this.scene.fieldSpritePipeline);
      statSprite.setAlpha(0);
      statSprite.setScale(6);
      statSprite.setOrigin(0.5, 1);

      this.scene.playSound(`stat_${levels.value >= 1 ? "up" : "down"}`);

      statSprite.setMask(new Phaser.Display.Masks.BitmapMask(this.scene, pokemonMaskSprite));

      this.scene.tweens.add({
        targets: statSprite,
        duration: 250,
        alpha: 0.8375,
        onComplete: () => {
          this.scene.tweens.add({
            targets: statSprite,
            delay: 1000,
            duration: 250,
            alpha: 0
          });
        }
      });

      this.scene.tweens.add({
        targets: statSprite,
        duration: 1500,
        y: `${levels.value >= 1 ? "-" : "+"}=${160 * 6}`
      });

      this.scene.time.delayedCall(1750, () => {
        pokemon.disableMask();
        end();
      });
    } else {
      end();
    }
  }

  getRandomStat(): BattleStat {
    const allStats = Utils.getEnumValues(BattleStat);
    return allStats[this.getPokemon().randSeedInt(BattleStat.SPD + 1)];
  }

  aggregateStatChanges(random: boolean = false): void {
    const isAccEva = [BattleStat.ACC, BattleStat.EVA].some(s => this.stats.includes(s));
    let existingPhase: StatChangePhase;
    if (this.stats.length === 1) {
      while ((existingPhase = (this.scene.findPhase(p => p instanceof StatChangePhase && p.battlerIndex === this.battlerIndex && p.stats.length === 1
        && (p.stats[0] === this.stats[0] || (random && p.stats[0] === BattleStat.RAND))
        && p.selfTarget === this.selfTarget && p.showMessage === this.showMessage && p.ignoreAbilities === this.ignoreAbilities) as StatChangePhase))) {
        if (existingPhase.stats[0] === BattleStat.RAND) {
          existingPhase.stats[0] = this.getRandomStat();
          if (existingPhase.stats[0] !== this.stats[0]) {
            continue;
          }
        }
        this.levels += existingPhase.levels;

        if (!this.scene.tryRemovePhase(p => p === existingPhase)) {
          break;
        }
      }
    }
    while ((existingPhase = (this.scene.findPhase(p => p instanceof StatChangePhase && p.battlerIndex === this.battlerIndex && p.selfTarget === this.selfTarget
      && ([BattleStat.ACC, BattleStat.EVA].some(s => p.stats.includes(s)) === isAccEva)
      && p.levels === this.levels && p.showMessage === this.showMessage && p.ignoreAbilities === this.ignoreAbilities) as StatChangePhase))) {
      this.stats.push(...existingPhase.stats);
      if (!this.scene.tryRemovePhase(p => p === existingPhase)) {
        break;
      }
    }
  }

  getStatChangeMessages(stats: BattleStat[], levels: integer, relLevels: integer[]): string[] {
    const messages: string[] = [];

    const relLevelStatIndexes = {};
    for (let rl = 0; rl < relLevels.length; rl++) {
      const relLevel = relLevels[rl];
      if (!relLevelStatIndexes[relLevel]) {
        relLevelStatIndexes[relLevel] = [];
      }
      relLevelStatIndexes[relLevel].push(rl);
    }

    Object.keys(relLevelStatIndexes).forEach(rl => {
      const relLevelStats = stats.filter((_, i) => relLevelStatIndexes[rl].includes(i));
      let statsFragment = "";

      if (relLevelStats.length > 1) {
        statsFragment = relLevelStats.length >= 5
          ? i18next.t("battle:stats")
          : `${relLevelStats.slice(0, -1).map(s => getBattleStatName(s)).join(", ")}${relLevelStats.length > 2 ? "," : ""} ${i18next.t("battle:statsAnd")} ${getBattleStatName(relLevelStats[relLevelStats.length - 1])}`;
        messages.push(getBattleStatLevelChangeDescription(getPokemonNameWithAffix(this.getPokemon()), statsFragment, Math.abs(parseInt(rl)), levels >= 1,relLevelStats.length));
      } else {
        statsFragment = getBattleStatName(relLevelStats[0]);
        messages.push(getBattleStatLevelChangeDescription(getPokemonNameWithAffix(this.getPokemon()), statsFragment, Math.abs(parseInt(rl)), levels >= 1,relLevelStats.length));
      }
    });

    return messages;
  }
}

export class WeatherEffectPhase extends CommonAnimPhase {
  public weather: Weather;

  constructor(scene: BattleScene) {
    super(scene, undefined, undefined, CommonAnim.SUNNY + ((scene?.arena?.weather?.weatherType || WeatherType.NONE) - 1));
    this.weather = scene?.arena?.weather;
  }

  start() {
    // Update weather state with any changes that occurred during the turn
    this.weather = this.scene?.arena?.weather;

    if (!this.weather) {
      this.end();
      return;
    }

    this.setAnimation(CommonAnim.SUNNY + (this.weather.weatherType - 1));

    if (this.weather.isDamaging()) {

      const cancelled = new Utils.BooleanHolder(false);

      this.executeForAll((pokemon: Pokemon) => applyPreWeatherEffectAbAttrs(SuppressWeatherEffectAbAttr, pokemon, this.weather, cancelled));

      if (!cancelled.value) {
        const inflictDamage = (pokemon: Pokemon) => {
          const cancelled = new Utils.BooleanHolder(false);

          applyPreWeatherEffectAbAttrs(PreWeatherDamageAbAttr, pokemon, this.weather, cancelled);
          applyAbAttrs(BlockNonDirectDamageAbAttr, pokemon, cancelled);

          if (cancelled.value) {
            return;
          }

          const damage = Math.ceil(pokemon.getMaxHp() / 16);

          this.scene.queueMessage(getWeatherDamageMessage(this.weather.weatherType, pokemon));
          pokemon.damageAndUpdate(damage, HitResult.EFFECTIVE, false, false, true);
        };

        this.executeForAll((pokemon: Pokemon) => {
          const immune = !pokemon || !!pokemon.getTypes(true, true).filter(t => this.weather.isTypeDamageImmune(t)).length;
          if (!immune) {
            inflictDamage(pokemon);
          }
        });
      }
    }

    this.scene.ui.showText(getWeatherLapseMessage(this.weather.weatherType), null, () => {
      this.executeForAll((pokemon: Pokemon) => applyPostWeatherLapseAbAttrs(PostWeatherLapseAbAttr, pokemon, this.weather));

      super.start();
    });
  }
}

export class ObtainStatusEffectPhase extends PokemonPhase {
  private statusEffect: StatusEffect;
  private cureTurn: integer;
  private sourceText: string;
  private sourcePokemon: Pokemon;

  constructor(scene: BattleScene, battlerIndex: BattlerIndex, statusEffect: StatusEffect, cureTurn?: integer, sourceText?: string, sourcePokemon?: Pokemon) {
    super(scene, battlerIndex);

    this.statusEffect = statusEffect;
    this.cureTurn = cureTurn;
    this.sourceText = sourceText;
    this.sourcePokemon = sourcePokemon; // For tracking which Pokemon caused the status effect
  }

  start() {
    const pokemon = this.getPokemon();
    if (!pokemon.status) {
      if (pokemon.trySetStatus(this.statusEffect, false, this.sourcePokemon)) {
        if (this.cureTurn) {
          pokemon.status.cureTurn = this.cureTurn;
        }
        pokemon.updateInfo(true);
        new CommonBattleAnim(CommonAnim.POISON + (this.statusEffect - 1), pokemon).play(this.scene, () => {
          this.scene.queueMessage(getStatusEffectObtainText(this.statusEffect, getPokemonNameWithAffix(pokemon), this.sourceText));
          if (pokemon.status.isPostTurn()) {
            this.scene.pushPhase(new PostTurnStatusEffectPhase(this.scene, this.battlerIndex));
          }
          this.end();
        });
        return;
      }
    } else if (pokemon.status.effect === this.statusEffect) {
      this.scene.queueMessage(getStatusEffectOverlapText(this.statusEffect, getPokemonNameWithAffix(pokemon)));
    }
    this.end();
  }
}

export class PostTurnStatusEffectPhase extends PokemonPhase {
  constructor(scene: BattleScene, battlerIndex: BattlerIndex) {
    super(scene, battlerIndex);
  }

  start() {
    const pokemon = this.getPokemon();
    if (pokemon?.isActive(true) && pokemon.status && pokemon.status.isPostTurn()) {
      pokemon.status.incrementTurn();
      const cancelled = new Utils.BooleanHolder(false);
      applyAbAttrs(BlockNonDirectDamageAbAttr, pokemon, cancelled);
      applyAbAttrs(BlockStatusDamageAbAttr, pokemon, cancelled);

      if (!cancelled.value) {
        this.scene.queueMessage(getStatusEffectActivationText(pokemon.status.effect, getPokemonNameWithAffix(pokemon)));
        let damage: integer = 0;
        switch (pokemon.status.effect) {
        case StatusEffect.POISON:
          damage = Math.max(pokemon.getMaxHp() >> 3, 1);
          break;
        case StatusEffect.TOXIC:
          damage = Math.max(Math.floor((pokemon.getMaxHp() / 16) * pokemon.status.turnCount), 1);
          break;
        case StatusEffect.BURN:
          damage = Math.max(pokemon.getMaxHp() >> 4, 1);
          break;
        }
        if (damage) {
          // Set preventEndure flag to avoid pokemon surviving thanks to focus band, sturdy, endure ...
          this.scene.damageNumberHandler.add(this.getPokemon(), pokemon.damage(damage, false, true));
          pokemon.updateInfo();
        }
        new CommonBattleAnim(CommonAnim.POISON + (pokemon.status.effect - 1), pokemon).play(this.scene, () => this.end());
      } else {
        this.end();
      }
    } else {
      this.end();
    }
  }

  override end() {
    if (this.scene.currentBattle.battleSpec === BattleSpec.FINAL_BOSS) {
      this.scene.initFinalBossPhaseTwo(this.getPokemon());
    } else {
      super.end();
    }
  }
}

export class MessagePhase extends Phase {
  private text: string;
  private callbackDelay: integer;
  private prompt: boolean;
  private promptDelay: integer;

  constructor(scene: BattleScene, text: string, callbackDelay?: integer, prompt?: boolean, promptDelay?: integer) {
    super(scene);

    this.text = text;
    this.callbackDelay = callbackDelay;
    this.prompt = prompt;
    this.promptDelay = promptDelay;
  }

  start() {
    super.start();

    if (this.text.indexOf("$") > -1) {
      const pageIndex = this.text.indexOf("$");
      this.scene.unshiftPhase(new MessagePhase(this.scene, this.text.slice(pageIndex + 1), this.callbackDelay, this.prompt, this.promptDelay));
      this.text = this.text.slice(0, pageIndex).trim();
    }

    this.scene.ui.showText(this.text, null, () => this.end(), this.callbackDelay || (this.prompt ? 0 : 1500), this.prompt, this.promptDelay);
  }

  end() {
    if (this.scene.abilityBar.shown) {
      this.scene.abilityBar.hide();
    }

    super.end();
  }
}

export class DamagePhase extends PokemonPhase {
  private amount: integer;
  private damageResult: DamageResult;
  private critical: boolean;

  constructor(scene: BattleScene, battlerIndex: BattlerIndex, amount: integer, damageResult?: DamageResult, critical: boolean = false) {
    super(scene, battlerIndex);

    this.amount = amount;
    this.damageResult = damageResult || HitResult.EFFECTIVE;
    this.critical = critical;
  }

  start() {
    super.start();

    if (this.damageResult === HitResult.ONE_HIT_KO) {
      if (this.scene.moveAnimations) {
        this.scene.toggleInvert(true);
      }
      this.scene.time.delayedCall(Utils.fixedInt(1000), () => {
        this.scene.toggleInvert(false);
        this.applyDamage();
      });
      return;
    }

    this.applyDamage();
  }

  updateAmount(amount: integer): void {
    this.amount = amount;
  }

  applyDamage() {
    switch (this.damageResult) {
    case HitResult.EFFECTIVE:
      this.scene.playSound("hit");
      break;
    case HitResult.SUPER_EFFECTIVE:
    case HitResult.ONE_HIT_KO:
      this.scene.playSound("hit_strong");
      break;
    case HitResult.NOT_VERY_EFFECTIVE:
      this.scene.playSound("hit_weak");
      break;
    }

    if (this.amount) {
      this.scene.damageNumberHandler.add(this.getPokemon(), this.amount, this.damageResult, this.critical);
    }

    if (this.damageResult !== HitResult.OTHER) {
      const flashTimer = this.scene.time.addEvent({
        delay: 100,
        repeat: 5,
        startAt: 200,
        callback: () => {
          this.getPokemon().getSprite().setVisible(flashTimer.repeatCount % 2 === 0);
          if (!flashTimer.repeatCount) {
            this.getPokemon().updateInfo().then(() => this.end());
          }
        }
      });
    } else {
      this.getPokemon().updateInfo().then(() => this.end());
    }
  }

  override end() {
    if (this.scene.currentBattle.battleSpec === BattleSpec.FINAL_BOSS) {
      this.scene.initFinalBossPhaseTwo(this.getPokemon());
    } else {
      super.end();
    }
  }
}

export class FaintPhase extends PokemonPhase {
  private preventEndure: boolean;

  constructor(scene: BattleScene, battlerIndex: BattlerIndex, preventEndure?: boolean) {
    super(scene, battlerIndex);

    this.preventEndure = preventEndure;
  }

  start() {
    super.start();

    if (!this.preventEndure) {
      const instantReviveModifier = this.scene.applyModifier(PokemonInstantReviveModifier, this.player, this.getPokemon()) as PokemonInstantReviveModifier;

      if (instantReviveModifier) {
        if (!--instantReviveModifier.stackCount) {
          this.scene.removeModifier(instantReviveModifier);
        }
        this.scene.updateModifiers(this.player);
        return this.end();
      }
    }

    if (!this.tryOverrideForBattleSpec()) {
      this.doFaint();
    }
  }

  doFaint(): void {
    const pokemon = this.getPokemon();

    // Track total times pokemon have been KO'd for supreme overlord/last respects
    if (pokemon.isPlayer()) {
      this.scene.currentBattle.playerFaints += 1;
    } else {
      this.scene.currentBattle.enemyFaints += 1;
    }

    this.scene.queueMessage(i18next.t("battle:fainted", { pokemonNameWithAffix: getPokemonNameWithAffix(pokemon) }), null, true);

    if (pokemon.turnData?.attacksReceived?.length) {
      const lastAttack = pokemon.turnData.attacksReceived[0];
      applyPostFaintAbAttrs(PostFaintAbAttr, pokemon, this.scene.getPokemonById(lastAttack.sourceId), new PokemonMove(lastAttack.move).getMove(), lastAttack.result);
    }

    const alivePlayField = this.scene.getField(true);
    alivePlayField.forEach(p => applyPostKnockOutAbAttrs(PostKnockOutAbAttr, p, pokemon));
    if (pokemon.turnData?.attacksReceived?.length) {
      const defeatSource = this.scene.getPokemonById(pokemon.turnData.attacksReceived[0].sourceId);
      if (defeatSource?.isOnField()) {
        applyPostVictoryAbAttrs(PostVictoryAbAttr, defeatSource);
        const pvmove = allMoves[pokemon.turnData.attacksReceived[0].move];
        const pvattrs = pvmove.getAttrs(PostVictoryStatChangeAttr);
        if (pvattrs.length) {
          for (const pvattr of pvattrs) {
            pvattr.applyPostVictory(defeatSource, defeatSource, pvmove);
          }
        }
      }
    }

    if (this.player) {
      const nonFaintedLegalPartyMembers = this.scene.getParty().filter(p => p.isAllowedInBattle());
      const nonFaintedPartyMemberCount = nonFaintedLegalPartyMembers.length;
      if (!nonFaintedPartyMemberCount) {
        this.scene.unshiftPhase(new GameOverPhase(this.scene));
      } else if (nonFaintedPartyMemberCount === 1 && this.scene.currentBattle.double) {
        this.scene.unshiftPhase(new ToggleDoublePositionPhase(this.scene, true));
      } else if (nonFaintedPartyMemberCount >= this.scene.currentBattle.getBattlerCount()) {
        this.scene.pushPhase(new SwitchPhase(this.scene, this.fieldIndex, true, false));
      }
    } else {
      this.scene.unshiftPhase(new VictoryPhase(this.scene, this.battlerIndex));
      if (this.scene.currentBattle.battleType === BattleType.TRAINER) {
        const hasReservePartyMember = !!this.scene.getEnemyParty().filter(p => p.isActive() && !p.isOnField() && p.trainerSlot === (pokemon as EnemyPokemon).trainerSlot).length;
        if (hasReservePartyMember) {
          this.scene.pushPhase(new SwitchSummonPhase(this.scene, this.fieldIndex, -1, false, false, false));
        }
      }
    }

    if (this.scene.currentBattle.double) {
      const allyPokemon = pokemon.getAlly();
      if (allyPokemon?.isActive(true)) {
        let targetingMovePhase: MovePhase;
        do {
          targetingMovePhase = this.scene.findPhase(mp => mp instanceof MovePhase && mp.targets.length === 1 && mp.targets[0] === pokemon.getBattlerIndex() && mp.pokemon.isPlayer() !== allyPokemon.isPlayer()) as MovePhase;
          if (targetingMovePhase && targetingMovePhase.targets[0] !== allyPokemon.getBattlerIndex()) {
            targetingMovePhase.targets[0] = allyPokemon.getBattlerIndex();
          }
        } while (targetingMovePhase);
      }
    }

    pokemon.lapseTags(BattlerTagLapseType.FAINT);
    this.scene.getField(true).filter(p => p !== pokemon).forEach(p => p.removeTagsBySourceId(pokemon.id));

    pokemon.faintCry(() => {
      if (pokemon instanceof PlayerPokemon) {
        pokemon.addFriendship(-10);
      }
      pokemon.hideInfo();
      this.scene.playSound("faint");
      this.scene.tweens.add({
        targets: pokemon,
        duration: 500,
        y: pokemon.y + 150,
        ease: "Sine.easeIn",
        onComplete: () => {
          pokemon.setVisible(false);
          pokemon.y -= 150;
          pokemon.trySetStatus(StatusEffect.FAINT);
          if (pokemon.isPlayer()) {
            this.scene.currentBattle.removeFaintedParticipant(pokemon as PlayerPokemon);
          } else {
            this.scene.addFaintedEnemyScore(pokemon as EnemyPokemon);
            this.scene.currentBattle.addPostBattleLoot(pokemon as EnemyPokemon);
          }
          this.scene.field.remove(pokemon);
          this.end();
        }
      });
    });
  }

  tryOverrideForBattleSpec(): boolean {
    switch (this.scene.currentBattle.battleSpec) {
    case BattleSpec.FINAL_BOSS:
      if (!this.player) {
        const enemy = this.getPokemon();
        if (enemy.formIndex) {
          this.scene.ui.showDialogue(battleSpecDialogue[BattleSpec.FINAL_BOSS].secondStageWin, enemy.species.name, null, () => this.doFaint());
        } else {
          // Final boss' HP threshold has been bypassed; cancel faint and force check for 2nd phase
          enemy.hp++;
          this.scene.unshiftPhase(new DamagePhase(this.scene, enemy.getBattlerIndex(), 0, HitResult.OTHER));
          this.end();
        }
        return true;
      }
    }

    return false;
  }
}

export class VictoryPhase extends PokemonPhase {
  constructor(scene: BattleScene, battlerIndex: BattlerIndex) {
    super(scene, battlerIndex);
  }

  start() {
    super.start();

    this.scene.gameData.gameStats.pokemonDefeated++;

    const participantIds = this.scene.currentBattle.playerParticipantIds;
    const party = this.scene.getParty();
    const expShareModifier = this.scene.findModifier(m => m instanceof ExpShareModifier) as ExpShareModifier;
    const expBalanceModifier = this.scene.findModifier(m => m instanceof ExpBalanceModifier) as ExpBalanceModifier;
    const multipleParticipantExpBonusModifier = this.scene.findModifier(m => m instanceof MultipleParticipantExpBonusModifier) as MultipleParticipantExpBonusModifier;
    const nonFaintedPartyMembers = party.filter(p => p.hp);
    const expPartyMembers = nonFaintedPartyMembers.filter(p => p.level < this.scene.getMaxExpLevel());
    const partyMemberExp = [];

    if (participantIds.size) {
      let expValue = this.getPokemon().getExpValue();
      if (this.scene.currentBattle.battleType === BattleType.TRAINER) {
        expValue = Math.floor(expValue * 1.5);
      }
      for (const partyMember of nonFaintedPartyMembers) {
        const pId = partyMember.id;
        const participated = participantIds.has(pId);
        if (participated) {
          partyMember.addFriendship(2);
        }
        if (!expPartyMembers.includes(partyMember)) {
          continue;
        }
        if (!participated && !expShareModifier) {
          partyMemberExp.push(0);
          continue;
        }
        let expMultiplier = 0;
        if (participated) {
          expMultiplier += (1 / participantIds.size);
          if (participantIds.size > 1 && multipleParticipantExpBonusModifier) {
            expMultiplier += multipleParticipantExpBonusModifier.getStackCount() * 0.2;
          }
        } else if (expShareModifier) {
          expMultiplier += (expShareModifier.getStackCount() * 0.2) / participantIds.size;
        }
        if (partyMember.pokerus) {
          expMultiplier *= 1.5;
        }
        if (Overrides.XP_MULTIPLIER_OVERRIDE !== null) {
          expMultiplier = Overrides.XP_MULTIPLIER_OVERRIDE;
        }
        const pokemonExp = new Utils.NumberHolder(expValue * expMultiplier);
        const modifierBonusExp = new Utils.NumberHolder(1);
        this.scene.applyModifiers(PokemonExpBoosterModifier, true, partyMember, modifierBonusExp);
        pokemonExp.value *= modifierBonusExp.value;
        partyMemberExp.push(Math.floor(pokemonExp.value));
      }

      if (expBalanceModifier) {
        let totalLevel = 0;
        let totalExp = 0;
        expPartyMembers.forEach((expPartyMember, epm) => {
          totalExp += partyMemberExp[epm];
          totalLevel += expPartyMember.level;
        });

        const medianLevel = Math.floor(totalLevel / expPartyMembers.length);

        const recipientExpPartyMemberIndexes = [];
        expPartyMembers.forEach((expPartyMember, epm) => {
          if (expPartyMember.level <= medianLevel) {
            recipientExpPartyMemberIndexes.push(epm);
          }
        });

        const splitExp = Math.floor(totalExp / recipientExpPartyMemberIndexes.length);

        expPartyMembers.forEach((_partyMember, pm) => {
          partyMemberExp[pm] = Phaser.Math.Linear(partyMemberExp[pm], recipientExpPartyMemberIndexes.indexOf(pm) > -1 ? splitExp : 0, 0.2 * expBalanceModifier.getStackCount());
        });
      }

      for (let pm = 0; pm < expPartyMembers.length; pm++) {
        const exp = partyMemberExp[pm];

        if (exp) {
          const partyMemberIndex = party.indexOf(expPartyMembers[pm]);
          this.scene.unshiftPhase(expPartyMembers[pm].isOnField() ? new ExpPhase(this.scene, partyMemberIndex, exp) : new ShowPartyExpBarPhase(this.scene, partyMemberIndex, exp));
        }
      }
    }

    if (!this.scene.getEnemyParty().find(p => this.scene.currentBattle.battleType ? !p?.isFainted(true) : p.isOnField())) {
      this.scene.pushPhase(new BattleEndPhase(this.scene));
      if (this.scene.currentBattle.battleType === BattleType.TRAINER) {
        this.scene.pushPhase(new TrainerVictoryPhase(this.scene));
      }
      if (this.scene.gameMode.isEndless || !this.scene.gameMode.isWaveFinal(this.scene.currentBattle.waveIndex)) {
        this.scene.pushPhase(new EggLapsePhase(this.scene));
        if (this.scene.currentBattle.waveIndex % 10) {
          this.scene.pushPhase(new SelectModifierPhase(this.scene));
        } else if (this.scene.gameMode.isDaily) {
          this.scene.pushPhase(new ModifierRewardPhase(this.scene, modifierTypes.EXP_CHARM));
          if (this.scene.currentBattle.waveIndex > 10 && !this.scene.gameMode.isWaveFinal(this.scene.currentBattle.waveIndex)) {
            this.scene.pushPhase(new ModifierRewardPhase(this.scene, modifierTypes.GOLDEN_POKEBALL));
          }
        } else {
          const superExpWave = !this.scene.gameMode.isEndless ? (this.scene.offsetGym ? 0 : 20) : 10;
          if (this.scene.gameMode.isEndless && this.scene.currentBattle.waveIndex === 10) {
            this.scene.pushPhase(new ModifierRewardPhase(this.scene, modifierTypes.EXP_SHARE));
          }
          if (this.scene.currentBattle.waveIndex <= 750 && (this.scene.currentBattle.waveIndex <= 500 || (this.scene.currentBattle.waveIndex % 30) === superExpWave)) {
            this.scene.pushPhase(new ModifierRewardPhase(this.scene, (this.scene.currentBattle.waveIndex % 30) !== superExpWave || this.scene.currentBattle.waveIndex > 250 ? modifierTypes.EXP_CHARM : modifierTypes.SUPER_EXP_CHARM));
          }
          if (this.scene.currentBattle.waveIndex <= 150 && !(this.scene.currentBattle.waveIndex % 50)) {
            this.scene.pushPhase(new ModifierRewardPhase(this.scene, modifierTypes.GOLDEN_POKEBALL));
          }
          if (this.scene.gameMode.isEndless && !(this.scene.currentBattle.waveIndex % 50)) {
            this.scene.pushPhase(new ModifierRewardPhase(this.scene, !(this.scene.currentBattle.waveIndex % 250) ? modifierTypes.VOUCHER_PREMIUM : modifierTypes.VOUCHER_PLUS));
            this.scene.pushPhase(new AddEnemyBuffModifierPhase(this.scene));
          }
        }
        this.scene.pushPhase(new NewBattlePhase(this.scene));
      } else {
        this.scene.currentBattle.battleType = BattleType.CLEAR;
        this.scene.score += this.scene.gameMode.getClearScoreBonus();
        this.scene.updateScoreText();
        this.scene.pushPhase(new GameOverPhase(this.scene, true));
      }
    }

    this.end();
  }
}

export class TrainerVictoryPhase extends BattlePhase {
  constructor(scene: BattleScene) {
    super(scene);
  }

  start() {
    this.scene.disableMenu = true;

    this.scene.playBgm(this.scene.currentBattle.trainer.config.victoryBgm);

    this.scene.unshiftPhase(new MoneyRewardPhase(this.scene, this.scene.currentBattle.trainer.config.moneyMultiplier));

    const modifierRewardFuncs = this.scene.currentBattle.trainer.config.modifierRewardFuncs;
    for (const modifierRewardFunc of modifierRewardFuncs) {
      this.scene.unshiftPhase(new ModifierRewardPhase(this.scene, modifierRewardFunc));
    }

    const trainerType = this.scene.currentBattle.trainer.config.trainerType;
    if (vouchers.hasOwnProperty(TrainerType[trainerType])) {
      if (!this.scene.validateVoucher(vouchers[TrainerType[trainerType]]) && this.scene.currentBattle.trainer.config.isBoss) {
        this.scene.unshiftPhase(new ModifierRewardPhase(this.scene, [modifierTypes.VOUCHER, modifierTypes.VOUCHER, modifierTypes.VOUCHER_PLUS, modifierTypes.VOUCHER_PREMIUM][vouchers[TrainerType[trainerType]].voucherType]));
      }
    }

    this.scene.ui.showText(i18next.t("battle:trainerDefeated", { trainerName: this.scene.currentBattle.trainer.getName(TrainerSlot.NONE, true) }), null, () => {
      const victoryMessages = this.scene.currentBattle.trainer.getVictoryMessages();
      let message: string;
      this.scene.executeWithSeedOffset(() => message = Utils.randSeedItem(victoryMessages), this.scene.currentBattle.waveIndex);

      const showMessage = () => {
        const originalFunc = showMessageOrEnd;
        showMessageOrEnd = () => this.scene.ui.showDialogue(message, this.scene.currentBattle.trainer.getName(), null, originalFunc);

        showMessageOrEnd();
      };
      let showMessageOrEnd = () => this.end();
      if (victoryMessages?.length) {
        if (this.scene.currentBattle.trainer.config.hasCharSprite && !this.scene.ui.shouldSkipDialogue(message)) {
          const originalFunc = showMessageOrEnd;
          showMessageOrEnd = () => this.scene.charSprite.hide().then(() => this.scene.hideFieldOverlay(250).then(() => originalFunc()));
          this.scene.showFieldOverlay(500).then(() => this.scene.charSprite.showCharacter(this.scene.currentBattle.trainer.getKey(), getCharVariantFromDialogue(victoryMessages[0])).then(() => showMessage()));
        } else {
          showMessage();
        }
      } else {
        showMessageOrEnd();
      }
    }, null, true);

    this.showEnemyTrainer();
  }
}

export class MoneyRewardPhase extends BattlePhase {
  private moneyMultiplier: number;

  constructor(scene: BattleScene, moneyMultiplier: number) {
    super(scene);

    this.moneyMultiplier = moneyMultiplier;
  }

  start() {
    const moneyAmount = new Utils.IntegerHolder(this.scene.getWaveMoneyAmount(this.moneyMultiplier));

    this.scene.applyModifiers(MoneyMultiplierModifier, true, moneyAmount);

    if (this.scene.arena.getTag(ArenaTagType.HAPPY_HOUR)) {
      moneyAmount.value *= 2;
    }

    this.scene.addMoney(moneyAmount.value);

    const userLocale = navigator.language || "en-US";
    const formattedMoneyAmount = moneyAmount.value.toLocaleString(userLocale);
    const message = i18next.t("battle:moneyWon", { moneyAmount: formattedMoneyAmount });

    this.scene.ui.showText(message, null, () => this.end(), null, true);
  }
}

export class ModifierRewardPhase extends BattlePhase {
  protected modifierType: ModifierType;

  constructor(scene: BattleScene, modifierTypeFunc: ModifierTypeFunc) {
    super(scene);

    this.modifierType = getModifierType(modifierTypeFunc);
  }

  start() {
    super.start();

    this.doReward().then(() => this.end());
  }

  doReward(): Promise<void> {
    return new Promise<void>(resolve => {
      const newModifier = this.modifierType.newModifier();
      this.scene.addModifier(newModifier).then(() => {
        this.scene.playSound("item_fanfare");
        this.scene.ui.showText(i18next.t("battle:rewardGain", { modifierName: newModifier.type.name }), null, () => resolve(), null, true);
      });
    });
  }
}

export class GameOverModifierRewardPhase extends ModifierRewardPhase {
  constructor(scene: BattleScene, modifierTypeFunc: ModifierTypeFunc) {
    super(scene, modifierTypeFunc);
  }

  doReward(): Promise<void> {
    return new Promise<void>(resolve => {
      const newModifier = this.modifierType.newModifier();
      this.scene.addModifier(newModifier).then(() => {
        this.scene.playSound("level_up_fanfare");
        this.scene.ui.setMode(Mode.MESSAGE);
        this.scene.ui.fadeIn(250).then(() => {
          this.scene.ui.showText(i18next.t("battle:rewardGain", { modifierName: newModifier.type.name }), null, () => {
            this.scene.time.delayedCall(1500, () => this.scene.arenaBg.setVisible(true));
            resolve();
          }, null, true, 1500);
        });
      });
    });
  }
}

export class RibbonModifierRewardPhase extends ModifierRewardPhase {
  private species: PokemonSpecies;

  constructor(scene: BattleScene, modifierTypeFunc: ModifierTypeFunc, species: PokemonSpecies) {
    super(scene, modifierTypeFunc);

    this.species = species;
  }

  doReward(): Promise<void> {
    return new Promise<void>(resolve => {
      const newModifier = this.modifierType.newModifier();
      this.scene.addModifier(newModifier).then(() => {
        this.scene.playSound("level_up_fanfare");
        this.scene.ui.setMode(Mode.MESSAGE);
        this.scene.ui.showText(i18next.t("battle:beatModeFirstTime", {
          speciesName: this.species.name,
          gameMode: this.scene.gameMode.getName(),
          newModifier: newModifier.type.name
        }), null, () => {
          resolve();
        }, null, true, 1500);
      });
    });
  }
}

export class GameOverPhase extends BattlePhase {
  private victory: boolean;
  private firstRibbons: PokemonSpecies[] = [];

  constructor(scene: BattleScene, victory?: boolean) {
    super(scene);

    this.victory = !!victory;
  }

  start() {
    super.start();

    // Failsafe if players somehow skip floor 200 in classic mode
    if (this.scene.gameMode.isClassic && this.scene.currentBattle.waveIndex > 200) {
      this.victory = true;
    }

    if (this.victory && this.scene.gameMode.isEndless) {
      this.scene.ui.showDialogue(i18next.t("PGMmiscDialogue:ending_endless"), i18next.t("PGMmiscDialogue:ending_name"), 0, () => this.handleGameOver());
    } else if (this.victory || !this.scene.enableRetries) {
      this.handleGameOver();
    } else {
      this.scene.ui.showText(i18next.t("battle:retryBattle"), null, () => {
        this.scene.ui.setMode(Mode.CONFIRM, () => {
          this.scene.ui.fadeOut(1250).then(() => {
            this.scene.reset();
            this.scene.clearPhaseQueue();
            this.scene.gameData.loadSession(this.scene, this.scene.sessionSlotId).then(() => {
              this.scene.pushPhase(new EncounterPhase(this.scene, true));

              const availablePartyMembers = this.scene.getParty().filter(p => p.isAllowedInBattle()).length;

              this.scene.pushPhase(new SummonPhase(this.scene, 0));
              if (this.scene.currentBattle.double && availablePartyMembers > 1) {
                this.scene.pushPhase(new SummonPhase(this.scene, 1));
              }
              if (this.scene.currentBattle.waveIndex > 1 && this.scene.currentBattle.battleType !== BattleType.TRAINER) {
                this.scene.pushPhase(new CheckSwitchPhase(this.scene, 0, this.scene.currentBattle.double));
                if (this.scene.currentBattle.double && availablePartyMembers > 1) {
                  this.scene.pushPhase(new CheckSwitchPhase(this.scene, 1, this.scene.currentBattle.double));
                }
              }

              this.scene.ui.fadeIn(1250);
              this.end();
            });
          });
        }, () => this.handleGameOver(), false, 0, 0, 1000);
      });
    }
  }

  handleGameOver(): void {
    const doGameOver = (newClear: boolean) => {
      this.scene.disableMenu = true;
      this.scene.time.delayedCall(1000, () => {
        let firstClear = false;
        if (this.victory && newClear) {
          if (this.scene.gameMode.isClassic) {
            firstClear = this.scene.validateAchv(achvs.CLASSIC_VICTORY);
            this.scene.gameData.gameStats.sessionsWon++;
            for (const pokemon of this.scene.getParty()) {
              this.awardRibbon(pokemon);

              if (pokemon.species.getRootSpeciesId() !== pokemon.species.getRootSpeciesId(true)) {
                this.awardRibbon(pokemon, true);
              }
            }
          } else if (this.scene.gameMode.isDaily && newClear) {
            this.scene.gameData.gameStats.dailyRunSessionsWon++;
          }
        }
        const fadeDuration = this.victory ? 10000 : 5000;
        this.scene.fadeOutBgm(fadeDuration, true);
        const activeBattlers = this.scene.getField().filter(p => p?.isActive(true));
        activeBattlers.map(p => p.hideInfo());
        this.scene.ui.fadeOut(fadeDuration).then(() => {
          activeBattlers.map(a => a.setVisible(false));
          this.scene.setFieldScale(1, true);
          this.scene.clearPhaseQueue();
          this.scene.ui.clearText();

          if (this.victory && this.scene.gameMode.isChallenge) {
            this.scene.gameMode.challenges.forEach(c => this.scene.validateAchvs(ChallengeAchv, c));
          }

          const clear = (endCardPhase?: EndCardPhase) => {
            if (newClear) {
              this.handleUnlocks();
            }
            if (this.victory && newClear) {
              for (const species of this.firstRibbons) {
                this.scene.unshiftPhase(new RibbonModifierRewardPhase(this.scene, modifierTypes.VOUCHER_PLUS, species));
              }
              if (!firstClear) {
                this.scene.unshiftPhase(new GameOverModifierRewardPhase(this.scene, modifierTypes.VOUCHER_PREMIUM));
              }
            }
            this.scene.pushPhase(new PostGameOverPhase(this.scene, endCardPhase));
            this.end();
          };

          if (this.victory && this.scene.gameMode.isClassic) {
            const message = miscDialogue.ending[this.scene.gameData.gender === PlayerGender.FEMALE ? 0 : 1];

            if (!this.scene.ui.shouldSkipDialogue(message)) {
              this.scene.ui.fadeIn(500).then(() => {
                this.scene.charSprite.showCharacter(`rival_${this.scene.gameData.gender === PlayerGender.FEMALE ? "m" : "f"}`, getCharVariantFromDialogue(miscDialogue.ending[this.scene.gameData.gender === PlayerGender.FEMALE ? 0 : 1])).then(() => {
                  this.scene.ui.showDialogue(message, this.scene.gameData.gender === PlayerGender.FEMALE ? trainerConfigs[TrainerType.RIVAL].name : trainerConfigs[TrainerType.RIVAL].nameFemale, null, () => {
                    this.scene.ui.fadeOut(500).then(() => {
                      this.scene.charSprite.hide().then(() => {
                        const endCardPhase = new EndCardPhase(this.scene);
                        this.scene.unshiftPhase(endCardPhase);
                        clear(endCardPhase);
                      });
                    });
                  });
                });
              });
            } else {
              const endCardPhase = new EndCardPhase(this.scene);
              this.scene.unshiftPhase(endCardPhase);
              clear(endCardPhase);
            }
          } else {
            clear();
          }
        });
      });
    };

    /* Added a local check to see if the game is running offline on victory
    If Online, execute apiFetch as intended
    If Offline, execute offlineNewClear(), a localStorage implementation of newClear daily run checks */
    if (this.victory) {
      if (!Utils.isLocal) {
        Utils.apiFetch(`savedata/session/newclear?slot=${this.scene.sessionSlotId}&clientSessionId=${clientSessionId}`, true)
          .then(response => response.json())
          .then(newClear => doGameOver(newClear));
      } else {
        this.scene.gameData.offlineNewClear(this.scene).then(result => {
          doGameOver(result);
        });
      }
    } else {
      doGameOver(false);
    }
  }

  handleUnlocks(): void {
    if (this.victory && this.scene.gameMode.isClassic) {
      if (!this.scene.gameData.unlocks[Unlockables.ENDLESS_MODE]) {
        this.scene.unshiftPhase(new UnlockPhase(this.scene, Unlockables.ENDLESS_MODE));
      }
      if (this.scene.getParty().filter(p => p.fusionSpecies).length && !this.scene.gameData.unlocks[Unlockables.SPLICED_ENDLESS_MODE]) {
        this.scene.unshiftPhase(new UnlockPhase(this.scene, Unlockables.SPLICED_ENDLESS_MODE));
      }
      if (!this.scene.gameData.unlocks[Unlockables.MINI_BLACK_HOLE]) {
        this.scene.unshiftPhase(new UnlockPhase(this.scene, Unlockables.MINI_BLACK_HOLE));
      }
    }
  }

  awardRibbon(pokemon: Pokemon, forStarter: boolean = false): void {
    const speciesId = getPokemonSpecies(pokemon.species.speciesId);
    const speciesRibbonCount = this.scene.gameData.incrementRibbonCount(speciesId, forStarter);
    // first time classic win, award voucher
    if (speciesRibbonCount === 1) {
      this.firstRibbons.push(getPokemonSpecies(pokemon.species.getRootSpeciesId(forStarter)));
    }
  }
}

export class EndCardPhase extends Phase {
  public endCard: Phaser.GameObjects.Image;
  public text: Phaser.GameObjects.Text;

  constructor(scene: BattleScene) {
    super(scene);
  }

  start(): void {
    super.start();

    this.scene.ui.getMessageHandler().bg.setVisible(false);
    this.scene.ui.getMessageHandler().nameBoxContainer.setVisible(false);

    this.endCard = this.scene.add.image(0, 0, `end_${this.scene.gameData.gender === PlayerGender.FEMALE ? "f" : "m"}`);
    this.endCard.setOrigin(0);
    this.endCard.setScale(0.5);
    this.scene.field.add(this.endCard);

    this.text = addTextObject(this.scene, this.scene.game.canvas.width / 12, (this.scene.game.canvas.height / 6) - 16, i18next.t("battle:congratulations"), TextStyle.SUMMARY, { fontSize: "128px" });
    this.text.setOrigin(0.5);
    this.scene.field.add(this.text);

    this.scene.ui.clearText();

    this.scene.ui.fadeIn(1000).then(() => {

      this.scene.ui.showText("", null, () => {
        this.scene.ui.getMessageHandler().bg.setVisible(true);
        this.end();
      }, null, true);
    });
  }
}

export class UnlockPhase extends Phase {
  private unlockable: Unlockables;

  constructor(scene: BattleScene, unlockable: Unlockables) {
    super(scene);

    this.unlockable = unlockable;
  }

  start(): void {
    this.scene.time.delayedCall(2000, () => {
      this.scene.gameData.unlocks[this.unlockable] = true;
      this.scene.playSound("level_up_fanfare");
      this.scene.ui.setMode(Mode.MESSAGE);
      this.scene.ui.showText(i18next.t("battle:unlockedSomething", { unlockedThing: getUnlockableName(this.unlockable) }), null, () => {
        this.scene.time.delayedCall(1500, () => this.scene.arenaBg.setVisible(true));
        this.end();
      }, null, true, 1500);
    });
  }
}

export class PostGameOverPhase extends Phase {
  private endCardPhase: EndCardPhase;

  constructor(scene: BattleScene, endCardPhase: EndCardPhase) {
    super(scene);

    this.endCardPhase = endCardPhase;
  }

  start() {
    super.start();

    const saveAndReset = () => {
      this.scene.gameData.saveAll(this.scene, true, true, true).then(success => {
        if (!success) {
          return this.scene.reset(true);
        }
        this.scene.gameData.tryClearSession(this.scene, this.scene.sessionSlotId).then((success: boolean | [boolean, boolean]) => {
          if (!success[0]) {
            return this.scene.reset(true);
          }
          this.scene.reset();
          this.scene.unshiftPhase(new TitlePhase(this.scene));
          this.end();
        });
      });
    };

    if (this.endCardPhase) {
      this.scene.ui.fadeOut(500).then(() => {
        this.scene.ui.getMessageHandler().bg.setVisible(true);

        this.endCardPhase.endCard.destroy();
        this.endCardPhase.text.destroy();
        saveAndReset();
      });
    } else {
      saveAndReset();
    }
  }
}

export class SwitchPhase extends BattlePhase {
  protected fieldIndex: integer;
  private isModal: boolean;
  private doReturn: boolean;

  constructor(scene: BattleScene, fieldIndex: integer, isModal: boolean, doReturn: boolean) {
    super(scene);

    this.fieldIndex = fieldIndex;
    this.isModal = isModal;
    this.doReturn = doReturn;
  }

  start() {
    super.start();
    const availablePartyMembers = this.scene.getParty().filter(p => !p.isFainted());

    // Skip modal switch if impossible
    if (this.isModal && (!availablePartyMembers.filter(p => !p.isActive(true)).length || (!this.scene.currentBattle.started && availablePartyMembers.length === 1))) {
      return super.end();
    }

    // Check if there is any space still in field
    if (this.isModal && this.scene.getPlayerField().filter(p => p.isAllowedInBattle() && p.isActive(true)).length >= this.scene.currentBattle.getBattlerCount()) {
      return super.end();
    }

    // Override field index to 0 in case of double battle where 2/3 remaining legal party members fainted at once
    const fieldIndex = this.scene.currentBattle.getBattlerCount() === 1 || availablePartyMembers.length > 1 ? this.fieldIndex : 0;

    this.scene.ui.setMode(Mode.PARTY, this.isModal ? PartyUiMode.FAINT_SWITCH : PartyUiMode.POST_BATTLE_SWITCH, fieldIndex, (slotIndex: integer, option: PartyOption) => {
      if (slotIndex >= this.scene.currentBattle.getBattlerCount() && slotIndex < 6) {
        this.scene.unshiftPhase(new SwitchSummonPhase(this.scene, fieldIndex, slotIndex, this.doReturn, option === PartyOption.PASS_BATON));
      }
      this.scene.ui.setMode(Mode.MESSAGE).then(() => super.end());
    }, PartyUiHandler.FilterNonFainted);
  }
}

export class ExpPhase extends PlayerPartyMemberPokemonPhase {
  private expValue: number;

  constructor(scene: BattleScene, partyMemberIndex: integer, expValue: number) {
    super(scene, partyMemberIndex);

    this.expValue = expValue;
  }

  start() {
    super.start();

    const pokemon = this.getPokemon();
    const exp = new Utils.NumberHolder(this.expValue);
    this.scene.applyModifiers(ExpBoosterModifier, true, exp);
    exp.value = Math.floor(exp.value);
    this.scene.ui.showText(i18next.t("battle:expGain", { pokemonName: getPokemonNameWithAffix(pokemon), exp: exp.value }), null, () => {
      const lastLevel = pokemon.level;
      pokemon.addExp(exp.value);
      const newLevel = pokemon.level;
      if (newLevel > lastLevel) {
        this.scene.unshiftPhase(new LevelUpPhase(this.scene, this.partyMemberIndex, lastLevel, newLevel));
      }
      pokemon.updateInfo().then(() => this.end());
    }, null, true);
  }
}

export class ShowPartyExpBarPhase extends PlayerPartyMemberPokemonPhase {
  private expValue: number;

  constructor(scene: BattleScene, partyMemberIndex: integer, expValue: number) {
    super(scene, partyMemberIndex);

    this.expValue = expValue;
  }

  start() {
    super.start();

    const pokemon = this.getPokemon();
    const exp = new Utils.NumberHolder(this.expValue);
    this.scene.applyModifiers(ExpBoosterModifier, true, exp);
    exp.value = Math.floor(exp.value);

    const lastLevel = pokemon.level;
    pokemon.addExp(exp.value);
    const newLevel = pokemon.level;
    if (newLevel > lastLevel) {
      this.scene.unshiftPhase(new LevelUpPhase(this.scene, this.partyMemberIndex, lastLevel, newLevel));
    }
    this.scene.unshiftPhase(new HidePartyExpBarPhase(this.scene));
    pokemon.updateInfo();

    if (this.scene.expParty === ExpNotification.SKIP) {
      this.end();
    } else if (this.scene.expParty === ExpNotification.ONLY_LEVEL_UP) {
      if (newLevel > lastLevel) { // this means if we level up
        // instead of displaying the exp gain in the small frame, we display the new level
        // we use the same method for mode 0 & 1, by giving a parameter saying to display the exp or the level
        this.scene.partyExpBar.showPokemonExp(pokemon, exp.value, this.scene.expParty === ExpNotification.ONLY_LEVEL_UP, newLevel).then(() => {
          setTimeout(() => this.end(), 800 / Math.pow(2, this.scene.expGainsSpeed));
        });
      } else {
        this.end();
      }
    } else if (this.scene.expGainsSpeed < 3) {
      this.scene.partyExpBar.showPokemonExp(pokemon, exp.value, false, newLevel).then(() => {
        setTimeout(() => this.end(), 500 / Math.pow(2, this.scene.expGainsSpeed));
      });
    } else {
      this.end();
    }

  }
}

export class HidePartyExpBarPhase extends BattlePhase {
  constructor(scene: BattleScene) {
    super(scene);
  }

  start() {
    super.start();

    this.scene.partyExpBar.hide().then(() => this.end());
  }
}

export class LevelUpPhase extends PlayerPartyMemberPokemonPhase {
  private lastLevel: integer;
  private level: integer;

  constructor(scene: BattleScene, partyMemberIndex: integer, lastLevel: integer, level: integer) {
    super(scene, partyMemberIndex);

    this.lastLevel = lastLevel;
    this.level = level;
    this.scene = scene;
  }

  start() {
    super.start();

    if (this.level > this.scene.gameData.gameStats.highestLevel) {
      this.scene.gameData.gameStats.highestLevel = this.level;
    }

    this.scene.validateAchvs(LevelAchv, new Utils.IntegerHolder(this.level));

    const pokemon = this.getPokemon();
    const prevStats = pokemon.stats.slice(0);
    pokemon.calculateStats();
    pokemon.updateInfo();
    if (this.scene.expParty === ExpNotification.DEFAULT) {
      this.scene.playSound("level_up_fanfare");
      this.scene.ui.showText(i18next.t("battle:levelUp", { pokemonName: getPokemonNameWithAffix(this.getPokemon()), level: this.level }), null, () => this.scene.ui.getMessageHandler().promptLevelUpStats(this.partyMemberIndex, prevStats, false).then(() => this.end()), null, true);
    } else if (this.scene.expParty === ExpNotification.SKIP) {
      this.end();
    } else {
      // we still want to display the stats if activated
      this.scene.ui.getMessageHandler().promptLevelUpStats(this.partyMemberIndex, prevStats, false).then(() => this.end());
    }
    if (this.lastLevel < 100) { // this feels like an unnecessary optimization
      const levelMoves = this.getPokemon().getLevelMoves(this.lastLevel + 1);
      for (const lm of levelMoves) {
        this.scene.unshiftPhase(new LearnMovePhase(this.scene, this.partyMemberIndex, lm[1]));
      }
    }
    if (!pokemon.pauseEvolutions) {
      const evolution = pokemon.getEvolution();
      if (evolution) {
        this.scene.unshiftPhase(new EvolutionPhase(this.scene, pokemon as PlayerPokemon, evolution, this.lastLevel));
      }
    }
  }
}

export class LearnMovePhase extends PlayerPartyMemberPokemonPhase {
  private moveId: Moves;

  constructor(scene: BattleScene, partyMemberIndex: integer, moveId: Moves) {
    super(scene, partyMemberIndex);

    this.moveId = moveId;
  }

  start() {
    super.start();

    const pokemon = this.getPokemon();
    const move = allMoves[this.moveId];

    const existingMoveIndex = pokemon.getMoveset().findIndex(m => m?.moveId === move.id);

    if (existingMoveIndex > -1) {
      return this.end();
    }

    const emptyMoveIndex = pokemon.getMoveset().length < 4
      ? pokemon.getMoveset().length
      : pokemon.getMoveset().findIndex(m => m === null);

    const messageMode = this.scene.ui.getHandler() instanceof EvolutionSceneHandler
      ? Mode.EVOLUTION_SCENE
      : Mode.MESSAGE;

    if (emptyMoveIndex > -1) {
      pokemon.setMove(emptyMoveIndex, this.moveId);
      initMoveAnim(this.scene, this.moveId).then(() => {
        loadMoveAnimAssets(this.scene, [this.moveId], true)
          .then(() => {
            this.scene.ui.setMode(messageMode).then(() => {
              this.scene.playSound("level_up_fanfare");
              this.scene.ui.showText(i18next.t("battle:learnMove", { pokemonName: getPokemonNameWithAffix(pokemon), moveName: move.name }), null, () => {
                this.scene.triggerPokemonFormChange(pokemon, SpeciesFormChangeMoveLearnedTrigger, true);
                this.end();
              }, messageMode === Mode.EVOLUTION_SCENE ? 1000 : null, true);
            });
          });
      });
    } else {
      this.scene.ui.setMode(messageMode).then(() => {
        this.scene.ui.showText(i18next.t("battle:learnMovePrompt", { pokemonName: getPokemonNameWithAffix(pokemon), moveName: move.name }), null, () => {
          this.scene.ui.showText(i18next.t("battle:learnMoveLimitReached", { pokemonName: getPokemonNameWithAffix(pokemon) }), null, () => {
            this.scene.ui.showText(i18next.t("battle:learnMoveReplaceQuestion", { moveName: move.name }), null, () => {
              const noHandler = () => {
                this.scene.ui.setMode(messageMode).then(() => {
                  this.scene.ui.showText(i18next.t("battle:learnMoveStopTeaching", { moveName: move.name }), null, () => {
                    this.scene.ui.setModeWithoutClear(Mode.CONFIRM, () => {
                      this.scene.ui.setMode(messageMode);
                      this.scene.ui.showText(i18next.t("battle:learnMoveNotLearned", { pokemonName: getPokemonNameWithAffix(pokemon), moveName: move.name }), null, () => this.end(), null, true);
                    }, () => {
                      this.scene.ui.setMode(messageMode);
                      this.scene.unshiftPhase(new LearnMovePhase(this.scene, this.partyMemberIndex, this.moveId));
                      this.end();
                    });
                  });
                });
              };
              this.scene.ui.setModeWithoutClear(Mode.CONFIRM, () => {
                this.scene.ui.setMode(messageMode);
                this.scene.ui.showText(i18next.t("battle:learnMoveForgetQuestion"), null, () => {
                  this.scene.ui.setModeWithoutClear(Mode.SUMMARY, this.getPokemon(), SummaryUiMode.LEARN_MOVE, move, (moveIndex: integer) => {
                    if (moveIndex === 4) {
                      noHandler();
                      return;
                    }
                    this.scene.ui.setMode(messageMode).then(() => {
                      this.scene.ui.showText(i18next.t("battle:countdownPoof"), null, () => {
                        this.scene.ui.showText(i18next.t("battle:learnMoveForgetSuccess", { pokemonName: getPokemonNameWithAffix(pokemon), moveName: pokemon.moveset[moveIndex].getName() }), null, () => {
                          this.scene.ui.showText(i18next.t("battle:learnMoveAnd"), null, () => {
                            pokemon.setMove(moveIndex, Moves.NONE);
                            this.scene.unshiftPhase(new LearnMovePhase(this.scene, this.partyMemberIndex, this.moveId));
                            this.end();
                          }, null, true);
                        }, null, true);
                      }, null, true);
                    });
                  });
                }, null, true);
              }, noHandler);
            });
          }, null, true);
        }, null, true);
      });
    }
  }
}

export class PokemonHealPhase extends CommonAnimPhase {
  private hpHealed: integer;
  private message: string;
  private showFullHpMessage: boolean;
  private skipAnim: boolean;
  private revive: boolean;
  private healStatus: boolean;
  private preventFullHeal: boolean;

  constructor(scene: BattleScene, battlerIndex: BattlerIndex, hpHealed: integer, message: string, showFullHpMessage: boolean, skipAnim: boolean = false, revive: boolean = false, healStatus: boolean = false, preventFullHeal: boolean = false) {
    super(scene, battlerIndex, undefined, CommonAnim.HEALTH_UP);

    this.hpHealed = hpHealed;
    this.message = message;
    this.showFullHpMessage = showFullHpMessage;
    this.skipAnim = skipAnim;
    this.revive = revive;
    this.healStatus = healStatus;
    this.preventFullHeal = preventFullHeal;
  }

  start() {
    if (!this.skipAnim && (this.revive || this.getPokemon().hp) && !this.getPokemon().isFullHp()) {
      super.start();
    } else {
      this.end();
    }
  }

  end() {
    const pokemon = this.getPokemon();

    if (!pokemon.isOnField() || (!this.revive && !pokemon.isActive())) {
      super.end();
      return;
    }

    const hasMessage = !!this.message;
    const healOrDamage = (!pokemon.isFullHp() || this.hpHealed < 0);
    let lastStatusEffect = StatusEffect.NONE;

    if (healOrDamage) {
      const hpRestoreMultiplier = new Utils.IntegerHolder(1);
      if (!this.revive) {
        this.scene.applyModifiers(HealingBoosterModifier, this.player, hpRestoreMultiplier);
      }
      const healAmount = new Utils.NumberHolder(Math.floor(this.hpHealed * hpRestoreMultiplier.value));
      if (healAmount.value < 0) {
        pokemon.damageAndUpdate(healAmount.value * -1, HitResult.HEAL as DamageResult);
        healAmount.value = 0;
      }
      // Prevent healing to full if specified (in case of healing tokens so Sturdy doesn't cause a softlock)
      if (this.preventFullHeal && pokemon.hp + healAmount.value >= pokemon.getMaxHp()) {
        healAmount.value = (pokemon.getMaxHp() - pokemon.hp) - 1;
      }
      healAmount.value = pokemon.heal(healAmount.value);
      if (healAmount.value) {
        this.scene.damageNumberHandler.add(pokemon, healAmount.value, HitResult.HEAL);
      }
      if (pokemon.isPlayer()) {
        this.scene.validateAchvs(HealAchv, healAmount);
        if (healAmount.value > this.scene.gameData.gameStats.highestHeal) {
          this.scene.gameData.gameStats.highestHeal = healAmount.value;
        }
      }
      if (this.healStatus && !this.revive && pokemon.status) {
        lastStatusEffect = pokemon.status.effect;
        pokemon.resetStatus();
      }
      pokemon.updateInfo().then(() => super.end());
    } else if (this.healStatus && !this.revive && pokemon.status) {
      lastStatusEffect = pokemon.status.effect;
      pokemon.resetStatus();
      pokemon.updateInfo().then(() => super.end());
    } else if (this.showFullHpMessage) {
      this.message = i18next.t("battle:hpIsFull", { pokemonName: getPokemonNameWithAffix(pokemon) });
    }

    if (this.message) {
      this.scene.queueMessage(this.message);
    }

    if (this.healStatus && lastStatusEffect && !hasMessage) {
      this.scene.queueMessage(getStatusEffectHealText(lastStatusEffect, getPokemonNameWithAffix(pokemon)));
    }

    if (!healOrDamage && !lastStatusEffect) {
      super.end();
    }
  }
}

export class AttemptCapturePhase extends PokemonPhase {
  private pokeballType: PokeballType;
  private pokeball: Phaser.GameObjects.Sprite;
  private originalY: number;

  constructor(scene: BattleScene, targetIndex: integer, pokeballType: PokeballType) {
    super(scene, BattlerIndex.ENEMY + targetIndex);

    this.pokeballType = pokeballType;
  }

  start() {
    super.start();

    const pokemon = this.getPokemon() as EnemyPokemon;

    if (!pokemon?.hp) {
      return this.end();
    }

    this.scene.pokeballCounts[this.pokeballType]--;

    this.originalY = pokemon.y;

    const _3m = 3 * pokemon.getMaxHp();
    const _2h = 2 * pokemon.hp;
    const catchRate = pokemon.species.catchRate;
    const pokeballMultiplier = getPokeballCatchMultiplier(this.pokeballType);
    const statusMultiplier = pokemon.status ? getStatusEffectCatchRateMultiplier(pokemon.status.effect) : 1;
    const x = Math.round((((_3m - _2h) * catchRate * pokeballMultiplier) / _3m) * statusMultiplier);
    const y = Math.round(65536 / Math.sqrt(Math.sqrt(255 / x)));
    const fpOffset = pokemon.getFieldPositionOffset();

    const pokeballAtlasKey = getPokeballAtlasKey(this.pokeballType);
    this.pokeball = this.scene.addFieldSprite(16, 80, "pb", pokeballAtlasKey);
    this.pokeball.setOrigin(0.5, 0.625);
    this.scene.field.add(this.pokeball);

    this.scene.playSound("pb_throw");
    this.scene.time.delayedCall(300, () => {
      this.scene.field.moveBelow(this.pokeball as Phaser.GameObjects.GameObject, pokemon);
    });

    this.scene.tweens.add({
      targets: this.pokeball,
      x: { value: 236 + fpOffset[0], ease: "Linear" },
      y: { value: 16 + fpOffset[1], ease: "Cubic.easeOut" },
      duration: 500,
      onComplete: () => {
        this.pokeball.setTexture("pb", `${pokeballAtlasKey}_opening`);
        this.scene.time.delayedCall(17, () => this.pokeball.setTexture("pb", `${pokeballAtlasKey}_open`));
        this.scene.playSound("pb_rel");
        pokemon.tint(getPokeballTintColor(this.pokeballType));

        addPokeballOpenParticles(this.scene, this.pokeball.x, this.pokeball.y, this.pokeballType);

        this.scene.tweens.add({
          targets: pokemon,
          duration: 500,
          ease: "Sine.easeIn",
          scale: 0.25,
          y: 20,
          onComplete: () => {
            this.pokeball.setTexture("pb", `${pokeballAtlasKey}_opening`);
            pokemon.setVisible(false);
            this.scene.playSound("pb_catch");
            this.scene.time.delayedCall(17, () => this.pokeball.setTexture("pb", `${pokeballAtlasKey}`));

            const doShake = () => {
              let shakeCount = 0;
              const pbX = this.pokeball.x;
              const shakeCounter = this.scene.tweens.addCounter({
                from: 0,
                to: 1,
                repeat: 4,
                yoyo: true,
                ease: "Cubic.easeOut",
                duration: 250,
                repeatDelay: 500,
                onUpdate: t => {
                  if (shakeCount && shakeCount < 4) {
                    const value = t.getValue();
                    const directionMultiplier = shakeCount % 2 === 1 ? 1 : -1;
                    this.pokeball.setX(pbX + value * 4 * directionMultiplier);
                    this.pokeball.setAngle(value * 27.5 * directionMultiplier);
                  }
                },
                onRepeat: () => {
                  if (!pokemon.species.isObtainable()) {
                    shakeCounter.stop();
                    this.failCatch(shakeCount);
                  } else if (shakeCount++ < 3) {
                    if (pokeballMultiplier === -1 || pokemon.randSeedInt(65536) < y) {
                      this.scene.playSound("pb_move");
                    } else {
                      shakeCounter.stop();
                      this.failCatch(shakeCount);
                    }
                  } else {
                    this.scene.playSound("pb_lock");
                    addPokeballCaptureStars(this.scene, this.pokeball);

                    const pbTint = this.scene.add.sprite(this.pokeball.x, this.pokeball.y, "pb", "pb");
                    pbTint.setOrigin(this.pokeball.originX, this.pokeball.originY);
                    pbTint.setTintFill(0);
                    pbTint.setAlpha(0);
                    this.scene.field.add(pbTint);
                    this.scene.tweens.add({
                      targets: pbTint,
                      alpha: 0.375,
                      duration: 200,
                      easing: "Sine.easeOut",
                      onComplete: () => {
                        this.scene.tweens.add({
                          targets: pbTint,
                          alpha: 0,
                          duration: 200,
                          easing: "Sine.easeIn",
                          onComplete: () => pbTint.destroy()
                        });
                      }
                    });
                  }
                },
                onComplete: () => {
                  this.catch();
                }
              });
            };

            this.scene.time.delayedCall(250, () => doPokeballBounceAnim(this.scene, this.pokeball, 16, 72, 350, doShake));
          }
        });
      }
    });
  }

  failCatch(shakeCount: integer) {
    const pokemon = this.getPokemon();

    this.scene.playSound("pb_rel");
    pokemon.setY(this.originalY);
    if (pokemon.status?.effect !== StatusEffect.SLEEP) {
      pokemon.cry(pokemon.getHpRatio() > 0.25 ? undefined : { rate: 0.85 });
    }
    pokemon.tint(getPokeballTintColor(this.pokeballType));
    pokemon.setVisible(true);
    pokemon.untint(250, "Sine.easeOut");

    const pokeballAtlasKey = getPokeballAtlasKey(this.pokeballType);
    this.pokeball.setTexture("pb", `${pokeballAtlasKey}_opening`);
    this.scene.time.delayedCall(17, () => this.pokeball.setTexture("pb", `${pokeballAtlasKey}_open`));

    this.scene.tweens.add({
      targets: pokemon,
      duration: 250,
      ease: "Sine.easeOut",
      scale: 1
    });

    this.scene.currentBattle.lastUsedPokeball = this.pokeballType;
    this.removePb();
    this.end();
  }

  catch() {
    const pokemon = this.getPokemon() as EnemyPokemon;

    const speciesForm = !pokemon.fusionSpecies ? pokemon.getSpeciesForm() : pokemon.getFusionSpeciesForm();

    if (speciesForm.abilityHidden && (pokemon.fusionSpecies ? pokemon.fusionAbilityIndex : pokemon.abilityIndex) === speciesForm.getAbilityCount() - 1) {
      this.scene.validateAchv(achvs.HIDDEN_ABILITY);
    }

    if (pokemon.species.subLegendary) {
      this.scene.validateAchv(achvs.CATCH_SUB_LEGENDARY);
    }

    if (pokemon.species.legendary) {
      this.scene.validateAchv(achvs.CATCH_LEGENDARY);
    }

    if (pokemon.species.mythical) {
      this.scene.validateAchv(achvs.CATCH_MYTHICAL);
    }

    this.scene.pokemonInfoContainer.show(pokemon, true);

    this.scene.gameData.updateSpeciesDexIvs(pokemon.species.getRootSpeciesId(true), pokemon.ivs);

    this.scene.ui.showText(i18next.t("battle:pokemonCaught", { pokemonName: getPokemonNameWithAffix(pokemon) }), null, () => {
      const end = () => {
        this.scene.unshiftPhase(new VictoryPhase(this.scene, this.battlerIndex));
        this.scene.pokemonInfoContainer.hide();
        this.removePb();
        this.end();
      };
      const removePokemon = () => {
        this.scene.addFaintedEnemyScore(pokemon);
        this.scene.getPlayerField().filter(p => p.isActive(true)).forEach(playerPokemon => playerPokemon.removeTagsBySourceId(pokemon.id));
        pokemon.hp = 0;
        pokemon.trySetStatus(StatusEffect.FAINT);
        this.scene.clearEnemyHeldItemModifiers();
        this.scene.field.remove(pokemon, true);
      };
      const addToParty = () => {
        const newPokemon = pokemon.addToParty(this.pokeballType);
        const modifiers = this.scene.findModifiers(m => m instanceof PokemonHeldItemModifier, false);
        if (this.scene.getParty().filter(p => p.isShiny()).length === 6) {
          this.scene.validateAchv(achvs.SHINY_PARTY);
        }
        Promise.all(modifiers.map(m => this.scene.addModifier(m, true))).then(() => {
          this.scene.updateModifiers(true);
          removePokemon();
          if (newPokemon) {
            newPokemon.loadAssets().then(end);
          } else {
            end();
          }
        });
      };
      Promise.all([pokemon.hideInfo(), this.scene.gameData.setPokemonCaught(pokemon)]).then(() => {
        if (this.scene.getParty().length === 6) {
          const promptRelease = () => {
            this.scene.ui.showText(i18next.t("battle:partyFull", { pokemonName: pokemon.getNameToRender() }), null, () => {
              this.scene.pokemonInfoContainer.makeRoomForConfirmUi(1, true);
              this.scene.ui.setMode(Mode.CONFIRM, () => {
                const newPokemon = this.scene.addPlayerPokemon(pokemon.species, pokemon.level, pokemon.abilityIndex, pokemon.formIndex, pokemon.gender, pokemon.shiny, pokemon.variant, pokemon.ivs, pokemon.nature, pokemon);
                this.scene.ui.setMode(Mode.SUMMARY, newPokemon, 0, SummaryUiMode.DEFAULT, () => {
                  this.scene.ui.setMode(Mode.MESSAGE).then(() => {
                    promptRelease();
                  });
                }, false);
              }, () => {
                this.scene.ui.setMode(Mode.PARTY, PartyUiMode.RELEASE, this.fieldIndex, (slotIndex: integer, _option: PartyOption) => {
                  this.scene.ui.setMode(Mode.MESSAGE).then(() => {
                    if (slotIndex < 6) {
                      addToParty();
                    } else {
                      promptRelease();
                    }
                  });
                });
              }, () => {
                this.scene.ui.setMode(Mode.MESSAGE).then(() => {
                  removePokemon();
                  end();
                });
              }, "fullParty");
            });
          };
          promptRelease();
        } else {
          addToParty();
        }
      });
    }, 0, true);
  }

  removePb() {
    this.scene.tweens.add({
      targets: this.pokeball,
      duration: 250,
      delay: 250,
      ease: "Sine.easeIn",
      alpha: 0,
      onComplete: () => this.pokeball.destroy()
    });
  }
}

export class AttemptRunPhase extends PokemonPhase {
  constructor(scene: BattleScene, fieldIndex: integer) {
    super(scene, fieldIndex);
  }

  start() {
    super.start();

    const playerPokemon = this.getPokemon();
    const enemyField = this.scene.getEnemyField();

    const enemySpeed = enemyField.reduce((total: integer, enemyPokemon: Pokemon) => total + enemyPokemon.getStat(Stat.SPD), 0) / enemyField.length;

    const escapeChance = new Utils.IntegerHolder((((playerPokemon.getStat(Stat.SPD) * 128) / enemySpeed) + (30 * this.scene.currentBattle.escapeAttempts++)) % 256);
    applyAbAttrs(RunSuccessAbAttr, playerPokemon, null, escapeChance);

    if (playerPokemon.randSeedInt(256) < escapeChance.value) {
      this.scene.playSound("flee");
      this.scene.queueMessage(i18next.t("battle:runAwaySuccess"), null, true, 500);

      this.scene.tweens.add({
        targets: [this.scene.arenaEnemy, enemyField].flat(),
        alpha: 0,
        duration: 250,
        ease: "Sine.easeIn",
        onComplete: () => enemyField.forEach(enemyPokemon => enemyPokemon.destroy())
      });

      this.scene.clearEnemyHeldItemModifiers();

      enemyField.forEach(enemyPokemon => {
        enemyPokemon.hideInfo().then(() => enemyPokemon.destroy());
        enemyPokemon.hp = 0;
        enemyPokemon.trySetStatus(StatusEffect.FAINT);
      });

      this.scene.pushPhase(new BattleEndPhase(this.scene));
      this.scene.pushPhase(new NewBattlePhase(this.scene));
    } else {
      this.scene.queueMessage(i18next.t("battle:runAwayCannotEscape"), null, true, 500);
    }

    this.end();
  }
}

export class SelectModifierPhase extends BattlePhase {
  private rerollCount: integer;
  private modifierTiers: ModifierTier[];

  constructor(scene: BattleScene, rerollCount: integer = 0, modifierTiers?: ModifierTier[]) {
    super(scene);

    this.rerollCount = rerollCount;
    this.modifierTiers = modifierTiers;
  }

  start() {
    super.start();

    if (!this.rerollCount) {
      this.updateSeed();
    } else {
      this.scene.reroll = false;
    }

    const party = this.scene.getParty();
    regenerateModifierPoolThresholds(party, this.getPoolType(), this.rerollCount);
    const modifierCount = new Utils.IntegerHolder(3);
    if (this.isPlayer()) {
      this.scene.applyModifiers(ExtraModifierModifier, true, modifierCount);
    }
    const typeOptions: ModifierTypeOption[] = this.getModifierTypeOptions(modifierCount.value);

    const modifierSelectCallback = (rowCursor: integer, cursor: integer) => {
      if (rowCursor < 0 || cursor < 0) {
        this.scene.ui.showText(i18next.t("battle:skipItemQuestion"), null, () => {
          this.scene.ui.setOverlayMode(Mode.CONFIRM, () => {
            this.scene.ui.revertMode();
            this.scene.ui.setMode(Mode.MESSAGE);
            super.end();
          }, () => this.scene.ui.setMode(Mode.MODIFIER_SELECT, this.isPlayer(), typeOptions, modifierSelectCallback, this.getRerollCost(typeOptions, this.scene.lockModifierTiers)));
        });
        return false;
      }
      let modifierType: ModifierType;
      let cost: integer;
      switch (rowCursor) {
      case 0:
        switch (cursor) {
        case 0:
          const rerollCost = this.getRerollCost(typeOptions, this.scene.lockModifierTiers);
          if (this.scene.money < rerollCost) {
            this.scene.ui.playError();
            return false;
          } else {
            this.scene.reroll = true;
            this.scene.unshiftPhase(new SelectModifierPhase(this.scene, this.rerollCount + 1, typeOptions.map(o => o.type.tier)));
            this.scene.ui.clearText();
            this.scene.ui.setMode(Mode.MESSAGE).then(() => super.end());
            if (!Overrides.WAIVE_ROLL_FEE_OVERRIDE) {
              this.scene.money -= rerollCost;
              this.scene.updateMoneyText();
              this.scene.animateMoneyChanged(false);
            }
            this.scene.playSound("buy");
          }
          break;
        case 1:
          this.scene.ui.setModeWithoutClear(Mode.PARTY, PartyUiMode.MODIFIER_TRANSFER, -1, (fromSlotIndex: integer, itemIndex: integer, itemQuantity: integer, toSlotIndex: integer) => {
            if (toSlotIndex !== undefined && fromSlotIndex < 6 && toSlotIndex < 6 && fromSlotIndex !== toSlotIndex && itemIndex > -1) {
              const itemModifiers = this.scene.findModifiers(m => m instanceof PokemonHeldItemModifier
                    && m.isTransferrable && m.pokemonId === party[fromSlotIndex].id) as PokemonHeldItemModifier[];
              const itemModifier = itemModifiers[itemIndex];
              this.scene.tryTransferHeldItemModifier(itemModifier, party[toSlotIndex], true, itemQuantity);
            } else {
              this.scene.ui.setMode(Mode.MODIFIER_SELECT, this.isPlayer(), typeOptions, modifierSelectCallback, this.getRerollCost(typeOptions, this.scene.lockModifierTiers));
            }
          }, PartyUiHandler.FilterItemMaxStacks);
          break;
        case 2:
          this.scene.ui.setModeWithoutClear(Mode.PARTY, PartyUiMode.CHECK, -1, () => {
            this.scene.ui.setMode(Mode.MODIFIER_SELECT, this.isPlayer(), typeOptions, modifierSelectCallback, this.getRerollCost(typeOptions, this.scene.lockModifierTiers));
          });
          break;
        case 3:
          this.scene.lockModifierTiers = !this.scene.lockModifierTiers;
          const uiHandler = this.scene.ui.getHandler() as ModifierSelectUiHandler;
          uiHandler.setRerollCost(this.getRerollCost(typeOptions, this.scene.lockModifierTiers));
          uiHandler.updateLockRaritiesText();
          uiHandler.updateRerollCostText();
          return false;
        }
        return true;
      case 1:
        modifierType = typeOptions[cursor].type;
        break;
      default:
        const shopOptions = getPlayerShopModifierTypeOptionsForWave(this.scene.currentBattle.waveIndex, this.scene.getWaveMoneyAmount(1));
        const shopOption = shopOptions[rowCursor > 2 || shopOptions.length <= SHOP_OPTIONS_ROW_LIMIT ? cursor : cursor + SHOP_OPTIONS_ROW_LIMIT];
        modifierType = shopOption.type;
        cost = shopOption.cost;
        break;
      }

      if (cost && (this.scene.money < cost) && !Overrides.WAIVE_ROLL_FEE_OVERRIDE) {
        this.scene.ui.playError();
        return false;
      }

      const applyModifier = (modifier: Modifier, playSound: boolean = false) => {
        const result = this.scene.addModifier(modifier, false, playSound);
        if (cost) {
          result.then(success => {
            if (success) {
              if (!Overrides.WAIVE_ROLL_FEE_OVERRIDE) {
                this.scene.money -= cost;
                this.scene.updateMoneyText();
                this.scene.animateMoneyChanged(false);
              }
              this.scene.playSound("buy");
              (this.scene.ui.getHandler() as ModifierSelectUiHandler).updateCostText();
            } else {
              this.scene.ui.playError();
            }
          });
        } else {
          const doEnd = () => {
            this.scene.ui.clearText();
            this.scene.ui.setMode(Mode.MESSAGE);
            super.end();
          };
          if (result instanceof Promise) {
            result.then(() => doEnd());
          } else {
            doEnd();
          }
        }
      };

      if (modifierType instanceof PokemonModifierType) {
        if (modifierType instanceof FusePokemonModifierType) {
          this.scene.ui.setModeWithoutClear(Mode.PARTY, PartyUiMode.SPLICE, -1, (fromSlotIndex: integer, spliceSlotIndex: integer) => {
            if (spliceSlotIndex !== undefined && fromSlotIndex < 6 && spliceSlotIndex < 6 && fromSlotIndex !== spliceSlotIndex) {
              this.scene.ui.setMode(Mode.MODIFIER_SELECT, this.isPlayer()).then(() => {
                const modifier = modifierType.newModifier(party[fromSlotIndex], party[spliceSlotIndex]);
                applyModifier(modifier, true);
              });
            } else {
              this.scene.ui.setMode(Mode.MODIFIER_SELECT, this.isPlayer(), typeOptions, modifierSelectCallback, this.getRerollCost(typeOptions, this.scene.lockModifierTiers));
            }
          }, modifierType.selectFilter);
        } else {
          const pokemonModifierType = modifierType as PokemonModifierType;
          const isMoveModifier = modifierType instanceof PokemonMoveModifierType;
          const isTmModifier = modifierType instanceof TmModifierType;
          const isRememberMoveModifier = modifierType instanceof RememberMoveModifierType;
          const isPpRestoreModifier = (modifierType instanceof PokemonPpRestoreModifierType || modifierType instanceof PokemonPpUpModifierType);
          const partyUiMode = isMoveModifier ? PartyUiMode.MOVE_MODIFIER
            : isTmModifier ? PartyUiMode.TM_MODIFIER
              : isRememberMoveModifier ? PartyUiMode.REMEMBER_MOVE_MODIFIER
                : PartyUiMode.MODIFIER;
          const tmMoveId = isTmModifier
            ? (modifierType as TmModifierType).moveId
            : undefined;
          this.scene.ui.setModeWithoutClear(Mode.PARTY, partyUiMode, -1, (slotIndex: integer, option: PartyOption) => {
            if (slotIndex < 6) {
              this.scene.ui.setMode(Mode.MODIFIER_SELECT, this.isPlayer()).then(() => {
                const modifier = !isMoveModifier
                  ? !isRememberMoveModifier
                    ? modifierType.newModifier(party[slotIndex])
                    : modifierType.newModifier(party[slotIndex], option as integer)
                  : modifierType.newModifier(party[slotIndex], option - PartyOption.MOVE_1);
                applyModifier(modifier, true);
              });
            } else {
              this.scene.ui.setMode(Mode.MODIFIER_SELECT, this.isPlayer(), typeOptions, modifierSelectCallback, this.getRerollCost(typeOptions, this.scene.lockModifierTiers));
            }
          }, pokemonModifierType.selectFilter, modifierType instanceof PokemonMoveModifierType ? (modifierType as PokemonMoveModifierType).moveSelectFilter : undefined, tmMoveId, isPpRestoreModifier);
        }
      } else {
        applyModifier(modifierType.newModifier());
      }

      return !cost;
    };
    this.scene.ui.setMode(Mode.MODIFIER_SELECT, this.isPlayer(), typeOptions, modifierSelectCallback, this.getRerollCost(typeOptions, this.scene.lockModifierTiers));
  }

  updateSeed(): void {
    this.scene.resetSeed();
  }

  isPlayer(): boolean {
    return true;
  }

  getRerollCost(typeOptions: ModifierTypeOption[], lockRarities: boolean): integer {
    let baseValue = 0;
    if (Overrides.WAIVE_ROLL_FEE_OVERRIDE) {
      return baseValue;
    } else if (lockRarities) {
      const tierValues = [50, 125, 300, 750, 2000];
      for (const opt of typeOptions) {
        baseValue += tierValues[opt.type.tier];
      }
    } else {
      baseValue = 250;
    }
    return Math.min(Math.ceil(this.scene.currentBattle.waveIndex / 10) * baseValue * Math.pow(2, this.rerollCount), Number.MAX_SAFE_INTEGER);
  }

  getPoolType(): ModifierPoolType {
    return ModifierPoolType.PLAYER;
  }

  getModifierTypeOptions(modifierCount: integer): ModifierTypeOption[] {
    return getPlayerModifierTypeOptions(modifierCount, this.scene.getParty(), this.scene.lockModifierTiers ? this.modifierTiers : undefined);
  }

  addModifier(modifier: Modifier): Promise<boolean> {
    return this.scene.addModifier(modifier, false, true);
  }
}

export class EggLapsePhase extends Phase {
  constructor(scene: BattleScene) {
    super(scene);
  }

  start() {
    super.start();

    const eggsToHatch: Egg[] = this.scene.gameData.eggs.filter((egg: Egg) => {
      return Overrides.EGG_IMMEDIATE_HATCH_OVERRIDE ? true : --egg.hatchWaves < 1;
    });

    let eggCount: integer = eggsToHatch.length;

    if (eggCount) {
      this.scene.queueMessage(i18next.t("battle:eggHatching"));

      for (const egg of eggsToHatch) {
        this.scene.unshiftPhase(new EggHatchPhase(this.scene, egg, eggCount));
        if (eggCount > 0) {
          eggCount--;
        }
      }

    }
    this.end();
  }
}

export class AddEnemyBuffModifierPhase extends Phase {
  constructor(scene: BattleScene) {
    super(scene);
  }

  start() {
    super.start();

    const waveIndex = this.scene.currentBattle.waveIndex;
    const tier = !(waveIndex % 1000) ? ModifierTier.ULTRA : !(waveIndex % 250) ? ModifierTier.GREAT : ModifierTier.COMMON;

    regenerateModifierPoolThresholds(this.scene.getEnemyParty(), ModifierPoolType.ENEMY_BUFF);

    const count = Math.ceil(waveIndex / 250);
    for (let i = 0; i < count; i++) {
      this.scene.addEnemyModifier(getEnemyBuffModifierForWave(tier, this.scene.findModifiers(m => m instanceof EnemyPersistentModifier, false), this.scene), true, true);
    }
    this.scene.updateModifiers(false, true).then(() => this.end());
  }
}

/**
 * Cures the party of all non-volatile status conditions, shows a message
 * @param {BattleScene} scene The current scene
 * @param {Pokemon} user The user of the move that cures the party
 * @param {string} message The message that should be displayed
 * @param {Abilities} abilityCondition Pokemon with this ability will not be affected ie. Soundproof
 */
export class PartyStatusCurePhase extends BattlePhase {
  private user: Pokemon;
  private message: string;
  private abilityCondition: Abilities;

  constructor(scene: BattleScene, user: Pokemon, message: string, abilityCondition: Abilities) {
    super(scene);

    this.user = user;
    this.message = message;
    this.abilityCondition = abilityCondition;
  }

  start() {
    super.start();
    for (const pokemon of this.scene.getParty()) {
      if (!pokemon.isOnField() || pokemon === this.user) {
        pokemon.resetStatus(false);
        pokemon.updateInfo(true);
      } else {
        if (!pokemon.hasAbility(this.abilityCondition)) {
          pokemon.resetStatus();
          pokemon.updateInfo(true);
        } else {
          // Manually show ability bar, since we're not hooked into the targeting system
          pokemon.scene.unshiftPhase(new ShowAbilityPhase(pokemon.scene, pokemon.id, pokemon.getPassiveAbility()?.id === this.abilityCondition));
        }
      }
    }
    if (this.message) {
      this.scene.queueMessage(this.message);
    }
    this.end();
  }
}

export class PartyHealPhase extends BattlePhase {
  private resumeBgm: boolean;

  constructor(scene: BattleScene, resumeBgm: boolean) {
    super(scene);

    this.resumeBgm = resumeBgm;
  }

  start() {
    super.start();

    const bgmPlaying = this.scene.isBgmPlaying();
    if (bgmPlaying) {
      this.scene.fadeOutBgm(1000, false);
    }
    this.scene.ui.fadeOut(1000).then(() => {
      for (const pokemon of this.scene.getParty()) {
        pokemon.hp = pokemon.getMaxHp();
        pokemon.resetStatus();
        for (const move of pokemon.moveset) {
          move.ppUsed = 0;
        }
        pokemon.updateInfo(true);
      }
      const healSong = this.scene.playSoundWithoutBgm("heal");
      this.scene.time.delayedCall(Utils.fixedInt(healSong.totalDuration * 1000), () => {
        healSong.destroy();
        if (this.resumeBgm && bgmPlaying) {
          this.scene.playBgm();
        }
        this.scene.ui.fadeIn(500).then(() => this.end());
      });
    });
  }
}

export class ShinySparklePhase extends PokemonPhase {
  constructor(scene: BattleScene, battlerIndex: BattlerIndex) {
    super(scene, battlerIndex);
  }

  start() {
    super.start();

    this.getPokemon().sparkle();
    this.scene.time.delayedCall(1000, () => this.end());
  }
}

export class ScanIvsPhase extends PokemonPhase {
  private shownIvs: integer;

  constructor(scene: BattleScene, battlerIndex: BattlerIndex, shownIvs: integer) {
    super(scene, battlerIndex);

    this.shownIvs = shownIvs;
  }

  start() {
    super.start();

    if (!this.shownIvs) {
      return this.end();
    }

    const pokemon = this.getPokemon();

    this.scene.ui.showText(i18next.t("battle:ivScannerUseQuestion", { pokemonName: getPokemonNameWithAffix(pokemon) }), null, () => {
      this.scene.ui.setMode(Mode.CONFIRM, () => {
        this.scene.ui.setMode(Mode.MESSAGE);
        this.scene.ui.clearText();
        new CommonBattleAnim(CommonAnim.LOCK_ON, pokemon, pokemon).play(this.scene, () => {
          this.scene.ui.getMessageHandler().promptIvs(pokemon.id, pokemon.ivs, this.shownIvs).then(() => this.end());
        });
      }, () => {
        this.scene.ui.setMode(Mode.MESSAGE);
        this.scene.ui.clearText();
        this.end();
      });
    });
  }
}

export class TrainerMessageTestPhase extends BattlePhase {
  private trainerTypes: TrainerType[];

  constructor(scene: BattleScene, ...trainerTypes: TrainerType[]) {
    super(scene);

    this.trainerTypes = trainerTypes;
  }

  start() {
    super.start();

    const testMessages: string[] = [];

    for (const t of Object.keys(trainerConfigs)) {
      const type = parseInt(t);
      if (this.trainerTypes.length && !this.trainerTypes.find(tt => tt === type as TrainerType)) {
        continue;
      }
      const config = trainerConfigs[type];
      [config.encounterMessages, config.femaleEncounterMessages, config.victoryMessages, config.femaleVictoryMessages, config.defeatMessages, config.femaleDefeatMessages]
        .map(messages => {
          if (messages?.length) {
            testMessages.push(...messages);
          }
        });
    }

    for (const message of testMessages) {
      this.scene.pushPhase(new TestMessagePhase(this.scene, message));
    }

    this.end();
  }
}

export class TestMessagePhase extends MessagePhase {
  constructor(scene: BattleScene, message: string) {
    super(scene, message, null, true);
  }
}<|MERGE_RESOLUTION|>--- conflicted
+++ resolved
@@ -2625,11 +2625,8 @@
 
     console.log(Moves[this.move.moveId]);
 
-<<<<<<< HEAD
-    if (!this.pokemon.isActive(true) || !this.targets.length) {
-=======
     if (!this.canMove()) {
-      if (this.move.moveId && this.pokemon.summonData?.disabledMove === this.move.moveId) {
+      if (this.move.moveId && this.pokemon.isMoveDisabled(this.move.moveId)) {
         this.scene.queueMessage(`${this.move.getName()} is disabled!`);
       }
       if (this.pokemon.isActive(true) && this.move.ppUsed >= this.move.getMovePp()) { // if the move PP was reduced from Spite or otherwise, the move fails
@@ -2637,7 +2634,6 @@
         this.showMoveText();
         this.showFailedText();
       }
->>>>>>> 7048fbe0
       return this.end();
     }
 
