--- conflicted
+++ resolved
@@ -3246,13 +3246,8 @@
   private ignoreAbilities: boolean;
   private canBeCopied: boolean;
   private onChange: StatChangeCallback;
-<<<<<<< HEAD
-
-
-=======
-
-
->>>>>>> 118db8c7
+
+
   constructor(scene: BattleScene, battlerIndex: BattlerIndex, selfTarget: boolean, stats: BattleStat[], levels: integer, showMessage: boolean = true, ignoreAbilities: boolean = false, canBeCopied: boolean = true, onChange: StatChangeCallback = null) {
     super(scene, battlerIndex);
 
@@ -5044,11 +5039,7 @@
                   this.scene.ui.setMode(Mode.MESSAGE).then(() => {
                     promptRelease();
                   });
-<<<<<<< HEAD
-                });
-=======
                 }, false);
->>>>>>> 118db8c7
               }, () => {
                 this.scene.ui.setMode(Mode.PARTY, PartyUiMode.RELEASE, this.fieldIndex, (slotIndex: integer, _option: PartyOption) => {
                   this.scene.ui.setMode(Mode.MESSAGE).then(() => {
