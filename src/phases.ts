import BattleScene, { bypassLogin } from "./battle-scene";
import { default as Pokemon, PlayerPokemon, EnemyPokemon, PokemonMove, MoveResult, DamageResult, FieldPosition, HitResult, TurnMove } from "./field/pokemon";
import * as Utils from "./utils";
import { Moves } from "./data/enums/moves";
import { allMoves, applyMoveAttrs, BypassSleepAttr, ChargeAttr, applyFilteredMoveAttrs, HitsTagAttr, MissEffectAttr, MoveAttr, MoveEffectAttr, MoveFlags, MultiHitAttr, OverrideMoveEffectAttr, VariableAccuracyAttr, MoveTarget, getMoveTargets, MoveTargetSet, MoveEffectTrigger, CopyMoveAttr, AttackMove, SelfStatusMove, PreMoveMessageAttr, HealStatusEffectAttr, IgnoreOpponentStatChangesAttr, NoEffectAttr, BypassRedirectAttr, FixedDamageAttr, PostVictoryStatChangeAttr, OneHitKOAccuracyAttr, ForceSwitchOutAttr, VariableTargetAttr, IncrementMovePriorityAttr  } from "./data/move";
import { Mode } from "./ui/ui";
import { Command } from "./ui/command-ui-handler";
import { Stat } from "./data/pokemon-stat";
import { BerryModifier, ContactHeldItemTransferChanceModifier, EnemyAttackStatusEffectChanceModifier, EnemyPersistentModifier, EnemyStatusEffectHealChanceModifier, EnemyTurnHealModifier, ExpBalanceModifier, ExpBoosterModifier, ExpShareModifier, ExtraModifierModifier, FlinchChanceModifier, HealingBoosterModifier, HitHealModifier, LapsingPersistentModifier, MapModifier, Modifier, MultipleParticipantExpBonusModifier, PersistentModifier, PokemonExpBoosterModifier, PokemonHeldItemModifier, PokemonInstantReviveModifier, SwitchEffectTransferModifier, TempBattleStatBoosterModifier, TurnHealModifier, TurnHeldItemTransferModifier, MoneyMultiplierModifier, MoneyInterestModifier, IvScannerModifier, LapsingPokemonHeldItemModifier, PokemonMultiHitModifier, PokemonMoveAccuracyBoosterModifier, overrideModifiers, overrideHeldItems, BypassSpeedChanceModifier } from "./modifier/modifier";
import PartyUiHandler, { PartyOption, PartyUiMode } from "./ui/party-ui-handler";
import { doPokeballBounceAnim, getPokeballAtlasKey, getPokeballCatchMultiplier, getPokeballTintColor, PokeballType } from "./data/pokeball";
import { CommonAnim, CommonBattleAnim, MoveAnim, initMoveAnim, loadMoveAnimAssets } from "./data/battle-anims";
import { StatusEffect, getStatusEffectActivationText, getStatusEffectCatchRateMultiplier, getStatusEffectHealText, getStatusEffectObtainText, getStatusEffectOverlapText } from "./data/status-effect";
import { SummaryUiMode } from "./ui/summary-ui-handler";
import EvolutionSceneHandler from "./ui/evolution-scene-handler";
import { EvolutionPhase } from "./evolution-phase";
import { Phase } from "./phase";
import { BattleStat, getBattleStatLevelChangeDescription, getBattleStatName } from "./data/battle-stat";
import { biomeLinks, getBiomeName } from "./data/biomes";
import { Biome } from "./data/enums/biome";
import { ModifierTier } from "./modifier/modifier-tier";
import { FusePokemonModifierType, ModifierPoolType, ModifierType, ModifierTypeFunc, ModifierTypeOption, PokemonModifierType, PokemonMoveModifierType, PokemonPpRestoreModifierType, PokemonPpUpModifierType, RememberMoveModifierType, TmModifierType, getDailyRunStarterModifiers, getEnemyBuffModifierForWave, getModifierType, getPlayerModifierTypeOptions, getPlayerShopModifierTypeOptionsForWave, modifierTypes, regenerateModifierPoolThresholds } from "./modifier/modifier-type";
import SoundFade from "phaser3-rex-plugins/plugins/soundfade";
import { BattlerTagLapseType, EncoreTag, HideSpriteTag as HiddenTag, ProtectedTag, TrappedTag } from "./data/battler-tags";
import { BattlerTagType } from "./data/enums/battler-tag-type";
import { getPokemonMessage, getPokemonPrefix } from "./messages";
import { Starter } from "./ui/starter-select-ui-handler";
import { Gender } from "./data/gender";
import { Weather, WeatherType, getRandomWeatherType, getTerrainBlockMessage, getWeatherDamageMessage, getWeatherLapseMessage } from "./data/weather";
import { TempBattleStat } from "./data/temp-battle-stat";
import { ArenaTagSide, ArenaTrapTag, MistTag, TrickRoomTag } from "./data/arena-tag";
import { ArenaTagType } from "./data/enums/arena-tag-type";
import { CheckTrappedAbAttr, IgnoreOpponentStatChangesAbAttr, IgnoreOpponentEvasionAbAttr, PostAttackAbAttr, PostBattleAbAttr, PostDefendAbAttr, PostSummonAbAttr, PostTurnAbAttr, PostWeatherLapseAbAttr, PreSwitchOutAbAttr, PreWeatherDamageAbAttr, ProtectStatAbAttr, RedirectMoveAbAttr, BlockRedirectAbAttr, RunSuccessAbAttr, StatChangeMultiplierAbAttr, SuppressWeatherEffectAbAttr, SyncEncounterNatureAbAttr, applyAbAttrs, applyCheckTrappedAbAttrs, applyPostAttackAbAttrs, applyPostBattleAbAttrs, applyPostDefendAbAttrs, applyPostSummonAbAttrs, applyPostTurnAbAttrs, applyPostWeatherLapseAbAttrs, applyPreStatChangeAbAttrs, applyPreSwitchOutAbAttrs, applyPreWeatherEffectAbAttrs, BattleStatMultiplierAbAttr, applyBattleStatMultiplierAbAttrs, IncrementMovePriorityAbAttr, applyPostVictoryAbAttrs, PostVictoryAbAttr, BlockNonDirectDamageAbAttr as BlockNonDirectDamageAbAttr, applyPostKnockOutAbAttrs, PostKnockOutAbAttr, PostBiomeChangeAbAttr, applyPostFaintAbAttrs, PostFaintAbAttr, IncreasePpAbAttr, PostStatChangeAbAttr, applyPostStatChangeAbAttrs, AlwaysHitAbAttr, PreventBerryUseAbAttr, StatChangeCopyAbAttr, applyPostMoveUsedAbAttrs, PostMoveUsedAbAttr, MaxMultiHitAbAttr, HealFromBerryUseAbAttr } from "./data/ability";
import { Unlockables, getUnlockableName } from "./system/unlockables";
import { getBiomeKey } from "./field/arena";
import { BattleType, BattlerIndex, TurnCommand } from "./battle";
import { BattleSpec } from "./enums/battle-spec";
import { Species } from "./data/enums/species";
import { HealAchv, LevelAchv, achvs } from "./system/achv";
import { TrainerSlot, trainerConfigs } from "./data/trainer-config";
import { TrainerType } from "./data/enums/trainer-type";
import { EggHatchPhase } from "./egg-hatch-phase";
import { Egg } from "./data/egg";
import { vouchers } from "./system/voucher";
import { loggedInUser, updateUserInfo } from "./account";
import { PlayerGender, SessionSaveData } from "./system/game-data";
import { addPokeballCaptureStars, addPokeballOpenParticles } from "./field/anims";
import { SpeciesFormChangeActiveTrigger, SpeciesFormChangeManualTrigger, SpeciesFormChangeMoveLearnedTrigger, SpeciesFormChangePostMoveTrigger, SpeciesFormChangePreMoveTrigger } from "./data/pokemon-forms";
import { battleSpecDialogue, getCharVariantFromDialogue, miscDialogue } from "./data/dialogue";
import ModifierSelectUiHandler, { SHOP_OPTIONS_ROW_LIMIT } from "./ui/modifier-select-ui-handler";
import { Setting } from "./system/settings";
import { Tutorial, handleTutorial } from "./tutorial";
import { TerrainType } from "./data/terrain";
import { OptionSelectConfig, OptionSelectItem } from "./ui/abstact-option-select-ui-handler";
import { SaveSlotUiMode } from "./ui/save-slot-select-ui-handler";
import { fetchDailyRunSeed, getDailyRunStarters } from "./data/daily-run";
import { GameModes, gameModes } from "./game-mode";
import PokemonSpecies, { getPokemonSpecies, speciesStarters } from "./data/pokemon-species";
import i18next from "./plugins/i18n";
import { Abilities } from "./data/enums/abilities";
import * as Overrides from "./overrides";
import { TextStyle, addTextObject } from "./ui/text";
import { Type } from "./data/type";
import { MoveUsedEvent, TurnEndEvent, TurnInitEvent } from "./battle-scene-events";


export class LoginPhase extends Phase {
  private showText: boolean;

  constructor(scene: BattleScene, showText?: boolean) {
    super(scene);

    this.showText = showText === undefined || !!showText;
  }

  start(): void {
    super.start();

    const hasSession = !!Utils.getCookie(Utils.sessionIdKey);

    this.scene.ui.setMode(Mode.LOADING, { buttonActions: [] });
    Utils.executeIf(bypassLogin || hasSession, updateUserInfo).then(response => {
      const success = response ? response[0] : false;
      const statusCode = response ? response[1] : null;
      if (!success) {
        if (!statusCode || statusCode === 400) {
          if (this.showText) {
            this.scene.ui.showText(i18next.t("menu:logInOrCreateAccount"));
          }

          this.scene.playSound("menu_open");

          const loadData = () => {
            updateUserInfo().then(() => this.scene.gameData.loadSystem().then(() => this.end()));
          };

          this.scene.ui.setMode(Mode.LOGIN_FORM, {
            buttonActions: [
              () => {
                this.scene.ui.playSelect();
                loadData();
              }, () => {
                this.scene.playSound("menu_open");
                this.scene.ui.setMode(Mode.REGISTRATION_FORM, {
                  buttonActions: [
                    () => {
                      this.scene.ui.playSelect();
                      updateUserInfo().then(() => this.end());
                    }, () => {
                      this.scene.unshiftPhase(new LoginPhase(this.scene, false));
                      this.end();
                    }
                  ]
                });
              }
            ]
          });
        } else {
          this.scene.unshiftPhase(new UnavailablePhase(this.scene));
          super.end();
        }
        return null;
      } else {
        this.scene.gameData.loadSystem().then(success => {
          if (success || bypassLogin) {
            this.end();
          } else {
            this.scene.ui.setMode(Mode.MESSAGE);
            this.scene.ui.showText(i18next.t("menu:failedToLoadSaveData"));
          }
        });
      }
    });
  }

  end(): void {
    this.scene.ui.setMode(Mode.MESSAGE);

    if (!this.scene.gameData.gender) {
      this.scene.unshiftPhase(new SelectGenderPhase(this.scene));
    }

    handleTutorial(this.scene, Tutorial.Intro).then(() => super.end());
  }
}

export class TitlePhase extends Phase {
  private loaded: boolean;
  private lastSessionData: SessionSaveData;
  private gameMode: GameModes;

  constructor(scene: BattleScene) {
    super(scene);

    this.loaded = false;
  }

  start(): void {
    super.start();

    this.scene.ui.clearText();
    this.scene.ui.fadeIn(250);

    this.scene.playBgm("title", true);

    this.scene.gameData.getSession(loggedInUser.lastSessionSlot).then(sessionData => {
      if (sessionData) {
        this.lastSessionData = sessionData;
        const biomeKey = getBiomeKey(sessionData.arena.biome);
        const bgTexture = `${biomeKey}_bg`;
        this.scene.arenaBg.setTexture(bgTexture);
      }
      this.showOptions();
    }).catch(err => {
      console.error(err);
      this.showOptions();
    });
  }

  showOptions(): void {
    const options: OptionSelectItem[] = [];
    if (loggedInUser.lastSessionSlot > -1) {
      options.push({
        label: i18next.t("menu:continue"),
        handler: () => {
          this.loadSaveSlot(this.lastSessionData ? -1 : loggedInUser.lastSessionSlot);
          return true;
        }
      });
    }
    options.push({
      label: i18next.t("menu:newGame"),
      handler: () => {
        const setModeAndEnd = (gameMode: GameModes) => {
          this.gameMode = gameMode;
          this.scene.ui.setMode(Mode.MESSAGE);
          this.scene.ui.clearText();
          this.end();
        };
        if (this.scene.gameData.unlocks[Unlockables.ENDLESS_MODE]) {
          const options: OptionSelectItem[] = [
            {
              label: gameModes[GameModes.CLASSIC].getName(),
              handler: () => {
                setModeAndEnd(GameModes.CLASSIC);
                return true;
              }
            },
            {
              label: gameModes[GameModes.ENDLESS].getName(),
              handler: () => {
                setModeAndEnd(GameModes.ENDLESS);
                return true;
              }
            }
          ];
          if (this.scene.gameData.unlocks[Unlockables.SPLICED_ENDLESS_MODE]) {
            options.push({
              label: gameModes[GameModes.SPLICED_ENDLESS].getName(),
              handler: () => {
                setModeAndEnd(GameModes.SPLICED_ENDLESS);
                return true;
              }
            });
          }
          options.push({
            label: i18next.t("menu:cancel"),
            handler: () => {
              this.scene.clearPhaseQueue();
              this.scene.pushPhase(new TitlePhase(this.scene));
              super.end();
              return true;
            }
          });
          this.scene.ui.showText(i18next.t("menu:selectGameMode"), null, () => this.scene.ui.setOverlayMode(Mode.OPTION_SELECT, { options: options }));
        } else {
          this.gameMode = GameModes.CLASSIC;
          this.scene.ui.setMode(Mode.MESSAGE);
          this.scene.ui.clearText();
          this.end();
        }
        return true;
      }
    },
    {
      label: i18next.t("menu:loadGame"),
      handler: () => {
        this.scene.ui.setOverlayMode(Mode.SAVE_SLOT, SaveSlotUiMode.LOAD,
          (slotId: integer) => {
            if (slotId === -1) {
              return this.showOptions();
            }
            this.loadSaveSlot(slotId);
          });
        return true;
      }
    },
    {
      label: i18next.t("menu:dailyRun"),
      handler: () => {
        this.initDailyRun();
        return true;
      },
      keepOpen: true
    },
    {
      label: i18next.t("menu:settings"),
      handler: () => {
        this.scene.ui.setOverlayMode(Mode.SETTINGS);
        return true;
      },
      keepOpen: true
    });
    const config: OptionSelectConfig = {
      options: options,
      noCancel: true,
      yOffset: 47
    };
    this.scene.ui.setMode(Mode.TITLE, config);
  }

  loadSaveSlot(slotId: integer): void {
    this.scene.sessionSlotId = slotId > -1 ? slotId : loggedInUser.lastSessionSlot;
    this.scene.ui.setMode(Mode.MESSAGE);
    this.scene.gameData.loadSession(this.scene, slotId, slotId === -1 ? this.lastSessionData : null).then((success: boolean) => {
      if (success) {
        this.loaded = true;
        this.scene.ui.showText(i18next.t("menu:sessionSuccess"), null, () => this.end());
      } else {
        this.end();
      }
    }).catch(err => {
      console.error(err);
      this.scene.ui.showText(i18next.t("menu:failedToLoadSession"), null);
    });
  }

  initDailyRun(): void {
    this.scene.ui.setMode(Mode.SAVE_SLOT, SaveSlotUiMode.SAVE, (slotId: integer) => {
      this.scene.clearPhaseQueue();
      if (slotId === -1) {
        this.scene.pushPhase(new TitlePhase(this.scene));
        return super.end();
      }
      this.scene.sessionSlotId = slotId;

      const generateDaily = (seed: string) => {
        this.scene.gameMode = gameModes[GameModes.DAILY];

        this.scene.setSeed(seed);
        this.scene.resetSeed(1);

        this.scene.money = this.scene.gameMode.getStartingMoney();

        const starters = getDailyRunStarters(this.scene, seed);
        const startingLevel = this.scene.gameMode.getStartingLevel();

        const party = this.scene.getParty();
        const loadPokemonAssets: Promise<void>[] = [];
        for (const starter of starters) {
          const starterProps = this.scene.gameData.getSpeciesDexAttrProps(starter.species, starter.dexAttr);
          const starterFormIndex = Math.min(starterProps.formIndex, Math.max(starter.species.forms.length - 1, 0));
          const starterGender = starter.species.malePercent !== null
            ? !starterProps.female ? Gender.MALE : Gender.FEMALE
            : Gender.GENDERLESS;
          const starterPokemon = this.scene.addPlayerPokemon(starter.species, startingLevel, starter.abilityIndex, starterFormIndex, starterGender, starterProps.shiny, starterProps.variant, undefined, starter.nature);
          starterPokemon.setVisible(false);
          party.push(starterPokemon);
          loadPokemonAssets.push(starterPokemon.loadAssets());
        }

        regenerateModifierPoolThresholds(party, ModifierPoolType.DAILY_STARTER);
        const modifiers: Modifier[] = Array(3).fill(null).map(() => modifierTypes.EXP_SHARE().withIdFromFunc(modifierTypes.EXP_SHARE).newModifier())
          .concat(Array(3).fill(null).map(() => modifierTypes.GOLDEN_EXP_CHARM().withIdFromFunc(modifierTypes.GOLDEN_EXP_CHARM).newModifier()))
          .concat(getDailyRunStarterModifiers(party));

        for (const m of modifiers) {
          this.scene.addModifier(m, true, false, false, true);
        }
        this.scene.updateModifiers(true, true);

        Promise.all(loadPokemonAssets).then(() => {
          this.scene.time.delayedCall(500, () => this.scene.playBgm());
          this.scene.gameData.gameStats.dailyRunSessionsPlayed++;
          this.scene.newArena(this.scene.gameMode.getStartingBiome(this.scene));
          this.scene.newBattle();
          this.scene.arena.init();
          this.scene.sessionPlayTime = 0;
          this.scene.lastSavePlayTime = 0;
          this.end();
        });
      };

      // If Online, calls seed fetch from db to generate daily run. If Offline, generates a daily run based on current date.
      if (!Utils.isLocal) {
        fetchDailyRunSeed().then(seed => {
          generateDaily(seed);
        }).catch(err => {
          console.error("Failed to load daily run:\n", err);
        });
      } else {
        generateDaily(btoa(new Date().toISOString().substring(0, 10)));
      }
    });
  }

  end(): void {
    if (!this.loaded && !this.scene.gameMode.isDaily) {
      this.scene.arena.preloadBgm();
      this.scene.pushPhase(new SelectStarterPhase(this.scene, this.gameMode));
      this.scene.newArena(this.scene.gameMode.getStartingBiome(this.scene));
    } else {
      this.scene.playBgm();
    }

    this.scene.pushPhase(new EncounterPhase(this.scene, this.loaded));

    if (this.loaded) {
      const availablePartyMembers = this.scene.getParty().filter(p => !p.isFainted()).length;

      this.scene.pushPhase(new SummonPhase(this.scene, 0, true, true));
      if (this.scene.currentBattle.double && availablePartyMembers > 1) {
        this.scene.pushPhase(new SummonPhase(this.scene, 1, true, true));
      }

      if (this.scene.currentBattle.battleType !== BattleType.TRAINER && (this.scene.currentBattle.waveIndex > 1 || !this.scene.gameMode.isDaily)) {
        const minPartySize = this.scene.currentBattle.double ? 2 : 1;
        if (availablePartyMembers > minPartySize) {
          this.scene.pushPhase(new CheckSwitchPhase(this.scene, 0, this.scene.currentBattle.double));
          if (this.scene.currentBattle.double) {
            this.scene.pushPhase(new CheckSwitchPhase(this.scene, 1, this.scene.currentBattle.double));
          }
        }
      }
    }

    for (const achv of Object.keys(this.scene.gameData.achvUnlocks)) {
      if (vouchers.hasOwnProperty(achv)) {
        this.scene.validateVoucher(vouchers[achv]);
      }
    }

    super.end();
  }
}

export class UnavailablePhase extends Phase {
  constructor(scene: BattleScene) {
    super(scene);
  }

  start(): void {
    this.scene.ui.setMode(Mode.UNAVAILABLE, () => {
      this.scene.unshiftPhase(new LoginPhase(this.scene, true));
      this.end();
    });
  }
}

export class ReloadSessionPhase extends Phase {
  private systemDataStr: string;

  constructor(scene: BattleScene, systemDataStr?: string) {
    super(scene);

    this.systemDataStr = systemDataStr;
  }

  start(): void {
    this.scene.ui.setMode(Mode.SESSION_RELOAD);

    let delayElapsed = false;
    let loaded = false;

    this.scene.time.delayedCall(Utils.fixedInt(1500), () => {
      if (loaded) {
        this.end();
      } else {
        delayElapsed = true;
      }
    });

    this.scene.gameData.clearLocalData();

    (this.systemDataStr ? this.scene.gameData.initSystem(this.systemDataStr) : this.scene.gameData.loadSystem()).then(() => {
      if (delayElapsed) {
        this.end();
      } else {
        loaded = true;
      }
    });
  }
}

export class OutdatedPhase extends Phase {
  constructor(scene: BattleScene) {
    super(scene);
  }

  start(): void {
    this.scene.ui.setMode(Mode.OUTDATED);
  }
}

export class SelectGenderPhase extends Phase {
  constructor(scene: BattleScene) {
    super(scene);
  }

  start(): void {
    super.start();

    this.scene.ui.showText(i18next.t("menu:boyOrGirl"), null, () => {
      this.scene.ui.setMode(Mode.OPTION_SELECT, {
        options: [
          {
            label: i18next.t("menu:boy"),
            handler: () => {
              this.scene.gameData.gender = PlayerGender.MALE;
              this.scene.gameData.saveSetting(Setting.Player_Gender, 0);
              this.scene.gameData.saveSystem().then(() => this.end());
              return true;
            }
          },
          {
            label: i18next.t("menu:girl"),
            handler: () => {
              this.scene.gameData.gender = PlayerGender.FEMALE;
              this.scene.gameData.saveSetting(Setting.Player_Gender, 1);
              this.scene.gameData.saveSystem().then(() => this.end());
              return true;
            }
          }
        ]
      });
    });
  }

  end(): void {
    this.scene.ui.setMode(Mode.MESSAGE);
    super.end();
  }
}

export class SelectStarterPhase extends Phase {
  private gameMode: GameModes;

  constructor(scene: BattleScene, gameMode: GameModes) {
    super(scene);

    this.gameMode = gameMode;
  }

  start() {
    super.start();

    this.scene.playBgm("menu");

    this.scene.ui.setMode(Mode.STARTER_SELECT, (starters: Starter[]) => {
      this.scene.ui.clearText();
      this.scene.ui.setMode(Mode.SAVE_SLOT, SaveSlotUiMode.SAVE, (slotId: integer) => {
        if (slotId === -1) {
          this.scene.clearPhaseQueue();
          this.scene.pushPhase(new TitlePhase(this.scene));
          return this.end();
        }
        this.scene.sessionSlotId = slotId;

        const party = this.scene.getParty();
        const loadPokemonAssets: Promise<void>[] = [];
        starters.forEach((starter: Starter, i: integer) => {
          if (!i && Overrides.STARTER_SPECIES_OVERRIDE) {
            starter.species = getPokemonSpecies(Overrides.STARTER_SPECIES_OVERRIDE as Species);
          }
          const starterProps = this.scene.gameData.getSpeciesDexAttrProps(starter.species, starter.dexAttr);
          let starterFormIndex = Math.min(starterProps.formIndex, Math.max(starter.species.forms.length - 1, 0));
          if (!i && Overrides.STARTER_SPECIES_OVERRIDE) {
            starterFormIndex = Overrides.STARTER_FORM_OVERRIDE;
          }
          let starterGender = starter.species.malePercent !== null
            ? !starterProps.female ? Gender.MALE : Gender.FEMALE
            : Gender.GENDERLESS;
          if (Overrides.GENDER_OVERRIDE !== null) {
            starterGender = Overrides.GENDER_OVERRIDE;
          }
          const starterIvs = this.scene.gameData.dexData[starter.species.speciesId].ivs.slice(0);
          const starterPokemon = this.scene.addPlayerPokemon(starter.species, this.scene.gameMode.getStartingLevel(), starter.abilityIndex, starterFormIndex, starterGender, starterProps.shiny, starterProps.variant, starterIvs, starter.nature);
          starterPokemon.tryPopulateMoveset(starter.moveset);
          if (starter.passive) {
            starterPokemon.passive = true;
          }
          starterPokemon.luck = this.scene.gameData.getDexAttrLuck(this.scene.gameData.dexData[starter.species.speciesId].caughtAttr);
          if (starter.pokerus) {
            starterPokemon.pokerus = true;
          }
          if (this.scene.gameMode.isSplicedOnly) {
            starterPokemon.generateFusionSpecies(true);
          }
          starterPokemon.setVisible(false);
          party.push(starterPokemon);
          loadPokemonAssets.push(starterPokemon.loadAssets());
        });
        overrideModifiers(this.scene);
        overrideHeldItems(this.scene, party[0]);
        Promise.all(loadPokemonAssets).then(() => {
          SoundFade.fadeOut(this.scene, this.scene.sound.get("menu"), 500, true);
          this.scene.time.delayedCall(500, () => this.scene.playBgm());
          if (this.scene.gameMode.isClassic) {
            this.scene.gameData.gameStats.classicSessionsPlayed++;
          } else {
            this.scene.gameData.gameStats.endlessSessionsPlayed++;
          }
          this.scene.newBattle();
          this.scene.arena.init();
          this.scene.sessionPlayTime = 0;
          this.scene.lastSavePlayTime = 0;
          this.end();
        });
      });
    }, this.gameMode);
  }
}

export class BattlePhase extends Phase {
  constructor(scene: BattleScene) {
    super(scene);
  }

  showEnemyTrainer(trainerSlot: TrainerSlot = TrainerSlot.NONE): void {
    const sprites = this.scene.currentBattle.trainer.getSprites();
    const tintSprites = this.scene.currentBattle.trainer.getTintSprites();
    for (let i = 0; i < sprites.length; i++) {
      const visible = !trainerSlot || !i === (trainerSlot === TrainerSlot.TRAINER) || sprites.length < 2;
      [ sprites[i], tintSprites[i] ].map(sprite => {
        if (visible) {
          sprite.x = trainerSlot || sprites.length < 2 ? 0 : i ? 16 : -16;
        }
        sprite.setVisible(visible);
        sprite.clearTint();
      });
      sprites[i].setVisible(visible);
      tintSprites[i].setVisible(visible);
      sprites[i].clearTint();
      tintSprites[i].clearTint();
    }
    this.scene.tweens.add({
      targets: this.scene.currentBattle.trainer,
      x: "-=16",
      y: "+=16",
      alpha: 1,
      ease: "Sine.easeInOut",
      duration: 750
    });
  }

  hideEnemyTrainer(): void {
    this.scene.tweens.add({
      targets: this.scene.currentBattle.trainer,
      x: "+=16",
      y: "-=16",
      alpha: 0,
      ease: "Sine.easeInOut",
      duration: 750
    });
  }
}

type PokemonFunc = (pokemon: Pokemon) => void;

export abstract class FieldPhase extends BattlePhase {
  getOrder(): BattlerIndex[] {
    const playerField = this.scene.getPlayerField().filter(p => p.isActive()) as Pokemon[];
    const enemyField = this.scene.getEnemyField().filter(p => p.isActive()) as Pokemon[];

    let orderedTargets: Pokemon[] = playerField.concat(enemyField).sort((a: Pokemon, b: Pokemon) => {
      const aSpeed = a?.getBattleStat(Stat.SPD) || 0;
      const bSpeed = b?.getBattleStat(Stat.SPD) || 0;

      return aSpeed < bSpeed ? 1 : aSpeed > bSpeed ? -1 : !this.scene.randBattleSeedInt(2) ? -1 : 1;
    });

    const speedReversed = new Utils.BooleanHolder(false);
    this.scene.arena.applyTags(TrickRoomTag, speedReversed);

    if (speedReversed.value) {
      orderedTargets = orderedTargets.reverse();
    }

    return orderedTargets.map(t => t.getFieldIndex() + (!t.isPlayer() ? BattlerIndex.ENEMY : 0));
  }

  executeForAll(func: PokemonFunc): void {
    const field = this.scene.getField(true).filter(p => p.summonData);
    field.forEach(pokemon => func(pokemon));
  }
}

export abstract class PokemonPhase extends FieldPhase {
  protected battlerIndex: BattlerIndex | integer;
  public player: boolean;
  public fieldIndex: integer;

  constructor(scene: BattleScene, battlerIndex: BattlerIndex | integer) {
    super(scene);

    if (battlerIndex === undefined) {
      battlerIndex = scene.getField().find(p => p?.isActive()).getBattlerIndex();
    }

    this.battlerIndex = battlerIndex;
    this.player = battlerIndex < 2;
    this.fieldIndex = battlerIndex % 2;
  }

  getPokemon() {
    if (this.battlerIndex > BattlerIndex.ENEMY_2) {
      return this.scene.getPokemonById(this.battlerIndex);
    }
    return this.scene.getField()[this.battlerIndex];
  }
}

export abstract class PartyMemberPokemonPhase extends FieldPhase {
  protected partyMemberIndex: integer;
  protected fieldIndex: integer;
  protected player: boolean;

  constructor(scene: BattleScene, partyMemberIndex: integer, player: boolean) {
    super(scene);

    this.partyMemberIndex = partyMemberIndex;
    this.fieldIndex = partyMemberIndex < this.scene.currentBattle.getBattlerCount()
      ? partyMemberIndex
      : -1;
    this.player = player;
  }

  getParty(): Pokemon[] {
    return this.player ? this.scene.getParty() : this.scene.getEnemyParty();
  }

  getPokemon(): Pokemon {
    return this.getParty()[this.partyMemberIndex];
  }
}

export abstract class PlayerPartyMemberPokemonPhase extends PartyMemberPokemonPhase {
  constructor(scene: BattleScene, partyMemberIndex: integer) {
    super(scene, partyMemberIndex, true);
  }

  getPlayerPokemon(): PlayerPokemon {
    return super.getPokemon() as PlayerPokemon;
  }
}

export abstract class EnemyPartyMemberPokemonPhase extends PartyMemberPokemonPhase {
  constructor(scene: BattleScene, partyMemberIndex: integer) {
    super(scene, partyMemberIndex, false);
  }

  getEnemyPokemon(): EnemyPokemon {
    return super.getPokemon() as EnemyPokemon;
  }
}

export class EncounterPhase extends BattlePhase {
  private loaded: boolean;

  constructor(scene: BattleScene, loaded?: boolean) {
    super(scene);

    this.loaded = !!loaded;
  }

  start() {
    super.start();

    this.scene.updateGameInfo();

    this.scene.initSession();

    // Failsafe if players somehow skip floor 200 in classic mode
    if (this.scene.gameMode.isClassic && this.scene.currentBattle.waveIndex > 200) {
      this.scene.unshiftPhase(new GameOverPhase(this.scene));
    }

    const loadEnemyAssets = [];

    const battle = this.scene.currentBattle;

    let totalBst = 0;

    battle.enemyLevels.forEach((level, e) => {
      if (!this.loaded) {
        if (battle.battleType === BattleType.TRAINER) {
          battle.enemyParty[e] = battle.trainer.genPartyMember(e);
        } else {
          const enemySpecies = this.scene.randomSpecies(battle.waveIndex, level, true);
          battle.enemyParty[e] = this.scene.addEnemyPokemon(enemySpecies, level, TrainerSlot.NONE, !!this.scene.getEncounterBossSegments(battle.waveIndex, level, enemySpecies));
          if (this.scene.currentBattle.battleSpec === BattleSpec.FINAL_BOSS) {
            battle.enemyParty[e].ivs = new Array(6).fill(31);
          }
          this.scene.getParty().slice(0, !battle.double ? 1 : 2).reverse().forEach(playerPokemon => {
            applyAbAttrs(SyncEncounterNatureAbAttr, playerPokemon, null, battle.enemyParty[e]);
          });
        }
      }
      const enemyPokemon = this.scene.getEnemyParty()[e];
      if (e < (battle.double ? 2 : 1)) {
        enemyPokemon.setX(-66 + enemyPokemon.getFieldPositionOffset()[0]);
        enemyPokemon.resetSummonData();
      }

      if (!this.loaded) {
        this.scene.gameData.setPokemonSeen(enemyPokemon, true, battle.battleType === BattleType.TRAINER);
      }

      if (enemyPokemon.species.speciesId === Species.ETERNATUS) {
        if (this.scene.gameMode.isClassic && (battle.battleSpec === BattleSpec.FINAL_BOSS || this.scene.gameMode.isWaveFinal(battle.waveIndex))) {
          if (battle.battleSpec !== BattleSpec.FINAL_BOSS) {
            enemyPokemon.formIndex = 1;
            enemyPokemon.updateScale();
          }
          enemyPokemon.setBoss();
        } else if (!(battle.waveIndex % 1000)) {
          enemyPokemon.formIndex = 1;
          enemyPokemon.updateScale();
        }
      }

      totalBst += enemyPokemon.getSpeciesForm().baseTotal;

      loadEnemyAssets.push(enemyPokemon.loadAssets());

      console.log(enemyPokemon.name, enemyPokemon.species.speciesId, enemyPokemon.stats);
    });

    if (this.scene.getParty().filter(p => p.isShiny()).length === 6) {
      this.scene.validateAchv(achvs.SHINY_PARTY);
    }

    if (battle.battleType === BattleType.TRAINER) {
      loadEnemyAssets.push(battle.trainer.loadAssets().then(() => battle.trainer.initSprite()));
    } else {
      if (battle.enemyParty.filter(p => p.isBoss()).length > 1) {
        for (const enemyPokemon of battle.enemyParty) {
          if (enemyPokemon.isBoss()) {
            enemyPokemon.setBoss(true, Math.ceil(enemyPokemon.bossSegments * (enemyPokemon.getSpeciesForm().baseTotal / totalBst)));
            enemyPokemon.initBattleInfo();
          }
        }
      }
    }

    Promise.all(loadEnemyAssets).then(() => {
      battle.enemyParty.forEach((enemyPokemon, e) => {
        if (e < (battle.double ? 2 : 1)) {
          if (battle.battleType === BattleType.WILD) {
            this.scene.field.add(enemyPokemon);
            battle.seenEnemyPartyMemberIds.add(enemyPokemon.id);
            const playerPokemon = this.scene.getPlayerPokemon();
            if (playerPokemon?.visible) {
              this.scene.field.moveBelow(enemyPokemon as Pokemon, playerPokemon);
            }
            enemyPokemon.tint(0, 0.5);
          } else if (battle.battleType === BattleType.TRAINER) {
            enemyPokemon.setVisible(false);
            this.scene.currentBattle.trainer.tint(0, 0.5);
          }
          if (battle.double) {
            enemyPokemon.setFieldPosition(e ? FieldPosition.RIGHT : FieldPosition.LEFT);
          }
        }
      });

      if (!this.loaded) {
        regenerateModifierPoolThresholds(this.scene.getEnemyField(), battle.battleType === BattleType.TRAINER ? ModifierPoolType.TRAINER : ModifierPoolType.WILD);
        this.scene.generateEnemyModifiers();
      }

      this.scene.ui.setMode(Mode.MESSAGE).then(() => {
        if (!this.loaded) {
          this.scene.gameData.saveAll(this.scene, true, battle.waveIndex % 10 === 1 || this.scene.lastSavePlayTime >= 300).then(success => {
            this.scene.disableMenu = false;
            if (!success) {
              return this.scene.reset(true);
            }
            this.doEncounter();
          });
        } else {
          this.doEncounter();
        }
      });
    });
  }

  doEncounter() {
    this.scene.playBgm(undefined, true);
    this.scene.updateModifiers(false);
    this.scene.setFieldScale(1);

    /*if (startingWave > 10) {
      for (let m = 0; m < Math.min(Math.floor(startingWave / 10), 99); m++)
        this.scene.addModifier(getPlayerModifierTypeOptionsForWave((m + 1) * 10, 1, this.scene.getParty())[0].type.newModifier(), true);
      this.scene.updateModifiers(true);
    }*/

    for (const pokemon of this.scene.getParty()) {
      if (pokemon) {
        pokemon.resetBattleData();
      }
    }

    if (!this.loaded) {
      this.scene.arena.trySetWeather(getRandomWeatherType(this.scene.arena), false);
    }

    const enemyField = this.scene.getEnemyField();
    this.scene.tweens.add({
      targets: [ this.scene.arenaEnemy, this.scene.currentBattle.trainer, enemyField, this.scene.arenaPlayer, this.scene.trainer ].flat(),
      x: (_target, _key, value, fieldIndex: integer) => fieldIndex < 2 + (enemyField.length) ? value + 300 : value - 300,
      duration: 2000,
      onComplete: () => {
        if (!this.tryOverrideForBattleSpec()) {
          this.doEncounterCommon();
        }
      }
    });
  }

  getEncounterMessage(): string {
    const enemyField = this.scene.getEnemyField();

    if (this.scene.currentBattle.battleSpec === BattleSpec.FINAL_BOSS) {
      return i18next.t("battle:bossAppeared", {bossName: enemyField[0].name});
    }

    if (this.scene.currentBattle.battleType === BattleType.TRAINER) {
      if (this.scene.currentBattle.double) {
        return i18next.t("battle:trainerAppearedDouble", {trainerName: this.scene.currentBattle.trainer.getName(TrainerSlot.NONE, true)});

      } else {
        return i18next.t("battle:trainerAppeared", {trainerName: this.scene.currentBattle.trainer.getName(TrainerSlot.NONE, true)});
      }
    }

    return enemyField.length === 1
      ? i18next.t("battle:singleWildAppeared", {pokemonName: enemyField[0].name})
      : i18next.t("battle:multiWildAppeared", {pokemonName1: enemyField[0].name, pokemonName2: enemyField[1].name});
  }

  doEncounterCommon(showEncounterMessage: boolean = true) {
    const enemyField = this.scene.getEnemyField();

    if (this.scene.currentBattle.battleType === BattleType.WILD) {
      enemyField.forEach(enemyPokemon => {
        enemyPokemon.untint(100, "Sine.easeOut");
        enemyPokemon.cry();
        enemyPokemon.showInfo();
        if (enemyPokemon.isShiny()) {
          this.scene.validateAchv(achvs.SEE_SHINY);
        }
      });
      this.scene.updateFieldScale();
      if (showEncounterMessage) {
        this.scene.ui.showText(this.getEncounterMessage(), null, () => this.end(), 1500);
      } else {
        this.end();
      }
    } else if (this.scene.currentBattle.battleType === BattleType.TRAINER) {
      const trainer = this.scene.currentBattle.trainer;
      trainer.untint(100, "Sine.easeOut");
      trainer.playAnim();

      const doSummon = () => {
        this.scene.currentBattle.started = true;
        this.scene.playBgm(undefined);
        this.scene.pbTray.showPbTray(this.scene.getParty());
			  this.scene.pbTrayEnemy.showPbTray(this.scene.getEnemyParty());
        const doTrainerSummon = () => {
          this.hideEnemyTrainer();
          const availablePartyMembers = this.scene.getEnemyParty().filter(p => !p.isFainted()).length;
          this.scene.unshiftPhase(new SummonPhase(this.scene, 0, false));
          if (this.scene.currentBattle.double && availablePartyMembers > 1) {
            this.scene.unshiftPhase(new SummonPhase(this.scene, 1, false));
          }
          this.end();
        };
        if (showEncounterMessage) {
          this.scene.ui.showText(this.getEncounterMessage(), null, doTrainerSummon, 1500, true);
        } else {
          doTrainerSummon();
        }
      };

      const encounterMessages = this.scene.currentBattle.trainer.getEncounterMessages();

      if (!encounterMessages?.length) {
        doSummon();
      } else {
        const showDialogueAndSummon = () => {
          let message: string;
          this.scene.executeWithSeedOffset(() => message = Utils.randSeedItem(encounterMessages), this.scene.currentBattle.waveIndex);
          this.scene.ui.showDialogue(message, trainer.getName(TrainerSlot.NONE,true), null, () => {
            this.scene.charSprite.hide().then(() => this.scene.hideFieldOverlay(250).then(() => doSummon()));
          });
        };
        if (this.scene.currentBattle.trainer.config.hasCharSprite) {
          this.scene.showFieldOverlay(500).then(() => this.scene.charSprite.showCharacter(trainer.getKey(), getCharVariantFromDialogue(encounterMessages[0])).then(() => showDialogueAndSummon()));
        } else {
          showDialogueAndSummon();
        }
      }
    }
  }

  end() {
    const enemyField = this.scene.getEnemyField();

    enemyField.forEach((enemyPokemon, e) => {
      if (enemyPokemon.isShiny()) {
        this.scene.unshiftPhase(new ShinySparklePhase(this.scene, BattlerIndex.ENEMY + e));
      }
    });

    if (this.scene.currentBattle.battleType !== BattleType.TRAINER) {
      enemyField.map(p => this.scene.pushPhase(new PostSummonPhase(this.scene, p.getBattlerIndex())));
      const ivScannerModifier = this.scene.findModifier(m => m instanceof IvScannerModifier);
      if (ivScannerModifier) {
        enemyField.map(p => this.scene.pushPhase(new ScanIvsPhase(this.scene, p.getBattlerIndex(), Math.min(ivScannerModifier.getStackCount() * 2, 6))));
      }
    }

    if (!this.loaded) {
      const availablePartyMembers = this.scene.getParty().filter(p => !p.isFainted());

      if (!availablePartyMembers[0].isOnField()) {
        this.scene.pushPhase(new SummonPhase(this.scene, 0));
      }

      if (this.scene.currentBattle.double) {
        if (availablePartyMembers.length > 1) {
          this.scene.pushPhase(new ToggleDoublePositionPhase(this.scene, true));
          if (!availablePartyMembers[1].isOnField()) {
            this.scene.pushPhase(new SummonPhase(this.scene, 1));
          }
        }
      } else {
        if (availablePartyMembers.length > 1 && availablePartyMembers[1].isOnField()) {
          this.scene.pushPhase(new ReturnPhase(this.scene, 1));
        }
        this.scene.pushPhase(new ToggleDoublePositionPhase(this.scene, false));
      }

      if (this.scene.currentBattle.battleType !== BattleType.TRAINER && (this.scene.currentBattle.waveIndex > 1 || !this.scene.gameMode.isDaily)) {
        const minPartySize = this.scene.currentBattle.double ? 2 : 1;
        if (availablePartyMembers.length > minPartySize) {
          this.scene.pushPhase(new CheckSwitchPhase(this.scene, 0, this.scene.currentBattle.double));
          if (this.scene.currentBattle.double) {
            this.scene.pushPhase(new CheckSwitchPhase(this.scene, 1, this.scene.currentBattle.double));
          }
        }
      }
    }
    handleTutorial(this.scene, Tutorial.Access_Menu).then(() => super.end());
  }

  tryOverrideForBattleSpec(): boolean {
    switch (this.scene.currentBattle.battleSpec) {
    case BattleSpec.FINAL_BOSS:
      const enemy = this.scene.getEnemyPokemon();
      this.scene.ui.showText(this.getEncounterMessage(), null, () => {
        this.scene.ui.showDialogue(battleSpecDialogue[BattleSpec.FINAL_BOSS].encounter, enemy.species.name, null, () => {
          this.doEncounterCommon(false);
        });
      }, 1500, true);
      return true;
    }

    return false;
  }
}

export class NextEncounterPhase extends EncounterPhase {
  constructor(scene: BattleScene) {
    super(scene);
  }

  doEncounter(): void {
    this.scene.playBgm(undefined, true);

    for (const pokemon of this.scene.getParty()) {
      if (pokemon) {
        pokemon.resetBattleData();
      }
    }

    this.scene.arenaNextEnemy.setBiome(this.scene.arena.biomeType);
    this.scene.arenaNextEnemy.setVisible(true);

    const enemyField = this.scene.getEnemyField();
    this.scene.tweens.add({
      targets: [ this.scene.arenaEnemy, this.scene.arenaNextEnemy, this.scene.currentBattle.trainer, enemyField, this.scene.lastEnemyTrainer ].flat(),
      x: "+=300",
      duration: 2000,
      onComplete: () => {
        this.scene.arenaEnemy.setBiome(this.scene.arena.biomeType);
        this.scene.arenaEnemy.setX(this.scene.arenaNextEnemy.x);
        this.scene.arenaEnemy.setAlpha(1);
        this.scene.arenaNextEnemy.setX(this.scene.arenaNextEnemy.x - 300);
        this.scene.arenaNextEnemy.setVisible(false);
        if (this.scene.lastEnemyTrainer) {
          this.scene.lastEnemyTrainer.destroy();
        }

        if (!this.tryOverrideForBattleSpec()) {
          this.doEncounterCommon();
        }
      }
    });
  }
}

export class NewBiomeEncounterPhase extends NextEncounterPhase {
  constructor(scene: BattleScene) {
    super(scene);
  }

  doEncounter(): void {
    this.scene.playBgm(undefined, true);

    for (const pokemon of this.scene.getParty()) {
      if (pokemon) {
        pokemon.resetBattleData();
      }
    }

    this.scene.arena.trySetWeather(getRandomWeatherType(this.scene.arena), false);

    for (const pokemon of this.scene.getParty().filter(p => p.isOnField())) {
      applyAbAttrs(PostBiomeChangeAbAttr, pokemon, null);
    }

    const enemyField = this.scene.getEnemyField();
    this.scene.tweens.add({
      targets: [ this.scene.arenaEnemy, enemyField ].flat(),
      x: "+=300",
      duration: 2000,
      onComplete: () => {
        if (!this.tryOverrideForBattleSpec()) {
          this.doEncounterCommon();
        }
      }
    });
  }
}

export class PostSummonPhase extends PokemonPhase {
  constructor(scene: BattleScene, battlerIndex: BattlerIndex) {
    super(scene, battlerIndex);
  }

  start() {
    super.start();

    const pokemon = this.getPokemon();

    this.scene.arena.applyTags(ArenaTrapTag, pokemon);
    applyPostSummonAbAttrs(PostSummonAbAttr, pokemon).then(() => this.end());
  }
}

export class SelectBiomePhase extends BattlePhase {
  constructor(scene: BattleScene) {
    super(scene);
  }

  start() {
    super.start();

    const currentBiome = this.scene.arena.biomeType;

    const setNextBiome = (nextBiome: Biome) => {
      if (this.scene.currentBattle.waveIndex % 10 === 1) {
        this.scene.applyModifiers(MoneyInterestModifier, true, this.scene);
        this.scene.unshiftPhase(new PartyHealPhase(this.scene, false));
      }
      this.scene.unshiftPhase(new SwitchBiomePhase(this.scene, nextBiome));
      this.end();
    };

    if ((this.scene.gameMode.isClassic && this.scene.gameMode.isWaveFinal(this.scene.currentBattle.waveIndex + 9))
      || (this.scene.gameMode.isDaily && this.scene.gameMode.isWaveFinal(this.scene.currentBattle.waveIndex))
      || (this.scene.gameMode.hasShortBiomes && !(this.scene.currentBattle.waveIndex % 50))) {
      setNextBiome(Biome.END);
    } else if (this.scene.gameMode.hasRandomBiomes) {
      setNextBiome(this.generateNextBiome());
    } else if (Array.isArray(biomeLinks[currentBiome])) {
      let biomes: Biome[];
      this.scene.executeWithSeedOffset(() => {
        biomes = (biomeLinks[currentBiome] as (Biome | [Biome, integer])[])
          .filter(b => !Array.isArray(b) || !Utils.randSeedInt(b[1]))
          .map(b => !Array.isArray(b) ? b : b[0]);
      }, this.scene.currentBattle.waveIndex);
      if (biomes.length > 1 && this.scene.findModifier(m => m instanceof MapModifier)) {
        let biomeChoices: Biome[];
        this.scene.executeWithSeedOffset(() => {
          biomeChoices = (!Array.isArray(biomeLinks[currentBiome])
            ? [ biomeLinks[currentBiome] as Biome ]
            : biomeLinks[currentBiome] as (Biome | [Biome, integer])[])
            .filter((b, i) => !Array.isArray(b) || !Utils.randSeedInt(b[1]))
            .map(b => Array.isArray(b) ? b[0] : b);
        }, this.scene.currentBattle.waveIndex);
        const biomeSelectItems = biomeChoices.map(b => {
          const ret: OptionSelectItem = {
            label: getBiomeName(b),
            handler: () => {
              this.scene.ui.setMode(Mode.MESSAGE);
              setNextBiome(b);
              return true;
            }
          };
          return ret;
        });
        this.scene.ui.setMode(Mode.OPTION_SELECT, {
          options: biomeSelectItems,
          delay: 1000
        });
      } else {
        setNextBiome(biomes[Utils.randSeedInt(biomes.length)]);
      }
    } else if (biomeLinks.hasOwnProperty(currentBiome)) {
      setNextBiome(biomeLinks[currentBiome] as Biome);
    } else {
      setNextBiome(this.generateNextBiome());
    }
  }

  generateNextBiome(): Biome {
    if (!(this.scene.currentBattle.waveIndex % 50)) {
      return Biome.END;
    }
    return this.scene.generateRandomBiome(this.scene.currentBattle.waveIndex);
  }
}

export class SwitchBiomePhase extends BattlePhase {
  private nextBiome: Biome;

  constructor(scene: BattleScene, nextBiome: Biome) {
    super(scene);

    this.nextBiome = nextBiome;
  }

  start() {
    super.start();

    if (this.nextBiome === undefined) {
      return this.end();
    }

    this.scene.tweens.add({
      targets: [ this.scene.arenaEnemy, this.scene.lastEnemyTrainer ],
      x: "+=300",
      duration: 2000,
      onComplete: () => {
        this.scene.arenaEnemy.setX(this.scene.arenaEnemy.x - 600);

        this.scene.newArena(this.nextBiome);

        const biomeKey = getBiomeKey(this.nextBiome);
        const bgTexture = `${biomeKey}_bg`;
        this.scene.arenaBgTransition.setTexture(bgTexture);
        this.scene.arenaBgTransition.setAlpha(0);
        this.scene.arenaBgTransition.setVisible(true);
        this.scene.arenaPlayerTransition.setBiome(this.nextBiome);
        this.scene.arenaPlayerTransition.setAlpha(0);
        this.scene.arenaPlayerTransition.setVisible(true);

        this.scene.tweens.add({
          targets: [ this.scene.arenaPlayer, this.scene.arenaBgTransition, this.scene.arenaPlayerTransition ],
          duration: 1000,
          delay: 1000,
          ease: "Sine.easeInOut",
          alpha: (target: any) => target === this.scene.arenaPlayer ? 0 : 1,
          onComplete: () => {
            this.scene.arenaBg.setTexture(bgTexture);
            this.scene.arenaPlayer.setBiome(this.nextBiome);
            this.scene.arenaPlayer.setAlpha(1);
            this.scene.arenaEnemy.setBiome(this.nextBiome);
            this.scene.arenaEnemy.setAlpha(1);
            this.scene.arenaNextEnemy.setBiome(this.nextBiome);
            this.scene.arenaBgTransition.setVisible(false);
            this.scene.arenaPlayerTransition.setVisible(false);
            if (this.scene.lastEnemyTrainer) {
              this.scene.lastEnemyTrainer.destroy();
            }

            this.end();
          }
        });
      }
    });
  }
}

export class SummonPhase extends PartyMemberPokemonPhase {
  private loaded: boolean;

  constructor(scene: BattleScene, fieldIndex: integer, player: boolean = true, loaded: boolean = false) {
    super(scene, fieldIndex, player);

    this.loaded = loaded;
  }

  start() {
    super.start();

    this.preSummon();
  }

  /**
  * Sends out a Pokemon before the battle begins and shows the appropriate messages
  */
  preSummon(): void {
    const partyMember = this.getPokemon();
    // If the Pokemon about to be sent out is fainted, switch to the first non-fainted Pokemon
    if (partyMember.isFainted()) {
      console.warn("The Pokemon about to be sent out is fainted. Attempting to resolve...");
      const party = this.getParty();

      // Find the first non-fainted Pokemon index above the current one
      const nonFaintedIndex = party.findIndex((p, i) => i > this.partyMemberIndex && !p.isFainted());
      if (nonFaintedIndex === -1) {
        console.error("Party Details:\n", party);
        throw new Error("All available Pokemon were fainted!");
      }

      // Swaps the fainted Pokemon and the first non-fainted Pokemon in the party
      [party[this.partyMemberIndex], party[nonFaintedIndex]] = [party[nonFaintedIndex], party[this.partyMemberIndex]];
      console.warn("Swapped %s %O with %s %O", partyMember?.name, partyMember, party[0]?.name, party[0]);
    }

    if (this.player) {
      this.scene.ui.showText(i18next.t("battle:playerGo", { pokemonName: this.getPokemon().name }));
      if (this.player) {
        this.scene.pbTray.hide();
      }
      this.scene.trainer.setTexture(`trainer_${this.scene.gameData.gender === PlayerGender.FEMALE ? "f" : "m"}_back_pb`);
      this.scene.time.delayedCall(562, () => {
        this.scene.trainer.setFrame("2");
        this.scene.time.delayedCall(64, () => {
          this.scene.trainer.setFrame("3");
        });
      });
      this.scene.tweens.add({
        targets: this.scene.trainer,
        x: -36,
        duration: 1000,
        onComplete: () => this.scene.trainer.setVisible(false)
      });
      this.scene.time.delayedCall(750, () => this.summon());
    } else {
      const trainerName = this.scene.currentBattle.trainer.getName(!(this.fieldIndex % 2) ? TrainerSlot.TRAINER : TrainerSlot.TRAINER_PARTNER);
      const pokemonName = this.getPokemon().name;
      const message = i18next.t("battle:trainerSendOut", { trainerName, pokemonName });

      this.scene.pbTrayEnemy.hide();
      this.scene.ui.showText(message, null, () => this.summon());
    }
  }

  summon(): void {
    const pokemon = this.getPokemon();

    const pokeball = this.scene.addFieldSprite(this.player ? 36 : 248, this.player ? 80 : 44, "pb", getPokeballAtlasKey(pokemon.pokeball));
    pokeball.setVisible(false);
    pokeball.setOrigin(0.5, 0.625);
    this.scene.field.add(pokeball);

    if (this.fieldIndex === 1) {
      pokemon.setFieldPosition(FieldPosition.RIGHT, 0);
    } else {
      const availablePartyMembers = this.getParty().filter(p => !p.isFainted()).length;
      pokemon.setFieldPosition(!this.scene.currentBattle.double || availablePartyMembers === 1 ? FieldPosition.CENTER : FieldPosition.LEFT);
    }

    const fpOffset = pokemon.getFieldPositionOffset();

    pokeball.setVisible(true);

    this.scene.tweens.add({
      targets: pokeball,
      duration: 650,
      x: (this.player ? 100 : 236) + fpOffset[0]
    });

    this.scene.tweens.add({
      targets: pokeball,
      duration: 150,
      ease: "Cubic.easeOut",
      y: (this.player ? 70 : 34) + fpOffset[1],
      onComplete: () => {
        this.scene.tweens.add({
          targets: pokeball,
          duration: 500,
          ease: "Cubic.easeIn",
          angle: 1440,
          y: (this.player ? 132 : 86) + fpOffset[1],
          onComplete: () => {
            this.scene.playSound("pb_rel");
            pokeball.destroy();
            this.scene.add.existing(pokemon);
            this.scene.field.add(pokemon);
            if (!this.player) {
              const playerPokemon = this.scene.getPlayerPokemon() as Pokemon;
              if (playerPokemon?.visible) {
                this.scene.field.moveBelow(pokemon, playerPokemon);
              }
              this.scene.currentBattle.seenEnemyPartyMemberIds.add(pokemon.id);
            }
            addPokeballOpenParticles(this.scene, pokemon.x, pokemon.y - 16, pokemon.pokeball);
            this.scene.updateModifiers(this.player);
            this.scene.updateFieldScale();
            pokemon.showInfo();
            pokemon.playAnim();
            pokemon.setVisible(true);
            pokemon.getSprite().setVisible(true);
            pokemon.setScale(0.5);
            pokemon.tint(getPokeballTintColor(pokemon.pokeball));
            pokemon.untint(250, "Sine.easeIn");
            this.scene.updateFieldScale();
            this.scene.tweens.add({
              targets: pokemon,
              duration: 250,
              ease: "Sine.easeIn",
              scale: pokemon.getSpriteScale(),
              onComplete: () => {
                pokemon.cry(pokemon.getHpRatio() > 0.25 ? undefined : { rate: 0.85 });
                pokemon.getSprite().clearTint();
                pokemon.resetSummonData();
                this.scene.time.delayedCall(1000, () => this.end());
              }
            });
          }
        });
      }
    });
  }

  onEnd(): void {
    const pokemon = this.getPokemon();

    if (pokemon.isShiny()) {
      this.scene.unshiftPhase(new ShinySparklePhase(this.scene, pokemon.getBattlerIndex()));
    }

    pokemon.resetTurnData();

    if (!this.loaded || this.scene.currentBattle.battleType === BattleType.TRAINER || (this.scene.currentBattle.waveIndex % 10) === 1) {
      this.scene.triggerPokemonFormChange(pokemon, SpeciesFormChangeActiveTrigger, true);

      this.queuePostSummon();
    }
  }

  queuePostSummon(): void {
    this.scene.pushPhase(new PostSummonPhase(this.scene, this.getPokemon().getBattlerIndex()));
  }

  end() {
    this.onEnd();

    super.end();
  }
}

export class SwitchSummonPhase extends SummonPhase {
  private slotIndex: integer;
  private doReturn: boolean;
  private batonPass: boolean;

  private lastPokemon: Pokemon;

  constructor(scene: BattleScene, fieldIndex: integer, slotIndex: integer, doReturn: boolean, batonPass: boolean, player?: boolean) {
    super(scene, fieldIndex, player !== undefined ? player : true);

    this.slotIndex = slotIndex;
    this.doReturn = doReturn;
    this.batonPass = batonPass;
  }

  preSummon(): void {
    if (!this.player) {
      if (this.slotIndex === -1) {
        this.slotIndex = this.scene.currentBattle.trainer.getNextSummonIndex(!this.fieldIndex ? TrainerSlot.TRAINER : TrainerSlot.TRAINER_PARTNER);
      }
      if (this.slotIndex > -1) {
        this.showEnemyTrainer(!(this.fieldIndex % 2) ? TrainerSlot.TRAINER : TrainerSlot.TRAINER_PARTNER);
        this.scene.pbTrayEnemy.showPbTray(this.scene.getEnemyParty());
      }
    }

    if (!this.doReturn || (this.slotIndex !== -1 && !(this.player ? this.scene.getParty() : this.scene.getEnemyParty())[this.slotIndex])) {
      if (this.player) {
        return this.switchAndSummon();
      } else {
        this.scene.time.delayedCall(750, () => this.switchAndSummon());
        return;
      }
    }

    const pokemon = this.getPokemon();

    if (!this.batonPass) {
      (this.player ? this.scene.getEnemyField() : this.scene.getPlayerField()).forEach(enemyPokemon => enemyPokemon.removeTagsBySourceId(pokemon.id));
    }

    this.scene.ui.showText(this.player ?
      i18next.t("battle:playerComeBack", { pokemonName: pokemon.name }) :
      i18next.t("battle:trainerComeBack", {
        trainerName: this.scene.currentBattle.trainer.getName(!(this.fieldIndex % 2) ? TrainerSlot.TRAINER : TrainerSlot.TRAINER_PARTNER),
        pokemonName: pokemon.name
      })
    );
    this.scene.playSound("pb_rel");
    pokemon.hideInfo();
    pokemon.tint(getPokeballTintColor(pokemon.pokeball), 1, 250, "Sine.easeIn");
    this.scene.tweens.add({
      targets: pokemon,
      duration: 250,
      ease: "Sine.easeIn",
      scale: 0.5,
      onComplete: () => {
        pokemon.setVisible(false);
        this.scene.field.remove(pokemon);
        this.scene.triggerPokemonFormChange(pokemon, SpeciesFormChangeActiveTrigger, true);
        this.scene.time.delayedCall(750, () => this.switchAndSummon());
      }
    });
  }

  switchAndSummon() {
    const party = this.player ? this.getParty() : this.scene.getEnemyParty();
    const switchedPokemon = party[this.slotIndex];
    this.lastPokemon = this.getPokemon();
    applyPreSwitchOutAbAttrs(PreSwitchOutAbAttr, this.lastPokemon);
    if (this.batonPass && switchedPokemon) {
      (this.player ? this.scene.getEnemyField() : this.scene.getPlayerField()).forEach(enemyPokemon => enemyPokemon.transferTagsBySourceId(this.lastPokemon.id, switchedPokemon.id));
      if (!this.scene.findModifier(m => m instanceof SwitchEffectTransferModifier && (m as SwitchEffectTransferModifier).pokemonId === switchedPokemon.id)) {
        const batonPassModifier = this.scene.findModifier(m => m instanceof SwitchEffectTransferModifier
          && (m as SwitchEffectTransferModifier).pokemonId === this.lastPokemon.id) as SwitchEffectTransferModifier;
        if (batonPassModifier && !this.scene.findModifier(m => m instanceof SwitchEffectTransferModifier && (m as SwitchEffectTransferModifier).pokemonId === switchedPokemon.id)) {
          this.scene.tryTransferHeldItemModifier(batonPassModifier, switchedPokemon, false);
        }
      }
    }
    if (switchedPokemon) {
      party[this.slotIndex] = this.lastPokemon;
      party[this.fieldIndex] = switchedPokemon;
      const showTextAndSummon = () => {
        this.scene.ui.showText(this.player ?
          i18next.t("battle:playerGo", { pokemonName: switchedPokemon.name }) :
          i18next.t("battle:trainerGo", {
            trainerName: this.scene.currentBattle.trainer.getName(!(this.fieldIndex % 2) ? TrainerSlot.TRAINER : TrainerSlot.TRAINER_PARTNER),
            pokemonName: this.getPokemon().name
          })
        );
        this.summon();
      };
      if (this.player) {
        showTextAndSummon();
      } else {
        this.scene.time.delayedCall(1500, () => {
          this.hideEnemyTrainer();
          this.scene.pbTrayEnemy.hide();
          showTextAndSummon();
        });
      }
    } else {
      this.end();
    }
  }

  onEnd(): void {
    super.onEnd();

    const pokemon = this.getPokemon();
    const moveId = pokemon.scene.currentBattle.turnCommands[this.fieldIndex]?.move?.move;
    const lastUsedMove = moveId ? allMoves[moveId] : undefined;

    // Compensate for turn spent summoning
    if (pokemon.scene.currentBattle.turnCommands[this.fieldIndex]?.command === Command.POKEMON || !!lastUsedMove?.findAttr(attr => attr instanceof ForceSwitchOutAttr)) { //check if hard switch OR pivot move was used
      pokemon.battleSummonData.turnCount--;
    }

    if (this.batonPass && pokemon) {
      pokemon.transferSummon(this.lastPokemon);
    }

    this.lastPokemon?.resetSummonData();

    this.scene.triggerPokemonFormChange(pokemon, SpeciesFormChangeActiveTrigger, true);
  }

  queuePostSummon(): void {
    this.scene.unshiftPhase(new PostSummonPhase(this.scene, this.getPokemon().getBattlerIndex()));
  }
}

export class ReturnPhase extends SwitchSummonPhase {
  constructor(scene: BattleScene, fieldIndex: integer) {
    super(scene, fieldIndex, -1, true, false);
  }

  switchAndSummon(): void {
    this.end();
  }

  summon(): void { }

  onEnd(): void {
    const pokemon = this.getPokemon();

    pokemon.resetTurnData();
    pokemon.resetSummonData();

    this.scene.updateFieldScale();

    this.scene.triggerPokemonFormChange(pokemon, SpeciesFormChangeActiveTrigger);
  }
}

export class ShowTrainerPhase extends BattlePhase {
  constructor(scene: BattleScene) {
    super(scene);
  }

  start() {
    super.start();

    this.scene.trainer.setVisible(true);

    this.scene.trainer.setTexture(`trainer_${this.scene.gameData.gender === PlayerGender.FEMALE ? "f" : "m"}_back`);

    this.scene.tweens.add({
      targets: this.scene.trainer,
      x: 106,
      duration: 1000,
      onComplete: () => this.end()
    });
  }
}

export class ToggleDoublePositionPhase extends BattlePhase {
  private double: boolean;

  constructor(scene: BattleScene, double: boolean) {
    super(scene);

    this.double = double;
  }

  start() {
    super.start();

    const playerPokemon = this.scene.getPlayerField().find(p => p.isActive(true));
    if (playerPokemon) {
      playerPokemon.setFieldPosition(this.double && this.scene.getParty().filter(p => !p.isFainted()).length > 1 ? FieldPosition.LEFT : FieldPosition.CENTER, 500).then(() => {
        if (playerPokemon.getFieldIndex() === 1) {
          const party = this.scene.getParty();
          party[1] = party[0];
          party[0] = playerPokemon;
        }
        this.end();
      });
    } else {
      this.end();
    }
  }
}

export class CheckSwitchPhase extends BattlePhase {
  protected fieldIndex: integer;
  protected useName: boolean;

  constructor(scene: BattleScene, fieldIndex: integer, useName: boolean) {
    super(scene);

    this.fieldIndex = fieldIndex;
    this.useName = useName;
  }

  start() {
    super.start();

    const pokemon = this.scene.getPlayerField()[this.fieldIndex];

    if (this.scene.field.getAll().indexOf(pokemon) === -1) {
      this.scene.unshiftPhase(new SummonMissingPhase(this.scene, this.fieldIndex));
      super.end();
      return;
    }

    if (!this.scene.getParty().slice(1).filter(p => p.isActive()).length) {
      super.end();
      return;
    }

    if (pokemon.getTag(BattlerTagType.FRENZY)) {
      super.end();
      return;
    }

    this.scene.ui.showText(i18next.t("battle:switchQuestion", { pokemonName: this.useName ? pokemon.name : i18next.t("battle:pokemon") }), null, () => {
      this.scene.ui.setMode(Mode.CONFIRM, () => {
        this.scene.ui.setMode(Mode.MESSAGE);
        this.scene.tryRemovePhase(p => p instanceof PostSummonPhase && p.player && p.fieldIndex === this.fieldIndex);
        this.scene.unshiftPhase(new SwitchPhase(this.scene, this.fieldIndex, false, true));
        this.end();
      }, () => {
        this.scene.ui.setMode(Mode.MESSAGE);
        this.end();
      });
    });
  }
}

export class SummonMissingPhase extends SummonPhase {
  constructor(scene: BattleScene, fieldIndex: integer) {
    super(scene, fieldIndex);
  }

  preSummon(): void {
    this.scene.ui.showText(i18next.t("battle:sendOutPokemon", { pokemonName: this.getPokemon().name}));
    this.scene.time.delayedCall(250, () => this.summon());
  }
}

export class LevelCapPhase extends FieldPhase {
  constructor(scene: BattleScene) {
    super(scene);
  }

  start(): void {
    super.start();

    this.scene.ui.setMode(Mode.MESSAGE).then(() => {
      this.scene.playSound("level_up_fanfare");
      this.scene.ui.showText(i18next.t("battle:levelCapUp", { levelCap: this.scene.getMaxExpLevel() }), null, () => this.end(), null, true);
      this.executeForAll(pokemon => pokemon.updateInfo(true));
    });
  }
}

export class TurnInitPhase extends FieldPhase {
  constructor(scene: BattleScene) {
    super(scene);
  }

  start() {
    super.start();

    //this.scene.pushPhase(new MoveAnimTestPhase(this.scene));
    this.scene.eventTarget.dispatchEvent(new TurnInitEvent());

    this.scene.getField().forEach((pokemon, i) => {
      if (pokemon?.isActive()) {
        if (pokemon.isPlayer()) {
          this.scene.currentBattle.addParticipant(pokemon as PlayerPokemon);
        }

        pokemon.resetTurnData();

        this.scene.pushPhase(pokemon.isPlayer() ? new CommandPhase(this.scene, i) : new EnemyCommandPhase(this.scene, i - BattlerIndex.ENEMY));
      }
    });

    this.scene.pushPhase(new TurnStartPhase(this.scene));

    this.end();
  }
}

export class CommandPhase extends FieldPhase {
  protected fieldIndex: integer;

  constructor(scene: BattleScene, fieldIndex: integer) {
    super(scene);

    this.fieldIndex = fieldIndex;
  }

  start() {
    super.start();

    if (this.fieldIndex) {
      const allyCommand = this.scene.currentBattle.turnCommands[this.fieldIndex - 1];
      if (allyCommand.command === Command.BALL || allyCommand.command === Command.RUN) {
        this.scene.currentBattle.turnCommands[this.fieldIndex] = { command: allyCommand.command, skip: true };
      }
    }

    if (this.scene.currentBattle.turnCommands[this.fieldIndex]?.skip) {
      return this.end();
    }

    const playerPokemon = this.scene.getPlayerField()[this.fieldIndex];

    const moveQueue = playerPokemon.getMoveQueue();

    while (moveQueue.length && moveQueue[0]
      && moveQueue[0].move && (!playerPokemon.getMoveset().find(m => m.moveId === moveQueue[0].move)
      || !playerPokemon.getMoveset()[playerPokemon.getMoveset().findIndex(m => m.moveId === moveQueue[0].move)].isUsable(playerPokemon, moveQueue[0].ignorePP))) {
      moveQueue.shift();
    }

    if (moveQueue.length) {
      const queuedMove = moveQueue[0];
      if (!queuedMove.move) {
        this.handleCommand(Command.FIGHT, -1, false);
      } else {
        const moveIndex = playerPokemon.getMoveset().findIndex(m => m.moveId === queuedMove.move);
        if (moveIndex > -1 && playerPokemon.getMoveset()[moveIndex].isUsable(playerPokemon, queuedMove.ignorePP)) {
          this.handleCommand(Command.FIGHT, moveIndex, queuedMove.ignorePP, { targets: queuedMove.targets, multiple: queuedMove.targets.length > 1 });
        } else {
          this.scene.ui.setMode(Mode.COMMAND, this.fieldIndex);
        }
      }
    } else {
      this.scene.ui.setMode(Mode.COMMAND, this.fieldIndex);
    }
  }

  handleCommand(command: Command, cursor: integer, ...args: any[]): boolean {
    const playerPokemon = this.scene.getPlayerField()[this.fieldIndex];
    const enemyField = this.scene.getEnemyField();
    let success: boolean;

    switch (command) {
    case Command.FIGHT:
      let useStruggle = false;
      if (cursor === -1 ||
            playerPokemon.trySelectMove(cursor, args[0] as boolean) ||
           (useStruggle = cursor > -1 && !playerPokemon.getMoveset().filter(m => m.isUsable(playerPokemon)).length)) {
        const moveId = !useStruggle ? cursor > -1 ? playerPokemon.getMoveset()[cursor].moveId : Moves.NONE : Moves.STRUGGLE;
        const turnCommand: TurnCommand = { command: Command.FIGHT, cursor: cursor, move: { move: moveId, targets: [], ignorePP: args[0] }, args: args };
        const moveTargets: MoveTargetSet = args.length < 3 ? getMoveTargets(playerPokemon, moveId) : args[2];
        if (!moveId) {
          turnCommand.targets = [ this.fieldIndex ];
        }
        console.log(moveTargets, playerPokemon.name);
        if (moveTargets.targets.length <= 1 || moveTargets.multiple) {
          turnCommand.move.targets = moveTargets.targets;
        } else if (playerPokemon.getTag(BattlerTagType.CHARGING) && playerPokemon.getMoveQueue().length >= 1) {
          turnCommand.move.targets = playerPokemon.getMoveQueue()[0].targets;
        } else {
          this.scene.unshiftPhase(new SelectTargetPhase(this.scene, this.fieldIndex));
        }
        this.scene.currentBattle.turnCommands[this.fieldIndex] = turnCommand;
        success = true;
      } else if (cursor < playerPokemon.getMoveset().length) {
        const move = playerPokemon.getMoveset()[cursor];
        this.scene.ui.setMode(Mode.MESSAGE);

        // Decides between a Disabled, Not Implemented, or No PP translation message
        const errorMessage =
            playerPokemon.summonData.disabledMove === move.moveId ? "battle:moveDisabled" :
              move.getName().endsWith(" (N)") ? "battle:moveNotImplemented" : "battle:moveNoPP";
        const moveName = move.getName().replace(" (N)", ""); // Trims off the indicator

        this.scene.ui.showText(i18next.t(errorMessage, { moveName: moveName }), null, () => {
          this.scene.ui.clearText();
          this.scene.ui.setMode(Mode.FIGHT, this.fieldIndex);
        }, null, true);
      }
      break;
    case Command.BALL:
      if (this.scene.arena.biomeType === Biome.END && (!this.scene.gameMode.isClassic || (this.scene.getEnemyField().filter(p => p.isActive(true)).some(p => !p.scene.gameData.dexData[p.species.speciesId].caughtAttr) && this.scene.gameData.getStarterCount(d => !!d.caughtAttr) < Object.keys(speciesStarters).length - 1))) {
        this.scene.ui.setMode(Mode.COMMAND, this.fieldIndex);
        this.scene.ui.setMode(Mode.MESSAGE);
        this.scene.ui.showText(i18next.t("battle:noPokeballForce"), null, () => {
          this.scene.ui.showText(null, 0);
          this.scene.ui.setMode(Mode.COMMAND, this.fieldIndex);
        }, null, true);
      } else if (this.scene.currentBattle.battleType === BattleType.TRAINER) {
        this.scene.ui.setMode(Mode.COMMAND, this.fieldIndex);
        this.scene.ui.setMode(Mode.MESSAGE);
        this.scene.ui.showText(i18next.t("battle:noPokeballTrainer"), null, () => {
          this.scene.ui.showText(null, 0);
          this.scene.ui.setMode(Mode.COMMAND, this.fieldIndex);
        }, null, true);
      } else {
        const targets = this.scene.getEnemyField().filter(p => p.isActive(true)).map(p => p.getBattlerIndex());
        if (targets.length > 1) {
          this.scene.ui.setMode(Mode.COMMAND, this.fieldIndex);
          this.scene.ui.setMode(Mode.MESSAGE);
          this.scene.ui.showText(i18next.t("battle:noPokeballMulti"), null, () => {
            this.scene.ui.showText(null, 0);
            this.scene.ui.setMode(Mode.COMMAND, this.fieldIndex);
          }, null, true);
        } else if (cursor < 5) {
          const targetPokemon = this.scene.getEnemyField().find(p => p.isActive(true));
          if (targetPokemon.isBoss() && targetPokemon.bossSegmentIndex >= 1 && !targetPokemon.hasAbility(Abilities.WONDER_GUARD, false, true) && cursor < PokeballType.MASTER_BALL) {
            this.scene.ui.setMode(Mode.COMMAND, this.fieldIndex);
            this.scene.ui.setMode(Mode.MESSAGE);
            this.scene.ui.showText(i18next.t("battle:noPokeballStrong"), null, () => {
              this.scene.ui.showText(null, 0);
              this.scene.ui.setMode(Mode.COMMAND, this.fieldIndex);
            }, null, true);
          } else {
            this.scene.currentBattle.turnCommands[this.fieldIndex] = { command: Command.BALL, cursor: cursor };
            this.scene.currentBattle.turnCommands[this.fieldIndex].targets = targets;
            if (this.fieldIndex) {
              this.scene.currentBattle.turnCommands[this.fieldIndex - 1].skip = true;
            }
            success = true;
          }
        }
      }
      break;
    case Command.POKEMON:
    case Command.RUN:
      const isSwitch = command === Command.POKEMON;
      if (!isSwitch && this.scene.arena.biomeType === Biome.END) {
        this.scene.ui.setMode(Mode.COMMAND, this.fieldIndex);
        this.scene.ui.setMode(Mode.MESSAGE);
        this.scene.ui.showText(i18next.t("battle:noEscapeForce"), null, () => {
          this.scene.ui.showText(null, 0);
          this.scene.ui.setMode(Mode.COMMAND, this.fieldIndex);
        }, null, true);
      } else if (!isSwitch && this.scene.currentBattle.battleType === BattleType.TRAINER) {
        this.scene.ui.setMode(Mode.COMMAND, this.fieldIndex);
        this.scene.ui.setMode(Mode.MESSAGE);
        this.scene.ui.showText(i18next.t("battle:noEscapeTrainer"), null, () => {
          this.scene.ui.showText(null, 0);
          this.scene.ui.setMode(Mode.COMMAND, this.fieldIndex);
        }, null, true);
      } else {
        const trapTag = playerPokemon.findTag(t => t instanceof TrappedTag) as TrappedTag;
        const trapped = new Utils.BooleanHolder(false);
        const batonPass = isSwitch && args[0] as boolean;
        if (!batonPass) {
          enemyField.forEach(enemyPokemon => applyCheckTrappedAbAttrs(CheckTrappedAbAttr, enemyPokemon, trapped, playerPokemon));
        }
        if (batonPass || (!trapTag && !trapped.value)) {
          this.scene.currentBattle.turnCommands[this.fieldIndex] = isSwitch
            ? { command: Command.POKEMON, cursor: cursor, args: args }
            : { command: Command.RUN };
          success = true;
          if (!isSwitch && this.fieldIndex) {
            this.scene.currentBattle.turnCommands[this.fieldIndex - 1].skip = true;
          }
        } else if (trapTag) {
          if (trapTag.sourceMove === Moves.INGRAIN && this.scene.getPokemonById(trapTag.sourceId).isOfType(Type.GHOST)) {
            success = true;
            this.scene.currentBattle.turnCommands[this.fieldIndex] = isSwitch
              ? { command: Command.POKEMON, cursor: cursor, args: args }
              : { command: Command.RUN };
            break;
          }
          if (!isSwitch) {
            this.scene.ui.setMode(Mode.COMMAND, this.fieldIndex);
            this.scene.ui.setMode(Mode.MESSAGE);
          }
          this.scene.ui.showText(
            i18next.t("battle:noEscapePokemon", {
              pokemonName: this.scene.getPokemonById(trapTag.sourceId).name,
              moveName: trapTag.getMoveName(),
              escapeVerb: isSwitch ? i18next.t("battle:escapeVerbSwitch") : i18next.t("battle:escapeVerbFlee")
            }),
            null,
            () => {
              this.scene.ui.showText(null, 0);
              if (!isSwitch) {
                this.scene.ui.setMode(Mode.COMMAND, this.fieldIndex);
              }
            }, null, true);
        }
      }
      break;
    }

    if (success) {
      this.end();
    }

    return success;
  }

  cancel() {
    if (this.fieldIndex) {
      this.scene.unshiftPhase(new CommandPhase(this.scene, 0));
      this.scene.unshiftPhase(new CommandPhase(this.scene, 1));
      this.end();
    }
  }

  checkFightOverride(): boolean {
    const pokemon = this.getPokemon();

    const encoreTag = pokemon.getTag(EncoreTag) as EncoreTag;

    if (!encoreTag) {
      return false;
    }

    const moveIndex = pokemon.getMoveset().findIndex(m => m.moveId === encoreTag.moveId);

    if (moveIndex === -1 || !pokemon.getMoveset()[moveIndex].isUsable(pokemon)) {
      return false;
    }

    this.handleCommand(Command.FIGHT, moveIndex, false);

    return true;
  }

  getFieldIndex(): integer {
    return this.fieldIndex;
  }

  getPokemon(): PlayerPokemon {
    return this.scene.getPlayerField()[this.fieldIndex];
  }

  end() {
    this.scene.ui.setMode(Mode.MESSAGE).then(() => super.end());
  }
}

export class EnemyCommandPhase extends FieldPhase {
  protected fieldIndex: integer;

  constructor(scene: BattleScene, fieldIndex: integer) {
    super(scene);

    this.fieldIndex = fieldIndex;
  }

  start() {
    super.start();

    const enemyPokemon = this.scene.getEnemyField()[this.fieldIndex];

    const battle = this.scene.currentBattle;

    const trainer = battle.trainer;

    if (trainer && !enemyPokemon.getMoveQueue().length) {
      const opponents = enemyPokemon.getOpponents();

      const trapTag = enemyPokemon.findTag(t => t instanceof TrappedTag) as TrappedTag;
      const trapped = new Utils.BooleanHolder(false);
      opponents.forEach(playerPokemon => applyCheckTrappedAbAttrs(CheckTrappedAbAttr, playerPokemon, trapped, enemyPokemon));
      if (!trapTag && !trapped.value) {
        const partyMemberScores = trainer.getPartyMemberMatchupScores(enemyPokemon.trainerSlot, true);

        if (partyMemberScores.length) {
          const matchupScores = opponents.map(opp => enemyPokemon.getMatchupScore(opp));
          const matchupScore = matchupScores.reduce((total, score) => total += score, 0) / matchupScores.length;

          const sortedPartyMemberScores = trainer.getSortedPartyMemberMatchupScores(partyMemberScores);

          const switchMultiplier = 1 - (battle.enemySwitchCounter ? Math.pow(0.1, (1 / battle.enemySwitchCounter)) : 0);

          if (sortedPartyMemberScores[0][1] * switchMultiplier >= matchupScore * (trainer.config.isBoss ? 2 : 3)) {
            const index = trainer.getNextSummonIndex(enemyPokemon.trainerSlot, partyMemberScores);

            battle.turnCommands[this.fieldIndex + BattlerIndex.ENEMY] =
              { command: Command.POKEMON, cursor: index, args: [ false ] };

            battle.enemySwitchCounter++;

            return this.end();
          }
        }
      }
    }

    const nextMove = enemyPokemon.getNextMove();

    this.scene.currentBattle.turnCommands[this.fieldIndex + BattlerIndex.ENEMY] =
      { command: Command.FIGHT, move: nextMove };

    this.scene.currentBattle.enemySwitchCounter = Math.max(this.scene.currentBattle.enemySwitchCounter - 1, 0);

    this.end();
  }
}

export class SelectTargetPhase extends PokemonPhase {
  constructor(scene: BattleScene, fieldIndex: integer) {
    super(scene, fieldIndex);
  }

  start() {
    super.start();

    const turnCommand = this.scene.currentBattle.turnCommands[this.fieldIndex];
    const move = turnCommand.move?.move;
    this.scene.ui.setMode(Mode.TARGET_SELECT, this.fieldIndex, move, (cursor: integer) => {
      this.scene.ui.setMode(Mode.MESSAGE);
      if (cursor === -1) {
        this.scene.currentBattle.turnCommands[this.fieldIndex] = null;
        this.scene.unshiftPhase(new CommandPhase(this.scene, this.fieldIndex));
      } else {
        turnCommand.targets = [ cursor ];
      }
      if (turnCommand.command === Command.BALL && this.fieldIndex) {
        this.scene.currentBattle.turnCommands[this.fieldIndex - 1].skip = true;
      }
      this.end();
    });
  }
}

export class TurnStartPhase extends FieldPhase {
  constructor(scene: BattleScene) {
    super(scene);
  }

  start() {
    super.start();

    const field = this.scene.getField();
    const order = this.getOrder();

    const battlerBypassSpeed = {};

    this.scene.getField(true).filter(p => p.summonData).map(p => {
      const bypassSpeed = new Utils.BooleanHolder(false);
      this.scene.applyModifiers(BypassSpeedChanceModifier, p.isPlayer(), p, bypassSpeed);
      battlerBypassSpeed[p.getBattlerIndex()] = bypassSpeed;
    });

    const moveOrder = order.slice(0);

    moveOrder.sort((a, b) => {
      const aCommand = this.scene.currentBattle.turnCommands[a];
      const bCommand = this.scene.currentBattle.turnCommands[b];

      if (aCommand.command !== bCommand.command) {
        if (aCommand.command === Command.FIGHT) {
          return 1;
        } else if (bCommand.command === Command.FIGHT) {
          return -1;
        }
      } else if (aCommand.command === Command.FIGHT) {
        const aMove = allMoves[aCommand.move.move];
        const bMove = allMoves[bCommand.move.move];

        const aPriority = new Utils.IntegerHolder(aMove.priority);
        const bPriority = new Utils.IntegerHolder(bMove.priority);

        applyMoveAttrs(IncrementMovePriorityAttr,this.scene.getField().find(p => p?.isActive() && p.getBattlerIndex() === a),null,aMove,aPriority);
        applyMoveAttrs(IncrementMovePriorityAttr,this.scene.getField().find(p => p?.isActive() && p.getBattlerIndex() === b),null,bMove,bPriority);

		    applyAbAttrs(IncrementMovePriorityAbAttr, this.scene.getField().find(p => p?.isActive() && p.getBattlerIndex() === a), null, aMove, aPriority);
        applyAbAttrs(IncrementMovePriorityAbAttr, this.scene.getField().find(p => p?.isActive() && p.getBattlerIndex() === b), null, bMove, bPriority);

        if (aPriority.value !== bPriority.value) {
          return aPriority.value < bPriority.value ? 1 : -1;
        }
      }

      if (battlerBypassSpeed[a].value !== battlerBypassSpeed[b].value) {
        return battlerBypassSpeed[a].value ? -1 : 1;
      }

      const aIndex = order.indexOf(a);
      const bIndex = order.indexOf(b);

      return aIndex < bIndex ? -1 : aIndex > bIndex ? 1 : 0;
    });

    for (const o of moveOrder) {

      const pokemon = field[o];
      const turnCommand = this.scene.currentBattle.turnCommands[o];

      if (turnCommand.skip) {
        continue;
      }

      switch (turnCommand.command) {
      case Command.FIGHT:
        const queuedMove = turnCommand.move;
        if (!queuedMove) {
          continue;
        }
        const move = pokemon.getMoveset().find(m => m.moveId === queuedMove.move) || new PokemonMove(queuedMove.move);
        if (pokemon.isPlayer()) {
          if (turnCommand.cursor === -1) {
            this.scene.pushPhase(new MovePhase(this.scene, pokemon, turnCommand.targets || turnCommand.move.targets, move));
          } else {
            const playerPhase = new MovePhase(this.scene, pokemon, turnCommand.targets || turnCommand.move.targets, move, false, queuedMove.ignorePP);
            this.scene.pushPhase(playerPhase);
          }
        } else {
          this.scene.pushPhase(new MovePhase(this.scene, pokemon, turnCommand.targets || turnCommand.move.targets, move, false, queuedMove.ignorePP));
        }
        break;
      case Command.BALL:
        this.scene.unshiftPhase(new AttemptCapturePhase(this.scene, turnCommand.targets[0] % 2, turnCommand.cursor));
        break;
      case Command.POKEMON:
        this.scene.unshiftPhase(new SwitchSummonPhase(this.scene, pokemon.getFieldIndex(), turnCommand.cursor, true, turnCommand.args[0] as boolean, pokemon.isPlayer()));
        break;
      case Command.RUN:
        let runningPokemon = pokemon;
        if (this.scene.currentBattle.double) {
          const playerActivePokemon = field.filter(pokemon => {
            if (!!pokemon) {
              return pokemon.isPlayer() && pokemon.isActive();
            } else {
              return;
            }
          });
          // if only one pokemon is alive, use that one
          if (playerActivePokemon.length > 1) {
            // find which active pokemon has faster speed
            const fasterPokemon = playerActivePokemon[0].getStat(Stat.SPD) > playerActivePokemon[1].getStat(Stat.SPD) ? playerActivePokemon[0] : playerActivePokemon[1];
            // check if either active pokemon has the ability "Run Away"
            const hasRunAway = playerActivePokemon.find(p => p.hasAbility(Abilities.RUN_AWAY));
            runningPokemon = hasRunAway !== undefined ? hasRunAway : fasterPokemon;
          }
        }
        this.scene.unshiftPhase(new AttemptRunPhase(this.scene, runningPokemon.getFieldIndex()));
        break;
      }
    }

<<<<<<< HEAD
    if (this.scene.arena.weather) {
      this.scene.pushPhase(new WeatherEffectPhase(this.scene, this.scene.arena.weather));
    }
=======

    this.scene.pushPhase(new WeatherEffectPhase(this.scene));
>>>>>>> 378ce956

    for (const o of order) {
      if (field[o].status && field[o].status.isPostTurn()) {
        this.scene.pushPhase(new PostTurnStatusEffectPhase(this.scene, o));
      }
    }

    this.scene.pushPhase(new BerryPhase(this.scene));
    this.scene.pushPhase(new TurnEndPhase(this.scene));

    this.end();
  }
}

/** The phase after attacks where the pokemon eat berries */
export class BerryPhase extends FieldPhase {
  start() {
    super.start();

    this.executeForAll((pokemon) => {
      const hasUsableBerry = !!this.scene.findModifier((m) => {
        return m instanceof BerryModifier && m.shouldApply([pokemon]);
      }, pokemon.isPlayer());

      if (hasUsableBerry) {
        const cancelled = new Utils.BooleanHolder(false);
        pokemon.getOpponents().map((opp) => applyAbAttrs(PreventBerryUseAbAttr, opp, cancelled));

        if (cancelled.value) {
          pokemon.scene.queueMessage(getPokemonMessage(pokemon, " is too\nnervous to eat berries!"));
        } else {
          this.scene.unshiftPhase(
            new CommonAnimPhase(this.scene, pokemon.getBattlerIndex(), pokemon.getBattlerIndex(), CommonAnim.USE_ITEM)
          );

          for (const berryModifier of this.scene.applyModifiers(BerryModifier, pokemon.isPlayer(), pokemon) as BerryModifier[]) {
            if (berryModifier.consumed) {
              if (!--berryModifier.stackCount) {
                this.scene.removeModifier(berryModifier);
              } else {
                berryModifier.consumed = false;
              }
            }
          }

          this.scene.updateModifiers(pokemon.isPlayer());

          applyAbAttrs(HealFromBerryUseAbAttr, pokemon, new Utils.BooleanHolder(false));
        }
      }
    });

    this.end();
  }
}

export class TurnEndPhase extends FieldPhase {
  constructor(scene: BattleScene) {
    super(scene);
  }

  start() {
    super.start();

    this.scene.currentBattle.incrementTurn(this.scene);
    this.scene.eventTarget.dispatchEvent(new TurnEndEvent(this.scene.currentBattle.turn));

    const handlePokemon = (pokemon: Pokemon) => {
      pokemon.lapseTags(BattlerTagLapseType.TURN_END);

      if (pokemon.summonData.disabledMove && !--pokemon.summonData.disabledTurns) {
        this.scene.pushPhase(new MessagePhase(this.scene, i18next.t("battle:notDisabled", { pokemonName: `${getPokemonPrefix(pokemon)}${pokemon.name}`, moveName: allMoves[pokemon.summonData.disabledMove].name })));
        pokemon.summonData.disabledMove = Moves.NONE;
      }

      this.scene.applyModifiers(TurnHealModifier, pokemon.isPlayer(), pokemon);

      if (this.scene.arena.terrain?.terrainType === TerrainType.GRASSY && pokemon.isGrounded()) {
        this.scene.unshiftPhase(new PokemonHealPhase(this.scene, pokemon.getBattlerIndex(),
          Math.max(pokemon.getMaxHp() >> 4, 1), getPokemonMessage(pokemon, "'s HP was restored."), true));
      }

      if (!pokemon.isPlayer()) {
        this.scene.applyModifiers(EnemyTurnHealModifier, false, pokemon);
        this.scene.applyModifier(EnemyStatusEffectHealChanceModifier, false, pokemon);
      }

      applyPostTurnAbAttrs(PostTurnAbAttr, pokemon);

      this.scene.applyModifiers(TurnHeldItemTransferModifier, pokemon.isPlayer(), pokemon);

      pokemon.battleSummonData.turnCount++;
    };

    this.executeForAll(handlePokemon);

    this.scene.arena.lapseTags();

    if (this.scene.arena.weather && !this.scene.arena.weather.lapse()) {
      this.scene.arena.trySetWeather(WeatherType.NONE, false);
    }

    if (this.scene.arena.terrain && !this.scene.arena.terrain.lapse()) {
      this.scene.arena.trySetTerrain(TerrainType.NONE, false);
    }

    this.end();
  }
}

export class BattleEndPhase extends BattlePhase {
  start() {
    super.start();

    this.scene.currentBattle.addBattleScore(this.scene);

    this.scene.gameData.gameStats.battles++;
    if (this.scene.currentBattle.trainer) {
      this.scene.gameData.gameStats.trainersDefeated++;
    }
    if (this.scene.gameMode.isEndless && this.scene.currentBattle.waveIndex + 1 > this.scene.gameData.gameStats.highestEndlessWave) {
      this.scene.gameData.gameStats.highestEndlessWave = this.scene.currentBattle.waveIndex + 1;
    }

    // Endless graceful end
    if (this.scene.gameMode.isEndless && this.scene.currentBattle.waveIndex >= 5850) {
      this.scene.clearPhaseQueue();
      this.scene.unshiftPhase(new GameOverPhase(this.scene, true));
    }

    for (const pokemon of this.scene.getField()) {
      if (pokemon) {
        pokemon.resetBattleSummonData();
      }
    }

    for (const pokemon of this.scene.getParty().filter(p => !p.isFainted())) {
      applyPostBattleAbAttrs(PostBattleAbAttr, pokemon);
    }

    if (this.scene.currentBattle.moneyScattered) {
      this.scene.currentBattle.pickUpScatteredMoney(this.scene);
    }

    this.scene.clearEnemyHeldItemModifiers();

    const lapsingModifiers = this.scene.findModifiers(m => m instanceof LapsingPersistentModifier || m instanceof LapsingPokemonHeldItemModifier) as (LapsingPersistentModifier | LapsingPokemonHeldItemModifier)[];
    for (const m of lapsingModifiers) {
      const args: any[] = [];
      if (m instanceof LapsingPokemonHeldItemModifier) {
        args.push(this.scene.getPokemonById(m.pokemonId));
      }
      if (!m.lapse(args)) {
        this.scene.removeModifier(m);
      }
    }

    this.scene.updateModifiers().then(() => this.end());
  }
}

export class NewBattlePhase extends BattlePhase {
  start() {
    super.start();

    this.scene.newBattle();

    this.end();
  }
}

export class CommonAnimPhase extends PokemonPhase {
  private anim: CommonAnim;
  private targetIndex: integer;

  constructor(scene: BattleScene, battlerIndex: BattlerIndex, targetIndex: BattlerIndex, anim: CommonAnim) {
    super(scene, battlerIndex);

    this.anim = anim;
    this.targetIndex = targetIndex;
  }

  setAnimation(anim: CommonAnim) {
    this.anim = anim;
  }

  start() {
    new CommonBattleAnim(this.anim, this.getPokemon(), this.targetIndex !== undefined ? (this.player ? this.scene.getEnemyField() : this.scene.getPlayerField())[this.targetIndex] : this.getPokemon()).play(this.scene, () => {
      this.end();
    });
  }
}

export class MovePhase extends BattlePhase {
  public pokemon: Pokemon;
  public move: PokemonMove;
  public targets: BattlerIndex[];
  protected followUp: boolean;
  protected ignorePp: boolean;
  protected failed: boolean;
  protected cancelled: boolean;

  constructor(scene: BattleScene, pokemon: Pokemon, targets: BattlerIndex[], move: PokemonMove, followUp?: boolean, ignorePp?: boolean) {
    super(scene);

    this.pokemon = pokemon;
    this.targets = targets;
    this.move = move;
    this.followUp = !!followUp;
    this.ignorePp = !!ignorePp;
    this.failed = false;
    this.cancelled = false;
  }

  canMove(): boolean {
    return this.pokemon.isActive(true) && this.move.isUsable(this.pokemon, this.ignorePp) && !!this.targets.length;
  }

  /**Signifies the current move should fail but still use PP */
  fail(): void {
    this.failed = true;
  }

  /**Signifies the current move should cancel and retain PP */
  cancel(): void {
    this.cancelled = true;
  }

  start() {
    super.start();

    console.log(Moves[this.move.moveId]);

    if (!this.canMove()) {
      if (this.move.moveId && this.pokemon.summonData?.disabledMove === this.move.moveId) {
        this.scene.queueMessage(`${this.move.getName()} is disabled!`);
      }
      return this.end();
    }

    if (!this.followUp) {
      if (this.move.getMove().checkFlag(MoveFlags.IGNORE_ABILITIES, this.pokemon, null)) {
        this.scene.arena.setIgnoreAbilities();
      }
    } else {
      this.pokemon.turnData.hitsLeft = undefined;
      this.pokemon.turnData.hitCount = undefined;
    }

    // Move redirection abilities (ie. Storm Drain) only support single target moves
    const moveTarget = this.targets.length === 1
      ? new Utils.IntegerHolder(this.targets[0])
      : null;
    if (moveTarget) {
      const oldTarget = moveTarget.value;
      this.scene.getField(true).filter(p => p !== this.pokemon).forEach(p => applyAbAttrs(RedirectMoveAbAttr, p, null, this.move.moveId, moveTarget));
      //Check if this move is immune to being redirected, and restore its target to the intended target if it is.
      if ((this.pokemon.hasAbilityWithAttr(BlockRedirectAbAttr) || this.move.getMove().getAttrs(BypassRedirectAttr).length)) {
        //If an ability prevented this move from being redirected, display its ability pop up.
        if ((this.pokemon.hasAbilityWithAttr(BlockRedirectAbAttr) && !this.move.getMove().getAttrs(BypassRedirectAttr).length) && oldTarget !== moveTarget.value) {
          this.scene.unshiftPhase(new ShowAbilityPhase(this.scene, this.pokemon.getBattlerIndex(), this.pokemon.getPassiveAbility().hasAttr(BlockRedirectAbAttr)));
        }
        moveTarget.value = oldTarget;
	    }
      this.targets[0] = moveTarget.value;
    }

    if (this.targets.length === 1 && this.targets[0] === BattlerIndex.ATTACKER) {
      if (this.pokemon.turnData.attacksReceived.length) {
        const attacker = this.pokemon.turnData.attacksReceived.length ? this.pokemon.scene.getPokemonById(this.pokemon.turnData.attacksReceived[0].sourceId) : null;
        if (attacker?.isActive(true)) {
          this.targets[0] = attacker.getBattlerIndex();
        }
      }
      if (this.targets[0] === BattlerIndex.ATTACKER) {
        this.fail(); // Marks the move as failed for later in doMove
        this.showMoveText();
        this.showFailedText();
      }
    }

    const targets = this.scene.getField(true).filter(p => {
      if (this.targets.indexOf(p.getBattlerIndex()) > -1) {
        return true;
      }
      return false;
    });

    const doMove = () => {
      this.pokemon.turnData.acted = true; // Record that the move was attempted, even if it fails

      this.pokemon.lapseTags(BattlerTagLapseType.PRE_MOVE);

      let ppUsed = 1;
      // Filter all opponents to include only those this move is targeting
      const targetedOpponents = this.pokemon.getOpponents().filter(o => this.targets.includes(o.getBattlerIndex()));
      for (const opponent of targetedOpponents) {
        if (this.move.ppUsed + ppUsed >= this.move.getMovePp()) { // If we're already at max PP usage, stop checking
          break;
        }
        if (opponent.hasAbilityWithAttr(IncreasePpAbAttr)) { // Accounting for abilities like Pressure
          ppUsed++;
        }
      }

      if (!this.followUp && this.canMove() && !this.cancelled) {
        this.pokemon.lapseTags(BattlerTagLapseType.MOVE);
      }

      const moveQueue = this.pokemon.getMoveQueue();
      if (this.cancelled || this.failed) {
        if (this.failed) {
          this.move.usePp(ppUsed); // Only use PP if the move failed
          this.scene.eventTarget.dispatchEvent(new MoveUsedEvent(this.pokemon?.id, this.move.getMove(), ppUsed));
        }

        // Record a failed move so Abilities like Truant don't trigger next turn and soft-lock
        this.pokemon.pushMoveHistory({ move: Moves.NONE, result: MoveResult.FAIL });

        this.pokemon.lapseTags(BattlerTagLapseType.MOVE_EFFECT); // Remove any tags from moves like Fly/Dive/etc.
        moveQueue.shift(); // Remove the second turn of charge moves
        return this.end();
      }

      this.scene.triggerPokemonFormChange(this.pokemon, SpeciesFormChangePreMoveTrigger);

      if (this.move.moveId) {
        this.showMoveText();
      }

      // This should only happen when there are no valid targets left on the field
      if ((moveQueue.length && moveQueue[0].move === Moves.NONE) || !targets.length) {
        this.showFailedText();
        this.cancel();

        // Record a failed move so Abilities like Truant don't trigger next turn and soft-lock
        this.pokemon.pushMoveHistory({ move: Moves.NONE, result: MoveResult.FAIL });

        this.pokemon.lapseTags(BattlerTagLapseType.MOVE_EFFECT); // Remove any tags from moves like Fly/Dive/etc.

        moveQueue.shift();
        return this.end();
      }

      if (!moveQueue.length || !moveQueue.shift().ignorePP) { // using .shift here clears out two turn moves once they've been used
        this.move.usePp(ppUsed);
        this.scene.eventTarget.dispatchEvent(new MoveUsedEvent(this.pokemon?.id, this.move.getMove(), ppUsed));
      }

      if (!allMoves[this.move.moveId].getAttrs(CopyMoveAttr).length) {
        this.scene.currentBattle.lastMove = this.move.moveId;
      }

      // Assume conditions affecting targets only apply to moves with a single target
      let success = this.move.getMove().applyConditions(this.pokemon, targets[0], this.move.getMove());
      const cancelled = new Utils.BooleanHolder(false);
      let failedText = this.move.getMove().getFailedText(this.pokemon, targets[0], this.move.getMove(), cancelled);
      if (success && this.scene.arena.isMoveWeatherCancelled(this.move.getMove())) {
        success = false;
      } else if (success && this.scene.arena.isMoveTerrainCancelled(this.pokemon, this.targets, this.move.getMove())) {
        success = false;
        if (failedText === null) {
          failedText = getTerrainBlockMessage(targets[0], this.scene.arena.terrain.terrainType);
        }
      }
      if (success) {
        this.scene.unshiftPhase(this.getEffectPhase());
      } else {
        this.pokemon.pushMoveHistory({ move: this.move.moveId, targets: this.targets, result: MoveResult.FAIL, virtual: this.move.virtual });
        if (!cancelled.value) {
          this.showFailedText(failedText);
        }
      }
      // Checks if Dancer ability is triggered
      if (this.move.getMove().hasFlag(MoveFlags.DANCE_MOVE) && !this.followUp) {
        // Pokemon with Dancer can be on either side of the battle so we check in both cases
        this.scene.getPlayerField().forEach(pokemon => {
          applyPostMoveUsedAbAttrs(PostMoveUsedAbAttr, pokemon, this.move, this.pokemon, this.targets);
        });
        this.scene.getEnemyParty().forEach(pokemon => {
          applyPostMoveUsedAbAttrs(PostMoveUsedAbAttr, pokemon, this.move, this.pokemon, this.targets);
        });
      }
      this.end();
    };

    if (!this.followUp && this.pokemon.status && !this.pokemon.status.isPostTurn()) {
      this.pokemon.status.incrementTurn();
      let activated = false;
      let healed = false;

      switch (this.pokemon.status.effect) {
      case StatusEffect.PARALYSIS:
        if (!this.pokemon.randSeedInt(4)) {
          activated = true;
          this.cancelled = true;
        }
        break;
      case StatusEffect.SLEEP:
        applyMoveAttrs(BypassSleepAttr, this.pokemon, null, this.move.getMove());
        healed = this.pokemon.status.turnCount === this.pokemon.status.cureTurn;
        activated = !healed && !this.pokemon.getTag(BattlerTagType.BYPASS_SLEEP);
        this.cancelled = activated;
        break;
      case StatusEffect.FREEZE:
        healed = !!this.move.getMove().findAttr(attr => attr instanceof HealStatusEffectAttr && attr.selfTarget && attr.isOfEffect(StatusEffect.FREEZE)) || !this.pokemon.randSeedInt(5);
        activated = !healed;
        this.cancelled = activated;
        break;
      }

      if (activated) {
        this.scene.queueMessage(getPokemonMessage(this.pokemon, getStatusEffectActivationText(this.pokemon.status.effect)));
        this.scene.unshiftPhase(new CommonAnimPhase(this.scene, this.pokemon.getBattlerIndex(), undefined, CommonAnim.POISON + (this.pokemon.status.effect - 1)));
        doMove();
      } else {
        if (healed) {
          this.scene.queueMessage(getPokemonMessage(this.pokemon, getStatusEffectHealText(this.pokemon.status.effect)));
          this.pokemon.resetStatus();
          this.pokemon.updateInfo();
        }
        doMove();
      }
    } else {
      doMove();
    }
  }

  getEffectPhase(): MoveEffectPhase {
    return new MoveEffectPhase(this.scene, this.pokemon.getBattlerIndex(), this.targets, this.move);
  }

  showMoveText(): void {
    if (this.move.getMove().getAttrs(ChargeAttr).length) {
      const lastMove = this.pokemon.getLastXMoves() as TurnMove[];
      if (!lastMove.length || lastMove[0].move !== this.move.getMove().id || lastMove[0].result !== MoveResult.OTHER) {
        this.scene.queueMessage(getPokemonMessage(this.pokemon, ` used\n${this.move.getName()}!`), 500);
        return;
      }
    }

    if (this.pokemon.getTag(BattlerTagType.RECHARGING || BattlerTagType.INTERRUPTED)) {
      return;
    }

    this.scene.queueMessage(getPokemonMessage(this.pokemon, ` used\n${this.move.getName()}!`), 500);
    applyMoveAttrs(PreMoveMessageAttr, this.pokemon, this.pokemon.getOpponents().find(() => true), this.move.getMove());
  }

  showFailedText(failedText: string = null): void {
    this.scene.queueMessage(failedText || i18next.t("battle:attackFailed"));
  }

  end() {
    if (!this.followUp && this.canMove()) {
      this.scene.unshiftPhase(new MoveEndPhase(this.scene, this.pokemon.getBattlerIndex()));
    }

    super.end();
  }
}

export class MoveEffectPhase extends PokemonPhase {
  public move: PokemonMove;
  protected targets: BattlerIndex[];

  constructor(scene: BattleScene, battlerIndex: BattlerIndex, targets: BattlerIndex[], move: PokemonMove) {
    super(scene, battlerIndex);
    this.move = move;
    // In double battles, if the right Pokemon selects a spread move and the left Pokemon dies
    // with no party members available to switch in, then the right Pokemon takes the index
    // of the left Pokemon and gets hit unless this is checked.
    if (targets.includes(battlerIndex) && this.move.getMove().moveTarget === MoveTarget.ALL_NEAR_OTHERS) {
      const i = targets.indexOf(battlerIndex);
      targets.splice(i,i+1);
    }
    this.targets = targets;
  }

  start() {
    super.start();

    const user = this.getUserPokemon();
    const targets = this.getTargets();

    if (!user?.isOnField()) {
      return super.end();
    }

    const overridden = new Utils.BooleanHolder(false);

    // Assume single target for override
    applyMoveAttrs(OverrideMoveEffectAttr, user, this.getTarget(), this.move.getMove(), overridden, this.move.virtual).then(() => {

      if (overridden.value) {
        return this.end();
      }

      user.lapseTags(BattlerTagLapseType.MOVE_EFFECT);

      if (user.turnData.hitsLeft === undefined) {
        const hitCount = new Utils.IntegerHolder(1);
        // Assume single target for multi hit
        applyMoveAttrs(MultiHitAttr, user, this.getTarget(), this.move.getMove(), hitCount);
        if (this.move.getMove() instanceof AttackMove && !this.move.getMove().getAttrs(FixedDamageAttr).length) {
          this.scene.applyModifiers(PokemonMultiHitModifier, user.isPlayer(), user, hitCount, new Utils.IntegerHolder(0));
        }
        user.turnData.hitsLeft = user.turnData.hitCount = hitCount.value;
      }

      const moveHistoryEntry = { move: this.move.moveId, targets: this.targets, result: MoveResult.PENDING, virtual: this.move.virtual };
      user.pushMoveHistory(moveHistoryEntry);

      const targetHitChecks = Object.fromEntries(targets.map(p => [ p.getBattlerIndex(), this.hitCheck(p) ]));
      const activeTargets = targets.map(t => t.isActive(true));
      if (!activeTargets.length || (!this.move.getMove().getAttrs(VariableTargetAttr).length && !this.move.getMove().isMultiTarget() && !targetHitChecks[this.targets[0]])) {
        user.turnData.hitCount = 1;
        user.turnData.hitsLeft = 1;
        if (activeTargets.length) {
          this.scene.queueMessage(getPokemonMessage(user, "'s\nattack missed!"));
          moveHistoryEntry.result = MoveResult.MISS;
          applyMoveAttrs(MissEffectAttr, user, null, this.move.getMove());
        } else {
          this.scene.queueMessage(i18next.t("battle:attackFailed"));
          moveHistoryEntry.result = MoveResult.FAIL;
        }
        return this.end();
      }

      const applyAttrs: Promise<void>[] = [];

      // Move animation only needs one target
      new MoveAnim(this.move.getMove().id as Moves, user, this.getTarget()?.getBattlerIndex()).play(this.scene, () => {
        for (const target of targets) {
          if (!targetHitChecks[target.getBattlerIndex()]) {
            user.turnData.hitCount = 1;
            user.turnData.hitsLeft = 1;
            this.scene.queueMessage(getPokemonMessage(user, "'s\nattack missed!"));
            if (moveHistoryEntry.result === MoveResult.PENDING) {
              moveHistoryEntry.result = MoveResult.MISS;
            }
            applyMoveAttrs(MissEffectAttr, user, null, this.move.getMove());
            continue;
          }

          const isProtected = !this.move.getMove().hasFlag(MoveFlags.IGNORE_PROTECT) && target.findTags(t => t instanceof ProtectedTag).find(t => target.lapseTag(t.tagType));

          const firstHit = moveHistoryEntry.result !== MoveResult.SUCCESS;

          moveHistoryEntry.result = MoveResult.SUCCESS;

          const hitResult = !isProtected ? target.apply(user, this.move) : HitResult.NO_EFFECT;

          this.scene.triggerPokemonFormChange(user, SpeciesFormChangePostMoveTrigger);

          applyAttrs.push(new Promise(resolve => {
            applyFilteredMoveAttrs((attr: MoveAttr) => attr instanceof MoveEffectAttr && (attr as MoveEffectAttr).trigger === MoveEffectTrigger.PRE_APPLY && (!attr.firstHitOnly || firstHit),
              user, target, this.move.getMove()).then(() => {
              if (hitResult !== HitResult.FAIL) {
                const chargeEffect = !!this.move.getMove().getAttrs(ChargeAttr).find(ca => (ca as ChargeAttr).usedChargeEffect(user, this.getTarget(), this.move.getMove()));
                // Charge attribute with charge effect takes all effect attributes and applies them to charge stage, so ignore them if this is present
                Utils.executeIf(!chargeEffect, () => applyFilteredMoveAttrs((attr: MoveAttr) => attr instanceof MoveEffectAttr && (attr as MoveEffectAttr).trigger === MoveEffectTrigger.POST_APPLY
                  && (attr as MoveEffectAttr).selfTarget && (!attr.firstHitOnly || firstHit), user, target, this.move.getMove())).then(() => {
                  if (hitResult !== HitResult.NO_EFFECT) {
                    applyFilteredMoveAttrs((attr: MoveAttr) => attr instanceof MoveEffectAttr && (attr as MoveEffectAttr).trigger === MoveEffectTrigger.POST_APPLY
                      && !(attr as MoveEffectAttr).selfTarget && (!attr.firstHitOnly || firstHit), user, target, this.move.getMove()).then(() => {
                      if (hitResult < HitResult.NO_EFFECT) {
                        const flinched = new Utils.BooleanHolder(false);
                        user.scene.applyModifiers(FlinchChanceModifier, user.isPlayer(), user, flinched);
                        if (flinched.value) {
                          target.addTag(BattlerTagType.FLINCHED, undefined, this.move.moveId, user.id);
                        }
                      }
                      Utils.executeIf(!isProtected && !chargeEffect, () => applyFilteredMoveAttrs((attr: MoveAttr) => attr instanceof MoveEffectAttr && (attr as MoveEffectAttr).trigger === MoveEffectTrigger.HIT && (!attr.firstHitOnly || firstHit),
                        user, target, this.move.getMove()).then(() => {
                        return Utils.executeIf(!target.isFainted() || target.canApplyAbility(), () => applyPostDefendAbAttrs(PostDefendAbAttr, target, user, this.move, hitResult).then(() => {
                          if (!user.isPlayer() && this.move.getMove() instanceof AttackMove) {
                            user.scene.applyShuffledModifiers(this.scene, EnemyAttackStatusEffectChanceModifier, false, target);
                          }
                        })).then(() => {
                          applyPostAttackAbAttrs(PostAttackAbAttr, user, target, this.move, hitResult).then(() => {
                            if (this.move.getMove() instanceof AttackMove) {
                              this.scene.applyModifiers(ContactHeldItemTransferChanceModifier, this.player, user, target.getFieldIndex());
                            }
                            resolve();
                          });
                        });
                      })
                      ).then(() => resolve());
                    });
                  } else {
                    applyMoveAttrs(NoEffectAttr, user, null, this.move.getMove()).then(() => resolve());
                  }
                });
              } else {
                resolve();
              }
            });
          }));
        }
        // Trigger effect which should only apply one time after all targeted effects have already applied
        const postTarget = applyFilteredMoveAttrs((attr: MoveAttr) => attr instanceof MoveEffectAttr && (attr as MoveEffectAttr).trigger === MoveEffectTrigger.POST_TARGET,
          user, null, this.move.getMove());

        if (applyAttrs.length) { // If there is a pending asynchronous move effect, do this after
          applyAttrs[applyAttrs.length - 1]?.then(() => postTarget);
        } else { // Otherwise, push a new asynchronous move effect
          applyAttrs.push(postTarget);
        }

        Promise.allSettled(applyAttrs).then(() => this.end());
      });
    });
  }

  end() {
    const user = this.getUserPokemon();
    if (user) {
      if (--user.turnData.hitsLeft >= 1 && this.getTarget()?.isActive()) {
        this.scene.unshiftPhase(this.getNewHitPhase());
      } else {
        const hitsTotal = user.turnData.hitCount - Math.max(user.turnData.hitsLeft, 0);
        if (hitsTotal > 1) {
          this.scene.queueMessage(i18next.t("battle:attackHitsCount", { count: hitsTotal }));
        }
        this.scene.applyModifiers(HitHealModifier, this.player, user);
      }
    }

    super.end();
  }

  hitCheck(target: Pokemon): boolean {
    // Moves targeting the user and entry hazards can't miss
    if ([MoveTarget.USER, MoveTarget.ENEMY_SIDE].includes(this.move.getMove().moveTarget)) {
      return true;
    }

    const user = this.getUserPokemon();

    // Hit check only calculated on first hit for multi-hit moves unless flag is set to check all hits.
    // However, if an ability with the MaxMultiHitAbAttr, namely Skill Link, is present, act as a normal
    // multi-hit move and proceed with all hits
    if (user.turnData.hitsLeft < user.turnData.hitCount) {
      if (!this.move.getMove().hasFlag(MoveFlags.CHECK_ALL_HITS) || user.hasAbilityWithAttr(MaxMultiHitAbAttr)) {
        return true;
      }
    }

    if (user.hasAbilityWithAttr(AlwaysHitAbAttr) || target.hasAbilityWithAttr(AlwaysHitAbAttr)) {
      return true;
    }

    // If the user should ignore accuracy on a target, check who the user targeted last turn and see if they match
    if (user.getTag(BattlerTagType.IGNORE_ACCURACY) && (user.getLastXMoves().slice(1).find(() => true)?.targets || []).indexOf(target.getBattlerIndex()) !== -1) {
      return true;
    }

    const hiddenTag = target.getTag(HiddenTag);
    if (hiddenTag && !this.move.getMove().getAttrs(HitsTagAttr).filter(hta => (hta as HitsTagAttr).tagType === hiddenTag.tagType).length) {
      return false;
    }

    const moveAccuracy = new Utils.NumberHolder(this.move.getMove().accuracy);

    applyMoveAttrs(VariableAccuracyAttr, user, target, this.move.getMove(), moveAccuracy);

    if (moveAccuracy.value === -1) {
      return true;
    }

    const isOhko = !!this.move.getMove().getAttrs(OneHitKOAccuracyAttr).length;

    if (!isOhko) {
      user.scene.applyModifiers(PokemonMoveAccuracyBoosterModifier, user.isPlayer(), user, moveAccuracy);
    }

    if (this.scene.arena.weather?.weatherType === WeatherType.FOG) {
      moveAccuracy.value = Math.floor(moveAccuracy.value * 0.9);
    }

    if (!isOhko && this.scene.arena.getTag(ArenaTagType.GRAVITY)) {
      moveAccuracy.value = Math.floor(moveAccuracy.value * 1.67);
    }

    const userAccuracyLevel = new Utils.IntegerHolder(user.summonData.battleStats[BattleStat.ACC]);
    const targetEvasionLevel = new Utils.IntegerHolder(target.summonData.battleStats[BattleStat.EVA]);
    applyAbAttrs(IgnoreOpponentStatChangesAbAttr, target, null, userAccuracyLevel);
    applyAbAttrs(IgnoreOpponentStatChangesAbAttr, user, null, targetEvasionLevel);
    applyAbAttrs(IgnoreOpponentEvasionAbAttr, user, null, targetEvasionLevel);
    applyMoveAttrs(IgnoreOpponentStatChangesAttr, user, target, this.move.getMove(), targetEvasionLevel);
    this.scene.applyModifiers(TempBattleStatBoosterModifier, this.player, TempBattleStat.ACC, userAccuracyLevel);

    const rand = user.randSeedInt(100, 1);

    const accuracyMultiplier = new Utils.NumberHolder(1);
    if (userAccuracyLevel.value !== targetEvasionLevel.value) {
      accuracyMultiplier.value = userAccuracyLevel.value > targetEvasionLevel.value
        ? (3 + Math.min(userAccuracyLevel.value - targetEvasionLevel.value, 6)) / 3
        : 3 / (3 + Math.min(targetEvasionLevel.value - userAccuracyLevel.value, 6));
    }

    applyBattleStatMultiplierAbAttrs(BattleStatMultiplierAbAttr, user, BattleStat.ACC, accuracyMultiplier, this.move.getMove());

    const evasionMultiplier = new Utils.NumberHolder(1);
    applyBattleStatMultiplierAbAttrs(BattleStatMultiplierAbAttr, this.getTarget(), BattleStat.EVA, evasionMultiplier);

    accuracyMultiplier.value /= evasionMultiplier.value;

    return rand <= moveAccuracy.value * accuracyMultiplier.value;
  }

  getUserPokemon(): Pokemon {
    if (this.battlerIndex > BattlerIndex.ENEMY_2) {
      return this.scene.getPokemonById(this.battlerIndex);
    }
    return (this.player ? this.scene.getPlayerField() : this.scene.getEnemyField())[this.fieldIndex];
  }

  getTargets(): Pokemon[] {
    return this.scene.getField(true).filter(p => this.targets.indexOf(p.getBattlerIndex()) > -1);
  }

  getTarget(): Pokemon {
    return this.getTargets().find(() => true);
  }

  getNewHitPhase() {
    return new MoveEffectPhase(this.scene, this.battlerIndex, this.targets, this.move);
  }
}

export class MoveEndPhase extends PokemonPhase {
  constructor(scene: BattleScene, battlerIndex: BattlerIndex) {
    super(scene, battlerIndex);
  }

  start() {
    super.start();

    const pokemon = this.getPokemon();
    if (pokemon.isActive(true)) {
      pokemon.lapseTags(BattlerTagLapseType.AFTER_MOVE);
    }

    this.scene.arena.setIgnoreAbilities(false);

    this.end();
  }
}

export class MoveAnimTestPhase extends BattlePhase {
  private moveQueue: Moves[];

  constructor(scene: BattleScene, moveQueue?: Moves[]) {
    super(scene);

    this.moveQueue = moveQueue || Utils.getEnumValues(Moves).slice(1);
  }

  start() {
    const moveQueue = this.moveQueue.slice(0);
    this.playMoveAnim(moveQueue, true);
  }

  playMoveAnim(moveQueue: Moves[], player: boolean) {
    const moveId = player ? moveQueue[0] : moveQueue.shift();
    if (moveId === undefined) {
      this.playMoveAnim(this.moveQueue.slice(0), true);
      return;
    } else if (player) {
      console.log(Moves[moveId]);
    }

    initMoveAnim(this.scene, moveId).then(() => {
      loadMoveAnimAssets(this.scene, [ moveId ], true)
        .then(() => {
          new MoveAnim(moveId, player ? this.scene.getPlayerPokemon() : this.scene.getEnemyPokemon(), (player !== (allMoves[moveId] instanceof SelfStatusMove) ? this.scene.getEnemyPokemon() : this.scene.getPlayerPokemon()).getBattlerIndex()).play(this.scene, () => {
            if (player) {
              this.playMoveAnim(moveQueue, false);
            } else {
              this.playMoveAnim(moveQueue, true);
            }
          });
        });
    });
  }
}

export class ShowAbilityPhase extends PokemonPhase {
  private passive: boolean;

  constructor(scene: BattleScene, battlerIndex: BattlerIndex, passive: boolean = false) {
    super(scene, battlerIndex);

    this.passive = passive;
  }

  start() {
    super.start();

    this.scene.abilityBar.showAbility(this.getPokemon(), this.passive);

    this.end();
  }
}

export class StatChangePhase extends PokemonPhase {
  private stats: BattleStat[];
  private selfTarget: boolean;
  private levels: integer;
  private showMessage: boolean;
  private ignoreAbilities: boolean;
  private canBeCopied: boolean;

  constructor(scene: BattleScene, battlerIndex: BattlerIndex, selfTarget: boolean, stats: BattleStat[], levels: integer, showMessage: boolean = true, ignoreAbilities: boolean = false, canBeCopied: boolean = true) {
    super(scene, battlerIndex);

    this.selfTarget = selfTarget;
    this.stats = stats;
    this.levels = levels;
    this.showMessage = showMessage;
    this.ignoreAbilities = ignoreAbilities;
    this.canBeCopied = canBeCopied;
  }

  start() {
    const pokemon = this.getPokemon();

    let random = false;

    if (this.stats.length === 1 && this.stats[0] === BattleStat.RAND) {
      this.stats[0] = this.getRandomStat();
      random = true;
    }

    this.aggregateStatChanges(random);

    if (!pokemon.isActive(true)) {
      return this.end();
    }

    const filteredStats = this.stats.map(s => s !== BattleStat.RAND ? s : this.getRandomStat()).filter(stat => {
      const cancelled = new Utils.BooleanHolder(false);

      if (!this.selfTarget && this.levels < 0) {
        this.scene.arena.applyTagsForSide(MistTag, pokemon.isPlayer() ? ArenaTagSide.PLAYER : ArenaTagSide.ENEMY, cancelled);
      }

      if (!cancelled.value && !this.selfTarget && this.levels < 0) {
        applyPreStatChangeAbAttrs(ProtectStatAbAttr, this.getPokemon(), stat, cancelled);
      }

      return !cancelled.value;
    });

    const levels = new Utils.IntegerHolder(this.levels);

    if (!this.ignoreAbilities) {
      applyAbAttrs(StatChangeMultiplierAbAttr, pokemon, null, levels);
    }

    const battleStats = this.getPokemon().summonData.battleStats;
    const relLevels = filteredStats.map(stat => (levels.value >= 1 ? Math.min(battleStats[stat] + levels.value, 6) : Math.max(battleStats[stat] + levels.value, -6)) - battleStats[stat]);

    const end = () => {
      if (this.showMessage) {
        const messages = this.getStatChangeMessages(filteredStats, levels.value, relLevels);
        for (const message of messages) {
          this.scene.queueMessage(message);
        }
      }

      for (const stat of filteredStats) {
        pokemon.summonData.battleStats[stat] = Math.max(Math.min(pokemon.summonData.battleStats[stat] + levels.value, 6), -6);
      }

      if (levels.value > 0 && this.canBeCopied) {
        for (const opponent of pokemon.getOpponents()) {
          applyAbAttrs(StatChangeCopyAbAttr, opponent, null, this.stats, levels.value);
        }
      }

      applyPostStatChangeAbAttrs(PostStatChangeAbAttr, pokemon, filteredStats, this.levels, this.selfTarget);

      pokemon.updateInfo();

      handleTutorial(this.scene, Tutorial.Stat_Change).then(() => super.end());
    };

    if (relLevels.filter(l => l).length && this.scene.moveAnimations) {
      pokemon.enableMask();
      const pokemonMaskSprite = pokemon.maskSprite;

      const tileX = (this.player ? 106 : 236) * pokemon.getSpriteScale() * this.scene.field.scale;
      const tileY = ((this.player ? 148 : 84) + (levels.value >= 1 ? 160 : 0)) * pokemon.getSpriteScale() * this.scene.field.scale;
      const tileWidth = 156 * this.scene.field.scale * pokemon.getSpriteScale();
      const tileHeight = 316 * this.scene.field.scale * pokemon.getSpriteScale();

      // On increase, show the red sprite located at ATK
      // On decrease, show the blue sprite located at SPD
      const spriteColor = levels.value >= 1 ? BattleStat[BattleStat.ATK].toLowerCase() : BattleStat[BattleStat.SPD].toLowerCase();
      const statSprite = this.scene.add.tileSprite(tileX, tileY, tileWidth, tileHeight, "battle_stats", spriteColor);
      statSprite.setPipeline(this.scene.fieldSpritePipeline);
      statSprite.setAlpha(0);
      statSprite.setScale(6);
      statSprite.setOrigin(0.5, 1);

      this.scene.playSound(`stat_${levels.value >= 1 ? "up" : "down"}`);

      statSprite.setMask(new Phaser.Display.Masks.BitmapMask(this.scene, pokemonMaskSprite));

      this.scene.tweens.add({
        targets: statSprite,
        duration: 250,
        alpha: 0.8375,
        onComplete: () => {
          this.scene.tweens.add({
            targets: statSprite,
            delay: 1000,
            duration: 250,
            alpha: 0
          });
        }
      });

      this.scene.tweens.add({
        targets: statSprite,
        duration: 1500,
        y: `${levels.value >= 1 ? "-" : "+"}=${160 * 6}`
      });

      this.scene.time.delayedCall(1750, () => {
        pokemon.disableMask();
        end();
      });
    } else {
      end();
    }
  }

  getRandomStat(): BattleStat {
    const allStats = Utils.getEnumValues(BattleStat);
    return allStats[this.getPokemon().randSeedInt(BattleStat.SPD + 1)];
  }

  aggregateStatChanges(random: boolean = false): void {
    const isAccEva = [ BattleStat.ACC, BattleStat.EVA ].some(s => this.stats.includes(s));
    let existingPhase: StatChangePhase;
    if (this.stats.length === 1) {
      while ((existingPhase = (this.scene.findPhase(p => p instanceof StatChangePhase && p.battlerIndex === this.battlerIndex && p.stats.length === 1
        && (p.stats[0] === this.stats[0] || (random && p.stats[0] === BattleStat.RAND))
        && p.selfTarget === this.selfTarget && p.showMessage === this.showMessage && p.ignoreAbilities === this.ignoreAbilities) as StatChangePhase))) {
        if (existingPhase.stats[0] === BattleStat.RAND) {
          existingPhase.stats[0] = this.getRandomStat();
          if (existingPhase.stats[0] !== this.stats[0]) {
            continue;
          }
        }
        this.levels += existingPhase.levels;

        if (!this.scene.tryRemovePhase(p => p === existingPhase)) {
          break;
        }
      }
    }
    while ((existingPhase = (this.scene.findPhase(p => p instanceof StatChangePhase && p.battlerIndex === this.battlerIndex && p.selfTarget === this.selfTarget
      && ([ BattleStat.ACC, BattleStat.EVA ].some(s => p.stats.includes(s)) === isAccEva)
      && p.levels === this.levels && p.showMessage === this.showMessage && p.ignoreAbilities === this.ignoreAbilities) as StatChangePhase))) {
      this.stats.push(...existingPhase.stats);
      if (!this.scene.tryRemovePhase(p => p === existingPhase)) {
        break;
      }
    }
  }

  getStatChangeMessages(stats: BattleStat[], levels: integer, relLevels: integer[]): string[] {
    const messages: string[] = [];

    const relLevelStatIndexes = {};
    for (let rl = 0; rl < relLevels.length; rl++) {
      const relLevel = relLevels[rl];
      if (!relLevelStatIndexes[relLevel]) {
        relLevelStatIndexes[relLevel] = [];
      }
      relLevelStatIndexes[relLevel].push(rl);
    }

    Object.keys(relLevelStatIndexes).forEach(rl => {
      const relLevelStats = stats.filter((_, i) => relLevelStatIndexes[rl].includes(i));
      let statsFragment = "";

      if (relLevelStats.length > 1) {
        statsFragment = relLevelStats.length >= 5
          ? "stats"
          : `${relLevelStats.slice(0, -1).map(s => getBattleStatName(s)).join(", ")}${relLevelStats.length > 2 ? "," : ""} and ${getBattleStatName(relLevelStats[relLevelStats.length - 1])}`;
      } else {
        statsFragment = getBattleStatName(relLevelStats[0]);
      }
      messages.push(getPokemonMessage(this.getPokemon(), `'s ${statsFragment} ${getBattleStatLevelChangeDescription(Math.abs(parseInt(rl)), levels >= 1)}!`));
    });

    return messages;
  }
}

export class WeatherEffectPhase extends CommonAnimPhase {
  public weather: Weather;

  constructor(scene: BattleScene) {
    super(scene, undefined, undefined, CommonAnim.SUNNY + ((scene?.arena?.weather?.weatherType || WeatherType.NONE) - 1));
    this.weather = scene?.arena?.weather;
  }

  start() {
    // Update weather state with any changes that occurred during the turn
    this.weather = this.scene?.arena?.weather;

    if (!this.weather) {
      this.end();
      return;
    }

    this.setAnimation(CommonAnim.SUNNY + (this.weather.weatherType - 1));

    if (this.weather.isDamaging()) {

      const cancelled = new Utils.BooleanHolder(false);

      this.executeForAll((pokemon: Pokemon) => applyPreWeatherEffectAbAttrs(SuppressWeatherEffectAbAttr, pokemon, this.weather, cancelled));

      if (!cancelled.value) {
        const inflictDamage = (pokemon: Pokemon) => {
          const cancelled = new Utils.BooleanHolder(false);

          applyPreWeatherEffectAbAttrs(PreWeatherDamageAbAttr, pokemon, this.weather, cancelled);
          applyAbAttrs(BlockNonDirectDamageAbAttr, pokemon, cancelled);

          if (cancelled.value) {
            return;
          }

          const damage = Math.ceil(pokemon.getMaxHp() / 16);

          this.scene.queueMessage(getWeatherDamageMessage(this.weather.weatherType, pokemon));
          pokemon.damageAndUpdate(damage, HitResult.EFFECTIVE, false, false, true);
        };

        this.executeForAll((pokemon: Pokemon) => {
          const immune = !pokemon || !!pokemon.getTypes(true, true).filter(t => this.weather.isTypeDamageImmune(t)).length;
          if (!immune) {
            inflictDamage(pokemon);
          }
        });
      }
    }

    this.scene.ui.showText(getWeatherLapseMessage(this.weather.weatherType), null, () => {
      this.executeForAll((pokemon: Pokemon) => applyPostWeatherLapseAbAttrs(PostWeatherLapseAbAttr, pokemon, this.weather));

      super.start();
    });
  }
}

export class ObtainStatusEffectPhase extends PokemonPhase {
  private statusEffect: StatusEffect;
  private cureTurn: integer;
  private sourceText: string;
  private sourcePokemon: Pokemon;

  constructor(scene: BattleScene, battlerIndex: BattlerIndex, statusEffect: StatusEffect, cureTurn?: integer, sourceText?: string, sourcePokemon?: Pokemon) {
    super(scene, battlerIndex);

    this.statusEffect = statusEffect;
    this.cureTurn = cureTurn;
    this.sourceText = sourceText;
    this.sourcePokemon = sourcePokemon; // For tracking which Pokemon caused the status effect
  }

  start() {
    const pokemon = this.getPokemon();
    if (!pokemon.status) {
      if (pokemon.trySetStatus(this.statusEffect, false, this.sourcePokemon)) {
        if (this.cureTurn) {
          pokemon.status.cureTurn = this.cureTurn;
        }
        pokemon.updateInfo(true);
        new CommonBattleAnim(CommonAnim.POISON + (this.statusEffect - 1), pokemon).play(this.scene, () => {
          this.scene.queueMessage(getPokemonMessage(pokemon, getStatusEffectObtainText(this.statusEffect, this.sourceText)));
          if (pokemon.status.isPostTurn()) {
            this.scene.pushPhase(new PostTurnStatusEffectPhase(this.scene, this.battlerIndex));
          }
          this.end();
        });
        return;
      }
    } else if (pokemon.status.effect === this.statusEffect) {
      this.scene.queueMessage(getPokemonMessage(pokemon, getStatusEffectOverlapText(this.statusEffect)));
    }
    this.end();
  }
}

export class PostTurnStatusEffectPhase extends PokemonPhase {
  constructor(scene: BattleScene, battlerIndex: BattlerIndex) {
    super(scene, battlerIndex);
  }

  start() {
    const pokemon = this.getPokemon();
    if (pokemon?.isActive(true) && pokemon.status && pokemon.status.isPostTurn()) {
      pokemon.status.incrementTurn();
      const cancelled = new Utils.BooleanHolder(false);
      applyAbAttrs(BlockNonDirectDamageAbAttr, pokemon, cancelled);

      if (!cancelled.value) {
        this.scene.queueMessage(getPokemonMessage(pokemon, getStatusEffectActivationText(pokemon.status.effect)));
        let damage: integer = 0;
        switch (pokemon.status.effect) {
        case StatusEffect.POISON:
          damage = Math.max(pokemon.getMaxHp() >> 3, 1);
          break;
        case StatusEffect.TOXIC:
          damage = Math.max(Math.floor((pokemon.getMaxHp() / 16) * pokemon.status.turnCount), 1);
          break;
        case StatusEffect.BURN:
          damage = Math.max(pokemon.getMaxHp() >> 4, 1);
          break;
        }
        if (damage) {
		  // Set preventEndure flag to avoid pokemon surviving thanks to focus band, sturdy, endure ...
          this.scene.damageNumberHandler.add(this.getPokemon(), pokemon.damage(damage, false, true));
          pokemon.updateInfo();
        }
        new CommonBattleAnim(CommonAnim.POISON + (pokemon.status.effect - 1), pokemon).play(this.scene, () => this.end());
      } else {
        this.end();
      }
    } else {
      this.end();
    }
  }
}

export class MessagePhase extends Phase {
  private text: string;
  private callbackDelay: integer;
  private prompt: boolean;
  private promptDelay: integer;

  constructor(scene: BattleScene, text: string, callbackDelay?: integer, prompt?: boolean, promptDelay?: integer) {
    super(scene);

    this.text = text;
    this.callbackDelay = callbackDelay;
    this.prompt = prompt;
    this.promptDelay = promptDelay;
  }

  start() {
    super.start();

    if (this.text.indexOf("$") > -1) {
      const pageIndex = this.text.indexOf("$");
      this.scene.unshiftPhase(new MessagePhase(this.scene, this.text.slice(pageIndex + 1), this.callbackDelay, this.prompt, this.promptDelay));
      this.text = this.text.slice(0, pageIndex).trim();
    }

    this.scene.ui.showText(this.text, null, () => this.end(), this.callbackDelay || (this.prompt ? 0 : 1500), this.prompt, this.promptDelay);
  }

  end() {
    if (this.scene.abilityBar.shown) {
      this.scene.abilityBar.hide();
    }

    super.end();
  }
}

export class DamagePhase extends PokemonPhase {
  private amount: integer;
  private damageResult: DamageResult;
  private critical: boolean;

  constructor(scene: BattleScene, battlerIndex: BattlerIndex, amount: integer, damageResult?: DamageResult, critical: boolean = false) {
    super(scene, battlerIndex);

    this.amount = amount;
    this.damageResult = damageResult || HitResult.EFFECTIVE;
    this.critical = critical;
  }

  start() {
    super.start();

    if (this.damageResult === HitResult.ONE_HIT_KO) {
      this.scene.toggleInvert(true);
      this.scene.time.delayedCall(Utils.fixedInt(1000), () => {
        this.scene.toggleInvert(false);
        this.applyDamage();
      });
      return;
    }

    this.applyDamage();
  }

  updateAmount(amount: integer): void {
    this.amount = amount;
  }

  applyDamage() {
    switch (this.damageResult) {
    case HitResult.EFFECTIVE:
      this.scene.playSound("hit");
      break;
    case HitResult.SUPER_EFFECTIVE:
    case HitResult.ONE_HIT_KO:
      this.scene.playSound("hit_strong");
      break;
    case HitResult.NOT_VERY_EFFECTIVE:
      this.scene.playSound("hit_weak");
      break;
    }

    if (this.amount) {
      this.scene.damageNumberHandler.add(this.getPokemon(), this.amount, this.damageResult, this.critical);
    }

    if (this.damageResult !== HitResult.OTHER) {
      const flashTimer = this.scene.time.addEvent({
        delay: 100,
        repeat: 5,
        startAt: 200,
        callback: () => {
          this.getPokemon().getSprite().setVisible(flashTimer.repeatCount % 2 === 0);
          if (!flashTimer.repeatCount) {
            this.getPokemon().updateInfo().then(() => this.end());
          }
        }
      });
    } else {
      this.getPokemon().updateInfo().then(() => this.end());
    }
  }

  end() {
    switch (this.scene.currentBattle.battleSpec) {
    case BattleSpec.FINAL_BOSS:
      const pokemon = this.getPokemon();
      if (pokemon instanceof EnemyPokemon && pokemon.isBoss() && !pokemon.formIndex && pokemon.bossSegmentIndex < 1) {
        this.scene.fadeOutBgm(Utils.fixedInt(2000), false);
        this.scene.ui.showDialogue(battleSpecDialogue[BattleSpec.FINAL_BOSS].firstStageWin, pokemon.species.name, null, () => {
          this.scene.addEnemyModifier(getModifierType(modifierTypes.MINI_BLACK_HOLE).newModifier(pokemon) as PersistentModifier, false, true);
          pokemon.generateAndPopulateMoveset(1);
          this.scene.setFieldScale(0.75);
          this.scene.triggerPokemonFormChange(pokemon, SpeciesFormChangeManualTrigger, false);
          this.scene.currentBattle.double = true;
          const availablePartyMembers = this.scene.getParty().filter(p => !p.isFainted());
          if (availablePartyMembers.length > 1) {
            this.scene.pushPhase(new ToggleDoublePositionPhase(this.scene, true));
            if (!availablePartyMembers[1].isOnField()) {
              this.scene.pushPhase(new SummonPhase(this.scene, 1));
            }
          }

          super.end();
        });
        return;
      }
      break;
    }

    super.end();
  }
}

export class FaintPhase extends PokemonPhase {
  private preventEndure: boolean;

  constructor(scene: BattleScene, battlerIndex: BattlerIndex, preventEndure?: boolean) {
    super(scene, battlerIndex);

    this.preventEndure = preventEndure;
  }

  start() {
    super.start();

    if (!this.preventEndure) {
      const instantReviveModifier = this.scene.applyModifier(PokemonInstantReviveModifier, this.player, this.getPokemon()) as PokemonInstantReviveModifier;

      if (instantReviveModifier) {
        if (!--instantReviveModifier.stackCount) {
          this.scene.removeModifier(instantReviveModifier);
        }
        this.scene.updateModifiers(this.player);
        return this.end();
      }
    }

    if (!this.tryOverrideForBattleSpec()) {
      this.doFaint();
    }
  }

  doFaint(): void {
    const pokemon = this.getPokemon();

    // Track total times pokemon have been KO'd for supreme overlord/last respects
    if (pokemon.isPlayer()) {
      this.scene.currentBattle.playerFaints += 1;
    } else {
      this.scene.currentBattle.enemyFaints += 1;
    }

    this.scene.queueMessage(getPokemonMessage(pokemon, " fainted!"), null, true);

    if (pokemon.turnData?.attacksReceived?.length) {
      const lastAttack = pokemon.turnData.attacksReceived[0];
      applyPostFaintAbAttrs(PostFaintAbAttr, pokemon, this.scene.getPokemonById(lastAttack.sourceId), new PokemonMove(lastAttack.move), lastAttack.result);
    }

    const alivePlayField = this.scene.getField(true);
    alivePlayField.forEach(p => applyPostKnockOutAbAttrs(PostKnockOutAbAttr, p, pokemon));
    if (pokemon.turnData?.attacksReceived?.length) {
      const defeatSource = this.scene.getPokemonById(pokemon.turnData.attacksReceived[0].sourceId);
      if (defeatSource?.isOnField()) {
        applyPostVictoryAbAttrs(PostVictoryAbAttr, defeatSource);
        const pvmove = allMoves[pokemon.turnData.attacksReceived[0].move];
        const pvattrs = pvmove.getAttrs(PostVictoryStatChangeAttr) as PostVictoryStatChangeAttr[];
        if (pvattrs.length) {
          for (const pvattr of pvattrs) {
            pvattr.applyPostVictory(defeatSource, defeatSource, pvmove);
          }
        }
      }
    }

    if (this.player) {
      const nonFaintedPartyMembers = this.scene.getParty().filter(p => !p.isFainted());
      const nonFaintedPartyMemberCount = nonFaintedPartyMembers.length;
      if (!nonFaintedPartyMemberCount) {
        this.scene.unshiftPhase(new GameOverPhase(this.scene));
      } else if (nonFaintedPartyMemberCount >= this.scene.currentBattle.getBattlerCount() || (this.scene.currentBattle.double && !nonFaintedPartyMembers[0].isActive(true))) {
        this.scene.pushPhase(new SwitchPhase(this.scene, this.fieldIndex, true, false));
      }
      if (nonFaintedPartyMemberCount === 1 && this.scene.currentBattle.double) {
        this.scene.unshiftPhase(new ToggleDoublePositionPhase(this.scene, true));
      }
    } else {
      this.scene.unshiftPhase(new VictoryPhase(this.scene, this.battlerIndex));
      if (this.scene.currentBattle.battleType === BattleType.TRAINER) {
        const hasReservePartyMember = !!this.scene.getEnemyParty().filter(p => p.isActive() && !p.isOnField() && p.trainerSlot === (pokemon as EnemyPokemon).trainerSlot).length;
        if (hasReservePartyMember) {
          this.scene.pushPhase(new SwitchSummonPhase(this.scene, this.fieldIndex, -1, false, false, false));
        }
      }
    }

    if (this.scene.currentBattle.double) {
      const allyPokemon = pokemon.getAlly();
      if (allyPokemon?.isActive(true)) {
        let targetingMovePhase: MovePhase;
        do {
          targetingMovePhase = this.scene.findPhase(mp => mp instanceof MovePhase && mp.targets.length === 1 && mp.targets[0] === pokemon.getBattlerIndex() && mp.pokemon.isPlayer() !== allyPokemon.isPlayer()) as MovePhase;
          if (targetingMovePhase && targetingMovePhase.targets[0] !== allyPokemon.getBattlerIndex()) {
            targetingMovePhase.targets[0] = allyPokemon.getBattlerIndex();
          }
        } while (targetingMovePhase);
      }
    }

    pokemon.lapseTags(BattlerTagLapseType.FAINT);
    this.scene.getField(true).filter(p => p !== pokemon).forEach(p => p.removeTagsBySourceId(pokemon.id));

    pokemon.faintCry(() => {
      if (pokemon instanceof PlayerPokemon) {
        pokemon.addFriendship(-10);
      }
      pokemon.hideInfo();
      this.scene.playSound("faint");
      this.scene.tweens.add({
        targets: pokemon,
        duration: 500,
        y: pokemon.y + 150,
        ease: "Sine.easeIn",
        onComplete: () => {
          pokemon.setVisible(false);
          pokemon.y -= 150;
          pokemon.trySetStatus(StatusEffect.FAINT);
          if (pokemon.isPlayer()) {
            this.scene.currentBattle.removeFaintedParticipant(pokemon as PlayerPokemon);
          } else {
            this.scene.addFaintedEnemyScore(pokemon as EnemyPokemon);
            this.scene.currentBattle.addPostBattleLoot(pokemon as EnemyPokemon);
          }
          this.scene.field.remove(pokemon);
          this.end();
        }
      });
    });
  }

  tryOverrideForBattleSpec(): boolean {
    switch (this.scene.currentBattle.battleSpec) {
    case BattleSpec.FINAL_BOSS:
      if (!this.player) {
        const enemy = this.getPokemon();
        if (enemy.formIndex) {
          this.scene.ui.showDialogue(battleSpecDialogue[BattleSpec.FINAL_BOSS].secondStageWin, enemy.species.name, null, () => this.doFaint());
        } else {
          // Final boss' HP threshold has been bypassed; cancel faint and force check for 2nd phase
          enemy.hp++;
          this.scene.unshiftPhase(new DamagePhase(this.scene, enemy.getBattlerIndex(), 0, HitResult.OTHER));
          this.end();
        }
        return true;
      }
    }

    return false;
  }
}

export class VictoryPhase extends PokemonPhase {
  constructor(scene: BattleScene, battlerIndex: BattlerIndex) {
    super(scene, battlerIndex);
  }

  start() {
    super.start();

    this.scene.gameData.gameStats.pokemonDefeated++;

    const participantIds = this.scene.currentBattle.playerParticipantIds;
    const party = this.scene.getParty();
    const expShareModifier = this.scene.findModifier(m => m instanceof ExpShareModifier) as ExpShareModifier;
    const expBalanceModifier = this.scene.findModifier(m => m instanceof ExpBalanceModifier) as ExpBalanceModifier;
    const multipleParticipantExpBonusModifier = this.scene.findModifier(m => m instanceof MultipleParticipantExpBonusModifier) as MultipleParticipantExpBonusModifier;
    const nonFaintedPartyMembers = party.filter(p => p.hp);
    const expPartyMembers = nonFaintedPartyMembers.filter(p => p.level < this.scene.getMaxExpLevel());
    const partyMemberExp = [];

    if (participantIds.size) {
      let expValue = this.getPokemon().getExpValue();
      if (this.scene.currentBattle.battleType === BattleType.TRAINER) {
        expValue = Math.floor(expValue * 1.5);
      }
      for (const partyMember of nonFaintedPartyMembers) {
        const pId = partyMember.id;
        const participated = participantIds.has(pId);
        if (participated) {
          partyMember.addFriendship(2);
        }
        if (!expPartyMembers.includes(partyMember)) {
          continue;
        }
        if (!participated && !expShareModifier) {
          partyMemberExp.push(0);
          continue;
        }
        let expMultiplier = 0;
        if (participated) {
          expMultiplier += (1 / participantIds.size);
          if (participantIds.size > 1 && multipleParticipantExpBonusModifier) {
            expMultiplier += multipleParticipantExpBonusModifier.getStackCount() * 0.2;
          }
        } else if (expShareModifier) {
          expMultiplier += (expShareModifier.getStackCount() * 0.2) / participantIds.size;
        }
        if (partyMember.pokerus) {
          expMultiplier *= 1.5;
        }
        if (Overrides.XP_MULTIPLIER_OVERRIDE !== null) {
          expMultiplier = Overrides.XP_MULTIPLIER_OVERRIDE;
        }
        const pokemonExp = new Utils.NumberHolder(expValue * expMultiplier);
        this.scene.applyModifiers(PokemonExpBoosterModifier, true, partyMember, pokemonExp);
        partyMemberExp.push(Math.floor(pokemonExp.value));
      }

      if (expBalanceModifier) {
        let totalLevel = 0;
        let totalExp = 0;
        expPartyMembers.forEach((expPartyMember, epm) => {
          totalExp += partyMemberExp[epm];
          totalLevel += expPartyMember.level;
        });

        const medianLevel = Math.floor(totalLevel / expPartyMembers.length);

        const recipientExpPartyMemberIndexes = [];
        expPartyMembers.forEach((expPartyMember, epm) => {
          if (expPartyMember.level <= medianLevel) {
            recipientExpPartyMemberIndexes.push(epm);
          }
        });

        const splitExp = Math.floor(totalExp / recipientExpPartyMemberIndexes.length);

        expPartyMembers.forEach((_partyMember, pm) => {
          partyMemberExp[pm] = Phaser.Math.Linear(partyMemberExp[pm], recipientExpPartyMemberIndexes.indexOf(pm) > -1 ? splitExp : 0, 0.2 * expBalanceModifier.getStackCount());
        });
      }

      for (let pm = 0; pm < expPartyMembers.length; pm++) {
        const exp = partyMemberExp[pm];

        if (exp) {
          const partyMemberIndex = party.indexOf(expPartyMembers[pm]);
          this.scene.unshiftPhase(expPartyMembers[pm].isOnField() ? new ExpPhase(this.scene, partyMemberIndex, exp) : new ShowPartyExpBarPhase(this.scene, partyMemberIndex, exp));
        }
      }
    }

    if (!this.scene.getEnemyParty().find(p => this.scene.currentBattle.battleType ? !p?.isFainted(true) : p.isOnField())) {
      this.scene.pushPhase(new BattleEndPhase(this.scene));
      if (this.scene.currentBattle.battleType === BattleType.TRAINER) {
        this.scene.pushPhase(new TrainerVictoryPhase(this.scene));
      }
      if (this.scene.gameMode.isEndless || !this.scene.gameMode.isWaveFinal(this.scene.currentBattle.waveIndex)) {
        this.scene.pushPhase(new EggLapsePhase(this.scene));
        if (this.scene.currentBattle.waveIndex % 10) {
          this.scene.pushPhase(new SelectModifierPhase(this.scene));
        } else if (this.scene.gameMode.isDaily) {
          this.scene.pushPhase(new ModifierRewardPhase(this.scene, modifierTypes.EXP_CHARM));
          if (this.scene.currentBattle.waveIndex > 10 && !this.scene.gameMode.isWaveFinal(this.scene.currentBattle.waveIndex)) {
            this.scene.pushPhase(new ModifierRewardPhase(this.scene, modifierTypes.GOLDEN_POKEBALL));
          }
        } else {
          const superExpWave = !this.scene.gameMode.isEndless ? (this.scene.offsetGym ? 0 : 20) : 10;
          if (this.scene.gameMode.isEndless && this.scene.currentBattle.waveIndex === 10) {
            this.scene.pushPhase(new ModifierRewardPhase(this.scene, modifierTypes.EXP_SHARE));
          }
          if (this.scene.currentBattle.waveIndex <= 750 && (this.scene.currentBattle.waveIndex <= 500 || (this.scene.currentBattle.waveIndex % 30) === superExpWave)) {
            this.scene.pushPhase(new ModifierRewardPhase(this.scene, (this.scene.currentBattle.waveIndex % 30) !== superExpWave || this.scene.currentBattle.waveIndex > 250 ? modifierTypes.EXP_CHARM : modifierTypes.SUPER_EXP_CHARM));
          }
          if (this.scene.currentBattle.waveIndex <= 150 && !(this.scene.currentBattle.waveIndex % 50)) {
            this.scene.pushPhase(new ModifierRewardPhase(this.scene, modifierTypes.GOLDEN_POKEBALL));
          }
          if (this.scene.gameMode.isEndless && !(this.scene.currentBattle.waveIndex % 50)) {
            this.scene.pushPhase(new ModifierRewardPhase(this.scene, !(this.scene.currentBattle.waveIndex % 250) ? modifierTypes.VOUCHER_PREMIUM : modifierTypes.VOUCHER_PLUS));
            this.scene.pushPhase(new AddEnemyBuffModifierPhase(this.scene));
          }
        }
        this.scene.pushPhase(new NewBattlePhase(this.scene));
      } else {
        this.scene.currentBattle.battleType = BattleType.CLEAR;
        this.scene.score += this.scene.gameMode.getClearScoreBonus();
        this.scene.updateScoreText();
        this.scene.pushPhase(new GameOverPhase(this.scene, true));
      }
    }

    this.end();
  }
}

export class TrainerVictoryPhase extends BattlePhase {
  constructor(scene: BattleScene) {
    super(scene);
  }

  start() {
    this.scene.disableMenu = true;

    this.scene.playBgm(this.scene.currentBattle.trainer.config.victoryBgm);

    this.scene.unshiftPhase(new MoneyRewardPhase(this.scene, this.scene.currentBattle.trainer.config.moneyMultiplier));

    const modifierRewardFuncs = this.scene.currentBattle.trainer.config.modifierRewardFuncs;
    for (const modifierRewardFunc of modifierRewardFuncs) {
      this.scene.unshiftPhase(new ModifierRewardPhase(this.scene, modifierRewardFunc));
    }

    const trainerType = this.scene.currentBattle.trainer.config.trainerType;
    if (vouchers.hasOwnProperty(TrainerType[trainerType])) {
      if (!this.scene.validateVoucher(vouchers[TrainerType[trainerType]]) && this.scene.currentBattle.trainer.config.isBoss) {
        this.scene.unshiftPhase(new ModifierRewardPhase(this.scene, [ modifierTypes.VOUCHER, modifierTypes.VOUCHER, modifierTypes.VOUCHER_PLUS, modifierTypes.VOUCHER_PREMIUM ][vouchers[TrainerType[trainerType]].voucherType]));
      }
    }

    this.scene.ui.showText(i18next.t("battle:trainerDefeated", { trainerName: this.scene.currentBattle.trainer.getName(TrainerSlot.NONE, true) }), null, () => {
      const victoryMessages = this.scene.currentBattle.trainer.getVictoryMessages();
      const showMessage = () => {
        let message: string;
        this.scene.executeWithSeedOffset(() => message = Utils.randSeedItem(victoryMessages), this.scene.currentBattle.waveIndex);
        const messagePages = message.split(/\$/g).map(m => m.trim());

        for (let p = messagePages.length - 1; p >= 0; p--) {
          const originalFunc = showMessageOrEnd;
          showMessageOrEnd = () => this.scene.ui.showDialogue(messagePages[p], this.scene.currentBattle.trainer.getName(), null, originalFunc);
        }

        showMessageOrEnd();
      };
      let showMessageOrEnd = () => this.end();
      if (victoryMessages?.length) {
        if (this.scene.currentBattle.trainer.config.hasCharSprite) {
          const originalFunc = showMessageOrEnd;
          showMessageOrEnd = () => this.scene.charSprite.hide().then(() => this.scene.hideFieldOverlay(250).then(() => originalFunc()));
          this.scene.showFieldOverlay(500).then(() => this.scene.charSprite.showCharacter(this.scene.currentBattle.trainer.getKey(), getCharVariantFromDialogue(victoryMessages[0])).then(() => showMessage()));
        } else {
          showMessage();
        }
      } else {
        showMessageOrEnd();
      }
    }, null, true);

    this.showEnemyTrainer();
  }
}

export class MoneyRewardPhase extends BattlePhase {
  private moneyMultiplier: number;

  constructor(scene: BattleScene, moneyMultiplier: number) {
    super(scene);

    this.moneyMultiplier = moneyMultiplier;
  }

  start() {
    const moneyAmount = new Utils.IntegerHolder(this.scene.getWaveMoneyAmount(this.moneyMultiplier));

    this.scene.applyModifiers(MoneyMultiplierModifier, true, moneyAmount);

    this.scene.addMoney(moneyAmount.value);

    const userLocale = navigator.language || "en-US";
    const formattedMoneyAmount = moneyAmount.value.toLocaleString(userLocale);
    const message = i18next.t("battle:moneyWon", { moneyAmount: formattedMoneyAmount });

    this.scene.ui.showText(message, null, () => this.end(), null, true);
  }
}

export class ModifierRewardPhase extends BattlePhase {
  protected modifierType: ModifierType;

  constructor(scene: BattleScene, modifierTypeFunc: ModifierTypeFunc) {
    super(scene);

    this.modifierType = getModifierType(modifierTypeFunc);
  }

  start() {
    super.start();

    this.doReward().then(() => this.end());
  }

  doReward(): Promise<void> {
    return new Promise<void>(resolve => {
      const newModifier = this.modifierType.newModifier();
      this.scene.addModifier(newModifier).then(() => {
        this.scene.playSound("item_fanfare");
        this.scene.ui.showText(`You received\n${newModifier.type.name}!`, null, () => resolve(), null, true);
      });
    });
  }
}

export class GameOverModifierRewardPhase extends ModifierRewardPhase {
  constructor(scene: BattleScene, modifierTypeFunc: ModifierTypeFunc) {
    super(scene, modifierTypeFunc);
  }

  doReward(): Promise<void> {
    return new Promise<void>(resolve => {
      const newModifier = this.modifierType.newModifier();
      this.scene.addModifier(newModifier).then(() => {
        this.scene.playSound("level_up_fanfare");
        this.scene.ui.setMode(Mode.MESSAGE);
        this.scene.ui.fadeIn(250).then(() => {
          this.scene.ui.showText(`You received\n${newModifier.type.name}!`, null, () => {
            this.scene.time.delayedCall(1500, () => this.scene.arenaBg.setVisible(true));
            resolve();
          }, null, true, 1500);
        });
      });
    });
  }
}

export class RibbonModifierRewardPhase extends ModifierRewardPhase {
  private species: PokemonSpecies;

  constructor(scene: BattleScene, modifierTypeFunc: ModifierTypeFunc, species: PokemonSpecies) {
    super(scene, modifierTypeFunc);

    this.species = species;
  }

  doReward(): Promise<void> {
    return new Promise<void>(resolve => {
      const newModifier = this.modifierType.newModifier();
      this.scene.addModifier(newModifier).then(() => {
        this.scene.playSound("level_up_fanfare");
        this.scene.ui.setMode(Mode.MESSAGE);
        this.scene.ui.showText(`${this.species.name} beat ${this.scene.gameMode.getName()} Mode for the first time!\nYou received ${newModifier.type.name}!`, null, () => {
          resolve();
        }, null, true, 1500);
      });
    });
  }
}

export class GameOverPhase extends BattlePhase {
  private victory: boolean;
  private firstRibbons: PokemonSpecies[] = [];

  constructor(scene: BattleScene, victory?: boolean) {
    super(scene);

    this.victory = !!victory;
  }

  start() {
    super.start();

    // Failsafe if players somehow skip floor 200 in classic mode
    if (this.scene.gameMode.isClassic && this.scene.currentBattle.waveIndex > 200) {
      this.victory = true;
    }

    if (this.victory && this.scene.gameMode.isEndless) {
      this.scene.ui.showDialogue(i18next.t("PGMmiscDialogue:ending_endless"), i18next.t("PGMmiscDialogue:ending_name"), 0, () => this.handleGameOver());
    } else if (this.victory || !this.scene.enableRetries) {
      this.handleGameOver();
    } else {
      this.scene.ui.showText("Would you like to retry from the start of the battle?", null, () => {
        this.scene.ui.setMode(Mode.CONFIRM, () => {
          this.scene.ui.fadeOut(1250).then(() => {
            this.scene.reset();
            this.scene.clearPhaseQueue();
            this.scene.gameData.loadSession(this.scene, this.scene.sessionSlotId).then(() => {
              this.scene.pushPhase(new EncounterPhase(this.scene, true));

              const availablePartyMembers = this.scene.getParty().filter(p => !p.isFainted()).length;

              this.scene.pushPhase(new SummonPhase(this.scene, 0));
              if (this.scene.currentBattle.double && availablePartyMembers > 1) {
                this.scene.pushPhase(new SummonPhase(this.scene, 1));
              }
              if (this.scene.currentBattle.waveIndex > 1 && this.scene.currentBattle.battleType !== BattleType.TRAINER) {
                this.scene.pushPhase(new CheckSwitchPhase(this.scene, 0, this.scene.currentBattle.double));
                if (this.scene.currentBattle.double && availablePartyMembers > 1) {
                  this.scene.pushPhase(new CheckSwitchPhase(this.scene, 1, this.scene.currentBattle.double));
                }
              }

              this.scene.ui.fadeIn(1250);
              this.end();
            });
          });
        }, () => this.handleGameOver(), false, 0, 0, 1000);
      });
    }
  }

  handleGameOver(): void {
    const doGameOver = (newClear: boolean) => {
      this.scene.disableMenu = true;
      this.scene.time.delayedCall(1000, () => {
        let firstClear = false;
        if (this.victory && newClear) {
          if (this.scene.gameMode.isClassic) {
            firstClear = this.scene.validateAchv(achvs.CLASSIC_VICTORY);
            this.scene.gameData.gameStats.sessionsWon++;
            for (const pokemon of this.scene.getParty()) {
              this.awardRibbon(pokemon);

              if (pokemon.species.getRootSpeciesId() !== pokemon.species.getRootSpeciesId(true)) {
                this.awardRibbon(pokemon, true);
              }
            }
          } else if (this.scene.gameMode.isDaily && newClear) {
            this.scene.gameData.gameStats.dailyRunSessionsWon++;
          }
        }
        const fadeDuration = this.victory ? 10000 : 5000;
        this.scene.fadeOutBgm(fadeDuration, true);
        const activeBattlers = this.scene.getField().filter(p => p?.isActive(true));
        activeBattlers.map(p => p.hideInfo());
        this.scene.ui.fadeOut(fadeDuration).then(() => {
          activeBattlers.map(a => a.setVisible(false));
          this.scene.setFieldScale(1, true);
          this.scene.clearPhaseQueue();
          this.scene.ui.clearText();

          const clear = (endCardPhase?: EndCardPhase) => {
            if (newClear) {
              this.handleUnlocks();
            }
            if (this.victory && newClear) {
              for (const species of this.firstRibbons) {
                this.scene.unshiftPhase(new RibbonModifierRewardPhase(this.scene, modifierTypes.VOUCHER_PLUS, species));
              }
              if (!firstClear) {
                this.scene.unshiftPhase(new GameOverModifierRewardPhase(this.scene, modifierTypes.VOUCHER_PREMIUM));
              }
            }
            this.scene.pushPhase(new PostGameOverPhase(this.scene, endCardPhase));
            this.end();
          };

          if (this.victory && this.scene.gameMode.isClassic) {
            this.scene.ui.fadeIn(500).then(() => {
              this.scene.charSprite.showCharacter(`rival_${this.scene.gameData.gender === PlayerGender.FEMALE ? "m" : "f"}`, getCharVariantFromDialogue(miscDialogue.ending[this.scene.gameData.gender === PlayerGender.FEMALE ? 0 : 1])).then(() => {
                this.scene.ui.showDialogue(miscDialogue.ending[this.scene.gameData.gender === PlayerGender.FEMALE ? 0 : 1], this.scene.gameData.gender === PlayerGender.FEMALE ? trainerConfigs[TrainerType.RIVAL].name : trainerConfigs[TrainerType.RIVAL].nameFemale, null, () => {
                  this.scene.ui.fadeOut(500).then(() => {
                    this.scene.charSprite.hide().then(() => {
                      const endCardPhase = new EndCardPhase(this.scene);
                      this.scene.unshiftPhase(endCardPhase);
                      clear(endCardPhase);
                    });
                  });
                });
              });
            });
          } else {
            clear();
          }
        });
      });
    };

    /* Added a local check to see if the game is running offline on victory
    If Online, execute apiFetch as intended
    If Offline, execute offlineNewClear(), a localStorage implementation of newClear daily run checks */
    if (this.victory) {
      if (!Utils.isLocal) {
        Utils.apiFetch(`savedata/newclear?slot=${this.scene.sessionSlotId}`, true)
          .then(response => response.json())
          .then(newClear => doGameOver(newClear));
      } else {
        this.scene.gameData.offlineNewClear(this.scene).then(result => {
          doGameOver(result);
        });
      }
    } else {
      doGameOver(false);
    }
  }

  handleUnlocks(): void {
    if (this.victory && this.scene.gameMode.isClassic) {
      if (!this.scene.gameData.unlocks[Unlockables.ENDLESS_MODE]) {
        this.scene.unshiftPhase(new UnlockPhase(this.scene, Unlockables.ENDLESS_MODE));
      }
      if (this.scene.getParty().filter(p => p.fusionSpecies).length && !this.scene.gameData.unlocks[Unlockables.SPLICED_ENDLESS_MODE]) {
        this.scene.unshiftPhase(new UnlockPhase(this.scene, Unlockables.SPLICED_ENDLESS_MODE));
      }
      if (!this.scene.gameData.unlocks[Unlockables.MINI_BLACK_HOLE]) {
        this.scene.unshiftPhase(new UnlockPhase(this.scene, Unlockables.MINI_BLACK_HOLE));
      }
    }
  }

  awardRibbon(pokemon: Pokemon, forStarter: boolean = false): void {
    const speciesId = getPokemonSpecies(pokemon.species.speciesId);
    const speciesRibbonCount = this.scene.gameData.incrementRibbonCount(speciesId, forStarter);
    // first time classic win, award voucher
    if (speciesRibbonCount === 1) {
      this.firstRibbons.push(getPokemonSpecies(pokemon.species.getRootSpeciesId(forStarter)));
    }
  }
}

export class EndCardPhase extends Phase {
  public endCard: Phaser.GameObjects.Image;
  public text: Phaser.GameObjects.Text;

  constructor(scene: BattleScene) {
    super(scene);
  }

  start(): void {
    super.start();

    this.scene.ui.getMessageHandler().bg.setVisible(false);
    this.scene.ui.getMessageHandler().nameBoxContainer.setVisible(false);

    this.endCard = this.scene.add.image(0, 0, `end_${this.scene.gameData.gender === PlayerGender.FEMALE ? "f" : "m"}`);
    this.endCard.setOrigin(0);
    this.endCard.setScale(0.5);
    this.scene.field.add(this.endCard);

    this.text = addTextObject(this.scene, this.scene.game.canvas.width / 12, (this.scene.game.canvas.height / 6) - 16, "Congratulations!", TextStyle.SUMMARY, { fontSize: "128px" });
    this.text.setOrigin(0.5);
    this.scene.field.add(this.text);

    this.scene.ui.clearText();

    this.scene.ui.fadeIn(1000).then(() => {

      this.scene.ui.showText("", null, () => {
        this.scene.ui.getMessageHandler().bg.setVisible(true);
        this.end();
      }, null, true);
    });
  }
}

export class UnlockPhase extends Phase {
  private unlockable: Unlockables;

  constructor(scene: BattleScene, unlockable: Unlockables) {
    super(scene);

    this.unlockable = unlockable;
  }

  start(): void {
    this.scene.time.delayedCall(2000, () => {
      this.scene.gameData.unlocks[this.unlockable] = true;
      this.scene.playSound("level_up_fanfare");
      this.scene.ui.setMode(Mode.MESSAGE);
      this.scene.ui.showText(`${getUnlockableName(this.unlockable)}\nhas been unlocked.`, null, () => {
        this.scene.time.delayedCall(1500, () => this.scene.arenaBg.setVisible(true));
        this.end();
      }, null, true, 1500);
    });
  }
}

export class PostGameOverPhase extends Phase {
  private endCardPhase: EndCardPhase;

  constructor(scene: BattleScene, endCardPhase: EndCardPhase) {
    super(scene);

    this.endCardPhase = endCardPhase;
  }

  start() {
    super.start();

    const saveAndReset = () => {
      this.scene.gameData.saveAll(this.scene, true, true, true).then(success => {
        if (!success) {
          return this.scene.reset(true);
        }
        this.scene.gameData.tryClearSession(this.scene, this.scene.sessionSlotId).then((success: boolean | [boolean, boolean]) => {
          if (!success[0]) {
            return this.scene.reset(true);
          }
          this.scene.reset();
          this.scene.unshiftPhase(new TitlePhase(this.scene));
          this.end();
        });
      });
    };

    if (this.endCardPhase) {
      this.scene.ui.fadeOut(500).then(() => {
        this.scene.ui.getMessageHandler().bg.setVisible(true);

        this.endCardPhase.endCard.destroy();
        this.endCardPhase.text.destroy();
        saveAndReset();
      });
    } else {
      saveAndReset();
    }
  }
}

export class SwitchPhase extends BattlePhase {
  protected fieldIndex: integer;
  private isModal: boolean;
  private doReturn: boolean;

  constructor(scene: BattleScene, fieldIndex: integer, isModal: boolean, doReturn: boolean) {
    super(scene);

    this.fieldIndex = fieldIndex;
    this.isModal = isModal;
    this.doReturn = doReturn;
  }

  start() {
    super.start();

    // Skip modal switch if impossible
    if (this.isModal && !this.scene.getParty().filter(p => !p.isFainted() && !p.isActive(true)).length) {
      return super.end();
    }

    // Check if there is any space still in field
    if (this.isModal && this.scene.getPlayerField().filter(p => !p.isFainted() && p.isActive(true)).length >= this.scene.currentBattle.getBattlerCount()) {
      return super.end();
    }

    // Override field index to 0 in case of double battle where 2/3 remaining party members fainted at once
    const fieldIndex = this.scene.currentBattle.getBattlerCount() === 1 || this.scene.getParty().filter(p => !p.isFainted()).length > 1 ? this.fieldIndex : 0;

    this.scene.ui.setMode(Mode.PARTY, this.isModal ? PartyUiMode.FAINT_SWITCH : PartyUiMode.POST_BATTLE_SWITCH, fieldIndex, (slotIndex: integer, option: PartyOption) => {
      if (slotIndex >= this.scene.currentBattle.getBattlerCount() && slotIndex < 6) {
        this.scene.unshiftPhase(new SwitchSummonPhase(this.scene, fieldIndex, slotIndex, this.doReturn, option === PartyOption.PASS_BATON));
      }
      this.scene.ui.setMode(Mode.MESSAGE).then(() => super.end());
    }, PartyUiHandler.FilterNonFainted);
  }
}

export class ExpPhase extends PlayerPartyMemberPokemonPhase {
  private expValue: number;

  constructor(scene: BattleScene, partyMemberIndex: integer, expValue: number) {
    super(scene, partyMemberIndex);

    this.expValue = expValue;
  }

  start() {
    super.start();

    const pokemon = this.getPokemon();
    const exp = new Utils.NumberHolder(this.expValue);
    this.scene.applyModifiers(ExpBoosterModifier, true, exp);
    exp.value = Math.floor(exp.value);
    this.scene.ui.showText(i18next.t("battle:expGain", { pokemonName: pokemon.name, exp: exp.value }), null, () => {
      const lastLevel = pokemon.level;
      pokemon.addExp(exp.value);
      const newLevel = pokemon.level;
      if (newLevel > lastLevel) {
        this.scene.unshiftPhase(new LevelUpPhase(this.scene, this.partyMemberIndex, lastLevel, newLevel));
      }
      pokemon.updateInfo().then(() => this.end());
    }, null, true);
  }
}

export class ShowPartyExpBarPhase extends PlayerPartyMemberPokemonPhase {
  private expValue: number;

  constructor(scene: BattleScene, partyMemberIndex: integer, expValue: number) {
    super(scene, partyMemberIndex);

    this.expValue = expValue;
  }

  start() {
    super.start();

    const pokemon = this.getPokemon();
    const exp = new Utils.NumberHolder(this.expValue);
    this.scene.applyModifiers(ExpBoosterModifier, true, exp);
    exp.value = Math.floor(exp.value);

    const lastLevel = pokemon.level;
    pokemon.addExp(exp.value);
    const newLevel = pokemon.level;
    if (newLevel > lastLevel) {
      this.scene.unshiftPhase(new LevelUpPhase(this.scene, this.partyMemberIndex, lastLevel, newLevel));
    }
    this.scene.unshiftPhase(new HidePartyExpBarPhase(this.scene));
    pokemon.updateInfo();

    if (this.scene.expParty === 2) { // 2 - Skip - no level up frame nor message
      this.end();
    } else if (this.scene.expParty === 1) { // 1 - Only level up - we display the level up in the small frame instead of a message
      if (newLevel > lastLevel) { // this means if we level up
        // instead of displaying the exp gain in the small frame, we display the new level
        // we use the same method for mode 0 & 1, by giving a parameter saying to display the exp or the level
        this.scene.partyExpBar.showPokemonExp(pokemon, exp.value, this.scene.expParty === 1, newLevel).then(() => {
          setTimeout(() => this.end(), 800 / Math.pow(2, this.scene.expGainsSpeed));
        });
      } else {
        this.end();
      }
    } else if (this.scene.expGainsSpeed < 3) {
      this.scene.partyExpBar.showPokemonExp(pokemon, exp.value, this.scene.expParty === 1, newLevel).then(() => {
        setTimeout(() => this.end(), 500 / Math.pow(2, this.scene.expGainsSpeed));
      });
    } else {
      this.end();
    }

  }
}

export class HidePartyExpBarPhase extends BattlePhase {
  constructor(scene: BattleScene) {
    super(scene);
  }

  start() {
    super.start();

    this.scene.partyExpBar.hide().then(() => this.end());
  }
}

export class LevelUpPhase extends PlayerPartyMemberPokemonPhase {
  private lastLevel: integer;
  private level: integer;

  constructor(scene: BattleScene, partyMemberIndex: integer, lastLevel: integer, level: integer) {
    super(scene, partyMemberIndex);

    this.lastLevel = lastLevel;
    this.level = level;
    this.scene = scene;
  }

  start() {
    super.start();

    if (this.level > this.scene.gameData.gameStats.highestLevel) {
      this.scene.gameData.gameStats.highestLevel = this.level;
    }

    this.scene.validateAchvs(LevelAchv, new Utils.IntegerHolder(this.level));

    const pokemon = this.getPokemon();
    const prevStats = pokemon.stats.slice(0);
    pokemon.calculateStats();
    pokemon.updateInfo();
    if (this.scene.expParty === 0) { // 0 - default - the normal exp gain display, nothing changed
      this.scene.playSound("level_up_fanfare");
      this.scene.ui.showText(i18next.t("battle:levelUp", { pokemonName: this.getPokemon().name, level: this.level }), null, () => this.scene.ui.getMessageHandler().promptLevelUpStats(this.partyMemberIndex, prevStats, false).then(() => this.end()), null, true);
    } else if (this.scene.expParty === 2) { // 2 - Skip - no level up frame nor message
      this.end();
    } else { // 1 - Only level up - we display the level up in the small frame instead of a message
      // we still want to display the stats if activated
      this.scene.ui.getMessageHandler().promptLevelUpStats(this.partyMemberIndex, prevStats, false).then(() => this.end());
    }
    if (this.level <= 100) {
      const levelMoves = this.getPokemon().getLevelMoves(this.lastLevel + 1);
      for (const lm of levelMoves) {
        this.scene.unshiftPhase(new LearnMovePhase(this.scene, this.partyMemberIndex, lm[1]));
      }
    }
    if (!pokemon.pauseEvolutions) {
      const evolution = pokemon.getEvolution();
      if (evolution) {
        this.scene.unshiftPhase(new EvolutionPhase(this.scene, pokemon as PlayerPokemon, evolution, this.lastLevel));
      }
    }
  }
}

export class LearnMovePhase extends PlayerPartyMemberPokemonPhase {
  private moveId: Moves;

  constructor(scene: BattleScene, partyMemberIndex: integer, moveId: Moves) {
    super(scene, partyMemberIndex);

    this.moveId = moveId;
  }

  start() {
    super.start();

    const pokemon = this.getPokemon();
    const move = allMoves[this.moveId];

    const existingMoveIndex = pokemon.getMoveset().findIndex(m => m?.moveId === move.id);

    if (existingMoveIndex > -1) {
      return this.end();
    }

    const emptyMoveIndex = pokemon.getMoveset().length < 4
      ? pokemon.getMoveset().length
      : pokemon.getMoveset().findIndex(m => m === null);

    const messageMode = this.scene.ui.getHandler() instanceof EvolutionSceneHandler
      ? Mode.EVOLUTION_SCENE
      : Mode.MESSAGE;

    if (emptyMoveIndex > -1) {
      pokemon.setMove(emptyMoveIndex, this.moveId);
      initMoveAnim(this.scene, this.moveId).then(() => {
        loadMoveAnimAssets(this.scene, [ this.moveId ], true)
          .then(() => {
            this.scene.ui.setMode(messageMode).then(() => {
              this.scene.playSound("level_up_fanfare");
              this.scene.ui.showText(i18next.t("battle:learnMove", { pokemonName: pokemon.name, moveName: move.name }), null, () => {
                this.scene.triggerPokemonFormChange(pokemon, SpeciesFormChangeMoveLearnedTrigger, true);
                this.end();
              }, messageMode === Mode.EVOLUTION_SCENE ? 1000 : null, true);
            });
          });
      });
    } else {
      this.scene.ui.setMode(messageMode).then(() => {
        this.scene.ui.showText(i18next.t("battle:learnMovePrompt", { pokemonName: pokemon.name, moveName: move.name }), null, () => {
          this.scene.ui.showText(i18next.t("battle:learnMoveLimitReached", { pokemonName: pokemon.name }), null, () => {
            this.scene.ui.showText(i18next.t("battle:learnMoveReplaceQuestion", { moveName: move.name }), null, () => {
              const noHandler = () => {
                this.scene.ui.setMode(messageMode).then(() => {
                  this.scene.ui.showText(i18next.t("battle:learnMoveStopTeaching", { moveName: move.name }), null, () => {
                    this.scene.ui.setModeWithoutClear(Mode.CONFIRM, () => {
                      this.scene.ui.setMode(messageMode);
                      this.scene.ui.showText(i18next.t("battle:learnMoveNotLearned", { pokemonName: pokemon.name, moveName: move.name }), null, () => this.end(), null, true);
                    }, () => {
                      this.scene.ui.setMode(messageMode);
                      this.scene.unshiftPhase(new LearnMovePhase(this.scene, this.partyMemberIndex, this.moveId));
                      this.end();
                    });
                  });
                });
              };
              this.scene.ui.setModeWithoutClear(Mode.CONFIRM, () => {
                this.scene.ui.setMode(messageMode);
                this.scene.ui.showText(i18next.t("battle:learnMoveForgetQuestion"), null, () => {
                  this.scene.ui.setModeWithoutClear(Mode.SUMMARY, this.getPokemon(), SummaryUiMode.LEARN_MOVE, move, (moveIndex: integer) => {
                    if (moveIndex === 4) {
                      noHandler();
                      return;
                    }
                    this.scene.ui.setMode(messageMode).then(() => {
                      this.scene.ui.showText(i18next.t("battle:countdownPoof"), null, () => {
                        this.scene.ui.showText(i18next.t("battle:learnMoveForgetSuccess", { pokemonName: pokemon.name, moveName: pokemon.moveset[moveIndex].getName() }), null, () => {
                          this.scene.ui.showText(i18next.t("battle:learnMoveAnd"), null, () => {
                            pokemon.setMove(moveIndex, Moves.NONE);
                            this.scene.unshiftPhase(new LearnMovePhase(this.scene, this.partyMemberIndex, this.moveId));
                            this.end();
                          }, null, true);
                        }, null, true);
                      }, null, true);
                    });
                  });
                }, null, true);
              }, noHandler);
            });
          }, null, true);
        }, null, true);
      });
    }
  }
}

export class PokemonHealPhase extends CommonAnimPhase {
  private hpHealed: integer;
  private message: string;
  private showFullHpMessage: boolean;
  private skipAnim: boolean;
  private revive: boolean;
  private healStatus: boolean;
  private preventFullHeal: boolean;

  constructor(scene: BattleScene, battlerIndex: BattlerIndex, hpHealed: integer, message: string, showFullHpMessage: boolean, skipAnim: boolean = false, revive: boolean = false, healStatus: boolean = false, preventFullHeal: boolean = false) {
    super(scene, battlerIndex, undefined, CommonAnim.HEALTH_UP);

    this.hpHealed = hpHealed;
    this.message = message;
    this.showFullHpMessage = showFullHpMessage;
    this.skipAnim = skipAnim;
    this.revive = revive;
    this.healStatus = healStatus;
    this.preventFullHeal = preventFullHeal;
  }

  start() {
    if (!this.skipAnim && (this.revive || this.getPokemon().hp) && this.getPokemon().getHpRatio() < 1) {
      super.start();
    } else {
      this.end();
    }
  }

  end() {
    const pokemon = this.getPokemon();

    if (!pokemon.isOnField() || (!this.revive && !pokemon.isActive())) {
      super.end();
      return;
    }

    const fullHp = pokemon.getHpRatio() >= 1;

    const hasMessage = !!this.message;
    let lastStatusEffect = StatusEffect.NONE;

    if (!fullHp || this.hpHealed < 0) {
      const hpRestoreMultiplier = new Utils.IntegerHolder(1);
      if (!this.revive) {
        this.scene.applyModifiers(HealingBoosterModifier, this.player, hpRestoreMultiplier);
      }
      const healAmount = new Utils.NumberHolder(Math.floor(this.hpHealed * hpRestoreMultiplier.value));
      if (healAmount.value < 0) {
        pokemon.damageAndUpdate(healAmount.value * -1, HitResult.HEAL as DamageResult);
        healAmount.value = 0;
      }
      // Prevent healing to full if specified (in case of healing tokens so Sturdy doesn't cause a softlock)
      if (this.preventFullHeal && pokemon.hp + healAmount.value >= pokemon.getMaxHp()) {
        healAmount.value = (pokemon.getMaxHp() - pokemon.hp) - 1;
      }
      healAmount.value = pokemon.heal(healAmount.value);
      if (healAmount.value) {
        this.scene.damageNumberHandler.add(pokemon, healAmount.value, HitResult.HEAL);
      }
      if (pokemon.isPlayer()) {
        this.scene.validateAchvs(HealAchv, healAmount);
        if (healAmount.value > this.scene.gameData.gameStats.highestHeal) {
          this.scene.gameData.gameStats.highestHeal = healAmount.value;
        }
      }
      if (this.healStatus && !this.revive && pokemon.status) {
        lastStatusEffect = pokemon.status.effect;
        pokemon.resetStatus();
      }
      pokemon.updateInfo().then(() => super.end());
    } else if (this.healStatus && !this.revive && pokemon.status) {
      lastStatusEffect = pokemon.status.effect;
      pokemon.resetStatus();
      pokemon.updateInfo().then(() => super.end());
    } else if (this.showFullHpMessage) {
      this.message = getPokemonMessage(pokemon, "'s\nHP is full!");
    }

    if (this.message) {
      this.scene.queueMessage(this.message);
    }

    if (this.healStatus && lastStatusEffect && !hasMessage) {
      this.scene.queueMessage(getPokemonMessage(pokemon, getStatusEffectHealText(lastStatusEffect)));
    }

    if (fullHp && !lastStatusEffect) {
      super.end();
    }
  }
}

export class AttemptCapturePhase extends PokemonPhase {
  private pokeballType: PokeballType;
  private pokeball: Phaser.GameObjects.Sprite;
  private originalY: number;

  constructor(scene: BattleScene, targetIndex: integer, pokeballType: PokeballType) {
    super(scene, BattlerIndex.ENEMY + targetIndex);

    this.pokeballType = pokeballType;
  }

  start() {
    super.start();

    const pokemon = this.getPokemon() as EnemyPokemon;

    if (!pokemon?.hp) {
      return this.end();
    }

    this.scene.pokeballCounts[this.pokeballType]--;

    this.originalY = pokemon.y;

    const _3m = 3 * pokemon.getMaxHp();
    const _2h = 2 * pokemon.hp;
    const catchRate = pokemon.species.catchRate;
    const pokeballMultiplier = getPokeballCatchMultiplier(this.pokeballType);
    const statusMultiplier = pokemon.status ? getStatusEffectCatchRateMultiplier(pokemon.status.effect) : 1;
    const x = Math.round((((_3m - _2h) * catchRate * pokeballMultiplier) / _3m) * statusMultiplier);
    const y = Math.round(65536 / Math.sqrt(Math.sqrt(255 / x)));
    const fpOffset = pokemon.getFieldPositionOffset();

    const pokeballAtlasKey = getPokeballAtlasKey(this.pokeballType);
    this.pokeball = this.scene.addFieldSprite(16, 80, "pb", pokeballAtlasKey);
    this.pokeball.setOrigin(0.5, 0.625);
    this.scene.field.add(this.pokeball);

    this.scene.playSound("pb_throw");
    this.scene.time.delayedCall(300, () => {
      this.scene.field.moveBelow(this.pokeball as Phaser.GameObjects.GameObject, pokemon);
    });

    this.scene.tweens.add({
      targets: this.pokeball,
      x: { value: 236 + fpOffset[0], ease: "Linear" },
      y: { value: 16 + fpOffset[1], ease: "Cubic.easeOut" },
      duration: 500,
      onComplete: () => {
        this.pokeball.setTexture("pb", `${pokeballAtlasKey}_opening`);
        this.scene.time.delayedCall(17, () => this.pokeball.setTexture("pb", `${pokeballAtlasKey}_open`));
        this.scene.playSound("pb_rel");
        pokemon.tint(getPokeballTintColor(this.pokeballType));

        addPokeballOpenParticles(this.scene, this.pokeball.x, this.pokeball.y, this.pokeballType);

        this.scene.tweens.add({
          targets: pokemon,
          duration: 500,
          ease: "Sine.easeIn",
          scale: 0.25,
          y: 20,
          onComplete: () => {
            this.pokeball.setTexture("pb", `${pokeballAtlasKey}_opening`);
            pokemon.setVisible(false);
            this.scene.playSound("pb_catch");
            this.scene.time.delayedCall(17, () => this.pokeball.setTexture("pb", `${pokeballAtlasKey}`));

            const doShake = () => {
              let shakeCount = 0;
              const pbX = this.pokeball.x;
              const shakeCounter = this.scene.tweens.addCounter({
                from: 0,
                to: 1,
                repeat: 4,
                yoyo: true,
                ease: "Cubic.easeOut",
                duration: 250,
                repeatDelay: 500,
                onUpdate: t => {
                  if (shakeCount && shakeCount < 4) {
                    const value = t.getValue();
                    const directionMultiplier = shakeCount % 2 === 1 ? 1 : -1;
                    this.pokeball.setX(pbX + value * 4 * directionMultiplier);
                    this.pokeball.setAngle(value * 27.5 * directionMultiplier);
                  }
                },
                onRepeat: () => {
                  if (!pokemon.species.isObtainable()) {
                    shakeCounter.stop();
                    this.failCatch(shakeCount);
                  } else if (shakeCount++ < 3) {
                    if (pokeballMultiplier === -1 || pokemon.randSeedInt(65536) < y) {
                      this.scene.playSound("pb_move");
                    } else {
                      shakeCounter.stop();
                      this.failCatch(shakeCount);
                    }
                  } else {
                    this.scene.playSound("pb_lock");
                    addPokeballCaptureStars(this.scene, this.pokeball);

                    const pbTint = this.scene.add.sprite(this.pokeball.x, this.pokeball.y, "pb", "pb");
                    pbTint.setOrigin(this.pokeball.originX, this.pokeball.originY);
                    pbTint.setTintFill(0);
                    pbTint.setAlpha(0);
                    this.scene.field.add(pbTint);
                    this.scene.tweens.add({
                      targets: pbTint,
                      alpha: 0.375,
                      duration: 200,
                      easing: "Sine.easeOut",
                      onComplete: () => {
                        this.scene.tweens.add({
                          targets: pbTint,
                          alpha: 0,
                          duration: 200,
                          easing: "Sine.easeIn",
                          onComplete: () => pbTint.destroy()
                        });
                      }
                    });
                  }
                },
                onComplete: () => this.catch()
              });
            };

            this.scene.time.delayedCall(250, () => doPokeballBounceAnim(this.scene, this.pokeball, 16, 72, 350, doShake));
          }
        });
      }
    });
  }

  failCatch(shakeCount: integer) {
    const pokemon = this.getPokemon();

    this.scene.playSound("pb_rel");
    pokemon.setY(this.originalY);
    if (pokemon.status?.effect !== StatusEffect.SLEEP) {
      pokemon.cry(pokemon.getHpRatio() > 0.25 ? undefined : { rate: 0.85 });
    }
    pokemon.tint(getPokeballTintColor(this.pokeballType));
    pokemon.setVisible(true);
    pokemon.untint(250, "Sine.easeOut");

    const pokeballAtlasKey = getPokeballAtlasKey(this.pokeballType);
    this.pokeball.setTexture("pb", `${pokeballAtlasKey}_opening`);
    this.scene.time.delayedCall(17, () => this.pokeball.setTexture("pb", `${pokeballAtlasKey}_open`));

    this.scene.tweens.add({
      targets: pokemon,
      duration: 250,
      ease: "Sine.easeOut",
      scale: 1
    });

    this.scene.currentBattle.lastUsedPokeball = this.pokeballType;
    this.removePb();
    this.end();
  }

  catch() {
    const pokemon = this.getPokemon() as EnemyPokemon;
    this.scene.unshiftPhase(new VictoryPhase(this.scene, this.battlerIndex));

    const speciesForm = !pokemon.fusionSpecies ? pokemon.getSpeciesForm() : pokemon.getFusionSpeciesForm();

    if (speciesForm.abilityHidden && (pokemon.fusionSpecies ? pokemon.fusionAbilityIndex : pokemon.abilityIndex) === speciesForm.getAbilityCount() - 1) {
      this.scene.validateAchv(achvs.HIDDEN_ABILITY);
    }

    if (pokemon.species.subLegendary) {
      this.scene.validateAchv(achvs.CATCH_SUB_LEGENDARY);
    }

    if (pokemon.species.legendary) {
      this.scene.validateAchv(achvs.CATCH_LEGENDARY);
    }

    if (pokemon.species.mythical) {
      this.scene.validateAchv(achvs.CATCH_MYTHICAL);
    }

    this.scene.pokemonInfoContainer.show(pokemon, true);

    this.scene.gameData.updateSpeciesDexIvs(pokemon.species.getRootSpeciesId(true), pokemon.ivs);

    this.scene.ui.showText(i18next.t("battle:pokemonCaught", { pokemonName: pokemon.name }), null, () => {
      const end = () => {
        this.scene.pokemonInfoContainer.hide();
        this.removePb();
        this.end();
      };
      const removePokemon = () => {
        this.scene.addFaintedEnemyScore(pokemon);
        this.scene.getPlayerField().filter(p => p.isActive(true)).forEach(playerPokemon => playerPokemon.removeTagsBySourceId(pokemon.id));
        pokemon.hp = 0;
        pokemon.trySetStatus(StatusEffect.FAINT);
        this.scene.clearEnemyHeldItemModifiers();
        this.scene.field.remove(pokemon, true);
      };
      const addToParty = () => {
        const newPokemon = pokemon.addToParty(this.pokeballType);
        const modifiers = this.scene.findModifiers(m => m instanceof PokemonHeldItemModifier, false);
        if (this.scene.getParty().filter(p => p.isShiny()).length === 6) {
          this.scene.validateAchv(achvs.SHINY_PARTY);
        }
        Promise.all(modifiers.map(m => this.scene.addModifier(m, true))).then(() => {
          this.scene.updateModifiers(true);
          removePokemon();
          if (newPokemon) {
            newPokemon.loadAssets().then(end);
          } else {
            end();
          }
        });
      };
      Promise.all([ pokemon.hideInfo(), this.scene.gameData.setPokemonCaught(pokemon) ]).then(() => {
        if (this.scene.getParty().length === 6) {
          const promptRelease = () => {
            this.scene.ui.showText(i18next.t("battle:partyFull", { pokemonName: pokemon.name }), null, () => {
              this.scene.pokemonInfoContainer.makeRoomForConfirmUi();
              this.scene.ui.setMode(Mode.CONFIRM, () => {
                this.scene.ui.setMode(Mode.PARTY, PartyUiMode.RELEASE, this.fieldIndex, (slotIndex: integer, _option: PartyOption) => {
                  this.scene.ui.setMode(Mode.MESSAGE).then(() => {
                    if (slotIndex < 6) {
                      addToParty();
                    } else {
                      promptRelease();
                    }
                  });
                });
              }, () => {
                this.scene.ui.setMode(Mode.MESSAGE).then(() => {
                  removePokemon();
                  end();
                });
              });
            });
          };
          promptRelease();
        } else {
          addToParty();
        }
      });
    }, 0, true);
  }

  removePb() {
    this.scene.tweens.add({
      targets: this.pokeball,
      duration: 250,
      delay: 250,
      ease: "Sine.easeIn",
      alpha: 0,
      onComplete: () => this.pokeball.destroy()
    });
  }
}

export class AttemptRunPhase extends PokemonPhase {
  constructor(scene: BattleScene, fieldIndex: integer) {
    super(scene, fieldIndex);
  }

  start() {
    super.start();

    const playerPokemon = this.getPokemon();
    const enemyField = this.scene.getEnemyField();

    const enemySpeed = enemyField.reduce((total: integer, enemyPokemon: Pokemon) => total + enemyPokemon.getStat(Stat.SPD), 0) / enemyField.length;

    const escapeChance = new Utils.IntegerHolder((((playerPokemon.getStat(Stat.SPD) * 128) / enemySpeed) + (30 * this.scene.currentBattle.escapeAttempts++)) % 256);
    applyAbAttrs(RunSuccessAbAttr, playerPokemon, null, escapeChance);

    if (playerPokemon.randSeedInt(256) < escapeChance.value) {
      this.scene.playSound("flee");
      this.scene.queueMessage(i18next.t("battle:runAwaySuccess"), null, true, 500);

      this.scene.tweens.add({
        targets: [ this.scene.arenaEnemy, enemyField ].flat(),
        alpha: 0,
        duration: 250,
        ease: "Sine.easeIn",
        onComplete: () => enemyField.forEach(enemyPokemon => enemyPokemon.destroy())
      });

      this.scene.clearEnemyHeldItemModifiers();

      enemyField.forEach(enemyPokemon => {
        enemyPokemon.hideInfo().then(() => enemyPokemon.destroy());
        enemyPokemon.hp = 0;
        enemyPokemon.trySetStatus(StatusEffect.FAINT);
      });

      this.scene.pushPhase(new BattleEndPhase(this.scene));
      this.scene.pushPhase(new NewBattlePhase(this.scene));
    } else {
      this.scene.queueMessage(i18next.t("battle:runAwayCannotEscape"), null, true, 500);
    }

    this.end();
  }
}

export class SelectModifierPhase extends BattlePhase {
  private rerollCount: integer;
  private modifierTiers: ModifierTier[];

  constructor(scene: BattleScene, rerollCount: integer = 0, modifierTiers?: ModifierTier[]) {
    super(scene);

    this.rerollCount = rerollCount;
    this.modifierTiers = modifierTiers;
  }

  start() {
    super.start();

    if (!this.rerollCount) {
      this.updateSeed();
    } else {
      this.scene.reroll = false;
    }

    const party = this.scene.getParty();
    regenerateModifierPoolThresholds(party, this.getPoolType(), this.rerollCount);
    const modifierCount = new Utils.IntegerHolder(3);
    if (this.isPlayer()) {
      this.scene.applyModifiers(ExtraModifierModifier, true, modifierCount);
    }
    const typeOptions: ModifierTypeOption[] = this.getModifierTypeOptions(modifierCount.value);

    const modifierSelectCallback = (rowCursor: integer, cursor: integer) => {
      if (rowCursor < 0 || cursor < 0) {
        this.scene.ui.showText(i18next.t("battle:skipItemQuestion"), null, () => {
          this.scene.ui.setOverlayMode(Mode.CONFIRM, () => {
            this.scene.ui.revertMode();
            this.scene.ui.setMode(Mode.MESSAGE);
            super.end();
          }, () => this.scene.ui.setMode(Mode.MODIFIER_SELECT, this.isPlayer(), typeOptions, modifierSelectCallback, this.getRerollCost(typeOptions, this.scene.lockModifierTiers)));
        });
        return false;
      }
      let modifierType: ModifierType;
      let cost: integer;
      switch (rowCursor) {
      case 0:
        if (!cursor) {
          const rerollCost = this.getRerollCost(typeOptions, this.scene.lockModifierTiers);
          if (this.scene.money < rerollCost) {
            this.scene.ui.playError();
            return false;
          } else {
            this.scene.reroll = true;
            this.scene.unshiftPhase(new SelectModifierPhase(this.scene, this.rerollCount + 1, typeOptions.map(o => o.type.tier)));
            this.scene.ui.clearText();
            this.scene.ui.setMode(Mode.MESSAGE).then(() => super.end());
            this.scene.money -= rerollCost;
            this.scene.updateMoneyText();
            this.scene.playSound("buy");
          }
        } else if (cursor === 1) {
          this.scene.ui.setModeWithoutClear(Mode.PARTY, PartyUiMode.MODIFIER_TRANSFER, -1, (fromSlotIndex: integer, itemIndex: integer, itemQuantity: integer, toSlotIndex: integer) => {
            if (toSlotIndex !== undefined && fromSlotIndex < 6 && toSlotIndex < 6 && fromSlotIndex !== toSlotIndex && itemIndex > -1) {
              const itemModifiers = this.scene.findModifiers(m => m instanceof PokemonHeldItemModifier
                    && (m as PokemonHeldItemModifier).getTransferrable(true) && (m as PokemonHeldItemModifier).pokemonId === party[fromSlotIndex].id) as PokemonHeldItemModifier[];
              const itemModifier = itemModifiers[itemIndex];
              this.scene.tryTransferHeldItemModifier(itemModifier, party[toSlotIndex], true, itemQuantity);
            } else {
              this.scene.ui.setMode(Mode.MODIFIER_SELECT, this.isPlayer(), typeOptions, modifierSelectCallback, this.getRerollCost(typeOptions, this.scene.lockModifierTiers));
            }
          }, PartyUiHandler.FilterItemMaxStacks);
        } else {
          this.scene.lockModifierTiers = !this.scene.lockModifierTiers;
          const uiHandler = this.scene.ui.getHandler() as ModifierSelectUiHandler;
          uiHandler.setRerollCost(this.getRerollCost(typeOptions, this.scene.lockModifierTiers));
          uiHandler.updateLockRaritiesText();
          uiHandler.updateRerollCostText();
          return false;
        }
        return true;
      case 1:
        modifierType = typeOptions[cursor].type;
        break;
      default:
        const shopOptions = getPlayerShopModifierTypeOptionsForWave(this.scene.currentBattle.waveIndex, this.scene.getWaveMoneyAmount(1));
        const shopOption = shopOptions[rowCursor > 2 || shopOptions.length <= SHOP_OPTIONS_ROW_LIMIT ? cursor : cursor + SHOP_OPTIONS_ROW_LIMIT];
        modifierType = shopOption.type;
        cost = shopOption.cost;
        break;
      }

      if (cost && this.scene.money < cost) {
        this.scene.ui.playError();
        return false;
      }

      const applyModifier = (modifier: Modifier, playSound: boolean = false) => {
        const result = this.scene.addModifier(modifier, false, playSound);
        if (cost) {
          result.then(success => {
            if (success) {
              this.scene.money -= cost;
              this.scene.updateMoneyText();
              this.scene.playSound("buy");
              (this.scene.ui.getHandler() as ModifierSelectUiHandler).updateCostText();
            } else {
              this.scene.ui.playError();
            }
          });
        } else {
          const doEnd = () => {
            this.scene.ui.clearText();
            this.scene.ui.setMode(Mode.MESSAGE);
            super.end();
          };
          if (result instanceof Promise) {
            result.then(() => doEnd());
          } else {
            doEnd();
          }
        }
      };

      if (modifierType instanceof PokemonModifierType) {
        if (modifierType instanceof FusePokemonModifierType) {
          this.scene.ui.setModeWithoutClear(Mode.PARTY, PartyUiMode.SPLICE, -1, (fromSlotIndex: integer, spliceSlotIndex: integer) => {
            if (spliceSlotIndex !== undefined && fromSlotIndex < 6 && spliceSlotIndex < 6 && fromSlotIndex !== spliceSlotIndex) {
              this.scene.ui.setMode(Mode.MODIFIER_SELECT, this.isPlayer()).then(() => {
                const modifier = modifierType.newModifier(party[fromSlotIndex], party[spliceSlotIndex]);
                applyModifier(modifier, true);
              });
            } else {
              this.scene.ui.setMode(Mode.MODIFIER_SELECT, this.isPlayer(), typeOptions, modifierSelectCallback, this.getRerollCost(typeOptions, this.scene.lockModifierTiers));
            }
          }, modifierType.selectFilter);
        } else {
          const pokemonModifierType = modifierType as PokemonModifierType;
          const isMoveModifier = modifierType instanceof PokemonMoveModifierType;
          const isTmModifier = modifierType instanceof TmModifierType;
          const isRememberMoveModifier = modifierType instanceof RememberMoveModifierType;
          const isPpRestoreModifier = (modifierType instanceof PokemonPpRestoreModifierType || modifierType instanceof PokemonPpUpModifierType);
          const partyUiMode = isMoveModifier ? PartyUiMode.MOVE_MODIFIER
            : isTmModifier ? PartyUiMode.TM_MODIFIER
              : isRememberMoveModifier ? PartyUiMode.REMEMBER_MOVE_MODIFIER
                : PartyUiMode.MODIFIER;
          const tmMoveId = isTmModifier
            ? (modifierType as TmModifierType).moveId
            : undefined;
          this.scene.ui.setModeWithoutClear(Mode.PARTY, partyUiMode, -1, (slotIndex: integer, option: PartyOption) => {
            if (slotIndex < 6) {
              this.scene.ui.setMode(Mode.MODIFIER_SELECT, this.isPlayer()).then(() => {
                const modifier = !isMoveModifier
                  ? !isRememberMoveModifier
                    ? modifierType.newModifier(party[slotIndex])
                    : modifierType.newModifier(party[slotIndex], option as integer)
                  : modifierType.newModifier(party[slotIndex], option - PartyOption.MOVE_1);
                applyModifier(modifier, true);
              });
            } else {
              this.scene.ui.setMode(Mode.MODIFIER_SELECT, this.isPlayer(), typeOptions, modifierSelectCallback, this.getRerollCost(typeOptions, this.scene.lockModifierTiers));
            }
          }, pokemonModifierType.selectFilter, modifierType instanceof PokemonMoveModifierType ? (modifierType as PokemonMoveModifierType).moveSelectFilter : undefined, tmMoveId, isPpRestoreModifier);
        }
      } else {
        applyModifier(modifierType.newModifier());
      }

      return !cost;
    };
    this.scene.ui.setMode(Mode.MODIFIER_SELECT, this.isPlayer(), typeOptions, modifierSelectCallback, this.getRerollCost(typeOptions, this.scene.lockModifierTiers));
  }

  updateSeed(): void {
    this.scene.resetSeed();
  }

  isPlayer(): boolean {
    return true;
  }

  getRerollCost(typeOptions: ModifierTypeOption[], lockRarities: boolean): integer {
    let baseValue = 0;
    if (lockRarities) {
      const tierValues = [ 50, 125, 300, 750, 2000 ];
      for (const opt of typeOptions) {
        baseValue += tierValues[opt.type.tier];
      }
    } else {
      baseValue = 250;
    }
    return Math.min(Math.ceil(this.scene.currentBattle.waveIndex / 10) * baseValue * Math.pow(2, this.rerollCount), Number.MAX_SAFE_INTEGER);
  }

  getPoolType(): ModifierPoolType {
    return ModifierPoolType.PLAYER;
  }

  getModifierTypeOptions(modifierCount: integer): ModifierTypeOption[] {
    return getPlayerModifierTypeOptions(modifierCount, this.scene.getParty(), this.scene.lockModifierTiers ? this.modifierTiers : undefined);
  }

  addModifier(modifier: Modifier): Promise<boolean> {
    return this.scene.addModifier(modifier, false, true);
  }
}

export class EggLapsePhase extends Phase {
  constructor(scene: BattleScene) {
    super(scene);
  }

  start() {
    super.start();

    const eggsToHatch: Egg[] = this.scene.gameData.eggs.filter((egg: Egg) => {
      return Overrides.IMMEDIATE_HATCH_EGGS_OVERRIDE ? true : --egg.hatchWaves < 1;
    });

    let eggsToHatchCount: integer = eggsToHatch.length;

    if (eggsToHatchCount) {
      this.scene.queueMessage(i18next.t("battle:eggHatching"));

      for (const egg of eggsToHatch) {
        this.scene.unshiftPhase(new EggHatchPhase(this.scene, egg, eggsToHatchCount));
        if (eggsToHatchCount > 0) {
          eggsToHatchCount--;
        }
      }

    }
    this.end();
  }
}

export class AddEnemyBuffModifierPhase extends Phase {
  constructor(scene: BattleScene) {
    super(scene);
  }

  start() {
    super.start();

    const waveIndex = this.scene.currentBattle.waveIndex;
    const tier = !(waveIndex % 1000) ? ModifierTier.ULTRA : !(waveIndex % 250) ? ModifierTier.GREAT : ModifierTier.COMMON;

    regenerateModifierPoolThresholds(this.scene.getEnemyParty(), ModifierPoolType.ENEMY_BUFF);

    const count = Math.ceil(waveIndex / 250);
    for (let i = 0; i < count; i++) {
      this.scene.addEnemyModifier(getEnemyBuffModifierForWave(tier, this.scene.findModifiers(m => m instanceof EnemyPersistentModifier, false), this.scene), true, true);
    }
    this.scene.updateModifiers(false, true).then(() => this.end());
  }
}

/**
 * Cures the party of all non-volatile status conditions, shows a message
 * @param {BattleScene} scene The current scene
 * @param {Pokemon} user The user of the move that cures the party
 * @param {string} message The message that should be displayed
 * @param {Abilities} abilityCondition Pokemon with this ability will not be affected ie. Soundproof
 */
export class PartyStatusCurePhase extends BattlePhase {
  private user: Pokemon;
  private message: string;
  private abilityCondition: Abilities;

  constructor(scene: BattleScene, user: Pokemon, message: string, abilityCondition: Abilities) {
    super(scene);

    this.user = user;
    this.message = message;
    this.abilityCondition = abilityCondition;
  }

  start() {
    super.start();
    for (const pokemon of this.scene.getParty()) {
      if (!pokemon.isOnField() || pokemon === this.user) {
        pokemon.resetStatus(false);
        pokemon.updateInfo(true);
      } else {
        if (!pokemon.hasAbility(this.abilityCondition)) {
          pokemon.resetStatus();
          pokemon.updateInfo(true);
        } else {
          // Manually show ability bar, since we're not hooked into the targeting system
          pokemon.scene.unshiftPhase(new ShowAbilityPhase(pokemon.scene, pokemon.id, pokemon.getPassiveAbility()?.id === this.abilityCondition));
        }
      }
    }
    if (this.message) {
      this.scene.queueMessage(this.message);
    }
    this.end();
  }
}

export class PartyHealPhase extends BattlePhase {
  private resumeBgm: boolean;

  constructor(scene: BattleScene, resumeBgm: boolean) {
    super(scene);

    this.resumeBgm = resumeBgm;
  }

  start() {
    super.start();

    const bgmPlaying = this.scene.isBgmPlaying();
    if (bgmPlaying) {
      this.scene.fadeOutBgm(1000, false);
    }
    this.scene.ui.fadeOut(1000).then(() => {
      for (const pokemon of this.scene.getParty()) {
        pokemon.hp = pokemon.getMaxHp();
        pokemon.resetStatus();
        for (const move of pokemon.moveset) {
          move.ppUsed = 0;
        }
        pokemon.updateInfo(true);
      }
      const healSong = this.scene.playSoundWithoutBgm("heal");
      this.scene.time.delayedCall(Utils.fixedInt(healSong.totalDuration * 1000), () => {
        healSong.destroy();
        if (this.resumeBgm && bgmPlaying) {
          this.scene.playBgm();
        }
        this.scene.ui.fadeIn(500).then(() => this.end());
      });
    });
  }
}

export class ShinySparklePhase extends PokemonPhase {
  constructor(scene: BattleScene, battlerIndex: BattlerIndex) {
    super(scene, battlerIndex);
  }

  start() {
    super.start();

    this.getPokemon().sparkle();
    this.scene.time.delayedCall(1000, () => this.end());
  }
}

export class ScanIvsPhase extends PokemonPhase {
  private shownIvs: integer;

  constructor(scene: BattleScene, battlerIndex: BattlerIndex, shownIvs: integer) {
    super(scene, battlerIndex);

    this.shownIvs = shownIvs;
  }

  start() {
    super.start();

    if (!this.shownIvs) {
      return this.end();
    }

    const pokemon = this.getPokemon();

    this.scene.ui.showText(i18next.t("battle:ivScannerUseQuestion", { pokemonName: pokemon.name }), null, () => {
      this.scene.ui.setMode(Mode.CONFIRM, () => {
        this.scene.ui.setMode(Mode.MESSAGE);
        this.scene.ui.clearText();
        new CommonBattleAnim(CommonAnim.LOCK_ON, pokemon, pokemon).play(this.scene, () => {
          this.scene.ui.getMessageHandler().promptIvs(pokemon.id, pokemon.ivs, this.shownIvs).then(() => this.end());
        });
      }, () => {
        this.scene.ui.setMode(Mode.MESSAGE);
        this.scene.ui.clearText();
        this.end();
      });
    });
  }
}

export class TrainerMessageTestPhase extends BattlePhase {
  private trainerTypes: TrainerType[];

  constructor(scene: BattleScene, ...trainerTypes: TrainerType[]) {
    super(scene);

    this.trainerTypes = trainerTypes;
  }

  start() {
    super.start();

    const testMessages: string[] = [];

    for (const t of Object.keys(trainerConfigs)) {
      const type = parseInt(t);
      if (this.trainerTypes.length && !this.trainerTypes.find(tt => tt === type as TrainerType)) {
        continue;
      }
      const config = trainerConfigs[type];
      [ config.encounterMessages, config.femaleEncounterMessages, config.victoryMessages, config.femaleVictoryMessages, config.defeatMessages, config.femaleDefeatMessages ]
        .map(messages => {
          if (messages?.length) {
            testMessages.push(...messages);
          }
        });
    }

    for (const message of testMessages) {
      this.scene.pushPhase(new TestMessagePhase(this.scene, message));
    }

    this.end();
  }
}

export class TestMessagePhase extends MessagePhase {
  constructor(scene: BattleScene, message: string) {
    super(scene, message, null, true);
  }
}<|MERGE_RESOLUTION|>--- conflicted
+++ resolved
@@ -2193,14 +2193,8 @@
       }
     }
 
-<<<<<<< HEAD
-    if (this.scene.arena.weather) {
-      this.scene.pushPhase(new WeatherEffectPhase(this.scene, this.scene.arena.weather));
-    }
-=======
 
     this.scene.pushPhase(new WeatherEffectPhase(this.scene));
->>>>>>> 378ce956
 
     for (const o of order) {
       if (field[o].status && field[o].status.isPostTurn()) {
