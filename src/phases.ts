import BattleScene, { bypassLogin } from "./battle-scene";
import { default as Pokemon, PlayerPokemon, EnemyPokemon, PokemonMove, MoveResult, DamageResult, FieldPosition, HitResult, TurnMove } from "./field/pokemon";
import * as Utils from "./utils";
import { allMoves, applyMoveAttrs, BypassSleepAttr, ChargeAttr, applyFilteredMoveAttrs, HitsTagAttr, MissEffectAttr, MoveAttr, MoveEffectAttr, MoveFlags, MultiHitAttr, OverrideMoveEffectAttr, VariableAccuracyAttr, MoveTarget, getMoveTargets, MoveTargetSet, MoveEffectTrigger, CopyMoveAttr, AttackMove, SelfStatusMove, PreMoveMessageAttr, HealStatusEffectAttr, IgnoreOpponentStatChangesAttr, NoEffectAttr, BypassRedirectAttr, FixedDamageAttr, PostVictoryStatChangeAttr, OneHitKOAccuracyAttr, ForceSwitchOutAttr, VariableTargetAttr, IncrementMovePriorityAttr } from "./data/move";
import { Mode } from "./ui/ui";
import { Command } from "./ui/command-ui-handler";
import { Stat } from "./data/pokemon-stat";
import { BerryModifier, ContactHeldItemTransferChanceModifier, EnemyAttackStatusEffectChanceModifier, EnemyPersistentModifier, EnemyStatusEffectHealChanceModifier, EnemyTurnHealModifier, ExpBalanceModifier, ExpBoosterModifier, ExpShareModifier, ExtraModifierModifier, FlinchChanceModifier, HealingBoosterModifier, HitHealModifier, LapsingPersistentModifier, MapModifier, Modifier, MultipleParticipantExpBonusModifier, PersistentModifier, PokemonExpBoosterModifier, PokemonHeldItemModifier, PokemonInstantReviveModifier, SwitchEffectTransferModifier, TempBattleStatBoosterModifier, TurnHealModifier, TurnHeldItemTransferModifier, MoneyMultiplierModifier, MoneyInterestModifier, IvScannerModifier, LapsingPokemonHeldItemModifier, PokemonMultiHitModifier, PokemonMoveAccuracyBoosterModifier, overrideModifiers, overrideHeldItems, BypassSpeedChanceModifier, TurnStatusEffectModifier } from "./modifier/modifier";
import PartyUiHandler, { PartyOption, PartyUiMode } from "./ui/party-ui-handler";
import { doPokeballBounceAnim, getPokeballAtlasKey, getPokeballCatchMultiplier, getPokeballTintColor, PokeballType } from "./data/pokeball";
import { CommonAnim, CommonBattleAnim, MoveAnim, initMoveAnim, loadMoveAnimAssets } from "./data/battle-anims";
import { StatusEffect, getStatusEffectActivationText, getStatusEffectCatchRateMultiplier, getStatusEffectHealText, getStatusEffectObtainText, getStatusEffectOverlapText } from "./data/status-effect";
import { SummaryUiMode } from "./ui/summary-ui-handler";
import EvolutionSceneHandler from "./ui/evolution-scene-handler";
import { EvolutionPhase } from "./evolution-phase";
import { Phase } from "./phase";
import { BattleStat, getBattleStatLevelChangeDescription, getBattleStatName } from "./data/battle-stat";
import { biomeLinks, getBiomeName } from "./data/biomes";
import { ModifierTier } from "./modifier/modifier-tier";
import { FusePokemonModifierType, ModifierPoolType, ModifierType, ModifierTypeFunc, ModifierTypeOption, PokemonModifierType, PokemonMoveModifierType, PokemonPpRestoreModifierType, PokemonPpUpModifierType, RememberMoveModifierType, TmModifierType, getDailyRunStarterModifiers, getEnemyBuffModifierForWave, getModifierType, getPlayerModifierTypeOptions, getPlayerShopModifierTypeOptionsForWave, modifierTypes, regenerateModifierPoolThresholds } from "./modifier/modifier-type";
import SoundFade from "phaser3-rex-plugins/plugins/soundfade";
import { BattlerTagLapseType, CenterOfAttentionTag, EncoreTag, ProtectedTag, SemiInvulnerableTag, TrappedTag } from "./data/battler-tags";
import { getPokemonMessage, getPokemonNameWithAffix } from "./messages";
import { Starter } from "./ui/starter-select-ui-handler";
import { Gender } from "./data/gender";
import { Weather, WeatherType, getRandomWeatherType, getTerrainBlockMessage, getWeatherDamageMessage, getWeatherLapseMessage } from "./data/weather";
import { TempBattleStat } from "./data/temp-battle-stat";
import { ArenaTagSide, ArenaTrapTag, MistTag, TrickRoomTag } from "./data/arena-tag";
import { CheckTrappedAbAttr, IgnoreOpponentStatChangesAbAttr, IgnoreOpponentEvasionAbAttr, PostAttackAbAttr, PostBattleAbAttr, PostDefendAbAttr, PostSummonAbAttr, PostTurnAbAttr, PostWeatherLapseAbAttr, PreSwitchOutAbAttr, PreWeatherDamageAbAttr, ProtectStatAbAttr, RedirectMoveAbAttr, BlockRedirectAbAttr, RunSuccessAbAttr, StatChangeMultiplierAbAttr, SuppressWeatherEffectAbAttr, SyncEncounterNatureAbAttr, applyAbAttrs, applyCheckTrappedAbAttrs, applyPostAttackAbAttrs, applyPostBattleAbAttrs, applyPostDefendAbAttrs, applyPostSummonAbAttrs, applyPostTurnAbAttrs, applyPostWeatherLapseAbAttrs, applyPreStatChangeAbAttrs, applyPreSwitchOutAbAttrs, applyPreWeatherEffectAbAttrs, BattleStatMultiplierAbAttr, applyBattleStatMultiplierAbAttrs, IncrementMovePriorityAbAttr, applyPostVictoryAbAttrs, PostVictoryAbAttr, BlockNonDirectDamageAbAttr as BlockNonDirectDamageAbAttr, applyPostKnockOutAbAttrs, PostKnockOutAbAttr, PostBiomeChangeAbAttr, applyPostFaintAbAttrs, PostFaintAbAttr, IncreasePpAbAttr, PostStatChangeAbAttr, applyPostStatChangeAbAttrs, AlwaysHitAbAttr, PreventBerryUseAbAttr, StatChangeCopyAbAttr, PokemonTypeChangeAbAttr, applyPreAttackAbAttrs, applyPostMoveUsedAbAttrs, PostMoveUsedAbAttr, MaxMultiHitAbAttr, HealFromBerryUseAbAttr, WonderSkinAbAttr, applyPreDefendAbAttrs, IgnoreMoveEffectsAbAttr, BlockStatusDamageAbAttr, BypassSpeedChanceAbAttr, AddSecondStrikeAbAttr } from "./data/ability";
import { Unlockables, getUnlockableName } from "./system/unlockables";
import { getBiomeKey } from "./field/arena";
import { BattleType, BattlerIndex, TurnCommand } from "./battle";
import { ChallengeAchv, HealAchv, LevelAchv, achvs } from "./system/achv";
import { TrainerSlot, trainerConfigs } from "./data/trainer-config";
import { EggHatchPhase } from "./egg-hatch-phase";
import { Egg } from "./data/egg";
import { vouchers } from "./system/voucher";
import { clientSessionId, loggedInUser, updateUserInfo } from "./account";
import { SessionSaveData } from "./system/game-data";
import { addPokeballCaptureStars, addPokeballOpenParticles } from "./field/anims";
import { SpeciesFormChangeActiveTrigger, SpeciesFormChangeManualTrigger, SpeciesFormChangeMoveLearnedTrigger, SpeciesFormChangePostMoveTrigger, SpeciesFormChangePreMoveTrigger } from "./data/pokemon-forms";
import { battleSpecDialogue, getCharVariantFromDialogue, miscDialogue } from "./data/dialogue";
import ModifierSelectUiHandler, { SHOP_OPTIONS_ROW_LIMIT } from "./ui/modifier-select-ui-handler";
import { SettingKeys } from "./system/settings/settings";
import { Tutorial, handleTutorial } from "./tutorial";
import { TerrainType } from "./data/terrain";
import { OptionSelectConfig, OptionSelectItem } from "./ui/abstact-option-select-ui-handler";
import { SaveSlotUiMode } from "./ui/save-slot-select-ui-handler";
import { fetchDailyRunSeed, getDailyRunStarters } from "./data/daily-run";
import { GameMode, GameModes, getGameMode } from "./game-mode";
import PokemonSpecies, { getPokemonSpecies, speciesStarters } from "./data/pokemon-species";
import i18next from "./plugins/i18n";
import * as Overrides from "./overrides";
import { TextStyle, addTextObject } from "./ui/text";
import { Type } from "./data/type";
import { BerryUsedEvent, EncounterPhaseEvent, MoveUsedEvent, TurnEndEvent, TurnInitEvent } from "./events/battle-scene";
import { Abilities } from "#enums/abilities";
import { ArenaTagType } from "#enums/arena-tag-type";
import { BattleSpec } from "#enums/battle-spec";
import { BattleStyle } from "#enums/battle-style";
import { BattlerTagType } from "#enums/battler-tag-type";
import { Biome } from "#enums/biome";
import { ExpNotification } from "#enums/exp-notification";
import { Moves } from "#enums/moves";
import { PlayerGender } from "#enums/player-gender";
import { Species } from "#enums/species";
import { TrainerType } from "#enums/trainer-type";

const { t } = i18next;

export class LoginPhase extends Phase {
  private showText: boolean;

  constructor(scene: BattleScene, showText?: boolean) {
    super(scene);

    this.showText = showText === undefined || !!showText;
  }

  start(): void {
    super.start();

    const hasSession = !!Utils.getCookie(Utils.sessionIdKey);

    this.scene.ui.setMode(Mode.LOADING, { buttonActions: [] });
    Utils.executeIf(bypassLogin || hasSession, updateUserInfo).then(response => {
      const success = response ? response[0] : false;
      const statusCode = response ? response[1] : null;
      if (!success) {
        if (!statusCode || statusCode === 400) {
          if (this.showText) {
            this.scene.ui.showText(i18next.t("menu:logInOrCreateAccount"));
          }

          this.scene.playSound("menu_open");

          const loadData = () => {
            updateUserInfo().then(success => {
              if (!success[0]) {
                Utils.setCookie(Utils.sessionIdKey, "");
                this.scene.reset(true, true);
                return;
              }
              this.scene.gameData.loadSystem().then(() => this.end());
            });
          };

          this.scene.ui.setMode(Mode.LOGIN_FORM, {
            buttonActions: [
              () => {
                this.scene.ui.playSelect();
                loadData();
              }, () => {
                this.scene.playSound("menu_open");
                this.scene.ui.setMode(Mode.REGISTRATION_FORM, {
                  buttonActions: [
                    () => {
                      this.scene.ui.playSelect();
                      updateUserInfo().then(success => {
                        if (!success[0]) {
                          Utils.setCookie(Utils.sessionIdKey, "");
                          this.scene.reset(true, true);
                          return;
                        }
                        this.end();
                      } );
                    }, () => {
                      this.scene.unshiftPhase(new LoginPhase(this.scene, false));
                      this.end();
                    }
                  ]
                });
              }
            ]
          });
        } else if (statusCode === 401) {
          Utils.setCookie(Utils.sessionIdKey, "");
          this.scene.reset(true, true);
        } else {
          this.scene.unshiftPhase(new UnavailablePhase(this.scene));
          super.end();
        }
        return null;
      } else {
        this.scene.gameData.loadSystem().then(success => {
          if (success || bypassLogin) {
            this.end();
          } else {
            this.scene.ui.setMode(Mode.MESSAGE);
            this.scene.ui.showText(t("menu:failedToLoadSaveData"));
          }
        });
      }
    });
  }

  end(): void {
    this.scene.ui.setMode(Mode.MESSAGE);

    if (!this.scene.gameData.gender) {
      this.scene.unshiftPhase(new SelectGenderPhase(this.scene));
    }

    handleTutorial(this.scene, Tutorial.Intro).then(() => super.end());
  }
}

export class TitlePhase extends Phase {
  private loaded: boolean;
  private lastSessionData: SessionSaveData;
  public gameMode: GameModes;

  constructor(scene: BattleScene) {
    super(scene);

    this.loaded = false;
  }

  start(): void {
    super.start();

    this.scene.ui.clearText();
    this.scene.ui.fadeIn(250);

    this.scene.playBgm("title", true);

    this.scene.gameData.getSession(loggedInUser.lastSessionSlot).then(sessionData => {
      if (sessionData) {
        this.lastSessionData = sessionData;
        const biomeKey = getBiomeKey(sessionData.arena.biome);
        const bgTexture = `${biomeKey}_bg`;
        this.scene.arenaBg.setTexture(bgTexture);
      }
      this.showOptions();
    }).catch(err => {
      console.error(err);
      this.showOptions();
    });
  }

  showOptions(): void {
    const options: OptionSelectItem[] = [];
    if (loggedInUser.lastSessionSlot > -1) {
      options.push({
        label: i18next.t("continue", null, { ns: "menu"}),
        handler: () => {
          this.loadSaveSlot(this.lastSessionData ? -1 : loggedInUser.lastSessionSlot);
          return true;
        }
      });
    }
    options.push({
      label: i18next.t("menu:newGame"),
      handler: () => {
        const setModeAndEnd = (gameMode: GameModes) => {
          this.gameMode = gameMode;
          this.scene.ui.setMode(Mode.MESSAGE);
          this.scene.ui.clearText();
          this.end();
        };
        if (this.scene.gameData.unlocks[Unlockables.ENDLESS_MODE]) {
          const options: OptionSelectItem[] = [
            {
              label: GameMode.getModeName(GameModes.CLASSIC),
              handler: () => {
                setModeAndEnd(GameModes.CLASSIC);
                return true;
              }
            },
            {
              label: GameMode.getModeName(GameModes.CHALLENGE),
              handler: () => {
                setModeAndEnd(GameModes.CHALLENGE);
                return true;
              }
            },
            {
              label: GameMode.getModeName(GameModes.ENDLESS),
              handler: () => {
                setModeAndEnd(GameModes.ENDLESS);
                return true;
              }
            }
          ];
          if (this.scene.gameData.unlocks[Unlockables.SPLICED_ENDLESS_MODE]) {
            options.push({
              label: GameMode.getModeName(GameModes.SPLICED_ENDLESS),
              handler: () => {
                setModeAndEnd(GameModes.SPLICED_ENDLESS);
                return true;
              }
            });
          }
          options.push({
            label: i18next.t("menu:cancel"),
            handler: () => {
              this.scene.clearPhaseQueue();
              this.scene.pushPhase(new TitlePhase(this.scene));
              super.end();
              return true;
            }
          });
          this.scene.ui.showText(i18next.t("menu:selectGameMode"), null, () => this.scene.ui.setOverlayMode(Mode.OPTION_SELECT, { options: options }));
        } else {
          this.gameMode = GameModes.CLASSIC;
          this.scene.ui.setMode(Mode.MESSAGE);
          this.scene.ui.clearText();
          this.end();
        }
        return true;
      }
    },
    {
      label: i18next.t("menu:loadGame"),
      handler: () => {
        this.scene.ui.setOverlayMode(Mode.SAVE_SLOT, SaveSlotUiMode.LOAD,
          (slotId: integer) => {
            if (slotId === -1) {
              return this.showOptions();
            }
            this.loadSaveSlot(slotId);
          });
        return true;
      }
    },
    {
      label: i18next.t("menu:dailyRun"),
      handler: () => {
        this.initDailyRun();
        return true;
      },
      keepOpen: true
    },
    {
      label: i18next.t("menu:settings"),
      handler: () => {
        this.scene.ui.setOverlayMode(Mode.SETTINGS);
        return true;
      },
      keepOpen: true
    });
    const config: OptionSelectConfig = {
      options: options,
      noCancel: true,
      yOffset: 47
    };
    this.scene.ui.setMode(Mode.TITLE, config);
  }

  loadSaveSlot(slotId: integer): void {
    this.scene.sessionSlotId = slotId > -1 ? slotId : loggedInUser.lastSessionSlot;
    this.scene.ui.setMode(Mode.MESSAGE);
    this.scene.gameData.loadSession(this.scene, slotId, slotId === -1 ? this.lastSessionData : null).then((success: boolean) => {
      if (success) {
        this.loaded = true;
        this.scene.ui.showText(i18next.t("menu:sessionSuccess"), null, () => this.end());
      } else {
        this.end();
      }
    }).catch(err => {
      console.error(err);
      this.scene.ui.showText(i18next.t("menu:failedToLoadSession"), null);
    });
  }

  initDailyRun(): void {
    this.scene.ui.setMode(Mode.SAVE_SLOT, SaveSlotUiMode.SAVE, (slotId: integer) => {
      this.scene.clearPhaseQueue();
      if (slotId === -1) {
        this.scene.pushPhase(new TitlePhase(this.scene));
        return super.end();
      }
      this.scene.sessionSlotId = slotId;

      const generateDaily = (seed: string) => {
        this.scene.gameMode = getGameMode(GameModes.DAILY);

        this.scene.setSeed(seed);
        this.scene.resetSeed(1);

        this.scene.money = this.scene.gameMode.getStartingMoney();

        const starters = getDailyRunStarters(this.scene, seed);
        const startingLevel = this.scene.gameMode.getStartingLevel();

        const party = this.scene.getParty();
        const loadPokemonAssets: Promise<void>[] = [];
        for (const starter of starters) {
          const starterProps = this.scene.gameData.getSpeciesDexAttrProps(starter.species, starter.dexAttr);
          const starterFormIndex = Math.min(starterProps.formIndex, Math.max(starter.species.forms.length - 1, 0));
          const starterGender = starter.species.malePercent !== null
            ? !starterProps.female ? Gender.MALE : Gender.FEMALE
            : Gender.GENDERLESS;
          const starterPokemon = this.scene.addPlayerPokemon(starter.species, startingLevel, starter.abilityIndex, starterFormIndex, starterGender, starterProps.shiny, starterProps.variant, undefined, starter.nature);
          starterPokemon.setVisible(false);
          party.push(starterPokemon);
          loadPokemonAssets.push(starterPokemon.loadAssets());
        }

        regenerateModifierPoolThresholds(party, ModifierPoolType.DAILY_STARTER);
        const modifiers: Modifier[] = Array(3).fill(null).map(() => modifierTypes.EXP_SHARE().withIdFromFunc(modifierTypes.EXP_SHARE).newModifier())
          .concat(Array(3).fill(null).map(() => modifierTypes.GOLDEN_EXP_CHARM().withIdFromFunc(modifierTypes.GOLDEN_EXP_CHARM).newModifier()))
          .concat(getDailyRunStarterModifiers(party));

        for (const m of modifiers) {
          this.scene.addModifier(m, true, false, false, true);
        }
        this.scene.updateModifiers(true, true);

        Promise.all(loadPokemonAssets).then(() => {
          this.scene.time.delayedCall(500, () => this.scene.playBgm());
          this.scene.gameData.gameStats.dailyRunSessionsPlayed++;
          this.scene.newArena(this.scene.gameMode.getStartingBiome(this.scene));
          this.scene.newBattle();
          this.scene.arena.init();
          this.scene.sessionPlayTime = 0;
          this.scene.lastSavePlayTime = 0;
          this.end();
        });
      };

      // If Online, calls seed fetch from db to generate daily run. If Offline, generates a daily run based on current date.
      if (!Utils.isLocal) {
        fetchDailyRunSeed().then(seed => {
          generateDaily(seed);
        }).catch(err => {
          console.error("Failed to load daily run:\n", err);
        });
      } else {
        generateDaily(btoa(new Date().toISOString().substring(0, 10)));
      }
    });
  }

  end(): void {
    if (!this.loaded && !this.scene.gameMode.isDaily) {
      this.scene.arena.preloadBgm();
      this.scene.gameMode = getGameMode(this.gameMode);
      if (this.gameMode === GameModes.CHALLENGE) {
        this.scene.pushPhase(new SelectChallengePhase(this.scene));
      } else {
        this.scene.pushPhase(new SelectStarterPhase(this.scene));
      }
      this.scene.newArena(this.scene.gameMode.getStartingBiome(this.scene));
    } else {
      this.scene.playBgm();
    }

    this.scene.pushPhase(new EncounterPhase(this.scene, this.loaded));

    if (this.loaded) {
      const availablePartyMembers = this.scene.getParty().filter(p => p.isAllowedInBattle()).length;

      this.scene.pushPhase(new SummonPhase(this.scene, 0, true, true));
      if (this.scene.currentBattle.double && availablePartyMembers > 1) {
        this.scene.pushPhase(new SummonPhase(this.scene, 1, true, true));
      }

      if (this.scene.currentBattle.battleType !== BattleType.TRAINER && (this.scene.currentBattle.waveIndex > 1 || !this.scene.gameMode.isDaily)) {
        const minPartySize = this.scene.currentBattle.double ? 2 : 1;
        if (availablePartyMembers > minPartySize) {
          this.scene.pushPhase(new CheckSwitchPhase(this.scene, 0, this.scene.currentBattle.double));
          if (this.scene.currentBattle.double) {
            this.scene.pushPhase(new CheckSwitchPhase(this.scene, 1, this.scene.currentBattle.double));
          }
        }
      }
    }

    for (const achv of Object.keys(this.scene.gameData.achvUnlocks)) {
      if (vouchers.hasOwnProperty(achv)) {
        this.scene.validateVoucher(vouchers[achv]);
      }
    }

    super.end();
  }
}

export class UnavailablePhase extends Phase {
  constructor(scene: BattleScene) {
    super(scene);
  }

  start(): void {
    this.scene.ui.setMode(Mode.UNAVAILABLE, () => {
      this.scene.unshiftPhase(new LoginPhase(this.scene, true));
      this.end();
    });
  }
}

export class ReloadSessionPhase extends Phase {
  private systemDataStr: string;

  constructor(scene: BattleScene, systemDataStr?: string) {
    super(scene);

    this.systemDataStr = systemDataStr;
  }

  start(): void {
    this.scene.ui.setMode(Mode.SESSION_RELOAD);

    let delayElapsed = false;
    let loaded = false;

    this.scene.time.delayedCall(Utils.fixedInt(1500), () => {
      if (loaded) {
        this.end();
      } else {
        delayElapsed = true;
      }
    });

    this.scene.gameData.clearLocalData();

    (this.systemDataStr ? this.scene.gameData.initSystem(this.systemDataStr) : this.scene.gameData.loadSystem()).then(() => {
      if (delayElapsed) {
        this.end();
      } else {
        loaded = true;
      }
    });
  }
}

export class OutdatedPhase extends Phase {
  constructor(scene: BattleScene) {
    super(scene);
  }

  start(): void {
    this.scene.ui.setMode(Mode.OUTDATED);
  }
}

export class SelectGenderPhase extends Phase {
  constructor(scene: BattleScene) {
    super(scene);
  }

  start(): void {
    super.start();

    this.scene.ui.showText(i18next.t("menu:boyOrGirl"), null, () => {
      this.scene.ui.setMode(Mode.OPTION_SELECT, {
        options: [
          {
            label: i18next.t("settings:boy"),
            handler: () => {
              this.scene.gameData.gender = PlayerGender.MALE;
              this.scene.gameData.saveSetting(SettingKeys.Player_Gender, 0);
              this.scene.gameData.saveSystem().then(() => this.end());
              return true;
            }
          },
          {
            label: i18next.t("settings:girl"),
            handler: () => {
              this.scene.gameData.gender = PlayerGender.FEMALE;
              this.scene.gameData.saveSetting(SettingKeys.Player_Gender, 1);
              this.scene.gameData.saveSystem().then(() => this.end());
              return true;
            }
          }
        ]
      });
    });
  }

  end(): void {
    this.scene.ui.setMode(Mode.MESSAGE);
    super.end();
  }
}

export class SelectChallengePhase extends Phase {
  constructor(scene: BattleScene) {
    super(scene);
  }

  start() {
    super.start();

    this.scene.playBgm("menu");

    this.scene.ui.setMode(Mode.CHALLENGE_SELECT);
  }
}

export class SelectStarterPhase extends Phase {

  constructor(scene: BattleScene) {
    super(scene);
  }

  start() {
    super.start();

    this.scene.playBgm("menu");

    this.scene.ui.setMode(Mode.STARTER_SELECT, (starters: Starter[]) => {
      this.scene.ui.clearText();
      this.scene.ui.setMode(Mode.SAVE_SLOT, SaveSlotUiMode.SAVE, (slotId: integer) => {
        if (slotId === -1) {
          this.scene.clearPhaseQueue();
          this.scene.pushPhase(new TitlePhase(this.scene));
          return this.end();
        }
        this.scene.sessionSlotId = slotId;
        this.initBattle(starters);
      });
    });
  }

  /**
   * Initialize starters before starting the first battle
   * @param starters {@linkcode Pokemon} with which to start the first battle
   */
  initBattle(starters: Starter[]) {
    const party = this.scene.getParty();
    const loadPokemonAssets: Promise<void>[] = [];
    starters.forEach((starter: Starter, i: integer) => {
      if (!i && Overrides.STARTER_SPECIES_OVERRIDE) {
        starter.species = getPokemonSpecies(Overrides.STARTER_SPECIES_OVERRIDE as Species);
      }
      const starterProps = this.scene.gameData.getSpeciesDexAttrProps(starter.species, starter.dexAttr);
      let starterFormIndex = Math.min(starterProps.formIndex, Math.max(starter.species.forms.length - 1, 0));
      if (
        starter.species.speciesId in Overrides.STARTER_FORM_OVERRIDES &&
        starter.species.forms[Overrides.STARTER_FORM_OVERRIDES[starter.species.speciesId]]
      ) {
        starterFormIndex = Overrides.STARTER_FORM_OVERRIDES[starter.species.speciesId];
      }

      let starterGender = starter.species.malePercent !== null
        ? !starterProps.female ? Gender.MALE : Gender.FEMALE
        : Gender.GENDERLESS;
      if (Overrides.GENDER_OVERRIDE !== null) {
        starterGender = Overrides.GENDER_OVERRIDE;
      }
      const starterIvs = this.scene.gameData.dexData[starter.species.speciesId].ivs.slice(0);
      const starterPokemon = this.scene.addPlayerPokemon(starter.species, this.scene.gameMode.getStartingLevel(), starter.abilityIndex, starterFormIndex, starterGender, starterProps.shiny, starterProps.variant, starterIvs, starter.nature);
      starterPokemon.tryPopulateMoveset(starter.moveset);
      if (starter.passive) {
        starterPokemon.passive = true;
      }
      starterPokemon.luck = this.scene.gameData.getDexAttrLuck(this.scene.gameData.dexData[starter.species.speciesId].caughtAttr);
      if (starter.pokerus) {
        starterPokemon.pokerus = true;
      }
      if (this.scene.gameMode.isSplicedOnly) {
        starterPokemon.generateFusionSpecies(true);
      }
      starterPokemon.setVisible(false);
      party.push(starterPokemon);
      loadPokemonAssets.push(starterPokemon.loadAssets());
    });
    overrideModifiers(this.scene);
    overrideHeldItems(this.scene, party[0]);
    Promise.all(loadPokemonAssets).then(() => {
      SoundFade.fadeOut(this.scene, this.scene.sound.get("menu"), 500, true);
      this.scene.time.delayedCall(500, () => this.scene.playBgm());
      if (this.scene.gameMode.isClassic) {
        this.scene.gameData.gameStats.classicSessionsPlayed++;
      } else {
        this.scene.gameData.gameStats.endlessSessionsPlayed++;
      }
      this.scene.newBattle();
      this.scene.arena.init();
      this.scene.sessionPlayTime = 0;
      this.scene.lastSavePlayTime = 0;
      this.end();
    });
  }
}

export class BattlePhase extends Phase {
  constructor(scene: BattleScene) {
    super(scene);
  }

  showEnemyTrainer(trainerSlot: TrainerSlot = TrainerSlot.NONE): void {
    const sprites = this.scene.currentBattle.trainer.getSprites();
    const tintSprites = this.scene.currentBattle.trainer.getTintSprites();
    for (let i = 0; i < sprites.length; i++) {
      const visible = !trainerSlot || !i === (trainerSlot === TrainerSlot.TRAINER) || sprites.length < 2;
      [sprites[i], tintSprites[i]].map(sprite => {
        if (visible) {
          sprite.x = trainerSlot || sprites.length < 2 ? 0 : i ? 16 : -16;
        }
        sprite.setVisible(visible);
        sprite.clearTint();
      });
      sprites[i].setVisible(visible);
      tintSprites[i].setVisible(visible);
      sprites[i].clearTint();
      tintSprites[i].clearTint();
    }
    this.scene.tweens.add({
      targets: this.scene.currentBattle.trainer,
      x: "-=16",
      y: "+=16",
      alpha: 1,
      ease: "Sine.easeInOut",
      duration: 750
    });
  }

  hideEnemyTrainer(): void {
    this.scene.tweens.add({
      targets: this.scene.currentBattle.trainer,
      x: "+=16",
      y: "-=16",
      alpha: 0,
      ease: "Sine.easeInOut",
      duration: 750
    });
  }
}

type PokemonFunc = (pokemon: Pokemon) => void;

export abstract class FieldPhase extends BattlePhase {
  getOrder(): BattlerIndex[] {
    const playerField = this.scene.getPlayerField().filter(p => p.isActive()) as Pokemon[];
    const enemyField = this.scene.getEnemyField().filter(p => p.isActive()) as Pokemon[];

    // We shuffle the list before sorting so speed ties produce random results
    let orderedTargets: Pokemon[] = playerField.concat(enemyField);
    // We seed it with the current turn to prevent an inconsistency where it
    // was varying based on how long since you last reloaded
    this.scene.executeWithSeedOffset(() => {
      orderedTargets = Utils.randSeedShuffle(orderedTargets);
    }, this.scene.currentBattle.turn, this.scene.waveSeed);

    orderedTargets.sort((a: Pokemon, b: Pokemon) => {
      const aSpeed = a?.getBattleStat(Stat.SPD) || 0;
      const bSpeed = b?.getBattleStat(Stat.SPD) || 0;

      return bSpeed - aSpeed;
    });

    const speedReversed = new Utils.BooleanHolder(false);
    this.scene.arena.applyTags(TrickRoomTag, speedReversed);

    if (speedReversed.value) {
      orderedTargets = orderedTargets.reverse();
    }

    return orderedTargets.map(t => t.getFieldIndex() + (!t.isPlayer() ? BattlerIndex.ENEMY : 0));
  }

  executeForAll(func: PokemonFunc): void {
    const field = this.scene.getField(true).filter(p => p.summonData);
    field.forEach(pokemon => func(pokemon));
  }
}

export abstract class PokemonPhase extends FieldPhase {
  protected battlerIndex: BattlerIndex | integer;
  public player: boolean;
  public fieldIndex: integer;

  constructor(scene: BattleScene, battlerIndex: BattlerIndex | integer) {
    super(scene);

    if (battlerIndex === undefined) {
      battlerIndex = scene.getField().find(p => p?.isActive()).getBattlerIndex();
    }

    this.battlerIndex = battlerIndex;
    this.player = battlerIndex < 2;
    this.fieldIndex = battlerIndex % 2;
  }

  getPokemon() {
    if (this.battlerIndex > BattlerIndex.ENEMY_2) {
      return this.scene.getPokemonById(this.battlerIndex);
    }
    return this.scene.getField()[this.battlerIndex];
  }
}

export abstract class PartyMemberPokemonPhase extends FieldPhase {
  protected partyMemberIndex: integer;
  protected fieldIndex: integer;
  protected player: boolean;

  constructor(scene: BattleScene, partyMemberIndex: integer, player: boolean) {
    super(scene);

    this.partyMemberIndex = partyMemberIndex;
    this.fieldIndex = partyMemberIndex < this.scene.currentBattle.getBattlerCount()
      ? partyMemberIndex
      : -1;
    this.player = player;
  }

  getParty(): Pokemon[] {
    return this.player ? this.scene.getParty() : this.scene.getEnemyParty();
  }

  getPokemon(): Pokemon {
    return this.getParty()[this.partyMemberIndex];
  }
}

export abstract class PlayerPartyMemberPokemonPhase extends PartyMemberPokemonPhase {
  constructor(scene: BattleScene, partyMemberIndex: integer) {
    super(scene, partyMemberIndex, true);
  }

  getPlayerPokemon(): PlayerPokemon {
    return super.getPokemon() as PlayerPokemon;
  }
}

export abstract class EnemyPartyMemberPokemonPhase extends PartyMemberPokemonPhase {
  constructor(scene: BattleScene, partyMemberIndex: integer) {
    super(scene, partyMemberIndex, false);
  }

  getEnemyPokemon(): EnemyPokemon {
    return super.getPokemon() as EnemyPokemon;
  }
}

export class EncounterPhase extends BattlePhase {
  private loaded: boolean;

  constructor(scene: BattleScene, loaded?: boolean) {
    super(scene);

    this.loaded = !!loaded;
  }

  start() {
    super.start();

    this.scene.updateGameInfo();

    this.scene.initSession();

    this.scene.eventTarget.dispatchEvent(new EncounterPhaseEvent());

    // Failsafe if players somehow skip floor 200 in classic mode
    if (this.scene.gameMode.isClassic && this.scene.currentBattle.waveIndex > 200) {
      this.scene.unshiftPhase(new GameOverPhase(this.scene));
    }

    const loadEnemyAssets = [];

    const battle = this.scene.currentBattle;

    let totalBst = 0;

    battle.enemyLevels.forEach((level, e) => {
      if (!this.loaded) {
        if (battle.battleType === BattleType.TRAINER) {
          battle.enemyParty[e] = battle.trainer.genPartyMember(e);
        } else {
          const enemySpecies = this.scene.randomSpecies(battle.waveIndex, level, true);
          battle.enemyParty[e] = this.scene.addEnemyPokemon(enemySpecies, level, TrainerSlot.NONE, !!this.scene.getEncounterBossSegments(battle.waveIndex, level, enemySpecies));
          if (this.scene.currentBattle.battleSpec === BattleSpec.FINAL_BOSS) {
            battle.enemyParty[e].ivs = new Array(6).fill(31);
          }
          this.scene.getParty().slice(0, !battle.double ? 1 : 2).reverse().forEach(playerPokemon => {
            applyAbAttrs(SyncEncounterNatureAbAttr, playerPokemon, null, battle.enemyParty[e]);
          });
        }
      }
      const enemyPokemon = this.scene.getEnemyParty()[e];
      if (e < (battle.double ? 2 : 1)) {
        enemyPokemon.setX(-66 + enemyPokemon.getFieldPositionOffset()[0]);
        enemyPokemon.resetSummonData();
      }

      if (!this.loaded) {
        this.scene.gameData.setPokemonSeen(enemyPokemon, true, battle.battleType === BattleType.TRAINER);
      }

      if (enemyPokemon.species.speciesId === Species.ETERNATUS) {
        if (this.scene.gameMode.isClassic && (battle.battleSpec === BattleSpec.FINAL_BOSS || this.scene.gameMode.isWaveFinal(battle.waveIndex))) {
          if (battle.battleSpec !== BattleSpec.FINAL_BOSS) {
            enemyPokemon.formIndex = 1;
            enemyPokemon.updateScale();
          }
          enemyPokemon.setBoss();
        } else if (!(battle.waveIndex % 1000)) {
          enemyPokemon.formIndex = 1;
          enemyPokemon.updateScale();
        }
      }

      totalBst += enemyPokemon.getSpeciesForm().baseTotal;

      loadEnemyAssets.push(enemyPokemon.loadAssets());

      console.log(enemyPokemon.name, enemyPokemon.species.speciesId, enemyPokemon.stats);
    });

    if (this.scene.getParty().filter(p => p.isShiny()).length === 6) {
      this.scene.validateAchv(achvs.SHINY_PARTY);
    }

    if (battle.battleType === BattleType.TRAINER) {
      loadEnemyAssets.push(battle.trainer.loadAssets().then(() => battle.trainer.initSprite()));
    } else {
      // This block only applies for double battles to init the boss segments (idk why it's split up like this)
      if (battle.enemyParty.filter(p => p.isBoss()).length > 1) {
        for (const enemyPokemon of battle.enemyParty) {
          // If the enemy pokemon is a boss and wasn't populated from data source, then set it up
          if (enemyPokemon.isBoss() && !enemyPokemon.isPopulatedFromDataSource) {
            enemyPokemon.setBoss(true, Math.ceil(enemyPokemon.bossSegments * (enemyPokemon.getSpeciesForm().baseTotal / totalBst)));
            enemyPokemon.initBattleInfo();
          }
        }
      }
    }

    Promise.all(loadEnemyAssets).then(() => {
      battle.enemyParty.forEach((enemyPokemon, e) => {
        if (e < (battle.double ? 2 : 1)) {
          if (battle.battleType === BattleType.WILD) {
            this.scene.field.add(enemyPokemon);
            battle.seenEnemyPartyMemberIds.add(enemyPokemon.id);
            const playerPokemon = this.scene.getPlayerPokemon();
            if (playerPokemon?.visible) {
              this.scene.field.moveBelow(enemyPokemon as Pokemon, playerPokemon);
            }
            enemyPokemon.tint(0, 0.5);
          } else if (battle.battleType === BattleType.TRAINER) {
            enemyPokemon.setVisible(false);
            this.scene.currentBattle.trainer.tint(0, 0.5);
          }
          if (battle.double) {
            enemyPokemon.setFieldPosition(e ? FieldPosition.RIGHT : FieldPosition.LEFT);
          }
        }
      });

      if (!this.loaded) {
        regenerateModifierPoolThresholds(this.scene.getEnemyField(), battle.battleType === BattleType.TRAINER ? ModifierPoolType.TRAINER : ModifierPoolType.WILD);
        this.scene.generateEnemyModifiers();
      }

      this.scene.ui.setMode(Mode.MESSAGE).then(() => {
        if (!this.loaded) {
          this.scene.gameData.saveAll(this.scene, true, battle.waveIndex % 10 === 1 || this.scene.lastSavePlayTime >= 300).then(success => {
            this.scene.disableMenu = false;
            if (!success) {
              return this.scene.reset(true);
            }
            this.doEncounter();
          });
        } else {
          this.doEncounter();
        }
      });
    });
  }

  doEncounter() {
    this.scene.playBgm(undefined, true);
    this.scene.updateModifiers(false);
    this.scene.setFieldScale(1);

    /*if (startingWave > 10) {
      for (let m = 0; m < Math.min(Math.floor(startingWave / 10), 99); m++)
        this.scene.addModifier(getPlayerModifierTypeOptionsForWave((m + 1) * 10, 1, this.scene.getParty())[0].type.newModifier(), true);
      this.scene.updateModifiers(true);
    }*/

    for (const pokemon of this.scene.getParty()) {
      if (pokemon) {
        pokemon.resetBattleData();
      }
    }

    if (!this.loaded) {
      this.scene.arena.trySetWeather(getRandomWeatherType(this.scene.arena), false);
    }

    const enemyField = this.scene.getEnemyField();
    this.scene.tweens.add({
      targets: [this.scene.arenaEnemy, this.scene.currentBattle.trainer, enemyField, this.scene.arenaPlayer, this.scene.trainer].flat(),
      x: (_target, _key, value, fieldIndex: integer) => fieldIndex < 2 + (enemyField.length) ? value + 300 : value - 300,
      duration: 2000,
      onComplete: () => {
        if (!this.tryOverrideForBattleSpec()) {
          this.doEncounterCommon();
        }
      }
    });
  }

  getEncounterMessage(): string {
    const enemyField = this.scene.getEnemyField();

    if (this.scene.currentBattle.battleSpec === BattleSpec.FINAL_BOSS) {
      return i18next.t("battle:bossAppeared", { bossName: enemyField[0].name });
    }

    if (this.scene.currentBattle.battleType === BattleType.TRAINER) {
      if (this.scene.currentBattle.double) {
        return i18next.t("battle:trainerAppearedDouble", { trainerName: this.scene.currentBattle.trainer.getName(TrainerSlot.NONE, true) });

      } else {
        return i18next.t("battle:trainerAppeared", { trainerName: this.scene.currentBattle.trainer.getName(TrainerSlot.NONE, true) });
      }
    }

    return enemyField.length === 1
      ? i18next.t("battle:singleWildAppeared", { pokemonName: enemyField[0].name })
      : i18next.t("battle:multiWildAppeared", { pokemonName1: enemyField[0].name, pokemonName2: enemyField[1].name });
  }

  doEncounterCommon(showEncounterMessage: boolean = true) {
    const enemyField = this.scene.getEnemyField();

    if (this.scene.currentBattle.battleType === BattleType.WILD) {
      enemyField.forEach(enemyPokemon => {
        enemyPokemon.untint(100, "Sine.easeOut");
        enemyPokemon.cry();
        enemyPokemon.showInfo();
        if (enemyPokemon.isShiny()) {
          this.scene.validateAchv(achvs.SEE_SHINY);
        }
      });
      this.scene.updateFieldScale();
      if (showEncounterMessage) {
        this.scene.ui.showText(this.getEncounterMessage(), null, () => this.end(), 1500);
      } else {
        this.end();
      }
    } else if (this.scene.currentBattle.battleType === BattleType.TRAINER) {
      const trainer = this.scene.currentBattle.trainer;
      trainer.untint(100, "Sine.easeOut");
      trainer.playAnim();

      const doSummon = () => {
        this.scene.currentBattle.started = true;
        this.scene.playBgm(undefined);
        this.scene.pbTray.showPbTray(this.scene.getParty());
        this.scene.pbTrayEnemy.showPbTray(this.scene.getEnemyParty());
        const doTrainerSummon = () => {
          this.hideEnemyTrainer();
          const availablePartyMembers = this.scene.getEnemyParty().filter(p => !p.isFainted()).length;
          this.scene.unshiftPhase(new SummonPhase(this.scene, 0, false));
          if (this.scene.currentBattle.double && availablePartyMembers > 1) {
            this.scene.unshiftPhase(new SummonPhase(this.scene, 1, false));
          }
          this.end();
        };
        if (showEncounterMessage) {
          this.scene.ui.showText(this.getEncounterMessage(), null, doTrainerSummon, 1500, true);
        } else {
          doTrainerSummon();
        }
      };

      const encounterMessages = this.scene.currentBattle.trainer.getEncounterMessages();

      if (!encounterMessages?.length) {
        doSummon();
      } else {
        let message: string;
        this.scene.executeWithSeedOffset(() => message = Utils.randSeedItem(encounterMessages), this.scene.currentBattle.waveIndex);

        const showDialogueAndSummon = () => {
          this.scene.ui.showDialogue(message, trainer.getName(TrainerSlot.NONE, true), null, () => {
            this.scene.charSprite.hide().then(() => this.scene.hideFieldOverlay(250).then(() => doSummon()));
          });
        };
        if (this.scene.currentBattle.trainer.config.hasCharSprite && !this.scene.ui.shouldSkipDialogue(message)) {
          this.scene.showFieldOverlay(500).then(() => this.scene.charSprite.showCharacter(trainer.getKey(), getCharVariantFromDialogue(encounterMessages[0])).then(() => showDialogueAndSummon()));
        } else {
          showDialogueAndSummon();
        }
      }
    }
  }

  end() {
    const enemyField = this.scene.getEnemyField();

    enemyField.forEach((enemyPokemon, e) => {
      if (enemyPokemon.isShiny()) {
        this.scene.unshiftPhase(new ShinySparklePhase(this.scene, BattlerIndex.ENEMY + e));
      }
    });

    if (this.scene.currentBattle.battleType !== BattleType.TRAINER) {
      enemyField.map(p => this.scene.pushConditionalPhase(new PostSummonPhase(this.scene, p.getBattlerIndex()), () => {
        // if there is not a player party, we can't continue
        if (!this.scene.getParty()?.length) {
          return false;
        }
        // how many player pokemon are on the field ?
        const pokemonsOnFieldCount = this.scene.getParty().filter(p => p.isOnField()).length;
        // if it's a 2vs1, there will never be a 2nd pokemon on our field even
        const requiredPokemonsOnField = Math.min(this.scene.getParty().filter((p) => !p.isFainted()).length, 2);
        // if it's a double, there should be 2, otherwise 1
        if (this.scene.currentBattle.double) {
          return pokemonsOnFieldCount === requiredPokemonsOnField;
        }
        return pokemonsOnFieldCount === 1;
      }));
      const ivScannerModifier = this.scene.findModifier(m => m instanceof IvScannerModifier);
      if (ivScannerModifier) {
        enemyField.map(p => this.scene.pushPhase(new ScanIvsPhase(this.scene, p.getBattlerIndex(), Math.min(ivScannerModifier.getStackCount() * 2, 6))));
      }
    }

    if (!this.loaded) {
      const availablePartyMembers = this.scene.getParty().filter(p => p.isAllowedInBattle());

      if (!availablePartyMembers[0].isOnField()) {
        this.scene.pushPhase(new SummonPhase(this.scene, 0));
      }

      if (this.scene.currentBattle.double) {
        if (availablePartyMembers.length > 1) {
          this.scene.pushPhase(new ToggleDoublePositionPhase(this.scene, true));
          if (!availablePartyMembers[1].isOnField()) {
            this.scene.pushPhase(new SummonPhase(this.scene, 1));
          }
        }
      } else {
        if (availablePartyMembers.length > 1 && availablePartyMembers[1].isOnField()) {
          this.scene.pushPhase(new ReturnPhase(this.scene, 1));
        }
        this.scene.pushPhase(new ToggleDoublePositionPhase(this.scene, false));
      }

      if (this.scene.currentBattle.battleType !== BattleType.TRAINER && (this.scene.currentBattle.waveIndex > 1 || !this.scene.gameMode.isDaily)) {
        const minPartySize = this.scene.currentBattle.double ? 2 : 1;
        if (availablePartyMembers.length > minPartySize) {
          this.scene.pushPhase(new CheckSwitchPhase(this.scene, 0, this.scene.currentBattle.double));
          if (this.scene.currentBattle.double) {
            this.scene.pushPhase(new CheckSwitchPhase(this.scene, 1, this.scene.currentBattle.double));
          }
        }
      }
    }
    handleTutorial(this.scene, Tutorial.Access_Menu).then(() => super.end());
  }

  tryOverrideForBattleSpec(): boolean {
    switch (this.scene.currentBattle.battleSpec) {
    case BattleSpec.FINAL_BOSS:
      const enemy = this.scene.getEnemyPokemon();
      this.scene.ui.showText(this.getEncounterMessage(), null, () => {
        this.scene.ui.showDialogue(battleSpecDialogue[BattleSpec.FINAL_BOSS].encounter, enemy.species.name, null, () => {
          this.doEncounterCommon(false);
        });
      }, 1500, true);
      return true;
    }

    return false;
  }
}

export class NextEncounterPhase extends EncounterPhase {
  constructor(scene: BattleScene) {
    super(scene);
  }

  start() {
    super.start();
  }

  doEncounter(): void {
    this.scene.playBgm(undefined, true);

    for (const pokemon of this.scene.getParty()) {
      if (pokemon) {
        pokemon.resetBattleData();
      }
    }

    this.scene.arenaNextEnemy.setBiome(this.scene.arena.biomeType);
    this.scene.arenaNextEnemy.setVisible(true);

    const enemyField = this.scene.getEnemyField();
    this.scene.tweens.add({
      targets: [this.scene.arenaEnemy, this.scene.arenaNextEnemy, this.scene.currentBattle.trainer, enemyField, this.scene.lastEnemyTrainer].flat(),
      x: "+=300",
      duration: 2000,
      onComplete: () => {
        this.scene.arenaEnemy.setBiome(this.scene.arena.biomeType);
        this.scene.arenaEnemy.setX(this.scene.arenaNextEnemy.x);
        this.scene.arenaEnemy.setAlpha(1);
        this.scene.arenaNextEnemy.setX(this.scene.arenaNextEnemy.x - 300);
        this.scene.arenaNextEnemy.setVisible(false);
        if (this.scene.lastEnemyTrainer) {
          this.scene.lastEnemyTrainer.destroy();
        }

        if (!this.tryOverrideForBattleSpec()) {
          this.doEncounterCommon();
        }
      }
    });
  }
}

export class NewBiomeEncounterPhase extends NextEncounterPhase {
  constructor(scene: BattleScene) {
    super(scene);
  }

  doEncounter(): void {
    this.scene.playBgm(undefined, true);

    for (const pokemon of this.scene.getParty()) {
      if (pokemon) {
        pokemon.resetBattleData();
      }
    }

    this.scene.arena.trySetWeather(getRandomWeatherType(this.scene.arena), false);

    for (const pokemon of this.scene.getParty().filter(p => p.isOnField())) {
      applyAbAttrs(PostBiomeChangeAbAttr, pokemon, null);
    }

    const enemyField = this.scene.getEnemyField();
    this.scene.tweens.add({
      targets: [this.scene.arenaEnemy, enemyField].flat(),
      x: "+=300",
      duration: 2000,
      onComplete: () => {
        if (!this.tryOverrideForBattleSpec()) {
          this.doEncounterCommon();
        }
      }
    });
  }
}

export class PostSummonPhase extends PokemonPhase {
  constructor(scene: BattleScene, battlerIndex: BattlerIndex) {
    super(scene, battlerIndex);
  }

  start() {
    super.start();

    const pokemon = this.getPokemon();

    if (pokemon.status?.effect === StatusEffect.TOXIC) {
      pokemon.status.turnCount = 0;
    }
    this.scene.arena.applyTags(ArenaTrapTag, pokemon);
    applyPostSummonAbAttrs(PostSummonAbAttr, pokemon).then(() => this.end());
  }
}

export class SelectBiomePhase extends BattlePhase {
  constructor(scene: BattleScene) {
    super(scene);
  }

  start() {
    super.start();

    const currentBiome = this.scene.arena.biomeType;

    const setNextBiome = (nextBiome: Biome) => {
      if (this.scene.currentBattle.waveIndex % 10 === 1) {
        this.scene.applyModifiers(MoneyInterestModifier, true, this.scene);
        this.scene.unshiftPhase(new PartyHealPhase(this.scene, false));
      }
      this.scene.unshiftPhase(new SwitchBiomePhase(this.scene, nextBiome));
      this.end();
    };

    if ((this.scene.gameMode.isClassic && this.scene.gameMode.isWaveFinal(this.scene.currentBattle.waveIndex + 9))
      || (this.scene.gameMode.isDaily && this.scene.gameMode.isWaveFinal(this.scene.currentBattle.waveIndex))
      || (this.scene.gameMode.hasShortBiomes && !(this.scene.currentBattle.waveIndex % 50))) {
      setNextBiome(Biome.END);
    } else if (this.scene.gameMode.hasRandomBiomes) {
      setNextBiome(this.generateNextBiome());
    } else if (Array.isArray(biomeLinks[currentBiome])) {
      let biomes: Biome[];
      this.scene.executeWithSeedOffset(() => {
        biomes = (biomeLinks[currentBiome] as (Biome | [Biome, integer])[])
          .filter(b => !Array.isArray(b) || !Utils.randSeedInt(b[1]))
          .map(b => !Array.isArray(b) ? b : b[0]);
      }, this.scene.currentBattle.waveIndex);
      if (biomes.length > 1 && this.scene.findModifier(m => m instanceof MapModifier)) {
        let biomeChoices: Biome[];
        this.scene.executeWithSeedOffset(() => {
          biomeChoices = (!Array.isArray(biomeLinks[currentBiome])
            ? [biomeLinks[currentBiome] as Biome]
            : biomeLinks[currentBiome] as (Biome | [Biome, integer])[])
            .filter((b, i) => !Array.isArray(b) || !Utils.randSeedInt(b[1]))
            .map(b => Array.isArray(b) ? b[0] : b);
        }, this.scene.currentBattle.waveIndex);
        const biomeSelectItems = biomeChoices.map(b => {
          const ret: OptionSelectItem = {
            label: getBiomeName(b),
            handler: () => {
              this.scene.ui.setMode(Mode.MESSAGE);
              setNextBiome(b);
              return true;
            }
          };
          return ret;
        });
        this.scene.ui.setMode(Mode.OPTION_SELECT, {
          options: biomeSelectItems,
          delay: 1000
        });
      } else {
        setNextBiome(biomes[Utils.randSeedInt(biomes.length)]);
      }
    } else if (biomeLinks.hasOwnProperty(currentBiome)) {
      setNextBiome(biomeLinks[currentBiome] as Biome);
    } else {
      setNextBiome(this.generateNextBiome());
    }
  }

  generateNextBiome(): Biome {
    if (!(this.scene.currentBattle.waveIndex % 50)) {
      return Biome.END;
    }
    return this.scene.generateRandomBiome(this.scene.currentBattle.waveIndex);
  }
}

export class SwitchBiomePhase extends BattlePhase {
  private nextBiome: Biome;

  constructor(scene: BattleScene, nextBiome: Biome) {
    super(scene);

    this.nextBiome = nextBiome;
  }

  start() {
    super.start();

    if (this.nextBiome === undefined) {
      return this.end();
    }

    this.scene.tweens.add({
      targets: [this.scene.arenaEnemy, this.scene.lastEnemyTrainer],
      x: "+=300",
      duration: 2000,
      onComplete: () => {
        this.scene.arenaEnemy.setX(this.scene.arenaEnemy.x - 600);

        this.scene.newArena(this.nextBiome);

        const biomeKey = getBiomeKey(this.nextBiome);
        const bgTexture = `${biomeKey}_bg`;
        this.scene.arenaBgTransition.setTexture(bgTexture);
        this.scene.arenaBgTransition.setAlpha(0);
        this.scene.arenaBgTransition.setVisible(true);
        this.scene.arenaPlayerTransition.setBiome(this.nextBiome);
        this.scene.arenaPlayerTransition.setAlpha(0);
        this.scene.arenaPlayerTransition.setVisible(true);

        this.scene.tweens.add({
          targets: [this.scene.arenaPlayer, this.scene.arenaBgTransition, this.scene.arenaPlayerTransition],
          duration: 1000,
          delay: 1000,
          ease: "Sine.easeInOut",
          alpha: (target: any) => target === this.scene.arenaPlayer ? 0 : 1,
          onComplete: () => {
            this.scene.arenaBg.setTexture(bgTexture);
            this.scene.arenaPlayer.setBiome(this.nextBiome);
            this.scene.arenaPlayer.setAlpha(1);
            this.scene.arenaEnemy.setBiome(this.nextBiome);
            this.scene.arenaEnemy.setAlpha(1);
            this.scene.arenaNextEnemy.setBiome(this.nextBiome);
            this.scene.arenaBgTransition.setVisible(false);
            this.scene.arenaPlayerTransition.setVisible(false);
            if (this.scene.lastEnemyTrainer) {
              this.scene.lastEnemyTrainer.destroy();
            }

            this.end();
          }
        });
      }
    });
  }
}

export class SummonPhase extends PartyMemberPokemonPhase {
  private loaded: boolean;

  constructor(scene: BattleScene, fieldIndex: integer, player: boolean = true, loaded: boolean = false) {
    super(scene, fieldIndex, player);

    this.loaded = loaded;
  }

  start() {
    super.start();

    this.preSummon();
  }

  /**
  * Sends out a Pokemon before the battle begins and shows the appropriate messages
  */
  preSummon(): void {
    const partyMember = this.getPokemon();
    // If the Pokemon about to be sent out is fainted or illegal under a challenge, switch to the first non-fainted legal Pokemon
    if (!partyMember.isAllowedInBattle()) {
      console.warn("The Pokemon about to be sent out is fainted or illegal under a challenge. Attempting to resolve...");

      // First check if they're somehow still in play, if so remove them.
      if (partyMember.isOnField()) {
        partyMember.hideInfo();
        partyMember.setVisible(false);
        this.scene.field.remove(partyMember);
        this.scene.triggerPokemonFormChange(partyMember, SpeciesFormChangeActiveTrigger, true);
      }

      const party = this.getParty();

      // Find the first non-fainted Pokemon index above the current one
      const legalIndex = party.findIndex((p, i) => i > this.partyMemberIndex && p.isAllowedInBattle());
      if (legalIndex === -1) {
        console.error("Party Details:\n", party);
        console.error("All available Pokemon were fainted or illegal!");
        this.scene.clearPhaseQueue();
        this.scene.unshiftPhase(new GameOverPhase(this.scene));
        this.end();
        return;
      }

      // Swaps the fainted Pokemon and the first non-fainted legal Pokemon in the party
      [party[this.partyMemberIndex], party[legalIndex]] = [party[legalIndex], party[this.partyMemberIndex]];
      console.warn("Swapped %s %O with %s %O", partyMember?.name, partyMember, party[0]?.name, party[0]);
    }

    if (this.player) {
      this.scene.ui.showText(i18next.t("battle:playerGo", { pokemonName: this.getPokemon().name }));
      if (this.player) {
        this.scene.pbTray.hide();
      }
      this.scene.trainer.setTexture(`trainer_${this.scene.gameData.gender === PlayerGender.FEMALE ? "f" : "m"}_back_pb`);
      this.scene.time.delayedCall(562, () => {
        this.scene.trainer.setFrame("2");
        this.scene.time.delayedCall(64, () => {
          this.scene.trainer.setFrame("3");
        });
      });
      this.scene.tweens.add({
        targets: this.scene.trainer,
        x: -36,
        duration: 1000,
        onComplete: () => this.scene.trainer.setVisible(false)
      });
      this.scene.time.delayedCall(750, () => this.summon());
    } else {
      const trainerName = this.scene.currentBattle.trainer.getName(!(this.fieldIndex % 2) ? TrainerSlot.TRAINER : TrainerSlot.TRAINER_PARTNER);
      const pokemonName = this.getPokemon().name;
      const message = i18next.t("battle:trainerSendOut", { trainerName, pokemonName });

      this.scene.pbTrayEnemy.hide();
      this.scene.ui.showText(message, null, () => this.summon());
    }
  }

  summon(): void {
    const pokemon = this.getPokemon();

    const pokeball = this.scene.addFieldSprite(this.player ? 36 : 248, this.player ? 80 : 44, "pb", getPokeballAtlasKey(pokemon.pokeball));
    pokeball.setVisible(false);
    pokeball.setOrigin(0.5, 0.625);
    this.scene.field.add(pokeball);

    if (this.fieldIndex === 1) {
      pokemon.setFieldPosition(FieldPosition.RIGHT, 0);
    } else {
      const availablePartyMembers = this.getParty().filter(p => p.isAllowedInBattle()).length;
      pokemon.setFieldPosition(!this.scene.currentBattle.double || availablePartyMembers === 1 ? FieldPosition.CENTER : FieldPosition.LEFT);
    }

    const fpOffset = pokemon.getFieldPositionOffset();

    pokeball.setVisible(true);

    this.scene.tweens.add({
      targets: pokeball,
      duration: 650,
      x: (this.player ? 100 : 236) + fpOffset[0]
    });

    this.scene.tweens.add({
      targets: pokeball,
      duration: 150,
      ease: "Cubic.easeOut",
      y: (this.player ? 70 : 34) + fpOffset[1],
      onComplete: () => {
        this.scene.tweens.add({
          targets: pokeball,
          duration: 500,
          ease: "Cubic.easeIn",
          angle: 1440,
          y: (this.player ? 132 : 86) + fpOffset[1],
          onComplete: () => {
            this.scene.playSound("pb_rel");
            pokeball.destroy();
            this.scene.add.existing(pokemon);
            this.scene.field.add(pokemon);
            if (!this.player) {
              const playerPokemon = this.scene.getPlayerPokemon() as Pokemon;
              if (playerPokemon?.visible) {
                this.scene.field.moveBelow(pokemon, playerPokemon);
              }
              this.scene.currentBattle.seenEnemyPartyMemberIds.add(pokemon.id);
            }
            addPokeballOpenParticles(this.scene, pokemon.x, pokemon.y - 16, pokemon.pokeball);
            this.scene.updateModifiers(this.player);
            this.scene.updateFieldScale();
            pokemon.showInfo();
            pokemon.playAnim();
            pokemon.setVisible(true);
            pokemon.getSprite().setVisible(true);
            pokemon.setScale(0.5);
            pokemon.tint(getPokeballTintColor(pokemon.pokeball));
            pokemon.untint(250, "Sine.easeIn");
            this.scene.updateFieldScale();
            this.scene.tweens.add({
              targets: pokemon,
              duration: 250,
              ease: "Sine.easeIn",
              scale: pokemon.getSpriteScale(),
              onComplete: () => {
                pokemon.cry(pokemon.getHpRatio() > 0.25 ? undefined : { rate: 0.85 });
                pokemon.getSprite().clearTint();
                pokemon.resetSummonData();
                this.scene.time.delayedCall(1000, () => this.end());
              }
            });
          }
        });
      }
    });
  }

  onEnd(): void {
    const pokemon = this.getPokemon();

    if (pokemon.isShiny()) {
      this.scene.unshiftPhase(new ShinySparklePhase(this.scene, pokemon.getBattlerIndex()));
    }

    pokemon.resetTurnData();

    if (!this.loaded || this.scene.currentBattle.battleType === BattleType.TRAINER || (this.scene.currentBattle.waveIndex % 10) === 1) {
      this.scene.triggerPokemonFormChange(pokemon, SpeciesFormChangeActiveTrigger, true);
      this.queuePostSummon();
    }
  }

  queuePostSummon(): void {
    this.scene.pushPhase(new PostSummonPhase(this.scene, this.getPokemon().getBattlerIndex()));
  }

  end() {
    this.onEnd();

    super.end();
  }
}

export class SwitchSummonPhase extends SummonPhase {
  private slotIndex: integer;
  private doReturn: boolean;
  private batonPass: boolean;

  private lastPokemon: Pokemon;

  constructor(scene: BattleScene, fieldIndex: integer, slotIndex: integer, doReturn: boolean, batonPass: boolean, player?: boolean) {
    super(scene, fieldIndex, player !== undefined ? player : true);

    this.slotIndex = slotIndex;
    this.doReturn = doReturn;
    this.batonPass = batonPass;
  }

  start(): void {
    super.start();
  }

  preSummon(): void {
    if (!this.player) {
      if (this.slotIndex === -1) {
        this.slotIndex = this.scene.currentBattle.trainer.getNextSummonIndex(!this.fieldIndex ? TrainerSlot.TRAINER : TrainerSlot.TRAINER_PARTNER);
      }
      if (this.slotIndex > -1) {
        this.showEnemyTrainer(!(this.fieldIndex % 2) ? TrainerSlot.TRAINER : TrainerSlot.TRAINER_PARTNER);
        this.scene.pbTrayEnemy.showPbTray(this.scene.getEnemyParty());
      }
    }

    if (!this.doReturn || (this.slotIndex !== -1 && !(this.player ? this.scene.getParty() : this.scene.getEnemyParty())[this.slotIndex])) {
      if (this.player) {
        return this.switchAndSummon();
      } else {
        this.scene.time.delayedCall(750, () => this.switchAndSummon());
        return;
      }
    }

    const pokemon = this.getPokemon();

    if (!this.batonPass) {
      (this.player ? this.scene.getEnemyField() : this.scene.getPlayerField()).forEach(enemyPokemon => enemyPokemon.removeTagsBySourceId(pokemon.id));
    }

    this.scene.ui.showText(this.player ?
      i18next.t("battle:playerComeBack", { pokemonName: pokemon.name }) :
      i18next.t("battle:trainerComeBack", {
        trainerName: this.scene.currentBattle.trainer.getName(!(this.fieldIndex % 2) ? TrainerSlot.TRAINER : TrainerSlot.TRAINER_PARTNER),
        pokemonName: pokemon.name
      })
    );
    this.scene.playSound("pb_rel");
    pokemon.hideInfo();
    pokemon.tint(getPokeballTintColor(pokemon.pokeball), 1, 250, "Sine.easeIn");
    this.scene.tweens.add({
      targets: pokemon,
      duration: 250,
      ease: "Sine.easeIn",
      scale: 0.5,
      onComplete: () => {
        pokemon.setVisible(false);
        this.scene.field.remove(pokemon);
        this.scene.triggerPokemonFormChange(pokemon, SpeciesFormChangeActiveTrigger, true);
        this.scene.time.delayedCall(750, () => this.switchAndSummon());
      }
    });
  }

  switchAndSummon() {
    const party = this.player ? this.getParty() : this.scene.getEnemyParty();
    const switchedPokemon = party[this.slotIndex];
    this.lastPokemon = this.getPokemon();
    applyPreSwitchOutAbAttrs(PreSwitchOutAbAttr, this.lastPokemon);
    if (this.batonPass && switchedPokemon) {
      (this.player ? this.scene.getEnemyField() : this.scene.getPlayerField()).forEach(enemyPokemon => enemyPokemon.transferTagsBySourceId(this.lastPokemon.id, switchedPokemon.id));
      if (!this.scene.findModifier(m => m instanceof SwitchEffectTransferModifier && (m as SwitchEffectTransferModifier).pokemonId === switchedPokemon.id)) {
        const batonPassModifier = this.scene.findModifier(m => m instanceof SwitchEffectTransferModifier
          && (m as SwitchEffectTransferModifier).pokemonId === this.lastPokemon.id) as SwitchEffectTransferModifier;
        if (batonPassModifier && !this.scene.findModifier(m => m instanceof SwitchEffectTransferModifier && (m as SwitchEffectTransferModifier).pokemonId === switchedPokemon.id)) {
          this.scene.tryTransferHeldItemModifier(batonPassModifier, switchedPokemon, false);
        }
      }
    }
    if (switchedPokemon) {
      party[this.slotIndex] = this.lastPokemon;
      party[this.fieldIndex] = switchedPokemon;
      const showTextAndSummon = () => {
        this.scene.ui.showText(this.player ?
          i18next.t("battle:playerGo", { pokemonName: switchedPokemon.name }) :
          i18next.t("battle:trainerGo", {
            trainerName: this.scene.currentBattle.trainer.getName(!(this.fieldIndex % 2) ? TrainerSlot.TRAINER : TrainerSlot.TRAINER_PARTNER),
            pokemonName: this.getPokemon().name
          })
        );
        this.summon();
      };
      if (this.player) {
        showTextAndSummon();
      } else {
        this.scene.time.delayedCall(1500, () => {
          this.hideEnemyTrainer();
          this.scene.pbTrayEnemy.hide();
          showTextAndSummon();
        });
      }
    } else {
      this.end();
    }
  }

  onEnd(): void {
    super.onEnd();

    const pokemon = this.getPokemon();

    const moveId = this.lastPokemon?.scene.currentBattle.lastMove;
    const lastUsedMove = moveId ? allMoves[moveId] : undefined;

    const currentCommand = pokemon.scene.currentBattle.turnCommands[this.fieldIndex]?.command;
    const lastPokemonIsForceSwitchedAndNotFainted = lastUsedMove?.hasAttr(ForceSwitchOutAttr) && !this.lastPokemon.isFainted();

    // Compensate for turn spent summoning
    // Or compensate for force switch move if switched out pokemon is not fainted
    if (currentCommand === Command.POKEMON || lastPokemonIsForceSwitchedAndNotFainted) {
      pokemon.battleSummonData.turnCount--;
    }

    if (this.batonPass && pokemon) {
      pokemon.transferSummon(this.lastPokemon);
    }

    this.lastPokemon?.resetSummonData();

    this.scene.triggerPokemonFormChange(pokemon, SpeciesFormChangeActiveTrigger, true);
  }

  queuePostSummon(): void {
    this.scene.unshiftPhase(new PostSummonPhase(this.scene, this.getPokemon().getBattlerIndex()));
  }
}

export class ReturnPhase extends SwitchSummonPhase {
  constructor(scene: BattleScene, fieldIndex: integer) {
    super(scene, fieldIndex, -1, true, false);
  }

  switchAndSummon(): void {
    this.end();
  }

  summon(): void { }

  onEnd(): void {
    const pokemon = this.getPokemon();

    pokemon.resetTurnData();
    pokemon.resetSummonData();

    this.scene.updateFieldScale();

    this.scene.triggerPokemonFormChange(pokemon, SpeciesFormChangeActiveTrigger);
  }
}

export class ShowTrainerPhase extends BattlePhase {
  constructor(scene: BattleScene) {
    super(scene);
  }

  start() {
    super.start();

    this.scene.trainer.setVisible(true);

    this.scene.trainer.setTexture(`trainer_${this.scene.gameData.gender === PlayerGender.FEMALE ? "f" : "m"}_back`);

    this.scene.tweens.add({
      targets: this.scene.trainer,
      x: 106,
      duration: 1000,
      onComplete: () => this.end()
    });
  }
}

export class ToggleDoublePositionPhase extends BattlePhase {
  private double: boolean;

  constructor(scene: BattleScene, double: boolean) {
    super(scene);

    this.double = double;
  }

  start() {
    super.start();

    const playerPokemon = this.scene.getPlayerField().find(p => p.isActive(true));
    if (playerPokemon) {
      playerPokemon.setFieldPosition(this.double && this.scene.getParty().filter(p => p.isAllowedInBattle()).length > 1 ? FieldPosition.LEFT : FieldPosition.CENTER, 500).then(() => {
        if (playerPokemon.getFieldIndex() === 1) {
          const party = this.scene.getParty();
          party[1] = party[0];
          party[0] = playerPokemon;
        }
        this.end();
      });
    } else {
      this.end();
    }
  }
}

export class CheckSwitchPhase extends BattlePhase {
  protected fieldIndex: integer;
  protected useName: boolean;

  constructor(scene: BattleScene, fieldIndex: integer, useName: boolean) {
    super(scene);

    this.fieldIndex = fieldIndex;
    this.useName = useName;
  }

  start() {
    super.start();

    const pokemon = this.scene.getPlayerField()[this.fieldIndex];

    if (this.scene.battleStyle === BattleStyle.SET) {
      super.end();
      return;
    }

    if (this.scene.field.getAll().indexOf(pokemon) === -1) {
      this.scene.unshiftPhase(new SummonMissingPhase(this.scene, this.fieldIndex));
      super.end();
      return;
    }

    if (!this.scene.getParty().slice(1).filter(p => p.isActive()).length) {
      super.end();
      return;
    }

    if (pokemon.getTag(BattlerTagType.FRENZY)) {
      super.end();
      return;
    }

    this.scene.ui.showText(i18next.t("battle:switchQuestion", { pokemonName: this.useName ? pokemon.name : i18next.t("battle:pokemon") }), null, () => {
      this.scene.ui.setMode(Mode.CONFIRM, () => {
        this.scene.ui.setMode(Mode.MESSAGE);
        this.scene.tryRemovePhase(p => p instanceof PostSummonPhase && p.player && p.fieldIndex === this.fieldIndex);
        this.scene.unshiftPhase(new SwitchPhase(this.scene, this.fieldIndex, false, true));
        this.end();
      }, () => {
        this.scene.ui.setMode(Mode.MESSAGE);
        this.end();
      });
    });
  }
}

export class SummonMissingPhase extends SummonPhase {
  constructor(scene: BattleScene, fieldIndex: integer) {
    super(scene, fieldIndex);
  }

  preSummon(): void {
    this.scene.ui.showText(i18next.t("battle:sendOutPokemon", { pokemonName: this.getPokemon().name }));
    this.scene.time.delayedCall(250, () => this.summon());
  }
}

export class LevelCapPhase extends FieldPhase {
  constructor(scene: BattleScene) {
    super(scene);
  }

  start(): void {
    super.start();

    this.scene.ui.setMode(Mode.MESSAGE).then(() => {
      this.scene.playSound("level_up_fanfare");
      this.scene.ui.showText(i18next.t("battle:levelCapUp", { levelCap: this.scene.getMaxExpLevel() }), null, () => this.end(), null, true);
      this.executeForAll(pokemon => pokemon.updateInfo(true));
    });
  }
}

export class TurnInitPhase extends FieldPhase {
  constructor(scene: BattleScene) {
    super(scene);
  }

  start() {
    super.start();

    this.scene.getPlayerField().forEach(p => {
      // If this pokemon is in play and evolved into something illegal under the current challenge, force a switch
      if (p.isOnField() && !p.isAllowedInBattle()) {
        this.scene.queueMessage(i18next.t("challenges:illegalEvolution", { "pokemon": p.name }), null, true);

        const allowedPokemon = this.scene.getParty().filter(p => p.isAllowedInBattle());

        if (!allowedPokemon.length) {
          // If there are no longer any legal pokemon in the party, game over.
          this.scene.clearPhaseQueue();
          this.scene.unshiftPhase(new GameOverPhase(this.scene));
        } else if (allowedPokemon.length >= this.scene.currentBattle.getBattlerCount() || (this.scene.currentBattle.double && !allowedPokemon[0].isActive(true))) {
          // If there is at least one pokemon in the back that is legal to switch in, force a switch.
          p.switchOut(false, true);
        } else {
          // If there are no pokemon in the back but we're not game overing, just hide the pokemon.
          // This should only happen in double battles.
          p.hideInfo();
          p.setVisible(false);
          this.scene.field.remove(p);
          this.scene.triggerPokemonFormChange(p, SpeciesFormChangeActiveTrigger, true);
        }
        if (allowedPokemon.length === 1 && this.scene.currentBattle.double) {
          this.scene.unshiftPhase(new ToggleDoublePositionPhase(this.scene, true));
        }
      }
    });

    //this.scene.pushPhase(new MoveAnimTestPhase(this.scene));
    this.scene.eventTarget.dispatchEvent(new TurnInitEvent());

    this.scene.getField().forEach((pokemon, i) => {
      if (pokemon?.isActive()) {
        if (pokemon.isPlayer()) {
          this.scene.currentBattle.addParticipant(pokemon as PlayerPokemon);
        }

        pokemon.resetTurnData();

        this.scene.pushPhase(pokemon.isPlayer() ? new CommandPhase(this.scene, i) : new EnemyCommandPhase(this.scene, i - BattlerIndex.ENEMY));
      }
    });

    this.scene.pushPhase(new TurnStartPhase(this.scene));

    this.end();
  }
}

export class CommandPhase extends FieldPhase {
  protected fieldIndex: integer;

  constructor(scene: BattleScene, fieldIndex: integer) {
    super(scene);

    this.fieldIndex = fieldIndex;
  }

  start() {
    super.start();

    if (this.fieldIndex) {
      // If we somehow are attempting to check the right pokemon but there's only one pokemon out
      // Switch back to the center pokemon. This can happen rarely in double battles with mid turn switching
      if (this.scene.getPlayerField().filter(p => p.isActive()).length === 1) {
        this.fieldIndex = FieldPosition.CENTER;
      } else {
        const allyCommand = this.scene.currentBattle.turnCommands[this.fieldIndex - 1];
        if (allyCommand.command === Command.BALL || allyCommand.command === Command.RUN) {
          this.scene.currentBattle.turnCommands[this.fieldIndex] = { command: allyCommand.command, skip: true };
        }
      }
    }

    if (this.scene.currentBattle.turnCommands[this.fieldIndex]?.skip) {
      return this.end();
    }

    const playerPokemon = this.scene.getPlayerField()[this.fieldIndex];

    const moveQueue = playerPokemon.getMoveQueue();

    while (moveQueue.length && moveQueue[0]
      && moveQueue[0].move && (!playerPokemon.getMoveset().find(m => m.moveId === moveQueue[0].move)
        || !playerPokemon.getMoveset()[playerPokemon.getMoveset().findIndex(m => m.moveId === moveQueue[0].move)].isUsable(playerPokemon, moveQueue[0].ignorePP))) {
      moveQueue.shift();
    }

    if (moveQueue.length) {
      const queuedMove = moveQueue[0];
      if (!queuedMove.move) {
        this.handleCommand(Command.FIGHT, -1, false);
      } else {
        const moveIndex = playerPokemon.getMoveset().findIndex(m => m.moveId === queuedMove.move);
        if (moveIndex > -1 && playerPokemon.getMoveset()[moveIndex].isUsable(playerPokemon, queuedMove.ignorePP)) {
          this.handleCommand(Command.FIGHT, moveIndex, queuedMove.ignorePP, { targets: queuedMove.targets, multiple: queuedMove.targets.length > 1 });
        } else {
          this.scene.ui.setMode(Mode.COMMAND, this.fieldIndex);
        }
      }
    } else {
      this.scene.ui.setMode(Mode.COMMAND, this.fieldIndex);
    }
  }

  handleCommand(command: Command, cursor: integer, ...args: any[]): boolean {
    const playerPokemon = this.scene.getPlayerField()[this.fieldIndex];
    const enemyField = this.scene.getEnemyField();
    let success: boolean;

    switch (command) {
    case Command.FIGHT:
      let useStruggle = false;
      if (cursor === -1 ||
          playerPokemon.trySelectMove(cursor, args[0] as boolean) ||
          (useStruggle = cursor > -1 && !playerPokemon.getMoveset().filter(m => m.isUsable(playerPokemon)).length)) {
        const moveId = !useStruggle ? cursor > -1 ? playerPokemon.getMoveset()[cursor].moveId : Moves.NONE : Moves.STRUGGLE;
        const turnCommand: TurnCommand = { command: Command.FIGHT, cursor: cursor, move: { move: moveId, targets: [], ignorePP: args[0] }, args: args };
        const moveTargets: MoveTargetSet = args.length < 3 ? getMoveTargets(playerPokemon, moveId) : args[2];
        if (!moveId) {
          turnCommand.targets = [this.fieldIndex];
        }
        console.log(moveTargets, playerPokemon.name);
        if (moveTargets.targets.length <= 1 || moveTargets.multiple) {
          turnCommand.move.targets = moveTargets.targets;
        } else if (playerPokemon.getTag(BattlerTagType.CHARGING) && playerPokemon.getMoveQueue().length >= 1) {
          turnCommand.move.targets = playerPokemon.getMoveQueue()[0].targets;
        } else {
          this.scene.unshiftPhase(new SelectTargetPhase(this.scene, this.fieldIndex));
        }
        this.scene.currentBattle.turnCommands[this.fieldIndex] = turnCommand;
        success = true;
      } else if (cursor < playerPokemon.getMoveset().length) {
        const move = playerPokemon.getMoveset()[cursor];
        this.scene.ui.setMode(Mode.MESSAGE);

        // Decides between a Disabled, Not Implemented, or No PP translation message
        const errorMessage =
            playerPokemon.summonData.disabledMove === move.moveId ? "battle:moveDisabled" :
              move.getName().endsWith(" (N)") ? "battle:moveNotImplemented" : "battle:moveNoPP";
        const moveName = move.getName().replace(" (N)", ""); // Trims off the indicator

        this.scene.ui.showText(i18next.t(errorMessage, { moveName: moveName }), null, () => {
          this.scene.ui.clearText();
          this.scene.ui.setMode(Mode.FIGHT, this.fieldIndex);
        }, null, true);
      }
      break;
    case Command.BALL:
      if (this.scene.arena.biomeType === Biome.END && (!this.scene.gameMode.isClassic || (this.scene.getEnemyField().filter(p => p.isActive(true)).some(p => !p.scene.gameData.dexData[p.species.speciesId].caughtAttr) && this.scene.gameData.getStarterCount(d => !!d.caughtAttr) < Object.keys(speciesStarters).length - 1))) {
        this.scene.ui.setMode(Mode.COMMAND, this.fieldIndex);
        this.scene.ui.setMode(Mode.MESSAGE);
        this.scene.ui.showText(i18next.t("battle:noPokeballForce"), null, () => {
          this.scene.ui.showText(null, 0);
          this.scene.ui.setMode(Mode.COMMAND, this.fieldIndex);
        }, null, true);
      } else if (this.scene.currentBattle.battleType === BattleType.TRAINER) {
        this.scene.ui.setMode(Mode.COMMAND, this.fieldIndex);
        this.scene.ui.setMode(Mode.MESSAGE);
        this.scene.ui.showText(i18next.t("battle:noPokeballTrainer"), null, () => {
          this.scene.ui.showText(null, 0);
          this.scene.ui.setMode(Mode.COMMAND, this.fieldIndex);
        }, null, true);
      } else {
        const targets = this.scene.getEnemyField().filter(p => p.isActive(true)).map(p => p.getBattlerIndex());
        if (targets.length > 1) {
          this.scene.ui.setMode(Mode.COMMAND, this.fieldIndex);
          this.scene.ui.setMode(Mode.MESSAGE);
          this.scene.ui.showText(i18next.t("battle:noPokeballMulti"), null, () => {
            this.scene.ui.showText(null, 0);
            this.scene.ui.setMode(Mode.COMMAND, this.fieldIndex);
          }, null, true);
        } else if (cursor < 5) {
          const targetPokemon = this.scene.getEnemyField().find(p => p.isActive(true));
          if (targetPokemon.isBoss() && targetPokemon.bossSegmentIndex >= 1 && !targetPokemon.hasAbility(Abilities.WONDER_GUARD, false, true) && cursor < PokeballType.MASTER_BALL) {
            this.scene.ui.setMode(Mode.COMMAND, this.fieldIndex);
            this.scene.ui.setMode(Mode.MESSAGE);
            this.scene.ui.showText(i18next.t("battle:noPokeballStrong"), null, () => {
              this.scene.ui.showText(null, 0);
              this.scene.ui.setMode(Mode.COMMAND, this.fieldIndex);
            }, null, true);
          } else {
            this.scene.currentBattle.turnCommands[this.fieldIndex] = { command: Command.BALL, cursor: cursor };
            this.scene.currentBattle.turnCommands[this.fieldIndex].targets = targets;
            if (this.fieldIndex) {
              this.scene.currentBattle.turnCommands[this.fieldIndex - 1].skip = true;
            }
            success = true;
          }
        }
      }
      break;
    case Command.POKEMON:
    case Command.RUN:
      const isSwitch = command === Command.POKEMON;
      if (!isSwitch && this.scene.arena.biomeType === Biome.END) {
        this.scene.ui.setMode(Mode.COMMAND, this.fieldIndex);
        this.scene.ui.setMode(Mode.MESSAGE);
        this.scene.ui.showText(i18next.t("battle:noEscapeForce"), null, () => {
          this.scene.ui.showText(null, 0);
          this.scene.ui.setMode(Mode.COMMAND, this.fieldIndex);
        }, null, true);
      } else if (!isSwitch && this.scene.currentBattle.battleType === BattleType.TRAINER) {
        this.scene.ui.setMode(Mode.COMMAND, this.fieldIndex);
        this.scene.ui.setMode(Mode.MESSAGE);
        this.scene.ui.showText(i18next.t("battle:noEscapeTrainer"), null, () => {
          this.scene.ui.showText(null, 0);
          this.scene.ui.setMode(Mode.COMMAND, this.fieldIndex);
        }, null, true);
      } else {
        const trapTag = playerPokemon.findTag(t => t instanceof TrappedTag) as TrappedTag;
        const trapped = new Utils.BooleanHolder(false);
        const batonPass = isSwitch && args[0] as boolean;
        if (!batonPass) {
          enemyField.forEach(enemyPokemon => applyCheckTrappedAbAttrs(CheckTrappedAbAttr, enemyPokemon, trapped, playerPokemon));
        }
        if (batonPass || (!trapTag && !trapped.value)) {
          this.scene.currentBattle.turnCommands[this.fieldIndex] = isSwitch
            ? { command: Command.POKEMON, cursor: cursor, args: args }
            : { command: Command.RUN };
          success = true;
          if (!isSwitch && this.fieldIndex) {
            this.scene.currentBattle.turnCommands[this.fieldIndex - 1].skip = true;
          }
        } else if (trapTag) {
          if (trapTag.sourceMove === Moves.INGRAIN && this.scene.getPokemonById(trapTag.sourceId).isOfType(Type.GHOST)) {
            success = true;
            this.scene.currentBattle.turnCommands[this.fieldIndex] = isSwitch
              ? { command: Command.POKEMON, cursor: cursor, args: args }
              : { command: Command.RUN };
            break;
          }
          if (!isSwitch) {
            this.scene.ui.setMode(Mode.COMMAND, this.fieldIndex);
            this.scene.ui.setMode(Mode.MESSAGE);
          }
          this.scene.ui.showText(
            i18next.t("battle:noEscapePokemon", {
              pokemonName: this.scene.getPokemonById(trapTag.sourceId).name,
              moveName: trapTag.getMoveName(),
              escapeVerb: isSwitch ? i18next.t("battle:escapeVerbSwitch") : i18next.t("battle:escapeVerbFlee")
            }),
            null,
            () => {
              this.scene.ui.showText(null, 0);
              if (!isSwitch) {
                this.scene.ui.setMode(Mode.COMMAND, this.fieldIndex);
              }
            }, null, true);
        }
      }
      break;
    }

    if (success) {
      this.end();
    }

    return success;
  }

  cancel() {
    if (this.fieldIndex) {
      this.scene.unshiftPhase(new CommandPhase(this.scene, 0));
      this.scene.unshiftPhase(new CommandPhase(this.scene, 1));
      this.end();
    }
  }

  checkFightOverride(): boolean {
    const pokemon = this.getPokemon();

    const encoreTag = pokemon.getTag(EncoreTag) as EncoreTag;

    if (!encoreTag) {
      return false;
    }

    const moveIndex = pokemon.getMoveset().findIndex(m => m.moveId === encoreTag.moveId);

    if (moveIndex === -1 || !pokemon.getMoveset()[moveIndex].isUsable(pokemon)) {
      return false;
    }

    this.handleCommand(Command.FIGHT, moveIndex, false);

    return true;
  }

  getFieldIndex(): integer {
    return this.fieldIndex;
  }

  getPokemon(): PlayerPokemon {
    return this.scene.getPlayerField()[this.fieldIndex];
  }

  end() {
    this.scene.ui.setMode(Mode.MESSAGE).then(() => super.end());
  }
}

export class EnemyCommandPhase extends FieldPhase {
  protected fieldIndex: integer;

  constructor(scene: BattleScene, fieldIndex: integer) {
    super(scene);

    this.fieldIndex = fieldIndex;
  }

  start() {
    super.start();

    const enemyPokemon = this.scene.getEnemyField()[this.fieldIndex];

    const battle = this.scene.currentBattle;

    const trainer = battle.trainer;

    if (trainer && !enemyPokemon.getMoveQueue().length) {
      const opponents = enemyPokemon.getOpponents();

      const trapTag = enemyPokemon.findTag(t => t instanceof TrappedTag) as TrappedTag;
      const trapped = new Utils.BooleanHolder(false);
      opponents.forEach(playerPokemon => applyCheckTrappedAbAttrs(CheckTrappedAbAttr, playerPokemon, trapped, enemyPokemon));
      if (!trapTag && !trapped.value) {
        const partyMemberScores = trainer.getPartyMemberMatchupScores(enemyPokemon.trainerSlot, true);

        if (partyMemberScores.length) {
          const matchupScores = opponents.map(opp => enemyPokemon.getMatchupScore(opp));
          const matchupScore = matchupScores.reduce((total, score) => total += score, 0) / matchupScores.length;

          const sortedPartyMemberScores = trainer.getSortedPartyMemberMatchupScores(partyMemberScores);

          const switchMultiplier = 1 - (battle.enemySwitchCounter ? Math.pow(0.1, (1 / battle.enemySwitchCounter)) : 0);

          if (sortedPartyMemberScores[0][1] * switchMultiplier >= matchupScore * (trainer.config.isBoss ? 2 : 3)) {
            const index = trainer.getNextSummonIndex(enemyPokemon.trainerSlot, partyMemberScores);

            battle.turnCommands[this.fieldIndex + BattlerIndex.ENEMY] =
              { command: Command.POKEMON, cursor: index, args: [false] };

            battle.enemySwitchCounter++;

            return this.end();
          }
        }
      }
    }

    const nextMove = enemyPokemon.getNextMove();

    this.scene.currentBattle.turnCommands[this.fieldIndex + BattlerIndex.ENEMY] =
      { command: Command.FIGHT, move: nextMove };

    this.scene.currentBattle.enemySwitchCounter = Math.max(this.scene.currentBattle.enemySwitchCounter - 1, 0);

    this.end();
  }
}

export class SelectTargetPhase extends PokemonPhase {
  constructor(scene: BattleScene, fieldIndex: integer) {
    super(scene, fieldIndex);
  }

  start() {
    super.start();

    const turnCommand = this.scene.currentBattle.turnCommands[this.fieldIndex];
    const move = turnCommand.move?.move;
    this.scene.ui.setMode(Mode.TARGET_SELECT, this.fieldIndex, move, (cursor: integer) => {
      this.scene.ui.setMode(Mode.MESSAGE);
      if (cursor === -1) {
        this.scene.currentBattle.turnCommands[this.fieldIndex] = null;
        this.scene.unshiftPhase(new CommandPhase(this.scene, this.fieldIndex));
      } else {
        turnCommand.targets = [cursor];
      }
      if (turnCommand.command === Command.BALL && this.fieldIndex) {
        this.scene.currentBattle.turnCommands[this.fieldIndex - 1].skip = true;
      }
      this.end();
    });
  }
}

export class TurnStartPhase extends FieldPhase {
  constructor(scene: BattleScene) {
    super(scene);
  }

  start() {
    super.start();

    const field = this.scene.getField();
    const order = this.getOrder();

    const battlerBypassSpeed = {};

    this.scene.getField(true).filter(p => p.summonData).map(p => {
      const bypassSpeed = new Utils.BooleanHolder(false);
      applyAbAttrs(BypassSpeedChanceAbAttr, p, null, bypassSpeed);
      this.scene.applyModifiers(BypassSpeedChanceModifier, p.isPlayer(), p, bypassSpeed);
      battlerBypassSpeed[p.getBattlerIndex()] = bypassSpeed;
    });

    const moveOrder = order.slice(0);

    moveOrder.sort((a, b) => {
      const aCommand = this.scene.currentBattle.turnCommands[a];
      const bCommand = this.scene.currentBattle.turnCommands[b];

      if (aCommand.command !== bCommand.command) {
        if (aCommand.command === Command.FIGHT) {
          return 1;
        } else if (bCommand.command === Command.FIGHT) {
          return -1;
        }
      } else if (aCommand.command === Command.FIGHT) {
        const aMove = allMoves[aCommand.move.move];
        const bMove = allMoves[bCommand.move.move];

        const aPriority = new Utils.IntegerHolder(aMove.priority);
        const bPriority = new Utils.IntegerHolder(bMove.priority);

        applyMoveAttrs(IncrementMovePriorityAttr, this.scene.getField().find(p => p?.isActive() && p.getBattlerIndex() === a), null, aMove, aPriority);
        applyMoveAttrs(IncrementMovePriorityAttr, this.scene.getField().find(p => p?.isActive() && p.getBattlerIndex() === b), null, bMove, bPriority);

        applyAbAttrs(IncrementMovePriorityAbAttr, this.scene.getField().find(p => p?.isActive() && p.getBattlerIndex() === a), null, aMove, aPriority);
        applyAbAttrs(IncrementMovePriorityAbAttr, this.scene.getField().find(p => p?.isActive() && p.getBattlerIndex() === b), null, bMove, bPriority);

        if (aPriority.value !== bPriority.value) {
          return aPriority.value < bPriority.value ? 1 : -1;
        }
      }

      if (battlerBypassSpeed[a].value !== battlerBypassSpeed[b].value) {
        return battlerBypassSpeed[a].value ? -1 : 1;
      }

      const aIndex = order.indexOf(a);
      const bIndex = order.indexOf(b);

      return aIndex < bIndex ? -1 : aIndex > bIndex ? 1 : 0;
    });

    for (const o of moveOrder) {

      const pokemon = field[o];
      const turnCommand = this.scene.currentBattle.turnCommands[o];

      if (turnCommand.skip) {
        continue;
      }

      switch (turnCommand.command) {
      case Command.FIGHT:
        const queuedMove = turnCommand.move;
        if (!queuedMove) {
          continue;
        }
        const move = pokemon.getMoveset().find(m => m.moveId === queuedMove.move) || new PokemonMove(queuedMove.move);
        if (pokemon.isPlayer()) {
          if (turnCommand.cursor === -1) {
            this.scene.pushPhase(new MovePhase(this.scene, pokemon, turnCommand.targets || turnCommand.move.targets, move));
          } else {
            const playerPhase = new MovePhase(this.scene, pokemon, turnCommand.targets || turnCommand.move.targets, move, false, queuedMove.ignorePP);
            this.scene.pushPhase(playerPhase);
          }
        } else {
          this.scene.pushPhase(new MovePhase(this.scene, pokemon, turnCommand.targets || turnCommand.move.targets, move, false, queuedMove.ignorePP));
        }
        break;
      case Command.BALL:
        this.scene.unshiftPhase(new AttemptCapturePhase(this.scene, turnCommand.targets[0] % 2, turnCommand.cursor));
        break;
      case Command.POKEMON:
        this.scene.unshiftPhase(new SwitchSummonPhase(this.scene, pokemon.getFieldIndex(), turnCommand.cursor, true, turnCommand.args[0] as boolean, pokemon.isPlayer()));
        break;
      case Command.RUN:
        let runningPokemon = pokemon;
        if (this.scene.currentBattle.double) {
          const playerActivePokemon = field.filter(pokemon => {
            if (!!pokemon) {
              return pokemon.isPlayer() && pokemon.isActive();
            } else {
              return;
            }
          });
            // if only one pokemon is alive, use that one
          if (playerActivePokemon.length > 1) {
            // find which active pokemon has faster speed
            const fasterPokemon = playerActivePokemon[0].getStat(Stat.SPD) > playerActivePokemon[1].getStat(Stat.SPD) ? playerActivePokemon[0] : playerActivePokemon[1];
            // check if either active pokemon has the ability "Run Away"
            const hasRunAway = playerActivePokemon.find(p => p.hasAbility(Abilities.RUN_AWAY));
            runningPokemon = hasRunAway !== undefined ? hasRunAway : fasterPokemon;
          }
        }
        this.scene.unshiftPhase(new AttemptRunPhase(this.scene, runningPokemon.getFieldIndex()));
        break;
      }
    }


    this.scene.pushPhase(new WeatherEffectPhase(this.scene));

    for (const o of order) {
      if (field[o].status && field[o].status.isPostTurn()) {
        this.scene.pushPhase(new PostTurnStatusEffectPhase(this.scene, o));
      }
    }

    this.scene.pushPhase(new BerryPhase(this.scene));
    this.scene.pushPhase(new TurnEndPhase(this.scene));

    this.end();
  }
}

/** The phase after attacks where the pokemon eat berries */
export class BerryPhase extends FieldPhase {
  start() {
    super.start();

    this.executeForAll((pokemon) => {
      const hasUsableBerry = !!this.scene.findModifier((m) => {
        return m instanceof BerryModifier && m.shouldApply([pokemon]);
      }, pokemon.isPlayer());

      if (hasUsableBerry) {
        const cancelled = new Utils.BooleanHolder(false);
        pokemon.getOpponents().map((opp) => applyAbAttrs(PreventBerryUseAbAttr, opp, cancelled));

        if (cancelled.value) {
          pokemon.scene.queueMessage(getPokemonMessage(pokemon, " is too\nnervous to eat berries!"));
        } else {
          this.scene.unshiftPhase(
            new CommonAnimPhase(this.scene, pokemon.getBattlerIndex(), pokemon.getBattlerIndex(), CommonAnim.USE_ITEM)
          );

          for (const berryModifier of this.scene.applyModifiers(BerryModifier, pokemon.isPlayer(), pokemon) as BerryModifier[]) {
            if (berryModifier.consumed) {
              if (!--berryModifier.stackCount) {
                this.scene.removeModifier(berryModifier);
              } else {
                berryModifier.consumed = false;
              }
            }
            this.scene.eventTarget.dispatchEvent(new BerryUsedEvent(berryModifier)); // Announce a berry was used
          }

          this.scene.updateModifiers(pokemon.isPlayer());

          applyAbAttrs(HealFromBerryUseAbAttr, pokemon, new Utils.BooleanHolder(false));
        }
      }
    });

    this.end();
  }
}

export class TurnEndPhase extends FieldPhase {
  constructor(scene: BattleScene) {
    super(scene);
  }

  start() {
    super.start();

    this.scene.currentBattle.incrementTurn(this.scene);
    this.scene.eventTarget.dispatchEvent(new TurnEndEvent(this.scene.currentBattle.turn));

    const handlePokemon = (pokemon: Pokemon) => {
      pokemon.lapseTags(BattlerTagLapseType.TURN_END);

      if (pokemon.summonData.disabledMove && !--pokemon.summonData.disabledTurns) {
        this.scene.pushPhase(new MessagePhase(this.scene, i18next.t("battle:notDisabled", { pokemonName: getPokemonNameWithAffix(pokemon), moveName: allMoves[pokemon.summonData.disabledMove].name })));
        pokemon.summonData.disabledMove = Moves.NONE;
      }

      this.scene.applyModifiers(TurnHealModifier, pokemon.isPlayer(), pokemon);

      if (this.scene.arena.terrain?.terrainType === TerrainType.GRASSY && pokemon.isGrounded()) {
        this.scene.unshiftPhase(new PokemonHealPhase(this.scene, pokemon.getBattlerIndex(),
          Math.max(pokemon.getMaxHp() >> 4, 1), i18next.t("battle:turnEndHpRestore", { pokemonName: getPokemonNameWithAffix(pokemon) }), true));
      }

      if (!pokemon.isPlayer()) {
        this.scene.applyModifiers(EnemyTurnHealModifier, false, pokemon);
        this.scene.applyModifier(EnemyStatusEffectHealChanceModifier, false, pokemon);
      }

      applyPostTurnAbAttrs(PostTurnAbAttr, pokemon);

      this.scene.applyModifiers(TurnStatusEffectModifier, pokemon.isPlayer(), pokemon);

      this.scene.applyModifiers(TurnHeldItemTransferModifier, pokemon.isPlayer(), pokemon);

      pokemon.battleSummonData.turnCount++;
    };

    this.executeForAll(handlePokemon);

    this.scene.arena.lapseTags();

    if (this.scene.arena.weather && !this.scene.arena.weather.lapse()) {
      this.scene.arena.trySetWeather(WeatherType.NONE, false);
    }

    if (this.scene.arena.terrain && !this.scene.arena.terrain.lapse()) {
      this.scene.arena.trySetTerrain(TerrainType.NONE, false);
    }

    this.end();
  }
}

export class BattleEndPhase extends BattlePhase {
  start() {
    super.start();

    this.scene.currentBattle.addBattleScore(this.scene);

    this.scene.gameData.gameStats.battles++;
    if (this.scene.currentBattle.trainer) {
      this.scene.gameData.gameStats.trainersDefeated++;
    }
    if (this.scene.gameMode.isEndless && this.scene.currentBattle.waveIndex + 1 > this.scene.gameData.gameStats.highestEndlessWave) {
      this.scene.gameData.gameStats.highestEndlessWave = this.scene.currentBattle.waveIndex + 1;
    }

    // Endless graceful end
    if (this.scene.gameMode.isEndless && this.scene.currentBattle.waveIndex >= 5850) {
      this.scene.clearPhaseQueue();
      this.scene.unshiftPhase(new GameOverPhase(this.scene, true));
    }

    for (const pokemon of this.scene.getField()) {
      if (pokemon) {
        pokemon.resetBattleSummonData();
      }
    }

    for (const pokemon of this.scene.getParty().filter(p => p.isAllowedInBattle())) {
      applyPostBattleAbAttrs(PostBattleAbAttr, pokemon);
    }

    if (this.scene.currentBattle.moneyScattered) {
      this.scene.currentBattle.pickUpScatteredMoney(this.scene);
    }

    this.scene.clearEnemyHeldItemModifiers();

    const lapsingModifiers = this.scene.findModifiers(m => m instanceof LapsingPersistentModifier || m instanceof LapsingPokemonHeldItemModifier) as (LapsingPersistentModifier | LapsingPokemonHeldItemModifier)[];
    for (const m of lapsingModifiers) {
      const args: any[] = [];
      if (m instanceof LapsingPokemonHeldItemModifier) {
        args.push(this.scene.getPokemonById(m.pokemonId));
      }
      if (!m.lapse(args)) {
        this.scene.removeModifier(m);
      }
    }

    this.scene.updateModifiers().then(() => this.end());
  }
}

export class NewBattlePhase extends BattlePhase {
  start() {
    super.start();

    this.scene.newBattle();

    this.end();
  }
}

export class CommonAnimPhase extends PokemonPhase {
  private anim: CommonAnim;
  private targetIndex: integer;

  constructor(scene: BattleScene, battlerIndex: BattlerIndex, targetIndex: BattlerIndex, anim: CommonAnim) {
    super(scene, battlerIndex);

    this.anim = anim;
    this.targetIndex = targetIndex;
  }

  setAnimation(anim: CommonAnim) {
    this.anim = anim;
  }

  start() {
    new CommonBattleAnim(this.anim, this.getPokemon(), this.targetIndex !== undefined ? (this.player ? this.scene.getEnemyField() : this.scene.getPlayerField())[this.targetIndex] : this.getPokemon()).play(this.scene, () => {
      this.end();
    });
  }
}

export class MovePhase extends BattlePhase {
  public pokemon: Pokemon;
  public move: PokemonMove;
  public targets: BattlerIndex[];
  protected followUp: boolean;
  protected ignorePp: boolean;
  protected failed: boolean;
  protected cancelled: boolean;

  constructor(scene: BattleScene, pokemon: Pokemon, targets: BattlerIndex[], move: PokemonMove, followUp?: boolean, ignorePp?: boolean) {
    super(scene);

    this.pokemon = pokemon;
    this.targets = targets;
    this.move = move;
    this.followUp = !!followUp;
    this.ignorePp = !!ignorePp;
    this.failed = false;
    this.cancelled = false;
  }

  canMove(): boolean {
    return this.pokemon.isActive(true) && this.move.isUsable(this.pokemon, this.ignorePp) && !!this.targets.length;
  }

  /**Signifies the current move should fail but still use PP */
  fail(): void {
    this.failed = true;
  }

  /**Signifies the current move should cancel and retain PP */
  cancel(): void {
    this.cancelled = true;
  }

  start() {
    super.start();

    console.log(Moves[this.move.moveId]);

    if (!this.canMove()) {
      if (this.move.moveId && this.pokemon.summonData?.disabledMove === this.move.moveId) {
        this.scene.queueMessage(`${this.move.getName()} is disabled!`);
      }
      if (this.pokemon.isActive(true) && this.move.ppUsed >= this.move.getMovePp()) { // if the move PP was reduced from Spite or otherwise, the move fails
        this.fail();
        this.showMoveText();
        this.showFailedText();
      }
      return this.end();
    }

    if (!this.followUp) {
      if (this.move.getMove().checkFlag(MoveFlags.IGNORE_ABILITIES, this.pokemon, null)) {
        this.scene.arena.setIgnoreAbilities();
      }
    } else {
      this.pokemon.turnData.hitsLeft = undefined;
      this.pokemon.turnData.hitCount = undefined;
    }

    // Move redirection abilities (ie. Storm Drain) only support single target moves
    const moveTarget = this.targets.length === 1
      ? new Utils.IntegerHolder(this.targets[0])
      : null;
    if (moveTarget) {
      const oldTarget = moveTarget.value;
      this.scene.getField(true).filter(p => p !== this.pokemon).forEach(p => applyAbAttrs(RedirectMoveAbAttr, p, null, this.move.moveId, moveTarget));
      this.pokemon.getOpponents().forEach(p => {
        const redirectTag = p.getTag(CenterOfAttentionTag) as CenterOfAttentionTag;
        if (redirectTag && (!redirectTag.powder || (!this.pokemon.isOfType(Type.GRASS) && !this.pokemon.hasAbility(Abilities.OVERCOAT)))) {
          moveTarget.value = p.getBattlerIndex();
        }
      });
      //Check if this move is immune to being redirected, and restore its target to the intended target if it is.
      if ((this.pokemon.hasAbilityWithAttr(BlockRedirectAbAttr) || this.move.getMove().hasAttr(BypassRedirectAttr))) {
        //If an ability prevented this move from being redirected, display its ability pop up.
        if ((this.pokemon.hasAbilityWithAttr(BlockRedirectAbAttr) && !this.move.getMove().hasAttr(BypassRedirectAttr)) && oldTarget !== moveTarget.value) {
          this.scene.unshiftPhase(new ShowAbilityPhase(this.scene, this.pokemon.getBattlerIndex(), this.pokemon.getPassiveAbility().hasAttr(BlockRedirectAbAttr)));
        }
        moveTarget.value = oldTarget;
      }
      this.targets[0] = moveTarget.value;
    }

    if (this.targets.length === 1 && this.targets[0] === BattlerIndex.ATTACKER) {
      if (this.pokemon.turnData.attacksReceived.length) {
        const attacker = this.pokemon.turnData.attacksReceived.length ? this.pokemon.scene.getPokemonById(this.pokemon.turnData.attacksReceived[0].sourceId) : null;
        if (attacker?.isActive(true)) {
          this.targets[0] = attacker.getBattlerIndex();
        }
      }
      if (this.targets[0] === BattlerIndex.ATTACKER) {
        this.fail(); // Marks the move as failed for later in doMove
        this.showMoveText();
        this.showFailedText();
      }
    }

    const targets = this.scene.getField(true).filter(p => {
      if (this.targets.indexOf(p.getBattlerIndex()) > -1) {
        return true;
      }
      return false;
    });

    const doMove = () => {
      this.pokemon.turnData.acted = true; // Record that the move was attempted, even if it fails

      this.pokemon.lapseTags(BattlerTagLapseType.PRE_MOVE);

      let ppUsed = 1;
      // Filter all opponents to include only those this move is targeting
      const targetedOpponents = this.pokemon.getOpponents().filter(o => this.targets.includes(o.getBattlerIndex()));
      for (const opponent of targetedOpponents) {
        if (this.move.ppUsed + ppUsed >= this.move.getMovePp()) { // If we're already at max PP usage, stop checking
          break;
        }
        if (opponent.hasAbilityWithAttr(IncreasePpAbAttr)) { // Accounting for abilities like Pressure
          ppUsed++;
        }
      }

      if (!this.followUp && this.canMove() && !this.cancelled) {
        this.pokemon.lapseTags(BattlerTagLapseType.MOVE);
      }

      const moveQueue = this.pokemon.getMoveQueue();
      if (this.cancelled || this.failed) {
        if (this.failed) {
          this.move.usePp(ppUsed); // Only use PP if the move failed
          this.scene.eventTarget.dispatchEvent(new MoveUsedEvent(this.pokemon?.id, this.move.getMove(), ppUsed));
        }

        // Record a failed move so Abilities like Truant don't trigger next turn and soft-lock
        this.pokemon.pushMoveHistory({ move: Moves.NONE, result: MoveResult.FAIL });

        this.pokemon.lapseTags(BattlerTagLapseType.MOVE_EFFECT); // Remove any tags from moves like Fly/Dive/etc.
        moveQueue.shift(); // Remove the second turn of charge moves
        return this.end();
      }

      this.scene.triggerPokemonFormChange(this.pokemon, SpeciesFormChangePreMoveTrigger);

      if (this.move.moveId) {
        this.showMoveText();
      }

      // This should only happen when there are no valid targets left on the field
      if ((moveQueue.length && moveQueue[0].move === Moves.NONE) || !targets.length) {
        this.showFailedText();
        this.cancel();

        // Record a failed move so Abilities like Truant don't trigger next turn and soft-lock
        this.pokemon.pushMoveHistory({ move: Moves.NONE, result: MoveResult.FAIL });

        this.pokemon.lapseTags(BattlerTagLapseType.MOVE_EFFECT); // Remove any tags from moves like Fly/Dive/etc.

        moveQueue.shift();
        return this.end();
      }

      if (!moveQueue.length || !moveQueue.shift().ignorePP) { // using .shift here clears out two turn moves once they've been used
        this.move.usePp(ppUsed);
        this.scene.eventTarget.dispatchEvent(new MoveUsedEvent(this.pokemon?.id, this.move.getMove(), ppUsed));
      }

      if (!allMoves[this.move.moveId].hasAttr(CopyMoveAttr)) {
        this.scene.currentBattle.lastMove = this.move.moveId;
      }

      // Assume conditions affecting targets only apply to moves with a single target
      let success = this.move.getMove().applyConditions(this.pokemon, targets[0], this.move.getMove());
      const cancelled = new Utils.BooleanHolder(false);
      let failedText = this.move.getMove().getFailedText(this.pokemon, targets[0], this.move.getMove(), cancelled);
      if (success && this.scene.arena.isMoveWeatherCancelled(this.move.getMove())) {
        success = false;
      } else if (success && this.scene.arena.isMoveTerrainCancelled(this.pokemon, this.targets, this.move.getMove())) {
        success = false;
        if (failedText === null) {
          failedText = getTerrainBlockMessage(targets[0], this.scene.arena.terrain.terrainType);
        }
      }

      /**
       * Trigger pokemon type change before playing the move animation
       * Will still change the user's type when using Roar, Whirlwind, Trick-or-Treat, and Forest's Curse,
       * regardless of whether the move successfully executes or not.
       */
      if (success || [Moves.ROAR, Moves.WHIRLWIND, Moves.TRICK_OR_TREAT, Moves.FORESTS_CURSE].includes(this.move.moveId)) {
        applyPreAttackAbAttrs(PokemonTypeChangeAbAttr, this.pokemon, null, this.move.getMove());
      }

      if (success) {
        this.scene.unshiftPhase(this.getEffectPhase());
      } else {
        this.pokemon.pushMoveHistory({ move: this.move.moveId, targets: this.targets, result: MoveResult.FAIL, virtual: this.move.virtual });
        if (!cancelled.value) {
          this.showFailedText(failedText);
        }
      }
      // Checks if Dancer ability is triggered
      if (this.move.getMove().hasFlag(MoveFlags.DANCE_MOVE) && !this.followUp) {
        // Pokemon with Dancer can be on either side of the battle so we check in both cases
        this.scene.getPlayerField().forEach(pokemon => {
          applyPostMoveUsedAbAttrs(PostMoveUsedAbAttr, pokemon, this.move, this.pokemon, this.targets);
        });
        this.scene.getEnemyField().forEach(pokemon => {
          applyPostMoveUsedAbAttrs(PostMoveUsedAbAttr, pokemon, this.move, this.pokemon, this.targets);
        });
      }
      this.end();
    };

    if (!this.followUp && this.pokemon.status && !this.pokemon.status.isPostTurn()) {
      this.pokemon.status.incrementTurn();
      let activated = false;
      let healed = false;

      switch (this.pokemon.status.effect) {
      case StatusEffect.PARALYSIS:
        if (!this.pokemon.randSeedInt(4)) {
          activated = true;
          this.cancelled = true;
        }
        break;
      case StatusEffect.SLEEP:
        applyMoveAttrs(BypassSleepAttr, this.pokemon, null, this.move.getMove());
        healed = this.pokemon.status.turnCount === this.pokemon.status.cureTurn;
        activated = !healed && !this.pokemon.getTag(BattlerTagType.BYPASS_SLEEP);
        this.cancelled = activated;
        break;
      case StatusEffect.FREEZE:
        healed = !!this.move.getMove().findAttr(attr => attr instanceof HealStatusEffectAttr && attr.selfTarget && attr.isOfEffect(StatusEffect.FREEZE)) || !this.pokemon.randSeedInt(5);
        activated = !healed;
        this.cancelled = activated;
        break;
      }

      if (activated) {
        this.scene.queueMessage(getStatusEffectActivationText(this.pokemon.status.effect, getPokemonNameWithAffix(this.pokemon)));
        this.scene.unshiftPhase(new CommonAnimPhase(this.scene, this.pokemon.getBattlerIndex(), undefined, CommonAnim.POISON + (this.pokemon.status.effect - 1)));
        doMove();
      } else {
        if (healed) {
          this.scene.queueMessage(getStatusEffectHealText(this.pokemon.status.effect, getPokemonNameWithAffix(this.pokemon)));
          this.pokemon.resetStatus();
          this.pokemon.updateInfo();
        }
        doMove();
      }
    } else {
      doMove();
    }
  }

  getEffectPhase(): MoveEffectPhase {
    return new MoveEffectPhase(this.scene, this.pokemon.getBattlerIndex(), this.targets, this.move);
  }

  showMoveText(): void {
    if (this.move.getMove().hasAttr(ChargeAttr)) {
      const lastMove = this.pokemon.getLastXMoves() as TurnMove[];
      if (!lastMove.length || lastMove[0].move !== this.move.getMove().id || lastMove[0].result !== MoveResult.OTHER) {
        this.scene.queueMessage(i18next.t("battle:useMove", {
          pokemonNameWithAffix: getPokemonNameWithAffix(this.pokemon),
          moveName: this.move.getName()
        }), 500);
        return;
      }
    }

    if (this.pokemon.getTag(BattlerTagType.RECHARGING || BattlerTagType.INTERRUPTED)) {
      return;
    }

    this.scene.queueMessage(i18next.t("battle:useMove", {
      pokemonNameWithAffix: getPokemonNameWithAffix(this.pokemon),
      moveName: this.move.getName()
    }), 500);
    applyMoveAttrs(PreMoveMessageAttr, this.pokemon, this.pokemon.getOpponents().find(() => true), this.move.getMove());
  }

  showFailedText(failedText: string = null): void {
    this.scene.queueMessage(failedText || i18next.t("battle:attackFailed"));
  }

  end() {
    if (!this.followUp && this.canMove()) {
      this.scene.unshiftPhase(new MoveEndPhase(this.scene, this.pokemon.getBattlerIndex()));
    }

    super.end();
  }
}

export class MoveEffectPhase extends PokemonPhase {
  public move: PokemonMove;
  protected targets: BattlerIndex[];

  constructor(scene: BattleScene, battlerIndex: BattlerIndex, targets: BattlerIndex[], move: PokemonMove) {
    super(scene, battlerIndex);
    this.move = move;
    // In double battles, if the right Pokemon selects a spread move and the left Pokemon dies
    // with no party members available to switch in, then the right Pokemon takes the index
    // of the left Pokemon and gets hit unless this is checked.
    if (targets.includes(battlerIndex) && this.move.getMove().moveTarget === MoveTarget.ALL_NEAR_OTHERS) {
      const i = targets.indexOf(battlerIndex);
      targets.splice(i, i + 1);
    }
    this.targets = targets;
  }

  start() {
    super.start();

    const user = this.getUserPokemon();
    const targets = this.getTargets();

    if (!user?.isOnField()) {
      return super.end();
    }

    const overridden = new Utils.BooleanHolder(false);
    const move = this.move.getMove();

    // Assume single target for override
    applyMoveAttrs(OverrideMoveEffectAttr, user, this.getTarget(), move, overridden, this.move.virtual).then(() => {

      if (overridden.value) {
        return this.end();
      }

      user.lapseTags(BattlerTagLapseType.MOVE_EFFECT);

      if (user.turnData.hitsLeft === undefined) {
        const hitCount = new Utils.IntegerHolder(1);
        // Assume single target for multi hit
        applyMoveAttrs(MultiHitAttr, user, this.getTarget(), move, hitCount);
        applyPreAttackAbAttrs(AddSecondStrikeAbAttr, user, null, move, targets.length, hitCount, new Utils.IntegerHolder(0));
        if (move instanceof AttackMove && !move.hasAttr(FixedDamageAttr)) {
          this.scene.applyModifiers(PokemonMultiHitModifier, user.isPlayer(), user, hitCount, new Utils.IntegerHolder(0));
        }
        user.turnData.hitsLeft = user.turnData.hitCount = hitCount.value;
      }

      const moveHistoryEntry = { move: this.move.moveId, targets: this.targets, result: MoveResult.PENDING, virtual: this.move.virtual };

      const targetHitChecks = Object.fromEntries(targets.map(p => [p.getBattlerIndex(), this.hitCheck(p)]));
      const activeTargets = targets.map(t => t.isActive(true));
      if (!activeTargets.length || (!move.hasAttr(VariableTargetAttr) && !move.isMultiTarget() && !targetHitChecks[this.targets[0]])) {
        this.stopMultiHit();
        if (activeTargets.length) {
          this.scene.queueMessage(getPokemonMessage(user, "'s\nattack missed!"));
          moveHistoryEntry.result = MoveResult.MISS;
          applyMoveAttrs(MissEffectAttr, user, null, move);
        } else {
          this.scene.queueMessage(i18next.t("battle:attackFailed"));
          moveHistoryEntry.result = MoveResult.FAIL;
        }
        user.pushMoveHistory(moveHistoryEntry);
        return this.end();
      }

      const applyAttrs: Promise<void>[] = [];

      // Move animation only needs one target
      new MoveAnim(move.id as Moves, user, this.getTarget()?.getBattlerIndex()).play(this.scene, () => {
        for (const target of targets) {
          if (!targetHitChecks[target.getBattlerIndex()]) {
            this.stopMultiHit(target);
            this.scene.queueMessage(getPokemonMessage(user, "'s\nattack missed!"));
            if (moveHistoryEntry.result === MoveResult.PENDING) {
              moveHistoryEntry.result = MoveResult.MISS;
            }
            applyMoveAttrs(MissEffectAttr, user, null, move);
            continue;
          }

          const isProtected = !this.move.getMove().checkFlag(MoveFlags.IGNORE_PROTECT, user, target) && target.findTags(t => t instanceof ProtectedTag).find(t => target.lapseTag(t.tagType));

          const firstHit = (user.turnData.hitsLeft === user.turnData.hitCount);
          const firstTarget = (moveHistoryEntry.result === MoveResult.PENDING);

          if (firstHit) {
            user.pushMoveHistory(moveHistoryEntry);
          }

          moveHistoryEntry.result = MoveResult.SUCCESS;

          const hitResult = !isProtected ? target.apply(user, move) : HitResult.NO_EFFECT;

          const lastHit = (user.turnData.hitsLeft === 1 || !this.getTarget()?.isActive());

          if (lastHit) {
            this.scene.triggerPokemonFormChange(user, SpeciesFormChangePostMoveTrigger);
          }

          applyAttrs.push(new Promise(resolve => {
            applyFilteredMoveAttrs((attr: MoveAttr) => attr instanceof MoveEffectAttr && attr.trigger === MoveEffectTrigger.PRE_APPLY && (!attr.firstHitOnly || firstHit) && (!attr.lastHitOnly || lastHit),
              user, target, move).then(() => {
              if (hitResult !== HitResult.FAIL) {
                const chargeEffect = !!move.getAttrs(ChargeAttr).find(ca => ca.usedChargeEffect(user, this.getTarget(), move));
                // Charge attribute with charge effect takes all effect attributes and applies them to charge stage, so ignore them if this is present
                Utils.executeIf(!chargeEffect, () => applyFilteredMoveAttrs((attr: MoveAttr) => attr instanceof MoveEffectAttr && attr.trigger === MoveEffectTrigger.POST_APPLY
                    && attr.selfTarget && (!attr.firstHitOnly || firstHit) && (!attr.lastHitOnly || lastHit), user, target, move)).then(() => {
                  if (hitResult !== HitResult.NO_EFFECT) {
                    applyFilteredMoveAttrs((attr: MoveAttr) => attr instanceof MoveEffectAttr && (attr as MoveEffectAttr).trigger === MoveEffectTrigger.POST_APPLY
                      && !(attr as MoveEffectAttr).selfTarget && (!attr.firstHitOnly || firstHit) && (!attr.lastHitOnly || lastHit), user, target, this.move.getMove()).then(() => {
                      if (hitResult < HitResult.NO_EFFECT && !target.hasAbilityWithAttr(IgnoreMoveEffectsAbAttr)) {
                        const flinched = new Utils.BooleanHolder(false);
                        user.scene.applyModifiers(FlinchChanceModifier, user.isPlayer(), user, flinched);
                        if (flinched.value) {
                          target.addTag(BattlerTagType.FLINCHED, undefined, this.move.moveId, user.id);
                        }
                      }
                      Utils.executeIf(!isProtected && !chargeEffect, () => applyFilteredMoveAttrs((attr: MoveAttr) => attr instanceof MoveEffectAttr && (attr as MoveEffectAttr).trigger === MoveEffectTrigger.HIT
                          && (!attr.firstHitOnly || firstHit) && (!attr.lastHitOnly || lastHit) && (!attr.firstTargetOnly || firstTarget), user, target, this.move.getMove()).then(() => {
                        return Utils.executeIf(!target.isFainted() || target.canApplyAbility(), () => applyPostDefendAbAttrs(PostDefendAbAttr, target, user, this.move.getMove(), hitResult).then(() => {
                          if (!user.isPlayer() && this.move.getMove() instanceof AttackMove) {
                            user.scene.applyShuffledModifiers(this.scene, EnemyAttackStatusEffectChanceModifier, false, target);
                          }
                        })).then(() => {
                          applyPostAttackAbAttrs(PostAttackAbAttr, user, target, this.move.getMove(), hitResult).then(() => {
                            if (this.move.getMove() instanceof AttackMove) {
                              this.scene.applyModifiers(ContactHeldItemTransferChanceModifier, this.player, user, target.getFieldIndex());
                            }
                            resolve();
                          });
                        });
                      })
                      ).then(() => resolve());
                    });
                  } else {
                    applyMoveAttrs(NoEffectAttr, user, null, move).then(() => resolve());
                  }
                });
              } else {
                resolve();
              }
            });
          }));
        }
        // Trigger effect which should only apply one time on the last hit after all targeted effects have already applied
        const postTarget = (user.turnData.hitsLeft === 1 || !this.getTarget()?.isActive()) ?
          applyFilteredMoveAttrs((attr: MoveAttr) => attr instanceof MoveEffectAttr && attr.trigger === MoveEffectTrigger.POST_TARGET, user, null, move) :
          null;

        if (!!postTarget) {
          if (applyAttrs.length) { // If there is a pending asynchronous move effect, do this after
            applyAttrs[applyAttrs.length - 1]?.then(() => postTarget);
          } else { // Otherwise, push a new asynchronous move effect
            applyAttrs.push(postTarget);
          }
        }

        Promise.allSettled(applyAttrs).then(() => this.end());
      });
    });
  }

  end() {
    const move = this.move.getMove();
    move.type = move.defaultType;
    const user = this.getUserPokemon();
    if (user) {
      if (--user.turnData.hitsLeft >= 1 && this.getTarget()?.isActive()) {
        this.scene.unshiftPhase(this.getNewHitPhase());
      } else {
        const hitsTotal = user.turnData.hitCount - Math.max(user.turnData.hitsLeft, 0);
        if (hitsTotal > 1) {
          this.scene.queueMessage(i18next.t("battle:attackHitsCount", { count: hitsTotal }));
        }
        this.scene.applyModifiers(HitHealModifier, this.player, user);
      }
    }

    super.end();
  }

  hitCheck(target: Pokemon): boolean {
    // Moves targeting the user and entry hazards can't miss
    if ([MoveTarget.USER, MoveTarget.ENEMY_SIDE].includes(this.move.getMove().moveTarget)) {
      return true;
    }

    const user = this.getUserPokemon();

    // Hit check only calculated on first hit for multi-hit moves unless flag is set to check all hits.
    // However, if an ability with the MaxMultiHitAbAttr, namely Skill Link, is present, act as a normal
    // multi-hit move and proceed with all hits
    if (user.turnData.hitsLeft < user.turnData.hitCount) {
      if (!this.move.getMove().hasFlag(MoveFlags.CHECK_ALL_HITS) || user.hasAbilityWithAttr(MaxMultiHitAbAttr)) {
        return true;
      }
    }

    if (user.hasAbilityWithAttr(AlwaysHitAbAttr) || target.hasAbilityWithAttr(AlwaysHitAbAttr)) {
      return true;
    }

    // If the user should ignore accuracy on a target, check who the user targeted last turn and see if they match
    if (user.getTag(BattlerTagType.IGNORE_ACCURACY) && (user.getLastXMoves().slice(1).find(() => true)?.targets || []).indexOf(target.getBattlerIndex()) !== -1) {
      return true;
    }

    const hiddenTag = target.getTag(SemiInvulnerableTag);
    if (hiddenTag && !this.move.getMove().getAttrs(HitsTagAttr).some(hta => hta.tagType === hiddenTag.tagType)) {
      return false;
    }

    const moveAccuracy = new Utils.NumberHolder(this.move.getMove().accuracy);

    applyMoveAttrs(VariableAccuracyAttr, user, target, this.move.getMove(), moveAccuracy);
    applyPreDefendAbAttrs(WonderSkinAbAttr, target, user, this.move.getMove(), { value: false }, moveAccuracy);

    if (moveAccuracy.value === -1) {
      return true;
    }

    const isOhko = this.move.getMove().hasAttr(OneHitKOAccuracyAttr);

    if (!isOhko) {
      user.scene.applyModifiers(PokemonMoveAccuracyBoosterModifier, user.isPlayer(), user, moveAccuracy);
    }

    if (this.scene.arena.weather?.weatherType === WeatherType.FOG) {
      moveAccuracy.value = Math.floor(moveAccuracy.value * 0.9);
    }

    if (!isOhko && this.scene.arena.getTag(ArenaTagType.GRAVITY)) {
      moveAccuracy.value = Math.floor(moveAccuracy.value * 1.67);
    }

    const userAccuracyLevel = new Utils.IntegerHolder(user.summonData.battleStats[BattleStat.ACC]);
    const targetEvasionLevel = new Utils.IntegerHolder(target.summonData.battleStats[BattleStat.EVA]);
    applyAbAttrs(IgnoreOpponentStatChangesAbAttr, target, null, userAccuracyLevel);
    applyAbAttrs(IgnoreOpponentStatChangesAbAttr, user, null, targetEvasionLevel);
    applyAbAttrs(IgnoreOpponentEvasionAbAttr, user, null, targetEvasionLevel);
    applyMoveAttrs(IgnoreOpponentStatChangesAttr, user, target, this.move.getMove(), targetEvasionLevel);
    this.scene.applyModifiers(TempBattleStatBoosterModifier, this.player, TempBattleStat.ACC, userAccuracyLevel);

    const rand = user.randSeedInt(100, 1);

    const accuracyMultiplier = new Utils.NumberHolder(1);
    if (userAccuracyLevel.value !== targetEvasionLevel.value) {
      accuracyMultiplier.value = userAccuracyLevel.value > targetEvasionLevel.value
        ? (3 + Math.min(userAccuracyLevel.value - targetEvasionLevel.value, 6)) / 3
        : 3 / (3 + Math.min(targetEvasionLevel.value - userAccuracyLevel.value, 6));
    }

    applyBattleStatMultiplierAbAttrs(BattleStatMultiplierAbAttr, user, BattleStat.ACC, accuracyMultiplier, this.move.getMove());

    const evasionMultiplier = new Utils.NumberHolder(1);
    applyBattleStatMultiplierAbAttrs(BattleStatMultiplierAbAttr, this.getTarget(), BattleStat.EVA, evasionMultiplier);

    accuracyMultiplier.value /= evasionMultiplier.value;

    return rand <= moveAccuracy.value * accuracyMultiplier.value;
  }

  getUserPokemon(): Pokemon {
    if (this.battlerIndex > BattlerIndex.ENEMY_2) {
      return this.scene.getPokemonById(this.battlerIndex);
    }
    return (this.player ? this.scene.getPlayerField() : this.scene.getEnemyField())[this.fieldIndex];
  }

  getTargets(): Pokemon[] {
    return this.scene.getField(true).filter(p => this.targets.indexOf(p.getBattlerIndex()) > -1);
  }

  getTarget(): Pokemon {
    return this.getTargets().find(() => true);
  }

  removeTarget(target: Pokemon): void {
    const targetIndex = this.targets.findIndex(ind => ind === target.getBattlerIndex());
    if (targetIndex !== -1) {
      this.targets.splice(this.targets.findIndex(ind => ind === target.getBattlerIndex()), 1);
    }
  }

  stopMultiHit(target?: Pokemon): void {
    /** If given a specific target, remove the target from subsequent strikes */
    if (target) {
      this.removeTarget(target);
    }
    /**
     * If no target specified, or the specified target was the last of this move's
     * targets, completely cancel all subsequent strikes.
    */
    if (!target || this.targets.length === 0 ) {
      this.getUserPokemon().turnData.hitCount = 1;
      this.getUserPokemon().turnData.hitsLeft = 1;
    }
  }

  getNewHitPhase() {
    return new MoveEffectPhase(this.scene, this.battlerIndex, this.targets, this.move);
  }
}

export class MoveEndPhase extends PokemonPhase {
  constructor(scene: BattleScene, battlerIndex: BattlerIndex) {
    super(scene, battlerIndex);
  }

  start() {
    super.start();

    const pokemon = this.getPokemon();
    if (pokemon.isActive(true)) {
      pokemon.lapseTags(BattlerTagLapseType.AFTER_MOVE);
    }

    this.scene.arena.setIgnoreAbilities(false);

    this.end();
  }
}

export class MoveAnimTestPhase extends BattlePhase {
  private moveQueue: Moves[];

  constructor(scene: BattleScene, moveQueue?: Moves[]) {
    super(scene);

    this.moveQueue = moveQueue || Utils.getEnumValues(Moves).slice(1);
  }

  start() {
    const moveQueue = this.moveQueue.slice(0);
    this.playMoveAnim(moveQueue, true);
  }

  playMoveAnim(moveQueue: Moves[], player: boolean) {
    const moveId = player ? moveQueue[0] : moveQueue.shift();
    if (moveId === undefined) {
      this.playMoveAnim(this.moveQueue.slice(0), true);
      return;
    } else if (player) {
      console.log(Moves[moveId]);
    }

    initMoveAnim(this.scene, moveId).then(() => {
      loadMoveAnimAssets(this.scene, [moveId], true)
        .then(() => {
          new MoveAnim(moveId, player ? this.scene.getPlayerPokemon() : this.scene.getEnemyPokemon(), (player !== (allMoves[moveId] instanceof SelfStatusMove) ? this.scene.getEnemyPokemon() : this.scene.getPlayerPokemon()).getBattlerIndex()).play(this.scene, () => {
            if (player) {
              this.playMoveAnim(moveQueue, false);
            } else {
              this.playMoveAnim(moveQueue, true);
            }
          });
        });
    });
  }
}

export class ShowAbilityPhase extends PokemonPhase {
  private passive: boolean;

  constructor(scene: BattleScene, battlerIndex: BattlerIndex, passive: boolean = false) {
    super(scene, battlerIndex);

    this.passive = passive;
  }

  start() {
    super.start();

    const pokemon = this.getPokemon();

    this.scene.abilityBar.showAbility(pokemon, this.passive);
    if (pokemon.battleData) {
      pokemon.battleData.abilityRevealed = true;
    }

    this.end();
  }
}

export class StatChangePhase extends PokemonPhase {
  private stats: BattleStat[];
  private selfTarget: boolean;
  private levels: integer;
  private showMessage: boolean;
  private ignoreAbilities: boolean;
  private canBeCopied: boolean;

  constructor(scene: BattleScene, battlerIndex: BattlerIndex, selfTarget: boolean, stats: BattleStat[], levels: integer, showMessage: boolean = true, ignoreAbilities: boolean = false, canBeCopied: boolean = true) {
    super(scene, battlerIndex);

    this.selfTarget = selfTarget;
    this.stats = stats;
    this.levels = levels;
    this.showMessage = showMessage;
    this.ignoreAbilities = ignoreAbilities;
    this.canBeCopied = canBeCopied;
  }

  start() {
    const pokemon = this.getPokemon();

    let random = false;

    if (this.stats.length === 1 && this.stats[0] === BattleStat.RAND) {
      this.stats[0] = this.getRandomStat();
      random = true;
    }

    this.aggregateStatChanges(random);

    if (!pokemon.isActive(true)) {
      return this.end();
    }

    const filteredStats = this.stats.map(s => s !== BattleStat.RAND ? s : this.getRandomStat()).filter(stat => {
      const cancelled = new Utils.BooleanHolder(false);

      if (!this.selfTarget && this.levels < 0) {
        this.scene.arena.applyTagsForSide(MistTag, pokemon.isPlayer() ? ArenaTagSide.PLAYER : ArenaTagSide.ENEMY, cancelled);
      }

      if (!cancelled.value && !this.selfTarget && this.levels < 0) {
        applyPreStatChangeAbAttrs(ProtectStatAbAttr, this.getPokemon(), stat, cancelled);
      }

      return !cancelled.value;
    });

    const levels = new Utils.IntegerHolder(this.levels);

    if (!this.ignoreAbilities) {
      applyAbAttrs(StatChangeMultiplierAbAttr, pokemon, null, levels);
    }

    const battleStats = this.getPokemon().summonData.battleStats;
    const relLevels = filteredStats.map(stat => (levels.value >= 1 ? Math.min(battleStats[stat] + levels.value, 6) : Math.max(battleStats[stat] + levels.value, -6)) - battleStats[stat]);

    const end = () => {
      if (this.showMessage) {
        const messages = this.getStatChangeMessages(filteredStats, levels.value, relLevels);
        for (const message of messages) {
          this.scene.queueMessage(message);
        }
      }

      for (const stat of filteredStats) {
        pokemon.summonData.battleStats[stat] = Math.max(Math.min(pokemon.summonData.battleStats[stat] + levels.value, 6), -6);
      }

      if (levels.value > 0 && this.canBeCopied) {
        for (const opponent of pokemon.getOpponents()) {
          applyAbAttrs(StatChangeCopyAbAttr, opponent, null, this.stats, levels.value);
        }
      }

      applyPostStatChangeAbAttrs(PostStatChangeAbAttr, pokemon, filteredStats, this.levels, this.selfTarget);

      pokemon.updateInfo();

      handleTutorial(this.scene, Tutorial.Stat_Change).then(() => super.end());
    };

    if (relLevels.filter(l => l).length && this.scene.moveAnimations) {
      pokemon.enableMask();
      const pokemonMaskSprite = pokemon.maskSprite;

      const tileX = (this.player ? 106 : 236) * pokemon.getSpriteScale() * this.scene.field.scale;
      const tileY = ((this.player ? 148 : 84) + (levels.value >= 1 ? 160 : 0)) * pokemon.getSpriteScale() * this.scene.field.scale;
      const tileWidth = 156 * this.scene.field.scale * pokemon.getSpriteScale();
      const tileHeight = 316 * this.scene.field.scale * pokemon.getSpriteScale();

      // On increase, show the red sprite located at ATK
      // On decrease, show the blue sprite located at SPD
      const spriteColor = levels.value >= 1 ? BattleStat[BattleStat.ATK].toLowerCase() : BattleStat[BattleStat.SPD].toLowerCase();
      const statSprite = this.scene.add.tileSprite(tileX, tileY, tileWidth, tileHeight, "battle_stats", spriteColor);
      statSprite.setPipeline(this.scene.fieldSpritePipeline);
      statSprite.setAlpha(0);
      statSprite.setScale(6);
      statSprite.setOrigin(0.5, 1);

      this.scene.playSound(`stat_${levels.value >= 1 ? "up" : "down"}`);

      statSprite.setMask(new Phaser.Display.Masks.BitmapMask(this.scene, pokemonMaskSprite));

      this.scene.tweens.add({
        targets: statSprite,
        duration: 250,
        alpha: 0.8375,
        onComplete: () => {
          this.scene.tweens.add({
            targets: statSprite,
            delay: 1000,
            duration: 250,
            alpha: 0
          });
        }
      });

      this.scene.tweens.add({
        targets: statSprite,
        duration: 1500,
        y: `${levels.value >= 1 ? "-" : "+"}=${160 * 6}`
      });

      this.scene.time.delayedCall(1750, () => {
        pokemon.disableMask();
        end();
      });
    } else {
      end();
    }
  }

  getRandomStat(): BattleStat {
    const allStats = Utils.getEnumValues(BattleStat);
    return allStats[this.getPokemon().randSeedInt(BattleStat.SPD + 1)];
  }

  aggregateStatChanges(random: boolean = false): void {
    const isAccEva = [BattleStat.ACC, BattleStat.EVA].some(s => this.stats.includes(s));
    let existingPhase: StatChangePhase;
    if (this.stats.length === 1) {
      while ((existingPhase = (this.scene.findPhase(p => p instanceof StatChangePhase && p.battlerIndex === this.battlerIndex && p.stats.length === 1
        && (p.stats[0] === this.stats[0] || (random && p.stats[0] === BattleStat.RAND))
        && p.selfTarget === this.selfTarget && p.showMessage === this.showMessage && p.ignoreAbilities === this.ignoreAbilities) as StatChangePhase))) {
        if (existingPhase.stats[0] === BattleStat.RAND) {
          existingPhase.stats[0] = this.getRandomStat();
          if (existingPhase.stats[0] !== this.stats[0]) {
            continue;
          }
        }
        this.levels += existingPhase.levels;

        if (!this.scene.tryRemovePhase(p => p === existingPhase)) {
          break;
        }
      }
    }
    while ((existingPhase = (this.scene.findPhase(p => p instanceof StatChangePhase && p.battlerIndex === this.battlerIndex && p.selfTarget === this.selfTarget
      && ([BattleStat.ACC, BattleStat.EVA].some(s => p.stats.includes(s)) === isAccEva)
      && p.levels === this.levels && p.showMessage === this.showMessage && p.ignoreAbilities === this.ignoreAbilities) as StatChangePhase))) {
      this.stats.push(...existingPhase.stats);
      if (!this.scene.tryRemovePhase(p => p === existingPhase)) {
        break;
      }
    }
  }

  getStatChangeMessages(stats: BattleStat[], levels: integer, relLevels: integer[]): string[] {
    const messages: string[] = [];

    const relLevelStatIndexes = {};
    for (let rl = 0; rl < relLevels.length; rl++) {
      const relLevel = relLevels[rl];
      if (!relLevelStatIndexes[relLevel]) {
        relLevelStatIndexes[relLevel] = [];
      }
      relLevelStatIndexes[relLevel].push(rl);
    }

    Object.keys(relLevelStatIndexes).forEach(rl => {
      const relLevelStats = stats.filter((_, i) => relLevelStatIndexes[rl].includes(i));
      let statsFragment = "";

      if (relLevelStats.length > 1) {
        statsFragment = relLevelStats.length >= 5
          ? "stats"
          : `${relLevelStats.slice(0, -1).map(s => getBattleStatName(s)).join(", ")}${relLevelStats.length > 2 ? "," : ""} and ${getBattleStatName(relLevelStats[relLevelStats.length - 1])}`;
      } else {
        statsFragment = getBattleStatName(relLevelStats[0]);
      }
      messages.push(getBattleStatLevelChangeDescription(getPokemonNameWithAffix(this.getPokemon()), statsFragment, Math.abs(parseInt(rl)), levels >= 1));
    });

    return messages;
  }
}

export class WeatherEffectPhase extends CommonAnimPhase {
  public weather: Weather;

  constructor(scene: BattleScene) {
    super(scene, undefined, undefined, CommonAnim.SUNNY + ((scene?.arena?.weather?.weatherType || WeatherType.NONE) - 1));
    this.weather = scene?.arena?.weather;
  }

  start() {
    // Update weather state with any changes that occurred during the turn
    this.weather = this.scene?.arena?.weather;

    if (!this.weather) {
      this.end();
      return;
    }

    this.setAnimation(CommonAnim.SUNNY + (this.weather.weatherType - 1));

    if (this.weather.isDamaging()) {

      const cancelled = new Utils.BooleanHolder(false);

      this.executeForAll((pokemon: Pokemon) => applyPreWeatherEffectAbAttrs(SuppressWeatherEffectAbAttr, pokemon, this.weather, cancelled));

      if (!cancelled.value) {
        const inflictDamage = (pokemon: Pokemon) => {
          const cancelled = new Utils.BooleanHolder(false);

          applyPreWeatherEffectAbAttrs(PreWeatherDamageAbAttr, pokemon, this.weather, cancelled);
          applyAbAttrs(BlockNonDirectDamageAbAttr, pokemon, cancelled);

          if (cancelled.value) {
            return;
          }

          const damage = Math.ceil(pokemon.getMaxHp() / 16);

          this.scene.queueMessage(getWeatherDamageMessage(this.weather.weatherType, pokemon));
          pokemon.damageAndUpdate(damage, HitResult.EFFECTIVE, false, false, true);
        };

        this.executeForAll((pokemon: Pokemon) => {
          const immune = !pokemon || !!pokemon.getTypes(true, true).filter(t => this.weather.isTypeDamageImmune(t)).length;
          if (!immune) {
            inflictDamage(pokemon);
          }
        });
      }
    }

    this.scene.ui.showText(getWeatherLapseMessage(this.weather.weatherType), null, () => {
      this.executeForAll((pokemon: Pokemon) => applyPostWeatherLapseAbAttrs(PostWeatherLapseAbAttr, pokemon, this.weather));

      super.start();
    });
  }
}

export class ObtainStatusEffectPhase extends PokemonPhase {
  private statusEffect: StatusEffect;
  private cureTurn: integer;
  private sourceText: string;
  private sourcePokemon: Pokemon;

  constructor(scene: BattleScene, battlerIndex: BattlerIndex, statusEffect: StatusEffect, cureTurn?: integer, sourceText?: string, sourcePokemon?: Pokemon) {
    super(scene, battlerIndex);

    this.statusEffect = statusEffect;
    this.cureTurn = cureTurn;
    this.sourceText = sourceText;
    this.sourcePokemon = sourcePokemon; // For tracking which Pokemon caused the status effect
  }

  start() {
    const pokemon = this.getPokemon();
    if (!pokemon.status) {
      if (pokemon.trySetStatus(this.statusEffect, false, this.sourcePokemon)) {
        if (this.cureTurn) {
          pokemon.status.cureTurn = this.cureTurn;
        }
        pokemon.updateInfo(true);
        new CommonBattleAnim(CommonAnim.POISON + (this.statusEffect - 1), pokemon).play(this.scene, () => {
          this.scene.queueMessage(getStatusEffectObtainText(this.statusEffect, getPokemonNameWithAffix(pokemon), this.sourceText));
          if (pokemon.status.isPostTurn()) {
            this.scene.pushPhase(new PostTurnStatusEffectPhase(this.scene, this.battlerIndex));
          }
          this.end();
        });
        return;
      }
    } else if (pokemon.status.effect === this.statusEffect) {
      this.scene.queueMessage(getStatusEffectOverlapText(this.statusEffect, getPokemonNameWithAffix(pokemon)));
    }
    this.end();
  }
}

export class PostTurnStatusEffectPhase extends PokemonPhase {
  constructor(scene: BattleScene, battlerIndex: BattlerIndex) {
    super(scene, battlerIndex);
  }

  start() {
    const pokemon = this.getPokemon();
    if (pokemon?.isActive(true) && pokemon.status && pokemon.status.isPostTurn()) {
      pokemon.status.incrementTurn();
      const cancelled = new Utils.BooleanHolder(false);
      applyAbAttrs(BlockNonDirectDamageAbAttr, pokemon, cancelled);
      applyAbAttrs(BlockStatusDamageAbAttr, pokemon, cancelled);

      if (!cancelled.value) {
        this.scene.queueMessage(getStatusEffectActivationText(pokemon.status.effect, getPokemonNameWithAffix(pokemon)));
        let damage: integer = 0;
        switch (pokemon.status.effect) {
        case StatusEffect.POISON:
          damage = Math.max(pokemon.getMaxHp() >> 3, 1);
          break;
        case StatusEffect.TOXIC:
          damage = Math.max(Math.floor((pokemon.getMaxHp() / 16) * pokemon.status.turnCount), 1);
          break;
        case StatusEffect.BURN:
          damage = Math.max(pokemon.getMaxHp() >> 4, 1);
          break;
        }
        if (damage) {
          // Set preventEndure flag to avoid pokemon surviving thanks to focus band, sturdy, endure ...
          this.scene.damageNumberHandler.add(this.getPokemon(), pokemon.damage(damage, false, true));
          pokemon.updateInfo();
        }
        new CommonBattleAnim(CommonAnim.POISON + (pokemon.status.effect - 1), pokemon).play(this.scene, () => this.end());
      } else {
        this.end();
      }
    } else {
      this.end();
    }
  }
}

export class MessagePhase extends Phase {
  private text: string;
  private callbackDelay: integer;
  private prompt: boolean;
  private promptDelay: integer;

  constructor(scene: BattleScene, text: string, callbackDelay?: integer, prompt?: boolean, promptDelay?: integer) {
    super(scene);

    this.text = text;
    this.callbackDelay = callbackDelay;
    this.prompt = prompt;
    this.promptDelay = promptDelay;
  }

  start() {
    super.start();

    if (this.text.indexOf("$") > -1) {
      const pageIndex = this.text.indexOf("$");
      this.scene.unshiftPhase(new MessagePhase(this.scene, this.text.slice(pageIndex + 1), this.callbackDelay, this.prompt, this.promptDelay));
      this.text = this.text.slice(0, pageIndex).trim();
    }

    this.scene.ui.showText(this.text, null, () => this.end(), this.callbackDelay || (this.prompt ? 0 : 1500), this.prompt, this.promptDelay);
  }

  end() {
    if (this.scene.abilityBar.shown) {
      this.scene.abilityBar.hide();
    }

    super.end();
  }
}

export class DamagePhase extends PokemonPhase {
  private amount: integer;
  private damageResult: DamageResult;
  private critical: boolean;

  constructor(scene: BattleScene, battlerIndex: BattlerIndex, amount: integer, damageResult?: DamageResult, critical: boolean = false) {
    super(scene, battlerIndex);

    this.amount = amount;
    this.damageResult = damageResult || HitResult.EFFECTIVE;
    this.critical = critical;
  }

  start() {
    super.start();

    if (this.damageResult === HitResult.ONE_HIT_KO) {
      this.scene.toggleInvert(true);
      this.scene.time.delayedCall(Utils.fixedInt(1000), () => {
        this.scene.toggleInvert(false);
        this.applyDamage();
      });
      return;
    }

    this.applyDamage();
  }

  updateAmount(amount: integer): void {
    this.amount = amount;
  }

  applyDamage() {
    switch (this.damageResult) {
    case HitResult.EFFECTIVE:
      this.scene.playSound("hit");
      break;
    case HitResult.SUPER_EFFECTIVE:
    case HitResult.ONE_HIT_KO:
      this.scene.playSound("hit_strong");
      break;
    case HitResult.NOT_VERY_EFFECTIVE:
      this.scene.playSound("hit_weak");
      break;
    }

    if (this.amount) {
      this.scene.damageNumberHandler.add(this.getPokemon(), this.amount, this.damageResult, this.critical);
    }

    if (this.damageResult !== HitResult.OTHER) {
      const flashTimer = this.scene.time.addEvent({
        delay: 100,
        repeat: 5,
        startAt: 200,
        callback: () => {
          this.getPokemon().getSprite().setVisible(flashTimer.repeatCount % 2 === 0);
          if (!flashTimer.repeatCount) {
            this.getPokemon().updateInfo().then(() => this.end());
          }
        }
      });
    } else {
      this.getPokemon().updateInfo().then(() => this.end());
    }
  }

  end() {
    switch (this.scene.currentBattle.battleSpec) {
    case BattleSpec.FINAL_BOSS:
      const pokemon = this.getPokemon();
      if (pokemon instanceof EnemyPokemon && pokemon.isBoss() && !pokemon.formIndex && pokemon.bossSegmentIndex < 1) {
        this.scene.fadeOutBgm(Utils.fixedInt(2000), false);
        this.scene.ui.showDialogue(battleSpecDialogue[BattleSpec.FINAL_BOSS].firstStageWin, pokemon.species.name, null, () => {
          this.scene.addEnemyModifier(getModifierType(modifierTypes.MINI_BLACK_HOLE).newModifier(pokemon) as PersistentModifier, false, true);
          pokemon.generateAndPopulateMoveset(1);
          this.scene.setFieldScale(0.75);
          this.scene.triggerPokemonFormChange(pokemon, SpeciesFormChangeManualTrigger, false);
          this.scene.currentBattle.double = true;
          const availablePartyMembers = this.scene.getParty().filter(p => p.isAllowedInBattle());
          if (availablePartyMembers.length > 1) {
            this.scene.pushPhase(new ToggleDoublePositionPhase(this.scene, true));
            if (!availablePartyMembers[1].isOnField()) {
              this.scene.pushPhase(new SummonPhase(this.scene, 1));
            }
          }

          super.end();
        });
        return;
      }
      break;
    }

    super.end();
  }
}

export class FaintPhase extends PokemonPhase {
  private preventEndure: boolean;

  constructor(scene: BattleScene, battlerIndex: BattlerIndex, preventEndure?: boolean) {
    super(scene, battlerIndex);

    this.preventEndure = preventEndure;
  }

  start() {
    super.start();

    if (!this.preventEndure) {
      const instantReviveModifier = this.scene.applyModifier(PokemonInstantReviveModifier, this.player, this.getPokemon()) as PokemonInstantReviveModifier;

      if (instantReviveModifier) {
        if (!--instantReviveModifier.stackCount) {
          this.scene.removeModifier(instantReviveModifier);
        }
        this.scene.updateModifiers(this.player);
        return this.end();
      }
    }

    if (!this.tryOverrideForBattleSpec()) {
      this.doFaint();
    }
  }

  doFaint(): void {
    const pokemon = this.getPokemon();

    // Track total times pokemon have been KO'd for supreme overlord/last respects
    if (pokemon.isPlayer()) {
      this.scene.currentBattle.playerFaints += 1;
    } else {
      this.scene.currentBattle.enemyFaints += 1;
    }

    this.scene.queueMessage(i18next.t("battle:fainted", { pokemonNameWithAffix: getPokemonNameWithAffix(pokemon) }), null, true);

    if (pokemon.turnData?.attacksReceived?.length) {
      const lastAttack = pokemon.turnData.attacksReceived[0];
      applyPostFaintAbAttrs(PostFaintAbAttr, pokemon, this.scene.getPokemonById(lastAttack.sourceId), new PokemonMove(lastAttack.move).getMove(), lastAttack.result);
    }

    const alivePlayField = this.scene.getField(true);
    alivePlayField.forEach(p => applyPostKnockOutAbAttrs(PostKnockOutAbAttr, p, pokemon));
    if (pokemon.turnData?.attacksReceived?.length) {
      const defeatSource = this.scene.getPokemonById(pokemon.turnData.attacksReceived[0].sourceId);
      if (defeatSource?.isOnField()) {
        applyPostVictoryAbAttrs(PostVictoryAbAttr, defeatSource);
        const pvmove = allMoves[pokemon.turnData.attacksReceived[0].move];
        const pvattrs = pvmove.getAttrs(PostVictoryStatChangeAttr);
        if (pvattrs.length) {
          for (const pvattr of pvattrs) {
            pvattr.applyPostVictory(defeatSource, defeatSource, pvmove);
          }
        }
      }
    }

    if (this.player) {
      const nonFaintedLegalPartyMembers = this.scene.getParty().filter(p => p.isAllowedInBattle());
      const nonFaintedPartyMemberCount = nonFaintedLegalPartyMembers.length;
      if (!nonFaintedPartyMemberCount) {
        this.scene.unshiftPhase(new GameOverPhase(this.scene));
      } else if (nonFaintedPartyMemberCount >= this.scene.currentBattle.getBattlerCount() || (this.scene.currentBattle.double && !nonFaintedLegalPartyMembers[0].isActive(true))) {
        this.scene.pushPhase(new SwitchPhase(this.scene, this.fieldIndex, true, false));
      }
      if (nonFaintedPartyMemberCount === 1 && this.scene.currentBattle.double) {
        this.scene.unshiftPhase(new ToggleDoublePositionPhase(this.scene, true));
      }
    } else {
      this.scene.unshiftPhase(new VictoryPhase(this.scene, this.battlerIndex));
      if (this.scene.currentBattle.battleType === BattleType.TRAINER) {
        const hasReservePartyMember = !!this.scene.getEnemyParty().filter(p => p.isActive() && !p.isOnField() && p.trainerSlot === (pokemon as EnemyPokemon).trainerSlot).length;
        if (hasReservePartyMember) {
          this.scene.pushPhase(new SwitchSummonPhase(this.scene, this.fieldIndex, -1, false, false, false));
        }
      }
    }

    if (this.scene.currentBattle.double) {
      const allyPokemon = pokemon.getAlly();
      if (allyPokemon?.isActive(true)) {
        let targetingMovePhase: MovePhase;
        do {
          targetingMovePhase = this.scene.findPhase(mp => mp instanceof MovePhase && mp.targets.length === 1 && mp.targets[0] === pokemon.getBattlerIndex() && mp.pokemon.isPlayer() !== allyPokemon.isPlayer()) as MovePhase;
          if (targetingMovePhase && targetingMovePhase.targets[0] !== allyPokemon.getBattlerIndex()) {
            targetingMovePhase.targets[0] = allyPokemon.getBattlerIndex();
          }
        } while (targetingMovePhase);
      }
    }

    pokemon.lapseTags(BattlerTagLapseType.FAINT);
    this.scene.getField(true).filter(p => p !== pokemon).forEach(p => p.removeTagsBySourceId(pokemon.id));

    pokemon.faintCry(() => {
      if (pokemon instanceof PlayerPokemon) {
        pokemon.addFriendship(-10);
      }
      pokemon.hideInfo();
      this.scene.playSound("faint");
      this.scene.tweens.add({
        targets: pokemon,
        duration: 500,
        y: pokemon.y + 150,
        ease: "Sine.easeIn",
        onComplete: () => {
          pokemon.setVisible(false);
          pokemon.y -= 150;
          pokemon.trySetStatus(StatusEffect.FAINT);
          if (pokemon.isPlayer()) {
            this.scene.currentBattle.removeFaintedParticipant(pokemon as PlayerPokemon);
          } else {
            this.scene.addFaintedEnemyScore(pokemon as EnemyPokemon);
            this.scene.currentBattle.addPostBattleLoot(pokemon as EnemyPokemon);
          }
          this.scene.field.remove(pokemon);
          this.end();
        }
      });
    });
  }

  tryOverrideForBattleSpec(): boolean {
    switch (this.scene.currentBattle.battleSpec) {
    case BattleSpec.FINAL_BOSS:
      if (!this.player) {
        const enemy = this.getPokemon();
        if (enemy.formIndex) {
          this.scene.ui.showDialogue(battleSpecDialogue[BattleSpec.FINAL_BOSS].secondStageWin, enemy.species.name, null, () => this.doFaint());
        } else {
          // Final boss' HP threshold has been bypassed; cancel faint and force check for 2nd phase
          enemy.hp++;
          this.scene.unshiftPhase(new DamagePhase(this.scene, enemy.getBattlerIndex(), 0, HitResult.OTHER));
          this.end();
        }
        return true;
      }
    }

    return false;
  }
}

export class VictoryPhase extends PokemonPhase {
  constructor(scene: BattleScene, battlerIndex: BattlerIndex) {
    super(scene, battlerIndex);
  }

  start() {
    super.start();

    this.scene.gameData.gameStats.pokemonDefeated++;

    const participantIds = this.scene.currentBattle.playerParticipantIds;
    const party = this.scene.getParty();
    const expShareModifier = this.scene.findModifier(m => m instanceof ExpShareModifier) as ExpShareModifier;
    const expBalanceModifier = this.scene.findModifier(m => m instanceof ExpBalanceModifier) as ExpBalanceModifier;
    const multipleParticipantExpBonusModifier = this.scene.findModifier(m => m instanceof MultipleParticipantExpBonusModifier) as MultipleParticipantExpBonusModifier;
    const nonFaintedPartyMembers = party.filter(p => p.hp);
    const expPartyMembers = nonFaintedPartyMembers.filter(p => p.level < this.scene.getMaxExpLevel());
    const partyMemberExp = [];

    if (participantIds.size) {
      let expValue = this.getPokemon().getExpValue();
      if (this.scene.currentBattle.battleType === BattleType.TRAINER) {
        expValue = Math.floor(expValue * 1.5);
      }
      for (const partyMember of nonFaintedPartyMembers) {
        const pId = partyMember.id;
        const participated = participantIds.has(pId);
        if (participated) {
          partyMember.addFriendship(2);
        }
        if (!expPartyMembers.includes(partyMember)) {
          continue;
        }
        if (!participated && !expShareModifier) {
          partyMemberExp.push(0);
          continue;
        }
        let expMultiplier = 0;
        if (participated) {
          expMultiplier += (1 / participantIds.size);
          if (participantIds.size > 1 && multipleParticipantExpBonusModifier) {
            expMultiplier += multipleParticipantExpBonusModifier.getStackCount() * 0.2;
          }
        } else if (expShareModifier) {
          expMultiplier += (expShareModifier.getStackCount() * 0.2) / participantIds.size;
        }
        if (partyMember.pokerus) {
          expMultiplier *= 1.5;
        }
        if (Overrides.XP_MULTIPLIER_OVERRIDE !== null) {
          expMultiplier = Overrides.XP_MULTIPLIER_OVERRIDE;
        }
        const pokemonExp = new Utils.NumberHolder(expValue * expMultiplier);
        this.scene.applyModifiers(PokemonExpBoosterModifier, true, partyMember, pokemonExp);
        partyMemberExp.push(Math.floor(pokemonExp.value));
      }

      if (expBalanceModifier) {
        let totalLevel = 0;
        let totalExp = 0;
        expPartyMembers.forEach((expPartyMember, epm) => {
          totalExp += partyMemberExp[epm];
          totalLevel += expPartyMember.level;
        });

        const medianLevel = Math.floor(totalLevel / expPartyMembers.length);

        const recipientExpPartyMemberIndexes = [];
        expPartyMembers.forEach((expPartyMember, epm) => {
          if (expPartyMember.level <= medianLevel) {
            recipientExpPartyMemberIndexes.push(epm);
          }
        });

        const splitExp = Math.floor(totalExp / recipientExpPartyMemberIndexes.length);

        expPartyMembers.forEach((_partyMember, pm) => {
          partyMemberExp[pm] = Phaser.Math.Linear(partyMemberExp[pm], recipientExpPartyMemberIndexes.indexOf(pm) > -1 ? splitExp : 0, 0.2 * expBalanceModifier.getStackCount());
        });
      }

      for (let pm = 0; pm < expPartyMembers.length; pm++) {
        const exp = partyMemberExp[pm];

        if (exp) {
          const partyMemberIndex = party.indexOf(expPartyMembers[pm]);
          this.scene.unshiftPhase(expPartyMembers[pm].isOnField() ? new ExpPhase(this.scene, partyMemberIndex, exp) : new ShowPartyExpBarPhase(this.scene, partyMemberIndex, exp));
        }
      }
    }

    if (!this.scene.getEnemyParty().find(p => this.scene.currentBattle.battleType ? !p?.isFainted(true) : p.isOnField())) {
      this.scene.pushPhase(new BattleEndPhase(this.scene));
      if (this.scene.currentBattle.battleType === BattleType.TRAINER) {
        this.scene.pushPhase(new TrainerVictoryPhase(this.scene));
      }
      if (this.scene.gameMode.isEndless || !this.scene.gameMode.isWaveFinal(this.scene.currentBattle.waveIndex)) {
        this.scene.pushPhase(new EggLapsePhase(this.scene));
        if (this.scene.currentBattle.waveIndex % 10) {
          this.scene.pushPhase(new SelectModifierPhase(this.scene));
        } else if (this.scene.gameMode.isDaily) {
          this.scene.pushPhase(new ModifierRewardPhase(this.scene, modifierTypes.EXP_CHARM));
          if (this.scene.currentBattle.waveIndex > 10 && !this.scene.gameMode.isWaveFinal(this.scene.currentBattle.waveIndex)) {
            this.scene.pushPhase(new ModifierRewardPhase(this.scene, modifierTypes.GOLDEN_POKEBALL));
          }
        } else {
          const superExpWave = !this.scene.gameMode.isEndless ? (this.scene.offsetGym ? 0 : 20) : 10;
          if (this.scene.gameMode.isEndless && this.scene.currentBattle.waveIndex === 10) {
            this.scene.pushPhase(new ModifierRewardPhase(this.scene, modifierTypes.EXP_SHARE));
          }
          if (this.scene.currentBattle.waveIndex <= 750 && (this.scene.currentBattle.waveIndex <= 500 || (this.scene.currentBattle.waveIndex % 30) === superExpWave)) {
            this.scene.pushPhase(new ModifierRewardPhase(this.scene, (this.scene.currentBattle.waveIndex % 30) !== superExpWave || this.scene.currentBattle.waveIndex > 250 ? modifierTypes.EXP_CHARM : modifierTypes.SUPER_EXP_CHARM));
          }
          if (this.scene.currentBattle.waveIndex <= 150 && !(this.scene.currentBattle.waveIndex % 50)) {
            this.scene.pushPhase(new ModifierRewardPhase(this.scene, modifierTypes.GOLDEN_POKEBALL));
          }
          if (this.scene.gameMode.isEndless && !(this.scene.currentBattle.waveIndex % 50)) {
            this.scene.pushPhase(new ModifierRewardPhase(this.scene, !(this.scene.currentBattle.waveIndex % 250) ? modifierTypes.VOUCHER_PREMIUM : modifierTypes.VOUCHER_PLUS));
            this.scene.pushPhase(new AddEnemyBuffModifierPhase(this.scene));
          }
        }
        this.scene.pushPhase(new NewBattlePhase(this.scene));
      } else {
        this.scene.currentBattle.battleType = BattleType.CLEAR;
        this.scene.score += this.scene.gameMode.getClearScoreBonus();
        this.scene.updateScoreText();
        this.scene.pushPhase(new GameOverPhase(this.scene, true));
      }
    }

    this.end();
  }
}

export class TrainerVictoryPhase extends BattlePhase {
  constructor(scene: BattleScene) {
    super(scene);
  }

  start() {
    this.scene.disableMenu = true;

    this.scene.playBgm(this.scene.currentBattle.trainer.config.victoryBgm);

    this.scene.unshiftPhase(new MoneyRewardPhase(this.scene, this.scene.currentBattle.trainer.config.moneyMultiplier));

    const modifierRewardFuncs = this.scene.currentBattle.trainer.config.modifierRewardFuncs;
    for (const modifierRewardFunc of modifierRewardFuncs) {
      this.scene.unshiftPhase(new ModifierRewardPhase(this.scene, modifierRewardFunc));
    }

    const trainerType = this.scene.currentBattle.trainer.config.trainerType;
    if (vouchers.hasOwnProperty(TrainerType[trainerType])) {
      if (!this.scene.validateVoucher(vouchers[TrainerType[trainerType]]) && this.scene.currentBattle.trainer.config.isBoss) {
        this.scene.unshiftPhase(new ModifierRewardPhase(this.scene, [modifierTypes.VOUCHER, modifierTypes.VOUCHER, modifierTypes.VOUCHER_PLUS, modifierTypes.VOUCHER_PREMIUM][vouchers[TrainerType[trainerType]].voucherType]));
      }
    }

    this.scene.ui.showText(i18next.t("battle:trainerDefeated", { trainerName: this.scene.currentBattle.trainer.getName(TrainerSlot.NONE, true) }), null, () => {
      const victoryMessages = this.scene.currentBattle.trainer.getVictoryMessages();
      let message: string;
      this.scene.executeWithSeedOffset(() => message = Utils.randSeedItem(victoryMessages), this.scene.currentBattle.waveIndex);

      const showMessage = () => {
        const originalFunc = showMessageOrEnd;
        showMessageOrEnd = () => this.scene.ui.showDialogue(message, this.scene.currentBattle.trainer.getName(), null, originalFunc);

        showMessageOrEnd();
      };
      let showMessageOrEnd = () => this.end();
      if (victoryMessages?.length) {
        if (this.scene.currentBattle.trainer.config.hasCharSprite && !this.scene.ui.shouldSkipDialogue(message)) {
          const originalFunc = showMessageOrEnd;
          showMessageOrEnd = () => this.scene.charSprite.hide().then(() => this.scene.hideFieldOverlay(250).then(() => originalFunc()));
          this.scene.showFieldOverlay(500).then(() => this.scene.charSprite.showCharacter(this.scene.currentBattle.trainer.getKey(), getCharVariantFromDialogue(victoryMessages[0])).then(() => showMessage()));
        } else {
          showMessage();
        }
      } else {
        showMessageOrEnd();
      }
    }, null, true);

    this.showEnemyTrainer();
  }
}

export class MoneyRewardPhase extends BattlePhase {
  private moneyMultiplier: number;

  constructor(scene: BattleScene, moneyMultiplier: number) {
    super(scene);

    this.moneyMultiplier = moneyMultiplier;
  }

  start() {
    const moneyAmount = new Utils.IntegerHolder(this.scene.getWaveMoneyAmount(this.moneyMultiplier));

    this.scene.applyModifiers(MoneyMultiplierModifier, true, moneyAmount);

    if (this.scene.arena.getTag(ArenaTagType.HAPPY_HOUR)) {
      moneyAmount.value *= 2;
    }

    this.scene.addMoney(moneyAmount.value);

    const userLocale = navigator.language || "en-US";
    const formattedMoneyAmount = moneyAmount.value.toLocaleString(userLocale);
    const message = i18next.t("battle:moneyWon", { moneyAmount: formattedMoneyAmount });

    this.scene.ui.showText(message, null, () => this.end(), null, true);
  }
}

export class ModifierRewardPhase extends BattlePhase {
  protected modifierType: ModifierType;

  constructor(scene: BattleScene, modifierTypeFunc: ModifierTypeFunc) {
    super(scene);

    this.modifierType = getModifierType(modifierTypeFunc);
  }

  start() {
    super.start();

    this.doReward().then(() => this.end());
  }

  doReward(): Promise<void> {
    return new Promise<void>(resolve => {
      const newModifier = this.modifierType.newModifier();
      this.scene.addModifier(newModifier).then(() => {
        this.scene.playSound("item_fanfare");
        this.scene.ui.showText(i18next.t("battle:rewardGain", { modifierName: newModifier.type.name }), null, () => resolve(), null, true);
      });
    });
  }
}

export class GameOverModifierRewardPhase extends ModifierRewardPhase {
  constructor(scene: BattleScene, modifierTypeFunc: ModifierTypeFunc) {
    super(scene, modifierTypeFunc);
  }

  doReward(): Promise<void> {
    return new Promise<void>(resolve => {
      const newModifier = this.modifierType.newModifier();
      this.scene.addModifier(newModifier).then(() => {
        this.scene.playSound("level_up_fanfare");
        this.scene.ui.setMode(Mode.MESSAGE);
        this.scene.ui.fadeIn(250).then(() => {
          this.scene.ui.showText(i18next.t("battle:rewardGain", { modifierName: newModifier.type.name }), null, () => {
            this.scene.time.delayedCall(1500, () => this.scene.arenaBg.setVisible(true));
            resolve();
          }, null, true, 1500);
        });
      });
    });
  }
}

export class RibbonModifierRewardPhase extends ModifierRewardPhase {
  private species: PokemonSpecies;

  constructor(scene: BattleScene, modifierTypeFunc: ModifierTypeFunc, species: PokemonSpecies) {
    super(scene, modifierTypeFunc);

    this.species = species;
  }

  doReward(): Promise<void> {
    return new Promise<void>(resolve => {
      const newModifier = this.modifierType.newModifier();
      this.scene.addModifier(newModifier).then(() => {
        this.scene.playSound("level_up_fanfare");
        this.scene.ui.setMode(Mode.MESSAGE);
        this.scene.ui.showText(`${this.species.name} beat ${this.scene.gameMode.getName()} Mode for the first time!\nYou received ${newModifier.type.name}!`, null, () => {
          resolve();
        }, null, true, 1500);
      });
    });
  }
}

export class GameOverPhase extends BattlePhase {
  private victory: boolean;
  private firstRibbons: PokemonSpecies[] = [];

  constructor(scene: BattleScene, victory?: boolean) {
    super(scene);

    this.victory = !!victory;
  }

  start() {
    super.start();

    // Failsafe if players somehow skip floor 200 in classic mode
    if (this.scene.gameMode.isClassic && this.scene.currentBattle.waveIndex > 200) {
      this.victory = true;
    }

    if (this.victory && this.scene.gameMode.isEndless) {
      this.scene.ui.showDialogue(i18next.t("PGMmiscDialogue:ending_endless"), i18next.t("PGMmiscDialogue:ending_name"), 0, () => this.handleGameOver());
    } else if (this.victory || !this.scene.enableRetries) {
      this.handleGameOver();
    } else {
      this.scene.ui.showText("Would you like to retry from the start of the battle?", null, () => {
        this.scene.ui.setMode(Mode.CONFIRM, () => {
          this.scene.ui.fadeOut(1250).then(() => {
            this.scene.reset();
            this.scene.clearPhaseQueue();
            this.scene.gameData.loadSession(this.scene, this.scene.sessionSlotId).then(() => {
              this.scene.pushPhase(new EncounterPhase(this.scene, true));

              const availablePartyMembers = this.scene.getParty().filter(p => p.isAllowedInBattle()).length;

              this.scene.pushPhase(new SummonPhase(this.scene, 0));
              if (this.scene.currentBattle.double && availablePartyMembers > 1) {
                this.scene.pushPhase(new SummonPhase(this.scene, 1));
              }
              if (this.scene.currentBattle.waveIndex > 1 && this.scene.currentBattle.battleType !== BattleType.TRAINER) {
                this.scene.pushPhase(new CheckSwitchPhase(this.scene, 0, this.scene.currentBattle.double));
                if (this.scene.currentBattle.double && availablePartyMembers > 1) {
                  this.scene.pushPhase(new CheckSwitchPhase(this.scene, 1, this.scene.currentBattle.double));
                }
              }

              this.scene.ui.fadeIn(1250);
              this.end();
            });
          });
        }, () => this.handleGameOver(), false, 0, 0, 1000);
      });
    }
  }

  handleGameOver(): void {
    const doGameOver = (newClear: boolean) => {
      this.scene.disableMenu = true;
      this.scene.time.delayedCall(1000, () => {
        let firstClear = false;
        if (this.victory && newClear) {
          if (this.scene.gameMode.isClassic) {
            firstClear = this.scene.validateAchv(achvs.CLASSIC_VICTORY);
            this.scene.gameData.gameStats.sessionsWon++;
            for (const pokemon of this.scene.getParty()) {
              this.awardRibbon(pokemon);

              if (pokemon.species.getRootSpeciesId() !== pokemon.species.getRootSpeciesId(true)) {
                this.awardRibbon(pokemon, true);
              }
            }
          } else if (this.scene.gameMode.isDaily && newClear) {
            this.scene.gameData.gameStats.dailyRunSessionsWon++;
          }
        }
        const fadeDuration = this.victory ? 10000 : 5000;
        this.scene.fadeOutBgm(fadeDuration, true);
        const activeBattlers = this.scene.getField().filter(p => p?.isActive(true));
        activeBattlers.map(p => p.hideInfo());
        this.scene.ui.fadeOut(fadeDuration).then(() => {
          activeBattlers.map(a => a.setVisible(false));
          this.scene.setFieldScale(1, true);
          this.scene.clearPhaseQueue();
          this.scene.ui.clearText();

          if (this.victory && this.scene.gameMode.isChallenge) {
            this.scene.gameMode.challenges.forEach(c => this.scene.validateAchvs(ChallengeAchv, c));
          }

          const clear = (endCardPhase?: EndCardPhase) => {
            if (newClear) {
              this.handleUnlocks();
            }
            if (this.victory && newClear) {
              for (const species of this.firstRibbons) {
                this.scene.unshiftPhase(new RibbonModifierRewardPhase(this.scene, modifierTypes.VOUCHER_PLUS, species));
              }
              if (!firstClear) {
                this.scene.unshiftPhase(new GameOverModifierRewardPhase(this.scene, modifierTypes.VOUCHER_PREMIUM));
              }
            }
            this.scene.pushPhase(new PostGameOverPhase(this.scene, endCardPhase));
            this.end();
          };

          if (this.victory && this.scene.gameMode.isClassic) {
            const message = miscDialogue.ending[this.scene.gameData.gender === PlayerGender.FEMALE ? 0 : 1];

            if (!this.scene.ui.shouldSkipDialogue(message)) {
              this.scene.ui.fadeIn(500).then(() => {
                this.scene.charSprite.showCharacter(`rival_${this.scene.gameData.gender === PlayerGender.FEMALE ? "m" : "f"}`, getCharVariantFromDialogue(miscDialogue.ending[this.scene.gameData.gender === PlayerGender.FEMALE ? 0 : 1])).then(() => {
                  this.scene.ui.showDialogue(message, this.scene.gameData.gender === PlayerGender.FEMALE ? trainerConfigs[TrainerType.RIVAL].name : trainerConfigs[TrainerType.RIVAL].nameFemale, null, () => {
                    this.scene.ui.fadeOut(500).then(() => {
                      this.scene.charSprite.hide().then(() => {
                        const endCardPhase = new EndCardPhase(this.scene);
                        this.scene.unshiftPhase(endCardPhase);
                        clear(endCardPhase);
                      });
                    });
                  });
                });
              });
            } else {
              const endCardPhase = new EndCardPhase(this.scene);
              this.scene.unshiftPhase(endCardPhase);
              clear(endCardPhase);
            }
          } else {
            clear();
          }
        });
      });
    };

    /* Added a local check to see if the game is running offline on victory
    If Online, execute apiFetch as intended
    If Offline, execute offlineNewClear(), a localStorage implementation of newClear daily run checks */
    if (this.victory) {
      if (!Utils.isLocal) {
        Utils.apiFetch(`savedata/session/newclear?slot=${this.scene.sessionSlotId}&clientSessionId=${clientSessionId}`, true)
          .then(response => response.json())
          .then(newClear => doGameOver(newClear));
      } else {
        this.scene.gameData.offlineNewClear(this.scene).then(result => {
          doGameOver(result);
        });
      }
    } else {
      doGameOver(false);
    }
  }

  handleUnlocks(): void {
    if (this.victory && this.scene.gameMode.isClassic) {
      if (!this.scene.gameData.unlocks[Unlockables.ENDLESS_MODE]) {
        this.scene.unshiftPhase(new UnlockPhase(this.scene, Unlockables.ENDLESS_MODE));
      }
      if (this.scene.getParty().filter(p => p.fusionSpecies).length && !this.scene.gameData.unlocks[Unlockables.SPLICED_ENDLESS_MODE]) {
        this.scene.unshiftPhase(new UnlockPhase(this.scene, Unlockables.SPLICED_ENDLESS_MODE));
      }
      if (!this.scene.gameData.unlocks[Unlockables.MINI_BLACK_HOLE]) {
        this.scene.unshiftPhase(new UnlockPhase(this.scene, Unlockables.MINI_BLACK_HOLE));
      }
    }
  }

  awardRibbon(pokemon: Pokemon, forStarter: boolean = false): void {
    const speciesId = getPokemonSpecies(pokemon.species.speciesId);
    const speciesRibbonCount = this.scene.gameData.incrementRibbonCount(speciesId, forStarter);
    // first time classic win, award voucher
    if (speciesRibbonCount === 1) {
      this.firstRibbons.push(getPokemonSpecies(pokemon.species.getRootSpeciesId(forStarter)));
    }
  }
}

export class EndCardPhase extends Phase {
  public endCard: Phaser.GameObjects.Image;
  public text: Phaser.GameObjects.Text;

  constructor(scene: BattleScene) {
    super(scene);
  }

  start(): void {
    super.start();

    this.scene.ui.getMessageHandler().bg.setVisible(false);
    this.scene.ui.getMessageHandler().nameBoxContainer.setVisible(false);

    this.endCard = this.scene.add.image(0, 0, `end_${this.scene.gameData.gender === PlayerGender.FEMALE ? "f" : "m"}`);
    this.endCard.setOrigin(0);
    this.endCard.setScale(0.5);
    this.scene.field.add(this.endCard);

    this.text = addTextObject(this.scene, this.scene.game.canvas.width / 12, (this.scene.game.canvas.height / 6) - 16, "Congratulations!", TextStyle.SUMMARY, { fontSize: "128px" });
    this.text.setOrigin(0.5);
    this.scene.field.add(this.text);

    this.scene.ui.clearText();

    this.scene.ui.fadeIn(1000).then(() => {

      this.scene.ui.showText("", null, () => {
        this.scene.ui.getMessageHandler().bg.setVisible(true);
        this.end();
      }, null, true);
    });
  }
}

export class UnlockPhase extends Phase {
  private unlockable: Unlockables;

  constructor(scene: BattleScene, unlockable: Unlockables) {
    super(scene);

    this.unlockable = unlockable;
  }

  start(): void {
    this.scene.time.delayedCall(2000, () => {
      this.scene.gameData.unlocks[this.unlockable] = true;
      this.scene.playSound("level_up_fanfare");
      this.scene.ui.setMode(Mode.MESSAGE);
      this.scene.ui.showText(`${getUnlockableName(this.unlockable)}\nhas been unlocked.`, null, () => {
        this.scene.time.delayedCall(1500, () => this.scene.arenaBg.setVisible(true));
        this.end();
      }, null, true, 1500);
    });
  }
}

export class PostGameOverPhase extends Phase {
  private endCardPhase: EndCardPhase;

  constructor(scene: BattleScene, endCardPhase: EndCardPhase) {
    super(scene);

    this.endCardPhase = endCardPhase;
  }

  start() {
    super.start();

    const saveAndReset = () => {
      this.scene.gameData.saveAll(this.scene, true, true, true).then(success => {
        if (!success) {
          return this.scene.reset(true);
        }
        this.scene.gameData.tryClearSession(this.scene, this.scene.sessionSlotId).then((success: boolean | [boolean, boolean]) => {
          if (!success[0]) {
            return this.scene.reset(true);
          }
          this.scene.reset();
          this.scene.unshiftPhase(new TitlePhase(this.scene));
          this.end();
        });
      });
    };

    if (this.endCardPhase) {
      this.scene.ui.fadeOut(500).then(() => {
        this.scene.ui.getMessageHandler().bg.setVisible(true);

        this.endCardPhase.endCard.destroy();
        this.endCardPhase.text.destroy();
        saveAndReset();
      });
    } else {
      saveAndReset();
    }
  }
}

export class SwitchPhase extends BattlePhase {
  protected fieldIndex: integer;
  private isModal: boolean;
  private doReturn: boolean;

  constructor(scene: BattleScene, fieldIndex: integer, isModal: boolean, doReturn: boolean) {
    super(scene);

    this.fieldIndex = fieldIndex;
    this.isModal = isModal;
    this.doReturn = doReturn;
  }

  start() {
    super.start();

    // Skip modal switch if impossible
    if (this.isModal && !this.scene.getParty().filter(p => p.isAllowedInBattle() && !p.isActive(true)).length) {
      return super.end();
    }

    // Check if there is any space still in field
    if (this.isModal && this.scene.getPlayerField().filter(p => p.isAllowedInBattle() && p.isActive(true)).length >= this.scene.currentBattle.getBattlerCount()) {
      return super.end();
    }

    // Override field index to 0 in case of double battle where 2/3 remaining legal party members fainted at once
    const fieldIndex = this.scene.currentBattle.getBattlerCount() === 1 || this.scene.getParty().filter(p => p.isAllowedInBattle()).length > 1 ? this.fieldIndex : 0;

    this.scene.ui.setMode(Mode.PARTY, this.isModal ? PartyUiMode.FAINT_SWITCH : PartyUiMode.POST_BATTLE_SWITCH, fieldIndex, (slotIndex: integer, option: PartyOption) => {
      if (slotIndex >= this.scene.currentBattle.getBattlerCount() && slotIndex < 6) {
        this.scene.unshiftPhase(new SwitchSummonPhase(this.scene, fieldIndex, slotIndex, this.doReturn, option === PartyOption.PASS_BATON));
      }
      this.scene.ui.setMode(Mode.MESSAGE).then(() => super.end());
    }, PartyUiHandler.FilterNonFainted);
  }
}

export class ExpPhase extends PlayerPartyMemberPokemonPhase {
  private expValue: number;

  constructor(scene: BattleScene, partyMemberIndex: integer, expValue: number) {
    super(scene, partyMemberIndex);

    this.expValue = expValue;
  }

  start() {
    super.start();

    const pokemon = this.getPokemon();
    const exp = new Utils.NumberHolder(this.expValue);
    this.scene.applyModifiers(ExpBoosterModifier, true, exp);
    exp.value = Math.floor(exp.value);
    this.scene.ui.showText(i18next.t("battle:expGain", { pokemonName: pokemon.name, exp: exp.value }), null, () => {
      const lastLevel = pokemon.level;
      pokemon.addExp(exp.value);
      const newLevel = pokemon.level;
      if (newLevel > lastLevel) {
        this.scene.unshiftPhase(new LevelUpPhase(this.scene, this.partyMemberIndex, lastLevel, newLevel));
      }
      pokemon.updateInfo().then(() => this.end());
    }, null, true);
  }
}

export class ShowPartyExpBarPhase extends PlayerPartyMemberPokemonPhase {
  private expValue: number;

  constructor(scene: BattleScene, partyMemberIndex: integer, expValue: number) {
    super(scene, partyMemberIndex);

    this.expValue = expValue;
  }

  start() {
    super.start();

    const pokemon = this.getPokemon();
    const exp = new Utils.NumberHolder(this.expValue);
    this.scene.applyModifiers(ExpBoosterModifier, true, exp);
    exp.value = Math.floor(exp.value);

    const lastLevel = pokemon.level;
    pokemon.addExp(exp.value);
    const newLevel = pokemon.level;
    if (newLevel > lastLevel) {
      this.scene.unshiftPhase(new LevelUpPhase(this.scene, this.partyMemberIndex, lastLevel, newLevel));
    }
    this.scene.unshiftPhase(new HidePartyExpBarPhase(this.scene));
    pokemon.updateInfo();

    if (this.scene.expParty === ExpNotification.SKIP) {
      this.end();
    } else if (this.scene.expParty === ExpNotification.ONLY_LEVEL_UP) {
      if (newLevel > lastLevel) { // this means if we level up
        // instead of displaying the exp gain in the small frame, we display the new level
        // we use the same method for mode 0 & 1, by giving a parameter saying to display the exp or the level
        this.scene.partyExpBar.showPokemonExp(pokemon, exp.value, this.scene.expParty === ExpNotification.ONLY_LEVEL_UP, newLevel).then(() => {
          setTimeout(() => this.end(), 800 / Math.pow(2, this.scene.expGainsSpeed));
        });
      } else {
        this.end();
      }
    } else if (this.scene.expGainsSpeed < 3) {
      this.scene.partyExpBar.showPokemonExp(pokemon, exp.value, false, newLevel).then(() => {
        setTimeout(() => this.end(), 500 / Math.pow(2, this.scene.expGainsSpeed));
      });
    } else {
      this.end();
    }

  }
}

export class HidePartyExpBarPhase extends BattlePhase {
  constructor(scene: BattleScene) {
    super(scene);
  }

  start() {
    super.start();

    this.scene.partyExpBar.hide().then(() => this.end());
  }
}

export class LevelUpPhase extends PlayerPartyMemberPokemonPhase {
  private lastLevel: integer;
  private level: integer;

  constructor(scene: BattleScene, partyMemberIndex: integer, lastLevel: integer, level: integer) {
    super(scene, partyMemberIndex);

    this.lastLevel = lastLevel;
    this.level = level;
    this.scene = scene;
  }

  start() {
    super.start();

    if (this.level > this.scene.gameData.gameStats.highestLevel) {
      this.scene.gameData.gameStats.highestLevel = this.level;
    }

    this.scene.validateAchvs(LevelAchv, new Utils.IntegerHolder(this.level));

    const pokemon = this.getPokemon();
    const prevStats = pokemon.stats.slice(0);
    pokemon.calculateStats();
    pokemon.updateInfo();
    if (this.scene.expParty === ExpNotification.DEFAULT) {
      this.scene.playSound("level_up_fanfare");
      this.scene.ui.showText(i18next.t("battle:levelUp", { pokemonName: this.getPokemon().name, level: this.level }), null, () => this.scene.ui.getMessageHandler().promptLevelUpStats(this.partyMemberIndex, prevStats, false).then(() => this.end()), null, true);
    } else if (this.scene.expParty === ExpNotification.SKIP) {
      this.end();
    } else {
      // we still want to display the stats if activated
      this.scene.ui.getMessageHandler().promptLevelUpStats(this.partyMemberIndex, prevStats, false).then(() => this.end());
    }
    if (this.level <= 100) {
      const levelMoves = this.getPokemon().getLevelMoves(this.lastLevel + 1);
      for (const lm of levelMoves) {
        this.scene.unshiftPhase(new LearnMovePhase(this.scene, this.partyMemberIndex, lm[1]));
      }
    }
    if (!pokemon.pauseEvolutions) {
      const evolution = pokemon.getEvolution();
      if (evolution) {
        this.scene.unshiftPhase(new EvolutionPhase(this.scene, pokemon as PlayerPokemon, evolution, this.lastLevel));
      }
    }
  }
}

export class LearnMovePhase extends PlayerPartyMemberPokemonPhase {
  private moveId: Moves;

  constructor(scene: BattleScene, partyMemberIndex: integer, moveId: Moves) {
    super(scene, partyMemberIndex);

    this.moveId = moveId;
  }

  start() {
    super.start();

    const pokemon = this.getPokemon();
    const move = allMoves[this.moveId];

    const existingMoveIndex = pokemon.getMoveset().findIndex(m => m?.moveId === move.id);

    if (existingMoveIndex > -1) {
      return this.end();
    }

    const emptyMoveIndex = pokemon.getMoveset().length < 4
      ? pokemon.getMoveset().length
      : pokemon.getMoveset().findIndex(m => m === null);

    const messageMode = this.scene.ui.getHandler() instanceof EvolutionSceneHandler
      ? Mode.EVOLUTION_SCENE
      : Mode.MESSAGE;

    if (emptyMoveIndex > -1) {
      pokemon.setMove(emptyMoveIndex, this.moveId);
      initMoveAnim(this.scene, this.moveId).then(() => {
        loadMoveAnimAssets(this.scene, [this.moveId], true)
          .then(() => {
            this.scene.ui.setMode(messageMode).then(() => {
              this.scene.playSound("level_up_fanfare");
              this.scene.ui.showText(i18next.t("battle:learnMove", { pokemonName: pokemon.name, moveName: move.name }), null, () => {
                this.scene.triggerPokemonFormChange(pokemon, SpeciesFormChangeMoveLearnedTrigger, true);
                this.end();
              }, messageMode === Mode.EVOLUTION_SCENE ? 1000 : null, true);
            });
          });
      });
    } else {
      this.scene.ui.setMode(messageMode).then(() => {
        this.scene.ui.showText(i18next.t("battle:learnMovePrompt", { pokemonName: pokemon.name, moveName: move.name }), null, () => {
          this.scene.ui.showText(i18next.t("battle:learnMoveLimitReached", { pokemonName: pokemon.name }), null, () => {
            this.scene.ui.showText(i18next.t("battle:learnMoveReplaceQuestion", { moveName: move.name }), null, () => {
              const noHandler = () => {
                this.scene.ui.setMode(messageMode).then(() => {
                  this.scene.ui.showText(i18next.t("battle:learnMoveStopTeaching", { moveName: move.name }), null, () => {
                    this.scene.ui.setModeWithoutClear(Mode.CONFIRM, () => {
                      this.scene.ui.setMode(messageMode);
                      this.scene.ui.showText(i18next.t("battle:learnMoveNotLearned", { pokemonName: pokemon.name, moveName: move.name }), null, () => this.end(), null, true);
                    }, () => {
                      this.scene.ui.setMode(messageMode);
                      this.scene.unshiftPhase(new LearnMovePhase(this.scene, this.partyMemberIndex, this.moveId));
                      this.end();
                    });
                  });
                });
              };
              this.scene.ui.setModeWithoutClear(Mode.CONFIRM, () => {
                this.scene.ui.setMode(messageMode);
                this.scene.ui.showText(i18next.t("battle:learnMoveForgetQuestion"), null, () => {
                  this.scene.ui.setModeWithoutClear(Mode.SUMMARY, this.getPokemon(), SummaryUiMode.LEARN_MOVE, move, (moveIndex: integer) => {
                    if (moveIndex === 4) {
                      noHandler();
                      return;
                    }
                    this.scene.ui.setMode(messageMode).then(() => {
                      this.scene.ui.showText(i18next.t("battle:countdownPoof"), null, () => {
                        this.scene.ui.showText(i18next.t("battle:learnMoveForgetSuccess", { pokemonName: pokemon.name, moveName: pokemon.moveset[moveIndex].getName() }), null, () => {
                          this.scene.ui.showText(i18next.t("battle:learnMoveAnd"), null, () => {
                            pokemon.setMove(moveIndex, Moves.NONE);
                            this.scene.unshiftPhase(new LearnMovePhase(this.scene, this.partyMemberIndex, this.moveId));
                            this.end();
                          }, null, true);
                        }, null, true);
                      }, null, true);
                    });
                  });
                }, null, true);
              }, noHandler);
            });
          }, null, true);
        }, null, true);
      });
    }
  }
}

export class PokemonHealPhase extends CommonAnimPhase {
  private hpHealed: integer;
  private message: string;
  private showFullHpMessage: boolean;
  private skipAnim: boolean;
  private revive: boolean;
  private healStatus: boolean;
  private preventFullHeal: boolean;

  constructor(scene: BattleScene, battlerIndex: BattlerIndex, hpHealed: integer, message: string, showFullHpMessage: boolean, skipAnim: boolean = false, revive: boolean = false, healStatus: boolean = false, preventFullHeal: boolean = false) {
    super(scene, battlerIndex, undefined, CommonAnim.HEALTH_UP);

    this.hpHealed = hpHealed;
    this.message = message;
    this.showFullHpMessage = showFullHpMessage;
    this.skipAnim = skipAnim;
    this.revive = revive;
    this.healStatus = healStatus;
    this.preventFullHeal = preventFullHeal;
  }

  start() {
    if (!this.skipAnim && (this.revive || this.getPokemon().hp) && this.getPokemon().getHpRatio() < 1) {
      super.start();
    } else {
      this.end();
    }
  }

  end() {
    const pokemon = this.getPokemon();

    if (!pokemon.isOnField() || (!this.revive && !pokemon.isActive())) {
      super.end();
      return;
    }

    const fullHp = pokemon.getHpRatio() >= 1;

    const hasMessage = !!this.message;
    const healOrDamage = (!fullHp || this.hpHealed < 0);
    let lastStatusEffect = StatusEffect.NONE;

    if (healOrDamage) {
      const hpRestoreMultiplier = new Utils.IntegerHolder(1);
      if (!this.revive) {
        this.scene.applyModifiers(HealingBoosterModifier, this.player, hpRestoreMultiplier);
      }
      const healAmount = new Utils.NumberHolder(Math.floor(this.hpHealed * hpRestoreMultiplier.value));
      if (healAmount.value < 0) {
        pokemon.damageAndUpdate(healAmount.value * -1, HitResult.HEAL as DamageResult);
        healAmount.value = 0;
      }
      // Prevent healing to full if specified (in case of healing tokens so Sturdy doesn't cause a softlock)
      if (this.preventFullHeal && pokemon.hp + healAmount.value >= pokemon.getMaxHp()) {
        healAmount.value = (pokemon.getMaxHp() - pokemon.hp) - 1;
      }
      healAmount.value = pokemon.heal(healAmount.value);
      if (healAmount.value) {
        this.scene.damageNumberHandler.add(pokemon, healAmount.value, HitResult.HEAL);
      }
      if (pokemon.isPlayer()) {
        this.scene.validateAchvs(HealAchv, healAmount);
        if (healAmount.value > this.scene.gameData.gameStats.highestHeal) {
          this.scene.gameData.gameStats.highestHeal = healAmount.value;
        }
      }
      if (this.healStatus && !this.revive && pokemon.status) {
        lastStatusEffect = pokemon.status.effect;
        pokemon.resetStatus();
      }
      pokemon.updateInfo().then(() => super.end());
    } else if (this.healStatus && !this.revive && pokemon.status) {
      lastStatusEffect = pokemon.status.effect;
      pokemon.resetStatus();
      pokemon.updateInfo().then(() => super.end());
    } else if (this.showFullHpMessage) {
      this.message = i18next.t("battle:hpIsFull", { pokemonName: getPokemonNameWithAffix(pokemon) });
    }

    if (this.message) {
      this.scene.queueMessage(this.message);
    }

    if (this.healStatus && lastStatusEffect && !hasMessage) {
      this.scene.queueMessage(getStatusEffectHealText(lastStatusEffect, getPokemonNameWithAffix(pokemon)));
    }

    if (!healOrDamage && !lastStatusEffect) {
      super.end();
    }
  }
}

export class AttemptCapturePhase extends PokemonPhase {
  private pokeballType: PokeballType;
  private pokeball: Phaser.GameObjects.Sprite;
  private originalY: number;

  constructor(scene: BattleScene, targetIndex: integer, pokeballType: PokeballType) {
    super(scene, BattlerIndex.ENEMY + targetIndex);

    this.pokeballType = pokeballType;
  }

  start() {
    super.start();

    const pokemon = this.getPokemon() as EnemyPokemon;

    if (!pokemon?.hp) {
      return this.end();
    }

    this.scene.pokeballCounts[this.pokeballType]--;

    this.originalY = pokemon.y;

    const _3m = 3 * pokemon.getMaxHp();
    const _2h = 2 * pokemon.hp;
    const catchRate = pokemon.species.catchRate;
    const pokeballMultiplier = getPokeballCatchMultiplier(this.pokeballType);
    const statusMultiplier = pokemon.status ? getStatusEffectCatchRateMultiplier(pokemon.status.effect) : 1;
    const x = Math.round((((_3m - _2h) * catchRate * pokeballMultiplier) / _3m) * statusMultiplier);
    const y = Math.round(65536 / Math.sqrt(Math.sqrt(255 / x)));
    const fpOffset = pokemon.getFieldPositionOffset();

    const pokeballAtlasKey = getPokeballAtlasKey(this.pokeballType);
    this.pokeball = this.scene.addFieldSprite(16, 80, "pb", pokeballAtlasKey);
    this.pokeball.setOrigin(0.5, 0.625);
    this.scene.field.add(this.pokeball);

    this.scene.playSound("pb_throw");
    this.scene.time.delayedCall(300, () => {
      this.scene.field.moveBelow(this.pokeball as Phaser.GameObjects.GameObject, pokemon);
    });

    this.scene.tweens.add({
      targets: this.pokeball,
      x: { value: 236 + fpOffset[0], ease: "Linear" },
      y: { value: 16 + fpOffset[1], ease: "Cubic.easeOut" },
      duration: 500,
      onComplete: () => {
        this.pokeball.setTexture("pb", `${pokeballAtlasKey}_opening`);
        this.scene.time.delayedCall(17, () => this.pokeball.setTexture("pb", `${pokeballAtlasKey}_open`));
        this.scene.playSound("pb_rel");
        pokemon.tint(getPokeballTintColor(this.pokeballType));

        addPokeballOpenParticles(this.scene, this.pokeball.x, this.pokeball.y, this.pokeballType);

        this.scene.tweens.add({
          targets: pokemon,
          duration: 500,
          ease: "Sine.easeIn",
          scale: 0.25,
          y: 20,
          onComplete: () => {
            this.pokeball.setTexture("pb", `${pokeballAtlasKey}_opening`);
            pokemon.setVisible(false);
            this.scene.playSound("pb_catch");
            this.scene.time.delayedCall(17, () => this.pokeball.setTexture("pb", `${pokeballAtlasKey}`));

            const doShake = () => {
              let shakeCount = 0;
              const pbX = this.pokeball.x;
              const shakeCounter = this.scene.tweens.addCounter({
                from: 0,
                to: 1,
                repeat: 4,
                yoyo: true,
                ease: "Cubic.easeOut",
                duration: 250,
                repeatDelay: 500,
                onUpdate: t => {
                  if (shakeCount && shakeCount < 4) {
                    const value = t.getValue();
                    const directionMultiplier = shakeCount % 2 === 1 ? 1 : -1;
                    this.pokeball.setX(pbX + value * 4 * directionMultiplier);
                    this.pokeball.setAngle(value * 27.5 * directionMultiplier);
                  }
                },
                onRepeat: () => {
                  if (!pokemon.species.isObtainable()) {
                    shakeCounter.stop();
                    this.failCatch(shakeCount);
                  } else if (shakeCount++ < 3) {
                    if (pokeballMultiplier === -1 || pokemon.randSeedInt(65536) < y) {
                      this.scene.playSound("pb_move");
                    } else {
                      shakeCounter.stop();
                      this.failCatch(shakeCount);
                    }
                  } else {
                    this.scene.playSound("pb_lock");
                    addPokeballCaptureStars(this.scene, this.pokeball);

                    const pbTint = this.scene.add.sprite(this.pokeball.x, this.pokeball.y, "pb", "pb");
                    pbTint.setOrigin(this.pokeball.originX, this.pokeball.originY);
                    pbTint.setTintFill(0);
                    pbTint.setAlpha(0);
                    this.scene.field.add(pbTint);
                    this.scene.tweens.add({
                      targets: pbTint,
                      alpha: 0.375,
                      duration: 200,
                      easing: "Sine.easeOut",
                      onComplete: () => {
                        this.scene.tweens.add({
                          targets: pbTint,
                          alpha: 0,
                          duration: 200,
                          easing: "Sine.easeIn",
                          onComplete: () => pbTint.destroy()
                        });
                      }
                    });
                  }
                },
                onComplete: () => {
                  this.scene.unshiftPhase(new VictoryPhase(this.scene, this.battlerIndex)); this.scene.gameData.setPokemonCaught(pokemon); this.catch();
                }
              });
            };

            this.scene.time.delayedCall(250, () => doPokeballBounceAnim(this.scene, this.pokeball, 16, 72, 350, doShake));
          }
        });
      }
    });
  }

  failCatch(shakeCount: integer) {
    const pokemon = this.getPokemon();

    this.scene.playSound("pb_rel");
    pokemon.setY(this.originalY);
    if (pokemon.status?.effect !== StatusEffect.SLEEP) {
      pokemon.cry(pokemon.getHpRatio() > 0.25 ? undefined : { rate: 0.85 });
    }
    pokemon.tint(getPokeballTintColor(this.pokeballType));
    pokemon.setVisible(true);
    pokemon.untint(250, "Sine.easeOut");

    const pokeballAtlasKey = getPokeballAtlasKey(this.pokeballType);
    this.pokeball.setTexture("pb", `${pokeballAtlasKey}_opening`);
    this.scene.time.delayedCall(17, () => this.pokeball.setTexture("pb", `${pokeballAtlasKey}_open`));

    this.scene.tweens.add({
      targets: pokemon,
      duration: 250,
      ease: "Sine.easeOut",
      scale: 1
    });

    this.scene.currentBattle.lastUsedPokeball = this.pokeballType;
    this.removePb();
    this.end();
  }

  catch() {
    const pokemon = this.getPokemon() as EnemyPokemon;

    const speciesForm = !pokemon.fusionSpecies ? pokemon.getSpeciesForm() : pokemon.getFusionSpeciesForm();

    if (speciesForm.abilityHidden && (pokemon.fusionSpecies ? pokemon.fusionAbilityIndex : pokemon.abilityIndex) === speciesForm.getAbilityCount() - 1) {
      this.scene.validateAchv(achvs.HIDDEN_ABILITY);
    }

    if (pokemon.species.subLegendary) {
      this.scene.validateAchv(achvs.CATCH_SUB_LEGENDARY);
    }

    if (pokemon.species.legendary) {
      this.scene.validateAchv(achvs.CATCH_LEGENDARY);
    }

    if (pokemon.species.mythical) {
      this.scene.validateAchv(achvs.CATCH_MYTHICAL);
    }

    this.scene.pokemonInfoContainer.show(pokemon, true);

    this.scene.gameData.updateSpeciesDexIvs(pokemon.species.getRootSpeciesId(true), pokemon.ivs);

    this.scene.ui.showText(i18next.t("battle:pokemonCaught", { pokemonName: pokemon.name }), null, () => {
      const end = () => {
        this.scene.pokemonInfoContainer.hide();
        this.removePb();
        this.end();
      };
      const removePokemon = () => {
        this.scene.addFaintedEnemyScore(pokemon);
        this.scene.getPlayerField().filter(p => p.isActive(true)).forEach(playerPokemon => playerPokemon.removeTagsBySourceId(pokemon.id));
        pokemon.hp = 0;
        pokemon.trySetStatus(StatusEffect.FAINT);
        this.scene.clearEnemyHeldItemModifiers();
        this.scene.field.remove(pokemon, true);
      };
      const addToParty = () => {
        const newPokemon = pokemon.addToParty(this.pokeballType);
        const modifiers = this.scene.findModifiers(m => m instanceof PokemonHeldItemModifier, false);
        if (this.scene.getParty().filter(p => p.isShiny()).length === 6) {
          this.scene.validateAchv(achvs.SHINY_PARTY);
        }
        Promise.all(modifiers.map(m => this.scene.addModifier(m, true))).then(() => {
          this.scene.updateModifiers(true);
          removePokemon();
          if (newPokemon) {
            newPokemon.loadAssets().then(end);
          } else {
            end();
          }
        });
      };
<<<<<<< HEAD
      Promise.all([ pokemon.hideInfo() ]).then(() => {
=======
      Promise.all([pokemon.hideInfo(), this.scene.gameData.setPokemonCaught(pokemon)]).then(() => {
>>>>>>> 13b23289
        if (this.scene.getParty().length === 6) {
          const promptRelease = () => {
            this.scene.ui.showText(i18next.t("battle:partyFull", { pokemonName: pokemon.name }), null, () => {
              this.scene.pokemonInfoContainer.makeRoomForConfirmUi(1, true);
              this.scene.ui.setMode(Mode.CONFIRM, () => {
                const newPokemon = this.scene.addPlayerPokemon(pokemon.species, pokemon.level, pokemon.abilityIndex, pokemon.formIndex, pokemon.gender, pokemon.shiny, pokemon.variant, pokemon.ivs, pokemon.nature, pokemon);
                this.scene.ui.setMode(Mode.SUMMARY, newPokemon).then(() => {
                  this.catch();
                  return;
                });
              }, () => {
                this.scene.ui.setMode(Mode.PARTY, PartyUiMode.RELEASE, this.fieldIndex, (slotIndex: integer, _option: PartyOption) => {
                  this.scene.ui.setMode(Mode.MESSAGE).then(() => {
                    if (slotIndex < 6) {
                      addToParty();
                    } else {
                      promptRelease();
                    }
                  });
                });
              }, () => {
                this.scene.ui.setMode(Mode.MESSAGE).then(() => {
                  removePokemon();
                  end();
                });
              });
            });
          };
          promptRelease();
        } else {
          addToParty();
        }
      });
    }, 0, true);
  }

  removePb() {
    this.scene.tweens.add({
      targets: this.pokeball,
      duration: 250,
      delay: 250,
      ease: "Sine.easeIn",
      alpha: 0,
      onComplete: () => this.pokeball.destroy()
    });
  }
}

export class AttemptRunPhase extends PokemonPhase {
  constructor(scene: BattleScene, fieldIndex: integer) {
    super(scene, fieldIndex);
  }

  start() {
    super.start();

    const playerPokemon = this.getPokemon();
    const enemyField = this.scene.getEnemyField();

    const enemySpeed = enemyField.reduce((total: integer, enemyPokemon: Pokemon) => total + enemyPokemon.getStat(Stat.SPD), 0) / enemyField.length;

    const escapeChance = new Utils.IntegerHolder((((playerPokemon.getStat(Stat.SPD) * 128) / enemySpeed) + (30 * this.scene.currentBattle.escapeAttempts++)) % 256);
    applyAbAttrs(RunSuccessAbAttr, playerPokemon, null, escapeChance);

    if (playerPokemon.randSeedInt(256) < escapeChance.value) {
      this.scene.playSound("flee");
      this.scene.queueMessage(i18next.t("battle:runAwaySuccess"), null, true, 500);

      this.scene.tweens.add({
        targets: [this.scene.arenaEnemy, enemyField].flat(),
        alpha: 0,
        duration: 250,
        ease: "Sine.easeIn",
        onComplete: () => enemyField.forEach(enemyPokemon => enemyPokemon.destroy())
      });

      this.scene.clearEnemyHeldItemModifiers();

      enemyField.forEach(enemyPokemon => {
        enemyPokemon.hideInfo().then(() => enemyPokemon.destroy());
        enemyPokemon.hp = 0;
        enemyPokemon.trySetStatus(StatusEffect.FAINT);
      });

      this.scene.pushPhase(new BattleEndPhase(this.scene));
      this.scene.pushPhase(new NewBattlePhase(this.scene));
    } else {
      this.scene.queueMessage(i18next.t("battle:runAwayCannotEscape"), null, true, 500);
    }

    this.end();
  }
}

export class SelectModifierPhase extends BattlePhase {
  private rerollCount: integer;
  private modifierTiers: ModifierTier[];

  constructor(scene: BattleScene, rerollCount: integer = 0, modifierTiers?: ModifierTier[]) {
    super(scene);

    this.rerollCount = rerollCount;
    this.modifierTiers = modifierTiers;
  }

  start() {
    super.start();

    if (!this.rerollCount) {
      this.updateSeed();
    } else {
      this.scene.reroll = false;
    }

    const party = this.scene.getParty();
    regenerateModifierPoolThresholds(party, this.getPoolType(), this.rerollCount);
    const modifierCount = new Utils.IntegerHolder(3);
    if (this.isPlayer()) {
      this.scene.applyModifiers(ExtraModifierModifier, true, modifierCount);
    }
    const typeOptions: ModifierTypeOption[] = this.getModifierTypeOptions(modifierCount.value);

    const modifierSelectCallback = (rowCursor: integer, cursor: integer) => {
      if (rowCursor < 0 || cursor < 0) {
        this.scene.ui.showText(i18next.t("battle:skipItemQuestion"), null, () => {
          this.scene.ui.setOverlayMode(Mode.CONFIRM, () => {
            this.scene.ui.revertMode();
            this.scene.ui.setMode(Mode.MESSAGE);
            super.end();
          }, () => this.scene.ui.setMode(Mode.MODIFIER_SELECT, this.isPlayer(), typeOptions, modifierSelectCallback, this.getRerollCost(typeOptions, this.scene.lockModifierTiers)));
        });
        return false;
      }
      let modifierType: ModifierType;
      let cost: integer;
      switch (rowCursor) {
      case 0:
        switch (cursor) {
        case 0:
          const rerollCost = this.getRerollCost(typeOptions, this.scene.lockModifierTiers);
          if (this.scene.money < rerollCost) {
            this.scene.ui.playError();
            return false;
          } else {
            this.scene.reroll = true;
            this.scene.unshiftPhase(new SelectModifierPhase(this.scene, this.rerollCount + 1, typeOptions.map(o => o.type.tier)));
            this.scene.ui.clearText();
            this.scene.ui.setMode(Mode.MESSAGE).then(() => super.end());
            this.scene.money -= rerollCost;
            this.scene.updateMoneyText();
            this.scene.animateMoneyChanged(false);
            this.scene.playSound("buy");
          }
          break;
        case 1:
          this.scene.ui.setModeWithoutClear(Mode.PARTY, PartyUiMode.MODIFIER_TRANSFER, -1, (fromSlotIndex: integer, itemIndex: integer, itemQuantity: integer, toSlotIndex: integer) => {
            if (toSlotIndex !== undefined && fromSlotIndex < 6 && toSlotIndex < 6 && fromSlotIndex !== toSlotIndex && itemIndex > -1) {
              const itemModifiers = this.scene.findModifiers(m => m instanceof PokemonHeldItemModifier
                    && (m as PokemonHeldItemModifier).getTransferrable(true) && (m as PokemonHeldItemModifier).pokemonId === party[fromSlotIndex].id) as PokemonHeldItemModifier[];
              const itemModifier = itemModifiers[itemIndex];
              this.scene.tryTransferHeldItemModifier(itemModifier, party[toSlotIndex], true, itemQuantity);
            } else {
              this.scene.ui.setMode(Mode.MODIFIER_SELECT, this.isPlayer(), typeOptions, modifierSelectCallback, this.getRerollCost(typeOptions, this.scene.lockModifierTiers));
            }
          }, PartyUiHandler.FilterItemMaxStacks);
          break;
        case 2:
          this.scene.ui.setModeWithoutClear(Mode.PARTY, PartyUiMode.CHECK, -1, () => {
            this.scene.ui.setMode(Mode.MODIFIER_SELECT, this.isPlayer(), typeOptions, modifierSelectCallback, this.getRerollCost(typeOptions, this.scene.lockModifierTiers));
          });
          break;
        case 3:
          this.scene.lockModifierTiers = !this.scene.lockModifierTiers;
          const uiHandler = this.scene.ui.getHandler() as ModifierSelectUiHandler;
          uiHandler.setRerollCost(this.getRerollCost(typeOptions, this.scene.lockModifierTiers));
          uiHandler.updateLockRaritiesText();
          uiHandler.updateRerollCostText();
          return false;
        }
        return true;
      case 1:
        modifierType = typeOptions[cursor].type;
        break;
      default:
        const shopOptions = getPlayerShopModifierTypeOptionsForWave(this.scene.currentBattle.waveIndex, this.scene.getWaveMoneyAmount(1));
        const shopOption = shopOptions[rowCursor > 2 || shopOptions.length <= SHOP_OPTIONS_ROW_LIMIT ? cursor : cursor + SHOP_OPTIONS_ROW_LIMIT];
        modifierType = shopOption.type;
        cost = shopOption.cost;
        break;
      }

      if (cost && this.scene.money < cost) {
        this.scene.ui.playError();
        return false;
      }

      const applyModifier = (modifier: Modifier, playSound: boolean = false) => {
        const result = this.scene.addModifier(modifier, false, playSound);
        if (cost) {
          result.then(success => {
            if (success) {
              this.scene.money -= cost;
              this.scene.updateMoneyText();
              this.scene.animateMoneyChanged(false);
              this.scene.playSound("buy");
              (this.scene.ui.getHandler() as ModifierSelectUiHandler).updateCostText();
            } else {
              this.scene.ui.playError();
            }
          });
        } else {
          const doEnd = () => {
            this.scene.ui.clearText();
            this.scene.ui.setMode(Mode.MESSAGE);
            super.end();
          };
          if (result instanceof Promise) {
            result.then(() => doEnd());
          } else {
            doEnd();
          }
        }
      };

      if (modifierType instanceof PokemonModifierType) {
        if (modifierType instanceof FusePokemonModifierType) {
          this.scene.ui.setModeWithoutClear(Mode.PARTY, PartyUiMode.SPLICE, -1, (fromSlotIndex: integer, spliceSlotIndex: integer) => {
            if (spliceSlotIndex !== undefined && fromSlotIndex < 6 && spliceSlotIndex < 6 && fromSlotIndex !== spliceSlotIndex) {
              this.scene.ui.setMode(Mode.MODIFIER_SELECT, this.isPlayer()).then(() => {
                const modifier = modifierType.newModifier(party[fromSlotIndex], party[spliceSlotIndex]);
                applyModifier(modifier, true);
              });
            } else {
              this.scene.ui.setMode(Mode.MODIFIER_SELECT, this.isPlayer(), typeOptions, modifierSelectCallback, this.getRerollCost(typeOptions, this.scene.lockModifierTiers));
            }
          }, modifierType.selectFilter);
        } else {
          const pokemonModifierType = modifierType as PokemonModifierType;
          const isMoveModifier = modifierType instanceof PokemonMoveModifierType;
          const isTmModifier = modifierType instanceof TmModifierType;
          const isRememberMoveModifier = modifierType instanceof RememberMoveModifierType;
          const isPpRestoreModifier = (modifierType instanceof PokemonPpRestoreModifierType || modifierType instanceof PokemonPpUpModifierType);
          const partyUiMode = isMoveModifier ? PartyUiMode.MOVE_MODIFIER
            : isTmModifier ? PartyUiMode.TM_MODIFIER
              : isRememberMoveModifier ? PartyUiMode.REMEMBER_MOVE_MODIFIER
                : PartyUiMode.MODIFIER;
          const tmMoveId = isTmModifier
            ? (modifierType as TmModifierType).moveId
            : undefined;
          this.scene.ui.setModeWithoutClear(Mode.PARTY, partyUiMode, -1, (slotIndex: integer, option: PartyOption) => {
            if (slotIndex < 6) {
              this.scene.ui.setMode(Mode.MODIFIER_SELECT, this.isPlayer()).then(() => {
                const modifier = !isMoveModifier
                  ? !isRememberMoveModifier
                    ? modifierType.newModifier(party[slotIndex])
                    : modifierType.newModifier(party[slotIndex], option as integer)
                  : modifierType.newModifier(party[slotIndex], option - PartyOption.MOVE_1);
                applyModifier(modifier, true);
              });
            } else {
              this.scene.ui.setMode(Mode.MODIFIER_SELECT, this.isPlayer(), typeOptions, modifierSelectCallback, this.getRerollCost(typeOptions, this.scene.lockModifierTiers));
            }
          }, pokemonModifierType.selectFilter, modifierType instanceof PokemonMoveModifierType ? (modifierType as PokemonMoveModifierType).moveSelectFilter : undefined, tmMoveId, isPpRestoreModifier);
        }
      } else {
        applyModifier(modifierType.newModifier());
      }

      return !cost;
    };
    this.scene.ui.setMode(Mode.MODIFIER_SELECT, this.isPlayer(), typeOptions, modifierSelectCallback, this.getRerollCost(typeOptions, this.scene.lockModifierTiers));
  }

  updateSeed(): void {
    this.scene.resetSeed();
  }

  isPlayer(): boolean {
    return true;
  }

  getRerollCost(typeOptions: ModifierTypeOption[], lockRarities: boolean): integer {
    let baseValue = 0;
    if (lockRarities) {
      const tierValues = [50, 125, 300, 750, 2000];
      for (const opt of typeOptions) {
        baseValue += tierValues[opt.type.tier];
      }
    } else {
      baseValue = 250;
    }
    return Math.min(Math.ceil(this.scene.currentBattle.waveIndex / 10) * baseValue * Math.pow(2, this.rerollCount), Number.MAX_SAFE_INTEGER);
  }

  getPoolType(): ModifierPoolType {
    return ModifierPoolType.PLAYER;
  }

  getModifierTypeOptions(modifierCount: integer): ModifierTypeOption[] {
    return getPlayerModifierTypeOptions(modifierCount, this.scene.getParty(), this.scene.lockModifierTiers ? this.modifierTiers : undefined);
  }

  addModifier(modifier: Modifier): Promise<boolean> {
    return this.scene.addModifier(modifier, false, true);
  }
}

export class EggLapsePhase extends Phase {
  constructor(scene: BattleScene) {
    super(scene);
  }

  start() {
    super.start();

    const eggsToHatch: Egg[] = this.scene.gameData.eggs.filter((egg: Egg) => {
      return Overrides.EGG_IMMEDIATE_HATCH_OVERRIDE ? true : --egg.hatchWaves < 1;
    });

    let eggCount: integer = eggsToHatch.length;

    if (eggCount) {
      this.scene.queueMessage(i18next.t("battle:eggHatching"));

      for (const egg of eggsToHatch) {
        this.scene.unshiftPhase(new EggHatchPhase(this.scene, egg, eggCount));
        if (eggCount > 0) {
          eggCount--;
        }
      }

    }
    this.end();
  }
}

export class AddEnemyBuffModifierPhase extends Phase {
  constructor(scene: BattleScene) {
    super(scene);
  }

  start() {
    super.start();

    const waveIndex = this.scene.currentBattle.waveIndex;
    const tier = !(waveIndex % 1000) ? ModifierTier.ULTRA : !(waveIndex % 250) ? ModifierTier.GREAT : ModifierTier.COMMON;

    regenerateModifierPoolThresholds(this.scene.getEnemyParty(), ModifierPoolType.ENEMY_BUFF);

    const count = Math.ceil(waveIndex / 250);
    for (let i = 0; i < count; i++) {
      this.scene.addEnemyModifier(getEnemyBuffModifierForWave(tier, this.scene.findModifiers(m => m instanceof EnemyPersistentModifier, false), this.scene), true, true);
    }
    this.scene.updateModifiers(false, true).then(() => this.end());
  }
}

/**
 * Cures the party of all non-volatile status conditions, shows a message
 * @param {BattleScene} scene The current scene
 * @param {Pokemon} user The user of the move that cures the party
 * @param {string} message The message that should be displayed
 * @param {Abilities} abilityCondition Pokemon with this ability will not be affected ie. Soundproof
 */
export class PartyStatusCurePhase extends BattlePhase {
  private user: Pokemon;
  private message: string;
  private abilityCondition: Abilities;

  constructor(scene: BattleScene, user: Pokemon, message: string, abilityCondition: Abilities) {
    super(scene);

    this.user = user;
    this.message = message;
    this.abilityCondition = abilityCondition;
  }

  start() {
    super.start();
    for (const pokemon of this.scene.getParty()) {
      if (!pokemon.isOnField() || pokemon === this.user) {
        pokemon.resetStatus(false);
        pokemon.updateInfo(true);
      } else {
        if (!pokemon.hasAbility(this.abilityCondition)) {
          pokemon.resetStatus();
          pokemon.updateInfo(true);
        } else {
          // Manually show ability bar, since we're not hooked into the targeting system
          pokemon.scene.unshiftPhase(new ShowAbilityPhase(pokemon.scene, pokemon.id, pokemon.getPassiveAbility()?.id === this.abilityCondition));
        }
      }
    }
    if (this.message) {
      this.scene.queueMessage(this.message);
    }
    this.end();
  }
}

export class PartyHealPhase extends BattlePhase {
  private resumeBgm: boolean;

  constructor(scene: BattleScene, resumeBgm: boolean) {
    super(scene);

    this.resumeBgm = resumeBgm;
  }

  start() {
    super.start();

    const bgmPlaying = this.scene.isBgmPlaying();
    if (bgmPlaying) {
      this.scene.fadeOutBgm(1000, false);
    }
    this.scene.ui.fadeOut(1000).then(() => {
      for (const pokemon of this.scene.getParty()) {
        pokemon.hp = pokemon.getMaxHp();
        pokemon.resetStatus();
        for (const move of pokemon.moveset) {
          move.ppUsed = 0;
        }
        pokemon.updateInfo(true);
      }
      const healSong = this.scene.playSoundWithoutBgm("heal");
      this.scene.time.delayedCall(Utils.fixedInt(healSong.totalDuration * 1000), () => {
        healSong.destroy();
        if (this.resumeBgm && bgmPlaying) {
          this.scene.playBgm();
        }
        this.scene.ui.fadeIn(500).then(() => this.end());
      });
    });
  }
}

export class ShinySparklePhase extends PokemonPhase {
  constructor(scene: BattleScene, battlerIndex: BattlerIndex) {
    super(scene, battlerIndex);
  }

  start() {
    super.start();

    this.getPokemon().sparkle();
    this.scene.time.delayedCall(1000, () => this.end());
  }
}

export class ScanIvsPhase extends PokemonPhase {
  private shownIvs: integer;

  constructor(scene: BattleScene, battlerIndex: BattlerIndex, shownIvs: integer) {
    super(scene, battlerIndex);

    this.shownIvs = shownIvs;
  }

  start() {
    super.start();

    if (!this.shownIvs) {
      return this.end();
    }

    const pokemon = this.getPokemon();

    this.scene.ui.showText(i18next.t("battle:ivScannerUseQuestion", { pokemonName: pokemon.name }), null, () => {
      this.scene.ui.setMode(Mode.CONFIRM, () => {
        this.scene.ui.setMode(Mode.MESSAGE);
        this.scene.ui.clearText();
        new CommonBattleAnim(CommonAnim.LOCK_ON, pokemon, pokemon).play(this.scene, () => {
          this.scene.ui.getMessageHandler().promptIvs(pokemon.id, pokemon.ivs, this.shownIvs).then(() => this.end());
        });
      }, () => {
        this.scene.ui.setMode(Mode.MESSAGE);
        this.scene.ui.clearText();
        this.end();
      });
    });
  }
}

export class TrainerMessageTestPhase extends BattlePhase {
  private trainerTypes: TrainerType[];

  constructor(scene: BattleScene, ...trainerTypes: TrainerType[]) {
    super(scene);

    this.trainerTypes = trainerTypes;
  }

  start() {
    super.start();

    const testMessages: string[] = [];

    for (const t of Object.keys(trainerConfigs)) {
      const type = parseInt(t);
      if (this.trainerTypes.length && !this.trainerTypes.find(tt => tt === type as TrainerType)) {
        continue;
      }
      const config = trainerConfigs[type];
      [config.encounterMessages, config.femaleEncounterMessages, config.victoryMessages, config.femaleVictoryMessages, config.defeatMessages, config.femaleDefeatMessages]
        .map(messages => {
          if (messages?.length) {
            testMessages.push(...messages);
          }
        });
    }

    for (const message of testMessages) {
      this.scene.pushPhase(new TestMessagePhase(this.scene, message));
    }

    this.end();
  }
}

export class TestMessagePhase extends MessagePhase {
  constructor(scene: BattleScene, message: string) {
    super(scene, message, null, true);
  }
}<|MERGE_RESOLUTION|>--- conflicted
+++ resolved
@@ -4890,9 +4890,7 @@
                     });
                   }
                 },
-                onComplete: () => {
-                  this.scene.unshiftPhase(new VictoryPhase(this.scene, this.battlerIndex)); this.scene.gameData.setPokemonCaught(pokemon); this.catch();
-                }
+                onComplete: () => this.catch()
               });
             };
 
@@ -4933,6 +4931,7 @@
 
   catch() {
     const pokemon = this.getPokemon() as EnemyPokemon;
+    this.scene.unshiftPhase(new VictoryPhase(this.scene, this.battlerIndex));
 
     const speciesForm = !pokemon.fusionSpecies ? pokemon.getSpeciesForm() : pokemon.getFusionSpeciesForm();
 
@@ -4986,22 +4985,12 @@
           }
         });
       };
-<<<<<<< HEAD
-      Promise.all([ pokemon.hideInfo() ]).then(() => {
-=======
       Promise.all([pokemon.hideInfo(), this.scene.gameData.setPokemonCaught(pokemon)]).then(() => {
->>>>>>> 13b23289
         if (this.scene.getParty().length === 6) {
           const promptRelease = () => {
             this.scene.ui.showText(i18next.t("battle:partyFull", { pokemonName: pokemon.name }), null, () => {
-              this.scene.pokemonInfoContainer.makeRoomForConfirmUi(1, true);
+              this.scene.pokemonInfoContainer.makeRoomForConfirmUi();
               this.scene.ui.setMode(Mode.CONFIRM, () => {
-                const newPokemon = this.scene.addPlayerPokemon(pokemon.species, pokemon.level, pokemon.abilityIndex, pokemon.formIndex, pokemon.gender, pokemon.shiny, pokemon.variant, pokemon.ivs, pokemon.nature, pokemon);
-                this.scene.ui.setMode(Mode.SUMMARY, newPokemon).then(() => {
-                  this.catch();
-                  return;
-                });
-              }, () => {
                 this.scene.ui.setMode(Mode.PARTY, PartyUiMode.RELEASE, this.fieldIndex, (slotIndex: integer, _option: PartyOption) => {
                   this.scene.ui.setMode(Mode.MESSAGE).then(() => {
                     if (slotIndex < 6) {
