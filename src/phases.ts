import BattleScene, { bypassLogin } from "./battle-scene";
import { default as Pokemon, PlayerPokemon, EnemyPokemon, PokemonMove, MoveResult, DamageResult, FieldPosition, HitResult, TurnMove } from "./field/pokemon";
import * as Utils from "./utils";
import { allMoves, applyMoveAttrs, BypassSleepAttr, ChargeAttr, applyFilteredMoveAttrs, HitsTagAttr, MissEffectAttr, MoveAttr, MoveEffectAttr, MoveFlags, MultiHitAttr, OverrideMoveEffectAttr, VariableAccuracyAttr, MoveTarget, getMoveTargets, MoveTargetSet, MoveEffectTrigger, CopyMoveAttr, AttackMove, SelfStatusMove, PreMoveMessageAttr, HealStatusEffectAttr, IgnoreOpponentStatChangesAttr, NoEffectAttr, BypassRedirectAttr, FixedDamageAttr, PostVictoryStatChangeAttr, OneHitKOAccuracyAttr, ForceSwitchOutAttr, VariableTargetAttr, IncrementMovePriorityAttr } from "./data/move";
import { Mode } from "./ui/ui";
import { Command } from "./ui/command-ui-handler";
import { Stat } from "./data/pokemon-stat";
import { BerryModifier, ContactHeldItemTransferChanceModifier, EnemyAttackStatusEffectChanceModifier, EnemyPersistentModifier, EnemyStatusEffectHealChanceModifier, EnemyTurnHealModifier, ExpBalanceModifier, ExpBoosterModifier, ExpShareModifier, ExtraModifierModifier, FlinchChanceModifier, HealingBoosterModifier, HitHealModifier, LapsingPersistentModifier, MapModifier, Modifier, MultipleParticipantExpBonusModifier, PersistentModifier, PokemonExpBoosterModifier, PokemonHeldItemModifier, PokemonInstantReviveModifier, SwitchEffectTransferModifier, TempBattleStatBoosterModifier, TurnHealModifier, TurnHeldItemTransferModifier, MoneyMultiplierModifier, MoneyInterestModifier, IvScannerModifier, LapsingPokemonHeldItemModifier, PokemonMultiHitModifier, PokemonMoveAccuracyBoosterModifier, overrideModifiers, overrideHeldItems, BypassSpeedChanceModifier, TurnStatusEffectModifier } from "./modifier/modifier";
import PartyUiHandler, { PartyOption, PartyUiMode } from "./ui/party-ui-handler";
import { doPokeballBounceAnim, getPokeballAtlasKey, getPokeballCatchMultiplier, getPokeballTintColor, PokeballType } from "./data/pokeball";
import { CommonAnim, CommonBattleAnim, MoveAnim, initMoveAnim, loadMoveAnimAssets } from "./data/battle-anims";
import { StatusEffect, getStatusEffectActivationText, getStatusEffectCatchRateMultiplier, getStatusEffectHealText, getStatusEffectObtainText, getStatusEffectOverlapText } from "./data/status-effect";
import { SummaryUiMode } from "./ui/summary-ui-handler";
import EvolutionSceneHandler from "./ui/evolution-scene-handler";
import { EvolutionPhase } from "./evolution-phase";
import { Phase } from "./phase";
import { BattleStat, getBattleStatLevelChangeDescription, getBattleStatName } from "./data/battle-stat";
import { biomeLinks, getBiomeName } from "./data/biomes";
import { ModifierTier } from "./modifier/modifier-tier";
import { FusePokemonModifierType, ModifierPoolType, ModifierType, ModifierTypeFunc, ModifierTypeOption, PokemonModifierType, PokemonMoveModifierType, PokemonPpRestoreModifierType, PokemonPpUpModifierType, RememberMoveModifierType, TmModifierType, getDailyRunStarterModifiers, getEnemyBuffModifierForWave, getModifierType, getPlayerModifierTypeOptions, getPlayerShopModifierTypeOptionsForWave, modifierTypes, regenerateModifierPoolThresholds } from "./modifier/modifier-type";
import SoundFade from "phaser3-rex-plugins/plugins/soundfade";
import { BattlerTagLapseType, CenterOfAttentionTag, EncoreTag, ProtectedTag, SemiInvulnerableTag, TrappedTag } from "./data/battler-tags";
import { getPokemonMessage, getPokemonNameWithAffix } from "./messages";
import { Starter } from "./ui/starter-select-ui-handler";
import { Gender } from "./data/gender";
import { Weather, WeatherType, getRandomWeatherType, getTerrainBlockMessage, getWeatherDamageMessage, getWeatherLapseMessage } from "./data/weather";
import { TempBattleStat } from "./data/temp-battle-stat";
import { ArenaTagSide, ArenaTrapTag, MistTag, TrickRoomTag } from "./data/arena-tag";
import { CheckTrappedAbAttr, IgnoreOpponentStatChangesAbAttr, IgnoreOpponentEvasionAbAttr, PostAttackAbAttr, PostBattleAbAttr, PostDefendAbAttr, PostSummonAbAttr, PostTurnAbAttr, PostWeatherLapseAbAttr, PreSwitchOutAbAttr, PreWeatherDamageAbAttr, ProtectStatAbAttr, RedirectMoveAbAttr, BlockRedirectAbAttr, RunSuccessAbAttr, StatChangeMultiplierAbAttr, SuppressWeatherEffectAbAttr, SyncEncounterNatureAbAttr, applyAbAttrs, applyCheckTrappedAbAttrs, applyPostAttackAbAttrs, applyPostBattleAbAttrs, applyPostDefendAbAttrs, applyPostSummonAbAttrs, applyPostTurnAbAttrs, applyPostWeatherLapseAbAttrs, applyPreStatChangeAbAttrs, applyPreSwitchOutAbAttrs, applyPreWeatherEffectAbAttrs, BattleStatMultiplierAbAttr, applyBattleStatMultiplierAbAttrs, IncrementMovePriorityAbAttr, applyPostVictoryAbAttrs, PostVictoryAbAttr, BlockNonDirectDamageAbAttr as BlockNonDirectDamageAbAttr, applyPostKnockOutAbAttrs, PostKnockOutAbAttr, PostBiomeChangeAbAttr, applyPostFaintAbAttrs, PostFaintAbAttr, IncreasePpAbAttr, PostStatChangeAbAttr, applyPostStatChangeAbAttrs, AlwaysHitAbAttr, PreventBerryUseAbAttr, StatChangeCopyAbAttr, PokemonTypeChangeAbAttr, applyPreAttackAbAttrs, applyPostMoveUsedAbAttrs, PostMoveUsedAbAttr, MaxMultiHitAbAttr, HealFromBerryUseAbAttr, WonderSkinAbAttr, applyPreDefendAbAttrs, IgnoreMoveEffectsAbAttr, BlockStatusDamageAbAttr, BypassSpeedChanceAbAttr, AddSecondStrikeAbAttr } from "./data/ability";
import { Unlockables, getUnlockableName } from "./system/unlockables";
import { getBiomeKey } from "./field/arena";
import { BattleType, BattlerIndex, TurnCommand } from "./battle";
import { ChallengeAchv, HealAchv, LevelAchv, achvs } from "./system/achv";
import { TrainerSlot, trainerConfigs } from "./data/trainer-config";
import { EggHatchPhase } from "./egg-hatch-phase";
import { Egg } from "./data/egg";
import { vouchers } from "./system/voucher";
import { clientSessionId, loggedInUser, updateUserInfo } from "./account";
import { SessionSaveData } from "./system/game-data";
import { addPokeballCaptureStars, addPokeballOpenParticles } from "./field/anims";
import { SpeciesFormChangeActiveTrigger, SpeciesFormChangeManualTrigger, SpeciesFormChangeMoveLearnedTrigger, SpeciesFormChangePostMoveTrigger, SpeciesFormChangePreMoveTrigger } from "./data/pokemon-forms";
import { battleSpecDialogue, getCharVariantFromDialogue, miscDialogue } from "./data/dialogue";
import ModifierSelectUiHandler, { SHOP_OPTIONS_ROW_LIMIT } from "./ui/modifier-select-ui-handler";
import { SettingKeys } from "./system/settings/settings";
import { Tutorial, handleTutorial } from "./tutorial";
import { TerrainType } from "./data/terrain";
import { OptionSelectConfig, OptionSelectItem } from "./ui/abstact-option-select-ui-handler";
import { SaveSlotUiMode } from "./ui/save-slot-select-ui-handler";
import { fetchDailyRunSeed, getDailyRunStarters } from "./data/daily-run";
import { GameMode, GameModes, getGameMode } from "./game-mode";
import PokemonSpecies, { getPokemonSpecies, speciesStarters } from "./data/pokemon-species";
import i18next from "./plugins/i18n";
import * as Overrides from "./overrides";
import { TextStyle, addTextObject } from "./ui/text";
import { Type } from "./data/type";
import { BerryUsedEvent, EncounterPhaseEvent, MoveUsedEvent, TurnEndEvent, TurnInitEvent } from "./events/battle-scene";
import { Abilities } from "#enums/abilities";
import { ArenaTagType } from "#enums/arena-tag-type";
import { BattleSpec } from "#enums/battle-spec";
import { BattleStyle } from "#enums/battle-style";
import { BattlerTagType } from "#enums/battler-tag-type";
import { Biome } from "#enums/biome";
import { ExpNotification } from "#enums/exp-notification";
import { Moves } from "#enums/moves";
import { PlayerGender } from "#enums/player-gender";
import { Species } from "#enums/species";
import { TrainerType } from "#enums/trainer-type";
import { applyChallenges, ChallengeType } from "./data/challenge";

const { t } = i18next;

export class LoginPhase extends Phase {
  private showText: boolean;

  constructor(scene: BattleScene, showText?: boolean) {
    super(scene);

    this.showText = showText === undefined || !!showText;
  }

  start(): void {
    super.start();

    const hasSession = !!Utils.getCookie(Utils.sessionIdKey);

    this.scene.ui.setMode(Mode.LOADING, { buttonActions: [] });
    Utils.executeIf(bypassLogin || hasSession, updateUserInfo).then(response => {
      const success = response ? response[0] : false;
      const statusCode = response ? response[1] : null;
      if (!success) {
        if (!statusCode || statusCode === 400) {
          if (this.showText) {
            this.scene.ui.showText(i18next.t("menu:logInOrCreateAccount"));
          }

          this.scene.playSound("menu_open");

          const loadData = () => {
            updateUserInfo().then(success => {
              if (!success[0]) {
                Utils.setCookie(Utils.sessionIdKey, "");
                this.scene.reset(true, true);
                return;
              }
              this.scene.gameData.loadSystem().then(() => this.end());
            });
          };

          this.scene.ui.setMode(Mode.LOGIN_FORM, {
            buttonActions: [
              () => {
                this.scene.ui.playSelect();
                loadData();
              }, () => {
                this.scene.playSound("menu_open");
                this.scene.ui.setMode(Mode.REGISTRATION_FORM, {
                  buttonActions: [
                    () => {
                      this.scene.ui.playSelect();
                      updateUserInfo().then(success => {
                        if (!success[0]) {
                          Utils.setCookie(Utils.sessionIdKey, "");
                          this.scene.reset(true, true);
                          return;
                        }
                        this.end();
                      } );
                    }, () => {
                      this.scene.unshiftPhase(new LoginPhase(this.scene, false));
                      this.end();
                    }
                  ]
                });
              }, () => {
                const redirectUri = encodeURIComponent(`${import.meta.env.VITE_SERVER_URL}/auth/discord/callback`);
                const discordId = import.meta.env.VITE_DISCORD_CLIENT_ID;
                const discordUrl = `https://discord.com/api/oauth2/authorize?client_id=${discordId}&redirect_uri=${redirectUri}&response_type=code&scope=identify`;
                window.open(discordUrl, "_self");
              }, () => {
                const redirectUri = encodeURIComponent(`${import.meta.env.VITE_SERVER_URL}/auth/google/callback`);
                const googleId = import.meta.env.VITE_GOOGLE_CLIENT_ID;
                const googleUrl = `https://accounts.google.com/o/oauth2/auth?client_id=${googleId}&redirect_uri=${redirectUri}&response_type=code&scope=openid`;
                window.open(googleUrl, "_self");
              }
            ]
          });
        } else if (statusCode === 401) {
          Utils.setCookie(Utils.sessionIdKey, "");
          this.scene.reset(true, true);
        } else {
          this.scene.unshiftPhase(new UnavailablePhase(this.scene));
          super.end();
        }
        return null;
      } else {
        this.scene.gameData.loadSystem().then(success => {
          if (success || bypassLogin) {
            this.end();
          } else {
            this.scene.ui.setMode(Mode.MESSAGE);
            this.scene.ui.showText(t("menu:failedToLoadSaveData"));
          }
        });
      }
    });
  }

  end(): void {
    this.scene.ui.setMode(Mode.MESSAGE);

    if (!this.scene.gameData.gender) {
      this.scene.unshiftPhase(new SelectGenderPhase(this.scene));
    }

    handleTutorial(this.scene, Tutorial.Intro).then(() => super.end());
  }
}

export class TitlePhase extends Phase {
  private loaded: boolean;
  private lastSessionData: SessionSaveData;
  public gameMode: GameModes;

  constructor(scene: BattleScene) {
    super(scene);

    this.loaded = false;
  }

  start(): void {
    super.start();

    this.scene.ui.clearText();
    this.scene.ui.fadeIn(250);

    this.scene.playBgm("title", true);

    this.scene.gameData.getSession(loggedInUser.lastSessionSlot).then(sessionData => {
      if (sessionData) {
        this.lastSessionData = sessionData;
        const biomeKey = getBiomeKey(sessionData.arena.biome);
        const bgTexture = `${biomeKey}_bg`;
        this.scene.arenaBg.setTexture(bgTexture);
      }
      this.showOptions();
    }).catch(err => {
      console.error(err);
      this.showOptions();
    });
  }

  showOptions(): void {
    const options: OptionSelectItem[] = [];
    if (loggedInUser.lastSessionSlot > -1) {
      options.push({
        label: i18next.t("continue", null, { ns: "menu"}),
        handler: () => {
          this.loadSaveSlot(this.lastSessionData ? -1 : loggedInUser.lastSessionSlot);
          return true;
        }
      });
    }
    options.push({
      label: i18next.t("menu:newGame"),
      handler: () => {
        const setModeAndEnd = (gameMode: GameModes) => {
          this.gameMode = gameMode;
          this.scene.ui.setMode(Mode.MESSAGE);
          this.scene.ui.clearText();
          this.end();
        };
        if (this.scene.gameData.unlocks[Unlockables.ENDLESS_MODE]) {
          const options: OptionSelectItem[] = [
            {
              label: GameMode.getModeName(GameModes.CLASSIC),
              handler: () => {
                setModeAndEnd(GameModes.CLASSIC);
                return true;
              }
            },
            {
              label: GameMode.getModeName(GameModes.CHALLENGE),
              handler: () => {
                setModeAndEnd(GameModes.CHALLENGE);
                return true;
              }
            },
            {
              label: GameMode.getModeName(GameModes.ENDLESS),
              handler: () => {
                setModeAndEnd(GameModes.ENDLESS);
                return true;
              }
            }
          ];
          if (this.scene.gameData.unlocks[Unlockables.SPLICED_ENDLESS_MODE]) {
            options.push({
              label: GameMode.getModeName(GameModes.SPLICED_ENDLESS),
              handler: () => {
                setModeAndEnd(GameModes.SPLICED_ENDLESS);
                return true;
              }
            });
          }
          options.push({
            label: i18next.t("menu:cancel"),
            handler: () => {
              this.scene.clearPhaseQueue();
              this.scene.pushPhase(new TitlePhase(this.scene));
              super.end();
              return true;
            }
          });
          this.scene.ui.showText(i18next.t("menu:selectGameMode"), null, () => this.scene.ui.setOverlayMode(Mode.OPTION_SELECT, { options: options }));
        } else {
          this.gameMode = GameModes.CLASSIC;
          this.scene.ui.setMode(Mode.MESSAGE);
          this.scene.ui.clearText();
          this.end();
        }
        return true;
      }
    },
    {
      label: i18next.t("menu:loadGame"),
      handler: () => {
        this.scene.ui.setOverlayMode(Mode.SAVE_SLOT, SaveSlotUiMode.LOAD,
          (slotId: integer) => {
            if (slotId === -1) {
              return this.showOptions();
            }
            this.loadSaveSlot(slotId);
          });
        return true;
      }
    },
    {
      label: i18next.t("menu:dailyRun"),
      handler: () => {
        this.initDailyRun();
        return true;
      },
      keepOpen: true
    },
    {
      label: i18next.t("menu:settings"),
      handler: () => {
        this.scene.ui.setOverlayMode(Mode.SETTINGS);
        return true;
      },
      keepOpen: true
    });
    const config: OptionSelectConfig = {
      options: options,
      noCancel: true,
      yOffset: 47
    };
    this.scene.ui.setMode(Mode.TITLE, config);
  }

  loadSaveSlot(slotId: integer): void {
    this.scene.sessionSlotId = slotId > -1 ? slotId : loggedInUser.lastSessionSlot;
    this.scene.ui.setMode(Mode.MESSAGE);
    this.scene.gameData.loadSession(this.scene, slotId, slotId === -1 ? this.lastSessionData : null).then((success: boolean) => {
      if (success) {
        this.loaded = true;
        this.scene.ui.showText(i18next.t("menu:sessionSuccess"), null, () => this.end());
      } else {
        this.end();
      }
    }).catch(err => {
      console.error(err);
      this.scene.ui.showText(i18next.t("menu:failedToLoadSession"), null);
    });
  }

  initDailyRun(): void {
    this.scene.ui.setMode(Mode.SAVE_SLOT, SaveSlotUiMode.SAVE, (slotId: integer) => {
      this.scene.clearPhaseQueue();
      if (slotId === -1) {
        this.scene.pushPhase(new TitlePhase(this.scene));
        return super.end();
      }
      this.scene.sessionSlotId = slotId;

      const generateDaily = (seed: string) => {
        this.scene.gameMode = getGameMode(GameModes.DAILY);

        this.scene.setSeed(seed);
        this.scene.resetSeed(1);

        this.scene.money = this.scene.gameMode.getStartingMoney();

        const starters = getDailyRunStarters(this.scene, seed);
        const startingLevel = this.scene.gameMode.getStartingLevel();

        const party = this.scene.getParty();
        const loadPokemonAssets: Promise<void>[] = [];
        for (const starter of starters) {
          const starterProps = this.scene.gameData.getSpeciesDexAttrProps(starter.species, starter.dexAttr);
          const starterFormIndex = Math.min(starterProps.formIndex, Math.max(starter.species.forms.length - 1, 0));
          const starterGender = starter.species.malePercent !== null
            ? !starterProps.female ? Gender.MALE : Gender.FEMALE
            : Gender.GENDERLESS;
          const starterPokemon = this.scene.addPlayerPokemon(starter.species, startingLevel, starter.abilityIndex, starterFormIndex, starterGender, starterProps.shiny, starterProps.variant, undefined, starter.nature);
          starterPokemon.setVisible(false);
          party.push(starterPokemon);
          loadPokemonAssets.push(starterPokemon.loadAssets());
        }

        regenerateModifierPoolThresholds(party, ModifierPoolType.DAILY_STARTER);
        const modifiers: Modifier[] = Array(3).fill(null).map(() => modifierTypes.EXP_SHARE().withIdFromFunc(modifierTypes.EXP_SHARE).newModifier())
          .concat(Array(3).fill(null).map(() => modifierTypes.GOLDEN_EXP_CHARM().withIdFromFunc(modifierTypes.GOLDEN_EXP_CHARM).newModifier()))
          .concat(getDailyRunStarterModifiers(party));

        for (const m of modifiers) {
          this.scene.addModifier(m, true, false, false, true);
        }
        this.scene.updateModifiers(true, true);

        Promise.all(loadPokemonAssets).then(() => {
          this.scene.time.delayedCall(500, () => this.scene.playBgm());
          this.scene.gameData.gameStats.dailyRunSessionsPlayed++;
          this.scene.newArena(this.scene.gameMode.getStartingBiome(this.scene));
          this.scene.newBattle();
          this.scene.arena.init();
          this.scene.sessionPlayTime = 0;
          this.scene.lastSavePlayTime = 0;
          this.end();
        });
      };

      // If Online, calls seed fetch from db to generate daily run. If Offline, generates a daily run based on current date.
      if (!Utils.isLocal) {
        fetchDailyRunSeed().then(seed => {
          generateDaily(seed);
        }).catch(err => {
          console.error("Failed to load daily run:\n", err);
        });
      } else {
        generateDaily(btoa(new Date().toISOString().substring(0, 10)));
      }
    });
  }

  end(): void {
    if (!this.loaded && !this.scene.gameMode.isDaily) {
      this.scene.arena.preloadBgm();
      this.scene.gameMode = getGameMode(this.gameMode);
      if (this.gameMode === GameModes.CHALLENGE) {
        this.scene.pushPhase(new SelectChallengePhase(this.scene));
      } else {
        this.scene.pushPhase(new SelectStarterPhase(this.scene));
      }
      this.scene.newArena(this.scene.gameMode.getStartingBiome(this.scene));
    } else {
      this.scene.playBgm();
    }

    this.scene.pushPhase(new EncounterPhase(this.scene, this.loaded));

    if (this.loaded) {
      const availablePartyMembers = this.scene.getParty().filter(p => p.isAllowedInBattle()).length;

      this.scene.pushPhase(new SummonPhase(this.scene, 0, true, true));
      if (this.scene.currentBattle.double && availablePartyMembers > 1) {
        this.scene.pushPhase(new SummonPhase(this.scene, 1, true, true));
      }

      if (this.scene.currentBattle.battleType !== BattleType.TRAINER && (this.scene.currentBattle.waveIndex > 1 || !this.scene.gameMode.isDaily)) {
        const minPartySize = this.scene.currentBattle.double ? 2 : 1;
        if (availablePartyMembers > minPartySize) {
          this.scene.pushPhase(new CheckSwitchPhase(this.scene, 0, this.scene.currentBattle.double));
          if (this.scene.currentBattle.double) {
            this.scene.pushPhase(new CheckSwitchPhase(this.scene, 1, this.scene.currentBattle.double));
          }
        }
      }
    }

    for (const achv of Object.keys(this.scene.gameData.achvUnlocks)) {
      if (vouchers.hasOwnProperty(achv)) {
        this.scene.validateVoucher(vouchers[achv]);
      }
    }

    super.end();
  }
}

export class UnavailablePhase extends Phase {
  constructor(scene: BattleScene) {
    super(scene);
  }

  start(): void {
    this.scene.ui.setMode(Mode.UNAVAILABLE, () => {
      this.scene.unshiftPhase(new LoginPhase(this.scene, true));
      this.end();
    });
  }
}

export class ReloadSessionPhase extends Phase {
  private systemDataStr: string;

  constructor(scene: BattleScene, systemDataStr?: string) {
    super(scene);

    this.systemDataStr = systemDataStr;
  }

  start(): void {
    this.scene.ui.setMode(Mode.SESSION_RELOAD);

    let delayElapsed = false;
    let loaded = false;

    this.scene.time.delayedCall(Utils.fixedInt(1500), () => {
      if (loaded) {
        this.end();
      } else {
        delayElapsed = true;
      }
    });

    this.scene.gameData.clearLocalData();

    (this.systemDataStr ? this.scene.gameData.initSystem(this.systemDataStr) : this.scene.gameData.loadSystem()).then(() => {
      if (delayElapsed) {
        this.end();
      } else {
        loaded = true;
      }
    });
  }
}

export class OutdatedPhase extends Phase {
  constructor(scene: BattleScene) {
    super(scene);
  }

  start(): void {
    this.scene.ui.setMode(Mode.OUTDATED);
  }
}

export class SelectGenderPhase extends Phase {
  constructor(scene: BattleScene) {
    super(scene);
  }

  start(): void {
    super.start();

    this.scene.ui.showText(i18next.t("menu:boyOrGirl"), null, () => {
      this.scene.ui.setMode(Mode.OPTION_SELECT, {
        options: [
          {
            label: i18next.t("settings:boy"),
            handler: () => {
              this.scene.gameData.gender = PlayerGender.MALE;
              this.scene.gameData.saveSetting(SettingKeys.Player_Gender, 0);
              this.scene.gameData.saveSystem().then(() => this.end());
              return true;
            }
          },
          {
            label: i18next.t("settings:girl"),
            handler: () => {
              this.scene.gameData.gender = PlayerGender.FEMALE;
              this.scene.gameData.saveSetting(SettingKeys.Player_Gender, 1);
              this.scene.gameData.saveSystem().then(() => this.end());
              return true;
            }
          }
        ]
      });
    });
  }

  end(): void {
    this.scene.ui.setMode(Mode.MESSAGE);
    super.end();
  }
}

export class SelectChallengePhase extends Phase {
  constructor(scene: BattleScene) {
    super(scene);
  }

  start() {
    super.start();

    this.scene.playBgm("menu");

    this.scene.ui.setMode(Mode.CHALLENGE_SELECT);
  }
}

export class SelectStarterPhase extends Phase {

  constructor(scene: BattleScene) {
    super(scene);
  }

  start() {
    super.start();

    this.scene.playBgm("menu");

    this.scene.ui.setMode(Mode.STARTER_SELECT, (starters: Starter[]) => {
      this.scene.ui.clearText();
      this.scene.ui.setMode(Mode.SAVE_SLOT, SaveSlotUiMode.SAVE, (slotId: integer) => {
        if (slotId === -1) {
          this.scene.clearPhaseQueue();
          this.scene.pushPhase(new TitlePhase(this.scene));
          return this.end();
        }
        this.scene.sessionSlotId = slotId;
        this.initBattle(starters);
      });
    });
  }

  /**
   * Initialize starters before starting the first battle
   * @param starters {@linkcode Pokemon} with which to start the first battle
   */
  initBattle(starters: Starter[]) {
    const party = this.scene.getParty();
    const loadPokemonAssets: Promise<void>[] = [];
    starters.forEach((starter: Starter, i: integer) => {
      if (!i && Overrides.STARTER_SPECIES_OVERRIDE) {
        starter.species = getPokemonSpecies(Overrides.STARTER_SPECIES_OVERRIDE as Species);
      }
      const starterProps = this.scene.gameData.getSpeciesDexAttrProps(starter.species, starter.dexAttr);
      let starterFormIndex = Math.min(starterProps.formIndex, Math.max(starter.species.forms.length - 1, 0));
      if (
        starter.species.speciesId in Overrides.STARTER_FORM_OVERRIDES &&
        starter.species.forms[Overrides.STARTER_FORM_OVERRIDES[starter.species.speciesId]]
      ) {
        starterFormIndex = Overrides.STARTER_FORM_OVERRIDES[starter.species.speciesId];
      }

      let starterGender = starter.species.malePercent !== null
        ? !starterProps.female ? Gender.MALE : Gender.FEMALE
        : Gender.GENDERLESS;
      if (Overrides.GENDER_OVERRIDE !== null) {
        starterGender = Overrides.GENDER_OVERRIDE;
      }
      const starterIvs = this.scene.gameData.dexData[starter.species.speciesId].ivs.slice(0);
      const starterPokemon = this.scene.addPlayerPokemon(starter.species, this.scene.gameMode.getStartingLevel(), starter.abilityIndex, starterFormIndex, starterGender, starterProps.shiny, starterProps.variant, starterIvs, starter.nature);
      starterPokemon.tryPopulateMoveset(starter.moveset);
      if (starter.passive) {
        starterPokemon.passive = true;
      }
      starterPokemon.luck = this.scene.gameData.getDexAttrLuck(this.scene.gameData.dexData[starter.species.speciesId].caughtAttr);
      if (starter.pokerus) {
        starterPokemon.pokerus = true;
      }
      if (this.scene.gameMode.isSplicedOnly) {
        starterPokemon.generateFusionSpecies(true);
      }
      starterPokemon.setVisible(false);
      applyChallenges(this.scene.gameMode, ChallengeType.STARTER_MODIFY, starterPokemon);
      party.push(starterPokemon);
      loadPokemonAssets.push(starterPokemon.loadAssets());
    });
    overrideModifiers(this.scene);
    overrideHeldItems(this.scene, party[0]);
    Promise.all(loadPokemonAssets).then(() => {
      SoundFade.fadeOut(this.scene, this.scene.sound.get("menu"), 500, true);
      this.scene.time.delayedCall(500, () => this.scene.playBgm());
      if (this.scene.gameMode.isClassic) {
        this.scene.gameData.gameStats.classicSessionsPlayed++;
      } else {
        this.scene.gameData.gameStats.endlessSessionsPlayed++;
      }
      this.scene.newBattle();
      this.scene.arena.init();
      this.scene.sessionPlayTime = 0;
      this.scene.lastSavePlayTime = 0;
      this.end();
    });
  }
}

export class BattlePhase extends Phase {
  constructor(scene: BattleScene) {
    super(scene);
  }

  showEnemyTrainer(trainerSlot: TrainerSlot = TrainerSlot.NONE): void {
    const sprites = this.scene.currentBattle.trainer.getSprites();
    const tintSprites = this.scene.currentBattle.trainer.getTintSprites();
    for (let i = 0; i < sprites.length; i++) {
      const visible = !trainerSlot || !i === (trainerSlot === TrainerSlot.TRAINER) || sprites.length < 2;
      [sprites[i], tintSprites[i]].map(sprite => {
        if (visible) {
          sprite.x = trainerSlot || sprites.length < 2 ? 0 : i ? 16 : -16;
        }
        sprite.setVisible(visible);
        sprite.clearTint();
      });
      sprites[i].setVisible(visible);
      tintSprites[i].setVisible(visible);
      sprites[i].clearTint();
      tintSprites[i].clearTint();
    }
    this.scene.tweens.add({
      targets: this.scene.currentBattle.trainer,
      x: "-=16",
      y: "+=16",
      alpha: 1,
      ease: "Sine.easeInOut",
      duration: 750
    });
  }

  hideEnemyTrainer(): void {
    this.scene.tweens.add({
      targets: this.scene.currentBattle.trainer,
      x: "+=16",
      y: "-=16",
      alpha: 0,
      ease: "Sine.easeInOut",
      duration: 750
    });
  }
}

type PokemonFunc = (pokemon: Pokemon) => void;

export abstract class FieldPhase extends BattlePhase {
  getOrder(): BattlerIndex[] {
    const playerField = this.scene.getPlayerField().filter(p => p.isActive()) as Pokemon[];
    const enemyField = this.scene.getEnemyField().filter(p => p.isActive()) as Pokemon[];

    // We shuffle the list before sorting so speed ties produce random results
    let orderedTargets: Pokemon[] = playerField.concat(enemyField);
    // We seed it with the current turn to prevent an inconsistency where it
    // was varying based on how long since you last reloaded
    this.scene.executeWithSeedOffset(() => {
      orderedTargets = Utils.randSeedShuffle(orderedTargets);
    }, this.scene.currentBattle.turn, this.scene.waveSeed);

    orderedTargets.sort((a: Pokemon, b: Pokemon) => {
      const aSpeed = a?.getBattleStat(Stat.SPD) || 0;
      const bSpeed = b?.getBattleStat(Stat.SPD) || 0;

      return bSpeed - aSpeed;
    });

    const speedReversed = new Utils.BooleanHolder(false);
    this.scene.arena.applyTags(TrickRoomTag, speedReversed);

    if (speedReversed.value) {
      orderedTargets = orderedTargets.reverse();
    }

    return orderedTargets.map(t => t.getFieldIndex() + (!t.isPlayer() ? BattlerIndex.ENEMY : 0));
  }

  executeForAll(func: PokemonFunc): void {
    const field = this.scene.getField(true).filter(p => p.summonData);
    field.forEach(pokemon => func(pokemon));
  }
}

export abstract class PokemonPhase extends FieldPhase {
  protected battlerIndex: BattlerIndex | integer;
  public player: boolean;
  public fieldIndex: integer;

  constructor(scene: BattleScene, battlerIndex: BattlerIndex | integer) {
    super(scene);

    if (battlerIndex === undefined) {
      battlerIndex = scene.getField().find(p => p?.isActive()).getBattlerIndex();
    }

    this.battlerIndex = battlerIndex;
    this.player = battlerIndex < 2;
    this.fieldIndex = battlerIndex % 2;
  }

  getPokemon() {
    if (this.battlerIndex > BattlerIndex.ENEMY_2) {
      return this.scene.getPokemonById(this.battlerIndex);
    }
    return this.scene.getField()[this.battlerIndex];
  }
}

export abstract class PartyMemberPokemonPhase extends FieldPhase {
  protected partyMemberIndex: integer;
  protected fieldIndex: integer;
  protected player: boolean;

  constructor(scene: BattleScene, partyMemberIndex: integer, player: boolean) {
    super(scene);

    this.partyMemberIndex = partyMemberIndex;
    this.fieldIndex = partyMemberIndex < this.scene.currentBattle.getBattlerCount()
      ? partyMemberIndex
      : -1;
    this.player = player;
  }

  getParty(): Pokemon[] {
    return this.player ? this.scene.getParty() : this.scene.getEnemyParty();
  }

  getPokemon(): Pokemon {
    return this.getParty()[this.partyMemberIndex];
  }
}

export abstract class PlayerPartyMemberPokemonPhase extends PartyMemberPokemonPhase {
  constructor(scene: BattleScene, partyMemberIndex: integer) {
    super(scene, partyMemberIndex, true);
  }

  getPlayerPokemon(): PlayerPokemon {
    return super.getPokemon() as PlayerPokemon;
  }
}

export abstract class EnemyPartyMemberPokemonPhase extends PartyMemberPokemonPhase {
  constructor(scene: BattleScene, partyMemberIndex: integer) {
    super(scene, partyMemberIndex, false);
  }

  getEnemyPokemon(): EnemyPokemon {
    return super.getPokemon() as EnemyPokemon;
  }
}

export class EncounterPhase extends BattlePhase {
  private loaded: boolean;

  constructor(scene: BattleScene, loaded?: boolean) {
    super(scene);

    this.loaded = !!loaded;
  }

  start() {
    super.start();

    this.scene.updateGameInfo();

    this.scene.initSession();

    this.scene.eventTarget.dispatchEvent(new EncounterPhaseEvent());

    // Failsafe if players somehow skip floor 200 in classic mode
    if (this.scene.gameMode.isClassic && this.scene.currentBattle.waveIndex > 200) {
      this.scene.unshiftPhase(new GameOverPhase(this.scene));
    }

    const loadEnemyAssets = [];

    const battle = this.scene.currentBattle;

    let totalBst = 0;

    battle.enemyLevels.forEach((level, e) => {
      if (!this.loaded) {
        if (battle.battleType === BattleType.TRAINER) {
          battle.enemyParty[e] = battle.trainer.genPartyMember(e);
        } else {
          const enemySpecies = this.scene.randomSpecies(battle.waveIndex, level, true);
          battle.enemyParty[e] = this.scene.addEnemyPokemon(enemySpecies, level, TrainerSlot.NONE, !!this.scene.getEncounterBossSegments(battle.waveIndex, level, enemySpecies));
          if (this.scene.currentBattle.battleSpec === BattleSpec.FINAL_BOSS) {
            battle.enemyParty[e].ivs = new Array(6).fill(31);
          }
          this.scene.getParty().slice(0, !battle.double ? 1 : 2).reverse().forEach(playerPokemon => {
            applyAbAttrs(SyncEncounterNatureAbAttr, playerPokemon, null, battle.enemyParty[e]);
          });
        }
      }
      const enemyPokemon = this.scene.getEnemyParty()[e];
      if (e < (battle.double ? 2 : 1)) {
        enemyPokemon.setX(-66 + enemyPokemon.getFieldPositionOffset()[0]);
        enemyPokemon.resetSummonData();
      }

      if (!this.loaded) {
        this.scene.gameData.setPokemonSeen(enemyPokemon, true, battle.battleType === BattleType.TRAINER);
      }

      if (enemyPokemon.species.speciesId === Species.ETERNATUS) {
        if (this.scene.gameMode.isClassic && (battle.battleSpec === BattleSpec.FINAL_BOSS || this.scene.gameMode.isWaveFinal(battle.waveIndex))) {
          if (battle.battleSpec !== BattleSpec.FINAL_BOSS) {
            enemyPokemon.formIndex = 1;
            enemyPokemon.updateScale();
          }
          enemyPokemon.setBoss();
        } else if (!(battle.waveIndex % 1000)) {
          enemyPokemon.formIndex = 1;
          enemyPokemon.updateScale();
        }
      }

      totalBst += enemyPokemon.getSpeciesForm().baseTotal;

      loadEnemyAssets.push(enemyPokemon.loadAssets());

      console.log(enemyPokemon.name, enemyPokemon.species.speciesId, enemyPokemon.stats);
    });

    if (this.scene.getParty().filter(p => p.isShiny()).length === 6) {
      this.scene.validateAchv(achvs.SHINY_PARTY);
    }

    if (battle.battleType === BattleType.TRAINER) {
      loadEnemyAssets.push(battle.trainer.loadAssets().then(() => battle.trainer.initSprite()));
    } else {
      // This block only applies for double battles to init the boss segments (idk why it's split up like this)
      if (battle.enemyParty.filter(p => p.isBoss()).length > 1) {
        for (const enemyPokemon of battle.enemyParty) {
          // If the enemy pokemon is a boss and wasn't populated from data source, then set it up
          if (enemyPokemon.isBoss() && !enemyPokemon.isPopulatedFromDataSource) {
            enemyPokemon.setBoss(true, Math.ceil(enemyPokemon.bossSegments * (enemyPokemon.getSpeciesForm().baseTotal / totalBst)));
            enemyPokemon.initBattleInfo();
          }
        }
      }
    }

    Promise.all(loadEnemyAssets).then(() => {
      battle.enemyParty.forEach((enemyPokemon, e) => {
        if (e < (battle.double ? 2 : 1)) {
          if (battle.battleType === BattleType.WILD) {
            this.scene.field.add(enemyPokemon);
            battle.seenEnemyPartyMemberIds.add(enemyPokemon.id);
            const playerPokemon = this.scene.getPlayerPokemon();
            if (playerPokemon?.visible) {
              this.scene.field.moveBelow(enemyPokemon as Pokemon, playerPokemon);
            }
            enemyPokemon.tint(0, 0.5);
          } else if (battle.battleType === BattleType.TRAINER) {
            enemyPokemon.setVisible(false);
            this.scene.currentBattle.trainer.tint(0, 0.5);
          }
          if (battle.double) {
            enemyPokemon.setFieldPosition(e ? FieldPosition.RIGHT : FieldPosition.LEFT);
          }
        }
      });

      if (!this.loaded) {
        regenerateModifierPoolThresholds(this.scene.getEnemyField(), battle.battleType === BattleType.TRAINER ? ModifierPoolType.TRAINER : ModifierPoolType.WILD);
        this.scene.generateEnemyModifiers();
      }

      this.scene.ui.setMode(Mode.MESSAGE).then(() => {
        if (!this.loaded) {
          this.scene.gameData.saveAll(this.scene, true, battle.waveIndex % 10 === 1 || this.scene.lastSavePlayTime >= 300).then(success => {
            this.scene.disableMenu = false;
            if (!success) {
              return this.scene.reset(true);
            }
            this.doEncounter();
          });
        } else {
          this.doEncounter();
        }
      });
    });
  }

  doEncounter() {
    this.scene.playBgm(undefined, true);
    this.scene.updateModifiers(false);
    this.scene.setFieldScale(1);

    /*if (startingWave > 10) {
      for (let m = 0; m < Math.min(Math.floor(startingWave / 10), 99); m++)
        this.scene.addModifier(getPlayerModifierTypeOptionsForWave((m + 1) * 10, 1, this.scene.getParty())[0].type.newModifier(), true);
      this.scene.updateModifiers(true);
    }*/

    for (const pokemon of this.scene.getParty()) {
      if (pokemon) {
        pokemon.resetBattleData();
      }
    }

    if (!this.loaded) {
      this.scene.arena.trySetWeather(getRandomWeatherType(this.scene.arena), false);
    }

    const enemyField = this.scene.getEnemyField();
    this.scene.tweens.add({
      targets: [this.scene.arenaEnemy, this.scene.currentBattle.trainer, enemyField, this.scene.arenaPlayer, this.scene.trainer].flat(),
      x: (_target, _key, value, fieldIndex: integer) => fieldIndex < 2 + (enemyField.length) ? value + 300 : value - 300,
      duration: 2000,
      onComplete: () => {
        if (!this.tryOverrideForBattleSpec()) {
          this.doEncounterCommon();
        }
      }
    });
  }

  getEncounterMessage(): string {
    const enemyField = this.scene.getEnemyField();

    if (this.scene.currentBattle.battleSpec === BattleSpec.FINAL_BOSS) {
      return i18next.t("battle:bossAppeared", { bossName: enemyField[0].name });
    }

    if (this.scene.currentBattle.battleType === BattleType.TRAINER) {
      if (this.scene.currentBattle.double) {
        return i18next.t("battle:trainerAppearedDouble", { trainerName: this.scene.currentBattle.trainer.getName(TrainerSlot.NONE, true) });

      } else {
        return i18next.t("battle:trainerAppeared", { trainerName: this.scene.currentBattle.trainer.getName(TrainerSlot.NONE, true) });
      }
    }

    return enemyField.length === 1
      ? i18next.t("battle:singleWildAppeared", { pokemonName: enemyField[0].name })
      : i18next.t("battle:multiWildAppeared", { pokemonName1: enemyField[0].name, pokemonName2: enemyField[1].name });
  }

  doEncounterCommon(showEncounterMessage: boolean = true) {
    const enemyField = this.scene.getEnemyField();

    if (this.scene.currentBattle.battleType === BattleType.WILD) {
      enemyField.forEach(enemyPokemon => {
        enemyPokemon.untint(100, "Sine.easeOut");
        enemyPokemon.cry();
        enemyPokemon.showInfo();
        if (enemyPokemon.isShiny()) {
          this.scene.validateAchv(achvs.SEE_SHINY);
        }
      });
      this.scene.updateFieldScale();
      if (showEncounterMessage) {
        this.scene.ui.showText(this.getEncounterMessage(), null, () => this.end(), 1500);
      } else {
        this.end();
      }
    } else if (this.scene.currentBattle.battleType === BattleType.TRAINER) {
      const trainer = this.scene.currentBattle.trainer;
      trainer.untint(100, "Sine.easeOut");
      trainer.playAnim();

      const doSummon = () => {
        this.scene.currentBattle.started = true;
        this.scene.playBgm(undefined);
        this.scene.pbTray.showPbTray(this.scene.getParty());
        this.scene.pbTrayEnemy.showPbTray(this.scene.getEnemyParty());
        const doTrainerSummon = () => {
          this.hideEnemyTrainer();
          const availablePartyMembers = this.scene.getEnemyParty().filter(p => !p.isFainted()).length;
          this.scene.unshiftPhase(new SummonPhase(this.scene, 0, false));
          if (this.scene.currentBattle.double && availablePartyMembers > 1) {
            this.scene.unshiftPhase(new SummonPhase(this.scene, 1, false));
          }
          this.end();
        };
        if (showEncounterMessage) {
          this.scene.ui.showText(this.getEncounterMessage(), null, doTrainerSummon, 1500, true);
        } else {
          doTrainerSummon();
        }
      };

      const encounterMessages = this.scene.currentBattle.trainer.getEncounterMessages();

      if (!encounterMessages?.length) {
        doSummon();
      } else {
        let message: string;
        this.scene.executeWithSeedOffset(() => message = Utils.randSeedItem(encounterMessages), this.scene.currentBattle.waveIndex);

        const showDialogueAndSummon = () => {
          this.scene.ui.showDialogue(message, trainer.getName(TrainerSlot.NONE, true), null, () => {
            this.scene.charSprite.hide().then(() => this.scene.hideFieldOverlay(250).then(() => doSummon()));
          });
        };
        if (this.scene.currentBattle.trainer.config.hasCharSprite && !this.scene.ui.shouldSkipDialogue(message)) {
          this.scene.showFieldOverlay(500).then(() => this.scene.charSprite.showCharacter(trainer.getKey(), getCharVariantFromDialogue(encounterMessages[0])).then(() => showDialogueAndSummon()));
        } else {
          showDialogueAndSummon();
        }
      }
    }
  }

  end() {
    const enemyField = this.scene.getEnemyField();

    enemyField.forEach((enemyPokemon, e) => {
      if (enemyPokemon.isShiny()) {
        this.scene.unshiftPhase(new ShinySparklePhase(this.scene, BattlerIndex.ENEMY + e));
      }
    });

    if (this.scene.currentBattle.battleType !== BattleType.TRAINER) {
      enemyField.map(p => this.scene.pushConditionalPhase(new PostSummonPhase(this.scene, p.getBattlerIndex()), () => {
        // if there is not a player party, we can't continue
        if (!this.scene.getParty()?.length) {
          return false;
        }
        // how many player pokemon are on the field ?
        const pokemonsOnFieldCount = this.scene.getParty().filter(p => p.isOnField()).length;
        // if it's a 2vs1, there will never be a 2nd pokemon on our field even
        const requiredPokemonsOnField = Math.min(this.scene.getParty().filter((p) => !p.isFainted()).length, 2);
        // if it's a double, there should be 2, otherwise 1
        if (this.scene.currentBattle.double) {
          return pokemonsOnFieldCount === requiredPokemonsOnField;
        }
        return pokemonsOnFieldCount === 1;
      }));
      const ivScannerModifier = this.scene.findModifier(m => m instanceof IvScannerModifier);
      if (ivScannerModifier) {
        enemyField.map(p => this.scene.pushPhase(new ScanIvsPhase(this.scene, p.getBattlerIndex(), Math.min(ivScannerModifier.getStackCount() * 2, 6))));
      }
    }

    if (!this.loaded) {
      const availablePartyMembers = this.scene.getParty().filter(p => p.isAllowedInBattle());

      if (!availablePartyMembers[0].isOnField()) {
        this.scene.pushPhase(new SummonPhase(this.scene, 0));
      }

      if (this.scene.currentBattle.double) {
        if (availablePartyMembers.length > 1) {
          this.scene.pushPhase(new ToggleDoublePositionPhase(this.scene, true));
          if (!availablePartyMembers[1].isOnField()) {
            this.scene.pushPhase(new SummonPhase(this.scene, 1));
          }
        }
      } else {
        if (availablePartyMembers.length > 1 && availablePartyMembers[1].isOnField()) {
          this.scene.pushPhase(new ReturnPhase(this.scene, 1));
        }
        this.scene.pushPhase(new ToggleDoublePositionPhase(this.scene, false));
      }

      if (this.scene.currentBattle.battleType !== BattleType.TRAINER && (this.scene.currentBattle.waveIndex > 1 || !this.scene.gameMode.isDaily)) {
        const minPartySize = this.scene.currentBattle.double ? 2 : 1;
        if (availablePartyMembers.length > minPartySize) {
          this.scene.pushPhase(new CheckSwitchPhase(this.scene, 0, this.scene.currentBattle.double));
          if (this.scene.currentBattle.double) {
            this.scene.pushPhase(new CheckSwitchPhase(this.scene, 1, this.scene.currentBattle.double));
          }
        }
      }
    }
    handleTutorial(this.scene, Tutorial.Access_Menu).then(() => super.end());
  }

  tryOverrideForBattleSpec(): boolean {
    switch (this.scene.currentBattle.battleSpec) {
    case BattleSpec.FINAL_BOSS:
      const enemy = this.scene.getEnemyPokemon();
      this.scene.ui.showText(this.getEncounterMessage(), null, () => {
        this.scene.ui.showDialogue(battleSpecDialogue[BattleSpec.FINAL_BOSS].encounter, enemy.species.name, null, () => {
          this.doEncounterCommon(false);
        });
      }, 1500, true);
      return true;
    }

    return false;
  }
}

export class NextEncounterPhase extends EncounterPhase {
  constructor(scene: BattleScene) {
    super(scene);
  }

  start() {
    super.start();
  }

  doEncounter(): void {
    this.scene.playBgm(undefined, true);

    for (const pokemon of this.scene.getParty()) {
      if (pokemon) {
        pokemon.resetBattleData();
      }
    }

    this.scene.arenaNextEnemy.setBiome(this.scene.arena.biomeType);
    this.scene.arenaNextEnemy.setVisible(true);

    const enemyField = this.scene.getEnemyField();
    this.scene.tweens.add({
      targets: [this.scene.arenaEnemy, this.scene.arenaNextEnemy, this.scene.currentBattle.trainer, enemyField, this.scene.lastEnemyTrainer].flat(),
      x: "+=300",
      duration: 2000,
      onComplete: () => {
        this.scene.arenaEnemy.setBiome(this.scene.arena.biomeType);
        this.scene.arenaEnemy.setX(this.scene.arenaNextEnemy.x);
        this.scene.arenaEnemy.setAlpha(1);
        this.scene.arenaNextEnemy.setX(this.scene.arenaNextEnemy.x - 300);
        this.scene.arenaNextEnemy.setVisible(false);
        if (this.scene.lastEnemyTrainer) {
          this.scene.lastEnemyTrainer.destroy();
        }

        if (!this.tryOverrideForBattleSpec()) {
          this.doEncounterCommon();
        }
      }
    });
  }
}

export class NewBiomeEncounterPhase extends NextEncounterPhase {
  constructor(scene: BattleScene) {
    super(scene);
  }

  doEncounter(): void {
    this.scene.playBgm(undefined, true);

    for (const pokemon of this.scene.getParty()) {
      if (pokemon) {
        pokemon.resetBattleData();
      }
    }

    this.scene.arena.trySetWeather(getRandomWeatherType(this.scene.arena), false);

    for (const pokemon of this.scene.getParty().filter(p => p.isOnField())) {
      applyAbAttrs(PostBiomeChangeAbAttr, pokemon, null);
    }

    const enemyField = this.scene.getEnemyField();
    this.scene.tweens.add({
      targets: [this.scene.arenaEnemy, enemyField].flat(),
      x: "+=300",
      duration: 2000,
      onComplete: () => {
        if (!this.tryOverrideForBattleSpec()) {
          this.doEncounterCommon();
        }
      }
    });
  }
}

export class PostSummonPhase extends PokemonPhase {
  constructor(scene: BattleScene, battlerIndex: BattlerIndex) {
    super(scene, battlerIndex);
  }

  start() {
    super.start();

    const pokemon = this.getPokemon();

    if (pokemon.status?.effect === StatusEffect.TOXIC) {
      pokemon.status.turnCount = 0;
    }
    this.scene.arena.applyTags(ArenaTrapTag, pokemon);
    applyPostSummonAbAttrs(PostSummonAbAttr, pokemon).then(() => this.end());
  }
}

export class SelectBiomePhase extends BattlePhase {
  constructor(scene: BattleScene) {
    super(scene);
  }

  start() {
    super.start();

    const currentBiome = this.scene.arena.biomeType;

    const setNextBiome = (nextBiome: Biome) => {
      if (this.scene.currentBattle.waveIndex % 10 === 1) {
        this.scene.applyModifiers(MoneyInterestModifier, true, this.scene);
        this.scene.unshiftPhase(new PartyHealPhase(this.scene, false));
      }
      this.scene.unshiftPhase(new SwitchBiomePhase(this.scene, nextBiome));
      this.end();
    };

    if ((this.scene.gameMode.isClassic && this.scene.gameMode.isWaveFinal(this.scene.currentBattle.waveIndex + 9))
      || (this.scene.gameMode.isDaily && this.scene.gameMode.isWaveFinal(this.scene.currentBattle.waveIndex))
      || (this.scene.gameMode.hasShortBiomes && !(this.scene.currentBattle.waveIndex % 50))) {
      setNextBiome(Biome.END);
    } else if (this.scene.gameMode.hasRandomBiomes) {
      setNextBiome(this.generateNextBiome());
    } else if (Array.isArray(biomeLinks[currentBiome])) {
      let biomes: Biome[];
      this.scene.executeWithSeedOffset(() => {
        biomes = (biomeLinks[currentBiome] as (Biome | [Biome, integer])[])
          .filter(b => !Array.isArray(b) || !Utils.randSeedInt(b[1]))
          .map(b => !Array.isArray(b) ? b : b[0]);
      }, this.scene.currentBattle.waveIndex);
      if (biomes.length > 1 && this.scene.findModifier(m => m instanceof MapModifier)) {
        let biomeChoices: Biome[];
        this.scene.executeWithSeedOffset(() => {
          biomeChoices = (!Array.isArray(biomeLinks[currentBiome])
            ? [biomeLinks[currentBiome] as Biome]
            : biomeLinks[currentBiome] as (Biome | [Biome, integer])[])
            .filter((b, i) => !Array.isArray(b) || !Utils.randSeedInt(b[1]))
            .map(b => Array.isArray(b) ? b[0] : b);
        }, this.scene.currentBattle.waveIndex);
        const biomeSelectItems = biomeChoices.map(b => {
          const ret: OptionSelectItem = {
            label: getBiomeName(b),
            handler: () => {
              this.scene.ui.setMode(Mode.MESSAGE);
              setNextBiome(b);
              return true;
            }
          };
          return ret;
        });
        this.scene.ui.setMode(Mode.OPTION_SELECT, {
          options: biomeSelectItems,
          delay: 1000
        });
      } else {
        setNextBiome(biomes[Utils.randSeedInt(biomes.length)]);
      }
    } else if (biomeLinks.hasOwnProperty(currentBiome)) {
      setNextBiome(biomeLinks[currentBiome] as Biome);
    } else {
      setNextBiome(this.generateNextBiome());
    }
  }

  generateNextBiome(): Biome {
    if (!(this.scene.currentBattle.waveIndex % 50)) {
      return Biome.END;
    }
    return this.scene.generateRandomBiome(this.scene.currentBattle.waveIndex);
  }
}

export class SwitchBiomePhase extends BattlePhase {
  private nextBiome: Biome;

  constructor(scene: BattleScene, nextBiome: Biome) {
    super(scene);

    this.nextBiome = nextBiome;
  }

  start() {
    super.start();

    if (this.nextBiome === undefined) {
      return this.end();
    }

    this.scene.tweens.add({
      targets: [this.scene.arenaEnemy, this.scene.lastEnemyTrainer],
      x: "+=300",
      duration: 2000,
      onComplete: () => {
        this.scene.arenaEnemy.setX(this.scene.arenaEnemy.x - 600);

        this.scene.newArena(this.nextBiome);

        const biomeKey = getBiomeKey(this.nextBiome);
        const bgTexture = `${biomeKey}_bg`;
        this.scene.arenaBgTransition.setTexture(bgTexture);
        this.scene.arenaBgTransition.setAlpha(0);
        this.scene.arenaBgTransition.setVisible(true);
        this.scene.arenaPlayerTransition.setBiome(this.nextBiome);
        this.scene.arenaPlayerTransition.setAlpha(0);
        this.scene.arenaPlayerTransition.setVisible(true);

        this.scene.tweens.add({
          targets: [this.scene.arenaPlayer, this.scene.arenaBgTransition, this.scene.arenaPlayerTransition],
          duration: 1000,
          delay: 1000,
          ease: "Sine.easeInOut",
          alpha: (target: any) => target === this.scene.arenaPlayer ? 0 : 1,
          onComplete: () => {
            this.scene.arenaBg.setTexture(bgTexture);
            this.scene.arenaPlayer.setBiome(this.nextBiome);
            this.scene.arenaPlayer.setAlpha(1);
            this.scene.arenaEnemy.setBiome(this.nextBiome);
            this.scene.arenaEnemy.setAlpha(1);
            this.scene.arenaNextEnemy.setBiome(this.nextBiome);
            this.scene.arenaBgTransition.setVisible(false);
            this.scene.arenaPlayerTransition.setVisible(false);
            if (this.scene.lastEnemyTrainer) {
              this.scene.lastEnemyTrainer.destroy();
            }

            this.end();
          }
        });
      }
    });
  }
}

export class SummonPhase extends PartyMemberPokemonPhase {
  private loaded: boolean;

  constructor(scene: BattleScene, fieldIndex: integer, player: boolean = true, loaded: boolean = false) {
    super(scene, fieldIndex, player);

    this.loaded = loaded;
  }

  start() {
    super.start();

    this.preSummon();
  }

  /**
  * Sends out a Pokemon before the battle begins and shows the appropriate messages
  */
  preSummon(): void {
    const partyMember = this.getPokemon();
    // If the Pokemon about to be sent out is fainted or illegal under a challenge, switch to the first non-fainted legal Pokemon
    if (!partyMember.isAllowedInBattle()) {
      console.warn("The Pokemon about to be sent out is fainted or illegal under a challenge. Attempting to resolve...");

      // First check if they're somehow still in play, if so remove them.
      if (partyMember.isOnField()) {
        partyMember.hideInfo();
        partyMember.setVisible(false);
        this.scene.field.remove(partyMember);
        this.scene.triggerPokemonFormChange(partyMember, SpeciesFormChangeActiveTrigger, true);
      }

      const party = this.getParty();

      // Find the first non-fainted Pokemon index above the current one
      const legalIndex = party.findIndex((p, i) => i > this.partyMemberIndex && p.isAllowedInBattle());
      if (legalIndex === -1) {
        console.error("Party Details:\n", party);
        console.error("All available Pokemon were fainted or illegal!");
        this.scene.clearPhaseQueue();
        this.scene.unshiftPhase(new GameOverPhase(this.scene));
        this.end();
        return;
      }

      // Swaps the fainted Pokemon and the first non-fainted legal Pokemon in the party
      [party[this.partyMemberIndex], party[legalIndex]] = [party[legalIndex], party[this.partyMemberIndex]];
      console.warn("Swapped %s %O with %s %O", partyMember?.name, partyMember, party[0]?.name, party[0]);
    }

    if (this.player) {
      this.scene.ui.showText(i18next.t("battle:playerGo", { pokemonName: this.getPokemon().name }));
      if (this.player) {
        this.scene.pbTray.hide();
      }
      this.scene.trainer.setTexture(`trainer_${this.scene.gameData.gender === PlayerGender.FEMALE ? "f" : "m"}_back_pb`);
      this.scene.time.delayedCall(562, () => {
        this.scene.trainer.setFrame("2");
        this.scene.time.delayedCall(64, () => {
          this.scene.trainer.setFrame("3");
        });
      });
      this.scene.tweens.add({
        targets: this.scene.trainer,
        x: -36,
        duration: 1000,
        onComplete: () => this.scene.trainer.setVisible(false)
      });
      this.scene.time.delayedCall(750, () => this.summon());
    } else {
      const trainerName = this.scene.currentBattle.trainer.getName(!(this.fieldIndex % 2) ? TrainerSlot.TRAINER : TrainerSlot.TRAINER_PARTNER);
      const pokemonName = this.getPokemon().name;
      const message = i18next.t("battle:trainerSendOut", { trainerName, pokemonName });

      this.scene.pbTrayEnemy.hide();
      this.scene.ui.showText(message, null, () => this.summon());
    }
  }

  summon(): void {
    const pokemon = this.getPokemon();

    const pokeball = this.scene.addFieldSprite(this.player ? 36 : 248, this.player ? 80 : 44, "pb", getPokeballAtlasKey(pokemon.pokeball));
    pokeball.setVisible(false);
    pokeball.setOrigin(0.5, 0.625);
    this.scene.field.add(pokeball);

    if (this.fieldIndex === 1) {
      pokemon.setFieldPosition(FieldPosition.RIGHT, 0);
    } else {
      const availablePartyMembers = this.getParty().filter(p => p.isAllowedInBattle()).length;
      pokemon.setFieldPosition(!this.scene.currentBattle.double || availablePartyMembers === 1 ? FieldPosition.CENTER : FieldPosition.LEFT);
    }

    const fpOffset = pokemon.getFieldPositionOffset();

    pokeball.setVisible(true);

    this.scene.tweens.add({
      targets: pokeball,
      duration: 650,
      x: (this.player ? 100 : 236) + fpOffset[0]
    });

    this.scene.tweens.add({
      targets: pokeball,
      duration: 150,
      ease: "Cubic.easeOut",
      y: (this.player ? 70 : 34) + fpOffset[1],
      onComplete: () => {
        this.scene.tweens.add({
          targets: pokeball,
          duration: 500,
          ease: "Cubic.easeIn",
          angle: 1440,
          y: (this.player ? 132 : 86) + fpOffset[1],
          onComplete: () => {
            this.scene.playSound("pb_rel");
            pokeball.destroy();
            this.scene.add.existing(pokemon);
            this.scene.field.add(pokemon);
            if (!this.player) {
              const playerPokemon = this.scene.getPlayerPokemon() as Pokemon;
              if (playerPokemon?.visible) {
                this.scene.field.moveBelow(pokemon, playerPokemon);
              }
              this.scene.currentBattle.seenEnemyPartyMemberIds.add(pokemon.id);
            }
            addPokeballOpenParticles(this.scene, pokemon.x, pokemon.y - 16, pokemon.pokeball);
            this.scene.updateModifiers(this.player);
            this.scene.updateFieldScale();
            pokemon.showInfo();
            pokemon.playAnim();
            pokemon.setVisible(true);
            pokemon.getSprite().setVisible(true);
            pokemon.setScale(0.5);
            pokemon.tint(getPokeballTintColor(pokemon.pokeball));
            pokemon.untint(250, "Sine.easeIn");
            this.scene.updateFieldScale();
            this.scene.tweens.add({
              targets: pokemon,
              duration: 250,
              ease: "Sine.easeIn",
              scale: pokemon.getSpriteScale(),
              onComplete: () => {
                pokemon.cry(pokemon.getHpRatio() > 0.25 ? undefined : { rate: 0.85 });
                pokemon.getSprite().clearTint();
                pokemon.resetSummonData();
                this.scene.time.delayedCall(1000, () => this.end());
              }
            });
          }
        });
      }
    });
  }

  onEnd(): void {
    const pokemon = this.getPokemon();

    if (pokemon.isShiny()) {
      this.scene.unshiftPhase(new ShinySparklePhase(this.scene, pokemon.getBattlerIndex()));
    }

    pokemon.resetTurnData();

    if (!this.loaded || this.scene.currentBattle.battleType === BattleType.TRAINER || (this.scene.currentBattle.waveIndex % 10) === 1) {
      this.scene.triggerPokemonFormChange(pokemon, SpeciesFormChangeActiveTrigger, true);
      this.queuePostSummon();
    }
  }

  queuePostSummon(): void {
    this.scene.pushPhase(new PostSummonPhase(this.scene, this.getPokemon().getBattlerIndex()));
  }

  end() {
    this.onEnd();

    super.end();
  }
}

export class SwitchSummonPhase extends SummonPhase {
  private slotIndex: integer;
  private doReturn: boolean;
  private batonPass: boolean;

  private lastPokemon: Pokemon;

  constructor(scene: BattleScene, fieldIndex: integer, slotIndex: integer, doReturn: boolean, batonPass: boolean, player?: boolean) {
    super(scene, fieldIndex, player !== undefined ? player : true);

    this.slotIndex = slotIndex;
    this.doReturn = doReturn;
    this.batonPass = batonPass;
  }

  start(): void {
    super.start();
  }

  preSummon(): void {
    if (!this.player) {
      if (this.slotIndex === -1) {
        this.slotIndex = this.scene.currentBattle.trainer.getNextSummonIndex(!this.fieldIndex ? TrainerSlot.TRAINER : TrainerSlot.TRAINER_PARTNER);
      }
      if (this.slotIndex > -1) {
        this.showEnemyTrainer(!(this.fieldIndex % 2) ? TrainerSlot.TRAINER : TrainerSlot.TRAINER_PARTNER);
        this.scene.pbTrayEnemy.showPbTray(this.scene.getEnemyParty());
      }
    }

    if (!this.doReturn || (this.slotIndex !== -1 && !(this.player ? this.scene.getParty() : this.scene.getEnemyParty())[this.slotIndex])) {
      if (this.player) {
        return this.switchAndSummon();
      } else {
        this.scene.time.delayedCall(750, () => this.switchAndSummon());
        return;
      }
    }

    const pokemon = this.getPokemon();

    if (!this.batonPass) {
      (this.player ? this.scene.getEnemyField() : this.scene.getPlayerField()).forEach(enemyPokemon => enemyPokemon.removeTagsBySourceId(pokemon.id));
    }

    this.scene.ui.showText(this.player ?
      i18next.t("battle:playerComeBack", { pokemonName: pokemon.name }) :
      i18next.t("battle:trainerComeBack", {
        trainerName: this.scene.currentBattle.trainer.getName(!(this.fieldIndex % 2) ? TrainerSlot.TRAINER : TrainerSlot.TRAINER_PARTNER),
        pokemonName: pokemon.name
      })
    );
    this.scene.playSound("pb_rel");
    pokemon.hideInfo();
    pokemon.tint(getPokeballTintColor(pokemon.pokeball), 1, 250, "Sine.easeIn");
    this.scene.tweens.add({
      targets: pokemon,
      duration: 250,
      ease: "Sine.easeIn",
      scale: 0.5,
      onComplete: () => {
        pokemon.setVisible(false);
        this.scene.field.remove(pokemon);
        this.scene.triggerPokemonFormChange(pokemon, SpeciesFormChangeActiveTrigger, true);
        this.scene.time.delayedCall(750, () => this.switchAndSummon());
      }
    });
  }

  switchAndSummon() {
    const party = this.player ? this.getParty() : this.scene.getEnemyParty();
    const switchedPokemon = party[this.slotIndex];
    this.lastPokemon = this.getPokemon();
    applyPreSwitchOutAbAttrs(PreSwitchOutAbAttr, this.lastPokemon);
    if (this.batonPass && switchedPokemon) {
      (this.player ? this.scene.getEnemyField() : this.scene.getPlayerField()).forEach(enemyPokemon => enemyPokemon.transferTagsBySourceId(this.lastPokemon.id, switchedPokemon.id));
      if (!this.scene.findModifier(m => m instanceof SwitchEffectTransferModifier && (m as SwitchEffectTransferModifier).pokemonId === switchedPokemon.id)) {
        const batonPassModifier = this.scene.findModifier(m => m instanceof SwitchEffectTransferModifier
          && (m as SwitchEffectTransferModifier).pokemonId === this.lastPokemon.id) as SwitchEffectTransferModifier;
        if (batonPassModifier && !this.scene.findModifier(m => m instanceof SwitchEffectTransferModifier && (m as SwitchEffectTransferModifier).pokemonId === switchedPokemon.id)) {
          this.scene.tryTransferHeldItemModifier(batonPassModifier, switchedPokemon, false);
        }
      }
    }
    if (switchedPokemon) {
      party[this.slotIndex] = this.lastPokemon;
      party[this.fieldIndex] = switchedPokemon;
      const showTextAndSummon = () => {
        this.scene.ui.showText(this.player ?
          i18next.t("battle:playerGo", { pokemonName: switchedPokemon.name }) :
          i18next.t("battle:trainerGo", {
            trainerName: this.scene.currentBattle.trainer.getName(!(this.fieldIndex % 2) ? TrainerSlot.TRAINER : TrainerSlot.TRAINER_PARTNER),
            pokemonName: this.getPokemon().name
          })
        );
        this.summon();
      };
      if (this.player) {
        showTextAndSummon();
      } else {
        this.scene.time.delayedCall(1500, () => {
          this.hideEnemyTrainer();
          this.scene.pbTrayEnemy.hide();
          showTextAndSummon();
        });
      }
    } else {
      this.end();
    }
  }

  onEnd(): void {
    super.onEnd();

    const pokemon = this.getPokemon();

    const moveId = this.lastPokemon?.scene.currentBattle.lastMove;
    const lastUsedMove = moveId ? allMoves[moveId] : undefined;

    const currentCommand = pokemon.scene.currentBattle.turnCommands[this.fieldIndex]?.command;
    const lastPokemonIsForceSwitchedAndNotFainted = lastUsedMove?.hasAttr(ForceSwitchOutAttr) && !this.lastPokemon.isFainted();

    // Compensate for turn spent summoning
    // Or compensate for force switch move if switched out pokemon is not fainted
    if (currentCommand === Command.POKEMON || lastPokemonIsForceSwitchedAndNotFainted) {
      pokemon.battleSummonData.turnCount--;
    }

    if (this.batonPass && pokemon) {
      pokemon.transferSummon(this.lastPokemon);
    }

    this.lastPokemon?.resetSummonData();

    this.scene.triggerPokemonFormChange(pokemon, SpeciesFormChangeActiveTrigger, true);
  }

  queuePostSummon(): void {
    this.scene.unshiftPhase(new PostSummonPhase(this.scene, this.getPokemon().getBattlerIndex()));
  }
}

export class ReturnPhase extends SwitchSummonPhase {
  constructor(scene: BattleScene, fieldIndex: integer) {
    super(scene, fieldIndex, -1, true, false);
  }

  switchAndSummon(): void {
    this.end();
  }

  summon(): void { }

  onEnd(): void {
    const pokemon = this.getPokemon();

    pokemon.resetTurnData();
    pokemon.resetSummonData();

    this.scene.updateFieldScale();

    this.scene.triggerPokemonFormChange(pokemon, SpeciesFormChangeActiveTrigger);
  }
}

export class ShowTrainerPhase extends BattlePhase {
  constructor(scene: BattleScene) {
    super(scene);
  }

  start() {
    super.start();

    this.scene.trainer.setVisible(true);

    this.scene.trainer.setTexture(`trainer_${this.scene.gameData.gender === PlayerGender.FEMALE ? "f" : "m"}_back`);

    this.scene.tweens.add({
      targets: this.scene.trainer,
      x: 106,
      duration: 1000,
      onComplete: () => this.end()
    });
  }
}

export class ToggleDoublePositionPhase extends BattlePhase {
  private double: boolean;

  constructor(scene: BattleScene, double: boolean) {
    super(scene);

    this.double = double;
  }

  start() {
    super.start();

    const playerPokemon = this.scene.getPlayerField().find(p => p.isActive(true));
    if (playerPokemon) {
      playerPokemon.setFieldPosition(this.double && this.scene.getParty().filter(p => p.isAllowedInBattle()).length > 1 ? FieldPosition.LEFT : FieldPosition.CENTER, 500).then(() => {
        if (playerPokemon.getFieldIndex() === 1) {
          const party = this.scene.getParty();
          party[1] = party[0];
          party[0] = playerPokemon;
        }
        this.end();
      });
    } else {
      this.end();
    }
  }
}

export class CheckSwitchPhase extends BattlePhase {
  protected fieldIndex: integer;
  protected useName: boolean;

  constructor(scene: BattleScene, fieldIndex: integer, useName: boolean) {
    super(scene);

    this.fieldIndex = fieldIndex;
    this.useName = useName;
  }

  start() {
    super.start();

    const pokemon = this.scene.getPlayerField()[this.fieldIndex];

    if (this.scene.battleStyle === BattleStyle.SET) {
      super.end();
      return;
    }

    if (this.scene.field.getAll().indexOf(pokemon) === -1) {
      this.scene.unshiftPhase(new SummonMissingPhase(this.scene, this.fieldIndex));
      super.end();
      return;
    }

    if (!this.scene.getParty().slice(1).filter(p => p.isActive()).length) {
      super.end();
      return;
    }

    if (pokemon.getTag(BattlerTagType.FRENZY)) {
      super.end();
      return;
    }

    this.scene.ui.showText(i18next.t("battle:switchQuestion", { pokemonName: this.useName ? pokemon.name : i18next.t("battle:pokemon") }), null, () => {
      this.scene.ui.setMode(Mode.CONFIRM, () => {
        this.scene.ui.setMode(Mode.MESSAGE);
        this.scene.tryRemovePhase(p => p instanceof PostSummonPhase && p.player && p.fieldIndex === this.fieldIndex);
        this.scene.unshiftPhase(new SwitchPhase(this.scene, this.fieldIndex, false, true));
        this.end();
      }, () => {
        this.scene.ui.setMode(Mode.MESSAGE);
        this.end();
      });
    });
  }
}

export class SummonMissingPhase extends SummonPhase {
  constructor(scene: BattleScene, fieldIndex: integer) {
    super(scene, fieldIndex);
  }

  preSummon(): void {
    this.scene.ui.showText(i18next.t("battle:sendOutPokemon", { pokemonName: this.getPokemon().name }));
    this.scene.time.delayedCall(250, () => this.summon());
  }
}

export class LevelCapPhase extends FieldPhase {
  constructor(scene: BattleScene) {
    super(scene);
  }

  start(): void {
    super.start();

    this.scene.ui.setMode(Mode.MESSAGE).then(() => {
      this.scene.playSound("level_up_fanfare");
      this.scene.ui.showText(i18next.t("battle:levelCapUp", { levelCap: this.scene.getMaxExpLevel() }), null, () => this.end(), null, true);
      this.executeForAll(pokemon => pokemon.updateInfo(true));
    });
  }
}

export class TurnInitPhase extends FieldPhase {
  constructor(scene: BattleScene) {
    super(scene);
  }

  start() {
    super.start();

    this.scene.getPlayerField().forEach(p => {
      // If this pokemon is in play and evolved into something illegal under the current challenge, force a switch
      if (p.isOnField() && !p.isAllowedInBattle()) {
        this.scene.queueMessage(i18next.t("challenges:illegalEvolution", { "pokemon": p.name }), null, true);

        const allowedPokemon = this.scene.getParty().filter(p => p.isAllowedInBattle());

        if (!allowedPokemon.length) {
          // If there are no longer any legal pokemon in the party, game over.
          this.scene.clearPhaseQueue();
          this.scene.unshiftPhase(new GameOverPhase(this.scene));
        } else if (allowedPokemon.length >= this.scene.currentBattle.getBattlerCount() || (this.scene.currentBattle.double && !allowedPokemon[0].isActive(true))) {
          // If there is at least one pokemon in the back that is legal to switch in, force a switch.
          p.switchOut(false, true);
        } else {
          // If there are no pokemon in the back but we're not game overing, just hide the pokemon.
          // This should only happen in double battles.
          p.hideInfo();
          p.setVisible(false);
          this.scene.field.remove(p);
          this.scene.triggerPokemonFormChange(p, SpeciesFormChangeActiveTrigger, true);
        }
        if (allowedPokemon.length === 1 && this.scene.currentBattle.double) {
          this.scene.unshiftPhase(new ToggleDoublePositionPhase(this.scene, true));
        }
      }
    });

    //this.scene.pushPhase(new MoveAnimTestPhase(this.scene));
    this.scene.eventTarget.dispatchEvent(new TurnInitEvent());

    this.scene.getField().forEach((pokemon, i) => {
      if (pokemon?.isActive()) {
        if (pokemon.isPlayer()) {
          this.scene.currentBattle.addParticipant(pokemon as PlayerPokemon);
        }

        pokemon.resetTurnData();

        this.scene.pushPhase(pokemon.isPlayer() ? new CommandPhase(this.scene, i) : new EnemyCommandPhase(this.scene, i - BattlerIndex.ENEMY));
      }
    });

    this.scene.pushPhase(new TurnStartPhase(this.scene));

    this.end();
  }
}

export class CommandPhase extends FieldPhase {
  protected fieldIndex: integer;

  constructor(scene: BattleScene, fieldIndex: integer) {
    super(scene);

    this.fieldIndex = fieldIndex;
  }

  start() {
    super.start();

    if (this.fieldIndex) {
      // If we somehow are attempting to check the right pokemon but there's only one pokemon out
      // Switch back to the center pokemon. This can happen rarely in double battles with mid turn switching
      if (this.scene.getPlayerField().filter(p => p.isActive()).length === 1) {
        this.fieldIndex = FieldPosition.CENTER;
      } else {
        const allyCommand = this.scene.currentBattle.turnCommands[this.fieldIndex - 1];
        if (allyCommand.command === Command.BALL || allyCommand.command === Command.RUN) {
          this.scene.currentBattle.turnCommands[this.fieldIndex] = { command: allyCommand.command, skip: true };
        }
      }
    }

    if (this.scene.currentBattle.turnCommands[this.fieldIndex]?.skip) {
      return this.end();
    }

    const playerPokemon = this.scene.getPlayerField()[this.fieldIndex];

    const moveQueue = playerPokemon.getMoveQueue();

    while (moveQueue.length && moveQueue[0]
      && moveQueue[0].move && (!playerPokemon.getMoveset().find(m => m.moveId === moveQueue[0].move)
        || !playerPokemon.getMoveset()[playerPokemon.getMoveset().findIndex(m => m.moveId === moveQueue[0].move)].isUsable(playerPokemon, moveQueue[0].ignorePP))) {
      moveQueue.shift();
    }

    if (moveQueue.length) {
      const queuedMove = moveQueue[0];
      if (!queuedMove.move) {
        this.handleCommand(Command.FIGHT, -1, false);
      } else {
        const moveIndex = playerPokemon.getMoveset().findIndex(m => m.moveId === queuedMove.move);
        if (moveIndex > -1 && playerPokemon.getMoveset()[moveIndex].isUsable(playerPokemon, queuedMove.ignorePP)) {
          this.handleCommand(Command.FIGHT, moveIndex, queuedMove.ignorePP, { targets: queuedMove.targets, multiple: queuedMove.targets.length > 1 });
        } else {
          this.scene.ui.setMode(Mode.COMMAND, this.fieldIndex);
        }
      }
    } else {
      this.scene.ui.setMode(Mode.COMMAND, this.fieldIndex);
    }
  }

  handleCommand(command: Command, cursor: integer, ...args: any[]): boolean {
    const playerPokemon = this.scene.getPlayerField()[this.fieldIndex];
    const enemyField = this.scene.getEnemyField();
    let success: boolean;

    switch (command) {
    case Command.FIGHT:
      let useStruggle = false;
      if (cursor === -1 ||
          playerPokemon.trySelectMove(cursor, args[0] as boolean) ||
          (useStruggle = cursor > -1 && !playerPokemon.getMoveset().filter(m => m.isUsable(playerPokemon)).length)) {
        const moveId = !useStruggle ? cursor > -1 ? playerPokemon.getMoveset()[cursor].moveId : Moves.NONE : Moves.STRUGGLE;
        const turnCommand: TurnCommand = { command: Command.FIGHT, cursor: cursor, move: { move: moveId, targets: [], ignorePP: args[0] }, args: args };
        const moveTargets: MoveTargetSet = args.length < 3 ? getMoveTargets(playerPokemon, moveId) : args[2];
        if (!moveId) {
          turnCommand.targets = [this.fieldIndex];
        }
        console.log(moveTargets, playerPokemon.name);
        if (moveTargets.targets.length > 1 && moveTargets.multiple) {
          this.scene.unshiftPhase(new SelectTargetPhase(this.scene, this.fieldIndex));
        }
        if (moveTargets.targets.length <= 1 || moveTargets.multiple) {
          turnCommand.move.targets = moveTargets.targets;
        } else if (playerPokemon.getTag(BattlerTagType.CHARGING) && playerPokemon.getMoveQueue().length >= 1) {
          turnCommand.move.targets = playerPokemon.getMoveQueue()[0].targets;
        } else {
          this.scene.unshiftPhase(new SelectTargetPhase(this.scene, this.fieldIndex));
        }
        this.scene.currentBattle.turnCommands[this.fieldIndex] = turnCommand;
        success = true;
      } else if (cursor < playerPokemon.getMoveset().length) {
        const move = playerPokemon.getMoveset()[cursor];
        this.scene.ui.setMode(Mode.MESSAGE);

        // Decides between a Disabled, Not Implemented, or No PP translation message
        const errorMessage =
            playerPokemon.summonData.disabledMove === move.moveId ? "battle:moveDisabled" :
              move.getName().endsWith(" (N)") ? "battle:moveNotImplemented" : "battle:moveNoPP";
        const moveName = move.getName().replace(" (N)", ""); // Trims off the indicator

        this.scene.ui.showText(i18next.t(errorMessage, { moveName: moveName }), null, () => {
          this.scene.ui.clearText();
          this.scene.ui.setMode(Mode.FIGHT, this.fieldIndex);
        }, null, true);
      }
      break;
    case Command.BALL:
      if (this.scene.arena.biomeType === Biome.END && (!this.scene.gameMode.isClassic || (this.scene.getEnemyField().filter(p => p.isActive(true)).some(p => !p.scene.gameData.dexData[p.species.speciesId].caughtAttr) && this.scene.gameData.getStarterCount(d => !!d.caughtAttr) < Object.keys(speciesStarters).length - 1))) {
        this.scene.ui.setMode(Mode.COMMAND, this.fieldIndex);
        this.scene.ui.setMode(Mode.MESSAGE);
        this.scene.ui.showText(i18next.t("battle:noPokeballForce"), null, () => {
          this.scene.ui.showText(null, 0);
          this.scene.ui.setMode(Mode.COMMAND, this.fieldIndex);
        }, null, true);
      } else if (this.scene.currentBattle.battleType === BattleType.TRAINER) {
        this.scene.ui.setMode(Mode.COMMAND, this.fieldIndex);
        this.scene.ui.setMode(Mode.MESSAGE);
        this.scene.ui.showText(i18next.t("battle:noPokeballTrainer"), null, () => {
          this.scene.ui.showText(null, 0);
          this.scene.ui.setMode(Mode.COMMAND, this.fieldIndex);
        }, null, true);
      } else {
        const targets = this.scene.getEnemyField().filter(p => p.isActive(true)).map(p => p.getBattlerIndex());
        if (targets.length > 1) {
          this.scene.ui.setMode(Mode.COMMAND, this.fieldIndex);
          this.scene.ui.setMode(Mode.MESSAGE);
          this.scene.ui.showText(i18next.t("battle:noPokeballMulti"), null, () => {
            this.scene.ui.showText(null, 0);
            this.scene.ui.setMode(Mode.COMMAND, this.fieldIndex);
          }, null, true);
        } else if (cursor < 5) {
          const targetPokemon = this.scene.getEnemyField().find(p => p.isActive(true));
          if (targetPokemon.isBoss() && targetPokemon.bossSegmentIndex >= 1 && !targetPokemon.hasAbility(Abilities.WONDER_GUARD, false, true) && cursor < PokeballType.MASTER_BALL) {
            this.scene.ui.setMode(Mode.COMMAND, this.fieldIndex);
            this.scene.ui.setMode(Mode.MESSAGE);
            this.scene.ui.showText(i18next.t("battle:noPokeballStrong"), null, () => {
              this.scene.ui.showText(null, 0);
              this.scene.ui.setMode(Mode.COMMAND, this.fieldIndex);
            }, null, true);
          } else {
            this.scene.currentBattle.turnCommands[this.fieldIndex] = { command: Command.BALL, cursor: cursor };
            this.scene.currentBattle.turnCommands[this.fieldIndex].targets = targets;
            if (this.fieldIndex) {
              this.scene.currentBattle.turnCommands[this.fieldIndex - 1].skip = true;
            }
            success = true;
          }
        }
      }
      break;
    case Command.POKEMON:
    case Command.RUN:
      const isSwitch = command === Command.POKEMON;
      if (!isSwitch && this.scene.arena.biomeType === Biome.END) {
        this.scene.ui.setMode(Mode.COMMAND, this.fieldIndex);
        this.scene.ui.setMode(Mode.MESSAGE);
        this.scene.ui.showText(i18next.t("battle:noEscapeForce"), null, () => {
          this.scene.ui.showText(null, 0);
          this.scene.ui.setMode(Mode.COMMAND, this.fieldIndex);
        }, null, true);
      } else if (!isSwitch && this.scene.currentBattle.battleType === BattleType.TRAINER) {
        this.scene.ui.setMode(Mode.COMMAND, this.fieldIndex);
        this.scene.ui.setMode(Mode.MESSAGE);
        this.scene.ui.showText(i18next.t("battle:noEscapeTrainer"), null, () => {
          this.scene.ui.showText(null, 0);
          this.scene.ui.setMode(Mode.COMMAND, this.fieldIndex);
        }, null, true);
      } else {
        const trapTag = playerPokemon.findTag(t => t instanceof TrappedTag) as TrappedTag;
        const trapped = new Utils.BooleanHolder(false);
        const batonPass = isSwitch && args[0] as boolean;
        if (!batonPass) {
          enemyField.forEach(enemyPokemon => applyCheckTrappedAbAttrs(CheckTrappedAbAttr, enemyPokemon, trapped, playerPokemon));
        }
        if (batonPass || (!trapTag && !trapped.value)) {
          this.scene.currentBattle.turnCommands[this.fieldIndex] = isSwitch
            ? { command: Command.POKEMON, cursor: cursor, args: args }
            : { command: Command.RUN };
          success = true;
          if (!isSwitch && this.fieldIndex) {
            this.scene.currentBattle.turnCommands[this.fieldIndex - 1].skip = true;
          }
        } else if (trapTag) {
          if (trapTag.sourceMove === Moves.INGRAIN && this.scene.getPokemonById(trapTag.sourceId).isOfType(Type.GHOST)) {
            success = true;
            this.scene.currentBattle.turnCommands[this.fieldIndex] = isSwitch
              ? { command: Command.POKEMON, cursor: cursor, args: args }
              : { command: Command.RUN };
            break;
          }
          if (!isSwitch) {
            this.scene.ui.setMode(Mode.COMMAND, this.fieldIndex);
            this.scene.ui.setMode(Mode.MESSAGE);
          }
          this.scene.ui.showText(
            i18next.t("battle:noEscapePokemon", {
              pokemonName: this.scene.getPokemonById(trapTag.sourceId).name,
              moveName: trapTag.getMoveName(),
              escapeVerb: isSwitch ? i18next.t("battle:escapeVerbSwitch") : i18next.t("battle:escapeVerbFlee")
            }),
            null,
            () => {
              this.scene.ui.showText(null, 0);
              if (!isSwitch) {
                this.scene.ui.setMode(Mode.COMMAND, this.fieldIndex);
              }
            }, null, true);
        }
      }
      break;
    }

    if (success) {
      this.end();
    }

    return success;
  }

  cancel() {
    if (this.fieldIndex) {
      this.scene.unshiftPhase(new CommandPhase(this.scene, 0));
      this.scene.unshiftPhase(new CommandPhase(this.scene, 1));
      this.end();
    }
  }

  checkFightOverride(): boolean {
    const pokemon = this.getPokemon();

    const encoreTag = pokemon.getTag(EncoreTag) as EncoreTag;

    if (!encoreTag) {
      return false;
    }

    const moveIndex = pokemon.getMoveset().findIndex(m => m.moveId === encoreTag.moveId);

    if (moveIndex === -1 || !pokemon.getMoveset()[moveIndex].isUsable(pokemon)) {
      return false;
    }

    this.handleCommand(Command.FIGHT, moveIndex, false);

    return true;
  }

  getFieldIndex(): integer {
    return this.fieldIndex;
  }

  getPokemon(): PlayerPokemon {
    return this.scene.getPlayerField()[this.fieldIndex];
  }

  end() {
    this.scene.ui.setMode(Mode.MESSAGE).then(() => super.end());
  }
}

export class EnemyCommandPhase extends FieldPhase {
  protected fieldIndex: integer;

  constructor(scene: BattleScene, fieldIndex: integer) {
    super(scene);

    this.fieldIndex = fieldIndex;
  }

  start() {
    super.start();

    const enemyPokemon = this.scene.getEnemyField()[this.fieldIndex];

    const battle = this.scene.currentBattle;

    const trainer = battle.trainer;

    if (trainer && !enemyPokemon.getMoveQueue().length) {
      const opponents = enemyPokemon.getOpponents();

      const trapTag = enemyPokemon.findTag(t => t instanceof TrappedTag) as TrappedTag;
      const trapped = new Utils.BooleanHolder(false);
      opponents.forEach(playerPokemon => applyCheckTrappedAbAttrs(CheckTrappedAbAttr, playerPokemon, trapped, enemyPokemon));
      if (!trapTag && !trapped.value) {
        const partyMemberScores = trainer.getPartyMemberMatchupScores(enemyPokemon.trainerSlot, true);

        if (partyMemberScores.length) {
          const matchupScores = opponents.map(opp => enemyPokemon.getMatchupScore(opp));
          const matchupScore = matchupScores.reduce((total, score) => total += score, 0) / matchupScores.length;

          const sortedPartyMemberScores = trainer.getSortedPartyMemberMatchupScores(partyMemberScores);

          const switchMultiplier = 1 - (battle.enemySwitchCounter ? Math.pow(0.1, (1 / battle.enemySwitchCounter)) : 0);

          if (sortedPartyMemberScores[0][1] * switchMultiplier >= matchupScore * (trainer.config.isBoss ? 2 : 3)) {
            const index = trainer.getNextSummonIndex(enemyPokemon.trainerSlot, partyMemberScores);

            battle.turnCommands[this.fieldIndex + BattlerIndex.ENEMY] =
              { command: Command.POKEMON, cursor: index, args: [false] };

            battle.enemySwitchCounter++;

            return this.end();
          }
        }
      }
    }

    const nextMove = enemyPokemon.getNextMove();

    this.scene.currentBattle.turnCommands[this.fieldIndex + BattlerIndex.ENEMY] =
      { command: Command.FIGHT, move: nextMove };

    this.scene.currentBattle.enemySwitchCounter = Math.max(this.scene.currentBattle.enemySwitchCounter - 1, 0);

    this.end();
  }
}

export class SelectTargetPhase extends PokemonPhase {
  constructor(scene: BattleScene, fieldIndex: integer) {
    super(scene, fieldIndex);
  }

  start() {
    super.start();

    const turnCommand = this.scene.currentBattle.turnCommands[this.fieldIndex];
    const move = turnCommand.move?.move;
    this.scene.ui.setMode(Mode.TARGET_SELECT, this.fieldIndex, move, (targets: BattlerIndex[]) => {
      this.scene.ui.setMode(Mode.MESSAGE);
      if (targets.length < 1) {
        this.scene.currentBattle.turnCommands[this.fieldIndex] = null;
        this.scene.unshiftPhase(new CommandPhase(this.scene, this.fieldIndex));
      } else {
        turnCommand.targets = targets;
      }
      if (turnCommand.command === Command.BALL && this.fieldIndex) {
        this.scene.currentBattle.turnCommands[this.fieldIndex - 1].skip = true;
      }
      this.end();
    });
  }
}

export class TurnStartPhase extends FieldPhase {
  constructor(scene: BattleScene) {
    super(scene);
  }

  start() {
    super.start();

    const field = this.scene.getField();
    const order = this.getOrder();

    const battlerBypassSpeed = {};

    this.scene.getField(true).filter(p => p.summonData).map(p => {
      const bypassSpeed = new Utils.BooleanHolder(false);
      applyAbAttrs(BypassSpeedChanceAbAttr, p, null, bypassSpeed);
      this.scene.applyModifiers(BypassSpeedChanceModifier, p.isPlayer(), p, bypassSpeed);
      battlerBypassSpeed[p.getBattlerIndex()] = bypassSpeed;
    });

    const moveOrder = order.slice(0);

    moveOrder.sort((a, b) => {
      const aCommand = this.scene.currentBattle.turnCommands[a];
      const bCommand = this.scene.currentBattle.turnCommands[b];

      if (aCommand.command !== bCommand.command) {
        if (aCommand.command === Command.FIGHT) {
          return 1;
        } else if (bCommand.command === Command.FIGHT) {
          return -1;
        }
      } else if (aCommand.command === Command.FIGHT) {
        const aMove = allMoves[aCommand.move.move];
        const bMove = allMoves[bCommand.move.move];

        const aPriority = new Utils.IntegerHolder(aMove.priority);
        const bPriority = new Utils.IntegerHolder(bMove.priority);

        applyMoveAttrs(IncrementMovePriorityAttr, this.scene.getField().find(p => p?.isActive() && p.getBattlerIndex() === a), null, aMove, aPriority);
        applyMoveAttrs(IncrementMovePriorityAttr, this.scene.getField().find(p => p?.isActive() && p.getBattlerIndex() === b), null, bMove, bPriority);

        applyAbAttrs(IncrementMovePriorityAbAttr, this.scene.getField().find(p => p?.isActive() && p.getBattlerIndex() === a), null, aMove, aPriority);
        applyAbAttrs(IncrementMovePriorityAbAttr, this.scene.getField().find(p => p?.isActive() && p.getBattlerIndex() === b), null, bMove, bPriority);

        if (aPriority.value !== bPriority.value) {
          return aPriority.value < bPriority.value ? 1 : -1;
        }
      }

      if (battlerBypassSpeed[a].value !== battlerBypassSpeed[b].value) {
        return battlerBypassSpeed[a].value ? -1 : 1;
      }

      const aIndex = order.indexOf(a);
      const bIndex = order.indexOf(b);

      return aIndex < bIndex ? -1 : aIndex > bIndex ? 1 : 0;
    });

    for (const o of moveOrder) {

      const pokemon = field[o];
      const turnCommand = this.scene.currentBattle.turnCommands[o];

      if (turnCommand.skip) {
        continue;
      }

      switch (turnCommand.command) {
      case Command.FIGHT:
        const queuedMove = turnCommand.move;
        if (!queuedMove) {
          continue;
        }
        const move = pokemon.getMoveset().find(m => m.moveId === queuedMove.move) || new PokemonMove(queuedMove.move);
        if (pokemon.isPlayer()) {
          if (turnCommand.cursor === -1) {
            this.scene.pushPhase(new MovePhase(this.scene, pokemon, turnCommand.targets || turnCommand.move.targets, move));
          } else {
            const playerPhase = new MovePhase(this.scene, pokemon, turnCommand.targets || turnCommand.move.targets, move, false, queuedMove.ignorePP);
            this.scene.pushPhase(playerPhase);
          }
        } else {
          this.scene.pushPhase(new MovePhase(this.scene, pokemon, turnCommand.targets || turnCommand.move.targets, move, false, queuedMove.ignorePP));
        }
        break;
      case Command.BALL:
        this.scene.unshiftPhase(new AttemptCapturePhase(this.scene, turnCommand.targets[0] % 2, turnCommand.cursor));
        break;
      case Command.POKEMON:
        this.scene.unshiftPhase(new SwitchSummonPhase(this.scene, pokemon.getFieldIndex(), turnCommand.cursor, true, turnCommand.args[0] as boolean, pokemon.isPlayer()));
        break;
      case Command.RUN:
        let runningPokemon = pokemon;
        if (this.scene.currentBattle.double) {
          const playerActivePokemon = field.filter(pokemon => {
            if (!!pokemon) {
              return pokemon.isPlayer() && pokemon.isActive();
            } else {
              return;
            }
          });
            // if only one pokemon is alive, use that one
          if (playerActivePokemon.length > 1) {
            // find which active pokemon has faster speed
            const fasterPokemon = playerActivePokemon[0].getStat(Stat.SPD) > playerActivePokemon[1].getStat(Stat.SPD) ? playerActivePokemon[0] : playerActivePokemon[1];
            // check if either active pokemon has the ability "Run Away"
            const hasRunAway = playerActivePokemon.find(p => p.hasAbility(Abilities.RUN_AWAY));
            runningPokemon = hasRunAway !== undefined ? hasRunAway : fasterPokemon;
          }
        }
        this.scene.unshiftPhase(new AttemptRunPhase(this.scene, runningPokemon.getFieldIndex()));
        break;
      }
    }


    this.scene.pushPhase(new WeatherEffectPhase(this.scene));

    for (const o of order) {
      if (field[o].status && field[o].status.isPostTurn()) {
        this.scene.pushPhase(new PostTurnStatusEffectPhase(this.scene, o));
      }
    }

    this.scene.pushPhase(new BerryPhase(this.scene));
    this.scene.pushPhase(new TurnEndPhase(this.scene));

    this.end();
  }
}

/** The phase after attacks where the pokemon eat berries */
export class BerryPhase extends FieldPhase {
  start() {
    super.start();

    this.executeForAll((pokemon) => {
      const hasUsableBerry = !!this.scene.findModifier((m) => {
        return m instanceof BerryModifier && m.shouldApply([pokemon]);
      }, pokemon.isPlayer());

      if (hasUsableBerry) {
        const cancelled = new Utils.BooleanHolder(false);
        pokemon.getOpponents().map((opp) => applyAbAttrs(PreventBerryUseAbAttr, opp, cancelled));

        if (cancelled.value) {
          pokemon.scene.queueMessage(getPokemonMessage(pokemon, " is too\nnervous to eat berries!"));
        } else {
          this.scene.unshiftPhase(
            new CommonAnimPhase(this.scene, pokemon.getBattlerIndex(), pokemon.getBattlerIndex(), CommonAnim.USE_ITEM)
          );

          for (const berryModifier of this.scene.applyModifiers(BerryModifier, pokemon.isPlayer(), pokemon) as BerryModifier[]) {
            if (berryModifier.consumed) {
              if (!--berryModifier.stackCount) {
                this.scene.removeModifier(berryModifier);
              } else {
                berryModifier.consumed = false;
              }
            }
            this.scene.eventTarget.dispatchEvent(new BerryUsedEvent(berryModifier)); // Announce a berry was used
          }

          this.scene.updateModifiers(pokemon.isPlayer());

          applyAbAttrs(HealFromBerryUseAbAttr, pokemon, new Utils.BooleanHolder(false));
        }
      }
    });

    this.end();
  }
}

export class TurnEndPhase extends FieldPhase {
  constructor(scene: BattleScene) {
    super(scene);
  }

  start() {
    super.start();

    this.scene.currentBattle.incrementTurn(this.scene);
    this.scene.eventTarget.dispatchEvent(new TurnEndEvent(this.scene.currentBattle.turn));

    const handlePokemon = (pokemon: Pokemon) => {
      pokemon.lapseTags(BattlerTagLapseType.TURN_END);

      if (pokemon.summonData.disabledMove && !--pokemon.summonData.disabledTurns) {
        this.scene.pushPhase(new MessagePhase(this.scene, i18next.t("battle:notDisabled", { pokemonName: getPokemonNameWithAffix(pokemon), moveName: allMoves[pokemon.summonData.disabledMove].name })));
        pokemon.summonData.disabledMove = Moves.NONE;
      }

      this.scene.applyModifiers(TurnHealModifier, pokemon.isPlayer(), pokemon);

      if (this.scene.arena.terrain?.terrainType === TerrainType.GRASSY && pokemon.isGrounded()) {
        this.scene.unshiftPhase(new PokemonHealPhase(this.scene, pokemon.getBattlerIndex(),
          Math.max(pokemon.getMaxHp() >> 4, 1), i18next.t("battle:turnEndHpRestore", { pokemonName: getPokemonNameWithAffix(pokemon) }), true));
      }

      if (!pokemon.isPlayer()) {
        this.scene.applyModifiers(EnemyTurnHealModifier, false, pokemon);
        this.scene.applyModifier(EnemyStatusEffectHealChanceModifier, false, pokemon);
      }

      applyPostTurnAbAttrs(PostTurnAbAttr, pokemon);

      this.scene.applyModifiers(TurnStatusEffectModifier, pokemon.isPlayer(), pokemon);

      this.scene.applyModifiers(TurnHeldItemTransferModifier, pokemon.isPlayer(), pokemon);

      pokemon.battleSummonData.turnCount++;
    };

    this.executeForAll(handlePokemon);

    this.scene.arena.lapseTags();

    if (this.scene.arena.weather && !this.scene.arena.weather.lapse()) {
      this.scene.arena.trySetWeather(WeatherType.NONE, false);
    }

    if (this.scene.arena.terrain && !this.scene.arena.terrain.lapse()) {
      this.scene.arena.trySetTerrain(TerrainType.NONE, false);
    }

    this.end();
  }
}

export class BattleEndPhase extends BattlePhase {
  start() {
    super.start();

    this.scene.currentBattle.addBattleScore(this.scene);

    this.scene.gameData.gameStats.battles++;
    if (this.scene.currentBattle.trainer) {
      this.scene.gameData.gameStats.trainersDefeated++;
    }
    if (this.scene.gameMode.isEndless && this.scene.currentBattle.waveIndex + 1 > this.scene.gameData.gameStats.highestEndlessWave) {
      this.scene.gameData.gameStats.highestEndlessWave = this.scene.currentBattle.waveIndex + 1;
    }

    // Endless graceful end
    if (this.scene.gameMode.isEndless && this.scene.currentBattle.waveIndex >= 5850) {
      this.scene.clearPhaseQueue();
      this.scene.unshiftPhase(new GameOverPhase(this.scene, true));
    }

    for (const pokemon of this.scene.getField()) {
      if (pokemon) {
        pokemon.resetBattleSummonData();
      }
    }

    for (const pokemon of this.scene.getParty().filter(p => p.isAllowedInBattle())) {
      applyPostBattleAbAttrs(PostBattleAbAttr, pokemon);
    }

    if (this.scene.currentBattle.moneyScattered) {
      this.scene.currentBattle.pickUpScatteredMoney(this.scene);
    }

    this.scene.clearEnemyHeldItemModifiers();

    const lapsingModifiers = this.scene.findModifiers(m => m instanceof LapsingPersistentModifier || m instanceof LapsingPokemonHeldItemModifier) as (LapsingPersistentModifier | LapsingPokemonHeldItemModifier)[];
    for (const m of lapsingModifiers) {
      const args: any[] = [];
      if (m instanceof LapsingPokemonHeldItemModifier) {
        args.push(this.scene.getPokemonById(m.pokemonId));
      }
      if (!m.lapse(args)) {
        this.scene.removeModifier(m);
      }
    }

    this.scene.updateModifiers().then(() => this.end());
  }
}

export class NewBattlePhase extends BattlePhase {
  start() {
    super.start();

    this.scene.newBattle();

    this.end();
  }
}

export class CommonAnimPhase extends PokemonPhase {
  private anim: CommonAnim;
  private targetIndex: integer;

  constructor(scene: BattleScene, battlerIndex: BattlerIndex, targetIndex: BattlerIndex, anim: CommonAnim) {
    super(scene, battlerIndex);

    this.anim = anim;
    this.targetIndex = targetIndex;
  }

  setAnimation(anim: CommonAnim) {
    this.anim = anim;
  }

  start() {
    new CommonBattleAnim(this.anim, this.getPokemon(), this.targetIndex !== undefined ? (this.player ? this.scene.getEnemyField() : this.scene.getPlayerField())[this.targetIndex] : this.getPokemon()).play(this.scene, () => {
      this.end();
    });
  }
}

export class MovePhase extends BattlePhase {
  public pokemon: Pokemon;
  public move: PokemonMove;
  public targets: BattlerIndex[];
  protected followUp: boolean;
  protected ignorePp: boolean;
  protected failed: boolean;
  protected cancelled: boolean;

  constructor(scene: BattleScene, pokemon: Pokemon, targets: BattlerIndex[], move: PokemonMove, followUp?: boolean, ignorePp?: boolean) {
    super(scene);

    this.pokemon = pokemon;
    this.targets = targets;
    this.move = move;
    this.followUp = !!followUp;
    this.ignorePp = !!ignorePp;
    this.failed = false;
    this.cancelled = false;
  }

  canMove(): boolean {
    return this.pokemon.isActive(true) && this.move.isUsable(this.pokemon, this.ignorePp) && !!this.targets.length;
  }

  /**Signifies the current move should fail but still use PP */
  fail(): void {
    this.failed = true;
  }

  /**Signifies the current move should cancel and retain PP */
  cancel(): void {
    this.cancelled = true;
  }

  start() {
    super.start();

    console.log(Moves[this.move.moveId]);

    if (!this.canMove()) {
      if (this.move.moveId && this.pokemon.summonData?.disabledMove === this.move.moveId) {
        this.scene.queueMessage(`${this.move.getName()} is disabled!`);
      }
      if (this.pokemon.isActive(true) && this.move.ppUsed >= this.move.getMovePp()) { // if the move PP was reduced from Spite or otherwise, the move fails
        this.fail();
        this.showMoveText();
        this.showFailedText();
      }
      return this.end();
    }

    if (!this.followUp) {
      if (this.move.getMove().checkFlag(MoveFlags.IGNORE_ABILITIES, this.pokemon, null)) {
        this.scene.arena.setIgnoreAbilities();
      }
    } else {
      this.pokemon.turnData.hitsLeft = undefined;
      this.pokemon.turnData.hitCount = undefined;
    }

    // Move redirection abilities (ie. Storm Drain) only support single target moves
    const moveTarget = this.targets.length === 1
      ? new Utils.IntegerHolder(this.targets[0])
      : null;
    if (moveTarget) {
      const oldTarget = moveTarget.value;
      this.scene.getField(true).filter(p => p !== this.pokemon).forEach(p => applyAbAttrs(RedirectMoveAbAttr, p, null, this.move.moveId, moveTarget));
      this.pokemon.getOpponents().forEach(p => {
        const redirectTag = p.getTag(CenterOfAttentionTag) as CenterOfAttentionTag;
        if (redirectTag && (!redirectTag.powder || (!this.pokemon.isOfType(Type.GRASS) && !this.pokemon.hasAbility(Abilities.OVERCOAT)))) {
          moveTarget.value = p.getBattlerIndex();
        }
      });
      //Check if this move is immune to being redirected, and restore its target to the intended target if it is.
      if ((this.pokemon.hasAbilityWithAttr(BlockRedirectAbAttr) || this.move.getMove().hasAttr(BypassRedirectAttr))) {
        //If an ability prevented this move from being redirected, display its ability pop up.
        if ((this.pokemon.hasAbilityWithAttr(BlockRedirectAbAttr) && !this.move.getMove().hasAttr(BypassRedirectAttr)) && oldTarget !== moveTarget.value) {
          this.scene.unshiftPhase(new ShowAbilityPhase(this.scene, this.pokemon.getBattlerIndex(), this.pokemon.getPassiveAbility().hasAttr(BlockRedirectAbAttr)));
        }
        moveTarget.value = oldTarget;
      }
      this.targets[0] = moveTarget.value;
    }

    if (this.targets.length === 1 && this.targets[0] === BattlerIndex.ATTACKER) {
      if (this.pokemon.turnData.attacksReceived.length) {
        const attacker = this.pokemon.turnData.attacksReceived.length ? this.pokemon.scene.getPokemonById(this.pokemon.turnData.attacksReceived[0].sourceId) : null;
        if (attacker?.isActive(true)) {
          this.targets[0] = attacker.getBattlerIndex();
        }
      }
      if (this.targets[0] === BattlerIndex.ATTACKER) {
        this.fail(); // Marks the move as failed for later in doMove
        this.showMoveText();
        this.showFailedText();
      }
    }

    const targets = this.scene.getField(true).filter(p => {
      if (this.targets.indexOf(p.getBattlerIndex()) > -1) {
        return true;
      }
      return false;
    });

    const doMove = () => {
      this.pokemon.turnData.acted = true; // Record that the move was attempted, even if it fails

      this.pokemon.lapseTags(BattlerTagLapseType.PRE_MOVE);

      let ppUsed = 1;
      // Filter all opponents to include only those this move is targeting
      const targetedOpponents = this.pokemon.getOpponents().filter(o => this.targets.includes(o.getBattlerIndex()));
      for (const opponent of targetedOpponents) {
        if (this.move.ppUsed + ppUsed >= this.move.getMovePp()) { // If we're already at max PP usage, stop checking
          break;
        }
        if (opponent.hasAbilityWithAttr(IncreasePpAbAttr)) { // Accounting for abilities like Pressure
          ppUsed++;
        }
      }

      if (!this.followUp && this.canMove() && !this.cancelled) {
        this.pokemon.lapseTags(BattlerTagLapseType.MOVE);
      }

      const moveQueue = this.pokemon.getMoveQueue();
      if (this.cancelled || this.failed) {
        if (this.failed) {
          this.move.usePp(ppUsed); // Only use PP if the move failed
          this.scene.eventTarget.dispatchEvent(new MoveUsedEvent(this.pokemon?.id, this.move.getMove(), ppUsed));
        }

        // Record a failed move so Abilities like Truant don't trigger next turn and soft-lock
        this.pokemon.pushMoveHistory({ move: Moves.NONE, result: MoveResult.FAIL });

        this.pokemon.lapseTags(BattlerTagLapseType.MOVE_EFFECT); // Remove any tags from moves like Fly/Dive/etc.
        moveQueue.shift(); // Remove the second turn of charge moves
        return this.end();
      }

      this.scene.triggerPokemonFormChange(this.pokemon, SpeciesFormChangePreMoveTrigger);

      if (this.move.moveId) {
        this.showMoveText();
      }

      // This should only happen when there are no valid targets left on the field
      if ((moveQueue.length && moveQueue[0].move === Moves.NONE) || !targets.length) {
        this.showFailedText();
        this.cancel();

        // Record a failed move so Abilities like Truant don't trigger next turn and soft-lock
        this.pokemon.pushMoveHistory({ move: Moves.NONE, result: MoveResult.FAIL });

        this.pokemon.lapseTags(BattlerTagLapseType.MOVE_EFFECT); // Remove any tags from moves like Fly/Dive/etc.

        moveQueue.shift();
        return this.end();
      }

      if (!moveQueue.length || !moveQueue.shift().ignorePP) { // using .shift here clears out two turn moves once they've been used
        this.move.usePp(ppUsed);
        this.scene.eventTarget.dispatchEvent(new MoveUsedEvent(this.pokemon?.id, this.move.getMove(), ppUsed));
      }

      if (!allMoves[this.move.moveId].hasAttr(CopyMoveAttr)) {
        this.scene.currentBattle.lastMove = this.move.moveId;
      }

      // Assume conditions affecting targets only apply to moves with a single target
      let success = this.move.getMove().applyConditions(this.pokemon, targets[0], this.move.getMove());
      const cancelled = new Utils.BooleanHolder(false);
      let failedText = this.move.getMove().getFailedText(this.pokemon, targets[0], this.move.getMove(), cancelled);
      if (success && this.scene.arena.isMoveWeatherCancelled(this.move.getMove())) {
        success = false;
      } else if (success && this.scene.arena.isMoveTerrainCancelled(this.pokemon, this.targets, this.move.getMove())) {
        success = false;
        if (failedText === null) {
          failedText = getTerrainBlockMessage(targets[0], this.scene.arena.terrain.terrainType);
        }
      }

      /**
       * Trigger pokemon type change before playing the move animation
       * Will still change the user's type when using Roar, Whirlwind, Trick-or-Treat, and Forest's Curse,
       * regardless of whether the move successfully executes or not.
       */
      if (success || [Moves.ROAR, Moves.WHIRLWIND, Moves.TRICK_OR_TREAT, Moves.FORESTS_CURSE].includes(this.move.moveId)) {
        applyPreAttackAbAttrs(PokemonTypeChangeAbAttr, this.pokemon, null, this.move.getMove());
      }

      if (success) {
        this.scene.unshiftPhase(this.getEffectPhase());
      } else {
        this.pokemon.pushMoveHistory({ move: this.move.moveId, targets: this.targets, result: MoveResult.FAIL, virtual: this.move.virtual });
        if (!cancelled.value) {
          this.showFailedText(failedText);
        }
      }
      // Checks if Dancer ability is triggered
      if (this.move.getMove().hasFlag(MoveFlags.DANCE_MOVE) && !this.followUp) {
        // Pokemon with Dancer can be on either side of the battle so we check in both cases
        this.scene.getPlayerField().forEach(pokemon => {
          applyPostMoveUsedAbAttrs(PostMoveUsedAbAttr, pokemon, this.move, this.pokemon, this.targets);
        });
        this.scene.getEnemyField().forEach(pokemon => {
          applyPostMoveUsedAbAttrs(PostMoveUsedAbAttr, pokemon, this.move, this.pokemon, this.targets);
        });
      }
      this.end();
    };

    if (!this.followUp && this.pokemon.status && !this.pokemon.status.isPostTurn()) {
      this.pokemon.status.incrementTurn();
      let activated = false;
      let healed = false;

      switch (this.pokemon.status.effect) {
      case StatusEffect.PARALYSIS:
        if (!this.pokemon.randSeedInt(4)) {
          activated = true;
          this.cancelled = true;
        }
        break;
      case StatusEffect.SLEEP:
        applyMoveAttrs(BypassSleepAttr, this.pokemon, null, this.move.getMove());
        healed = this.pokemon.status.turnCount === this.pokemon.status.cureTurn;
        activated = !healed && !this.pokemon.getTag(BattlerTagType.BYPASS_SLEEP);
        this.cancelled = activated;
        break;
      case StatusEffect.FREEZE:
        healed = !!this.move.getMove().findAttr(attr => attr instanceof HealStatusEffectAttr && attr.selfTarget && attr.isOfEffect(StatusEffect.FREEZE)) || !this.pokemon.randSeedInt(5);
        activated = !healed;
        this.cancelled = activated;
        break;
      }

      if (activated) {
        this.scene.queueMessage(getStatusEffectActivationText(this.pokemon.status.effect, getPokemonNameWithAffix(this.pokemon)));
        this.scene.unshiftPhase(new CommonAnimPhase(this.scene, this.pokemon.getBattlerIndex(), undefined, CommonAnim.POISON + (this.pokemon.status.effect - 1)));
        doMove();
      } else {
        if (healed) {
          this.scene.queueMessage(getStatusEffectHealText(this.pokemon.status.effect, getPokemonNameWithAffix(this.pokemon)));
          this.pokemon.resetStatus();
          this.pokemon.updateInfo();
        }
        doMove();
      }
    } else {
      doMove();
    }
  }

  getEffectPhase(): MoveEffectPhase {
    return new MoveEffectPhase(this.scene, this.pokemon.getBattlerIndex(), this.targets, this.move);
  }

  showMoveText(): void {
    if (this.move.getMove().hasAttr(ChargeAttr)) {
      const lastMove = this.pokemon.getLastXMoves() as TurnMove[];
      if (!lastMove.length || lastMove[0].move !== this.move.getMove().id || lastMove[0].result !== MoveResult.OTHER) {
        this.scene.queueMessage(i18next.t("battle:useMove", {
          pokemonNameWithAffix: getPokemonNameWithAffix(this.pokemon),
          moveName: this.move.getName()
        }), 500);
        return;
      }
    }

    if (this.pokemon.getTag(BattlerTagType.RECHARGING || BattlerTagType.INTERRUPTED)) {
      return;
    }

    this.scene.queueMessage(i18next.t("battle:useMove", {
      pokemonNameWithAffix: getPokemonNameWithAffix(this.pokemon),
      moveName: this.move.getName()
    }), 500);
    applyMoveAttrs(PreMoveMessageAttr, this.pokemon, this.pokemon.getOpponents().find(() => true), this.move.getMove());
  }

  showFailedText(failedText: string = null): void {
    this.scene.queueMessage(failedText || i18next.t("battle:attackFailed"));
  }

  end() {
    if (!this.followUp && this.canMove()) {
      this.scene.unshiftPhase(new MoveEndPhase(this.scene, this.pokemon.getBattlerIndex()));
    }

    super.end();
  }
}

export class MoveEffectPhase extends PokemonPhase {
  public move: PokemonMove;
  protected targets: BattlerIndex[];

  constructor(scene: BattleScene, battlerIndex: BattlerIndex, targets: BattlerIndex[], move: PokemonMove) {
    super(scene, battlerIndex);
    this.move = move;
    // In double battles, if the right Pokemon selects a spread move and the left Pokemon dies
    // with no party members available to switch in, then the right Pokemon takes the index
    // of the left Pokemon and gets hit unless this is checked.
    if (targets.includes(battlerIndex) && this.move.getMove().moveTarget === MoveTarget.ALL_NEAR_OTHERS) {
      const i = targets.indexOf(battlerIndex);
      targets.splice(i, i + 1);
    }
    this.targets = targets;
  }

  start() {
    super.start();

    const user = this.getUserPokemon();
    const targets = this.getTargets();

    if (!user?.isOnField()) {
      return super.end();
    }

    const overridden = new Utils.BooleanHolder(false);
    const move = this.move.getMove();

    // Assume single target for override
    applyMoveAttrs(OverrideMoveEffectAttr, user, this.getTarget(), move, overridden, this.move.virtual).then(() => {

      if (overridden.value) {
        return this.end();
      }

      user.lapseTags(BattlerTagLapseType.MOVE_EFFECT);

      if (user.turnData.hitsLeft === undefined) {
        const hitCount = new Utils.IntegerHolder(1);
        // Assume single target for multi hit
        applyMoveAttrs(MultiHitAttr, user, this.getTarget(), move, hitCount);
        applyPreAttackAbAttrs(AddSecondStrikeAbAttr, user, null, move, targets.length, hitCount, new Utils.IntegerHolder(0));
        if (move instanceof AttackMove && !move.hasAttr(FixedDamageAttr)) {
          this.scene.applyModifiers(PokemonMultiHitModifier, user.isPlayer(), user, hitCount, new Utils.IntegerHolder(0));
        }
        user.turnData.hitsLeft = user.turnData.hitCount = hitCount.value;
      }

      const moveHistoryEntry = { move: this.move.moveId, targets: this.targets, result: MoveResult.PENDING, virtual: this.move.virtual };

      const targetHitChecks = Object.fromEntries(targets.map(p => [p.getBattlerIndex(), this.hitCheck(p)]));
      const activeTargets = targets.map(t => t.isActive(true));
      if (!activeTargets.length || (!move.hasAttr(VariableTargetAttr) && !move.isMultiTarget() && !targetHitChecks[this.targets[0]])) {
        this.stopMultiHit();
        if (activeTargets.length) {
          this.scene.queueMessage(i18next.t("battle:attackMissed", { pokemonNameWithAffix: getPokemonNameWithAffix(this.getTarget()) }));
          moveHistoryEntry.result = MoveResult.MISS;
          applyMoveAttrs(MissEffectAttr, user, null, move);
        } else {
          this.scene.queueMessage(i18next.t("battle:attackFailed"));
          moveHistoryEntry.result = MoveResult.FAIL;
        }
        user.pushMoveHistory(moveHistoryEntry);
        return this.end();
      }

      const applyAttrs: Promise<void>[] = [];

      // Move animation only needs one target
      new MoveAnim(move.id as Moves, user, this.getTarget()?.getBattlerIndex()).play(this.scene, () => {
        for (const target of targets) {
          if (!targetHitChecks[target.getBattlerIndex()]) {
            this.stopMultiHit(target);
            this.scene.queueMessage(i18next.t("battle:attackMissed", { pokemonNameWithAffix: getPokemonNameWithAffix(target) }));
            if (moveHistoryEntry.result === MoveResult.PENDING) {
              moveHistoryEntry.result = MoveResult.MISS;
            }
            applyMoveAttrs(MissEffectAttr, user, null, move);
            continue;
          }

          const isProtected = !this.move.getMove().checkFlag(MoveFlags.IGNORE_PROTECT, user, target) && target.findTags(t => t instanceof ProtectedTag).find(t => target.lapseTag(t.tagType));

          const firstHit = (user.turnData.hitsLeft === user.turnData.hitCount);
          const firstTarget = (moveHistoryEntry.result === MoveResult.PENDING);

          if (firstHit) {
            user.pushMoveHistory(moveHistoryEntry);
          }

          moveHistoryEntry.result = MoveResult.SUCCESS;

          const hitResult = !isProtected ? target.apply(user, move) : HitResult.NO_EFFECT;

          const lastHit = (user.turnData.hitsLeft === 1 || !this.getTarget()?.isActive());

          if (lastHit) {
            this.scene.triggerPokemonFormChange(user, SpeciesFormChangePostMoveTrigger);
          }

          applyAttrs.push(new Promise(resolve => {
            applyFilteredMoveAttrs((attr: MoveAttr) => attr instanceof MoveEffectAttr && attr.trigger === MoveEffectTrigger.PRE_APPLY && (!attr.firstHitOnly || firstHit) && (!attr.lastHitOnly || lastHit),
              user, target, move).then(() => {
              if (hitResult !== HitResult.FAIL) {
                const chargeEffect = !!move.getAttrs(ChargeAttr).find(ca => ca.usedChargeEffect(user, this.getTarget(), move));
                // Charge attribute with charge effect takes all effect attributes and applies them to charge stage, so ignore them if this is present
                Utils.executeIf(!chargeEffect, () => applyFilteredMoveAttrs((attr: MoveAttr) => attr instanceof MoveEffectAttr && attr.trigger === MoveEffectTrigger.POST_APPLY
                    && attr.selfTarget && (!attr.firstHitOnly || firstHit) && (!attr.lastHitOnly || lastHit), user, target, move)).then(() => {
                  if (hitResult !== HitResult.NO_EFFECT) {
                    applyFilteredMoveAttrs((attr: MoveAttr) => attr instanceof MoveEffectAttr && (attr as MoveEffectAttr).trigger === MoveEffectTrigger.POST_APPLY
                      && !(attr as MoveEffectAttr).selfTarget && (!attr.firstHitOnly || firstHit) && (!attr.lastHitOnly || lastHit), user, target, this.move.getMove()).then(() => {
                      if (hitResult < HitResult.NO_EFFECT && !target.hasAbilityWithAttr(IgnoreMoveEffectsAbAttr)) {
                        const flinched = new Utils.BooleanHolder(false);
                        user.scene.applyModifiers(FlinchChanceModifier, user.isPlayer(), user, flinched);
                        if (flinched.value) {
                          target.addTag(BattlerTagType.FLINCHED, undefined, this.move.moveId, user.id);
                        }
                      }
                      Utils.executeIf(!isProtected && !chargeEffect, () => applyFilteredMoveAttrs((attr: MoveAttr) => attr instanceof MoveEffectAttr && (attr as MoveEffectAttr).trigger === MoveEffectTrigger.HIT
                          && (!attr.firstHitOnly || firstHit) && (!attr.lastHitOnly || lastHit) && (!attr.firstTargetOnly || firstTarget), user, target, this.move.getMove()).then(() => {
                        return Utils.executeIf(!target.isFainted() || target.canApplyAbility(), () => applyPostDefendAbAttrs(PostDefendAbAttr, target, user, this.move.getMove(), hitResult).then(() => {
                          if (!user.isPlayer() && this.move.getMove() instanceof AttackMove) {
                            user.scene.applyShuffledModifiers(this.scene, EnemyAttackStatusEffectChanceModifier, false, target);
                          }
                        })).then(() => {
                          applyPostAttackAbAttrs(PostAttackAbAttr, user, target, this.move.getMove(), hitResult).then(() => {
                            if (this.move.getMove() instanceof AttackMove) {
                              this.scene.applyModifiers(ContactHeldItemTransferChanceModifier, this.player, user, target);
                            }
                            resolve();
                          });
                        });
                      })
                      ).then(() => resolve());
                    });
                  } else {
                    applyMoveAttrs(NoEffectAttr, user, null, move).then(() => resolve());
                  }
                });
              } else {
                resolve();
              }
            });
          }));
        }
        // Trigger effect which should only apply one time on the last hit after all targeted effects have already applied
        const postTarget = (user.turnData.hitsLeft === 1 || !this.getTarget()?.isActive()) ?
          applyFilteredMoveAttrs((attr: MoveAttr) => attr instanceof MoveEffectAttr && attr.trigger === MoveEffectTrigger.POST_TARGET, user, null, move) :
          null;

        if (!!postTarget) {
          if (applyAttrs.length) { // If there is a pending asynchronous move effect, do this after
            applyAttrs[applyAttrs.length - 1]?.then(() => postTarget);
          } else { // Otherwise, push a new asynchronous move effect
            applyAttrs.push(postTarget);
          }
        }

        Promise.allSettled(applyAttrs).then(() => this.end());
      });
    });
  }

  end() {
    const move = this.move.getMove();
    move.type = move.defaultType;
    const user = this.getUserPokemon();
    if (user) {
      if (--user.turnData.hitsLeft >= 1 && this.getTarget()?.isActive()) {
        this.scene.unshiftPhase(this.getNewHitPhase());
      } else {
        const hitsTotal = user.turnData.hitCount - Math.max(user.turnData.hitsLeft, 0);
        if (hitsTotal > 1) {
          this.scene.queueMessage(i18next.t("battle:attackHitsCount", { count: hitsTotal }));
        }
        this.scene.applyModifiers(HitHealModifier, this.player, user);
      }
    }

    super.end();
  }

  hitCheck(target: Pokemon): boolean {
    // Moves targeting the user and entry hazards can't miss
    if ([MoveTarget.USER, MoveTarget.ENEMY_SIDE].includes(this.move.getMove().moveTarget)) {
      return true;
    }

    const user = this.getUserPokemon();

    // Hit check only calculated on first hit for multi-hit moves unless flag is set to check all hits.
    // However, if an ability with the MaxMultiHitAbAttr, namely Skill Link, is present, act as a normal
    // multi-hit move and proceed with all hits
    if (user.turnData.hitsLeft < user.turnData.hitCount) {
      if (!this.move.getMove().hasFlag(MoveFlags.CHECK_ALL_HITS) || user.hasAbilityWithAttr(MaxMultiHitAbAttr)) {
        return true;
      }
    }

    if (user.hasAbilityWithAttr(AlwaysHitAbAttr) || target.hasAbilityWithAttr(AlwaysHitAbAttr)) {
      return true;
    }

    // If the user should ignore accuracy on a target, check who the user targeted last turn and see if they match
    if (user.getTag(BattlerTagType.IGNORE_ACCURACY) && (user.getLastXMoves().slice(1).find(() => true)?.targets || []).indexOf(target.getBattlerIndex()) !== -1) {
      return true;
    }

    const hiddenTag = target.getTag(SemiInvulnerableTag);
    if (hiddenTag && !this.move.getMove().getAttrs(HitsTagAttr).some(hta => hta.tagType === hiddenTag.tagType)) {
      return false;
    }

    const moveAccuracy = new Utils.NumberHolder(this.move.getMove().accuracy);

    applyMoveAttrs(VariableAccuracyAttr, user, target, this.move.getMove(), moveAccuracy);
    applyPreDefendAbAttrs(WonderSkinAbAttr, target, user, this.move.getMove(), { value: false }, moveAccuracy);

    if (moveAccuracy.value === -1) {
      return true;
    }

    const isOhko = this.move.getMove().hasAttr(OneHitKOAccuracyAttr);

    if (!isOhko) {
      user.scene.applyModifiers(PokemonMoveAccuracyBoosterModifier, user.isPlayer(), user, moveAccuracy);
    }

    if (this.scene.arena.weather?.weatherType === WeatherType.FOG) {
      moveAccuracy.value = Math.floor(moveAccuracy.value * 0.9);
    }

    if (!isOhko && this.scene.arena.getTag(ArenaTagType.GRAVITY)) {
      moveAccuracy.value = Math.floor(moveAccuracy.value * 1.67);
    }

    const userAccuracyLevel = new Utils.IntegerHolder(user.summonData.battleStats[BattleStat.ACC]);
    const targetEvasionLevel = new Utils.IntegerHolder(target.summonData.battleStats[BattleStat.EVA]);
    applyAbAttrs(IgnoreOpponentStatChangesAbAttr, target, null, userAccuracyLevel);
    applyAbAttrs(IgnoreOpponentStatChangesAbAttr, user, null, targetEvasionLevel);
    applyAbAttrs(IgnoreOpponentEvasionAbAttr, user, null, targetEvasionLevel);
    applyMoveAttrs(IgnoreOpponentStatChangesAttr, user, target, this.move.getMove(), targetEvasionLevel);
    this.scene.applyModifiers(TempBattleStatBoosterModifier, this.player, TempBattleStat.ACC, userAccuracyLevel);

    const rand = user.randSeedInt(100, 1);

    const accuracyMultiplier = new Utils.NumberHolder(1);
    if (userAccuracyLevel.value !== targetEvasionLevel.value) {
      accuracyMultiplier.value = userAccuracyLevel.value > targetEvasionLevel.value
        ? (3 + Math.min(userAccuracyLevel.value - targetEvasionLevel.value, 6)) / 3
        : 3 / (3 + Math.min(targetEvasionLevel.value - userAccuracyLevel.value, 6));
    }

    applyBattleStatMultiplierAbAttrs(BattleStatMultiplierAbAttr, user, BattleStat.ACC, accuracyMultiplier, this.move.getMove());

    const evasionMultiplier = new Utils.NumberHolder(1);
    applyBattleStatMultiplierAbAttrs(BattleStatMultiplierAbAttr, target, BattleStat.EVA, evasionMultiplier);

    accuracyMultiplier.value /= evasionMultiplier.value;

    return rand <= moveAccuracy.value * accuracyMultiplier.value;
  }

  getUserPokemon(): Pokemon {
    if (this.battlerIndex > BattlerIndex.ENEMY_2) {
      return this.scene.getPokemonById(this.battlerIndex);
    }
    return (this.player ? this.scene.getPlayerField() : this.scene.getEnemyField())[this.fieldIndex];
  }

  getTargets(): Pokemon[] {
    return this.scene.getField(true).filter(p => this.targets.indexOf(p.getBattlerIndex()) > -1);
  }

  getTarget(): Pokemon {
    return this.getTargets().find(() => true);
  }

  removeTarget(target: Pokemon): void {
    const targetIndex = this.targets.findIndex(ind => ind === target.getBattlerIndex());
    if (targetIndex !== -1) {
      this.targets.splice(this.targets.findIndex(ind => ind === target.getBattlerIndex()), 1);
    }
  }

  stopMultiHit(target?: Pokemon): void {
    /** If given a specific target, remove the target from subsequent strikes */
    if (target) {
      this.removeTarget(target);
    }
    /**
     * If no target specified, or the specified target was the last of this move's
     * targets, completely cancel all subsequent strikes.
    */
    if (!target || this.targets.length === 0 ) {
      this.getUserPokemon().turnData.hitCount = 1;
      this.getUserPokemon().turnData.hitsLeft = 1;
    }
  }

  getNewHitPhase() {
    return new MoveEffectPhase(this.scene, this.battlerIndex, this.targets, this.move);
  }
}

export class MoveEndPhase extends PokemonPhase {
  constructor(scene: BattleScene, battlerIndex: BattlerIndex) {
    super(scene, battlerIndex);
  }

  start() {
    super.start();

    const pokemon = this.getPokemon();
    if (pokemon.isActive(true)) {
      pokemon.lapseTags(BattlerTagLapseType.AFTER_MOVE);
    }

    this.scene.arena.setIgnoreAbilities(false);

    this.end();
  }
}

export class MoveAnimTestPhase extends BattlePhase {
  private moveQueue: Moves[];

  constructor(scene: BattleScene, moveQueue?: Moves[]) {
    super(scene);

    this.moveQueue = moveQueue || Utils.getEnumValues(Moves).slice(1);
  }

  start() {
    const moveQueue = this.moveQueue.slice(0);
    this.playMoveAnim(moveQueue, true);
  }

  playMoveAnim(moveQueue: Moves[], player: boolean) {
    const moveId = player ? moveQueue[0] : moveQueue.shift();
    if (moveId === undefined) {
      this.playMoveAnim(this.moveQueue.slice(0), true);
      return;
    } else if (player) {
      console.log(Moves[moveId]);
    }

    initMoveAnim(this.scene, moveId).then(() => {
      loadMoveAnimAssets(this.scene, [moveId], true)
        .then(() => {
          new MoveAnim(moveId, player ? this.scene.getPlayerPokemon() : this.scene.getEnemyPokemon(), (player !== (allMoves[moveId] instanceof SelfStatusMove) ? this.scene.getEnemyPokemon() : this.scene.getPlayerPokemon()).getBattlerIndex()).play(this.scene, () => {
            if (player) {
              this.playMoveAnim(moveQueue, false);
            } else {
              this.playMoveAnim(moveQueue, true);
            }
          });
        });
    });
  }
}

export class ShowAbilityPhase extends PokemonPhase {
  private passive: boolean;

  constructor(scene: BattleScene, battlerIndex: BattlerIndex, passive: boolean = false) {
    super(scene, battlerIndex);

    this.passive = passive;
  }

  start() {
    super.start();

    const pokemon = this.getPokemon();

    this.scene.abilityBar.showAbility(pokemon, this.passive);
    if (pokemon.battleData) {
      pokemon.battleData.abilityRevealed = true;
    }

    this.end();
  }
}

export class StatChangePhase extends PokemonPhase {
  private stats: BattleStat[];
  private selfTarget: boolean;
  private levels: integer;
  private showMessage: boolean;
  private ignoreAbilities: boolean;
  private canBeCopied: boolean;

  constructor(scene: BattleScene, battlerIndex: BattlerIndex, selfTarget: boolean, stats: BattleStat[], levels: integer, showMessage: boolean = true, ignoreAbilities: boolean = false, canBeCopied: boolean = true) {
    super(scene, battlerIndex);

    this.selfTarget = selfTarget;
    this.stats = stats;
    this.levels = levels;
    this.showMessage = showMessage;
    this.ignoreAbilities = ignoreAbilities;
    this.canBeCopied = canBeCopied;
  }

  start() {
    const pokemon = this.getPokemon();

    let random = false;

    if (this.stats.length === 1 && this.stats[0] === BattleStat.RAND) {
      this.stats[0] = this.getRandomStat();
      random = true;
    }

    this.aggregateStatChanges(random);

    if (!pokemon.isActive(true)) {
      return this.end();
    }

    const filteredStats = this.stats.map(s => s !== BattleStat.RAND ? s : this.getRandomStat()).filter(stat => {
      const cancelled = new Utils.BooleanHolder(false);

      if (!this.selfTarget && this.levels < 0) {
        this.scene.arena.applyTagsForSide(MistTag, pokemon.isPlayer() ? ArenaTagSide.PLAYER : ArenaTagSide.ENEMY, cancelled);
      }

      if (!cancelled.value && !this.selfTarget && this.levels < 0) {
        applyPreStatChangeAbAttrs(ProtectStatAbAttr, this.getPokemon(), stat, cancelled);
      }

      return !cancelled.value;
    });

    const levels = new Utils.IntegerHolder(this.levels);

    if (!this.ignoreAbilities) {
      applyAbAttrs(StatChangeMultiplierAbAttr, pokemon, null, levels);
    }

    const battleStats = this.getPokemon().summonData.battleStats;
    const relLevels = filteredStats.map(stat => (levels.value >= 1 ? Math.min(battleStats[stat] + levels.value, 6) : Math.max(battleStats[stat] + levels.value, -6)) - battleStats[stat]);

    const end = () => {
      if (this.showMessage) {
        const messages = this.getStatChangeMessages(filteredStats, levels.value, relLevels);
        for (const message of messages) {
          this.scene.queueMessage(message);
        }
      }

      for (const stat of filteredStats) {
        pokemon.summonData.battleStats[stat] = Math.max(Math.min(pokemon.summonData.battleStats[stat] + levels.value, 6), -6);
      }

      if (levels.value > 0 && this.canBeCopied) {
        for (const opponent of pokemon.getOpponents()) {
          applyAbAttrs(StatChangeCopyAbAttr, opponent, null, this.stats, levels.value);
        }
      }

      applyPostStatChangeAbAttrs(PostStatChangeAbAttr, pokemon, filteredStats, this.levels, this.selfTarget);

      pokemon.updateInfo();

      handleTutorial(this.scene, Tutorial.Stat_Change).then(() => super.end());
    };

    if (relLevels.filter(l => l).length && this.scene.moveAnimations) {
      pokemon.enableMask();
      const pokemonMaskSprite = pokemon.maskSprite;

      const tileX = (this.player ? 106 : 236) * pokemon.getSpriteScale() * this.scene.field.scale;
      const tileY = ((this.player ? 148 : 84) + (levels.value >= 1 ? 160 : 0)) * pokemon.getSpriteScale() * this.scene.field.scale;
      const tileWidth = 156 * this.scene.field.scale * pokemon.getSpriteScale();
      const tileHeight = 316 * this.scene.field.scale * pokemon.getSpriteScale();

      // On increase, show the red sprite located at ATK
      // On decrease, show the blue sprite located at SPD
      const spriteColor = levels.value >= 1 ? BattleStat[BattleStat.ATK].toLowerCase() : BattleStat[BattleStat.SPD].toLowerCase();
      const statSprite = this.scene.add.tileSprite(tileX, tileY, tileWidth, tileHeight, "battle_stats", spriteColor);
      statSprite.setPipeline(this.scene.fieldSpritePipeline);
      statSprite.setAlpha(0);
      statSprite.setScale(6);
      statSprite.setOrigin(0.5, 1);

      this.scene.playSound(`stat_${levels.value >= 1 ? "up" : "down"}`);

      statSprite.setMask(new Phaser.Display.Masks.BitmapMask(this.scene, pokemonMaskSprite));

      this.scene.tweens.add({
        targets: statSprite,
        duration: 250,
        alpha: 0.8375,
        onComplete: () => {
          this.scene.tweens.add({
            targets: statSprite,
            delay: 1000,
            duration: 250,
            alpha: 0
          });
        }
      });

      this.scene.tweens.add({
        targets: statSprite,
        duration: 1500,
        y: `${levels.value >= 1 ? "-" : "+"}=${160 * 6}`
      });

      this.scene.time.delayedCall(1750, () => {
        pokemon.disableMask();
        end();
      });
    } else {
      end();
    }
  }

  getRandomStat(): BattleStat {
    const allStats = Utils.getEnumValues(BattleStat);
    return allStats[this.getPokemon().randSeedInt(BattleStat.SPD + 1)];
  }

  aggregateStatChanges(random: boolean = false): void {
    const isAccEva = [BattleStat.ACC, BattleStat.EVA].some(s => this.stats.includes(s));
    let existingPhase: StatChangePhase;
    if (this.stats.length === 1) {
      while ((existingPhase = (this.scene.findPhase(p => p instanceof StatChangePhase && p.battlerIndex === this.battlerIndex && p.stats.length === 1
        && (p.stats[0] === this.stats[0] || (random && p.stats[0] === BattleStat.RAND))
        && p.selfTarget === this.selfTarget && p.showMessage === this.showMessage && p.ignoreAbilities === this.ignoreAbilities) as StatChangePhase))) {
        if (existingPhase.stats[0] === BattleStat.RAND) {
          existingPhase.stats[0] = this.getRandomStat();
          if (existingPhase.stats[0] !== this.stats[0]) {
            continue;
          }
        }
        this.levels += existingPhase.levels;

        if (!this.scene.tryRemovePhase(p => p === existingPhase)) {
          break;
        }
      }
    }
    while ((existingPhase = (this.scene.findPhase(p => p instanceof StatChangePhase && p.battlerIndex === this.battlerIndex && p.selfTarget === this.selfTarget
      && ([BattleStat.ACC, BattleStat.EVA].some(s => p.stats.includes(s)) === isAccEva)
      && p.levels === this.levels && p.showMessage === this.showMessage && p.ignoreAbilities === this.ignoreAbilities) as StatChangePhase))) {
      this.stats.push(...existingPhase.stats);
      if (!this.scene.tryRemovePhase(p => p === existingPhase)) {
        break;
      }
    }
  }

  getStatChangeMessages(stats: BattleStat[], levels: integer, relLevels: integer[]): string[] {
    const messages: string[] = [];

    const relLevelStatIndexes = {};
    for (let rl = 0; rl < relLevels.length; rl++) {
      const relLevel = relLevels[rl];
      if (!relLevelStatIndexes[relLevel]) {
        relLevelStatIndexes[relLevel] = [];
      }
      relLevelStatIndexes[relLevel].push(rl);
    }

    Object.keys(relLevelStatIndexes).forEach(rl => {
      const relLevelStats = stats.filter((_, i) => relLevelStatIndexes[rl].includes(i));
      let statsFragment = "";

      if (relLevelStats.length > 1) {
        statsFragment = relLevelStats.length >= 5
          ? i18next.t("battle:stats")
          : `${relLevelStats.slice(0, -1).map(s => getBattleStatName(s)).join(", ")}${relLevelStats.length > 2 ? "," : ""} ${i18next.t("battle:statsAnd")} ${getBattleStatName(relLevelStats[relLevelStats.length - 1])}`;
        messages.push(getBattleStatLevelChangeDescription(getPokemonNameWithAffix(this.getPokemon()), statsFragment, Math.abs(parseInt(rl)), levels >= 1,relLevelStats.length));
      } else {
        statsFragment = getBattleStatName(relLevelStats[0]);
        messages.push(getBattleStatLevelChangeDescription(getPokemonNameWithAffix(this.getPokemon()), statsFragment, Math.abs(parseInt(rl)), levels >= 1,relLevelStats.length));
      }
    });

    return messages;
  }
}

export class WeatherEffectPhase extends CommonAnimPhase {
  public weather: Weather;

  constructor(scene: BattleScene) {
    super(scene, undefined, undefined, CommonAnim.SUNNY + ((scene?.arena?.weather?.weatherType || WeatherType.NONE) - 1));
    this.weather = scene?.arena?.weather;
  }

  start() {
    // Update weather state with any changes that occurred during the turn
    this.weather = this.scene?.arena?.weather;

    if (!this.weather) {
      this.end();
      return;
    }

    this.setAnimation(CommonAnim.SUNNY + (this.weather.weatherType - 1));

    if (this.weather.isDamaging()) {

      const cancelled = new Utils.BooleanHolder(false);

      this.executeForAll((pokemon: Pokemon) => applyPreWeatherEffectAbAttrs(SuppressWeatherEffectAbAttr, pokemon, this.weather, cancelled));

      if (!cancelled.value) {
        const inflictDamage = (pokemon: Pokemon) => {
          const cancelled = new Utils.BooleanHolder(false);

          applyPreWeatherEffectAbAttrs(PreWeatherDamageAbAttr, pokemon, this.weather, cancelled);
          applyAbAttrs(BlockNonDirectDamageAbAttr, pokemon, cancelled);

          if (cancelled.value) {
            return;
          }

          const damage = Math.ceil(pokemon.getMaxHp() / 16);

          this.scene.queueMessage(getWeatherDamageMessage(this.weather.weatherType, pokemon));
          pokemon.damageAndUpdate(damage, HitResult.EFFECTIVE, false, false, true);
        };

        this.executeForAll((pokemon: Pokemon) => {
          const immune = !pokemon || !!pokemon.getTypes(true, true).filter(t => this.weather.isTypeDamageImmune(t)).length;
          if (!immune) {
            inflictDamage(pokemon);
          }
        });
      }
    }

    this.scene.ui.showText(getWeatherLapseMessage(this.weather.weatherType), null, () => {
      this.executeForAll((pokemon: Pokemon) => applyPostWeatherLapseAbAttrs(PostWeatherLapseAbAttr, pokemon, this.weather));

      super.start();
    });
  }
}

export class ObtainStatusEffectPhase extends PokemonPhase {
  private statusEffect: StatusEffect;
  private cureTurn: integer;
  private sourceText: string;
  private sourcePokemon: Pokemon;

  constructor(scene: BattleScene, battlerIndex: BattlerIndex, statusEffect: StatusEffect, cureTurn?: integer, sourceText?: string, sourcePokemon?: Pokemon) {
    super(scene, battlerIndex);

    this.statusEffect = statusEffect;
    this.cureTurn = cureTurn;
    this.sourceText = sourceText;
    this.sourcePokemon = sourcePokemon; // For tracking which Pokemon caused the status effect
  }

  start() {
    const pokemon = this.getPokemon();
    if (!pokemon.status) {
      if (pokemon.trySetStatus(this.statusEffect, false, this.sourcePokemon)) {
        if (this.cureTurn) {
          pokemon.status.cureTurn = this.cureTurn;
        }
        pokemon.updateInfo(true);
        new CommonBattleAnim(CommonAnim.POISON + (this.statusEffect - 1), pokemon).play(this.scene, () => {
          this.scene.queueMessage(getStatusEffectObtainText(this.statusEffect, getPokemonNameWithAffix(pokemon), this.sourceText));
          if (pokemon.status.isPostTurn()) {
            this.scene.pushPhase(new PostTurnStatusEffectPhase(this.scene, this.battlerIndex));
          }
          this.end();
        });
        return;
      }
    } else if (pokemon.status.effect === this.statusEffect) {
      this.scene.queueMessage(getStatusEffectOverlapText(this.statusEffect, getPokemonNameWithAffix(pokemon)));
    }
    this.end();
  }
}

export class PostTurnStatusEffectPhase extends PokemonPhase {
  constructor(scene: BattleScene, battlerIndex: BattlerIndex) {
    super(scene, battlerIndex);
  }

  start() {
    const pokemon = this.getPokemon();
    if (pokemon?.isActive(true) && pokemon.status && pokemon.status.isPostTurn()) {
      pokemon.status.incrementTurn();
      const cancelled = new Utils.BooleanHolder(false);
      applyAbAttrs(BlockNonDirectDamageAbAttr, pokemon, cancelled);
      applyAbAttrs(BlockStatusDamageAbAttr, pokemon, cancelled);

      if (!cancelled.value) {
        this.scene.queueMessage(getStatusEffectActivationText(pokemon.status.effect, getPokemonNameWithAffix(pokemon)));
        let damage: integer = 0;
        switch (pokemon.status.effect) {
        case StatusEffect.POISON:
          damage = Math.max(pokemon.getMaxHp() >> 3, 1);
          break;
        case StatusEffect.TOXIC:
          damage = Math.max(Math.floor((pokemon.getMaxHp() / 16) * pokemon.status.turnCount), 1);
          break;
        case StatusEffect.BURN:
          damage = Math.max(pokemon.getMaxHp() >> 4, 1);
          break;
        }
        if (damage) {
          // Set preventEndure flag to avoid pokemon surviving thanks to focus band, sturdy, endure ...
          this.scene.damageNumberHandler.add(this.getPokemon(), pokemon.damage(damage, false, true));
          pokemon.updateInfo();
        }
        new CommonBattleAnim(CommonAnim.POISON + (pokemon.status.effect - 1), pokemon).play(this.scene, () => this.end());
      } else {
        this.end();
      }
    } else {
      this.end();
    }
  }
}

export class MessagePhase extends Phase {
  private text: string;
  private callbackDelay: integer;
  private prompt: boolean;
  private promptDelay: integer;

  constructor(scene: BattleScene, text: string, callbackDelay?: integer, prompt?: boolean, promptDelay?: integer) {
    super(scene);

    this.text = text;
    this.callbackDelay = callbackDelay;
    this.prompt = prompt;
    this.promptDelay = promptDelay;
  }

  start() {
    super.start();

    if (this.text.indexOf("$") > -1) {
      const pageIndex = this.text.indexOf("$");
      this.scene.unshiftPhase(new MessagePhase(this.scene, this.text.slice(pageIndex + 1), this.callbackDelay, this.prompt, this.promptDelay));
      this.text = this.text.slice(0, pageIndex).trim();
    }

    this.scene.ui.showText(this.text, null, () => this.end(), this.callbackDelay || (this.prompt ? 0 : 1500), this.prompt, this.promptDelay);
  }

  end() {
    if (this.scene.abilityBar.shown) {
      this.scene.abilityBar.hide();
    }

    super.end();
  }
}

export class DamagePhase extends PokemonPhase {
  private amount: integer;
  private damageResult: DamageResult;
  private critical: boolean;

  constructor(scene: BattleScene, battlerIndex: BattlerIndex, amount: integer, damageResult?: DamageResult, critical: boolean = false) {
    super(scene, battlerIndex);

    this.amount = amount;
    this.damageResult = damageResult || HitResult.EFFECTIVE;
    this.critical = critical;
  }

  start() {
    super.start();

    if (this.damageResult === HitResult.ONE_HIT_KO) {
      if (this.scene.moveAnimations) {
        this.scene.toggleInvert(true);
      }
      this.scene.time.delayedCall(Utils.fixedInt(1000), () => {
        this.scene.toggleInvert(false);
        this.applyDamage();
      });
      return;
    }

    this.applyDamage();
  }

  updateAmount(amount: integer): void {
    this.amount = amount;
  }

  applyDamage() {
    switch (this.damageResult) {
    case HitResult.EFFECTIVE:
      this.scene.playSound("hit");
      break;
    case HitResult.SUPER_EFFECTIVE:
    case HitResult.ONE_HIT_KO:
      this.scene.playSound("hit_strong");
      break;
    case HitResult.NOT_VERY_EFFECTIVE:
      this.scene.playSound("hit_weak");
      break;
    }

    if (this.amount) {
      this.scene.damageNumberHandler.add(this.getPokemon(), this.amount, this.damageResult, this.critical);
    }

    if (this.damageResult !== HitResult.OTHER) {
      const flashTimer = this.scene.time.addEvent({
        delay: 100,
        repeat: 5,
        startAt: 200,
        callback: () => {
          this.getPokemon().getSprite().setVisible(flashTimer.repeatCount % 2 === 0);
          if (!flashTimer.repeatCount) {
            this.getPokemon().updateInfo().then(() => this.end());
          }
        }
      });
    } else {
      this.getPokemon().updateInfo().then(() => this.end());
    }
  }

  end() {
    switch (this.scene.currentBattle.battleSpec) {
    case BattleSpec.FINAL_BOSS:
      const pokemon = this.getPokemon();
      if (pokemon instanceof EnemyPokemon && pokemon.isBoss() && !pokemon.formIndex && pokemon.bossSegmentIndex < 1) {
        this.scene.fadeOutBgm(Utils.fixedInt(2000), false);
        this.scene.ui.showDialogue(battleSpecDialogue[BattleSpec.FINAL_BOSS].firstStageWin, pokemon.species.name, null, () => {
          this.scene.addEnemyModifier(getModifierType(modifierTypes.MINI_BLACK_HOLE).newModifier(pokemon) as PersistentModifier, false, true);
          pokemon.generateAndPopulateMoveset(1);
          this.scene.setFieldScale(0.75);
          this.scene.triggerPokemonFormChange(pokemon, SpeciesFormChangeManualTrigger, false);
          this.scene.currentBattle.double = true;
          const availablePartyMembers = this.scene.getParty().filter(p => p.isAllowedInBattle());
          if (availablePartyMembers.length > 1) {
            this.scene.pushPhase(new ToggleDoublePositionPhase(this.scene, true));
            if (!availablePartyMembers[1].isOnField()) {
              this.scene.pushPhase(new SummonPhase(this.scene, 1));
            }
          }

          super.end();
        });
        return;
      }
      break;
    }

    super.end();
  }
}

export class FaintPhase extends PokemonPhase {
  private preventEndure: boolean;

  constructor(scene: BattleScene, battlerIndex: BattlerIndex, preventEndure?: boolean) {
    super(scene, battlerIndex);

    this.preventEndure = preventEndure;
  }

  start() {
    super.start();

    if (!this.preventEndure) {
      const instantReviveModifier = this.scene.applyModifier(PokemonInstantReviveModifier, this.player, this.getPokemon()) as PokemonInstantReviveModifier;

      if (instantReviveModifier) {
        if (!--instantReviveModifier.stackCount) {
          this.scene.removeModifier(instantReviveModifier);
        }
        this.scene.updateModifiers(this.player);
        return this.end();
      }
    }

    if (!this.tryOverrideForBattleSpec()) {
      this.doFaint();
    }
  }

  doFaint(): void {
    const pokemon = this.getPokemon();

    // Track total times pokemon have been KO'd for supreme overlord/last respects
    if (pokemon.isPlayer()) {
      this.scene.currentBattle.playerFaints += 1;
    } else {
      this.scene.currentBattle.enemyFaints += 1;
    }

    this.scene.queueMessage(i18next.t("battle:fainted", { pokemonNameWithAffix: getPokemonNameWithAffix(pokemon) }), null, true);

    if (pokemon.turnData?.attacksReceived?.length) {
      const lastAttack = pokemon.turnData.attacksReceived[0];
      applyPostFaintAbAttrs(PostFaintAbAttr, pokemon, this.scene.getPokemonById(lastAttack.sourceId), new PokemonMove(lastAttack.move).getMove(), lastAttack.result);
    }

    const alivePlayField = this.scene.getField(true);
    alivePlayField.forEach(p => applyPostKnockOutAbAttrs(PostKnockOutAbAttr, p, pokemon));
    if (pokemon.turnData?.attacksReceived?.length) {
      const defeatSource = this.scene.getPokemonById(pokemon.turnData.attacksReceived[0].sourceId);
      if (defeatSource?.isOnField()) {
        applyPostVictoryAbAttrs(PostVictoryAbAttr, defeatSource);
        const pvmove = allMoves[pokemon.turnData.attacksReceived[0].move];
        const pvattrs = pvmove.getAttrs(PostVictoryStatChangeAttr);
        if (pvattrs.length) {
          for (const pvattr of pvattrs) {
            pvattr.applyPostVictory(defeatSource, defeatSource, pvmove);
          }
        }
      }
    }

    if (this.player) {
      const nonFaintedLegalPartyMembers = this.scene.getParty().filter(p => p.isAllowedInBattle());
      const nonFaintedPartyMemberCount = nonFaintedLegalPartyMembers.length;
      if (!nonFaintedPartyMemberCount) {
        this.scene.unshiftPhase(new GameOverPhase(this.scene));
      } else if (nonFaintedPartyMemberCount >= this.scene.currentBattle.getBattlerCount() || (this.scene.currentBattle.double && !nonFaintedLegalPartyMembers[0].isActive(true))) {
        this.scene.pushPhase(new SwitchPhase(this.scene, this.fieldIndex, true, false));
      }
      if (nonFaintedPartyMemberCount === 1 && this.scene.currentBattle.double) {
        this.scene.unshiftPhase(new ToggleDoublePositionPhase(this.scene, true));
      }
    } else {
      this.scene.unshiftPhase(new VictoryPhase(this.scene, this.battlerIndex));
      if (this.scene.currentBattle.battleType === BattleType.TRAINER) {
        const hasReservePartyMember = !!this.scene.getEnemyParty().filter(p => p.isActive() && !p.isOnField() && p.trainerSlot === (pokemon as EnemyPokemon).trainerSlot).length;
        if (hasReservePartyMember) {
          this.scene.pushPhase(new SwitchSummonPhase(this.scene, this.fieldIndex, -1, false, false, false));
        }
      }
    }

    if (this.scene.currentBattle.double) {
      const allyPokemon = pokemon.getAlly();
      if (allyPokemon?.isActive(true)) {
        let targetingMovePhase: MovePhase;
        do {
          targetingMovePhase = this.scene.findPhase(mp => mp instanceof MovePhase && mp.targets.length === 1 && mp.targets[0] === pokemon.getBattlerIndex() && mp.pokemon.isPlayer() !== allyPokemon.isPlayer()) as MovePhase;
          if (targetingMovePhase && targetingMovePhase.targets[0] !== allyPokemon.getBattlerIndex()) {
            targetingMovePhase.targets[0] = allyPokemon.getBattlerIndex();
          }
        } while (targetingMovePhase);
      }
    }

    pokemon.lapseTags(BattlerTagLapseType.FAINT);
    this.scene.getField(true).filter(p => p !== pokemon).forEach(p => p.removeTagsBySourceId(pokemon.id));

    pokemon.faintCry(() => {
      if (pokemon instanceof PlayerPokemon) {
        pokemon.addFriendship(-10);
      }
      pokemon.hideInfo();
      this.scene.playSound("faint");
      this.scene.tweens.add({
        targets: pokemon,
        duration: 500,
        y: pokemon.y + 150,
        ease: "Sine.easeIn",
        onComplete: () => {
          pokemon.setVisible(false);
          pokemon.y -= 150;
          pokemon.trySetStatus(StatusEffect.FAINT);
          if (pokemon.isPlayer()) {
            this.scene.currentBattle.removeFaintedParticipant(pokemon as PlayerPokemon);
          } else {
            this.scene.addFaintedEnemyScore(pokemon as EnemyPokemon);
            this.scene.currentBattle.addPostBattleLoot(pokemon as EnemyPokemon);
          }
          this.scene.field.remove(pokemon);
          this.end();
        }
      });
    });
  }

  tryOverrideForBattleSpec(): boolean {
    switch (this.scene.currentBattle.battleSpec) {
    case BattleSpec.FINAL_BOSS:
      if (!this.player) {
        const enemy = this.getPokemon();
        if (enemy.formIndex) {
          this.scene.ui.showDialogue(battleSpecDialogue[BattleSpec.FINAL_BOSS].secondStageWin, enemy.species.name, null, () => this.doFaint());
        } else {
          // Final boss' HP threshold has been bypassed; cancel faint and force check for 2nd phase
          enemy.hp++;
          this.scene.unshiftPhase(new DamagePhase(this.scene, enemy.getBattlerIndex(), 0, HitResult.OTHER));
          this.end();
        }
        return true;
      }
    }

    return false;
  }
}

export class VictoryPhase extends PokemonPhase {
  constructor(scene: BattleScene, battlerIndex: BattlerIndex) {
    super(scene, battlerIndex);
  }

  start() {
    super.start();

    this.scene.gameData.gameStats.pokemonDefeated++;

    const participantIds = this.scene.currentBattle.playerParticipantIds;
    const party = this.scene.getParty();
    const expShareModifier = this.scene.findModifier(m => m instanceof ExpShareModifier) as ExpShareModifier;
    const expBalanceModifier = this.scene.findModifier(m => m instanceof ExpBalanceModifier) as ExpBalanceModifier;
    const multipleParticipantExpBonusModifier = this.scene.findModifier(m => m instanceof MultipleParticipantExpBonusModifier) as MultipleParticipantExpBonusModifier;
    const nonFaintedPartyMembers = party.filter(p => p.hp);
    const expPartyMembers = nonFaintedPartyMembers.filter(p => p.level < this.scene.getMaxExpLevel());
    const partyMemberExp = [];

    if (participantIds.size) {
      let expValue = this.getPokemon().getExpValue();
      if (this.scene.currentBattle.battleType === BattleType.TRAINER) {
        expValue = Math.floor(expValue * 1.5);
      }
      for (const partyMember of nonFaintedPartyMembers) {
        const pId = partyMember.id;
        const participated = participantIds.has(pId);
        if (participated) {
          partyMember.addFriendship(2);
        }
        if (!expPartyMembers.includes(partyMember)) {
          continue;
        }
        if (!participated && !expShareModifier) {
          partyMemberExp.push(0);
          continue;
        }
        let expMultiplier = 0;
        if (participated) {
          expMultiplier += (1 / participantIds.size);
          if (participantIds.size > 1 && multipleParticipantExpBonusModifier) {
            expMultiplier += multipleParticipantExpBonusModifier.getStackCount() * 0.2;
          }
        } else if (expShareModifier) {
          expMultiplier += (expShareModifier.getStackCount() * 0.2) / participantIds.size;
        }
        if (partyMember.pokerus) {
          expMultiplier *= 1.5;
        }
        if (Overrides.XP_MULTIPLIER_OVERRIDE !== null) {
          expMultiplier = Overrides.XP_MULTIPLIER_OVERRIDE;
        }
        const pokemonExp = new Utils.NumberHolder(expValue * expMultiplier);
        this.scene.applyModifiers(PokemonExpBoosterModifier, true, partyMember, pokemonExp);
        partyMemberExp.push(Math.floor(pokemonExp.value));
      }

      if (expBalanceModifier) {
        let totalLevel = 0;
        let totalExp = 0;
        expPartyMembers.forEach((expPartyMember, epm) => {
          totalExp += partyMemberExp[epm];
          totalLevel += expPartyMember.level;
        });

        const medianLevel = Math.floor(totalLevel / expPartyMembers.length);

        const recipientExpPartyMemberIndexes = [];
        expPartyMembers.forEach((expPartyMember, epm) => {
          if (expPartyMember.level <= medianLevel) {
            recipientExpPartyMemberIndexes.push(epm);
          }
        });

        const splitExp = Math.floor(totalExp / recipientExpPartyMemberIndexes.length);

        expPartyMembers.forEach((_partyMember, pm) => {
          partyMemberExp[pm] = Phaser.Math.Linear(partyMemberExp[pm], recipientExpPartyMemberIndexes.indexOf(pm) > -1 ? splitExp : 0, 0.2 * expBalanceModifier.getStackCount());
        });
      }

      for (let pm = 0; pm < expPartyMembers.length; pm++) {
        const exp = partyMemberExp[pm];

        if (exp) {
          const partyMemberIndex = party.indexOf(expPartyMembers[pm]);
          this.scene.unshiftPhase(expPartyMembers[pm].isOnField() ? new ExpPhase(this.scene, partyMemberIndex, exp) : new ShowPartyExpBarPhase(this.scene, partyMemberIndex, exp));
        }
      }
    }

    if (!this.scene.getEnemyParty().find(p => this.scene.currentBattle.battleType ? !p?.isFainted(true) : p.isOnField())) {
      this.scene.pushPhase(new BattleEndPhase(this.scene));
      if (this.scene.currentBattle.battleType === BattleType.TRAINER) {
        this.scene.pushPhase(new TrainerVictoryPhase(this.scene));
      }
      if (this.scene.gameMode.isEndless || !this.scene.gameMode.isWaveFinal(this.scene.currentBattle.waveIndex)) {
        this.scene.pushPhase(new EggLapsePhase(this.scene));
        if (this.scene.currentBattle.waveIndex % 10) {
          this.scene.pushPhase(new SelectModifierPhase(this.scene));
        } else if (this.scene.gameMode.isDaily) {
          this.scene.pushPhase(new ModifierRewardPhase(this.scene, modifierTypes.EXP_CHARM));
          if (this.scene.currentBattle.waveIndex > 10 && !this.scene.gameMode.isWaveFinal(this.scene.currentBattle.waveIndex)) {
            this.scene.pushPhase(new ModifierRewardPhase(this.scene, modifierTypes.GOLDEN_POKEBALL));
          }
        } else {
          const superExpWave = !this.scene.gameMode.isEndless ? (this.scene.offsetGym ? 0 : 20) : 10;
          if (this.scene.gameMode.isEndless && this.scene.currentBattle.waveIndex === 10) {
            this.scene.pushPhase(new ModifierRewardPhase(this.scene, modifierTypes.EXP_SHARE));
          }
          if (this.scene.currentBattle.waveIndex <= 750 && (this.scene.currentBattle.waveIndex <= 500 || (this.scene.currentBattle.waveIndex % 30) === superExpWave)) {
            this.scene.pushPhase(new ModifierRewardPhase(this.scene, (this.scene.currentBattle.waveIndex % 30) !== superExpWave || this.scene.currentBattle.waveIndex > 250 ? modifierTypes.EXP_CHARM : modifierTypes.SUPER_EXP_CHARM));
          }
          if (this.scene.currentBattle.waveIndex <= 150 && !(this.scene.currentBattle.waveIndex % 50)) {
            this.scene.pushPhase(new ModifierRewardPhase(this.scene, modifierTypes.GOLDEN_POKEBALL));
          }
          if (this.scene.gameMode.isEndless && !(this.scene.currentBattle.waveIndex % 50)) {
            this.scene.pushPhase(new ModifierRewardPhase(this.scene, !(this.scene.currentBattle.waveIndex % 250) ? modifierTypes.VOUCHER_PREMIUM : modifierTypes.VOUCHER_PLUS));
            this.scene.pushPhase(new AddEnemyBuffModifierPhase(this.scene));
          }
        }
        this.scene.pushPhase(new NewBattlePhase(this.scene));
      } else {
        this.scene.currentBattle.battleType = BattleType.CLEAR;
        this.scene.score += this.scene.gameMode.getClearScoreBonus();
        this.scene.updateScoreText();
        this.scene.pushPhase(new GameOverPhase(this.scene, true));
      }
    }

    this.end();
  }
}

export class TrainerVictoryPhase extends BattlePhase {
  constructor(scene: BattleScene) {
    super(scene);
  }

  start() {
    this.scene.disableMenu = true;

    this.scene.playBgm(this.scene.currentBattle.trainer.config.victoryBgm);

    this.scene.unshiftPhase(new MoneyRewardPhase(this.scene, this.scene.currentBattle.trainer.config.moneyMultiplier));

    const modifierRewardFuncs = this.scene.currentBattle.trainer.config.modifierRewardFuncs;
    for (const modifierRewardFunc of modifierRewardFuncs) {
      this.scene.unshiftPhase(new ModifierRewardPhase(this.scene, modifierRewardFunc));
    }

    const trainerType = this.scene.currentBattle.trainer.config.trainerType;
    if (vouchers.hasOwnProperty(TrainerType[trainerType])) {
      if (!this.scene.validateVoucher(vouchers[TrainerType[trainerType]]) && this.scene.currentBattle.trainer.config.isBoss) {
        this.scene.unshiftPhase(new ModifierRewardPhase(this.scene, [modifierTypes.VOUCHER, modifierTypes.VOUCHER, modifierTypes.VOUCHER_PLUS, modifierTypes.VOUCHER_PREMIUM][vouchers[TrainerType[trainerType]].voucherType]));
      }
    }

    this.scene.ui.showText(i18next.t("battle:trainerDefeated", { trainerName: this.scene.currentBattle.trainer.getName(TrainerSlot.NONE, true) }), null, () => {
      const victoryMessages = this.scene.currentBattle.trainer.getVictoryMessages();
      let message: string;
      this.scene.executeWithSeedOffset(() => message = Utils.randSeedItem(victoryMessages), this.scene.currentBattle.waveIndex);

      const showMessage = () => {
        const originalFunc = showMessageOrEnd;
        showMessageOrEnd = () => this.scene.ui.showDialogue(message, this.scene.currentBattle.trainer.getName(), null, originalFunc);

        showMessageOrEnd();
      };
      let showMessageOrEnd = () => this.end();
      if (victoryMessages?.length) {
        if (this.scene.currentBattle.trainer.config.hasCharSprite && !this.scene.ui.shouldSkipDialogue(message)) {
          const originalFunc = showMessageOrEnd;
          showMessageOrEnd = () => this.scene.charSprite.hide().then(() => this.scene.hideFieldOverlay(250).then(() => originalFunc()));
          this.scene.showFieldOverlay(500).then(() => this.scene.charSprite.showCharacter(this.scene.currentBattle.trainer.getKey(), getCharVariantFromDialogue(victoryMessages[0])).then(() => showMessage()));
        } else {
          showMessage();
        }
      } else {
        showMessageOrEnd();
      }
    }, null, true);

    this.showEnemyTrainer();
  }
}

export class MoneyRewardPhase extends BattlePhase {
  private moneyMultiplier: number;

  constructor(scene: BattleScene, moneyMultiplier: number) {
    super(scene);

    this.moneyMultiplier = moneyMultiplier;
  }

  start() {
    const moneyAmount = new Utils.IntegerHolder(this.scene.getWaveMoneyAmount(this.moneyMultiplier));

    this.scene.applyModifiers(MoneyMultiplierModifier, true, moneyAmount);

    if (this.scene.arena.getTag(ArenaTagType.HAPPY_HOUR)) {
      moneyAmount.value *= 2;
    }

    this.scene.addMoney(moneyAmount.value);

    const userLocale = navigator.language || "en-US";
    const formattedMoneyAmount = moneyAmount.value.toLocaleString(userLocale);
    const message = i18next.t("battle:moneyWon", { moneyAmount: formattedMoneyAmount });

    this.scene.ui.showText(message, null, () => this.end(), null, true);
  }
}

export class ModifierRewardPhase extends BattlePhase {
  protected modifierType: ModifierType;

  constructor(scene: BattleScene, modifierTypeFunc: ModifierTypeFunc) {
    super(scene);

    this.modifierType = getModifierType(modifierTypeFunc);
  }

  start() {
    super.start();

    this.doReward().then(() => this.end());
  }

  doReward(): Promise<void> {
    return new Promise<void>(resolve => {
      const newModifier = this.modifierType.newModifier();
      this.scene.addModifier(newModifier).then(() => {
        this.scene.playSound("item_fanfare");
        this.scene.ui.showText(i18next.t("battle:rewardGain", { modifierName: newModifier.type.name }), null, () => resolve(), null, true);
      });
    });
  }
}

export class GameOverModifierRewardPhase extends ModifierRewardPhase {
  constructor(scene: BattleScene, modifierTypeFunc: ModifierTypeFunc) {
    super(scene, modifierTypeFunc);
  }

  doReward(): Promise<void> {
    return new Promise<void>(resolve => {
      const newModifier = this.modifierType.newModifier();
      this.scene.addModifier(newModifier).then(() => {
        this.scene.playSound("level_up_fanfare");
        this.scene.ui.setMode(Mode.MESSAGE);
        this.scene.ui.fadeIn(250).then(() => {
          this.scene.ui.showText(i18next.t("battle:rewardGain", { modifierName: newModifier.type.name }), null, () => {
            this.scene.time.delayedCall(1500, () => this.scene.arenaBg.setVisible(true));
            resolve();
          }, null, true, 1500);
        });
      });
    });
  }
}

export class RibbonModifierRewardPhase extends ModifierRewardPhase {
  private species: PokemonSpecies;

  constructor(scene: BattleScene, modifierTypeFunc: ModifierTypeFunc, species: PokemonSpecies) {
    super(scene, modifierTypeFunc);

    this.species = species;
  }

  doReward(): Promise<void> {
    return new Promise<void>(resolve => {
      const newModifier = this.modifierType.newModifier();
      this.scene.addModifier(newModifier).then(() => {
        this.scene.playSound("level_up_fanfare");
        this.scene.ui.setMode(Mode.MESSAGE);
        this.scene.ui.showText(i18next.t("battle:beatModeFirstTime", {
          speciesName: this.species.name,
          gameMode: this.scene.gameMode.getName(),
          newModifier: newModifier.type.name
        }), null, () => {
          resolve();
        }, null, true, 1500);
      });
    });
  }
}

export class GameOverPhase extends BattlePhase {
  private victory: boolean;
  private firstRibbons: PokemonSpecies[] = [];

  constructor(scene: BattleScene, victory?: boolean) {
    super(scene);

    this.victory = !!victory;
  }

  start() {
    super.start();

    // Failsafe if players somehow skip floor 200 in classic mode
    if (this.scene.gameMode.isClassic && this.scene.currentBattle.waveIndex > 200) {
      this.victory = true;
    }

    if (this.victory && this.scene.gameMode.isEndless) {
      this.scene.ui.showDialogue(i18next.t("PGMmiscDialogue:ending_endless"), i18next.t("PGMmiscDialogue:ending_name"), 0, () => this.handleGameOver());
    } else if (this.victory || !this.scene.enableRetries) {
      this.handleGameOver();
    } else {
      this.scene.ui.showText(i18next.t("battle:retryBattle"), null, () => {
        this.scene.ui.setMode(Mode.CONFIRM, () => {
          this.scene.ui.fadeOut(1250).then(() => {
            this.scene.reset();
            this.scene.clearPhaseQueue();
            this.scene.gameData.loadSession(this.scene, this.scene.sessionSlotId).then(() => {
              this.scene.pushPhase(new EncounterPhase(this.scene, true));

              const availablePartyMembers = this.scene.getParty().filter(p => p.isAllowedInBattle()).length;

              this.scene.pushPhase(new SummonPhase(this.scene, 0));
              if (this.scene.currentBattle.double && availablePartyMembers > 1) {
                this.scene.pushPhase(new SummonPhase(this.scene, 1));
              }
              if (this.scene.currentBattle.waveIndex > 1 && this.scene.currentBattle.battleType !== BattleType.TRAINER) {
                this.scene.pushPhase(new CheckSwitchPhase(this.scene, 0, this.scene.currentBattle.double));
                if (this.scene.currentBattle.double && availablePartyMembers > 1) {
                  this.scene.pushPhase(new CheckSwitchPhase(this.scene, 1, this.scene.currentBattle.double));
                }
              }

              this.scene.ui.fadeIn(1250);
              this.end();
            });
          });
        }, () => this.handleGameOver(), false, 0, 0, 1000);
      });
    }
  }

  handleGameOver(): void {
    const doGameOver = (newClear: boolean) => {
      this.scene.disableMenu = true;
      this.scene.time.delayedCall(1000, () => {
        let firstClear = false;
        if (this.victory && newClear) {
          if (this.scene.gameMode.isClassic) {
            firstClear = this.scene.validateAchv(achvs.CLASSIC_VICTORY);
            this.scene.gameData.gameStats.sessionsWon++;
            for (const pokemon of this.scene.getParty()) {
              this.awardRibbon(pokemon);

              if (pokemon.species.getRootSpeciesId() !== pokemon.species.getRootSpeciesId(true)) {
                this.awardRibbon(pokemon, true);
              }
            }
          } else if (this.scene.gameMode.isDaily && newClear) {
            this.scene.gameData.gameStats.dailyRunSessionsWon++;
          }
        }
        const fadeDuration = this.victory ? 10000 : 5000;
        this.scene.fadeOutBgm(fadeDuration, true);
        const activeBattlers = this.scene.getField().filter(p => p?.isActive(true));
        activeBattlers.map(p => p.hideInfo());
        this.scene.ui.fadeOut(fadeDuration).then(() => {
          activeBattlers.map(a => a.setVisible(false));
          this.scene.setFieldScale(1, true);
          this.scene.clearPhaseQueue();
          this.scene.ui.clearText();

          if (this.victory && this.scene.gameMode.isChallenge) {
            this.scene.gameMode.challenges.forEach(c => this.scene.validateAchvs(ChallengeAchv, c));
          }

          const clear = (endCardPhase?: EndCardPhase) => {
            if (newClear) {
              this.handleUnlocks();
            }
            if (this.victory && newClear) {
              for (const species of this.firstRibbons) {
                this.scene.unshiftPhase(new RibbonModifierRewardPhase(this.scene, modifierTypes.VOUCHER_PLUS, species));
              }
              if (!firstClear) {
                this.scene.unshiftPhase(new GameOverModifierRewardPhase(this.scene, modifierTypes.VOUCHER_PREMIUM));
              }
            }
            this.scene.pushPhase(new PostGameOverPhase(this.scene, endCardPhase));
            this.end();
          };

          if (this.victory && this.scene.gameMode.isClassic) {
            const message = miscDialogue.ending[this.scene.gameData.gender === PlayerGender.FEMALE ? 0 : 1];

            if (!this.scene.ui.shouldSkipDialogue(message)) {
              this.scene.ui.fadeIn(500).then(() => {
                this.scene.charSprite.showCharacter(`rival_${this.scene.gameData.gender === PlayerGender.FEMALE ? "m" : "f"}`, getCharVariantFromDialogue(miscDialogue.ending[this.scene.gameData.gender === PlayerGender.FEMALE ? 0 : 1])).then(() => {
                  this.scene.ui.showDialogue(message, this.scene.gameData.gender === PlayerGender.FEMALE ? trainerConfigs[TrainerType.RIVAL].name : trainerConfigs[TrainerType.RIVAL].nameFemale, null, () => {
                    this.scene.ui.fadeOut(500).then(() => {
                      this.scene.charSprite.hide().then(() => {
                        const endCardPhase = new EndCardPhase(this.scene);
                        this.scene.unshiftPhase(endCardPhase);
                        clear(endCardPhase);
                      });
                    });
                  });
                });
              });
            } else {
              const endCardPhase = new EndCardPhase(this.scene);
              this.scene.unshiftPhase(endCardPhase);
              clear(endCardPhase);
            }
          } else {
            clear();
          }
        });
      });
    };

    /* Added a local check to see if the game is running offline on victory
    If Online, execute apiFetch as intended
    If Offline, execute offlineNewClear(), a localStorage implementation of newClear daily run checks */
    if (this.victory) {
      if (!Utils.isLocal) {
        Utils.apiFetch(`savedata/session/newclear?slot=${this.scene.sessionSlotId}&clientSessionId=${clientSessionId}`, true)
          .then(response => response.json())
          .then(newClear => doGameOver(newClear));
      } else {
        this.scene.gameData.offlineNewClear(this.scene).then(result => {
          doGameOver(result);
        });
      }
    } else {
      doGameOver(false);
    }
  }

  handleUnlocks(): void {
    if (this.victory && this.scene.gameMode.isClassic) {
      if (!this.scene.gameData.unlocks[Unlockables.ENDLESS_MODE]) {
        this.scene.unshiftPhase(new UnlockPhase(this.scene, Unlockables.ENDLESS_MODE));
      }
      if (this.scene.getParty().filter(p => p.fusionSpecies).length && !this.scene.gameData.unlocks[Unlockables.SPLICED_ENDLESS_MODE]) {
        this.scene.unshiftPhase(new UnlockPhase(this.scene, Unlockables.SPLICED_ENDLESS_MODE));
      }
      if (!this.scene.gameData.unlocks[Unlockables.MINI_BLACK_HOLE]) {
        this.scene.unshiftPhase(new UnlockPhase(this.scene, Unlockables.MINI_BLACK_HOLE));
      }
    }
  }

  awardRibbon(pokemon: Pokemon, forStarter: boolean = false): void {
    const speciesId = getPokemonSpecies(pokemon.species.speciesId);
    const speciesRibbonCount = this.scene.gameData.incrementRibbonCount(speciesId, forStarter);
    // first time classic win, award voucher
    if (speciesRibbonCount === 1) {
      this.firstRibbons.push(getPokemonSpecies(pokemon.species.getRootSpeciesId(forStarter)));
    }
  }
}

export class EndCardPhase extends Phase {
  public endCard: Phaser.GameObjects.Image;
  public text: Phaser.GameObjects.Text;

  constructor(scene: BattleScene) {
    super(scene);
  }

  start(): void {
    super.start();

    this.scene.ui.getMessageHandler().bg.setVisible(false);
    this.scene.ui.getMessageHandler().nameBoxContainer.setVisible(false);

    this.endCard = this.scene.add.image(0, 0, `end_${this.scene.gameData.gender === PlayerGender.FEMALE ? "f" : "m"}`);
    this.endCard.setOrigin(0);
    this.endCard.setScale(0.5);
    this.scene.field.add(this.endCard);

<<<<<<< HEAD

    const topRectangle = this.scene.add.polygon(0, 0, [
      new Phaser.Math.Vector2(0, 63),
      new Phaser.Math.Vector2(this.endCard.width, 100),
      new Phaser.Math.Vector2(this.endCard.width, 0),
    ], 0x000000, 0.5);
    this.scene.field.add(topRectangle);

    const bottomRectangle = this.scene.add.polygon(topRectangle.x+100, topRectangle.y + 115, [
      new Phaser.Math.Vector2(topRectangle.x+100, topRectangle.y + 50),
      new Phaser.Math.Vector2(topRectangle.x+140, topRectangle.y+100),
      new Phaser.Math.Vector2(topRectangle.width, topRectangle.y+120),
      new Phaser.Math.Vector2(topRectangle.width, topRectangle.y+90),
    ], 0x000000, 0.5);

    this.scene.field.add(bottomRectangle);

    this.scene.getParty().forEach((species, i) => {
      const row = i % 2;
      const id = species.id;
      const shiny = species.shiny;
      const formIndex = species.formIndex;
      const variant = species.variant;
      const pokemonSprite: Phaser.GameObjects.Sprite = this.scene.add.sprite(50 + 40 * i, 50 + row  * 80, "pkmn__sub");
      pokemonSprite.setPipeline(this.scene.spritePipeline, { tone: [ 0.0, 0.0, 0.0, 0.0 ], ignoreTimeTint: true });
      this.scene.field.add(pokemonSprite);
      const speciesLoaded: Map<Species, boolean> = new Map<Species, boolean>();
      speciesLoaded.set(id, false);

      const female = species.gender === 1;
      species.species.loadAssets(this.scene, female, formIndex, shiny, variant, true).then(() => {
        speciesLoaded.set(id, true);
        pokemonSprite.play(species.species.getSpriteKey(female, formIndex, shiny, variant));
        pokemonSprite.setPipelineData("shiny", shiny);
        pokemonSprite.setPipelineData("variant", variant);
        pokemonSprite.setPipelineData("spriteKey", species.species.getSpriteKey(female, formIndex, shiny, variant));
        pokemonSprite.setVisible(true);
      });
    });

    this.text = addTextObject(this.scene, this.scene.game.canvas.width / 12, (this.scene.game.canvas.height / 6) - 16, "Congratulations!", TextStyle.SUMMARY, { fontSize: "128px" });
=======
    this.text = addTextObject(this.scene, this.scene.game.canvas.width / 12, (this.scene.game.canvas.height / 6) - 16, i18next.t("battle:congratulations"), TextStyle.SUMMARY, { fontSize: "128px" });
>>>>>>> aa90a9ff
    this.text.setOrigin(0.5);
    this.scene.field.add(this.text);

    this.scene.ui.clearText();

    this.scene.ui.fadeIn(1000).then(() => {

      this.scene.ui.showText("", null, () => {
        this.scene.ui.getMessageHandler().bg.setVisible(true);
        this.end();
      }, null, true);
    });
  }
}

export class UnlockPhase extends Phase {
  private unlockable: Unlockables;

  constructor(scene: BattleScene, unlockable: Unlockables) {
    super(scene);

    this.unlockable = unlockable;
  }

  start(): void {
    this.scene.time.delayedCall(2000, () => {
      this.scene.gameData.unlocks[this.unlockable] = true;
      this.scene.playSound("level_up_fanfare");
      this.scene.ui.setMode(Mode.MESSAGE);
      this.scene.ui.showText(i18next.t("battle:unlockedSomething", { unlockedThing: getUnlockableName(this.unlockable) }), null, () => {
        this.scene.time.delayedCall(1500, () => this.scene.arenaBg.setVisible(true));
        this.end();
      }, null, true, 1500);
    });
  }
}

export class PostGameOverPhase extends Phase {
  private endCardPhase: EndCardPhase;

  constructor(scene: BattleScene, endCardPhase: EndCardPhase) {
    super(scene);

    this.endCardPhase = endCardPhase;
  }

  start() {
    super.start();

    const saveAndReset = () => {
      this.scene.gameData.saveAll(this.scene, true, true, true).then(success => {
        if (!success) {
          return this.scene.reset(true);
        }
        this.scene.gameData.tryClearSession(this.scene, this.scene.sessionSlotId).then((success: boolean | [boolean, boolean]) => {
          if (!success[0]) {
            return this.scene.reset(true);
          }
          this.scene.reset();
          this.scene.unshiftPhase(new TitlePhase(this.scene));
          this.end();
        });
      });
    };

    if (this.endCardPhase) {
      this.scene.ui.fadeOut(500).then(() => {
        this.scene.ui.getMessageHandler().bg.setVisible(true);

        this.endCardPhase.endCard.destroy();
        this.endCardPhase.text.destroy();
        saveAndReset();
      });
    } else {
      saveAndReset();
    }
  }
}

export class SwitchPhase extends BattlePhase {
  protected fieldIndex: integer;
  private isModal: boolean;
  private doReturn: boolean;

  constructor(scene: BattleScene, fieldIndex: integer, isModal: boolean, doReturn: boolean) {
    super(scene);

    this.fieldIndex = fieldIndex;
    this.isModal = isModal;
    this.doReturn = doReturn;
  }

  start() {
    super.start();

    // Skip modal switch if impossible
    if (this.isModal && !this.scene.getParty().filter(p => p.isAllowedInBattle() && !p.isActive(true)).length) {
      return super.end();
    }

    // Check if there is any space still in field
    if (this.isModal && this.scene.getPlayerField().filter(p => p.isAllowedInBattle() && p.isActive(true)).length >= this.scene.currentBattle.getBattlerCount()) {
      return super.end();
    }

    // Override field index to 0 in case of double battle where 2/3 remaining legal party members fainted at once
    const fieldIndex = this.scene.currentBattle.getBattlerCount() === 1 || this.scene.getParty().filter(p => p.isAllowedInBattle()).length > 1 ? this.fieldIndex : 0;

    this.scene.ui.setMode(Mode.PARTY, this.isModal ? PartyUiMode.FAINT_SWITCH : PartyUiMode.POST_BATTLE_SWITCH, fieldIndex, (slotIndex: integer, option: PartyOption) => {
      if (slotIndex >= this.scene.currentBattle.getBattlerCount() && slotIndex < 6) {
        this.scene.unshiftPhase(new SwitchSummonPhase(this.scene, fieldIndex, slotIndex, this.doReturn, option === PartyOption.PASS_BATON));
      }
      this.scene.ui.setMode(Mode.MESSAGE).then(() => super.end());
    }, PartyUiHandler.FilterNonFainted);
  }
}

export class ExpPhase extends PlayerPartyMemberPokemonPhase {
  private expValue: number;

  constructor(scene: BattleScene, partyMemberIndex: integer, expValue: number) {
    super(scene, partyMemberIndex);

    this.expValue = expValue;
  }

  start() {
    super.start();

    const pokemon = this.getPokemon();
    const exp = new Utils.NumberHolder(this.expValue);
    this.scene.applyModifiers(ExpBoosterModifier, true, exp);
    exp.value = Math.floor(exp.value);
    this.scene.ui.showText(i18next.t("battle:expGain", { pokemonName: pokemon.name, exp: exp.value }), null, () => {
      const lastLevel = pokemon.level;
      pokemon.addExp(exp.value);
      const newLevel = pokemon.level;
      if (newLevel > lastLevel) {
        this.scene.unshiftPhase(new LevelUpPhase(this.scene, this.partyMemberIndex, lastLevel, newLevel));
      }
      pokemon.updateInfo().then(() => this.end());
    }, null, true);
  }
}

export class ShowPartyExpBarPhase extends PlayerPartyMemberPokemonPhase {
  private expValue: number;

  constructor(scene: BattleScene, partyMemberIndex: integer, expValue: number) {
    super(scene, partyMemberIndex);

    this.expValue = expValue;
  }

  start() {
    super.start();

    const pokemon = this.getPokemon();
    const exp = new Utils.NumberHolder(this.expValue);
    this.scene.applyModifiers(ExpBoosterModifier, true, exp);
    exp.value = Math.floor(exp.value);

    const lastLevel = pokemon.level;
    pokemon.addExp(exp.value);
    const newLevel = pokemon.level;
    if (newLevel > lastLevel) {
      this.scene.unshiftPhase(new LevelUpPhase(this.scene, this.partyMemberIndex, lastLevel, newLevel));
    }
    this.scene.unshiftPhase(new HidePartyExpBarPhase(this.scene));
    pokemon.updateInfo();

    if (this.scene.expParty === ExpNotification.SKIP) {
      this.end();
    } else if (this.scene.expParty === ExpNotification.ONLY_LEVEL_UP) {
      if (newLevel > lastLevel) { // this means if we level up
        // instead of displaying the exp gain in the small frame, we display the new level
        // we use the same method for mode 0 & 1, by giving a parameter saying to display the exp or the level
        this.scene.partyExpBar.showPokemonExp(pokemon, exp.value, this.scene.expParty === ExpNotification.ONLY_LEVEL_UP, newLevel).then(() => {
          setTimeout(() => this.end(), 800 / Math.pow(2, this.scene.expGainsSpeed));
        });
      } else {
        this.end();
      }
    } else if (this.scene.expGainsSpeed < 3) {
      this.scene.partyExpBar.showPokemonExp(pokemon, exp.value, false, newLevel).then(() => {
        setTimeout(() => this.end(), 500 / Math.pow(2, this.scene.expGainsSpeed));
      });
    } else {
      this.end();
    }

  }
}

export class HidePartyExpBarPhase extends BattlePhase {
  constructor(scene: BattleScene) {
    super(scene);
  }

  start() {
    super.start();

    this.scene.partyExpBar.hide().then(() => this.end());
  }
}

export class LevelUpPhase extends PlayerPartyMemberPokemonPhase {
  private lastLevel: integer;
  private level: integer;

  constructor(scene: BattleScene, partyMemberIndex: integer, lastLevel: integer, level: integer) {
    super(scene, partyMemberIndex);

    this.lastLevel = lastLevel;
    this.level = level;
    this.scene = scene;
  }

  start() {
    super.start();

    if (this.level > this.scene.gameData.gameStats.highestLevel) {
      this.scene.gameData.gameStats.highestLevel = this.level;
    }

    this.scene.validateAchvs(LevelAchv, new Utils.IntegerHolder(this.level));

    const pokemon = this.getPokemon();
    const prevStats = pokemon.stats.slice(0);
    pokemon.calculateStats();
    pokemon.updateInfo();
    if (this.scene.expParty === ExpNotification.DEFAULT) {
      this.scene.playSound("level_up_fanfare");
      this.scene.ui.showText(i18next.t("battle:levelUp", { pokemonName: this.getPokemon().name, level: this.level }), null, () => this.scene.ui.getMessageHandler().promptLevelUpStats(this.partyMemberIndex, prevStats, false).then(() => this.end()), null, true);
    } else if (this.scene.expParty === ExpNotification.SKIP) {
      this.end();
    } else {
      // we still want to display the stats if activated
      this.scene.ui.getMessageHandler().promptLevelUpStats(this.partyMemberIndex, prevStats, false).then(() => this.end());
    }
    if (this.level <= 100) {
      const levelMoves = this.getPokemon().getLevelMoves(this.lastLevel + 1);
      for (const lm of levelMoves) {
        this.scene.unshiftPhase(new LearnMovePhase(this.scene, this.partyMemberIndex, lm[1]));
      }
    }
    if (!pokemon.pauseEvolutions) {
      const evolution = pokemon.getEvolution();
      if (evolution) {
        this.scene.unshiftPhase(new EvolutionPhase(this.scene, pokemon as PlayerPokemon, evolution, this.lastLevel));
      }
    }
  }
}

export class LearnMovePhase extends PlayerPartyMemberPokemonPhase {
  private moveId: Moves;

  constructor(scene: BattleScene, partyMemberIndex: integer, moveId: Moves) {
    super(scene, partyMemberIndex);

    this.moveId = moveId;
  }

  start() {
    super.start();

    const pokemon = this.getPokemon();
    const move = allMoves[this.moveId];

    const existingMoveIndex = pokemon.getMoveset().findIndex(m => m?.moveId === move.id);

    if (existingMoveIndex > -1) {
      return this.end();
    }

    const emptyMoveIndex = pokemon.getMoveset().length < 4
      ? pokemon.getMoveset().length
      : pokemon.getMoveset().findIndex(m => m === null);

    const messageMode = this.scene.ui.getHandler() instanceof EvolutionSceneHandler
      ? Mode.EVOLUTION_SCENE
      : Mode.MESSAGE;

    if (emptyMoveIndex > -1) {
      pokemon.setMove(emptyMoveIndex, this.moveId);
      initMoveAnim(this.scene, this.moveId).then(() => {
        loadMoveAnimAssets(this.scene, [this.moveId], true)
          .then(() => {
            this.scene.ui.setMode(messageMode).then(() => {
              this.scene.playSound("level_up_fanfare");
              this.scene.ui.showText(i18next.t("battle:learnMove", { pokemonName: pokemon.name, moveName: move.name }), null, () => {
                this.scene.triggerPokemonFormChange(pokemon, SpeciesFormChangeMoveLearnedTrigger, true);
                this.end();
              }, messageMode === Mode.EVOLUTION_SCENE ? 1000 : null, true);
            });
          });
      });
    } else {
      this.scene.ui.setMode(messageMode).then(() => {
        this.scene.ui.showText(i18next.t("battle:learnMovePrompt", { pokemonName: pokemon.name, moveName: move.name }), null, () => {
          this.scene.ui.showText(i18next.t("battle:learnMoveLimitReached", { pokemonName: pokemon.name }), null, () => {
            this.scene.ui.showText(i18next.t("battle:learnMoveReplaceQuestion", { moveName: move.name }), null, () => {
              const noHandler = () => {
                this.scene.ui.setMode(messageMode).then(() => {
                  this.scene.ui.showText(i18next.t("battle:learnMoveStopTeaching", { moveName: move.name }), null, () => {
                    this.scene.ui.setModeWithoutClear(Mode.CONFIRM, () => {
                      this.scene.ui.setMode(messageMode);
                      this.scene.ui.showText(i18next.t("battle:learnMoveNotLearned", { pokemonName: pokemon.name, moveName: move.name }), null, () => this.end(), null, true);
                    }, () => {
                      this.scene.ui.setMode(messageMode);
                      this.scene.unshiftPhase(new LearnMovePhase(this.scene, this.partyMemberIndex, this.moveId));
                      this.end();
                    });
                  });
                });
              };
              this.scene.ui.setModeWithoutClear(Mode.CONFIRM, () => {
                this.scene.ui.setMode(messageMode);
                this.scene.ui.showText(i18next.t("battle:learnMoveForgetQuestion"), null, () => {
                  this.scene.ui.setModeWithoutClear(Mode.SUMMARY, this.getPokemon(), SummaryUiMode.LEARN_MOVE, move, (moveIndex: integer) => {
                    if (moveIndex === 4) {
                      noHandler();
                      return;
                    }
                    this.scene.ui.setMode(messageMode).then(() => {
                      this.scene.ui.showText(i18next.t("battle:countdownPoof"), null, () => {
                        this.scene.ui.showText(i18next.t("battle:learnMoveForgetSuccess", { pokemonName: pokemon.name, moveName: pokemon.moveset[moveIndex].getName() }), null, () => {
                          this.scene.ui.showText(i18next.t("battle:learnMoveAnd"), null, () => {
                            pokemon.setMove(moveIndex, Moves.NONE);
                            this.scene.unshiftPhase(new LearnMovePhase(this.scene, this.partyMemberIndex, this.moveId));
                            this.end();
                          }, null, true);
                        }, null, true);
                      }, null, true);
                    });
                  });
                }, null, true);
              }, noHandler);
            });
          }, null, true);
        }, null, true);
      });
    }
  }
}

export class PokemonHealPhase extends CommonAnimPhase {
  private hpHealed: integer;
  private message: string;
  private showFullHpMessage: boolean;
  private skipAnim: boolean;
  private revive: boolean;
  private healStatus: boolean;
  private preventFullHeal: boolean;

  constructor(scene: BattleScene, battlerIndex: BattlerIndex, hpHealed: integer, message: string, showFullHpMessage: boolean, skipAnim: boolean = false, revive: boolean = false, healStatus: boolean = false, preventFullHeal: boolean = false) {
    super(scene, battlerIndex, undefined, CommonAnim.HEALTH_UP);

    this.hpHealed = hpHealed;
    this.message = message;
    this.showFullHpMessage = showFullHpMessage;
    this.skipAnim = skipAnim;
    this.revive = revive;
    this.healStatus = healStatus;
    this.preventFullHeal = preventFullHeal;
  }

  start() {
    if (!this.skipAnim && (this.revive || this.getPokemon().hp) && this.getPokemon().getHpRatio() < 1) {
      super.start();
    } else {
      this.end();
    }
  }

  end() {
    const pokemon = this.getPokemon();

    if (!pokemon.isOnField() || (!this.revive && !pokemon.isActive())) {
      super.end();
      return;
    }

    const fullHp = pokemon.getHpRatio() >= 1;

    const hasMessage = !!this.message;
    const healOrDamage = (!fullHp || this.hpHealed < 0);
    let lastStatusEffect = StatusEffect.NONE;

    if (healOrDamage) {
      const hpRestoreMultiplier = new Utils.IntegerHolder(1);
      if (!this.revive) {
        this.scene.applyModifiers(HealingBoosterModifier, this.player, hpRestoreMultiplier);
      }
      const healAmount = new Utils.NumberHolder(Math.floor(this.hpHealed * hpRestoreMultiplier.value));
      if (healAmount.value < 0) {
        pokemon.damageAndUpdate(healAmount.value * -1, HitResult.HEAL as DamageResult);
        healAmount.value = 0;
      }
      // Prevent healing to full if specified (in case of healing tokens so Sturdy doesn't cause a softlock)
      if (this.preventFullHeal && pokemon.hp + healAmount.value >= pokemon.getMaxHp()) {
        healAmount.value = (pokemon.getMaxHp() - pokemon.hp) - 1;
      }
      healAmount.value = pokemon.heal(healAmount.value);
      if (healAmount.value) {
        this.scene.damageNumberHandler.add(pokemon, healAmount.value, HitResult.HEAL);
      }
      if (pokemon.isPlayer()) {
        this.scene.validateAchvs(HealAchv, healAmount);
        if (healAmount.value > this.scene.gameData.gameStats.highestHeal) {
          this.scene.gameData.gameStats.highestHeal = healAmount.value;
        }
      }
      if (this.healStatus && !this.revive && pokemon.status) {
        lastStatusEffect = pokemon.status.effect;
        pokemon.resetStatus();
      }
      pokemon.updateInfo().then(() => super.end());
    } else if (this.healStatus && !this.revive && pokemon.status) {
      lastStatusEffect = pokemon.status.effect;
      pokemon.resetStatus();
      pokemon.updateInfo().then(() => super.end());
    } else if (this.showFullHpMessage) {
      this.message = i18next.t("battle:hpIsFull", { pokemonName: getPokemonNameWithAffix(pokemon) });
    }

    if (this.message) {
      this.scene.queueMessage(this.message);
    }

    if (this.healStatus && lastStatusEffect && !hasMessage) {
      this.scene.queueMessage(getStatusEffectHealText(lastStatusEffect, getPokemonNameWithAffix(pokemon)));
    }

    if (!healOrDamage && !lastStatusEffect) {
      super.end();
    }
  }
}

export class AttemptCapturePhase extends PokemonPhase {
  private pokeballType: PokeballType;
  private pokeball: Phaser.GameObjects.Sprite;
  private originalY: number;

  constructor(scene: BattleScene, targetIndex: integer, pokeballType: PokeballType) {
    super(scene, BattlerIndex.ENEMY + targetIndex);

    this.pokeballType = pokeballType;
  }

  start() {
    super.start();

    const pokemon = this.getPokemon() as EnemyPokemon;

    if (!pokemon?.hp) {
      return this.end();
    }

    this.scene.pokeballCounts[this.pokeballType]--;

    this.originalY = pokemon.y;

    const _3m = 3 * pokemon.getMaxHp();
    const _2h = 2 * pokemon.hp;
    const catchRate = pokemon.species.catchRate;
    const pokeballMultiplier = getPokeballCatchMultiplier(this.pokeballType);
    const statusMultiplier = pokemon.status ? getStatusEffectCatchRateMultiplier(pokemon.status.effect) : 1;
    const x = Math.round((((_3m - _2h) * catchRate * pokeballMultiplier) / _3m) * statusMultiplier);
    const y = Math.round(65536 / Math.sqrt(Math.sqrt(255 / x)));
    const fpOffset = pokemon.getFieldPositionOffset();

    const pokeballAtlasKey = getPokeballAtlasKey(this.pokeballType);
    this.pokeball = this.scene.addFieldSprite(16, 80, "pb", pokeballAtlasKey);
    this.pokeball.setOrigin(0.5, 0.625);
    this.scene.field.add(this.pokeball);

    this.scene.playSound("pb_throw");
    this.scene.time.delayedCall(300, () => {
      this.scene.field.moveBelow(this.pokeball as Phaser.GameObjects.GameObject, pokemon);
    });

    this.scene.tweens.add({
      targets: this.pokeball,
      x: { value: 236 + fpOffset[0], ease: "Linear" },
      y: { value: 16 + fpOffset[1], ease: "Cubic.easeOut" },
      duration: 500,
      onComplete: () => {
        this.pokeball.setTexture("pb", `${pokeballAtlasKey}_opening`);
        this.scene.time.delayedCall(17, () => this.pokeball.setTexture("pb", `${pokeballAtlasKey}_open`));
        this.scene.playSound("pb_rel");
        pokemon.tint(getPokeballTintColor(this.pokeballType));

        addPokeballOpenParticles(this.scene, this.pokeball.x, this.pokeball.y, this.pokeballType);

        this.scene.tweens.add({
          targets: pokemon,
          duration: 500,
          ease: "Sine.easeIn",
          scale: 0.25,
          y: 20,
          onComplete: () => {
            this.pokeball.setTexture("pb", `${pokeballAtlasKey}_opening`);
            pokemon.setVisible(false);
            this.scene.playSound("pb_catch");
            this.scene.time.delayedCall(17, () => this.pokeball.setTexture("pb", `${pokeballAtlasKey}`));

            const doShake = () => {
              let shakeCount = 0;
              const pbX = this.pokeball.x;
              const shakeCounter = this.scene.tweens.addCounter({
                from: 0,
                to: 1,
                repeat: 4,
                yoyo: true,
                ease: "Cubic.easeOut",
                duration: 250,
                repeatDelay: 500,
                onUpdate: t => {
                  if (shakeCount && shakeCount < 4) {
                    const value = t.getValue();
                    const directionMultiplier = shakeCount % 2 === 1 ? 1 : -1;
                    this.pokeball.setX(pbX + value * 4 * directionMultiplier);
                    this.pokeball.setAngle(value * 27.5 * directionMultiplier);
                  }
                },
                onRepeat: () => {
                  if (!pokemon.species.isObtainable()) {
                    shakeCounter.stop();
                    this.failCatch(shakeCount);
                  } else if (shakeCount++ < 3) {
                    if (pokeballMultiplier === -1 || pokemon.randSeedInt(65536) < y) {
                      this.scene.playSound("pb_move");
                    } else {
                      shakeCounter.stop();
                      this.failCatch(shakeCount);
                    }
                  } else {
                    this.scene.playSound("pb_lock");
                    addPokeballCaptureStars(this.scene, this.pokeball);

                    const pbTint = this.scene.add.sprite(this.pokeball.x, this.pokeball.y, "pb", "pb");
                    pbTint.setOrigin(this.pokeball.originX, this.pokeball.originY);
                    pbTint.setTintFill(0);
                    pbTint.setAlpha(0);
                    this.scene.field.add(pbTint);
                    this.scene.tweens.add({
                      targets: pbTint,
                      alpha: 0.375,
                      duration: 200,
                      easing: "Sine.easeOut",
                      onComplete: () => {
                        this.scene.tweens.add({
                          targets: pbTint,
                          alpha: 0,
                          duration: 200,
                          easing: "Sine.easeIn",
                          onComplete: () => pbTint.destroy()
                        });
                      }
                    });
                  }
                },
                onComplete: () => this.catch()
              });
            };

            this.scene.time.delayedCall(250, () => doPokeballBounceAnim(this.scene, this.pokeball, 16, 72, 350, doShake));
          }
        });
      }
    });
  }

  failCatch(shakeCount: integer) {
    const pokemon = this.getPokemon();

    this.scene.playSound("pb_rel");
    pokemon.setY(this.originalY);
    if (pokemon.status?.effect !== StatusEffect.SLEEP) {
      pokemon.cry(pokemon.getHpRatio() > 0.25 ? undefined : { rate: 0.85 });
    }
    pokemon.tint(getPokeballTintColor(this.pokeballType));
    pokemon.setVisible(true);
    pokemon.untint(250, "Sine.easeOut");

    const pokeballAtlasKey = getPokeballAtlasKey(this.pokeballType);
    this.pokeball.setTexture("pb", `${pokeballAtlasKey}_opening`);
    this.scene.time.delayedCall(17, () => this.pokeball.setTexture("pb", `${pokeballAtlasKey}_open`));

    this.scene.tweens.add({
      targets: pokemon,
      duration: 250,
      ease: "Sine.easeOut",
      scale: 1
    });

    this.scene.currentBattle.lastUsedPokeball = this.pokeballType;
    this.removePb();
    this.end();
  }

  catch() {
    const pokemon = this.getPokemon() as EnemyPokemon;
    this.scene.unshiftPhase(new VictoryPhase(this.scene, this.battlerIndex));

    const speciesForm = !pokemon.fusionSpecies ? pokemon.getSpeciesForm() : pokemon.getFusionSpeciesForm();

    if (speciesForm.abilityHidden && (pokemon.fusionSpecies ? pokemon.fusionAbilityIndex : pokemon.abilityIndex) === speciesForm.getAbilityCount() - 1) {
      this.scene.validateAchv(achvs.HIDDEN_ABILITY);
    }

    if (pokemon.species.subLegendary) {
      this.scene.validateAchv(achvs.CATCH_SUB_LEGENDARY);
    }

    if (pokemon.species.legendary) {
      this.scene.validateAchv(achvs.CATCH_LEGENDARY);
    }

    if (pokemon.species.mythical) {
      this.scene.validateAchv(achvs.CATCH_MYTHICAL);
    }

    this.scene.pokemonInfoContainer.show(pokemon, true);

    this.scene.gameData.updateSpeciesDexIvs(pokemon.species.getRootSpeciesId(true), pokemon.ivs);

    this.scene.ui.showText(i18next.t("battle:pokemonCaught", { pokemonName: pokemon.name }), null, () => {
      const end = () => {
        this.scene.pokemonInfoContainer.hide();
        this.removePb();
        this.end();
      };
      const removePokemon = () => {
        this.scene.addFaintedEnemyScore(pokemon);
        this.scene.getPlayerField().filter(p => p.isActive(true)).forEach(playerPokemon => playerPokemon.removeTagsBySourceId(pokemon.id));
        pokemon.hp = 0;
        pokemon.trySetStatus(StatusEffect.FAINT);
        this.scene.clearEnemyHeldItemModifiers();
        this.scene.field.remove(pokemon, true);
      };
      const addToParty = () => {
        const newPokemon = pokemon.addToParty(this.pokeballType);
        const modifiers = this.scene.findModifiers(m => m instanceof PokemonHeldItemModifier, false);
        if (this.scene.getParty().filter(p => p.isShiny()).length === 6) {
          this.scene.validateAchv(achvs.SHINY_PARTY);
        }
        Promise.all(modifiers.map(m => this.scene.addModifier(m, true))).then(() => {
          this.scene.updateModifiers(true);
          removePokemon();
          if (newPokemon) {
            newPokemon.loadAssets().then(end);
          } else {
            end();
          }
        });
      };
      Promise.all([pokemon.hideInfo(), this.scene.gameData.setPokemonCaught(pokemon)]).then(() => {
        if (this.scene.getParty().length === 6) {
          const promptRelease = () => {
            this.scene.ui.showText(i18next.t("battle:partyFull", { pokemonName: pokemon.name }), null, () => {
              this.scene.pokemonInfoContainer.makeRoomForConfirmUi();
              this.scene.ui.setMode(Mode.CONFIRM, () => {
                this.scene.ui.setMode(Mode.PARTY, PartyUiMode.RELEASE, this.fieldIndex, (slotIndex: integer, _option: PartyOption) => {
                  this.scene.ui.setMode(Mode.MESSAGE).then(() => {
                    if (slotIndex < 6) {
                      addToParty();
                    } else {
                      promptRelease();
                    }
                  });
                });
              }, () => {
                this.scene.ui.setMode(Mode.MESSAGE).then(() => {
                  removePokemon();
                  end();
                });
              });
            });
          };
          promptRelease();
        } else {
          addToParty();
        }
      });
    }, 0, true);
  }

  removePb() {
    this.scene.tweens.add({
      targets: this.pokeball,
      duration: 250,
      delay: 250,
      ease: "Sine.easeIn",
      alpha: 0,
      onComplete: () => this.pokeball.destroy()
    });
  }
}

export class AttemptRunPhase extends PokemonPhase {
  constructor(scene: BattleScene, fieldIndex: integer) {
    super(scene, fieldIndex);
  }

  start() {
    super.start();

    const playerPokemon = this.getPokemon();
    const enemyField = this.scene.getEnemyField();

    const enemySpeed = enemyField.reduce((total: integer, enemyPokemon: Pokemon) => total + enemyPokemon.getStat(Stat.SPD), 0) / enemyField.length;

    const escapeChance = new Utils.IntegerHolder((((playerPokemon.getStat(Stat.SPD) * 128) / enemySpeed) + (30 * this.scene.currentBattle.escapeAttempts++)) % 256);
    applyAbAttrs(RunSuccessAbAttr, playerPokemon, null, escapeChance);

    if (playerPokemon.randSeedInt(256) < escapeChance.value) {
      this.scene.playSound("flee");
      this.scene.queueMessage(i18next.t("battle:runAwaySuccess"), null, true, 500);

      this.scene.tweens.add({
        targets: [this.scene.arenaEnemy, enemyField].flat(),
        alpha: 0,
        duration: 250,
        ease: "Sine.easeIn",
        onComplete: () => enemyField.forEach(enemyPokemon => enemyPokemon.destroy())
      });

      this.scene.clearEnemyHeldItemModifiers();

      enemyField.forEach(enemyPokemon => {
        enemyPokemon.hideInfo().then(() => enemyPokemon.destroy());
        enemyPokemon.hp = 0;
        enemyPokemon.trySetStatus(StatusEffect.FAINT);
      });

      this.scene.pushPhase(new BattleEndPhase(this.scene));
      this.scene.pushPhase(new NewBattlePhase(this.scene));
    } else {
      this.scene.queueMessage(i18next.t("battle:runAwayCannotEscape"), null, true, 500);
    }

    this.end();
  }
}

export class SelectModifierPhase extends BattlePhase {
  private rerollCount: integer;
  private modifierTiers: ModifierTier[];

  constructor(scene: BattleScene, rerollCount: integer = 0, modifierTiers?: ModifierTier[]) {
    super(scene);

    this.rerollCount = rerollCount;
    this.modifierTiers = modifierTiers;
  }

  start() {
    super.start();

    if (!this.rerollCount) {
      this.updateSeed();
    } else {
      this.scene.reroll = false;
    }

    const party = this.scene.getParty();
    regenerateModifierPoolThresholds(party, this.getPoolType(), this.rerollCount);
    const modifierCount = new Utils.IntegerHolder(3);
    if (this.isPlayer()) {
      this.scene.applyModifiers(ExtraModifierModifier, true, modifierCount);
    }
    const typeOptions: ModifierTypeOption[] = this.getModifierTypeOptions(modifierCount.value);

    const modifierSelectCallback = (rowCursor: integer, cursor: integer) => {
      if (rowCursor < 0 || cursor < 0) {
        this.scene.ui.showText(i18next.t("battle:skipItemQuestion"), null, () => {
          this.scene.ui.setOverlayMode(Mode.CONFIRM, () => {
            this.scene.ui.revertMode();
            this.scene.ui.setMode(Mode.MESSAGE);
            super.end();
          }, () => this.scene.ui.setMode(Mode.MODIFIER_SELECT, this.isPlayer(), typeOptions, modifierSelectCallback, this.getRerollCost(typeOptions, this.scene.lockModifierTiers)));
        });
        return false;
      }
      let modifierType: ModifierType;
      let cost: integer;
      switch (rowCursor) {
      case 0:
        switch (cursor) {
        case 0:
          const rerollCost = this.getRerollCost(typeOptions, this.scene.lockModifierTiers);
          if (this.scene.money < rerollCost) {
            this.scene.ui.playError();
            return false;
          } else {
            this.scene.reroll = true;
            this.scene.unshiftPhase(new SelectModifierPhase(this.scene, this.rerollCount + 1, typeOptions.map(o => o.type.tier)));
            this.scene.ui.clearText();
            this.scene.ui.setMode(Mode.MESSAGE).then(() => super.end());
            this.scene.money -= rerollCost;
            this.scene.updateMoneyText();
            this.scene.animateMoneyChanged(false);
            this.scene.playSound("buy");
          }
          break;
        case 1:
          this.scene.ui.setModeWithoutClear(Mode.PARTY, PartyUiMode.MODIFIER_TRANSFER, -1, (fromSlotIndex: integer, itemIndex: integer, itemQuantity: integer, toSlotIndex: integer) => {
            if (toSlotIndex !== undefined && fromSlotIndex < 6 && toSlotIndex < 6 && fromSlotIndex !== toSlotIndex && itemIndex > -1) {
              const itemModifiers = this.scene.findModifiers(m => m instanceof PokemonHeldItemModifier
                    && (m as PokemonHeldItemModifier).getTransferrable(true) && (m as PokemonHeldItemModifier).pokemonId === party[fromSlotIndex].id) as PokemonHeldItemModifier[];
              const itemModifier = itemModifiers[itemIndex];
              this.scene.tryTransferHeldItemModifier(itemModifier, party[toSlotIndex], true, itemQuantity);
            } else {
              this.scene.ui.setMode(Mode.MODIFIER_SELECT, this.isPlayer(), typeOptions, modifierSelectCallback, this.getRerollCost(typeOptions, this.scene.lockModifierTiers));
            }
          }, PartyUiHandler.FilterItemMaxStacks);
          break;
        case 2:
          this.scene.ui.setModeWithoutClear(Mode.PARTY, PartyUiMode.CHECK, -1, () => {
            this.scene.ui.setMode(Mode.MODIFIER_SELECT, this.isPlayer(), typeOptions, modifierSelectCallback, this.getRerollCost(typeOptions, this.scene.lockModifierTiers));
          });
          break;
        case 3:
          this.scene.lockModifierTiers = !this.scene.lockModifierTiers;
          const uiHandler = this.scene.ui.getHandler() as ModifierSelectUiHandler;
          uiHandler.setRerollCost(this.getRerollCost(typeOptions, this.scene.lockModifierTiers));
          uiHandler.updateLockRaritiesText();
          uiHandler.updateRerollCostText();
          return false;
        }
        return true;
      case 1:
        modifierType = typeOptions[cursor].type;
        break;
      default:
        const shopOptions = getPlayerShopModifierTypeOptionsForWave(this.scene.currentBattle.waveIndex, this.scene.getWaveMoneyAmount(1));
        const shopOption = shopOptions[rowCursor > 2 || shopOptions.length <= SHOP_OPTIONS_ROW_LIMIT ? cursor : cursor + SHOP_OPTIONS_ROW_LIMIT];
        modifierType = shopOption.type;
        cost = shopOption.cost;
        break;
      }

      if (cost && this.scene.money < cost) {
        this.scene.ui.playError();
        return false;
      }

      const applyModifier = (modifier: Modifier, playSound: boolean = false) => {
        const result = this.scene.addModifier(modifier, false, playSound);
        if (cost) {
          result.then(success => {
            if (success) {
              this.scene.money -= cost;
              this.scene.updateMoneyText();
              this.scene.animateMoneyChanged(false);
              this.scene.playSound("buy");
              (this.scene.ui.getHandler() as ModifierSelectUiHandler).updateCostText();
            } else {
              this.scene.ui.playError();
            }
          });
        } else {
          const doEnd = () => {
            this.scene.ui.clearText();
            this.scene.ui.setMode(Mode.MESSAGE);
            super.end();
          };
          if (result instanceof Promise) {
            result.then(() => doEnd());
          } else {
            doEnd();
          }
        }
      };

      if (modifierType instanceof PokemonModifierType) {
        if (modifierType instanceof FusePokemonModifierType) {
          this.scene.ui.setModeWithoutClear(Mode.PARTY, PartyUiMode.SPLICE, -1, (fromSlotIndex: integer, spliceSlotIndex: integer) => {
            if (spliceSlotIndex !== undefined && fromSlotIndex < 6 && spliceSlotIndex < 6 && fromSlotIndex !== spliceSlotIndex) {
              this.scene.ui.setMode(Mode.MODIFIER_SELECT, this.isPlayer()).then(() => {
                const modifier = modifierType.newModifier(party[fromSlotIndex], party[spliceSlotIndex]);
                applyModifier(modifier, true);
              });
            } else {
              this.scene.ui.setMode(Mode.MODIFIER_SELECT, this.isPlayer(), typeOptions, modifierSelectCallback, this.getRerollCost(typeOptions, this.scene.lockModifierTiers));
            }
          }, modifierType.selectFilter);
        } else {
          const pokemonModifierType = modifierType as PokemonModifierType;
          const isMoveModifier = modifierType instanceof PokemonMoveModifierType;
          const isTmModifier = modifierType instanceof TmModifierType;
          const isRememberMoveModifier = modifierType instanceof RememberMoveModifierType;
          const isPpRestoreModifier = (modifierType instanceof PokemonPpRestoreModifierType || modifierType instanceof PokemonPpUpModifierType);
          const partyUiMode = isMoveModifier ? PartyUiMode.MOVE_MODIFIER
            : isTmModifier ? PartyUiMode.TM_MODIFIER
              : isRememberMoveModifier ? PartyUiMode.REMEMBER_MOVE_MODIFIER
                : PartyUiMode.MODIFIER;
          const tmMoveId = isTmModifier
            ? (modifierType as TmModifierType).moveId
            : undefined;
          this.scene.ui.setModeWithoutClear(Mode.PARTY, partyUiMode, -1, (slotIndex: integer, option: PartyOption) => {
            if (slotIndex < 6) {
              this.scene.ui.setMode(Mode.MODIFIER_SELECT, this.isPlayer()).then(() => {
                const modifier = !isMoveModifier
                  ? !isRememberMoveModifier
                    ? modifierType.newModifier(party[slotIndex])
                    : modifierType.newModifier(party[slotIndex], option as integer)
                  : modifierType.newModifier(party[slotIndex], option - PartyOption.MOVE_1);
                applyModifier(modifier, true);
              });
            } else {
              this.scene.ui.setMode(Mode.MODIFIER_SELECT, this.isPlayer(), typeOptions, modifierSelectCallback, this.getRerollCost(typeOptions, this.scene.lockModifierTiers));
            }
          }, pokemonModifierType.selectFilter, modifierType instanceof PokemonMoveModifierType ? (modifierType as PokemonMoveModifierType).moveSelectFilter : undefined, tmMoveId, isPpRestoreModifier);
        }
      } else {
        applyModifier(modifierType.newModifier());
      }

      return !cost;
    };
    this.scene.ui.setMode(Mode.MODIFIER_SELECT, this.isPlayer(), typeOptions, modifierSelectCallback, this.getRerollCost(typeOptions, this.scene.lockModifierTiers));
  }

  updateSeed(): void {
    this.scene.resetSeed();
  }

  isPlayer(): boolean {
    return true;
  }

  getRerollCost(typeOptions: ModifierTypeOption[], lockRarities: boolean): integer {
    let baseValue = 0;
    if (lockRarities) {
      const tierValues = [50, 125, 300, 750, 2000];
      for (const opt of typeOptions) {
        baseValue += tierValues[opt.type.tier];
      }
    } else {
      baseValue = 250;
    }
    return Math.min(Math.ceil(this.scene.currentBattle.waveIndex / 10) * baseValue * Math.pow(2, this.rerollCount), Number.MAX_SAFE_INTEGER);
  }

  getPoolType(): ModifierPoolType {
    return ModifierPoolType.PLAYER;
  }

  getModifierTypeOptions(modifierCount: integer): ModifierTypeOption[] {
    return getPlayerModifierTypeOptions(modifierCount, this.scene.getParty(), this.scene.lockModifierTiers ? this.modifierTiers : undefined);
  }

  addModifier(modifier: Modifier): Promise<boolean> {
    return this.scene.addModifier(modifier, false, true);
  }
}

export class EggLapsePhase extends Phase {
  constructor(scene: BattleScene) {
    super(scene);
  }

  start() {
    super.start();

    const eggsToHatch: Egg[] = this.scene.gameData.eggs.filter((egg: Egg) => {
      return Overrides.EGG_IMMEDIATE_HATCH_OVERRIDE ? true : --egg.hatchWaves < 1;
    });

    let eggCount: integer = eggsToHatch.length;

    if (eggCount) {
      this.scene.queueMessage(i18next.t("battle:eggHatching"));

      for (const egg of eggsToHatch) {
        this.scene.unshiftPhase(new EggHatchPhase(this.scene, egg, eggCount));
        if (eggCount > 0) {
          eggCount--;
        }
      }

    }
    this.end();
  }
}

export class AddEnemyBuffModifierPhase extends Phase {
  constructor(scene: BattleScene) {
    super(scene);
  }

  start() {
    super.start();

    const waveIndex = this.scene.currentBattle.waveIndex;
    const tier = !(waveIndex % 1000) ? ModifierTier.ULTRA : !(waveIndex % 250) ? ModifierTier.GREAT : ModifierTier.COMMON;

    regenerateModifierPoolThresholds(this.scene.getEnemyParty(), ModifierPoolType.ENEMY_BUFF);

    const count = Math.ceil(waveIndex / 250);
    for (let i = 0; i < count; i++) {
      this.scene.addEnemyModifier(getEnemyBuffModifierForWave(tier, this.scene.findModifiers(m => m instanceof EnemyPersistentModifier, false), this.scene), true, true);
    }
    this.scene.updateModifiers(false, true).then(() => this.end());
  }
}

/**
 * Cures the party of all non-volatile status conditions, shows a message
 * @param {BattleScene} scene The current scene
 * @param {Pokemon} user The user of the move that cures the party
 * @param {string} message The message that should be displayed
 * @param {Abilities} abilityCondition Pokemon with this ability will not be affected ie. Soundproof
 */
export class PartyStatusCurePhase extends BattlePhase {
  private user: Pokemon;
  private message: string;
  private abilityCondition: Abilities;

  constructor(scene: BattleScene, user: Pokemon, message: string, abilityCondition: Abilities) {
    super(scene);

    this.user = user;
    this.message = message;
    this.abilityCondition = abilityCondition;
  }

  start() {
    super.start();
    for (const pokemon of this.scene.getParty()) {
      if (!pokemon.isOnField() || pokemon === this.user) {
        pokemon.resetStatus(false);
        pokemon.updateInfo(true);
      } else {
        if (!pokemon.hasAbility(this.abilityCondition)) {
          pokemon.resetStatus();
          pokemon.updateInfo(true);
        } else {
          // Manually show ability bar, since we're not hooked into the targeting system
          pokemon.scene.unshiftPhase(new ShowAbilityPhase(pokemon.scene, pokemon.id, pokemon.getPassiveAbility()?.id === this.abilityCondition));
        }
      }
    }
    if (this.message) {
      this.scene.queueMessage(this.message);
    }
    this.end();
  }
}

export class PartyHealPhase extends BattlePhase {
  private resumeBgm: boolean;

  constructor(scene: BattleScene, resumeBgm: boolean) {
    super(scene);

    this.resumeBgm = resumeBgm;
  }

  start() {
    super.start();

    const bgmPlaying = this.scene.isBgmPlaying();
    if (bgmPlaying) {
      this.scene.fadeOutBgm(1000, false);
    }
    this.scene.ui.fadeOut(1000).then(() => {
      for (const pokemon of this.scene.getParty()) {
        pokemon.hp = pokemon.getMaxHp();
        pokemon.resetStatus();
        for (const move of pokemon.moveset) {
          move.ppUsed = 0;
        }
        pokemon.updateInfo(true);
      }
      const healSong = this.scene.playSoundWithoutBgm("heal");
      this.scene.time.delayedCall(Utils.fixedInt(healSong.totalDuration * 1000), () => {
        healSong.destroy();
        if (this.resumeBgm && bgmPlaying) {
          this.scene.playBgm();
        }
        this.scene.ui.fadeIn(500).then(() => this.end());
      });
    });
  }
}

export class ShinySparklePhase extends PokemonPhase {
  constructor(scene: BattleScene, battlerIndex: BattlerIndex) {
    super(scene, battlerIndex);
  }

  start() {
    super.start();

    this.getPokemon().sparkle();
    this.scene.time.delayedCall(1000, () => this.end());
  }
}

export class ScanIvsPhase extends PokemonPhase {
  private shownIvs: integer;

  constructor(scene: BattleScene, battlerIndex: BattlerIndex, shownIvs: integer) {
    super(scene, battlerIndex);

    this.shownIvs = shownIvs;
  }

  start() {
    super.start();

    if (!this.shownIvs) {
      return this.end();
    }

    const pokemon = this.getPokemon();

    this.scene.ui.showText(i18next.t("battle:ivScannerUseQuestion", { pokemonName: pokemon.name }), null, () => {
      this.scene.ui.setMode(Mode.CONFIRM, () => {
        this.scene.ui.setMode(Mode.MESSAGE);
        this.scene.ui.clearText();
        new CommonBattleAnim(CommonAnim.LOCK_ON, pokemon, pokemon).play(this.scene, () => {
          this.scene.ui.getMessageHandler().promptIvs(pokemon.id, pokemon.ivs, this.shownIvs).then(() => this.end());
        });
      }, () => {
        this.scene.ui.setMode(Mode.MESSAGE);
        this.scene.ui.clearText();
        this.end();
      });
    });
  }
}

export class TrainerMessageTestPhase extends BattlePhase {
  private trainerTypes: TrainerType[];

  constructor(scene: BattleScene, ...trainerTypes: TrainerType[]) {
    super(scene);

    this.trainerTypes = trainerTypes;
  }

  start() {
    super.start();

    const testMessages: string[] = [];

    for (const t of Object.keys(trainerConfigs)) {
      const type = parseInt(t);
      if (this.trainerTypes.length && !this.trainerTypes.find(tt => tt === type as TrainerType)) {
        continue;
      }
      const config = trainerConfigs[type];
      [config.encounterMessages, config.femaleEncounterMessages, config.victoryMessages, config.femaleVictoryMessages, config.defeatMessages, config.femaleDefeatMessages]
        .map(messages => {
          if (messages?.length) {
            testMessages.push(...messages);
          }
        });
    }

    for (const message of testMessages) {
      this.scene.pushPhase(new TestMessagePhase(this.scene, message));
    }

    this.end();
  }
}

export class TestMessagePhase extends MessagePhase {
  constructor(scene: BattleScene, message: string) {
    super(scene, message, null, true);
  }
}<|MERGE_RESOLUTION|>--- conflicted
+++ resolved
@@ -4346,7 +4346,6 @@
     this.endCard.setScale(0.5);
     this.scene.field.add(this.endCard);
 
-<<<<<<< HEAD
 
     const topRectangle = this.scene.add.polygon(0, 0, [
       new Phaser.Math.Vector2(0, 63),
@@ -4387,10 +4386,7 @@
       });
     });
 
-    this.text = addTextObject(this.scene, this.scene.game.canvas.width / 12, (this.scene.game.canvas.height / 6) - 16, "Congratulations!", TextStyle.SUMMARY, { fontSize: "128px" });
-=======
     this.text = addTextObject(this.scene, this.scene.game.canvas.width / 12, (this.scene.game.canvas.height / 6) - 16, i18next.t("battle:congratulations"), TextStyle.SUMMARY, { fontSize: "128px" });
->>>>>>> aa90a9ff
     this.text.setOrigin(0.5);
     this.scene.field.add(this.text);
 
