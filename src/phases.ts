--- conflicted
+++ resolved
@@ -4445,11 +4445,7 @@
       }
       const healAmount = new Utils.NumberHolder(Math.floor(this.hpHealed * hpRestoreMultiplier.value));
       if (healAmount.value < 0) {
-<<<<<<< HEAD
-        pokemon.damageAndUpdate(healAmount.value * -1, HitResult.OTHER);
-=======
         pokemon.damageAndUpdate(healAmount.value * -1, HitResult.HEAL as DamageResult);
->>>>>>> b7683620
         healAmount.value = 0;
       }
       // Prevent healing to full if specified (in case of healing tokens so Sturdy doesn't cause a softlock)
