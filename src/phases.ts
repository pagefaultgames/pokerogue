--- conflicted
+++ resolved
@@ -63,11 +63,8 @@
 import { TextStyle, addTextObject } from "./ui/text";
 import { Type } from "./data/type";
 import { BerryUsedEvent, EncounterPhaseEvent, MoveUsedEvent, TurnEndEvent, TurnInitEvent } from "./battle-scene-events";
-<<<<<<< HEAD
+import { ExpNotification } from "./enums/exp-notification";
 import { BattleStyle } from "./enums/battle-style";
-=======
-import { ExpNotification } from "./enums/exp-notification";
->>>>>>> f3898dba
 
 
 export class LoginPhase extends Phase {
