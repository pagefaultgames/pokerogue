import BattleScene, { bypassLogin } from "./battle-scene";
import { default as Pokemon, PlayerPokemon, EnemyPokemon, PokemonMove, MoveResult, DamageResult, FieldPosition, HitResult, TurnMove } from "./field/pokemon";
import * as Utils from "./utils";
import { allMoves, applyMoveAttrs, BypassSleepAttr, ChargeAttr, applyFilteredMoveAttrs, HitsTagAttr, MissEffectAttr, MoveAttr, MoveEffectAttr, MoveFlags, MultiHitAttr, OverrideMoveEffectAttr, MoveTarget, getMoveTargets, MoveTargetSet, MoveEffectTrigger, CopyMoveAttr, AttackMove, SelfStatusMove, PreMoveMessageAttr, HealStatusEffectAttr, NoEffectAttr, BypassRedirectAttr, FixedDamageAttr, PostVictoryStatChangeAttr, ForceSwitchOutAttr, VariableTargetAttr, IncrementMovePriorityAttr } from "./data/move";
import { Mode } from "./ui/ui";
import { Command } from "./ui/command-ui-handler";
import { Stat } from "./data/pokemon-stat";
import { BerryModifier, ContactHeldItemTransferChanceModifier, EnemyAttackStatusEffectChanceModifier, EnemyPersistentModifier, EnemyStatusEffectHealChanceModifier, EnemyTurnHealModifier, ExpBalanceModifier, ExpBoosterModifier, ExpShareModifier, ExtraModifierModifier, FlinchChanceModifier, HealingBoosterModifier, HitHealModifier, LapsingPersistentModifier, MapModifier, Modifier, MultipleParticipantExpBonusModifier, PersistentModifier, PokemonExpBoosterModifier, PokemonHeldItemModifier, PokemonInstantReviveModifier, SwitchEffectTransferModifier, TurnHealModifier, TurnHeldItemTransferModifier, MoneyMultiplierModifier, MoneyInterestModifier, IvScannerModifier, LapsingPokemonHeldItemModifier, PokemonMultiHitModifier, overrideModifiers, overrideHeldItems, BypassSpeedChanceModifier, TurnStatusEffectModifier, PokemonResetNegativeStatStageModifier } from "./modifier/modifier";
import PartyUiHandler, { PartyOption, PartyUiMode } from "./ui/party-ui-handler";
import { doPokeballBounceAnim, getPokeballAtlasKey, getPokeballCatchMultiplier, getPokeballTintColor, PokeballType } from "./data/pokeball";
import { CommonAnim, CommonBattleAnim, MoveAnim, initMoveAnim, loadMoveAnimAssets } from "./data/battle-anims";
import { StatusEffect, getStatusEffectActivationText, getStatusEffectCatchRateMultiplier, getStatusEffectHealText, getStatusEffectObtainText, getStatusEffectOverlapText } from "./data/status-effect";
import { SummaryUiMode } from "./ui/summary-ui-handler";
import EvolutionSceneHandler from "./ui/evolution-scene-handler";
import { EvolutionPhase } from "./evolution-phase";
import { Phase } from "./phase";
import { BattleStat, getBattleStatLevelChangeDescription, getBattleStatName } from "./data/battle-stat";
import { biomeLinks, getBiomeName } from "./data/biomes";
import { ModifierTier } from "./modifier/modifier-tier";
import { FusePokemonModifierType, ModifierPoolType, ModifierType, ModifierTypeFunc, ModifierTypeOption, PokemonModifierType, PokemonMoveModifierType, PokemonPpRestoreModifierType, PokemonPpUpModifierType, RememberMoveModifierType, TmModifierType, getDailyRunStarterModifiers, getEnemyBuffModifierForWave, getModifierType, getPlayerModifierTypeOptions, getPlayerShopModifierTypeOptionsForWave, modifierTypes, regenerateModifierPoolThresholds } from "./modifier/modifier-type";
import SoundFade from "phaser3-rex-plugins/plugins/soundfade";
import { BattlerTagLapseType, CenterOfAttentionTag, EncoreTag, ProtectedTag, SemiInvulnerableTag, TrappedTag } from "./data/battler-tags";
import { getPokemonMessage, getPokemonNameWithAffix } from "./messages";
import { Starter } from "./ui/starter-select-ui-handler";
import { Gender } from "./data/gender";
import { Weather, WeatherType, getRandomWeatherType, getTerrainBlockMessage, getWeatherDamageMessage, getWeatherLapseMessage } from "./data/weather";
import { ArenaTagSide, ArenaTrapTag, MistTag, TrickRoomTag } from "./data/arena-tag";
import { CheckTrappedAbAttr, PostAttackAbAttr, PostBattleAbAttr, PostDefendAbAttr, PostSummonAbAttr, PostTurnAbAttr, PostWeatherLapseAbAttr, PreSwitchOutAbAttr, PreWeatherDamageAbAttr, ProtectStatAbAttr, RedirectMoveAbAttr, BlockRedirectAbAttr, RunSuccessAbAttr, StatChangeMultiplierAbAttr, SuppressWeatherEffectAbAttr, SyncEncounterNatureAbAttr, applyAbAttrs, applyCheckTrappedAbAttrs, applyPostAttackAbAttrs, applyPostBattleAbAttrs, applyPostDefendAbAttrs, applyPostSummonAbAttrs, applyPostTurnAbAttrs, applyPostWeatherLapseAbAttrs, applyPreStatChangeAbAttrs, applyPreSwitchOutAbAttrs, applyPreWeatherEffectAbAttrs, IncrementMovePriorityAbAttr, applyPostVictoryAbAttrs, PostVictoryAbAttr, BlockNonDirectDamageAbAttr as BlockNonDirectDamageAbAttr, applyPostKnockOutAbAttrs, PostKnockOutAbAttr, PostBiomeChangeAbAttr, applyPostFaintAbAttrs, PostFaintAbAttr, IncreasePpAbAttr, PostStatChangeAbAttr, applyPostStatChangeAbAttrs, AlwaysHitAbAttr, PreventBerryUseAbAttr, StatChangeCopyAbAttr, PokemonTypeChangeAbAttr, applyPreAttackAbAttrs, applyPostMoveUsedAbAttrs, PostMoveUsedAbAttr, MaxMultiHitAbAttr, HealFromBerryUseAbAttr, IgnoreMoveEffectsAbAttr, BlockStatusDamageAbAttr, BypassSpeedChanceAbAttr, AddSecondStrikeAbAttr } from "./data/ability";
import { Unlockables, getUnlockableName } from "./system/unlockables";
import { getBiomeKey } from "./field/arena";
import { BattleType, BattlerIndex, TurnCommand } from "./battle";
import { ChallengeAchv, HealAchv, LevelAchv, achvs } from "./system/achv";
import { TrainerSlot, trainerConfigs } from "./data/trainer-config";
<<<<<<< HEAD
import { TrainerType } from "./data/enums/trainer-type";
import { EggSkipPhase } from "./egg-hatch-phase";
=======
import { EggHatchPhase } from "./egg-hatch-phase";
>>>>>>> e1de9373
import { Egg } from "./data/egg";
import { vouchers } from "./system/voucher";
import { clientSessionId, loggedInUser, updateUserInfo } from "./account";
import { SessionSaveData } from "./system/game-data";
import { addPokeballCaptureStars, addPokeballOpenParticles } from "./field/anims";
import { SpeciesFormChangeActiveTrigger, SpeciesFormChangeManualTrigger, SpeciesFormChangeMoveLearnedTrigger, SpeciesFormChangePostMoveTrigger, SpeciesFormChangePreMoveTrigger } from "./data/pokemon-forms";
import { battleSpecDialogue, getCharVariantFromDialogue, miscDialogue } from "./data/dialogue";
import ModifierSelectUiHandler, { SHOP_OPTIONS_ROW_LIMIT } from "./ui/modifier-select-ui-handler";
import { SettingKeys } from "./system/settings/settings";
import { Tutorial, handleTutorial } from "./tutorial";
import { TerrainType } from "./data/terrain";
import { OptionSelectConfig, OptionSelectItem } from "./ui/abstact-option-select-ui-handler";
import { SaveSlotUiMode } from "./ui/save-slot-select-ui-handler";
import { fetchDailyRunSeed, getDailyRunStarters } from "./data/daily-run";
import { GameMode, GameModes, getGameMode } from "./game-mode";
import PokemonSpecies, { getPokemonSpecies, speciesStarters } from "./data/pokemon-species";
import i18next from "./plugins/i18n";
import Overrides from "#app/overrides";
import { TextStyle, addTextObject } from "./ui/text";
import { Type } from "./data/type";
import { BerryUsedEvent, EncounterPhaseEvent, MoveUsedEvent, TurnEndEvent, TurnInitEvent } from "./events/battle-scene";
import { Abilities } from "#enums/abilities";
import { ArenaTagType } from "#enums/arena-tag-type";
import { BattleSpec } from "#enums/battle-spec";
import { BattleStyle } from "#enums/battle-style";
import { BattlerTagType } from "#enums/battler-tag-type";
import { Biome } from "#enums/biome";
import { ExpNotification } from "#enums/exp-notification";
import { Moves } from "#enums/moves";
import { PlayerGender } from "#enums/player-gender";
import { Species } from "#enums/species";
import { TrainerType } from "#enums/trainer-type";
import { applyChallenges, ChallengeType } from "./data/challenge";

const { t } = i18next;

export class LoginPhase extends Phase {
  private showText: boolean;

  constructor(scene: BattleScene, showText?: boolean) {
    super(scene);

    this.showText = showText === undefined || !!showText;
  }

  start(): void {
    super.start();

    const hasSession = !!Utils.getCookie(Utils.sessionIdKey);

    this.scene.ui.setMode(Mode.LOADING, { buttonActions: [] });
    Utils.executeIf(bypassLogin || hasSession, updateUserInfo).then(response => {
      const success = response ? response[0] : false;
      const statusCode = response ? response[1] : null;
      if (!success) {
        if (!statusCode || statusCode === 400) {
          if (this.showText) {
            this.scene.ui.showText(i18next.t("menu:logInOrCreateAccount"));
          }

          this.scene.playSound("menu_open");

          const loadData = () => {
            updateUserInfo().then(success => {
              if (!success[0]) {
                Utils.removeCookie(Utils.sessionIdKey);
                this.scene.reset(true, true);
                return;
              }
              this.scene.gameData.loadSystem().then(() => this.end());
            });
          };

          this.scene.ui.setMode(Mode.LOGIN_FORM, {
            buttonActions: [
              () => {
                this.scene.ui.playSelect();
                loadData();
              }, () => {
                this.scene.playSound("menu_open");
                this.scene.ui.setMode(Mode.REGISTRATION_FORM, {
                  buttonActions: [
                    () => {
                      this.scene.ui.playSelect();
                      updateUserInfo().then(success => {
                        if (!success[0]) {
                          Utils.removeCookie(Utils.sessionIdKey);
                          this.scene.reset(true, true);
                          return;
                        }
                        this.end();
                      } );
                    }, () => {
                      this.scene.unshiftPhase(new LoginPhase(this.scene, false));
                      this.end();
                    }
                  ]
                });
              }, () => {
                const redirectUri = encodeURIComponent(`${import.meta.env.VITE_SERVER_URL}/auth/discord/callback`);
                const discordId = import.meta.env.VITE_DISCORD_CLIENT_ID;
                const discordUrl = `https://discord.com/api/oauth2/authorize?client_id=${discordId}&redirect_uri=${redirectUri}&response_type=code&scope=identify&prompt=none`;
                window.open(discordUrl, "_self");
              }, () => {
                const redirectUri = encodeURIComponent(`${import.meta.env.VITE_SERVER_URL}/auth/google/callback`);
                const googleId = import.meta.env.VITE_GOOGLE_CLIENT_ID;
                const googleUrl = `https://accounts.google.com/o/oauth2/auth?client_id=${googleId}&redirect_uri=${redirectUri}&response_type=code&scope=openid`;
                window.open(googleUrl, "_self");
              }
            ]
          });
        } else if (statusCode === 401) {
          Utils.removeCookie(Utils.sessionIdKey);
          this.scene.reset(true, true);
        } else {
          this.scene.unshiftPhase(new UnavailablePhase(this.scene));
          super.end();
        }
        return null;
      } else {
        this.scene.gameData.loadSystem().then(success => {
          if (success || bypassLogin) {
            this.end();
          } else {
            this.scene.ui.setMode(Mode.MESSAGE);
            this.scene.ui.showText(t("menu:failedToLoadSaveData"));
          }
        });
      }
    });
  }

  end(): void {
    this.scene.ui.setMode(Mode.MESSAGE);

    if (!this.scene.gameData.gender) {
      this.scene.unshiftPhase(new SelectGenderPhase(this.scene));
    }

    handleTutorial(this.scene, Tutorial.Intro).then(() => super.end());
  }
}

export class TitlePhase extends Phase {
  private loaded: boolean;
  private lastSessionData: SessionSaveData;
  public gameMode: GameModes;

  constructor(scene: BattleScene) {
    super(scene);

    this.loaded = false;
  }

  start(): void {
    super.start();

    this.scene.ui.clearText();
    this.scene.ui.fadeIn(250);

    this.scene.playBgm("title", true);

    this.scene.gameData.getSession(loggedInUser.lastSessionSlot).then(sessionData => {
      if (sessionData) {
        this.lastSessionData = sessionData;
        const biomeKey = getBiomeKey(sessionData.arena.biome);
        const bgTexture = `${biomeKey}_bg`;
        this.scene.arenaBg.setTexture(bgTexture);
      }
      this.showOptions();
    }).catch(err => {
      console.error(err);
      this.showOptions();
    });
  }

  showOptions(): void {
    const options: OptionSelectItem[] = [];
    if (loggedInUser.lastSessionSlot > -1) {
      options.push({
        label: i18next.t("continue", null, { ns: "menu"}),
        handler: () => {
          this.loadSaveSlot(this.lastSessionData ? -1 : loggedInUser.lastSessionSlot);
          return true;
        }
      });
    }
    options.push({
      label: i18next.t("menu:newGame"),
      handler: () => {
        const setModeAndEnd = (gameMode: GameModes) => {
          this.gameMode = gameMode;
          this.scene.ui.setMode(Mode.MESSAGE);
          this.scene.ui.clearText();
          this.end();
        };
        if (this.scene.gameData.unlocks[Unlockables.ENDLESS_MODE]) {
          const options: OptionSelectItem[] = [
            {
              label: GameMode.getModeName(GameModes.CLASSIC),
              handler: () => {
                setModeAndEnd(GameModes.CLASSIC);
                return true;
              }
            },
            {
              label: GameMode.getModeName(GameModes.CHALLENGE),
              handler: () => {
                setModeAndEnd(GameModes.CHALLENGE);
                return true;
              }
            },
            {
              label: GameMode.getModeName(GameModes.ENDLESS),
              handler: () => {
                setModeAndEnd(GameModes.ENDLESS);
                return true;
              }
            }
          ];
          if (this.scene.gameData.unlocks[Unlockables.SPLICED_ENDLESS_MODE]) {
            options.push({
              label: GameMode.getModeName(GameModes.SPLICED_ENDLESS),
              handler: () => {
                setModeAndEnd(GameModes.SPLICED_ENDLESS);
                return true;
              }
            });
          }
          options.push({
            label: i18next.t("menu:cancel"),
            handler: () => {
              this.scene.clearPhaseQueue();
              this.scene.pushPhase(new TitlePhase(this.scene));
              super.end();
              return true;
            }
          });
          this.scene.ui.showText(i18next.t("menu:selectGameMode"), null, () => this.scene.ui.setOverlayMode(Mode.OPTION_SELECT, { options: options }));
        } else {
          this.gameMode = GameModes.CLASSIC;
          this.scene.ui.setMode(Mode.MESSAGE);
          this.scene.ui.clearText();
          this.end();
        }
        return true;
      }
    },
    {
      label: i18next.t("menu:loadGame"),
      handler: () => {
        this.scene.ui.setOverlayMode(Mode.SAVE_SLOT, SaveSlotUiMode.LOAD,
          (slotId: integer) => {
            if (slotId === -1) {
              return this.showOptions();
            }
            this.loadSaveSlot(slotId);
          });
        return true;
      }
    },
    {
      label: i18next.t("menu:dailyRun"),
      handler: () => {
        this.initDailyRun();
        return true;
      },
      keepOpen: true
    },
    {
      label: i18next.t("menu:settings"),
      handler: () => {
        this.scene.ui.setOverlayMode(Mode.SETTINGS);
        return true;
      },
      keepOpen: true
    });
    const config: OptionSelectConfig = {
      options: options,
      noCancel: true,
      yOffset: 47
    };
    this.scene.ui.setMode(Mode.TITLE, config);
  }

  loadSaveSlot(slotId: integer): void {
    this.scene.sessionSlotId = slotId > -1 ? slotId : loggedInUser.lastSessionSlot;
    this.scene.ui.setMode(Mode.MESSAGE);
    this.scene.gameData.loadSession(this.scene, slotId, slotId === -1 ? this.lastSessionData : null).then((success: boolean) => {
      if (success) {
        this.loaded = true;
        this.scene.ui.showText(i18next.t("menu:sessionSuccess"), null, () => this.end());
      } else {
        this.end();
      }
    }).catch(err => {
      console.error(err);
      this.scene.ui.showText(i18next.t("menu:failedToLoadSession"), null);
    });
  }

  initDailyRun(): void {
    this.scene.ui.setMode(Mode.SAVE_SLOT, SaveSlotUiMode.SAVE, (slotId: integer) => {
      this.scene.clearPhaseQueue();
      if (slotId === -1) {
        this.scene.pushPhase(new TitlePhase(this.scene));
        return super.end();
      }
      this.scene.sessionSlotId = slotId;

      const generateDaily = (seed: string) => {
        this.scene.gameMode = getGameMode(GameModes.DAILY);

        this.scene.setSeed(seed);
        this.scene.resetSeed(1);

        this.scene.money = this.scene.gameMode.getStartingMoney();

        const starters = getDailyRunStarters(this.scene, seed);
        const startingLevel = this.scene.gameMode.getStartingLevel();

        const party = this.scene.getParty();
        const loadPokemonAssets: Promise<void>[] = [];
        for (const starter of starters) {
          const starterProps = this.scene.gameData.getSpeciesDexAttrProps(starter.species, starter.dexAttr);
          const starterFormIndex = Math.min(starterProps.formIndex, Math.max(starter.species.forms.length - 1, 0));
          const starterGender = starter.species.malePercent !== null
            ? !starterProps.female ? Gender.MALE : Gender.FEMALE
            : Gender.GENDERLESS;
          const starterPokemon = this.scene.addPlayerPokemon(starter.species, startingLevel, starter.abilityIndex, starterFormIndex, starterGender, starterProps.shiny, starterProps.variant, undefined, starter.nature);
          starterPokemon.setVisible(false);
          party.push(starterPokemon);
          loadPokemonAssets.push(starterPokemon.loadAssets());
        }

        regenerateModifierPoolThresholds(party, ModifierPoolType.DAILY_STARTER);
        const modifiers: Modifier[] = Array(3).fill(null).map(() => modifierTypes.EXP_SHARE().withIdFromFunc(modifierTypes.EXP_SHARE).newModifier())
          .concat(Array(3).fill(null).map(() => modifierTypes.GOLDEN_EXP_CHARM().withIdFromFunc(modifierTypes.GOLDEN_EXP_CHARM).newModifier()))
          .concat(getDailyRunStarterModifiers(party));

        for (const m of modifiers) {
          this.scene.addModifier(m, true, false, false, true);
        }
        this.scene.updateModifiers(true, true);

        Promise.all(loadPokemonAssets).then(() => {
          this.scene.time.delayedCall(500, () => this.scene.playBgm());
          this.scene.gameData.gameStats.dailyRunSessionsPlayed++;
          this.scene.newArena(this.scene.gameMode.getStartingBiome(this.scene));
          this.scene.newBattle();
          this.scene.arena.init();
          this.scene.sessionPlayTime = 0;
          this.scene.lastSavePlayTime = 0;
          this.end();
        });
      };

      // If Online, calls seed fetch from db to generate daily run. If Offline, generates a daily run based on current date.
      if (!Utils.isLocal) {
        fetchDailyRunSeed().then(seed => {
          generateDaily(seed);
        }).catch(err => {
          console.error("Failed to load daily run:\n", err);
        });
      } else {
        generateDaily(btoa(new Date().toISOString().substring(0, 10)));
      }
    });
  }

  end(): void {
    if (!this.loaded && !this.scene.gameMode.isDaily) {
      this.scene.arena.preloadBgm();
      this.scene.gameMode = getGameMode(this.gameMode);
      if (this.gameMode === GameModes.CHALLENGE) {
        this.scene.pushPhase(new SelectChallengePhase(this.scene));
      } else {
        this.scene.pushPhase(new SelectStarterPhase(this.scene));
      }
      this.scene.newArena(this.scene.gameMode.getStartingBiome(this.scene));
    } else {
      this.scene.playBgm();
    }

    this.scene.pushPhase(new EncounterPhase(this.scene, this.loaded));

    if (this.loaded) {
      const availablePartyMembers = this.scene.getParty().filter(p => p.isAllowedInBattle()).length;

      this.scene.pushPhase(new SummonPhase(this.scene, 0, true, true));
      if (this.scene.currentBattle.double && availablePartyMembers > 1) {
        this.scene.pushPhase(new SummonPhase(this.scene, 1, true, true));
      }

      if (this.scene.currentBattle.battleType !== BattleType.TRAINER && (this.scene.currentBattle.waveIndex > 1 || !this.scene.gameMode.isDaily)) {
        const minPartySize = this.scene.currentBattle.double ? 2 : 1;
        if (availablePartyMembers > minPartySize) {
          this.scene.pushPhase(new CheckSwitchPhase(this.scene, 0, this.scene.currentBattle.double));
          if (this.scene.currentBattle.double) {
            this.scene.pushPhase(new CheckSwitchPhase(this.scene, 1, this.scene.currentBattle.double));
          }
        }
      }
    }

    for (const achv of Object.keys(this.scene.gameData.achvUnlocks)) {
      if (vouchers.hasOwnProperty(achv)) {
        this.scene.validateVoucher(vouchers[achv]);
      }
    }

    super.end();
  }
}

export class UnavailablePhase extends Phase {
  constructor(scene: BattleScene) {
    super(scene);
  }

  start(): void {
    this.scene.ui.setMode(Mode.UNAVAILABLE, () => {
      this.scene.unshiftPhase(new LoginPhase(this.scene, true));
      this.end();
    });
  }
}

export class ReloadSessionPhase extends Phase {
  private systemDataStr: string;

  constructor(scene: BattleScene, systemDataStr?: string) {
    super(scene);

    this.systemDataStr = systemDataStr;
  }

  start(): void {
    this.scene.ui.setMode(Mode.SESSION_RELOAD);

    let delayElapsed = false;
    let loaded = false;

    this.scene.time.delayedCall(Utils.fixedInt(1500), () => {
      if (loaded) {
        this.end();
      } else {
        delayElapsed = true;
      }
    });

    this.scene.gameData.clearLocalData();

    (this.systemDataStr ? this.scene.gameData.initSystem(this.systemDataStr) : this.scene.gameData.loadSystem()).then(() => {
      if (delayElapsed) {
        this.end();
      } else {
        loaded = true;
      }
    });
  }
}

export class OutdatedPhase extends Phase {
  constructor(scene: BattleScene) {
    super(scene);
  }

  start(): void {
    this.scene.ui.setMode(Mode.OUTDATED);
  }
}

export class SelectGenderPhase extends Phase {
  constructor(scene: BattleScene) {
    super(scene);
  }

  start(): void {
    super.start();

    this.scene.ui.showText(i18next.t("menu:boyOrGirl"), null, () => {
      this.scene.ui.setMode(Mode.OPTION_SELECT, {
        options: [
          {
            label: i18next.t("settings:boy"),
            handler: () => {
              this.scene.gameData.gender = PlayerGender.MALE;
              this.scene.gameData.saveSetting(SettingKeys.Player_Gender, 0);
              this.scene.gameData.saveSystem().then(() => this.end());
              return true;
            }
          },
          {
            label: i18next.t("settings:girl"),
            handler: () => {
              this.scene.gameData.gender = PlayerGender.FEMALE;
              this.scene.gameData.saveSetting(SettingKeys.Player_Gender, 1);
              this.scene.gameData.saveSystem().then(() => this.end());
              return true;
            }
          }
        ]
      });
    });
  }

  end(): void {
    this.scene.ui.setMode(Mode.MESSAGE);
    super.end();
  }
}

export class SelectChallengePhase extends Phase {
  constructor(scene: BattleScene) {
    super(scene);
  }

  start() {
    super.start();

    this.scene.playBgm("menu");

    this.scene.ui.setMode(Mode.CHALLENGE_SELECT);
  }
}

export class SelectStarterPhase extends Phase {

  constructor(scene: BattleScene) {
    super(scene);
  }

  start() {
    super.start();

    this.scene.playBgm("menu");

    this.scene.ui.setMode(Mode.STARTER_SELECT, (starters: Starter[]) => {
      this.scene.ui.clearText();
      this.scene.ui.setMode(Mode.SAVE_SLOT, SaveSlotUiMode.SAVE, (slotId: integer) => {
        if (slotId === -1) {
          this.scene.clearPhaseQueue();
          this.scene.pushPhase(new TitlePhase(this.scene));
          return this.end();
        }
        this.scene.sessionSlotId = slotId;
        this.initBattle(starters);
      });
    });
  }

  /**
   * Initialize starters before starting the first battle
   * @param starters {@linkcode Pokemon} with which to start the first battle
   */
  initBattle(starters: Starter[]) {
    const party = this.scene.getParty();
    const loadPokemonAssets: Promise<void>[] = [];
    starters.forEach((starter: Starter, i: integer) => {
      if (!i && Overrides.STARTER_SPECIES_OVERRIDE) {
        starter.species = getPokemonSpecies(Overrides.STARTER_SPECIES_OVERRIDE as Species);
      }
      const starterProps = this.scene.gameData.getSpeciesDexAttrProps(starter.species, starter.dexAttr);
      let starterFormIndex = Math.min(starterProps.formIndex, Math.max(starter.species.forms.length - 1, 0));
      if (
        starter.species.speciesId in Overrides.STARTER_FORM_OVERRIDES &&
        starter.species.forms[Overrides.STARTER_FORM_OVERRIDES[starter.species.speciesId]]
      ) {
        starterFormIndex = Overrides.STARTER_FORM_OVERRIDES[starter.species.speciesId];
      }

      let starterGender = starter.species.malePercent !== null
        ? !starterProps.female ? Gender.MALE : Gender.FEMALE
        : Gender.GENDERLESS;
      if (Overrides.GENDER_OVERRIDE !== null) {
        starterGender = Overrides.GENDER_OVERRIDE;
      }
      const starterIvs = this.scene.gameData.dexData[starter.species.speciesId].ivs.slice(0);
      const starterPokemon = this.scene.addPlayerPokemon(starter.species, this.scene.gameMode.getStartingLevel(), starter.abilityIndex, starterFormIndex, starterGender, starterProps.shiny, starterProps.variant, starterIvs, starter.nature);
      starterPokemon.tryPopulateMoveset(starter.moveset);
      if (starter.passive) {
        starterPokemon.passive = true;
      }
      starterPokemon.luck = this.scene.gameData.getDexAttrLuck(this.scene.gameData.dexData[starter.species.speciesId].caughtAttr);
      if (starter.pokerus) {
        starterPokemon.pokerus = true;
      }
      if (this.scene.gameMode.isSplicedOnly) {
        starterPokemon.generateFusionSpecies(true);
      }
      starterPokemon.setVisible(false);
      applyChallenges(this.scene.gameMode, ChallengeType.STARTER_MODIFY, starterPokemon);
      party.push(starterPokemon);
      loadPokemonAssets.push(starterPokemon.loadAssets());
    });
    overrideModifiers(this.scene);
    overrideHeldItems(this.scene, party[0]);
    Promise.all(loadPokemonAssets).then(() => {
      SoundFade.fadeOut(this.scene, this.scene.sound.get("menu"), 500, true);
      this.scene.time.delayedCall(500, () => this.scene.playBgm());
      if (this.scene.gameMode.isClassic) {
        this.scene.gameData.gameStats.classicSessionsPlayed++;
      } else {
        this.scene.gameData.gameStats.endlessSessionsPlayed++;
      }
      this.scene.newBattle();
      this.scene.arena.init();
      this.scene.sessionPlayTime = 0;
      this.scene.lastSavePlayTime = 0;
      this.end();
    });
  }
}

export class BattlePhase extends Phase {
  constructor(scene: BattleScene) {
    super(scene);
  }

  showEnemyTrainer(trainerSlot: TrainerSlot = TrainerSlot.NONE): void {
    const sprites = this.scene.currentBattle.trainer.getSprites();
    const tintSprites = this.scene.currentBattle.trainer.getTintSprites();
    for (let i = 0; i < sprites.length; i++) {
      const visible = !trainerSlot || !i === (trainerSlot === TrainerSlot.TRAINER) || sprites.length < 2;
      [sprites[i], tintSprites[i]].map(sprite => {
        if (visible) {
          sprite.x = trainerSlot || sprites.length < 2 ? 0 : i ? 16 : -16;
        }
        sprite.setVisible(visible);
        sprite.clearTint();
      });
      sprites[i].setVisible(visible);
      tintSprites[i].setVisible(visible);
      sprites[i].clearTint();
      tintSprites[i].clearTint();
    }
    this.scene.tweens.add({
      targets: this.scene.currentBattle.trainer,
      x: "-=16",
      y: "+=16",
      alpha: 1,
      ease: "Sine.easeInOut",
      duration: 750
    });
  }

  hideEnemyTrainer(): void {
    this.scene.tweens.add({
      targets: this.scene.currentBattle.trainer,
      x: "+=16",
      y: "-=16",
      alpha: 0,
      ease: "Sine.easeInOut",
      duration: 750
    });
  }
}

type PokemonFunc = (pokemon: Pokemon) => void;

export abstract class FieldPhase extends BattlePhase {
  getOrder(): BattlerIndex[] {
    const playerField = this.scene.getPlayerField().filter(p => p.isActive()) as Pokemon[];
    const enemyField = this.scene.getEnemyField().filter(p => p.isActive()) as Pokemon[];

    // We shuffle the list before sorting so speed ties produce random results
    let orderedTargets: Pokemon[] = playerField.concat(enemyField);
    // We seed it with the current turn to prevent an inconsistency where it
    // was varying based on how long since you last reloaded
    this.scene.executeWithSeedOffset(() => {
      orderedTargets = Utils.randSeedShuffle(orderedTargets);
    }, this.scene.currentBattle.turn, this.scene.waveSeed);

    orderedTargets.sort((a: Pokemon, b: Pokemon) => {
      const aSpeed = a?.getBattleStat(Stat.SPD) || 0;
      const bSpeed = b?.getBattleStat(Stat.SPD) || 0;

      return bSpeed - aSpeed;
    });

    const speedReversed = new Utils.BooleanHolder(false);
    this.scene.arena.applyTags(TrickRoomTag, speedReversed);

    if (speedReversed.value) {
      orderedTargets = orderedTargets.reverse();
    }

    return orderedTargets.map(t => t.getFieldIndex() + (!t.isPlayer() ? BattlerIndex.ENEMY : 0));
  }

  executeForAll(func: PokemonFunc): void {
    const field = this.scene.getField(true).filter(p => p.summonData);
    field.forEach(pokemon => func(pokemon));
  }
}

export abstract class PokemonPhase extends FieldPhase {
  protected battlerIndex: BattlerIndex | integer;
  public player: boolean;
  public fieldIndex: integer;

  constructor(scene: BattleScene, battlerIndex: BattlerIndex | integer) {
    super(scene);

    if (battlerIndex === undefined) {
      battlerIndex = scene.getField().find(p => p?.isActive()).getBattlerIndex();
    }

    this.battlerIndex = battlerIndex;
    this.player = battlerIndex < 2;
    this.fieldIndex = battlerIndex % 2;
  }

  getPokemon() {
    if (this.battlerIndex > BattlerIndex.ENEMY_2) {
      return this.scene.getPokemonById(this.battlerIndex);
    }
    return this.scene.getField()[this.battlerIndex];
  }
}

export abstract class PartyMemberPokemonPhase extends FieldPhase {
  protected partyMemberIndex: integer;
  protected fieldIndex: integer;
  protected player: boolean;

  constructor(scene: BattleScene, partyMemberIndex: integer, player: boolean) {
    super(scene);

    this.partyMemberIndex = partyMemberIndex;
    this.fieldIndex = partyMemberIndex < this.scene.currentBattle.getBattlerCount()
      ? partyMemberIndex
      : -1;
    this.player = player;
  }

  getParty(): Pokemon[] {
    return this.player ? this.scene.getParty() : this.scene.getEnemyParty();
  }

  getPokemon(): Pokemon {
    return this.getParty()[this.partyMemberIndex];
  }
}

export abstract class PlayerPartyMemberPokemonPhase extends PartyMemberPokemonPhase {
  constructor(scene: BattleScene, partyMemberIndex: integer) {
    super(scene, partyMemberIndex, true);
  }

  getPlayerPokemon(): PlayerPokemon {
    return super.getPokemon() as PlayerPokemon;
  }
}

export abstract class EnemyPartyMemberPokemonPhase extends PartyMemberPokemonPhase {
  constructor(scene: BattleScene, partyMemberIndex: integer) {
    super(scene, partyMemberIndex, false);
  }

  getEnemyPokemon(): EnemyPokemon {
    return super.getPokemon() as EnemyPokemon;
  }
}

export class EncounterPhase extends BattlePhase {
  private loaded: boolean;

  constructor(scene: BattleScene, loaded?: boolean) {
    super(scene);

    this.loaded = !!loaded;
  }

  start() {
    super.start();

    this.scene.updateGameInfo();

    this.scene.initSession();

    this.scene.eventTarget.dispatchEvent(new EncounterPhaseEvent());

    // Failsafe if players somehow skip floor 200 in classic mode
    if (this.scene.gameMode.isClassic && this.scene.currentBattle.waveIndex > 200) {
      this.scene.unshiftPhase(new GameOverPhase(this.scene));
    }

    const loadEnemyAssets = [];

    const battle = this.scene.currentBattle;

    let totalBst = 0;

    battle.enemyLevels.forEach((level, e) => {
      if (!this.loaded) {
        if (battle.battleType === BattleType.TRAINER) {
          battle.enemyParty[e] = battle.trainer.genPartyMember(e);
        } else {
          const enemySpecies = this.scene.randomSpecies(battle.waveIndex, level, true);
          battle.enemyParty[e] = this.scene.addEnemyPokemon(enemySpecies, level, TrainerSlot.NONE, !!this.scene.getEncounterBossSegments(battle.waveIndex, level, enemySpecies));
          if (this.scene.currentBattle.battleSpec === BattleSpec.FINAL_BOSS) {
            battle.enemyParty[e].ivs = new Array(6).fill(31);
          }
          this.scene.getParty().slice(0, !battle.double ? 1 : 2).reverse().forEach(playerPokemon => {
            applyAbAttrs(SyncEncounterNatureAbAttr, playerPokemon, null, battle.enemyParty[e]);
          });
        }
      }
      const enemyPokemon = this.scene.getEnemyParty()[e];
      if (e < (battle.double ? 2 : 1)) {
        enemyPokemon.setX(-66 + enemyPokemon.getFieldPositionOffset()[0]);
        enemyPokemon.resetSummonData();
      }

      if (!this.loaded) {
        this.scene.gameData.setPokemonSeen(enemyPokemon, true, battle.battleType === BattleType.TRAINER);
      }

      if (enemyPokemon.species.speciesId === Species.ETERNATUS) {
        if (this.scene.gameMode.isClassic && (battle.battleSpec === BattleSpec.FINAL_BOSS || this.scene.gameMode.isWaveFinal(battle.waveIndex))) {
          if (battle.battleSpec !== BattleSpec.FINAL_BOSS) {
            enemyPokemon.formIndex = 1;
            enemyPokemon.updateScale();
          }
          enemyPokemon.setBoss();
        } else if (!(battle.waveIndex % 1000)) {
          enemyPokemon.formIndex = 1;
          enemyPokemon.updateScale();
        }
      }

      totalBst += enemyPokemon.getSpeciesForm().baseTotal;

      loadEnemyAssets.push(enemyPokemon.loadAssets());

      console.log(getPokemonNameWithAffix(enemyPokemon), enemyPokemon.species.speciesId, enemyPokemon.stats);
    });

    if (this.scene.getParty().filter(p => p.isShiny()).length === 6) {
      this.scene.validateAchv(achvs.SHINY_PARTY);
    }

    if (battle.battleType === BattleType.TRAINER) {
      loadEnemyAssets.push(battle.trainer.loadAssets().then(() => battle.trainer.initSprite()));
    } else {
      // This block only applies for double battles to init the boss segments (idk why it's split up like this)
      if (battle.enemyParty.filter(p => p.isBoss()).length > 1) {
        for (const enemyPokemon of battle.enemyParty) {
          // If the enemy pokemon is a boss and wasn't populated from data source, then set it up
          if (enemyPokemon.isBoss() && !enemyPokemon.isPopulatedFromDataSource) {
            enemyPokemon.setBoss(true, Math.ceil(enemyPokemon.bossSegments * (enemyPokemon.getSpeciesForm().baseTotal / totalBst)));
            enemyPokemon.initBattleInfo();
          }
        }
      }
    }

    Promise.all(loadEnemyAssets).then(() => {
      battle.enemyParty.forEach((enemyPokemon, e) => {
        if (e < (battle.double ? 2 : 1)) {
          if (battle.battleType === BattleType.WILD) {
            this.scene.field.add(enemyPokemon);
            battle.seenEnemyPartyMemberIds.add(enemyPokemon.id);
            const playerPokemon = this.scene.getPlayerPokemon();
            if (playerPokemon?.visible) {
              this.scene.field.moveBelow(enemyPokemon as Pokemon, playerPokemon);
            }
            enemyPokemon.tint(0, 0.5);
          } else if (battle.battleType === BattleType.TRAINER) {
            enemyPokemon.setVisible(false);
            this.scene.currentBattle.trainer.tint(0, 0.5);
          }
          if (battle.double) {
            enemyPokemon.setFieldPosition(e ? FieldPosition.RIGHT : FieldPosition.LEFT);
          }
        }
      });

      if (!this.loaded) {
        regenerateModifierPoolThresholds(this.scene.getEnemyField(), battle.battleType === BattleType.TRAINER ? ModifierPoolType.TRAINER : ModifierPoolType.WILD);
        this.scene.generateEnemyModifiers();
      }

      this.scene.ui.setMode(Mode.MESSAGE).then(() => {
        if (!this.loaded) {
          this.scene.gameData.saveAll(this.scene, true, battle.waveIndex % 10 === 1 || this.scene.lastSavePlayTime >= 300).then(success => {
            this.scene.disableMenu = false;
            if (!success) {
              return this.scene.reset(true);
            }
            this.doEncounter();
          });
        } else {
          this.doEncounter();
        }
      });
    });
  }

  doEncounter() {
    this.scene.playBgm(undefined, true);
    this.scene.updateModifiers(false);
    this.scene.setFieldScale(1);

    /*if (startingWave > 10) {
      for (let m = 0; m < Math.min(Math.floor(startingWave / 10), 99); m++)
        this.scene.addModifier(getPlayerModifierTypeOptionsForWave((m + 1) * 10, 1, this.scene.getParty())[0].type.newModifier(), true);
      this.scene.updateModifiers(true);
    }*/

    for (const pokemon of this.scene.getParty()) {
      if (pokemon) {
        pokemon.resetBattleData();
      }
    }

    if (!this.loaded) {
      this.scene.arena.trySetWeather(getRandomWeatherType(this.scene.arena), false);
    }

    const enemyField = this.scene.getEnemyField();
    this.scene.tweens.add({
      targets: [this.scene.arenaEnemy, this.scene.currentBattle.trainer, enemyField, this.scene.arenaPlayer, this.scene.trainer].flat(),
      x: (_target, _key, value, fieldIndex: integer) => fieldIndex < 2 + (enemyField.length) ? value + 300 : value - 300,
      duration: 2000,
      onComplete: () => {
        if (!this.tryOverrideForBattleSpec()) {
          this.doEncounterCommon();
        }
      }
    });
  }

  getEncounterMessage(): string {
    const enemyField = this.scene.getEnemyField();

    if (this.scene.currentBattle.battleSpec === BattleSpec.FINAL_BOSS) {
      return i18next.t("battle:bossAppeared", { bossName: getPokemonNameWithAffix(enemyField[0])});
    }

    if (this.scene.currentBattle.battleType === BattleType.TRAINER) {
      if (this.scene.currentBattle.double) {
        return i18next.t("battle:trainerAppearedDouble", { trainerName: this.scene.currentBattle.trainer.getName(TrainerSlot.NONE, true) });

      } else {
        return i18next.t("battle:trainerAppeared", { trainerName: this.scene.currentBattle.trainer.getName(TrainerSlot.NONE, true) });
      }
    }

    return enemyField.length === 1
      ? i18next.t("battle:singleWildAppeared", { pokemonName: enemyField[0].getNameToRender() })
      : i18next.t("battle:multiWildAppeared", { pokemonName1: enemyField[0].getNameToRender(), pokemonName2: enemyField[1].getNameToRender() });
  }

  doEncounterCommon(showEncounterMessage: boolean = true) {
    const enemyField = this.scene.getEnemyField();

    if (this.scene.currentBattle.battleType === BattleType.WILD) {
      enemyField.forEach(enemyPokemon => {
        enemyPokemon.untint(100, "Sine.easeOut");
        enemyPokemon.cry();
        enemyPokemon.showInfo();
        if (enemyPokemon.isShiny()) {
          this.scene.validateAchv(achvs.SEE_SHINY);
        }
      });
      this.scene.updateFieldScale();
      if (showEncounterMessage) {
        this.scene.ui.showText(this.getEncounterMessage(), null, () => this.end(), 1500);
      } else {
        this.end();
      }
    } else if (this.scene.currentBattle.battleType === BattleType.TRAINER) {
      const trainer = this.scene.currentBattle.trainer;
      trainer.untint(100, "Sine.easeOut");
      trainer.playAnim();

      const doSummon = () => {
        this.scene.currentBattle.started = true;
        this.scene.playBgm(undefined);
        this.scene.pbTray.showPbTray(this.scene.getParty());
        this.scene.pbTrayEnemy.showPbTray(this.scene.getEnemyParty());
        const doTrainerSummon = () => {
          this.hideEnemyTrainer();
          const availablePartyMembers = this.scene.getEnemyParty().filter(p => !p.isFainted()).length;
          this.scene.unshiftPhase(new SummonPhase(this.scene, 0, false));
          if (this.scene.currentBattle.double && availablePartyMembers > 1) {
            this.scene.unshiftPhase(new SummonPhase(this.scene, 1, false));
          }
          this.end();
        };
        if (showEncounterMessage) {
          this.scene.ui.showText(this.getEncounterMessage(), null, doTrainerSummon, 1500, true);
        } else {
          doTrainerSummon();
        }
      };

      const encounterMessages = this.scene.currentBattle.trainer.getEncounterMessages();

      if (!encounterMessages?.length) {
        doSummon();
      } else {
        let message: string;
        this.scene.executeWithSeedOffset(() => message = Utils.randSeedItem(encounterMessages), this.scene.currentBattle.waveIndex);

        const showDialogueAndSummon = () => {
          this.scene.ui.showDialogue(message, trainer.getName(TrainerSlot.NONE, true), null, () => {
            this.scene.charSprite.hide().then(() => this.scene.hideFieldOverlay(250).then(() => doSummon()));
          });
        };
        if (this.scene.currentBattle.trainer.config.hasCharSprite && !this.scene.ui.shouldSkipDialogue(message)) {
          this.scene.showFieldOverlay(500).then(() => this.scene.charSprite.showCharacter(trainer.getKey(), getCharVariantFromDialogue(encounterMessages[0])).then(() => showDialogueAndSummon()));
        } else {
          showDialogueAndSummon();
        }
      }
    }
  }

  end() {
    const enemyField = this.scene.getEnemyField();

    enemyField.forEach((enemyPokemon, e) => {
      if (enemyPokemon.isShiny()) {
        this.scene.unshiftPhase(new ShinySparklePhase(this.scene, BattlerIndex.ENEMY + e));
      }
    });

    if (this.scene.currentBattle.battleType !== BattleType.TRAINER) {
      enemyField.map(p => this.scene.pushConditionalPhase(new PostSummonPhase(this.scene, p.getBattlerIndex()), () => {
        // if there is not a player party, we can't continue
        if (!this.scene.getParty()?.length) {
          return false;
        }
        // how many player pokemon are on the field ?
        const pokemonsOnFieldCount = this.scene.getParty().filter(p => p.isOnField()).length;
        // if it's a 2vs1, there will never be a 2nd pokemon on our field even
        const requiredPokemonsOnField = Math.min(this.scene.getParty().filter((p) => !p.isFainted()).length, 2);
        // if it's a double, there should be 2, otherwise 1
        if (this.scene.currentBattle.double) {
          return pokemonsOnFieldCount === requiredPokemonsOnField;
        }
        return pokemonsOnFieldCount === 1;
      }));
      const ivScannerModifier = this.scene.findModifier(m => m instanceof IvScannerModifier);
      if (ivScannerModifier) {
        enemyField.map(p => this.scene.pushPhase(new ScanIvsPhase(this.scene, p.getBattlerIndex(), Math.min(ivScannerModifier.getStackCount() * 2, 6))));
      }
    }

    if (!this.loaded) {
      const availablePartyMembers = this.scene.getParty().filter(p => p.isAllowedInBattle());

      if (!availablePartyMembers[0].isOnField()) {
        this.scene.pushPhase(new SummonPhase(this.scene, 0));
      }

      if (this.scene.currentBattle.double) {
        if (availablePartyMembers.length > 1) {
          this.scene.pushPhase(new ToggleDoublePositionPhase(this.scene, true));
          if (!availablePartyMembers[1].isOnField()) {
            this.scene.pushPhase(new SummonPhase(this.scene, 1));
          }
        }
      } else {
        if (availablePartyMembers.length > 1 && availablePartyMembers[1].isOnField()) {
          this.scene.pushPhase(new ReturnPhase(this.scene, 1));
        }
        this.scene.pushPhase(new ToggleDoublePositionPhase(this.scene, false));
      }

      if (this.scene.currentBattle.battleType !== BattleType.TRAINER && (this.scene.currentBattle.waveIndex > 1 || !this.scene.gameMode.isDaily)) {
        const minPartySize = this.scene.currentBattle.double ? 2 : 1;
        if (availablePartyMembers.length > minPartySize) {
          this.scene.pushPhase(new CheckSwitchPhase(this.scene, 0, this.scene.currentBattle.double));
          if (this.scene.currentBattle.double) {
            this.scene.pushPhase(new CheckSwitchPhase(this.scene, 1, this.scene.currentBattle.double));
          }
        }
      }
    }
    handleTutorial(this.scene, Tutorial.Access_Menu).then(() => super.end());
  }

  tryOverrideForBattleSpec(): boolean {
    switch (this.scene.currentBattle.battleSpec) {
    case BattleSpec.FINAL_BOSS:
      const enemy = this.scene.getEnemyPokemon();
      this.scene.ui.showText(this.getEncounterMessage(), null, () => {
        this.scene.ui.showDialogue(battleSpecDialogue[BattleSpec.FINAL_BOSS].encounter, enemy.species.name, null, () => {
          this.doEncounterCommon(false);
        });
      }, 1500, true);
      return true;
    }

    return false;
  }
}

export class NextEncounterPhase extends EncounterPhase {
  constructor(scene: BattleScene) {
    super(scene);
  }

  start() {
    super.start();
  }

  doEncounter(): void {
    this.scene.playBgm(undefined, true);

    for (const pokemon of this.scene.getParty()) {
      if (pokemon) {
        pokemon.resetBattleData();
      }
    }

    this.scene.arenaNextEnemy.setBiome(this.scene.arena.biomeType);
    this.scene.arenaNextEnemy.setVisible(true);

    const enemyField = this.scene.getEnemyField();
    this.scene.tweens.add({
      targets: [this.scene.arenaEnemy, this.scene.arenaNextEnemy, this.scene.currentBattle.trainer, enemyField, this.scene.lastEnemyTrainer].flat(),
      x: "+=300",
      duration: 2000,
      onComplete: () => {
        this.scene.arenaEnemy.setBiome(this.scene.arena.biomeType);
        this.scene.arenaEnemy.setX(this.scene.arenaNextEnemy.x);
        this.scene.arenaEnemy.setAlpha(1);
        this.scene.arenaNextEnemy.setX(this.scene.arenaNextEnemy.x - 300);
        this.scene.arenaNextEnemy.setVisible(false);
        if (this.scene.lastEnemyTrainer) {
          this.scene.lastEnemyTrainer.destroy();
        }

        if (!this.tryOverrideForBattleSpec()) {
          this.doEncounterCommon();
        }
      }
    });
  }
}

export class NewBiomeEncounterPhase extends NextEncounterPhase {
  constructor(scene: BattleScene) {
    super(scene);
  }

  doEncounter(): void {
    this.scene.playBgm(undefined, true);

    for (const pokemon of this.scene.getParty()) {
      if (pokemon) {
        pokemon.resetBattleData();
      }
    }

    this.scene.arena.trySetWeather(getRandomWeatherType(this.scene.arena), false);

    for (const pokemon of this.scene.getParty().filter(p => p.isOnField())) {
      applyAbAttrs(PostBiomeChangeAbAttr, pokemon, null);
    }

    const enemyField = this.scene.getEnemyField();
    this.scene.tweens.add({
      targets: [this.scene.arenaEnemy, enemyField].flat(),
      x: "+=300",
      duration: 2000,
      onComplete: () => {
        if (!this.tryOverrideForBattleSpec()) {
          this.doEncounterCommon();
        }
      }
    });
  }
}

export class PostSummonPhase extends PokemonPhase {
  constructor(scene: BattleScene, battlerIndex: BattlerIndex) {
    super(scene, battlerIndex);
  }

  start() {
    super.start();

    const pokemon = this.getPokemon();

    if (pokemon.status?.effect === StatusEffect.TOXIC) {
      pokemon.status.turnCount = 0;
    }
    this.scene.arena.applyTags(ArenaTrapTag, pokemon);
    applyPostSummonAbAttrs(PostSummonAbAttr, pokemon).then(() => this.end());
  }
}

export class SelectBiomePhase extends BattlePhase {
  constructor(scene: BattleScene) {
    super(scene);
  }

  start() {
    super.start();

    const currentBiome = this.scene.arena.biomeType;

    const setNextBiome = (nextBiome: Biome) => {
      if (this.scene.currentBattle.waveIndex % 10 === 1) {
        this.scene.applyModifiers(MoneyInterestModifier, true, this.scene);
        this.scene.unshiftPhase(new PartyHealPhase(this.scene, false));
      }
      this.scene.unshiftPhase(new SwitchBiomePhase(this.scene, nextBiome));
      this.end();
    };

    if ((this.scene.gameMode.isClassic && this.scene.gameMode.isWaveFinal(this.scene.currentBattle.waveIndex + 9))
      || (this.scene.gameMode.isDaily && this.scene.gameMode.isWaveFinal(this.scene.currentBattle.waveIndex))
      || (this.scene.gameMode.hasShortBiomes && !(this.scene.currentBattle.waveIndex % 50))) {
      setNextBiome(Biome.END);
    } else if (this.scene.gameMode.hasRandomBiomes) {
      setNextBiome(this.generateNextBiome());
    } else if (Array.isArray(biomeLinks[currentBiome])) {
      let biomes: Biome[];
      this.scene.executeWithSeedOffset(() => {
        biomes = (biomeLinks[currentBiome] as (Biome | [Biome, integer])[])
          .filter(b => !Array.isArray(b) || !Utils.randSeedInt(b[1]))
          .map(b => !Array.isArray(b) ? b : b[0]);
      }, this.scene.currentBattle.waveIndex);
      if (biomes.length > 1 && this.scene.findModifier(m => m instanceof MapModifier)) {
        let biomeChoices: Biome[];
        this.scene.executeWithSeedOffset(() => {
          biomeChoices = (!Array.isArray(biomeLinks[currentBiome])
            ? [biomeLinks[currentBiome] as Biome]
            : biomeLinks[currentBiome] as (Biome | [Biome, integer])[])
            .filter((b, i) => !Array.isArray(b) || !Utils.randSeedInt(b[1]))
            .map(b => Array.isArray(b) ? b[0] : b);
        }, this.scene.currentBattle.waveIndex);
        const biomeSelectItems = biomeChoices.map(b => {
          const ret: OptionSelectItem = {
            label: getBiomeName(b),
            handler: () => {
              this.scene.ui.setMode(Mode.MESSAGE);
              setNextBiome(b);
              return true;
            }
          };
          return ret;
        });
        this.scene.ui.setMode(Mode.OPTION_SELECT, {
          options: biomeSelectItems,
          delay: 1000
        });
      } else {
        setNextBiome(biomes[Utils.randSeedInt(biomes.length)]);
      }
    } else if (biomeLinks.hasOwnProperty(currentBiome)) {
      setNextBiome(biomeLinks[currentBiome] as Biome);
    } else {
      setNextBiome(this.generateNextBiome());
    }
  }

  generateNextBiome(): Biome {
    if (!(this.scene.currentBattle.waveIndex % 50)) {
      return Biome.END;
    }
    return this.scene.generateRandomBiome(this.scene.currentBattle.waveIndex);
  }
}

export class SwitchBiomePhase extends BattlePhase {
  private nextBiome: Biome;

  constructor(scene: BattleScene, nextBiome: Biome) {
    super(scene);

    this.nextBiome = nextBiome;
  }

  start() {
    super.start();

    if (this.nextBiome === undefined) {
      return this.end();
    }

    this.scene.tweens.add({
      targets: [this.scene.arenaEnemy, this.scene.lastEnemyTrainer],
      x: "+=300",
      duration: 2000,
      onComplete: () => {
        this.scene.arenaEnemy.setX(this.scene.arenaEnemy.x - 600);

        this.scene.newArena(this.nextBiome);

        const biomeKey = getBiomeKey(this.nextBiome);
        const bgTexture = `${biomeKey}_bg`;
        this.scene.arenaBgTransition.setTexture(bgTexture);
        this.scene.arenaBgTransition.setAlpha(0);
        this.scene.arenaBgTransition.setVisible(true);
        this.scene.arenaPlayerTransition.setBiome(this.nextBiome);
        this.scene.arenaPlayerTransition.setAlpha(0);
        this.scene.arenaPlayerTransition.setVisible(true);

        this.scene.tweens.add({
          targets: [this.scene.arenaPlayer, this.scene.arenaBgTransition, this.scene.arenaPlayerTransition],
          duration: 1000,
          delay: 1000,
          ease: "Sine.easeInOut",
          alpha: (target: any) => target === this.scene.arenaPlayer ? 0 : 1,
          onComplete: () => {
            this.scene.arenaBg.setTexture(bgTexture);
            this.scene.arenaPlayer.setBiome(this.nextBiome);
            this.scene.arenaPlayer.setAlpha(1);
            this.scene.arenaEnemy.setBiome(this.nextBiome);
            this.scene.arenaEnemy.setAlpha(1);
            this.scene.arenaNextEnemy.setBiome(this.nextBiome);
            this.scene.arenaBgTransition.setVisible(false);
            this.scene.arenaPlayerTransition.setVisible(false);
            if (this.scene.lastEnemyTrainer) {
              this.scene.lastEnemyTrainer.destroy();
            }

            this.end();
          }
        });
      }
    });
  }
}

export class SummonPhase extends PartyMemberPokemonPhase {
  private loaded: boolean;

  constructor(scene: BattleScene, fieldIndex: integer, player: boolean = true, loaded: boolean = false) {
    super(scene, fieldIndex, player);

    this.loaded = loaded;
  }

  start() {
    super.start();

    this.preSummon();
  }

  /**
  * Sends out a Pokemon before the battle begins and shows the appropriate messages
  */
  preSummon(): void {
    const partyMember = this.getPokemon();
    // If the Pokemon about to be sent out is fainted or illegal under a challenge, switch to the first non-fainted legal Pokemon
    if (!partyMember.isAllowedInBattle()) {
      console.warn("The Pokemon about to be sent out is fainted or illegal under a challenge. Attempting to resolve...");

      // First check if they're somehow still in play, if so remove them.
      if (partyMember.isOnField()) {
        partyMember.hideInfo();
        partyMember.setVisible(false);
        this.scene.field.remove(partyMember);
        this.scene.triggerPokemonFormChange(partyMember, SpeciesFormChangeActiveTrigger, true);
      }

      const party = this.getParty();

      // Find the first non-fainted Pokemon index above the current one
      const legalIndex = party.findIndex((p, i) => i > this.partyMemberIndex && p.isAllowedInBattle());
      if (legalIndex === -1) {
        console.error("Party Details:\n", party);
        console.error("All available Pokemon were fainted or illegal!");
        this.scene.clearPhaseQueue();
        this.scene.unshiftPhase(new GameOverPhase(this.scene));
        this.end();
        return;
      }

      // Swaps the fainted Pokemon and the first non-fainted legal Pokemon in the party
      [party[this.partyMemberIndex], party[legalIndex]] = [party[legalIndex], party[this.partyMemberIndex]];
      console.warn("Swapped %s %O with %s %O", getPokemonNameWithAffix(partyMember), partyMember, getPokemonNameWithAffix(party[0]), party[0]);
    }

    if (this.player) {
      this.scene.ui.showText(i18next.t("battle:playerGo", { pokemonName: getPokemonNameWithAffix(this.getPokemon()) }));
      if (this.player) {
        this.scene.pbTray.hide();
      }
      this.scene.trainer.setTexture(`trainer_${this.scene.gameData.gender === PlayerGender.FEMALE ? "f" : "m"}_back_pb`);
      this.scene.time.delayedCall(562, () => {
        this.scene.trainer.setFrame("2");
        this.scene.time.delayedCall(64, () => {
          this.scene.trainer.setFrame("3");
        });
      });
      this.scene.tweens.add({
        targets: this.scene.trainer,
        x: -36,
        duration: 1000,
        onComplete: () => this.scene.trainer.setVisible(false)
      });
      this.scene.time.delayedCall(750, () => this.summon());
    } else {
      const trainerName = this.scene.currentBattle.trainer.getName(!(this.fieldIndex % 2) ? TrainerSlot.TRAINER : TrainerSlot.TRAINER_PARTNER);
      const pokemonName = getPokemonNameWithAffix(this.getPokemon());
      const message = i18next.t("battle:trainerSendOut", { trainerName, pokemonName });

      this.scene.pbTrayEnemy.hide();
      this.scene.ui.showText(message, null, () => this.summon());
    }
  }

  summon(): void {
    const pokemon = this.getPokemon();

    const pokeball = this.scene.addFieldSprite(this.player ? 36 : 248, this.player ? 80 : 44, "pb", getPokeballAtlasKey(pokemon.pokeball));
    pokeball.setVisible(false);
    pokeball.setOrigin(0.5, 0.625);
    this.scene.field.add(pokeball);

    if (this.fieldIndex === 1) {
      pokemon.setFieldPosition(FieldPosition.RIGHT, 0);
    } else {
      const availablePartyMembers = this.getParty().filter(p => p.isAllowedInBattle()).length;
      pokemon.setFieldPosition(!this.scene.currentBattle.double || availablePartyMembers === 1 ? FieldPosition.CENTER : FieldPosition.LEFT);
    }

    const fpOffset = pokemon.getFieldPositionOffset();

    pokeball.setVisible(true);

    this.scene.tweens.add({
      targets: pokeball,
      duration: 650,
      x: (this.player ? 100 : 236) + fpOffset[0]
    });

    this.scene.tweens.add({
      targets: pokeball,
      duration: 150,
      ease: "Cubic.easeOut",
      y: (this.player ? 70 : 34) + fpOffset[1],
      onComplete: () => {
        this.scene.tweens.add({
          targets: pokeball,
          duration: 500,
          ease: "Cubic.easeIn",
          angle: 1440,
          y: (this.player ? 132 : 86) + fpOffset[1],
          onComplete: () => {
            this.scene.playSound("pb_rel");
            pokeball.destroy();
            this.scene.add.existing(pokemon);
            this.scene.field.add(pokemon);
            if (!this.player) {
              const playerPokemon = this.scene.getPlayerPokemon() as Pokemon;
              if (playerPokemon?.visible) {
                this.scene.field.moveBelow(pokemon, playerPokemon);
              }
              this.scene.currentBattle.seenEnemyPartyMemberIds.add(pokemon.id);
            }
            addPokeballOpenParticles(this.scene, pokemon.x, pokemon.y - 16, pokemon.pokeball);
            this.scene.updateModifiers(this.player);
            this.scene.updateFieldScale();
            pokemon.showInfo();
            pokemon.playAnim();
            pokemon.setVisible(true);
            pokemon.getSprite().setVisible(true);
            pokemon.setScale(0.5);
            pokemon.tint(getPokeballTintColor(pokemon.pokeball));
            pokemon.untint(250, "Sine.easeIn");
            this.scene.updateFieldScale();
            this.scene.tweens.add({
              targets: pokemon,
              duration: 250,
              ease: "Sine.easeIn",
              scale: pokemon.getSpriteScale(),
              onComplete: () => {
                pokemon.cry(pokemon.getHpRatio() > 0.25 ? undefined : { rate: 0.85 });
                pokemon.getSprite().clearTint();
                pokemon.resetSummonData();
                this.scene.time.delayedCall(1000, () => this.end());
              }
            });
          }
        });
      }
    });
  }

  onEnd(): void {
    const pokemon = this.getPokemon();

    if (pokemon.isShiny()) {
      this.scene.unshiftPhase(new ShinySparklePhase(this.scene, pokemon.getBattlerIndex()));
    }

    pokemon.resetTurnData();

    if (!this.loaded || this.scene.currentBattle.battleType === BattleType.TRAINER || (this.scene.currentBattle.waveIndex % 10) === 1) {
      this.scene.triggerPokemonFormChange(pokemon, SpeciesFormChangeActiveTrigger, true);
      this.queuePostSummon();
    }
  }

  queuePostSummon(): void {
    this.scene.pushPhase(new PostSummonPhase(this.scene, this.getPokemon().getBattlerIndex()));
  }

  end() {
    this.onEnd();

    super.end();
  }
}

export class SwitchSummonPhase extends SummonPhase {
  private slotIndex: integer;
  private doReturn: boolean;
  private batonPass: boolean;

  private lastPokemon: Pokemon;

  /**
   * Constructor for creating a new SwitchSummonPhase
   * @param scene {@linkcode BattleScene} the scene the phase is associated with
   * @param fieldIndex integer representing position on the battle field
   * @param slotIndex integer for the index of pokemon (in party of 6) to switch into
   * @param doReturn boolean whether to render "comeback" dialogue
   * @param batonPass boolean if the switch is from baton pass
   * @param player boolean if the switch is from the player
   */
  constructor(scene: BattleScene, fieldIndex: integer, slotIndex: integer, doReturn: boolean, batonPass: boolean, player?: boolean) {
    super(scene, fieldIndex, player !== undefined ? player : true);

    this.slotIndex = slotIndex;
    this.doReturn = doReturn;
    this.batonPass = batonPass;
  }

  start(): void {
    super.start();
  }

  preSummon(): void {
    if (!this.player) {
      if (this.slotIndex === -1) {
        this.slotIndex = this.scene.currentBattle.trainer.getNextSummonIndex(!this.fieldIndex ? TrainerSlot.TRAINER : TrainerSlot.TRAINER_PARTNER);
      }
      if (this.slotIndex > -1) {
        this.showEnemyTrainer(!(this.fieldIndex % 2) ? TrainerSlot.TRAINER : TrainerSlot.TRAINER_PARTNER);
        this.scene.pbTrayEnemy.showPbTray(this.scene.getEnemyParty());
      }
    }

    // if doReturn === False OR slotIndex !== -1 (slotIndex is valid) and the pokemon doesn't exist/is false
    // then switchAndSummon(), manually pick pokemon to switch into
    if (!this.doReturn || (this.slotIndex !== -1 && !(this.player ? this.scene.getParty() : this.scene.getEnemyParty())[this.slotIndex])) {
      if (this.player) {
        return this.switchAndSummon();
      } else {
        this.scene.time.delayedCall(750, () => this.switchAndSummon());
        return;
      }
    }

    const pokemon = this.getPokemon();

    if (!this.batonPass) {
      (this.player ? this.scene.getEnemyField() : this.scene.getPlayerField()).forEach(enemyPokemon => enemyPokemon.removeTagsBySourceId(pokemon.id));
    }

    this.scene.ui.showText(this.player ?
      i18next.t("battle:playerComeBack", { pokemonName: getPokemonNameWithAffix(pokemon) }) :
      i18next.t("battle:trainerComeBack", {
        trainerName: this.scene.currentBattle.trainer.getName(!(this.fieldIndex % 2) ? TrainerSlot.TRAINER : TrainerSlot.TRAINER_PARTNER),
        pokemonName: getPokemonNameWithAffix(pokemon)
      })
    );
    this.scene.playSound("pb_rel");
    pokemon.hideInfo();
    pokemon.tint(getPokeballTintColor(pokemon.pokeball), 1, 250, "Sine.easeIn");
    this.scene.tweens.add({
      targets: pokemon,
      duration: 250,
      ease: "Sine.easeIn",
      scale: 0.5,
      onComplete: () => {
        pokemon.setVisible(false);
        this.scene.field.remove(pokemon);
        this.scene.triggerPokemonFormChange(pokemon, SpeciesFormChangeActiveTrigger, true);
        this.scene.time.delayedCall(750, () => this.switchAndSummon());
      }
    });
  }

  switchAndSummon() {
    const party = this.player ? this.getParty() : this.scene.getEnemyParty();
    const switchedPokemon = party[this.slotIndex];
    this.lastPokemon = this.getPokemon();
    applyPreSwitchOutAbAttrs(PreSwitchOutAbAttr, this.lastPokemon);
    if (this.batonPass && switchedPokemon) {
      (this.player ? this.scene.getEnemyField() : this.scene.getPlayerField()).forEach(enemyPokemon => enemyPokemon.transferTagsBySourceId(this.lastPokemon.id, switchedPokemon.id));
      if (!this.scene.findModifier(m => m instanceof SwitchEffectTransferModifier && (m as SwitchEffectTransferModifier).pokemonId === switchedPokemon.id)) {
        const batonPassModifier = this.scene.findModifier(m => m instanceof SwitchEffectTransferModifier
          && (m as SwitchEffectTransferModifier).pokemonId === this.lastPokemon.id) as SwitchEffectTransferModifier;
        if (batonPassModifier && !this.scene.findModifier(m => m instanceof SwitchEffectTransferModifier && (m as SwitchEffectTransferModifier).pokemonId === switchedPokemon.id)) {
          this.scene.tryTransferHeldItemModifier(batonPassModifier, switchedPokemon, false);
        }
      }
    }
    if (switchedPokemon) {
      party[this.slotIndex] = this.lastPokemon;
      party[this.fieldIndex] = switchedPokemon;
      const showTextAndSummon = () => {
        this.scene.ui.showText(this.player ?
          i18next.t("battle:playerGo", { pokemonName: getPokemonNameWithAffix(switchedPokemon) }) :
          i18next.t("battle:trainerGo", {
            trainerName: this.scene.currentBattle.trainer.getName(!(this.fieldIndex % 2) ? TrainerSlot.TRAINER : TrainerSlot.TRAINER_PARTNER),
            pokemonName: getPokemonNameWithAffix(this.getPokemon())
          })
        );
        // Ensure improperly persisted summon data (such as tags) is cleared upon switching
        if (!this.batonPass) {
          party[this.fieldIndex].resetBattleData();
          party[this.fieldIndex].resetSummonData();
        }
        this.summon();
      };
      if (this.player) {
        showTextAndSummon();
      } else {
        this.scene.time.delayedCall(1500, () => {
          this.hideEnemyTrainer();
          this.scene.pbTrayEnemy.hide();
          showTextAndSummon();
        });
      }
    } else {
      this.end();
    }
  }

  onEnd(): void {
    super.onEnd();

    const pokemon = this.getPokemon();

    const moveId = this.lastPokemon?.scene.currentBattle.lastMove;
    const lastUsedMove = moveId ? allMoves[moveId] : undefined;

    const currentCommand = pokemon.scene.currentBattle.turnCommands[this.fieldIndex]?.command;
    const lastPokemonIsForceSwitchedAndNotFainted = lastUsedMove?.hasAttr(ForceSwitchOutAttr) && !this.lastPokemon.isFainted();

    // Compensate for turn spent summoning
    // Or compensate for force switch move if switched out pokemon is not fainted
    if (currentCommand === Command.POKEMON || lastPokemonIsForceSwitchedAndNotFainted) {
      pokemon.battleSummonData.turnCount--;
    }

    if (this.batonPass && pokemon) {
      pokemon.transferSummon(this.lastPokemon);
    }

    this.lastPokemon?.resetSummonData();

    this.scene.triggerPokemonFormChange(pokemon, SpeciesFormChangeActiveTrigger, true);
  }

  queuePostSummon(): void {
    this.scene.unshiftPhase(new PostSummonPhase(this.scene, this.getPokemon().getBattlerIndex()));
  }
}

export class ReturnPhase extends SwitchSummonPhase {
  constructor(scene: BattleScene, fieldIndex: integer) {
    super(scene, fieldIndex, -1, true, false);
  }

  switchAndSummon(): void {
    this.end();
  }

  summon(): void { }

  onEnd(): void {
    const pokemon = this.getPokemon();

    pokemon.resetTurnData();
    pokemon.resetSummonData();

    this.scene.updateFieldScale();

    this.scene.triggerPokemonFormChange(pokemon, SpeciesFormChangeActiveTrigger);
  }
}

export class ShowTrainerPhase extends BattlePhase {
  constructor(scene: BattleScene) {
    super(scene);
  }

  start() {
    super.start();

    this.scene.trainer.setVisible(true);

    this.scene.trainer.setTexture(`trainer_${this.scene.gameData.gender === PlayerGender.FEMALE ? "f" : "m"}_back`);

    this.scene.tweens.add({
      targets: this.scene.trainer,
      x: 106,
      duration: 1000,
      onComplete: () => this.end()
    });
  }
}

export class ToggleDoublePositionPhase extends BattlePhase {
  private double: boolean;

  constructor(scene: BattleScene, double: boolean) {
    super(scene);

    this.double = double;
  }

  start() {
    super.start();

    const playerPokemon = this.scene.getPlayerField().find(p => p.isActive(true));
    if (playerPokemon) {
      playerPokemon.setFieldPosition(this.double && this.scene.getParty().filter(p => p.isAllowedInBattle()).length > 1 ? FieldPosition.LEFT : FieldPosition.CENTER, 500).then(() => {
        if (playerPokemon.getFieldIndex() === 1) {
          const party = this.scene.getParty();
          party[1] = party[0];
          party[0] = playerPokemon;
        }
        this.end();
      });
    } else {
      this.end();
    }
  }
}

export class CheckSwitchPhase extends BattlePhase {
  protected fieldIndex: integer;
  protected useName: boolean;

  constructor(scene: BattleScene, fieldIndex: integer, useName: boolean) {
    super(scene);

    this.fieldIndex = fieldIndex;
    this.useName = useName;
  }

  start() {
    super.start();

    const pokemon = this.scene.getPlayerField()[this.fieldIndex];

    if (this.scene.battleStyle === BattleStyle.SET) {
      super.end();
      return;
    }

    if (this.scene.field.getAll().indexOf(pokemon) === -1) {
      this.scene.unshiftPhase(new SummonMissingPhase(this.scene, this.fieldIndex));
      super.end();
      return;
    }

    if (!this.scene.getParty().slice(1).filter(p => p.isActive()).length) {
      super.end();
      return;
    }

    if (pokemon.getTag(BattlerTagType.FRENZY)) {
      super.end();
      return;
    }

    this.scene.ui.showText(i18next.t("battle:switchQuestion", { pokemonName: this.useName ? getPokemonNameWithAffix(pokemon) : i18next.t("battle:pokemon") }), null, () => {
      this.scene.ui.setMode(Mode.CONFIRM, () => {
        this.scene.ui.setMode(Mode.MESSAGE);
        this.scene.tryRemovePhase(p => p instanceof PostSummonPhase && p.player && p.fieldIndex === this.fieldIndex);
        this.scene.unshiftPhase(new SwitchPhase(this.scene, this.fieldIndex, false, true));
        this.end();
      }, () => {
        this.scene.ui.setMode(Mode.MESSAGE);
        this.end();
      });
    });
  }
}

export class SummonMissingPhase extends SummonPhase {
  constructor(scene: BattleScene, fieldIndex: integer) {
    super(scene, fieldIndex);
  }

  preSummon(): void {
    this.scene.ui.showText(i18next.t("battle:sendOutPokemon", { pokemonName: getPokemonNameWithAffix(this.getPokemon()) }));
    this.scene.time.delayedCall(250, () => this.summon());
  }
}

export class LevelCapPhase extends FieldPhase {
  constructor(scene: BattleScene) {
    super(scene);
  }

  start(): void {
    super.start();

    this.scene.ui.setMode(Mode.MESSAGE).then(() => {
      this.scene.playSound("level_up_fanfare");
      this.scene.ui.showText(i18next.t("battle:levelCapUp", { levelCap: this.scene.getMaxExpLevel() }), null, () => this.end(), null, true);
      this.executeForAll(pokemon => pokemon.updateInfo(true));
    });
  }
}

export class TurnInitPhase extends FieldPhase {
  constructor(scene: BattleScene) {
    super(scene);
  }

  start() {
    super.start();

    this.scene.getPlayerField().forEach(p => {
      // If this pokemon is in play and evolved into something illegal under the current challenge, force a switch
      if (p.isOnField() && !p.isAllowedInBattle()) {
        this.scene.queueMessage(i18next.t("challenges:illegalEvolution", { "pokemon": p.name }), null, true);

        const allowedPokemon = this.scene.getParty().filter(p => p.isAllowedInBattle());

        if (!allowedPokemon.length) {
          // If there are no longer any legal pokemon in the party, game over.
          this.scene.clearPhaseQueue();
          this.scene.unshiftPhase(new GameOverPhase(this.scene));
        } else if (allowedPokemon.length >= this.scene.currentBattle.getBattlerCount() || (this.scene.currentBattle.double && !allowedPokemon[0].isActive(true))) {
          // If there is at least one pokemon in the back that is legal to switch in, force a switch.
          p.switchOut(false, true);
        } else {
          // If there are no pokemon in the back but we're not game overing, just hide the pokemon.
          // This should only happen in double battles.
          p.hideInfo();
          p.setVisible(false);
          this.scene.field.remove(p);
          this.scene.triggerPokemonFormChange(p, SpeciesFormChangeActiveTrigger, true);
        }
        if (allowedPokemon.length === 1 && this.scene.currentBattle.double) {
          this.scene.unshiftPhase(new ToggleDoublePositionPhase(this.scene, true));
        }
      }
    });

    //this.scene.pushPhase(new MoveAnimTestPhase(this.scene));
    this.scene.eventTarget.dispatchEvent(new TurnInitEvent());

    this.scene.getField().forEach((pokemon, i) => {
      if (pokemon?.isActive()) {
        if (pokemon.isPlayer()) {
          this.scene.currentBattle.addParticipant(pokemon as PlayerPokemon);
        }

        pokemon.resetTurnData();

        this.scene.pushPhase(pokemon.isPlayer() ? new CommandPhase(this.scene, i) : new EnemyCommandPhase(this.scene, i - BattlerIndex.ENEMY));
      }
    });

    this.scene.pushPhase(new TurnStartPhase(this.scene));

    this.end();
  }
}

export class CommandPhase extends FieldPhase {
  protected fieldIndex: integer;

  constructor(scene: BattleScene, fieldIndex: integer) {
    super(scene);

    this.fieldIndex = fieldIndex;
  }

  start() {
    super.start();

    if (this.fieldIndex) {
      // If we somehow are attempting to check the right pokemon but there's only one pokemon out
      // Switch back to the center pokemon. This can happen rarely in double battles with mid turn switching
      if (this.scene.getPlayerField().filter(p => p.isActive()).length === 1) {
        this.fieldIndex = FieldPosition.CENTER;
      } else {
        const allyCommand = this.scene.currentBattle.turnCommands[this.fieldIndex - 1];
        if (allyCommand.command === Command.BALL || allyCommand.command === Command.RUN) {
          this.scene.currentBattle.turnCommands[this.fieldIndex] = { command: allyCommand.command, skip: true };
        }
      }
    }

    if (this.scene.currentBattle.turnCommands[this.fieldIndex]?.skip) {
      return this.end();
    }

    const playerPokemon = this.scene.getPlayerField()[this.fieldIndex];

    const moveQueue = playerPokemon.getMoveQueue();

    while (moveQueue.length && moveQueue[0]
      && moveQueue[0].move && (!playerPokemon.getMoveset().find(m => m.moveId === moveQueue[0].move)
        || !playerPokemon.getMoveset()[playerPokemon.getMoveset().findIndex(m => m.moveId === moveQueue[0].move)].isUsable(playerPokemon, moveQueue[0].ignorePP))) {
      moveQueue.shift();
    }

    if (moveQueue.length) {
      const queuedMove = moveQueue[0];
      if (!queuedMove.move) {
        this.handleCommand(Command.FIGHT, -1, false);
      } else {
        const moveIndex = playerPokemon.getMoveset().findIndex(m => m.moveId === queuedMove.move);
        if (moveIndex > -1 && playerPokemon.getMoveset()[moveIndex].isUsable(playerPokemon, queuedMove.ignorePP)) {
          this.handleCommand(Command.FIGHT, moveIndex, queuedMove.ignorePP, { targets: queuedMove.targets, multiple: queuedMove.targets.length > 1 });
        } else {
          this.scene.ui.setMode(Mode.COMMAND, this.fieldIndex);
        }
      }
    } else {
      this.scene.ui.setMode(Mode.COMMAND, this.fieldIndex);
    }
  }

  handleCommand(command: Command, cursor: integer, ...args: any[]): boolean {
    const playerPokemon = this.scene.getPlayerField()[this.fieldIndex];
    const enemyField = this.scene.getEnemyField();
    let success: boolean;

    switch (command) {
    case Command.FIGHT:
      let useStruggle = false;
      if (cursor === -1 ||
          playerPokemon.trySelectMove(cursor, args[0] as boolean) ||
          (useStruggle = cursor > -1 && !playerPokemon.getMoveset().filter(m => m.isUsable(playerPokemon)).length)) {
        const moveId = !useStruggle ? cursor > -1 ? playerPokemon.getMoveset()[cursor].moveId : Moves.NONE : Moves.STRUGGLE;
        const turnCommand: TurnCommand = { command: Command.FIGHT, cursor: cursor, move: { move: moveId, targets: [], ignorePP: args[0] }, args: args };
        const moveTargets: MoveTargetSet = args.length < 3 ? getMoveTargets(playerPokemon, moveId) : args[2];
        if (!moveId) {
          turnCommand.targets = [this.fieldIndex];
        }
        console.log(moveTargets, getPokemonNameWithAffix(playerPokemon));
        if (moveTargets.targets.length > 1 && moveTargets.multiple) {
          this.scene.unshiftPhase(new SelectTargetPhase(this.scene, this.fieldIndex));
        }
        if (moveTargets.targets.length <= 1 || moveTargets.multiple) {
          turnCommand.move.targets = moveTargets.targets;
        } else if (playerPokemon.getTag(BattlerTagType.CHARGING) && playerPokemon.getMoveQueue().length >= 1) {
          turnCommand.move.targets = playerPokemon.getMoveQueue()[0].targets;
        } else {
          this.scene.unshiftPhase(new SelectTargetPhase(this.scene, this.fieldIndex));
        }
        this.scene.currentBattle.turnCommands[this.fieldIndex] = turnCommand;
        success = true;
      } else if (cursor < playerPokemon.getMoveset().length) {
        const move = playerPokemon.getMoveset()[cursor];
        this.scene.ui.setMode(Mode.MESSAGE);

        // Decides between a Disabled, Not Implemented, or No PP translation message
        const errorMessage =
            playerPokemon.summonData.disabledMove === move.moveId ? "battle:moveDisabled" :
              move.getName().endsWith(" (N)") ? "battle:moveNotImplemented" : "battle:moveNoPP";
        const moveName = move.getName().replace(" (N)", ""); // Trims off the indicator

        this.scene.ui.showText(i18next.t(errorMessage, { moveName: moveName }), null, () => {
          this.scene.ui.clearText();
          this.scene.ui.setMode(Mode.FIGHT, this.fieldIndex);
        }, null, true);
      }
      break;
    case Command.BALL:
      if (this.scene.arena.biomeType === Biome.END && (!this.scene.gameMode.isClassic || (this.scene.getEnemyField().filter(p => p.isActive(true)).some(p => !p.scene.gameData.dexData[p.species.speciesId].caughtAttr) && this.scene.gameData.getStarterCount(d => !!d.caughtAttr) < Object.keys(speciesStarters).length - 1))) {
        this.scene.ui.setMode(Mode.COMMAND, this.fieldIndex);
        this.scene.ui.setMode(Mode.MESSAGE);
        this.scene.ui.showText(i18next.t("battle:noPokeballForce"), null, () => {
          this.scene.ui.showText(null, 0);
          this.scene.ui.setMode(Mode.COMMAND, this.fieldIndex);
        }, null, true);
      } else if (this.scene.currentBattle.battleType === BattleType.TRAINER) {
        this.scene.ui.setMode(Mode.COMMAND, this.fieldIndex);
        this.scene.ui.setMode(Mode.MESSAGE);
        this.scene.ui.showText(i18next.t("battle:noPokeballTrainer"), null, () => {
          this.scene.ui.showText(null, 0);
          this.scene.ui.setMode(Mode.COMMAND, this.fieldIndex);
        }, null, true);
      } else {
        const targets = this.scene.getEnemyField().filter(p => p.isActive(true)).map(p => p.getBattlerIndex());
        if (targets.length > 1) {
          this.scene.ui.setMode(Mode.COMMAND, this.fieldIndex);
          this.scene.ui.setMode(Mode.MESSAGE);
          this.scene.ui.showText(i18next.t("battle:noPokeballMulti"), null, () => {
            this.scene.ui.showText(null, 0);
            this.scene.ui.setMode(Mode.COMMAND, this.fieldIndex);
          }, null, true);
        } else if (cursor < 5) {
          const targetPokemon = this.scene.getEnemyField().find(p => p.isActive(true));
          if (targetPokemon.isBoss() && targetPokemon.bossSegmentIndex >= 1 && !targetPokemon.hasAbility(Abilities.WONDER_GUARD, false, true) && cursor < PokeballType.MASTER_BALL) {
            this.scene.ui.setMode(Mode.COMMAND, this.fieldIndex);
            this.scene.ui.setMode(Mode.MESSAGE);
            this.scene.ui.showText(i18next.t("battle:noPokeballStrong"), null, () => {
              this.scene.ui.showText(null, 0);
              this.scene.ui.setMode(Mode.COMMAND, this.fieldIndex);
            }, null, true);
          } else {
            this.scene.currentBattle.turnCommands[this.fieldIndex] = { command: Command.BALL, cursor: cursor };
            this.scene.currentBattle.turnCommands[this.fieldIndex].targets = targets;
            if (this.fieldIndex) {
              this.scene.currentBattle.turnCommands[this.fieldIndex - 1].skip = true;
            }
            success = true;
          }
        }
      }
      break;
    case Command.POKEMON:
    case Command.RUN:
      const isSwitch = command === Command.POKEMON;
      if (!isSwitch && this.scene.arena.biomeType === Biome.END) {
        this.scene.ui.setMode(Mode.COMMAND, this.fieldIndex);
        this.scene.ui.setMode(Mode.MESSAGE);
        this.scene.ui.showText(i18next.t("battle:noEscapeForce"), null, () => {
          this.scene.ui.showText(null, 0);
          this.scene.ui.setMode(Mode.COMMAND, this.fieldIndex);
        }, null, true);
      } else if (!isSwitch && this.scene.currentBattle.battleType === BattleType.TRAINER) {
        this.scene.ui.setMode(Mode.COMMAND, this.fieldIndex);
        this.scene.ui.setMode(Mode.MESSAGE);
        this.scene.ui.showText(i18next.t("battle:noEscapeTrainer"), null, () => {
          this.scene.ui.showText(null, 0);
          this.scene.ui.setMode(Mode.COMMAND, this.fieldIndex);
        }, null, true);
      } else {
        const trapTag = playerPokemon.findTag(t => t instanceof TrappedTag) as TrappedTag;
        const trapped = new Utils.BooleanHolder(false);
        const batonPass = isSwitch && args[0] as boolean;
        if (!batonPass) {
          enemyField.forEach(enemyPokemon => applyCheckTrappedAbAttrs(CheckTrappedAbAttr, enemyPokemon, trapped, playerPokemon));
        }
        if (batonPass || (!trapTag && !trapped.value)) {
          this.scene.currentBattle.turnCommands[this.fieldIndex] = isSwitch
            ? { command: Command.POKEMON, cursor: cursor, args: args }
            : { command: Command.RUN };
          success = true;
          if (!isSwitch && this.fieldIndex) {
            this.scene.currentBattle.turnCommands[this.fieldIndex - 1].skip = true;
          }
        } else if (trapTag) {
          if (trapTag.sourceMove === Moves.INGRAIN && this.scene.getPokemonById(trapTag.sourceId).isOfType(Type.GHOST)) {
            success = true;
            this.scene.currentBattle.turnCommands[this.fieldIndex] = isSwitch
              ? { command: Command.POKEMON, cursor: cursor, args: args }
              : { command: Command.RUN };
            break;
          }
          if (!isSwitch) {
            this.scene.ui.setMode(Mode.COMMAND, this.fieldIndex);
            this.scene.ui.setMode(Mode.MESSAGE);
          }
          this.scene.ui.showText(
            i18next.t("battle:noEscapePokemon", {
              pokemonName: getPokemonNameWithAffix(this.scene.getPokemonById(trapTag.sourceId)),
              moveName: trapTag.getMoveName(),
              escapeVerb: isSwitch ? i18next.t("battle:escapeVerbSwitch") : i18next.t("battle:escapeVerbFlee")
            }),
            null,
            () => {
              this.scene.ui.showText(null, 0);
              if (!isSwitch) {
                this.scene.ui.setMode(Mode.COMMAND, this.fieldIndex);
              }
            }, null, true);
        }
      }
      break;
    }

    if (success) {
      this.end();
    }

    return success;
  }

  cancel() {
    if (this.fieldIndex) {
      this.scene.unshiftPhase(new CommandPhase(this.scene, 0));
      this.scene.unshiftPhase(new CommandPhase(this.scene, 1));
      this.end();
    }
  }

  checkFightOverride(): boolean {
    const pokemon = this.getPokemon();

    const encoreTag = pokemon.getTag(EncoreTag) as EncoreTag;

    if (!encoreTag) {
      return false;
    }

    const moveIndex = pokemon.getMoveset().findIndex(m => m.moveId === encoreTag.moveId);

    if (moveIndex === -1 || !pokemon.getMoveset()[moveIndex].isUsable(pokemon)) {
      return false;
    }

    this.handleCommand(Command.FIGHT, moveIndex, false);

    return true;
  }

  getFieldIndex(): integer {
    return this.fieldIndex;
  }

  getPokemon(): PlayerPokemon {
    return this.scene.getPlayerField()[this.fieldIndex];
  }

  end() {
    this.scene.ui.setMode(Mode.MESSAGE).then(() => super.end());
  }
}

export class EnemyCommandPhase extends FieldPhase {
  protected fieldIndex: integer;

  constructor(scene: BattleScene, fieldIndex: integer) {
    super(scene);

    this.fieldIndex = fieldIndex;
  }

  start() {
    super.start();

    const enemyPokemon = this.scene.getEnemyField()[this.fieldIndex];

    const battle = this.scene.currentBattle;

    const trainer = battle.trainer;

    if (trainer && !enemyPokemon.getMoveQueue().length) {
      const opponents = enemyPokemon.getOpponents();

      const trapTag = enemyPokemon.findTag(t => t instanceof TrappedTag) as TrappedTag;
      const trapped = new Utils.BooleanHolder(false);
      opponents.forEach(playerPokemon => applyCheckTrappedAbAttrs(CheckTrappedAbAttr, playerPokemon, trapped, enemyPokemon));
      if (!trapTag && !trapped.value) {
        const partyMemberScores = trainer.getPartyMemberMatchupScores(enemyPokemon.trainerSlot, true);

        if (partyMemberScores.length) {
          const matchupScores = opponents.map(opp => enemyPokemon.getMatchupScore(opp));
          const matchupScore = matchupScores.reduce((total, score) => total += score, 0) / matchupScores.length;

          const sortedPartyMemberScores = trainer.getSortedPartyMemberMatchupScores(partyMemberScores);

          const switchMultiplier = 1 - (battle.enemySwitchCounter ? Math.pow(0.1, (1 / battle.enemySwitchCounter)) : 0);

          if (sortedPartyMemberScores[0][1] * switchMultiplier >= matchupScore * (trainer.config.isBoss ? 2 : 3)) {
            const index = trainer.getNextSummonIndex(enemyPokemon.trainerSlot, partyMemberScores);

            battle.turnCommands[this.fieldIndex + BattlerIndex.ENEMY] =
              { command: Command.POKEMON, cursor: index, args: [false] };

            battle.enemySwitchCounter++;

            return this.end();
          }
        }
      }
    }

    const nextMove = enemyPokemon.getNextMove();

    this.scene.currentBattle.turnCommands[this.fieldIndex + BattlerIndex.ENEMY] =
      { command: Command.FIGHT, move: nextMove };

    this.scene.currentBattle.enemySwitchCounter = Math.max(this.scene.currentBattle.enemySwitchCounter - 1, 0);

    this.end();
  }
}

export class SelectTargetPhase extends PokemonPhase {
  constructor(scene: BattleScene, fieldIndex: integer) {
    super(scene, fieldIndex);
  }

  start() {
    super.start();

    const turnCommand = this.scene.currentBattle.turnCommands[this.fieldIndex];
    const move = turnCommand.move?.move;
    this.scene.ui.setMode(Mode.TARGET_SELECT, this.fieldIndex, move, (targets: BattlerIndex[]) => {
      this.scene.ui.setMode(Mode.MESSAGE);
      if (targets.length < 1) {
        this.scene.currentBattle.turnCommands[this.fieldIndex] = null;
        this.scene.unshiftPhase(new CommandPhase(this.scene, this.fieldIndex));
      } else {
        turnCommand.targets = targets;
      }
      if (turnCommand.command === Command.BALL && this.fieldIndex) {
        this.scene.currentBattle.turnCommands[this.fieldIndex - 1].skip = true;
      }
      this.end();
    });
  }
}

export class TurnStartPhase extends FieldPhase {
  constructor(scene: BattleScene) {
    super(scene);
  }

  start() {
    super.start();

    const field = this.scene.getField();
    const order = this.getOrder();

    const battlerBypassSpeed = {};

    this.scene.getField(true).filter(p => p.summonData).map(p => {
      const bypassSpeed = new Utils.BooleanHolder(false);
      applyAbAttrs(BypassSpeedChanceAbAttr, p, null, bypassSpeed);
      this.scene.applyModifiers(BypassSpeedChanceModifier, p.isPlayer(), p, bypassSpeed);
      battlerBypassSpeed[p.getBattlerIndex()] = bypassSpeed;
    });

    const moveOrder = order.slice(0);

    moveOrder.sort((a, b) => {
      const aCommand = this.scene.currentBattle.turnCommands[a];
      const bCommand = this.scene.currentBattle.turnCommands[b];

      if (aCommand.command !== bCommand.command) {
        if (aCommand.command === Command.FIGHT) {
          return 1;
        } else if (bCommand.command === Command.FIGHT) {
          return -1;
        }
      } else if (aCommand.command === Command.FIGHT) {
        const aMove = allMoves[aCommand.move.move];
        const bMove = allMoves[bCommand.move.move];

        const aPriority = new Utils.IntegerHolder(aMove.priority);
        const bPriority = new Utils.IntegerHolder(bMove.priority);

        applyMoveAttrs(IncrementMovePriorityAttr, this.scene.getField().find(p => p?.isActive() && p.getBattlerIndex() === a), null, aMove, aPriority);
        applyMoveAttrs(IncrementMovePriorityAttr, this.scene.getField().find(p => p?.isActive() && p.getBattlerIndex() === b), null, bMove, bPriority);

        applyAbAttrs(IncrementMovePriorityAbAttr, this.scene.getField().find(p => p?.isActive() && p.getBattlerIndex() === a), null, aMove, aPriority);
        applyAbAttrs(IncrementMovePriorityAbAttr, this.scene.getField().find(p => p?.isActive() && p.getBattlerIndex() === b), null, bMove, bPriority);

        if (aPriority.value !== bPriority.value) {
          return aPriority.value < bPriority.value ? 1 : -1;
        }
      }

      if (battlerBypassSpeed[a].value !== battlerBypassSpeed[b].value) {
        return battlerBypassSpeed[a].value ? -1 : 1;
      }

      const aIndex = order.indexOf(a);
      const bIndex = order.indexOf(b);

      return aIndex < bIndex ? -1 : aIndex > bIndex ? 1 : 0;
    });

    for (const o of moveOrder) {

      const pokemon = field[o];
      const turnCommand = this.scene.currentBattle.turnCommands[o];

      if (turnCommand.skip) {
        continue;
      }

      switch (turnCommand.command) {
      case Command.FIGHT:
        const queuedMove = turnCommand.move;
        if (!queuedMove) {
          continue;
        }
        const move = pokemon.getMoveset().find(m => m.moveId === queuedMove.move) || new PokemonMove(queuedMove.move);
        if (pokemon.isPlayer()) {
          if (turnCommand.cursor === -1) {
            this.scene.pushPhase(new MovePhase(this.scene, pokemon, turnCommand.targets || turnCommand.move.targets, move));
          } else {
            const playerPhase = new MovePhase(this.scene, pokemon, turnCommand.targets || turnCommand.move.targets, move, false, queuedMove.ignorePP);
            this.scene.pushPhase(playerPhase);
          }
        } else {
          this.scene.pushPhase(new MovePhase(this.scene, pokemon, turnCommand.targets || turnCommand.move.targets, move, false, queuedMove.ignorePP));
        }
        break;
      case Command.BALL:
        this.scene.unshiftPhase(new AttemptCapturePhase(this.scene, turnCommand.targets[0] % 2, turnCommand.cursor));
        break;
      case Command.POKEMON:
        this.scene.unshiftPhase(new SwitchSummonPhase(this.scene, pokemon.getFieldIndex(), turnCommand.cursor, true, turnCommand.args[0] as boolean, pokemon.isPlayer()));
        break;
      case Command.RUN:
        let runningPokemon = pokemon;
        if (this.scene.currentBattle.double) {
          const playerActivePokemon = field.filter(pokemon => {
            if (!!pokemon) {
              return pokemon.isPlayer() && pokemon.isActive();
            } else {
              return;
            }
          });
            // if only one pokemon is alive, use that one
          if (playerActivePokemon.length > 1) {
            // find which active pokemon has faster speed
            const fasterPokemon = playerActivePokemon[0].getStat(Stat.SPD) > playerActivePokemon[1].getStat(Stat.SPD) ? playerActivePokemon[0] : playerActivePokemon[1];
            // check if either active pokemon has the ability "Run Away"
            const hasRunAway = playerActivePokemon.find(p => p.hasAbility(Abilities.RUN_AWAY));
            runningPokemon = hasRunAway !== undefined ? hasRunAway : fasterPokemon;
          }
        }
        this.scene.unshiftPhase(new AttemptRunPhase(this.scene, runningPokemon.getFieldIndex()));
        break;
      }
    }


    this.scene.pushPhase(new WeatherEffectPhase(this.scene));

    for (const o of order) {
      if (field[o].status && field[o].status.isPostTurn()) {
        this.scene.pushPhase(new PostTurnStatusEffectPhase(this.scene, o));
      }
    }

    this.scene.pushPhase(new BerryPhase(this.scene));
    this.scene.pushPhase(new TurnEndPhase(this.scene));

    /**
     * this.end() will call shiftPhase(), which dumps everything from PrependQueue (aka everything that is unshifted()) to the front
     * of the queue and dequeues to start the next phase
     * this is important since stuff like SwitchSummon, AttemptRun, AttemptCapture Phases break the "flow" and should take precedence
     */
    this.end();
  }
}

/** The phase after attacks where the pokemon eat berries */
export class BerryPhase extends FieldPhase {
  start() {
    super.start();

    this.executeForAll((pokemon) => {
      const hasUsableBerry = !!this.scene.findModifier((m) => {
        return m instanceof BerryModifier && m.shouldApply([pokemon]);
      }, pokemon.isPlayer());

      if (hasUsableBerry) {
        const cancelled = new Utils.BooleanHolder(false);
        pokemon.getOpponents().map((opp) => applyAbAttrs(PreventBerryUseAbAttr, opp, cancelled));

        if (cancelled.value) {
          pokemon.scene.queueMessage(getPokemonMessage(pokemon, " is too\nnervous to eat berries!"));
        } else {
          this.scene.unshiftPhase(
            new CommonAnimPhase(this.scene, pokemon.getBattlerIndex(), pokemon.getBattlerIndex(), CommonAnim.USE_ITEM)
          );

          for (const berryModifier of this.scene.applyModifiers(BerryModifier, pokemon.isPlayer(), pokemon) as BerryModifier[]) {
            if (berryModifier.consumed) {
              if (!--berryModifier.stackCount) {
                this.scene.removeModifier(berryModifier);
              } else {
                berryModifier.consumed = false;
              }
            }
            this.scene.eventTarget.dispatchEvent(new BerryUsedEvent(berryModifier)); // Announce a berry was used
          }

          this.scene.updateModifiers(pokemon.isPlayer());

          applyAbAttrs(HealFromBerryUseAbAttr, pokemon, new Utils.BooleanHolder(false));
        }
      }
    });

    this.end();
  }
}

export class TurnEndPhase extends FieldPhase {
  constructor(scene: BattleScene) {
    super(scene);
  }

  start() {
    super.start();

    this.scene.currentBattle.incrementTurn(this.scene);
    this.scene.eventTarget.dispatchEvent(new TurnEndEvent(this.scene.currentBattle.turn));

    const handlePokemon = (pokemon: Pokemon) => {
      pokemon.lapseTags(BattlerTagLapseType.TURN_END);

      if (pokemon.summonData.disabledMove && !--pokemon.summonData.disabledTurns) {
        this.scene.pushPhase(new MessagePhase(this.scene, i18next.t("battle:notDisabled", { pokemonName: getPokemonNameWithAffix(pokemon), moveName: allMoves[pokemon.summonData.disabledMove].name })));
        pokemon.summonData.disabledMove = Moves.NONE;
      }

      this.scene.applyModifiers(TurnHealModifier, pokemon.isPlayer(), pokemon);

      if (this.scene.arena.terrain?.terrainType === TerrainType.GRASSY && pokemon.isGrounded()) {
        this.scene.unshiftPhase(new PokemonHealPhase(this.scene, pokemon.getBattlerIndex(),
          Math.max(pokemon.getMaxHp() >> 4, 1), i18next.t("battle:turnEndHpRestore", { pokemonName: getPokemonNameWithAffix(pokemon) }), true));
      }

      if (!pokemon.isPlayer()) {
        this.scene.applyModifiers(EnemyTurnHealModifier, false, pokemon);
        this.scene.applyModifier(EnemyStatusEffectHealChanceModifier, false, pokemon);
      }

      applyPostTurnAbAttrs(PostTurnAbAttr, pokemon);

      this.scene.applyModifiers(TurnStatusEffectModifier, pokemon.isPlayer(), pokemon);

      this.scene.applyModifiers(TurnHeldItemTransferModifier, pokemon.isPlayer(), pokemon);

      pokemon.battleSummonData.turnCount++;
    };

    this.executeForAll(handlePokemon);

    this.scene.arena.lapseTags();

    if (this.scene.arena.weather && !this.scene.arena.weather.lapse()) {
      this.scene.arena.trySetWeather(WeatherType.NONE, false);
    }

    if (this.scene.arena.terrain && !this.scene.arena.terrain.lapse()) {
      this.scene.arena.trySetTerrain(TerrainType.NONE, false);
    }

    this.end();
  }
}

export class BattleEndPhase extends BattlePhase {
  start() {
    super.start();

    this.scene.currentBattle.addBattleScore(this.scene);

    this.scene.gameData.gameStats.battles++;
    if (this.scene.currentBattle.trainer) {
      this.scene.gameData.gameStats.trainersDefeated++;
    }
    if (this.scene.gameMode.isEndless && this.scene.currentBattle.waveIndex + 1 > this.scene.gameData.gameStats.highestEndlessWave) {
      this.scene.gameData.gameStats.highestEndlessWave = this.scene.currentBattle.waveIndex + 1;
    }

    // Endless graceful end
    if (this.scene.gameMode.isEndless && this.scene.currentBattle.waveIndex >= 5850) {
      this.scene.clearPhaseQueue();
      this.scene.unshiftPhase(new GameOverPhase(this.scene, true));
    }

    for (const pokemon of this.scene.getField()) {
      if (pokemon) {
        pokemon.resetBattleSummonData();
      }
    }

    for (const pokemon of this.scene.getParty().filter(p => p.isAllowedInBattle())) {
      applyPostBattleAbAttrs(PostBattleAbAttr, pokemon);
    }

    if (this.scene.currentBattle.moneyScattered) {
      this.scene.currentBattle.pickUpScatteredMoney(this.scene);
    }

    this.scene.clearEnemyHeldItemModifiers();

    const lapsingModifiers = this.scene.findModifiers(m => m instanceof LapsingPersistentModifier || m instanceof LapsingPokemonHeldItemModifier) as (LapsingPersistentModifier | LapsingPokemonHeldItemModifier)[];
    for (const m of lapsingModifiers) {
      const args: any[] = [];
      if (m instanceof LapsingPokemonHeldItemModifier) {
        args.push(this.scene.getPokemonById(m.pokemonId));
      }
      if (!m.lapse(args)) {
        this.scene.removeModifier(m);
      }
    }

    this.scene.updateModifiers().then(() => this.end());
  }
}

export class NewBattlePhase extends BattlePhase {
  start() {
    super.start();

    this.scene.newBattle();

    this.end();
  }
}

export class CommonAnimPhase extends PokemonPhase {
  private anim: CommonAnim;
  private targetIndex: integer;

  constructor(scene: BattleScene, battlerIndex: BattlerIndex, targetIndex: BattlerIndex, anim: CommonAnim) {
    super(scene, battlerIndex);

    this.anim = anim;
    this.targetIndex = targetIndex;
  }

  setAnimation(anim: CommonAnim) {
    this.anim = anim;
  }

  start() {
    new CommonBattleAnim(this.anim, this.getPokemon(), this.targetIndex !== undefined ? (this.player ? this.scene.getEnemyField() : this.scene.getPlayerField())[this.targetIndex] : this.getPokemon()).play(this.scene, () => {
      this.end();
    });
  }
}

export class MovePhase extends BattlePhase {
  public pokemon: Pokemon;
  public move: PokemonMove;
  public targets: BattlerIndex[];
  protected followUp: boolean;
  protected ignorePp: boolean;
  protected failed: boolean;
  protected cancelled: boolean;

  constructor(scene: BattleScene, pokemon: Pokemon, targets: BattlerIndex[], move: PokemonMove, followUp?: boolean, ignorePp?: boolean) {
    super(scene);

    this.pokemon = pokemon;
    this.targets = targets;
    this.move = move;
    this.followUp = !!followUp;
    this.ignorePp = !!ignorePp;
    this.failed = false;
    this.cancelled = false;
  }

  canMove(): boolean {
    return this.pokemon.isActive(true) && this.move.isUsable(this.pokemon, this.ignorePp) && !!this.targets.length;
  }

  /**Signifies the current move should fail but still use PP */
  fail(): void {
    this.failed = true;
  }

  /**Signifies the current move should cancel and retain PP */
  cancel(): void {
    this.cancelled = true;
  }

  start() {
    super.start();

    console.log(Moves[this.move.moveId]);

    if (!this.canMove()) {
      if (this.move.moveId && this.pokemon.summonData?.disabledMove === this.move.moveId) {
        this.scene.queueMessage(`${this.move.getName()} is disabled!`);
      }
      if (this.pokemon.isActive(true) && this.move.ppUsed >= this.move.getMovePp()) { // if the move PP was reduced from Spite or otherwise, the move fails
        this.fail();
        this.showMoveText();
        this.showFailedText();
      }
      return this.end();
    }

    if (!this.followUp) {
      if (this.move.getMove().checkFlag(MoveFlags.IGNORE_ABILITIES, this.pokemon, null)) {
        this.scene.arena.setIgnoreAbilities();
      }
    } else {
      this.pokemon.turnData.hitsLeft = undefined;
      this.pokemon.turnData.hitCount = undefined;
    }

    // Move redirection abilities (ie. Storm Drain) only support single target moves
    const moveTarget = this.targets.length === 1
      ? new Utils.IntegerHolder(this.targets[0])
      : null;
    if (moveTarget) {
      const oldTarget = moveTarget.value;
      this.scene.getField(true).filter(p => p !== this.pokemon).forEach(p => applyAbAttrs(RedirectMoveAbAttr, p, null, this.move.moveId, moveTarget));
      this.pokemon.getOpponents().forEach(p => {
        const redirectTag = p.getTag(CenterOfAttentionTag) as CenterOfAttentionTag;
        if (redirectTag && (!redirectTag.powder || (!this.pokemon.isOfType(Type.GRASS) && !this.pokemon.hasAbility(Abilities.OVERCOAT)))) {
          moveTarget.value = p.getBattlerIndex();
        }
      });
      //Check if this move is immune to being redirected, and restore its target to the intended target if it is.
      if ((this.pokemon.hasAbilityWithAttr(BlockRedirectAbAttr) || this.move.getMove().hasAttr(BypassRedirectAttr))) {
        //If an ability prevented this move from being redirected, display its ability pop up.
        if ((this.pokemon.hasAbilityWithAttr(BlockRedirectAbAttr) && !this.move.getMove().hasAttr(BypassRedirectAttr)) && oldTarget !== moveTarget.value) {
          this.scene.unshiftPhase(new ShowAbilityPhase(this.scene, this.pokemon.getBattlerIndex(), this.pokemon.getPassiveAbility().hasAttr(BlockRedirectAbAttr)));
        }
        moveTarget.value = oldTarget;
      }
      this.targets[0] = moveTarget.value;
    }

    // Check for counterattack moves to switch target
    if (this.targets.length === 1 && this.targets[0] === BattlerIndex.ATTACKER) {
      if (this.pokemon.turnData.attacksReceived.length) {
        const attack = this.pokemon.turnData.attacksReceived[0];
        this.targets[0] = attack.attackingPosition;

        // account for metal burst and comeuppance hitting remaining targets in double battles
        // counterattack will redirect to remaining ally if original attacker faints
        if (this.scene.currentBattle.double && this.move.getMove().hasFlag(MoveFlags.REDIRECT_COUNTER)) {
          if (!this.scene.getEnemyField()[this.targets[0]]) {
            this.targets[0] = this.scene.getEnemyField().find(p => p.isActive(true)).getBattlerIndex();
          }
        }
      }
      if (this.targets[0] === BattlerIndex.ATTACKER) {
        this.fail(); // Marks the move as failed for later in doMove
        this.showMoveText();
        this.showFailedText();
      }
    }

    const targets = this.scene.getField(true).filter(p => {
      if (this.targets.indexOf(p.getBattlerIndex()) > -1) {
        return true;
      }
      return false;
    });

    const doMove = () => {
      this.pokemon.turnData.acted = true; // Record that the move was attempted, even if it fails

      this.pokemon.lapseTags(BattlerTagLapseType.PRE_MOVE);

      let ppUsed = 1;
      // Filter all opponents to include only those this move is targeting
      const targetedOpponents = this.pokemon.getOpponents().filter(o => this.targets.includes(o.getBattlerIndex()));
      for (const opponent of targetedOpponents) {
        if (this.move.ppUsed + ppUsed >= this.move.getMovePp()) { // If we're already at max PP usage, stop checking
          break;
        }
        if (opponent.hasAbilityWithAttr(IncreasePpAbAttr)) { // Accounting for abilities like Pressure
          ppUsed++;
        }
      }

      if (!this.followUp && this.canMove() && !this.cancelled) {
        this.pokemon.lapseTags(BattlerTagLapseType.MOVE);
      }

      const moveQueue = this.pokemon.getMoveQueue();
      if (this.cancelled || this.failed) {
        if (this.failed) {
          this.move.usePp(ppUsed); // Only use PP if the move failed
          this.scene.eventTarget.dispatchEvent(new MoveUsedEvent(this.pokemon?.id, this.move.getMove(), ppUsed));
        }

        // Record a failed move so Abilities like Truant don't trigger next turn and soft-lock
        this.pokemon.pushMoveHistory({ move: Moves.NONE, result: MoveResult.FAIL });

        this.pokemon.lapseTags(BattlerTagLapseType.MOVE_EFFECT); // Remove any tags from moves like Fly/Dive/etc.
        moveQueue.shift(); // Remove the second turn of charge moves
        return this.end();
      }

      this.scene.triggerPokemonFormChange(this.pokemon, SpeciesFormChangePreMoveTrigger);

      if (this.move.moveId) {
        this.showMoveText();
      }

      // This should only happen when there are no valid targets left on the field
      if ((moveQueue.length && moveQueue[0].move === Moves.NONE) || !targets.length) {
        this.showFailedText();
        this.cancel();

        // Record a failed move so Abilities like Truant don't trigger next turn and soft-lock
        this.pokemon.pushMoveHistory({ move: Moves.NONE, result: MoveResult.FAIL });

        this.pokemon.lapseTags(BattlerTagLapseType.MOVE_EFFECT); // Remove any tags from moves like Fly/Dive/etc.

        moveQueue.shift();
        return this.end();
      }

      if (!moveQueue.length || !moveQueue.shift().ignorePP) { // using .shift here clears out two turn moves once they've been used
        this.move.usePp(ppUsed);
        this.scene.eventTarget.dispatchEvent(new MoveUsedEvent(this.pokemon?.id, this.move.getMove(), ppUsed));
      }

      if (!allMoves[this.move.moveId].hasAttr(CopyMoveAttr)) {
        this.scene.currentBattle.lastMove = this.move.moveId;
      }

      // Assume conditions affecting targets only apply to moves with a single target
      let success = this.move.getMove().applyConditions(this.pokemon, targets[0], this.move.getMove());
      const cancelled = new Utils.BooleanHolder(false);
      let failedText = this.move.getMove().getFailedText(this.pokemon, targets[0], this.move.getMove(), cancelled);
      if (success && this.scene.arena.isMoveWeatherCancelled(this.move.getMove())) {
        success = false;
      } else if (success && this.scene.arena.isMoveTerrainCancelled(this.pokemon, this.targets, this.move.getMove())) {
        success = false;
        if (failedText === null) {
          failedText = getTerrainBlockMessage(targets[0], this.scene.arena.terrain.terrainType);
        }
      }

      /**
       * Trigger pokemon type change before playing the move animation
       * Will still change the user's type when using Roar, Whirlwind, Trick-or-Treat, and Forest's Curse,
       * regardless of whether the move successfully executes or not.
       */
      if (success || [Moves.ROAR, Moves.WHIRLWIND, Moves.TRICK_OR_TREAT, Moves.FORESTS_CURSE].includes(this.move.moveId)) {
        applyPreAttackAbAttrs(PokemonTypeChangeAbAttr, this.pokemon, null, this.move.getMove());
      }

      if (success) {
        this.scene.unshiftPhase(this.getEffectPhase());
      } else {
        this.pokemon.pushMoveHistory({ move: this.move.moveId, targets: this.targets, result: MoveResult.FAIL, virtual: this.move.virtual });
        if (!cancelled.value) {
          this.showFailedText(failedText);
        }
      }
      // Checks if Dancer ability is triggered
      if (this.move.getMove().hasFlag(MoveFlags.DANCE_MOVE) && !this.followUp) {
        // Pokemon with Dancer can be on either side of the battle so we check in both cases
        this.scene.getPlayerField().forEach(pokemon => {
          applyPostMoveUsedAbAttrs(PostMoveUsedAbAttr, pokemon, this.move, this.pokemon, this.targets);
        });
        this.scene.getEnemyField().forEach(pokemon => {
          applyPostMoveUsedAbAttrs(PostMoveUsedAbAttr, pokemon, this.move, this.pokemon, this.targets);
        });
      }
      this.end();
    };

    if (!this.followUp && this.pokemon.status && !this.pokemon.status.isPostTurn()) {
      this.pokemon.status.incrementTurn();
      let activated = false;
      let healed = false;

      switch (this.pokemon.status.effect) {
      case StatusEffect.PARALYSIS:
        if (!this.pokemon.randSeedInt(4)) {
          activated = true;
          this.cancelled = true;
        }
        break;
      case StatusEffect.SLEEP:
        applyMoveAttrs(BypassSleepAttr, this.pokemon, null, this.move.getMove());
        healed = this.pokemon.status.turnCount === this.pokemon.status.cureTurn;
        activated = !healed && !this.pokemon.getTag(BattlerTagType.BYPASS_SLEEP);
        this.cancelled = activated;
        break;
      case StatusEffect.FREEZE:
        healed = !!this.move.getMove().findAttr(attr => attr instanceof HealStatusEffectAttr && attr.selfTarget && attr.isOfEffect(StatusEffect.FREEZE)) || !this.pokemon.randSeedInt(5);
        activated = !healed;
        this.cancelled = activated;
        break;
      }

      if (activated) {
        this.scene.queueMessage(getStatusEffectActivationText(this.pokemon.status.effect, getPokemonNameWithAffix(this.pokemon)));
        this.scene.unshiftPhase(new CommonAnimPhase(this.scene, this.pokemon.getBattlerIndex(), undefined, CommonAnim.POISON + (this.pokemon.status.effect - 1)));
        doMove();
      } else {
        if (healed) {
          this.scene.queueMessage(getStatusEffectHealText(this.pokemon.status.effect, getPokemonNameWithAffix(this.pokemon)));
          this.pokemon.resetStatus();
          this.pokemon.updateInfo();
        }
        doMove();
      }
    } else {
      doMove();
    }
  }

  getEffectPhase(): MoveEffectPhase {
    return new MoveEffectPhase(this.scene, this.pokemon.getBattlerIndex(), this.targets, this.move);
  }

  showMoveText(): void {
    if (this.move.getMove().hasAttr(ChargeAttr)) {
      const lastMove = this.pokemon.getLastXMoves() as TurnMove[];
      if (!lastMove.length || lastMove[0].move !== this.move.getMove().id || lastMove[0].result !== MoveResult.OTHER) {
        this.scene.queueMessage(i18next.t("battle:useMove", {
          pokemonNameWithAffix: getPokemonNameWithAffix(this.pokemon),
          moveName: this.move.getName()
        }), 500);
        return;
      }
    }

    if (this.pokemon.getTag(BattlerTagType.RECHARGING || BattlerTagType.INTERRUPTED)) {
      return;
    }

    this.scene.queueMessage(i18next.t("battle:useMove", {
      pokemonNameWithAffix: getPokemonNameWithAffix(this.pokemon),
      moveName: this.move.getName()
    }), 500);
    applyMoveAttrs(PreMoveMessageAttr, this.pokemon, this.pokemon.getOpponents().find(() => true), this.move.getMove());
  }

  showFailedText(failedText: string = null): void {
    this.scene.queueMessage(failedText || i18next.t("battle:attackFailed"));
  }

  end() {
    if (!this.followUp && this.canMove()) {
      this.scene.unshiftPhase(new MoveEndPhase(this.scene, this.pokemon.getBattlerIndex()));
    }

    super.end();
  }
}

export class MoveEffectPhase extends PokemonPhase {
  public move: PokemonMove;
  protected targets: BattlerIndex[];

  constructor(scene: BattleScene, battlerIndex: BattlerIndex, targets: BattlerIndex[], move: PokemonMove) {
    super(scene, battlerIndex);
    this.move = move;
    // In double battles, if the right Pokemon selects a spread move and the left Pokemon dies
    // with no party members available to switch in, then the right Pokemon takes the index
    // of the left Pokemon and gets hit unless this is checked.
    if (targets.includes(battlerIndex) && this.move.getMove().moveTarget === MoveTarget.ALL_NEAR_OTHERS) {
      const i = targets.indexOf(battlerIndex);
      targets.splice(i, i + 1);
    }
    this.targets = targets;
  }

  start() {
    super.start();

    const user = this.getUserPokemon();
    const targets = this.getTargets();

    if (!user?.isOnField()) {
      return super.end();
    }

    const overridden = new Utils.BooleanHolder(false);
    const move = this.move.getMove();

    // Assume single target for override
    applyMoveAttrs(OverrideMoveEffectAttr, user, this.getTarget(), move, overridden, this.move.virtual).then(() => {

      if (overridden.value) {
        return this.end();
      }

      user.lapseTags(BattlerTagLapseType.MOVE_EFFECT);

      if (user.turnData.hitsLeft === undefined) {
        const hitCount = new Utils.IntegerHolder(1);
        // Assume single target for multi hit
        applyMoveAttrs(MultiHitAttr, user, this.getTarget(), move, hitCount);
        applyPreAttackAbAttrs(AddSecondStrikeAbAttr, user, null, move, targets.length, hitCount, new Utils.IntegerHolder(0));
        if (move instanceof AttackMove && !move.hasAttr(FixedDamageAttr)) {
          this.scene.applyModifiers(PokemonMultiHitModifier, user.isPlayer(), user, hitCount, new Utils.IntegerHolder(0));
        }
        user.turnData.hitsLeft = user.turnData.hitCount = hitCount.value;
      }

      const moveHistoryEntry = { move: this.move.moveId, targets: this.targets, result: MoveResult.PENDING, virtual: this.move.virtual };

      const targetHitChecks = Object.fromEntries(targets.map(p => [p.getBattlerIndex(), this.hitCheck(p)]));
      const activeTargets = targets.map(t => t.isActive(true));
      if (!activeTargets.length || (!move.hasAttr(VariableTargetAttr) && !move.isMultiTarget() && !targetHitChecks[this.targets[0]])) {
        this.stopMultiHit();
        if (activeTargets.length) {
          this.scene.queueMessage(i18next.t("battle:attackMissed", { pokemonNameWithAffix: getPokemonNameWithAffix(this.getTarget()) }));
          moveHistoryEntry.result = MoveResult.MISS;
          applyMoveAttrs(MissEffectAttr, user, null, move);
        } else {
          this.scene.queueMessage(i18next.t("battle:attackFailed"));
          moveHistoryEntry.result = MoveResult.FAIL;
        }
        user.pushMoveHistory(moveHistoryEntry);
        return this.end();
      }

      const applyAttrs: Promise<void>[] = [];

      // Move animation only needs one target
      new MoveAnim(move.id as Moves, user, this.getTarget()?.getBattlerIndex()).play(this.scene, () => {
        for (const target of targets) {
          if (!targetHitChecks[target.getBattlerIndex()]) {
            this.stopMultiHit(target);
            this.scene.queueMessage(i18next.t("battle:attackMissed", { pokemonNameWithAffix: getPokemonNameWithAffix(target) }));
            if (moveHistoryEntry.result === MoveResult.PENDING) {
              moveHistoryEntry.result = MoveResult.MISS;
            }
            user.pushMoveHistory(moveHistoryEntry);
            applyMoveAttrs(MissEffectAttr, user, null, move);
            continue;
          }

          const isProtected = !this.move.getMove().checkFlag(MoveFlags.IGNORE_PROTECT, user, target) && target.findTags(t => t instanceof ProtectedTag).find(t => target.lapseTag(t.tagType));

          const firstHit = (user.turnData.hitsLeft === user.turnData.hitCount);
          const firstTarget = (moveHistoryEntry.result === MoveResult.PENDING);

          if (firstHit) {
            user.pushMoveHistory(moveHistoryEntry);
          }

          moveHistoryEntry.result = MoveResult.SUCCESS;

          const hitResult = !isProtected ? target.apply(user, move) : HitResult.NO_EFFECT;

          const lastHit = (user.turnData.hitsLeft === 1 || !this.getTarget()?.isActive());

          if (lastHit) {
            this.scene.triggerPokemonFormChange(user, SpeciesFormChangePostMoveTrigger);
          }

          applyAttrs.push(new Promise(resolve => {
            applyFilteredMoveAttrs((attr: MoveAttr) => attr instanceof MoveEffectAttr && attr.trigger === MoveEffectTrigger.PRE_APPLY && (!attr.firstHitOnly || firstHit) && (!attr.lastHitOnly || lastHit),
              user, target, move).then(() => {
              if (hitResult !== HitResult.FAIL) {
                const chargeEffect = !!move.getAttrs(ChargeAttr).find(ca => ca.usedChargeEffect(user, this.getTarget(), move));
                // Charge attribute with charge effect takes all effect attributes and applies them to charge stage, so ignore them if this is present
                Utils.executeIf(!chargeEffect, () => applyFilteredMoveAttrs((attr: MoveAttr) => attr instanceof MoveEffectAttr && attr.trigger === MoveEffectTrigger.POST_APPLY
                    && attr.selfTarget && (!attr.firstHitOnly || firstHit) && (!attr.lastHitOnly || lastHit), user, target, move)).then(() => {
                  if (hitResult !== HitResult.NO_EFFECT) {
                    applyFilteredMoveAttrs((attr: MoveAttr) => attr instanceof MoveEffectAttr && (attr as MoveEffectAttr).trigger === MoveEffectTrigger.POST_APPLY
                      && !(attr as MoveEffectAttr).selfTarget && (!attr.firstHitOnly || firstHit) && (!attr.lastHitOnly || lastHit), user, target, this.move.getMove()).then(() => {
                      if (hitResult < HitResult.NO_EFFECT && !target.hasAbilityWithAttr(IgnoreMoveEffectsAbAttr)) {
                        const flinched = new Utils.BooleanHolder(false);
                        user.scene.applyModifiers(FlinchChanceModifier, user.isPlayer(), user, flinched);
                        if (flinched.value) {
                          target.addTag(BattlerTagType.FLINCHED, undefined, this.move.moveId, user.id);
                        }
                      }
                      Utils.executeIf(!isProtected && !chargeEffect, () => applyFilteredMoveAttrs((attr: MoveAttr) => attr instanceof MoveEffectAttr && (attr as MoveEffectAttr).trigger === MoveEffectTrigger.HIT
                          && (!attr.firstHitOnly || firstHit) && (!attr.lastHitOnly || lastHit) && (!attr.firstTargetOnly || firstTarget), user, target, this.move.getMove()).then(() => {
                        return Utils.executeIf(!target.isFainted() || target.canApplyAbility(), () => applyPostDefendAbAttrs(PostDefendAbAttr, target, user, this.move.getMove(), hitResult).then(() => {
                          if (!user.isPlayer() && this.move.getMove() instanceof AttackMove) {
                            user.scene.applyShuffledModifiers(this.scene, EnemyAttackStatusEffectChanceModifier, false, target);
                          }
                        })).then(() => {
                          applyPostAttackAbAttrs(PostAttackAbAttr, user, target, this.move.getMove(), hitResult).then(() => {
                            if (this.move.getMove() instanceof AttackMove) {
                              this.scene.applyModifiers(ContactHeldItemTransferChanceModifier, this.player, user, target);
                            }
                            resolve();
                          });
                        });
                      })
                      ).then(() => resolve());
                    });
                  } else {
                    applyMoveAttrs(NoEffectAttr, user, null, move).then(() => resolve());
                  }
                });
              } else {
                resolve();
              }
            });
          }));
        }
        // Trigger effect which should only apply one time on the last hit after all targeted effects have already applied
        const postTarget = (user.turnData.hitsLeft === 1 || !this.getTarget()?.isActive()) ?
          applyFilteredMoveAttrs((attr: MoveAttr) => attr instanceof MoveEffectAttr && attr.trigger === MoveEffectTrigger.POST_TARGET, user, null, move) :
          null;

        if (!!postTarget) {
          if (applyAttrs.length) { // If there is a pending asynchronous move effect, do this after
            applyAttrs[applyAttrs.length - 1]?.then(() => postTarget);
          } else { // Otherwise, push a new asynchronous move effect
            applyAttrs.push(postTarget);
          }
        }

        Promise.allSettled(applyAttrs).then(() => this.end());
      });
    });
  }

  end() {
    const move = this.move.getMove();
    move.type = move.defaultType;
    const user = this.getUserPokemon();
    if (user) {
      if (--user.turnData.hitsLeft >= 1 && this.getTarget()?.isActive()) {
        this.scene.unshiftPhase(this.getNewHitPhase());
      } else {
        // Queue message for number of hits made by multi-move
        // If multi-hit attack only hits once, still want to render a message
        const hitsTotal = user.turnData.hitCount - Math.max(user.turnData.hitsLeft, 0);
        if (hitsTotal > 1 || user.turnData.hitsLeft > 0) {
          // If there are multiple hits, or if there are hits of the multi-hit move left
          this.scene.queueMessage(i18next.t("battle:attackHitsCount", { count: hitsTotal }));
        }
        this.scene.applyModifiers(HitHealModifier, this.player, user);
      }
    }

    super.end();
  }

  hitCheck(target: Pokemon): boolean {
    // Moves targeting the user and entry hazards can't miss
    if ([MoveTarget.USER, MoveTarget.ENEMY_SIDE].includes(this.move.getMove().moveTarget)) {
      return true;
    }

    const user = this.getUserPokemon();

    // Hit check only calculated on first hit for multi-hit moves unless flag is set to check all hits.
    // However, if an ability with the MaxMultiHitAbAttr, namely Skill Link, is present, act as a normal
    // multi-hit move and proceed with all hits
    if (user.turnData.hitsLeft < user.turnData.hitCount) {
      if (!this.move.getMove().hasFlag(MoveFlags.CHECK_ALL_HITS) || user.hasAbilityWithAttr(MaxMultiHitAbAttr)) {
        return true;
      }
    }

    if (user.hasAbilityWithAttr(AlwaysHitAbAttr) || target.hasAbilityWithAttr(AlwaysHitAbAttr)) {
      return true;
    }

    // If the user should ignore accuracy on a target, check who the user targeted last turn and see if they match
    if (user.getTag(BattlerTagType.IGNORE_ACCURACY) && (user.getLastXMoves().find(() => true)?.targets || []).indexOf(target.getBattlerIndex()) !== -1) {
      return true;
    }

    if (target.getTag(BattlerTagType.ALWAYS_GET_HIT)) {
      return true;
    }

    const hiddenTag = target.getTag(SemiInvulnerableTag);
    if (hiddenTag && !this.move.getMove().getAttrs(HitsTagAttr).some(hta => hta.tagType === hiddenTag.tagType)) {
      return false;
    }

    const moveAccuracy = this.move.getMove().calculateBattleAccuracy(user, target);

    if (moveAccuracy === -1) {
      return true;
    }

    const accuracyMultiplier = user.getAccuracyMultiplier(target, this.move.getMove());
    const rand = user.randSeedInt(100, 1);

    return rand <= moveAccuracy * accuracyMultiplier;
  }

  getUserPokemon(): Pokemon {
    if (this.battlerIndex > BattlerIndex.ENEMY_2) {
      return this.scene.getPokemonById(this.battlerIndex);
    }
    return (this.player ? this.scene.getPlayerField() : this.scene.getEnemyField())[this.fieldIndex];
  }

  getTargets(): Pokemon[] {
    return this.scene.getField(true).filter(p => this.targets.indexOf(p.getBattlerIndex()) > -1);
  }

  getTarget(): Pokemon {
    return this.getTargets().find(() => true);
  }

  removeTarget(target: Pokemon): void {
    const targetIndex = this.targets.findIndex(ind => ind === target.getBattlerIndex());
    if (targetIndex !== -1) {
      this.targets.splice(this.targets.findIndex(ind => ind === target.getBattlerIndex()), 1);
    }
  }

  stopMultiHit(target?: Pokemon): void {
    /** If given a specific target, remove the target from subsequent strikes */
    if (target) {
      this.removeTarget(target);
    }
    /**
     * If no target specified, or the specified target was the last of this move's
     * targets, completely cancel all subsequent strikes.
    */
    if (!target || this.targets.length === 0 ) {
      this.getUserPokemon().turnData.hitCount = 1;
      this.getUserPokemon().turnData.hitsLeft = 1;
    }
  }

  getNewHitPhase() {
    return new MoveEffectPhase(this.scene, this.battlerIndex, this.targets, this.move);
  }
}

export class MoveEndPhase extends PokemonPhase {
  constructor(scene: BattleScene, battlerIndex: BattlerIndex) {
    super(scene, battlerIndex);
  }

  start() {
    super.start();

    const pokemon = this.getPokemon();
    if (pokemon.isActive(true)) {
      pokemon.lapseTags(BattlerTagLapseType.AFTER_MOVE);
    }

    this.scene.arena.setIgnoreAbilities(false);

    this.end();
  }
}

export class MoveAnimTestPhase extends BattlePhase {
  private moveQueue: Moves[];

  constructor(scene: BattleScene, moveQueue?: Moves[]) {
    super(scene);

    this.moveQueue = moveQueue || Utils.getEnumValues(Moves).slice(1);
  }

  start() {
    const moveQueue = this.moveQueue.slice(0);
    this.playMoveAnim(moveQueue, true);
  }

  playMoveAnim(moveQueue: Moves[], player: boolean) {
    const moveId = player ? moveQueue[0] : moveQueue.shift();
    if (moveId === undefined) {
      this.playMoveAnim(this.moveQueue.slice(0), true);
      return;
    } else if (player) {
      console.log(Moves[moveId]);
    }

    initMoveAnim(this.scene, moveId).then(() => {
      loadMoveAnimAssets(this.scene, [moveId], true)
        .then(() => {
          new MoveAnim(moveId, player ? this.scene.getPlayerPokemon() : this.scene.getEnemyPokemon(), (player !== (allMoves[moveId] instanceof SelfStatusMove) ? this.scene.getEnemyPokemon() : this.scene.getPlayerPokemon()).getBattlerIndex()).play(this.scene, () => {
            if (player) {
              this.playMoveAnim(moveQueue, false);
            } else {
              this.playMoveAnim(moveQueue, true);
            }
          });
        });
    });
  }
}

export class ShowAbilityPhase extends PokemonPhase {
  private passive: boolean;

  constructor(scene: BattleScene, battlerIndex: BattlerIndex, passive: boolean = false) {
    super(scene, battlerIndex);

    this.passive = passive;
  }

  start() {
    super.start();

    const pokemon = this.getPokemon();

    this.scene.abilityBar.showAbility(pokemon, this.passive);
    if (pokemon.battleData) {
      pokemon.battleData.abilityRevealed = true;
    }

    this.end();
  }
}

export type StatChangeCallback = (target: Pokemon, changed: BattleStat[], relativeChanges: number[]) => void;

export class StatChangePhase extends PokemonPhase {
  private stats: BattleStat[];
  private selfTarget: boolean;
  private levels: integer;
  private showMessage: boolean;
  private ignoreAbilities: boolean;
  private canBeCopied: boolean;
  private onChange: StatChangeCallback;


  constructor(scene: BattleScene, battlerIndex: BattlerIndex, selfTarget: boolean, stats: BattleStat[], levels: integer, showMessage: boolean = true, ignoreAbilities: boolean = false, canBeCopied: boolean = true, onChange: StatChangeCallback = null) {
    super(scene, battlerIndex);

    this.selfTarget = selfTarget;
    this.stats = stats;
    this.levels = levels;
    this.showMessage = showMessage;
    this.ignoreAbilities = ignoreAbilities;
    this.canBeCopied = canBeCopied;
    this.onChange = onChange;
  }

  start() {
    const pokemon = this.getPokemon();

    let random = false;

    if (this.stats.length === 1 && this.stats[0] === BattleStat.RAND) {
      this.stats[0] = this.getRandomStat();
      random = true;
    }

    this.aggregateStatChanges(random);

    if (!pokemon.isActive(true)) {
      return this.end();
    }

    const filteredStats = this.stats.map(s => s !== BattleStat.RAND ? s : this.getRandomStat()).filter(stat => {
      const cancelled = new Utils.BooleanHolder(false);

      if (!this.selfTarget && this.levels < 0) {
        this.scene.arena.applyTagsForSide(MistTag, pokemon.isPlayer() ? ArenaTagSide.PLAYER : ArenaTagSide.ENEMY, cancelled);
      }

      if (!cancelled.value && !this.selfTarget && this.levels < 0) {
        applyPreStatChangeAbAttrs(ProtectStatAbAttr, this.getPokemon(), stat, cancelled);
      }

      return !cancelled.value;
    });

    const levels = new Utils.IntegerHolder(this.levels);

    if (!this.ignoreAbilities) {
      applyAbAttrs(StatChangeMultiplierAbAttr, pokemon, null, levels);
    }

    const battleStats = this.getPokemon().summonData.battleStats;
    const relLevels = filteredStats.map(stat => (levels.value >= 1 ? Math.min(battleStats[stat] + levels.value, 6) : Math.max(battleStats[stat] + levels.value, -6)) - battleStats[stat]);

    this.onChange?.(this.getPokemon(), filteredStats, relLevels);

    const end = () => {
      if (this.showMessage) {
        const messages = this.getStatChangeMessages(filteredStats, levels.value, relLevels);
        for (const message of messages) {
          this.scene.queueMessage(message);
        }
      }

      for (const stat of filteredStats) {
        pokemon.summonData.battleStats[stat] = Math.max(Math.min(pokemon.summonData.battleStats[stat] + levels.value, 6), -6);
      }

      if (levels.value > 0 && this.canBeCopied) {
        for (const opponent of pokemon.getOpponents()) {
          applyAbAttrs(StatChangeCopyAbAttr, opponent, null, this.stats, levels.value);
        }
      }

      applyPostStatChangeAbAttrs(PostStatChangeAbAttr, pokemon, filteredStats, this.levels, this.selfTarget);

      //Look for any other stat change phases; if this is the last one, do White Herb check
      const existingPhase = this.scene.findPhase(p => p instanceof StatChangePhase && p.battlerIndex === this.battlerIndex);
      if (!(existingPhase instanceof StatChangePhase)) {
        // Apply White Herb if needed
        const whiteHerb = this.scene.applyModifier(PokemonResetNegativeStatStageModifier, this.player, pokemon) as PokemonResetNegativeStatStageModifier;
        // If the White Herb was applied, consume it
        if (whiteHerb) {
          --whiteHerb.stackCount;
          if (whiteHerb.stackCount <= 0) {
            this.scene.removeModifier(whiteHerb);
          }
          this.scene.updateModifiers(this.player);
        }
      }

      pokemon.updateInfo();

      handleTutorial(this.scene, Tutorial.Stat_Change).then(() => super.end());
    };

    if (relLevels.filter(l => l).length && this.scene.moveAnimations) {
      pokemon.enableMask();
      const pokemonMaskSprite = pokemon.maskSprite;

      const tileX = (this.player ? 106 : 236) * pokemon.getSpriteScale() * this.scene.field.scale;
      const tileY = ((this.player ? 148 : 84) + (levels.value >= 1 ? 160 : 0)) * pokemon.getSpriteScale() * this.scene.field.scale;
      const tileWidth = 156 * this.scene.field.scale * pokemon.getSpriteScale();
      const tileHeight = 316 * this.scene.field.scale * pokemon.getSpriteScale();

      // On increase, show the red sprite located at ATK
      // On decrease, show the blue sprite located at SPD
      const spriteColor = levels.value >= 1 ? BattleStat[BattleStat.ATK].toLowerCase() : BattleStat[BattleStat.SPD].toLowerCase();
      const statSprite = this.scene.add.tileSprite(tileX, tileY, tileWidth, tileHeight, "battle_stats", spriteColor);
      statSprite.setPipeline(this.scene.fieldSpritePipeline);
      statSprite.setAlpha(0);
      statSprite.setScale(6);
      statSprite.setOrigin(0.5, 1);

      this.scene.playSound(`stat_${levels.value >= 1 ? "up" : "down"}`);

      statSprite.setMask(new Phaser.Display.Masks.BitmapMask(this.scene, pokemonMaskSprite));

      this.scene.tweens.add({
        targets: statSprite,
        duration: 250,
        alpha: 0.8375,
        onComplete: () => {
          this.scene.tweens.add({
            targets: statSprite,
            delay: 1000,
            duration: 250,
            alpha: 0
          });
        }
      });

      this.scene.tweens.add({
        targets: statSprite,
        duration: 1500,
        y: `${levels.value >= 1 ? "-" : "+"}=${160 * 6}`
      });

      this.scene.time.delayedCall(1750, () => {
        pokemon.disableMask();
        end();
      });
    } else {
      end();
    }
  }

  getRandomStat(): BattleStat {
    const allStats = Utils.getEnumValues(BattleStat);
    return allStats[this.getPokemon().randSeedInt(BattleStat.SPD + 1)];
  }

  aggregateStatChanges(random: boolean = false): void {
    const isAccEva = [BattleStat.ACC, BattleStat.EVA].some(s => this.stats.includes(s));
    let existingPhase: StatChangePhase;
    if (this.stats.length === 1) {
      while ((existingPhase = (this.scene.findPhase(p => p instanceof StatChangePhase && p.battlerIndex === this.battlerIndex && p.stats.length === 1
        && (p.stats[0] === this.stats[0] || (random && p.stats[0] === BattleStat.RAND))
        && p.selfTarget === this.selfTarget && p.showMessage === this.showMessage && p.ignoreAbilities === this.ignoreAbilities) as StatChangePhase))) {
        if (existingPhase.stats[0] === BattleStat.RAND) {
          existingPhase.stats[0] = this.getRandomStat();
          if (existingPhase.stats[0] !== this.stats[0]) {
            continue;
          }
        }
        this.levels += existingPhase.levels;

        if (!this.scene.tryRemovePhase(p => p === existingPhase)) {
          break;
        }
      }
    }
    while ((existingPhase = (this.scene.findPhase(p => p instanceof StatChangePhase && p.battlerIndex === this.battlerIndex && p.selfTarget === this.selfTarget
      && ([BattleStat.ACC, BattleStat.EVA].some(s => p.stats.includes(s)) === isAccEva)
      && p.levels === this.levels && p.showMessage === this.showMessage && p.ignoreAbilities === this.ignoreAbilities) as StatChangePhase))) {
      this.stats.push(...existingPhase.stats);
      if (!this.scene.tryRemovePhase(p => p === existingPhase)) {
        break;
      }
    }
  }

  getStatChangeMessages(stats: BattleStat[], levels: integer, relLevels: integer[]): string[] {
    const messages: string[] = [];

    const relLevelStatIndexes = {};
    for (let rl = 0; rl < relLevels.length; rl++) {
      const relLevel = relLevels[rl];
      if (!relLevelStatIndexes[relLevel]) {
        relLevelStatIndexes[relLevel] = [];
      }
      relLevelStatIndexes[relLevel].push(rl);
    }

    Object.keys(relLevelStatIndexes).forEach(rl => {
      const relLevelStats = stats.filter((_, i) => relLevelStatIndexes[rl].includes(i));
      let statsFragment = "";

      if (relLevelStats.length > 1) {
        statsFragment = relLevelStats.length >= 5
          ? i18next.t("battle:stats")
          : `${relLevelStats.slice(0, -1).map(s => getBattleStatName(s)).join(", ")}${relLevelStats.length > 2 ? "," : ""} ${i18next.t("battle:statsAnd")} ${getBattleStatName(relLevelStats[relLevelStats.length - 1])}`;
        messages.push(getBattleStatLevelChangeDescription(getPokemonNameWithAffix(this.getPokemon()), statsFragment, Math.abs(parseInt(rl)), levels >= 1,relLevelStats.length));
      } else {
        statsFragment = getBattleStatName(relLevelStats[0]);
        messages.push(getBattleStatLevelChangeDescription(getPokemonNameWithAffix(this.getPokemon()), statsFragment, Math.abs(parseInt(rl)), levels >= 1,relLevelStats.length));
      }
    });

    return messages;
  }
}

export class WeatherEffectPhase extends CommonAnimPhase {
  public weather: Weather;

  constructor(scene: BattleScene) {
    super(scene, undefined, undefined, CommonAnim.SUNNY + ((scene?.arena?.weather?.weatherType || WeatherType.NONE) - 1));
    this.weather = scene?.arena?.weather;
  }

  start() {
    // Update weather state with any changes that occurred during the turn
    this.weather = this.scene?.arena?.weather;

    if (!this.weather) {
      this.end();
      return;
    }

    this.setAnimation(CommonAnim.SUNNY + (this.weather.weatherType - 1));

    if (this.weather.isDamaging()) {

      const cancelled = new Utils.BooleanHolder(false);

      this.executeForAll((pokemon: Pokemon) => applyPreWeatherEffectAbAttrs(SuppressWeatherEffectAbAttr, pokemon, this.weather, cancelled));

      if (!cancelled.value) {
        const inflictDamage = (pokemon: Pokemon) => {
          const cancelled = new Utils.BooleanHolder(false);

          applyPreWeatherEffectAbAttrs(PreWeatherDamageAbAttr, pokemon, this.weather, cancelled);
          applyAbAttrs(BlockNonDirectDamageAbAttr, pokemon, cancelled);

          if (cancelled.value) {
            return;
          }

          const damage = Math.ceil(pokemon.getMaxHp() / 16);

          this.scene.queueMessage(getWeatherDamageMessage(this.weather.weatherType, pokemon));
          pokemon.damageAndUpdate(damage, HitResult.EFFECTIVE, false, false, true);
        };

        this.executeForAll((pokemon: Pokemon) => {
          const immune = !pokemon || !!pokemon.getTypes(true, true).filter(t => this.weather.isTypeDamageImmune(t)).length;
          if (!immune) {
            inflictDamage(pokemon);
          }
        });
      }
    }

    this.scene.ui.showText(getWeatherLapseMessage(this.weather.weatherType), null, () => {
      this.executeForAll((pokemon: Pokemon) => applyPostWeatherLapseAbAttrs(PostWeatherLapseAbAttr, pokemon, this.weather));

      super.start();
    });
  }
}

export class ObtainStatusEffectPhase extends PokemonPhase {
  private statusEffect: StatusEffect;
  private cureTurn: integer;
  private sourceText: string;
  private sourcePokemon: Pokemon;

  constructor(scene: BattleScene, battlerIndex: BattlerIndex, statusEffect: StatusEffect, cureTurn?: integer, sourceText?: string, sourcePokemon?: Pokemon) {
    super(scene, battlerIndex);

    this.statusEffect = statusEffect;
    this.cureTurn = cureTurn;
    this.sourceText = sourceText;
    this.sourcePokemon = sourcePokemon; // For tracking which Pokemon caused the status effect
  }

  start() {
    const pokemon = this.getPokemon();
    if (!pokemon.status) {
      if (pokemon.trySetStatus(this.statusEffect, false, this.sourcePokemon)) {
        if (this.cureTurn) {
          pokemon.status.cureTurn = this.cureTurn;
        }
        pokemon.updateInfo(true);
        new CommonBattleAnim(CommonAnim.POISON + (this.statusEffect - 1), pokemon).play(this.scene, () => {
          this.scene.queueMessage(getStatusEffectObtainText(this.statusEffect, getPokemonNameWithAffix(pokemon), this.sourceText));
          if (pokemon.status.isPostTurn()) {
            this.scene.pushPhase(new PostTurnStatusEffectPhase(this.scene, this.battlerIndex));
          }
          this.end();
        });
        return;
      }
    } else if (pokemon.status.effect === this.statusEffect) {
      this.scene.queueMessage(getStatusEffectOverlapText(this.statusEffect, getPokemonNameWithAffix(pokemon)));
    }
    this.end();
  }
}

export class PostTurnStatusEffectPhase extends PokemonPhase {
  constructor(scene: BattleScene, battlerIndex: BattlerIndex) {
    super(scene, battlerIndex);
  }

  start() {
    const pokemon = this.getPokemon();
    if (pokemon?.isActive(true) && pokemon.status && pokemon.status.isPostTurn()) {
      pokemon.status.incrementTurn();
      const cancelled = new Utils.BooleanHolder(false);
      applyAbAttrs(BlockNonDirectDamageAbAttr, pokemon, cancelled);
      applyAbAttrs(BlockStatusDamageAbAttr, pokemon, cancelled);

      if (!cancelled.value) {
        this.scene.queueMessage(getStatusEffectActivationText(pokemon.status.effect, getPokemonNameWithAffix(pokemon)));
        let damage: integer = 0;
        switch (pokemon.status.effect) {
        case StatusEffect.POISON:
          damage = Math.max(pokemon.getMaxHp() >> 3, 1);
          break;
        case StatusEffect.TOXIC:
          damage = Math.max(Math.floor((pokemon.getMaxHp() / 16) * pokemon.status.turnCount), 1);
          break;
        case StatusEffect.BURN:
          damage = Math.max(pokemon.getMaxHp() >> 4, 1);
          break;
        }
        if (damage) {
          // Set preventEndure flag to avoid pokemon surviving thanks to focus band, sturdy, endure ...
          this.scene.damageNumberHandler.add(this.getPokemon(), pokemon.damage(damage, false, true));
          pokemon.updateInfo();
        }
        new CommonBattleAnim(CommonAnim.POISON + (pokemon.status.effect - 1), pokemon).play(this.scene, () => this.end());
      } else {
        this.end();
      }
    } else {
      this.end();
    }
  }
}

export class MessagePhase extends Phase {
  private text: string;
  private callbackDelay: integer;
  private prompt: boolean;
  private promptDelay: integer;

  constructor(scene: BattleScene, text: string, callbackDelay?: integer, prompt?: boolean, promptDelay?: integer) {
    super(scene);

    this.text = text;
    this.callbackDelay = callbackDelay;
    this.prompt = prompt;
    this.promptDelay = promptDelay;
  }

  start() {
    super.start();

    if (this.text.indexOf("$") > -1) {
      const pageIndex = this.text.indexOf("$");
      this.scene.unshiftPhase(new MessagePhase(this.scene, this.text.slice(pageIndex + 1), this.callbackDelay, this.prompt, this.promptDelay));
      this.text = this.text.slice(0, pageIndex).trim();
    }

    this.scene.ui.showText(this.text, null, () => this.end(), this.callbackDelay || (this.prompt ? 0 : 1500), this.prompt, this.promptDelay);
  }

  end() {
    if (this.scene.abilityBar.shown) {
      this.scene.abilityBar.hide();
    }

    super.end();
  }
}

export class DamagePhase extends PokemonPhase {
  private amount: integer;
  private damageResult: DamageResult;
  private critical: boolean;

  constructor(scene: BattleScene, battlerIndex: BattlerIndex, amount: integer, damageResult?: DamageResult, critical: boolean = false) {
    super(scene, battlerIndex);

    this.amount = amount;
    this.damageResult = damageResult || HitResult.EFFECTIVE;
    this.critical = critical;
  }

  start() {
    super.start();

    if (this.damageResult === HitResult.ONE_HIT_KO) {
      if (this.scene.moveAnimations) {
        this.scene.toggleInvert(true);
      }
      this.scene.time.delayedCall(Utils.fixedInt(1000), () => {
        this.scene.toggleInvert(false);
        this.applyDamage();
      });
      return;
    }

    this.applyDamage();
  }

  updateAmount(amount: integer): void {
    this.amount = amount;
  }

  applyDamage() {
    switch (this.damageResult) {
    case HitResult.EFFECTIVE:
      this.scene.playSound("hit");
      break;
    case HitResult.SUPER_EFFECTIVE:
    case HitResult.ONE_HIT_KO:
      this.scene.playSound("hit_strong");
      break;
    case HitResult.NOT_VERY_EFFECTIVE:
      this.scene.playSound("hit_weak");
      break;
    }

    if (this.amount) {
      this.scene.damageNumberHandler.add(this.getPokemon(), this.amount, this.damageResult, this.critical);
    }

    if (this.damageResult !== HitResult.OTHER) {
      const flashTimer = this.scene.time.addEvent({
        delay: 100,
        repeat: 5,
        startAt: 200,
        callback: () => {
          this.getPokemon().getSprite().setVisible(flashTimer.repeatCount % 2 === 0);
          if (!flashTimer.repeatCount) {
            this.getPokemon().updateInfo().then(() => this.end());
          }
        }
      });
    } else {
      this.getPokemon().updateInfo().then(() => this.end());
    }
  }

  end() {
    switch (this.scene.currentBattle.battleSpec) {
    case BattleSpec.FINAL_BOSS:
      const pokemon = this.getPokemon();
      if (pokemon instanceof EnemyPokemon && pokemon.isBoss() && !pokemon.formIndex && pokemon.bossSegmentIndex < 1) {
        this.scene.fadeOutBgm(Utils.fixedInt(2000), false);
        this.scene.ui.showDialogue(battleSpecDialogue[BattleSpec.FINAL_BOSS].firstStageWin, pokemon.species.name, null, () => {
          this.scene.addEnemyModifier(getModifierType(modifierTypes.MINI_BLACK_HOLE).newModifier(pokemon) as PersistentModifier, false, true);
          pokemon.generateAndPopulateMoveset(1);
          this.scene.setFieldScale(0.75);
          this.scene.triggerPokemonFormChange(pokemon, SpeciesFormChangeManualTrigger, false);
          this.scene.currentBattle.double = true;
          const availablePartyMembers = this.scene.getParty().filter(p => p.isAllowedInBattle());
          if (availablePartyMembers.length > 1) {
            this.scene.pushPhase(new ToggleDoublePositionPhase(this.scene, true));
            if (!availablePartyMembers[1].isOnField()) {
              this.scene.pushPhase(new SummonPhase(this.scene, 1));
            }
          }

          super.end();
        });
        return;
      }
      break;
    }

    super.end();
  }
}

export class FaintPhase extends PokemonPhase {
  private preventEndure: boolean;

  constructor(scene: BattleScene, battlerIndex: BattlerIndex, preventEndure?: boolean) {
    super(scene, battlerIndex);

    this.preventEndure = preventEndure;
  }

  start() {
    super.start();

    if (!this.preventEndure) {
      const instantReviveModifier = this.scene.applyModifier(PokemonInstantReviveModifier, this.player, this.getPokemon()) as PokemonInstantReviveModifier;

      if (instantReviveModifier) {
        if (!--instantReviveModifier.stackCount) {
          this.scene.removeModifier(instantReviveModifier);
        }
        this.scene.updateModifiers(this.player);
        return this.end();
      }
    }

    if (!this.tryOverrideForBattleSpec()) {
      this.doFaint();
    }
  }

  doFaint(): void {
    const pokemon = this.getPokemon();

    // Track total times pokemon have been KO'd for supreme overlord/last respects
    if (pokemon.isPlayer()) {
      this.scene.currentBattle.playerFaints += 1;
    } else {
      this.scene.currentBattle.enemyFaints += 1;
    }

    this.scene.queueMessage(i18next.t("battle:fainted", { pokemonNameWithAffix: getPokemonNameWithAffix(pokemon) }), null, true);

    if (pokemon.turnData?.attacksReceived?.length) {
      const lastAttack = pokemon.turnData.attacksReceived[0];
      applyPostFaintAbAttrs(PostFaintAbAttr, pokemon, this.scene.getPokemonById(lastAttack.sourceId), new PokemonMove(lastAttack.move).getMove(), lastAttack.result);
    }

    const alivePlayField = this.scene.getField(true);
    alivePlayField.forEach(p => applyPostKnockOutAbAttrs(PostKnockOutAbAttr, p, pokemon));
    if (pokemon.turnData?.attacksReceived?.length) {
      const defeatSource = this.scene.getPokemonById(pokemon.turnData.attacksReceived[0].sourceId);
      if (defeatSource?.isOnField()) {
        applyPostVictoryAbAttrs(PostVictoryAbAttr, defeatSource);
        const pvmove = allMoves[pokemon.turnData.attacksReceived[0].move];
        const pvattrs = pvmove.getAttrs(PostVictoryStatChangeAttr);
        if (pvattrs.length) {
          for (const pvattr of pvattrs) {
            pvattr.applyPostVictory(defeatSource, defeatSource, pvmove);
          }
        }
      }
    }

    if (this.player) {
      const nonFaintedLegalPartyMembers = this.scene.getParty().filter(p => p.isAllowedInBattle());
      const nonFaintedPartyMemberCount = nonFaintedLegalPartyMembers.length;
      if (!nonFaintedPartyMemberCount) {
        this.scene.unshiftPhase(new GameOverPhase(this.scene));
      } else if (nonFaintedPartyMemberCount >= this.scene.currentBattle.getBattlerCount() || (this.scene.currentBattle.double && !nonFaintedLegalPartyMembers[0].isActive(true))) {
        this.scene.pushPhase(new SwitchPhase(this.scene, this.fieldIndex, true, false));
      }
      if (nonFaintedPartyMemberCount === 1 && this.scene.currentBattle.double) {
        this.scene.unshiftPhase(new ToggleDoublePositionPhase(this.scene, true));
      }
    } else {
      this.scene.unshiftPhase(new VictoryPhase(this.scene, this.battlerIndex));
      if (this.scene.currentBattle.battleType === BattleType.TRAINER) {
        const hasReservePartyMember = !!this.scene.getEnemyParty().filter(p => p.isActive() && !p.isOnField() && p.trainerSlot === (pokemon as EnemyPokemon).trainerSlot).length;
        if (hasReservePartyMember) {
          this.scene.pushPhase(new SwitchSummonPhase(this.scene, this.fieldIndex, -1, false, false, false));
        }
      }
    }

    if (this.scene.currentBattle.double) {
      const allyPokemon = pokemon.getAlly();
      if (allyPokemon?.isActive(true)) {
        let targetingMovePhase: MovePhase;
        do {
          targetingMovePhase = this.scene.findPhase(mp => mp instanceof MovePhase && mp.targets.length === 1 && mp.targets[0] === pokemon.getBattlerIndex() && mp.pokemon.isPlayer() !== allyPokemon.isPlayer()) as MovePhase;
          if (targetingMovePhase && targetingMovePhase.targets[0] !== allyPokemon.getBattlerIndex()) {
            targetingMovePhase.targets[0] = allyPokemon.getBattlerIndex();
          }
        } while (targetingMovePhase);
      }
    }

    pokemon.lapseTags(BattlerTagLapseType.FAINT);
    this.scene.getField(true).filter(p => p !== pokemon).forEach(p => p.removeTagsBySourceId(pokemon.id));

    pokemon.faintCry(() => {
      if (pokemon instanceof PlayerPokemon) {
        pokemon.addFriendship(-10);
      }
      pokemon.hideInfo();
      this.scene.playSound("faint");
      this.scene.tweens.add({
        targets: pokemon,
        duration: 500,
        y: pokemon.y + 150,
        ease: "Sine.easeIn",
        onComplete: () => {
          pokemon.setVisible(false);
          pokemon.y -= 150;
          pokemon.trySetStatus(StatusEffect.FAINT);
          if (pokemon.isPlayer()) {
            this.scene.currentBattle.removeFaintedParticipant(pokemon as PlayerPokemon);
          } else {
            this.scene.addFaintedEnemyScore(pokemon as EnemyPokemon);
            this.scene.currentBattle.addPostBattleLoot(pokemon as EnemyPokemon);
          }
          this.scene.field.remove(pokemon);
          this.end();
        }
      });
    });
  }

  tryOverrideForBattleSpec(): boolean {
    switch (this.scene.currentBattle.battleSpec) {
    case BattleSpec.FINAL_BOSS:
      if (!this.player) {
        const enemy = this.getPokemon();
        if (enemy.formIndex) {
          this.scene.ui.showDialogue(battleSpecDialogue[BattleSpec.FINAL_BOSS].secondStageWin, enemy.species.name, null, () => this.doFaint());
        } else {
          // Final boss' HP threshold has been bypassed; cancel faint and force check for 2nd phase
          enemy.hp++;
          this.scene.unshiftPhase(new DamagePhase(this.scene, enemy.getBattlerIndex(), 0, HitResult.OTHER));
          this.end();
        }
        return true;
      }
    }

    return false;
  }
}

export class VictoryPhase extends PokemonPhase {
  constructor(scene: BattleScene, battlerIndex: BattlerIndex) {
    super(scene, battlerIndex);
  }

  start() {
    super.start();

    this.scene.gameData.gameStats.pokemonDefeated++;

    const participantIds = this.scene.currentBattle.playerParticipantIds;
    const party = this.scene.getParty();
    const expShareModifier = this.scene.findModifier(m => m instanceof ExpShareModifier) as ExpShareModifier;
    const expBalanceModifier = this.scene.findModifier(m => m instanceof ExpBalanceModifier) as ExpBalanceModifier;
    const multipleParticipantExpBonusModifier = this.scene.findModifier(m => m instanceof MultipleParticipantExpBonusModifier) as MultipleParticipantExpBonusModifier;
    const nonFaintedPartyMembers = party.filter(p => p.hp);
    const expPartyMembers = nonFaintedPartyMembers.filter(p => p.level < this.scene.getMaxExpLevel());
    const partyMemberExp = [];

    if (participantIds.size) {
      let expValue = this.getPokemon().getExpValue();
      if (this.scene.currentBattle.battleType === BattleType.TRAINER) {
        expValue = Math.floor(expValue * 1.5);
      }
      for (const partyMember of nonFaintedPartyMembers) {
        const pId = partyMember.id;
        const participated = participantIds.has(pId);
        if (participated) {
          partyMember.addFriendship(2);
        }
        if (!expPartyMembers.includes(partyMember)) {
          continue;
        }
        if (!participated && !expShareModifier) {
          partyMemberExp.push(0);
          continue;
        }
        let expMultiplier = 0;
        if (participated) {
          expMultiplier += (1 / participantIds.size);
          if (participantIds.size > 1 && multipleParticipantExpBonusModifier) {
            expMultiplier += multipleParticipantExpBonusModifier.getStackCount() * 0.2;
          }
        } else if (expShareModifier) {
          expMultiplier += (expShareModifier.getStackCount() * 0.2) / participantIds.size;
        }
        if (partyMember.pokerus) {
          expMultiplier *= 1.5;
        }
        if (Overrides.XP_MULTIPLIER_OVERRIDE !== null) {
          expMultiplier = Overrides.XP_MULTIPLIER_OVERRIDE;
        }
        const pokemonExp = new Utils.NumberHolder(expValue * expMultiplier);
        const modifierBonusExp = new Utils.NumberHolder(1);
        this.scene.applyModifiers(PokemonExpBoosterModifier, true, partyMember, modifierBonusExp);
        pokemonExp.value *= modifierBonusExp.value;
        partyMemberExp.push(Math.floor(pokemonExp.value));
      }

      if (expBalanceModifier) {
        let totalLevel = 0;
        let totalExp = 0;
        expPartyMembers.forEach((expPartyMember, epm) => {
          totalExp += partyMemberExp[epm];
          totalLevel += expPartyMember.level;
        });

        const medianLevel = Math.floor(totalLevel / expPartyMembers.length);

        const recipientExpPartyMemberIndexes = [];
        expPartyMembers.forEach((expPartyMember, epm) => {
          if (expPartyMember.level <= medianLevel) {
            recipientExpPartyMemberIndexes.push(epm);
          }
        });

        const splitExp = Math.floor(totalExp / recipientExpPartyMemberIndexes.length);

        expPartyMembers.forEach((_partyMember, pm) => {
          partyMemberExp[pm] = Phaser.Math.Linear(partyMemberExp[pm], recipientExpPartyMemberIndexes.indexOf(pm) > -1 ? splitExp : 0, 0.2 * expBalanceModifier.getStackCount());
        });
      }

      for (let pm = 0; pm < expPartyMembers.length; pm++) {
        const exp = partyMemberExp[pm];

        if (exp) {
          const partyMemberIndex = party.indexOf(expPartyMembers[pm]);
          this.scene.unshiftPhase(expPartyMembers[pm].isOnField() ? new ExpPhase(this.scene, partyMemberIndex, exp) : new ShowPartyExpBarPhase(this.scene, partyMemberIndex, exp));
        }
      }
    }

    if (!this.scene.getEnemyParty().find(p => this.scene.currentBattle.battleType ? !p?.isFainted(true) : p.isOnField())) {
      this.scene.pushPhase(new BattleEndPhase(this.scene));
      if (this.scene.currentBattle.battleType === BattleType.TRAINER) {
        this.scene.pushPhase(new TrainerVictoryPhase(this.scene));
      }
      if (this.scene.gameMode.isEndless || !this.scene.gameMode.isWaveFinal(this.scene.currentBattle.waveIndex)) {
        this.scene.pushPhase(new EggLapsePhase(this.scene));
        if (this.scene.currentBattle.waveIndex % 10) {
          this.scene.pushPhase(new SelectModifierPhase(this.scene));
        } else if (this.scene.gameMode.isDaily) {
          this.scene.pushPhase(new ModifierRewardPhase(this.scene, modifierTypes.EXP_CHARM));
          if (this.scene.currentBattle.waveIndex > 10 && !this.scene.gameMode.isWaveFinal(this.scene.currentBattle.waveIndex)) {
            this.scene.pushPhase(new ModifierRewardPhase(this.scene, modifierTypes.GOLDEN_POKEBALL));
          }
        } else {
          const superExpWave = !this.scene.gameMode.isEndless ? (this.scene.offsetGym ? 0 : 20) : 10;
          if (this.scene.gameMode.isEndless && this.scene.currentBattle.waveIndex === 10) {
            this.scene.pushPhase(new ModifierRewardPhase(this.scene, modifierTypes.EXP_SHARE));
          }
          if (this.scene.currentBattle.waveIndex <= 750 && (this.scene.currentBattle.waveIndex <= 500 || (this.scene.currentBattle.waveIndex % 30) === superExpWave)) {
            this.scene.pushPhase(new ModifierRewardPhase(this.scene, (this.scene.currentBattle.waveIndex % 30) !== superExpWave || this.scene.currentBattle.waveIndex > 250 ? modifierTypes.EXP_CHARM : modifierTypes.SUPER_EXP_CHARM));
          }
          if (this.scene.currentBattle.waveIndex <= 150 && !(this.scene.currentBattle.waveIndex % 50)) {
            this.scene.pushPhase(new ModifierRewardPhase(this.scene, modifierTypes.GOLDEN_POKEBALL));
          }
          if (this.scene.gameMode.isEndless && !(this.scene.currentBattle.waveIndex % 50)) {
            this.scene.pushPhase(new ModifierRewardPhase(this.scene, !(this.scene.currentBattle.waveIndex % 250) ? modifierTypes.VOUCHER_PREMIUM : modifierTypes.VOUCHER_PLUS));
            this.scene.pushPhase(new AddEnemyBuffModifierPhase(this.scene));
          }
        }
        this.scene.pushPhase(new NewBattlePhase(this.scene));
      } else {
        this.scene.currentBattle.battleType = BattleType.CLEAR;
        this.scene.score += this.scene.gameMode.getClearScoreBonus();
        this.scene.updateScoreText();
        this.scene.pushPhase(new GameOverPhase(this.scene, true));
      }
    }

    this.end();
  }
}

export class TrainerVictoryPhase extends BattlePhase {
  constructor(scene: BattleScene) {
    super(scene);
  }

  start() {
    this.scene.disableMenu = true;

    this.scene.playBgm(this.scene.currentBattle.trainer.config.victoryBgm);

    this.scene.unshiftPhase(new MoneyRewardPhase(this.scene, this.scene.currentBattle.trainer.config.moneyMultiplier));

    const modifierRewardFuncs = this.scene.currentBattle.trainer.config.modifierRewardFuncs;
    for (const modifierRewardFunc of modifierRewardFuncs) {
      this.scene.unshiftPhase(new ModifierRewardPhase(this.scene, modifierRewardFunc));
    }

    const trainerType = this.scene.currentBattle.trainer.config.trainerType;
    if (vouchers.hasOwnProperty(TrainerType[trainerType])) {
      if (!this.scene.validateVoucher(vouchers[TrainerType[trainerType]]) && this.scene.currentBattle.trainer.config.isBoss) {
        this.scene.unshiftPhase(new ModifierRewardPhase(this.scene, [modifierTypes.VOUCHER, modifierTypes.VOUCHER, modifierTypes.VOUCHER_PLUS, modifierTypes.VOUCHER_PREMIUM][vouchers[TrainerType[trainerType]].voucherType]));
      }
    }

    this.scene.ui.showText(i18next.t("battle:trainerDefeated", { trainerName: this.scene.currentBattle.trainer.getName(TrainerSlot.NONE, true) }), null, () => {
      const victoryMessages = this.scene.currentBattle.trainer.getVictoryMessages();
      let message: string;
      this.scene.executeWithSeedOffset(() => message = Utils.randSeedItem(victoryMessages), this.scene.currentBattle.waveIndex);

      const showMessage = () => {
        const originalFunc = showMessageOrEnd;
        showMessageOrEnd = () => this.scene.ui.showDialogue(message, this.scene.currentBattle.trainer.getName(), null, originalFunc);

        showMessageOrEnd();
      };
      let showMessageOrEnd = () => this.end();
      if (victoryMessages?.length) {
        if (this.scene.currentBattle.trainer.config.hasCharSprite && !this.scene.ui.shouldSkipDialogue(message)) {
          const originalFunc = showMessageOrEnd;
          showMessageOrEnd = () => this.scene.charSprite.hide().then(() => this.scene.hideFieldOverlay(250).then(() => originalFunc()));
          this.scene.showFieldOverlay(500).then(() => this.scene.charSprite.showCharacter(this.scene.currentBattle.trainer.getKey(), getCharVariantFromDialogue(victoryMessages[0])).then(() => showMessage()));
        } else {
          showMessage();
        }
      } else {
        showMessageOrEnd();
      }
    }, null, true);

    this.showEnemyTrainer();
  }
}

export class MoneyRewardPhase extends BattlePhase {
  private moneyMultiplier: number;

  constructor(scene: BattleScene, moneyMultiplier: number) {
    super(scene);

    this.moneyMultiplier = moneyMultiplier;
  }

  start() {
    const moneyAmount = new Utils.IntegerHolder(this.scene.getWaveMoneyAmount(this.moneyMultiplier));

    this.scene.applyModifiers(MoneyMultiplierModifier, true, moneyAmount);

    if (this.scene.arena.getTag(ArenaTagType.HAPPY_HOUR)) {
      moneyAmount.value *= 2;
    }

    this.scene.addMoney(moneyAmount.value);

    const userLocale = navigator.language || "en-US";
    const formattedMoneyAmount = moneyAmount.value.toLocaleString(userLocale);
    const message = i18next.t("battle:moneyWon", { moneyAmount: formattedMoneyAmount });

    this.scene.ui.showText(message, null, () => this.end(), null, true);
  }
}

export class ModifierRewardPhase extends BattlePhase {
  protected modifierType: ModifierType;

  constructor(scene: BattleScene, modifierTypeFunc: ModifierTypeFunc) {
    super(scene);

    this.modifierType = getModifierType(modifierTypeFunc);
  }

  start() {
    super.start();

    this.doReward().then(() => this.end());
  }

  doReward(): Promise<void> {
    return new Promise<void>(resolve => {
      const newModifier = this.modifierType.newModifier();
      this.scene.addModifier(newModifier).then(() => {
        this.scene.playSound("item_fanfare");
        this.scene.ui.showText(i18next.t("battle:rewardGain", { modifierName: newModifier.type.name }), null, () => resolve(), null, true);
      });
    });
  }
}

export class GameOverModifierRewardPhase extends ModifierRewardPhase {
  constructor(scene: BattleScene, modifierTypeFunc: ModifierTypeFunc) {
    super(scene, modifierTypeFunc);
  }

  doReward(): Promise<void> {
    return new Promise<void>(resolve => {
      const newModifier = this.modifierType.newModifier();
      this.scene.addModifier(newModifier).then(() => {
        this.scene.playSound("level_up_fanfare");
        this.scene.ui.setMode(Mode.MESSAGE);
        this.scene.ui.fadeIn(250).then(() => {
          this.scene.ui.showText(i18next.t("battle:rewardGain", { modifierName: newModifier.type.name }), null, () => {
            this.scene.time.delayedCall(1500, () => this.scene.arenaBg.setVisible(true));
            resolve();
          }, null, true, 1500);
        });
      });
    });
  }
}

export class RibbonModifierRewardPhase extends ModifierRewardPhase {
  private species: PokemonSpecies;

  constructor(scene: BattleScene, modifierTypeFunc: ModifierTypeFunc, species: PokemonSpecies) {
    super(scene, modifierTypeFunc);

    this.species = species;
  }

  doReward(): Promise<void> {
    return new Promise<void>(resolve => {
      const newModifier = this.modifierType.newModifier();
      this.scene.addModifier(newModifier).then(() => {
        this.scene.playSound("level_up_fanfare");
        this.scene.ui.setMode(Mode.MESSAGE);
        this.scene.ui.showText(i18next.t("battle:beatModeFirstTime", {
          speciesName: this.species.name,
          gameMode: this.scene.gameMode.getName(),
          newModifier: newModifier.type.name
        }), null, () => {
          resolve();
        }, null, true, 1500);
      });
    });
  }
}

export class GameOverPhase extends BattlePhase {
  private victory: boolean;
  private firstRibbons: PokemonSpecies[] = [];

  constructor(scene: BattleScene, victory?: boolean) {
    super(scene);

    this.victory = !!victory;
  }

  start() {
    super.start();

    // Failsafe if players somehow skip floor 200 in classic mode
    if (this.scene.gameMode.isClassic && this.scene.currentBattle.waveIndex > 200) {
      this.victory = true;
    }

    if (this.victory && this.scene.gameMode.isEndless) {
      this.scene.ui.showDialogue(i18next.t("PGMmiscDialogue:ending_endless"), i18next.t("PGMmiscDialogue:ending_name"), 0, () => this.handleGameOver());
    } else if (this.victory || !this.scene.enableRetries) {
      this.handleGameOver();
    } else {
      this.scene.ui.showText(i18next.t("battle:retryBattle"), null, () => {
        this.scene.ui.setMode(Mode.CONFIRM, () => {
          this.scene.ui.fadeOut(1250).then(() => {
            this.scene.reset();
            this.scene.clearPhaseQueue();
            this.scene.gameData.loadSession(this.scene, this.scene.sessionSlotId).then(() => {
              this.scene.pushPhase(new EncounterPhase(this.scene, true));

              const availablePartyMembers = this.scene.getParty().filter(p => p.isAllowedInBattle()).length;

              this.scene.pushPhase(new SummonPhase(this.scene, 0));
              if (this.scene.currentBattle.double && availablePartyMembers > 1) {
                this.scene.pushPhase(new SummonPhase(this.scene, 1));
              }
              if (this.scene.currentBattle.waveIndex > 1 && this.scene.currentBattle.battleType !== BattleType.TRAINER) {
                this.scene.pushPhase(new CheckSwitchPhase(this.scene, 0, this.scene.currentBattle.double));
                if (this.scene.currentBattle.double && availablePartyMembers > 1) {
                  this.scene.pushPhase(new CheckSwitchPhase(this.scene, 1, this.scene.currentBattle.double));
                }
              }

              this.scene.ui.fadeIn(1250);
              this.end();
            });
          });
        }, () => this.handleGameOver(), false, 0, 0, 1000);
      });
    }
  }

  handleGameOver(): void {
    const doGameOver = (newClear: boolean) => {
      this.scene.disableMenu = true;
      this.scene.time.delayedCall(1000, () => {
        let firstClear = false;
        if (this.victory && newClear) {
          if (this.scene.gameMode.isClassic) {
            firstClear = this.scene.validateAchv(achvs.CLASSIC_VICTORY);
            this.scene.gameData.gameStats.sessionsWon++;
            for (const pokemon of this.scene.getParty()) {
              this.awardRibbon(pokemon);

              if (pokemon.species.getRootSpeciesId() !== pokemon.species.getRootSpeciesId(true)) {
                this.awardRibbon(pokemon, true);
              }
            }
          } else if (this.scene.gameMode.isDaily && newClear) {
            this.scene.gameData.gameStats.dailyRunSessionsWon++;
          }
        }
        const fadeDuration = this.victory ? 10000 : 5000;
        this.scene.fadeOutBgm(fadeDuration, true);
        const activeBattlers = this.scene.getField().filter(p => p?.isActive(true));
        activeBattlers.map(p => p.hideInfo());
        this.scene.ui.fadeOut(fadeDuration).then(() => {
          activeBattlers.map(a => a.setVisible(false));
          this.scene.setFieldScale(1, true);
          this.scene.clearPhaseQueue();
          this.scene.ui.clearText();

          if (this.victory && this.scene.gameMode.isChallenge) {
            this.scene.gameMode.challenges.forEach(c => this.scene.validateAchvs(ChallengeAchv, c));
          }

          const clear = (endCardPhase?: EndCardPhase) => {
            if (newClear) {
              this.handleUnlocks();
            }
            if (this.victory && newClear) {
              for (const species of this.firstRibbons) {
                this.scene.unshiftPhase(new RibbonModifierRewardPhase(this.scene, modifierTypes.VOUCHER_PLUS, species));
              }
              if (!firstClear) {
                this.scene.unshiftPhase(new GameOverModifierRewardPhase(this.scene, modifierTypes.VOUCHER_PREMIUM));
              }
            }
            this.scene.pushPhase(new PostGameOverPhase(this.scene, endCardPhase));
            this.end();
          };

          if (this.victory && this.scene.gameMode.isClassic) {
            const message = miscDialogue.ending[this.scene.gameData.gender === PlayerGender.FEMALE ? 0 : 1];

            if (!this.scene.ui.shouldSkipDialogue(message)) {
              this.scene.ui.fadeIn(500).then(() => {
                this.scene.charSprite.showCharacter(`rival_${this.scene.gameData.gender === PlayerGender.FEMALE ? "m" : "f"}`, getCharVariantFromDialogue(miscDialogue.ending[this.scene.gameData.gender === PlayerGender.FEMALE ? 0 : 1])).then(() => {
                  this.scene.ui.showDialogue(message, this.scene.gameData.gender === PlayerGender.FEMALE ? trainerConfigs[TrainerType.RIVAL].name : trainerConfigs[TrainerType.RIVAL].nameFemale, null, () => {
                    this.scene.ui.fadeOut(500).then(() => {
                      this.scene.charSprite.hide().then(() => {
                        const endCardPhase = new EndCardPhase(this.scene);
                        this.scene.unshiftPhase(endCardPhase);
                        clear(endCardPhase);
                      });
                    });
                  });
                });
              });
            } else {
              const endCardPhase = new EndCardPhase(this.scene);
              this.scene.unshiftPhase(endCardPhase);
              clear(endCardPhase);
            }
          } else {
            clear();
          }
        });
      });
    };

    /* Added a local check to see if the game is running offline on victory
    If Online, execute apiFetch as intended
    If Offline, execute offlineNewClear(), a localStorage implementation of newClear daily run checks */
    if (this.victory) {
      if (!Utils.isLocal) {
        Utils.apiFetch(`savedata/session/newclear?slot=${this.scene.sessionSlotId}&clientSessionId=${clientSessionId}`, true)
          .then(response => response.json())
          .then(newClear => doGameOver(newClear));
      } else {
        this.scene.gameData.offlineNewClear(this.scene).then(result => {
          doGameOver(result);
        });
      }
    } else {
      doGameOver(false);
    }
  }

  handleUnlocks(): void {
    if (this.victory && this.scene.gameMode.isClassic) {
      if (!this.scene.gameData.unlocks[Unlockables.ENDLESS_MODE]) {
        this.scene.unshiftPhase(new UnlockPhase(this.scene, Unlockables.ENDLESS_MODE));
      }
      if (this.scene.getParty().filter(p => p.fusionSpecies).length && !this.scene.gameData.unlocks[Unlockables.SPLICED_ENDLESS_MODE]) {
        this.scene.unshiftPhase(new UnlockPhase(this.scene, Unlockables.SPLICED_ENDLESS_MODE));
      }
      if (!this.scene.gameData.unlocks[Unlockables.MINI_BLACK_HOLE]) {
        this.scene.unshiftPhase(new UnlockPhase(this.scene, Unlockables.MINI_BLACK_HOLE));
      }
    }
  }

  awardRibbon(pokemon: Pokemon, forStarter: boolean = false): void {
    const speciesId = getPokemonSpecies(pokemon.species.speciesId);
    const speciesRibbonCount = this.scene.gameData.incrementRibbonCount(speciesId, forStarter);
    // first time classic win, award voucher
    if (speciesRibbonCount === 1) {
      this.firstRibbons.push(getPokemonSpecies(pokemon.species.getRootSpeciesId(forStarter)));
    }
  }
}

export class EndCardPhase extends Phase {
  public endCard: Phaser.GameObjects.Image;
  public text: Phaser.GameObjects.Text;

  constructor(scene: BattleScene) {
    super(scene);
  }

  start(): void {
    super.start();

    this.scene.ui.getMessageHandler().bg.setVisible(false);
    this.scene.ui.getMessageHandler().nameBoxContainer.setVisible(false);

    this.endCard = this.scene.add.image(0, 0, `end_${this.scene.gameData.gender === PlayerGender.FEMALE ? "f" : "m"}`);
    this.endCard.setOrigin(0);
    this.endCard.setScale(0.5);
    this.scene.field.add(this.endCard);

    this.text = addTextObject(this.scene, this.scene.game.canvas.width / 12, (this.scene.game.canvas.height / 6) - 16, i18next.t("battle:congratulations"), TextStyle.SUMMARY, { fontSize: "128px" });
    this.text.setOrigin(0.5);
    this.scene.field.add(this.text);

    this.scene.ui.clearText();

    this.scene.ui.fadeIn(1000).then(() => {

      this.scene.ui.showText("", null, () => {
        this.scene.ui.getMessageHandler().bg.setVisible(true);
        this.end();
      }, null, true);
    });
  }
}

export class UnlockPhase extends Phase {
  private unlockable: Unlockables;

  constructor(scene: BattleScene, unlockable: Unlockables) {
    super(scene);

    this.unlockable = unlockable;
  }

  start(): void {
    this.scene.time.delayedCall(2000, () => {
      this.scene.gameData.unlocks[this.unlockable] = true;
      this.scene.playSound("level_up_fanfare");
      this.scene.ui.setMode(Mode.MESSAGE);
      this.scene.ui.showText(i18next.t("battle:unlockedSomething", { unlockedThing: getUnlockableName(this.unlockable) }), null, () => {
        this.scene.time.delayedCall(1500, () => this.scene.arenaBg.setVisible(true));
        this.end();
      }, null, true, 1500);
    });
  }
}

export class PostGameOverPhase extends Phase {
  private endCardPhase: EndCardPhase;

  constructor(scene: BattleScene, endCardPhase: EndCardPhase) {
    super(scene);

    this.endCardPhase = endCardPhase;
  }

  start() {
    super.start();

    const saveAndReset = () => {
      this.scene.gameData.saveAll(this.scene, true, true, true).then(success => {
        if (!success) {
          return this.scene.reset(true);
        }
        this.scene.gameData.tryClearSession(this.scene, this.scene.sessionSlotId).then((success: boolean | [boolean, boolean]) => {
          if (!success[0]) {
            return this.scene.reset(true);
          }
          this.scene.reset();
          this.scene.unshiftPhase(new TitlePhase(this.scene));
          this.end();
        });
      });
    };

    if (this.endCardPhase) {
      this.scene.ui.fadeOut(500).then(() => {
        this.scene.ui.getMessageHandler().bg.setVisible(true);

        this.endCardPhase.endCard.destroy();
        this.endCardPhase.text.destroy();
        saveAndReset();
      });
    } else {
      saveAndReset();
    }
  }
}

export class SwitchPhase extends BattlePhase {
  protected fieldIndex: integer;
  private isModal: boolean;
  private doReturn: boolean;

  constructor(scene: BattleScene, fieldIndex: integer, isModal: boolean, doReturn: boolean) {
    super(scene);

    this.fieldIndex = fieldIndex;
    this.isModal = isModal;
    this.doReturn = doReturn;
  }

  start() {
    super.start();

    // Skip modal switch if impossible
    if (this.isModal && !this.scene.getParty().filter(p => p.isAllowedInBattle() && !p.isActive(true)).length) {
      return super.end();
    }

    // Check if there is any space still in field
    if (this.isModal && this.scene.getPlayerField().filter(p => p.isAllowedInBattle() && p.isActive(true)).length >= this.scene.currentBattle.getBattlerCount()) {
      return super.end();
    }

    // Override field index to 0 in case of double battle where 2/3 remaining legal party members fainted at once
    const fieldIndex = this.scene.currentBattle.getBattlerCount() === 1 || this.scene.getParty().filter(p => p.isAllowedInBattle()).length > 1 ? this.fieldIndex : 0;

    this.scene.ui.setMode(Mode.PARTY, this.isModal ? PartyUiMode.FAINT_SWITCH : PartyUiMode.POST_BATTLE_SWITCH, fieldIndex, (slotIndex: integer, option: PartyOption) => {
      if (slotIndex >= this.scene.currentBattle.getBattlerCount() && slotIndex < 6) {
        this.scene.unshiftPhase(new SwitchSummonPhase(this.scene, fieldIndex, slotIndex, this.doReturn, option === PartyOption.PASS_BATON));
      }
      this.scene.ui.setMode(Mode.MESSAGE).then(() => super.end());
    }, PartyUiHandler.FilterNonFainted);
  }
}

export class ExpPhase extends PlayerPartyMemberPokemonPhase {
  private expValue: number;

  constructor(scene: BattleScene, partyMemberIndex: integer, expValue: number) {
    super(scene, partyMemberIndex);

    this.expValue = expValue;
  }

  start() {
    super.start();

    const pokemon = this.getPokemon();
    const exp = new Utils.NumberHolder(this.expValue);
    this.scene.applyModifiers(ExpBoosterModifier, true, exp);
    exp.value = Math.floor(exp.value);
    this.scene.ui.showText(i18next.t("battle:expGain", { pokemonName: getPokemonNameWithAffix(pokemon), exp: exp.value }), null, () => {
      const lastLevel = pokemon.level;
      pokemon.addExp(exp.value);
      const newLevel = pokemon.level;
      if (newLevel > lastLevel) {
        this.scene.unshiftPhase(new LevelUpPhase(this.scene, this.partyMemberIndex, lastLevel, newLevel));
      }
      pokemon.updateInfo().then(() => this.end());
    }, null, true);
  }
}

export class ShowPartyExpBarPhase extends PlayerPartyMemberPokemonPhase {
  private expValue: number;

  constructor(scene: BattleScene, partyMemberIndex: integer, expValue: number) {
    super(scene, partyMemberIndex);

    this.expValue = expValue;
  }

  start() {
    super.start();

    const pokemon = this.getPokemon();
    const exp = new Utils.NumberHolder(this.expValue);
    this.scene.applyModifiers(ExpBoosterModifier, true, exp);
    exp.value = Math.floor(exp.value);

    const lastLevel = pokemon.level;
    pokemon.addExp(exp.value);
    const newLevel = pokemon.level;
    if (newLevel > lastLevel) {
      this.scene.unshiftPhase(new LevelUpPhase(this.scene, this.partyMemberIndex, lastLevel, newLevel));
    }
    this.scene.unshiftPhase(new HidePartyExpBarPhase(this.scene));
    pokemon.updateInfo();

    if (this.scene.expParty === ExpNotification.SKIP) {
      this.end();
    } else if (this.scene.expParty === ExpNotification.ONLY_LEVEL_UP) {
      if (newLevel > lastLevel) { // this means if we level up
        // instead of displaying the exp gain in the small frame, we display the new level
        // we use the same method for mode 0 & 1, by giving a parameter saying to display the exp or the level
        this.scene.partyExpBar.showPokemonExp(pokemon, exp.value, this.scene.expParty === ExpNotification.ONLY_LEVEL_UP, newLevel).then(() => {
          setTimeout(() => this.end(), 800 / Math.pow(2, this.scene.expGainsSpeed));
        });
      } else {
        this.end();
      }
    } else if (this.scene.expGainsSpeed < 3) {
      this.scene.partyExpBar.showPokemonExp(pokemon, exp.value, false, newLevel).then(() => {
        setTimeout(() => this.end(), 500 / Math.pow(2, this.scene.expGainsSpeed));
      });
    } else {
      this.end();
    }

  }
}

export class HidePartyExpBarPhase extends BattlePhase {
  constructor(scene: BattleScene) {
    super(scene);
  }

  start() {
    super.start();

    this.scene.partyExpBar.hide().then(() => this.end());
  }
}

export class LevelUpPhase extends PlayerPartyMemberPokemonPhase {
  private lastLevel: integer;
  private level: integer;

  constructor(scene: BattleScene, partyMemberIndex: integer, lastLevel: integer, level: integer) {
    super(scene, partyMemberIndex);

    this.lastLevel = lastLevel;
    this.level = level;
    this.scene = scene;
  }

  start() {
    super.start();

    if (this.level > this.scene.gameData.gameStats.highestLevel) {
      this.scene.gameData.gameStats.highestLevel = this.level;
    }

    this.scene.validateAchvs(LevelAchv, new Utils.IntegerHolder(this.level));

    const pokemon = this.getPokemon();
    const prevStats = pokemon.stats.slice(0);
    pokemon.calculateStats();
    pokemon.updateInfo();
    if (this.scene.expParty === ExpNotification.DEFAULT) {
      this.scene.playSound("level_up_fanfare");
      this.scene.ui.showText(i18next.t("battle:levelUp", { pokemonName: getPokemonNameWithAffix(this.getPokemon()), level: this.level }), null, () => this.scene.ui.getMessageHandler().promptLevelUpStats(this.partyMemberIndex, prevStats, false).then(() => this.end()), null, true);
    } else if (this.scene.expParty === ExpNotification.SKIP) {
      this.end();
    } else {
      // we still want to display the stats if activated
      this.scene.ui.getMessageHandler().promptLevelUpStats(this.partyMemberIndex, prevStats, false).then(() => this.end());
    }
    if (this.lastLevel < 100) { // this feels like an unnecessary optimization
      const levelMoves = this.getPokemon().getLevelMoves(this.lastLevel + 1);
      for (const lm of levelMoves) {
        this.scene.unshiftPhase(new LearnMovePhase(this.scene, this.partyMemberIndex, lm[1]));
      }
    }
    if (!pokemon.pauseEvolutions) {
      const evolution = pokemon.getEvolution();
      if (evolution) {
        this.scene.unshiftPhase(new EvolutionPhase(this.scene, pokemon as PlayerPokemon, evolution, this.lastLevel));
      }
    }
  }
}

export class LearnMovePhase extends PlayerPartyMemberPokemonPhase {
  private moveId: Moves;

  constructor(scene: BattleScene, partyMemberIndex: integer, moveId: Moves) {
    super(scene, partyMemberIndex);

    this.moveId = moveId;
  }

  start() {
    super.start();

    const pokemon = this.getPokemon();
    const move = allMoves[this.moveId];

    const existingMoveIndex = pokemon.getMoveset().findIndex(m => m?.moveId === move.id);

    if (existingMoveIndex > -1) {
      return this.end();
    }

    const emptyMoveIndex = pokemon.getMoveset().length < 4
      ? pokemon.getMoveset().length
      : pokemon.getMoveset().findIndex(m => m === null);

    const messageMode = this.scene.ui.getHandler() instanceof EvolutionSceneHandler
      ? Mode.EVOLUTION_SCENE
      : Mode.MESSAGE;

    if (emptyMoveIndex > -1) {
      pokemon.setMove(emptyMoveIndex, this.moveId);
      initMoveAnim(this.scene, this.moveId).then(() => {
        loadMoveAnimAssets(this.scene, [this.moveId], true)
          .then(() => {
            this.scene.ui.setMode(messageMode).then(() => {
              this.scene.playSound("level_up_fanfare");
              this.scene.ui.showText(i18next.t("battle:learnMove", { pokemonName: getPokemonNameWithAffix(pokemon), moveName: move.name }), null, () => {
                this.scene.triggerPokemonFormChange(pokemon, SpeciesFormChangeMoveLearnedTrigger, true);
                this.end();
              }, messageMode === Mode.EVOLUTION_SCENE ? 1000 : null, true);
            });
          });
      });
    } else {
      this.scene.ui.setMode(messageMode).then(() => {
        this.scene.ui.showText(i18next.t("battle:learnMovePrompt", { pokemonName: getPokemonNameWithAffix(pokemon), moveName: move.name }), null, () => {
          this.scene.ui.showText(i18next.t("battle:learnMoveLimitReached", { pokemonName: getPokemonNameWithAffix(pokemon) }), null, () => {
            this.scene.ui.showText(i18next.t("battle:learnMoveReplaceQuestion", { moveName: move.name }), null, () => {
              const noHandler = () => {
                this.scene.ui.setMode(messageMode).then(() => {
                  this.scene.ui.showText(i18next.t("battle:learnMoveStopTeaching", { moveName: move.name }), null, () => {
                    this.scene.ui.setModeWithoutClear(Mode.CONFIRM, () => {
                      this.scene.ui.setMode(messageMode);
                      this.scene.ui.showText(i18next.t("battle:learnMoveNotLearned", { pokemonName: getPokemonNameWithAffix(pokemon), moveName: move.name }), null, () => this.end(), null, true);
                    }, () => {
                      this.scene.ui.setMode(messageMode);
                      this.scene.unshiftPhase(new LearnMovePhase(this.scene, this.partyMemberIndex, this.moveId));
                      this.end();
                    });
                  });
                });
              };
              this.scene.ui.setModeWithoutClear(Mode.CONFIRM, () => {
                this.scene.ui.setMode(messageMode);
                this.scene.ui.showText(i18next.t("battle:learnMoveForgetQuestion"), null, () => {
                  this.scene.ui.setModeWithoutClear(Mode.SUMMARY, this.getPokemon(), SummaryUiMode.LEARN_MOVE, move, (moveIndex: integer) => {
                    if (moveIndex === 4) {
                      noHandler();
                      return;
                    }
                    this.scene.ui.setMode(messageMode).then(() => {
                      this.scene.ui.showText(i18next.t("battle:countdownPoof"), null, () => {
                        this.scene.ui.showText(i18next.t("battle:learnMoveForgetSuccess", { pokemonName: getPokemonNameWithAffix(pokemon), moveName: pokemon.moveset[moveIndex].getName() }), null, () => {
                          this.scene.ui.showText(i18next.t("battle:learnMoveAnd"), null, () => {
                            pokemon.setMove(moveIndex, Moves.NONE);
                            this.scene.unshiftPhase(new LearnMovePhase(this.scene, this.partyMemberIndex, this.moveId));
                            this.end();
                          }, null, true);
                        }, null, true);
                      }, null, true);
                    });
                  });
                }, null, true);
              }, noHandler);
            });
          }, null, true);
        }, null, true);
      });
    }
  }
}

export class PokemonHealPhase extends CommonAnimPhase {
  private hpHealed: integer;
  private message: string;
  private showFullHpMessage: boolean;
  private skipAnim: boolean;
  private revive: boolean;
  private healStatus: boolean;
  private preventFullHeal: boolean;

  constructor(scene: BattleScene, battlerIndex: BattlerIndex, hpHealed: integer, message: string, showFullHpMessage: boolean, skipAnim: boolean = false, revive: boolean = false, healStatus: boolean = false, preventFullHeal: boolean = false) {
    super(scene, battlerIndex, undefined, CommonAnim.HEALTH_UP);

    this.hpHealed = hpHealed;
    this.message = message;
    this.showFullHpMessage = showFullHpMessage;
    this.skipAnim = skipAnim;
    this.revive = revive;
    this.healStatus = healStatus;
    this.preventFullHeal = preventFullHeal;
  }

  start() {
    if (!this.skipAnim && (this.revive || this.getPokemon().hp) && !this.getPokemon().isFullHp()) {
      super.start();
    } else {
      this.end();
    }
  }

  end() {
    const pokemon = this.getPokemon();

    if (!pokemon.isOnField() || (!this.revive && !pokemon.isActive())) {
      super.end();
      return;
    }

    const hasMessage = !!this.message;
    const healOrDamage = (!pokemon.isFullHp() || this.hpHealed < 0);
    let lastStatusEffect = StatusEffect.NONE;

    if (healOrDamage) {
      const hpRestoreMultiplier = new Utils.IntegerHolder(1);
      if (!this.revive) {
        this.scene.applyModifiers(HealingBoosterModifier, this.player, hpRestoreMultiplier);
      }
      const healAmount = new Utils.NumberHolder(Math.floor(this.hpHealed * hpRestoreMultiplier.value));
      if (healAmount.value < 0) {
        pokemon.damageAndUpdate(healAmount.value * -1, HitResult.HEAL as DamageResult);
        healAmount.value = 0;
      }
      // Prevent healing to full if specified (in case of healing tokens so Sturdy doesn't cause a softlock)
      if (this.preventFullHeal && pokemon.hp + healAmount.value >= pokemon.getMaxHp()) {
        healAmount.value = (pokemon.getMaxHp() - pokemon.hp) - 1;
      }
      healAmount.value = pokemon.heal(healAmount.value);
      if (healAmount.value) {
        this.scene.damageNumberHandler.add(pokemon, healAmount.value, HitResult.HEAL);
      }
      if (pokemon.isPlayer()) {
        this.scene.validateAchvs(HealAchv, healAmount);
        if (healAmount.value > this.scene.gameData.gameStats.highestHeal) {
          this.scene.gameData.gameStats.highestHeal = healAmount.value;
        }
      }
      if (this.healStatus && !this.revive && pokemon.status) {
        lastStatusEffect = pokemon.status.effect;
        pokemon.resetStatus();
      }
      pokemon.updateInfo().then(() => super.end());
    } else if (this.healStatus && !this.revive && pokemon.status) {
      lastStatusEffect = pokemon.status.effect;
      pokemon.resetStatus();
      pokemon.updateInfo().then(() => super.end());
    } else if (this.showFullHpMessage) {
      this.message = i18next.t("battle:hpIsFull", { pokemonName: getPokemonNameWithAffix(pokemon) });
    }

    if (this.message) {
      this.scene.queueMessage(this.message);
    }

    if (this.healStatus && lastStatusEffect && !hasMessage) {
      this.scene.queueMessage(getStatusEffectHealText(lastStatusEffect, getPokemonNameWithAffix(pokemon)));
    }

    if (!healOrDamage && !lastStatusEffect) {
      super.end();
    }
  }
}

export class AttemptCapturePhase extends PokemonPhase {
  private pokeballType: PokeballType;
  private pokeball: Phaser.GameObjects.Sprite;
  private originalY: number;

  constructor(scene: BattleScene, targetIndex: integer, pokeballType: PokeballType) {
    super(scene, BattlerIndex.ENEMY + targetIndex);

    this.pokeballType = pokeballType;
  }

  start() {
    super.start();

    const pokemon = this.getPokemon() as EnemyPokemon;

    if (!pokemon?.hp) {
      return this.end();
    }

    this.scene.pokeballCounts[this.pokeballType]--;

    this.originalY = pokemon.y;

    const _3m = 3 * pokemon.getMaxHp();
    const _2h = 2 * pokemon.hp;
    const catchRate = pokemon.species.catchRate;
    const pokeballMultiplier = getPokeballCatchMultiplier(this.pokeballType);
    const statusMultiplier = pokemon.status ? getStatusEffectCatchRateMultiplier(pokemon.status.effect) : 1;
    const x = Math.round((((_3m - _2h) * catchRate * pokeballMultiplier) / _3m) * statusMultiplier);
    const y = Math.round(65536 / Math.sqrt(Math.sqrt(255 / x)));
    const fpOffset = pokemon.getFieldPositionOffset();

    const pokeballAtlasKey = getPokeballAtlasKey(this.pokeballType);
    this.pokeball = this.scene.addFieldSprite(16, 80, "pb", pokeballAtlasKey);
    this.pokeball.setOrigin(0.5, 0.625);
    this.scene.field.add(this.pokeball);

    this.scene.playSound("pb_throw");
    this.scene.time.delayedCall(300, () => {
      this.scene.field.moveBelow(this.pokeball as Phaser.GameObjects.GameObject, pokemon);
    });

    this.scene.tweens.add({
      targets: this.pokeball,
      x: { value: 236 + fpOffset[0], ease: "Linear" },
      y: { value: 16 + fpOffset[1], ease: "Cubic.easeOut" },
      duration: 500,
      onComplete: () => {
        this.pokeball.setTexture("pb", `${pokeballAtlasKey}_opening`);
        this.scene.time.delayedCall(17, () => this.pokeball.setTexture("pb", `${pokeballAtlasKey}_open`));
        this.scene.playSound("pb_rel");
        pokemon.tint(getPokeballTintColor(this.pokeballType));

        addPokeballOpenParticles(this.scene, this.pokeball.x, this.pokeball.y, this.pokeballType);

        this.scene.tweens.add({
          targets: pokemon,
          duration: 500,
          ease: "Sine.easeIn",
          scale: 0.25,
          y: 20,
          onComplete: () => {
            this.pokeball.setTexture("pb", `${pokeballAtlasKey}_opening`);
            pokemon.setVisible(false);
            this.scene.playSound("pb_catch");
            this.scene.time.delayedCall(17, () => this.pokeball.setTexture("pb", `${pokeballAtlasKey}`));

            const doShake = () => {
              let shakeCount = 0;
              const pbX = this.pokeball.x;
              const shakeCounter = this.scene.tweens.addCounter({
                from: 0,
                to: 1,
                repeat: 4,
                yoyo: true,
                ease: "Cubic.easeOut",
                duration: 250,
                repeatDelay: 500,
                onUpdate: t => {
                  if (shakeCount && shakeCount < 4) {
                    const value = t.getValue();
                    const directionMultiplier = shakeCount % 2 === 1 ? 1 : -1;
                    this.pokeball.setX(pbX + value * 4 * directionMultiplier);
                    this.pokeball.setAngle(value * 27.5 * directionMultiplier);
                  }
                },
                onRepeat: () => {
                  if (!pokemon.species.isObtainable()) {
                    shakeCounter.stop();
                    this.failCatch(shakeCount);
                  } else if (shakeCount++ < 3) {
                    if (pokeballMultiplier === -1 || pokemon.randSeedInt(65536) < y) {
                      this.scene.playSound("pb_move");
                    } else {
                      shakeCounter.stop();
                      this.failCatch(shakeCount);
                    }
                  } else {
                    this.scene.playSound("pb_lock");
                    addPokeballCaptureStars(this.scene, this.pokeball);

                    const pbTint = this.scene.add.sprite(this.pokeball.x, this.pokeball.y, "pb", "pb");
                    pbTint.setOrigin(this.pokeball.originX, this.pokeball.originY);
                    pbTint.setTintFill(0);
                    pbTint.setAlpha(0);
                    this.scene.field.add(pbTint);
                    this.scene.tweens.add({
                      targets: pbTint,
                      alpha: 0.375,
                      duration: 200,
                      easing: "Sine.easeOut",
                      onComplete: () => {
                        this.scene.tweens.add({
                          targets: pbTint,
                          alpha: 0,
                          duration: 200,
                          easing: "Sine.easeIn",
                          onComplete: () => pbTint.destroy()
                        });
                      }
                    });
                  }
                },
                onComplete: () => {
                  this.catch();
                }
              });
            };

            this.scene.time.delayedCall(250, () => doPokeballBounceAnim(this.scene, this.pokeball, 16, 72, 350, doShake));
          }
        });
      }
    });
  }

  failCatch(shakeCount: integer) {
    const pokemon = this.getPokemon();

    this.scene.playSound("pb_rel");
    pokemon.setY(this.originalY);
    if (pokemon.status?.effect !== StatusEffect.SLEEP) {
      pokemon.cry(pokemon.getHpRatio() > 0.25 ? undefined : { rate: 0.85 });
    }
    pokemon.tint(getPokeballTintColor(this.pokeballType));
    pokemon.setVisible(true);
    pokemon.untint(250, "Sine.easeOut");

    const pokeballAtlasKey = getPokeballAtlasKey(this.pokeballType);
    this.pokeball.setTexture("pb", `${pokeballAtlasKey}_opening`);
    this.scene.time.delayedCall(17, () => this.pokeball.setTexture("pb", `${pokeballAtlasKey}_open`));

    this.scene.tweens.add({
      targets: pokemon,
      duration: 250,
      ease: "Sine.easeOut",
      scale: 1
    });

    this.scene.currentBattle.lastUsedPokeball = this.pokeballType;
    this.removePb();
    this.end();
  }

  catch() {
    const pokemon = this.getPokemon() as EnemyPokemon;

    const speciesForm = !pokemon.fusionSpecies ? pokemon.getSpeciesForm() : pokemon.getFusionSpeciesForm();

    if (speciesForm.abilityHidden && (pokemon.fusionSpecies ? pokemon.fusionAbilityIndex : pokemon.abilityIndex) === speciesForm.getAbilityCount() - 1) {
      this.scene.validateAchv(achvs.HIDDEN_ABILITY);
    }

    if (pokemon.species.subLegendary) {
      this.scene.validateAchv(achvs.CATCH_SUB_LEGENDARY);
    }

    if (pokemon.species.legendary) {
      this.scene.validateAchv(achvs.CATCH_LEGENDARY);
    }

    if (pokemon.species.mythical) {
      this.scene.validateAchv(achvs.CATCH_MYTHICAL);
    }

    this.scene.pokemonInfoContainer.show(pokemon, true);

    this.scene.gameData.updateSpeciesDexIvs(pokemon.species.getRootSpeciesId(true), pokemon.ivs);

    this.scene.ui.showText(i18next.t("battle:pokemonCaught", { pokemonName: getPokemonNameWithAffix(pokemon) }), null, () => {
      const end = () => {
        this.scene.unshiftPhase(new VictoryPhase(this.scene, this.battlerIndex));
        this.scene.pokemonInfoContainer.hide();
        this.removePb();
        this.end();
      };
      const removePokemon = () => {
        this.scene.addFaintedEnemyScore(pokemon);
        this.scene.getPlayerField().filter(p => p.isActive(true)).forEach(playerPokemon => playerPokemon.removeTagsBySourceId(pokemon.id));
        pokemon.hp = 0;
        pokemon.trySetStatus(StatusEffect.FAINT);
        this.scene.clearEnemyHeldItemModifiers();
        this.scene.field.remove(pokemon, true);
      };
      const addToParty = () => {
        const newPokemon = pokemon.addToParty(this.pokeballType);
        const modifiers = this.scene.findModifiers(m => m instanceof PokemonHeldItemModifier, false);
        if (this.scene.getParty().filter(p => p.isShiny()).length === 6) {
          this.scene.validateAchv(achvs.SHINY_PARTY);
        }
        Promise.all(modifiers.map(m => this.scene.addModifier(m, true))).then(() => {
          this.scene.updateModifiers(true);
          removePokemon();
          if (newPokemon) {
            newPokemon.loadAssets().then(end);
          } else {
            end();
          }
        });
      };
      Promise.all([pokemon.hideInfo(), this.scene.gameData.setPokemonCaught(pokemon)]).then(() => {
        if (this.scene.getParty().length === 6) {
          const promptRelease = () => {
            this.scene.ui.showText(i18next.t("battle:partyFull", { pokemonName: getPokemonNameWithAffix(pokemon) }), null, () => {
              this.scene.pokemonInfoContainer.makeRoomForConfirmUi(1, true);
              this.scene.ui.setMode(Mode.CONFIRM, () => {
                const newPokemon = this.scene.addPlayerPokemon(pokemon.species, pokemon.level, pokemon.abilityIndex, pokemon.formIndex, pokemon.gender, pokemon.shiny, pokemon.variant, pokemon.ivs, pokemon.nature, pokemon);
                this.scene.ui.setMode(Mode.SUMMARY, newPokemon, 0, SummaryUiMode.DEFAULT, () => {
                  this.scene.ui.setMode(Mode.MESSAGE).then(() => {
                    promptRelease();
                  });
                }, false);
              }, () => {
                this.scene.ui.setMode(Mode.PARTY, PartyUiMode.RELEASE, this.fieldIndex, (slotIndex: integer, _option: PartyOption) => {
                  this.scene.ui.setMode(Mode.MESSAGE).then(() => {
                    if (slotIndex < 6) {
                      addToParty();
                    } else {
                      promptRelease();
                    }
                  });
                });
              }, () => {
                this.scene.ui.setMode(Mode.MESSAGE).then(() => {
                  removePokemon();
                  end();
                });
              }, "fullParty");
            });
          };
          promptRelease();
        } else {
          addToParty();
        }
      });
    }, 0, true);
  }

  removePb() {
    this.scene.tweens.add({
      targets: this.pokeball,
      duration: 250,
      delay: 250,
      ease: "Sine.easeIn",
      alpha: 0,
      onComplete: () => this.pokeball.destroy()
    });
  }
}

export class AttemptRunPhase extends PokemonPhase {
  constructor(scene: BattleScene, fieldIndex: integer) {
    super(scene, fieldIndex);
  }

  start() {
    super.start();

    const playerPokemon = this.getPokemon();
    const enemyField = this.scene.getEnemyField();

    const enemySpeed = enemyField.reduce((total: integer, enemyPokemon: Pokemon) => total + enemyPokemon.getStat(Stat.SPD), 0) / enemyField.length;

    const escapeChance = new Utils.IntegerHolder((((playerPokemon.getStat(Stat.SPD) * 128) / enemySpeed) + (30 * this.scene.currentBattle.escapeAttempts++)) % 256);
    applyAbAttrs(RunSuccessAbAttr, playerPokemon, null, escapeChance);

    if (playerPokemon.randSeedInt(256) < escapeChance.value) {
      this.scene.playSound("flee");
      this.scene.queueMessage(i18next.t("battle:runAwaySuccess"), null, true, 500);

      this.scene.tweens.add({
        targets: [this.scene.arenaEnemy, enemyField].flat(),
        alpha: 0,
        duration: 250,
        ease: "Sine.easeIn",
        onComplete: () => enemyField.forEach(enemyPokemon => enemyPokemon.destroy())
      });

      this.scene.clearEnemyHeldItemModifiers();

      enemyField.forEach(enemyPokemon => {
        enemyPokemon.hideInfo().then(() => enemyPokemon.destroy());
        enemyPokemon.hp = 0;
        enemyPokemon.trySetStatus(StatusEffect.FAINT);
      });

      this.scene.pushPhase(new BattleEndPhase(this.scene));
      this.scene.pushPhase(new NewBattlePhase(this.scene));
    } else {
      this.scene.queueMessage(i18next.t("battle:runAwayCannotEscape"), null, true, 500);
    }

    this.end();
  }
}

export class SelectModifierPhase extends BattlePhase {
  private rerollCount: integer;
  private modifierTiers: ModifierTier[];

  constructor(scene: BattleScene, rerollCount: integer = 0, modifierTiers?: ModifierTier[]) {
    super(scene);

    this.rerollCount = rerollCount;
    this.modifierTiers = modifierTiers;
  }

  start() {
    super.start();

    if (!this.rerollCount) {
      this.updateSeed();
    } else {
      this.scene.reroll = false;
    }

    const party = this.scene.getParty();
    regenerateModifierPoolThresholds(party, this.getPoolType(), this.rerollCount);
    const modifierCount = new Utils.IntegerHolder(3);
    if (this.isPlayer()) {
      this.scene.applyModifiers(ExtraModifierModifier, true, modifierCount);
    }
    const typeOptions: ModifierTypeOption[] = this.getModifierTypeOptions(modifierCount.value);

    const modifierSelectCallback = (rowCursor: integer, cursor: integer) => {
      if (rowCursor < 0 || cursor < 0) {
        this.scene.ui.showText(i18next.t("battle:skipItemQuestion"), null, () => {
          this.scene.ui.setOverlayMode(Mode.CONFIRM, () => {
            this.scene.ui.revertMode();
            this.scene.ui.setMode(Mode.MESSAGE);
            super.end();
          }, () => this.scene.ui.setMode(Mode.MODIFIER_SELECT, this.isPlayer(), typeOptions, modifierSelectCallback, this.getRerollCost(typeOptions, this.scene.lockModifierTiers)));
        });
        return false;
      }
      let modifierType: ModifierType;
      let cost: integer;
      switch (rowCursor) {
      case 0:
        switch (cursor) {
        case 0:
          const rerollCost = this.getRerollCost(typeOptions, this.scene.lockModifierTiers);
          if (this.scene.money < rerollCost) {
            this.scene.ui.playError();
            return false;
          } else {
            this.scene.reroll = true;
            this.scene.unshiftPhase(new SelectModifierPhase(this.scene, this.rerollCount + 1, typeOptions.map(o => o.type.tier)));
            this.scene.ui.clearText();
            this.scene.ui.setMode(Mode.MESSAGE).then(() => super.end());
            this.scene.money -= rerollCost;
            this.scene.updateMoneyText();
            this.scene.animateMoneyChanged(false);
            this.scene.playSound("buy");
          }
          break;
        case 1:
          this.scene.ui.setModeWithoutClear(Mode.PARTY, PartyUiMode.MODIFIER_TRANSFER, -1, (fromSlotIndex: integer, itemIndex: integer, itemQuantity: integer, toSlotIndex: integer) => {
            if (toSlotIndex !== undefined && fromSlotIndex < 6 && toSlotIndex < 6 && fromSlotIndex !== toSlotIndex && itemIndex > -1) {
              const itemModifiers = this.scene.findModifiers(m => m instanceof PokemonHeldItemModifier
                    && m.isTransferrable && m.pokemonId === party[fromSlotIndex].id) as PokemonHeldItemModifier[];
              const itemModifier = itemModifiers[itemIndex];
              this.scene.tryTransferHeldItemModifier(itemModifier, party[toSlotIndex], true, itemQuantity);
            } else {
              this.scene.ui.setMode(Mode.MODIFIER_SELECT, this.isPlayer(), typeOptions, modifierSelectCallback, this.getRerollCost(typeOptions, this.scene.lockModifierTiers));
            }
          }, PartyUiHandler.FilterItemMaxStacks);
          break;
        case 2:
          this.scene.ui.setModeWithoutClear(Mode.PARTY, PartyUiMode.CHECK, -1, () => {
            this.scene.ui.setMode(Mode.MODIFIER_SELECT, this.isPlayer(), typeOptions, modifierSelectCallback, this.getRerollCost(typeOptions, this.scene.lockModifierTiers));
          });
          break;
        case 3:
          this.scene.lockModifierTiers = !this.scene.lockModifierTiers;
          const uiHandler = this.scene.ui.getHandler() as ModifierSelectUiHandler;
          uiHandler.setRerollCost(this.getRerollCost(typeOptions, this.scene.lockModifierTiers));
          uiHandler.updateLockRaritiesText();
          uiHandler.updateRerollCostText();
          return false;
        }
        return true;
      case 1:
        modifierType = typeOptions[cursor].type;
        break;
      default:
        const shopOptions = getPlayerShopModifierTypeOptionsForWave(this.scene.currentBattle.waveIndex, this.scene.getWaveMoneyAmount(1));
        const shopOption = shopOptions[rowCursor > 2 || shopOptions.length <= SHOP_OPTIONS_ROW_LIMIT ? cursor : cursor + SHOP_OPTIONS_ROW_LIMIT];
        modifierType = shopOption.type;
        cost = shopOption.cost;
        break;
      }

      if (cost && this.scene.money < cost) {
        this.scene.ui.playError();
        return false;
      }

      const applyModifier = (modifier: Modifier, playSound: boolean = false) => {
        const result = this.scene.addModifier(modifier, false, playSound);
        if (cost) {
          result.then(success => {
            if (success) {
              this.scene.money -= cost;
              this.scene.updateMoneyText();
              this.scene.animateMoneyChanged(false);
              this.scene.playSound("buy");
              (this.scene.ui.getHandler() as ModifierSelectUiHandler).updateCostText();
            } else {
              this.scene.ui.playError();
            }
          });
        } else {
          const doEnd = () => {
            this.scene.ui.clearText();
            this.scene.ui.setMode(Mode.MESSAGE);
            super.end();
          };
          if (result instanceof Promise) {
            result.then(() => doEnd());
          } else {
            doEnd();
          }
        }
      };

      if (modifierType instanceof PokemonModifierType) {
        if (modifierType instanceof FusePokemonModifierType) {
          this.scene.ui.setModeWithoutClear(Mode.PARTY, PartyUiMode.SPLICE, -1, (fromSlotIndex: integer, spliceSlotIndex: integer) => {
            if (spliceSlotIndex !== undefined && fromSlotIndex < 6 && spliceSlotIndex < 6 && fromSlotIndex !== spliceSlotIndex) {
              this.scene.ui.setMode(Mode.MODIFIER_SELECT, this.isPlayer()).then(() => {
                const modifier = modifierType.newModifier(party[fromSlotIndex], party[spliceSlotIndex]);
                applyModifier(modifier, true);
              });
            } else {
              this.scene.ui.setMode(Mode.MODIFIER_SELECT, this.isPlayer(), typeOptions, modifierSelectCallback, this.getRerollCost(typeOptions, this.scene.lockModifierTiers));
            }
          }, modifierType.selectFilter);
        } else {
          const pokemonModifierType = modifierType as PokemonModifierType;
          const isMoveModifier = modifierType instanceof PokemonMoveModifierType;
          const isTmModifier = modifierType instanceof TmModifierType;
          const isRememberMoveModifier = modifierType instanceof RememberMoveModifierType;
          const isPpRestoreModifier = (modifierType instanceof PokemonPpRestoreModifierType || modifierType instanceof PokemonPpUpModifierType);
          const partyUiMode = isMoveModifier ? PartyUiMode.MOVE_MODIFIER
            : isTmModifier ? PartyUiMode.TM_MODIFIER
              : isRememberMoveModifier ? PartyUiMode.REMEMBER_MOVE_MODIFIER
                : PartyUiMode.MODIFIER;
          const tmMoveId = isTmModifier
            ? (modifierType as TmModifierType).moveId
            : undefined;
          this.scene.ui.setModeWithoutClear(Mode.PARTY, partyUiMode, -1, (slotIndex: integer, option: PartyOption) => {
            if (slotIndex < 6) {
              this.scene.ui.setMode(Mode.MODIFIER_SELECT, this.isPlayer()).then(() => {
                const modifier = !isMoveModifier
                  ? !isRememberMoveModifier
                    ? modifierType.newModifier(party[slotIndex])
                    : modifierType.newModifier(party[slotIndex], option as integer)
                  : modifierType.newModifier(party[slotIndex], option - PartyOption.MOVE_1);
                applyModifier(modifier, true);
              });
            } else {
              this.scene.ui.setMode(Mode.MODIFIER_SELECT, this.isPlayer(), typeOptions, modifierSelectCallback, this.getRerollCost(typeOptions, this.scene.lockModifierTiers));
            }
          }, pokemonModifierType.selectFilter, modifierType instanceof PokemonMoveModifierType ? (modifierType as PokemonMoveModifierType).moveSelectFilter : undefined, tmMoveId, isPpRestoreModifier);
        }
      } else {
        applyModifier(modifierType.newModifier());
      }

      return !cost;
    };
    this.scene.ui.setMode(Mode.MODIFIER_SELECT, this.isPlayer(), typeOptions, modifierSelectCallback, this.getRerollCost(typeOptions, this.scene.lockModifierTiers));
  }

  updateSeed(): void {
    this.scene.resetSeed();
  }

  isPlayer(): boolean {
    return true;
  }

  getRerollCost(typeOptions: ModifierTypeOption[], lockRarities: boolean): integer {
    let baseValue = 0;
    if (lockRarities) {
      const tierValues = [50, 125, 300, 750, 2000];
      for (const opt of typeOptions) {
        baseValue += tierValues[opt.type.tier];
      }
    } else {
      baseValue = 250;
    }
    return Math.min(Math.ceil(this.scene.currentBattle.waveIndex / 10) * baseValue * Math.pow(2, this.rerollCount), Number.MAX_SAFE_INTEGER);
  }

  getPoolType(): ModifierPoolType {
    return ModifierPoolType.PLAYER;
  }

  getModifierTypeOptions(modifierCount: integer): ModifierTypeOption[] {
    return getPlayerModifierTypeOptions(modifierCount, this.scene.getParty(), this.scene.lockModifierTiers ? this.modifierTiers : undefined);
  }

  addModifier(modifier: Modifier): Promise<boolean> {
    return this.scene.addModifier(modifier, false, true);
  }
}

export class EggLapsePhase extends Phase {
  private pokemonSprite: Phaser.GameObjects.Sprite;
  private starterSelectGenIconContainers: Phaser.GameObjects.Container[];
  private starterSelectContainer: Phaser.GameObjects.Container;
  constructor(scene: BattleScene) {
    super(scene);
  }

  start() {
    super.start();

    const eggsToHatch: Egg[] = this.scene.gameData.eggs.filter((egg: Egg) => {
      return Overrides.EGG_IMMEDIATE_HATCH_OVERRIDE ? true : --egg.hatchWaves < 1;
    });

<<<<<<< HEAD
    const eggsToHatchCount: integer = eggsToHatch.length;
    const pokemonHatched: PlayerPokemon[] = [];
    if (eggsToHatchCount) {
=======
    let eggCount: integer = eggsToHatch.length;

    if (eggCount) {
>>>>>>> e1de9373
      this.scene.queueMessage(i18next.t("battle:eggHatching"));
      console.log("2");
      this.scene.unshiftPhase(new EggSkipPhase(this.scene, eggsToHatch, pokemonHatched, eggsToHatchCount));

<<<<<<< HEAD
      console.log(pokemonHatched);
=======
      for (const egg of eggsToHatch) {
        this.scene.unshiftPhase(new EggHatchPhase(this.scene, egg, eggCount));
        if (eggCount > 0) {
          eggCount--;
        }
      }

>>>>>>> e1de9373
    }
    this.end();
  }
}

export class AddEnemyBuffModifierPhase extends Phase {
  constructor(scene: BattleScene) {
    super(scene);
  }

  start() {
    super.start();

    const waveIndex = this.scene.currentBattle.waveIndex;
    const tier = !(waveIndex % 1000) ? ModifierTier.ULTRA : !(waveIndex % 250) ? ModifierTier.GREAT : ModifierTier.COMMON;

    regenerateModifierPoolThresholds(this.scene.getEnemyParty(), ModifierPoolType.ENEMY_BUFF);

    const count = Math.ceil(waveIndex / 250);
    for (let i = 0; i < count; i++) {
      this.scene.addEnemyModifier(getEnemyBuffModifierForWave(tier, this.scene.findModifiers(m => m instanceof EnemyPersistentModifier, false), this.scene), true, true);
    }
    this.scene.updateModifiers(false, true).then(() => this.end());
  }
}

/**
 * Cures the party of all non-volatile status conditions, shows a message
 * @param {BattleScene} scene The current scene
 * @param {Pokemon} user The user of the move that cures the party
 * @param {string} message The message that should be displayed
 * @param {Abilities} abilityCondition Pokemon with this ability will not be affected ie. Soundproof
 */
export class PartyStatusCurePhase extends BattlePhase {
  private user: Pokemon;
  private message: string;
  private abilityCondition: Abilities;

  constructor(scene: BattleScene, user: Pokemon, message: string, abilityCondition: Abilities) {
    super(scene);

    this.user = user;
    this.message = message;
    this.abilityCondition = abilityCondition;
  }

  start() {
    super.start();
    for (const pokemon of this.scene.getParty()) {
      if (!pokemon.isOnField() || pokemon === this.user) {
        pokemon.resetStatus(false);
        pokemon.updateInfo(true);
      } else {
        if (!pokemon.hasAbility(this.abilityCondition)) {
          pokemon.resetStatus();
          pokemon.updateInfo(true);
        } else {
          // Manually show ability bar, since we're not hooked into the targeting system
          pokemon.scene.unshiftPhase(new ShowAbilityPhase(pokemon.scene, pokemon.id, pokemon.getPassiveAbility()?.id === this.abilityCondition));
        }
      }
    }
    if (this.message) {
      this.scene.queueMessage(this.message);
    }
    this.end();
  }
}

export class PartyHealPhase extends BattlePhase {
  private resumeBgm: boolean;

  constructor(scene: BattleScene, resumeBgm: boolean) {
    super(scene);

    this.resumeBgm = resumeBgm;
  }

  start() {
    super.start();

    const bgmPlaying = this.scene.isBgmPlaying();
    if (bgmPlaying) {
      this.scene.fadeOutBgm(1000, false);
    }
    this.scene.ui.fadeOut(1000).then(() => {
      for (const pokemon of this.scene.getParty()) {
        pokemon.hp = pokemon.getMaxHp();
        pokemon.resetStatus();
        for (const move of pokemon.moveset) {
          move.ppUsed = 0;
        }
        pokemon.updateInfo(true);
      }
      const healSong = this.scene.playSoundWithoutBgm("heal");
      this.scene.time.delayedCall(Utils.fixedInt(healSong.totalDuration * 1000), () => {
        healSong.destroy();
        if (this.resumeBgm && bgmPlaying) {
          this.scene.playBgm();
        }
        this.scene.ui.fadeIn(500).then(() => this.end());
      });
    });
  }
}

export class ShinySparklePhase extends PokemonPhase {
  constructor(scene: BattleScene, battlerIndex: BattlerIndex) {
    super(scene, battlerIndex);
  }

  start() {
    super.start();

    this.getPokemon().sparkle();
    this.scene.time.delayedCall(1000, () => this.end());
  }
}

export class ScanIvsPhase extends PokemonPhase {
  private shownIvs: integer;

  constructor(scene: BattleScene, battlerIndex: BattlerIndex, shownIvs: integer) {
    super(scene, battlerIndex);

    this.shownIvs = shownIvs;
  }

  start() {
    super.start();

    if (!this.shownIvs) {
      return this.end();
    }

    const pokemon = this.getPokemon();

    this.scene.ui.showText(i18next.t("battle:ivScannerUseQuestion", { pokemonName: getPokemonNameWithAffix(pokemon) }), null, () => {
      this.scene.ui.setMode(Mode.CONFIRM, () => {
        this.scene.ui.setMode(Mode.MESSAGE);
        this.scene.ui.clearText();
        new CommonBattleAnim(CommonAnim.LOCK_ON, pokemon, pokemon).play(this.scene, () => {
          this.scene.ui.getMessageHandler().promptIvs(pokemon.id, pokemon.ivs, this.shownIvs).then(() => this.end());
        });
      }, () => {
        this.scene.ui.setMode(Mode.MESSAGE);
        this.scene.ui.clearText();
        this.end();
      });
    });
  }
}

export class TrainerMessageTestPhase extends BattlePhase {
  private trainerTypes: TrainerType[];

  constructor(scene: BattleScene, ...trainerTypes: TrainerType[]) {
    super(scene);

    this.trainerTypes = trainerTypes;
  }

  start() {
    super.start();

    const testMessages: string[] = [];

    for (const t of Object.keys(trainerConfigs)) {
      const type = parseInt(t);
      if (this.trainerTypes.length && !this.trainerTypes.find(tt => tt === type as TrainerType)) {
        continue;
      }
      const config = trainerConfigs[type];
      [config.encounterMessages, config.femaleEncounterMessages, config.victoryMessages, config.femaleVictoryMessages, config.defeatMessages, config.femaleDefeatMessages]
        .map(messages => {
          if (messages?.length) {
            testMessages.push(...messages);
          }
        });
    }

    for (const message of testMessages) {
      this.scene.pushPhase(new TestMessagePhase(this.scene, message));
    }

    this.end();
  }
}

export class TestMessagePhase extends MessagePhase {
  constructor(scene: BattleScene, message: string) {
    super(scene, message, null, true);
  }
}<|MERGE_RESOLUTION|>--- conflicted
+++ resolved
@@ -31,12 +31,7 @@
 import { BattleType, BattlerIndex, TurnCommand } from "./battle";
 import { ChallengeAchv, HealAchv, LevelAchv, achvs } from "./system/achv";
 import { TrainerSlot, trainerConfigs } from "./data/trainer-config";
-<<<<<<< HEAD
-import { TrainerType } from "./data/enums/trainer-type";
 import { EggSkipPhase } from "./egg-hatch-phase";
-=======
-import { EggHatchPhase } from "./egg-hatch-phase";
->>>>>>> e1de9373
 import { Egg } from "./data/egg";
 import { vouchers } from "./system/voucher";
 import { clientSessionId, loggedInUser, updateUserInfo } from "./account";
@@ -5357,30 +5352,14 @@
       return Overrides.EGG_IMMEDIATE_HATCH_OVERRIDE ? true : --egg.hatchWaves < 1;
     });
 
-<<<<<<< HEAD
     const eggsToHatchCount: integer = eggsToHatch.length;
     const pokemonHatched: PlayerPokemon[] = [];
     if (eggsToHatchCount) {
-=======
-    let eggCount: integer = eggsToHatch.length;
-
-    if (eggCount) {
->>>>>>> e1de9373
       this.scene.queueMessage(i18next.t("battle:eggHatching"));
       console.log("2");
       this.scene.unshiftPhase(new EggSkipPhase(this.scene, eggsToHatch, pokemonHatched, eggsToHatchCount));
 
-<<<<<<< HEAD
       console.log(pokemonHatched);
-=======
-      for (const egg of eggsToHatch) {
-        this.scene.unshiftPhase(new EggHatchPhase(this.scene, egg, eggCount));
-        if (eggCount > 0) {
-          eggCount--;
-        }
-      }
-
->>>>>>> e1de9373
     }
     this.end();
   }
