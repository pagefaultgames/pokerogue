--- conflicted
+++ resolved
@@ -58,10 +58,7 @@
 import { getPokemonSpecies, speciesStarters } from "./data/pokemon-species";
 import i18next from './plugins/i18n';
 import { Abilities } from "./data/enums/abilities";
-<<<<<<< HEAD
-=======
 import { STARTER_FORM_OVERRIDE, STARTER_SPECIES_OVERRIDE } from './overrides';
->>>>>>> bde7620a
 
 export class LoginPhase extends Phase {
   private showText: boolean;
