--- conflicted
+++ resolved
@@ -2193,14 +2193,7 @@
       }
     }
 
-<<<<<<< HEAD
-    if (this.scene.arena.weather) {
-      this.scene.pushPhase(new WeatherEffectPhase(this.scene, this.scene.arena.weather));
-    }
-=======
-
     this.scene.pushPhase(new WeatherEffectPhase(this.scene));
->>>>>>> 2fd87a3c
 
     for (const o of order) {
       if (field[o].status && field[o].status.isPostTurn()) {
