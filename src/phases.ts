import BattleScene, { bypassLogin } from "./battle-scene";
import { default as Pokemon, PlayerPokemon, EnemyPokemon, PokemonMove, MoveResult, DamageResult, FieldPosition, HitResult, TurnMove } from "./field/pokemon";
import * as Utils from "./utils";
import { allMoves, applyMoveAttrs, BypassSleepAttr, ChargeAttr, applyFilteredMoveAttrs, HitsTagAttr, MissEffectAttr, MoveAttr, MoveEffectAttr, MoveFlags, MultiHitAttr, OverrideMoveEffectAttr, MoveTarget, getMoveTargets, MoveTargetSet, MoveEffectTrigger, CopyMoveAttr, AttackMove, SelfStatusMove, PreMoveMessageAttr, HealStatusEffectAttr, NoEffectAttr, BypassRedirectAttr, FixedDamageAttr, PostVictoryStatChangeAttr, ForceSwitchOutAttr, VariableTargetAttr, IncrementMovePriorityAttr } from "./data/move";
import { Mode } from "./ui/ui";
import { Command } from "./ui/command-ui-handler";
import { Stat } from "./data/pokemon-stat";
import { BerryModifier, ContactHeldItemTransferChanceModifier, EnemyAttackStatusEffectChanceModifier, EnemyPersistentModifier, EnemyStatusEffectHealChanceModifier, EnemyTurnHealModifier, ExpBalanceModifier, ExpBoosterModifier, ExpShareModifier, ExtraModifierModifier, FlinchChanceModifier, HealingBoosterModifier, HitHealModifier, LapsingPersistentModifier, MapModifier, Modifier, MultipleParticipantExpBonusModifier, PokemonExpBoosterModifier, PokemonHeldItemModifier, PokemonInstantReviveModifier, SwitchEffectTransferModifier, TurnHealModifier, TurnHeldItemTransferModifier, MoneyMultiplierModifier, MoneyInterestModifier, IvScannerModifier, LapsingPokemonHeldItemModifier, PokemonMultiHitModifier, overrideModifiers, overrideHeldItems, BypassSpeedChanceModifier, TurnStatusEffectModifier, PokemonResetNegativeStatStageModifier } from "./modifier/modifier";
import PartyUiHandler, { PartyOption, PartyUiMode } from "./ui/party-ui-handler";
import { doPokeballBounceAnim, getPokeballAtlasKey, getPokeballCatchMultiplier, getPokeballTintColor, PokeballType } from "./data/pokeball";
import { CommonAnim, CommonBattleAnim, MoveAnim, initMoveAnim, loadMoveAnimAssets } from "./data/battle-anims";
import { StatusEffect, getStatusEffectActivationText, getStatusEffectCatchRateMultiplier, getStatusEffectHealText, getStatusEffectObtainText, getStatusEffectOverlapText } from "./data/status-effect";
import { SummaryUiMode } from "./ui/summary-ui-handler";
import EvolutionSceneHandler from "./ui/evolution-scene-handler";
import { EvolutionPhase } from "./evolution-phase";
import { Phase } from "./phase";
import { BattleStat, getBattleStatLevelChangeDescription, getBattleStatName } from "./data/battle-stat";
import { biomeLinks, getBiomeName } from "./data/biomes";
import { ModifierTier } from "./modifier/modifier-tier";
import { FusePokemonModifierType, ModifierPoolType, ModifierType, ModifierTypeFunc, ModifierTypeOption, PokemonModifierType, PokemonMoveModifierType, PokemonPpRestoreModifierType, PokemonPpUpModifierType, RememberMoveModifierType, TmModifierType, getDailyRunStarterModifiers, getEnemyBuffModifierForWave, getModifierType, getPlayerModifierTypeOptions, getPlayerShopModifierTypeOptionsForWave, modifierTypes, regenerateModifierPoolThresholds } from "./modifier/modifier-type";
import SoundFade from "phaser3-rex-plugins/plugins/soundfade";
import { BattlerTagLapseType, CenterOfAttentionTag, EncoreTag, ProtectedTag, SemiInvulnerableTag, TrappedTag } from "./data/battler-tags";
import { getPokemonNameWithAffix } from "./messages";
import { Starter } from "./ui/starter-select-ui-handler";
import { Gender } from "./data/gender";
import { Weather, WeatherType, getRandomWeatherType, getTerrainBlockMessage, getWeatherDamageMessage, getWeatherLapseMessage } from "./data/weather";
import { ArenaTagSide, ArenaTrapTag, MistTag, TrickRoomTag } from "./data/arena-tag";
import { CheckTrappedAbAttr, PostAttackAbAttr, PostBattleAbAttr, PostDefendAbAttr, PostSummonAbAttr, PostTurnAbAttr, PostWeatherLapseAbAttr, PreSwitchOutAbAttr, PreWeatherDamageAbAttr, ProtectStatAbAttr, RedirectMoveAbAttr, BlockRedirectAbAttr, RunSuccessAbAttr, StatChangeMultiplierAbAttr, SuppressWeatherEffectAbAttr, SyncEncounterNatureAbAttr, applyAbAttrs, applyCheckTrappedAbAttrs, applyPostAttackAbAttrs, applyPostBattleAbAttrs, applyPostDefendAbAttrs, applyPostSummonAbAttrs, applyPostTurnAbAttrs, applyPostWeatherLapseAbAttrs, applyPreStatChangeAbAttrs, applyPreSwitchOutAbAttrs, applyPreWeatherEffectAbAttrs, IncrementMovePriorityAbAttr, applyPostVictoryAbAttrs, PostVictoryAbAttr, BlockNonDirectDamageAbAttr as BlockNonDirectDamageAbAttr, applyPostKnockOutAbAttrs, PostKnockOutAbAttr, PostBiomeChangeAbAttr, applyPostFaintAbAttrs, PostFaintAbAttr, IncreasePpAbAttr, PostStatChangeAbAttr, applyPostStatChangeAbAttrs, AlwaysHitAbAttr, PreventBerryUseAbAttr, StatChangeCopyAbAttr, PokemonTypeChangeAbAttr, applyPreAttackAbAttrs, applyPostMoveUsedAbAttrs, PostMoveUsedAbAttr, MaxMultiHitAbAttr, HealFromBerryUseAbAttr, IgnoreMoveEffectsAbAttr, BlockStatusDamageAbAttr, BypassSpeedChanceAbAttr, AddSecondStrikeAbAttr } from "./data/ability";
import { Unlockables, getUnlockableName } from "./system/unlockables";
import { getBiomeKey } from "./field/arena";
import { BattleType, BattlerIndex, TurnCommand } from "./battle";
import { ChallengeAchv, HealAchv, LevelAchv, achvs } from "./system/achv";
import { TrainerSlot, trainerConfigs } from "./data/trainer-config";
import { EggHatchPhase } from "./egg-hatch-phase";
import { Egg } from "./data/egg";
import { vouchers } from "./system/voucher";
import { clientSessionId, loggedInUser, updateUserInfo } from "./account";
import { SessionSaveData } from "./system/game-data";
import { addPokeballCaptureStars, addPokeballOpenParticles } from "./field/anims";
import { SpeciesFormChangeActiveTrigger, SpeciesFormChangeMoveLearnedTrigger, SpeciesFormChangePostMoveTrigger, SpeciesFormChangePreMoveTrigger } from "./data/pokemon-forms";
import { battleSpecDialogue, getCharVariantFromDialogue, miscDialogue } from "./data/dialogue";
import ModifierSelectUiHandler, { SHOP_OPTIONS_ROW_LIMIT } from "./ui/modifier-select-ui-handler";
import { SettingKeys } from "./system/settings/settings";
import { Tutorial, handleTutorial } from "./tutorial";
import { TerrainType } from "./data/terrain";
import { OptionSelectConfig, OptionSelectItem } from "./ui/abstact-option-select-ui-handler";
import { SaveSlotUiMode } from "./ui/save-slot-select-ui-handler";
import { fetchDailyRunSeed, getDailyRunStarters } from "./data/daily-run";
import { GameMode, GameModes, getGameMode } from "./game-mode";
import PokemonSpecies, { getPokemonSpecies, speciesStarters } from "./data/pokemon-species";
import i18next from "./plugins/i18n";
import Overrides from "#app/overrides";
import { TextStyle, addTextObject } from "./ui/text";
import { Type } from "./data/type";
import { BerryUsedEvent, EncounterPhaseEvent, MoveUsedEvent, TurnEndEvent, TurnInitEvent } from "./events/battle-scene";
import { Abilities } from "#enums/abilities";
import { ArenaTagType } from "#enums/arena-tag-type";
import { BattleSpec } from "#enums/battle-spec";
import { BattleStyle } from "#enums/battle-style";
import { BattlerTagType } from "#enums/battler-tag-type";
import { Biome } from "#enums/biome";
import { ExpNotification } from "#enums/exp-notification";
import { Moves } from "#enums/moves";
import { PlayerGender } from "#enums/player-gender";
import { Species } from "#enums/species";
import { TrainerType } from "#enums/trainer-type";
import { applyChallenges, ChallengeType } from "./data/challenge";

const { t } = i18next;

export class LoginPhase extends Phase {
  private showText: boolean;

  constructor(scene: BattleScene, showText?: boolean) {
    super(scene);

    this.showText = showText === undefined || !!showText;
  }

  start(): void {
    super.start();

    const hasSession = !!Utils.getCookie(Utils.sessionIdKey);

    this.scene.ui.setMode(Mode.LOADING, { buttonActions: [] });
    Utils.executeIf(bypassLogin || hasSession, updateUserInfo).then(response => {
      const success = response ? response[0] : false;
      const statusCode = response ? response[1] : null;
      if (!success) {
        if (!statusCode || statusCode === 400) {
          if (this.showText) {
            this.scene.ui.showText(i18next.t("menu:logInOrCreateAccount"));
          }

          this.scene.playSound("menu_open");

          const loadData = () => {
            updateUserInfo().then(success => {
              if (!success[0]) {
                Utils.removeCookie(Utils.sessionIdKey);
                this.scene.reset(true, true);
                return;
              }
              this.scene.gameData.loadSystem().then(() => this.end());
            });
          };

          this.scene.ui.setMode(Mode.LOGIN_FORM, {
            buttonActions: [
              () => {
                this.scene.ui.playSelect();
                loadData();
              }, () => {
                this.scene.playSound("menu_open");
                this.scene.ui.setMode(Mode.REGISTRATION_FORM, {
                  buttonActions: [
                    () => {
                      this.scene.ui.playSelect();
                      updateUserInfo().then(success => {
                        if (!success[0]) {
                          Utils.removeCookie(Utils.sessionIdKey);
                          this.scene.reset(true, true);
                          return;
                        }
                        this.end();
                      } );
                    }, () => {
                      this.scene.unshiftPhase(new LoginPhase(this.scene, false));
                      this.end();
                    }
                  ]
                });
              }, () => {
                const redirectUri = encodeURIComponent(`${import.meta.env.VITE_SERVER_URL}/auth/discord/callback`);
                const discordId = import.meta.env.VITE_DISCORD_CLIENT_ID;
                const discordUrl = `https://discord.com/api/oauth2/authorize?client_id=${discordId}&redirect_uri=${redirectUri}&response_type=code&scope=identify&prompt=none`;
                window.open(discordUrl, "_self");
              }, () => {
                const redirectUri = encodeURIComponent(`${import.meta.env.VITE_SERVER_URL}/auth/google/callback`);
                const googleId = import.meta.env.VITE_GOOGLE_CLIENT_ID;
                const googleUrl = `https://accounts.google.com/o/oauth2/auth?client_id=${googleId}&redirect_uri=${redirectUri}&response_type=code&scope=openid`;
                window.open(googleUrl, "_self");
              }
            ]
          });
        } else if (statusCode === 401) {
          Utils.removeCookie(Utils.sessionIdKey);
          this.scene.reset(true, true);
        } else {
          this.scene.unshiftPhase(new UnavailablePhase(this.scene));
          super.end();
        }
        return null;
      } else {
        this.scene.gameData.loadSystem().then(success => {
          if (success || bypassLogin) {
            this.end();
          } else {
            this.scene.ui.setMode(Mode.MESSAGE);
            this.scene.ui.showText(t("menu:failedToLoadSaveData"));
          }
        });
      }
    });
  }

  end(): void {
    this.scene.ui.setMode(Mode.MESSAGE);

    if (!this.scene.gameData.gender) {
      this.scene.unshiftPhase(new SelectGenderPhase(this.scene));
    }

    handleTutorial(this.scene, Tutorial.Intro).then(() => super.end());
  }
}

export class TitlePhase extends Phase {
  private loaded: boolean;
  private lastSessionData: SessionSaveData;
  public gameMode: GameModes;

  constructor(scene: BattleScene) {
    super(scene);

    this.loaded = false;
  }

  start(): void {
    super.start();

    this.scene.ui.clearText();
    this.scene.ui.fadeIn(250);

    this.scene.playBgm("title", true);

    this.scene.gameData.getSession(loggedInUser!.lastSessionSlot).then(sessionData => { // TODO: is this bang correct?
      if (sessionData) {
        this.lastSessionData = sessionData;
        const biomeKey = getBiomeKey(sessionData.arena.biome);
        const bgTexture = `${biomeKey}_bg`;
        this.scene.arenaBg.setTexture(bgTexture);
      }
      this.showOptions();
    }).catch(err => {
      console.error(err);
      this.showOptions();
    });
  }

  showOptions(): void {
    const options: OptionSelectItem[] = [];
    if (loggedInUser && loggedInUser.lastSessionSlot > -1) {
      options.push({
        label: i18next.t("continue", {ns: "menu"}),
        handler: () => {
          this.loadSaveSlot(this.lastSessionData || !loggedInUser ? -1 : loggedInUser.lastSessionSlot);
          return true;
        }
      });
    }
    options.push({
      label: i18next.t("menu:newGame"),
      handler: () => {
        const setModeAndEnd = (gameMode: GameModes) => {
          this.gameMode = gameMode;
          this.scene.ui.setMode(Mode.MESSAGE);
          this.scene.ui.clearText();
          this.end();
        };
        if (this.scene.gameData.unlocks[Unlockables.ENDLESS_MODE]) {
          const options: OptionSelectItem[] = [
            {
              label: GameMode.getModeName(GameModes.CLASSIC),
              handler: () => {
                setModeAndEnd(GameModes.CLASSIC);
                return true;
              }
            },
            {
              label: GameMode.getModeName(GameModes.CHALLENGE),
              handler: () => {
                setModeAndEnd(GameModes.CHALLENGE);
                return true;
              }
            },
            {
              label: GameMode.getModeName(GameModes.ENDLESS),
              handler: () => {
                setModeAndEnd(GameModes.ENDLESS);
                return true;
              }
            }
          ];
          if (this.scene.gameData.unlocks[Unlockables.SPLICED_ENDLESS_MODE]) {
            options.push({
              label: GameMode.getModeName(GameModes.SPLICED_ENDLESS),
              handler: () => {
                setModeAndEnd(GameModes.SPLICED_ENDLESS);
                return true;
              }
            });
          }
          options.push({
            label: i18next.t("menu:cancel"),
            handler: () => {
              this.scene.clearPhaseQueue();
              this.scene.pushPhase(new TitlePhase(this.scene));
              super.end();
              return true;
            }
          });
          this.scene.ui.showText(i18next.t("menu:selectGameMode"), null, () => this.scene.ui.setOverlayMode(Mode.OPTION_SELECT, { options: options }));
        } else {
          this.gameMode = GameModes.CLASSIC;
          this.scene.ui.setMode(Mode.MESSAGE);
          this.scene.ui.clearText();
          this.end();
        }
        return true;
      }
    },
    {
      label: i18next.t("menu:loadGame"),
      handler: () => {
        this.scene.ui.setOverlayMode(Mode.SAVE_SLOT, SaveSlotUiMode.LOAD,
          (slotId: integer) => {
            if (slotId === -1) {
              return this.showOptions();
            }
            this.loadSaveSlot(slotId);
          });
        return true;
      }
    },
    {
      label: i18next.t("menu:dailyRun"),
      handler: () => {
        this.initDailyRun();
        return true;
      },
      keepOpen: true
    },
    {
      label: i18next.t("menu:settings"),
      handler: () => {
        this.scene.ui.setOverlayMode(Mode.SETTINGS);
        return true;
      },
      keepOpen: true
    });
    const config: OptionSelectConfig = {
      options: options,
      noCancel: true,
      yOffset: 47
    };
    this.scene.ui.setMode(Mode.TITLE, config);
  }

  loadSaveSlot(slotId: integer): void {
    this.scene.sessionSlotId = slotId > -1 || !loggedInUser ? slotId : loggedInUser.lastSessionSlot;
    this.scene.ui.setMode(Mode.MESSAGE);
    this.scene.gameData.loadSession(this.scene, slotId, slotId === -1 ? this.lastSessionData : undefined).then((success: boolean) => {
      if (success) {
        this.loaded = true;
        this.scene.ui.showText(i18next.t("menu:sessionSuccess"), null, () => this.end());
      } else {
        this.end();
      }
    }).catch(err => {
      console.error(err);
      this.scene.ui.showText(i18next.t("menu:failedToLoadSession"), null);
    });
  }

  initDailyRun(): void {
    this.scene.ui.setMode(Mode.SAVE_SLOT, SaveSlotUiMode.SAVE, (slotId: integer) => {
      this.scene.clearPhaseQueue();
      if (slotId === -1) {
        this.scene.pushPhase(new TitlePhase(this.scene));
        return super.end();
      }
      this.scene.sessionSlotId = slotId;

      const generateDaily = (seed: string) => {
        this.scene.gameMode = getGameMode(GameModes.DAILY);

        this.scene.setSeed(seed);
        this.scene.resetSeed(1);

        this.scene.money = this.scene.gameMode.getStartingMoney();

        const starters = getDailyRunStarters(this.scene, seed);
        const startingLevel = this.scene.gameMode.getStartingLevel();

        const party = this.scene.getParty();
        const loadPokemonAssets: Promise<void>[] = [];
        for (const starter of starters) {
          const starterProps = this.scene.gameData.getSpeciesDexAttrProps(starter.species, starter.dexAttr);
          const starterFormIndex = Math.min(starterProps.formIndex, Math.max(starter.species.forms.length - 1, 0));
          const starterGender = starter.species.malePercent !== null
            ? !starterProps.female ? Gender.MALE : Gender.FEMALE
            : Gender.GENDERLESS;
          const starterPokemon = this.scene.addPlayerPokemon(starter.species, startingLevel, starter.abilityIndex, starterFormIndex, starterGender, starterProps.shiny, starterProps.variant, undefined, starter.nature);
          starterPokemon.setVisible(false);
          party.push(starterPokemon);
          loadPokemonAssets.push(starterPokemon.loadAssets());
        }

        regenerateModifierPoolThresholds(party, ModifierPoolType.DAILY_STARTER);
        const modifiers: Modifier[] = Array(3).fill(null).map(() => modifierTypes.EXP_SHARE().withIdFromFunc(modifierTypes.EXP_SHARE).newModifier())
          .concat(Array(3).fill(null).map(() => modifierTypes.GOLDEN_EXP_CHARM().withIdFromFunc(modifierTypes.GOLDEN_EXP_CHARM).newModifier()))
          .concat(getDailyRunStarterModifiers(party))
          .filter((m) => m !== null);

        for (const m of modifiers) {
          this.scene.addModifier(m, true, false, false, true);
        }
        this.scene.updateModifiers(true, true);

        Promise.all(loadPokemonAssets).then(() => {
          this.scene.time.delayedCall(500, () => this.scene.playBgm());
          this.scene.gameData.gameStats.dailyRunSessionsPlayed++;
          this.scene.newArena(this.scene.gameMode.getStartingBiome(this.scene));
          this.scene.newBattle();
          this.scene.arena.init();
          this.scene.sessionPlayTime = 0;
          this.scene.lastSavePlayTime = 0;
          this.end();
        });
      };

      // If Online, calls seed fetch from db to generate daily run. If Offline, generates a daily run based on current date.
      if (!Utils.isLocal) {
        fetchDailyRunSeed().then(seed => {
          generateDaily(seed!); // TODO: is this bang correct?
        }).catch(err => {
          console.error("Failed to load daily run:\n", err);
        });
      } else {
        generateDaily(btoa(new Date().toISOString().substring(0, 10)));
      }
    });
  }

  end(): void {
    if (!this.loaded && !this.scene.gameMode.isDaily) {
      this.scene.arena.preloadBgm();
      this.scene.gameMode = getGameMode(this.gameMode);
      if (this.gameMode === GameModes.CHALLENGE) {
        this.scene.pushPhase(new SelectChallengePhase(this.scene));
      } else {
        this.scene.pushPhase(new SelectStarterPhase(this.scene));
      }
      this.scene.newArena(this.scene.gameMode.getStartingBiome(this.scene));
    } else {
      this.scene.playBgm();
    }

    this.scene.pushPhase(new EncounterPhase(this.scene, this.loaded));

    if (this.loaded) {
      const availablePartyMembers = this.scene.getParty().filter(p => p.isAllowedInBattle()).length;

      this.scene.pushPhase(new SummonPhase(this.scene, 0, true, true));
      if (this.scene.currentBattle.double && availablePartyMembers > 1) {
        this.scene.pushPhase(new SummonPhase(this.scene, 1, true, true));
      }

      if (this.scene.currentBattle.battleType !== BattleType.TRAINER && (this.scene.currentBattle.waveIndex > 1 || !this.scene.gameMode.isDaily)) {
        const minPartySize = this.scene.currentBattle.double ? 2 : 1;
        if (availablePartyMembers > minPartySize) {
          this.scene.pushPhase(new CheckSwitchPhase(this.scene, 0, this.scene.currentBattle.double));
          if (this.scene.currentBattle.double) {
            this.scene.pushPhase(new CheckSwitchPhase(this.scene, 1, this.scene.currentBattle.double));
          }
        }
      }
    }

    for (const achv of Object.keys(this.scene.gameData.achvUnlocks)) {
      if (vouchers.hasOwnProperty(achv)) {
        this.scene.validateVoucher(vouchers[achv]);
      }
    }

    super.end();
  }
}

export class UnavailablePhase extends Phase {
  constructor(scene: BattleScene) {
    super(scene);
  }

  start(): void {
    this.scene.ui.setMode(Mode.UNAVAILABLE, () => {
      this.scene.unshiftPhase(new LoginPhase(this.scene, true));
      this.end();
    });
  }
}

export class ReloadSessionPhase extends Phase {
  private systemDataStr: string | null;

  constructor(scene: BattleScene, systemDataStr?: string) {
    super(scene);

    this.systemDataStr = systemDataStr!; // TODO: is this bang correct?
  }

  start(): void {
    this.scene.ui.setMode(Mode.SESSION_RELOAD);

    let delayElapsed = false;
    let loaded = false;

    this.scene.time.delayedCall(Utils.fixedInt(1500), () => {
      if (loaded) {
        this.end();
      } else {
        delayElapsed = true;
      }
    });

    this.scene.gameData.clearLocalData();

    (this.systemDataStr ? this.scene.gameData.initSystem(this.systemDataStr) : this.scene.gameData.loadSystem()).then(() => {
      if (delayElapsed) {
        this.end();
      } else {
        loaded = true;
      }
    });
  }
}

export class OutdatedPhase extends Phase {
  constructor(scene: BattleScene) {
    super(scene);
  }

  start(): void {
    this.scene.ui.setMode(Mode.OUTDATED);
  }
}

export class SelectGenderPhase extends Phase {
  constructor(scene: BattleScene) {
    super(scene);
  }

  start(): void {
    super.start();

    this.scene.ui.showText(i18next.t("menu:boyOrGirl"), null, () => {
      this.scene.ui.setMode(Mode.OPTION_SELECT, {
        options: [
          {
            label: i18next.t("settings:boy"),
            handler: () => {
              this.scene.gameData.gender = PlayerGender.MALE;
              this.scene.gameData.saveSetting(SettingKeys.Player_Gender, 0);
              this.scene.gameData.saveSystem().then(() => this.end());
              return true;
            }
          },
          {
            label: i18next.t("settings:girl"),
            handler: () => {
              this.scene.gameData.gender = PlayerGender.FEMALE;
              this.scene.gameData.saveSetting(SettingKeys.Player_Gender, 1);
              this.scene.gameData.saveSystem().then(() => this.end());
              return true;
            }
          }
        ]
      });
    });
  }

  end(): void {
    this.scene.ui.setMode(Mode.MESSAGE);
    super.end();
  }
}

export class SelectChallengePhase extends Phase {
  constructor(scene: BattleScene) {
    super(scene);
  }

  start() {
    super.start();

    this.scene.playBgm("menu");

    this.scene.ui.setMode(Mode.CHALLENGE_SELECT);
  }
}

export class SelectStarterPhase extends Phase {

  constructor(scene: BattleScene) {
    super(scene);
  }

  start() {
    super.start();

    this.scene.playBgm("menu");

    this.scene.ui.setMode(Mode.STARTER_SELECT, (starters: Starter[]) => {
      this.scene.ui.clearText();
      this.scene.ui.setMode(Mode.SAVE_SLOT, SaveSlotUiMode.SAVE, (slotId: integer) => {
        if (slotId === -1) {
          this.scene.clearPhaseQueue();
          this.scene.pushPhase(new TitlePhase(this.scene));
          return this.end();
        }
        this.scene.sessionSlotId = slotId;
        this.initBattle(starters);
      });
    });
  }

  /**
   * Initialize starters before starting the first battle
   * @param starters {@linkcode Pokemon} with which to start the first battle
   */
  initBattle(starters: Starter[]) {
    const party = this.scene.getParty();
    const loadPokemonAssets: Promise<void>[] = [];
    starters.forEach((starter: Starter, i: integer) => {
      if (!i && Overrides.STARTER_SPECIES_OVERRIDE) {
        starter.species = getPokemonSpecies(Overrides.STARTER_SPECIES_OVERRIDE as Species);
      }
      const starterProps = this.scene.gameData.getSpeciesDexAttrProps(starter.species, starter.dexAttr);
      let starterFormIndex = Math.min(starterProps.formIndex, Math.max(starter.species.forms.length - 1, 0));
      if (
        starter.species.speciesId in Overrides.STARTER_FORM_OVERRIDES &&
        starter.species.forms[Overrides.STARTER_FORM_OVERRIDES[starter.species.speciesId]!]
      ) {
        starterFormIndex = Overrides.STARTER_FORM_OVERRIDES[starter.species.speciesId]!;
      }

      let starterGender = starter.species.malePercent !== null
        ? !starterProps.female ? Gender.MALE : Gender.FEMALE
        : Gender.GENDERLESS;
      if (Overrides.GENDER_OVERRIDE !== null) {
        starterGender = Overrides.GENDER_OVERRIDE;
      }
      const starterIvs = this.scene.gameData.dexData[starter.species.speciesId].ivs.slice(0);
      const starterPokemon = this.scene.addPlayerPokemon(starter.species, this.scene.gameMode.getStartingLevel(), starter.abilityIndex, starterFormIndex, starterGender, starterProps.shiny, starterProps.variant, starterIvs, starter.nature);
      starter.moveset && starterPokemon.tryPopulateMoveset(starter.moveset);
      if (starter.passive) {
        starterPokemon.passive = true;
      }
      starterPokemon.luck = this.scene.gameData.getDexAttrLuck(this.scene.gameData.dexData[starter.species.speciesId].caughtAttr);
      if (starter.pokerus) {
        starterPokemon.pokerus = true;
      }
      if (this.scene.gameMode.isSplicedOnly) {
        starterPokemon.generateFusionSpecies(true);
      }
      starterPokemon.setVisible(false);
      applyChallenges(this.scene.gameMode, ChallengeType.STARTER_MODIFY, starterPokemon);
      party.push(starterPokemon);
      loadPokemonAssets.push(starterPokemon.loadAssets());
    });
    overrideModifiers(this.scene);
    overrideHeldItems(this.scene, party[0]);
    Promise.all(loadPokemonAssets).then(() => {
      SoundFade.fadeOut(this.scene, this.scene.sound.get("menu"), 500, true);
      this.scene.time.delayedCall(500, () => this.scene.playBgm());
      if (this.scene.gameMode.isClassic) {
        this.scene.gameData.gameStats.classicSessionsPlayed++;
      } else {
        this.scene.gameData.gameStats.endlessSessionsPlayed++;
      }
      this.scene.newBattle();
      this.scene.arena.init();
      this.scene.sessionPlayTime = 0;
      this.scene.lastSavePlayTime = 0;
      // Ensures Keldeo (or any future Pokemon that have this type of form change) starts in the correct form
      this.scene.getParty().forEach((p: PlayerPokemon) => {
        this.scene.triggerPokemonFormChange(p, SpeciesFormChangeMoveLearnedTrigger);
      });
      this.end();
    });
  }
}

export class BattlePhase extends Phase {
  constructor(scene: BattleScene) {
    super(scene);
  }

  showEnemyTrainer(trainerSlot: TrainerSlot = TrainerSlot.NONE): void {
    const sprites = this.scene.currentBattle.trainer?.getSprites()!; // TODO: is this bang correct?
    const tintSprites = this.scene.currentBattle.trainer?.getTintSprites()!; // TODO: is this bang correct?
    for (let i = 0; i < sprites.length; i++) {
      const visible = !trainerSlot || !i === (trainerSlot === TrainerSlot.TRAINER) || sprites.length < 2;
      [sprites[i], tintSprites[i]].map(sprite => {
        if (visible) {
          sprite.x = trainerSlot || sprites.length < 2 ? 0 : i ? 16 : -16;
        }
        sprite.setVisible(visible);
        sprite.clearTint();
      });
      sprites[i].setVisible(visible);
      tintSprites[i].setVisible(visible);
      sprites[i].clearTint();
      tintSprites[i].clearTint();
    }
    this.scene.tweens.add({
      targets: this.scene.currentBattle.trainer,
      x: "-=16",
      y: "+=16",
      alpha: 1,
      ease: "Sine.easeInOut",
      duration: 750
    });
  }

  hideEnemyTrainer(): void {
    this.scene.tweens.add({
      targets: this.scene.currentBattle.trainer,
      x: "+=16",
      y: "-=16",
      alpha: 0,
      ease: "Sine.easeInOut",
      duration: 750
    });
  }
}

type PokemonFunc = (pokemon: Pokemon) => void;

export abstract class FieldPhase extends BattlePhase {
  getOrder(): BattlerIndex[] {
    const playerField = this.scene.getPlayerField().filter(p => p.isActive()) as Pokemon[];
    const enemyField = this.scene.getEnemyField().filter(p => p.isActive()) as Pokemon[];

    // We shuffle the list before sorting so speed ties produce random results
    let orderedTargets: Pokemon[] = playerField.concat(enemyField);
    // We seed it with the current turn to prevent an inconsistency where it
    // was varying based on how long since you last reloaded
    this.scene.executeWithSeedOffset(() => {
      orderedTargets = Utils.randSeedShuffle(orderedTargets);
    }, this.scene.currentBattle.turn, this.scene.waveSeed);

    orderedTargets.sort((a: Pokemon, b: Pokemon) => {
      const aSpeed = a?.getBattleStat(Stat.SPD) || 0;
      const bSpeed = b?.getBattleStat(Stat.SPD) || 0;

      return bSpeed - aSpeed;
    });

    const speedReversed = new Utils.BooleanHolder(false);
    this.scene.arena.applyTags(TrickRoomTag, speedReversed);

    if (speedReversed.value) {
      orderedTargets = orderedTargets.reverse();
    }

    return orderedTargets.map(t => t.getFieldIndex() + (!t.isPlayer() ? BattlerIndex.ENEMY : 0));
  }

  executeForAll(func: PokemonFunc): void {
    const field = this.scene.getField(true).filter(p => p.summonData);
    field.forEach(pokemon => func(pokemon));
  }
}

export abstract class PokemonPhase extends FieldPhase {
  protected battlerIndex: BattlerIndex | integer;
  public player: boolean;
  public fieldIndex: integer;

  constructor(scene: BattleScene, battlerIndex?: BattlerIndex | integer) {
    super(scene);

    if (battlerIndex === undefined) {
      battlerIndex = scene.getField().find(p => p?.isActive())!.getBattlerIndex(); // TODO: is the bang correct here?
    }

    this.battlerIndex = battlerIndex;
    this.player = battlerIndex < 2;
    this.fieldIndex = battlerIndex % 2;
  }

  getPokemon(): Pokemon {
    if (this.battlerIndex > BattlerIndex.ENEMY_2) {
      return this.scene.getPokemonById(this.battlerIndex)!; //TODO: is this bang correct?
    }
    return this.scene.getField()[this.battlerIndex]!; //TODO: is this bang correct?
  }
}

export abstract class PartyMemberPokemonPhase extends FieldPhase {
  protected partyMemberIndex: integer;
  protected fieldIndex: integer;
  protected player: boolean;

  constructor(scene: BattleScene, partyMemberIndex: integer, player: boolean) {
    super(scene);

    this.partyMemberIndex = partyMemberIndex;
    this.fieldIndex = partyMemberIndex < this.scene.currentBattle.getBattlerCount()
      ? partyMemberIndex
      : -1;
    this.player = player;
  }

  getParty(): Pokemon[] {
    return this.player ? this.scene.getParty() : this.scene.getEnemyParty();
  }

  getPokemon(): Pokemon {
    return this.getParty()[this.partyMemberIndex];
  }
}

export abstract class PlayerPartyMemberPokemonPhase extends PartyMemberPokemonPhase {
  constructor(scene: BattleScene, partyMemberIndex: integer) {
    super(scene, partyMemberIndex, true);
  }

  getPlayerPokemon(): PlayerPokemon {
    return super.getPokemon() as PlayerPokemon;
  }
}

export abstract class EnemyPartyMemberPokemonPhase extends PartyMemberPokemonPhase {
  constructor(scene: BattleScene, partyMemberIndex: integer) {
    super(scene, partyMemberIndex, false);
  }

  getEnemyPokemon(): EnemyPokemon {
    return super.getPokemon() as EnemyPokemon;
  }
}

export class EncounterPhase extends BattlePhase {
  private loaded: boolean;

  constructor(scene: BattleScene, loaded?: boolean) {
    super(scene);

    this.loaded = !!loaded;
  }

  start() {
    super.start();

    this.scene.updateGameInfo();

    this.scene.initSession();

    this.scene.eventTarget.dispatchEvent(new EncounterPhaseEvent());

    // Failsafe if players somehow skip floor 200 in classic mode
    if (this.scene.gameMode.isClassic && this.scene.currentBattle.waveIndex > 200) {
      this.scene.unshiftPhase(new GameOverPhase(this.scene));
    }

    const loadEnemyAssets: Promise<any>[] = [];

    const battle = this.scene.currentBattle;

    let totalBst = 0;

    battle.enemyLevels?.forEach((level, e) => {
      if (!this.loaded) {
        if (battle.battleType === BattleType.TRAINER) {
          battle.enemyParty[e] = battle.trainer?.genPartyMember(e)!; // TODO:: is the bang correct here?
        } else {
          const enemySpecies = this.scene.randomSpecies(battle.waveIndex, level, true);
          battle.enemyParty[e] = this.scene.addEnemyPokemon(enemySpecies, level, TrainerSlot.NONE, !!this.scene.getEncounterBossSegments(battle.waveIndex, level, enemySpecies));
          if (this.scene.currentBattle.battleSpec === BattleSpec.FINAL_BOSS) {
            battle.enemyParty[e].ivs = new Array(6).fill(31);
          }
          this.scene.getParty().slice(0, !battle.double ? 1 : 2).reverse().forEach(playerPokemon => {
            applyAbAttrs(SyncEncounterNatureAbAttr, playerPokemon, null, battle.enemyParty[e]);
          });
        }
      }
      const enemyPokemon = this.scene.getEnemyParty()[e];
      if (e < (battle.double ? 2 : 1)) {
        enemyPokemon.setX(-66 + enemyPokemon.getFieldPositionOffset()[0]);
        enemyPokemon.resetSummonData();
      }

      if (!this.loaded) {
        this.scene.gameData.setPokemonSeen(enemyPokemon, true, battle.battleType === BattleType.TRAINER);
      }

      if (enemyPokemon.species.speciesId === Species.ETERNATUS) {
        if (this.scene.gameMode.isClassic && (battle.battleSpec === BattleSpec.FINAL_BOSS || this.scene.gameMode.isWaveFinal(battle.waveIndex))) {
          if (battle.battleSpec !== BattleSpec.FINAL_BOSS) {
            enemyPokemon.formIndex = 1;
            enemyPokemon.updateScale();
          }
          enemyPokemon.setBoss();
        } else if (!(battle.waveIndex % 1000)) {
          enemyPokemon.formIndex = 1;
          enemyPokemon.updateScale();
        }
      }

      totalBst += enemyPokemon.getSpeciesForm().baseTotal;

      loadEnemyAssets.push(enemyPokemon.loadAssets());

      console.log(getPokemonNameWithAffix(enemyPokemon), enemyPokemon.species.speciesId, enemyPokemon.stats);
    });

    if (this.scene.getParty().filter(p => p.isShiny()).length === 6) {
      this.scene.validateAchv(achvs.SHINY_PARTY);
    }

    if (battle.battleType === BattleType.TRAINER) {
      loadEnemyAssets.push(battle.trainer?.loadAssets().then(() => battle.trainer?.initSprite())!); // TODO: is this bang correct?
    } else {
      // This block only applies for double battles to init the boss segments (idk why it's split up like this)
      if (battle.enemyParty.filter(p => p.isBoss()).length > 1) {
        for (const enemyPokemon of battle.enemyParty) {
          // If the enemy pokemon is a boss and wasn't populated from data source, then set it up
          if (enemyPokemon.isBoss() && !enemyPokemon.isPopulatedFromDataSource) {
            enemyPokemon.setBoss(true, Math.ceil(enemyPokemon.bossSegments * (enemyPokemon.getSpeciesForm().baseTotal / totalBst)));
            enemyPokemon.initBattleInfo();
          }
        }
      }
    }

    Promise.all(loadEnemyAssets).then(() => {
      battle.enemyParty.forEach((enemyPokemon, e) => {
        if (e < (battle.double ? 2 : 1)) {
          if (battle.battleType === BattleType.WILD) {
            this.scene.field.add(enemyPokemon);
            battle.seenEnemyPartyMemberIds.add(enemyPokemon.id);
            const playerPokemon = this.scene.getPlayerPokemon();
            if (playerPokemon?.visible) {
              this.scene.field.moveBelow(enemyPokemon as Pokemon, playerPokemon);
            }
            enemyPokemon.tint(0, 0.5);
          } else if (battle.battleType === BattleType.TRAINER) {
            enemyPokemon.setVisible(false);
            this.scene.currentBattle.trainer?.tint(0, 0.5);
          }
          if (battle.double) {
            enemyPokemon.setFieldPosition(e ? FieldPosition.RIGHT : FieldPosition.LEFT);
          }
        }
      });

      if (!this.loaded) {
        regenerateModifierPoolThresholds(this.scene.getEnemyField(), battle.battleType === BattleType.TRAINER ? ModifierPoolType.TRAINER : ModifierPoolType.WILD);
        this.scene.generateEnemyModifiers();
      }

      this.scene.ui.setMode(Mode.MESSAGE).then(() => {
        if (!this.loaded) {
          //@ts-ignore
          this.scene.gameData.saveAll(this.scene, true, battle.waveIndex % 10 === 1 || this.scene.lastSavePlayTime >= 300).then(success => { // TODO: get rid of ts-ignore
            this.scene.disableMenu = false;
            if (!success) {
              return this.scene.reset(true);
            }
            this.doEncounter();
          });
        } else {
          this.doEncounter();
        }
      });
    });
  }

  doEncounter() {
    this.scene.playBgm(undefined, true);
    this.scene.updateModifiers(false);
    this.scene.setFieldScale(1);

    /*if (startingWave > 10) {
      for (let m = 0; m < Math.min(Math.floor(startingWave / 10), 99); m++)
        this.scene.addModifier(getPlayerModifierTypeOptionsForWave((m + 1) * 10, 1, this.scene.getParty())[0].type.newModifier(), true);
      this.scene.updateModifiers(true);
    }*/

    for (const pokemon of this.scene.getParty()) {
      if (pokemon) {
        pokemon.resetBattleData();
      }
    }

    if (!this.loaded) {
      this.scene.arena.trySetWeather(getRandomWeatherType(this.scene.arena), false);
    }

    const enemyField = this.scene.getEnemyField();
    this.scene.tweens.add({
      targets: [this.scene.arenaEnemy, this.scene.currentBattle.trainer, enemyField, this.scene.arenaPlayer, this.scene.trainer].flat(),
      x: (_target, _key, value, fieldIndex: integer) => fieldIndex < 2 + (enemyField.length) ? value + 300 : value - 300,
      duration: 2000,
      onComplete: () => {
        if (!this.tryOverrideForBattleSpec()) {
          this.doEncounterCommon();
        }
      }
    });
  }

  getEncounterMessage(): string {
    const enemyField = this.scene.getEnemyField();

    if (this.scene.currentBattle.battleSpec === BattleSpec.FINAL_BOSS) {
      return i18next.t("battle:bossAppeared", { bossName: getPokemonNameWithAffix(enemyField[0])});
    }

    if (this.scene.currentBattle.battleType === BattleType.TRAINER) {
      if (this.scene.currentBattle.double) {
        return i18next.t("battle:trainerAppearedDouble", { trainerName: this.scene.currentBattle.trainer?.getName(TrainerSlot.NONE, true) });

      } else {
        return i18next.t("battle:trainerAppeared", { trainerName: this.scene.currentBattle.trainer?.getName(TrainerSlot.NONE, true) });
      }
    }

    return enemyField.length === 1
      ? i18next.t("battle:singleWildAppeared", { pokemonName: enemyField[0].getNameToRender() })
      : i18next.t("battle:multiWildAppeared", { pokemonName1: enemyField[0].getNameToRender(), pokemonName2: enemyField[1].getNameToRender() });
  }

  doEncounterCommon(showEncounterMessage: boolean = true) {
    const enemyField = this.scene.getEnemyField();

    if (this.scene.currentBattle.battleType === BattleType.WILD) {
      enemyField.forEach(enemyPokemon => {
        enemyPokemon.untint(100, "Sine.easeOut");
        enemyPokemon.cry();
        enemyPokemon.showInfo();
        if (enemyPokemon.isShiny()) {
          this.scene.validateAchv(achvs.SEE_SHINY);
        }
      });
      this.scene.updateFieldScale();
      if (showEncounterMessage) {
        this.scene.ui.showText(this.getEncounterMessage(), null, () => this.end(), 1500);
      } else {
        this.end();
      }
    } else if (this.scene.currentBattle.battleType === BattleType.TRAINER) {
      const trainer = this.scene.currentBattle.trainer;
      trainer?.untint(100, "Sine.easeOut");
      trainer?.playAnim();

      const doSummon = () => {
        this.scene.currentBattle.started = true;
        this.scene.playBgm(undefined);
        this.scene.pbTray.showPbTray(this.scene.getParty());
        this.scene.pbTrayEnemy.showPbTray(this.scene.getEnemyParty());
        const doTrainerSummon = () => {
          this.hideEnemyTrainer();
          const availablePartyMembers = this.scene.getEnemyParty().filter(p => !p.isFainted()).length;
          this.scene.unshiftPhase(new SummonPhase(this.scene, 0, false));
          if (this.scene.currentBattle.double && availablePartyMembers > 1) {
            this.scene.unshiftPhase(new SummonPhase(this.scene, 1, false));
          }
          this.end();
        };
        if (showEncounterMessage) {
          this.scene.ui.showText(this.getEncounterMessage(), null, doTrainerSummon, 1500, true);
        } else {
          doTrainerSummon();
        }
      };

      const encounterMessages = this.scene.currentBattle.trainer?.getEncounterMessages();

      if (!encounterMessages?.length) {
        doSummon();
      } else {
        let message: string;
        this.scene.executeWithSeedOffset(() => message = Utils.randSeedItem(encounterMessages), this.scene.currentBattle.waveIndex);
        message = message!; // tell TS compiler it's defined now
        const showDialogueAndSummon = () => {
          this.scene.ui.showDialogue(message, trainer?.getName(TrainerSlot.NONE, true), null, () => {
            this.scene.charSprite.hide().then(() => this.scene.hideFieldOverlay(250).then(() => doSummon()));
          });
        };
        if (this.scene.currentBattle.trainer?.config.hasCharSprite && !this.scene.ui.shouldSkipDialogue(message)) {
          this.scene.showFieldOverlay(500).then(() => this.scene.charSprite.showCharacter(trainer?.getKey()!, getCharVariantFromDialogue(encounterMessages[0])).then(() => showDialogueAndSummon())); // TODO: is this bang correct?
        } else {
          showDialogueAndSummon();
        }
      }
    }
  }

  end() {
    const enemyField = this.scene.getEnemyField();

    enemyField.forEach((enemyPokemon, e) => {
      if (enemyPokemon.isShiny()) {
        this.scene.unshiftPhase(new ShinySparklePhase(this.scene, BattlerIndex.ENEMY + e));
      }
    });

    if (this.scene.currentBattle.battleType !== BattleType.TRAINER) {
      enemyField.map(p => this.scene.pushConditionalPhase(new PostSummonPhase(this.scene, p.getBattlerIndex()), () => {
        // if there is not a player party, we can't continue
        if (!this.scene.getParty()?.length) {
          return false;
        }
        // how many player pokemon are on the field ?
        const pokemonsOnFieldCount = this.scene.getParty().filter(p => p.isOnField()).length;
        // if it's a 2vs1, there will never be a 2nd pokemon on our field even
        const requiredPokemonsOnField = Math.min(this.scene.getParty().filter((p) => !p.isFainted()).length, 2);
        // if it's a double, there should be 2, otherwise 1
        if (this.scene.currentBattle.double) {
          return pokemonsOnFieldCount === requiredPokemonsOnField;
        }
        return pokemonsOnFieldCount === 1;
      }));
      const ivScannerModifier = this.scene.findModifier(m => m instanceof IvScannerModifier);
      if (ivScannerModifier) {
        enemyField.map(p => this.scene.pushPhase(new ScanIvsPhase(this.scene, p.getBattlerIndex(), Math.min(ivScannerModifier.getStackCount() * 2, 6))));
      }
    }

    if (!this.loaded) {
      const availablePartyMembers = this.scene.getParty().filter(p => p.isAllowedInBattle());

      if (!availablePartyMembers[0].isOnField()) {
        this.scene.pushPhase(new SummonPhase(this.scene, 0));
      }

      if (this.scene.currentBattle.double) {
        if (availablePartyMembers.length > 1) {
          this.scene.pushPhase(new ToggleDoublePositionPhase(this.scene, true));
          if (!availablePartyMembers[1].isOnField()) {
            this.scene.pushPhase(new SummonPhase(this.scene, 1));
          }
        }
      } else {
        if (availablePartyMembers.length > 1 && availablePartyMembers[1].isOnField()) {
          this.scene.pushPhase(new ReturnPhase(this.scene, 1));
        }
        this.scene.pushPhase(new ToggleDoublePositionPhase(this.scene, false));
      }

      if (this.scene.currentBattle.battleType !== BattleType.TRAINER && (this.scene.currentBattle.waveIndex > 1 || !this.scene.gameMode.isDaily)) {
        const minPartySize = this.scene.currentBattle.double ? 2 : 1;
        if (availablePartyMembers.length > minPartySize) {
          this.scene.pushPhase(new CheckSwitchPhase(this.scene, 0, this.scene.currentBattle.double));
          if (this.scene.currentBattle.double) {
            this.scene.pushPhase(new CheckSwitchPhase(this.scene, 1, this.scene.currentBattle.double));
          }
        }
      }
    }
    handleTutorial(this.scene, Tutorial.Access_Menu).then(() => super.end());
  }

  tryOverrideForBattleSpec(): boolean {
    switch (this.scene.currentBattle.battleSpec) {
    case BattleSpec.FINAL_BOSS:
      const enemy = this.scene.getEnemyPokemon();
      this.scene.ui.showText(this.getEncounterMessage(), null, () => {
<<<<<<< HEAD
        const count = 5643853 + this.scene.gameData.gameStats.classicSessionsPlayed;
        //The two lines below check if English ordinals (1st, 2nd, 3rd, Xth) are used and determine which one to use.
        //Otherwise, it defaults to an empty string.
        //As of 08-07-24: Spanish and Italian default to the English translations
        const ordinalUse = ["en", "es", "it"];
        const ordinalIndex = (ordinalUse.includes(i18next.resolvedLanguage)) ? ["st", "nd", "rd"][((count + 90) % 100 - 10) % 10 - 1] || "th" : "";
        const cycleCount = count.toLocaleString() + ordinalIndex;
        const encounterDialogue = i18next.t(`${(this.scene.gameData.gender === PlayerGender.FEMALE) ? "PGF" : "PGM"}battleSpecDialogue:encounter`, {cycleCount: cycleCount});
        this.scene.ui.showDialogue(encounterDialogue, enemy.species.name, null, () => {
=======
        this.scene.ui.showDialogue(battleSpecDialogue[BattleSpec.FINAL_BOSS].encounter, enemy?.species.name, null, () => {
>>>>>>> a07d2c57
          this.doEncounterCommon(false);
        });
      }, 1500, true);
      return true;
    }

    return false;
  }
}

export class NextEncounterPhase extends EncounterPhase {
  constructor(scene: BattleScene) {
    super(scene);
  }

  start() {
    super.start();
  }

  doEncounter(): void {
    this.scene.playBgm(undefined, true);

    for (const pokemon of this.scene.getParty()) {
      if (pokemon) {
        pokemon.resetBattleData();
      }
    }

    this.scene.arenaNextEnemy.setBiome(this.scene.arena.biomeType);
    this.scene.arenaNextEnemy.setVisible(true);

    const enemyField = this.scene.getEnemyField();
    this.scene.tweens.add({
      targets: [this.scene.arenaEnemy, this.scene.arenaNextEnemy, this.scene.currentBattle.trainer, enemyField, this.scene.lastEnemyTrainer].flat(),
      x: "+=300",
      duration: 2000,
      onComplete: () => {
        this.scene.arenaEnemy.setBiome(this.scene.arena.biomeType);
        this.scene.arenaEnemy.setX(this.scene.arenaNextEnemy.x);
        this.scene.arenaEnemy.setAlpha(1);
        this.scene.arenaNextEnemy.setX(this.scene.arenaNextEnemy.x - 300);
        this.scene.arenaNextEnemy.setVisible(false);
        if (this.scene.lastEnemyTrainer) {
          this.scene.lastEnemyTrainer.destroy();
        }

        if (!this.tryOverrideForBattleSpec()) {
          this.doEncounterCommon();
        }
      }
    });
  }
}

export class NewBiomeEncounterPhase extends NextEncounterPhase {
  constructor(scene: BattleScene) {
    super(scene);
  }

  doEncounter(): void {
    this.scene.playBgm(undefined, true);

    for (const pokemon of this.scene.getParty()) {
      if (pokemon) {
        pokemon.resetBattleData();
      }
    }

    this.scene.arena.trySetWeather(getRandomWeatherType(this.scene.arena), false);

    for (const pokemon of this.scene.getParty().filter(p => p.isOnField())) {
      applyAbAttrs(PostBiomeChangeAbAttr, pokemon, null);
    }

    const enemyField = this.scene.getEnemyField();
    this.scene.tweens.add({
      targets: [this.scene.arenaEnemy, enemyField].flat(),
      x: "+=300",
      duration: 2000,
      onComplete: () => {
        if (!this.tryOverrideForBattleSpec()) {
          this.doEncounterCommon();
        }
      }
    });
  }
}

export class PostSummonPhase extends PokemonPhase {
  constructor(scene: BattleScene, battlerIndex: BattlerIndex) {
    super(scene, battlerIndex);
  }

  start() {
    super.start();

    const pokemon = this.getPokemon();

    if (pokemon.status?.effect === StatusEffect.TOXIC) {
      pokemon.status.turnCount = 0;
    }
    this.scene.arena.applyTags(ArenaTrapTag, pokemon);
    applyPostSummonAbAttrs(PostSummonAbAttr, pokemon).then(() => this.end());
  }
}

export class SelectBiomePhase extends BattlePhase {
  constructor(scene: BattleScene) {
    super(scene);
  }

  start() {
    super.start();

    const currentBiome = this.scene.arena.biomeType;

    const setNextBiome = (nextBiome: Biome) => {
      if (this.scene.currentBattle.waveIndex % 10 === 1) {
        this.scene.applyModifiers(MoneyInterestModifier, true, this.scene);
        this.scene.unshiftPhase(new PartyHealPhase(this.scene, false));
      }
      this.scene.unshiftPhase(new SwitchBiomePhase(this.scene, nextBiome));
      this.end();
    };

    if ((this.scene.gameMode.isClassic && this.scene.gameMode.isWaveFinal(this.scene.currentBattle.waveIndex + 9))
      || (this.scene.gameMode.isDaily && this.scene.gameMode.isWaveFinal(this.scene.currentBattle.waveIndex))
      || (this.scene.gameMode.hasShortBiomes && !(this.scene.currentBattle.waveIndex % 50))) {
      setNextBiome(Biome.END);
    } else if (this.scene.gameMode.hasRandomBiomes) {
      setNextBiome(this.generateNextBiome());
    } else if (Array.isArray(biomeLinks[currentBiome])) {
      let biomes: Biome[] = [];
      this.scene.executeWithSeedOffset(() => {
        biomes = (biomeLinks[currentBiome] as (Biome | [Biome, integer])[])
          .filter(b => !Array.isArray(b) || !Utils.randSeedInt(b[1]))
          .map(b => !Array.isArray(b) ? b : b[0]);
      }, this.scene.currentBattle.waveIndex);
      if (biomes.length > 1 && this.scene.findModifier(m => m instanceof MapModifier)) {
        let biomeChoices: Biome[] = [];
        this.scene.executeWithSeedOffset(() => {
          biomeChoices = (!Array.isArray(biomeLinks[currentBiome])
            ? [biomeLinks[currentBiome] as Biome]
            : biomeLinks[currentBiome] as (Biome | [Biome, integer])[])
            .filter((b, i) => !Array.isArray(b) || !Utils.randSeedInt(b[1]))
            .map(b => Array.isArray(b) ? b[0] : b);
        }, this.scene.currentBattle.waveIndex);
        const biomeSelectItems = biomeChoices.map(b => {
          const ret: OptionSelectItem = {
            label: getBiomeName(b),
            handler: () => {
              this.scene.ui.setMode(Mode.MESSAGE);
              setNextBiome(b);
              return true;
            }
          };
          return ret;
        });
        this.scene.ui.setMode(Mode.OPTION_SELECT, {
          options: biomeSelectItems,
          delay: 1000
        });
      } else {
        setNextBiome(biomes[Utils.randSeedInt(biomes.length)]);
      }
    } else if (biomeLinks.hasOwnProperty(currentBiome)) {
      setNextBiome(biomeLinks[currentBiome] as Biome);
    } else {
      setNextBiome(this.generateNextBiome());
    }
  }

  generateNextBiome(): Biome {
    if (!(this.scene.currentBattle.waveIndex % 50)) {
      return Biome.END;
    }
    return this.scene.generateRandomBiome(this.scene.currentBattle.waveIndex);
  }
}

export class SwitchBiomePhase extends BattlePhase {
  private nextBiome: Biome;

  constructor(scene: BattleScene, nextBiome: Biome) {
    super(scene);

    this.nextBiome = nextBiome;
  }

  start() {
    super.start();

    if (this.nextBiome === undefined) {
      return this.end();
    }

    this.scene.tweens.add({
      targets: [this.scene.arenaEnemy, this.scene.lastEnemyTrainer],
      x: "+=300",
      duration: 2000,
      onComplete: () => {
        this.scene.arenaEnemy.setX(this.scene.arenaEnemy.x - 600);

        this.scene.newArena(this.nextBiome);

        const biomeKey = getBiomeKey(this.nextBiome);
        const bgTexture = `${biomeKey}_bg`;
        this.scene.arenaBgTransition.setTexture(bgTexture);
        this.scene.arenaBgTransition.setAlpha(0);
        this.scene.arenaBgTransition.setVisible(true);
        this.scene.arenaPlayerTransition.setBiome(this.nextBiome);
        this.scene.arenaPlayerTransition.setAlpha(0);
        this.scene.arenaPlayerTransition.setVisible(true);

        this.scene.tweens.add({
          targets: [this.scene.arenaPlayer, this.scene.arenaBgTransition, this.scene.arenaPlayerTransition],
          duration: 1000,
          delay: 1000,
          ease: "Sine.easeInOut",
          alpha: (target: any) => target === this.scene.arenaPlayer ? 0 : 1,
          onComplete: () => {
            this.scene.arenaBg.setTexture(bgTexture);
            this.scene.arenaPlayer.setBiome(this.nextBiome);
            this.scene.arenaPlayer.setAlpha(1);
            this.scene.arenaEnemy.setBiome(this.nextBiome);
            this.scene.arenaEnemy.setAlpha(1);
            this.scene.arenaNextEnemy.setBiome(this.nextBiome);
            this.scene.arenaBgTransition.setVisible(false);
            this.scene.arenaPlayerTransition.setVisible(false);
            if (this.scene.lastEnemyTrainer) {
              this.scene.lastEnemyTrainer.destroy();
            }

            this.end();
          }
        });
      }
    });
  }
}

export class SummonPhase extends PartyMemberPokemonPhase {
  private loaded: boolean;

  constructor(scene: BattleScene, fieldIndex: integer, player: boolean = true, loaded: boolean = false) {
    super(scene, fieldIndex, player);

    this.loaded = loaded;
  }

  start() {
    super.start();

    this.preSummon();
  }

  /**
  * Sends out a Pokemon before the battle begins and shows the appropriate messages
  */
  preSummon(): void {
    const partyMember = this.getPokemon();
    // If the Pokemon about to be sent out is fainted or illegal under a challenge, switch to the first non-fainted legal Pokemon
    if (!partyMember.isAllowedInBattle()) {
      console.warn("The Pokemon about to be sent out is fainted or illegal under a challenge. Attempting to resolve...");

      // First check if they're somehow still in play, if so remove them.
      if (partyMember.isOnField()) {
        partyMember.leaveField();
      }

      const party = this.getParty();

      // Find the first non-fainted Pokemon index above the current one
      const legalIndex = party.findIndex((p, i) => i > this.partyMemberIndex && p.isAllowedInBattle());
      if (legalIndex === -1) {
        console.error("Party Details:\n", party);
        console.error("All available Pokemon were fainted or illegal!");
        this.scene.clearPhaseQueue();
        this.scene.unshiftPhase(new GameOverPhase(this.scene));
        this.end();
        return;
      }

      // Swaps the fainted Pokemon and the first non-fainted legal Pokemon in the party
      [party[this.partyMemberIndex], party[legalIndex]] = [party[legalIndex], party[this.partyMemberIndex]];
      console.warn("Swapped %s %O with %s %O", getPokemonNameWithAffix(partyMember), partyMember, getPokemonNameWithAffix(party[0]), party[0]);
    }

    if (this.player) {
      this.scene.ui.showText(i18next.t("battle:playerGo", { pokemonName: getPokemonNameWithAffix(this.getPokemon()) }));
      if (this.player) {
        this.scene.pbTray.hide();
      }
      this.scene.trainer.setTexture(`trainer_${this.scene.gameData.gender === PlayerGender.FEMALE ? "f" : "m"}_back_pb`);
      this.scene.time.delayedCall(562, () => {
        this.scene.trainer.setFrame("2");
        this.scene.time.delayedCall(64, () => {
          this.scene.trainer.setFrame("3");
        });
      });
      this.scene.tweens.add({
        targets: this.scene.trainer,
        x: -36,
        duration: 1000,
        onComplete: () => this.scene.trainer.setVisible(false)
      });
      this.scene.time.delayedCall(750, () => this.summon());
    } else {
      const trainerName = this.scene.currentBattle.trainer?.getName(!(this.fieldIndex % 2) ? TrainerSlot.TRAINER : TrainerSlot.TRAINER_PARTNER);
      const pokemonName = this.getPokemon().getNameToRender();
      const message = i18next.t("battle:trainerSendOut", { trainerName, pokemonName });

      this.scene.pbTrayEnemy.hide();
      this.scene.ui.showText(message, null, () => this.summon());
    }
  }

  summon(): void {
    const pokemon = this.getPokemon();

    const pokeball = this.scene.addFieldSprite(this.player ? 36 : 248, this.player ? 80 : 44, "pb", getPokeballAtlasKey(pokemon.pokeball));
    pokeball.setVisible(false);
    pokeball.setOrigin(0.5, 0.625);
    this.scene.field.add(pokeball);

    if (this.fieldIndex === 1) {
      pokemon.setFieldPosition(FieldPosition.RIGHT, 0);
    } else {
      const availablePartyMembers = this.getParty().filter(p => p.isAllowedInBattle()).length;
      pokemon.setFieldPosition(!this.scene.currentBattle.double || availablePartyMembers === 1 ? FieldPosition.CENTER : FieldPosition.LEFT);
    }

    const fpOffset = pokemon.getFieldPositionOffset();

    pokeball.setVisible(true);

    this.scene.tweens.add({
      targets: pokeball,
      duration: 650,
      x: (this.player ? 100 : 236) + fpOffset[0]
    });

    this.scene.tweens.add({
      targets: pokeball,
      duration: 150,
      ease: "Cubic.easeOut",
      y: (this.player ? 70 : 34) + fpOffset[1],
      onComplete: () => {
        this.scene.tweens.add({
          targets: pokeball,
          duration: 500,
          ease: "Cubic.easeIn",
          angle: 1440,
          y: (this.player ? 132 : 86) + fpOffset[1],
          onComplete: () => {
            this.scene.playSound("pb_rel");
            pokeball.destroy();
            this.scene.add.existing(pokemon);
            this.scene.field.add(pokemon);
            if (!this.player) {
              const playerPokemon = this.scene.getPlayerPokemon() as Pokemon;
              if (playerPokemon?.visible) {
                this.scene.field.moveBelow(pokemon, playerPokemon);
              }
              this.scene.currentBattle.seenEnemyPartyMemberIds.add(pokemon.id);
            }
            addPokeballOpenParticles(this.scene, pokemon.x, pokemon.y - 16, pokemon.pokeball);
            this.scene.updateModifiers(this.player);
            this.scene.updateFieldScale();
            pokemon.showInfo();
            pokemon.playAnim();
            pokemon.setVisible(true);
            pokemon.getSprite().setVisible(true);
            pokemon.setScale(0.5);
            pokemon.tint(getPokeballTintColor(pokemon.pokeball));
            pokemon.untint(250, "Sine.easeIn");
            this.scene.updateFieldScale();
            this.scene.tweens.add({
              targets: pokemon,
              duration: 250,
              ease: "Sine.easeIn",
              scale: pokemon.getSpriteScale(),
              onComplete: () => {
                pokemon.cry(pokemon.getHpRatio() > 0.25 ? undefined : { rate: 0.85 });
                pokemon.getSprite().clearTint();
                pokemon.resetSummonData();
                this.scene.time.delayedCall(1000, () => this.end());
              }
            });
          }
        });
      }
    });
  }

  onEnd(): void {
    const pokemon = this.getPokemon();

    if (pokemon.isShiny()) {
      this.scene.unshiftPhase(new ShinySparklePhase(this.scene, pokemon.getBattlerIndex()));
    }

    pokemon.resetTurnData();

    if (!this.loaded || this.scene.currentBattle.battleType === BattleType.TRAINER || (this.scene.currentBattle.waveIndex % 10) === 1) {
      this.scene.triggerPokemonFormChange(pokemon, SpeciesFormChangeActiveTrigger, true);
      this.queuePostSummon();
    }
  }

  queuePostSummon(): void {
    this.scene.pushPhase(new PostSummonPhase(this.scene, this.getPokemon().getBattlerIndex()));
  }

  end() {
    this.onEnd();

    super.end();
  }
}

export class SwitchSummonPhase extends SummonPhase {
  private slotIndex: integer;
  private doReturn: boolean;
  private batonPass: boolean;

  private lastPokemon: Pokemon;

  /**
   * Constructor for creating a new SwitchSummonPhase
   * @param scene {@linkcode BattleScene} the scene the phase is associated with
   * @param fieldIndex integer representing position on the battle field
   * @param slotIndex integer for the index of pokemon (in party of 6) to switch into
   * @param doReturn boolean whether to render "comeback" dialogue
   * @param batonPass boolean if the switch is from baton pass
   * @param player boolean if the switch is from the player
   */
  constructor(scene: BattleScene, fieldIndex: integer, slotIndex: integer, doReturn: boolean, batonPass: boolean, player?: boolean) {
    super(scene, fieldIndex, player !== undefined ? player : true);

    this.slotIndex = slotIndex;
    this.doReturn = doReturn;
    this.batonPass = batonPass;
  }

  start(): void {
    super.start();
  }

  preSummon(): void {
    if (!this.player) {
      if (this.slotIndex === -1) {
        //@ts-ignore
        this.slotIndex = this.scene.currentBattle.trainer?.getNextSummonIndex(!this.fieldIndex ? TrainerSlot.TRAINER : TrainerSlot.TRAINER_PARTNER); // TODO: what would be the default trainer-slot fallback?
      }
      if (this.slotIndex > -1) {
        this.showEnemyTrainer(!(this.fieldIndex % 2) ? TrainerSlot.TRAINER : TrainerSlot.TRAINER_PARTNER);
        this.scene.pbTrayEnemy.showPbTray(this.scene.getEnemyParty());
      }
    }

    if (!this.doReturn || (this.slotIndex !== -1 && !(this.player ? this.scene.getParty() : this.scene.getEnemyParty())[this.slotIndex])) {
      if (this.player) {
        return this.switchAndSummon();
      } else {
        this.scene.time.delayedCall(750, () => this.switchAndSummon());
        return;
      }
    }

    const pokemon = this.getPokemon();

    if (!this.batonPass) {
      (this.player ? this.scene.getEnemyField() : this.scene.getPlayerField()).forEach(enemyPokemon => enemyPokemon.removeTagsBySourceId(pokemon.id));
    }

    this.scene.ui.showText(this.player ?
      i18next.t("battle:playerComeBack", { pokemonName: getPokemonNameWithAffix(pokemon) }) :
      i18next.t("battle:trainerComeBack", {
        trainerName: this.scene.currentBattle.trainer?.getName(!(this.fieldIndex % 2) ? TrainerSlot.TRAINER : TrainerSlot.TRAINER_PARTNER),
        pokemonName: getPokemonNameWithAffix(pokemon)
      })
    );
    this.scene.playSound("pb_rel");
    pokemon.hideInfo(); // this is also done by pokemon.leaveField(), but needs to go earlier for animation purposes
    pokemon.tint(getPokeballTintColor(pokemon.pokeball), 1, 250, "Sine.easeIn");
    this.scene.tweens.add({
      targets: pokemon,
      duration: 250,
      ease: "Sine.easeIn",
      scale: 0.5,
      onComplete: () => {
        // 250ms delay on leaveField is necessary to avoid calling hideInfo() twice
        // and double-animating the stats panel slideout
        this.scene.time.delayedCall(250, () => pokemon.leaveField(!this.batonPass));
        this.scene.time.delayedCall(750, () => this.switchAndSummon());
      }
    });
  }

  switchAndSummon() {
    const party = this.player ? this.getParty() : this.scene.getEnemyParty();
    const switchedInPokemon = party[this.slotIndex];
    this.lastPokemon = this.getPokemon();
    applyPreSwitchOutAbAttrs(PreSwitchOutAbAttr, this.lastPokemon);
    if (this.batonPass && switchedInPokemon) {
      (this.player ? this.scene.getEnemyField() : this.scene.getPlayerField()).forEach(enemyPokemon => enemyPokemon.transferTagsBySourceId(this.lastPokemon.id, switchedInPokemon.id));
      if (!this.scene.findModifier(m => m instanceof SwitchEffectTransferModifier && (m as SwitchEffectTransferModifier).pokemonId === switchedInPokemon.id)) {
        const batonPassModifier = this.scene.findModifier(m => m instanceof SwitchEffectTransferModifier
          && (m as SwitchEffectTransferModifier).pokemonId === this.lastPokemon.id) as SwitchEffectTransferModifier;
        if (batonPassModifier && !this.scene.findModifier(m => m instanceof SwitchEffectTransferModifier && (m as SwitchEffectTransferModifier).pokemonId === switchedInPokemon.id)) {
          this.scene.tryTransferHeldItemModifier(batonPassModifier, switchedInPokemon, false);
        }
      }
    }
    if (switchedInPokemon) {
      party[this.slotIndex] = this.lastPokemon;
      party[this.fieldIndex] = switchedInPokemon;
      const showTextAndSummon = () => {
        this.scene.ui.showText(this.player ?
          i18next.t("battle:playerGo", { pokemonName: getPokemonNameWithAffix(switchedInPokemon) }) :
          i18next.t("battle:trainerGo", {
            trainerName: this.scene.currentBattle.trainer?.getName(!(this.fieldIndex % 2) ? TrainerSlot.TRAINER : TrainerSlot.TRAINER_PARTNER),
            pokemonName: this.getPokemon().getNameToRender()
          })
        );
        // Ensure improperly persisted summon data (such as tags) is cleared upon switching
        if (!this.batonPass) {
          switchedInPokemon.resetBattleData();
          switchedInPokemon.resetSummonData();
        }
        this.summon();
      };
      if (this.player) {
        showTextAndSummon();
      } else {
        this.scene.time.delayedCall(1500, () => {
          this.hideEnemyTrainer();
          this.scene.pbTrayEnemy.hide();
          showTextAndSummon();
        });
      }
    } else {
      this.end();
    }
  }

  onEnd(): void {
    super.onEnd();

    const pokemon = this.getPokemon();

    const moveId = this.lastPokemon?.scene.currentBattle.lastMove;
    const lastUsedMove = moveId ? allMoves[moveId] : undefined;

    const currentCommand = pokemon.scene.currentBattle.turnCommands[this.fieldIndex]?.command;
    const lastPokemonIsForceSwitchedAndNotFainted = lastUsedMove?.hasAttr(ForceSwitchOutAttr) && !this.lastPokemon.isFainted();

    // Compensate for turn spent summoning
    // Or compensate for force switch move if switched out pokemon is not fainted
    if (currentCommand === Command.POKEMON || lastPokemonIsForceSwitchedAndNotFainted) {
      pokemon.battleSummonData.turnCount--;
    }

    if (this.batonPass && pokemon) {
      pokemon.transferSummon(this.lastPokemon);
    }

    this.lastPokemon?.resetSummonData();

    this.scene.triggerPokemonFormChange(pokemon, SpeciesFormChangeActiveTrigger, true);
  }

  queuePostSummon(): void {
    this.scene.unshiftPhase(new PostSummonPhase(this.scene, this.getPokemon().getBattlerIndex()));
  }
}

export class ReturnPhase extends SwitchSummonPhase {
  constructor(scene: BattleScene, fieldIndex: integer) {
    super(scene, fieldIndex, -1, true, false);
  }

  switchAndSummon(): void {
    this.end();
  }

  summon(): void { }

  onEnd(): void {
    const pokemon = this.getPokemon();

    pokemon.resetTurnData();
    pokemon.resetSummonData();

    this.scene.updateFieldScale();

    this.scene.triggerPokemonFormChange(pokemon, SpeciesFormChangeActiveTrigger);
  }
}

export class ShowTrainerPhase extends BattlePhase {
  constructor(scene: BattleScene) {
    super(scene);
  }

  start() {
    super.start();

    this.scene.trainer.setVisible(true);

    this.scene.trainer.setTexture(`trainer_${this.scene.gameData.gender === PlayerGender.FEMALE ? "f" : "m"}_back`);

    this.scene.tweens.add({
      targets: this.scene.trainer,
      x: 106,
      duration: 1000,
      onComplete: () => this.end()
    });
  }
}

export class ToggleDoublePositionPhase extends BattlePhase {
  private double: boolean;

  constructor(scene: BattleScene, double: boolean) {
    super(scene);

    this.double = double;
  }

  start() {
    super.start();

    const playerPokemon = this.scene.getPlayerField().find(p => p.isActive(true));
    if (playerPokemon) {
      playerPokemon.setFieldPosition(this.double && this.scene.getParty().filter(p => p.isAllowedInBattle()).length > 1 ? FieldPosition.LEFT : FieldPosition.CENTER, 500).then(() => {
        if (playerPokemon.getFieldIndex() === 1) {
          const party = this.scene.getParty();
          party[1] = party[0];
          party[0] = playerPokemon;
        }
        this.end();
      });
    } else {
      this.end();
    }
  }
}

export class CheckSwitchPhase extends BattlePhase {
  protected fieldIndex: integer;
  protected useName: boolean;

  constructor(scene: BattleScene, fieldIndex: integer, useName: boolean) {
    super(scene);

    this.fieldIndex = fieldIndex;
    this.useName = useName;
  }

  start() {
    super.start();

    const pokemon = this.scene.getPlayerField()[this.fieldIndex];

    if (this.scene.battleStyle === BattleStyle.SET) {
      super.end();
      return;
    }

    if (this.scene.field.getAll().indexOf(pokemon) === -1) {
      this.scene.unshiftPhase(new SummonMissingPhase(this.scene, this.fieldIndex));
      super.end();
      return;
    }

    if (!this.scene.getParty().slice(1).filter(p => p.isActive()).length) {
      super.end();
      return;
    }

    if (pokemon.getTag(BattlerTagType.FRENZY)) {
      super.end();
      return;
    }

    this.scene.ui.showText(i18next.t("battle:switchQuestion", { pokemonName: this.useName ? getPokemonNameWithAffix(pokemon) : i18next.t("battle:pokemon") }), null, () => {
      this.scene.ui.setMode(Mode.CONFIRM, () => {
        this.scene.ui.setMode(Mode.MESSAGE);
        this.scene.tryRemovePhase(p => p instanceof PostSummonPhase && p.player && p.fieldIndex === this.fieldIndex);
        this.scene.unshiftPhase(new SwitchPhase(this.scene, this.fieldIndex, false, true));
        this.end();
      }, () => {
        this.scene.ui.setMode(Mode.MESSAGE);
        this.end();
      });
    });
  }
}

export class SummonMissingPhase extends SummonPhase {
  constructor(scene: BattleScene, fieldIndex: integer) {
    super(scene, fieldIndex);
  }

  preSummon(): void {
    this.scene.ui.showText(i18next.t("battle:sendOutPokemon", { pokemonName: getPokemonNameWithAffix(this.getPokemon()) }));
    this.scene.time.delayedCall(250, () => this.summon());
  }
}

export class LevelCapPhase extends FieldPhase {
  constructor(scene: BattleScene) {
    super(scene);
  }

  start(): void {
    super.start();

    this.scene.ui.setMode(Mode.MESSAGE).then(() => {
      this.scene.playSound("level_up_fanfare");
      this.scene.ui.showText(i18next.t("battle:levelCapUp", { levelCap: this.scene.getMaxExpLevel() }), null, () => this.end(), null, true);
      this.executeForAll(pokemon => pokemon.updateInfo(true));
    });
  }
}

export class TurnInitPhase extends FieldPhase {
  constructor(scene: BattleScene) {
    super(scene);
  }

  start() {
    super.start();

    this.scene.getPlayerField().forEach(p => {
      // If this pokemon is in play and evolved into something illegal under the current challenge, force a switch
      if (p.isOnField() && !p.isAllowedInBattle()) {
        this.scene.queueMessage(i18next.t("challenges:illegalEvolution", { "pokemon": p.name }), null, true);

        const allowedPokemon = this.scene.getParty().filter(p => p.isAllowedInBattle());

        if (!allowedPokemon.length) {
          // If there are no longer any legal pokemon in the party, game over.
          this.scene.clearPhaseQueue();
          this.scene.unshiftPhase(new GameOverPhase(this.scene));
        } else if (allowedPokemon.length >= this.scene.currentBattle.getBattlerCount() || (this.scene.currentBattle.double && !allowedPokemon[0].isActive(true))) {
          // If there is at least one pokemon in the back that is legal to switch in, force a switch.
          p.switchOut(false);
        } else {
          // If there are no pokemon in the back but we're not game overing, just hide the pokemon.
          // This should only happen in double battles.
          p.leaveField();
        }
        if (allowedPokemon.length === 1 && this.scene.currentBattle.double) {
          this.scene.unshiftPhase(new ToggleDoublePositionPhase(this.scene, true));
        }
      }
    });

    //this.scene.pushPhase(new MoveAnimTestPhase(this.scene));
    this.scene.eventTarget.dispatchEvent(new TurnInitEvent());

    this.scene.getField().forEach((pokemon, i) => {
      if (pokemon?.isActive()) {
        if (pokemon.isPlayer()) {
          this.scene.currentBattle.addParticipant(pokemon as PlayerPokemon);
        }

        pokemon.resetTurnData();

        this.scene.pushPhase(pokemon.isPlayer() ? new CommandPhase(this.scene, i) : new EnemyCommandPhase(this.scene, i - BattlerIndex.ENEMY));
      }
    });

    this.scene.pushPhase(new TurnStartPhase(this.scene));

    this.end();
  }
}

export class CommandPhase extends FieldPhase {
  protected fieldIndex: integer;

  constructor(scene: BattleScene, fieldIndex: integer) {
    super(scene);

    this.fieldIndex = fieldIndex;
  }

  start() {
    super.start();

    if (this.fieldIndex) {
      // If we somehow are attempting to check the right pokemon but there's only one pokemon out
      // Switch back to the center pokemon. This can happen rarely in double battles with mid turn switching
      if (this.scene.getPlayerField().filter(p => p.isActive()).length === 1) {
        this.fieldIndex = FieldPosition.CENTER;
      } else {
        const allyCommand = this.scene.currentBattle.turnCommands[this.fieldIndex - 1];
        if (allyCommand?.command === Command.BALL || allyCommand?.command === Command.RUN) {
          this.scene.currentBattle.turnCommands[this.fieldIndex] = { command: allyCommand?.command, skip: true };
        }
      }
    }

    if (this.scene.currentBattle.turnCommands[this.fieldIndex]?.skip) {
      return this.end();
    }

    const playerPokemon = this.scene.getPlayerField()[this.fieldIndex];

    const moveQueue = playerPokemon.getMoveQueue();

    while (moveQueue.length && moveQueue[0]
      && moveQueue[0].move && (!playerPokemon.getMoveset().find(m => m?.moveId === moveQueue[0].move)
        || !playerPokemon.getMoveset()[playerPokemon.getMoveset().findIndex(m => m?.moveId === moveQueue[0].move)]!.isUsable(playerPokemon, moveQueue[0].ignorePP))) { // TODO: is the bang correct?
      moveQueue.shift();
    }

    if (moveQueue.length) {
      const queuedMove = moveQueue[0];
      if (!queuedMove.move) {
        this.handleCommand(Command.FIGHT, -1, false);
      } else {
        const moveIndex = playerPokemon.getMoveset().findIndex(m => m?.moveId === queuedMove.move);
        if (moveIndex > -1 && playerPokemon.getMoveset()[moveIndex]!.isUsable(playerPokemon, queuedMove.ignorePP)) { // TODO: is the bang correct?
          this.handleCommand(Command.FIGHT, moveIndex, queuedMove.ignorePP, { targets: queuedMove.targets, multiple: queuedMove.targets.length > 1 });
        } else {
          this.scene.ui.setMode(Mode.COMMAND, this.fieldIndex);
        }
      }
    } else {
      this.scene.ui.setMode(Mode.COMMAND, this.fieldIndex);
    }
  }

  handleCommand(command: Command, cursor: integer, ...args: any[]): boolean {
    const playerPokemon = this.scene.getPlayerField()[this.fieldIndex];
    const enemyField = this.scene.getEnemyField();
    let success: boolean;

    switch (command) {
    case Command.FIGHT:
      let useStruggle = false;
      if (cursor === -1 ||
          playerPokemon.trySelectMove(cursor, args[0] as boolean) ||
          (useStruggle = cursor > -1 && !playerPokemon.getMoveset().filter(m => m?.isUsable(playerPokemon)).length)) {
        const moveId = !useStruggle ? cursor > -1 ? playerPokemon.getMoveset()[cursor]!.moveId : Moves.NONE : Moves.STRUGGLE; // TODO: is the bang correct?
        const turnCommand: TurnCommand = { command: Command.FIGHT, cursor: cursor, move: { move: moveId, targets: [], ignorePP: args[0] }, args: args };
        const moveTargets: MoveTargetSet = args.length < 3 ? getMoveTargets(playerPokemon, moveId) : args[2];
        if (!moveId) {
          turnCommand.targets = [this.fieldIndex];
        }
        console.log(moveTargets, getPokemonNameWithAffix(playerPokemon));
        if (moveTargets.targets.length > 1 && moveTargets.multiple) {
          this.scene.unshiftPhase(new SelectTargetPhase(this.scene, this.fieldIndex));
        }
        if (moveTargets.targets.length <= 1 || moveTargets.multiple) {
          turnCommand.move!.targets = moveTargets.targets; //TODO: is the bang correct here?
        } else if (playerPokemon.getTag(BattlerTagType.CHARGING) && playerPokemon.getMoveQueue().length >= 1) {
          turnCommand.move!.targets = playerPokemon.getMoveQueue()[0].targets; //TODO: is the bang correct here?
        } else {
          this.scene.unshiftPhase(new SelectTargetPhase(this.scene, this.fieldIndex));
        }
        this.scene.currentBattle.turnCommands[this.fieldIndex] = turnCommand;
        success = true;
      } else if (cursor < playerPokemon.getMoveset().length) {
        const move = playerPokemon.getMoveset()[cursor]!; //TODO: is this bang correct?
        this.scene.ui.setMode(Mode.MESSAGE);

        // Decides between a Disabled, Not Implemented, or No PP translation message
        const errorMessage =
            playerPokemon.summonData.disabledMove === move.moveId ? "battle:moveDisabled" :
              move.getName().endsWith(" (N)") ? "battle:moveNotImplemented" : "battle:moveNoPP";
        const moveName = move.getName().replace(" (N)", ""); // Trims off the indicator

        this.scene.ui.showText(i18next.t(errorMessage, { moveName: moveName }), null, () => {
          this.scene.ui.clearText();
          this.scene.ui.setMode(Mode.FIGHT, this.fieldIndex);
        }, null, true);
      }
      break;
    case Command.BALL:
      if (this.scene.arena.biomeType === Biome.END && (!this.scene.gameMode.isClassic || (this.scene.getEnemyField().filter(p => p.isActive(true)).some(p => !p.scene.gameData.dexData[p.species.speciesId].caughtAttr) && this.scene.gameData.getStarterCount(d => !!d.caughtAttr) < Object.keys(speciesStarters).length - 1))) {
        this.scene.ui.setMode(Mode.COMMAND, this.fieldIndex);
        this.scene.ui.setMode(Mode.MESSAGE);
        this.scene.ui.showText(i18next.t("battle:noPokeballForce"), null, () => {
          this.scene.ui.showText("", 0);
          this.scene.ui.setMode(Mode.COMMAND, this.fieldIndex);
        }, null, true);
      } else if (this.scene.currentBattle.battleType === BattleType.TRAINER) {
        this.scene.ui.setMode(Mode.COMMAND, this.fieldIndex);
        this.scene.ui.setMode(Mode.MESSAGE);
        this.scene.ui.showText(i18next.t("battle:noPokeballTrainer"), null, () => {
          this.scene.ui.showText("", 0);
          this.scene.ui.setMode(Mode.COMMAND, this.fieldIndex);
        }, null, true);
      } else {
        const targets = this.scene.getEnemyField().filter(p => p.isActive(true)).map(p => p.getBattlerIndex());
        if (targets.length > 1) {
          this.scene.ui.setMode(Mode.COMMAND, this.fieldIndex);
          this.scene.ui.setMode(Mode.MESSAGE);
          this.scene.ui.showText(i18next.t("battle:noPokeballMulti"), null, () => {
            this.scene.ui.showText("", 0);
            this.scene.ui.setMode(Mode.COMMAND, this.fieldIndex);
          }, null, true);
        } else if (cursor < 5) {
          const targetPokemon = this.scene.getEnemyField().find(p => p.isActive(true));
          if (targetPokemon?.isBoss() && targetPokemon?.bossSegmentIndex >= 1 && !targetPokemon?.hasAbility(Abilities.WONDER_GUARD, false, true) && cursor < PokeballType.MASTER_BALL) {
            this.scene.ui.setMode(Mode.COMMAND, this.fieldIndex);
            this.scene.ui.setMode(Mode.MESSAGE);
            this.scene.ui.showText(i18next.t("battle:noPokeballStrong"), null, () => {
              this.scene.ui.showText("", 0);
              this.scene.ui.setMode(Mode.COMMAND, this.fieldIndex);
            }, null, true);
          } else {
            this.scene.currentBattle.turnCommands[this.fieldIndex] = { command: Command.BALL, cursor: cursor };
            this.scene.currentBattle.turnCommands[this.fieldIndex]!.targets = targets;
            if (this.fieldIndex) {
              this.scene.currentBattle.turnCommands[this.fieldIndex - 1]!.skip = true;
            }
            success = true;
          }
        }
      }
      break;
    case Command.POKEMON:
    case Command.RUN:
      const isSwitch = command === Command.POKEMON;
      if (!isSwitch && this.scene.arena.biomeType === Biome.END) {
        this.scene.ui.setMode(Mode.COMMAND, this.fieldIndex);
        this.scene.ui.setMode(Mode.MESSAGE);
        this.scene.ui.showText(i18next.t("battle:noEscapeForce"), null, () => {
          this.scene.ui.showText("", 0);
          this.scene.ui.setMode(Mode.COMMAND, this.fieldIndex);
        }, null, true);
      } else if (!isSwitch && this.scene.currentBattle.battleType === BattleType.TRAINER) {
        this.scene.ui.setMode(Mode.COMMAND, this.fieldIndex);
        this.scene.ui.setMode(Mode.MESSAGE);
        this.scene.ui.showText(i18next.t("battle:noEscapeTrainer"), null, () => {
          this.scene.ui.showText("", 0);
          this.scene.ui.setMode(Mode.COMMAND, this.fieldIndex);
        }, null, true);
      } else {
        const trapTag = playerPokemon.findTag(t => t instanceof TrappedTag) as TrappedTag;
        const trapped = new Utils.BooleanHolder(false);
        const batonPass = isSwitch && args[0] as boolean;
        if (!batonPass) {
          enemyField.forEach(enemyPokemon => applyCheckTrappedAbAttrs(CheckTrappedAbAttr, enemyPokemon, trapped, playerPokemon));
        }
        if (batonPass || (!trapTag && !trapped.value)) {
          this.scene.currentBattle.turnCommands[this.fieldIndex] = isSwitch
            ? { command: Command.POKEMON, cursor: cursor, args: args }
            : { command: Command.RUN };
          success = true;
          if (!isSwitch && this.fieldIndex) {
            this.scene.currentBattle.turnCommands[this.fieldIndex - 1]!.skip = true;
          }
        } else if (trapTag) {
          if (trapTag.sourceMove === Moves.INGRAIN && trapTag.sourceId && this.scene.getPokemonById(trapTag.sourceId)?.isOfType(Type.GHOST)) {
            success = true;
            this.scene.currentBattle.turnCommands[this.fieldIndex] = isSwitch
              ? { command: Command.POKEMON, cursor: cursor, args: args }
              : { command: Command.RUN };
            break;
          }
          if (!isSwitch) {
            this.scene.ui.setMode(Mode.COMMAND, this.fieldIndex);
            this.scene.ui.setMode(Mode.MESSAGE);
          }
          this.scene.ui.showText(
            i18next.t("battle:noEscapePokemon", {
              pokemonName:  trapTag.sourceId && this.scene.getPokemonById(trapTag.sourceId) ? getPokemonNameWithAffix(this.scene.getPokemonById(trapTag.sourceId)!) : "",
              moveName: trapTag.getMoveName(),
              escapeVerb: isSwitch ? i18next.t("battle:escapeVerbSwitch") : i18next.t("battle:escapeVerbFlee")
            }),
            null,
            () => {
              this.scene.ui.showText("", 0);
              if (!isSwitch) {
                this.scene.ui.setMode(Mode.COMMAND, this.fieldIndex);
              }
            }, null, true);
        }
      }
      break;
    }

    if (success!) { // TODO: is the bang correct?
      this.end();
    }

    return success!; // TODO: is the bang correct?
  }

  cancel() {
    if (this.fieldIndex) {
      this.scene.unshiftPhase(new CommandPhase(this.scene, 0));
      this.scene.unshiftPhase(new CommandPhase(this.scene, 1));
      this.end();
    }
  }

  checkFightOverride(): boolean {
    const pokemon = this.getPokemon();

    const encoreTag = pokemon.getTag(EncoreTag) as EncoreTag;

    if (!encoreTag) {
      return false;
    }

    const moveIndex = pokemon.getMoveset().findIndex(m => m?.moveId === encoreTag.moveId);

    if (moveIndex === -1 || !pokemon.getMoveset()[moveIndex]!.isUsable(pokemon)) { // TODO: is this bang correct?
      return false;
    }

    this.handleCommand(Command.FIGHT, moveIndex, false);

    return true;
  }

  getFieldIndex(): integer {
    return this.fieldIndex;
  }

  getPokemon(): PlayerPokemon {
    return this.scene.getPlayerField()[this.fieldIndex];
  }

  end() {
    this.scene.ui.setMode(Mode.MESSAGE).then(() => super.end());
  }
}

/**
 * Phase for determining an enemy AI's action for the next turn.
 * During this phase, the enemy decides whether to switch (if it has a trainer)
 * or to use a move from its moveset.
 *
 * For more information on how the Enemy AI works, see docs/enemy-ai.md
 * @see {@linkcode Pokemon.getMatchupScore}
 * @see {@linkcode EnemyPokemon.getNextMove}
 */
export class EnemyCommandPhase extends FieldPhase {
  protected fieldIndex: integer;

  constructor(scene: BattleScene, fieldIndex: integer) {
    super(scene);

    this.fieldIndex = fieldIndex;
  }

  start() {
    super.start();

    const enemyPokemon = this.scene.getEnemyField()[this.fieldIndex];

    const battle = this.scene.currentBattle;

    const trainer = battle.trainer;

    /**
     * If the enemy has a trainer, decide whether or not the enemy should switch
     * to another member in its party.
     *
     * This block compares the active enemy Pokemon's {@linkcode Pokemon.getMatchupScore | matchup score}
     * against the active player Pokemon with the enemy party's other non-fainted Pokemon. If a party
     * member's matchup score is 3x the active enemy's score (or 2x for "boss" trainers),
     * the enemy will switch to that Pokemon.
     */
    if (trainer && !enemyPokemon.getMoveQueue().length) {
      const opponents = enemyPokemon.getOpponents();

      const trapTag = enemyPokemon.findTag(t => t instanceof TrappedTag) as TrappedTag;
      const trapped = new Utils.BooleanHolder(false);
      opponents.forEach(playerPokemon => applyCheckTrappedAbAttrs(CheckTrappedAbAttr, playerPokemon, trapped, enemyPokemon));
      if (!trapTag && !trapped.value) {
        const partyMemberScores = trainer.getPartyMemberMatchupScores(enemyPokemon.trainerSlot, true);

        if (partyMemberScores.length) {
          const matchupScores = opponents.map(opp => enemyPokemon.getMatchupScore(opp));
          const matchupScore = matchupScores.reduce((total, score) => total += score, 0) / matchupScores.length;

          const sortedPartyMemberScores = trainer.getSortedPartyMemberMatchupScores(partyMemberScores);

          const switchMultiplier = 1 - (battle.enemySwitchCounter ? Math.pow(0.1, (1 / battle.enemySwitchCounter)) : 0);

          if (sortedPartyMemberScores[0][1] * switchMultiplier >= matchupScore * (trainer.config.isBoss ? 2 : 3)) {
            const index = trainer.getNextSummonIndex(enemyPokemon.trainerSlot, partyMemberScores);

            battle.turnCommands[this.fieldIndex + BattlerIndex.ENEMY] =
              { command: Command.POKEMON, cursor: index, args: [false] };

            battle.enemySwitchCounter++;

            return this.end();
          }
        }
      }
    }

    /** Select a move to use (and a target to use it against, if applicable) */
    const nextMove = enemyPokemon.getNextMove();

    this.scene.currentBattle.turnCommands[this.fieldIndex + BattlerIndex.ENEMY] =
      { command: Command.FIGHT, move: nextMove };

    this.scene.currentBattle.enemySwitchCounter = Math.max(this.scene.currentBattle.enemySwitchCounter - 1, 0);

    this.end();
  }
}

export class SelectTargetPhase extends PokemonPhase {
  constructor(scene: BattleScene, fieldIndex: integer) {
    super(scene, fieldIndex);
  }

  start() {
    super.start();

    const turnCommand = this.scene.currentBattle.turnCommands[this.fieldIndex];
    const move = turnCommand?.move?.move;
    this.scene.ui.setMode(Mode.TARGET_SELECT, this.fieldIndex, move, (targets: BattlerIndex[]) => {
      this.scene.ui.setMode(Mode.MESSAGE);
      if (targets.length < 1) {
        this.scene.currentBattle.turnCommands[this.fieldIndex] = null;
        this.scene.unshiftPhase(new CommandPhase(this.scene, this.fieldIndex));
      } else {
        turnCommand!.targets = targets; //TODO: is the bang correct here?
      }
      if (turnCommand?.command === Command.BALL && this.fieldIndex) {
        this.scene.currentBattle.turnCommands[this.fieldIndex - 1]!.skip = true; //TODO: is the bang correct here?
      }
      this.end();
    });
  }
}

export class TurnStartPhase extends FieldPhase {
  constructor(scene: BattleScene) {
    super(scene);
  }

  start() {
    super.start();

    const field = this.scene.getField();
    const order = this.getOrder();

    const battlerBypassSpeed = {};

    this.scene.getField(true).filter(p => p.summonData).map(p => {
      const bypassSpeed = new Utils.BooleanHolder(false);
      applyAbAttrs(BypassSpeedChanceAbAttr, p, null, bypassSpeed);
      this.scene.applyModifiers(BypassSpeedChanceModifier, p.isPlayer(), p, bypassSpeed);
      battlerBypassSpeed[p.getBattlerIndex()] = bypassSpeed;
    });

    const moveOrder = order.slice(0);

    moveOrder.sort((a, b) => {
      const aCommand = this.scene.currentBattle.turnCommands[a];
      const bCommand = this.scene.currentBattle.turnCommands[b];

      if (aCommand?.command !== bCommand?.command) {
        if (aCommand?.command === Command.FIGHT) {
          return 1;
        } else if (bCommand?.command === Command.FIGHT) {
          return -1;
        }
      } else if (aCommand?.command === Command.FIGHT) {
        const aMove = allMoves[aCommand.move!.move];//TODO: is the bang correct here?
        const bMove = allMoves[bCommand!.move!.move];//TODO: is the bang correct here?

        const aPriority = new Utils.IntegerHolder(aMove.priority);
        const bPriority = new Utils.IntegerHolder(bMove.priority);

        applyMoveAttrs(IncrementMovePriorityAttr, this.scene.getField().find(p => p?.isActive() && p.getBattlerIndex() === a)!, null, aMove, aPriority); //TODO: is the bang correct here?
        applyMoveAttrs(IncrementMovePriorityAttr, this.scene.getField().find(p => p?.isActive() && p.getBattlerIndex() === b)!, null, bMove, bPriority); //TODO: is the bang correct here?

        applyAbAttrs(IncrementMovePriorityAbAttr, this.scene.getField().find(p => p?.isActive() && p.getBattlerIndex() === a)!, null, aMove, aPriority); //TODO: is the bang correct here?
        applyAbAttrs(IncrementMovePriorityAbAttr, this.scene.getField().find(p => p?.isActive() && p.getBattlerIndex() === b)!, null, bMove, bPriority); //TODO: is the bang correct here?

        if (aPriority.value !== bPriority.value) {
          return aPriority.value < bPriority.value ? 1 : -1;
        }
      }

      if (battlerBypassSpeed[a].value !== battlerBypassSpeed[b].value) {
        return battlerBypassSpeed[a].value ? -1 : 1;
      }

      const aIndex = order.indexOf(a);
      const bIndex = order.indexOf(b);

      return aIndex < bIndex ? -1 : aIndex > bIndex ? 1 : 0;
    });

    let orderIndex = 0;

    for (const o of moveOrder) {

      const pokemon = field[o];
      const turnCommand = this.scene.currentBattle.turnCommands[o];

      if (turnCommand?.skip) {
        continue;
      }

      switch (turnCommand?.command) {
      case Command.FIGHT:
        const queuedMove = turnCommand.move;
        pokemon.turnData.order = orderIndex++;
        if (!queuedMove) {
          continue;
        }
        const move = pokemon.getMoveset().find(m => m?.moveId === queuedMove.move) || new PokemonMove(queuedMove.move);
        if (pokemon.isPlayer()) {
          if (turnCommand.cursor === -1) {
            this.scene.pushPhase(new MovePhase(this.scene, pokemon, turnCommand.targets || turnCommand.move!.targets, move));//TODO: is the bang correct here?
          } else {
            const playerPhase = new MovePhase(this.scene, pokemon, turnCommand.targets || turnCommand.move!.targets, move, false, queuedMove.ignorePP);//TODO: is the bang correct here?
            this.scene.pushPhase(playerPhase);
          }
        } else {
          this.scene.pushPhase(new MovePhase(this.scene, pokemon, turnCommand.targets || turnCommand.move!.targets, move, false, queuedMove.ignorePP));//TODO: is the bang correct here?
        }
        break;
      case Command.BALL:
        this.scene.unshiftPhase(new AttemptCapturePhase(this.scene, turnCommand.targets![0] % 2, turnCommand.cursor!));//TODO: is the bang correct here?
        break;
      case Command.POKEMON:
        this.scene.unshiftPhase(new SwitchSummonPhase(this.scene, pokemon.getFieldIndex(), turnCommand.cursor!, true, turnCommand.args![0] as boolean, pokemon.isPlayer()));//TODO: is the bang correct here?
        break;
      case Command.RUN:
        let runningPokemon = pokemon;
        if (this.scene.currentBattle.double) {
          const playerActivePokemon = field.filter(pokemon => {
            if (!!pokemon) {
              return pokemon.isPlayer() && pokemon.isActive();
            } else {
              return;
            }
          });
            // if only one pokemon is alive, use that one
          if (playerActivePokemon.length > 1) {
            // find which active pokemon has faster speed
            const fasterPokemon = playerActivePokemon[0].getStat(Stat.SPD) > playerActivePokemon[1].getStat(Stat.SPD) ? playerActivePokemon[0] : playerActivePokemon[1];
            // check if either active pokemon has the ability "Run Away"
            const hasRunAway = playerActivePokemon.find(p => p.hasAbility(Abilities.RUN_AWAY));
            runningPokemon = hasRunAway !== undefined ? hasRunAway : fasterPokemon;
          }
        }
        this.scene.unshiftPhase(new AttemptRunPhase(this.scene, runningPokemon.getFieldIndex()));
        break;
      }
    }


    this.scene.pushPhase(new WeatherEffectPhase(this.scene));

    for (const o of order) {
      if (field[o].status && field[o].status.isPostTurn()) {
        this.scene.pushPhase(new PostTurnStatusEffectPhase(this.scene, o));
      }
    }

    this.scene.pushPhase(new BerryPhase(this.scene));
    this.scene.pushPhase(new TurnEndPhase(this.scene));

    /**
     * this.end() will call shiftPhase(), which dumps everything from PrependQueue (aka everything that is unshifted()) to the front
     * of the queue and dequeues to start the next phase
     * this is important since stuff like SwitchSummon, AttemptRun, AttemptCapture Phases break the "flow" and should take precedence
     */
    this.end();
  }
}

/** The phase after attacks where the pokemon eat berries */
export class BerryPhase extends FieldPhase {
  start() {
    super.start();

    this.executeForAll((pokemon) => {
      const hasUsableBerry = !!this.scene.findModifier((m) => {
        return m instanceof BerryModifier && m.shouldApply([pokemon]);
      }, pokemon.isPlayer());

      if (hasUsableBerry) {
        const cancelled = new Utils.BooleanHolder(false);
        pokemon.getOpponents().map((opp) => applyAbAttrs(PreventBerryUseAbAttr, opp, cancelled));

        if (cancelled.value) {
          pokemon.scene.queueMessage(i18next.t("abilityTriggers:preventBerryUse", { pokemonNameWithAffix: getPokemonNameWithAffix(pokemon) }));
        } else {
          this.scene.unshiftPhase(
            new CommonAnimPhase(this.scene, pokemon.getBattlerIndex(), pokemon.getBattlerIndex(), CommonAnim.USE_ITEM)
          );

          for (const berryModifier of this.scene.applyModifiers(BerryModifier, pokemon.isPlayer(), pokemon) as BerryModifier[]) {
            if (berryModifier.consumed) {
              if (!--berryModifier.stackCount) {
                this.scene.removeModifier(berryModifier);
              } else {
                berryModifier.consumed = false;
              }
            }
            this.scene.eventTarget.dispatchEvent(new BerryUsedEvent(berryModifier)); // Announce a berry was used
          }

          this.scene.updateModifiers(pokemon.isPlayer());

          applyAbAttrs(HealFromBerryUseAbAttr, pokemon, new Utils.BooleanHolder(false));
        }
      }
    });

    this.end();
  }
}

export class TurnEndPhase extends FieldPhase {
  constructor(scene: BattleScene) {
    super(scene);
  }

  start() {
    super.start();

    this.scene.currentBattle.incrementTurn(this.scene);
    this.scene.eventTarget.dispatchEvent(new TurnEndEvent(this.scene.currentBattle.turn));

    const handlePokemon = (pokemon: Pokemon) => {
      pokemon.lapseTags(BattlerTagLapseType.TURN_END);

      if (pokemon.summonData.disabledMove && !--pokemon.summonData.disabledTurns) {
        this.scene.pushPhase(new MessagePhase(this.scene, i18next.t("battle:notDisabled", { pokemonName: getPokemonNameWithAffix(pokemon), moveName: allMoves[pokemon.summonData.disabledMove].name })));
        pokemon.summonData.disabledMove = Moves.NONE;
      }

      this.scene.applyModifiers(TurnHealModifier, pokemon.isPlayer(), pokemon);

      if (this.scene.arena.terrain?.terrainType === TerrainType.GRASSY && pokemon.isGrounded()) {
        this.scene.unshiftPhase(new PokemonHealPhase(this.scene, pokemon.getBattlerIndex(),
          Math.max(pokemon.getMaxHp() >> 4, 1), i18next.t("battle:turnEndHpRestore", { pokemonName: getPokemonNameWithAffix(pokemon) }), true));
      }

      if (!pokemon.isPlayer()) {
        this.scene.applyModifiers(EnemyTurnHealModifier, false, pokemon);
        this.scene.applyModifier(EnemyStatusEffectHealChanceModifier, false, pokemon);
      }

      applyPostTurnAbAttrs(PostTurnAbAttr, pokemon);

      this.scene.applyModifiers(TurnStatusEffectModifier, pokemon.isPlayer(), pokemon);

      this.scene.applyModifiers(TurnHeldItemTransferModifier, pokemon.isPlayer(), pokemon);

      pokemon.battleSummonData.turnCount++;
    };

    this.executeForAll(handlePokemon);

    this.scene.arena.lapseTags();

    if (this.scene.arena.weather && !this.scene.arena.weather.lapse()) {
      this.scene.arena.trySetWeather(WeatherType.NONE, false);
    }

    if (this.scene.arena.terrain && !this.scene.arena.terrain.lapse()) {
      this.scene.arena.trySetTerrain(TerrainType.NONE, false);
    }

    this.end();
  }
}

export class BattleEndPhase extends BattlePhase {
  start() {
    super.start();

    this.scene.currentBattle.addBattleScore(this.scene);

    this.scene.gameData.gameStats.battles++;
    if (this.scene.currentBattle.trainer) {
      this.scene.gameData.gameStats.trainersDefeated++;
    }
    if (this.scene.gameMode.isEndless && this.scene.currentBattle.waveIndex + 1 > this.scene.gameData.gameStats.highestEndlessWave) {
      this.scene.gameData.gameStats.highestEndlessWave = this.scene.currentBattle.waveIndex + 1;
    }

    // Endless graceful end
    if (this.scene.gameMode.isEndless && this.scene.currentBattle.waveIndex >= 5850) {
      this.scene.clearPhaseQueue();
      this.scene.unshiftPhase(new GameOverPhase(this.scene, true));
    }

    for (const pokemon of this.scene.getField()) {
      if (pokemon) {
        pokemon.resetBattleSummonData();
      }
    }

    for (const pokemon of this.scene.getParty().filter(p => p.isAllowedInBattle())) {
      applyPostBattleAbAttrs(PostBattleAbAttr, pokemon);
    }

    if (this.scene.currentBattle.moneyScattered) {
      this.scene.currentBattle.pickUpScatteredMoney(this.scene);
    }

    this.scene.clearEnemyHeldItemModifiers();

    const lapsingModifiers = this.scene.findModifiers(m => m instanceof LapsingPersistentModifier || m instanceof LapsingPokemonHeldItemModifier) as (LapsingPersistentModifier | LapsingPokemonHeldItemModifier)[];
    for (const m of lapsingModifiers) {
      const args: any[] = [];
      if (m instanceof LapsingPokemonHeldItemModifier) {
        args.push(this.scene.getPokemonById(m.pokemonId));
      }
      if (!m.lapse(args)) {
        this.scene.removeModifier(m);
      }
    }

    this.scene.updateModifiers().then(() => this.end());
  }
}

export class NewBattlePhase extends BattlePhase {
  start() {
    super.start();

    this.scene.newBattle();

    this.end();
  }
}

export class CommonAnimPhase extends PokemonPhase {
  private anim: CommonAnim | null;
  private targetIndex: integer | undefined;

  constructor(scene: BattleScene, battlerIndex?: BattlerIndex, targetIndex?: BattlerIndex | undefined, anim?: CommonAnim) {
    super(scene, battlerIndex);

    this.anim = anim!; // TODO: is this bang correct?
    this.targetIndex = targetIndex;
  }

  setAnimation(anim: CommonAnim) {
    this.anim = anim;
  }

  start() {
    new CommonBattleAnim(this.anim, this.getPokemon(), this.targetIndex !== undefined ? (this.player ? this.scene.getEnemyField() : this.scene.getPlayerField())[this.targetIndex] : this.getPokemon()).play(this.scene, () => {
      this.end();
    });
  }
}

export class MovePhase extends BattlePhase {
  public pokemon: Pokemon;
  public move: PokemonMove;
  public targets: BattlerIndex[];
  protected followUp: boolean;
  protected ignorePp: boolean;
  protected failed: boolean;
  protected cancelled: boolean;

  constructor(scene: BattleScene, pokemon: Pokemon, targets: BattlerIndex[], move: PokemonMove, followUp?: boolean, ignorePp?: boolean) {
    super(scene);

    this.pokemon = pokemon;
    this.targets = targets;
    this.move = move;
    this.followUp = !!followUp;
    this.ignorePp = !!ignorePp;
    this.failed = false;
    this.cancelled = false;
  }

  canMove(): boolean {
    return this.pokemon.isActive(true) && this.move.isUsable(this.pokemon, this.ignorePp) && !!this.targets.length;
  }

  /**Signifies the current move should fail but still use PP */
  fail(): void {
    this.failed = true;
  }

  /**Signifies the current move should cancel and retain PP */
  cancel(): void {
    this.cancelled = true;
  }

  start() {
    super.start();

    console.log(Moves[this.move.moveId]);

    if (!this.canMove()) {
      if (this.move.moveId && this.pokemon.summonData?.disabledMove === this.move.moveId) {
        this.scene.queueMessage(`${this.move.getName()} is disabled!`);
      }
      if (this.pokemon.isActive(true) && this.move.ppUsed >= this.move.getMovePp()) { // if the move PP was reduced from Spite or otherwise, the move fails
        this.fail();
        this.showMoveText();
        this.showFailedText();
      }
      return this.end();
    }

    if (!this.followUp) {
      if (this.move.getMove().checkFlag(MoveFlags.IGNORE_ABILITIES, this.pokemon, null)) {
        this.scene.arena.setIgnoreAbilities();
      }
    } else {
      this.pokemon.turnData.hitsLeft = 0; // TODO: is `0` correct?
      this.pokemon.turnData.hitCount = 0; // TODO: is `0` correct?
    }

    // Move redirection abilities (ie. Storm Drain) only support single target moves
    const moveTarget = this.targets.length === 1
      ? new Utils.IntegerHolder(this.targets[0])
      : null;
    if (moveTarget) {
      const oldTarget = moveTarget.value;
      this.scene.getField(true).filter(p => p !== this.pokemon).forEach(p => applyAbAttrs(RedirectMoveAbAttr, p, null, this.move.moveId, moveTarget));
      this.pokemon.getOpponents().forEach(p => {
        const redirectTag = p.getTag(CenterOfAttentionTag) as CenterOfAttentionTag;
        if (redirectTag && (!redirectTag.powder || (!this.pokemon.isOfType(Type.GRASS) && !this.pokemon.hasAbility(Abilities.OVERCOAT)))) {
          moveTarget.value = p.getBattlerIndex();
        }
      });
      //Check if this move is immune to being redirected, and restore its target to the intended target if it is.
      if ((this.pokemon.hasAbilityWithAttr(BlockRedirectAbAttr) || this.move.getMove().hasAttr(BypassRedirectAttr))) {
        //If an ability prevented this move from being redirected, display its ability pop up.
        if ((this.pokemon.hasAbilityWithAttr(BlockRedirectAbAttr) && !this.move.getMove().hasAttr(BypassRedirectAttr)) && oldTarget !== moveTarget.value) {
          this.scene.unshiftPhase(new ShowAbilityPhase(this.scene, this.pokemon.getBattlerIndex(), this.pokemon.getPassiveAbility().hasAttr(BlockRedirectAbAttr)));
        }
        moveTarget.value = oldTarget;
      }
      this.targets[0] = moveTarget.value;
    }

    // Check for counterattack moves to switch target
    if (this.targets.length === 1 && this.targets[0] === BattlerIndex.ATTACKER) {
      if (this.pokemon.turnData.attacksReceived.length) {
        const attack = this.pokemon.turnData.attacksReceived[0];
        this.targets[0] = attack.sourceBattlerIndex;

        // account for metal burst and comeuppance hitting remaining targets in double battles
        // counterattack will redirect to remaining ally if original attacker faints
        if (this.scene.currentBattle.double && this.move.getMove().hasFlag(MoveFlags.REDIRECT_COUNTER)) {
          if (this.scene.getField()[this.targets[0]].hp === 0) {
            const opposingField = this.pokemon.isPlayer() ? this.scene.getEnemyField() : this.scene.getPlayerField();
            //@ts-ignore
            this.targets[0] = opposingField.find(p => p.hp > 0)?.getBattlerIndex(); //TODO: fix ts-ignore
          }
        }
      }
      if (this.targets[0] === BattlerIndex.ATTACKER) {
        this.fail(); // Marks the move as failed for later in doMove
        this.showMoveText();
        this.showFailedText();
      }
    }

    const targets = this.scene.getField(true).filter(p => {
      if (this.targets.indexOf(p.getBattlerIndex()) > -1) {
        return true;
      }
      return false;
    });

    const doMove = () => {
      this.pokemon.turnData.acted = true; // Record that the move was attempted, even if it fails

      this.pokemon.lapseTags(BattlerTagLapseType.PRE_MOVE);

      let ppUsed = 1;
      // Filter all opponents to include only those this move is targeting
      const targetedOpponents = this.pokemon.getOpponents().filter(o => this.targets.includes(o.getBattlerIndex()));
      for (const opponent of targetedOpponents) {
        if (this.move.ppUsed + ppUsed >= this.move.getMovePp()) { // If we're already at max PP usage, stop checking
          break;
        }
        if (opponent.hasAbilityWithAttr(IncreasePpAbAttr)) { // Accounting for abilities like Pressure
          ppUsed++;
        }
      }

      if (!this.followUp && this.canMove() && !this.cancelled) {
        this.pokemon.lapseTags(BattlerTagLapseType.MOVE);
      }

      const moveQueue = this.pokemon.getMoveQueue();
      if (this.cancelled || this.failed) {
        if (this.failed) {
          this.move.usePp(ppUsed); // Only use PP if the move failed
          this.scene.eventTarget.dispatchEvent(new MoveUsedEvent(this.pokemon?.id, this.move.getMove(), this.move.ppUsed));
        }

        // Record a failed move so Abilities like Truant don't trigger next turn and soft-lock
        this.pokemon.pushMoveHistory({ move: Moves.NONE, result: MoveResult.FAIL });

        this.pokemon.lapseTags(BattlerTagLapseType.MOVE_EFFECT); // Remove any tags from moves like Fly/Dive/etc.
        moveQueue.shift(); // Remove the second turn of charge moves
        return this.end();
      }

      this.scene.triggerPokemonFormChange(this.pokemon, SpeciesFormChangePreMoveTrigger);

      if (this.move.moveId) {
        this.showMoveText();
      }

      // This should only happen when there are no valid targets left on the field
      if ((moveQueue.length && moveQueue[0].move === Moves.NONE) || !targets.length) {
        this.showFailedText();
        this.cancel();

        // Record a failed move so Abilities like Truant don't trigger next turn and soft-lock
        this.pokemon.pushMoveHistory({ move: Moves.NONE, result: MoveResult.FAIL });

        this.pokemon.lapseTags(BattlerTagLapseType.MOVE_EFFECT); // Remove any tags from moves like Fly/Dive/etc.

        moveQueue.shift();
        return this.end();
      }

      if (!moveQueue.length || !moveQueue.shift()?.ignorePP) { // using .shift here clears out two turn moves once they've been used
        this.move.usePp(ppUsed);
        this.scene.eventTarget.dispatchEvent(new MoveUsedEvent(this.pokemon?.id, this.move.getMove(), this.move.ppUsed));
      }

      if (!allMoves[this.move.moveId].hasAttr(CopyMoveAttr)) {
        this.scene.currentBattle.lastMove = this.move.moveId;
      }

      // Assume conditions affecting targets only apply to moves with a single target
      let success = this.move.getMove().applyConditions(this.pokemon, targets[0], this.move.getMove());
      const cancelled = new Utils.BooleanHolder(false);
      let failedText = this.move.getMove().getFailedText(this.pokemon, targets[0], this.move.getMove(), cancelled);
      if (success && this.scene.arena.isMoveWeatherCancelled(this.move.getMove())) {
        success = false;
      } else if (success && this.scene.arena.isMoveTerrainCancelled(this.pokemon, this.targets, this.move.getMove())) {
        success = false;
        if (failedText === null) {
          failedText = getTerrainBlockMessage(targets[0], this.scene.arena.terrain?.terrainType!); // TODO: is this bang correct?
        }
      }

      /**
       * Trigger pokemon type change before playing the move animation
       * Will still change the user's type when using Roar, Whirlwind, Trick-or-Treat, and Forest's Curse,
       * regardless of whether the move successfully executes or not.
       */
      if (success || [Moves.ROAR, Moves.WHIRLWIND, Moves.TRICK_OR_TREAT, Moves.FORESTS_CURSE].includes(this.move.moveId)) {
        applyPreAttackAbAttrs(PokemonTypeChangeAbAttr, this.pokemon, null, this.move.getMove());
      }

      if (success) {
        this.scene.unshiftPhase(this.getEffectPhase());
      } else {
        this.pokemon.pushMoveHistory({ move: this.move.moveId, targets: this.targets, result: MoveResult.FAIL, virtual: this.move.virtual });
        if (!cancelled.value) {
          this.showFailedText(failedText);
        }
      }
      // Checks if Dancer ability is triggered
      if (this.move.getMove().hasFlag(MoveFlags.DANCE_MOVE) && !this.followUp) {
        // Pokemon with Dancer can be on either side of the battle so we check in both cases
        this.scene.getPlayerField().forEach(pokemon => {
          applyPostMoveUsedAbAttrs(PostMoveUsedAbAttr, pokemon, this.move, this.pokemon, this.targets);
        });
        this.scene.getEnemyField().forEach(pokemon => {
          applyPostMoveUsedAbAttrs(PostMoveUsedAbAttr, pokemon, this.move, this.pokemon, this.targets);
        });
      }
      this.end();
    };

    if (!this.followUp && this.pokemon.status && !this.pokemon.status.isPostTurn()) {
      this.pokemon.status.incrementTurn();
      let activated = false;
      let healed = false;

      switch (this.pokemon.status.effect) {
      case StatusEffect.PARALYSIS:
        if (!this.pokemon.randSeedInt(4)) {
          activated = true;
          this.cancelled = true;
        }
        break;
      case StatusEffect.SLEEP:
        applyMoveAttrs(BypassSleepAttr, this.pokemon, null, this.move.getMove());
        healed = this.pokemon.status.turnCount === this.pokemon.status.cureTurn;
        activated = !healed && !this.pokemon.getTag(BattlerTagType.BYPASS_SLEEP);
        this.cancelled = activated;
        break;
      case StatusEffect.FREEZE:
        healed = !!this.move.getMove().findAttr(attr => attr instanceof HealStatusEffectAttr && attr.selfTarget && attr.isOfEffect(StatusEffect.FREEZE)) || !this.pokemon.randSeedInt(5);
        activated = !healed;
        this.cancelled = activated;
        break;
      }

      if (activated) {
        this.scene.queueMessage(getStatusEffectActivationText(this.pokemon.status.effect, getPokemonNameWithAffix(this.pokemon)));
        this.scene.unshiftPhase(new CommonAnimPhase(this.scene, this.pokemon.getBattlerIndex(), undefined, CommonAnim.POISON + (this.pokemon.status.effect - 1)));
        doMove();
      } else {
        if (healed) {
          this.scene.queueMessage(getStatusEffectHealText(this.pokemon.status.effect, getPokemonNameWithAffix(this.pokemon)));
          this.pokemon.resetStatus();
          this.pokemon.updateInfo();
        }
        doMove();
      }
    } else {
      doMove();
    }
  }

  getEffectPhase(): MoveEffectPhase {
    return new MoveEffectPhase(this.scene, this.pokemon.getBattlerIndex(), this.targets, this.move);
  }

  showMoveText(): void {
    if (this.move.getMove().hasAttr(ChargeAttr)) {
      const lastMove = this.pokemon.getLastXMoves() as TurnMove[];
      if (!lastMove.length || lastMove[0].move !== this.move.getMove().id || lastMove[0].result !== MoveResult.OTHER) {
        this.scene.queueMessage(i18next.t("battle:useMove", {
          pokemonNameWithAffix: getPokemonNameWithAffix(this.pokemon),
          moveName: this.move.getName()
        }), 500);
        return;
      }
    }

    if (this.pokemon.getTag(BattlerTagType.RECHARGING || BattlerTagType.INTERRUPTED)) {
      return;
    }

    this.scene.queueMessage(i18next.t("battle:useMove", {
      pokemonNameWithAffix: getPokemonNameWithAffix(this.pokemon),
      moveName: this.move.getName()
    }), 500);
    applyMoveAttrs(PreMoveMessageAttr, this.pokemon, this.pokemon.getOpponents().find(() => true)!, this.move.getMove()); //TODO: is the bang correct here?
  }

  showFailedText(failedText: string | null = null): void {
    this.scene.queueMessage(failedText || i18next.t("battle:attackFailed"));
  }

  end() {
    if (!this.followUp && this.canMove()) {
      this.scene.unshiftPhase(new MoveEndPhase(this.scene, this.pokemon.getBattlerIndex()));
    }

    super.end();
  }
}

export class MoveEffectPhase extends PokemonPhase {
  public move: PokemonMove;
  protected targets: BattlerIndex[];

  constructor(scene: BattleScene, battlerIndex: BattlerIndex, targets: BattlerIndex[], move: PokemonMove) {
    super(scene, battlerIndex);
    this.move = move;
    // In double battles, if the right Pokemon selects a spread move and the left Pokemon dies
    // with no party members available to switch in, then the right Pokemon takes the index
    // of the left Pokemon and gets hit unless this is checked.
    if (targets.includes(battlerIndex) && this.move.getMove().moveTarget === MoveTarget.ALL_NEAR_OTHERS) {
      const i = targets.indexOf(battlerIndex);
      targets.splice(i, i + 1);
    }
    this.targets = targets;
  }

  start() {
    super.start();

    const user = this.getUserPokemon();
    const targets = this.getTargets();

    if (!user?.isOnField()) {
      return super.end();
    }

    const overridden = new Utils.BooleanHolder(false);
    const move = this.move.getMove();

    // Assume single target for override
    applyMoveAttrs(OverrideMoveEffectAttr, user, this.getTarget() ?? null, move, overridden, this.move.virtual).then(() => {

      if (overridden.value) {
        return this.end();
      }

      user.lapseTags(BattlerTagLapseType.MOVE_EFFECT);

      if (user.turnData.hitsLeft === undefined) {
        const hitCount = new Utils.IntegerHolder(1);
        // Assume single target for multi hit
        applyMoveAttrs(MultiHitAttr, user, this.getTarget() ?? null, move, hitCount);
        applyPreAttackAbAttrs(AddSecondStrikeAbAttr, user, null, move, targets.length, hitCount, new Utils.IntegerHolder(0));
        if (move instanceof AttackMove && !move.hasAttr(FixedDamageAttr)) {
          this.scene.applyModifiers(PokemonMultiHitModifier, user.isPlayer(), user, hitCount, new Utils.IntegerHolder(0));
        }
        user.turnData.hitsLeft = user.turnData.hitCount = hitCount.value;
      }

      const moveHistoryEntry = { move: this.move.moveId, targets: this.targets, result: MoveResult.PENDING, virtual: this.move.virtual };

      const targetHitChecks = Object.fromEntries(targets.map(p => [p.getBattlerIndex(), this.hitCheck(p)]));
      const hasActiveTargets = targets.some(t => t.isActive(true));
      if (!hasActiveTargets || (!move.hasAttr(VariableTargetAttr) && !move.isMultiTarget() && !targetHitChecks[this.targets[0]])) {
        this.stopMultiHit();
        if (hasActiveTargets) {
          this.scene.queueMessage(i18next.t("battle:attackMissed", { pokemonNameWithAffix: this.getTarget()? getPokemonNameWithAffix(this.getTarget()!) : "" }));
          moveHistoryEntry.result = MoveResult.MISS;
          applyMoveAttrs(MissEffectAttr, user, null, move);
        } else {
          this.scene.queueMessage(i18next.t("battle:attackFailed"));
          moveHistoryEntry.result = MoveResult.FAIL;
        }
        user.pushMoveHistory(moveHistoryEntry);
        return this.end();
      }

      const applyAttrs: Promise<void>[] = [];

      // Move animation only needs one target
      new MoveAnim(move.id as Moves, user, this.getTarget()?.getBattlerIndex()!).play(this.scene, () => { // TODO: is the bang correct here?
        /** Has the move successfully hit a target (for damage) yet? */
        let hasHit: boolean = false;
        for (const target of targets) {
          if (!targetHitChecks[target.getBattlerIndex()]) {
            this.stopMultiHit(target);
            this.scene.queueMessage(i18next.t("battle:attackMissed", { pokemonNameWithAffix: getPokemonNameWithAffix(target) }));
            if (moveHistoryEntry.result === MoveResult.PENDING) {
              moveHistoryEntry.result = MoveResult.MISS;
            }
            user.pushMoveHistory(moveHistoryEntry);
            applyMoveAttrs(MissEffectAttr, user, null, move);
            continue;
          }

          const isProtected = !this.move.getMove().checkFlag(MoveFlags.IGNORE_PROTECT, user, target) && target.findTags(t => t instanceof ProtectedTag).find(t => target.lapseTag(t.tagType));

          const firstHit = (user.turnData.hitsLeft === user.turnData.hitCount);

          if (firstHit) {
            user.pushMoveHistory(moveHistoryEntry);
          }

          moveHistoryEntry.result = MoveResult.SUCCESS;

          const hitResult = !isProtected ? target.apply(user, move) : HitResult.NO_EFFECT;

          const dealsDamage = [
            HitResult.EFFECTIVE,
            HitResult.SUPER_EFFECTIVE,
            HitResult.NOT_VERY_EFFECTIVE,
            HitResult.ONE_HIT_KO
          ].includes(hitResult);

          const firstTarget = dealsDamage && !hasHit;
          if (firstTarget) {
            hasHit = true;
          }

          const lastHit = (user.turnData.hitsLeft === 1 || !this.getTarget()?.isActive());

          if (lastHit) {
            this.scene.triggerPokemonFormChange(user, SpeciesFormChangePostMoveTrigger);
          }

          applyAttrs.push(new Promise(resolve => {
            applyFilteredMoveAttrs((attr: MoveAttr) => attr instanceof MoveEffectAttr && attr.trigger === MoveEffectTrigger.PRE_APPLY && (!attr.firstHitOnly || firstHit) && (!attr.lastHitOnly || lastHit) && hitResult !== HitResult.NO_EFFECT,
              user, target, move).then(() => {
              if (hitResult !== HitResult.FAIL) {
                const chargeEffect = !!move.getAttrs(ChargeAttr).find(ca => ca.usedChargeEffect(user, this.getTarget() ?? null, move));
                // Charge attribute with charge effect takes all effect attributes and applies them to charge stage, so ignore them if this is present
                Utils.executeIf(!chargeEffect, () => applyFilteredMoveAttrs((attr: MoveAttr) => attr instanceof MoveEffectAttr && attr.trigger === MoveEffectTrigger.POST_APPLY
                    && attr.selfTarget && (!attr.firstHitOnly || firstHit) && (!attr.lastHitOnly || lastHit), user, target, move)).then(() => {
                  if (hitResult !== HitResult.NO_EFFECT) {
                    applyFilteredMoveAttrs((attr: MoveAttr) => attr instanceof MoveEffectAttr && (attr as MoveEffectAttr).trigger === MoveEffectTrigger.POST_APPLY
                      && !(attr as MoveEffectAttr).selfTarget && (!attr.firstHitOnly || firstHit) && (!attr.lastHitOnly || lastHit), user, target, this.move.getMove()).then(() => {
                      if (dealsDamage && !target.hasAbilityWithAttr(IgnoreMoveEffectsAbAttr)) {
                        const flinched = new Utils.BooleanHolder(false);
                        user.scene.applyModifiers(FlinchChanceModifier, user.isPlayer(), user, flinched);
                        if (flinched.value) {
                          target.addTag(BattlerTagType.FLINCHED, undefined, this.move.moveId, user.id);
                        }
                      }
                      Utils.executeIf(!isProtected && !chargeEffect, () => applyFilteredMoveAttrs((attr: MoveAttr) => attr instanceof MoveEffectAttr && (attr as MoveEffectAttr).trigger === MoveEffectTrigger.HIT
                          && (!attr.firstHitOnly || firstHit) && (!attr.lastHitOnly || lastHit) && (!attr.firstTargetOnly || firstTarget), user, target, this.move.getMove()).then(() => {
                        return Utils.executeIf(!target.isFainted() || target.canApplyAbility(), () => applyPostDefendAbAttrs(PostDefendAbAttr, target, user, this.move.getMove(), hitResult).then(() => {
                          if (!user.isPlayer() && this.move.getMove() instanceof AttackMove) {
                            user.scene.applyShuffledModifiers(this.scene, EnemyAttackStatusEffectChanceModifier, false, target);
                          }
                        })).then(() => {
                          applyPostAttackAbAttrs(PostAttackAbAttr, user, target, this.move.getMove(), hitResult).then(() => {
                            if (this.move.getMove() instanceof AttackMove) {
                              this.scene.applyModifiers(ContactHeldItemTransferChanceModifier, this.player, user, target);
                            }
                            resolve();
                          });
                        });
                      })
                      ).then(() => resolve());
                    });
                  } else {
                    applyMoveAttrs(NoEffectAttr, user, null, move).then(() => resolve());
                  }
                });
              } else {
                resolve();
              }
            });
          }));
        }
        // Trigger effect which should only apply one time on the last hit after all targeted effects have already applied
        const postTarget = (user.turnData.hitsLeft === 1 || !this.getTarget()?.isActive()) ?
          applyFilteredMoveAttrs((attr: MoveAttr) => attr instanceof MoveEffectAttr && attr.trigger === MoveEffectTrigger.POST_TARGET, user, null, move) :
          null;

        if (!!postTarget) {
          if (applyAttrs.length) { // If there is a pending asynchronous move effect, do this after
            applyAttrs[applyAttrs.length - 1]?.then(() => postTarget);
          } else { // Otherwise, push a new asynchronous move effect
            applyAttrs.push(postTarget);
          }
        }

        Promise.allSettled(applyAttrs).then(() => this.end());
      });
    });
  }

  end() {
    const move = this.move.getMove();
    move.type = move.defaultType;
    const user = this.getUserPokemon();
    if (user) {
      if (user.turnData.hitsLeft && --user.turnData.hitsLeft >= 1 && this.getTarget()?.isActive()) {
        this.scene.unshiftPhase(this.getNewHitPhase());
      } else {
        // Queue message for number of hits made by multi-move
        // If multi-hit attack only hits once, still want to render a message
        const hitsTotal = user.turnData.hitCount! - Math.max(user.turnData.hitsLeft!, 0); // TODO: are those bangs correct?
        if (hitsTotal > 1 || (user.turnData.hitsLeft && user.turnData.hitsLeft > 0)) {
          // If there are multiple hits, or if there are hits of the multi-hit move left
          this.scene.queueMessage(i18next.t("battle:attackHitsCount", { count: hitsTotal }));
        }
        this.scene.applyModifiers(HitHealModifier, this.player, user);
      }
    }

    super.end();
  }

  hitCheck(target: Pokemon): boolean {
    // Moves targeting the user and entry hazards can't miss
    if ([MoveTarget.USER, MoveTarget.ENEMY_SIDE].includes(this.move.getMove().moveTarget)) {
      return true;
    }

    const user = this.getUserPokemon()!; // TODO: is this bang correct?

    // Hit check only calculated on first hit for multi-hit moves unless flag is set to check all hits.
    // However, if an ability with the MaxMultiHitAbAttr, namely Skill Link, is present, act as a normal
    // multi-hit move and proceed with all hits
    if (user.turnData.hitsLeft < user.turnData.hitCount) {
      if (!this.move.getMove().hasFlag(MoveFlags.CHECK_ALL_HITS) || user.hasAbilityWithAttr(MaxMultiHitAbAttr)) {
        return true;
      }
    }

    if (user.hasAbilityWithAttr(AlwaysHitAbAttr) || target.hasAbilityWithAttr(AlwaysHitAbAttr)) {
      return true;
    }

    // If the user should ignore accuracy on a target, check who the user targeted last turn and see if they match
    if (user.getTag(BattlerTagType.IGNORE_ACCURACY) && (user.getLastXMoves().find(() => true)?.targets || []).indexOf(target.getBattlerIndex()) !== -1) {
      return true;
    }

    if (target.getTag(BattlerTagType.ALWAYS_GET_HIT)) {
      return true;
    }

    const hiddenTag = target.getTag(SemiInvulnerableTag);
    if (hiddenTag && !this.move.getMove().getAttrs(HitsTagAttr).some(hta => hta.tagType === hiddenTag.tagType)) {
      return false;
    }

    const moveAccuracy = this.move.getMove().calculateBattleAccuracy(user!, target); // TODO: is the bang correct here?

    if (moveAccuracy === -1) {
      return true;
    }

    const accuracyMultiplier = user.getAccuracyMultiplier(target, this.move.getMove());
    const rand = user.randSeedInt(100, 1);

    return rand <= moveAccuracy * (accuracyMultiplier!); // TODO: is this bang correct?
  }

  getUserPokemon(): Pokemon | undefined {
    if (this.battlerIndex > BattlerIndex.ENEMY_2) {
      return this.scene.getPokemonById(this.battlerIndex) ?? undefined;
    }
    return (this.player ? this.scene.getPlayerField() : this.scene.getEnemyField())[this.fieldIndex];
  }

  getTargets(): Pokemon[] {
    return this.scene.getField(true).filter(p => this.targets.indexOf(p.getBattlerIndex()) > -1);
  }

  getTarget(): Pokemon | undefined {
    return this.getTargets().find(() => true);
  }

  removeTarget(target: Pokemon): void {
    const targetIndex = this.targets.findIndex(ind => ind === target.getBattlerIndex());
    if (targetIndex !== -1) {
      this.targets.splice(this.targets.findIndex(ind => ind === target.getBattlerIndex()), 1);
    }
  }

  stopMultiHit(target?: Pokemon): void {
    /** If given a specific target, remove the target from subsequent strikes */
    if (target) {
      this.removeTarget(target);
    }
    /**
     * If no target specified, or the specified target was the last of this move's
     * targets, completely cancel all subsequent strikes.
    */
    if (!target || this.targets.length === 0 ) {
      this.getUserPokemon()!.turnData.hitCount = 1; // TODO: is the bang correct here?
      this.getUserPokemon()!.turnData.hitsLeft = 1; // TODO: is the bang correct here?
    }
  }

  getNewHitPhase() {
    return new MoveEffectPhase(this.scene, this.battlerIndex, this.targets, this.move);
  }
}

export class MoveEndPhase extends PokemonPhase {
  constructor(scene: BattleScene, battlerIndex: BattlerIndex) {
    super(scene, battlerIndex);
  }

  start() {
    super.start();

    const pokemon = this.getPokemon();
    if (pokemon.isActive(true)) {
      pokemon.lapseTags(BattlerTagLapseType.AFTER_MOVE);
    }

    this.scene.arena.setIgnoreAbilities(false);

    this.end();
  }
}

export class MoveAnimTestPhase extends BattlePhase {
  private moveQueue: Moves[];

  constructor(scene: BattleScene, moveQueue?: Moves[]) {
    super(scene);

    this.moveQueue = moveQueue || Utils.getEnumValues(Moves).slice(1);
  }

  start() {
    const moveQueue = this.moveQueue.slice(0);
    this.playMoveAnim(moveQueue, true);
  }

  playMoveAnim(moveQueue: Moves[], player: boolean) {
    const moveId = player ? moveQueue[0] : moveQueue.shift();
    if (moveId === undefined) {
      this.playMoveAnim(this.moveQueue.slice(0), true);
      return;
    } else if (player) {
      console.log(Moves[moveId]);
    }

    initMoveAnim(this.scene, moveId).then(() => {
      loadMoveAnimAssets(this.scene, [moveId], true)
        .then(() => {
          new MoveAnim(moveId, player ? this.scene.getPlayerPokemon()! : this.scene.getEnemyPokemon()!, (player !== (allMoves[moveId] instanceof SelfStatusMove) ? this.scene.getEnemyPokemon()! : this.scene.getPlayerPokemon()!).getBattlerIndex()).play(this.scene, () => { // TODO: are the bangs correct here?
            if (player) {
              this.playMoveAnim(moveQueue, false);
            } else {
              this.playMoveAnim(moveQueue, true);
            }
          });
        });
    });
  }
}

export class ShowAbilityPhase extends PokemonPhase {
  private passive: boolean;

  constructor(scene: BattleScene, battlerIndex: BattlerIndex, passive: boolean = false) {
    super(scene, battlerIndex);

    this.passive = passive;
  }

  start() {
    super.start();

    const pokemon = this.getPokemon();

    if (pokemon) {
      this.scene.abilityBar.showAbility(pokemon, this.passive);

      if (pokemon?.battleData) {
        pokemon.battleData.abilityRevealed = true;
      }
    }

    this.end();
  }
}

export type StatChangeCallback = (target: Pokemon | null, changed: BattleStat[], relativeChanges: number[]) => void;

export class StatChangePhase extends PokemonPhase {
  private stats: BattleStat[];
  private selfTarget: boolean;
  private levels: integer;
  private showMessage: boolean;
  private ignoreAbilities: boolean;
  private canBeCopied: boolean;
  private onChange: StatChangeCallback | null;


  constructor(scene: BattleScene, battlerIndex: BattlerIndex, selfTarget: boolean, stats: BattleStat[], levels: integer, showMessage: boolean = true, ignoreAbilities: boolean = false, canBeCopied: boolean = true, onChange: StatChangeCallback | null = null) {
    super(scene, battlerIndex);

    this.selfTarget = selfTarget;
    this.stats = stats;
    this.levels = levels;
    this.showMessage = showMessage;
    this.ignoreAbilities = ignoreAbilities;
    this.canBeCopied = canBeCopied;
    this.onChange = onChange;
  }

  start() {
    const pokemon = this.getPokemon();

    let random = false;

    if (this.stats.length === 1 && this.stats[0] === BattleStat.RAND) {
      this.stats[0] = this.getRandomStat();
      random = true;
    }

    this.aggregateStatChanges(random);

    if (!pokemon.isActive(true)) {
      return this.end();
    }

    const filteredStats = this.stats.map(s => s !== BattleStat.RAND ? s : this.getRandomStat()).filter(stat => {
      const cancelled = new Utils.BooleanHolder(false);

      if (!this.selfTarget && this.levels < 0) {
        this.scene.arena.applyTagsForSide(MistTag, pokemon.isPlayer() ? ArenaTagSide.PLAYER : ArenaTagSide.ENEMY, cancelled);
      }

      if (!cancelled.value && !this.selfTarget && this.levels < 0) {
        applyPreStatChangeAbAttrs(ProtectStatAbAttr, this.getPokemon(), stat, cancelled);
      }

      return !cancelled.value;
    });

    const levels = new Utils.IntegerHolder(this.levels);

    if (!this.ignoreAbilities) {
      applyAbAttrs(StatChangeMultiplierAbAttr, pokemon, null, levels);
    }

    const battleStats = this.getPokemon().summonData.battleStats;
    const relLevels = filteredStats.map(stat => (levels.value >= 1 ? Math.min(battleStats![stat] + levels.value, 6) : Math.max(battleStats![stat] + levels.value, -6)) - battleStats![stat]);

    this.onChange && this.onChange(this.getPokemon(), filteredStats, relLevels);

    const end = () => {
      if (this.showMessage) {
        const messages = this.getStatChangeMessages(filteredStats, levels.value, relLevels);
        for (const message of messages) {
          this.scene.queueMessage(message);
        }
      }

      for (const stat of filteredStats) {
        pokemon.summonData.battleStats[stat] = Math.max(Math.min(pokemon.summonData.battleStats[stat] + levels.value, 6), -6);
      }

      if (levels.value > 0 && this.canBeCopied) {
        for (const opponent of pokemon.getOpponents()) {
          applyAbAttrs(StatChangeCopyAbAttr, opponent, null, this.stats, levels.value);
        }
      }

      applyPostStatChangeAbAttrs(PostStatChangeAbAttr, pokemon, filteredStats, this.levels, this.selfTarget);

      // Look for any other stat change phases; if this is the last one, do White Herb check
      const existingPhase = this.scene.findPhase(p => p instanceof StatChangePhase && p.battlerIndex === this.battlerIndex);
      if (!(existingPhase instanceof StatChangePhase)) {
        // Apply White Herb if needed
        const whiteHerb = this.scene.applyModifier(PokemonResetNegativeStatStageModifier, this.player, pokemon) as PokemonResetNegativeStatStageModifier;
        // If the White Herb was applied, consume it
        if (whiteHerb) {
          --whiteHerb.stackCount;
          if (whiteHerb.stackCount <= 0) {
            this.scene.removeModifier(whiteHerb);
          }
          this.scene.updateModifiers(this.player);
        }
      }

      pokemon.updateInfo();

      handleTutorial(this.scene, Tutorial.Stat_Change).then(() => super.end());
    };

    if (relLevels.filter(l => l).length && this.scene.moveAnimations) {
      pokemon.enableMask();
      const pokemonMaskSprite = pokemon.maskSprite;

      const tileX = (this.player ? 106 : 236) * pokemon.getSpriteScale() * this.scene.field.scale;
      const tileY = ((this.player ? 148 : 84) + (levels.value >= 1 ? 160 : 0)) * pokemon.getSpriteScale() * this.scene.field.scale;
      const tileWidth = 156 * this.scene.field.scale * pokemon.getSpriteScale();
      const tileHeight = 316 * this.scene.field.scale * pokemon.getSpriteScale();

      // On increase, show the red sprite located at ATK
      // On decrease, show the blue sprite located at SPD
      const spriteColor = levels.value >= 1 ? BattleStat[BattleStat.ATK].toLowerCase() : BattleStat[BattleStat.SPD].toLowerCase();
      const statSprite = this.scene.add.tileSprite(tileX, tileY, tileWidth, tileHeight, "battle_stats", spriteColor);
      statSprite.setPipeline(this.scene.fieldSpritePipeline);
      statSprite.setAlpha(0);
      statSprite.setScale(6);
      statSprite.setOrigin(0.5, 1);

      this.scene.playSound(`stat_${levels.value >= 1 ? "up" : "down"}`);

      statSprite.setMask(new Phaser.Display.Masks.BitmapMask(this.scene, pokemonMaskSprite ?? undefined));

      this.scene.tweens.add({
        targets: statSprite,
        duration: 250,
        alpha: 0.8375,
        onComplete: () => {
          this.scene.tweens.add({
            targets: statSprite,
            delay: 1000,
            duration: 250,
            alpha: 0
          });
        }
      });

      this.scene.tweens.add({
        targets: statSprite,
        duration: 1500,
        y: `${levels.value >= 1 ? "-" : "+"}=${160 * 6}`
      });

      this.scene.time.delayedCall(1750, () => {
        pokemon.disableMask();
        end();
      });
    } else {
      end();
    }
  }

  getRandomStat(): BattleStat {
    const allStats = Utils.getEnumValues(BattleStat);
    return this.getPokemon() ? allStats[this.getPokemon()!.randSeedInt(BattleStat.SPD + 1)] : BattleStat.ATK; // TODO: return default ATK on random? idk...
  }

  aggregateStatChanges(random: boolean = false): void {
    const isAccEva = [BattleStat.ACC, BattleStat.EVA].some(s => this.stats.includes(s));
    let existingPhase: StatChangePhase;
    if (this.stats.length === 1) {
      while ((existingPhase = (this.scene.findPhase(p => p instanceof StatChangePhase && p.battlerIndex === this.battlerIndex && p.stats.length === 1
        && (p.stats[0] === this.stats[0] || (random && p.stats[0] === BattleStat.RAND))
        && p.selfTarget === this.selfTarget && p.showMessage === this.showMessage && p.ignoreAbilities === this.ignoreAbilities) as StatChangePhase))) {
        if (existingPhase.stats[0] === BattleStat.RAND) {
          existingPhase.stats[0] = this.getRandomStat();
          if (existingPhase.stats[0] !== this.stats[0]) {
            continue;
          }
        }
        this.levels += existingPhase.levels;

        if (!this.scene.tryRemovePhase(p => p === existingPhase)) {
          break;
        }
      }
    }
    while ((existingPhase = (this.scene.findPhase(p => p instanceof StatChangePhase && p.battlerIndex === this.battlerIndex && p.selfTarget === this.selfTarget
      && ([BattleStat.ACC, BattleStat.EVA].some(s => p.stats.includes(s)) === isAccEva)
      && p.levels === this.levels && p.showMessage === this.showMessage && p.ignoreAbilities === this.ignoreAbilities) as StatChangePhase))) {
      this.stats.push(...existingPhase.stats);
      if (!this.scene.tryRemovePhase(p => p === existingPhase)) {
        break;
      }
    }
  }

  getStatChangeMessages(stats: BattleStat[], levels: integer, relLevels: integer[]): string[] {
    const messages: string[] = [];

    const relLevelStatIndexes = {};
    for (let rl = 0; rl < relLevels.length; rl++) {
      const relLevel = relLevels[rl];
      if (!relLevelStatIndexes[relLevel]) {
        relLevelStatIndexes[relLevel] = [];
      }
      relLevelStatIndexes[relLevel].push(rl);
    }

    Object.keys(relLevelStatIndexes).forEach(rl => {
      const relLevelStats = stats.filter((_, i) => relLevelStatIndexes[rl].includes(i));
      let statsFragment = "";

      if (relLevelStats.length > 1) {
        statsFragment = relLevelStats.length >= 5
          ? i18next.t("battle:stats")
          : `${relLevelStats.slice(0, -1).map(s => getBattleStatName(s)).join(", ")}${relLevelStats.length > 2 ? "," : ""} ${i18next.t("battle:statsAnd")} ${getBattleStatName(relLevelStats[relLevelStats.length - 1])}`;
        messages.push(getBattleStatLevelChangeDescription(getPokemonNameWithAffix(this.getPokemon()), statsFragment, Math.abs(parseInt(rl)), levels >= 1,relLevelStats.length));
      } else {
        statsFragment = getBattleStatName(relLevelStats[0]);
        messages.push(getBattleStatLevelChangeDescription(getPokemonNameWithAffix(this.getPokemon()), statsFragment, Math.abs(parseInt(rl)), levels >= 1,relLevelStats.length));
      }
    });

    return messages;
  }
}

export class WeatherEffectPhase extends CommonAnimPhase {
  public weather: Weather | null;

  constructor(scene: BattleScene) {
    super(scene, undefined, undefined, CommonAnim.SUNNY + ((scene?.arena?.weather?.weatherType || WeatherType.NONE) - 1));
    this.weather = scene?.arena?.weather;
  }

  start() {
    // Update weather state with any changes that occurred during the turn
    this.weather = this.scene?.arena?.weather;

    if (!this.weather) {
      this.end();
      return;
    }

    this.setAnimation(CommonAnim.SUNNY + (this.weather.weatherType - 1));

    if (this.weather.isDamaging()) {

      const cancelled = new Utils.BooleanHolder(false);

      this.executeForAll((pokemon: Pokemon) => applyPreWeatherEffectAbAttrs(SuppressWeatherEffectAbAttr, pokemon, this.weather, cancelled));

      if (!cancelled.value) {
        const inflictDamage = (pokemon: Pokemon) => {
          const cancelled = new Utils.BooleanHolder(false);

          applyPreWeatherEffectAbAttrs(PreWeatherDamageAbAttr, pokemon, this.weather , cancelled);
          applyAbAttrs(BlockNonDirectDamageAbAttr, pokemon, cancelled);

          if (cancelled.value) {
            return;
          }

          const damage = Math.ceil(pokemon.getMaxHp() / 16);

          this.scene.queueMessage(getWeatherDamageMessage(this.weather?.weatherType!, pokemon)!); // TODO: are those bangs correct?
          pokemon.damageAndUpdate(damage, HitResult.EFFECTIVE, false, false, true);
        };

        this.executeForAll((pokemon: Pokemon) => {
          const immune = !pokemon || !!pokemon.getTypes(true, true).filter(t => this.weather?.isTypeDamageImmune(t)).length;
          if (!immune) {
            inflictDamage(pokemon);
          }
        });
      }
    }

    this.scene.ui.showText(getWeatherLapseMessage(this.weather.weatherType)!, null, () => { // TODO: is this bang correct?
      this.executeForAll((pokemon: Pokemon) => applyPostWeatherLapseAbAttrs(PostWeatherLapseAbAttr, pokemon, this.weather));

      super.start();
    });
  }
}

export class ObtainStatusEffectPhase extends PokemonPhase {
  private statusEffect: StatusEffect | undefined;
  private cureTurn: integer | null;
  private sourceText: string | null;
  private sourcePokemon: Pokemon | null;

  constructor(scene: BattleScene, battlerIndex: BattlerIndex, statusEffect?: StatusEffect, cureTurn?: integer | null, sourceText?: string, sourcePokemon?: Pokemon) {
    super(scene, battlerIndex);

    this.statusEffect = statusEffect;
    this.cureTurn = cureTurn!; // TODO: is this bang correct?
    this.sourceText = sourceText!; // TODO: is this bang correct?
    this.sourcePokemon = sourcePokemon!; // For tracking which Pokemon caused the status effect // TODO: is this bang correct?
  }

  start() {
    const pokemon = this.getPokemon();
    if (!pokemon?.status) {
      if (pokemon?.trySetStatus(this.statusEffect, false, this.sourcePokemon)) {
        if (this.cureTurn) {
          pokemon.status!.cureTurn = this.cureTurn; // TODO: is this bang correct?
        }
        pokemon.updateInfo(true);
        new CommonBattleAnim(CommonAnim.POISON + (this.statusEffect! - 1), pokemon).play(this.scene, () => {
          this.scene.queueMessage(getStatusEffectObtainText(this.statusEffect, getPokemonNameWithAffix(pokemon), this.sourceText ?? undefined));
          if (pokemon.status?.isPostTurn()) {
            this.scene.pushPhase(new PostTurnStatusEffectPhase(this.scene, this.battlerIndex));
          }
          this.end();
        });
        return;
      }
    } else if (pokemon.status.effect === this.statusEffect) {
      this.scene.queueMessage(getStatusEffectOverlapText(this.statusEffect, getPokemonNameWithAffix(pokemon)));
    }
    this.end();
  }
}

export class PostTurnStatusEffectPhase extends PokemonPhase {
  constructor(scene: BattleScene, battlerIndex: BattlerIndex) {
    super(scene, battlerIndex);
  }

  start() {
    const pokemon = this.getPokemon();
    if (pokemon?.isActive(true) && pokemon.status && pokemon.status.isPostTurn()) {
      pokemon.status.incrementTurn();
      const cancelled = new Utils.BooleanHolder(false);
      applyAbAttrs(BlockNonDirectDamageAbAttr, pokemon, cancelled);
      applyAbAttrs(BlockStatusDamageAbAttr, pokemon, cancelled);

      if (!cancelled.value) {
        this.scene.queueMessage(getStatusEffectActivationText(pokemon.status.effect, getPokemonNameWithAffix(pokemon)));
        let damage: integer = 0;
        switch (pokemon.status.effect) {
        case StatusEffect.POISON:
          damage = Math.max(pokemon.getMaxHp() >> 3, 1);
          break;
        case StatusEffect.TOXIC:
          damage = Math.max(Math.floor((pokemon.getMaxHp() / 16) * pokemon.status.turnCount), 1);
          break;
        case StatusEffect.BURN:
          damage = Math.max(pokemon.getMaxHp() >> 4, 1);
          break;
        }
        if (damage) {
          // Set preventEndure flag to avoid pokemon surviving thanks to focus band, sturdy, endure ...
          this.scene.damageNumberHandler.add(this.getPokemon(), pokemon.damage(damage, false, true));
          pokemon.updateInfo();
        }
        new CommonBattleAnim(CommonAnim.POISON + (pokemon.status.effect - 1), pokemon).play(this.scene, () => this.end());
      } else {
        this.end();
      }
    } else {
      this.end();
    }
  }

  override end() {
    if (this.scene.currentBattle.battleSpec === BattleSpec.FINAL_BOSS) {
      this.scene.initFinalBossPhaseTwo(this.getPokemon());
    } else {
      super.end();
    }
  }
}

export class MessagePhase extends Phase {
  private text: string;
  private callbackDelay: integer | null;
  private prompt: boolean | null;
  private promptDelay: integer | null;

  constructor(scene: BattleScene, text: string, callbackDelay?: integer | null, prompt?: boolean | null, promptDelay?: integer | null) {
    super(scene);

    this.text = text;
    this.callbackDelay = callbackDelay!; // TODO: is this bang correct?
    this.prompt = prompt!; // TODO: is this bang correct?
    this.promptDelay = promptDelay!; // TODO: is this bang correct?
  }

  start() {
    super.start();

    if (this.text.indexOf("$") > -1) {
      const pageIndex = this.text.indexOf("$");
      this.scene.unshiftPhase(new MessagePhase(this.scene, this.text.slice(pageIndex + 1), this.callbackDelay, this.prompt, this.promptDelay));
      this.text = this.text.slice(0, pageIndex).trim();
    }

    this.scene.ui.showText(this.text, null, () => this.end(), this.callbackDelay || (this.prompt ? 0 : 1500), this.prompt, this.promptDelay);
  }

  end() {
    if (this.scene.abilityBar.shown) {
      this.scene.abilityBar.hide();
    }

    super.end();
  }
}

export class DamagePhase extends PokemonPhase {
  private amount: integer;
  private damageResult: DamageResult;
  private critical: boolean;

  constructor(scene: BattleScene, battlerIndex: BattlerIndex, amount: integer, damageResult?: DamageResult, critical: boolean = false) {
    super(scene, battlerIndex);

    this.amount = amount;
    this.damageResult = damageResult || HitResult.EFFECTIVE;
    this.critical = critical;
  }

  start() {
    super.start();

    if (this.damageResult === HitResult.ONE_HIT_KO) {
      if (this.scene.moveAnimations) {
        this.scene.toggleInvert(true);
      }
      this.scene.time.delayedCall(Utils.fixedInt(1000), () => {
        this.scene.toggleInvert(false);
        this.applyDamage();
      });
      return;
    }

    this.applyDamage();
  }

  updateAmount(amount: integer): void {
    this.amount = amount;
  }

  applyDamage() {
    switch (this.damageResult) {
    case HitResult.EFFECTIVE:
      this.scene.playSound("hit");
      break;
    case HitResult.SUPER_EFFECTIVE:
    case HitResult.ONE_HIT_KO:
      this.scene.playSound("hit_strong");
      break;
    case HitResult.NOT_VERY_EFFECTIVE:
      this.scene.playSound("hit_weak");
      break;
    }

    if (this.amount) {
      this.scene.damageNumberHandler.add(this.getPokemon(), this.amount, this.damageResult, this.critical);
    }

    if (this.damageResult !== HitResult.OTHER) {
      const flashTimer = this.scene.time.addEvent({
        delay: 100,
        repeat: 5,
        startAt: 200,
        callback: () => {
          this.getPokemon().getSprite().setVisible(flashTimer.repeatCount % 2 === 0);
          if (!flashTimer.repeatCount) {
            this.getPokemon().updateInfo().then(() => this.end());
          }
        }
      });
    } else {
      this.getPokemon().updateInfo().then(() => this.end());
    }
  }

  override end() {
    if (this.scene.currentBattle.battleSpec === BattleSpec.FINAL_BOSS) {
      this.scene.initFinalBossPhaseTwo(this.getPokemon());
    } else {
      super.end();
    }
  }
}

export class FaintPhase extends PokemonPhase {
  private preventEndure: boolean;

  constructor(scene: BattleScene, battlerIndex: BattlerIndex, preventEndure?: boolean) {
    super(scene, battlerIndex);

    this.preventEndure = preventEndure!; // TODO: is this bang correct?
  }

  start() {
    super.start();

    if (!this.preventEndure) {
      const instantReviveModifier = this.scene.applyModifier(PokemonInstantReviveModifier, this.player, this.getPokemon()) as PokemonInstantReviveModifier;

      if (instantReviveModifier) {
        if (!--instantReviveModifier.stackCount) {
          this.scene.removeModifier(instantReviveModifier);
        }
        this.scene.updateModifiers(this.player);
        return this.end();
      }
    }

    if (!this.tryOverrideForBattleSpec()) {
      this.doFaint();
    }
  }

  doFaint(): void {
    const pokemon = this.getPokemon();

    // Track total times pokemon have been KO'd for supreme overlord/last respects
    if (pokemon.isPlayer()) {
      this.scene.currentBattle.playerFaints += 1;
    } else {
      this.scene.currentBattle.enemyFaints += 1;
    }

    this.scene.queueMessage(i18next.t("battle:fainted", { pokemonNameWithAffix: getPokemonNameWithAffix(pokemon) }), null, true);

    if (pokemon.turnData?.attacksReceived?.length) {
      const lastAttack = pokemon.turnData.attacksReceived[0];
      applyPostFaintAbAttrs(PostFaintAbAttr, pokemon, this.scene.getPokemonById(lastAttack.sourceId)!, new PokemonMove(lastAttack.move).getMove(), lastAttack.result); // TODO: is this bang correct?
    }

    const alivePlayField = this.scene.getField(true);
    alivePlayField.forEach(p => applyPostKnockOutAbAttrs(PostKnockOutAbAttr, p, pokemon));
    if (pokemon.turnData?.attacksReceived?.length) {
      const defeatSource = this.scene.getPokemonById(pokemon.turnData.attacksReceived[0].sourceId);
      if (defeatSource?.isOnField()) {
        applyPostVictoryAbAttrs(PostVictoryAbAttr, defeatSource);
        const pvmove = allMoves[pokemon.turnData.attacksReceived[0].move];
        const pvattrs = pvmove.getAttrs(PostVictoryStatChangeAttr);
        if (pvattrs.length) {
          for (const pvattr of pvattrs) {
            pvattr.applyPostVictory(defeatSource, defeatSource, pvmove);
          }
        }
      }
    }

    if (this.player) {
      const nonFaintedLegalPartyMembers = this.scene.getParty().filter(p => p.isAllowedInBattle());
      const nonFaintedPartyMemberCount = nonFaintedLegalPartyMembers.length;
      if (!nonFaintedPartyMemberCount) {
        this.scene.unshiftPhase(new GameOverPhase(this.scene));
      } else if (nonFaintedPartyMemberCount === 1 && this.scene.currentBattle.double) {
        this.scene.unshiftPhase(new ToggleDoublePositionPhase(this.scene, true));
      } else if (nonFaintedPartyMemberCount >= this.scene.currentBattle.getBattlerCount()) {
        this.scene.pushPhase(new SwitchPhase(this.scene, this.fieldIndex, true, false));
      }
    } else {
      this.scene.unshiftPhase(new VictoryPhase(this.scene, this.battlerIndex));
      if (this.scene.currentBattle.battleType === BattleType.TRAINER) {
        const hasReservePartyMember = !!this.scene.getEnemyParty().filter(p => p.isActive() && !p.isOnField() && p.trainerSlot === (pokemon as EnemyPokemon).trainerSlot).length;
        if (hasReservePartyMember) {
          this.scene.pushPhase(new SwitchSummonPhase(this.scene, this.fieldIndex, -1, false, false, false));
        }
      }
    }

    if (this.scene.currentBattle.double) {
      const allyPokemon = pokemon.getAlly();
      if (allyPokemon?.isActive(true)) {
        let targetingMovePhase: MovePhase;
        do {
          targetingMovePhase = this.scene.findPhase(mp => mp instanceof MovePhase && mp.targets.length === 1 && mp.targets[0] === pokemon.getBattlerIndex() && mp.pokemon.isPlayer() !== allyPokemon.isPlayer()) as MovePhase;
          if (targetingMovePhase && targetingMovePhase.targets[0] !== allyPokemon.getBattlerIndex()) {
            targetingMovePhase.targets[0] = allyPokemon.getBattlerIndex();
          }
        } while (targetingMovePhase);
      }
    }

    pokemon.lapseTags(BattlerTagLapseType.FAINT);
    this.scene.getField(true).filter(p => p !== pokemon).forEach(p => p.removeTagsBySourceId(pokemon.id));

    pokemon.faintCry(() => {
      if (pokemon instanceof PlayerPokemon) {
        pokemon.addFriendship(-10);
      }
      pokemon.hideInfo();
      this.scene.playSound("faint");
      this.scene.tweens.add({
        targets: pokemon,
        duration: 500,
        y: pokemon.y + 150,
        ease: "Sine.easeIn",
        onComplete: () => {
          pokemon.setVisible(false);
          pokemon.y -= 150;
          pokemon.trySetStatus(StatusEffect.FAINT);
          if (pokemon.isPlayer()) {
            this.scene.currentBattle.removeFaintedParticipant(pokemon as PlayerPokemon);
          } else {
            this.scene.addFaintedEnemyScore(pokemon as EnemyPokemon);
            this.scene.currentBattle.addPostBattleLoot(pokemon as EnemyPokemon);
          }
          this.scene.field.remove(pokemon);
          this.end();
        }
      });
    });
  }

  tryOverrideForBattleSpec(): boolean {
    switch (this.scene.currentBattle.battleSpec) {
    case BattleSpec.FINAL_BOSS:
      if (!this.player) {
        const enemy = this.getPokemon();
        if (enemy.formIndex) {
          this.scene.ui.showDialogue(battleSpecDialogue[BattleSpec.FINAL_BOSS].secondStageWin, enemy.species.name, null, () => this.doFaint());
        } else {
          // Final boss' HP threshold has been bypassed; cancel faint and force check for 2nd phase
          enemy.hp++;
          this.scene.unshiftPhase(new DamagePhase(this.scene, enemy.getBattlerIndex(), 0, HitResult.OTHER));
          this.end();
        }
        return true;
      }
    }

    return false;
  }
}

export class VictoryPhase extends PokemonPhase {
  constructor(scene: BattleScene, battlerIndex: BattlerIndex) {
    super(scene, battlerIndex);
  }

  start() {
    super.start();

    this.scene.gameData.gameStats.pokemonDefeated++;

    const participantIds = this.scene.currentBattle.playerParticipantIds;
    const party = this.scene.getParty();
    const expShareModifier = this.scene.findModifier(m => m instanceof ExpShareModifier) as ExpShareModifier;
    const expBalanceModifier = this.scene.findModifier(m => m instanceof ExpBalanceModifier) as ExpBalanceModifier;
    const multipleParticipantExpBonusModifier = this.scene.findModifier(m => m instanceof MultipleParticipantExpBonusModifier) as MultipleParticipantExpBonusModifier;
    const nonFaintedPartyMembers = party.filter(p => p.hp);
    const expPartyMembers = nonFaintedPartyMembers.filter(p => p.level < this.scene.getMaxExpLevel());
    const partyMemberExp: number[] = [];

    if (participantIds.size) {
      let expValue = this.getPokemon().getExpValue();
      if (this.scene.currentBattle.battleType === BattleType.TRAINER) {
        expValue = Math.floor(expValue * 1.5);
      }
      for (const partyMember of nonFaintedPartyMembers) {
        const pId = partyMember.id;
        const participated = participantIds.has(pId);
        if (participated) {
          partyMember.addFriendship(2);
        }
        if (!expPartyMembers.includes(partyMember)) {
          continue;
        }
        if (!participated && !expShareModifier) {
          partyMemberExp.push(0);
          continue;
        }
        let expMultiplier = 0;
        if (participated) {
          expMultiplier += (1 / participantIds.size);
          if (participantIds.size > 1 && multipleParticipantExpBonusModifier) {
            expMultiplier += multipleParticipantExpBonusModifier.getStackCount() * 0.2;
          }
        } else if (expShareModifier) {
          expMultiplier += (expShareModifier.getStackCount() * 0.2) / participantIds.size;
        }
        if (partyMember.pokerus) {
          expMultiplier *= 1.5;
        }
        if (Overrides.XP_MULTIPLIER_OVERRIDE !== null) {
          expMultiplier = Overrides.XP_MULTIPLIER_OVERRIDE;
        }
        const pokemonExp = new Utils.NumberHolder(expValue * expMultiplier);
        const modifierBonusExp = new Utils.NumberHolder(1);
        this.scene.applyModifiers(PokemonExpBoosterModifier, true, partyMember, modifierBonusExp);
        pokemonExp.value *= modifierBonusExp.value;
        partyMemberExp.push(Math.floor(pokemonExp.value));
      }

      if (expBalanceModifier) {
        let totalLevel = 0;
        let totalExp = 0;
        expPartyMembers.forEach((expPartyMember, epm) => {
          totalExp += partyMemberExp[epm];
          totalLevel += expPartyMember.level;
        });

        const medianLevel = Math.floor(totalLevel / expPartyMembers.length);

        const recipientExpPartyMemberIndexes: number[] = [];
        expPartyMembers.forEach((expPartyMember, epm) => {
          if (expPartyMember.level <= medianLevel) {
            recipientExpPartyMemberIndexes.push(epm);
          }
        });

        const splitExp = Math.floor(totalExp / recipientExpPartyMemberIndexes.length);

        expPartyMembers.forEach((_partyMember, pm) => {
          partyMemberExp[pm] = Phaser.Math.Linear(partyMemberExp[pm], recipientExpPartyMemberIndexes.indexOf(pm) > -1 ? splitExp : 0, 0.2 * expBalanceModifier.getStackCount());
        });
      }

      for (let pm = 0; pm < expPartyMembers.length; pm++) {
        const exp = partyMemberExp[pm];

        if (exp) {
          const partyMemberIndex = party.indexOf(expPartyMembers[pm]);
          this.scene.unshiftPhase(expPartyMembers[pm].isOnField() ? new ExpPhase(this.scene, partyMemberIndex, exp) : new ShowPartyExpBarPhase(this.scene, partyMemberIndex, exp));
        }
      }
    }

    if (!this.scene.getEnemyParty().find(p => this.scene.currentBattle.battleType ? !p?.isFainted(true) : p.isOnField())) {
      this.scene.pushPhase(new BattleEndPhase(this.scene));
      if (this.scene.currentBattle.battleType === BattleType.TRAINER) {
        this.scene.pushPhase(new TrainerVictoryPhase(this.scene));
      }
      if (this.scene.gameMode.isEndless || !this.scene.gameMode.isWaveFinal(this.scene.currentBattle.waveIndex)) {
        this.scene.pushPhase(new EggLapsePhase(this.scene));
        if (this.scene.currentBattle.waveIndex % 10) {
          this.scene.pushPhase(new SelectModifierPhase(this.scene));
        } else if (this.scene.gameMode.isDaily) {
          this.scene.pushPhase(new ModifierRewardPhase(this.scene, modifierTypes.EXP_CHARM));
          if (this.scene.currentBattle.waveIndex > 10 && !this.scene.gameMode.isWaveFinal(this.scene.currentBattle.waveIndex)) {
            this.scene.pushPhase(new ModifierRewardPhase(this.scene, modifierTypes.GOLDEN_POKEBALL));
          }
        } else {
          const superExpWave = !this.scene.gameMode.isEndless ? (this.scene.offsetGym ? 0 : 20) : 10;
          if (this.scene.gameMode.isEndless && this.scene.currentBattle.waveIndex === 10) {
            this.scene.pushPhase(new ModifierRewardPhase(this.scene, modifierTypes.EXP_SHARE));
          }
          if (this.scene.currentBattle.waveIndex <= 750 && (this.scene.currentBattle.waveIndex <= 500 || (this.scene.currentBattle.waveIndex % 30) === superExpWave)) {
            this.scene.pushPhase(new ModifierRewardPhase(this.scene, (this.scene.currentBattle.waveIndex % 30) !== superExpWave || this.scene.currentBattle.waveIndex > 250 ? modifierTypes.EXP_CHARM : modifierTypes.SUPER_EXP_CHARM));
          }
          if (this.scene.currentBattle.waveIndex <= 150 && !(this.scene.currentBattle.waveIndex % 50)) {
            this.scene.pushPhase(new ModifierRewardPhase(this.scene, modifierTypes.GOLDEN_POKEBALL));
          }
          if (this.scene.gameMode.isEndless && !(this.scene.currentBattle.waveIndex % 50)) {
            this.scene.pushPhase(new ModifierRewardPhase(this.scene, !(this.scene.currentBattle.waveIndex % 250) ? modifierTypes.VOUCHER_PREMIUM : modifierTypes.VOUCHER_PLUS));
            this.scene.pushPhase(new AddEnemyBuffModifierPhase(this.scene));
          }
        }
        this.scene.pushPhase(new NewBattlePhase(this.scene));
      } else {
        this.scene.currentBattle.battleType = BattleType.CLEAR;
        this.scene.score += this.scene.gameMode.getClearScoreBonus();
        this.scene.updateScoreText();
        this.scene.pushPhase(new GameOverPhase(this.scene, true));
      }
    }

    this.end();
  }
}

export class TrainerVictoryPhase extends BattlePhase {
  constructor(scene: BattleScene) {
    super(scene);
  }

  start() {
    this.scene.disableMenu = true;

    this.scene.playBgm(this.scene.currentBattle.trainer?.config.victoryBgm);

    this.scene.unshiftPhase(new MoneyRewardPhase(this.scene, this.scene.currentBattle.trainer?.config.moneyMultiplier!)); // TODO: is this bang correct?

    const modifierRewardFuncs = this.scene.currentBattle.trainer?.config.modifierRewardFuncs!; // TODO: is this bang correct?
    for (const modifierRewardFunc of modifierRewardFuncs) {
      this.scene.unshiftPhase(new ModifierRewardPhase(this.scene, modifierRewardFunc));
    }

    const trainerType = this.scene.currentBattle.trainer?.config.trainerType!; // TODO: is this bang correct?
    if (vouchers.hasOwnProperty(TrainerType[trainerType])) {
      if (!this.scene.validateVoucher(vouchers[TrainerType[trainerType]]) && this.scene.currentBattle.trainer?.config.isBoss) {
        this.scene.unshiftPhase(new ModifierRewardPhase(this.scene, [modifierTypes.VOUCHER, modifierTypes.VOUCHER, modifierTypes.VOUCHER_PLUS, modifierTypes.VOUCHER_PREMIUM][vouchers[TrainerType[trainerType]].voucherType]));
      }
    }

    this.scene.ui.showText(i18next.t("battle:trainerDefeated", { trainerName: this.scene.currentBattle.trainer?.getName(TrainerSlot.NONE, true) }), null, () => {
      const victoryMessages = this.scene.currentBattle.trainer?.getVictoryMessages()!; // TODO: is this bang correct?
      let message: string;
      this.scene.executeWithSeedOffset(() => message = Utils.randSeedItem(victoryMessages), this.scene.currentBattle.waveIndex);
      message = message!; // tell TS compiler it's defined now

      const showMessage = () => {
        const originalFunc = showMessageOrEnd;
        showMessageOrEnd = () => this.scene.ui.showDialogue(message, this.scene.currentBattle.trainer?.getName(), null, originalFunc);

        showMessageOrEnd();
      };
      let showMessageOrEnd = () => this.end();
      if (victoryMessages?.length) {
        if (this.scene.currentBattle.trainer?.config.hasCharSprite && !this.scene.ui.shouldSkipDialogue(message)) {
          const originalFunc = showMessageOrEnd;
          showMessageOrEnd = () => this.scene.charSprite.hide().then(() => this.scene.hideFieldOverlay(250).then(() => originalFunc()));
          this.scene.showFieldOverlay(500).then(() => this.scene.charSprite.showCharacter(this.scene.currentBattle.trainer?.getKey()!, getCharVariantFromDialogue(victoryMessages[0])).then(() => showMessage())); // TODO: is this bang correct?
        } else {
          showMessage();
        }
      } else {
        showMessageOrEnd();
      }
    }, null, true);

    this.showEnemyTrainer();
  }
}

export class MoneyRewardPhase extends BattlePhase {
  private moneyMultiplier: number;

  constructor(scene: BattleScene, moneyMultiplier: number) {
    super(scene);

    this.moneyMultiplier = moneyMultiplier;
  }

  start() {
    const moneyAmount = new Utils.IntegerHolder(this.scene.getWaveMoneyAmount(this.moneyMultiplier));

    this.scene.applyModifiers(MoneyMultiplierModifier, true, moneyAmount);

    if (this.scene.arena.getTag(ArenaTagType.HAPPY_HOUR)) {
      moneyAmount.value *= 2;
    }

    this.scene.addMoney(moneyAmount.value);

    const userLocale = navigator.language || "en-US";
    const formattedMoneyAmount = moneyAmount.value.toLocaleString(userLocale);
    const message = i18next.t("battle:moneyWon", { moneyAmount: formattedMoneyAmount });

    this.scene.ui.showText(message, null, () => this.end(), null, true);
  }
}

export class ModifierRewardPhase extends BattlePhase {
  protected modifierType: ModifierType;

  constructor(scene: BattleScene, modifierTypeFunc: ModifierTypeFunc) {
    super(scene);

    this.modifierType = getModifierType(modifierTypeFunc);
  }

  start() {
    super.start();

    this.doReward().then(() => this.end());
  }

  doReward(): Promise<void> {
    return new Promise<void>(resolve => {
      const newModifier = this.modifierType.newModifier();
      this.scene.addModifier(newModifier).then(() => {
        this.scene.playSound("item_fanfare");
        this.scene.ui.showText(i18next.t("battle:rewardGain", { modifierName: newModifier?.type.name }), null, () => resolve(), null, true);
      });
    });
  }
}

export class GameOverModifierRewardPhase extends ModifierRewardPhase {
  constructor(scene: BattleScene, modifierTypeFunc: ModifierTypeFunc) {
    super(scene, modifierTypeFunc);
  }

  doReward(): Promise<void> {
    return new Promise<void>(resolve => {
      const newModifier = this.modifierType.newModifier();
      this.scene.addModifier(newModifier).then(() => {
        this.scene.playSound("level_up_fanfare");
        this.scene.ui.setMode(Mode.MESSAGE);
        this.scene.ui.fadeIn(250).then(() => {
          this.scene.ui.showText(i18next.t("battle:rewardGain", { modifierName: newModifier?.type.name }), null, () => {
            this.scene.time.delayedCall(1500, () => this.scene.arenaBg.setVisible(true));
            resolve();
          }, null, true, 1500);
        });
      });
    });
  }
}

export class RibbonModifierRewardPhase extends ModifierRewardPhase {
  private species: PokemonSpecies;

  constructor(scene: BattleScene, modifierTypeFunc: ModifierTypeFunc, species: PokemonSpecies) {
    super(scene, modifierTypeFunc);

    this.species = species;
  }

  doReward(): Promise<void> {
    return new Promise<void>(resolve => {
      const newModifier = this.modifierType.newModifier();
      this.scene.addModifier(newModifier).then(() => {
        this.scene.playSound("level_up_fanfare");
        this.scene.ui.setMode(Mode.MESSAGE);
        this.scene.ui.showText(i18next.t("battle:beatModeFirstTime", {
          speciesName: this.species.name,
          gameMode: this.scene.gameMode.getName(),
          newModifier: newModifier?.type.name
        }), null, () => {
          resolve();
        }, null, true, 1500);
      });
    });
  }
}

export class GameOverPhase extends BattlePhase {
  private victory: boolean;
  private firstRibbons: PokemonSpecies[] = [];

  constructor(scene: BattleScene, victory?: boolean) {
    super(scene);

    this.victory = !!victory;
  }

  start() {
    super.start();

    // Failsafe if players somehow skip floor 200 in classic mode
    if (this.scene.gameMode.isClassic && this.scene.currentBattle.waveIndex > 200) {
      this.victory = true;
    }

    if (this.victory && this.scene.gameMode.isEndless) {
      this.scene.ui.showDialogue(i18next.t("PGMmiscDialogue:ending_endless"), i18next.t("PGMmiscDialogue:ending_name"), 0, () => this.handleGameOver());
    } else if (this.victory || !this.scene.enableRetries) {
      this.handleGameOver();
    } else {
      this.scene.ui.showText(i18next.t("battle:retryBattle"), null, () => {
        this.scene.ui.setMode(Mode.CONFIRM, () => {
          this.scene.ui.fadeOut(1250).then(() => {
            this.scene.reset();
            this.scene.clearPhaseQueue();
            this.scene.gameData.loadSession(this.scene, this.scene.sessionSlotId).then(() => {
              this.scene.pushPhase(new EncounterPhase(this.scene, true));

              const availablePartyMembers = this.scene.getParty().filter(p => p.isAllowedInBattle()).length;

              this.scene.pushPhase(new SummonPhase(this.scene, 0));
              if (this.scene.currentBattle.double && availablePartyMembers > 1) {
                this.scene.pushPhase(new SummonPhase(this.scene, 1));
              }
              if (this.scene.currentBattle.waveIndex > 1 && this.scene.currentBattle.battleType !== BattleType.TRAINER) {
                this.scene.pushPhase(new CheckSwitchPhase(this.scene, 0, this.scene.currentBattle.double));
                if (this.scene.currentBattle.double && availablePartyMembers > 1) {
                  this.scene.pushPhase(new CheckSwitchPhase(this.scene, 1, this.scene.currentBattle.double));
                }
              }

              this.scene.ui.fadeIn(1250);
              this.end();
            });
          });
        }, () => this.handleGameOver(), false, 0, 0, 1000);
      });
    }
  }

  handleGameOver(): void {
    const doGameOver = (newClear: boolean) => {
      this.scene.disableMenu = true;
      this.scene.time.delayedCall(1000, () => {
        let firstClear = false;
        if (this.victory && newClear) {
          if (this.scene.gameMode.isClassic) {
            firstClear = this.scene.validateAchv(achvs.CLASSIC_VICTORY);
            this.scene.gameData.gameStats.sessionsWon++;
            for (const pokemon of this.scene.getParty()) {
              this.awardRibbon(pokemon);

              if (pokemon.species.getRootSpeciesId() !== pokemon.species.getRootSpeciesId(true)) {
                this.awardRibbon(pokemon, true);
              }
            }
          } else if (this.scene.gameMode.isDaily && newClear) {
            this.scene.gameData.gameStats.dailyRunSessionsWon++;
          }
        }
        const fadeDuration = this.victory ? 10000 : 5000;
        this.scene.fadeOutBgm(fadeDuration, true);
        const activeBattlers = this.scene.getField().filter(p => p?.isActive(true));
        activeBattlers.map(p => p.hideInfo());
        this.scene.ui.fadeOut(fadeDuration).then(() => {
          activeBattlers.map(a => a.setVisible(false));
          this.scene.setFieldScale(1, true);
          this.scene.clearPhaseQueue();
          this.scene.ui.clearText();

          if (this.victory && this.scene.gameMode.isChallenge) {
            this.scene.gameMode.challenges.forEach(c => this.scene.validateAchvs(ChallengeAchv, c));
          }

          const clear = (endCardPhase?: EndCardPhase) => {
            if (newClear) {
              this.handleUnlocks();
            }
            if (this.victory && newClear) {
              for (const species of this.firstRibbons) {
                this.scene.unshiftPhase(new RibbonModifierRewardPhase(this.scene, modifierTypes.VOUCHER_PLUS, species));
              }
              if (!firstClear) {
                this.scene.unshiftPhase(new GameOverModifierRewardPhase(this.scene, modifierTypes.VOUCHER_PREMIUM));
              }
            }
            this.scene.pushPhase(new PostGameOverPhase(this.scene, endCardPhase));
            this.end();
          };

          if (this.victory && this.scene.gameMode.isClassic) {
            const message = miscDialogue.ending[this.scene.gameData.gender === PlayerGender.FEMALE ? 0 : 1];

            if (!this.scene.ui.shouldSkipDialogue(message)) {
              this.scene.ui.fadeIn(500).then(() => {
                this.scene.charSprite.showCharacter(`rival_${this.scene.gameData.gender === PlayerGender.FEMALE ? "m" : "f"}`, getCharVariantFromDialogue(miscDialogue.ending[this.scene.gameData.gender === PlayerGender.FEMALE ? 0 : 1])).then(() => {
                  this.scene.ui.showDialogue(message, this.scene.gameData.gender === PlayerGender.FEMALE ? trainerConfigs[TrainerType.RIVAL].name : trainerConfigs[TrainerType.RIVAL].nameFemale, null, () => {
                    this.scene.ui.fadeOut(500).then(() => {
                      this.scene.charSprite.hide().then(() => {
                        const endCardPhase = new EndCardPhase(this.scene);
                        this.scene.unshiftPhase(endCardPhase);
                        clear(endCardPhase);
                      });
                    });
                  });
                });
              });
            } else {
              const endCardPhase = new EndCardPhase(this.scene);
              this.scene.unshiftPhase(endCardPhase);
              clear(endCardPhase);
            }
          } else {
            clear();
          }
        });
      });
    };

    /* Added a local check to see if the game is running offline on victory
    If Online, execute apiFetch as intended
    If Offline, execute offlineNewClear(), a localStorage implementation of newClear daily run checks */
    if (this.victory) {
      if (!Utils.isLocal) {
        Utils.apiFetch(`savedata/session/newclear?slot=${this.scene.sessionSlotId}&clientSessionId=${clientSessionId}`, true)
          .then(response => response.json())
          .then(newClear => doGameOver(newClear));
      } else {
        this.scene.gameData.offlineNewClear(this.scene).then(result => {
          doGameOver(result);
        });
      }
    } else {
      doGameOver(false);
    }
  }

  handleUnlocks(): void {
    if (this.victory && this.scene.gameMode.isClassic) {
      if (!this.scene.gameData.unlocks[Unlockables.ENDLESS_MODE]) {
        this.scene.unshiftPhase(new UnlockPhase(this.scene, Unlockables.ENDLESS_MODE));
      }
      if (this.scene.getParty().filter(p => p.fusionSpecies).length && !this.scene.gameData.unlocks[Unlockables.SPLICED_ENDLESS_MODE]) {
        this.scene.unshiftPhase(new UnlockPhase(this.scene, Unlockables.SPLICED_ENDLESS_MODE));
      }
      if (!this.scene.gameData.unlocks[Unlockables.MINI_BLACK_HOLE]) {
        this.scene.unshiftPhase(new UnlockPhase(this.scene, Unlockables.MINI_BLACK_HOLE));
      }
    }
  }

  awardRibbon(pokemon: Pokemon, forStarter: boolean = false): void {
    const speciesId = getPokemonSpecies(pokemon.species.speciesId);
    const speciesRibbonCount = this.scene.gameData.incrementRibbonCount(speciesId, forStarter);
    // first time classic win, award voucher
    if (speciesRibbonCount === 1) {
      this.firstRibbons.push(getPokemonSpecies(pokemon.species.getRootSpeciesId(forStarter)));
    }
  }
}

export class EndCardPhase extends Phase {
  public endCard: Phaser.GameObjects.Image;
  public text: Phaser.GameObjects.Text;

  constructor(scene: BattleScene) {
    super(scene);
  }

  start(): void {
    super.start();

    this.scene.ui.getMessageHandler().bg.setVisible(false);
    this.scene.ui.getMessageHandler().nameBoxContainer.setVisible(false);

    this.endCard = this.scene.add.image(0, 0, `end_${this.scene.gameData.gender === PlayerGender.FEMALE ? "f" : "m"}`);
    this.endCard.setOrigin(0);
    this.endCard.setScale(0.5);
    this.scene.field.add(this.endCard);

    this.text = addTextObject(this.scene, this.scene.game.canvas.width / 12, (this.scene.game.canvas.height / 6) - 16, i18next.t("battle:congratulations"), TextStyle.SUMMARY, { fontSize: "128px" });
    this.text.setOrigin(0.5);
    this.scene.field.add(this.text);

    this.scene.ui.clearText();

    this.scene.ui.fadeIn(1000).then(() => {

      this.scene.ui.showText("", null, () => {
        this.scene.ui.getMessageHandler().bg.setVisible(true);
        this.end();
      }, null, true);
    });
  }
}

export class UnlockPhase extends Phase {
  private unlockable: Unlockables;

  constructor(scene: BattleScene, unlockable: Unlockables) {
    super(scene);

    this.unlockable = unlockable;
  }

  start(): void {
    this.scene.time.delayedCall(2000, () => {
      this.scene.gameData.unlocks[this.unlockable] = true;
      this.scene.playSound("level_up_fanfare");
      this.scene.ui.setMode(Mode.MESSAGE);
      this.scene.ui.showText(i18next.t("battle:unlockedSomething", { unlockedThing: getUnlockableName(this.unlockable) }), null, () => {
        this.scene.time.delayedCall(1500, () => this.scene.arenaBg.setVisible(true));
        this.end();
      }, null, true, 1500);
    });
  }
}

export class PostGameOverPhase extends Phase {
  private endCardPhase: EndCardPhase | null;

  constructor(scene: BattleScene, endCardPhase?: EndCardPhase) {
    super(scene);

    this.endCardPhase = endCardPhase!; // TODO: is this bang correct?
  }

  start() {
    super.start();

    const saveAndReset = () => {
      this.scene.gameData.saveAll(this.scene, true, true, true).then(success => {
        if (!success) {
          return this.scene.reset(true);
        }
        this.scene.gameData.tryClearSession(this.scene, this.scene.sessionSlotId).then((success: boolean | [boolean, boolean]) => {
          if (!success[0]) {
            return this.scene.reset(true);
          }
          this.scene.reset();
          this.scene.unshiftPhase(new TitlePhase(this.scene));
          this.end();
        });
      });
    };

    if (this.endCardPhase) {
      this.scene.ui.fadeOut(500).then(() => {
        this.scene.ui.getMessageHandler().bg.setVisible(true);

        this.endCardPhase?.endCard.destroy();
        this.endCardPhase?.text.destroy();
        saveAndReset();
      });
    } else {
      saveAndReset();
    }
  }
}

/**
 * Opens the party selector UI and transitions into a {@linkcode SwitchSummonPhase}
 * for the player (if a switch would be valid for the current battle state).
 */
export class SwitchPhase extends BattlePhase {
  protected fieldIndex: integer;
  private isModal: boolean;
  private doReturn: boolean;

  /**
   * Creates a new SwitchPhase
   * @param scene {@linkcode BattleScene} Current battle scene
   * @param fieldIndex Field index to switch out
   * @param isModal Indicates if the switch should be forced (true) or is
   * optional (false).
   * @param doReturn Indicates if the party member on the field should be
   * recalled to ball or has already left the field. Passed to {@linkcode SwitchSummonPhase}.
   */
  constructor(scene: BattleScene, fieldIndex: integer, isModal: boolean, doReturn: boolean) {
    super(scene);

    this.fieldIndex = fieldIndex;
    this.isModal = isModal;
    this.doReturn = doReturn;
  }

  start() {
    super.start();

    // Skip modal switch if impossible (no remaining party members that aren't in battle)
    if (this.isModal && !this.scene.getParty().filter(p => p.isAllowedInBattle() && !p.isActive(true)).length) {
      return super.end();
    }

    // Skip if the fainted party member has been revived already. doReturn is
    // only passed as `false` from FaintPhase (as opposed to other usages such
    // as ForceSwitchOutAttr or CheckSwitchPhase), so we only want to check this
    // if the mon should have already been returned but is still alive and well
    // on the field. see also; battle.test.ts
    if (this.isModal && !this.doReturn && !this.scene.getParty()[this.fieldIndex].isFainted()) {
      return super.end();
    }

    // Check if there is any space still in field
    if (this.isModal && this.scene.getPlayerField().filter(p => p.isAllowedInBattle() && p.isActive(true)).length >= this.scene.currentBattle.getBattlerCount()) {
      return super.end();
    }

    // Override field index to 0 in case of double battle where 2/3 remaining legal party members fainted at once
    const fieldIndex = this.scene.currentBattle.getBattlerCount() === 1 || this.scene.getParty().filter(p => p.isAllowedInBattle()).length > 1 ? this.fieldIndex : 0;

    this.scene.ui.setMode(Mode.PARTY, this.isModal ? PartyUiMode.FAINT_SWITCH : PartyUiMode.POST_BATTLE_SWITCH, fieldIndex, (slotIndex: integer, option: PartyOption) => {
      if (slotIndex >= this.scene.currentBattle.getBattlerCount() && slotIndex < 6) {
        this.scene.unshiftPhase(new SwitchSummonPhase(this.scene, fieldIndex, slotIndex, this.doReturn, option === PartyOption.PASS_BATON));
      }
      this.scene.ui.setMode(Mode.MESSAGE).then(() => super.end());
    }, PartyUiHandler.FilterNonFainted);
  }
}

export class ExpPhase extends PlayerPartyMemberPokemonPhase {
  private expValue: number;

  constructor(scene: BattleScene, partyMemberIndex: integer, expValue: number) {
    super(scene, partyMemberIndex);

    this.expValue = expValue;
  }

  start() {
    super.start();

    const pokemon = this.getPokemon();
    const exp = new Utils.NumberHolder(this.expValue);
    this.scene.applyModifiers(ExpBoosterModifier, true, exp);
    exp.value = Math.floor(exp.value);
    this.scene.ui.showText(i18next.t("battle:expGain", { pokemonName: getPokemonNameWithAffix(pokemon), exp: exp.value }), null, () => {
      const lastLevel = pokemon.level;
      pokemon.addExp(exp.value);
      const newLevel = pokemon.level;
      if (newLevel > lastLevel) {
        this.scene.unshiftPhase(new LevelUpPhase(this.scene, this.partyMemberIndex, lastLevel, newLevel));
      }
      pokemon.updateInfo().then(() => this.end());
    }, null, true);
  }
}

export class ShowPartyExpBarPhase extends PlayerPartyMemberPokemonPhase {
  private expValue: number;

  constructor(scene: BattleScene, partyMemberIndex: integer, expValue: number) {
    super(scene, partyMemberIndex);

    this.expValue = expValue;
  }

  start() {
    super.start();

    const pokemon = this.getPokemon();
    const exp = new Utils.NumberHolder(this.expValue);
    this.scene.applyModifiers(ExpBoosterModifier, true, exp);
    exp.value = Math.floor(exp.value);

    const lastLevel = pokemon.level;
    pokemon.addExp(exp.value);
    const newLevel = pokemon.level;
    if (newLevel > lastLevel) {
      this.scene.unshiftPhase(new LevelUpPhase(this.scene, this.partyMemberIndex, lastLevel, newLevel));
    }
    this.scene.unshiftPhase(new HidePartyExpBarPhase(this.scene));
    pokemon.updateInfo();

    if (this.scene.expParty === ExpNotification.SKIP) {
      this.end();
    } else if (this.scene.expParty === ExpNotification.ONLY_LEVEL_UP) {
      if (newLevel > lastLevel) { // this means if we level up
        // instead of displaying the exp gain in the small frame, we display the new level
        // we use the same method for mode 0 & 1, by giving a parameter saying to display the exp or the level
        this.scene.partyExpBar.showPokemonExp(pokemon, exp.value, this.scene.expParty === ExpNotification.ONLY_LEVEL_UP, newLevel).then(() => {
          setTimeout(() => this.end(), 800 / Math.pow(2, this.scene.expGainsSpeed));
        });
      } else {
        this.end();
      }
    } else if (this.scene.expGainsSpeed < 3) {
      this.scene.partyExpBar.showPokemonExp(pokemon, exp.value, false, newLevel).then(() => {
        setTimeout(() => this.end(), 500 / Math.pow(2, this.scene.expGainsSpeed));
      });
    } else {
      this.end();
    }

  }
}

export class HidePartyExpBarPhase extends BattlePhase {
  constructor(scene: BattleScene) {
    super(scene);
  }

  start() {
    super.start();

    this.scene.partyExpBar.hide().then(() => this.end());
  }
}

export class LevelUpPhase extends PlayerPartyMemberPokemonPhase {
  private lastLevel: integer;
  private level: integer;

  constructor(scene: BattleScene, partyMemberIndex: integer, lastLevel: integer, level: integer) {
    super(scene, partyMemberIndex);

    this.lastLevel = lastLevel;
    this.level = level;
    this.scene = scene;
  }

  start() {
    super.start();

    if (this.level > this.scene.gameData.gameStats.highestLevel) {
      this.scene.gameData.gameStats.highestLevel = this.level;
    }

    this.scene.validateAchvs(LevelAchv, new Utils.IntegerHolder(this.level));

    const pokemon = this.getPokemon();
    const prevStats = pokemon.stats.slice(0);
    pokemon.calculateStats();
    pokemon.updateInfo();
    if (this.scene.expParty === ExpNotification.DEFAULT) {
      this.scene.playSound("level_up_fanfare");
      this.scene.ui.showText(i18next.t("battle:levelUp", { pokemonName: getPokemonNameWithAffix(this.getPokemon()), level: this.level }), null, () => this.scene.ui.getMessageHandler().promptLevelUpStats(this.partyMemberIndex, prevStats, false).then(() => this.end()), null, true);
    } else if (this.scene.expParty === ExpNotification.SKIP) {
      this.end();
    } else {
      // we still want to display the stats if activated
      this.scene.ui.getMessageHandler().promptLevelUpStats(this.partyMemberIndex, prevStats, false).then(() => this.end());
    }
    if (this.lastLevel < 100) { // this feels like an unnecessary optimization
      const levelMoves = this.getPokemon().getLevelMoves(this.lastLevel + 1);
      for (const lm of levelMoves) {
        this.scene.unshiftPhase(new LearnMovePhase(this.scene, this.partyMemberIndex, lm[1]));
      }
    }
    if (!pokemon.pauseEvolutions) {
      const evolution = pokemon.getEvolution();
      if (evolution) {
        this.scene.unshiftPhase(new EvolutionPhase(this.scene, pokemon as PlayerPokemon, evolution, this.lastLevel));
      }
    }
  }
}

export class LearnMovePhase extends PlayerPartyMemberPokemonPhase {
  private moveId: Moves;

  constructor(scene: BattleScene, partyMemberIndex: integer, moveId: Moves) {
    super(scene, partyMemberIndex);

    this.moveId = moveId;
  }

  start() {
    super.start();

    const pokemon = this.getPokemon();
    const move = allMoves[this.moveId];

    const existingMoveIndex = pokemon.getMoveset().findIndex(m => m?.moveId === move.id);

    if (existingMoveIndex > -1) {
      return this.end();
    }

    const emptyMoveIndex = pokemon.getMoveset().length < 4
      ? pokemon.getMoveset().length
      : pokemon.getMoveset().findIndex(m => m === null);

    const messageMode = this.scene.ui.getHandler() instanceof EvolutionSceneHandler
      ? Mode.EVOLUTION_SCENE
      : Mode.MESSAGE;

    if (emptyMoveIndex > -1) {
      pokemon.setMove(emptyMoveIndex, this.moveId);
      initMoveAnim(this.scene, this.moveId).then(() => {
        loadMoveAnimAssets(this.scene, [this.moveId], true)
          .then(() => {
            this.scene.ui.setMode(messageMode).then(() => {
              this.scene.playSound("level_up_fanfare");
              this.scene.ui.showText(i18next.t("battle:learnMove", { pokemonName: getPokemonNameWithAffix(pokemon), moveName: move.name }), null, () => {
                this.scene.triggerPokemonFormChange(pokemon, SpeciesFormChangeMoveLearnedTrigger, true);
                this.end();
              }, messageMode === Mode.EVOLUTION_SCENE ? 1000 : null, true);
            });
          });
      });
    } else {
      this.scene.ui.setMode(messageMode).then(() => {
        this.scene.ui.showText(i18next.t("battle:learnMovePrompt", { pokemonName: getPokemonNameWithAffix(pokemon), moveName: move.name }), null, () => {
          this.scene.ui.showText(i18next.t("battle:learnMoveLimitReached", { pokemonName: getPokemonNameWithAffix(pokemon) }), null, () => {
            this.scene.ui.showText(i18next.t("battle:learnMoveReplaceQuestion", { moveName: move.name }), null, () => {
              const noHandler = () => {
                this.scene.ui.setMode(messageMode).then(() => {
                  this.scene.ui.showText(i18next.t("battle:learnMoveStopTeaching", { moveName: move.name }), null, () => {
                    this.scene.ui.setModeWithoutClear(Mode.CONFIRM, () => {
                      this.scene.ui.setMode(messageMode);
                      this.scene.ui.showText(i18next.t("battle:learnMoveNotLearned", { pokemonName: getPokemonNameWithAffix(pokemon), moveName: move.name }), null, () => this.end(), null, true);
                    }, () => {
                      this.scene.ui.setMode(messageMode);
                      this.scene.unshiftPhase(new LearnMovePhase(this.scene, this.partyMemberIndex, this.moveId));
                      this.end();
                    });
                  });
                });
              };
              this.scene.ui.setModeWithoutClear(Mode.CONFIRM, () => {
                this.scene.ui.setMode(messageMode);
                this.scene.ui.showText(i18next.t("battle:learnMoveForgetQuestion"), null, () => {
                  this.scene.ui.setModeWithoutClear(Mode.SUMMARY, this.getPokemon(), SummaryUiMode.LEARN_MOVE, move, (moveIndex: integer) => {
                    if (moveIndex === 4) {
                      noHandler();
                      return;
                    }
                    this.scene.ui.setMode(messageMode).then(() => {
                      this.scene.ui.showText(i18next.t("battle:countdownPoof"), null, () => {
                        this.scene.ui.showText(i18next.t("battle:learnMoveForgetSuccess", { pokemonName: getPokemonNameWithAffix(pokemon), moveName: pokemon.moveset[moveIndex]!.getName() }), null, () => { // TODO: is the bang correct?
                          this.scene.ui.showText(i18next.t("battle:learnMoveAnd"), null, () => {
                            pokemon.setMove(moveIndex, Moves.NONE);
                            this.scene.unshiftPhase(new LearnMovePhase(this.scene, this.partyMemberIndex, this.moveId));
                            this.end();
                          }, null, true);
                        }, null, true);
                      }, null, true);
                    });
                  });
                }, null, true);
              }, noHandler);
            });
          }, null, true);
        }, null, true);
      });
    }
  }
}

export class PokemonHealPhase extends CommonAnimPhase {
  private hpHealed: integer;
  private message: string | null;
  private showFullHpMessage: boolean;
  private skipAnim: boolean;
  private revive: boolean;
  private healStatus: boolean;
  private preventFullHeal: boolean;

  constructor(scene: BattleScene, battlerIndex: BattlerIndex, hpHealed: integer, message: string | null, showFullHpMessage: boolean, skipAnim: boolean = false, revive: boolean = false, healStatus: boolean = false, preventFullHeal: boolean = false) {
    super(scene, battlerIndex, undefined, CommonAnim.HEALTH_UP);

    this.hpHealed = hpHealed;
    this.message = message;
    this.showFullHpMessage = showFullHpMessage;
    this.skipAnim = skipAnim;
    this.revive = revive;
    this.healStatus = healStatus;
    this.preventFullHeal = preventFullHeal;
  }

  start() {
    if (!this.skipAnim && (this.revive || this.getPokemon().hp) && !this.getPokemon().isFullHp()) {
      super.start();
    } else {
      this.end();
    }
  }

  end() {
    const pokemon = this.getPokemon();

    if (!pokemon.isOnField() || (!this.revive && !pokemon.isActive())) {
      super.end();
      return;
    }

    const hasMessage = !!this.message;
    const healOrDamage = (!pokemon.isFullHp() || this.hpHealed < 0);
    let lastStatusEffect = StatusEffect.NONE;

    if (healOrDamage) {
      const hpRestoreMultiplier = new Utils.IntegerHolder(1);
      if (!this.revive) {
        this.scene.applyModifiers(HealingBoosterModifier, this.player, hpRestoreMultiplier);
      }
      const healAmount = new Utils.NumberHolder(Math.floor(this.hpHealed * hpRestoreMultiplier.value));
      if (healAmount.value < 0) {
        pokemon.damageAndUpdate(healAmount.value * -1, HitResult.HEAL as DamageResult);
        healAmount.value = 0;
      }
      // Prevent healing to full if specified (in case of healing tokens so Sturdy doesn't cause a softlock)
      if (this.preventFullHeal && pokemon.hp + healAmount.value >= pokemon.getMaxHp()) {
        healAmount.value = (pokemon.getMaxHp() - pokemon.hp) - 1;
      }
      healAmount.value = pokemon.heal(healAmount.value);
      if (healAmount.value) {
        this.scene.damageNumberHandler.add(pokemon, healAmount.value, HitResult.HEAL);
      }
      if (pokemon.isPlayer()) {
        this.scene.validateAchvs(HealAchv, healAmount);
        if (healAmount.value > this.scene.gameData.gameStats.highestHeal) {
          this.scene.gameData.gameStats.highestHeal = healAmount.value;
        }
      }
      if (this.healStatus && !this.revive && pokemon.status) {
        lastStatusEffect = pokemon.status.effect;
        pokemon.resetStatus();
      }
      pokemon.updateInfo().then(() => super.end());
    } else if (this.healStatus && !this.revive && pokemon.status) {
      lastStatusEffect = pokemon.status.effect;
      pokemon.resetStatus();
      pokemon.updateInfo().then(() => super.end());
    } else if (this.showFullHpMessage) {
      this.message = i18next.t("battle:hpIsFull", { pokemonName: getPokemonNameWithAffix(pokemon) });
    }

    if (this.message) {
      this.scene.queueMessage(this.message);
    }

    if (this.healStatus && lastStatusEffect && !hasMessage) {
      this.scene.queueMessage(getStatusEffectHealText(lastStatusEffect, getPokemonNameWithAffix(pokemon)));
    }

    if (!healOrDamage && !lastStatusEffect) {
      super.end();
    }
  }
}

export class AttemptCapturePhase extends PokemonPhase {
  private pokeballType: PokeballType;
  private pokeball: Phaser.GameObjects.Sprite;
  private originalY: number;

  constructor(scene: BattleScene, targetIndex: integer, pokeballType: PokeballType) {
    super(scene, BattlerIndex.ENEMY + targetIndex);

    this.pokeballType = pokeballType;
  }

  start() {
    super.start();

    const pokemon = this.getPokemon() as EnemyPokemon;

    if (!pokemon?.hp) {
      return this.end();
    }

    this.scene.pokeballCounts[this.pokeballType]--;

    this.originalY = pokemon.y;

    const _3m = 3 * pokemon.getMaxHp();
    const _2h = 2 * pokemon.hp;
    const catchRate = pokemon.species.catchRate;
    const pokeballMultiplier = getPokeballCatchMultiplier(this.pokeballType);
    const statusMultiplier = pokemon.status ? getStatusEffectCatchRateMultiplier(pokemon.status.effect) : 1;
    const x = Math.round((((_3m - _2h) * catchRate * pokeballMultiplier) / _3m) * statusMultiplier);
    const y = Math.round(65536 / Math.sqrt(Math.sqrt(255 / x)));
    const fpOffset = pokemon.getFieldPositionOffset();

    const pokeballAtlasKey = getPokeballAtlasKey(this.pokeballType);
    this.pokeball = this.scene.addFieldSprite(16, 80, "pb", pokeballAtlasKey);
    this.pokeball.setOrigin(0.5, 0.625);
    this.scene.field.add(this.pokeball);

    this.scene.playSound("pb_throw");
    this.scene.time.delayedCall(300, () => {
      this.scene.field.moveBelow(this.pokeball as Phaser.GameObjects.GameObject, pokemon);
    });

    this.scene.tweens.add({
      targets: this.pokeball,
      x: { value: 236 + fpOffset[0], ease: "Linear" },
      y: { value: 16 + fpOffset[1], ease: "Cubic.easeOut" },
      duration: 500,
      onComplete: () => {
        this.pokeball.setTexture("pb", `${pokeballAtlasKey}_opening`);
        this.scene.time.delayedCall(17, () => this.pokeball.setTexture("pb", `${pokeballAtlasKey}_open`));
        this.scene.playSound("pb_rel");
        pokemon.tint(getPokeballTintColor(this.pokeballType));

        addPokeballOpenParticles(this.scene, this.pokeball.x, this.pokeball.y, this.pokeballType);

        this.scene.tweens.add({
          targets: pokemon,
          duration: 500,
          ease: "Sine.easeIn",
          scale: 0.25,
          y: 20,
          onComplete: () => {
            this.pokeball.setTexture("pb", `${pokeballAtlasKey}_opening`);
            pokemon.setVisible(false);
            this.scene.playSound("pb_catch");
            this.scene.time.delayedCall(17, () => this.pokeball.setTexture("pb", `${pokeballAtlasKey}`));

            const doShake = () => {
              let shakeCount = 0;
              const pbX = this.pokeball.x;
              const shakeCounter = this.scene.tweens.addCounter({
                from: 0,
                to: 1,
                repeat: 4,
                yoyo: true,
                ease: "Cubic.easeOut",
                duration: 250,
                repeatDelay: 500,
                onUpdate: t => {
                  if (shakeCount && shakeCount < 4) {
                    const value = t.getValue();
                    const directionMultiplier = shakeCount % 2 === 1 ? 1 : -1;
                    this.pokeball.setX(pbX + value * 4 * directionMultiplier);
                    this.pokeball.setAngle(value * 27.5 * directionMultiplier);
                  }
                },
                onRepeat: () => {
                  if (!pokemon.species.isObtainable()) {
                    shakeCounter.stop();
                    this.failCatch(shakeCount);
                  } else if (shakeCount++ < 3) {
                    if (pokeballMultiplier === -1 || pokemon.randSeedInt(65536) < y) {
                      this.scene.playSound("pb_move");
                    } else {
                      shakeCounter.stop();
                      this.failCatch(shakeCount);
                    }
                  } else {
                    this.scene.playSound("pb_lock");
                    addPokeballCaptureStars(this.scene, this.pokeball);

                    const pbTint = this.scene.add.sprite(this.pokeball.x, this.pokeball.y, "pb", "pb");
                    pbTint.setOrigin(this.pokeball.originX, this.pokeball.originY);
                    pbTint.setTintFill(0);
                    pbTint.setAlpha(0);
                    this.scene.field.add(pbTint);
                    this.scene.tweens.add({
                      targets: pbTint,
                      alpha: 0.375,
                      duration: 200,
                      easing: "Sine.easeOut",
                      onComplete: () => {
                        this.scene.tweens.add({
                          targets: pbTint,
                          alpha: 0,
                          duration: 200,
                          easing: "Sine.easeIn",
                          onComplete: () => pbTint.destroy()
                        });
                      }
                    });
                  }
                },
                onComplete: () => {
                  this.catch();
                }
              });
            };

            this.scene.time.delayedCall(250, () => doPokeballBounceAnim(this.scene, this.pokeball, 16, 72, 350, doShake));
          }
        });
      }
    });
  }

  failCatch(shakeCount: integer) {
    const pokemon = this.getPokemon();

    this.scene.playSound("pb_rel");
    pokemon.setY(this.originalY);
    if (pokemon.status?.effect !== StatusEffect.SLEEP) {
      pokemon.cry(pokemon.getHpRatio() > 0.25 ? undefined : { rate: 0.85 });
    }
    pokemon.tint(getPokeballTintColor(this.pokeballType));
    pokemon.setVisible(true);
    pokemon.untint(250, "Sine.easeOut");

    const pokeballAtlasKey = getPokeballAtlasKey(this.pokeballType);
    this.pokeball.setTexture("pb", `${pokeballAtlasKey}_opening`);
    this.scene.time.delayedCall(17, () => this.pokeball.setTexture("pb", `${pokeballAtlasKey}_open`));

    this.scene.tweens.add({
      targets: pokemon,
      duration: 250,
      ease: "Sine.easeOut",
      scale: 1
    });

    this.scene.currentBattle.lastUsedPokeball = this.pokeballType;
    this.removePb();
    this.end();
  }

  catch() {
    const pokemon = this.getPokemon() as EnemyPokemon;

    const speciesForm = !pokemon.fusionSpecies ? pokemon.getSpeciesForm() : pokemon.getFusionSpeciesForm();

    if (speciesForm.abilityHidden && (pokemon.fusionSpecies ? pokemon.fusionAbilityIndex : pokemon.abilityIndex) === speciesForm.getAbilityCount() - 1) {
      this.scene.validateAchv(achvs.HIDDEN_ABILITY);
    }

    if (pokemon.species.subLegendary) {
      this.scene.validateAchv(achvs.CATCH_SUB_LEGENDARY);
    }

    if (pokemon.species.legendary) {
      this.scene.validateAchv(achvs.CATCH_LEGENDARY);
    }

    if (pokemon.species.mythical) {
      this.scene.validateAchv(achvs.CATCH_MYTHICAL);
    }

    this.scene.pokemonInfoContainer.show(pokemon, true);

    this.scene.gameData.updateSpeciesDexIvs(pokemon.species.getRootSpeciesId(true), pokemon.ivs);

    this.scene.ui.showText(i18next.t("battle:pokemonCaught", { pokemonName: getPokemonNameWithAffix(pokemon) }), null, () => {
      const end = () => {
        this.scene.unshiftPhase(new VictoryPhase(this.scene, this.battlerIndex));
        this.scene.pokemonInfoContainer.hide();
        this.removePb();
        this.end();
      };
      const removePokemon = () => {
        this.scene.addFaintedEnemyScore(pokemon);
        this.scene.getPlayerField().filter(p => p.isActive(true)).forEach(playerPokemon => playerPokemon.removeTagsBySourceId(pokemon.id));
        pokemon.hp = 0;
        pokemon.trySetStatus(StatusEffect.FAINT);
        this.scene.clearEnemyHeldItemModifiers();
        this.scene.field.remove(pokemon, true);
      };
      const addToParty = () => {
        const newPokemon = pokemon.addToParty(this.pokeballType);
        const modifiers = this.scene.findModifiers(m => m instanceof PokemonHeldItemModifier, false);
        if (this.scene.getParty().filter(p => p.isShiny()).length === 6) {
          this.scene.validateAchv(achvs.SHINY_PARTY);
        }
        Promise.all(modifiers.map(m => this.scene.addModifier(m, true))).then(() => {
          this.scene.updateModifiers(true);
          removePokemon();
          if (newPokemon) {
            newPokemon.loadAssets().then(end);
          } else {
            end();
          }
        });
      };
      Promise.all([pokemon.hideInfo(), this.scene.gameData.setPokemonCaught(pokemon)]).then(() => {
        if (this.scene.getParty().length === 6) {
          const promptRelease = () => {
            this.scene.ui.showText(i18next.t("battle:partyFull", { pokemonName: pokemon.getNameToRender() }), null, () => {
              this.scene.pokemonInfoContainer.makeRoomForConfirmUi(1, true);
              this.scene.ui.setMode(Mode.CONFIRM, () => {
                const newPokemon = this.scene.addPlayerPokemon(pokemon.species, pokemon.level, pokemon.abilityIndex, pokemon.formIndex, pokemon.gender, pokemon.shiny, pokemon.variant, pokemon.ivs, pokemon.nature, pokemon);
                this.scene.ui.setMode(Mode.SUMMARY, newPokemon, 0, SummaryUiMode.DEFAULT, () => {
                  this.scene.ui.setMode(Mode.MESSAGE).then(() => {
                    promptRelease();
                  });
                }, false);
              }, () => {
                this.scene.ui.setMode(Mode.PARTY, PartyUiMode.RELEASE, this.fieldIndex, (slotIndex: integer, _option: PartyOption) => {
                  this.scene.ui.setMode(Mode.MESSAGE).then(() => {
                    if (slotIndex < 6) {
                      addToParty();
                    } else {
                      promptRelease();
                    }
                  });
                });
              }, () => {
                this.scene.ui.setMode(Mode.MESSAGE).then(() => {
                  removePokemon();
                  end();
                });
              }, "fullParty");
            });
          };
          promptRelease();
        } else {
          addToParty();
        }
      });
    }, 0, true);
  }

  removePb() {
    this.scene.tweens.add({
      targets: this.pokeball,
      duration: 250,
      delay: 250,
      ease: "Sine.easeIn",
      alpha: 0,
      onComplete: () => this.pokeball.destroy()
    });
  }
}

export class AttemptRunPhase extends PokemonPhase {
  constructor(scene: BattleScene, fieldIndex: integer) {
    super(scene, fieldIndex);
  }

  start() {
    super.start();

    const playerPokemon = this.getPokemon();
    const enemyField = this.scene.getEnemyField();

    const enemySpeed = enemyField.reduce((total: integer, enemyPokemon: Pokemon) => total + enemyPokemon.getStat(Stat.SPD), 0) / enemyField.length;

    const escapeChance = new Utils.IntegerHolder((((playerPokemon.getStat(Stat.SPD) * 128) / enemySpeed) + (30 * this.scene.currentBattle.escapeAttempts++)) % 256);
    applyAbAttrs(RunSuccessAbAttr, playerPokemon, null, escapeChance);

    if (playerPokemon.randSeedInt(256) < escapeChance.value) {
      this.scene.playSound("flee");
      this.scene.queueMessage(i18next.t("battle:runAwaySuccess"), null, true, 500);

      this.scene.tweens.add({
        targets: [this.scene.arenaEnemy, enemyField].flat(),
        alpha: 0,
        duration: 250,
        ease: "Sine.easeIn",
        onComplete: () => enemyField.forEach(enemyPokemon => enemyPokemon.destroy())
      });

      this.scene.clearEnemyHeldItemModifiers();

      enemyField.forEach(enemyPokemon => {
        enemyPokemon.hideInfo().then(() => enemyPokemon.destroy());
        enemyPokemon.hp = 0;
        enemyPokemon.trySetStatus(StatusEffect.FAINT);
      });

      this.scene.pushPhase(new BattleEndPhase(this.scene));
      this.scene.pushPhase(new NewBattlePhase(this.scene));
    } else {
      this.scene.queueMessage(i18next.t("battle:runAwayCannotEscape"), null, true, 500);
    }

    this.end();
  }
}

export class SelectModifierPhase extends BattlePhase {
  private rerollCount: integer;
  private modifierTiers: ModifierTier[];

  constructor(scene: BattleScene, rerollCount: integer = 0, modifierTiers?: ModifierTier[]) {
    super(scene);

    this.rerollCount = rerollCount;
    this.modifierTiers = modifierTiers!; // TODO: is this bang correct?
  }

  start() {
    super.start();

    if (!this.rerollCount) {
      this.updateSeed();
    } else {
      this.scene.reroll = false;
    }

    const party = this.scene.getParty();
    regenerateModifierPoolThresholds(party, this.getPoolType(), this.rerollCount);
    const modifierCount = new Utils.IntegerHolder(3);
    if (this.isPlayer()) {
      this.scene.applyModifiers(ExtraModifierModifier, true, modifierCount);
    }
    const typeOptions: ModifierTypeOption[] = this.getModifierTypeOptions(modifierCount.value);

    const modifierSelectCallback = (rowCursor: integer, cursor: integer) => {
      if (rowCursor < 0 || cursor < 0) {
        this.scene.ui.showText(i18next.t("battle:skipItemQuestion"), null, () => {
          this.scene.ui.setOverlayMode(Mode.CONFIRM, () => {
            this.scene.ui.revertMode();
            this.scene.ui.setMode(Mode.MESSAGE);
            super.end();
          }, () => this.scene.ui.setMode(Mode.MODIFIER_SELECT, this.isPlayer(), typeOptions, modifierSelectCallback, this.getRerollCost(typeOptions, this.scene.lockModifierTiers)));
        });
        return false;
      }
      let modifierType: ModifierType;
      let cost: integer;
      switch (rowCursor) {
      case 0:
        switch (cursor) {
        case 0:
          const rerollCost = this.getRerollCost(typeOptions, this.scene.lockModifierTiers);
          if (this.scene.money < rerollCost) {
            this.scene.ui.playError();
            return false;
          } else {
            this.scene.reroll = true;
            this.scene.unshiftPhase(new SelectModifierPhase(this.scene, this.rerollCount + 1, typeOptions.map(o => o.type?.tier).filter(t => t !== undefined) as ModifierTier[]));
            this.scene.ui.clearText();
            this.scene.ui.setMode(Mode.MESSAGE).then(() => super.end());
            if (!Overrides.WAIVE_ROLL_FEE_OVERRIDE) {
              this.scene.money -= rerollCost;
              this.scene.updateMoneyText();
              this.scene.animateMoneyChanged(false);
            }
            this.scene.playSound("buy");
          }
          break;
        case 1:
          this.scene.ui.setModeWithoutClear(Mode.PARTY, PartyUiMode.MODIFIER_TRANSFER, -1, (fromSlotIndex: integer, itemIndex: integer, itemQuantity: integer, toSlotIndex: integer) => {
            if (toSlotIndex !== undefined && fromSlotIndex < 6 && toSlotIndex < 6 && fromSlotIndex !== toSlotIndex && itemIndex > -1) {
              const itemModifiers = this.scene.findModifiers(m => m instanceof PokemonHeldItemModifier
                    && m.isTransferrable && m.pokemonId === party[fromSlotIndex].id) as PokemonHeldItemModifier[];
              const itemModifier = itemModifiers[itemIndex];
              this.scene.tryTransferHeldItemModifier(itemModifier, party[toSlotIndex], true, itemQuantity);
            } else {
              this.scene.ui.setMode(Mode.MODIFIER_SELECT, this.isPlayer(), typeOptions, modifierSelectCallback, this.getRerollCost(typeOptions, this.scene.lockModifierTiers));
            }
          }, PartyUiHandler.FilterItemMaxStacks);
          break;
        case 2:
          this.scene.ui.setModeWithoutClear(Mode.PARTY, PartyUiMode.CHECK, -1, () => {
            this.scene.ui.setMode(Mode.MODIFIER_SELECT, this.isPlayer(), typeOptions, modifierSelectCallback, this.getRerollCost(typeOptions, this.scene.lockModifierTiers));
          });
          break;
        case 3:
          this.scene.lockModifierTiers = !this.scene.lockModifierTiers;
          const uiHandler = this.scene.ui.getHandler() as ModifierSelectUiHandler;
          uiHandler.setRerollCost(this.getRerollCost(typeOptions, this.scene.lockModifierTiers));
          uiHandler.updateLockRaritiesText();
          uiHandler.updateRerollCostText();
          return false;
        }
        return true;
      case 1:
        if (typeOptions[cursor].type) {
          modifierType = typeOptions[cursor].type;
        }
        break;
      default:
        const shopOptions = getPlayerShopModifierTypeOptionsForWave(this.scene.currentBattle.waveIndex, this.scene.getWaveMoneyAmount(1));
        const shopOption = shopOptions[rowCursor > 2 || shopOptions.length <= SHOP_OPTIONS_ROW_LIMIT ? cursor : cursor + SHOP_OPTIONS_ROW_LIMIT];
        if (shopOption.type) {
          modifierType = shopOption.type;
        }
        cost = shopOption.cost;
        break;
      }

      if (cost! && (this.scene.money < cost) && !Overrides.WAIVE_ROLL_FEE_OVERRIDE) { // TODO: is the bang on cost correct?
        this.scene.ui.playError();
        return false;
      }

      const applyModifier = (modifier: Modifier, playSound: boolean = false) => {
        const result = this.scene.addModifier(modifier, false, playSound);
        if (cost) {
          result.then(success => {
            if (success) {
              if (!Overrides.WAIVE_ROLL_FEE_OVERRIDE) {
                this.scene.money -= cost;
                this.scene.updateMoneyText();
                this.scene.animateMoneyChanged(false);
              }
              this.scene.playSound("buy");
              (this.scene.ui.getHandler() as ModifierSelectUiHandler).updateCostText();
            } else {
              this.scene.ui.playError();
            }
          });
        } else {
          const doEnd = () => {
            this.scene.ui.clearText();
            this.scene.ui.setMode(Mode.MESSAGE);
            super.end();
          };
          if (result instanceof Promise) {
            result.then(() => doEnd());
          } else {
            doEnd();
          }
        }
      };

      if (modifierType! instanceof PokemonModifierType) { //TODO: is the bang correct?
        if (modifierType instanceof FusePokemonModifierType) {
          this.scene.ui.setModeWithoutClear(Mode.PARTY, PartyUiMode.SPLICE, -1, (fromSlotIndex: integer, spliceSlotIndex: integer) => {
            if (spliceSlotIndex !== undefined && fromSlotIndex < 6 && spliceSlotIndex < 6 && fromSlotIndex !== spliceSlotIndex) {
              this.scene.ui.setMode(Mode.MODIFIER_SELECT, this.isPlayer()).then(() => {
                const modifier = modifierType.newModifier(party[fromSlotIndex], party[spliceSlotIndex])!; //TODO: is the bang correct?
                applyModifier(modifier, true);
              });
            } else {
              this.scene.ui.setMode(Mode.MODIFIER_SELECT, this.isPlayer(), typeOptions, modifierSelectCallback, this.getRerollCost(typeOptions, this.scene.lockModifierTiers));
            }
          }, modifierType.selectFilter);
        } else {
          const pokemonModifierType = modifierType as PokemonModifierType;
          const isMoveModifier = modifierType instanceof PokemonMoveModifierType;
          const isTmModifier = modifierType instanceof TmModifierType;
          const isRememberMoveModifier = modifierType instanceof RememberMoveModifierType;
          const isPpRestoreModifier = (modifierType instanceof PokemonPpRestoreModifierType || modifierType instanceof PokemonPpUpModifierType);
          const partyUiMode = isMoveModifier ? PartyUiMode.MOVE_MODIFIER
            : isTmModifier ? PartyUiMode.TM_MODIFIER
              : isRememberMoveModifier ? PartyUiMode.REMEMBER_MOVE_MODIFIER
                : PartyUiMode.MODIFIER;
          const tmMoveId = isTmModifier
            ? (modifierType as TmModifierType).moveId
            : undefined;
          this.scene.ui.setModeWithoutClear(Mode.PARTY, partyUiMode, -1, (slotIndex: integer, option: PartyOption) => {
            if (slotIndex < 6) {
              this.scene.ui.setMode(Mode.MODIFIER_SELECT, this.isPlayer()).then(() => {
                const modifier = !isMoveModifier
                  ? !isRememberMoveModifier
                    ? modifierType.newModifier(party[slotIndex])
                    : modifierType.newModifier(party[slotIndex], option as integer)
                  : modifierType.newModifier(party[slotIndex], option - PartyOption.MOVE_1);
                applyModifier(modifier!, true); // TODO: is the bang correct?
              });
            } else {
              this.scene.ui.setMode(Mode.MODIFIER_SELECT, this.isPlayer(), typeOptions, modifierSelectCallback, this.getRerollCost(typeOptions, this.scene.lockModifierTiers));
            }
          }, pokemonModifierType.selectFilter, modifierType instanceof PokemonMoveModifierType ? (modifierType as PokemonMoveModifierType).moveSelectFilter : undefined, tmMoveId, isPpRestoreModifier);
        }
      } else {
        applyModifier(modifierType!.newModifier()!); // TODO: is the bang correct?
      }

      return !cost!;// TODO: is the bang correct?
    };
    this.scene.ui.setMode(Mode.MODIFIER_SELECT, this.isPlayer(), typeOptions, modifierSelectCallback, this.getRerollCost(typeOptions, this.scene.lockModifierTiers));
  }

  updateSeed(): void {
    this.scene.resetSeed();
  }

  isPlayer(): boolean {
    return true;
  }

  getRerollCost(typeOptions: ModifierTypeOption[], lockRarities: boolean): integer {
    let baseValue = 0;
    if (Overrides.WAIVE_ROLL_FEE_OVERRIDE) {
      return baseValue;
    } else if (lockRarities) {
      const tierValues = [50, 125, 300, 750, 2000];
      for (const opt of typeOptions) {
        baseValue += opt.type?.tier ? tierValues[opt.type.tier] : 0;
      }
    } else {
      baseValue = 250;
    }
    return Math.min(Math.ceil(this.scene.currentBattle.waveIndex / 10) * baseValue * Math.pow(2, this.rerollCount), Number.MAX_SAFE_INTEGER);
  }

  getPoolType(): ModifierPoolType {
    return ModifierPoolType.PLAYER;
  }

  getModifierTypeOptions(modifierCount: integer): ModifierTypeOption[] {
    return getPlayerModifierTypeOptions(modifierCount, this.scene.getParty(), this.scene.lockModifierTiers ? this.modifierTiers : undefined);
  }

  addModifier(modifier: Modifier): Promise<boolean> {
    return this.scene.addModifier(modifier, false, true);
  }
}

export class EggLapsePhase extends Phase {
  constructor(scene: BattleScene) {
    super(scene);
  }

  start() {
    super.start();

    const eggsToHatch: Egg[] = this.scene.gameData.eggs.filter((egg: Egg) => {
      return Overrides.EGG_IMMEDIATE_HATCH_OVERRIDE ? true : --egg.hatchWaves < 1;
    });

    let eggCount: integer = eggsToHatch.length;

    if (eggCount) {
      this.scene.queueMessage(i18next.t("battle:eggHatching"));

      for (const egg of eggsToHatch) {
        this.scene.unshiftPhase(new EggHatchPhase(this.scene, egg, eggCount));
        if (eggCount > 0) {
          eggCount--;
        }
      }

    }
    this.end();
  }
}

export class AddEnemyBuffModifierPhase extends Phase {
  constructor(scene: BattleScene) {
    super(scene);
  }

  start() {
    super.start();

    const waveIndex = this.scene.currentBattle.waveIndex;
    const tier = !(waveIndex % 1000) ? ModifierTier.ULTRA : !(waveIndex % 250) ? ModifierTier.GREAT : ModifierTier.COMMON;

    regenerateModifierPoolThresholds(this.scene.getEnemyParty(), ModifierPoolType.ENEMY_BUFF);

    const count = Math.ceil(waveIndex / 250);
    for (let i = 0; i < count; i++) {
      this.scene.addEnemyModifier(getEnemyBuffModifierForWave(tier, this.scene.findModifiers(m => m instanceof EnemyPersistentModifier, false), this.scene), true, true);
    }
    this.scene.updateModifiers(false, true).then(() => this.end());
  }
}

/**
 * Cures the party of all non-volatile status conditions, shows a message
 * @param {BattleScene} scene The current scene
 * @param {Pokemon} user The user of the move that cures the party
 * @param {string} message The message that should be displayed
 * @param {Abilities} abilityCondition Pokemon with this ability will not be affected ie. Soundproof
 */
export class PartyStatusCurePhase extends BattlePhase {
  private user: Pokemon;
  private message: string;
  private abilityCondition: Abilities;

  constructor(scene: BattleScene, user: Pokemon, message: string, abilityCondition: Abilities) {
    super(scene);

    this.user = user;
    this.message = message;
    this.abilityCondition = abilityCondition;
  }

  start() {
    super.start();
    for (const pokemon of this.scene.getParty()) {
      if (!pokemon.isOnField() || pokemon === this.user) {
        pokemon.resetStatus(false);
        pokemon.updateInfo(true);
      } else {
        if (!pokemon.hasAbility(this.abilityCondition)) {
          pokemon.resetStatus();
          pokemon.updateInfo(true);
        } else {
          // Manually show ability bar, since we're not hooked into the targeting system
          pokemon.scene.unshiftPhase(new ShowAbilityPhase(pokemon.scene, pokemon.id, pokemon.getPassiveAbility()?.id === this.abilityCondition));
        }
      }
    }
    if (this.message) {
      this.scene.queueMessage(this.message);
    }
    this.end();
  }
}

export class PartyHealPhase extends BattlePhase {
  private resumeBgm: boolean;

  constructor(scene: BattleScene, resumeBgm: boolean) {
    super(scene);

    this.resumeBgm = resumeBgm;
  }

  start() {
    super.start();

    const bgmPlaying = this.scene.isBgmPlaying();
    if (bgmPlaying) {
      this.scene.fadeOutBgm(1000, false);
    }
    this.scene.ui.fadeOut(1000).then(() => {
      for (const pokemon of this.scene.getParty()) {
        pokemon.hp = pokemon.getMaxHp();
        pokemon.resetStatus();
        for (const move of pokemon.moveset) {
          move!.ppUsed = 0; // TODO: is this bang correct?
        }
        pokemon.updateInfo(true);
      }
      const healSong = this.scene.playSoundWithoutBgm("heal");
      this.scene.time.delayedCall(Utils.fixedInt(healSong.totalDuration * 1000), () => {
        healSong.destroy();
        if (this.resumeBgm && bgmPlaying) {
          this.scene.playBgm();
        }
        this.scene.ui.fadeIn(500).then(() => this.end());
      });
    });
  }
}

export class ShinySparklePhase extends PokemonPhase {
  constructor(scene: BattleScene, battlerIndex: BattlerIndex) {
    super(scene, battlerIndex);
  }

  start() {
    super.start();

    this.getPokemon().sparkle();
    this.scene.time.delayedCall(1000, () => this.end());
  }
}

export class ScanIvsPhase extends PokemonPhase {
  private shownIvs: integer;

  constructor(scene: BattleScene, battlerIndex: BattlerIndex, shownIvs: integer) {
    super(scene, battlerIndex);

    this.shownIvs = shownIvs;
  }

  start() {
    super.start();

    if (!this.shownIvs) {
      return this.end();
    }

    const pokemon = this.getPokemon();

    this.scene.ui.showText(i18next.t("battle:ivScannerUseQuestion", { pokemonName: getPokemonNameWithAffix(pokemon) }), null, () => {
      this.scene.ui.setMode(Mode.CONFIRM, () => {
        this.scene.ui.setMode(Mode.MESSAGE);
        this.scene.ui.clearText();
        new CommonBattleAnim(CommonAnim.LOCK_ON, pokemon, pokemon).play(this.scene, () => {
          this.scene.ui.getMessageHandler().promptIvs(pokemon.id, pokemon.ivs, this.shownIvs).then(() => this.end());
        });
      }, () => {
        this.scene.ui.setMode(Mode.MESSAGE);
        this.scene.ui.clearText();
        this.end();
      });
    });
  }
}

export class TrainerMessageTestPhase extends BattlePhase {
  private trainerTypes: TrainerType[];

  constructor(scene: BattleScene, ...trainerTypes: TrainerType[]) {
    super(scene);

    this.trainerTypes = trainerTypes;
  }

  start() {
    super.start();

    const testMessages: string[] = [];

    for (const t of Object.keys(trainerConfigs)) {
      const type = parseInt(t);
      if (this.trainerTypes.length && !this.trainerTypes.find(tt => tt === type as TrainerType)) {
        continue;
      }
      const config = trainerConfigs[type];
      [config.encounterMessages, config.femaleEncounterMessages, config.victoryMessages, config.femaleVictoryMessages, config.defeatMessages, config.femaleDefeatMessages]
        .map(messages => {
          if (messages?.length) {
            testMessages.push(...messages);
          }
        });
    }

    for (const message of testMessages) {
      this.scene.pushPhase(new TestMessagePhase(this.scene, message));
    }

    this.end();
  }
}

export class TestMessagePhase extends MessagePhase {
  constructor(scene: BattleScene, message: string) {
    super(scene, message, null, true);
  }
}<|MERGE_RESOLUTION|>--- conflicted
+++ resolved
@@ -1130,7 +1130,6 @@
     case BattleSpec.FINAL_BOSS:
       const enemy = this.scene.getEnemyPokemon();
       this.scene.ui.showText(this.getEncounterMessage(), null, () => {
-<<<<<<< HEAD
         const count = 5643853 + this.scene.gameData.gameStats.classicSessionsPlayed;
         //The two lines below check if English ordinals (1st, 2nd, 3rd, Xth) are used and determine which one to use.
         //Otherwise, it defaults to an empty string.
@@ -1139,10 +1138,7 @@
         const ordinalIndex = (ordinalUse.includes(i18next.resolvedLanguage)) ? ["st", "nd", "rd"][((count + 90) % 100 - 10) % 10 - 1] || "th" : "";
         const cycleCount = count.toLocaleString() + ordinalIndex;
         const encounterDialogue = i18next.t(`${(this.scene.gameData.gender === PlayerGender.FEMALE) ? "PGF" : "PGM"}battleSpecDialogue:encounter`, {cycleCount: cycleCount});
-        this.scene.ui.showDialogue(encounterDialogue, enemy.species.name, null, () => {
-=======
-        this.scene.ui.showDialogue(battleSpecDialogue[BattleSpec.FINAL_BOSS].encounter, enemy?.species.name, null, () => {
->>>>>>> a07d2c57
+        this.scene.ui.showDialogue(encounterDialogue, enemy?.species.name, null, () => {
           this.doEncounterCommon(false);
         });
       }, 1500, true);
