--- conflicted
+++ resolved
@@ -49,13 +49,8 @@
 import { GameMode, GameModes, getGameMode } from "./game-mode";
 import PokemonSpecies, { getPokemonSpecies, speciesStarters } from "./data/pokemon-species";
 import i18next from "./plugins/i18n";
-<<<<<<< HEAD
-import Overrides from "./overrides";
+import Overrides from "#app/overrides";
 import { TextStyle, addTextObject, getTextColor } from "./ui/text";
-=======
-import Overrides from "#app/overrides";
-import { TextStyle, addTextObject } from "./ui/text";
->>>>>>> 8f30befe
 import { Type } from "./data/type";
 import { BerryUsedEvent, EncounterPhaseEvent, MoveUsedEvent, TurnEndEvent, TurnInitEvent } from "./events/battle-scene";
 import { Abilities } from "#enums/abilities";
