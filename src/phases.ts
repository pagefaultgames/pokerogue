--- conflicted
+++ resolved
@@ -1399,13 +1399,8 @@
   */
   preSummon(): void {
     const partyMember = this.getPokemon();
-<<<<<<< HEAD
-    // If the Pokemon about to be sent out is fainted or no longer in the party, switch to the first non-fainted Pokemon
-    if (partyMember.isFainted() || (this.player && Utils.isNullOrUndefined(this.getParty().find(p => p.id === partyMember.id)))) {
-      console.warn("The Pokemon about to be sent out is fainted. Attempting to resolve...");
-=======
     // If the Pokemon about to be sent out is fainted or illegal under a challenge, switch to the first non-fainted legal Pokemon
-    if (!partyMember.isAllowedInBattle()) {
+    if (!partyMember.isAllowedInBattle() || (this.player && Utils.isNullOrUndefined(this.getParty().find(p => p.id === partyMember.id)))) {
       console.warn("The Pokemon about to be sent out is fainted or illegal under a challenge. Attempting to resolve...");
 
       // First check if they're somehow still in play, if so remove them.
@@ -1416,7 +1411,6 @@
         this.scene.triggerPokemonFormChange(partyMember, SpeciesFormChangeActiveTrigger, true);
       }
 
->>>>>>> 8e0e8952
       const party = this.getParty();
 
       // Find the first non-fainted Pokemon index above the current one
