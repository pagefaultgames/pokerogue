import BattleScene, { bypassLogin } from "./battle-scene";
import { default as Pokemon, PlayerPokemon, EnemyPokemon, PokemonMove, MoveResult, DamageResult, FieldPosition, HitResult, TurnMove } from "./field/pokemon";
import * as Utils from "./utils";
import { Moves } from "./data/enums/moves";
import { allMoves, applyMoveAttrs, BypassSleepAttr, ChargeAttr, applyFilteredMoveAttrs, HitsTagAttr, MissEffectAttr, MoveAttr, MoveEffectAttr, MoveFlags, MultiHitAttr, OverrideMoveEffectAttr, VariableAccuracyAttr, MoveTarget, getMoveTargets, MoveTargetSet, MoveEffectTrigger, CopyMoveAttr, AttackMove, SelfStatusMove, PreMoveMessageAttr, HealStatusEffectAttr, IgnoreOpponentStatChangesAttr, NoEffectAttr, BypassRedirectAttr, FixedDamageAttr, PostVictoryStatChangeAttr, OneHitKOAccuracyAttr, ForceSwitchOutAttr, VariableTargetAttr, IncrementMovePriorityAttr  } from "./data/move";
import { Mode } from "./ui/ui";
import { Command } from "./ui/command-ui-handler";
import { Stat } from "./data/pokemon-stat";
import { BerryModifier, ContactHeldItemTransferChanceModifier, EnemyAttackStatusEffectChanceModifier, EnemyPersistentModifier, EnemyStatusEffectHealChanceModifier, EnemyTurnHealModifier, ExpBalanceModifier, ExpBoosterModifier, ExpShareModifier, ExtraModifierModifier, FlinchChanceModifier, HealingBoosterModifier, HitHealModifier, LapsingPersistentModifier, MapModifier, Modifier, MultipleParticipantExpBonusModifier, PersistentModifier, PokemonExpBoosterModifier, PokemonHeldItemModifier, PokemonInstantReviveModifier, SwitchEffectTransferModifier, TempBattleStatBoosterModifier, TurnHealModifier, TurnHeldItemTransferModifier, MoneyMultiplierModifier, MoneyInterestModifier, IvScannerModifier, LapsingPokemonHeldItemModifier, PokemonMultiHitModifier, PokemonMoveAccuracyBoosterModifier, overrideModifiers, overrideHeldItems, BypassSpeedChanceModifier } from "./modifier/modifier";
import PartyUiHandler, { PartyOption, PartyUiMode } from "./ui/party-ui-handler";
import { doPokeballBounceAnim, getPokeballAtlasKey, getPokeballCatchMultiplier, getPokeballTintColor, PokeballType } from "./data/pokeball";
import { CommonAnim, CommonBattleAnim, MoveAnim, initMoveAnim, loadMoveAnimAssets } from "./data/battle-anims";
import { StatusEffect, getStatusEffectActivationText, getStatusEffectCatchRateMultiplier, getStatusEffectHealText, getStatusEffectObtainText, getStatusEffectOverlapText } from "./data/status-effect";
import { SummaryUiMode } from "./ui/summary-ui-handler";
import EvolutionSceneHandler from "./ui/evolution-scene-handler";
import { EvolutionPhase } from "./evolution-phase";
import { Phase } from "./phase";
import { BattleStat, getBattleStatLevelChangeDescription, getBattleStatName } from "./data/battle-stat";
import { biomeLinks, getBiomeName } from "./data/biomes";
import { Biome } from "./data/enums/biome";
import { ModifierTier } from "./modifier/modifier-tier";
import { FusePokemonModifierType, ModifierPoolType, ModifierType, ModifierTypeFunc, ModifierTypeOption, PokemonModifierType, PokemonMoveModifierType, PokemonPpRestoreModifierType, PokemonPpUpModifierType, RememberMoveModifierType, TmModifierType, getDailyRunStarterModifiers, getEnemyBuffModifierForWave, getModifierType, getPlayerModifierTypeOptions, getPlayerShopModifierTypeOptionsForWave, modifierTypes, regenerateModifierPoolThresholds } from "./modifier/modifier-type";
import SoundFade from "phaser3-rex-plugins/plugins/soundfade";
import { BattlerTagLapseType, EncoreTag, HideSpriteTag as HiddenTag, ProtectedTag, TrappedTag } from "./data/battler-tags";
import { BattlerTagType } from "./data/enums/battler-tag-type";
import { getPokemonMessage, getPokemonPrefix } from "./messages";
import { Starter } from "./ui/starter-select-ui-handler";
import { Gender } from "./data/gender";
import { Weather, WeatherType, getRandomWeatherType, getTerrainBlockMessage, getWeatherDamageMessage, getWeatherLapseMessage } from "./data/weather";
import { TempBattleStat } from "./data/temp-battle-stat";
import { ArenaTagSide, ArenaTrapTag, MistTag, TrickRoomTag } from "./data/arena-tag";
import { ArenaTagType } from "./data/enums/arena-tag-type";
import { CheckTrappedAbAttr, IgnoreOpponentStatChangesAbAttr, IgnoreOpponentEvasionAbAttr, PostAttackAbAttr, PostBattleAbAttr, PostDefendAbAttr, PostSummonAbAttr, PostTurnAbAttr, PostWeatherLapseAbAttr, PreSwitchOutAbAttr, PreWeatherDamageAbAttr, ProtectStatAbAttr, RedirectMoveAbAttr, BlockRedirectAbAttr, RunSuccessAbAttr, StatChangeMultiplierAbAttr, SuppressWeatherEffectAbAttr, SyncEncounterNatureAbAttr, applyAbAttrs, applyCheckTrappedAbAttrs, applyPostAttackAbAttrs, applyPostBattleAbAttrs, applyPostDefendAbAttrs, applyPostSummonAbAttrs, applyPostTurnAbAttrs, applyPostWeatherLapseAbAttrs, applyPreStatChangeAbAttrs, applyPreSwitchOutAbAttrs, applyPreWeatherEffectAbAttrs, BattleStatMultiplierAbAttr, applyBattleStatMultiplierAbAttrs, IncrementMovePriorityAbAttr, applyPostVictoryAbAttrs, PostVictoryAbAttr, BlockNonDirectDamageAbAttr as BlockNonDirectDamageAbAttr, applyPostKnockOutAbAttrs, PostKnockOutAbAttr, PostBiomeChangeAbAttr, applyPostFaintAbAttrs, PostFaintAbAttr, IncreasePpAbAttr, PostStatChangeAbAttr, applyPostStatChangeAbAttrs, AlwaysHitAbAttr, PreventBerryUseAbAttr, StatChangeCopyAbAttr, applyPostMoveUsedAbAttrs, PostMoveUsedAbAttr, MaxMultiHitAbAttr, HealFromBerryUseAbAttr } from "./data/ability";
import { Unlockables, getUnlockableName } from "./system/unlockables";
import { getBiomeKey } from "./field/arena";
import { BattleType, BattlerIndex, TurnCommand } from "./battle";
import { BattleSpec } from "./enums/battle-spec";
import { Species } from "./data/enums/species";
import { HealAchv, LevelAchv, achvs } from "./system/achv";
import { TrainerSlot, trainerConfigs } from "./data/trainer-config";
import { TrainerType } from "./data/enums/trainer-type";
import { EggHatchPhase } from "./egg-hatch-phase";
import { Egg } from "./data/egg";
import { vouchers } from "./system/voucher";
import { loggedInUser, updateUserInfo } from "./account";
import { PlayerGender, SessionSaveData } from "./system/game-data";
import { addPokeballCaptureStars, addPokeballOpenParticles } from "./field/anims";
import { SpeciesFormChangeActiveTrigger, SpeciesFormChangeManualTrigger, SpeciesFormChangeMoveLearnedTrigger, SpeciesFormChangePostMoveTrigger, SpeciesFormChangePreMoveTrigger } from "./data/pokemon-forms";
import { battleSpecDialogue, getCharVariantFromDialogue, miscDialogue } from "./data/dialogue";
import ModifierSelectUiHandler, { SHOP_OPTIONS_ROW_LIMIT } from "./ui/modifier-select-ui-handler";
import { Setting } from "./system/settings";
import { Tutorial, handleTutorial } from "./tutorial";
import { TerrainType } from "./data/terrain";
import { OptionSelectConfig, OptionSelectItem } from "./ui/abstact-option-select-ui-handler";
import { SaveSlotUiMode } from "./ui/save-slot-select-ui-handler";
import { fetchDailyRunSeed, getDailyRunStarters } from "./data/daily-run";
import { GameModes, gameModes } from "./game-mode";
import PokemonSpecies, { getPokemonSpecies, speciesStarters } from "./data/pokemon-species";
import i18next from "./plugins/i18n";
import { Abilities } from "./data/enums/abilities";
import * as Overrides from "./overrides";
import { TextStyle, addTextObject } from "./ui/text";
import { Type } from "./data/type";
import { MoveUsedEvent, TurnEndEvent, TurnInitEvent } from "./battle-scene-events";


export class LoginPhase extends Phase {
  private showText: boolean;

  constructor(scene: BattleScene, showText?: boolean) {
    super(scene);

    this.showText = showText === undefined || !!showText;
  }

  start(): void {
    super.start();

    const hasSession = !!Utils.getCookie(Utils.sessionIdKey);

    this.scene.ui.setMode(Mode.LOADING, { buttonActions: [] });
    Utils.executeIf(bypassLogin || hasSession, updateUserInfo).then(response => {
      const success = response ? response[0] : false;
      const statusCode = response ? response[1] : null;
      if (!success) {
        if (!statusCode || statusCode === 400) {
          if (this.showText) {
            this.scene.ui.showText(i18next.t("menu:logInOrCreateAccount"));
          }

          this.scene.playSound("menu_open");

          const loadData = () => {
            updateUserInfo().then(() => this.scene.gameData.loadSystem().then(() => this.end()));
          };

          this.scene.ui.setMode(Mode.LOGIN_FORM, {
            buttonActions: [
              () => {
                this.scene.ui.playSelect();
                loadData();
              }, () => {
                this.scene.playSound("menu_open");
                this.scene.ui.setMode(Mode.REGISTRATION_FORM, {
                  buttonActions: [
                    () => {
                      this.scene.ui.playSelect();
                      updateUserInfo().then(() => this.end());
                    }, () => {
                      this.scene.unshiftPhase(new LoginPhase(this.scene, false));
                      this.end();
                    }
                  ]
                });
              }
            ]
          });
        } else {
          this.scene.unshiftPhase(new UnavailablePhase(this.scene));
          super.end();
        }
        return null;
      } else {
        this.scene.gameData.loadSystem().then(success => {
          if (success || bypassLogin) {
            this.end();
          } else {
            this.scene.ui.setMode(Mode.MESSAGE);
            this.scene.ui.showText(i18next.t("menu:failedToLoadSaveData"));
          }
        });
      }
    });
  }

  end(): void {
    this.scene.ui.setMode(Mode.MESSAGE);

    if (!this.scene.gameData.gender) {
      this.scene.unshiftPhase(new SelectGenderPhase(this.scene));
    }

    handleTutorial(this.scene, Tutorial.Intro).then(() => super.end());
  }
}

export class TitlePhase extends Phase {
  private loaded: boolean;
  private lastSessionData: SessionSaveData;
  private gameMode: GameModes;

  constructor(scene: BattleScene) {
    super(scene);

    this.loaded = false;
  }

  start(): void {
    super.start();

    this.scene.ui.clearText();
    this.scene.ui.fadeIn(250);

    this.scene.playBgm("title", true);

    this.scene.gameData.getSession(loggedInUser.lastSessionSlot).then(sessionData => {
      if (sessionData) {
        this.lastSessionData = sessionData;
        const biomeKey = getBiomeKey(sessionData.arena.biome);
        const bgTexture = `${biomeKey}_bg`;
        this.scene.arenaBg.setTexture(bgTexture);
      }
      this.showOptions();
    }).catch(err => {
      console.error(err);
      this.showOptions();
    });
  }

  showOptions(): void {
    const options: OptionSelectItem[] = [];
    if (loggedInUser.lastSessionSlot > -1) {
      options.push({
        label: i18next.t("menu:continue"),
        handler: () => {
          this.loadSaveSlot(this.lastSessionData ? -1 : loggedInUser.lastSessionSlot);
          return true;
        }
      });
    }
    options.push({
      label: i18next.t("menu:newGame"),
      handler: () => {
        const setModeAndEnd = (gameMode: GameModes) => {
          this.gameMode = gameMode;
          this.scene.ui.setMode(Mode.MESSAGE);
          this.scene.ui.clearText();
          this.end();
        };
        if (this.scene.gameData.unlocks[Unlockables.ENDLESS_MODE]) {
          const options: OptionSelectItem[] = [
            {
              label: gameModes[GameModes.CLASSIC].getName(),
              handler: () => {
                setModeAndEnd(GameModes.CLASSIC);
                return true;
              }
            },
            {
              label: gameModes[GameModes.ENDLESS].getName(),
              handler: () => {
                setModeAndEnd(GameModes.ENDLESS);
                return true;
              }
            }
          ];
          if (this.scene.gameData.unlocks[Unlockables.SPLICED_ENDLESS_MODE]) {
            options.push({
              label: gameModes[GameModes.SPLICED_ENDLESS].getName(),
              handler: () => {
                setModeAndEnd(GameModes.SPLICED_ENDLESS);
                return true;
              }
            });
          }
          options.push({
            label: i18next.t("menu:cancel"),
            handler: () => {
              this.scene.clearPhaseQueue();
              this.scene.pushPhase(new TitlePhase(this.scene));
              super.end();
              return true;
            }
          });
          this.scene.ui.showText(i18next.t("menu:selectGameMode"), null, () => this.scene.ui.setOverlayMode(Mode.OPTION_SELECT, { options: options }));
        } else {
          this.gameMode = GameModes.CLASSIC;
          this.scene.ui.setMode(Mode.MESSAGE);
          this.scene.ui.clearText();
          this.end();
        }
        return true;
      }
    },
    {
      label: i18next.t("menu:loadGame"),
      handler: () => {
        this.scene.ui.setOverlayMode(Mode.SAVE_SLOT, SaveSlotUiMode.LOAD,
          (slotId: integer) => {
            if (slotId === -1) {
              return this.showOptions();
            }
            this.loadSaveSlot(slotId);
          });
        return true;
      }
    },
    {
      label: i18next.t("menu:dailyRun"),
      handler: () => {
        this.initDailyRun();
        return true;
      },
      keepOpen: true
    },
    {
      label: i18next.t("menu:settings"),
      handler: () => {
        this.scene.ui.setOverlayMode(Mode.SETTINGS);
        return true;
      },
      keepOpen: true
    });
    const config: OptionSelectConfig = {
      options: options,
      noCancel: true,
      yOffset: 47
    };
    this.scene.ui.setMode(Mode.TITLE, config);
  }

  loadSaveSlot(slotId: integer): void {
    this.scene.sessionSlotId = slotId > -1 ? slotId : loggedInUser.lastSessionSlot;
    this.scene.ui.setMode(Mode.MESSAGE);
    this.scene.gameData.loadSession(this.scene, slotId, slotId === -1 ? this.lastSessionData : null).then((success: boolean) => {
      if (success) {
        this.loaded = true;
        this.scene.ui.showText(i18next.t("menu:sessionSuccess"), null, () => this.end());
      } else {
        this.end();
      }
    }).catch(err => {
      console.error(err);
      this.scene.ui.showText(i18next.t("menu:failedToLoadSession"), null);
    });
  }

  initDailyRun(): void {
    this.scene.ui.setMode(Mode.SAVE_SLOT, SaveSlotUiMode.SAVE, (slotId: integer) => {
      this.scene.clearPhaseQueue();
      if (slotId === -1) {
        this.scene.pushPhase(new TitlePhase(this.scene));
        return super.end();
      }
      this.scene.sessionSlotId = slotId;

      const generateDaily = (seed: string) => {
        this.scene.gameMode = gameModes[GameModes.DAILY];

        this.scene.setSeed(seed);
        this.scene.resetSeed(1);

        this.scene.money = this.scene.gameMode.getStartingMoney();

        const starters = getDailyRunStarters(this.scene, seed);
        const startingLevel = this.scene.gameMode.getStartingLevel();

        const party = this.scene.getParty();
        const loadPokemonAssets: Promise<void>[] = [];
        for (const starter of starters) {
          const starterProps = this.scene.gameData.getSpeciesDexAttrProps(starter.species, starter.dexAttr);
          const starterFormIndex = Math.min(starterProps.formIndex, Math.max(starter.species.forms.length - 1, 0));
          const starterGender = starter.species.malePercent !== null
            ? !starterProps.female ? Gender.MALE : Gender.FEMALE
            : Gender.GENDERLESS;
          const starterPokemon = this.scene.addPlayerPokemon(starter.species, startingLevel, starter.abilityIndex, starterFormIndex, starterGender, starterProps.shiny, starterProps.variant, undefined, starter.nature);
          starterPokemon.setVisible(false);
          party.push(starterPokemon);
          loadPokemonAssets.push(starterPokemon.loadAssets());
        }

        regenerateModifierPoolThresholds(party, ModifierPoolType.DAILY_STARTER);
        const modifiers: Modifier[] = Array(3).fill(null).map(() => modifierTypes.EXP_SHARE().withIdFromFunc(modifierTypes.EXP_SHARE).newModifier())
          .concat(Array(3).fill(null).map(() => modifierTypes.GOLDEN_EXP_CHARM().withIdFromFunc(modifierTypes.GOLDEN_EXP_CHARM).newModifier()))
          .concat(getDailyRunStarterModifiers(party));

        for (const m of modifiers) {
          this.scene.addModifier(m, true, false, false, true);
        }
        this.scene.updateModifiers(true, true);

        Promise.all(loadPokemonAssets).then(() => {
          this.scene.time.delayedCall(500, () => this.scene.playBgm());
          this.scene.gameData.gameStats.dailyRunSessionsPlayed++;
          this.scene.newArena(this.scene.gameMode.getStartingBiome(this.scene));
          this.scene.newBattle();
          this.scene.arena.init();
          this.scene.sessionPlayTime = 0;
          this.scene.lastSavePlayTime = 0;
          this.end();
        });
      };

      // If Online, calls seed fetch from db to generate daily run. If Offline, generates a daily run based on current date.
      if (!Utils.isLocal) {
        fetchDailyRunSeed().then(seed => {
          generateDaily(seed);
        }).catch(err => {
          console.error("Failed to load daily run:\n", err);
        });
      } else {
        generateDaily(btoa(new Date().toISOString().substring(0, 10)));
      }
    });
  }

  end(): void {
    if (!this.loaded && !this.scene.gameMode.isDaily) {
      this.scene.arena.preloadBgm();
      this.scene.pushPhase(new SelectStarterPhase(this.scene, this.gameMode));
      this.scene.newArena(this.scene.gameMode.getStartingBiome(this.scene));
    } else {
      this.scene.playBgm();
    }

    this.scene.pushPhase(new EncounterPhase(this.scene, this.loaded));

    if (this.loaded) {
      const availablePartyMembers = this.scene.getParty().filter(p => !p.isFainted()).length;

      this.scene.pushPhase(new SummonPhase(this.scene, 0, true, true));
      if (this.scene.currentBattle.double && availablePartyMembers > 1) {
        this.scene.pushPhase(new SummonPhase(this.scene, 1, true, true));
      }

      if (this.scene.currentBattle.battleType !== BattleType.TRAINER && (this.scene.currentBattle.waveIndex > 1 || !this.scene.gameMode.isDaily)) {
        const minPartySize = this.scene.currentBattle.double ? 2 : 1;
        if (availablePartyMembers > minPartySize) {
          this.scene.pushPhase(new CheckSwitchPhase(this.scene, 0, this.scene.currentBattle.double));
          if (this.scene.currentBattle.double) {
            this.scene.pushPhase(new CheckSwitchPhase(this.scene, 1, this.scene.currentBattle.double));
          }
        }
      }
    }

    for (const achv of Object.keys(this.scene.gameData.achvUnlocks)) {
      if (vouchers.hasOwnProperty(achv)) {
        this.scene.validateVoucher(vouchers[achv]);
      }
    }

    super.end();
  }
}

export class UnavailablePhase extends Phase {
  constructor(scene: BattleScene) {
    super(scene);
  }

  start(): void {
    this.scene.ui.setMode(Mode.UNAVAILABLE, () => {
      this.scene.unshiftPhase(new LoginPhase(this.scene, true));
      this.end();
    });
  }
}

export class ReloadSessionPhase extends Phase {
  private systemDataStr: string;

  constructor(scene: BattleScene, systemDataStr?: string) {
    super(scene);

    this.systemDataStr = systemDataStr;
  }

  start(): void {
    this.scene.ui.setMode(Mode.SESSION_RELOAD);

    let delayElapsed = false;
    let loaded = false;

    this.scene.time.delayedCall(Utils.fixedInt(1500), () => {
      if (loaded) {
        this.end();
      } else {
        delayElapsed = true;
      }
    });

    this.scene.gameData.clearLocalData();

    (this.systemDataStr ? this.scene.gameData.initSystem(this.systemDataStr) : this.scene.gameData.loadSystem()).then(() => {
      if (delayElapsed) {
        this.end();
      } else {
        loaded = true;
      }
    });
  }
}

export class OutdatedPhase extends Phase {
  constructor(scene: BattleScene) {
    super(scene);
  }

  start(): void {
    this.scene.ui.setMode(Mode.OUTDATED);
  }
}

export class SelectGenderPhase extends Phase {
  constructor(scene: BattleScene) {
    super(scene);
  }

  start(): void {
    super.start();

    this.scene.ui.showText(i18next.t("menu:boyOrGirl"), null, () => {
      this.scene.ui.setMode(Mode.OPTION_SELECT, {
        options: [
          {
            label: i18next.t("menu:boy"),
            handler: () => {
              this.scene.gameData.gender = PlayerGender.MALE;
              this.scene.gameData.saveSetting(Setting.Player_Gender, 0);
              this.scene.gameData.saveSystem().then(() => this.end());
              return true;
            }
          },
          {
            label: i18next.t("menu:girl"),
            handler: () => {
              this.scene.gameData.gender = PlayerGender.FEMALE;
              this.scene.gameData.saveSetting(Setting.Player_Gender, 1);
              this.scene.gameData.saveSystem().then(() => this.end());
              return true;
            }
          }
        ]
      });
    });
  }

  end(): void {
    this.scene.ui.setMode(Mode.MESSAGE);
    super.end();
  }
}

export class SelectStarterPhase extends Phase {
  private gameMode: GameModes;

  constructor(scene: BattleScene, gameMode: GameModes) {
    super(scene);

    this.gameMode = gameMode;
  }

  start() {
    super.start();

    this.scene.playBgm("menu");

    this.scene.ui.setMode(Mode.STARTER_SELECT, (starters: Starter[]) => {
      this.scene.ui.clearText();
      this.scene.ui.setMode(Mode.SAVE_SLOT, SaveSlotUiMode.SAVE, (slotId: integer) => {
        if (slotId === -1) {
          this.scene.clearPhaseQueue();
          this.scene.pushPhase(new TitlePhase(this.scene));
          return this.end();
        }
        this.scene.sessionSlotId = slotId;

        const party = this.scene.getParty();
        const loadPokemonAssets: Promise<void>[] = [];
        starters.forEach((starter: Starter, i: integer) => {
          if (!i && Overrides.STARTER_SPECIES_OVERRIDE) {
            starter.species = getPokemonSpecies(Overrides.STARTER_SPECIES_OVERRIDE as Species);
          }
          const starterProps = this.scene.gameData.getSpeciesDexAttrProps(starter.species, starter.dexAttr);
          let starterFormIndex = Math.min(starterProps.formIndex, Math.max(starter.species.forms.length - 1, 0));
          if (!i && Overrides.STARTER_SPECIES_OVERRIDE) {
            starterFormIndex = Overrides.STARTER_FORM_OVERRIDE;
          }
          let starterGender = starter.species.malePercent !== null
            ? !starterProps.female ? Gender.MALE : Gender.FEMALE
            : Gender.GENDERLESS;
          if (Overrides.GENDER_OVERRIDE !== null) {
            starterGender = Overrides.GENDER_OVERRIDE;
          }
          const starterIvs = this.scene.gameData.dexData[starter.species.speciesId].ivs.slice(0);
          const starterPokemon = this.scene.addPlayerPokemon(starter.species, this.scene.gameMode.getStartingLevel(), starter.abilityIndex, starterFormIndex, starterGender, starterProps.shiny, starterProps.variant, starterIvs, starter.nature);
          starterPokemon.tryPopulateMoveset(starter.moveset);
          if (starter.passive) {
            starterPokemon.passive = true;
          }
          starterPokemon.luck = this.scene.gameData.getDexAttrLuck(this.scene.gameData.dexData[starter.species.speciesId].caughtAttr);
          if (starter.pokerus) {
            starterPokemon.pokerus = true;
          }
          if (this.scene.gameMode.isSplicedOnly) {
            starterPokemon.generateFusionSpecies(true);
          }
          starterPokemon.setVisible(false);
          party.push(starterPokemon);
          loadPokemonAssets.push(starterPokemon.loadAssets());
        });
        overrideModifiers(this.scene);
        overrideHeldItems(this.scene, party[0]);
        Promise.all(loadPokemonAssets).then(() => {
          SoundFade.fadeOut(this.scene, this.scene.sound.get("menu"), 500, true);
          this.scene.time.delayedCall(500, () => this.scene.playBgm());
          if (this.scene.gameMode.isClassic) {
            this.scene.gameData.gameStats.classicSessionsPlayed++;
          } else {
            this.scene.gameData.gameStats.endlessSessionsPlayed++;
          }
          this.scene.newBattle();
          this.scene.arena.init();
          this.scene.sessionPlayTime = 0;
          this.scene.lastSavePlayTime = 0;
          this.end();
        });
      });
    }, this.gameMode);
  }
}

export class BattlePhase extends Phase {
  constructor(scene: BattleScene) {
    super(scene);
  }

  showEnemyTrainer(trainerSlot: TrainerSlot = TrainerSlot.NONE): void {
    const sprites = this.scene.currentBattle.trainer.getSprites();
    const tintSprites = this.scene.currentBattle.trainer.getTintSprites();
    for (let i = 0; i < sprites.length; i++) {
      const visible = !trainerSlot || !i === (trainerSlot === TrainerSlot.TRAINER) || sprites.length < 2;
      [ sprites[i], tintSprites[i] ].map(sprite => {
        if (visible) {
          sprite.x = trainerSlot || sprites.length < 2 ? 0 : i ? 16 : -16;
        }
        sprite.setVisible(visible);
        sprite.clearTint();
      });
      sprites[i].setVisible(visible);
      tintSprites[i].setVisible(visible);
      sprites[i].clearTint();
      tintSprites[i].clearTint();
    }
    this.scene.tweens.add({
      targets: this.scene.currentBattle.trainer,
      x: "-=16",
      y: "+=16",
      alpha: 1,
      ease: "Sine.easeInOut",
      duration: 750
    });
  }

  hideEnemyTrainer(): void {
    this.scene.tweens.add({
      targets: this.scene.currentBattle.trainer,
      x: "+=16",
      y: "-=16",
      alpha: 0,
      ease: "Sine.easeInOut",
      duration: 750
    });
  }
}

type PokemonFunc = (pokemon: Pokemon) => void;

export abstract class FieldPhase extends BattlePhase {
  getOrder(): BattlerIndex[] {
    const playerField = this.scene.getPlayerField().filter(p => p.isActive()) as Pokemon[];
    const enemyField = this.scene.getEnemyField().filter(p => p.isActive()) as Pokemon[];

    let orderedTargets: Pokemon[] = playerField.concat(enemyField).sort((a: Pokemon, b: Pokemon) => {
      const aSpeed = a?.getBattleStat(Stat.SPD) || 0;
      const bSpeed = b?.getBattleStat(Stat.SPD) || 0;

      return aSpeed < bSpeed ? 1 : aSpeed > bSpeed ? -1 : !this.scene.randBattleSeedInt(2) ? -1 : 1;
    });

    const speedReversed = new Utils.BooleanHolder(false);
    this.scene.arena.applyTags(TrickRoomTag, speedReversed);

    if (speedReversed.value) {
      orderedTargets = orderedTargets.reverse();
    }

    return orderedTargets.map(t => t.getFieldIndex() + (!t.isPlayer() ? BattlerIndex.ENEMY : 0));
  }

  executeForAll(func: PokemonFunc): void {
    const field = this.scene.getField(true).filter(p => p.summonData);
    field.forEach(pokemon => func(pokemon));
  }
}

export abstract class PokemonPhase extends FieldPhase {
  protected battlerIndex: BattlerIndex | integer;
  public player: boolean;
  public fieldIndex: integer;

  constructor(scene: BattleScene, battlerIndex: BattlerIndex | integer) {
    super(scene);

    if (battlerIndex === undefined) {
      battlerIndex = scene.getField().find(p => p?.isActive()).getBattlerIndex();
    }

    this.battlerIndex = battlerIndex;
    this.player = battlerIndex < 2;
    this.fieldIndex = battlerIndex % 2;
  }

  getPokemon() {
    if (this.battlerIndex > BattlerIndex.ENEMY_2) {
      return this.scene.getPokemonById(this.battlerIndex);
    }
    return this.scene.getField()[this.battlerIndex];
  }
}

export abstract class PartyMemberPokemonPhase extends FieldPhase {
  protected partyMemberIndex: integer;
  protected fieldIndex: integer;
  protected player: boolean;

  constructor(scene: BattleScene, partyMemberIndex: integer, player: boolean) {
    super(scene);

    this.partyMemberIndex = partyMemberIndex;
    this.fieldIndex = partyMemberIndex < this.scene.currentBattle.getBattlerCount()
      ? partyMemberIndex
      : -1;
    this.player = player;
  }

  getParty(): Pokemon[] {
    return this.player ? this.scene.getParty() : this.scene.getEnemyParty();
  }

  getPokemon(): Pokemon {
    return this.getParty()[this.partyMemberIndex];
  }
}

export abstract class PlayerPartyMemberPokemonPhase extends PartyMemberPokemonPhase {
  constructor(scene: BattleScene, partyMemberIndex: integer) {
    super(scene, partyMemberIndex, true);
  }

  getPlayerPokemon(): PlayerPokemon {
    return super.getPokemon() as PlayerPokemon;
  }
}

export abstract class EnemyPartyMemberPokemonPhase extends PartyMemberPokemonPhase {
  constructor(scene: BattleScene, partyMemberIndex: integer) {
    super(scene, partyMemberIndex, false);
  }

  getEnemyPokemon(): EnemyPokemon {
    return super.getPokemon() as EnemyPokemon;
  }
}

export class EncounterPhase extends BattlePhase {
  private loaded: boolean;

  constructor(scene: BattleScene, loaded?: boolean) {
    super(scene);

    this.loaded = !!loaded;
  }

  start() {
    super.start();

    this.scene.updateGameInfo();

    this.scene.initSession();

    // Failsafe if players somehow skip floor 200 in classic mode
    if (this.scene.gameMode.isClassic && this.scene.currentBattle.waveIndex > 200) {
      this.scene.unshiftPhase(new GameOverPhase(this.scene));
    }

    const loadEnemyAssets = [];

    const battle = this.scene.currentBattle;

    let totalBst = 0;

    battle.enemyLevels.forEach((level, e) => {
      if (!this.loaded) {
        if (battle.battleType === BattleType.TRAINER) {
          battle.enemyParty[e] = battle.trainer.genPartyMember(e);
        } else {
          const enemySpecies = this.scene.randomSpecies(battle.waveIndex, level, true);
          battle.enemyParty[e] = this.scene.addEnemyPokemon(enemySpecies, level, TrainerSlot.NONE, !!this.scene.getEncounterBossSegments(battle.waveIndex, level, enemySpecies));
          if (this.scene.currentBattle.battleSpec === BattleSpec.FINAL_BOSS) {
            battle.enemyParty[e].ivs = new Array(6).fill(31);
          }
          this.scene.getParty().slice(0, !battle.double ? 1 : 2).reverse().forEach(playerPokemon => {
            applyAbAttrs(SyncEncounterNatureAbAttr, playerPokemon, null, battle.enemyParty[e]);
          });
        }
      }
      const enemyPokemon = this.scene.getEnemyParty()[e];
      if (e < (battle.double ? 2 : 1)) {
        enemyPokemon.setX(-66 + enemyPokemon.getFieldPositionOffset()[0]);
        enemyPokemon.resetSummonData();
      }

      if (!this.loaded) {
        this.scene.gameData.setPokemonSeen(enemyPokemon, true, battle.battleType === BattleType.TRAINER);
      }

      if (enemyPokemon.species.speciesId === Species.ETERNATUS) {
        if (this.scene.gameMode.isClassic && (battle.battleSpec === BattleSpec.FINAL_BOSS || this.scene.gameMode.isWaveFinal(battle.waveIndex))) {
          if (battle.battleSpec !== BattleSpec.FINAL_BOSS) {
            enemyPokemon.formIndex = 1;
            enemyPokemon.updateScale();
          }
          enemyPokemon.setBoss();
        } else if (!(battle.waveIndex % 1000)) {
          enemyPokemon.formIndex = 1;
          enemyPokemon.updateScale();
        }
      }

      totalBst += enemyPokemon.getSpeciesForm().baseTotal;

      loadEnemyAssets.push(enemyPokemon.loadAssets());

      console.log(enemyPokemon.name, enemyPokemon.species.speciesId, enemyPokemon.stats);
    });

    if (this.scene.getParty().filter(p => p.isShiny()).length === 6) {
      this.scene.validateAchv(achvs.SHINY_PARTY);
    }

    if (battle.battleType === BattleType.TRAINER) {
      loadEnemyAssets.push(battle.trainer.loadAssets().then(() => battle.trainer.initSprite()));
    } else {
      if (battle.enemyParty.filter(p => p.isBoss()).length > 1) {
        for (const enemyPokemon of battle.enemyParty) {
          if (enemyPokemon.isBoss()) {
            enemyPokemon.setBoss(true, Math.ceil(enemyPokemon.bossSegments * (enemyPokemon.getSpeciesForm().baseTotal / totalBst)));
            enemyPokemon.initBattleInfo();
          }
        }
      }
    }

    Promise.all(loadEnemyAssets).then(() => {
      battle.enemyParty.forEach((enemyPokemon, e) => {
        if (e < (battle.double ? 2 : 1)) {
          if (battle.battleType === BattleType.WILD) {
            this.scene.field.add(enemyPokemon);
            battle.seenEnemyPartyMemberIds.add(enemyPokemon.id);
            const playerPokemon = this.scene.getPlayerPokemon();
            if (playerPokemon?.visible) {
              this.scene.field.moveBelow(enemyPokemon as Pokemon, playerPokemon);
            }
            enemyPokemon.tint(0, 0.5);
          } else if (battle.battleType === BattleType.TRAINER) {
            enemyPokemon.setVisible(false);
            this.scene.currentBattle.trainer.tint(0, 0.5);
          }
          if (battle.double) {
            enemyPokemon.setFieldPosition(e ? FieldPosition.RIGHT : FieldPosition.LEFT);
          }
        }
      });

      if (!this.loaded) {
        regenerateModifierPoolThresholds(this.scene.getEnemyField(), battle.battleType === BattleType.TRAINER ? ModifierPoolType.TRAINER : ModifierPoolType.WILD);
        this.scene.generateEnemyModifiers();
      }

      this.scene.ui.setMode(Mode.MESSAGE).then(() => {
        if (!this.loaded) {
          this.scene.gameData.saveAll(this.scene, true, battle.waveIndex % 10 === 1 || this.scene.lastSavePlayTime >= 300).then(success => {
            this.scene.disableMenu = false;
            if (!success) {
              return this.scene.reset(true);
            }
            this.doEncounter();
          });
        } else {
          this.doEncounter();
        }
      });
    });
  }

  doEncounter() {
    this.scene.playBgm(undefined, true);
    this.scene.updateModifiers(false);
    this.scene.setFieldScale(1);

    /*if (startingWave > 10) {
      for (let m = 0; m < Math.min(Math.floor(startingWave / 10), 99); m++)
        this.scene.addModifier(getPlayerModifierTypeOptionsForWave((m + 1) * 10, 1, this.scene.getParty())[0].type.newModifier(), true);
      this.scene.updateModifiers(true);
    }*/

    for (const pokemon of this.scene.getParty()) {
      if (pokemon) {
        pokemon.resetBattleData();
      }
    }

    if (!this.loaded) {
      this.scene.arena.trySetWeather(getRandomWeatherType(this.scene.arena), false);
    }

    const enemyField = this.scene.getEnemyField();
    this.scene.tweens.add({
      targets: [ this.scene.arenaEnemy, this.scene.currentBattle.trainer, enemyField, this.scene.arenaPlayer, this.scene.trainer ].flat(),
      x: (_target, _key, value, fieldIndex: integer) => fieldIndex < 2 + (enemyField.length) ? value + 300 : value - 300,
      duration: 2000,
      onComplete: () => {
        if (!this.tryOverrideForBattleSpec()) {
          this.doEncounterCommon();
        }
      }
    });
  }

  getEncounterMessage(): string {
    const enemyField = this.scene.getEnemyField();

    if (this.scene.currentBattle.battleSpec === BattleSpec.FINAL_BOSS) {
      return i18next.t("battle:bossAppeared", {bossName: enemyField[0].name});
    }

    if (this.scene.currentBattle.battleType === BattleType.TRAINER) {
      if (this.scene.currentBattle.double) {
        return i18next.t("battle:trainerAppearedDouble", {trainerName: this.scene.currentBattle.trainer.getName(TrainerSlot.NONE, true)});

      } else {
        return i18next.t("battle:trainerAppeared", {trainerName: this.scene.currentBattle.trainer.getName(TrainerSlot.NONE, true)});
      }
    }

    return enemyField.length === 1
      ? i18next.t("battle:singleWildAppeared", {pokemonName: enemyField[0].name})
      : i18next.t("battle:multiWildAppeared", {pokemonName1: enemyField[0].name, pokemonName2: enemyField[1].name});
  }

  doEncounterCommon(showEncounterMessage: boolean = true) {
    const enemyField = this.scene.getEnemyField();

    if (this.scene.currentBattle.battleType === BattleType.WILD) {
      enemyField.forEach(enemyPokemon => {
        enemyPokemon.untint(100, "Sine.easeOut");
        enemyPokemon.cry();
        enemyPokemon.showInfo();
        if (enemyPokemon.isShiny()) {
          this.scene.validateAchv(achvs.SEE_SHINY);
        }
      });
      this.scene.updateFieldScale();
      if (showEncounterMessage) {
        this.scene.ui.showText(this.getEncounterMessage(), null, () => this.end(), 1500);
      } else {
        this.end();
      }
    } else if (this.scene.currentBattle.battleType === BattleType.TRAINER) {
      const trainer = this.scene.currentBattle.trainer;
      trainer.untint(100, "Sine.easeOut");
      trainer.playAnim();

      const doSummon = () => {
        this.scene.currentBattle.started = true;
        this.scene.playBgm(undefined);
        this.scene.pbTray.showPbTray(this.scene.getParty());
			  this.scene.pbTrayEnemy.showPbTray(this.scene.getEnemyParty());
        const doTrainerSummon = () => {
          this.hideEnemyTrainer();
          const availablePartyMembers = this.scene.getEnemyParty().filter(p => !p.isFainted()).length;
          this.scene.unshiftPhase(new SummonPhase(this.scene, 0, false));
          if (this.scene.currentBattle.double && availablePartyMembers > 1) {
            this.scene.unshiftPhase(new SummonPhase(this.scene, 1, false));
          }
          this.end();
        };
        if (showEncounterMessage) {
          this.scene.ui.showText(this.getEncounterMessage(), null, doTrainerSummon, 1500, true);
        } else {
          doTrainerSummon();
        }
      };

      const encounterMessages = this.scene.currentBattle.trainer.getEncounterMessages();

      if (!encounterMessages?.length) {
        doSummon();
      } else {
        const showDialogueAndSummon = () => {
          let message: string;
          this.scene.executeWithSeedOffset(() => message = Utils.randSeedItem(encounterMessages), this.scene.currentBattle.waveIndex);
          this.scene.ui.showDialogue(message, trainer.getName(TrainerSlot.NONE,true), null, () => {
            this.scene.charSprite.hide().then(() => this.scene.hideFieldOverlay(250).then(() => doSummon()));
          });
        };
        if (this.scene.currentBattle.trainer.config.hasCharSprite) {
          this.scene.showFieldOverlay(500).then(() => this.scene.charSprite.showCharacter(trainer.getKey(), getCharVariantFromDialogue(encounterMessages[0])).then(() => showDialogueAndSummon()));
        } else {
          showDialogueAndSummon();
        }
      }
    }
  }

  end() {
    const enemyField = this.scene.getEnemyField();

    enemyField.forEach((enemyPokemon, e) => {
      if (enemyPokemon.isShiny()) {
        this.scene.unshiftPhase(new ShinySparklePhase(this.scene, BattlerIndex.ENEMY + e));
      }
    });

    if (this.scene.currentBattle.battleType !== BattleType.TRAINER) {
      enemyField.map(p => this.scene.pushPhase(new PostSummonPhase(this.scene, p.getBattlerIndex())));
      const ivScannerModifier = this.scene.findModifier(m => m instanceof IvScannerModifier);
      if (ivScannerModifier) {
        enemyField.map(p => this.scene.pushPhase(new ScanIvsPhase(this.scene, p.getBattlerIndex(), Math.min(ivScannerModifier.getStackCount() * 2, 6))));
      }
    }

    if (!this.loaded) {
      const availablePartyMembers = this.scene.getParty().filter(p => !p.isFainted());

      if (!availablePartyMembers[0].isOnField()) {
        this.scene.pushPhase(new SummonPhase(this.scene, 0));
      }

      if (this.scene.currentBattle.double) {
        if (availablePartyMembers.length > 1) {
          this.scene.pushPhase(new ToggleDoublePositionPhase(this.scene, true));
          if (!availablePartyMembers[1].isOnField()) {
            this.scene.pushPhase(new SummonPhase(this.scene, 1));
          }
        }
      } else {
        if (availablePartyMembers.length > 1 && availablePartyMembers[1].isOnField()) {
          this.scene.pushPhase(new ReturnPhase(this.scene, 1));
        }
        this.scene.pushPhase(new ToggleDoublePositionPhase(this.scene, false));
      }

      if (this.scene.currentBattle.battleType !== BattleType.TRAINER && (this.scene.currentBattle.waveIndex > 1 || !this.scene.gameMode.isDaily)) {
        const minPartySize = this.scene.currentBattle.double ? 2 : 1;
        if (availablePartyMembers.length > minPartySize) {
          this.scene.pushPhase(new CheckSwitchPhase(this.scene, 0, this.scene.currentBattle.double));
          if (this.scene.currentBattle.double) {
            this.scene.pushPhase(new CheckSwitchPhase(this.scene, 1, this.scene.currentBattle.double));
          }
        }
      }
    }
    handleTutorial(this.scene, Tutorial.Access_Menu).then(() => super.end());
  }

  tryOverrideForBattleSpec(): boolean {
    switch (this.scene.currentBattle.battleSpec) {
    case BattleSpec.FINAL_BOSS:
      const enemy = this.scene.getEnemyPokemon();
      this.scene.ui.showText(this.getEncounterMessage(), null, () => {
        this.scene.ui.showDialogue(battleSpecDialogue[BattleSpec.FINAL_BOSS].encounter, enemy.species.name, null, () => {
          this.doEncounterCommon(false);
        });
      }, 1500, true);
      return true;
    }

    return false;
  }
}

export class NextEncounterPhase extends EncounterPhase {
  constructor(scene: BattleScene) {
    super(scene);
  }

  doEncounter(): void {
    this.scene.playBgm(undefined, true);

    for (const pokemon of this.scene.getParty()) {
      if (pokemon) {
        pokemon.resetBattleData();
      }
    }

    this.scene.arenaNextEnemy.setBiome(this.scene.arena.biomeType);
    this.scene.arenaNextEnemy.setVisible(true);

    const enemyField = this.scene.getEnemyField();
    this.scene.tweens.add({
      targets: [ this.scene.arenaEnemy, this.scene.arenaNextEnemy, this.scene.currentBattle.trainer, enemyField, this.scene.lastEnemyTrainer ].flat(),
      x: "+=300",
      duration: 2000,
      onComplete: () => {
        this.scene.arenaEnemy.setBiome(this.scene.arena.biomeType);
        this.scene.arenaEnemy.setX(this.scene.arenaNextEnemy.x);
        this.scene.arenaEnemy.setAlpha(1);
        this.scene.arenaNextEnemy.setX(this.scene.arenaNextEnemy.x - 300);
        this.scene.arenaNextEnemy.setVisible(false);
        if (this.scene.lastEnemyTrainer) {
          this.scene.lastEnemyTrainer.destroy();
        }

        if (!this.tryOverrideForBattleSpec()) {
          this.doEncounterCommon();
        }
      }
    });
  }
}

export class NewBiomeEncounterPhase extends NextEncounterPhase {
  constructor(scene: BattleScene) {
    super(scene);
  }

  doEncounter(): void {
    this.scene.playBgm(undefined, true);

    for (const pokemon of this.scene.getParty()) {
      if (pokemon) {
        pokemon.resetBattleData();
      }
    }

    this.scene.arena.trySetWeather(getRandomWeatherType(this.scene.arena), false);

    for (const pokemon of this.scene.getParty().filter(p => p.isOnField())) {
      applyAbAttrs(PostBiomeChangeAbAttr, pokemon, null);
    }

    const enemyField = this.scene.getEnemyField();
    this.scene.tweens.add({
      targets: [ this.scene.arenaEnemy, enemyField ].flat(),
      x: "+=300",
      duration: 2000,
      onComplete: () => {
        if (!this.tryOverrideForBattleSpec()) {
          this.doEncounterCommon();
        }
      }
    });
  }
}

export class PostSummonPhase extends PokemonPhase {
  constructor(scene: BattleScene, battlerIndex: BattlerIndex) {
    super(scene, battlerIndex);
  }

  start() {
    super.start();

    const pokemon = this.getPokemon();

    this.scene.arena.applyTags(ArenaTrapTag, pokemon);
    applyPostSummonAbAttrs(PostSummonAbAttr, pokemon).then(() => this.end());
  }
}

export class SelectBiomePhase extends BattlePhase {
  constructor(scene: BattleScene) {
    super(scene);
  }

  start() {
    super.start();

    const currentBiome = this.scene.arena.biomeType;

    const setNextBiome = (nextBiome: Biome) => {
      if (this.scene.currentBattle.waveIndex % 10 === 1) {
        this.scene.applyModifiers(MoneyInterestModifier, true, this.scene);
        this.scene.unshiftPhase(new PartyHealPhase(this.scene, false));
      }
      this.scene.unshiftPhase(new SwitchBiomePhase(this.scene, nextBiome));
      this.end();
    };

    if ((this.scene.gameMode.isClassic && this.scene.gameMode.isWaveFinal(this.scene.currentBattle.waveIndex + 9))
      || (this.scene.gameMode.isDaily && this.scene.gameMode.isWaveFinal(this.scene.currentBattle.waveIndex))
      || (this.scene.gameMode.hasShortBiomes && !(this.scene.currentBattle.waveIndex % 50))) {
      setNextBiome(Biome.END);
    } else if (this.scene.gameMode.hasRandomBiomes) {
      setNextBiome(this.generateNextBiome());
    } else if (Array.isArray(biomeLinks[currentBiome])) {
      let biomes: Biome[];
      this.scene.executeWithSeedOffset(() => {
        biomes = (biomeLinks[currentBiome] as (Biome | [Biome, integer])[])
          .filter(b => !Array.isArray(b) || !Utils.randSeedInt(b[1]))
          .map(b => !Array.isArray(b) ? b : b[0]);
      }, this.scene.currentBattle.waveIndex);
      if (biomes.length > 1 && this.scene.findModifier(m => m instanceof MapModifier)) {
        let biomeChoices: Biome[];
        this.scene.executeWithSeedOffset(() => {
          biomeChoices = (!Array.isArray(biomeLinks[currentBiome])
            ? [ biomeLinks[currentBiome] as Biome ]
            : biomeLinks[currentBiome] as (Biome | [Biome, integer])[])
            .filter((b, i) => !Array.isArray(b) || !Utils.randSeedInt(b[1]))
            .map(b => Array.isArray(b) ? b[0] : b);
        }, this.scene.currentBattle.waveIndex);
        const biomeSelectItems = biomeChoices.map(b => {
          const ret: OptionSelectItem = {
            label: getBiomeName(b),
            handler: () => {
              this.scene.ui.setMode(Mode.MESSAGE);
              setNextBiome(b);
              return true;
            }
          };
          return ret;
        });
        this.scene.ui.setMode(Mode.OPTION_SELECT, {
          options: biomeSelectItems,
          delay: 1000
        });
      } else {
        setNextBiome(biomes[Utils.randSeedInt(biomes.length)]);
      }
    } else if (biomeLinks.hasOwnProperty(currentBiome)) {
      setNextBiome(biomeLinks[currentBiome] as Biome);
    } else {
      setNextBiome(this.generateNextBiome());
    }
  }

  generateNextBiome(): Biome {
    if (!(this.scene.currentBattle.waveIndex % 50)) {
      return Biome.END;
    }
    return this.scene.generateRandomBiome(this.scene.currentBattle.waveIndex);
  }
}

export class SwitchBiomePhase extends BattlePhase {
  private nextBiome: Biome;

  constructor(scene: BattleScene, nextBiome: Biome) {
    super(scene);

    this.nextBiome = nextBiome;
  }

  start() {
    super.start();

    if (this.nextBiome === undefined) {
      return this.end();
    }

    this.scene.tweens.add({
      targets: [ this.scene.arenaEnemy, this.scene.lastEnemyTrainer ],
      x: "+=300",
      duration: 2000,
      onComplete: () => {
        this.scene.arenaEnemy.setX(this.scene.arenaEnemy.x - 600);

        this.scene.newArena(this.nextBiome);

        const biomeKey = getBiomeKey(this.nextBiome);
        const bgTexture = `${biomeKey}_bg`;
        this.scene.arenaBgTransition.setTexture(bgTexture);
        this.scene.arenaBgTransition.setAlpha(0);
        this.scene.arenaBgTransition.setVisible(true);
        this.scene.arenaPlayerTransition.setBiome(this.nextBiome);
        this.scene.arenaPlayerTransition.setAlpha(0);
        this.scene.arenaPlayerTransition.setVisible(true);

        this.scene.tweens.add({
          targets: [ this.scene.arenaPlayer, this.scene.arenaBgTransition, this.scene.arenaPlayerTransition ],
          duration: 1000,
          delay: 1000,
          ease: "Sine.easeInOut",
          alpha: (target: any) => target === this.scene.arenaPlayer ? 0 : 1,
          onComplete: () => {
            this.scene.arenaBg.setTexture(bgTexture);
            this.scene.arenaPlayer.setBiome(this.nextBiome);
            this.scene.arenaPlayer.setAlpha(1);
            this.scene.arenaEnemy.setBiome(this.nextBiome);
            this.scene.arenaEnemy.setAlpha(1);
            this.scene.arenaNextEnemy.setBiome(this.nextBiome);
            this.scene.arenaBgTransition.setVisible(false);
            this.scene.arenaPlayerTransition.setVisible(false);
            if (this.scene.lastEnemyTrainer) {
              this.scene.lastEnemyTrainer.destroy();
            }

            this.end();
          }
        });
      }
    });
  }
}

export class SummonPhase extends PartyMemberPokemonPhase {
  private loaded: boolean;

  constructor(scene: BattleScene, fieldIndex: integer, player: boolean = true, loaded: boolean = false) {
    super(scene, fieldIndex, player);

    this.loaded = loaded;
  }

  start() {
    super.start();

    this.preSummon();
  }

  /**
  * Sends out a Pokemon before the battle begins and shows the appropriate messages
  */
  preSummon(): void {
    const partyMember = this.getPokemon();
    // If the Pokemon about to be sent out is fainted, switch to the first non-fainted Pokemon
    if (partyMember.isFainted()) {
      console.warn("The Pokemon about to be sent out is fainted. Attempting to resolve...");
      const party = this.getParty();

      // Find the first non-fainted Pokemon index above the current one
      const nonFaintedIndex = party.findIndex((p, i) => i > this.partyMemberIndex && !p.isFainted());
      if (nonFaintedIndex === -1) {
        console.error("Party Details:\n", party);
        throw new Error("All available Pokemon were fainted!");
      }

      // Swaps the fainted Pokemon and the first non-fainted Pokemon in the party
      [party[this.partyMemberIndex], party[nonFaintedIndex]] = [party[nonFaintedIndex], party[this.partyMemberIndex]];
      console.warn("Swapped %s %O with %s %O", partyMember?.name, partyMember, party[0]?.name, party[0]);
    }

    if (this.player) {
      this.scene.ui.showText(i18next.t("battle:playerGo", { pokemonName: this.getPokemon().name }));
      if (this.player) {
        this.scene.pbTray.hide();
      }
      this.scene.trainer.setTexture(`trainer_${this.scene.gameData.gender === PlayerGender.FEMALE ? "f" : "m"}_back_pb`);
      this.scene.time.delayedCall(562, () => {
        this.scene.trainer.setFrame("2");
        this.scene.time.delayedCall(64, () => {
          this.scene.trainer.setFrame("3");
        });
      });
      this.scene.tweens.add({
        targets: this.scene.trainer,
        x: -36,
        duration: 1000,
        onComplete: () => this.scene.trainer.setVisible(false)
      });
      this.scene.time.delayedCall(750, () => this.summon());
    } else {
      const trainerName = this.scene.currentBattle.trainer.getName(!(this.fieldIndex % 2) ? TrainerSlot.TRAINER : TrainerSlot.TRAINER_PARTNER);
      const pokemonName = this.getPokemon().name;
      const message = i18next.t("battle:trainerSendOut", { trainerName, pokemonName });

      this.scene.pbTrayEnemy.hide();
      this.scene.ui.showText(message, null, () => this.summon());
    }
  }

  summon(): void {
    const pokemon = this.getPokemon();

    const pokeball = this.scene.addFieldSprite(this.player ? 36 : 248, this.player ? 80 : 44, "pb", getPokeballAtlasKey(pokemon.pokeball));
    pokeball.setVisible(false);
    pokeball.setOrigin(0.5, 0.625);
    this.scene.field.add(pokeball);

    if (this.fieldIndex === 1) {
      pokemon.setFieldPosition(FieldPosition.RIGHT, 0);
    } else {
      const availablePartyMembers = this.getParty().filter(p => !p.isFainted()).length;
      pokemon.setFieldPosition(!this.scene.currentBattle.double || availablePartyMembers === 1 ? FieldPosition.CENTER : FieldPosition.LEFT);
    }

    const fpOffset = pokemon.getFieldPositionOffset();

    pokeball.setVisible(true);

    this.scene.tweens.add({
      targets: pokeball,
      duration: 650,
      x: (this.player ? 100 : 236) + fpOffset[0]
    });

    this.scene.tweens.add({
      targets: pokeball,
      duration: 150,
      ease: "Cubic.easeOut",
      y: (this.player ? 70 : 34) + fpOffset[1],
      onComplete: () => {
        this.scene.tweens.add({
          targets: pokeball,
          duration: 500,
          ease: "Cubic.easeIn",
          angle: 1440,
          y: (this.player ? 132 : 86) + fpOffset[1],
          onComplete: () => {
            this.scene.playSound("pb_rel");
            pokeball.destroy();
            this.scene.add.existing(pokemon);
            this.scene.field.add(pokemon);
            if (!this.player) {
              const playerPokemon = this.scene.getPlayerPokemon() as Pokemon;
              if (playerPokemon?.visible) {
                this.scene.field.moveBelow(pokemon, playerPokemon);
              }
              this.scene.currentBattle.seenEnemyPartyMemberIds.add(pokemon.id);
            }
            addPokeballOpenParticles(this.scene, pokemon.x, pokemon.y - 16, pokemon.pokeball);
            this.scene.updateModifiers(this.player);
            this.scene.updateFieldScale();
            pokemon.showInfo();
            pokemon.playAnim();
            pokemon.setVisible(true);
            pokemon.getSprite().setVisible(true);
            pokemon.setScale(0.5);
            pokemon.tint(getPokeballTintColor(pokemon.pokeball));
            pokemon.untint(250, "Sine.easeIn");
            this.scene.updateFieldScale();
            this.scene.tweens.add({
              targets: pokemon,
              duration: 250,
              ease: "Sine.easeIn",
              scale: pokemon.getSpriteScale(),
              onComplete: () => {
                pokemon.cry(pokemon.getHpRatio() > 0.25 ? undefined : { rate: 0.85 });
                pokemon.getSprite().clearTint();
                pokemon.resetSummonData();
                this.scene.time.delayedCall(1000, () => this.end());
              }
            });
          }
        });
      }
    });
  }

  onEnd(): void {
    const pokemon = this.getPokemon();

    if (pokemon.isShiny()) {
      this.scene.unshiftPhase(new ShinySparklePhase(this.scene, pokemon.getBattlerIndex()));
    }

    pokemon.resetTurnData();

    if (!this.loaded || this.scene.currentBattle.battleType === BattleType.TRAINER || (this.scene.currentBattle.waveIndex % 10) === 1) {
      this.scene.triggerPokemonFormChange(pokemon, SpeciesFormChangeActiveTrigger, true);

      this.queuePostSummon();
    }
  }

  queuePostSummon(): void {
    this.scene.pushPhase(new PostSummonPhase(this.scene, this.getPokemon().getBattlerIndex()));
  }

  end() {
    this.onEnd();

    super.end();
  }
}

export class SwitchSummonPhase extends SummonPhase {
  private slotIndex: integer;
  private doReturn: boolean;
  private batonPass: boolean;

  private lastPokemon: Pokemon;

  constructor(scene: BattleScene, fieldIndex: integer, slotIndex: integer, doReturn: boolean, batonPass: boolean, player?: boolean) {
    super(scene, fieldIndex, player !== undefined ? player : true);

    this.slotIndex = slotIndex;
    this.doReturn = doReturn;
    this.batonPass = batonPass;
  }

  preSummon(): void {
    if (!this.player) {
      if (this.slotIndex === -1) {
        this.slotIndex = this.scene.currentBattle.trainer.getNextSummonIndex(!this.fieldIndex ? TrainerSlot.TRAINER : TrainerSlot.TRAINER_PARTNER);
      }
      if (this.slotIndex > -1) {
        this.showEnemyTrainer(!(this.fieldIndex % 2) ? TrainerSlot.TRAINER : TrainerSlot.TRAINER_PARTNER);
        this.scene.pbTrayEnemy.showPbTray(this.scene.getEnemyParty());
      }
    }

    if (!this.doReturn || (this.slotIndex !== -1 && !(this.player ? this.scene.getParty() : this.scene.getEnemyParty())[this.slotIndex])) {
      if (this.player) {
        return this.switchAndSummon();
      } else {
        this.scene.time.delayedCall(750, () => this.switchAndSummon());
        return;
      }
    }

    const pokemon = this.getPokemon();

    if (!this.batonPass) {
      (this.player ? this.scene.getEnemyField() : this.scene.getPlayerField()).forEach(enemyPokemon => enemyPokemon.removeTagsBySourceId(pokemon.id));
    }

    this.scene.ui.showText(this.player ?
      i18next.t("battle:playerComeBack", { pokemonName: pokemon.name }) :
      i18next.t("battle:trainerComeBack", {
        trainerName: this.scene.currentBattle.trainer.getName(!(this.fieldIndex % 2) ? TrainerSlot.TRAINER : TrainerSlot.TRAINER_PARTNER),
        pokemonName: pokemon.name
      })
    );
    this.scene.playSound("pb_rel");
    pokemon.hideInfo();
    pokemon.tint(getPokeballTintColor(pokemon.pokeball), 1, 250, "Sine.easeIn");
    this.scene.tweens.add({
      targets: pokemon,
      duration: 250,
      ease: "Sine.easeIn",
      scale: 0.5,
      onComplete: () => {
        pokemon.setVisible(false);
        this.scene.field.remove(pokemon);
        this.scene.triggerPokemonFormChange(pokemon, SpeciesFormChangeActiveTrigger, true);
        this.scene.time.delayedCall(750, () => this.switchAndSummon());
      }
    });
  }

  switchAndSummon() {
    const party = this.player ? this.getParty() : this.scene.getEnemyParty();
    const switchedPokemon = party[this.slotIndex];
    this.lastPokemon = this.getPokemon();
    applyPreSwitchOutAbAttrs(PreSwitchOutAbAttr, this.lastPokemon);
    if (this.batonPass && switchedPokemon) {
      (this.player ? this.scene.getEnemyField() : this.scene.getPlayerField()).forEach(enemyPokemon => enemyPokemon.transferTagsBySourceId(this.lastPokemon.id, switchedPokemon.id));
      if (!this.scene.findModifier(m => m instanceof SwitchEffectTransferModifier && (m as SwitchEffectTransferModifier).pokemonId === switchedPokemon.id)) {
        const batonPassModifier = this.scene.findModifier(m => m instanceof SwitchEffectTransferModifier
          && (m as SwitchEffectTransferModifier).pokemonId === this.lastPokemon.id) as SwitchEffectTransferModifier;
        if (batonPassModifier && !this.scene.findModifier(m => m instanceof SwitchEffectTransferModifier && (m as SwitchEffectTransferModifier).pokemonId === switchedPokemon.id)) {
          this.scene.tryTransferHeldItemModifier(batonPassModifier, switchedPokemon, false, false);
        }
      }
    }
    if (switchedPokemon) {
      party[this.slotIndex] = this.lastPokemon;
      party[this.fieldIndex] = switchedPokemon;
      const showTextAndSummon = () => {
        this.scene.ui.showText(this.player ?
          i18next.t("battle:playerGo", { pokemonName: switchedPokemon.name }) :
          i18next.t("battle:trainerGo", {
            trainerName: this.scene.currentBattle.trainer.getName(!(this.fieldIndex % 2) ? TrainerSlot.TRAINER : TrainerSlot.TRAINER_PARTNER),
            pokemonName: this.getPokemon().name
          })
        );
        this.summon();
      };
      if (this.player) {
        showTextAndSummon();
      } else {
        this.scene.time.delayedCall(1500, () => {
          this.hideEnemyTrainer();
          this.scene.pbTrayEnemy.hide();
          showTextAndSummon();
        });
      }
    } else {
      this.end();
    }
  }

  onEnd(): void {
    super.onEnd();

    const pokemon = this.getPokemon();
    const moveId = pokemon.scene.currentBattle.turnCommands[this.fieldIndex]?.move?.move;
    const lastUsedMove = moveId ? allMoves[moveId] : undefined;

    // Compensate for turn spent summoning
    if (pokemon.scene.currentBattle.turnCommands[this.fieldIndex]?.command === Command.POKEMON || !!lastUsedMove?.findAttr(attr => attr instanceof ForceSwitchOutAttr)) { //check if hard switch OR pivot move was used
      pokemon.battleSummonData.turnCount--;
    }

    if (this.batonPass && pokemon) {
      pokemon.transferSummon(this.lastPokemon);
    }

    this.lastPokemon?.resetSummonData();

    this.scene.triggerPokemonFormChange(pokemon, SpeciesFormChangeActiveTrigger, true);
  }

  queuePostSummon(): void {
    this.scene.unshiftPhase(new PostSummonPhase(this.scene, this.getPokemon().getBattlerIndex()));
  }
}

export class ReturnPhase extends SwitchSummonPhase {
  constructor(scene: BattleScene, fieldIndex: integer) {
    super(scene, fieldIndex, -1, true, false);
  }

  switchAndSummon(): void {
    this.end();
  }

  summon(): void { }

  onEnd(): void {
    const pokemon = this.getPokemon();

    pokemon.resetTurnData();
    pokemon.resetSummonData();

    this.scene.updateFieldScale();

    this.scene.triggerPokemonFormChange(pokemon, SpeciesFormChangeActiveTrigger);
  }
}

export class ShowTrainerPhase extends BattlePhase {
  constructor(scene: BattleScene) {
    super(scene);
  }

  start() {
    super.start();

    this.scene.trainer.setVisible(true);

    this.scene.trainer.setTexture(`trainer_${this.scene.gameData.gender === PlayerGender.FEMALE ? "f" : "m"}_back`);

    this.scene.tweens.add({
      targets: this.scene.trainer,
      x: 106,
      duration: 1000,
      onComplete: () => this.end()
    });
  }
}

export class ToggleDoublePositionPhase extends BattlePhase {
  private double: boolean;

  constructor(scene: BattleScene, double: boolean) {
    super(scene);

    this.double = double;
  }

  start() {
    super.start();

    const playerPokemon = this.scene.getPlayerField().find(p => p.isActive(true));
    if (playerPokemon) {
      playerPokemon.setFieldPosition(this.double && this.scene.getParty().filter(p => !p.isFainted()).length > 1 ? FieldPosition.LEFT : FieldPosition.CENTER, 500).then(() => {
        if (playerPokemon.getFieldIndex() === 1) {
          const party = this.scene.getParty();
          party[1] = party[0];
          party[0] = playerPokemon;
        }
        this.end();
      });
    } else {
      this.end();
    }
  }
}

export class CheckSwitchPhase extends BattlePhase {
  protected fieldIndex: integer;
  protected useName: boolean;

  constructor(scene: BattleScene, fieldIndex: integer, useName: boolean) {
    super(scene);

    this.fieldIndex = fieldIndex;
    this.useName = useName;
  }

  start() {
    super.start();

    const pokemon = this.scene.getPlayerField()[this.fieldIndex];

    if (this.scene.field.getAll().indexOf(pokemon) === -1) {
      this.scene.unshiftPhase(new SummonMissingPhase(this.scene, this.fieldIndex));
      super.end();
      return;
    }

    if (!this.scene.getParty().slice(1).filter(p => p.isActive()).length) {
      super.end();
      return;
    }

    if (pokemon.getTag(BattlerTagType.FRENZY)) {
      super.end();
      return;
    }

    this.scene.ui.showText(i18next.t("battle:switchQuestion", { pokemonName: this.useName ? pokemon.name : i18next.t("battle:pokemon") }), null, () => {
      this.scene.ui.setMode(Mode.CONFIRM, () => {
        this.scene.ui.setMode(Mode.MESSAGE);
        this.scene.tryRemovePhase(p => p instanceof PostSummonPhase && p.player && p.fieldIndex === this.fieldIndex);
        this.scene.unshiftPhase(new SwitchPhase(this.scene, this.fieldIndex, false, true));
        this.end();
      }, () => {
        this.scene.ui.setMode(Mode.MESSAGE);
        this.end();
      });
    });
  }
}

export class SummonMissingPhase extends SummonPhase {
  constructor(scene: BattleScene, fieldIndex: integer) {
    super(scene, fieldIndex);
  }

  preSummon(): void {
    this.scene.ui.showText(i18next.t("battle:sendOutPokemon", { pokemonName: this.getPokemon().name}));
    this.scene.time.delayedCall(250, () => this.summon());
  }
}

export class LevelCapPhase extends FieldPhase {
  constructor(scene: BattleScene) {
    super(scene);
  }

  start(): void {
    super.start();

    this.scene.ui.setMode(Mode.MESSAGE).then(() => {
      this.scene.playSound("level_up_fanfare");
      this.scene.ui.showText(i18next.t("battle:levelCapUp", { levelCap: this.scene.getMaxExpLevel() }), null, () => this.end(), null, true);
      this.executeForAll(pokemon => pokemon.updateInfo(true));
    });
  }
}

export class TurnInitPhase extends FieldPhase {
  constructor(scene: BattleScene) {
    super(scene);
  }

  start() {
    super.start();

    //this.scene.pushPhase(new MoveAnimTestPhase(this.scene));
    this.scene.eventTarget.dispatchEvent(new TurnInitEvent());

    this.scene.getField().forEach((pokemon, i) => {
      if (pokemon?.isActive()) {
        if (pokemon.isPlayer()) {
          this.scene.currentBattle.addParticipant(pokemon as PlayerPokemon);
        }

        pokemon.resetTurnData();

        this.scene.pushPhase(pokemon.isPlayer() ? new CommandPhase(this.scene, i) : new EnemyCommandPhase(this.scene, i - BattlerIndex.ENEMY));
      }
    });

    this.scene.pushPhase(new TurnStartPhase(this.scene));

    this.end();
  }
}

export class CommandPhase extends FieldPhase {
  protected fieldIndex: integer;

  constructor(scene: BattleScene, fieldIndex: integer) {
    super(scene);

    this.fieldIndex = fieldIndex;
  }

  start() {
    super.start();

    if (this.fieldIndex) {
      const allyCommand = this.scene.currentBattle.turnCommands[this.fieldIndex - 1];
      if (allyCommand.command === Command.BALL || allyCommand.command === Command.RUN) {
        this.scene.currentBattle.turnCommands[this.fieldIndex] = { command: allyCommand.command, skip: true };
      }
    }

    if (this.scene.currentBattle.turnCommands[this.fieldIndex]?.skip) {
      return this.end();
    }

    const playerPokemon = this.scene.getPlayerField()[this.fieldIndex];

    const moveQueue = playerPokemon.getMoveQueue();

    while (moveQueue.length && moveQueue[0]
      && moveQueue[0].move && (!playerPokemon.getMoveset().find(m => m.moveId === moveQueue[0].move)
      || !playerPokemon.getMoveset()[playerPokemon.getMoveset().findIndex(m => m.moveId === moveQueue[0].move)].isUsable(playerPokemon, moveQueue[0].ignorePP))) {
      moveQueue.shift();
    }

    if (moveQueue.length) {
      const queuedMove = moveQueue[0];
      if (!queuedMove.move) {
        this.handleCommand(Command.FIGHT, -1, false);
      } else {
        const moveIndex = playerPokemon.getMoveset().findIndex(m => m.moveId === queuedMove.move);
        if (moveIndex > -1 && playerPokemon.getMoveset()[moveIndex].isUsable(playerPokemon, queuedMove.ignorePP)) {
          this.handleCommand(Command.FIGHT, moveIndex, queuedMove.ignorePP, { targets: queuedMove.targets, multiple: queuedMove.targets.length > 1 });
        } else {
          this.scene.ui.setMode(Mode.COMMAND, this.fieldIndex);
        }
      }
    } else {
      this.scene.ui.setMode(Mode.COMMAND, this.fieldIndex);
    }
  }

  handleCommand(command: Command, cursor: integer, ...args: any[]): boolean {
    const playerPokemon = this.scene.getPlayerField()[this.fieldIndex];
    const enemyField = this.scene.getEnemyField();
    let success: boolean;

    switch (command) {
    case Command.FIGHT:
      let useStruggle = false;
      if (cursor === -1 ||
            playerPokemon.trySelectMove(cursor, args[0] as boolean) ||
           (useStruggle = cursor > -1 && !playerPokemon.getMoveset().filter(m => m.isUsable(playerPokemon)).length)) {
        const moveId = !useStruggle ? cursor > -1 ? playerPokemon.getMoveset()[cursor].moveId : Moves.NONE : Moves.STRUGGLE;
        const turnCommand: TurnCommand = { command: Command.FIGHT, cursor: cursor, move: { move: moveId, targets: [], ignorePP: args[0] }, args: args };
        const moveTargets: MoveTargetSet = args.length < 3 ? getMoveTargets(playerPokemon, moveId) : args[2];
        if (!moveId) {
          turnCommand.targets = [ this.fieldIndex ];
        }
        console.log(moveTargets, playerPokemon.name);
        if (moveTargets.targets.length <= 1 || moveTargets.multiple) {
          turnCommand.move.targets = moveTargets.targets;
        } else if (playerPokemon.getTag(BattlerTagType.CHARGING) && playerPokemon.getMoveQueue().length >= 1) {
          turnCommand.move.targets = playerPokemon.getMoveQueue()[0].targets;
        } else {
          this.scene.unshiftPhase(new SelectTargetPhase(this.scene, this.fieldIndex));
        }
        this.scene.currentBattle.turnCommands[this.fieldIndex] = turnCommand;
        success = true;
      } else if (cursor < playerPokemon.getMoveset().length) {
        const move = playerPokemon.getMoveset()[cursor];
        this.scene.ui.setMode(Mode.MESSAGE);

        // Decides between a Disabled, Not Implemented, or No PP translation message
        const errorMessage =
            playerPokemon.summonData.disabledMove === move.moveId ? "battle:moveDisabled" :
              move.getName().endsWith(" (N)") ? "battle:moveNotImplemented" : "battle:moveNoPP";
        const moveName = move.getName().replace(" (N)", ""); // Trims off the indicator

        this.scene.ui.showText(i18next.t(errorMessage, { moveName: moveName }), null, () => {
          this.scene.ui.clearText();
          this.scene.ui.setMode(Mode.FIGHT, this.fieldIndex);
        }, null, true);
      }
      break;
    case Command.BALL:
      if (this.scene.arena.biomeType === Biome.END && (!this.scene.gameMode.isClassic || (this.scene.getEnemyField().filter(p => p.isActive(true)).some(p => !p.scene.gameData.dexData[p.species.speciesId].caughtAttr) && this.scene.gameData.getStarterCount(d => !!d.caughtAttr) < Object.keys(speciesStarters).length - 1))) {
        this.scene.ui.setMode(Mode.COMMAND, this.fieldIndex);
        this.scene.ui.setMode(Mode.MESSAGE);
        this.scene.ui.showText(i18next.t("battle:noPokeballForce"), null, () => {
          this.scene.ui.showText(null, 0);
          this.scene.ui.setMode(Mode.COMMAND, this.fieldIndex);
        }, null, true);
      } else if (this.scene.currentBattle.battleType === BattleType.TRAINER) {
        this.scene.ui.setMode(Mode.COMMAND, this.fieldIndex);
        this.scene.ui.setMode(Mode.MESSAGE);
        this.scene.ui.showText(i18next.t("battle:noPokeballTrainer"), null, () => {
          this.scene.ui.showText(null, 0);
          this.scene.ui.setMode(Mode.COMMAND, this.fieldIndex);
        }, null, true);
      } else {
        const targets = this.scene.getEnemyField().filter(p => p.isActive(true)).map(p => p.getBattlerIndex());
        if (targets.length > 1) {
          this.scene.ui.setMode(Mode.COMMAND, this.fieldIndex);
          this.scene.ui.setMode(Mode.MESSAGE);
          this.scene.ui.showText(i18next.t("battle:noPokeballMulti"), null, () => {
            this.scene.ui.showText(null, 0);
            this.scene.ui.setMode(Mode.COMMAND, this.fieldIndex);
          }, null, true);
        } else if (cursor < 5) {
          const targetPokemon = this.scene.getEnemyField().find(p => p.isActive(true));
          if (targetPokemon.isBoss() && targetPokemon.bossSegmentIndex >= 1 && !targetPokemon.hasAbility(Abilities.WONDER_GUARD, false, true) && cursor < PokeballType.MASTER_BALL) {
            this.scene.ui.setMode(Mode.COMMAND, this.fieldIndex);
            this.scene.ui.setMode(Mode.MESSAGE);
            this.scene.ui.showText(i18next.t("battle:noPokeballStrong"), null, () => {
              this.scene.ui.showText(null, 0);
              this.scene.ui.setMode(Mode.COMMAND, this.fieldIndex);
            }, null, true);
          } else {
            this.scene.currentBattle.turnCommands[this.fieldIndex] = { command: Command.BALL, cursor: cursor };
            this.scene.currentBattle.turnCommands[this.fieldIndex].targets = targets;
            if (this.fieldIndex) {
              this.scene.currentBattle.turnCommands[this.fieldIndex - 1].skip = true;
            }
            success = true;
          }
        }
      }
      break;
    case Command.POKEMON:
    case Command.RUN:
      const isSwitch = command === Command.POKEMON;
      if (!isSwitch && this.scene.arena.biomeType === Biome.END) {
        this.scene.ui.setMode(Mode.COMMAND, this.fieldIndex);
        this.scene.ui.setMode(Mode.MESSAGE);
        this.scene.ui.showText(i18next.t("battle:noEscapeForce"), null, () => {
          this.scene.ui.showText(null, 0);
          this.scene.ui.setMode(Mode.COMMAND, this.fieldIndex);
        }, null, true);
      } else if (!isSwitch && this.scene.currentBattle.battleType === BattleType.TRAINER) {
        this.scene.ui.setMode(Mode.COMMAND, this.fieldIndex);
        this.scene.ui.setMode(Mode.MESSAGE);
        this.scene.ui.showText(i18next.t("battle:noEscapeTrainer"), null, () => {
          this.scene.ui.showText(null, 0);
          this.scene.ui.setMode(Mode.COMMAND, this.fieldIndex);
        }, null, true);
      } else {
        const trapTag = playerPokemon.findTag(t => t instanceof TrappedTag) as TrappedTag;
        const trapped = new Utils.BooleanHolder(false);
        const batonPass = isSwitch && args[0] as boolean;
        if (!batonPass) {
          enemyField.forEach(enemyPokemon => applyCheckTrappedAbAttrs(CheckTrappedAbAttr, enemyPokemon, trapped, playerPokemon));
        }
        if (batonPass || (!trapTag && !trapped.value)) {
          this.scene.currentBattle.turnCommands[this.fieldIndex] = isSwitch
            ? { command: Command.POKEMON, cursor: cursor, args: args }
            : { command: Command.RUN };
          success = true;
          if (!isSwitch && this.fieldIndex) {
            this.scene.currentBattle.turnCommands[this.fieldIndex - 1].skip = true;
          }
        } else if (trapTag) {
          if (trapTag.sourceMove === Moves.INGRAIN && this.scene.getPokemonById(trapTag.sourceId).isOfType(Type.GHOST)) {
            success = true;
            this.scene.currentBattle.turnCommands[this.fieldIndex] = isSwitch
              ? { command: Command.POKEMON, cursor: cursor, args: args }
              : { command: Command.RUN };
            break;
          }
          if (!isSwitch) {
            this.scene.ui.setMode(Mode.COMMAND, this.fieldIndex);
            this.scene.ui.setMode(Mode.MESSAGE);
          }
          this.scene.ui.showText(
            i18next.t("battle:noEscapePokemon", {
              pokemonName: this.scene.getPokemonById(trapTag.sourceId).name,
              moveName: trapTag.getMoveName(),
              escapeVerb: isSwitch ? i18next.t("battle:escapeVerbSwitch") : i18next.t("battle:escapeVerbFlee")
            }),
            null,
            () => {
              this.scene.ui.showText(null, 0);
              if (!isSwitch) {
                this.scene.ui.setMode(Mode.COMMAND, this.fieldIndex);
              }
            }, null, true);
        }
      }
      break;
    }

    if (success) {
      this.end();
    }

    return success;
  }

  cancel() {
    if (this.fieldIndex) {
      this.scene.unshiftPhase(new CommandPhase(this.scene, 0));
      this.scene.unshiftPhase(new CommandPhase(this.scene, 1));
      this.end();
    }
  }

  checkFightOverride(): boolean {
    const pokemon = this.getPokemon();

    const encoreTag = pokemon.getTag(EncoreTag) as EncoreTag;

    if (!encoreTag) {
      return false;
    }

    const moveIndex = pokemon.getMoveset().findIndex(m => m.moveId === encoreTag.moveId);

    if (moveIndex === -1 || !pokemon.getMoveset()[moveIndex].isUsable(pokemon)) {
      return false;
    }

    this.handleCommand(Command.FIGHT, moveIndex, false);

    return true;
  }

  getFieldIndex(): integer {
    return this.fieldIndex;
  }

  getPokemon(): PlayerPokemon {
    return this.scene.getPlayerField()[this.fieldIndex];
  }

  end() {
    this.scene.ui.setMode(Mode.MESSAGE).then(() => super.end());
  }
}

export class EnemyCommandPhase extends FieldPhase {
  protected fieldIndex: integer;

  constructor(scene: BattleScene, fieldIndex: integer) {
    super(scene);

    this.fieldIndex = fieldIndex;
  }

  start() {
    super.start();

    const enemyPokemon = this.scene.getEnemyField()[this.fieldIndex];

    const battle = this.scene.currentBattle;

    const trainer = battle.trainer;

    if (trainer && !enemyPokemon.getMoveQueue().length) {
      const opponents = enemyPokemon.getOpponents();

      const trapTag = enemyPokemon.findTag(t => t instanceof TrappedTag) as TrappedTag;
      const trapped = new Utils.BooleanHolder(false);
      opponents.forEach(playerPokemon => applyCheckTrappedAbAttrs(CheckTrappedAbAttr, playerPokemon, trapped, enemyPokemon));
      if (!trapTag && !trapped.value) {
        const partyMemberScores = trainer.getPartyMemberMatchupScores(enemyPokemon.trainerSlot, true);

        if (partyMemberScores.length) {
          const matchupScores = opponents.map(opp => enemyPokemon.getMatchupScore(opp));
          const matchupScore = matchupScores.reduce((total, score) => total += score, 0) / matchupScores.length;

          const sortedPartyMemberScores = trainer.getSortedPartyMemberMatchupScores(partyMemberScores);

          const switchMultiplier = 1 - (battle.enemySwitchCounter ? Math.pow(0.1, (1 / battle.enemySwitchCounter)) : 0);

          if (sortedPartyMemberScores[0][1] * switchMultiplier >= matchupScore * (trainer.config.isBoss ? 2 : 3)) {
            const index = trainer.getNextSummonIndex(enemyPokemon.trainerSlot, partyMemberScores);

            battle.turnCommands[this.fieldIndex + BattlerIndex.ENEMY] =
              { command: Command.POKEMON, cursor: index, args: [ false ] };

            battle.enemySwitchCounter++;

            return this.end();
          }
        }
      }
    }

    const nextMove = enemyPokemon.getNextMove();

    this.scene.currentBattle.turnCommands[this.fieldIndex + BattlerIndex.ENEMY] =
      { command: Command.FIGHT, move: nextMove };

    this.scene.currentBattle.enemySwitchCounter = Math.max(this.scene.currentBattle.enemySwitchCounter - 1, 0);

    this.end();
  }
}

export class SelectTargetPhase extends PokemonPhase {
  constructor(scene: BattleScene, fieldIndex: integer) {
    super(scene, fieldIndex);
  }

  start() {
    super.start();

    const turnCommand = this.scene.currentBattle.turnCommands[this.fieldIndex];
    const move = turnCommand.move?.move;
    this.scene.ui.setMode(Mode.TARGET_SELECT, this.fieldIndex, move, (cursor: integer) => {
      this.scene.ui.setMode(Mode.MESSAGE);
      if (cursor === -1) {
        this.scene.currentBattle.turnCommands[this.fieldIndex] = null;
        this.scene.unshiftPhase(new CommandPhase(this.scene, this.fieldIndex));
      } else {
        turnCommand.targets = [ cursor ];
      }
      if (turnCommand.command === Command.BALL && this.fieldIndex) {
        this.scene.currentBattle.turnCommands[this.fieldIndex - 1].skip = true;
      }
      this.end();
    });
  }
}

export class TurnStartPhase extends FieldPhase {
  constructor(scene: BattleScene) {
    super(scene);
  }

  start() {
    super.start();

    const field = this.scene.getField();
    const order = this.getOrder();

    const battlerBypassSpeed = {};

    this.scene.getField(true).filter(p => p.summonData).map(p => {
      const bypassSpeed = new Utils.BooleanHolder(false);
      this.scene.applyModifiers(BypassSpeedChanceModifier, p.isPlayer(), p, bypassSpeed);
      battlerBypassSpeed[p.getBattlerIndex()] = bypassSpeed;
    });

    const moveOrder = order.slice(0);

    moveOrder.sort((a, b) => {
      const aCommand = this.scene.currentBattle.turnCommands[a];
      const bCommand = this.scene.currentBattle.turnCommands[b];

      if (aCommand.command !== bCommand.command) {
        if (aCommand.command === Command.FIGHT) {
          return 1;
        } else if (bCommand.command === Command.FIGHT) {
          return -1;
        }
      } else if (aCommand.command === Command.FIGHT) {
        const aMove = allMoves[aCommand.move.move];
        const bMove = allMoves[bCommand.move.move];

        const aPriority = new Utils.IntegerHolder(aMove.priority);
        const bPriority = new Utils.IntegerHolder(bMove.priority);

        applyMoveAttrs(IncrementMovePriorityAttr,this.scene.getField().find(p => p?.isActive() && p.getBattlerIndex() === a),null,aMove,aPriority);
        applyMoveAttrs(IncrementMovePriorityAttr,this.scene.getField().find(p => p?.isActive() && p.getBattlerIndex() === b),null,bMove,bPriority);

		    applyAbAttrs(IncrementMovePriorityAbAttr, this.scene.getField().find(p => p?.isActive() && p.getBattlerIndex() === a), null, aMove, aPriority);
        applyAbAttrs(IncrementMovePriorityAbAttr, this.scene.getField().find(p => p?.isActive() && p.getBattlerIndex() === b), null, bMove, bPriority);

        if (aPriority.value !== bPriority.value) {
          return aPriority.value < bPriority.value ? 1 : -1;
        }
      }

      if (battlerBypassSpeed[a].value !== battlerBypassSpeed[b].value) {
        return battlerBypassSpeed[a].value ? -1 : 1;
      }

      const aIndex = order.indexOf(a);
      const bIndex = order.indexOf(b);

      return aIndex < bIndex ? -1 : aIndex > bIndex ? 1 : 0;
    });

    for (const o of moveOrder) {

      const pokemon = field[o];
      const turnCommand = this.scene.currentBattle.turnCommands[o];

      if (turnCommand.skip) {
        continue;
      }

      switch (turnCommand.command) {
      case Command.FIGHT:
        const queuedMove = turnCommand.move;
        if (!queuedMove) {
          continue;
        }
        const move = pokemon.getMoveset().find(m => m.moveId === queuedMove.move) || new PokemonMove(queuedMove.move);
        if (pokemon.isPlayer()) {
          if (turnCommand.cursor === -1) {
            this.scene.pushPhase(new MovePhase(this.scene, pokemon, turnCommand.targets || turnCommand.move.targets, move));
          } else {
            const playerPhase = new MovePhase(this.scene, pokemon, turnCommand.targets || turnCommand.move.targets, move, false, queuedMove.ignorePP);
            this.scene.pushPhase(playerPhase);
          }
        } else {
          this.scene.pushPhase(new MovePhase(this.scene, pokemon, turnCommand.targets || turnCommand.move.targets, move, false, queuedMove.ignorePP));
        }
        break;
      case Command.BALL:
        this.scene.unshiftPhase(new AttemptCapturePhase(this.scene, turnCommand.targets[0] % 2, turnCommand.cursor));
        break;
      case Command.POKEMON:
        this.scene.unshiftPhase(new SwitchSummonPhase(this.scene, pokemon.getFieldIndex(), turnCommand.cursor, true, turnCommand.args[0] as boolean, pokemon.isPlayer()));
        break;
      case Command.RUN:
        let runningPokemon = pokemon;
        if (this.scene.currentBattle.double) {
          const playerActivePokemon = field.filter(pokemon => {
            if (!!pokemon) {
              return pokemon.isPlayer() && pokemon.isActive();
            } else {
              return;
            }
          });
          // if only one pokemon is alive, use that one
          if (playerActivePokemon.length > 1) {
            // find which active pokemon has faster speed
            const fasterPokemon = playerActivePokemon[0].getStat(Stat.SPD) > playerActivePokemon[1].getStat(Stat.SPD) ? playerActivePokemon[0] : playerActivePokemon[1];
            // check if either active pokemon has the ability "Run Away"
            const hasRunAway = playerActivePokemon.find(p => p.hasAbility(Abilities.RUN_AWAY));
            runningPokemon = hasRunAway !== undefined ? hasRunAway : fasterPokemon;
          }
        }
        this.scene.unshiftPhase(new AttemptRunPhase(this.scene, runningPokemon.getFieldIndex()));
        break;
      }
    }

    if (this.scene.arena.weather) {
      this.scene.pushPhase(new WeatherEffectPhase(this.scene, this.scene.arena.weather));
    }

    for (const o of order) {
      if (field[o].status && field[o].status.isPostTurn()) {
        this.scene.pushPhase(new PostTurnStatusEffectPhase(this.scene, o));
      }
    }

    this.scene.pushPhase(new BerryPhase(this.scene));
    this.scene.pushPhase(new TurnEndPhase(this.scene));

    this.end();
  }
}

/** The phase after attacks where the pokemon eat berries */
export class BerryPhase extends FieldPhase {
  start() {
    super.start();

    this.executeForAll((pokemon) => {
      const hasUsableBerry = !!this.scene.findModifier((m) => {
        return m instanceof BerryModifier && m.shouldApply([pokemon]);
      }, pokemon.isPlayer());

      if (hasUsableBerry) {
        const cancelled = new Utils.BooleanHolder(false);
        pokemon.getOpponents().map((opp) => applyAbAttrs(PreventBerryUseAbAttr, opp, cancelled));

        if (cancelled.value) {
          pokemon.scene.queueMessage(getPokemonMessage(pokemon, " is too\nnervous to eat berries!"));
        } else {
          this.scene.unshiftPhase(
            new CommonAnimPhase(this.scene, pokemon.getBattlerIndex(), pokemon.getBattlerIndex(), CommonAnim.USE_ITEM)
          );

          for (const berryModifier of this.scene.applyModifiers(BerryModifier, pokemon.isPlayer(), pokemon) as BerryModifier[]) {
            if (berryModifier.consumed) {
              if (!--berryModifier.stackCount) {
                this.scene.removeModifier(berryModifier);
              } else {
                berryModifier.consumed = false;
              }
            }
          }

          this.scene.updateModifiers(pokemon.isPlayer());

          applyAbAttrs(HealFromBerryUseAbAttr, pokemon, new Utils.BooleanHolder(false));
        }
      }
    });

    this.end();
  }
}

export class TurnEndPhase extends FieldPhase {
  constructor(scene: BattleScene) {
    super(scene);
  }

  start() {
    super.start();

    this.scene.currentBattle.incrementTurn(this.scene);
<<<<<<< HEAD
    this.scene.eventTarget.dispatchEvent(new TurnEndEvent(this.scene.currentBattle.turn));console.log("Turn End");
=======
    this.scene.eventTarget.dispatchEvent(new TurnEndEvent(this.scene.currentBattle.turn));
>>>>>>> 1af9f622

    const handlePokemon = (pokemon: Pokemon) => {
      pokemon.lapseTags(BattlerTagLapseType.TURN_END);

      if (pokemon.summonData.disabledMove && !--pokemon.summonData.disabledTurns) {
        this.scene.pushPhase(new MessagePhase(this.scene, i18next.t("battle:notDisabled", { pokemonName: `${getPokemonPrefix(pokemon)}${pokemon.name}`, moveName: allMoves[pokemon.summonData.disabledMove].name })));
        pokemon.summonData.disabledMove = Moves.NONE;
      }

      this.scene.applyModifiers(TurnHealModifier, pokemon.isPlayer(), pokemon);

      if (this.scene.arena.terrain?.terrainType === TerrainType.GRASSY && pokemon.isGrounded()) {
        this.scene.unshiftPhase(new PokemonHealPhase(this.scene, pokemon.getBattlerIndex(),
          Math.max(pokemon.getMaxHp() >> 4, 1), getPokemonMessage(pokemon, "'s HP was restored."), true));
      }

      if (!pokemon.isPlayer()) {
        this.scene.applyModifiers(EnemyTurnHealModifier, false, pokemon);
        this.scene.applyModifier(EnemyStatusEffectHealChanceModifier, false, pokemon);
      }

      applyPostTurnAbAttrs(PostTurnAbAttr, pokemon);

      this.scene.applyModifiers(TurnHeldItemTransferModifier, pokemon.isPlayer(), pokemon);

      pokemon.battleSummonData.turnCount++;
    };

    this.executeForAll(handlePokemon);

    this.scene.arena.lapseTags();

    if (this.scene.arena.weather && !this.scene.arena.weather.lapse()) {
      this.scene.arena.trySetWeather(WeatherType.NONE, false);
    }

    if (this.scene.arena.terrain && !this.scene.arena.terrain.lapse()) {
      this.scene.arena.trySetTerrain(TerrainType.NONE, false);
    }

    this.end();
  }
}

export class BattleEndPhase extends BattlePhase {
  start() {
    super.start();

    this.scene.currentBattle.addBattleScore(this.scene);

    this.scene.gameData.gameStats.battles++;
    if (this.scene.currentBattle.trainer) {
      this.scene.gameData.gameStats.trainersDefeated++;
    }
    if (this.scene.gameMode.isEndless && this.scene.currentBattle.waveIndex + 1 > this.scene.gameData.gameStats.highestEndlessWave) {
      this.scene.gameData.gameStats.highestEndlessWave = this.scene.currentBattle.waveIndex + 1;
    }

    // Endless graceful end
    if (this.scene.gameMode.isEndless && this.scene.currentBattle.waveIndex >= 5850) {
      this.scene.clearPhaseQueue();
      this.scene.unshiftPhase(new GameOverPhase(this.scene, true));
    }

    for (const pokemon of this.scene.getField()) {
      if (pokemon) {
        pokemon.resetBattleSummonData();
      }
    }

    for (const pokemon of this.scene.getParty().filter(p => !p.isFainted())) {
      applyPostBattleAbAttrs(PostBattleAbAttr, pokemon);
    }

    if (this.scene.currentBattle.moneyScattered) {
      this.scene.currentBattle.pickUpScatteredMoney(this.scene);
    }

    this.scene.clearEnemyHeldItemModifiers();

    const lapsingModifiers = this.scene.findModifiers(m => m instanceof LapsingPersistentModifier || m instanceof LapsingPokemonHeldItemModifier) as (LapsingPersistentModifier | LapsingPokemonHeldItemModifier)[];
    for (const m of lapsingModifiers) {
      const args: any[] = [];
      if (m instanceof LapsingPokemonHeldItemModifier) {
        args.push(this.scene.getPokemonById(m.pokemonId));
      }
      if (!m.lapse(args)) {
        this.scene.removeModifier(m);
      }
    }

    this.scene.updateModifiers().then(() => this.end());
  }
}

export class NewBattlePhase extends BattlePhase {
  start() {
    super.start();

    this.scene.newBattle();

    this.end();
  }
}

export class CommonAnimPhase extends PokemonPhase {
  private anim: CommonAnim;
  private targetIndex: integer;

  constructor(scene: BattleScene, battlerIndex: BattlerIndex, targetIndex: BattlerIndex, anim: CommonAnim) {
    super(scene, battlerIndex);

    this.anim = anim;
    this.targetIndex = targetIndex;
  }

  start() {
    new CommonBattleAnim(this.anim, this.getPokemon(), this.targetIndex !== undefined ? (this.player ? this.scene.getEnemyField() : this.scene.getPlayerField())[this.targetIndex] : this.getPokemon()).play(this.scene, () => {
      this.end();
    });
  }
}

export class MovePhase extends BattlePhase {
  public pokemon: Pokemon;
  public move: PokemonMove;
  public targets: BattlerIndex[];
  protected followUp: boolean;
  protected ignorePp: boolean;
  protected failed: boolean;
  protected cancelled: boolean;

  constructor(scene: BattleScene, pokemon: Pokemon, targets: BattlerIndex[], move: PokemonMove, followUp?: boolean, ignorePp?: boolean) {
    super(scene);

    this.pokemon = pokemon;
    this.targets = targets;
    this.move = move;
    this.followUp = !!followUp;
    this.ignorePp = !!ignorePp;
    this.failed = false;
    this.cancelled = false;
  }

  canMove(): boolean {
    return this.pokemon.isActive(true) && this.move.isUsable(this.pokemon, this.ignorePp) && !!this.targets.length;
  }

  /**Signifies the current move should fail but still use PP */
  fail(): void {
    this.failed = true;
  }

  /**Signifies the current move should cancel and retain PP */
  cancel(): void {
    this.cancelled = true;
  }

  start() {
    super.start();

    console.log(Moves[this.move.moveId]);

    if (!this.canMove()) {
      if (this.move.moveId && this.pokemon.summonData?.disabledMove === this.move.moveId) {
        this.scene.queueMessage(`${this.move.getName()} is disabled!`);
      }
      return this.end();
    }

    if (!this.followUp) {
      if (this.move.getMove().checkFlag(MoveFlags.IGNORE_ABILITIES, this.pokemon, null)) {
        this.scene.arena.setIgnoreAbilities();
      }
    } else {
      this.pokemon.turnData.hitsLeft = undefined;
      this.pokemon.turnData.hitCount = undefined;
    }

    // Move redirection abilities (ie. Storm Drain) only support single target moves
    const moveTarget = this.targets.length === 1
      ? new Utils.IntegerHolder(this.targets[0])
      : null;
    if (moveTarget) {
      const oldTarget = moveTarget.value;
      this.scene.getField(true).filter(p => p !== this.pokemon).forEach(p => applyAbAttrs(RedirectMoveAbAttr, p, null, this.move.moveId, moveTarget));
      //Check if this move is immune to being redirected, and restore its target to the intended target if it is.
      if ((this.pokemon.hasAbilityWithAttr(BlockRedirectAbAttr) || this.move.getMove().getAttrs(BypassRedirectAttr).length)) {
        //If an ability prevented this move from being redirected, display its ability pop up.
        if ((this.pokemon.hasAbilityWithAttr(BlockRedirectAbAttr) && !this.move.getMove().getAttrs(BypassRedirectAttr).length) && oldTarget !== moveTarget.value) {
          this.scene.unshiftPhase(new ShowAbilityPhase(this.scene, this.pokemon.getBattlerIndex(), this.pokemon.getPassiveAbility().hasAttr(BlockRedirectAbAttr)));
        }
        moveTarget.value = oldTarget;
	    }
      this.targets[0] = moveTarget.value;
    }

    if (this.targets.length === 1 && this.targets[0] === BattlerIndex.ATTACKER) {
      if (this.pokemon.turnData.attacksReceived.length) {
        const attacker = this.pokemon.turnData.attacksReceived.length ? this.pokemon.scene.getPokemonById(this.pokemon.turnData.attacksReceived[0].sourceId) : null;
        if (attacker?.isActive(true)) {
          this.targets[0] = attacker.getBattlerIndex();
        }
      }
      if (this.targets[0] === BattlerIndex.ATTACKER) {
        this.fail(); // Marks the move as failed for later in doMove
        this.showMoveText();
        this.showFailedText();
      }
    }

    const targets = this.scene.getField(true).filter(p => {
      if (this.targets.indexOf(p.getBattlerIndex()) > -1) {
        return true;
      }
      return false;
    });

    const doMove = () => {
      this.pokemon.turnData.acted = true; // Record that the move was attempted, even if it fails

      this.pokemon.lapseTags(BattlerTagLapseType.PRE_MOVE);

      let ppUsed = 1;
      // Filter all opponents to include only those this move is targeting
      const targetedOpponents = this.pokemon.getOpponents().filter(o => this.targets.includes(o.getBattlerIndex()));
      for (const opponent of targetedOpponents) {
        if (this.move.ppUsed + ppUsed >= this.move.getMovePp()) { // If we're already at max PP usage, stop checking
          break;
        }
        if (opponent.hasAbilityWithAttr(IncreasePpAbAttr)) { // Accounting for abilities like Pressure
          ppUsed++;
        }
      }

      if (!this.followUp && this.canMove() && !this.cancelled) {
        this.pokemon.lapseTags(BattlerTagLapseType.MOVE);
      }

      const moveQueue = this.pokemon.getMoveQueue();
      if (this.cancelled || this.failed) {
        if (this.failed) {
          this.move.usePp(ppUsed); // Only use PP if the move failed
          this.scene.eventTarget.dispatchEvent(new MoveUsedEvent(this.pokemon?.id, this.move.getMove(), ppUsed));
        }

        // Record a failed move so Abilities like Truant don't trigger next turn and soft-lock
        this.pokemon.pushMoveHistory({ move: Moves.NONE, result: MoveResult.FAIL });

        this.pokemon.lapseTags(BattlerTagLapseType.MOVE_EFFECT); // Remove any tags from moves like Fly/Dive/etc.
        moveQueue.shift(); // Remove the second turn of charge moves
        return this.end();
      }

      this.scene.triggerPokemonFormChange(this.pokemon, SpeciesFormChangePreMoveTrigger);

      if (this.move.moveId) {
        this.showMoveText();
      }

      // This should only happen when there are no valid targets left on the field
      if ((moveQueue.length && moveQueue[0].move === Moves.NONE) || !targets.length) {
        this.showFailedText();
        this.cancel();

        // Record a failed move so Abilities like Truant don't trigger next turn and soft-lock
        this.pokemon.pushMoveHistory({ move: Moves.NONE, result: MoveResult.FAIL });

        this.pokemon.lapseTags(BattlerTagLapseType.MOVE_EFFECT); // Remove any tags from moves like Fly/Dive/etc.

        moveQueue.shift();
        return this.end();
      }

      if (!moveQueue.length || !moveQueue.shift().ignorePP) { // using .shift here clears out two turn moves once they've been used
        this.move.usePp(ppUsed);
        this.scene.eventTarget.dispatchEvent(new MoveUsedEvent(this.pokemon?.id, this.move.getMove(), ppUsed));
      }

      if (!allMoves[this.move.moveId].getAttrs(CopyMoveAttr).length) {
        this.scene.currentBattle.lastMove = this.move.moveId;
      }

      // Assume conditions affecting targets only apply to moves with a single target
      let success = this.move.getMove().applyConditions(this.pokemon, targets[0], this.move.getMove());
      const cancelled = new Utils.BooleanHolder(false);
      let failedText = this.move.getMove().getFailedText(this.pokemon, targets[0], this.move.getMove(), cancelled);
      if (success && this.scene.arena.isMoveWeatherCancelled(this.move.getMove())) {
        success = false;
      } else if (success && this.scene.arena.isMoveTerrainCancelled(this.pokemon, this.targets, this.move.getMove())) {
        success = false;
        if (failedText === null) {
          failedText = getTerrainBlockMessage(targets[0], this.scene.arena.terrain.terrainType);
        }
      }
      if (success) {
        this.scene.unshiftPhase(this.getEffectPhase());
      } else {
        this.pokemon.pushMoveHistory({ move: this.move.moveId, targets: this.targets, result: MoveResult.FAIL, virtual: this.move.virtual });
        if (!cancelled.value) {
          this.showFailedText(failedText);
        }
      }
      // Checks if Dancer ability is triggered
      if (this.move.getMove().hasFlag(MoveFlags.DANCE_MOVE) && !this.followUp) {
        // Pokemon with Dancer can be on either side of the battle so we check in both cases
        this.scene.getPlayerField().forEach(pokemon => {
          applyPostMoveUsedAbAttrs(PostMoveUsedAbAttr, pokemon, this.move, this.pokemon, this.targets);
        });
        this.scene.getEnemyParty().forEach(pokemon => {
          applyPostMoveUsedAbAttrs(PostMoveUsedAbAttr, pokemon, this.move, this.pokemon, this.targets);
        });
      }
      this.end();
    };

    if (!this.followUp && this.pokemon.status && !this.pokemon.status.isPostTurn()) {
      this.pokemon.status.incrementTurn();
      let activated = false;
      let healed = false;

      switch (this.pokemon.status.effect) {
      case StatusEffect.PARALYSIS:
        if (!this.pokemon.randSeedInt(4)) {
          activated = true;
          this.cancelled = true;
        }
        break;
      case StatusEffect.SLEEP:
        applyMoveAttrs(BypassSleepAttr, this.pokemon, null, this.move.getMove());
        healed = this.pokemon.status.turnCount === this.pokemon.status.cureTurn;
        activated = !healed && !this.pokemon.getTag(BattlerTagType.BYPASS_SLEEP);
        this.cancelled = activated;
        break;
      case StatusEffect.FREEZE:
        healed = !!this.move.getMove().findAttr(attr => attr instanceof HealStatusEffectAttr && attr.selfTarget && attr.isOfEffect(StatusEffect.FREEZE)) || !this.pokemon.randSeedInt(5);
        activated = !healed;
        this.cancelled = activated;
        break;
      }

      if (activated) {
        this.scene.queueMessage(getPokemonMessage(this.pokemon, getStatusEffectActivationText(this.pokemon.status.effect)));
        this.scene.unshiftPhase(new CommonAnimPhase(this.scene, this.pokemon.getBattlerIndex(), undefined, CommonAnim.POISON + (this.pokemon.status.effect - 1)));
        doMove();
      } else {
        if (healed) {
          this.scene.queueMessage(getPokemonMessage(this.pokemon, getStatusEffectHealText(this.pokemon.status.effect)));
          this.pokemon.resetStatus();
          this.pokemon.updateInfo();
        }
        doMove();
      }
    } else {
      doMove();
    }
  }

  getEffectPhase(): MoveEffectPhase {
    return new MoveEffectPhase(this.scene, this.pokemon.getBattlerIndex(), this.targets, this.move);
  }

  showMoveText(): void {
    if (this.move.getMove().getAttrs(ChargeAttr).length) {
      const lastMove = this.pokemon.getLastXMoves() as TurnMove[];
      if (!lastMove.length || lastMove[0].move !== this.move.getMove().id || lastMove[0].result !== MoveResult.OTHER) {
        this.scene.queueMessage(getPokemonMessage(this.pokemon, ` used\n${this.move.getName()}!`), 500);
        return;
      }
    }

    if (this.pokemon.getTag(BattlerTagType.RECHARGING || BattlerTagType.INTERRUPTED)) {
      return;
    }

    this.scene.queueMessage(getPokemonMessage(this.pokemon, ` used\n${this.move.getName()}!`), 500);
    applyMoveAttrs(PreMoveMessageAttr, this.pokemon, this.pokemon.getOpponents().find(() => true), this.move.getMove());
  }

  showFailedText(failedText: string = null): void {
    this.scene.queueMessage(failedText || i18next.t("battle:attackFailed"));
  }

  end() {
    if (!this.followUp && this.canMove()) {
      this.scene.unshiftPhase(new MoveEndPhase(this.scene, this.pokemon.getBattlerIndex()));
    }

    super.end();
  }
}

export class MoveEffectPhase extends PokemonPhase {
  public move: PokemonMove;
  protected targets: BattlerIndex[];

  constructor(scene: BattleScene, battlerIndex: BattlerIndex, targets: BattlerIndex[], move: PokemonMove) {
    super(scene, battlerIndex);
    this.move = move;
    // In double battles, if the right Pokemon selects a spread move and the left Pokemon dies
    // with no party members available to switch in, then the right Pokemon takes the index
    // of the left Pokemon and gets hit unless this is checked.
    if (targets.includes(battlerIndex) && this.move.getMove().moveTarget === MoveTarget.ALL_NEAR_OTHERS) {
      const i = targets.indexOf(battlerIndex);
      targets.splice(i,i+1);
    }
    this.targets = targets;
  }

  start() {
    super.start();

    const user = this.getUserPokemon();
    const targets = this.getTargets();

    if (!user?.isOnField()) {
      return super.end();
    }

    const overridden = new Utils.BooleanHolder(false);

    // Assume single target for override
    applyMoveAttrs(OverrideMoveEffectAttr, user, this.getTarget(), this.move.getMove(), overridden, this.move.virtual).then(() => {

      if (overridden.value) {
        return this.end();
      }

      user.lapseTags(BattlerTagLapseType.MOVE_EFFECT);

      if (user.turnData.hitsLeft === undefined) {
        const hitCount = new Utils.IntegerHolder(1);
        // Assume single target for multi hit
        applyMoveAttrs(MultiHitAttr, user, this.getTarget(), this.move.getMove(), hitCount);
        if (this.move.getMove() instanceof AttackMove && !this.move.getMove().getAttrs(FixedDamageAttr).length) {
          this.scene.applyModifiers(PokemonMultiHitModifier, user.isPlayer(), user, hitCount, new Utils.IntegerHolder(0));
        }
        user.turnData.hitsLeft = user.turnData.hitCount = hitCount.value;
      }

      const moveHistoryEntry = { move: this.move.moveId, targets: this.targets, result: MoveResult.PENDING, virtual: this.move.virtual };
      user.pushMoveHistory(moveHistoryEntry);

      const targetHitChecks = Object.fromEntries(targets.map(p => [ p.getBattlerIndex(), this.hitCheck(p) ]));
      const activeTargets = targets.map(t => t.isActive(true));
      if (!activeTargets.length || (!this.move.getMove().getAttrs(VariableTargetAttr).length && !this.move.getMove().isMultiTarget() && !targetHitChecks[this.targets[0]])) {
        user.turnData.hitCount = 1;
        user.turnData.hitsLeft = 1;
        if (activeTargets.length) {
          this.scene.queueMessage(getPokemonMessage(user, "'s\nattack missed!"));
          moveHistoryEntry.result = MoveResult.MISS;
          applyMoveAttrs(MissEffectAttr, user, null, this.move.getMove());
        } else {
          this.scene.queueMessage(i18next.t("battle:attackFailed"));
          moveHistoryEntry.result = MoveResult.FAIL;
        }
        return this.end();
      }

      const applyAttrs: Promise<void>[] = [];

      // Move animation only needs one target
      new MoveAnim(this.move.getMove().id as Moves, user, this.getTarget()?.getBattlerIndex()).play(this.scene, () => {
        for (const target of targets) {
          if (!targetHitChecks[target.getBattlerIndex()]) {
            user.turnData.hitCount = 1;
            user.turnData.hitsLeft = 1;
            this.scene.queueMessage(getPokemonMessage(user, "'s\nattack missed!"));
            if (moveHistoryEntry.result === MoveResult.PENDING) {
              moveHistoryEntry.result = MoveResult.MISS;
            }
            applyMoveAttrs(MissEffectAttr, user, null, this.move.getMove());
            continue;
          }

          const isProtected = !this.move.getMove().hasFlag(MoveFlags.IGNORE_PROTECT) && target.findTags(t => t instanceof ProtectedTag).find(t => target.lapseTag(t.tagType));

          const firstHit = moveHistoryEntry.result !== MoveResult.SUCCESS;

          moveHistoryEntry.result = MoveResult.SUCCESS;

          const hitResult = !isProtected ? target.apply(user, this.move) : HitResult.NO_EFFECT;

          this.scene.triggerPokemonFormChange(user, SpeciesFormChangePostMoveTrigger);

          applyAttrs.push(new Promise(resolve => {
            applyFilteredMoveAttrs((attr: MoveAttr) => attr instanceof MoveEffectAttr && (attr as MoveEffectAttr).trigger === MoveEffectTrigger.PRE_APPLY && (!attr.firstHitOnly || firstHit),
              user, target, this.move.getMove()).then(() => {
              if (hitResult !== HitResult.FAIL) {
                const chargeEffect = !!this.move.getMove().getAttrs(ChargeAttr).find(ca => (ca as ChargeAttr).usedChargeEffect(user, this.getTarget(), this.move.getMove()));
                // Charge attribute with charge effect takes all effect attributes and applies them to charge stage, so ignore them if this is present
                Utils.executeIf(!chargeEffect, () => applyFilteredMoveAttrs((attr: MoveAttr) => attr instanceof MoveEffectAttr && (attr as MoveEffectAttr).trigger === MoveEffectTrigger.POST_APPLY
                  && (attr as MoveEffectAttr).selfTarget && (!attr.firstHitOnly || firstHit), user, target, this.move.getMove())).then(() => {
                  if (hitResult !== HitResult.NO_EFFECT) {
                    applyFilteredMoveAttrs((attr: MoveAttr) => attr instanceof MoveEffectAttr && (attr as MoveEffectAttr).trigger === MoveEffectTrigger.POST_APPLY
                      && !(attr as MoveEffectAttr).selfTarget && (!attr.firstHitOnly || firstHit), user, target, this.move.getMove()).then(() => {
                      if (hitResult < HitResult.NO_EFFECT) {
                        const flinched = new Utils.BooleanHolder(false);
                        user.scene.applyModifiers(FlinchChanceModifier, user.isPlayer(), user, flinched);
                        if (flinched.value) {
                          target.addTag(BattlerTagType.FLINCHED, undefined, this.move.moveId, user.id);
                        }
                      }
                      Utils.executeIf(!isProtected && !chargeEffect, () => applyFilteredMoveAttrs((attr: MoveAttr) => attr instanceof MoveEffectAttr && (attr as MoveEffectAttr).trigger === MoveEffectTrigger.HIT && (!attr.firstHitOnly || firstHit),
                        user, target, this.move.getMove()).then(() => {
                        return Utils.executeIf(!target.isFainted() || target.canApplyAbility(), () => applyPostDefendAbAttrs(PostDefendAbAttr, target, user, this.move, hitResult).then(() => {
                          if (!user.isPlayer() && this.move.getMove() instanceof AttackMove) {
                            user.scene.applyShuffledModifiers(this.scene, EnemyAttackStatusEffectChanceModifier, false, target);
                          }
                        })).then(() => {
                          applyPostAttackAbAttrs(PostAttackAbAttr, user, target, this.move, hitResult).then(() => {
                            if (this.move.getMove() instanceof AttackMove) {
                              this.scene.applyModifiers(ContactHeldItemTransferChanceModifier, this.player, user, target.getFieldIndex());
                            }
                            resolve();
                          });
                        });
                      })
                      ).then(() => resolve());
                    });
                  } else {
                    applyMoveAttrs(NoEffectAttr, user, null, this.move.getMove()).then(() => resolve());
                  }
                });
              } else {
                resolve();
              }
            });
          }));
        }
        // Trigger effect which should only apply one time after all targeted effects have already applied
        const postTarget = applyFilteredMoveAttrs((attr: MoveAttr) => attr instanceof MoveEffectAttr && (attr as MoveEffectAttr).trigger === MoveEffectTrigger.POST_TARGET,
          user, null, this.move.getMove());

        if (applyAttrs.length) { // If there is a pending asynchronous move effect, do this after
          applyAttrs[applyAttrs.length - 1]?.then(() => postTarget);
        } else { // Otherwise, push a new asynchronous move effect
          applyAttrs.push(postTarget);
        }

        Promise.allSettled(applyAttrs).then(() => this.end());
      });
    });
  }

  end() {
    const user = this.getUserPokemon();
    if (user) {
      if (--user.turnData.hitsLeft >= 1 && this.getTarget()?.isActive()) {
        this.scene.unshiftPhase(this.getNewHitPhase());
      } else {
        const hitsTotal = user.turnData.hitCount - Math.max(user.turnData.hitsLeft, 0);
        if (hitsTotal > 1) {
          this.scene.queueMessage(i18next.t("battle:attackHitsCount", { count: hitsTotal }));
        }
        this.scene.applyModifiers(HitHealModifier, this.player, user);
      }
    }

    super.end();
  }

  hitCheck(target: Pokemon): boolean {
    // Moves targeting the user and entry hazards can't miss
    if ([MoveTarget.USER, MoveTarget.ENEMY_SIDE].includes(this.move.getMove().moveTarget)) {
      return true;
    }

    const user = this.getUserPokemon();

    // Hit check only calculated on first hit for multi-hit moves unless flag is set to check all hits.
    // However, if an ability with the MaxMultiHitAbAttr, namely Skill Link, is present, act as a normal
    // multi-hit move and proceed with all hits
    if (user.turnData.hitsLeft < user.turnData.hitCount) {
      if (!this.move.getMove().hasFlag(MoveFlags.CHECK_ALL_HITS) || user.hasAbilityWithAttr(MaxMultiHitAbAttr)) {
        return true;
      }
    }

    if (user.hasAbilityWithAttr(AlwaysHitAbAttr) || target.hasAbilityWithAttr(AlwaysHitAbAttr)) {
      return true;
    }

    // If the user should ignore accuracy on a target, check who the user targeted last turn and see if they match
    if (user.getTag(BattlerTagType.IGNORE_ACCURACY) && (user.getLastXMoves().slice(1).find(() => true)?.targets || []).indexOf(target.getBattlerIndex()) !== -1) {
      return true;
    }

    const hiddenTag = target.getTag(HiddenTag);
    if (hiddenTag && !this.move.getMove().getAttrs(HitsTagAttr).filter(hta => (hta as HitsTagAttr).tagType === hiddenTag.tagType).length) {
      return false;
    }

    const moveAccuracy = new Utils.NumberHolder(this.move.getMove().accuracy);

    applyMoveAttrs(VariableAccuracyAttr, user, target, this.move.getMove(), moveAccuracy);

    if (moveAccuracy.value === -1) {
      return true;
    }

    const isOhko = !!this.move.getMove().getAttrs(OneHitKOAccuracyAttr).length;

    if (!isOhko) {
      user.scene.applyModifiers(PokemonMoveAccuracyBoosterModifier, user.isPlayer(), user, moveAccuracy);
    }

    if (this.scene.arena.weather?.weatherType === WeatherType.FOG) {
      moveAccuracy.value = Math.floor(moveAccuracy.value * 0.9);
    }

    if (!isOhko && this.scene.arena.getTag(ArenaTagType.GRAVITY)) {
      moveAccuracy.value = Math.floor(moveAccuracy.value * 1.67);
    }

    const userAccuracyLevel = new Utils.IntegerHolder(user.summonData.battleStats[BattleStat.ACC]);
    const targetEvasionLevel = new Utils.IntegerHolder(target.summonData.battleStats[BattleStat.EVA]);
    applyAbAttrs(IgnoreOpponentStatChangesAbAttr, target, null, userAccuracyLevel);
    applyAbAttrs(IgnoreOpponentStatChangesAbAttr, user, null, targetEvasionLevel);
    applyAbAttrs(IgnoreOpponentEvasionAbAttr, user, null, targetEvasionLevel);
    applyMoveAttrs(IgnoreOpponentStatChangesAttr, user, target, this.move.getMove(), targetEvasionLevel);
    this.scene.applyModifiers(TempBattleStatBoosterModifier, this.player, TempBattleStat.ACC, userAccuracyLevel);

    const rand = user.randSeedInt(100, 1);

    const accuracyMultiplier = new Utils.NumberHolder(1);
    if (userAccuracyLevel.value !== targetEvasionLevel.value) {
      accuracyMultiplier.value = userAccuracyLevel.value > targetEvasionLevel.value
        ? (3 + Math.min(userAccuracyLevel.value - targetEvasionLevel.value, 6)) / 3
        : 3 / (3 + Math.min(targetEvasionLevel.value - userAccuracyLevel.value, 6));
    }

    applyBattleStatMultiplierAbAttrs(BattleStatMultiplierAbAttr, user, BattleStat.ACC, accuracyMultiplier, this.move.getMove());

    const evasionMultiplier = new Utils.NumberHolder(1);
    applyBattleStatMultiplierAbAttrs(BattleStatMultiplierAbAttr, this.getTarget(), BattleStat.EVA, evasionMultiplier);

    accuracyMultiplier.value /= evasionMultiplier.value;

    return rand <= moveAccuracy.value * accuracyMultiplier.value;
  }

  getUserPokemon(): Pokemon {
    if (this.battlerIndex > BattlerIndex.ENEMY_2) {
      return this.scene.getPokemonById(this.battlerIndex);
    }
    return (this.player ? this.scene.getPlayerField() : this.scene.getEnemyField())[this.fieldIndex];
  }

  getTargets(): Pokemon[] {
    return this.scene.getField(true).filter(p => this.targets.indexOf(p.getBattlerIndex()) > -1);
  }

  getTarget(): Pokemon {
    return this.getTargets().find(() => true);
  }

  getNewHitPhase() {
    return new MoveEffectPhase(this.scene, this.battlerIndex, this.targets, this.move);
  }
}

export class MoveEndPhase extends PokemonPhase {
  constructor(scene: BattleScene, battlerIndex: BattlerIndex) {
    super(scene, battlerIndex);
  }

  start() {
    super.start();

    const pokemon = this.getPokemon();
    if (pokemon.isActive(true)) {
      pokemon.lapseTags(BattlerTagLapseType.AFTER_MOVE);
    }

    this.scene.arena.setIgnoreAbilities(false);

    this.end();
  }
}

export class MoveAnimTestPhase extends BattlePhase {
  private moveQueue: Moves[];

  constructor(scene: BattleScene, moveQueue?: Moves[]) {
    super(scene);

    this.moveQueue = moveQueue || Utils.getEnumValues(Moves).slice(1);
  }

  start() {
    const moveQueue = this.moveQueue.slice(0);
    this.playMoveAnim(moveQueue, true);
  }

  playMoveAnim(moveQueue: Moves[], player: boolean) {
    const moveId = player ? moveQueue[0] : moveQueue.shift();
    if (moveId === undefined) {
      this.playMoveAnim(this.moveQueue.slice(0), true);
      return;
    } else if (player) {
      console.log(Moves[moveId]);
    }

    initMoveAnim(this.scene, moveId).then(() => {
      loadMoveAnimAssets(this.scene, [ moveId ], true)
        .then(() => {
          new MoveAnim(moveId, player ? this.scene.getPlayerPokemon() : this.scene.getEnemyPokemon(), (player !== (allMoves[moveId] instanceof SelfStatusMove) ? this.scene.getEnemyPokemon() : this.scene.getPlayerPokemon()).getBattlerIndex()).play(this.scene, () => {
            if (player) {
              this.playMoveAnim(moveQueue, false);
            } else {
              this.playMoveAnim(moveQueue, true);
            }
          });
        });
    });
  }
}

export class ShowAbilityPhase extends PokemonPhase {
  private passive: boolean;

  constructor(scene: BattleScene, battlerIndex: BattlerIndex, passive: boolean = false) {
    super(scene, battlerIndex);

    this.passive = passive;
  }

  start() {
    super.start();

    this.scene.abilityBar.showAbility(this.getPokemon(), this.passive);

    this.end();
  }
}

export class StatChangePhase extends PokemonPhase {
  private stats: BattleStat[];
  private selfTarget: boolean;
  private levels: integer;
  private showMessage: boolean;
  private ignoreAbilities: boolean;
  private canBeCopied: boolean;

  constructor(scene: BattleScene, battlerIndex: BattlerIndex, selfTarget: boolean, stats: BattleStat[], levels: integer, showMessage: boolean = true, ignoreAbilities: boolean = false, canBeCopied: boolean = true) {
    super(scene, battlerIndex);

    this.selfTarget = selfTarget;
    this.stats = stats;
    this.levels = levels;
    this.showMessage = showMessage;
    this.ignoreAbilities = ignoreAbilities;
    this.canBeCopied = canBeCopied;
  }

  start() {
    const pokemon = this.getPokemon();

    let random = false;

    if (this.stats.length === 1 && this.stats[0] === BattleStat.RAND) {
      this.stats[0] = this.getRandomStat();
      random = true;
    }

    this.aggregateStatChanges(random);

    if (!pokemon.isActive(true)) {
      return this.end();
    }

    const filteredStats = this.stats.map(s => s !== BattleStat.RAND ? s : this.getRandomStat()).filter(stat => {
      const cancelled = new Utils.BooleanHolder(false);

      if (!this.selfTarget && this.levels < 0) {
        this.scene.arena.applyTagsForSide(MistTag, pokemon.isPlayer() ? ArenaTagSide.PLAYER : ArenaTagSide.ENEMY, cancelled);
      }

      if (!cancelled.value && !this.selfTarget && this.levels < 0) {
        applyPreStatChangeAbAttrs(ProtectStatAbAttr, this.getPokemon(), stat, cancelled);
      }

      return !cancelled.value;
    });

    const levels = new Utils.IntegerHolder(this.levels);

    if (!this.ignoreAbilities) {
      applyAbAttrs(StatChangeMultiplierAbAttr, pokemon, null, levels);
    }

    const battleStats = this.getPokemon().summonData.battleStats;
    const relLevels = filteredStats.map(stat => (levels.value >= 1 ? Math.min(battleStats[stat] + levels.value, 6) : Math.max(battleStats[stat] + levels.value, -6)) - battleStats[stat]);

    const end = () => {
      if (this.showMessage) {
        const messages = this.getStatChangeMessages(filteredStats, levels.value, relLevels);
        for (const message of messages) {
          this.scene.queueMessage(message);
        }
      }

      for (const stat of filteredStats) {
        pokemon.summonData.battleStats[stat] = Math.max(Math.min(pokemon.summonData.battleStats[stat] + levels.value, 6), -6);
      }

      if (levels.value > 0 && this.canBeCopied) {
        for (const opponent of pokemon.getOpponents()) {
          applyAbAttrs(StatChangeCopyAbAttr, opponent, null, this.stats, levels.value);
        }
      }

      applyPostStatChangeAbAttrs(PostStatChangeAbAttr, pokemon, filteredStats, this.levels, this.selfTarget);

      pokemon.updateInfo();

      handleTutorial(this.scene, Tutorial.Stat_Change).then(() => super.end());
    };

    if (relLevels.filter(l => l).length && this.scene.moveAnimations) {
      pokemon.enableMask();
      const pokemonMaskSprite = pokemon.maskSprite;

      const tileX = (this.player ? 106 : 236) * pokemon.getSpriteScale() * this.scene.field.scale;
      const tileY = ((this.player ? 148 : 84) + (levels.value >= 1 ? 160 : 0)) * pokemon.getSpriteScale() * this.scene.field.scale;
      const tileWidth = 156 * this.scene.field.scale * pokemon.getSpriteScale();
      const tileHeight = 316 * this.scene.field.scale * pokemon.getSpriteScale();

      // On increase, show the red sprite located at ATK
      // On decrease, show the blue sprite located at SPD
      const spriteColor = levels.value >= 1 ? BattleStat[BattleStat.ATK].toLowerCase() : BattleStat[BattleStat.SPD].toLowerCase();
      const statSprite = this.scene.add.tileSprite(tileX, tileY, tileWidth, tileHeight, "battle_stats", spriteColor);
      statSprite.setPipeline(this.scene.fieldSpritePipeline);
      statSprite.setAlpha(0);
      statSprite.setScale(6);
      statSprite.setOrigin(0.5, 1);

      this.scene.playSound(`stat_${levels.value >= 1 ? "up" : "down"}`);

      statSprite.setMask(new Phaser.Display.Masks.BitmapMask(this.scene, pokemonMaskSprite));

      this.scene.tweens.add({
        targets: statSprite,
        duration: 250,
        alpha: 0.8375,
        onComplete: () => {
          this.scene.tweens.add({
            targets: statSprite,
            delay: 1000,
            duration: 250,
            alpha: 0
          });
        }
      });

      this.scene.tweens.add({
        targets: statSprite,
        duration: 1500,
        y: `${levels.value >= 1 ? "-" : "+"}=${160 * 6}`
      });

      this.scene.time.delayedCall(1750, () => {
        pokemon.disableMask();
        end();
      });
    } else {
      end();
    }
  }

  getRandomStat(): BattleStat {
    const allStats = Utils.getEnumValues(BattleStat);
    return allStats[this.getPokemon().randSeedInt(BattleStat.SPD + 1)];
  }

  aggregateStatChanges(random: boolean = false): void {
    const isAccEva = [ BattleStat.ACC, BattleStat.EVA ].some(s => this.stats.includes(s));
    let existingPhase: StatChangePhase;
    if (this.stats.length === 1) {
      while ((existingPhase = (this.scene.findPhase(p => p instanceof StatChangePhase && p.battlerIndex === this.battlerIndex && p.stats.length === 1
        && (p.stats[0] === this.stats[0] || (random && p.stats[0] === BattleStat.RAND))
        && p.selfTarget === this.selfTarget && p.showMessage === this.showMessage && p.ignoreAbilities === this.ignoreAbilities) as StatChangePhase))) {
        if (existingPhase.stats[0] === BattleStat.RAND) {
          existingPhase.stats[0] = this.getRandomStat();
          if (existingPhase.stats[0] !== this.stats[0]) {
            continue;
          }
        }
        this.levels += existingPhase.levels;

        if (!this.scene.tryRemovePhase(p => p === existingPhase)) {
          break;
        }
      }
    }
    while ((existingPhase = (this.scene.findPhase(p => p instanceof StatChangePhase && p.battlerIndex === this.battlerIndex && p.selfTarget === this.selfTarget
      && ([ BattleStat.ACC, BattleStat.EVA ].some(s => p.stats.includes(s)) === isAccEva)
      && p.levels === this.levels && p.showMessage === this.showMessage && p.ignoreAbilities === this.ignoreAbilities) as StatChangePhase))) {
      this.stats.push(...existingPhase.stats);
      if (!this.scene.tryRemovePhase(p => p === existingPhase)) {
        break;
      }
    }
  }

  getStatChangeMessages(stats: BattleStat[], levels: integer, relLevels: integer[]): string[] {
    const messages: string[] = [];

    const relLevelStatIndexes = {};
    for (let rl = 0; rl < relLevels.length; rl++) {
      const relLevel = relLevels[rl];
      if (!relLevelStatIndexes[relLevel]) {
        relLevelStatIndexes[relLevel] = [];
      }
      relLevelStatIndexes[relLevel].push(rl);
    }

    Object.keys(relLevelStatIndexes).forEach(rl => {
      const relLevelStats = stats.filter((_, i) => relLevelStatIndexes[rl].includes(i));
      let statsFragment = "";

      if (relLevelStats.length > 1) {
        statsFragment = relLevelStats.length >= 5
          ? "stats"
          : `${relLevelStats.slice(0, -1).map(s => getBattleStatName(s)).join(", ")}${relLevelStats.length > 2 ? "," : ""} and ${getBattleStatName(relLevelStats[relLevelStats.length - 1])}`;
      } else {
        statsFragment = getBattleStatName(relLevelStats[0]);
      }
      messages.push(getPokemonMessage(this.getPokemon(), `'s ${statsFragment} ${getBattleStatLevelChangeDescription(Math.abs(parseInt(rl)), levels >= 1)}!`));
    });

    return messages;
  }
}

export class WeatherEffectPhase extends CommonAnimPhase {
  public weather: Weather;

  constructor(scene: BattleScene, weather: Weather) {
    super(scene, undefined, undefined, CommonAnim.SUNNY + (weather.weatherType - 1));
    this.weather = weather;
  }

  start() {
    if (this.weather.isDamaging()) {

      const cancelled = new Utils.BooleanHolder(false);

      this.executeForAll((pokemon: Pokemon) => applyPreWeatherEffectAbAttrs(SuppressWeatherEffectAbAttr, pokemon, this.weather, cancelled));

      if (!cancelled.value) {
        const inflictDamage = (pokemon: Pokemon) => {
          const cancelled = new Utils.BooleanHolder(false);

          applyPreWeatherEffectAbAttrs(PreWeatherDamageAbAttr, pokemon, this.weather, cancelled);
          applyAbAttrs(BlockNonDirectDamageAbAttr, pokemon, cancelled);

          if (cancelled.value) {
            return;
          }

          const damage = Math.ceil(pokemon.getMaxHp() / 16);

          this.scene.queueMessage(getWeatherDamageMessage(this.weather.weatherType, pokemon));
          pokemon.damageAndUpdate(damage, HitResult.EFFECTIVE, false, false, true);
        };

        this.executeForAll((pokemon: Pokemon) => {
          const immune = !pokemon || !!pokemon.getTypes(true, true).filter(t => this.weather.isTypeDamageImmune(t)).length;
          if (!immune) {
            inflictDamage(pokemon);
          }
        });
      }
    }

    this.scene.ui.showText(getWeatherLapseMessage(this.weather.weatherType), null, () => {
      this.executeForAll((pokemon: Pokemon) => applyPostWeatherLapseAbAttrs(PostWeatherLapseAbAttr, pokemon, this.weather));

      super.start();
    });
  }
}

export class ObtainStatusEffectPhase extends PokemonPhase {
  private statusEffect: StatusEffect;
  private cureTurn: integer;
  private sourceText: string;
  private sourcePokemon: Pokemon;

  constructor(scene: BattleScene, battlerIndex: BattlerIndex, statusEffect: StatusEffect, cureTurn?: integer, sourceText?: string, sourcePokemon?: Pokemon) {
    super(scene, battlerIndex);

    this.statusEffect = statusEffect;
    this.cureTurn = cureTurn;
    this.sourceText = sourceText;
    this.sourcePokemon = sourcePokemon; // For tracking which Pokemon caused the status effect
  }

  start() {
    const pokemon = this.getPokemon();
    if (!pokemon.status) {
      if (pokemon.trySetStatus(this.statusEffect, false, this.sourcePokemon)) {
        if (this.cureTurn) {
          pokemon.status.cureTurn = this.cureTurn;
        }
        pokemon.updateInfo(true);
        new CommonBattleAnim(CommonAnim.POISON + (this.statusEffect - 1), pokemon).play(this.scene, () => {
          this.scene.queueMessage(getPokemonMessage(pokemon, getStatusEffectObtainText(this.statusEffect, this.sourceText)));
          if (pokemon.status.isPostTurn()) {
            this.scene.pushPhase(new PostTurnStatusEffectPhase(this.scene, this.battlerIndex));
          }
          this.end();
        });
        return;
      }
    } else if (pokemon.status.effect === this.statusEffect) {
      this.scene.queueMessage(getPokemonMessage(pokemon, getStatusEffectOverlapText(this.statusEffect)));
    }
    this.end();
  }
}

export class PostTurnStatusEffectPhase extends PokemonPhase {
  constructor(scene: BattleScene, battlerIndex: BattlerIndex) {
    super(scene, battlerIndex);
  }

  start() {
    const pokemon = this.getPokemon();
    if (pokemon?.isActive(true) && pokemon.status && pokemon.status.isPostTurn()) {
      pokemon.status.incrementTurn();
      const cancelled = new Utils.BooleanHolder(false);
      applyAbAttrs(BlockNonDirectDamageAbAttr, pokemon, cancelled);

      if (!cancelled.value) {
        this.scene.queueMessage(getPokemonMessage(pokemon, getStatusEffectActivationText(pokemon.status.effect)));
        let damage: integer = 0;
        switch (pokemon.status.effect) {
        case StatusEffect.POISON:
          damage = Math.max(pokemon.getMaxHp() >> 3, 1);
          break;
        case StatusEffect.TOXIC:
          damage = Math.max(Math.floor((pokemon.getMaxHp() / 16) * pokemon.status.turnCount), 1);
          break;
        case StatusEffect.BURN:
          damage = Math.max(pokemon.getMaxHp() >> 4, 1);
          break;
        }
        if (damage) {
		  // Set preventEndure flag to avoid pokemon surviving thanks to focus band, sturdy, endure ...
          this.scene.damageNumberHandler.add(this.getPokemon(), pokemon.damage(damage, false, true));
          pokemon.updateInfo();
        }
        new CommonBattleAnim(CommonAnim.POISON + (pokemon.status.effect - 1), pokemon).play(this.scene, () => this.end());
      } else {
        this.end();
      }
    } else {
      this.end();
    }
  }
}

export class MessagePhase extends Phase {
  private text: string;
  private callbackDelay: integer;
  private prompt: boolean;
  private promptDelay: integer;

  constructor(scene: BattleScene, text: string, callbackDelay?: integer, prompt?: boolean, promptDelay?: integer) {
    super(scene);

    this.text = text;
    this.callbackDelay = callbackDelay;
    this.prompt = prompt;
    this.promptDelay = promptDelay;
  }

  start() {
    super.start();

    if (this.text.indexOf("$") > -1) {
      const pageIndex = this.text.indexOf("$");
      this.scene.unshiftPhase(new MessagePhase(this.scene, this.text.slice(pageIndex + 1), this.callbackDelay, this.prompt, this.promptDelay));
      this.text = this.text.slice(0, pageIndex).trim();
    }

    this.scene.ui.showText(this.text, null, () => this.end(), this.callbackDelay || (this.prompt ? 0 : 1500), this.prompt, this.promptDelay);
  }

  end() {
    if (this.scene.abilityBar.shown) {
      this.scene.abilityBar.hide();
    }

    super.end();
  }
}

export class DamagePhase extends PokemonPhase {
  private amount: integer;
  private damageResult: DamageResult;
  private critical: boolean;

  constructor(scene: BattleScene, battlerIndex: BattlerIndex, amount: integer, damageResult?: DamageResult, critical: boolean = false) {
    super(scene, battlerIndex);

    this.amount = amount;
    this.damageResult = damageResult || HitResult.EFFECTIVE;
    this.critical = critical;
  }

  start() {
    super.start();

    if (this.damageResult === HitResult.ONE_HIT_KO) {
      this.scene.toggleInvert(true);
      this.scene.time.delayedCall(Utils.fixedInt(1000), () => {
        this.scene.toggleInvert(false);
        this.applyDamage();
      });
      return;
    }

    this.applyDamage();
  }

  updateAmount(amount: integer): void {
    this.amount = amount;
  }

  applyDamage() {
    switch (this.damageResult) {
    case HitResult.EFFECTIVE:
      this.scene.playSound("hit");
      break;
    case HitResult.SUPER_EFFECTIVE:
    case HitResult.ONE_HIT_KO:
      this.scene.playSound("hit_strong");
      break;
    case HitResult.NOT_VERY_EFFECTIVE:
      this.scene.playSound("hit_weak");
      break;
    }

    if (this.amount) {
      this.scene.damageNumberHandler.add(this.getPokemon(), this.amount, this.damageResult, this.critical);
    }

    if (this.damageResult !== HitResult.OTHER) {
      const flashTimer = this.scene.time.addEvent({
        delay: 100,
        repeat: 5,
        startAt: 200,
        callback: () => {
          this.getPokemon().getSprite().setVisible(flashTimer.repeatCount % 2 === 0);
          if (!flashTimer.repeatCount) {
            this.getPokemon().updateInfo().then(() => this.end());
          }
        }
      });
    } else {
      this.getPokemon().updateInfo().then(() => this.end());
    }
  }

  end() {
    switch (this.scene.currentBattle.battleSpec) {
    case BattleSpec.FINAL_BOSS:
      const pokemon = this.getPokemon();
      if (pokemon instanceof EnemyPokemon && pokemon.isBoss() && !pokemon.formIndex && pokemon.bossSegmentIndex < 1) {
        this.scene.fadeOutBgm(Utils.fixedInt(2000), false);
        this.scene.ui.showDialogue(battleSpecDialogue[BattleSpec.FINAL_BOSS].firstStageWin, pokemon.species.name, null, () => {
          this.scene.addEnemyModifier(getModifierType(modifierTypes.MINI_BLACK_HOLE).newModifier(pokemon) as PersistentModifier, false, true);
          pokemon.generateAndPopulateMoveset(1);
          this.scene.setFieldScale(0.75);
          this.scene.triggerPokemonFormChange(pokemon, SpeciesFormChangeManualTrigger, false);
          this.scene.currentBattle.double = true;
          const availablePartyMembers = this.scene.getParty().filter(p => !p.isFainted());
          if (availablePartyMembers.length > 1) {
            this.scene.pushPhase(new ToggleDoublePositionPhase(this.scene, true));
            if (!availablePartyMembers[1].isOnField()) {
              this.scene.pushPhase(new SummonPhase(this.scene, 1));
            }
          }

          super.end();
        });
        return;
      }
      break;
    }

    super.end();
  }
}

export class FaintPhase extends PokemonPhase {
  private preventEndure: boolean;

  constructor(scene: BattleScene, battlerIndex: BattlerIndex, preventEndure?: boolean) {
    super(scene, battlerIndex);

    this.preventEndure = preventEndure;
  }

  start() {
    super.start();

    if (!this.preventEndure) {
      const instantReviveModifier = this.scene.applyModifier(PokemonInstantReviveModifier, this.player, this.getPokemon()) as PokemonInstantReviveModifier;

      if (instantReviveModifier) {
        if (!--instantReviveModifier.stackCount) {
          this.scene.removeModifier(instantReviveModifier);
        }
        this.scene.updateModifiers(this.player);
        return this.end();
      }
    }

    if (!this.tryOverrideForBattleSpec()) {
      this.doFaint();
    }
  }

  doFaint(): void {
    const pokemon = this.getPokemon();

    // Track total times pokemon have been KO'd for supreme overlord/last respects
    if (pokemon.isPlayer()) {
      this.scene.currentBattle.playerFaints += 1;
    } else {
      this.scene.currentBattle.enemyFaints += 1;
    }

    this.scene.queueMessage(getPokemonMessage(pokemon, " fainted!"), null, true);

    if (pokemon.turnData?.attacksReceived?.length) {
      const lastAttack = pokemon.turnData.attacksReceived[0];
      applyPostFaintAbAttrs(PostFaintAbAttr, pokemon, this.scene.getPokemonById(lastAttack.sourceId), new PokemonMove(lastAttack.move), lastAttack.result);
    }

    const alivePlayField = this.scene.getField(true);
    alivePlayField.forEach(p => applyPostKnockOutAbAttrs(PostKnockOutAbAttr, p, pokemon));
    if (pokemon.turnData?.attacksReceived?.length) {
      const defeatSource = this.scene.getPokemonById(pokemon.turnData.attacksReceived[0].sourceId);
      if (defeatSource?.isOnField()) {
        applyPostVictoryAbAttrs(PostVictoryAbAttr, defeatSource);
        const pvmove = allMoves[pokemon.turnData.attacksReceived[0].move];
        const pvattrs = pvmove.getAttrs(PostVictoryStatChangeAttr) as PostVictoryStatChangeAttr[];
        if (pvattrs.length) {
          for (const pvattr of pvattrs) {
            pvattr.applyPostVictory(defeatSource, defeatSource, pvmove);
          }
        }
      }
    }

    if (this.player) {
      const nonFaintedPartyMembers = this.scene.getParty().filter(p => !p.isFainted());
      const nonFaintedPartyMemberCount = nonFaintedPartyMembers.length;
      if (!nonFaintedPartyMemberCount) {
        this.scene.unshiftPhase(new GameOverPhase(this.scene));
      } else if (nonFaintedPartyMemberCount >= this.scene.currentBattle.getBattlerCount() || (this.scene.currentBattle.double && !nonFaintedPartyMembers[0].isActive(true))) {
        this.scene.pushPhase(new SwitchPhase(this.scene, this.fieldIndex, true, false));
      }
      if (nonFaintedPartyMemberCount === 1 && this.scene.currentBattle.double) {
        this.scene.unshiftPhase(new ToggleDoublePositionPhase(this.scene, true));
      }
    } else {
      this.scene.unshiftPhase(new VictoryPhase(this.scene, this.battlerIndex));
      if (this.scene.currentBattle.battleType === BattleType.TRAINER) {
        const hasReservePartyMember = !!this.scene.getEnemyParty().filter(p => p.isActive() && !p.isOnField() && p.trainerSlot === (pokemon as EnemyPokemon).trainerSlot).length;
        if (hasReservePartyMember) {
          this.scene.pushPhase(new SwitchSummonPhase(this.scene, this.fieldIndex, -1, false, false, false));
        }
      }
    }

    if (this.scene.currentBattle.double) {
      const allyPokemon = pokemon.getAlly();
      if (allyPokemon?.isActive(true)) {
        let targetingMovePhase: MovePhase;
        do {
          targetingMovePhase = this.scene.findPhase(mp => mp instanceof MovePhase && mp.targets.length === 1 && mp.targets[0] === pokemon.getBattlerIndex() && mp.pokemon.isPlayer() !== allyPokemon.isPlayer()) as MovePhase;
          if (targetingMovePhase && targetingMovePhase.targets[0] !== allyPokemon.getBattlerIndex()) {
            targetingMovePhase.targets[0] = allyPokemon.getBattlerIndex();
          }
        } while (targetingMovePhase);
      }
    }

    pokemon.lapseTags(BattlerTagLapseType.FAINT);
    this.scene.getField(true).filter(p => p !== pokemon).forEach(p => p.removeTagsBySourceId(pokemon.id));

    pokemon.faintCry(() => {
      if (pokemon instanceof PlayerPokemon) {
        pokemon.addFriendship(-10);
      }
      pokemon.hideInfo();
      this.scene.playSound("faint");
      this.scene.tweens.add({
        targets: pokemon,
        duration: 500,
        y: pokemon.y + 150,
        ease: "Sine.easeIn",
        onComplete: () => {
          pokemon.setVisible(false);
          pokemon.y -= 150;
          pokemon.trySetStatus(StatusEffect.FAINT);
          if (pokemon.isPlayer()) {
            this.scene.currentBattle.removeFaintedParticipant(pokemon as PlayerPokemon);
          } else {
            this.scene.addFaintedEnemyScore(pokemon as EnemyPokemon);
            this.scene.currentBattle.addPostBattleLoot(pokemon as EnemyPokemon);
          }
          this.scene.field.remove(pokemon);
          this.end();
        }
      });
    });
  }

  tryOverrideForBattleSpec(): boolean {
    switch (this.scene.currentBattle.battleSpec) {
    case BattleSpec.FINAL_BOSS:
      if (!this.player) {
        const enemy = this.getPokemon();
        if (enemy.formIndex) {
          this.scene.ui.showDialogue(battleSpecDialogue[BattleSpec.FINAL_BOSS].secondStageWin, enemy.species.name, null, () => this.doFaint());
        } else {
          // Final boss' HP threshold has been bypassed; cancel faint and force check for 2nd phase
          enemy.hp++;
          this.scene.unshiftPhase(new DamagePhase(this.scene, enemy.getBattlerIndex(), 0, HitResult.OTHER));
          this.end();
        }
        return true;
      }
    }

    return false;
  }
}

export class VictoryPhase extends PokemonPhase {
  constructor(scene: BattleScene, battlerIndex: BattlerIndex) {
    super(scene, battlerIndex);
  }

  start() {
    super.start();

    this.scene.gameData.gameStats.pokemonDefeated++;

    const participantIds = this.scene.currentBattle.playerParticipantIds;
    const party = this.scene.getParty();
    const expShareModifier = this.scene.findModifier(m => m instanceof ExpShareModifier) as ExpShareModifier;
    const expBalanceModifier = this.scene.findModifier(m => m instanceof ExpBalanceModifier) as ExpBalanceModifier;
    const multipleParticipantExpBonusModifier = this.scene.findModifier(m => m instanceof MultipleParticipantExpBonusModifier) as MultipleParticipantExpBonusModifier;
    const nonFaintedPartyMembers = party.filter(p => p.hp);
    const expPartyMembers = nonFaintedPartyMembers.filter(p => p.level < this.scene.getMaxExpLevel());
    const partyMemberExp = [];

    if (participantIds.size) {
      let expValue = this.getPokemon().getExpValue();
      if (this.scene.currentBattle.battleType === BattleType.TRAINER) {
        expValue = Math.floor(expValue * 1.5);
      }
      for (const partyMember of nonFaintedPartyMembers) {
        const pId = partyMember.id;
        const participated = participantIds.has(pId);
        if (participated) {
          partyMember.addFriendship(2);
        }
        if (!expPartyMembers.includes(partyMember)) {
          continue;
        }
        if (!participated && !expShareModifier) {
          partyMemberExp.push(0);
          continue;
        }
        let expMultiplier = 0;
        if (participated) {
          expMultiplier += (1 / participantIds.size);
          if (participantIds.size > 1 && multipleParticipantExpBonusModifier) {
            expMultiplier += multipleParticipantExpBonusModifier.getStackCount() * 0.2;
          }
        } else if (expShareModifier) {
          expMultiplier += (expShareModifier.getStackCount() * 0.2) / participantIds.size;
        }
        if (partyMember.pokerus) {
          expMultiplier *= 1.5;
        }
        if (Overrides.XP_MULTIPLIER_OVERRIDE !== null) {
          expMultiplier = Overrides.XP_MULTIPLIER_OVERRIDE;
        }
        const pokemonExp = new Utils.NumberHolder(expValue * expMultiplier);
        this.scene.applyModifiers(PokemonExpBoosterModifier, true, partyMember, pokemonExp);
        partyMemberExp.push(Math.floor(pokemonExp.value));
      }

      if (expBalanceModifier) {
        let totalLevel = 0;
        let totalExp = 0;
        expPartyMembers.forEach((expPartyMember, epm) => {
          totalExp += partyMemberExp[epm];
          totalLevel += expPartyMember.level;
        });

        const medianLevel = Math.floor(totalLevel / expPartyMembers.length);

        const recipientExpPartyMemberIndexes = [];
        expPartyMembers.forEach((expPartyMember, epm) => {
          if (expPartyMember.level <= medianLevel) {
            recipientExpPartyMemberIndexes.push(epm);
          }
        });

        const splitExp = Math.floor(totalExp / recipientExpPartyMemberIndexes.length);

        expPartyMembers.forEach((_partyMember, pm) => {
          partyMemberExp[pm] = Phaser.Math.Linear(partyMemberExp[pm], recipientExpPartyMemberIndexes.indexOf(pm) > -1 ? splitExp : 0, 0.2 * expBalanceModifier.getStackCount());
        });
      }

      for (let pm = 0; pm < expPartyMembers.length; pm++) {
        const exp = partyMemberExp[pm];

        if (exp) {
          const partyMemberIndex = party.indexOf(expPartyMembers[pm]);
          this.scene.unshiftPhase(expPartyMembers[pm].isOnField() ? new ExpPhase(this.scene, partyMemberIndex, exp) : new ShowPartyExpBarPhase(this.scene, partyMemberIndex, exp));
        }
      }
    }

    if (!this.scene.getEnemyParty().find(p => this.scene.currentBattle.battleType ? !p?.isFainted(true) : p.isOnField())) {
      this.scene.pushPhase(new BattleEndPhase(this.scene));
      if (this.scene.currentBattle.battleType === BattleType.TRAINER) {
        this.scene.pushPhase(new TrainerVictoryPhase(this.scene));
      }
      if (this.scene.gameMode.isEndless || !this.scene.gameMode.isWaveFinal(this.scene.currentBattle.waveIndex)) {
        this.scene.pushPhase(new EggLapsePhase(this.scene));
        if (this.scene.currentBattle.waveIndex % 10) {
          this.scene.pushPhase(new SelectModifierPhase(this.scene));
        } else if (this.scene.gameMode.isDaily) {
          this.scene.pushPhase(new ModifierRewardPhase(this.scene, modifierTypes.EXP_CHARM));
          if (this.scene.currentBattle.waveIndex > 10 && !this.scene.gameMode.isWaveFinal(this.scene.currentBattle.waveIndex)) {
            this.scene.pushPhase(new ModifierRewardPhase(this.scene, modifierTypes.GOLDEN_POKEBALL));
          }
        } else {
          const superExpWave = !this.scene.gameMode.isEndless ? (this.scene.offsetGym ? 0 : 20) : 10;
          if (this.scene.gameMode.isEndless && this.scene.currentBattle.waveIndex === 10) {
            this.scene.pushPhase(new ModifierRewardPhase(this.scene, modifierTypes.EXP_SHARE));
          }
          if (this.scene.currentBattle.waveIndex <= 750 && (this.scene.currentBattle.waveIndex <= 500 || (this.scene.currentBattle.waveIndex % 30) === superExpWave)) {
            this.scene.pushPhase(new ModifierRewardPhase(this.scene, (this.scene.currentBattle.waveIndex % 30) !== superExpWave || this.scene.currentBattle.waveIndex > 250 ? modifierTypes.EXP_CHARM : modifierTypes.SUPER_EXP_CHARM));
          }
          if (this.scene.currentBattle.waveIndex <= 150 && !(this.scene.currentBattle.waveIndex % 50)) {
            this.scene.pushPhase(new ModifierRewardPhase(this.scene, modifierTypes.GOLDEN_POKEBALL));
          }
          if (this.scene.gameMode.isEndless && !(this.scene.currentBattle.waveIndex % 50)) {
            this.scene.pushPhase(new ModifierRewardPhase(this.scene, !(this.scene.currentBattle.waveIndex % 250) ? modifierTypes.VOUCHER_PREMIUM : modifierTypes.VOUCHER_PLUS));
            this.scene.pushPhase(new AddEnemyBuffModifierPhase(this.scene));
          }
        }
        this.scene.pushPhase(new NewBattlePhase(this.scene));
      } else {
        this.scene.currentBattle.battleType = BattleType.CLEAR;
        this.scene.score += this.scene.gameMode.getClearScoreBonus();
        this.scene.updateScoreText();
        this.scene.pushPhase(new GameOverPhase(this.scene, true));
      }
    }

    this.end();
  }
}

export class TrainerVictoryPhase extends BattlePhase {
  constructor(scene: BattleScene) {
    super(scene);
  }

  start() {
    this.scene.disableMenu = true;

    this.scene.playBgm(this.scene.currentBattle.trainer.config.victoryBgm);

    this.scene.unshiftPhase(new MoneyRewardPhase(this.scene, this.scene.currentBattle.trainer.config.moneyMultiplier));

    const modifierRewardFuncs = this.scene.currentBattle.trainer.config.modifierRewardFuncs;
    for (const modifierRewardFunc of modifierRewardFuncs) {
      this.scene.unshiftPhase(new ModifierRewardPhase(this.scene, modifierRewardFunc));
    }

    const trainerType = this.scene.currentBattle.trainer.config.trainerType;
    if (vouchers.hasOwnProperty(TrainerType[trainerType])) {
      if (!this.scene.validateVoucher(vouchers[TrainerType[trainerType]]) && this.scene.currentBattle.trainer.config.isBoss) {
        this.scene.unshiftPhase(new ModifierRewardPhase(this.scene, [ modifierTypes.VOUCHER, modifierTypes.VOUCHER, modifierTypes.VOUCHER_PLUS, modifierTypes.VOUCHER_PREMIUM ][vouchers[TrainerType[trainerType]].voucherType]));
      }
    }

    this.scene.ui.showText(i18next.t("battle:trainerDefeated", { trainerName: this.scene.currentBattle.trainer.getName(TrainerSlot.NONE, true) }), null, () => {
      const victoryMessages = this.scene.currentBattle.trainer.getVictoryMessages();
      const showMessage = () => {
        let message: string;
        this.scene.executeWithSeedOffset(() => message = Utils.randSeedItem(victoryMessages), this.scene.currentBattle.waveIndex);
        const messagePages = message.split(/\$/g).map(m => m.trim());

        for (let p = messagePages.length - 1; p >= 0; p--) {
          const originalFunc = showMessageOrEnd;
          showMessageOrEnd = () => this.scene.ui.showDialogue(messagePages[p], this.scene.currentBattle.trainer.getName(), null, originalFunc);
        }

        showMessageOrEnd();
      };
      let showMessageOrEnd = () => this.end();
      if (victoryMessages?.length) {
        if (this.scene.currentBattle.trainer.config.hasCharSprite) {
          const originalFunc = showMessageOrEnd;
          showMessageOrEnd = () => this.scene.charSprite.hide().then(() => this.scene.hideFieldOverlay(250).then(() => originalFunc()));
          this.scene.showFieldOverlay(500).then(() => this.scene.charSprite.showCharacter(this.scene.currentBattle.trainer.getKey(), getCharVariantFromDialogue(victoryMessages[0])).then(() => showMessage()));
        } else {
          showMessage();
        }
      } else {
        showMessageOrEnd();
      }
    }, null, true);

    this.showEnemyTrainer();
  }
}

export class MoneyRewardPhase extends BattlePhase {
  private moneyMultiplier: number;

  constructor(scene: BattleScene, moneyMultiplier: number) {
    super(scene);

    this.moneyMultiplier = moneyMultiplier;
  }

  start() {
    const moneyAmount = new Utils.IntegerHolder(this.scene.getWaveMoneyAmount(this.moneyMultiplier));

    this.scene.applyModifiers(MoneyMultiplierModifier, true, moneyAmount);

    this.scene.addMoney(moneyAmount.value);

    const userLocale = navigator.language || "en-US";
    const formattedMoneyAmount = moneyAmount.value.toLocaleString(userLocale);
    const message = i18next.t("battle:moneyWon", { moneyAmount: formattedMoneyAmount });

    this.scene.ui.showText(message, null, () => this.end(), null, true);
  }
}

export class ModifierRewardPhase extends BattlePhase {
  protected modifierType: ModifierType;

  constructor(scene: BattleScene, modifierTypeFunc: ModifierTypeFunc) {
    super(scene);

    this.modifierType = getModifierType(modifierTypeFunc);
  }

  start() {
    super.start();

    this.doReward().then(() => this.end());
  }

  doReward(): Promise<void> {
    return new Promise<void>(resolve => {
      const newModifier = this.modifierType.newModifier();
      this.scene.addModifier(newModifier).then(() => {
        this.scene.playSound("item_fanfare");
        this.scene.ui.showText(`You received\n${newModifier.type.name}!`, null, () => resolve(), null, true);
      });
    });
  }
}

export class GameOverModifierRewardPhase extends ModifierRewardPhase {
  constructor(scene: BattleScene, modifierTypeFunc: ModifierTypeFunc) {
    super(scene, modifierTypeFunc);
  }

  doReward(): Promise<void> {
    return new Promise<void>(resolve => {
      const newModifier = this.modifierType.newModifier();
      this.scene.addModifier(newModifier).then(() => {
        this.scene.playSound("level_up_fanfare");
        this.scene.ui.setMode(Mode.MESSAGE);
        this.scene.ui.fadeIn(250).then(() => {
          this.scene.ui.showText(`You received\n${newModifier.type.name}!`, null, () => {
            this.scene.time.delayedCall(1500, () => this.scene.arenaBg.setVisible(true));
            resolve();
          }, null, true, 1500);
        });
      });
    });
  }
}

export class RibbonModifierRewardPhase extends ModifierRewardPhase {
  private species: PokemonSpecies;

  constructor(scene: BattleScene, modifierTypeFunc: ModifierTypeFunc, species: PokemonSpecies) {
    super(scene, modifierTypeFunc);

    this.species = species;
  }

  doReward(): Promise<void> {
    return new Promise<void>(resolve => {
      const newModifier = this.modifierType.newModifier();
      this.scene.addModifier(newModifier).then(() => {
        this.scene.playSound("level_up_fanfare");
        this.scene.ui.setMode(Mode.MESSAGE);
        this.scene.ui.showText(`${this.species.name} beat ${this.scene.gameMode.getName()} Mode for the first time!\nYou received ${newModifier.type.name}!`, null, () => {
          resolve();
        }, null, true, 1500);
      });
    });
  }
}

export class GameOverPhase extends BattlePhase {
  private victory: boolean;
  private firstRibbons: PokemonSpecies[] = [];

  constructor(scene: BattleScene, victory?: boolean) {
    super(scene);

    this.victory = !!victory;
  }

  start() {
    super.start();

    // Failsafe if players somehow skip floor 200 in classic mode
    if (this.scene.gameMode.isClassic && this.scene.currentBattle.waveIndex > 200) {
      this.victory = true;
    }

    if (this.victory && this.scene.gameMode.isEndless) {
      this.scene.ui.showDialogue(i18next.t("PGMmiscDialogue:ending_endless"), i18next.t("PGMmiscDialogue:ending_name"), 0, () => this.handleGameOver());
    } else if (this.victory || !this.scene.enableRetries) {
      this.handleGameOver();
    } else {
      this.scene.ui.showText("Would you like to retry from the start of the battle?", null, () => {
        this.scene.ui.setMode(Mode.CONFIRM, () => {
          this.scene.ui.fadeOut(1250).then(() => {
            this.scene.reset();
            this.scene.clearPhaseQueue();
            this.scene.gameData.loadSession(this.scene, this.scene.sessionSlotId).then(() => {
              this.scene.pushPhase(new EncounterPhase(this.scene, true));

              const availablePartyMembers = this.scene.getParty().filter(p => !p.isFainted()).length;

              this.scene.pushPhase(new SummonPhase(this.scene, 0));
              if (this.scene.currentBattle.double && availablePartyMembers > 1) {
                this.scene.pushPhase(new SummonPhase(this.scene, 1));
              }
              if (this.scene.currentBattle.waveIndex > 1 && this.scene.currentBattle.battleType !== BattleType.TRAINER) {
                this.scene.pushPhase(new CheckSwitchPhase(this.scene, 0, this.scene.currentBattle.double));
                if (this.scene.currentBattle.double && availablePartyMembers > 1) {
                  this.scene.pushPhase(new CheckSwitchPhase(this.scene, 1, this.scene.currentBattle.double));
                }
              }

              this.scene.ui.fadeIn(1250);
              this.end();
            });
          });
        }, () => this.handleGameOver(), false, 0, 0, 1000);
      });
    }
  }

  handleGameOver(): void {
    const doGameOver = (newClear: boolean) => {
      this.scene.disableMenu = true;
      this.scene.time.delayedCall(1000, () => {
        let firstClear = false;
        if (this.victory && newClear) {
          if (this.scene.gameMode.isClassic) {
            firstClear = this.scene.validateAchv(achvs.CLASSIC_VICTORY);
            this.scene.gameData.gameStats.sessionsWon++;
            for (const pokemon of this.scene.getParty()) {
              this.awardRibbon(pokemon);

              if (pokemon.species.getRootSpeciesId() !== pokemon.species.getRootSpeciesId(true)) {
                this.awardRibbon(pokemon, true);
              }
            }
          } else if (this.scene.gameMode.isDaily && newClear) {
            this.scene.gameData.gameStats.dailyRunSessionsWon++;
          }
        }
        const fadeDuration = this.victory ? 10000 : 5000;
        this.scene.fadeOutBgm(fadeDuration, true);
        const activeBattlers = this.scene.getField().filter(p => p?.isActive(true));
        activeBattlers.map(p => p.hideInfo());
        this.scene.ui.fadeOut(fadeDuration).then(() => {
          activeBattlers.map(a => a.setVisible(false));
          this.scene.setFieldScale(1, true);
          this.scene.clearPhaseQueue();
          this.scene.ui.clearText();

          const clear = (endCardPhase?: EndCardPhase) => {
            if (newClear) {
              this.handleUnlocks();
            }
            if (this.victory && newClear) {
              for (const species of this.firstRibbons) {
                this.scene.unshiftPhase(new RibbonModifierRewardPhase(this.scene, modifierTypes.VOUCHER_PLUS, species));
              }
              if (!firstClear) {
                this.scene.unshiftPhase(new GameOverModifierRewardPhase(this.scene, modifierTypes.VOUCHER_PREMIUM));
              }
            }
            this.scene.pushPhase(new PostGameOverPhase(this.scene, endCardPhase));
            this.end();
          };

          if (this.victory && this.scene.gameMode.isClassic) {
            this.scene.ui.fadeIn(500).then(() => {
              this.scene.charSprite.showCharacter(`rival_${this.scene.gameData.gender === PlayerGender.FEMALE ? "m" : "f"}`, getCharVariantFromDialogue(miscDialogue.ending[this.scene.gameData.gender === PlayerGender.FEMALE ? 0 : 1])).then(() => {
                this.scene.ui.showDialogue(miscDialogue.ending[this.scene.gameData.gender === PlayerGender.FEMALE ? 0 : 1], this.scene.gameData.gender === PlayerGender.FEMALE ? trainerConfigs[TrainerType.RIVAL].name : trainerConfigs[TrainerType.RIVAL].nameFemale, null, () => {
                  this.scene.ui.fadeOut(500).then(() => {
                    this.scene.charSprite.hide().then(() => {
                      const endCardPhase = new EndCardPhase(this.scene);
                      this.scene.unshiftPhase(endCardPhase);
                      clear(endCardPhase);
                    });
                  });
                });
              });
            });
          } else {
            clear();
          }
        });
      });
    };

    /* Added a local check to see if the game is running offline on victory
    If Online, execute apiFetch as intended
    If Offline, execute offlineNewClear(), a localStorage implementation of newClear daily run checks */
    if (this.victory) {
      if (!Utils.isLocal) {
        Utils.apiFetch(`savedata/newclear?slot=${this.scene.sessionSlotId}`, true)
          .then(response => response.json())
          .then(newClear => doGameOver(newClear));
      } else {
        this.scene.gameData.offlineNewClear(this.scene).then(result => {
          doGameOver(result);
        });
      }
    } else {
      doGameOver(false);
    }
  }

  handleUnlocks(): void {
    if (this.victory && this.scene.gameMode.isClassic) {
      if (!this.scene.gameData.unlocks[Unlockables.ENDLESS_MODE]) {
        this.scene.unshiftPhase(new UnlockPhase(this.scene, Unlockables.ENDLESS_MODE));
      }
      if (this.scene.getParty().filter(p => p.fusionSpecies).length && !this.scene.gameData.unlocks[Unlockables.SPLICED_ENDLESS_MODE]) {
        this.scene.unshiftPhase(new UnlockPhase(this.scene, Unlockables.SPLICED_ENDLESS_MODE));
      }
      if (!this.scene.gameData.unlocks[Unlockables.MINI_BLACK_HOLE]) {
        this.scene.unshiftPhase(new UnlockPhase(this.scene, Unlockables.MINI_BLACK_HOLE));
      }
    }
  }

  awardRibbon(pokemon: Pokemon, forStarter: boolean = false): void {
    const speciesId = getPokemonSpecies(pokemon.species.speciesId);
    const speciesRibbonCount = this.scene.gameData.incrementRibbonCount(speciesId, forStarter);
    // first time classic win, award voucher
    if (speciesRibbonCount === 1) {
      this.firstRibbons.push(getPokemonSpecies(pokemon.species.getRootSpeciesId(forStarter)));
    }
  }
}

export class EndCardPhase extends Phase {
  public endCard: Phaser.GameObjects.Image;
  public text: Phaser.GameObjects.Text;

  constructor(scene: BattleScene) {
    super(scene);
  }

  start(): void {
    super.start();

    this.scene.ui.getMessageHandler().bg.setVisible(false);
    this.scene.ui.getMessageHandler().nameBoxContainer.setVisible(false);

    this.endCard = this.scene.add.image(0, 0, `end_${this.scene.gameData.gender === PlayerGender.FEMALE ? "f" : "m"}`);
    this.endCard.setOrigin(0);
    this.endCard.setScale(0.5);
    this.scene.field.add(this.endCard);

    this.text = addTextObject(this.scene, this.scene.game.canvas.width / 12, (this.scene.game.canvas.height / 6) - 16, "Congratulations!", TextStyle.SUMMARY, { fontSize: "128px" });
    this.text.setOrigin(0.5);
    this.scene.field.add(this.text);

    this.scene.ui.clearText();

    this.scene.ui.fadeIn(1000).then(() => {

      this.scene.ui.showText("", null, () => {
        this.scene.ui.getMessageHandler().bg.setVisible(true);
        this.end();
      }, null, true);
    });
  }
}

export class UnlockPhase extends Phase {
  private unlockable: Unlockables;

  constructor(scene: BattleScene, unlockable: Unlockables) {
    super(scene);

    this.unlockable = unlockable;
  }

  start(): void {
    this.scene.time.delayedCall(2000, () => {
      this.scene.gameData.unlocks[this.unlockable] = true;
      this.scene.playSound("level_up_fanfare");
      this.scene.ui.setMode(Mode.MESSAGE);
      this.scene.ui.showText(`${getUnlockableName(this.unlockable)}\nhas been unlocked.`, null, () => {
        this.scene.time.delayedCall(1500, () => this.scene.arenaBg.setVisible(true));
        this.end();
      }, null, true, 1500);
    });
  }
}

export class PostGameOverPhase extends Phase {
  private endCardPhase: EndCardPhase;

  constructor(scene: BattleScene, endCardPhase: EndCardPhase) {
    super(scene);

    this.endCardPhase = endCardPhase;
  }

  start() {
    super.start();

    const saveAndReset = () => {
      this.scene.gameData.saveAll(this.scene, true, true, true).then(success => {
        if (!success) {
          return this.scene.reset(true);
        }
        this.scene.gameData.tryClearSession(this.scene, this.scene.sessionSlotId).then((success: boolean | [boolean, boolean]) => {
          if (!success[0]) {
            return this.scene.reset(true);
          }
          this.scene.reset();
          this.scene.unshiftPhase(new TitlePhase(this.scene));
          this.end();
        });
      });
    };

    if (this.endCardPhase) {
      this.scene.ui.fadeOut(500).then(() => {
        this.scene.ui.getMessageHandler().bg.setVisible(true);

        this.endCardPhase.endCard.destroy();
        this.endCardPhase.text.destroy();
        saveAndReset();
      });
    } else {
      saveAndReset();
    }
  }
}

export class SwitchPhase extends BattlePhase {
  protected fieldIndex: integer;
  private isModal: boolean;
  private doReturn: boolean;

  constructor(scene: BattleScene, fieldIndex: integer, isModal: boolean, doReturn: boolean) {
    super(scene);

    this.fieldIndex = fieldIndex;
    this.isModal = isModal;
    this.doReturn = doReturn;
  }

  start() {
    super.start();

    // Skip modal switch if impossible
    if (this.isModal && !this.scene.getParty().filter(p => !p.isFainted() && !p.isActive(true)).length) {
      return super.end();
    }

    // Check if there is any space still in field
    if (this.isModal && this.scene.getPlayerField().filter(p => !p.isFainted() && p.isActive(true)).length >= this.scene.currentBattle.getBattlerCount()) {
      return super.end();
    }

    // Override field index to 0 in case of double battle where 2/3 remaining party members fainted at once
    const fieldIndex = this.scene.currentBattle.getBattlerCount() === 1 || this.scene.getParty().filter(p => !p.isFainted()).length > 1 ? this.fieldIndex : 0;

    this.scene.ui.setMode(Mode.PARTY, this.isModal ? PartyUiMode.FAINT_SWITCH : PartyUiMode.POST_BATTLE_SWITCH, fieldIndex, (slotIndex: integer, option: PartyOption) => {
      if (slotIndex >= this.scene.currentBattle.getBattlerCount() && slotIndex < 6) {
        this.scene.unshiftPhase(new SwitchSummonPhase(this.scene, fieldIndex, slotIndex, this.doReturn, option === PartyOption.PASS_BATON));
      }
      this.scene.ui.setMode(Mode.MESSAGE).then(() => super.end());
    }, PartyUiHandler.FilterNonFainted);
  }
}

export class ExpPhase extends PlayerPartyMemberPokemonPhase {
  private expValue: number;

  constructor(scene: BattleScene, partyMemberIndex: integer, expValue: number) {
    super(scene, partyMemberIndex);

    this.expValue = expValue;
  }

  start() {
    super.start();

    const pokemon = this.getPokemon();
    const exp = new Utils.NumberHolder(this.expValue);
    this.scene.applyModifiers(ExpBoosterModifier, true, exp);
    exp.value = Math.floor(exp.value);
    this.scene.ui.showText(i18next.t("battle:expGain", { pokemonName: pokemon.name, exp: exp.value }), null, () => {
      const lastLevel = pokemon.level;
      pokemon.addExp(exp.value);
      const newLevel = pokemon.level;
      if (newLevel > lastLevel) {
        this.scene.unshiftPhase(new LevelUpPhase(this.scene, this.partyMemberIndex, lastLevel, newLevel));
      }
      pokemon.updateInfo().then(() => this.end());
    }, null, true);
  }
}

export class ShowPartyExpBarPhase extends PlayerPartyMemberPokemonPhase {
  private expValue: number;

  constructor(scene: BattleScene, partyMemberIndex: integer, expValue: number) {
    super(scene, partyMemberIndex);

    this.expValue = expValue;
  }

  start() {
    super.start();

    const pokemon = this.getPokemon();
    const exp = new Utils.NumberHolder(this.expValue);
    this.scene.applyModifiers(ExpBoosterModifier, true, exp);
    exp.value = Math.floor(exp.value);

    const lastLevel = pokemon.level;
    pokemon.addExp(exp.value);
    const newLevel = pokemon.level;
    if (newLevel > lastLevel) {
      this.scene.unshiftPhase(new LevelUpPhase(this.scene, this.partyMemberIndex, lastLevel, newLevel));
    }
    this.scene.unshiftPhase(new HidePartyExpBarPhase(this.scene));
    pokemon.updateInfo();

    if (this.scene.expParty === 2) { // 2 - Skip - no level up frame nor message
      this.end();
    } else if (this.scene.expParty === 1) { // 1 - Only level up - we display the level up in the small frame instead of a message
      if (newLevel > lastLevel) { // this means if we level up
        // instead of displaying the exp gain in the small frame, we display the new level
        // we use the same method for mode 0 & 1, by giving a parameter saying to display the exp or the level
        this.scene.partyExpBar.showPokemonExp(pokemon, exp.value, this.scene.expParty === 1, newLevel).then(() => {
          setTimeout(() => this.end(), 800 / Math.pow(2, this.scene.expGainsSpeed));
        });
      } else {
        this.end();
      }
    } else if (this.scene.expGainsSpeed < 3) {
      this.scene.partyExpBar.showPokemonExp(pokemon, exp.value, this.scene.expParty === 1, newLevel).then(() => {
        setTimeout(() => this.end(), 500 / Math.pow(2, this.scene.expGainsSpeed));
      });
    } else {
      this.end();
    }

  }
}

export class HidePartyExpBarPhase extends BattlePhase {
  constructor(scene: BattleScene) {
    super(scene);
  }

  start() {
    super.start();

    this.scene.partyExpBar.hide().then(() => this.end());
  }
}

export class LevelUpPhase extends PlayerPartyMemberPokemonPhase {
  private lastLevel: integer;
  private level: integer;

  constructor(scene: BattleScene, partyMemberIndex: integer, lastLevel: integer, level: integer) {
    super(scene, partyMemberIndex);

    this.lastLevel = lastLevel;
    this.level = level;
    this.scene = scene;
  }

  start() {
    super.start();

    if (this.level > this.scene.gameData.gameStats.highestLevel) {
      this.scene.gameData.gameStats.highestLevel = this.level;
    }

    this.scene.validateAchvs(LevelAchv, new Utils.IntegerHolder(this.level));

    const pokemon = this.getPokemon();
    const prevStats = pokemon.stats.slice(0);
    pokemon.calculateStats();
    pokemon.updateInfo();
    if (this.scene.expParty === 0) { // 0 - default - the normal exp gain display, nothing changed
      this.scene.playSound("level_up_fanfare");
      this.scene.ui.showText(i18next.t("battle:levelUp", { pokemonName: this.getPokemon().name, level: this.level }), null, () => this.scene.ui.getMessageHandler().promptLevelUpStats(this.partyMemberIndex, prevStats, false).then(() => this.end()), null, true);
    } else if (this.scene.expParty === 2) { // 2 - Skip - no level up frame nor message
      this.end();
    } else { // 1 - Only level up - we display the level up in the small frame instead of a message
      // we still want to display the stats if activated
      this.scene.ui.getMessageHandler().promptLevelUpStats(this.partyMemberIndex, prevStats, false).then(() => this.end());
    }
    if (this.level <= 100) {
      const levelMoves = this.getPokemon().getLevelMoves(this.lastLevel + 1);
      for (const lm of levelMoves) {
        this.scene.unshiftPhase(new LearnMovePhase(this.scene, this.partyMemberIndex, lm[1]));
      }
    }
    if (!pokemon.pauseEvolutions) {
      const evolution = pokemon.getEvolution();
      if (evolution) {
        this.scene.unshiftPhase(new EvolutionPhase(this.scene, pokemon as PlayerPokemon, evolution, this.lastLevel));
      }
    }
  }
}

export class LearnMovePhase extends PlayerPartyMemberPokemonPhase {
  private moveId: Moves;

  constructor(scene: BattleScene, partyMemberIndex: integer, moveId: Moves) {
    super(scene, partyMemberIndex);

    this.moveId = moveId;
  }

  start() {
    super.start();

    const pokemon = this.getPokemon();
    const move = allMoves[this.moveId];

    const existingMoveIndex = pokemon.getMoveset().findIndex(m => m?.moveId === move.id);

    if (existingMoveIndex > -1) {
      return this.end();
    }

    const emptyMoveIndex = pokemon.getMoveset().length < 4
      ? pokemon.getMoveset().length
      : pokemon.getMoveset().findIndex(m => m === null);

    const messageMode = this.scene.ui.getHandler() instanceof EvolutionSceneHandler
      ? Mode.EVOLUTION_SCENE
      : Mode.MESSAGE;

    if (emptyMoveIndex > -1) {
      pokemon.setMove(emptyMoveIndex, this.moveId);
      initMoveAnim(this.scene, this.moveId).then(() => {
        loadMoveAnimAssets(this.scene, [ this.moveId ], true)
          .then(() => {
            this.scene.ui.setMode(messageMode).then(() => {
              this.scene.playSound("level_up_fanfare");
              this.scene.ui.showText(i18next.t("battle:learnMove", { pokemonName: pokemon.name, moveName: move.name }), null, () => {
                this.scene.triggerPokemonFormChange(pokemon, SpeciesFormChangeMoveLearnedTrigger, true);
                this.end();
              }, messageMode === Mode.EVOLUTION_SCENE ? 1000 : null, true);
            });
          });
      });
    } else {
      this.scene.ui.setMode(messageMode).then(() => {
        this.scene.ui.showText(i18next.t("battle:learnMovePrompt", { pokemonName: pokemon.name, moveName: move.name }), null, () => {
          this.scene.ui.showText(i18next.t("battle:learnMoveLimitReached", { pokemonName: pokemon.name }), null, () => {
            this.scene.ui.showText(i18next.t("battle:learnMoveReplaceQuestion", { moveName: move.name }), null, () => {
              const noHandler = () => {
                this.scene.ui.setMode(messageMode).then(() => {
                  this.scene.ui.showText(i18next.t("battle:learnMoveStopTeaching", { moveName: move.name }), null, () => {
                    this.scene.ui.setModeWithoutClear(Mode.CONFIRM, () => {
                      this.scene.ui.setMode(messageMode);
                      this.scene.ui.showText(i18next.t("battle:learnMoveNotLearned", { pokemonName: pokemon.name, moveName: move.name }), null, () => this.end(), null, true);
                    }, () => {
                      this.scene.ui.setMode(messageMode);
                      this.scene.unshiftPhase(new LearnMovePhase(this.scene, this.partyMemberIndex, this.moveId));
                      this.end();
                    });
                  });
                });
              };
              this.scene.ui.setModeWithoutClear(Mode.CONFIRM, () => {
                this.scene.ui.setMode(messageMode);
                this.scene.ui.showText(i18next.t("battle:learnMoveForgetQuestion"), null, () => {
                  this.scene.ui.setModeWithoutClear(Mode.SUMMARY, this.getPokemon(), SummaryUiMode.LEARN_MOVE, move, (moveIndex: integer) => {
                    if (moveIndex === 4) {
                      noHandler();
                      return;
                    }
                    this.scene.ui.setMode(messageMode).then(() => {
                      this.scene.ui.showText(i18next.t("battle:countdownPoof"), null, () => {
                        this.scene.ui.showText(i18next.t("battle:learnMoveForgetSuccess", { pokemonName: pokemon.name, moveName: pokemon.moveset[moveIndex].getName() }), null, () => {
                          this.scene.ui.showText(i18next.t("battle:learnMoveAnd"), null, () => {
                            pokemon.setMove(moveIndex, Moves.NONE);
                            this.scene.unshiftPhase(new LearnMovePhase(this.scene, this.partyMemberIndex, this.moveId));
                            this.end();
                          }, null, true);
                        }, null, true);
                      }, null, true);
                    });
                  });
                }, null, true);
              }, noHandler);
            });
          }, null, true);
        }, null, true);
      });
    }
  }
}

export class PokemonHealPhase extends CommonAnimPhase {
  private hpHealed: integer;
  private message: string;
  private showFullHpMessage: boolean;
  private skipAnim: boolean;
  private revive: boolean;
  private healStatus: boolean;
  private preventFullHeal: boolean;

  constructor(scene: BattleScene, battlerIndex: BattlerIndex, hpHealed: integer, message: string, showFullHpMessage: boolean, skipAnim: boolean = false, revive: boolean = false, healStatus: boolean = false, preventFullHeal: boolean = false) {
    super(scene, battlerIndex, undefined, CommonAnim.HEALTH_UP);

    this.hpHealed = hpHealed;
    this.message = message;
    this.showFullHpMessage = showFullHpMessage;
    this.skipAnim = skipAnim;
    this.revive = revive;
    this.healStatus = healStatus;
    this.preventFullHeal = preventFullHeal;
  }

  start() {
    if (!this.skipAnim && (this.revive || this.getPokemon().hp) && this.getPokemon().getHpRatio() < 1) {
      super.start();
    } else {
      this.end();
    }
  }

  end() {
    const pokemon = this.getPokemon();

    if (!pokemon.isOnField() || (!this.revive && !pokemon.isActive())) {
      super.end();
      return;
    }

    const fullHp = pokemon.getHpRatio() >= 1;

    const hasMessage = !!this.message;
    let lastStatusEffect = StatusEffect.NONE;

    if (!fullHp || this.hpHealed < 0) {
      const hpRestoreMultiplier = new Utils.IntegerHolder(1);
      if (!this.revive) {
        this.scene.applyModifiers(HealingBoosterModifier, this.player, hpRestoreMultiplier);
      }
      const healAmount = new Utils.NumberHolder(Math.floor(this.hpHealed * hpRestoreMultiplier.value));
      if (healAmount.value < 0) {
        pokemon.damageAndUpdate(healAmount.value * -1, HitResult.HEAL as DamageResult);
        healAmount.value = 0;
      }
      // Prevent healing to full if specified (in case of healing tokens so Sturdy doesn't cause a softlock)
      if (this.preventFullHeal && pokemon.hp + healAmount.value >= pokemon.getMaxHp()) {
        healAmount.value = (pokemon.getMaxHp() - pokemon.hp) - 1;
      }
      healAmount.value = pokemon.heal(healAmount.value);
      if (healAmount.value) {
        this.scene.damageNumberHandler.add(pokemon, healAmount.value, HitResult.HEAL);
      }
      if (pokemon.isPlayer()) {
        this.scene.validateAchvs(HealAchv, healAmount);
        if (healAmount.value > this.scene.gameData.gameStats.highestHeal) {
          this.scene.gameData.gameStats.highestHeal = healAmount.value;
        }
      }
      if (this.healStatus && !this.revive && pokemon.status) {
        lastStatusEffect = pokemon.status.effect;
        pokemon.resetStatus();
      }
      pokemon.updateInfo().then(() => super.end());
    } else if (this.healStatus && !this.revive && pokemon.status) {
      lastStatusEffect = pokemon.status.effect;
      pokemon.resetStatus();
      pokemon.updateInfo().then(() => super.end());
    } else if (this.showFullHpMessage) {
      this.message = getPokemonMessage(pokemon, "'s\nHP is full!");
    }

    if (this.message) {
      this.scene.queueMessage(this.message);
    }

    if (this.healStatus && lastStatusEffect && !hasMessage) {
      this.scene.queueMessage(getPokemonMessage(pokemon, getStatusEffectHealText(lastStatusEffect)));
    }

    if (fullHp && !lastStatusEffect) {
      super.end();
    }
  }
}

export class AttemptCapturePhase extends PokemonPhase {
  private pokeballType: PokeballType;
  private pokeball: Phaser.GameObjects.Sprite;
  private originalY: number;

  constructor(scene: BattleScene, targetIndex: integer, pokeballType: PokeballType) {
    super(scene, BattlerIndex.ENEMY + targetIndex);

    this.pokeballType = pokeballType;
  }

  start() {
    super.start();

    const pokemon = this.getPokemon() as EnemyPokemon;

    if (!pokemon?.hp) {
      return this.end();
    }

    this.scene.pokeballCounts[this.pokeballType]--;

    this.originalY = pokemon.y;

    const _3m = 3 * pokemon.getMaxHp();
    const _2h = 2 * pokemon.hp;
    const catchRate = pokemon.species.catchRate;
    const pokeballMultiplier = getPokeballCatchMultiplier(this.pokeballType);
    const statusMultiplier = pokemon.status ? getStatusEffectCatchRateMultiplier(pokemon.status.effect) : 1;
    const x = Math.round((((_3m - _2h) * catchRate * pokeballMultiplier) / _3m) * statusMultiplier);
    const y = Math.round(65536 / Math.sqrt(Math.sqrt(255 / x)));
    const fpOffset = pokemon.getFieldPositionOffset();

    const pokeballAtlasKey = getPokeballAtlasKey(this.pokeballType);
    this.pokeball = this.scene.addFieldSprite(16, 80, "pb", pokeballAtlasKey);
    this.pokeball.setOrigin(0.5, 0.625);
    this.scene.field.add(this.pokeball);

    this.scene.playSound("pb_throw");
    this.scene.time.delayedCall(300, () => {
      this.scene.field.moveBelow(this.pokeball as Phaser.GameObjects.GameObject, pokemon);
    });

    this.scene.tweens.add({
      targets: this.pokeball,
      x: { value: 236 + fpOffset[0], ease: "Linear" },
      y: { value: 16 + fpOffset[1], ease: "Cubic.easeOut" },
      duration: 500,
      onComplete: () => {
        this.pokeball.setTexture("pb", `${pokeballAtlasKey}_opening`);
        this.scene.time.delayedCall(17, () => this.pokeball.setTexture("pb", `${pokeballAtlasKey}_open`));
        this.scene.playSound("pb_rel");
        pokemon.tint(getPokeballTintColor(this.pokeballType));

        addPokeballOpenParticles(this.scene, this.pokeball.x, this.pokeball.y, this.pokeballType);

        this.scene.tweens.add({
          targets: pokemon,
          duration: 500,
          ease: "Sine.easeIn",
          scale: 0.25,
          y: 20,
          onComplete: () => {
            this.pokeball.setTexture("pb", `${pokeballAtlasKey}_opening`);
            pokemon.setVisible(false);
            this.scene.playSound("pb_catch");
            this.scene.time.delayedCall(17, () => this.pokeball.setTexture("pb", `${pokeballAtlasKey}`));

            const doShake = () => {
              let shakeCount = 0;
              const pbX = this.pokeball.x;
              const shakeCounter = this.scene.tweens.addCounter({
                from: 0,
                to: 1,
                repeat: 4,
                yoyo: true,
                ease: "Cubic.easeOut",
                duration: 250,
                repeatDelay: 500,
                onUpdate: t => {
                  if (shakeCount && shakeCount < 4) {
                    const value = t.getValue();
                    const directionMultiplier = shakeCount % 2 === 1 ? 1 : -1;
                    this.pokeball.setX(pbX + value * 4 * directionMultiplier);
                    this.pokeball.setAngle(value * 27.5 * directionMultiplier);
                  }
                },
                onRepeat: () => {
                  if (!pokemon.species.isObtainable()) {
                    shakeCounter.stop();
                    this.failCatch(shakeCount);
                  } else if (shakeCount++ < 3) {
                    if (pokeballMultiplier === -1 || pokemon.randSeedInt(65536) < y) {
                      this.scene.playSound("pb_move");
                    } else {
                      shakeCounter.stop();
                      this.failCatch(shakeCount);
                    }
                  } else {
                    this.scene.playSound("pb_lock");
                    addPokeballCaptureStars(this.scene, this.pokeball);

                    const pbTint = this.scene.add.sprite(this.pokeball.x, this.pokeball.y, "pb", "pb");
                    pbTint.setOrigin(this.pokeball.originX, this.pokeball.originY);
                    pbTint.setTintFill(0);
                    pbTint.setAlpha(0);
                    this.scene.field.add(pbTint);
                    this.scene.tweens.add({
                      targets: pbTint,
                      alpha: 0.375,
                      duration: 200,
                      easing: "Sine.easeOut",
                      onComplete: () => {
                        this.scene.tweens.add({
                          targets: pbTint,
                          alpha: 0,
                          duration: 200,
                          easing: "Sine.easeIn",
                          onComplete: () => pbTint.destroy()
                        });
                      }
                    });
                  }
                },
                onComplete: () => this.catch()
              });
            };

            this.scene.time.delayedCall(250, () => doPokeballBounceAnim(this.scene, this.pokeball, 16, 72, 350, doShake));
          }
        });
      }
    });
  }

  failCatch(shakeCount: integer) {
    const pokemon = this.getPokemon();

    this.scene.playSound("pb_rel");
    pokemon.setY(this.originalY);
    if (pokemon.status?.effect !== StatusEffect.SLEEP) {
      pokemon.cry(pokemon.getHpRatio() > 0.25 ? undefined : { rate: 0.85 });
    }
    pokemon.tint(getPokeballTintColor(this.pokeballType));
    pokemon.setVisible(true);
    pokemon.untint(250, "Sine.easeOut");

    const pokeballAtlasKey = getPokeballAtlasKey(this.pokeballType);
    this.pokeball.setTexture("pb", `${pokeballAtlasKey}_opening`);
    this.scene.time.delayedCall(17, () => this.pokeball.setTexture("pb", `${pokeballAtlasKey}_open`));

    this.scene.tweens.add({
      targets: pokemon,
      duration: 250,
      ease: "Sine.easeOut",
      scale: 1
    });

    this.scene.currentBattle.lastUsedPokeball = this.pokeballType;
    this.removePb();
    this.end();
  }

  catch() {
    const pokemon = this.getPokemon() as EnemyPokemon;
    this.scene.unshiftPhase(new VictoryPhase(this.scene, this.battlerIndex));

    const speciesForm = !pokemon.fusionSpecies ? pokemon.getSpeciesForm() : pokemon.getFusionSpeciesForm();

    if (speciesForm.abilityHidden && (pokemon.fusionSpecies ? pokemon.fusionAbilityIndex : pokemon.abilityIndex) === speciesForm.getAbilityCount() - 1) {
      this.scene.validateAchv(achvs.HIDDEN_ABILITY);
    }

    if (pokemon.species.subLegendary) {
      this.scene.validateAchv(achvs.CATCH_SUB_LEGENDARY);
    }

    if (pokemon.species.legendary) {
      this.scene.validateAchv(achvs.CATCH_LEGENDARY);
    }

    if (pokemon.species.mythical) {
      this.scene.validateAchv(achvs.CATCH_MYTHICAL);
    }

    this.scene.pokemonInfoContainer.show(pokemon, true);

    this.scene.gameData.updateSpeciesDexIvs(pokemon.species.getRootSpeciesId(true), pokemon.ivs);

    this.scene.ui.showText(i18next.t("battle:pokemonCaught", { pokemonName: pokemon.name }), null, () => {
      const end = () => {
        this.scene.pokemonInfoContainer.hide();
        this.removePb();
        this.end();
      };
      const removePokemon = () => {
        this.scene.addFaintedEnemyScore(pokemon);
        this.scene.getPlayerField().filter(p => p.isActive(true)).forEach(playerPokemon => playerPokemon.removeTagsBySourceId(pokemon.id));
        pokemon.hp = 0;
        pokemon.trySetStatus(StatusEffect.FAINT);
        this.scene.clearEnemyHeldItemModifiers();
        this.scene.field.remove(pokemon, true);
      };
      const addToParty = () => {
        const newPokemon = pokemon.addToParty(this.pokeballType);
        const modifiers = this.scene.findModifiers(m => m instanceof PokemonHeldItemModifier, false);
        if (this.scene.getParty().filter(p => p.isShiny()).length === 6) {
          this.scene.validateAchv(achvs.SHINY_PARTY);
        }
        Promise.all(modifiers.map(m => this.scene.addModifier(m, true))).then(() => {
          this.scene.updateModifiers(true);
          removePokemon();
          if (newPokemon) {
            newPokemon.loadAssets().then(end);
          } else {
            end();
          }
        });
      };
      Promise.all([ pokemon.hideInfo(), this.scene.gameData.setPokemonCaught(pokemon) ]).then(() => {
        if (this.scene.getParty().length === 6) {
          const promptRelease = () => {
            this.scene.ui.showText(i18next.t("battle:partyFull", { pokemonName: pokemon.name }), null, () => {
              this.scene.pokemonInfoContainer.makeRoomForConfirmUi();
              this.scene.ui.setMode(Mode.CONFIRM, () => {
                this.scene.ui.setMode(Mode.PARTY, PartyUiMode.RELEASE, this.fieldIndex, (slotIndex: integer, _option: PartyOption) => {
                  this.scene.ui.setMode(Mode.MESSAGE).then(() => {
                    if (slotIndex < 6) {
                      addToParty();
                    } else {
                      promptRelease();
                    }
                  });
                });
              }, () => {
                this.scene.ui.setMode(Mode.MESSAGE).then(() => {
                  removePokemon();
                  end();
                });
              });
            });
          };
          promptRelease();
        } else {
          addToParty();
        }
      });
    }, 0, true);
  }

  removePb() {
    this.scene.tweens.add({
      targets: this.pokeball,
      duration: 250,
      delay: 250,
      ease: "Sine.easeIn",
      alpha: 0,
      onComplete: () => this.pokeball.destroy()
    });
  }
}

export class AttemptRunPhase extends PokemonPhase {
  constructor(scene: BattleScene, fieldIndex: integer) {
    super(scene, fieldIndex);
  }

  start() {
    super.start();

    const playerPokemon = this.getPokemon();
    const enemyField = this.scene.getEnemyField();

    const enemySpeed = enemyField.reduce((total: integer, enemyPokemon: Pokemon) => total + enemyPokemon.getStat(Stat.SPD), 0) / enemyField.length;

    const escapeChance = new Utils.IntegerHolder((((playerPokemon.getStat(Stat.SPD) * 128) / enemySpeed) + (30 * this.scene.currentBattle.escapeAttempts++)) % 256);
    applyAbAttrs(RunSuccessAbAttr, playerPokemon, null, escapeChance);

    if (playerPokemon.randSeedInt(256) < escapeChance.value) {
      this.scene.playSound("flee");
      this.scene.queueMessage(i18next.t("battle:runAwaySuccess"), null, true, 500);

      this.scene.tweens.add({
        targets: [ this.scene.arenaEnemy, enemyField ].flat(),
        alpha: 0,
        duration: 250,
        ease: "Sine.easeIn",
        onComplete: () => enemyField.forEach(enemyPokemon => enemyPokemon.destroy())
      });

      this.scene.clearEnemyHeldItemModifiers();

      enemyField.forEach(enemyPokemon => {
        enemyPokemon.hideInfo().then(() => enemyPokemon.destroy());
        enemyPokemon.hp = 0;
        enemyPokemon.trySetStatus(StatusEffect.FAINT);
      });

      this.scene.pushPhase(new BattleEndPhase(this.scene));
      this.scene.pushPhase(new NewBattlePhase(this.scene));
    } else {
      this.scene.queueMessage(i18next.t("battle:runAwayCannotEscape"), null, true, 500);
    }

    this.end();
  }
}

export class SelectModifierPhase extends BattlePhase {
  private rerollCount: integer;
  private modifierTiers: ModifierTier[];

  constructor(scene: BattleScene, rerollCount: integer = 0, modifierTiers?: ModifierTier[]) {
    super(scene);

    this.rerollCount = rerollCount;
    this.modifierTiers = modifierTiers;
  }

  start() {
    super.start();

    if (!this.rerollCount) {
      this.updateSeed();
    }

    const party = this.scene.getParty();
    regenerateModifierPoolThresholds(party, this.getPoolType(), this.rerollCount);
    const modifierCount = new Utils.IntegerHolder(3);
    if (this.isPlayer()) {
      this.scene.applyModifiers(ExtraModifierModifier, true, modifierCount);
    }
    const typeOptions: ModifierTypeOption[] = this.getModifierTypeOptions(modifierCount.value);

    const modifierSelectCallback = (rowCursor: integer, cursor: integer) => {
      if (rowCursor < 0 || cursor < 0) {
        this.scene.ui.showText(i18next.t("battle:skipItemQuestion"), null, () => {
          this.scene.ui.setOverlayMode(Mode.CONFIRM, () => {
            this.scene.ui.revertMode();
            this.scene.ui.setMode(Mode.MESSAGE);
            super.end();
          }, () => this.scene.ui.setMode(Mode.MODIFIER_SELECT, this.isPlayer(), typeOptions, modifierSelectCallback, this.getRerollCost(typeOptions, this.scene.lockModifierTiers)));
        });
        return false;
      }
      let modifierType: ModifierType;
      let cost: integer;
      switch (rowCursor) {
      case 0:
        if (!cursor) {
          const rerollCost = this.getRerollCost(typeOptions, this.scene.lockModifierTiers);
          if (this.scene.money < rerollCost) {
            this.scene.ui.playError();
            return false;
          } else {
            this.scene.unshiftPhase(new SelectModifierPhase(this.scene, this.rerollCount + 1, typeOptions.map(o => o.type.tier)));
            this.scene.ui.clearText();
            this.scene.ui.setMode(Mode.MESSAGE).then(() => super.end());
            this.scene.money -= rerollCost;
            this.scene.updateMoneyText();
            this.scene.playSound("buy");
          }
        } else if (cursor === 1) {
          this.scene.ui.setModeWithoutClear(Mode.PARTY, PartyUiMode.MODIFIER_TRANSFER, -1, (fromSlotIndex: integer, itemIndex: integer, toSlotIndex: integer) => {
            if (toSlotIndex !== undefined && fromSlotIndex < 6 && toSlotIndex < 6 && fromSlotIndex !== toSlotIndex && itemIndex > -1) {
              this.scene.ui.setMode(Mode.MODIFIER_SELECT, this.isPlayer(), typeOptions, modifierSelectCallback, this.getRerollCost(typeOptions, this.scene.lockModifierTiers)).then(() => {
                const itemModifiers = this.scene.findModifiers(m => m instanceof PokemonHeldItemModifier
                    && (m as PokemonHeldItemModifier).getTransferrable(true) && (m as PokemonHeldItemModifier).pokemonId === party[fromSlotIndex].id) as PokemonHeldItemModifier[];
                const itemModifier = itemModifiers[itemIndex];
                this.scene.tryTransferHeldItemModifier(itemModifier, party[toSlotIndex], true, true);
              });
            } else {
              this.scene.ui.setMode(Mode.MODIFIER_SELECT, this.isPlayer(), typeOptions, modifierSelectCallback, this.getRerollCost(typeOptions, this.scene.lockModifierTiers));
            }
          }, PartyUiHandler.FilterItemMaxStacks);
        } else {
          this.scene.lockModifierTiers = !this.scene.lockModifierTiers;
          const uiHandler = this.scene.ui.getHandler() as ModifierSelectUiHandler;
          uiHandler.setRerollCost(this.getRerollCost(typeOptions, this.scene.lockModifierTiers));
          uiHandler.updateLockRaritiesText();
          uiHandler.updateRerollCostText();
          return false;
        }
        return true;
      case 1:
        modifierType = typeOptions[cursor].type;
        break;
      default:
        const shopOptions = getPlayerShopModifierTypeOptionsForWave(this.scene.currentBattle.waveIndex, this.scene.getWaveMoneyAmount(1));
        const shopOption = shopOptions[rowCursor > 2 || shopOptions.length <= SHOP_OPTIONS_ROW_LIMIT ? cursor : cursor + SHOP_OPTIONS_ROW_LIMIT];
        modifierType = shopOption.type;
        cost = shopOption.cost;
        break;
      }

      if (cost && this.scene.money < cost) {
        this.scene.ui.playError();
        return false;
      }

      const applyModifier = (modifier: Modifier, playSound: boolean = false) => {
        const result = this.scene.addModifier(modifier, false, playSound);
        if (cost) {
          result.then(success => {
            if (success) {
              this.scene.money -= cost;
              this.scene.updateMoneyText();
              this.scene.playSound("buy");
              (this.scene.ui.getHandler() as ModifierSelectUiHandler).updateCostText();
            } else {
              this.scene.ui.playError();
            }
          });
        } else {
          const doEnd = () => {
            this.scene.ui.clearText();
            this.scene.ui.setMode(Mode.MESSAGE);
            super.end();
          };
          if (result instanceof Promise) {
            result.then(() => doEnd());
          } else {
            doEnd();
          }
        }
      };

      if (modifierType instanceof PokemonModifierType) {
        if (modifierType instanceof FusePokemonModifierType) {
          this.scene.ui.setModeWithoutClear(Mode.PARTY, PartyUiMode.SPLICE, -1, (fromSlotIndex: integer, spliceSlotIndex: integer) => {
            if (spliceSlotIndex !== undefined && fromSlotIndex < 6 && spliceSlotIndex < 6 && fromSlotIndex !== spliceSlotIndex) {
              this.scene.ui.setMode(Mode.MODIFIER_SELECT, this.isPlayer()).then(() => {
                const modifier = modifierType.newModifier(party[fromSlotIndex], party[spliceSlotIndex]);
                applyModifier(modifier, true);
              });
            } else {
              this.scene.ui.setMode(Mode.MODIFIER_SELECT, this.isPlayer(), typeOptions, modifierSelectCallback, this.getRerollCost(typeOptions, this.scene.lockModifierTiers));
            }
          }, modifierType.selectFilter);
        } else {
          const pokemonModifierType = modifierType as PokemonModifierType;
          const isMoveModifier = modifierType instanceof PokemonMoveModifierType;
          const isTmModifier = modifierType instanceof TmModifierType;
          const isRememberMoveModifier = modifierType instanceof RememberMoveModifierType;
          const isPpRestoreModifier = (modifierType instanceof PokemonPpRestoreModifierType || modifierType instanceof PokemonPpUpModifierType);
          const partyUiMode = isMoveModifier ? PartyUiMode.MOVE_MODIFIER
            : isTmModifier ? PartyUiMode.TM_MODIFIER
              : isRememberMoveModifier ? PartyUiMode.REMEMBER_MOVE_MODIFIER
                : PartyUiMode.MODIFIER;
          const tmMoveId = isTmModifier
            ? (modifierType as TmModifierType).moveId
            : undefined;
          this.scene.ui.setModeWithoutClear(Mode.PARTY, partyUiMode, -1, (slotIndex: integer, option: PartyOption) => {
            if (slotIndex < 6) {
              this.scene.ui.setMode(Mode.MODIFIER_SELECT, this.isPlayer()).then(() => {
                const modifier = !isMoveModifier
                  ? !isRememberMoveModifier
                    ? modifierType.newModifier(party[slotIndex])
                    : modifierType.newModifier(party[slotIndex], option as integer)
                  : modifierType.newModifier(party[slotIndex], option - PartyOption.MOVE_1);
                applyModifier(modifier, true);
              });
            } else {
              this.scene.ui.setMode(Mode.MODIFIER_SELECT, this.isPlayer(), typeOptions, modifierSelectCallback, this.getRerollCost(typeOptions, this.scene.lockModifierTiers));
            }
          }, pokemonModifierType.selectFilter, modifierType instanceof PokemonMoveModifierType ? (modifierType as PokemonMoveModifierType).moveSelectFilter : undefined, tmMoveId, isPpRestoreModifier);
        }
      } else {
        applyModifier(modifierType.newModifier());
      }

      return !cost;
    };
    this.scene.ui.setMode(Mode.MODIFIER_SELECT, this.isPlayer(), typeOptions, modifierSelectCallback, this.getRerollCost(typeOptions, this.scene.lockModifierTiers));
  }

  updateSeed(): void {
    this.scene.resetSeed();
  }

  isPlayer(): boolean {
    return true;
  }

  getRerollCost(typeOptions: ModifierTypeOption[], lockRarities: boolean): integer {
    let baseValue = 0;
    if (lockRarities) {
      const tierValues = [ 50, 125, 300, 750, 2000 ];
      for (const opt of typeOptions) {
        baseValue += tierValues[opt.type.tier];
      }
    } else {
      baseValue = 250;
    }
    return Math.min(Math.ceil(this.scene.currentBattle.waveIndex / 10) * baseValue * Math.pow(2, this.rerollCount), Number.MAX_SAFE_INTEGER);
  }

  getPoolType(): ModifierPoolType {
    return ModifierPoolType.PLAYER;
  }

  getModifierTypeOptions(modifierCount: integer): ModifierTypeOption[] {
    return getPlayerModifierTypeOptions(modifierCount, this.scene.getParty(), this.scene.lockModifierTiers ? this.modifierTiers : undefined);
  }

  addModifier(modifier: Modifier): Promise<boolean> {
    return this.scene.addModifier(modifier, false, true);
  }
}

export class EggLapsePhase extends Phase {
  constructor(scene: BattleScene) {
    super(scene);
  }

  start() {
    super.start();

    const eggsToHatch: Egg[] = this.scene.gameData.eggs.filter((egg: Egg) => {
      return Overrides.IMMEDIATE_HATCH_EGGS_OVERRIDE ? true : --egg.hatchWaves < 1;
    });

    let eggsToHatchCount: integer = eggsToHatch.length;

    if (eggsToHatchCount) {
      this.scene.queueMessage(i18next.t("battle:eggHatching"));

      for (const egg of eggsToHatch) {
        this.scene.unshiftPhase(new EggHatchPhase(this.scene, egg, eggsToHatchCount));
        if (eggsToHatchCount > 0) {
          eggsToHatchCount--;
        }
      }

    }
    this.end();
  }
}

export class AddEnemyBuffModifierPhase extends Phase {
  constructor(scene: BattleScene) {
    super(scene);
  }

  start() {
    super.start();

    const waveIndex = this.scene.currentBattle.waveIndex;
    const tier = !(waveIndex % 1000) ? ModifierTier.ULTRA : !(waveIndex % 250) ? ModifierTier.GREAT : ModifierTier.COMMON;

    regenerateModifierPoolThresholds(this.scene.getEnemyParty(), ModifierPoolType.ENEMY_BUFF);

    const count = Math.ceil(waveIndex / 250);
    for (let i = 0; i < count; i++) {
      this.scene.addEnemyModifier(getEnemyBuffModifierForWave(tier, this.scene.findModifiers(m => m instanceof EnemyPersistentModifier, false), this.scene), true, true);
    }
    this.scene.updateModifiers(false, true).then(() => this.end());
  }
}

/**
 * Cures the party of all non-volatile status conditions, shows a message
 * @param {BattleScene} scene The current scene
 * @param {Pokemon} user The user of the move that cures the party
 * @param {string} message The message that should be displayed
 * @param {Abilities} abilityCondition Pokemon with this ability will not be affected ie. Soundproof
 */
export class PartyStatusCurePhase extends BattlePhase {
  private user: Pokemon;
  private message: string;
  private abilityCondition: Abilities;

  constructor(scene: BattleScene, user: Pokemon, message: string, abilityCondition: Abilities) {
    super(scene);

    this.user = user;
    this.message = message;
    this.abilityCondition = abilityCondition;
  }

  start() {
    super.start();
    for (const pokemon of this.scene.getParty()) {
      if (!pokemon.isOnField() || pokemon === this.user) {
        pokemon.resetStatus(false);
        pokemon.updateInfo(true);
      } else {
        if (!pokemon.hasAbility(this.abilityCondition)) {
          pokemon.resetStatus();
          pokemon.updateInfo(true);
        } else {
          // Manually show ability bar, since we're not hooked into the targeting system
          pokemon.scene.unshiftPhase(new ShowAbilityPhase(pokemon.scene, pokemon.id, pokemon.getPassiveAbility()?.id === this.abilityCondition));
        }
      }
    }
    if (this.message) {
      this.scene.queueMessage(this.message);
    }
    this.end();
  }
}

export class PartyHealPhase extends BattlePhase {
  private resumeBgm: boolean;

  constructor(scene: BattleScene, resumeBgm: boolean) {
    super(scene);

    this.resumeBgm = resumeBgm;
  }

  start() {
    super.start();

    const bgmPlaying = this.scene.isBgmPlaying();
    if (bgmPlaying) {
      this.scene.fadeOutBgm(1000, false);
    }
    this.scene.ui.fadeOut(1000).then(() => {
      for (const pokemon of this.scene.getParty()) {
        pokemon.hp = pokemon.getMaxHp();
        pokemon.resetStatus();
        for (const move of pokemon.moveset) {
          move.ppUsed = 0;
        }
        pokemon.updateInfo(true);
      }
      const healSong = this.scene.playSoundWithoutBgm("heal");
      this.scene.time.delayedCall(Utils.fixedInt(healSong.totalDuration * 1000), () => {
        healSong.destroy();
        if (this.resumeBgm && bgmPlaying) {
          this.scene.playBgm();
        }
        this.scene.ui.fadeIn(500).then(() => this.end());
      });
    });
  }
}

export class ShinySparklePhase extends PokemonPhase {
  constructor(scene: BattleScene, battlerIndex: BattlerIndex) {
    super(scene, battlerIndex);
  }

  start() {
    super.start();

    this.getPokemon().sparkle();
    this.scene.time.delayedCall(1000, () => this.end());
  }
}

export class ScanIvsPhase extends PokemonPhase {
  private shownIvs: integer;

  constructor(scene: BattleScene, battlerIndex: BattlerIndex, shownIvs: integer) {
    super(scene, battlerIndex);

    this.shownIvs = shownIvs;
  }

  start() {
    super.start();

    if (!this.shownIvs) {
      return this.end();
    }

    const pokemon = this.getPokemon();

    this.scene.ui.showText(i18next.t("battle:ivScannerUseQuestion", { pokemonName: pokemon.name }), null, () => {
      this.scene.ui.setMode(Mode.CONFIRM, () => {
        this.scene.ui.setMode(Mode.MESSAGE);
        this.scene.ui.clearText();
        new CommonBattleAnim(CommonAnim.LOCK_ON, pokemon, pokemon).play(this.scene, () => {
          this.scene.ui.getMessageHandler().promptIvs(pokemon.id, pokemon.ivs, this.shownIvs).then(() => this.end());
        });
      }, () => {
        this.scene.ui.setMode(Mode.MESSAGE);
        this.scene.ui.clearText();
        this.end();
      });
    });
  }
}

export class TrainerMessageTestPhase extends BattlePhase {
  private trainerTypes: TrainerType[];

  constructor(scene: BattleScene, ...trainerTypes: TrainerType[]) {
    super(scene);

    this.trainerTypes = trainerTypes;
  }

  start() {
    super.start();

    const testMessages: string[] = [];

    for (const t of Object.keys(trainerConfigs)) {
      const type = parseInt(t);
      if (this.trainerTypes.length && !this.trainerTypes.find(tt => tt === type as TrainerType)) {
        continue;
      }
      const config = trainerConfigs[type];
      [ config.encounterMessages, config.femaleEncounterMessages, config.victoryMessages, config.femaleVictoryMessages, config.defeatMessages, config.femaleDefeatMessages ]
        .map(messages => {
          if (messages?.length) {
            testMessages.push(...messages);
          }
        });
    }

    for (const message of testMessages) {
      this.scene.pushPhase(new TestMessagePhase(this.scene, message));
    }

    this.end();
  }
}

export class TestMessagePhase extends MessagePhase {
  constructor(scene: BattleScene, message: string) {
    super(scene, message, null, true);
  }
}<|MERGE_RESOLUTION|>--- conflicted
+++ resolved
@@ -2261,11 +2261,7 @@
     super.start();
 
     this.scene.currentBattle.incrementTurn(this.scene);
-<<<<<<< HEAD
-    this.scene.eventTarget.dispatchEvent(new TurnEndEvent(this.scene.currentBattle.turn));console.log("Turn End");
-=======
     this.scene.eventTarget.dispatchEvent(new TurnEndEvent(this.scene.currentBattle.turn));
->>>>>>> 1af9f622
 
     const handlePokemon = (pokemon: Pokemon) => {
       pokemon.lapseTags(BattlerTagLapseType.TURN_END);
