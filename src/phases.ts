--- conflicted
+++ resolved
@@ -3080,11 +3080,7 @@
       const applyAttrs: Promise<void>[] = [];
 
       // Move animation only needs one target
-<<<<<<< HEAD
-      new MoveAnim(move.id as Moves, user, this.getTarget()?.getBattlerIndex()).play(this.scene, !move.canIgnoreSubstitute(user), () => {
-=======
-      new MoveAnim(move.id as Moves, user, this.getTarget()?.getBattlerIndex()!).play(this.scene, () => { // TODO: is the bang correct here?
->>>>>>> b7946627
+      new MoveAnim(move.id as Moves, user, this.getTarget()?.getBattlerIndex()!).play(this.scene, !move.canIgnoreSubstitute(user), () => { // TODO: is the bang correct here?
         /** Has the move successfully hit a target (for damage) yet? */
         let hasHit: boolean = false;
         for (const target of targets) {
@@ -3185,15 +3181,11 @@
                     // Apply all non-self-targeted POST_APPLY effects
                     applyFilteredMoveAttrs((attr: MoveAttr) => attr instanceof MoveEffectAttr && (attr as MoveEffectAttr).trigger === MoveEffectTrigger.POST_APPLY
                       && !(attr as MoveEffectAttr).selfTarget && (!attr.firstHitOnly || firstHit) && (!attr.lastHitOnly || lastHit), user, target, this.move.getMove()).then(() => {
-<<<<<<< HEAD
-                      if (dealsDamage && !target.hasAbilityWithAttr(IgnoreMoveEffectsAbAttr) && (!target.getTag(BattlerTagType.SUBSTITUTE) || move.canIgnoreSubstitute(user))) {
-=======
                       /**
                        * If the move hit, and the target doesn't have Shield Dust,
                        * apply the chance to flinch the target gained from King's Rock
                        */
-                      if (dealsDamage && !target.hasAbilityWithAttr(IgnoreMoveEffectsAbAttr)) {
->>>>>>> b7946627
+                      if (dealsDamage && !target.hasAbilityWithAttr(IgnoreMoveEffectsAbAttr) && (!target.getTag(BattlerTagType.SUBSTITUTE) || move.canIgnoreSubstitute(user))) {
                         const flinched = new Utils.BooleanHolder(false);
                         user.scene.applyModifiers(FlinchChanceModifier, user.isPlayer(), user, flinched);
                         if (flinched.value) {
@@ -3249,7 +3241,7 @@
           }
         }
 
-<<<<<<< HEAD
+        // Wait for all move effects to finish applying, then end this phase
         Promise.allSettled(applyAttrs).then(() => {
           /**
            * Remove the target's substitute (if it exists and has expired)
@@ -3264,10 +3256,6 @@
           });
           this.end();
         });
-=======
-        // Wait for all move effects to finish applying, then end this phase
-        Promise.allSettled(applyAttrs).then(() => this.end());
->>>>>>> b7946627
       });
     });
   }
@@ -3453,13 +3441,9 @@
     initMoveAnim(this.scene, moveId).then(() => {
       loadMoveAnimAssets(this.scene, [moveId], true)
         .then(() => {
-<<<<<<< HEAD
-          const user = player ? this.scene.getPlayerPokemon() : this.scene.getEnemyPokemon();
-          const target = (player !== (allMoves[moveId] instanceof SelfStatusMove)) ? this.scene.getEnemyPokemon() : this.scene.getPlayerPokemon();
-          new MoveAnim(moveId, user, target.getBattlerIndex()).play(this.scene, !allMoves[moveId].canIgnoreSubstitute(user), () => {
-=======
-          new MoveAnim(moveId, player ? this.scene.getPlayerPokemon()! : this.scene.getEnemyPokemon()!, (player !== (allMoves[moveId] instanceof SelfStatusMove) ? this.scene.getEnemyPokemon()! : this.scene.getPlayerPokemon()!).getBattlerIndex()).play(this.scene, () => { // TODO: are the bangs correct here?
->>>>>>> b7946627
+          const user = player ? this.scene.getPlayerPokemon()! : this.scene.getEnemyPokemon()!;
+          const target = (player !== (allMoves[moveId] instanceof SelfStatusMove)) ? this.scene.getEnemyPokemon()! : this.scene.getPlayerPokemon()!;
+          new MoveAnim(moveId, user, target.getBattlerIndex()).play(this.scene, !allMoves[moveId].canIgnoreSubstitute(user), () => { // TODO: are the bangs correct here?
             if (player) {
               this.playMoveAnim(moveQueue, false);
             } else {
@@ -3801,15 +3785,9 @@
           pokemon.status!.cureTurn = this.cureTurn; // TODO: is this bang correct?
         }
         pokemon.updateInfo(true);
-<<<<<<< HEAD
-        new CommonBattleAnim(CommonAnim.POISON + (this.statusEffect - 1), pokemon).play(this.scene, false, () => {
-          this.scene.queueMessage(getStatusEffectObtainText(this.statusEffect, getPokemonNameWithAffix(pokemon), this.sourceText));
-          if (pokemon.status.isPostTurn()) {
-=======
-        new CommonBattleAnim(CommonAnim.POISON + (this.statusEffect! - 1), pokemon).play(this.scene, () => {
+        new CommonBattleAnim(CommonAnim.POISON + (this.statusEffect! - 1), pokemon).play(this.scene, false, () => {
           this.scene.queueMessage(getStatusEffectObtainText(this.statusEffect, getPokemonNameWithAffix(pokemon), this.sourceText ?? undefined));
           if (pokemon.status?.isPostTurn()) {
->>>>>>> b7946627
             this.scene.pushPhase(new PostTurnStatusEffectPhase(this.scene, this.battlerIndex));
           }
           this.end();
@@ -5779,14 +5757,6 @@
 
     const pokemon = this.getPokemon();
 
-<<<<<<< HEAD
-    this.scene.ui.showText(i18next.t("battle:ivScannerUseQuestion", { pokemonName: getPokemonNameWithAffix(pokemon) }), null, () => {
-      this.scene.ui.setMode(Mode.CONFIRM, () => {
-        this.scene.ui.setMode(Mode.MESSAGE);
-        this.scene.ui.clearText();
-        new CommonBattleAnim(CommonAnim.LOCK_ON, pokemon, pokemon).play(this.scene, false, () => {
-          this.scene.ui.getMessageHandler().promptIvs(pokemon.id, pokemon.ivs, this.shownIvs).then(() => this.end());
-=======
     let enemyIvs: number[] = [];
     let statsContainer: Phaser.GameObjects.Sprite[] = [];
     let statsContainerLabels: Phaser.GameObjects.Sprite[] = [];
@@ -5814,14 +5784,13 @@
         this.scene.ui.setMode(Mode.CONFIRM, () => {
           this.scene.ui.setMode(Mode.MESSAGE);
           this.scene.ui.clearText();
-          new CommonBattleAnim(CommonAnim.LOCK_ON, pokemon, pokemon).play(this.scene, () => {
+          new CommonBattleAnim(CommonAnim.LOCK_ON, pokemon, pokemon).play(this.scene, false, () => {
             this.scene.ui.getMessageHandler().promptIvs(pokemon.id, pokemon.ivs, this.shownIvs).then(() => this.end());
           });
         }, () => {
           this.scene.ui.setMode(Mode.MESSAGE);
           this.scene.ui.clearText();
           this.end();
->>>>>>> b7946627
         });
       });
     } else {
