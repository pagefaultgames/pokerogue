import BattleScene, { AnySound, bypassLogin, startingWave } from "./battle-scene";
import { default as Pokemon, PlayerPokemon, EnemyPokemon, PokemonMove, MoveResult, DamageResult, FieldPosition, HitResult, TurnMove } from "./field/pokemon";
import * as Utils from './utils';
import { Moves } from "./data/enums/moves";
import { allMoves, applyMoveAttrs, BypassSleepAttr, ChargeAttr, applyFilteredMoveAttrs, HitsTagAttr, MissEffectAttr, MoveAttr, MoveEffectAttr, MoveFlags, MultiHitAttr, OverrideMoveEffectAttr, VariableAccuracyAttr, MoveTarget, OneHitKOAttr, getMoveTargets, MoveTargetSet, MoveEffectTrigger, CopyMoveAttr, AttackMove, SelfStatusMove, DelayedAttackAttr, RechargeAttr, PreMoveMessageAttr, HealStatusEffectAttr, IgnoreOpponentStatChangesAttr, NoEffectAttr, BypassRedirectAttr, FixedDamageAttr, PostVictoryStatChangeAttr, OneHitKOAccuracyAttr, ForceSwitchOutAttr, VariableTargetAttr } from "./data/move";
import { Mode } from './ui/ui';
import { Command } from "./ui/command-ui-handler";
import { Stat } from "./data/pokemon-stat";
import { BerryModifier, ContactHeldItemTransferChanceModifier, EnemyAttackStatusEffectChanceModifier, EnemyPersistentModifier, EnemyStatusEffectHealChanceModifier, EnemyTurnHealModifier, ExpBalanceModifier, ExpBoosterModifier, ExpShareModifier, ExtraModifierModifier, FlinchChanceModifier, FusePokemonModifier, HealingBoosterModifier, HitHealModifier, LapsingPersistentModifier, MapModifier, Modifier, MultipleParticipantExpBonusModifier, PersistentModifier, PokemonExpBoosterModifier, PokemonHeldItemModifier, PokemonInstantReviveModifier, SwitchEffectTransferModifier, TempBattleStatBoosterModifier, TurnHealModifier, TurnHeldItemTransferModifier, MoneyMultiplierModifier, MoneyInterestModifier, IvScannerModifier, LapsingPokemonHeldItemModifier, PokemonMultiHitModifier, PokemonMoveAccuracyBoosterModifier, overrideModifiers, overrideHeldItems } from "./modifier/modifier";
import PartyUiHandler, { PartyOption, PartyUiMode } from "./ui/party-ui-handler";
import { doPokeballBounceAnim, getPokeballAtlasKey, getPokeballCatchMultiplier, getPokeballTintColor, PokeballType } from "./data/pokeball";
import { CommonAnim, CommonBattleAnim, MoveAnim, initMoveAnim, loadMoveAnimAssets } from "./data/battle-anims";
import { StatusEffect, getStatusEffectActivationText, getStatusEffectCatchRateMultiplier, getStatusEffectHealText, getStatusEffectObtainText, getStatusEffectOverlapText } from "./data/status-effect";
import { SummaryUiMode } from "./ui/summary-ui-handler";
import EvolutionSceneHandler from "./ui/evolution-scene-handler";
import { EvolutionPhase } from "./evolution-phase";
import { Phase } from "./phase";
import { BattleStat, getBattleStatLevelChangeDescription, getBattleStatName } from "./data/battle-stat";
import { biomeLinks, getBiomeName } from "./data/biomes";
import { Biome } from "./data/enums/biome";
import { ModifierTier } from "./modifier/modifier-tier";
import { FusePokemonModifierType, ModifierPoolType, ModifierType, ModifierTypeFunc, ModifierTypeOption, PokemonModifierType, PokemonMoveModifierType, PokemonPpRestoreModifierType, PokemonPpUpModifierType, RememberMoveModifierType, TmModifierType, getDailyRunStarterModifiers, getEnemyBuffModifierForWave, getModifierType, getPlayerModifierTypeOptions, getPlayerShopModifierTypeOptionsForWave, modifierTypes, regenerateModifierPoolThresholds } from "./modifier/modifier-type";
import SoundFade from "phaser3-rex-plugins/plugins/soundfade";
import { BattlerTagLapseType, EncoreTag, HideSpriteTag as HiddenTag, ProtectedTag, TrappedTag } from "./data/battler-tags";
import { BattlerTagType } from "./data/enums/battler-tag-type";
import { getPokemonMessage, getPokemonPrefix } from "./messages";
import { Starter } from "./ui/starter-select-ui-handler";
import { Gender } from "./data/gender";
import { Weather, WeatherType, getRandomWeatherType, getTerrainBlockMessage, getWeatherDamageMessage, getWeatherLapseMessage } from "./data/weather";
import { TempBattleStat } from "./data/temp-battle-stat";
import { ArenaTagSide, ArenaTrapTag, MistTag, TrickRoomTag } from "./data/arena-tag";
import { ArenaTagType } from "./data/enums/arena-tag-type";
import { CheckTrappedAbAttr, IgnoreOpponentStatChangesAbAttr, PostAttackAbAttr, PostBattleAbAttr, PostDefendAbAttr, PostSummonAbAttr, PostTurnAbAttr, PostWeatherLapseAbAttr, PreSwitchOutAbAttr, PreWeatherDamageAbAttr, ProtectStatAbAttr, RedirectMoveAbAttr, BlockRedirectAbAttr, RunSuccessAbAttr, StatChangeMultiplierAbAttr, SuppressWeatherEffectAbAttr, SyncEncounterNatureAbAttr, applyAbAttrs, applyCheckTrappedAbAttrs, applyPostAttackAbAttrs, applyPostBattleAbAttrs, applyPostDefendAbAttrs, applyPostSummonAbAttrs, applyPostTurnAbAttrs, applyPostWeatherLapseAbAttrs, applyPreStatChangeAbAttrs, applyPreSwitchOutAbAttrs, applyPreWeatherEffectAbAttrs, BattleStatMultiplierAbAttr, applyBattleStatMultiplierAbAttrs, IncrementMovePriorityAbAttr, applyPostVictoryAbAttrs, PostVictoryAbAttr, applyPostBattleInitAbAttrs, PostBattleInitAbAttr, BlockNonDirectDamageAbAttr as BlockNonDirectDamageAbAttr, applyPostKnockOutAbAttrs, PostKnockOutAbAttr, PostBiomeChangeAbAttr, applyPostFaintAbAttrs, PostFaintAbAttr, IncreasePpAbAttr, PostStatChangeAbAttr, applyPostStatChangeAbAttrs, AlwaysHitAbAttr, PreventBerryUseAbAttr, StatChangeCopyAbAttr } from "./data/ability";
import { Unlockables, getUnlockableName } from "./system/unlockables";
import { getBiomeKey } from "./field/arena";
import { BattleType, BattlerIndex, TurnCommand } from "./battle";
import { BattleSpec } from "./enums/battle-spec";
import { Species } from "./data/enums/species";
import { HealAchv, LevelAchv, achvs } from "./system/achv";
import { TrainerSlot, trainerConfigs } from "./data/trainer-config";
import { TrainerType } from "./data/enums/trainer-type";
import { EggHatchPhase } from "./egg-hatch-phase";
import { Egg } from "./data/egg";
import { vouchers } from "./system/voucher";
import { loggedInUser, updateUserInfo } from "./account";
import { PlayerGender, SessionSaveData } from "./system/game-data";
import { addPokeballCaptureStars, addPokeballOpenParticles } from "./field/anims";
import { SpeciesFormChangeActiveTrigger, SpeciesFormChangeManualTrigger, SpeciesFormChangeMoveLearnedTrigger, SpeciesFormChangePostMoveTrigger, SpeciesFormChangePreMoveTrigger } from "./data/pokemon-forms";
import { battleSpecDialogue, getCharVariantFromDialogue } from "./data/dialogue";
import ModifierSelectUiHandler, { SHOP_OPTIONS_ROW_LIMIT } from "./ui/modifier-select-ui-handler";
import { Setting } from "./system/settings";
import { Tutorial, handleTutorial } from "./tutorial";
import { TerrainType } from "./data/terrain";
import { OptionSelectConfig, OptionSelectItem } from "./ui/abstact-option-select-ui-handler";
import { SaveSlotUiMode } from "./ui/save-slot-select-ui-handler";
import { fetchDailyRunSeed, getDailyRunStarters } from "./data/daily-run";
import { GameModes, gameModes } from "./game-mode";
import PokemonSpecies, { getPokemonSpecies, getPokemonSpeciesForm, speciesStarters } from "./data/pokemon-species";
import i18next from './plugins/i18n';
import { Abilities } from "./data/enums/abilities";
import * as Overrides from './overrides';

export class LoginPhase extends Phase {
  private showText: boolean;

  constructor(scene: BattleScene, showText?: boolean) {
    super(scene);

    this.showText = showText === undefined || !!showText;
  }

  start(): void {
    super.start();

    const hasSession = !!Utils.getCookie(Utils.sessionIdKey);

    this.scene.ui.setMode(Mode.LOADING, { buttonActions: [] });
    Utils.executeIf(bypassLogin || hasSession, updateUserInfo).then(response => {
      const success = response ? response[0] : false;
      const statusCode = response ? response[1] : null;
      if (!success) {
        if (!statusCode || statusCode === 400) {
          if (this.showText)
            this.scene.ui.showText(i18next.t('menu:logInOrCreateAccount'));
    
          this.scene.playSound('menu_open');

          const loadData = () => {
            updateUserInfo().then(() => this.scene.gameData.loadSystem().then(() => this.end()));
          };
      
          this.scene.ui.setMode(Mode.LOGIN_FORM, {
            buttonActions: [
              () => {
                this.scene.ui.playSelect();
                loadData();
              }, () => {
                this.scene.playSound('menu_open');
                this.scene.ui.setMode(Mode.REGISTRATION_FORM, {
                  buttonActions: [
                    () => {
                      this.scene.ui.playSelect();
                      updateUserInfo().then(() => this.end());
                    }, () => {
                      this.scene.unshiftPhase(new LoginPhase(this.scene, false));
                      this.end();
                    }
                  ]
                });
              }
            ]
          });
        } else {
          this.scene.unshiftPhase(new UnavailablePhase(this.scene));
          super.end();
        }
        return null;
      } else {
        this.scene.gameData.loadSystem().then(success => {
          if (success || bypassLogin)
            this.end();
          else {
            this.scene.ui.setMode(Mode.MESSAGE);
            this.scene.ui.showText(i18next.t('menu:failedToLoadSaveData'));
          }
        });
      }
    });
  }

  end(): void {
    this.scene.ui.setMode(Mode.MESSAGE);

    if (!this.scene.gameData.gender)
      this.scene.unshiftPhase(new SelectGenderPhase(this.scene));
    
    handleTutorial(this.scene, Tutorial.Intro).then(() => super.end());
  }
}

export class TitlePhase extends Phase {
  private loaded: boolean;
  private lastSessionData: SessionSaveData;
  private gameMode: GameModes;

  constructor(scene: BattleScene) {
    super(scene);

    this.loaded = false;
  }

  start(): void {
    super.start();

    this.scene.ui.clearText();
    this.scene.ui.fadeIn(250);

    this.scene.playBgm('title', true);

    this.scene.gameData.getSession(loggedInUser.lastSessionSlot).then(sessionData => {
      if (sessionData) {
        this.lastSessionData = sessionData;
        console.log(sessionData);
        const biomeKey = getBiomeKey(sessionData.arena.biome);
        const bgTexture = `${biomeKey}_bg`;
        this.scene.arenaBg.setTexture(bgTexture);
      }
      this.showOptions();
    }).catch(err => {
      console.error(err);
      this.showOptions();
    });
  }

  showOptions(): void {
    const options: OptionSelectItem[] = [];
    if (loggedInUser.lastSessionSlot > -1) {
      options.push({
        label: i18next.t('menu:continue'),
        handler: () => {
          this.loadSaveSlot(this.lastSessionData ? -1 : loggedInUser.lastSessionSlot);
          return true;
        }
      });
    }
    options.push({
      label: i18next.t('menu:newGame'),
      handler: () => {
        const setModeAndEnd = (gameMode: GameModes) => {
          this.gameMode = gameMode;
          this.scene.ui.setMode(Mode.MESSAGE);
          this.scene.ui.clearText();
          this.end();
        };
        if (this.scene.gameData.unlocks[Unlockables.ENDLESS_MODE]) {
          const options: OptionSelectItem[] = [
            {
              label: gameModes[GameModes.CLASSIC].getName(),
              handler: () => {
                setModeAndEnd(GameModes.CLASSIC);
                return true;
              }
            },
            {
              label: gameModes[GameModes.ENDLESS].getName(),
              handler: () => {
                setModeAndEnd(GameModes.ENDLESS);
                return true;
              }
            }
          ];
          if (this.scene.gameData.unlocks[Unlockables.SPLICED_ENDLESS_MODE]) {
            options.push({
              label: gameModes[GameModes.SPLICED_ENDLESS].getName(),
              handler: () => {
                setModeAndEnd(GameModes.SPLICED_ENDLESS);
                return true;
              }
            });
          }
          options.push({
            label: i18next.t('menu:cancel'),
            handler: () => {
              this.scene.clearPhaseQueue();
              this.scene.pushPhase(new TitlePhase(this.scene));
              super.end();
              return true;
            }
          });
          this.scene.ui.showText(i18next.t("menu:selectGameMode"), null, () => this.scene.ui.setOverlayMode(Mode.OPTION_SELECT, { options: options }));
        } else {
          this.gameMode = GameModes.CLASSIC;
          this.scene.ui.setMode(Mode.MESSAGE);
          this.scene.ui.clearText();
          this.end();
        }
        return true;
      }
    },
    {
      label: i18next.t('menu:loadGame'),
      handler: () => {
        this.scene.ui.setOverlayMode(Mode.SAVE_SLOT, SaveSlotUiMode.LOAD,
          (slotId: integer) => {
            if (slotId === -1)
              return this.showOptions();
            this.loadSaveSlot(slotId);
          });
        return true;
      }
    },
    {
      label: i18next.t('menu:dailyRun'),
      handler: () => {
        this.initDailyRun();
        return true;
      },
      keepOpen: true
    });
    const config: OptionSelectConfig = {
      options: options,
      noCancel: true,
      yOffset: 47
    };
    this.scene.ui.setMode(Mode.TITLE, config);
  }

  loadSaveSlot(slotId: integer): void {
    this.scene.sessionSlotId = slotId > -1 ? slotId : loggedInUser.lastSessionSlot;
    this.scene.ui.setMode(Mode.MESSAGE);
    this.scene.gameData.loadSession(this.scene, slotId, slotId === -1 ? this.lastSessionData : null).then((success: boolean) => {
      if (success) {
        this.loaded = true;
        this.scene.ui.showText(i18next.t('menu:sessionSuccess'), null, () => this.end());
      } else
        this.end();
    }).catch(err => {
      console.error(err);
      this.scene.ui.showText(i18next.t('menu:failedToLoadSession'), null);
    });
  }

  initDailyRun(): void {
    this.scene.ui.setMode(Mode.SAVE_SLOT, SaveSlotUiMode.SAVE, (slotId: integer) => {
      this.scene.clearPhaseQueue();
      if (slotId === -1) {
        this.scene.pushPhase(new TitlePhase(this.scene));
        return super.end();
      }
      this.scene.sessionSlotId = slotId;

      fetchDailyRunSeed().then(seed => {
        this.scene.gameMode = gameModes[GameModes.DAILY];

        this.scene.setSeed(seed);
        this.scene.resetSeed(1);

        this.scene.money = this.scene.gameMode.getStartingMoney();

        const starters = getDailyRunStarters(this.scene, seed);
        const startingLevel = this.scene.gameMode.getStartingLevel();

        const party = this.scene.getParty();
        const loadPokemonAssets: Promise<void>[] = [];
        for (let starter of starters) {
          const starterProps = this.scene.gameData.getSpeciesDexAttrProps(starter.species, starter.dexAttr);
          const starterFormIndex = Math.min(starterProps.formIndex, Math.max(starter.species.forms.length - 1, 0));
          const starterGender = starter.species.malePercent !== null
            ? !starterProps.female ? Gender.MALE : Gender.FEMALE
            : Gender.GENDERLESS;
          const starterPokemon = this.scene.addPlayerPokemon(starter.species, startingLevel, starter.abilityIndex, starterFormIndex, starterGender, starterProps.shiny, starterProps.variant, undefined, starter.nature);
          starterPokemon.setVisible(false);
          party.push(starterPokemon);
          loadPokemonAssets.push(starterPokemon.loadAssets());
        }
        
        regenerateModifierPoolThresholds(party, ModifierPoolType.DAILY_STARTER);
        const modifiers: Modifier[] = Array(3).fill(null).map(() => modifierTypes.EXP_SHARE().withIdFromFunc(modifierTypes.EXP_SHARE).newModifier())
          .concat(Array(3).fill(null).map(() => modifierTypes.GOLDEN_EXP_CHARM().withIdFromFunc(modifierTypes.GOLDEN_EXP_CHARM).newModifier()))
          .concat(getDailyRunStarterModifiers(party));

        for (let m of modifiers)
          this.scene.addModifier(m, true, false, false, true);
        this.scene.updateModifiers(true, true);

        Promise.all(loadPokemonAssets).then(() => {
          this.scene.time.delayedCall(500, () => this.scene.playBgm());
          this.scene.gameData.gameStats.dailyRunSessionsPlayed++;
          this.scene.newArena(this.scene.gameMode.getStartingBiome(this.scene));
          this.scene.newBattle();
          this.scene.arena.init();
          this.scene.sessionPlayTime = 0;
          this.end();
        });
      }).catch(err => {
        console.error("Failed to load daily run:\n", err);
      });
    });
  }

  end(): void {
    if (!this.loaded && !this.scene.gameMode.isDaily) {
      this.scene.arena.preloadBgm();
      this.scene.pushPhase(new SelectStarterPhase(this.scene, this.gameMode));
      this.scene.newArena(this.scene.gameMode.getStartingBiome(this.scene));
    } else
      this.scene.playBgm();

    this.scene.pushPhase(new EncounterPhase(this.scene, this.loaded));

    if (this.loaded) {
      const availablePartyMembers = this.scene.getParty().filter(p => !p.isFainted()).length;

      this.scene.pushPhase(new SummonPhase(this.scene, 0, true, true));
      if (this.scene.currentBattle.double && availablePartyMembers > 1)
        this.scene.pushPhase(new SummonPhase(this.scene, 1, true, true));
      if (this.scene.currentBattle.waveIndex > 1 && this.scene.currentBattle.battleType !== BattleType.TRAINER) {
        this.scene.pushPhase(new CheckSwitchPhase(this.scene, 0, this.scene.currentBattle.double));
        if (this.scene.currentBattle.double && availablePartyMembers > 1)
          this.scene.pushPhase(new CheckSwitchPhase(this.scene, 1, this.scene.currentBattle.double));
      }
    }

    for (let achv of Object.keys(this.scene.gameData.achvUnlocks)) {
      if (vouchers.hasOwnProperty(achv))
        this.scene.validateVoucher(vouchers[achv]);
    }

    super.end();
  }
}

export class UnavailablePhase extends Phase {
  constructor(scene: BattleScene) {
    super(scene);
  }

  start(): void {
    this.scene.ui.setMode(Mode.UNAVAILABLE, () => {
      this.scene.unshiftPhase(new LoginPhase(this.scene, true));
      this.end();
    });
  }
}

export class ReloadSessionPhase extends Phase {
  constructor(scene: BattleScene) {
    super(scene);
  }

  start(): void {
    this.scene.ui.setMode(Mode.SESSION_RELOAD);

    let delayElapsed = false;
    let loaded = false;

    this.scene.time.delayedCall(Utils.fixedInt(1500), () => {
      if (loaded)
        this.end();
      else
        delayElapsed = true;
    });

    this.scene.gameData.loadSystem().then(() => {
      if (delayElapsed)
        this.end();
      else
        loaded = true;
    });
  }
}

export class OutdatedPhase extends Phase {
  constructor(scene: BattleScene) {
    super(scene);
  }

  start(): void {
    this.scene.ui.setMode(Mode.OUTDATED);
  }
}

export class SelectGenderPhase extends Phase {
  constructor(scene: BattleScene) {
    super(scene);
  }
  
  start(): void {
    super.start();

    this.scene.ui.showText(i18next.t('menu:boyOrGirl'), null, () => {
      this.scene.ui.setMode(Mode.OPTION_SELECT, {
        options: [
          {
            label: i18next.t('menu:boy'),
            handler: () => {
              this.scene.gameData.gender = PlayerGender.MALE;
              this.scene.gameData.saveSetting(Setting.Player_Gender, 0);
              this.scene.gameData.saveSystem().then(() => this.end());
              return true;
            }
          },
          {
            label: i18next.t('menu:girl'),
            handler: () => {
              this.scene.gameData.gender = PlayerGender.FEMALE;
              this.scene.gameData.saveSetting(Setting.Player_Gender, 1);
              this.scene.gameData.saveSystem().then(() => this.end());
              return true;
            }
          }
        ]
      });
    });
  }

  end(): void {
    this.scene.ui.setMode(Mode.MESSAGE);
    super.end();
  }
}

export class SelectStarterPhase extends Phase {
  private gameMode: GameModes;

  constructor(scene: BattleScene, gameMode: GameModes) {
    super(scene);

    this.gameMode = gameMode;
  }

  start() {
    super.start();

    this.scene.playBgm('menu');

    this.scene.ui.setMode(Mode.STARTER_SELECT, (starters: Starter[]) => {
      this.scene.ui.clearText();
      this.scene.ui.setMode(Mode.SAVE_SLOT, SaveSlotUiMode.SAVE, (slotId: integer) => {
        if (slotId === -1) {
          this.scene.clearPhaseQueue();
          this.scene.pushPhase(new TitlePhase(this.scene));
          return this.end();
        }
        this.scene.sessionSlotId = slotId;

        const party = this.scene.getParty();
        const loadPokemonAssets: Promise<void>[] = [];
        starters.forEach((starter: Starter, i: integer) => {
          if (!i && Overrides.STARTER_SPECIES_OVERRIDE)
            starter.species = getPokemonSpecies(Overrides.STARTER_SPECIES_OVERRIDE as Species);
          const starterProps = this.scene.gameData.getSpeciesDexAttrProps(starter.species, starter.dexAttr);
          let starterFormIndex = Math.min(starterProps.formIndex, Math.max(starter.species.forms.length - 1, 0));
          if (!i && Overrides.STARTER_SPECIES_OVERRIDE)
            starterFormIndex = Overrides.STARTER_FORM_OVERRIDE;
          const starterGender = starter.species.malePercent !== null
            ? !starterProps.female ? Gender.MALE : Gender.FEMALE
            : Gender.GENDERLESS;
          const starterIvs = this.scene.gameData.dexData[starter.species.speciesId].ivs.slice(0);
          const starterPokemon = this.scene.addPlayerPokemon(starter.species, this.scene.gameMode.getStartingLevel(), starter.abilityIndex, starterFormIndex, starterGender, starterProps.shiny, starterProps.variant, starterIvs, starter.nature);
          starterPokemon.tryPopulateMoveset(starter.moveset);
          if (starter.passive)
            starterPokemon.passive = true;
          starterPokemon.luck = this.scene.gameData.getDexAttrLuck(this.scene.gameData.dexData[starter.species.speciesId].caughtAttr);
          if (starter.pokerus)
            starterPokemon.pokerus = true;
          if (this.scene.gameMode.isSplicedOnly)
            starterPokemon.generateFusionSpecies(true);
          starterPokemon.setVisible(false);
          party.push(starterPokemon);
          loadPokemonAssets.push(starterPokemon.loadAssets());
        });
        overrideModifiers(this.scene);
        overrideHeldItems(this.scene, party[0]);
        Promise.all(loadPokemonAssets).then(() => {
          SoundFade.fadeOut(this.scene, this.scene.sound.get('menu'), 500, true);
          this.scene.time.delayedCall(500, () => this.scene.playBgm());
          if (this.scene.gameMode.isClassic)
            this.scene.gameData.gameStats.classicSessionsPlayed++;
          else
            this.scene.gameData.gameStats.endlessSessionsPlayed++;
          this.scene.newBattle();
          this.scene.arena.init();
          this.scene.sessionPlayTime = 0;
          this.end();
        });
      });
    }, this.gameMode);
  }
}

export class BattlePhase extends Phase {
  constructor(scene: BattleScene) {
    super(scene);
  }

  showEnemyTrainer(trainerSlot: TrainerSlot = TrainerSlot.NONE): void {
    const sprites = this.scene.currentBattle.trainer.getSprites();
    const tintSprites = this.scene.currentBattle.trainer.getTintSprites();
    for (let i = 0; i < sprites.length; i++) {
      const visible = !trainerSlot || !i === (trainerSlot === TrainerSlot.TRAINER) || sprites.length < 2;
      [ sprites[i], tintSprites[i] ].map(sprite => {
        if (visible)
          sprite.x = trainerSlot || sprites.length < 2 ? 0 : i ? 16 : -16;
        sprite.setVisible(visible);
        sprite.clearTint();
      })
      sprites[i].setVisible(visible);
      tintSprites[i].setVisible(visible);
      sprites[i].clearTint();
      tintSprites[i].clearTint();
    }
    this.scene.tweens.add({
      targets: this.scene.currentBattle.trainer,
      x: '-=16',
      y: '+=16',
      alpha: 1,
      ease: 'Sine.easeInOut',
      duration: 750
    });
  }

  hideEnemyTrainer(): void {
    this.scene.tweens.add({
      targets: this.scene.currentBattle.trainer,
      x: '+=16',
      y: '-=16',
      alpha: 0,
      ease: 'Sine.easeInOut',
      duration: 750
    });
  }
}

type PokemonFunc = (pokemon: Pokemon) => void;

export abstract class FieldPhase extends BattlePhase {
  getOrder(): BattlerIndex[] {
    const playerField = this.scene.getPlayerField().filter(p => p.isActive()) as Pokemon[];
    const enemyField = this.scene.getEnemyField().filter(p => p.isActive()) as Pokemon[];

    let orderedTargets: Pokemon[] = playerField.concat(enemyField).sort((a: Pokemon, b: Pokemon) => {
      const aSpeed = a?.getBattleStat(Stat.SPD) || 0;
      const bSpeed = b?.getBattleStat(Stat.SPD) || 0;

      return aSpeed < bSpeed ? 1 : aSpeed > bSpeed ? -1 : !this.scene.randBattleSeedInt(2) ? -1 : 1;
    });

    const speedReversed = new Utils.BooleanHolder(false);
    this.scene.arena.applyTags(TrickRoomTag, speedReversed);

    if (speedReversed.value)
      orderedTargets = orderedTargets.reverse();

    return orderedTargets.map(t => t.getFieldIndex() + (!t.isPlayer() ? BattlerIndex.ENEMY : 0));
  }

  executeForAll(func: PokemonFunc): void {
    const field = this.scene.getField(true).filter(p => p.summonData);
    field.forEach(pokemon => func(pokemon));
  }
}

export abstract class PokemonPhase extends FieldPhase {
  protected battlerIndex: BattlerIndex | integer;
  public player: boolean;
  public fieldIndex: integer;

  constructor(scene: BattleScene, battlerIndex: BattlerIndex | integer) {
    super(scene);

    if (battlerIndex === undefined)
      battlerIndex = scene.getField().find(p => p?.isActive()).getBattlerIndex();

    this.battlerIndex = battlerIndex;
    this.player = battlerIndex < 2;
    this.fieldIndex = battlerIndex % 2;
  }

  getPokemon() {
    if (this.battlerIndex > BattlerIndex.ENEMY_2)
      return this.scene.getPokemonById(this.battlerIndex);
    return this.scene.getField()[this.battlerIndex];
  }
}

export abstract class PartyMemberPokemonPhase extends FieldPhase {
  protected partyMemberIndex: integer;
  protected fieldIndex: integer;
  protected player: boolean;

  constructor(scene: BattleScene, partyMemberIndex: integer, player: boolean) {
    super(scene);

    this.partyMemberIndex = partyMemberIndex;
    this.fieldIndex = partyMemberIndex < this.scene.currentBattle.getBattlerCount()
      ? partyMemberIndex
      : -1;
    this.player = player;
  }

  getParty(): Pokemon[] {
    return this.player ? this.scene.getParty() : this.scene.getEnemyParty();
  }

  getPokemon(): Pokemon {
    return this.getParty()[this.partyMemberIndex];
  }
}

export abstract class PlayerPartyMemberPokemonPhase extends PartyMemberPokemonPhase {
  constructor(scene: BattleScene, partyMemberIndex: integer) {
    super(scene, partyMemberIndex, true);
  }

  getPlayerPokemon(): PlayerPokemon {
    return super.getPokemon() as PlayerPokemon;
  }
}

export abstract class EnemyPartyMemberPokemonPhase extends PartyMemberPokemonPhase {
  constructor(scene: BattleScene, partyMemberIndex: integer) {
    super(scene, partyMemberIndex, false);
  }

  getEnemyPokemon(): EnemyPokemon {
    return super.getPokemon() as EnemyPokemon;
  }
}

export class EncounterPhase extends BattlePhase {
  private loaded: boolean;

  constructor(scene: BattleScene, loaded?: boolean) {
    super(scene);

    this.loaded = !!loaded;
  }

  start() {
    super.start();

    this.scene.updateGameInfo();

    this.scene.initSession();

    const loadEnemyAssets = [];

    const battle = this.scene.currentBattle;

    let totalBst = 0;

    battle.enemyLevels.forEach((level, e) => {
      if (!this.loaded) {
        if (battle.battleType === BattleType.TRAINER)
          battle.enemyParty[e] = battle.trainer.genPartyMember(e);
        else {
          const enemySpecies = this.scene.randomSpecies(battle.waveIndex, level, true);
          battle.enemyParty[e] = this.scene.addEnemyPokemon(enemySpecies, level, TrainerSlot.NONE, !!this.scene.getEncounterBossSegments(battle.waveIndex, level, enemySpecies));
          if (this.scene.currentBattle.battleSpec === BattleSpec.FINAL_BOSS)
            battle.enemyParty[e].ivs = new Array(6).fill(31);
          this.scene.getParty().slice(0, !battle.double ? 1 : 2).reverse().forEach(playerPokemon => {
            applyAbAttrs(SyncEncounterNatureAbAttr, playerPokemon, null, battle.enemyParty[e]);
          });
        }
      }
      const enemyPokemon = this.scene.getEnemyParty()[e];
      if (e < (battle.double ? 2 : 1)) {
        enemyPokemon.setX(-66 + enemyPokemon.getFieldPositionOffset()[0]);
        enemyPokemon.resetSummonData();
      }

      if (!this.loaded)
        this.scene.gameData.setPokemonSeen(enemyPokemon, true, battle.battleType === BattleType.TRAINER);

      if (enemyPokemon.species.speciesId === Species.ETERNATUS) {
        if (this.scene.gameMode.isClassic && (battle.battleSpec === BattleSpec.FINAL_BOSS || this.scene.gameMode.isWaveFinal(battle.waveIndex))) {
          if (battle.battleSpec !== BattleSpec.FINAL_BOSS) {
            enemyPokemon.formIndex = 1;
            enemyPokemon.updateScale();
          }
          enemyPokemon.setBoss();
        } else if (!(battle.waveIndex % 1000)) {
          enemyPokemon.formIndex = 1;
          enemyPokemon.updateScale();
        }
      }
      
      totalBst += enemyPokemon.getSpeciesForm().baseTotal;

      loadEnemyAssets.push(enemyPokemon.loadAssets());
  
      console.log(enemyPokemon.name, enemyPokemon.species.speciesId, enemyPokemon.stats);
    });

    if (this.scene.getParty().filter(p => p.isShiny()).length === 6)
      this.scene.validateAchv(achvs.SHINY_PARTY);

    if (battle.battleType === BattleType.TRAINER)
      loadEnemyAssets.push(battle.trainer.loadAssets().then(() => battle.trainer.initSprite()));
    else {
      if (battle.enemyParty.filter(p => p.isBoss()).length > 1) {
        for (let enemyPokemon of battle.enemyParty) {
          if (enemyPokemon.isBoss()) {
            enemyPokemon.setBoss(true, Math.ceil(enemyPokemon.bossSegments * (enemyPokemon.getSpeciesForm().baseTotal / totalBst)));
            enemyPokemon.initBattleInfo();
          }
        }
      }
    }

    Promise.all(loadEnemyAssets).then(() => {
      battle.enemyParty.forEach((enemyPokemon, e) => {
        if (e < (battle.double ? 2 : 1)) {
          if (battle.battleType === BattleType.WILD) {
            this.scene.field.add(enemyPokemon);
            battle.seenEnemyPartyMemberIds.add(enemyPokemon.id);
            const playerPokemon = this.scene.getPlayerPokemon();
            if (playerPokemon?.visible)
              this.scene.field.moveBelow(enemyPokemon as Pokemon, playerPokemon);
            enemyPokemon.tint(0, 0.5);
          } else if (battle.battleType === BattleType.TRAINER) {
            enemyPokemon.setVisible(false);
            this.scene.currentBattle.trainer.tint(0, 0.5);
          }
          if (battle.double)
            enemyPokemon.setFieldPosition(e ? FieldPosition.RIGHT : FieldPosition.LEFT);
        }
      });

      if (!this.loaded) {
        regenerateModifierPoolThresholds(this.scene.getEnemyField(), battle.battleType === BattleType.TRAINER ? ModifierPoolType.TRAINER : ModifierPoolType.WILD);
        this.scene.generateEnemyModifiers();
      }

      this.scene.ui.setMode(Mode.MESSAGE).then(() => {
        if (!this.loaded) {
          this.scene.gameData.saveAll(this.scene, true).then(success => {
            this.scene.disableMenu = false;
            if (!success)
              return this.scene.reset(true);
            this.doEncounter();
          });
        } else
          this.doEncounter();
      });
    });
  }

  doEncounter() {
    this.scene.playBgm(undefined, true);
    this.scene.updateModifiers(false);
    this.scene.setFieldScale(1);

    /*if (startingWave > 10) {
      for (let m = 0; m < Math.min(Math.floor(startingWave / 10), 99); m++)
        this.scene.addModifier(getPlayerModifierTypeOptionsForWave((m + 1) * 10, 1, this.scene.getParty())[0].type.newModifier(), true);
      this.scene.updateModifiers(true);
    }*/

    for (let pokemon of this.scene.getParty()) {
      if (pokemon)
        pokemon.resetBattleData();
    }

    if (!this.loaded)
      this.scene.arena.trySetWeather(getRandomWeatherType(this.scene.arena), false);

    const enemyField = this.scene.getEnemyField();
    this.scene.tweens.add({
      targets: [ this.scene.arenaEnemy, this.scene.currentBattle.trainer, enemyField, this.scene.arenaPlayer, this.scene.trainer ].flat(),
      x: (_target, _key, value, fieldIndex: integer) => fieldIndex < 2 + (enemyField.length) ? value + 300 : value - 300,
      duration: 2000,
      onComplete: () => {
        if (!this.tryOverrideForBattleSpec())
          this.doEncounterCommon();
      }
    });
  }

  getEncounterMessage(): string {
    const enemyField = this.scene.getEnemyField();

    if (this.scene.currentBattle.battleSpec === BattleSpec.FINAL_BOSS)
      return i18next.t('battle:bossAppeared', {bossName: enemyField[0].name});

    if (this.scene.currentBattle.battleType === BattleType.TRAINER)
      return i18next.t('battle:trainerAppeared', {trainerName: this.scene.currentBattle.trainer.getName(TrainerSlot.NONE, true)});

    return enemyField.length === 1
      ? i18next.t('battle:singleWildAppeared', {pokemonName: enemyField[0].name})
      : i18next.t('battle:multiWildAppeared', {pokemonName1: enemyField[0].name, pokemonName2: enemyField[1].name})
  }

  doEncounterCommon(showEncounterMessage: boolean = true) {
    const enemyField = this.scene.getEnemyField();

    if (this.scene.currentBattle.battleType === BattleType.WILD) {
      enemyField.forEach(enemyPokemon => {
        enemyPokemon.untint(100, 'Sine.easeOut');
        enemyPokemon.cry();
        enemyPokemon.showInfo();
        if (enemyPokemon.isShiny())
          this.scene.validateAchv(achvs.SEE_SHINY);
      });
      this.scene.updateFieldScale();
      if (showEncounterMessage)
        this.scene.ui.showText(this.getEncounterMessage(), null, () => this.end(), 1500);
      else
        this.end();
    } else if (this.scene.currentBattle.battleType === BattleType.TRAINER) {
      const trainer = this.scene.currentBattle.trainer;
      trainer.untint(100, 'Sine.easeOut');
      trainer.playAnim();
      
      const doSummon = () => {
        this.scene.currentBattle.started = true;
        this.scene.playBgm(undefined);
        this.scene.pbTray.showPbTray(this.scene.getParty());
			  this.scene.pbTrayEnemy.showPbTray(this.scene.getEnemyParty());
        const doTrainerSummon = () => {
          this.hideEnemyTrainer();
          const availablePartyMembers = this.scene.getEnemyParty().filter(p => !p.isFainted()).length;
          this.scene.unshiftPhase(new SummonPhase(this.scene, 0, false));
          if (this.scene.currentBattle.double && availablePartyMembers > 1)
            this.scene.unshiftPhase(new SummonPhase(this.scene, 1, false));
          this.end();
        };
        if (showEncounterMessage)
          this.scene.ui.showText(this.getEncounterMessage(), null, doTrainerSummon, 1500, true);
        else
          doTrainerSummon();
      };
      
      const encounterMessages = this.scene.currentBattle.trainer.getEncounterMessages();

      if (!encounterMessages?.length)
        doSummon();
      else {
        const showDialogueAndSummon = () => {
          let message: string;
          this.scene.executeWithSeedOffset(() => message = Utils.randSeedItem(encounterMessages), this.scene.currentBattle.waveIndex);
          this.scene.ui.showDialogue(message, trainer.getName(), null, () => {
            this.scene.charSprite.hide().then(() => this.scene.hideFieldOverlay(250).then(() => doSummon()));
          });
        };
        if (this.scene.currentBattle.trainer.config.hasCharSprite)
          this.scene.showFieldOverlay(500).then(() => this.scene.charSprite.showCharacter(trainer.getKey(), getCharVariantFromDialogue(encounterMessages[0])).then(() => showDialogueAndSummon()));
        else
          showDialogueAndSummon();
      }
    }
  }

  end() {
    const enemyField = this.scene.getEnemyField();

    enemyField.forEach((enemyPokemon, e) => {
      if (enemyPokemon.isShiny())
        this.scene.unshiftPhase(new ShinySparklePhase(this.scene, BattlerIndex.ENEMY + e));
    });

    if (this.scene.currentBattle.battleType !== BattleType.TRAINER) {
      enemyField.map(p => this.scene.pushPhase(new PostSummonPhase(this.scene, p.getBattlerIndex())));
      const ivScannerModifier = this.scene.findModifier(m => m instanceof IvScannerModifier);
      if (ivScannerModifier)
        enemyField.map(p => this.scene.pushPhase(new ScanIvsPhase(this.scene, p.getBattlerIndex(), Math.min(ivScannerModifier.getStackCount() * 2, 6))));
    }

    if (!this.loaded) {
      const availablePartyMembers = this.scene.getParty().filter(p => !p.isFainted());

      if (availablePartyMembers[0].isOnField())
        applyPostBattleInitAbAttrs(PostBattleInitAbAttr, availablePartyMembers[0]);
      else
        this.scene.pushPhase(new SummonPhase(this.scene, 0));

      if (this.scene.currentBattle.double) {
        if (availablePartyMembers.length > 1) {
          this.scene.pushPhase(new ToggleDoublePositionPhase(this.scene, true));
          if (availablePartyMembers[1].isOnField())
            applyPostBattleInitAbAttrs(PostBattleInitAbAttr, availablePartyMembers[1]);
          else
            this.scene.pushPhase(new SummonPhase(this.scene, 1));
        }
      } else {
        if (availablePartyMembers.length > 1 && availablePartyMembers[1].isOnField())
          this.scene.pushPhase(new ReturnPhase(this.scene, 1));
        this.scene.pushPhase(new ToggleDoublePositionPhase(this.scene, false));
      }
     
      if (this.scene.currentBattle.waveIndex > startingWave && this.scene.currentBattle.battleType !== BattleType.TRAINER) {
        this.scene.pushPhase(new CheckSwitchPhase(this.scene, 0, this.scene.currentBattle.double));
        if (this.scene.currentBattle.double && availablePartyMembers.length > 1)
          this.scene.pushPhase(new CheckSwitchPhase(this.scene, 1, this.scene.currentBattle.double));
      }
    }

    handleTutorial(this.scene, Tutorial.Access_Menu).then(() => super.end());
  }

  tryOverrideForBattleSpec(): boolean {
    switch (this.scene.currentBattle.battleSpec) {
      case BattleSpec.FINAL_BOSS:
        const enemy = this.scene.getEnemyPokemon();
        this.scene.ui.showText(this.getEncounterMessage(), null, () => {
          this.scene.ui.showDialogue(battleSpecDialogue[BattleSpec.FINAL_BOSS].encounter, enemy.species.name, null, () => {
            this.doEncounterCommon(false);
          });
        }, 1500, true);
        return true;
    }

    return false;
  }
}

export class NextEncounterPhase extends EncounterPhase {
  constructor(scene: BattleScene) {
    super(scene);
  }

  doEncounter(): void {
    this.scene.playBgm(undefined, true);

    for (let pokemon of this.scene.getParty()) {
      if (pokemon)
        pokemon.resetBattleData();
    }

    this.scene.arenaNextEnemy.setBiome(this.scene.arena.biomeType);
    this.scene.arenaNextEnemy.setVisible(true);

    const enemyField = this.scene.getEnemyField();
    this.scene.tweens.add({
      targets: [ this.scene.arenaEnemy, this.scene.arenaNextEnemy, this.scene.currentBattle.trainer, enemyField, this.scene.lastEnemyTrainer ].flat(),
      x: '+=300',
      duration: 2000,
      onComplete: () => {
        this.scene.arenaEnemy.setBiome(this.scene.arena.biomeType);
        this.scene.arenaEnemy.setX(this.scene.arenaNextEnemy.x);
        this.scene.arenaEnemy.setAlpha(1);
        this.scene.arenaNextEnemy.setX(this.scene.arenaNextEnemy.x - 300);
        this.scene.arenaNextEnemy.setVisible(false);
        if (this.scene.lastEnemyTrainer)
          this.scene.lastEnemyTrainer.destroy();
        
        if (!this.tryOverrideForBattleSpec())
          this.doEncounterCommon();
      }
    });
  }
}

export class NewBiomeEncounterPhase extends NextEncounterPhase {
  constructor(scene: BattleScene) {
    super(scene);
  }

  doEncounter(): void {
    this.scene.playBgm(undefined, true);

    for (let pokemon of this.scene.getParty()) {
      if (pokemon)
        pokemon.resetBattleData();
    }

    this.scene.arena.trySetWeather(getRandomWeatherType(this.scene.arena), false);

    for (let pokemon of this.scene.getParty().filter(p => p.isOnField()))
      applyAbAttrs(PostBiomeChangeAbAttr, pokemon, null);

    const enemyField = this.scene.getEnemyField();
    this.scene.tweens.add({
      targets: [ this.scene.arenaEnemy, enemyField ].flat(),
      x: '+=300',
      duration: 2000,
      onComplete: () => {
        if (!this.tryOverrideForBattleSpec())
          this.doEncounterCommon();
      }
    });
  }
}

export class PostSummonPhase extends PokemonPhase {
  constructor(scene: BattleScene, battlerIndex: BattlerIndex) {
    super(scene, battlerIndex);
  }

  start() {
    super.start();

    const pokemon = this.getPokemon();

    this.scene.arena.applyTags(ArenaTrapTag, pokemon);
    applyPostSummonAbAttrs(PostSummonAbAttr, pokemon).then(() => this.end());
  }
}

export class SelectBiomePhase extends BattlePhase {
  constructor(scene: BattleScene) {
    super(scene);
  }

  start() {
    super.start();

    const currentBiome = this.scene.arena.biomeType;

    const setNextBiome = (nextBiome: Biome) => {
      if (this.scene.currentBattle.waveIndex % 10 === 1) {
        this.scene.applyModifiers(MoneyInterestModifier, true, this.scene);
        this.scene.unshiftPhase(new PartyHealPhase(this.scene, false));
      }
      this.scene.unshiftPhase(new SwitchBiomePhase(this.scene, nextBiome));
      this.end();
    };

    if ((this.scene.gameMode.isClassic && this.scene.gameMode.isWaveFinal(this.scene.currentBattle.waveIndex + 9))
      || (this.scene.gameMode.isDaily && this.scene.gameMode.isWaveFinal(this.scene.currentBattle.waveIndex))
      || (this.scene.gameMode.hasShortBiomes && !(this.scene.currentBattle.waveIndex % 50)))
      setNextBiome(Biome.END);
    else if (this.scene.gameMode.hasRandomBiomes)
      setNextBiome(this.generateNextBiome());
    else if (Array.isArray(biomeLinks[currentBiome])) {
      let biomes: Biome[];
      this.scene.executeWithSeedOffset(() => {
        biomes = (biomeLinks[currentBiome] as (Biome | [Biome, integer])[])
          .filter(b => !Array.isArray(b) || !Utils.randSeedInt(b[1]))
          .map(b => !Array.isArray(b) ? b : b[0]);
      }, this.scene.currentBattle.waveIndex);
      if (biomes.length > 1 && this.scene.findModifier(m => m instanceof MapModifier)) {
        let biomeChoices: Biome[];
        this.scene.executeWithSeedOffset(() => {
          biomeChoices = (!Array.isArray(biomeLinks[currentBiome])
            ? [ biomeLinks[currentBiome] as Biome ]
            : biomeLinks[currentBiome] as (Biome | [Biome, integer])[])
            .filter((b, i) => !Array.isArray(b) || !Utils.randSeedInt(b[1]))
            .map(b => Array.isArray(b) ? b[0] : b);
        }, this.scene.currentBattle.waveIndex);
        const biomeSelectItems = biomeChoices.map(b => {
          const ret: OptionSelectItem = {
            label: getBiomeName(b),
            handler: () => {
              this.scene.ui.setMode(Mode.MESSAGE);
              setNextBiome(b);
              return true;
            }
          };
          return ret;
        });
        this.scene.ui.setMode(Mode.OPTION_SELECT, {
          options: biomeSelectItems,
          delay: 1000
        });
      } else
        setNextBiome(biomes[Utils.randSeedInt(biomes.length)]);
    } else if (biomeLinks.hasOwnProperty(currentBiome))
      setNextBiome(biomeLinks[currentBiome] as Biome);
    else
      setNextBiome(this.generateNextBiome());
  }

  generateNextBiome(): Biome {
    if (!(this.scene.currentBattle.waveIndex % 50))
      return Biome.END;
    return this.scene.generateRandomBiome(this.scene.currentBattle.waveIndex);
  }
}

export class SwitchBiomePhase extends BattlePhase {
  private nextBiome: Biome;

  constructor(scene: BattleScene, nextBiome: Biome) {
    super(scene);

    this.nextBiome = nextBiome;
  }

  start() {
    super.start();

    if (this.nextBiome === undefined)
      return this.end();

    this.scene.tweens.add({
      targets: [ this.scene.arenaEnemy, this.scene.lastEnemyTrainer ],
      x: '+=300',
      duration: 2000,
      onComplete: () => {
        this.scene.arenaEnemy.setX(this.scene.arenaEnemy.x - 600);

        this.scene.newArena(this.nextBiome);

        const biomeKey = getBiomeKey(this.nextBiome);
        const bgTexture = `${biomeKey}_bg`;
        this.scene.arenaBgTransition.setTexture(bgTexture)
        this.scene.arenaBgTransition.setAlpha(0);
        this.scene.arenaBgTransition.setVisible(true);
        this.scene.arenaPlayerTransition.setBiome(this.nextBiome);
        this.scene.arenaPlayerTransition.setAlpha(0);
        this.scene.arenaPlayerTransition.setVisible(true);

        this.scene.tweens.add({
          targets: [ this.scene.arenaPlayer, this.scene.arenaBgTransition, this.scene.arenaPlayerTransition ],
          duration: 1000,
          delay: 1000,
          ease: 'Sine.easeInOut',
          alpha: (target: any) => target === this.scene.arenaPlayer ? 0 : 1,
          onComplete: () => {
            this.scene.arenaBg.setTexture(bgTexture);
            this.scene.arenaPlayer.setBiome(this.nextBiome);
            this.scene.arenaPlayer.setAlpha(1);
            this.scene.arenaEnemy.setBiome(this.nextBiome);
            this.scene.arenaEnemy.setAlpha(1);
            this.scene.arenaNextEnemy.setBiome(this.nextBiome);
            this.scene.arenaBgTransition.setVisible(false);
            this.scene.arenaPlayerTransition.setVisible(false);
            if (this.scene.lastEnemyTrainer)
              this.scene.lastEnemyTrainer.destroy();

            this.end();
          }
        });
      }
    });
  }
}

export class SummonPhase extends PartyMemberPokemonPhase {
  private loaded: boolean;

  constructor(scene: BattleScene, fieldIndex: integer, player: boolean = true, loaded: boolean = false) {
    super(scene, fieldIndex, player);

    this.loaded = loaded;
  }

  start() {
    super.start();

    this.preSummon();
  }

  /**
  * Sends out a Pokemon before the battle begins and shows the appropriate messages
  */
  preSummon(): void {
    const partyMember = this.getPokemon();
    // If the Pokemon about to be sent out is fainted, switch to the first non-fainted Pokemon
    if (partyMember.isFainted()) {
      console.warn("The Pokemon about to be sent out is fainted. Attempting to resolve...");
      const party = this.getParty();
      
      // Find the first non-fainted Pokemon index above the current one
      const nonFaintedIndex = party.findIndex((p, i) => i > this.partyMemberIndex && !p.isFainted());
      if (nonFaintedIndex === -1) {
        console.error("Party Details:\n", party);
        throw new Error("All available Pokemon were fainted!");
      }

      // Swaps the fainted Pokemon and the first non-fainted Pokemon in the party
      [party[this.partyMemberIndex], party[nonFaintedIndex]] = [party[nonFaintedIndex], party[this.partyMemberIndex]]; 
      console.warn("Swapped %s %O with %s %O", partyMember?.name, partyMember, party[0]?.name, party[0]);
    }

    if (this.player) {
      this.scene.ui.showText(i18next.t('battle:playerGo', { pokemonName: this.getPokemon().name }));
      if (this.player)
         this.scene.pbTray.hide();
      this.scene.trainer.setTexture(`trainer_${this.scene.gameData.gender === PlayerGender.FEMALE ? 'f' : 'm'}_back_pb`);
      this.scene.time.delayedCall(562, () => {
        this.scene.trainer.setFrame('2');
        this.scene.time.delayedCall(64, () => {
          this.scene.trainer.setFrame('3');
        });
      });
      this.scene.tweens.add({
        targets: this.scene.trainer,
        x: -36,
        duration: 1000,
        onComplete: () => this.scene.trainer.setVisible(false)
      });
      this.scene.time.delayedCall(750, () => this.summon());
    } else {
      this.scene.pbTrayEnemy.hide();
      this.scene.ui.showText(`${this.scene.currentBattle.trainer.getName(!(this.fieldIndex % 2) ? TrainerSlot.TRAINER : TrainerSlot.TRAINER_PARTNER)} sent out\n${this.getPokemon().name}!`, null, () => this.summon());
    }
  }

  summon(): void {
    const pokemon = this.getPokemon();

    const pokeball = this.scene.addFieldSprite(this.player ? 36 : 248, this.player ? 80 : 44, 'pb', getPokeballAtlasKey(pokemon.pokeball));
    pokeball.setVisible(false);
    pokeball.setOrigin(0.5, 0.625);
    this.scene.field.add(pokeball);

    if (this.fieldIndex === 1)
      pokemon.setFieldPosition(FieldPosition.RIGHT, 0);
    else {
      const availablePartyMembers = this.getParty().filter(p => !p.isFainted()).length;
      pokemon.setFieldPosition(!this.scene.currentBattle.double || availablePartyMembers === 1 ? FieldPosition.CENTER : FieldPosition.LEFT);
    }

    const fpOffset = pokemon.getFieldPositionOffset();

    pokeball.setVisible(true);

    this.scene.tweens.add({
      targets: pokeball,
      duration: 650,
      x: (this.player ? 100 : 236) + fpOffset[0]
    });

    this.scene.tweens.add({
      targets: pokeball,
      duration: 150,
      ease: 'Cubic.easeOut',
      y: (this.player ? 70 : 34) + fpOffset[1],
      onComplete: () => {
        this.scene.tweens.add({
          targets: pokeball,
          duration: 500,
          ease: 'Cubic.easeIn',
          angle: 1440,
          y: (this.player ? 132 : 86) + fpOffset[1],
          onComplete: () => {
            this.scene.playSound('pb_rel');
            pokeball.destroy();
            this.scene.add.existing(pokemon);
            this.scene.field.add(pokemon);
            if (!this.player) {
              const playerPokemon = this.scene.getPlayerPokemon() as Pokemon;
              if (playerPokemon?.visible)
                this.scene.field.moveBelow(pokemon, playerPokemon);
              this.scene.currentBattle.seenEnemyPartyMemberIds.add(pokemon.id);
            }
            addPokeballOpenParticles(this.scene, pokemon.x, pokemon.y - 16, pokemon.pokeball);
            this.scene.updateModifiers(this.player);
            this.scene.updateFieldScale();
            pokemon.showInfo();
            pokemon.playAnim();
            pokemon.setVisible(true);
            pokemon.getSprite().setVisible(true);
            pokemon.setScale(0.5);
            pokemon.tint(getPokeballTintColor(pokemon.pokeball));
            pokemon.untint(250, 'Sine.easeIn');
            this.scene.updateFieldScale();
            this.scene.tweens.add({
              targets: pokemon,
              duration: 250,
              ease: 'Sine.easeIn',
              scale: pokemon.getSpriteScale(),
              onComplete: () => {
                pokemon.cry(pokemon.getHpRatio() > 0.25 ? undefined : { rate: 0.85 });
                pokemon.getSprite().clearTint();
                pokemon.resetSummonData();
                this.scene.time.delayedCall(1000, () => this.end());
              }
            });
          }
        });
      }
    });
  }

  onEnd(): void {
    const pokemon = this.getPokemon();

    if (pokemon.isShiny())
      this.scene.unshiftPhase(new ShinySparklePhase(this.scene, pokemon.getBattlerIndex()));

    pokemon.resetTurnData();

    if (!this.loaded || this.scene.currentBattle.battleType === BattleType.TRAINER || (this.scene.currentBattle.waveIndex % 10) === 1) {
      this.scene.triggerPokemonFormChange(pokemon, SpeciesFormChangeActiveTrigger, true);

      this.queuePostSummon();
    }
  }

  queuePostSummon(): void {
    this.scene.pushPhase(new PostSummonPhase(this.scene, this.getPokemon().getBattlerIndex()));
  }

  end() {
    this.onEnd();

    super.end();
  }
}

export class SwitchSummonPhase extends SummonPhase {
  private slotIndex: integer;
  private doReturn: boolean;
  private batonPass: boolean;

  private lastPokemon: Pokemon;

  constructor(scene: BattleScene, fieldIndex: integer, slotIndex: integer, doReturn: boolean, batonPass: boolean, player?: boolean) {
    super(scene, fieldIndex, player !== undefined ? player : true);

    this.slotIndex = slotIndex;
    this.doReturn = doReturn;
    this.batonPass = batonPass;
  }

  preSummon(): void {
    if (!this.player) {
      if (this.slotIndex === -1)
        this.slotIndex = this.scene.currentBattle.trainer.getNextSummonIndex(!this.fieldIndex ? TrainerSlot.TRAINER : TrainerSlot.TRAINER_PARTNER);
      if (this.slotIndex > -1) {
        this.showEnemyTrainer(!(this.fieldIndex % 2) ? TrainerSlot.TRAINER : TrainerSlot.TRAINER_PARTNER);
        this.scene.pbTrayEnemy.showPbTray(this.scene.getEnemyParty());
      }
    }

    if (!this.doReturn || (this.slotIndex !== -1 && !(this.player ? this.scene.getParty() : this.scene.getEnemyParty())[this.slotIndex])) {
      if (this.player)
        return this.switchAndSummon();
      else {
        this.scene.time.delayedCall(750, () => this.switchAndSummon());
        return;
      }
    }

    const pokemon = this.getPokemon();

    if (!this.batonPass)
      (this.player ? this.scene.getEnemyField() : this.scene.getPlayerField()).forEach(enemyPokemon => enemyPokemon.removeTagsBySourceId(pokemon.id));

    applyPreSwitchOutAbAttrs(PreSwitchOutAbAttr, pokemon);

    this.scene.ui.showText(this.player ?
      i18next.t('battle:playerComeBack', { pokemonName: pokemon.name }) :
      i18next.t('battle:trainerComeBack', {
        trainerName: this.scene.currentBattle.trainer.getName(!(this.fieldIndex % 2) ? TrainerSlot.TRAINER : TrainerSlot.TRAINER_PARTNER),
        pokemonName: pokemon.name
      })
    );
    this.scene.playSound('pb_rel');
    pokemon.hideInfo();
    pokemon.tint(getPokeballTintColor(pokemon.pokeball), 1, 250, 'Sine.easeIn');
    this.scene.tweens.add({
      targets: pokemon,
      duration: 250,
      ease: 'Sine.easeIn',
      scale: 0.5,
      onComplete: () => {
        pokemon.setVisible(false);
        this.scene.field.remove(pokemon);
        this.scene.triggerPokemonFormChange(pokemon, SpeciesFormChangeActiveTrigger, true);
        this.scene.time.delayedCall(750, () => this.switchAndSummon());
      }
    });
  }

  switchAndSummon() {
    const party = this.player ? this.getParty() : this.scene.getEnemyParty();
    const switchedPokemon = party[this.slotIndex];
    this.lastPokemon = this.getPokemon();
    if (this.batonPass && switchedPokemon) {
      (this.player ? this.scene.getEnemyField() : this.scene.getPlayerField()).forEach(enemyPokemon => enemyPokemon.transferTagsBySourceId(this.lastPokemon.id, switchedPokemon.id));
      if (!this.scene.findModifier(m => m instanceof SwitchEffectTransferModifier && (m as SwitchEffectTransferModifier).pokemonId === switchedPokemon.id)) {
        const batonPassModifier = this.scene.findModifier(m => m instanceof SwitchEffectTransferModifier
          && (m as SwitchEffectTransferModifier).pokemonId === this.lastPokemon.id) as SwitchEffectTransferModifier;
        if (batonPassModifier && !this.scene.findModifier(m => m instanceof SwitchEffectTransferModifier && (m as SwitchEffectTransferModifier).pokemonId === switchedPokemon.id))
          this.scene.tryTransferHeldItemModifier(batonPassModifier, switchedPokemon, false, false);
      }
    }
    if (switchedPokemon) {
      party[this.slotIndex] = this.lastPokemon;
      party[this.fieldIndex] = switchedPokemon;
      const showTextAndSummon = () => {
        this.scene.ui.showText(this.player ?
          i18next.t('battle:playerGo', { pokemonName: switchedPokemon.name }) :
          i18next.t('battle:trainerGo', {
            trainerName: this.scene.currentBattle.trainer.getName(!(this.fieldIndex % 2) ? TrainerSlot.TRAINER : TrainerSlot.TRAINER_PARTNER),
            pokemonName: this.getPokemon().name
          })
        );
        this.summon();
      };
      if (this.player)
        showTextAndSummon();
      else {
        this.scene.time.delayedCall(1500, () => {
          this.hideEnemyTrainer();
          this.scene.pbTrayEnemy.hide();
          showTextAndSummon();
        });
      }
    } else
      this.end();
  }

  onEnd(): void {
    super.onEnd();

    const pokemon = this.getPokemon();
    const moveId = pokemon.scene.currentBattle.turnCommands[this.fieldIndex]?.move?.move;
    const lastUsedMove = moveId ? allMoves[moveId] : undefined;

    // Compensate for turn spent summoning
    if (pokemon.scene.currentBattle.turnCommands[this.fieldIndex]?.command === Command.POKEMON || !!lastUsedMove?.findAttr(attr => attr instanceof ForceSwitchOutAttr)) //check if hard switch OR pivot move was used
      pokemon.battleSummonData.turnCount--;

    if (this.batonPass && pokemon)
      pokemon.transferSummon(this.lastPokemon);

    this.lastPokemon?.resetSummonData();

    this.scene.triggerPokemonFormChange(pokemon, SpeciesFormChangeActiveTrigger, true);
  }

  queuePostSummon(): void {
    this.scene.unshiftPhase(new PostSummonPhase(this.scene, this.getPokemon().getBattlerIndex()));
  }
}

export class ReturnPhase extends SwitchSummonPhase {
  constructor(scene: BattleScene, fieldIndex: integer) {
    super(scene, fieldIndex, -1, true, false);
  }

  switchAndSummon(): void {
    this.end();
  }

  summon(): void { }

  onEnd(): void {
    const pokemon = this.getPokemon();

    pokemon.resetTurnData();
    pokemon.resetSummonData();

    this.scene.updateFieldScale();

    this.scene.triggerPokemonFormChange(pokemon, SpeciesFormChangeActiveTrigger);
  }
}

export class ShowTrainerPhase extends BattlePhase {
  constructor(scene: BattleScene) {
    super(scene);
  }

  start() {
    super.start();

    this.scene.trainer.setVisible(true)

    this.scene.trainer.setTexture(`trainer_${this.scene.gameData.gender === PlayerGender.FEMALE ? 'f' : 'm'}_back`);

    this.scene.tweens.add({
      targets: this.scene.trainer,
      x: 106,
      duration: 1000,
      onComplete: () => this.end()
    });
  }
}

export class ToggleDoublePositionPhase extends BattlePhase {
  private double: boolean;

  constructor(scene: BattleScene, double: boolean) {
    super(scene);

    this.double = double;
  }

  start() {
    super.start();

    const playerPokemon = this.scene.getPlayerField().find(p => p.isActive(true));
    if (playerPokemon) {
      playerPokemon.setFieldPosition(this.double && this.scene.getParty().filter(p => !p.isFainted()).length > 1 ? FieldPosition.LEFT : FieldPosition.CENTER, 500).then(() => {
        if (playerPokemon.getFieldIndex() === 1) {
          const party = this.scene.getParty();
          party[1] = party[0];
          party[0] = playerPokemon;
        }
        this.end();
      });
    } else
      this.end();
  }
}

export class CheckSwitchPhase extends BattlePhase {
  protected fieldIndex: integer;
  protected useName: boolean;

  constructor(scene: BattleScene, fieldIndex: integer, useName: boolean) {
    super(scene);

    this.fieldIndex = fieldIndex;
    this.useName = useName;
  }

  start() {
    super.start();

    const pokemon = this.scene.getPlayerField()[this.fieldIndex];

    if (this.scene.field.getAll().indexOf(pokemon) === -1) {
      this.scene.unshiftPhase(new SummonMissingPhase(this.scene, this.fieldIndex));
      super.end();
      return;
    }

    if (!this.scene.getParty().slice(1).filter(p => p.isActive()).length) {
      super.end();
      return;
    }

    if (pokemon.getTag(BattlerTagType.FRENZY)) {
      super.end();
      return;
    }

    this.scene.ui.showText(i18next.t('battle:switchQuestion', { pokemonName: this.useName ? pokemon.name : i18next.t('battle:pokemon') }), null, () => {
      this.scene.ui.setMode(Mode.CONFIRM, () => {
        this.scene.ui.setMode(Mode.MESSAGE);
        this.scene.tryRemovePhase(p => p instanceof PostSummonPhase && p.player && p.fieldIndex === this.fieldIndex);
        this.scene.unshiftPhase(new SwitchPhase(this.scene, this.fieldIndex, false, true));
        this.end();
      }, () => {
        this.scene.ui.setMode(Mode.MESSAGE);
        this.end();
      });
    });
  }
}

export class SummonMissingPhase extends SummonPhase {
  constructor(scene: BattleScene, fieldIndex: integer) {
    super(scene, fieldIndex);
  }

  preSummon(): void {
    this.scene.ui.showText(i18next.t('battle:sendOutPokemon', { pokemonName: this.getPokemon().name}));
    this.scene.time.delayedCall(250, () => this.summon());
  }
}

export class LevelCapPhase extends FieldPhase {
  constructor(scene: BattleScene) {
    super(scene);
  }

  start(): void {
    super.start();

    this.scene.ui.setMode(Mode.MESSAGE).then(() => {
      this.scene.playSound('level_up_fanfare');
      this.scene.ui.showText(i18next.t('battle:levelCapUp', { levelCap: this.scene.getMaxExpLevel() }), null, () => this.end(), null, true);
      this.executeForAll(pokemon => pokemon.updateInfo(true));
    });
  }
}

export class TurnInitPhase extends FieldPhase {
  constructor(scene: BattleScene) {
    super(scene);
  }

  start() {
    super.start();

    //this.scene.pushPhase(new MoveAnimTestPhase(this.scene));

    this.scene.getField().forEach((pokemon, i) => {
      if (pokemon?.isActive()) {
        if (pokemon.isPlayer())
          this.scene.currentBattle.addParticipant(pokemon as PlayerPokemon);

        pokemon.resetTurnData();

        this.scene.pushPhase(pokemon.isPlayer() ? new CommandPhase(this.scene, i) : new EnemyCommandPhase(this.scene, i - BattlerIndex.ENEMY));
      }
    });

    this.scene.pushPhase(new TurnStartPhase(this.scene));

    this.end();
  }
}

export class CommandPhase extends FieldPhase {
  protected fieldIndex: integer;

  constructor(scene: BattleScene, fieldIndex: integer) {
    super(scene);

    this.fieldIndex = fieldIndex;
  }

  start() {
    super.start();

    if (this.fieldIndex) {
      const allyCommand = this.scene.currentBattle.turnCommands[this.fieldIndex - 1];
      if (allyCommand.command === Command.BALL || allyCommand.command === Command.RUN)
        this.scene.currentBattle.turnCommands[this.fieldIndex] = { command: allyCommand.command, skip: true };
    }

    if (this.scene.currentBattle.turnCommands[this.fieldIndex]?.skip)
      return this.end();

    const playerPokemon = this.scene.getPlayerField()[this.fieldIndex];

    const moveQueue = playerPokemon.getMoveQueue();

    while (moveQueue.length && moveQueue[0]
      && moveQueue[0].move && (!playerPokemon.getMoveset().find(m => m.moveId === moveQueue[0].move)
      || !playerPokemon.getMoveset()[playerPokemon.getMoveset().findIndex(m => m.moveId === moveQueue[0].move)].isUsable(playerPokemon, moveQueue[0].ignorePP)))
        moveQueue.shift();

    if (moveQueue.length) {
      const queuedMove = moveQueue[0];
      if (!queuedMove.move)
        this.handleCommand(Command.FIGHT, -1, false);
      else {
        const moveIndex = playerPokemon.getMoveset().findIndex(m => m.moveId === queuedMove.move);
        if (moveIndex > -1 && playerPokemon.getMoveset()[moveIndex].isUsable(playerPokemon, queuedMove.ignorePP)) {
          this.handleCommand(Command.FIGHT, moveIndex, queuedMove.ignorePP, { targets: queuedMove.targets, multiple: queuedMove.targets.length > 1 });
        } else
          this.scene.ui.setMode(Mode.COMMAND, this.fieldIndex);
      }
    } else
      this.scene.ui.setMode(Mode.COMMAND, this.fieldIndex);
  }

  handleCommand(command: Command, cursor: integer, ...args: any[]): boolean {
    const playerPokemon = this.scene.getPlayerField()[this.fieldIndex];
    const enemyField = this.scene.getEnemyField();
    let success: boolean;

    switch (command) {
      case Command.FIGHT:
        let useStruggle = false;
        if (cursor === -1 || 
            playerPokemon.trySelectMove(cursor, args[0] as boolean) || 
           (useStruggle = cursor > -1 && !playerPokemon.getMoveset().filter(m => m.isUsable(playerPokemon)).length)) {          
          const moveId = !useStruggle ? cursor > -1 ? playerPokemon.getMoveset()[cursor].moveId : Moves.NONE : Moves.STRUGGLE;
          const turnCommand: TurnCommand = { command: Command.FIGHT, cursor: cursor, move: { move: moveId, targets: [], ignorePP: args[0] }, args: args };
          const moveTargets: MoveTargetSet = args.length < 3 ? getMoveTargets(playerPokemon, moveId) : args[2];
          if (!moveId)
            turnCommand.targets = [ this.fieldIndex ];
          console.log(moveTargets, playerPokemon.name);
          if (moveTargets.targets.length <= 1 || moveTargets.multiple)
            turnCommand.move.targets = moveTargets.targets;
          else if(playerPokemon.getTag(BattlerTagType.CHARGING) && playerPokemon.getMoveQueue().length >= 1)
            turnCommand.move.targets = playerPokemon.getMoveQueue()[0].targets;
          else
            this.scene.unshiftPhase(new SelectTargetPhase(this.scene, this.fieldIndex));
          this.scene.currentBattle.turnCommands[this.fieldIndex] = turnCommand;
          success = true;
        }
        else if (cursor < playerPokemon.getMoveset().length) {
          const move = playerPokemon.getMoveset()[cursor];
          this.scene.ui.setMode(Mode.MESSAGE);

          // Decides between a Disabled, Not Implemented, or No PP translation message
          const errorMessage = 
            playerPokemon.summonData.disabledMove === move.moveId ? 'battle:moveDisabled' : 
            move.getName().endsWith(' (N)') ? 'battle:moveNotImplemented' : 'battle:moveNoPP';
          const moveName = move.getName().replace(' (N)', ''); // Trims off the indicator

          this.scene.ui.showText(i18next.t(errorMessage, { moveName: moveName }), null, () => {
            this.scene.ui.clearText();
            this.scene.ui.setMode(Mode.FIGHT, this.fieldIndex);
          }, null, true);
        }
        break;
      case Command.BALL:
        if (this.scene.arena.biomeType === Biome.END && (!this.scene.gameMode.isClassic || (this.scene.getEnemyField().filter(p => p.isActive(true)).some(p => !p.scene.gameData.dexData[p.species.speciesId].caughtAttr) && this.scene.gameData.getStarterCount(d => !!d.caughtAttr) < Object.keys(speciesStarters).length - 1))) {
          this.scene.ui.setMode(Mode.COMMAND, this.fieldIndex);
          this.scene.ui.setMode(Mode.MESSAGE);
          this.scene.ui.showText(i18next.t('battle:noPokeballForce'), null, () => {
            this.scene.ui.showText(null, 0);
            this.scene.ui.setMode(Mode.COMMAND, this.fieldIndex);
          }, null, true);
        } else if (this.scene.currentBattle.battleType === BattleType.TRAINER) {
          this.scene.ui.setMode(Mode.COMMAND, this.fieldIndex);
          this.scene.ui.setMode(Mode.MESSAGE);
          this.scene.ui.showText(i18next.t('battle:noPokeballTrainer'), null, () => {
            this.scene.ui.showText(null, 0);
            this.scene.ui.setMode(Mode.COMMAND, this.fieldIndex);
          }, null, true);
        } else {
          const targets = this.scene.getEnemyField().filter(p => p.isActive(true)).map(p => p.getBattlerIndex());
          if (targets.length > 1) {
            this.scene.ui.setMode(Mode.COMMAND, this.fieldIndex);
            this.scene.ui.setMode(Mode.MESSAGE);
            this.scene.ui.showText(i18next.t('battle:noPokeballMulti'), null, () => {
              this.scene.ui.showText(null, 0);
              this.scene.ui.setMode(Mode.COMMAND, this.fieldIndex);
            }, null, true);
          } else if (cursor < 5) {
            const targetPokemon = this.scene.getEnemyField().find(p => p.isActive(true));
            if (targetPokemon.isBoss() && targetPokemon.bossSegmentIndex >= 1 && !targetPokemon.hasAbility(Abilities.WONDER_GUARD, false, true) && cursor < PokeballType.MASTER_BALL) {
              this.scene.ui.setMode(Mode.COMMAND, this.fieldIndex);
              this.scene.ui.setMode(Mode.MESSAGE);
              this.scene.ui.showText(i18next.t('battle:noPokeballStrong'), null, () => {
                this.scene.ui.showText(null, 0);
                this.scene.ui.setMode(Mode.COMMAND, this.fieldIndex);
              }, null, true);
            } else {
              this.scene.currentBattle.turnCommands[this.fieldIndex] = { command: Command.BALL, cursor: cursor };
              this.scene.currentBattle.turnCommands[this.fieldIndex].targets = targets;
              if (this.fieldIndex)
                this.scene.currentBattle.turnCommands[this.fieldIndex - 1].skip = true;
              success = true;
            }
          }
        }
        break;
      case Command.POKEMON:
      case Command.RUN:
        const isSwitch = command === Command.POKEMON;
        if (!isSwitch && this.scene.arena.biomeType === Biome.END) {
          this.scene.ui.setMode(Mode.COMMAND, this.fieldIndex);
          this.scene.ui.setMode(Mode.MESSAGE);
          this.scene.ui.showText(i18next.t('battle:noEscapeForce'), null, () => {
            this.scene.ui.showText(null, 0);
            this.scene.ui.setMode(Mode.COMMAND, this.fieldIndex);
          }, null, true);
        } else if (!isSwitch && this.scene.currentBattle.battleType === BattleType.TRAINER) {
          this.scene.ui.setMode(Mode.COMMAND, this.fieldIndex);
          this.scene.ui.setMode(Mode.MESSAGE);
          this.scene.ui.showText(i18next.t('battle:noEscapeTrainer'), null, () => {
            this.scene.ui.showText(null, 0);
            this.scene.ui.setMode(Mode.COMMAND, this.fieldIndex);
          }, null, true);
        } else {
          const trapTag = playerPokemon.findTag(t => t instanceof TrappedTag) as TrappedTag;
          const trapped = new Utils.BooleanHolder(false);
          const batonPass = isSwitch && args[0] as boolean;
          if (!batonPass)
            enemyField.forEach(enemyPokemon => applyCheckTrappedAbAttrs(CheckTrappedAbAttr, enemyPokemon, trapped));
          if (batonPass || (!trapTag && !trapped.value)) {
            this.scene.currentBattle.turnCommands[this.fieldIndex] = isSwitch
              ? { command: Command.POKEMON, cursor: cursor, args: args }
              : { command: Command.RUN };
            success = true;
            if (!isSwitch && this.fieldIndex)
              this.scene.currentBattle.turnCommands[this.fieldIndex - 1].skip = true;
          } else if (trapTag) {
            if (!isSwitch) {
              this.scene.ui.setMode(Mode.COMMAND, this.fieldIndex);
              this.scene.ui.setMode(Mode.MESSAGE);
            }
            this.scene.ui.showText(
              i18next.t('battle:noEscapePokemon', {
                pokemonName: this.scene.getPokemonById(trapTag.sourceId).name,
                moveName: trapTag.getMoveName(),
                escapeVerb: isSwitch ? i18next.t('battle:escapeVerbSwitch') : i18next.t('battle:escapeVerbFlee')
              }),
              null,
              () => {
                this.scene.ui.showText(null, 0);
                if (!isSwitch)
                  this.scene.ui.setMode(Mode.COMMAND, this.fieldIndex);
              }, null, true);
          }
        }
        break;
    }

    if (success)
      this.end();

    return success;
  }

  cancel() {
    if (this.fieldIndex) {
      this.scene.unshiftPhase(new CommandPhase(this.scene, 0));
      this.scene.unshiftPhase(new CommandPhase(this.scene, 1));
      this.end();
    }
  }

  checkFightOverride(): boolean {
    const pokemon = this.getPokemon();

    const encoreTag = pokemon.getTag(EncoreTag) as EncoreTag;

    if (!encoreTag)
      return false;

    const moveIndex = pokemon.getMoveset().findIndex(m => m.moveId === encoreTag.moveId);

    if (moveIndex === -1 || !pokemon.getMoveset()[moveIndex].isUsable(pokemon))
      return false;

    this.handleCommand(Command.FIGHT, moveIndex, false);

    return true;
  }

  getFieldIndex(): integer {
    return this.fieldIndex;
  }

  getPokemon(): PlayerPokemon {
    return this.scene.getPlayerField()[this.fieldIndex];
  }

  end() {
    this.scene.ui.setMode(Mode.MESSAGE).then(() => super.end());
  }
}

export class EnemyCommandPhase extends FieldPhase {
  protected fieldIndex: integer;

  constructor(scene: BattleScene, fieldIndex: integer) {
    super(scene);

    this.fieldIndex = fieldIndex;
  }

  start() {
    super.start();

    const enemyPokemon = this.scene.getEnemyField()[this.fieldIndex];

    const battle = this.scene.currentBattle;

    const trainer = battle.trainer;

    if (trainer && !enemyPokemon.getMoveQueue().length) {
      const opponents = enemyPokemon.getOpponents();

      const trapTag = enemyPokemon.findTag(t => t instanceof TrappedTag) as TrappedTag;
      const trapped = new Utils.BooleanHolder(false);
      opponents.forEach(playerPokemon => applyCheckTrappedAbAttrs(CheckTrappedAbAttr, playerPokemon, trapped));
      if (!trapTag && !trapped.value) {
        const partyMemberScores = trainer.getPartyMemberMatchupScores(enemyPokemon.trainerSlot, true);

        if (partyMemberScores.length) {
          const matchupScores = opponents.map(opp => enemyPokemon.getMatchupScore(opp));
          const matchupScore = matchupScores.reduce((total, score) => total += score, 0) / matchupScores.length;
          
          const sortedPartyMemberScores = trainer.getSortedPartyMemberMatchupScores(partyMemberScores);

          const switchMultiplier = 1 - (battle.enemySwitchCounter ? Math.pow(0.1, (1 / battle.enemySwitchCounter)) : 0);

          if (sortedPartyMemberScores[0][1] * switchMultiplier >= matchupScore * (trainer.config.isBoss ? 2 : 3)) {
            const index = trainer.getNextSummonIndex(enemyPokemon.trainerSlot, partyMemberScores);

            battle.turnCommands[this.fieldIndex + BattlerIndex.ENEMY] =
              { command: Command.POKEMON, cursor: index, args: [ false ] };
            
            battle.enemySwitchCounter++;

            return this.end();
          }
        }
      }
    }

    const nextMove = enemyPokemon.getNextMove();

    this.scene.currentBattle.turnCommands[this.fieldIndex + BattlerIndex.ENEMY] =
      { command: Command.FIGHT, move: nextMove };

    this.scene.currentBattle.enemySwitchCounter = Math.max(this.scene.currentBattle.enemySwitchCounter - 1, 0);

    this.end();
  }
}

export class SelectTargetPhase extends PokemonPhase {
  constructor(scene: BattleScene, fieldIndex: integer) {
    super(scene, fieldIndex);
  }

  start() {
    super.start();

    const turnCommand = this.scene.currentBattle.turnCommands[this.fieldIndex];
    const move = turnCommand.move?.move;
    this.scene.ui.setMode(Mode.TARGET_SELECT, this.fieldIndex, move, (cursor: integer) => {
      this.scene.ui.setMode(Mode.MESSAGE);
      if (cursor === -1) {
        this.scene.currentBattle.turnCommands[this.fieldIndex] = null;
        this.scene.unshiftPhase(new CommandPhase(this.scene, this.fieldIndex));
      } else
        turnCommand.targets = [ cursor ];
      if (turnCommand.command === Command.BALL && this.fieldIndex)
        this.scene.currentBattle.turnCommands[this.fieldIndex - 1].skip = true;
      this.end();
    });
  }
}

export class TurnStartPhase extends FieldPhase {
  constructor(scene: BattleScene) {
    super(scene);
  }

  start() {
    super.start();

    const field = this.scene.getField();
    const order = this.getOrder();

    const moveOrder = order.slice(0);

    moveOrder.sort((a, b) => {
      const aCommand = this.scene.currentBattle.turnCommands[a];
      const bCommand = this.scene.currentBattle.turnCommands[b];

      if (aCommand.command !== bCommand.command) {
        if (aCommand.command === Command.FIGHT)
          return 1;
        else if (bCommand.command === Command.FIGHT)
          return -1;
      } else if (aCommand.command === Command.FIGHT) {
        const aMove = allMoves[aCommand.move.move];
        const bMove = allMoves[bCommand.move.move];

        const aPriority = new Utils.IntegerHolder(aMove.priority);
        const bPriority = new Utils.IntegerHolder(bMove.priority);

		    applyAbAttrs(IncrementMovePriorityAbAttr, this.scene.getField().find(p => p?.isActive() && p.getBattlerIndex() === a), null, aMove, aPriority);
        applyAbAttrs(IncrementMovePriorityAbAttr, this.scene.getField().find(p => p?.isActive() && p.getBattlerIndex() === b), null, bMove, bPriority);
        
        if (aPriority.value !== bPriority.value)
          return aPriority.value < bPriority.value ? 1 : -1;
      }
      
      const aIndex = order.indexOf(a);
      const bIndex = order.indexOf(b);

      return aIndex < bIndex ? -1 : aIndex > bIndex ? 1 : 0;
    });

    for (let o of moveOrder) {

      const pokemon = field[o];
      const turnCommand = this.scene.currentBattle.turnCommands[o];

      if (turnCommand.skip)
        continue;

      switch (turnCommand.command) {
        case Command.FIGHT:
          const queuedMove = turnCommand.move;
          if (!queuedMove)
            continue;
          const move = pokemon.getMoveset().find(m => m.moveId === queuedMove.move) || new PokemonMove(queuedMove.move);
          if (pokemon.isPlayer()) {
            if (turnCommand.cursor === -1)
              this.scene.pushPhase(new MovePhase(this.scene, pokemon, turnCommand.targets || turnCommand.move.targets, move));
            else {
              const playerPhase = new MovePhase(this.scene, pokemon, turnCommand.targets || turnCommand.move.targets, move, false, queuedMove.ignorePP);
              this.scene.pushPhase(playerPhase);
            }
          } else
            this.scene.pushPhase(new MovePhase(this.scene, pokemon, turnCommand.targets || turnCommand.move.targets, move, false, queuedMove.ignorePP));
          break;
        case Command.BALL:
          this.scene.unshiftPhase(new AttemptCapturePhase(this.scene, turnCommand.targets[0] % 2, turnCommand.cursor));
          break;
        case Command.POKEMON:
        case Command.RUN:
          const isSwitch = turnCommand.command === Command.POKEMON;
          if (isSwitch)
            this.scene.unshiftPhase(new SwitchSummonPhase(this.scene, pokemon.getFieldIndex(), turnCommand.cursor, true, turnCommand.args[0] as boolean, pokemon.isPlayer()));
          else
            this.scene.unshiftPhase(new AttemptRunPhase(this.scene, pokemon.getFieldIndex()));
          break;
      }
    }

    if (this.scene.arena.weather)
      this.scene.pushPhase(new WeatherEffectPhase(this.scene, this.scene.arena.weather));

    for (let o of order) {
      if (field[o].status && field[o].status.isPostTurn())
        this.scene.pushPhase(new PostTurnStatusEffectPhase(this.scene, o));
    }

    this.scene.pushPhase(new TurnEndPhase(this.scene));

    this.end();
  }
}

export class TurnEndPhase extends FieldPhase {
  constructor(scene: BattleScene) {
    super(scene);
  }

  start() {
    super.start();

    this.scene.currentBattle.incrementTurn(this.scene);
    
    const handlePokemon = (pokemon: Pokemon) => {
      pokemon.lapseTags(BattlerTagLapseType.TURN_END);
      
      if (pokemon.summonData.disabledMove && !--pokemon.summonData.disabledTurns) {
        this.scene.pushPhase(new MessagePhase(this.scene, i18next.t('battle:notDisabled', { pokemonName: `${getPokemonPrefix(pokemon)}${pokemon.name}`, moveName: allMoves[pokemon.summonData.disabledMove].name })));
        pokemon.summonData.disabledMove = Moves.NONE;
      }

      const hasUsableBerry = !!this.scene.findModifier(m => m instanceof BerryModifier && m.shouldApply([ pokemon ]), pokemon.isPlayer());
      if (hasUsableBerry)
        this.scene.unshiftPhase(new BerryPhase(this.scene, pokemon.getBattlerIndex()));

      this.scene.applyModifiers(TurnHealModifier, pokemon.isPlayer(), pokemon);

      if (this.scene.arena.terrain?.terrainType === TerrainType.GRASSY && pokemon.isGrounded()) {
        this.scene.unshiftPhase(new PokemonHealPhase(this.scene, pokemon.getBattlerIndex(),
          Math.max(pokemon.getMaxHp() >> 4, 1), getPokemonMessage(pokemon, '\'s HP was restored.'), true));
      }

      if (!pokemon.isPlayer()) {
        this.scene.applyModifiers(EnemyTurnHealModifier, false, pokemon);
        this.scene.applyModifier(EnemyStatusEffectHealChanceModifier, false, pokemon);
      }

      applyPostTurnAbAttrs(PostTurnAbAttr, pokemon);

      this.scene.applyModifiers(TurnHeldItemTransferModifier, pokemon.isPlayer(), pokemon);

      pokemon.battleSummonData.turnCount++;
    };

    this.executeForAll(handlePokemon);
      
    this.scene.arena.lapseTags();

    if (this.scene.arena.weather && !this.scene.arena.weather.lapse())
      this.scene.arena.trySetWeather(WeatherType.NONE, false);

    if (this.scene.arena.terrain && !this.scene.arena.terrain.lapse())
      this.scene.arena.trySetTerrain(TerrainType.NONE, false);

    this.end();
  }
}

export class BattleEndPhase extends BattlePhase {
  start() {
    super.start();

    this.scene.currentBattle.addBattleScore(this.scene);
    if (this.scene.currentBattle.moneyScattered)
      this.scene.currentBattle.pickUpScatteredMoney(this.scene);

    this.scene.gameData.gameStats.battles++;
    if (this.scene.currentBattle.trainer)
      this.scene.gameData.gameStats.trainersDefeated++;
    if (this.scene.gameMode.isEndless && this.scene.currentBattle.waveIndex + 1 > this.scene.gameData.gameStats.highestEndlessWave)
			this.scene.gameData.gameStats.highestEndlessWave = this.scene.currentBattle.waveIndex + 1;

    for (let pokemon of this.scene.getField()) {
      if (pokemon)
        pokemon.resetBattleSummonData();
    }

    for (let pokemon of this.scene.getParty().filter(p => !p.isFainted()))
      applyPostBattleAbAttrs(PostBattleAbAttr, pokemon);

    this.scene.clearEnemyHeldItemModifiers();

    const lapsingModifiers = this.scene.findModifiers(m => m instanceof LapsingPersistentModifier || m instanceof LapsingPokemonHeldItemModifier) as (LapsingPersistentModifier | LapsingPokemonHeldItemModifier)[];
    for (let m of lapsingModifiers) {
      const args: any[] = [];
      if (m instanceof LapsingPokemonHeldItemModifier)
        args.push(this.scene.getPokemonById(m.pokemonId));
      if (!m.lapse(args))
        this.scene.removeModifier(m);
    }

    this.scene.updateModifiers().then(() => this.end());
  }
}

export class NewBattlePhase extends BattlePhase {
  start() {
    super.start();

    this.scene.newBattle();

    this.end();
  }
}

export class CommonAnimPhase extends PokemonPhase {
  private anim: CommonAnim;
  private targetIndex: integer;

  constructor(scene: BattleScene, battlerIndex: BattlerIndex, targetIndex: BattlerIndex, anim: CommonAnim) {
    super(scene, battlerIndex);

    this.anim = anim;
    this.targetIndex = targetIndex;
  }

  start() {
    new CommonBattleAnim(this.anim, this.getPokemon(), this.targetIndex !== undefined ? (this.player ? this.scene.getEnemyField() : this.scene.getPlayerField())[this.targetIndex] : this.getPokemon()).play(this.scene, () => {
      this.end();
    });
  }
}

export class MovePhase extends BattlePhase {
  public pokemon: Pokemon;
  public move: PokemonMove;
  public targets: BattlerIndex[];
  protected followUp: boolean;
  protected ignorePp: boolean;
  protected failed: boolean;
  protected cancelled: boolean;

  constructor(scene: BattleScene, pokemon: Pokemon, targets: BattlerIndex[], move: PokemonMove, followUp?: boolean, ignorePp?: boolean) {
    super(scene);

    this.pokemon = pokemon;
    this.targets = targets;
    this.move = move;
    this.followUp = !!followUp;
    this.ignorePp = !!ignorePp;
    this.failed = false;
    this.cancelled = false;
  }

  canMove(): boolean {
    return this.pokemon.isActive(true) && this.move.isUsable(this.pokemon, this.ignorePp) && !!this.targets.length;
  }

  /**Signifies the current move should fail but still use PP */
  fail(): void {
    this.failed = true;
  }

  /**Signifies the current move should cancel and retain PP */
  cancel(): void {
    this.cancelled = true;
  }

  start() {
    super.start();

    console.log(Moves[this.move.moveId]);

    if (!this.canMove()) {
      if (this.move.moveId && this.pokemon.summonData.disabledMove === this.move.moveId)
        this.scene.queueMessage(`${this.move.getName()} is disabled!`);
      return this.end();
    }

    if (!this.followUp) {
      if (this.move.getMove().checkFlag(MoveFlags.IGNORE_ABILITIES, this.pokemon, null))
        this.scene.arena.setIgnoreAbilities();
    } else {
      this.pokemon.turnData.hitsLeft = undefined;
      this.pokemon.turnData.hitCount = undefined;
    }

    // Move redirection abilities (ie. Storm Drain) only support single target moves
    const moveTarget = this.targets.length === 1
      ? new Utils.IntegerHolder(this.targets[0])
      : null;
    if (moveTarget) {
      var oldTarget = moveTarget.value;
      this.scene.getField(true).filter(p => p !== this.pokemon).forEach(p => applyAbAttrs(RedirectMoveAbAttr, p, null, this.move.moveId, moveTarget));
      //Check if this move is immune to being redirected, and restore its target to the intended target if it is.
      if ((this.pokemon.hasAbilityWithAttr(BlockRedirectAbAttr) || this.move.getMove().getAttrs(BypassRedirectAttr).length)) {
        //If an ability prevented this move from being redirected, display its ability pop up.
        if ((this.pokemon.hasAbilityWithAttr(BlockRedirectAbAttr) && !this.move.getMove().getAttrs(BypassRedirectAttr).length) && oldTarget != moveTarget.value) {
          this.scene.unshiftPhase(new ShowAbilityPhase(this.scene, this.pokemon.getBattlerIndex(), this.pokemon.getPassiveAbility().hasAttr(BlockRedirectAbAttr)));
        }
        moveTarget.value = oldTarget;
	    }
      this.targets[0] = moveTarget.value;
    }

    if (this.targets.length === 1 && this.targets[0] === BattlerIndex.ATTACKER) {
      if (this.pokemon.turnData.attacksReceived.length) {
        const attacker = this.pokemon.turnData.attacksReceived.length ? this.pokemon.scene.getPokemonById(this.pokemon.turnData.attacksReceived[0].sourceId) : null;
        if (attacker?.isActive(true))
          this.targets[0] = attacker.getBattlerIndex();
      }
      if (this.targets[0] === BattlerIndex.ATTACKER) {
        this.fail(); // Marks the move as failed for later in doMove
        this.showMoveText();
        this.showFailedText();
      }
    }

    const targets = this.scene.getField(true).filter(p => {
      if (this.targets.indexOf(p.getBattlerIndex()) > -1) {
        const hiddenTag = p.getTag(HiddenTag);
        if (hiddenTag && !this.move.getMove().getAttrs(HitsTagAttr).filter(hta => (hta as HitsTagAttr).tagType === hiddenTag.tagType).length && !p.hasAbilityWithAttr(AlwaysHitAbAttr) && !this.pokemon.hasAbilityWithAttr(AlwaysHitAbAttr))
          return false;
        return true;
      }
      return false;
    });

    const doMove = () => {
      this.pokemon.turnData.acted = true; // Record that the move was attempted, even if it fails
      
      this.pokemon.lapseTags(BattlerTagLapseType.PRE_MOVE);
      
      let ppUsed = 1;
      // Filter all opponents to include only those this move is targeting
      const targetedOpponents = this.pokemon.getOpponents().filter(o => this.targets.includes(o.getBattlerIndex()));
      for (let opponent of targetedOpponents) {
        if (this.move.ppUsed + ppUsed >= this.move.getMovePp()) // If we're already at max PP usage, stop checking
          break;
        if (opponent.hasAbilityWithAttr(IncreasePpAbAttr)) // Accounting for abilities like Pressure
          ppUsed++;
      }
	    
      if (!this.followUp && this.canMove() && !this.cancelled) {
        this.pokemon.lapseTags(BattlerTagLapseType.MOVE);
      }

      const moveQueue = this.pokemon.getMoveQueue();
      if (this.cancelled || this.failed) {
        if (this.failed)
          this.move.usePp(ppUsed); // Only use PP if the move failed

        // Record a failed move so Abilities like Truant don't trigger next turn and soft-lock
        this.pokemon.pushMoveHistory({ move: Moves.NONE, result: MoveResult.FAIL });

        this.pokemon.lapseTags(BattlerTagLapseType.MOVE_EFFECT); // Remove any tags from moves like Fly/Dive/etc.
        moveQueue.shift(); // Remove the second turn of charge moves
        return this.end();
      }

      this.scene.triggerPokemonFormChange(this.pokemon, SpeciesFormChangePreMoveTrigger);

      if (this.move.moveId)
        this.showMoveText();
      
      if ((moveQueue.length && moveQueue[0].move === Moves.NONE) || !targets.length) {
        moveQueue.shift();
        this.cancel();
        this.pokemon.pushMoveHistory({ move: Moves.NONE, result: MoveResult.FAIL });
        return this.end();
      }

      if (!moveQueue.length || !moveQueue.shift().ignorePP) // using .shift here clears out two turn moves once they've been used
        this.move.usePp(ppUsed);

      if (!allMoves[this.move.moveId].getAttrs(CopyMoveAttr).length)
        this.scene.currentBattle.lastMove = this.move.moveId;

      // Assume conditions affecting targets only apply to moves with a single target
      let success = this.move.getMove().applyConditions(this.pokemon, targets[0], this.move.getMove());
      let cancelled = new Utils.BooleanHolder(false);
      let failedText = this.move.getMove().getFailedText(this.pokemon, targets[0], this.move.getMove(), cancelled);
      if (success && this.scene.arena.isMoveWeatherCancelled(this.move.getMove()))
        success = false;
      else if (success && this.scene.arena.isMoveTerrainCancelled(this.pokemon, this.targets, this.move.getMove())) {
        success = false;
        if (failedText == null)
          failedText = getTerrainBlockMessage(targets[0], this.scene.arena.terrain.terrainType);
      }
      if (success)
        this.scene.unshiftPhase(this.getEffectPhase());
      else {
        this.pokemon.pushMoveHistory({ move: this.move.moveId, targets: this.targets, result: MoveResult.FAIL, virtual: this.move.virtual });
        if (!cancelled.value)
          this.showFailedText(failedText);
      }
      
      this.end();
    };

    if (!this.followUp && this.pokemon.status && !this.pokemon.status.isPostTurn()) {
      this.pokemon.status.incrementTurn();
      let activated = false;
      let healed = false;
      
      switch (this.pokemon.status.effect) {
        case StatusEffect.PARALYSIS:
          if (!this.pokemon.randSeedInt(4)) {
            activated = true;
            this.cancelled = true;
          }
          break;
        case StatusEffect.SLEEP:
          applyMoveAttrs(BypassSleepAttr, this.pokemon, null, this.move.getMove());
          healed = this.pokemon.status.turnCount === this.pokemon.status.cureTurn;
          activated = !healed && !this.pokemon.getTag(BattlerTagType.BYPASS_SLEEP);
          this.cancelled = activated;
          break;
        case StatusEffect.FREEZE:
          healed = !!this.move.getMove().findAttr(attr => attr instanceof HealStatusEffectAttr && attr.selfTarget && attr.isOfEffect(StatusEffect.FREEZE)) || !this.pokemon.randSeedInt(5);
          activated = !healed;
          this.cancelled = activated;
          break;
      }
      
      if (activated) {
        this.scene.queueMessage(getPokemonMessage(this.pokemon, getStatusEffectActivationText(this.pokemon.status.effect)));
        this.scene.unshiftPhase(new CommonAnimPhase(this.scene, this.pokemon.getBattlerIndex(), undefined, CommonAnim.POISON + (this.pokemon.status.effect - 1)));
        doMove();
      } else {
        if (healed) {
          this.scene.queueMessage(getPokemonMessage(this.pokemon, getStatusEffectHealText(this.pokemon.status.effect)));
          this.pokemon.resetStatus();
          this.pokemon.updateInfo();
        }
        doMove();
      }
    } else
      doMove();
  }

  getEffectPhase(): MoveEffectPhase {
    return new MoveEffectPhase(this.scene, this.pokemon.getBattlerIndex(), this.targets, this.move);
  }

  showMoveText(): void {
    if (this.move.getMove().getAttrs(ChargeAttr).length) {
      const lastMove = this.pokemon.getLastXMoves() as TurnMove[];
      if (!lastMove.length || lastMove[0].move !== this.move.getMove().id || lastMove[0].result !== MoveResult.OTHER){
        this.scene.queueMessage(getPokemonMessage(this.pokemon, ` used\n${this.move.getName()}!`), 500);
        return;
      }
    }

    if (this.pokemon.getTag(BattlerTagType.RECHARGING || BattlerTagType.INTERRUPTED))
      return;
    
    this.scene.queueMessage(getPokemonMessage(this.pokemon, ` used\n${this.move.getName()}!`), 500);
    applyMoveAttrs(PreMoveMessageAttr, this.pokemon, this.pokemon.getOpponents().find(() => true), this.move.getMove());
  }

  showFailedText(failedText: string = null): void {
    this.scene.queueMessage(failedText || i18next.t('battle:attackFailed'));
  }

  end() {
    if (!this.followUp && this.canMove())
      this.scene.unshiftPhase(new MoveEndPhase(this.scene, this.pokemon.getBattlerIndex()));

    super.end();
  }
}

export class MoveEffectPhase extends PokemonPhase {
  public move: PokemonMove;
  protected targets: BattlerIndex[];
  
  constructor(scene: BattleScene, battlerIndex: BattlerIndex, targets: BattlerIndex[], move: PokemonMove) {
    super(scene, battlerIndex);

    this.move = move;
    this.targets = targets;
  }

  start() {
    super.start();

    const user = this.getUserPokemon();
    const targets = this.getTargets();

    if (!user?.isOnField())
      return super.end();

    const overridden = new Utils.BooleanHolder(false);

    // Assume single target for override
    applyMoveAttrs(OverrideMoveEffectAttr, user, this.getTarget(), this.move.getMove(), overridden, this.move.virtual).then(() => {

      if (overridden.value)
        return this.end();
      
      user.lapseTags(BattlerTagLapseType.MOVE_EFFECT);

      if (user.turnData.hitsLeft === undefined) {
        const hitCount = new Utils.IntegerHolder(1);
        // Assume single target for multi hit
        applyMoveAttrs(MultiHitAttr, user, this.getTarget(), this.move.getMove(), hitCount);
        if (this.move.getMove() instanceof AttackMove && !this.move.getMove().getAttrs(FixedDamageAttr).length)
          this.scene.applyModifiers(PokemonMultiHitModifier, user.isPlayer(), user, hitCount, new Utils.IntegerHolder(0));
        user.turnData.hitsLeft = user.turnData.hitCount = hitCount.value;
      }

      const moveHistoryEntry = { move: this.move.moveId, targets: this.targets, result: MoveResult.PENDING, virtual: this.move.virtual };
      user.pushMoveHistory(moveHistoryEntry);

      const targetHitChecks = Object.fromEntries(targets.map(p => [ p.getBattlerIndex(), this.hitCheck(p) ]));
      const activeTargets = targets.map(t => t.isActive(true));
      if (!activeTargets.length || (!this.move.getMove().getAttrs(VariableTargetAttr).length && !this.move.getMove().isMultiTarget() && !targetHitChecks[this.targets[0]])) {
        user.turnData.hitCount = 1;
        user.turnData.hitsLeft = 1;
        if (activeTargets.length) {
          this.scene.queueMessage(getPokemonMessage(user, '\'s\nattack missed!'));
          moveHistoryEntry.result = MoveResult.MISS;
          applyMoveAttrs(MissEffectAttr, user, null, this.move.getMove());
        } else {
          this.scene.queueMessage(i18next.t('battle:attackFailed'));
          moveHistoryEntry.result = MoveResult.FAIL;
        }
        return this.end();
      }

      const applyAttrs: Promise<void>[] = [];

      // Move animation only needs one target
      new MoveAnim(this.move.getMove().id as Moves, user, this.getTarget()?.getBattlerIndex()).play(this.scene, () => {
        for (let target of targets) {
          if (!targetHitChecks[target.getBattlerIndex()]) {
            user.turnData.hitCount = 1;
            user.turnData.hitsLeft = 1;
            this.scene.queueMessage(getPokemonMessage(user, '\'s\nattack missed!'));
            if (moveHistoryEntry.result === MoveResult.PENDING)
              moveHistoryEntry.result = MoveResult.MISS;
            applyMoveAttrs(MissEffectAttr, user, null, this.move.getMove());
            continue;
          }

          const isProtected = !this.move.getMove().hasFlag(MoveFlags.IGNORE_PROTECT) && target.findTags(t => t instanceof ProtectedTag).find(t => target.lapseTag(t.tagType));

          const firstHit = moveHistoryEntry.result !== MoveResult.SUCCESS;

          moveHistoryEntry.result = MoveResult.SUCCESS;
          
          const hitResult = !isProtected ? target.apply(user, this.move) : HitResult.NO_EFFECT;

          this.scene.triggerPokemonFormChange(user, SpeciesFormChangePostMoveTrigger);

          applyAttrs.push(new Promise(resolve => {
            applyFilteredMoveAttrs((attr: MoveAttr) => attr instanceof MoveEffectAttr && (attr as MoveEffectAttr).trigger === MoveEffectTrigger.PRE_APPLY && (!attr.firstHitOnly || firstHit),
              user, target, this.move.getMove()).then(() => {
              if (hitResult !== HitResult.FAIL) {
                const chargeEffect = !!this.move.getMove().getAttrs(ChargeAttr).find(ca => (ca as ChargeAttr).usedChargeEffect(user, this.getTarget(), this.move.getMove()));
                // Charge attribute with charge effect takes all effect attributes and applies them to charge stage, so ignore them if this is present
                Utils.executeIf(!chargeEffect, () => applyFilteredMoveAttrs((attr: MoveAttr) => attr instanceof MoveEffectAttr && (attr as MoveEffectAttr).trigger === MoveEffectTrigger.POST_APPLY
                  && (attr as MoveEffectAttr).selfTarget && (!attr.firstHitOnly || firstHit), user, target, this.move.getMove())).then(() => {
                  if (hitResult !== HitResult.NO_EFFECT) {
                    applyFilteredMoveAttrs((attr: MoveAttr) => attr instanceof MoveEffectAttr && (attr as MoveEffectAttr).trigger === MoveEffectTrigger.POST_APPLY
                      && !(attr as MoveEffectAttr).selfTarget && (!attr.firstHitOnly || firstHit), user, target, this.move.getMove()).then(() => {
                      if (hitResult < HitResult.NO_EFFECT) {
                        const flinched = new Utils.BooleanHolder(false);
                        user.scene.applyModifiers(FlinchChanceModifier, user.isPlayer(), user, flinched);
                        if (flinched.value)
                          target.addTag(BattlerTagType.FLINCHED, undefined, this.move.moveId, user.id);
                      }
                      Utils.executeIf(!isProtected && !chargeEffect, () => applyFilteredMoveAttrs((attr: MoveAttr) => attr instanceof MoveEffectAttr && (attr as MoveEffectAttr).trigger === MoveEffectTrigger.HIT && (!attr.firstHitOnly || firstHit),
                        user, target, this.move.getMove()).then(() => {
                          return Utils.executeIf(!target.isFainted() || target.canApplyAbility(), () => applyPostDefendAbAttrs(PostDefendAbAttr, target, user, this.move, hitResult).then(() => {
                            if (!user.isPlayer() && this.move.getMove() instanceof AttackMove)
                              user.scene.applyShuffledModifiers(this.scene, EnemyAttackStatusEffectChanceModifier, false, target);
                          })).then(() => {
                            applyPostAttackAbAttrs(PostAttackAbAttr, user, target, this.move, hitResult).then(() => {
                              if (this.move.getMove() instanceof AttackMove)
                                this.scene.applyModifiers(ContactHeldItemTransferChanceModifier, this.player, user, target.getFieldIndex());
                              resolve();
                            });
                          });
                        })
                      ).then(() => resolve());
                    });
                  } else 
                    applyMoveAttrs(NoEffectAttr, user, null, this.move.getMove()).then(() => resolve());
                });
              } else
                resolve();
            });
          }));
        }
        // Trigger effect which should only apply one time after all targeted effects have already applied
        applyFilteredMoveAttrs((attr: MoveAttr) => attr instanceof MoveEffectAttr && (attr as MoveEffectAttr).trigger === MoveEffectTrigger.POST_TARGET,
              user, null, this.move.getMove())
        Promise.allSettled(applyAttrs).then(() => this.end());
      });
    });
  }

  end() {
    const user = this.getUserPokemon();
    if (user) {
      if (--user.turnData.hitsLeft >= 1 && this.getTarget()?.isActive())
        this.scene.unshiftPhase(this.getNewHitPhase());
      else {
        const hitsTotal = user.turnData.hitCount - Math.max(user.turnData.hitsLeft, 0);
        if (hitsTotal > 1)
          this.scene.queueMessage(i18next.t('battle:attackHitsCount', { count: hitsTotal }));
        this.scene.applyModifiers(HitHealModifier, this.player, user);
      }
    }
    
    super.end();
  }

  hitCheck(target: Pokemon): boolean {
    if (this.move.getMove().moveTarget === MoveTarget.USER)
      return true;

    const user = this.getUserPokemon();

    // Hit check only calculated on first hit for multi-hit moves
    if (user.turnData.hitsLeft < user.turnData.hitCount)
      return true;

    if (user.hasAbilityWithAttr(AlwaysHitAbAttr) || target.hasAbilityWithAttr(AlwaysHitAbAttr))
      return true;

    const hiddenTag = target.getTag(HiddenTag);
    if (hiddenTag && !this.move.getMove().getAttrs(HitsTagAttr).filter(hta => (hta as HitsTagAttr).tagType === hiddenTag.tagType).length)
      return false;

    if (user.getTag(BattlerTagType.IGNORE_ACCURACY) && (user.getLastXMoves().find(() => true)?.targets || []).indexOf(target.getBattlerIndex()) > -1)
      return true;

    const moveAccuracy = new Utils.NumberHolder(this.move.getMove().accuracy);

    applyMoveAttrs(VariableAccuracyAttr, user, target, this.move.getMove(), moveAccuracy);

    if (moveAccuracy.value === -1)
      return true;

    const isOhko = !!this.move.getMove().getAttrs(OneHitKOAccuracyAttr).length;

    if (!isOhko)
      user.scene.applyModifiers(PokemonMoveAccuracyBoosterModifier, user.isPlayer(), user, moveAccuracy);

    if (this.scene.arena.weather?.weatherType === WeatherType.FOG)
      moveAccuracy.value = Math.floor(moveAccuracy.value * 0.9);

    if (!isOhko && this.scene.arena.getTag(ArenaTagType.GRAVITY))
      moveAccuracy.value = Math.floor(moveAccuracy.value * 1.67);
      
    const userAccuracyLevel = new Utils.IntegerHolder(user.summonData.battleStats[BattleStat.ACC]);
    const targetEvasionLevel = new Utils.IntegerHolder(target.summonData.battleStats[BattleStat.EVA]);
    applyAbAttrs(IgnoreOpponentStatChangesAbAttr, target, null, userAccuracyLevel);
    applyAbAttrs(IgnoreOpponentStatChangesAbAttr, user, null, targetEvasionLevel);
    applyMoveAttrs(IgnoreOpponentStatChangesAttr, user, target, this.move.getMove(), targetEvasionLevel);
    this.scene.applyModifiers(TempBattleStatBoosterModifier, this.player, TempBattleStat.ACC, userAccuracyLevel);

    const rand = user.randSeedInt(100, 1);

    const accuracyMultiplier = new Utils.NumberHolder(1);
    if (userAccuracyLevel.value !== targetEvasionLevel.value) {
      accuracyMultiplier.value = userAccuracyLevel.value > targetEvasionLevel.value
        ? (3 + Math.min(userAccuracyLevel.value - targetEvasionLevel.value, 6)) / 3
        : 3 / (3 + Math.min(targetEvasionLevel.value - userAccuracyLevel.value, 6));
    }

    applyBattleStatMultiplierAbAttrs(BattleStatMultiplierAbAttr, user, BattleStat.ACC, accuracyMultiplier, this.move.getMove());

    const evasionMultiplier = new Utils.NumberHolder(1);
    applyBattleStatMultiplierAbAttrs(BattleStatMultiplierAbAttr, this.getTarget(), BattleStat.EVA, evasionMultiplier);

    accuracyMultiplier.value /= evasionMultiplier.value;

    return rand <= moveAccuracy.value * accuracyMultiplier.value;
  }

  getUserPokemon(): Pokemon {
    if (this.battlerIndex > BattlerIndex.ENEMY_2)
      return this.scene.getPokemonById(this.battlerIndex);
    return (this.player ? this.scene.getPlayerField() : this.scene.getEnemyField())[this.fieldIndex];
  }

  getTargets(): Pokemon[] {
    return this.scene.getField(true).filter(p => this.targets.indexOf(p.getBattlerIndex()) > -1);
  }

  getTarget(): Pokemon {
    return this.getTargets().find(() => true);
  }

  getNewHitPhase() {
    return new MoveEffectPhase(this.scene, this.battlerIndex, this.targets, this.move);
  }
}

export class MoveEndPhase extends PokemonPhase {
  constructor(scene: BattleScene, battlerIndex: BattlerIndex) {
    super(scene, battlerIndex);
  }

  start() {
    super.start();

    const pokemon = this.getPokemon();
    if (pokemon.isActive(true))
      pokemon.lapseTags(BattlerTagLapseType.AFTER_MOVE);

    this.scene.arena.setIgnoreAbilities(false);

    this.end();
  }
}

export class MoveAnimTestPhase extends BattlePhase {
  private moveQueue: Moves[];

  constructor(scene: BattleScene, moveQueue?: Moves[]) {
    super(scene);

    this.moveQueue = moveQueue || Utils.getEnumValues(Moves).slice(1);
  }

  start() {
    const moveQueue = this.moveQueue.slice(0);
    this.playMoveAnim(moveQueue, true);
  }

  playMoveAnim(moveQueue: Moves[], player: boolean) {
    const moveId = player ? moveQueue[0] : moveQueue.shift();
    if (moveId === undefined) {
      this.playMoveAnim(this.moveQueue.slice(0), true);
      return;
    } else if (player)
      console.log(Moves[moveId]);

    initMoveAnim(this.scene, moveId).then(() => {
      loadMoveAnimAssets(this.scene, [ moveId ], true)
        .then(() => {
          new MoveAnim(moveId, player ? this.scene.getPlayerPokemon() : this.scene.getEnemyPokemon(), (player !== (allMoves[moveId] instanceof SelfStatusMove) ? this.scene.getEnemyPokemon() : this.scene.getPlayerPokemon()).getBattlerIndex()).play(this.scene, () => {
            if (player)
              this.playMoveAnim(moveQueue, false);
            else
              this.playMoveAnim(moveQueue, true);
          });
      });
    });
  }
}

export class ShowAbilityPhase extends PokemonPhase {
  private passive: boolean;

  constructor(scene: BattleScene, battlerIndex: BattlerIndex, passive: boolean = false) {
    super(scene, battlerIndex);

    this.passive = passive;
  }

  start() {
    super.start();

    this.scene.abilityBar.showAbility(this.getPokemon(), this.passive);

    this.end();
  }
}

export class StatChangePhase extends PokemonPhase {
  private stats: BattleStat[];
  private selfTarget: boolean;
  private levels: integer;
  private showMessage: boolean;
  private ignoreAbilities: boolean;
  private canBeCopied: boolean;

  constructor(scene: BattleScene, battlerIndex: BattlerIndex, selfTarget: boolean, stats: BattleStat[], levels: integer, showMessage: boolean = true, ignoreAbilities: boolean = false, canBeCopied: boolean = true) {
    super(scene, battlerIndex);

    this.selfTarget = selfTarget;
    this.stats = stats;
    this.levels = levels;
    this.showMessage = showMessage;
    this.ignoreAbilities = ignoreAbilities;
    this.canBeCopied = canBeCopied;
  }

  start() {
    const pokemon = this.getPokemon();

    let random = false;

    if (this.stats.length === 1 && this.stats[0] === BattleStat.RAND) {
      this.stats[0] = this.getRandomStat();
      random = true;
    }

    this.aggregateStatChanges(random);

    if (!pokemon.isActive(true))
      return this.end();

    const filteredStats = this.stats.map(s => s !== BattleStat.RAND ? s : this.getRandomStat()).filter(stat => {
      const cancelled = new Utils.BooleanHolder(false);

      if (!this.selfTarget && this.levels < 0)
        this.scene.arena.applyTagsForSide(MistTag, pokemon.isPlayer() ? ArenaTagSide.PLAYER : ArenaTagSide.ENEMY, cancelled);

      if (!cancelled.value && !this.selfTarget && this.levels < 0)
        applyPreStatChangeAbAttrs(ProtectStatAbAttr, this.getPokemon(), stat, cancelled);
      
      return !cancelled.value;
    });

    const levels = new Utils.IntegerHolder(this.levels);

    if (!this.ignoreAbilities)
      applyAbAttrs(StatChangeMultiplierAbAttr, pokemon, null, levels);

    const battleStats = this.getPokemon().summonData.battleStats;
    const relLevels = filteredStats.map(stat => (levels.value >= 1 ? Math.min(battleStats[stat] + levels.value, 6) : Math.max(battleStats[stat] + levels.value, -6)) - battleStats[stat]);

    const end = () => {
      if (this.showMessage) {
        const messages = this.getStatChangeMessages(filteredStats, levels.value, relLevels);
        for (let message of messages)
          this.scene.queueMessage(message);
      }

      for (let stat of filteredStats)
        pokemon.summonData.battleStats[stat] = Math.max(Math.min(pokemon.summonData.battleStats[stat] + levels.value, 6), -6);
      
      if (levels.value > 0 && this.canBeCopied)
        for (let opponent of pokemon.getOpponents())
          applyAbAttrs(StatChangeCopyAbAttr, opponent, null, this.stats, levels.value);
      
      applyPostStatChangeAbAttrs(PostStatChangeAbAttr, pokemon, filteredStats, this.levels, this.selfTarget);
      
      pokemon.updateInfo();

      handleTutorial(this.scene, Tutorial.Stat_Change).then(() => super.end());
    };

    if (relLevels.filter(l => l).length && this.scene.moveAnimations) {
      pokemon.enableMask();
      const pokemonMaskSprite = pokemon.maskSprite;

      const tileX = (this.player ? 106 : 236) * pokemon.getSpriteScale() * this.scene.field.scale;
      const tileY = ((this.player ? 148 : 84) + (levels.value >= 1 ? 160 : 0)) * pokemon.getSpriteScale() * this.scene.field.scale;
      const tileWidth = 156 * this.scene.field.scale * pokemon.getSpriteScale();
      const tileHeight = 316 * this.scene.field.scale * pokemon.getSpriteScale();

      const statSprite = this.scene.add.tileSprite(tileX, tileY, tileWidth, tileHeight, 'battle_stats', filteredStats.length > 1 ? 'mix' : BattleStat[filteredStats[0]].toLowerCase());
      statSprite.setPipeline(this.scene.fieldSpritePipeline);
      statSprite.setAlpha(0);
      statSprite.setScale(6);
      statSprite.setOrigin(0.5, 1);

      this.scene.playSound(`stat_${levels.value >= 1 ? 'up' : 'down'}`);

      statSprite.setMask(new Phaser.Display.Masks.BitmapMask(this.scene, pokemonMaskSprite));

      this.scene.tweens.add({
        targets: statSprite,
        duration: 250,
        alpha: 0.8375,
        onComplete: () => {
          this.scene.tweens.add({
            targets: statSprite,
            delay: 1000,
            duration: 250,
            alpha: 0
          });
        }
      });

      this.scene.tweens.add({
        targets: statSprite,
        duration: 1500,
        y: `${levels.value >= 1 ? '-' : '+'}=${160 * 6}`
      });
      
      this.scene.time.delayedCall(1750, () => {
        pokemon.disableMask();
        end();
      });
    } else
      end();
  }

  getRandomStat(): BattleStat {
    const allStats = Utils.getEnumValues(BattleStat);
    return allStats[this.getPokemon().randSeedInt(BattleStat.SPD + 1)];
  }

  aggregateStatChanges(random: boolean = false): void {
    const isAccEva = [ BattleStat.ACC, BattleStat.EVA ].some(s => this.stats.includes(s));
    let existingPhase: StatChangePhase;
    if (this.stats.length === 1) {
      while ((existingPhase = (this.scene.findPhase(p => p instanceof StatChangePhase && p.battlerIndex === this.battlerIndex && p.stats.length === 1
        && (p.stats[0] === this.stats[0] || (random && p.stats[0] === BattleStat.RAND))
        && p.selfTarget === this.selfTarget && p.showMessage === this.showMessage && p.ignoreAbilities === this.ignoreAbilities) as StatChangePhase))) {
        if (existingPhase.stats[0] === BattleStat.RAND) {
          existingPhase.stats[0] = this.getRandomStat();
          if (existingPhase.stats[0] !== this.stats[0])
            continue;
        }
        this.levels += existingPhase.levels;

        if (!this.scene.tryRemovePhase(p => p === existingPhase))
          break;
      }
    }
    while ((existingPhase = (this.scene.findPhase(p => p instanceof StatChangePhase && p.battlerIndex === this.battlerIndex && p.selfTarget === this.selfTarget
      && ([ BattleStat.ACC, BattleStat.EVA ].some(s => p.stats.includes(s)) === isAccEva)
      && p.levels === this.levels && p.showMessage === this.showMessage && p.ignoreAbilities === this.ignoreAbilities) as StatChangePhase))) {
      this.stats.push(...existingPhase.stats);
      if (!this.scene.tryRemovePhase(p => p === existingPhase))
        break;
    }
  }

  getStatChangeMessages(stats: BattleStat[], levels: integer, relLevels: integer[]): string[] {
    const messages: string[] = [];

    const relLevelStatIndexes = {};
    for (let rl = 0; rl < relLevels.length; rl++) {
      const relLevel = relLevels[rl];
      if (!relLevelStatIndexes[relLevel])
        relLevelStatIndexes[relLevel] = [];
      relLevelStatIndexes[relLevel].push(rl);
    }

    Object.keys(relLevelStatIndexes).forEach(rl => {
      const relLevelStats = stats.filter((_, i) => relLevelStatIndexes[rl].includes(i));
      let statsFragment = '';

      if (relLevelStats.length > 1) {
        statsFragment = relLevelStats.length >= 5
          ? 'stats'
          : `${relLevelStats.slice(0, -1).map(s => getBattleStatName(s)).join(', ')}${relLevelStats.length > 2 ? ',' : ''} and ${getBattleStatName(relLevelStats[relLevelStats.length - 1])}`;
      } else
        statsFragment = getBattleStatName(relLevelStats[0]);
      messages.push(getPokemonMessage(this.getPokemon(), `'s ${statsFragment} ${getBattleStatLevelChangeDescription(Math.abs(parseInt(rl)), levels >= 1)}!`));
    });

    return messages;
  }
}

export class WeatherEffectPhase extends CommonAnimPhase {
  public weather: Weather;

  constructor(scene: BattleScene, weather: Weather) {
    super(scene, undefined, undefined, CommonAnim.SUNNY + (weather.weatherType - 1));
    this.weather = weather;
  }

  start() {
    if (this.weather.isDamaging()) {
      
      const cancelled = new Utils.BooleanHolder(false);

      this.executeForAll((pokemon: Pokemon) => applyPreWeatherEffectAbAttrs(SuppressWeatherEffectAbAttr, pokemon, this.weather, cancelled));

      if (!cancelled.value) {
        const inflictDamage = (pokemon: Pokemon) => {
          const cancelled = new Utils.BooleanHolder(false);

          applyPreWeatherEffectAbAttrs(PreWeatherDamageAbAttr, pokemon, this.weather, cancelled);
          applyAbAttrs(BlockNonDirectDamageAbAttr, pokemon, cancelled);

          if (cancelled.value)
            return;

          const damage = Math.ceil(pokemon.getMaxHp() / 16);

          this.scene.queueMessage(getWeatherDamageMessage(this.weather.weatherType, pokemon));
          pokemon.damageAndUpdate(damage, HitResult.EFFECTIVE, false, false, true);
        };

        this.executeForAll((pokemon: Pokemon) => {
          const immune = !pokemon || !!pokemon.getTypes(true, true).filter(t => this.weather.isTypeDamageImmune(t)).length;
          if (!immune)
            inflictDamage(pokemon);
        });
      }
    }

    this.scene.ui.showText(getWeatherLapseMessage(this.weather.weatherType), null, () => {
      this.executeForAll((pokemon: Pokemon) => applyPostWeatherLapseAbAttrs(PostWeatherLapseAbAttr, pokemon, this.weather));

      super.start();
    });
  }
}

export class ObtainStatusEffectPhase extends PokemonPhase {
  private statusEffect: StatusEffect;
  private cureTurn: integer;
  private sourceText: string;
<<<<<<< HEAD
  private source: Pokemon;

  constructor(scene: BattleScene, battlerIndex: BattlerIndex, statusEffect: StatusEffect, cureTurn?: integer, sourceText?: string, source?: Pokemon) {
=======
  private sourcePokemon: Pokemon;

  constructor(scene: BattleScene, battlerIndex: BattlerIndex, statusEffect: StatusEffect, cureTurn?: integer, sourceText?: string, sourcePokemon?: Pokemon) {
>>>>>>> 7d3cf577
    super(scene, battlerIndex);

    this.statusEffect = statusEffect;
    this.cureTurn = cureTurn;
    this.sourceText = sourceText;
<<<<<<< HEAD
    this.source = source;
=======
    this.sourcePokemon = sourcePokemon; // For tracking which Pokemon caused the status effect
>>>>>>> 7d3cf577
  }

  start() {
    const pokemon = this.getPokemon();
    if (!pokemon.status) {
<<<<<<< HEAD
      if (pokemon.trySetStatus(this.statusEffect, false, this.source)) {
=======
      if (pokemon.trySetStatus(this.statusEffect, false, this.sourcePokemon)) {
>>>>>>> 7d3cf577
        if (this.cureTurn)
          pokemon.status.cureTurn = this.cureTurn;
        pokemon.updateInfo(true);
        new CommonBattleAnim(CommonAnim.POISON + (this.statusEffect - 1), pokemon).play(this.scene, () => {
          this.scene.queueMessage(getPokemonMessage(pokemon, getStatusEffectObtainText(this.statusEffect, this.sourceText)));
          if (pokemon.status.isPostTurn())
            this.scene.pushPhase(new PostTurnStatusEffectPhase(this.scene, this.battlerIndex));
          this.end();
        });
        return;
      }
    } else if (pokemon.status.effect === this.statusEffect)
      this.scene.queueMessage(getPokemonMessage(pokemon, getStatusEffectOverlapText(this.statusEffect)));
    this.end();
  }
}

export class PostTurnStatusEffectPhase extends PokemonPhase {
  constructor(scene: BattleScene, battlerIndex: BattlerIndex) {
    super(scene, battlerIndex);
  }

  start() {
    const pokemon = this.getPokemon();
    if (pokemon?.isActive(true) && pokemon.status && pokemon.status.isPostTurn()) {
      pokemon.status.incrementTurn();
      const cancelled = new Utils.BooleanHolder(false);
      applyAbAttrs(BlockNonDirectDamageAbAttr, pokemon, cancelled);

      if (!cancelled.value) {
        this.scene.queueMessage(getPokemonMessage(pokemon, getStatusEffectActivationText(pokemon.status.effect)));
        let damage: integer = 0;
        switch (pokemon.status.effect) {
          case StatusEffect.POISON:
            damage = Math.max(pokemon.getMaxHp() >> 3, 1);
            break;
          case StatusEffect.TOXIC:
            damage = Math.max(Math.floor((pokemon.getMaxHp() / 16) * pokemon.status.turnCount), 1);
            break;
          case StatusEffect.BURN:
            damage = Math.max(pokemon.getMaxHp() >> 4, 1);
            break;
        }
        if (damage) {
          this.scene.damageNumberHandler.add(this.getPokemon(), pokemon.damage(damage));
          pokemon.updateInfo();
        }
        new CommonBattleAnim(CommonAnim.POISON + (pokemon.status.effect - 1), pokemon).play(this.scene, () => this.end());
      } else
        this.end();
    } else
      this.end();
  }
}

export class MessagePhase extends Phase {
  private text: string;
  private callbackDelay: integer;
  private prompt: boolean;
  private promptDelay: integer;

  constructor(scene: BattleScene, text: string, callbackDelay?: integer, prompt?: boolean, promptDelay?: integer) {
    super(scene);

    this.text = text;
    this.callbackDelay = callbackDelay;
    this.prompt = prompt;
    this.promptDelay = promptDelay;
  }

  start() {
    super.start();

    if (this.text.indexOf('$') > -1) {
      const pageIndex = this.text.indexOf('$');
      this.scene.unshiftPhase(new MessagePhase(this.scene, this.text.slice(pageIndex + 1), this.callbackDelay, this.prompt, this.promptDelay));
      this.text = this.text.slice(0, pageIndex).trim();
    }

    this.scene.ui.showText(this.text, null, () => this.end(), this.callbackDelay || (this.prompt ? 0 : 1500), this.prompt, this.promptDelay);
  }

  end() {
    if (this.scene.abilityBar.shown)
      this.scene.abilityBar.hide();

    super.end();
  }
}

export class DamagePhase extends PokemonPhase {
  private amount: integer;
  private damageResult: DamageResult;
  private critical: boolean;

  constructor(scene: BattleScene, battlerIndex: BattlerIndex, amount: integer, damageResult?: DamageResult, critical: boolean = false) {
    super(scene, battlerIndex);

    this.amount = amount;
    this.damageResult = damageResult || HitResult.EFFECTIVE;
    this.critical = critical;
  }

  start() {
    super.start();

    if (this.damageResult === HitResult.ONE_HIT_KO) {
      this.scene.toggleInvert(true);
      this.scene.time.delayedCall(Utils.fixedInt(1000), () => {
        this.scene.toggleInvert(false);
        this.applyDamage();
      });
      return;
    }

    this.applyDamage();
  }

  updateAmount(amount: integer): void {
    this.amount = amount;
  }

  applyDamage() {
    switch (this.damageResult) {
      case HitResult.EFFECTIVE:
        this.scene.playSound('hit');
        break;
      case HitResult.SUPER_EFFECTIVE:
      case HitResult.ONE_HIT_KO:
        this.scene.playSound('hit_strong');
        break;
      case HitResult.NOT_VERY_EFFECTIVE:
        this.scene.playSound('hit_weak');
        break;
    }

    if (this.amount)
      this.scene.damageNumberHandler.add(this.getPokemon(), this.amount, this.damageResult, this.critical);

    if (this.damageResult !== HitResult.OTHER) {
      const flashTimer = this.scene.time.addEvent({
        delay: 100,
        repeat: 5,
        startAt: 200,
        callback: () => {
          this.getPokemon().getSprite().setVisible(flashTimer.repeatCount % 2 === 0);
          if (!flashTimer.repeatCount)
            this.getPokemon().updateInfo().then(() => this.end());
        }
      });
    } else
      this.getPokemon().updateInfo().then(() => this.end());
  }

  end() {
    switch (this.scene.currentBattle.battleSpec) {
      case BattleSpec.FINAL_BOSS:
        const pokemon = this.getPokemon();
        if (pokemon instanceof EnemyPokemon && pokemon.isBoss() && !pokemon.formIndex && pokemon.bossSegmentIndex < 1) {
          this.scene.fadeOutBgm(Utils.fixedInt(2000), false);
          this.scene.ui.showDialogue(battleSpecDialogue[BattleSpec.FINAL_BOSS].firstStageWin, pokemon.species.name, null, () => {
            this.scene.addEnemyModifier(getModifierType(modifierTypes.MINI_BLACK_HOLE).newModifier(pokemon) as PersistentModifier, false, true);
            pokemon.generateAndPopulateMoveset(1);
            this.scene.setFieldScale(0.75);
            this.scene.triggerPokemonFormChange(pokemon, SpeciesFormChangeManualTrigger, false);
            this.scene.currentBattle.double = true;
            const availablePartyMembers = this.scene.getParty().filter(p => !p.isFainted());
            if (availablePartyMembers.length > 1) {
              this.scene.pushPhase(new ToggleDoublePositionPhase(this.scene, true));
              if (!availablePartyMembers[1].isOnField())
                this.scene.pushPhase(new SummonPhase(this.scene, 1));
            }

            super.end();
          });
          return;
        }
        break;
    }

    super.end();
  }
}

export class FaintPhase extends PokemonPhase {
  private preventEndure: boolean;

  constructor(scene: BattleScene, battlerIndex: BattlerIndex, preventEndure?: boolean) {
    super(scene, battlerIndex);

    this.preventEndure = preventEndure;
  }

  start() {
    super.start();

    if (!this.preventEndure) {
      const instantReviveModifier = this.scene.applyModifier(PokemonInstantReviveModifier, this.player, this.getPokemon()) as PokemonInstantReviveModifier;

      if (instantReviveModifier) {
        if (!--instantReviveModifier.stackCount)
          this.scene.removeModifier(instantReviveModifier);
        this.scene.updateModifiers(this.player);
        return this.end();
      }
    }

    if (!this.tryOverrideForBattleSpec())
      this.doFaint();
  }

  doFaint(): void {
    const pokemon = this.getPokemon();

    this.scene.queueMessage(getPokemonMessage(pokemon, ' fainted!'), null, true);

    if (pokemon.turnData?.attacksReceived?.length) {
      const lastAttack = pokemon.turnData.attacksReceived[0];
      applyPostFaintAbAttrs(PostFaintAbAttr, pokemon, this.scene.getPokemonById(lastAttack.sourceId), new PokemonMove(lastAttack.move), lastAttack.result);
    }

    const alivePlayField = this.scene.getField(true);
    alivePlayField.forEach(p => applyPostKnockOutAbAttrs(PostKnockOutAbAttr, p, pokemon));
    if (pokemon.turnData?.attacksReceived?.length) {
      const defeatSource = this.scene.getPokemonById(pokemon.turnData.attacksReceived[0].sourceId);
      if (defeatSource?.isOnField()) {
        applyPostVictoryAbAttrs(PostVictoryAbAttr, defeatSource);
        const pvmove = allMoves[pokemon.turnData.attacksReceived[0].move];
        const pvattrs = pvmove.getAttrs(PostVictoryStatChangeAttr);
        if (pvattrs.length) {
          for (let pvattr of pvattrs) {
            pvattr.applyPostVictory(defeatSource, defeatSource, pvmove);
          }
        }
      }
    }

    if (this.player) {
      const nonFaintedPartyMembers = this.scene.getParty().filter(p => !p.isFainted());
      const nonFaintedPartyMemberCount = nonFaintedPartyMembers.length;
      if (!nonFaintedPartyMemberCount)
        this.scene.unshiftPhase(new GameOverPhase(this.scene));
      else if (nonFaintedPartyMemberCount >= this.scene.currentBattle.getBattlerCount() || (this.scene.currentBattle.double && !nonFaintedPartyMembers[0].isActive(true)))
        this.scene.pushPhase(new SwitchPhase(this.scene, this.fieldIndex, true, false));
      if (nonFaintedPartyMemberCount === 1 && this.scene.currentBattle.double)
        this.scene.unshiftPhase(new ToggleDoublePositionPhase(this.scene, true));
    } else {
      this.scene.unshiftPhase(new VictoryPhase(this.scene, this.battlerIndex));
      if (this.scene.currentBattle.battleType === BattleType.TRAINER) {
        const hasReservePartyMember = !!this.scene.getEnemyParty().filter(p => p.isActive() && !p.isOnField() && p.trainerSlot === (pokemon as EnemyPokemon).trainerSlot).length;
        if (hasReservePartyMember)
          this.scene.pushPhase(new SwitchSummonPhase(this.scene, this.fieldIndex, -1, false, false, false));
      }
    }

    if (this.scene.currentBattle.double) {
      const allyPokemon = pokemon.getAlly();
      if (allyPokemon?.isActive(true)) {
        let targetingMovePhase: MovePhase;
        do {
          targetingMovePhase = this.scene.findPhase(mp => mp instanceof MovePhase && mp.targets.length === 1 && mp.targets[0] === pokemon.getBattlerIndex() && mp.pokemon.isPlayer() !== allyPokemon.isPlayer()) as MovePhase;
          if (targetingMovePhase && targetingMovePhase.targets[0] !== allyPokemon.getBattlerIndex())
            targetingMovePhase.targets[0] = allyPokemon.getBattlerIndex();
        } while (targetingMovePhase);
      }
    }

    pokemon.lapseTags(BattlerTagLapseType.FAINT);
    this.scene.getField(true).filter(p => p !== pokemon).forEach(p => p.removeTagsBySourceId(pokemon.id));

    pokemon.faintCry(() => {
      if (pokemon instanceof PlayerPokemon)
        pokemon.addFriendship(-10);
      pokemon.hideInfo();
      this.scene.playSound('faint');
      this.scene.tweens.add({
        targets: pokemon,
        duration: 500,
        y: pokemon.y + 150,
        ease: 'Sine.easeIn',
        onComplete: () => {
          pokemon.setVisible(false);
          pokemon.y -= 150;
          pokemon.trySetStatus(StatusEffect.FAINT);
          if (pokemon.isPlayer())
            this.scene.currentBattle.removeFaintedParticipant(pokemon as PlayerPokemon);
          else {
            this.scene.addFaintedEnemyScore(pokemon as EnemyPokemon);
            this.scene.currentBattle.addPostBattleLoot(pokemon as EnemyPokemon);
          }
          this.scene.field.remove(pokemon);
          this.end();
        }
      });
    });
  }

  tryOverrideForBattleSpec(): boolean {
    switch (this.scene.currentBattle.battleSpec) {
      case BattleSpec.FINAL_BOSS:
        if (!this.player) {
          const enemy = this.getPokemon();
          if (enemy.formIndex)
            this.scene.ui.showDialogue(battleSpecDialogue[BattleSpec.FINAL_BOSS].secondStageWin, enemy.species.name, null, () => this.doFaint());
          else {
            // Final boss' HP threshold has been bypassed; cancel faint and force check for 2nd phase
            enemy.hp++;
            this.scene.unshiftPhase(new DamagePhase(this.scene, enemy.getBattlerIndex(), 0, HitResult.OTHER));
            this.end();
          }
          return true;
        }
    }

    return false;
  }
}

export class VictoryPhase extends PokemonPhase {
  constructor(scene: BattleScene, battlerIndex: BattlerIndex) {
    super(scene, battlerIndex);
  }

  start() {
    super.start();

    this.scene.gameData.gameStats.pokemonDefeated++;

    const participantIds = this.scene.currentBattle.playerParticipantIds;
    const party = this.scene.getParty();
    const expShareModifier = this.scene.findModifier(m => m instanceof ExpShareModifier) as ExpShareModifier;
    const expBalanceModifier = this.scene.findModifier(m => m instanceof ExpBalanceModifier) as ExpBalanceModifier;
    const multipleParticipantExpBonusModifier = this.scene.findModifier(m => m instanceof MultipleParticipantExpBonusModifier) as MultipleParticipantExpBonusModifier;
    const nonFaintedPartyMembers = party.filter(p => p.hp);
    const expPartyMembers = nonFaintedPartyMembers.filter(p => p.level < this.scene.getMaxExpLevel());
    const partyMemberExp = [];

    if (participantIds.size) {
      let expValue = this.getPokemon().getExpValue();
      if (this.scene.currentBattle.battleType === BattleType.TRAINER)
        expValue = Math.floor(expValue * 1.5);
      for (let partyMember of nonFaintedPartyMembers) {
        const pId = partyMember.id;
        const participated = participantIds.has(pId);
        if (participated)
          partyMember.addFriendship(2);
        if (!expPartyMembers.includes(partyMember))
          continue;
        if (!participated && !expShareModifier) {
          partyMemberExp.push(0);
          continue;
        }
        let expMultiplier = 0;
        if (participated) {
          expMultiplier += (1 / participantIds.size);
          if (participantIds.size > 1 && multipleParticipantExpBonusModifier)
            expMultiplier += multipleParticipantExpBonusModifier.getStackCount() * 0.2;
        } else if (expShareModifier)
          expMultiplier += (expShareModifier.getStackCount() * 0.2) / participantIds.size;
        if (partyMember.pokerus)
          expMultiplier *= 1.5;
        const pokemonExp = new Utils.NumberHolder(expValue * expMultiplier);
        this.scene.applyModifiers(PokemonExpBoosterModifier, true, partyMember, pokemonExp);
        partyMemberExp.push(Math.floor(pokemonExp.value));
      }

      if (expBalanceModifier) {
        let totalLevel = 0;
        let totalExp = 0;
        expPartyMembers.forEach((expPartyMember, epm) => {
          totalExp += partyMemberExp[epm];
          totalLevel += expPartyMember.level;
        });

        const medianLevel = Math.floor(totalLevel / expPartyMembers.length);

        const recipientExpPartyMemberIndexes = [];
        expPartyMembers.forEach((expPartyMember, epm) => {
          if (expPartyMember.level <= medianLevel)
            recipientExpPartyMemberIndexes.push(epm);
        });

        const splitExp = Math.floor(totalExp / recipientExpPartyMemberIndexes.length);

        expPartyMembers.forEach((_partyMember, pm) => {
          partyMemberExp[pm] = Phaser.Math.Linear(partyMemberExp[pm], recipientExpPartyMemberIndexes.indexOf(pm) > -1 ? splitExp : 0, 0.2 * expBalanceModifier.getStackCount());
        });
      }

      for (let pm = 0; pm < expPartyMembers.length; pm++) {
        const exp = partyMemberExp[pm];

        if (exp) {
          const partyMemberIndex = party.indexOf(expPartyMembers[pm]);
          this.scene.unshiftPhase(expPartyMembers[pm].isOnField() ? new ExpPhase(this.scene, partyMemberIndex, exp) : new ShowPartyExpBarPhase(this.scene, partyMemberIndex, exp));
        }
      }
    }
  
    if (!this.scene.getEnemyParty().find(p => this.scene.currentBattle.battleType ? !p?.isFainted(true) : p.isOnField())) {
      this.scene.pushPhase(new BattleEndPhase(this.scene));
      if (this.scene.currentBattle.battleType === BattleType.TRAINER)
        this.scene.pushPhase(new TrainerVictoryPhase(this.scene));
      if (this.scene.gameMode.isEndless || !this.scene.gameMode.isWaveFinal(this.scene.currentBattle.waveIndex)) {
        this.scene.pushPhase(new EggLapsePhase(this.scene));
        if (this.scene.currentBattle.waveIndex % 10)
          this.scene.pushPhase(new SelectModifierPhase(this.scene));
        else if (this.scene.gameMode.isDaily) {
          this.scene.pushPhase(new ModifierRewardPhase(this.scene, modifierTypes.EXP_CHARM));
          if (this.scene.currentBattle.waveIndex > 10 && !this.scene.gameMode.isWaveFinal(this.scene.currentBattle.waveIndex))
            this.scene.pushPhase(new ModifierRewardPhase(this.scene, modifierTypes.GOLDEN_POKEBALL));
        } else {
          const superExpWave = !this.scene.gameMode.isEndless ? (this.scene.offsetGym ? 0 : 20) : 10;
          if (this.scene.gameMode.isEndless && this.scene.currentBattle.waveIndex === 10)
            this.scene.pushPhase(new ModifierRewardPhase(this.scene, modifierTypes.EXP_SHARE));
          if (this.scene.currentBattle.waveIndex <= 750 && (this.scene.currentBattle.waveIndex <= 500 || (this.scene.currentBattle.waveIndex % 30) === superExpWave))
            this.scene.pushPhase(new ModifierRewardPhase(this.scene, (this.scene.currentBattle.waveIndex % 30) !== superExpWave || this.scene.currentBattle.waveIndex > 250 ? modifierTypes.EXP_CHARM : modifierTypes.SUPER_EXP_CHARM));
          if (this.scene.currentBattle.waveIndex <= 150 && !(this.scene.currentBattle.waveIndex % 50))
            this.scene.pushPhase(new ModifierRewardPhase(this.scene, modifierTypes.GOLDEN_POKEBALL));
          if (this.scene.gameMode.isEndless && !(this.scene.currentBattle.waveIndex % 50)) {
            this.scene.pushPhase(new ModifierRewardPhase(this.scene, !(this.scene.currentBattle.waveIndex % 250) ? modifierTypes.VOUCHER_PREMIUM : modifierTypes.VOUCHER_PLUS));
            this.scene.pushPhase(new AddEnemyBuffModifierPhase(this.scene));
          }
        }
        this.scene.pushPhase(new NewBattlePhase(this.scene));
      } else {
        this.scene.currentBattle.battleType = BattleType.CLEAR;
        this.scene.score += this.scene.gameMode.getClearScoreBonus();
        this.scene.updateScoreText();
        this.scene.pushPhase(new GameOverPhase(this.scene, true));
      }
    }

    this.end();
  }
}

export class TrainerVictoryPhase extends BattlePhase {
  constructor(scene: BattleScene) {
    super(scene);
  }

  start() {
    this.scene.disableMenu = true;

    this.scene.playBgm(this.scene.currentBattle.trainer.config.victoryBgm);

    this.scene.unshiftPhase(new MoneyRewardPhase(this.scene, this.scene.currentBattle.trainer.config.moneyMultiplier));

    const modifierRewardFuncs = this.scene.currentBattle.trainer.config.modifierRewardFuncs;
    for (let modifierRewardFunc of modifierRewardFuncs)
      this.scene.unshiftPhase(new ModifierRewardPhase(this.scene, modifierRewardFunc));

    const trainerType = this.scene.currentBattle.trainer.config.trainerType;
    if (vouchers.hasOwnProperty(TrainerType[trainerType])) {
      if (!this.scene.validateVoucher(vouchers[TrainerType[trainerType]]) && this.scene.currentBattle.trainer.config.isBoss)
        this.scene.unshiftPhase(new ModifierRewardPhase(this.scene, [ modifierTypes.VOUCHER, modifierTypes.VOUCHER, modifierTypes.VOUCHER_PLUS, modifierTypes.VOUCHER_PREMIUM ][vouchers[TrainerType[trainerType]].voucherType]));
    }

    this.scene.ui.showText(i18next.t('battle:trainerDefeated', { trainerName: this.scene.currentBattle.trainer.getName(TrainerSlot.NONE, true) }), null, () => {
      const victoryMessages = this.scene.currentBattle.trainer.getVictoryMessages();
      const showMessage = () => {
        let message: string;
        this.scene.executeWithSeedOffset(() => message = Utils.randSeedItem(victoryMessages), this.scene.currentBattle.waveIndex);
        const messagePages = message.split(/\$/g).map(m => m.trim());
      
        for (let p = messagePages.length - 1; p >= 0; p--) {
          const originalFunc = showMessageOrEnd;
          showMessageOrEnd = () => this.scene.ui.showDialogue(messagePages[p], this.scene.currentBattle.trainer.getName(), null, originalFunc);
        }

        showMessageOrEnd();
      };
      let showMessageOrEnd = () => this.end();
      if (victoryMessages?.length) {
        if (this.scene.currentBattle.trainer.config.hasCharSprite) {
          const originalFunc = showMessageOrEnd;
          showMessageOrEnd = () => this.scene.charSprite.hide().then(() => this.scene.hideFieldOverlay(250).then(() => originalFunc()));
          this.scene.showFieldOverlay(500).then(() => this.scene.charSprite.showCharacter(this.scene.currentBattle.trainer.getKey(), getCharVariantFromDialogue(victoryMessages[0])).then(() => showMessage()));
        } else
          showMessage();
      } else
        showMessageOrEnd();
    }, null, true);

    this.showEnemyTrainer();
  }
}

export class MoneyRewardPhase extends BattlePhase {
  private moneyMultiplier: number;

  constructor(scene: BattleScene, moneyMultiplier: number) {
    super(scene);

    this.moneyMultiplier = moneyMultiplier;
  }

  start() {
    const moneyAmount = new Utils.IntegerHolder(this.scene.getWaveMoneyAmount(this.moneyMultiplier));

    this.scene.applyModifiers(MoneyMultiplierModifier, true, moneyAmount);

    this.scene.addMoney(moneyAmount.value);

    this.scene.ui.showText(`You got ₽${moneyAmount.value.toLocaleString('en-US')}\nfor winning!`, null, () => this.end(), null, true);
  }
}

export class ModifierRewardPhase extends BattlePhase {
  protected modifierType: ModifierType;

  constructor(scene: BattleScene, modifierTypeFunc: ModifierTypeFunc) {
    super(scene);

    this.modifierType = getModifierType(modifierTypeFunc);
  }

  start() {
    super.start();

    this.doReward().then(() => this.end());
  }

  doReward(): Promise<void> {
    return new Promise<void>(resolve => {
      const newModifier = this.modifierType.newModifier();
      this.scene.addModifier(newModifier).then(() => {
        this.scene.playSound('item_fanfare');
        this.scene.ui.showText(`You received\n${newModifier.type.name}!`, null, () => resolve(), null, true);
      });
    })
  }
}

export class GameOverModifierRewardPhase extends ModifierRewardPhase {
  constructor(scene: BattleScene, modifierTypeFunc: ModifierTypeFunc) {
    super(scene, modifierTypeFunc);
  }

  doReward(): Promise<void> {
    return new Promise<void>(resolve => {
      const newModifier = this.modifierType.newModifier();
      this.scene.addModifier(newModifier).then(() => {
        this.scene.playSound('level_up_fanfare');
        this.scene.ui.setMode(Mode.MESSAGE);
        this.scene.ui.fadeIn(250).then(() => {
          this.scene.ui.showText(`You received\n${newModifier.type.name}!`, null, () => {
            this.scene.time.delayedCall(1500, () => this.scene.arenaBg.setVisible(true));
            resolve();
          }, null, true, 1500);
        });
      });
    })
  }
}

export class RibbonModifierRewardPhase extends ModifierRewardPhase {
  private species: PokemonSpecies;

  constructor(scene: BattleScene, modifierTypeFunc: ModifierTypeFunc, species: PokemonSpecies) {
    super(scene, modifierTypeFunc);

    this.species = species;
  }

  doReward(): Promise<void> {
    return new Promise<void>(resolve => {
      const newModifier = this.modifierType.newModifier();
      this.scene.addModifier(newModifier).then(() => {
        this.scene.playSound('level_up_fanfare');
        this.scene.ui.setMode(Mode.MESSAGE);
        this.scene.ui.fadeIn(250).then(() => {
          this.scene.ui.showText(`${this.species.name} beat ${this.scene.gameMode.getName()} Mode for the first time!\nYou received ${newModifier.type.name}!`, null, () => {
            resolve();
          }, null, true, 1500);
        });
      });
    })
  }
}

export class GameOverPhase extends BattlePhase {
  private victory: boolean;
  private firstRibbons: PokemonSpecies[] = [];

  constructor(scene: BattleScene, victory?: boolean) {
    super(scene);

    this.victory = !!victory;
  }

  start() {
    super.start();

    if (this.victory || !this.scene.enableRetries)
      this.handleGameOver();
    else {
      this.scene.ui.showText(`Would you like to retry from the start of the battle?`, null, () => {
        this.scene.ui.setMode(Mode.CONFIRM, () => {
          this.scene.ui.fadeOut(1250).then(() => {
          this.scene.reset();
            this.scene.clearPhaseQueue();
            this.scene.gameData.loadSession(this.scene, this.scene.sessionSlotId).then(() => {
              this.scene.pushPhase(new EncounterPhase(this.scene, true));

              const availablePartyMembers = this.scene.getParty().filter(p => !p.isFainted()).length;
    
              this.scene.pushPhase(new SummonPhase(this.scene, 0));
              if (this.scene.currentBattle.double && availablePartyMembers > 1)
                this.scene.pushPhase(new SummonPhase(this.scene, 1));
              if (this.scene.currentBattle.waveIndex > 1 && this.scene.currentBattle.battleType !== BattleType.TRAINER) {
                this.scene.pushPhase(new CheckSwitchPhase(this.scene, 0, this.scene.currentBattle.double));
                if (this.scene.currentBattle.double && availablePartyMembers > 1)
                  this.scene.pushPhase(new CheckSwitchPhase(this.scene, 1, this.scene.currentBattle.double));
              }

              this.scene.ui.fadeIn(1250);
              this.end();
            });
          });
        }, () => this.handleGameOver(), false, 0, 0, 1000);
      });
    }
  }

  handleGameOver(): void {
    const doGameOver = (newClear: boolean) => {
      this.scene.time.delayedCall(1000, () => {
        let firstClear = false;
        if (this.victory && newClear) {
          if (this.scene.gameMode.isClassic) {
            firstClear = this.scene.validateAchv(achvs.CLASSIC_VICTORY);
            this.scene.gameData.gameStats.sessionsWon++;
            for (let pokemon of this.scene.getParty()) {
              this.awardRibbon(pokemon);

              if (pokemon.species.getRootSpeciesId() != pokemon.species.getRootSpeciesId(true)) {
                this.awardRibbon(pokemon, true);
              }
            }
          } else if (this.scene.gameMode.isDaily && newClear)
            this.scene.gameData.gameStats.dailyRunSessionsWon++;
        }
        const fadeDuration = this.victory ? 10000 : 5000;
        this.scene.fadeOutBgm(fadeDuration, true);
        const activeBattlers = this.scene.getField().filter(p => p?.isActive(true));
        activeBattlers.map(p => p.hideInfo());
        this.scene.ui.fadeOut(fadeDuration).then(() => {
          [ this.scene.field, ...activeBattlers ].map(a => a.setVisible(false));
          this.scene.setFieldScale(1, true);
          this.scene.clearPhaseQueue();
          this.scene.ui.clearText();
          if (newClear)
            this.handleUnlocks();
          if (this.victory && newClear) {
            for (let species of this.firstRibbons)
              this.scene.unshiftPhase(new RibbonModifierRewardPhase(this.scene, modifierTypes.VOUCHER_PLUS, species));
            if (!firstClear)
              this.scene.unshiftPhase(new GameOverModifierRewardPhase(this.scene, modifierTypes.VOUCHER_PREMIUM));
          }
          this.scene.pushPhase(new PostGameOverPhase(this.scene));
          this.end();
        });
      });
    };
    if (this.victory) {
      Utils.apiFetch(`savedata/newclear?slot=${this.scene.sessionSlotId}`, true)
        .then(response => response.json())
        .then(newClear => doGameOver(newClear));
    } else
      doGameOver(false);
  }

  handleUnlocks(): void {
    if (this.victory && this.scene.gameMode.isClassic) {
      if (!this.scene.gameData.unlocks[Unlockables.ENDLESS_MODE])
        this.scene.unshiftPhase(new UnlockPhase(this.scene, Unlockables.ENDLESS_MODE));
      if (this.scene.getParty().filter(p => p.fusionSpecies).length && !this.scene.gameData.unlocks[Unlockables.SPLICED_ENDLESS_MODE])
        this.scene.unshiftPhase(new UnlockPhase(this.scene, Unlockables.SPLICED_ENDLESS_MODE));
      if (!this.scene.gameData.unlocks[Unlockables.MINI_BLACK_HOLE])
        this.scene.unshiftPhase(new UnlockPhase(this.scene, Unlockables.MINI_BLACK_HOLE));
    }
  }

  awardRibbon(pokemon: Pokemon, forStarter: boolean = false): void {
    const speciesId = getPokemonSpecies(pokemon.species.speciesId)
    const speciesRibbonCount = this.scene.gameData.incrementRibbonCount(speciesId, forStarter);
    // first time classic win, award voucher
    if (speciesRibbonCount === 1) {
      this.firstRibbons.push(getPokemonSpecies(pokemon.species.getRootSpeciesId(forStarter)));
    }
  }
}

export class UnlockPhase extends Phase {
  private unlockable: Unlockables;

  constructor(scene: BattleScene, unlockable: Unlockables) {
    super(scene);

    this.unlockable = unlockable;
  }

  start(): void {
    this.scene.time.delayedCall(2000, () => {
      this.scene.gameData.unlocks[this.unlockable] = true;
      this.scene.playSound('level_up_fanfare');
      this.scene.ui.setMode(Mode.MESSAGE);
      this.scene.ui.fadeIn(250).then(() => {
        this.scene.ui.showText(`${getUnlockableName(this.unlockable)}\nhas been unlocked.`, null, () => {
          this.scene.time.delayedCall(1500, () => this.scene.arenaBg.setVisible(true));
          this.end();
        }, null, true, 1500);
      });
    });
  }
}

export class PostGameOverPhase extends Phase {
  constructor(scene: BattleScene) {
    super(scene);
  }

  start() {
    super.start();

    this.scene.gameData.saveSystem().then(success => {
      if (!success)
        return this.scene.reset(true);
      this.scene.gameData.tryClearSession(this.scene, this.scene.sessionSlotId).then((success: boolean | [boolean, boolean]) => {
        if (!success[0])
          return this.scene.reset(true);
        this.scene.reset();
        this.scene.unshiftPhase(new TitlePhase(this.scene));
        this.end();
      });
    });
  }
}

export class SwitchPhase extends BattlePhase {
  protected fieldIndex: integer;
  private isModal: boolean;
  private doReturn: boolean;

  constructor(scene: BattleScene, fieldIndex: integer, isModal: boolean, doReturn: boolean) {
    super(scene);

    this.fieldIndex = fieldIndex;
    this.isModal = isModal;
    this.doReturn = doReturn;
  }

  start() {
    super.start();

    // Skip modal switch if impossible
    if (this.isModal && !this.scene.getParty().filter(p => !p.isFainted() && !p.isActive(true)).length)
      return super.end();

    // Override field index to 0 in case of double battle where 2/3 remaining party members fainted at once
    const fieldIndex = this.scene.currentBattle.getBattlerCount() === 1 || this.scene.getParty().filter(p => !p.isFainted()).length > 1 ? this.fieldIndex : 0;

    this.scene.ui.setMode(Mode.PARTY, this.isModal ? PartyUiMode.FAINT_SWITCH : PartyUiMode.POST_BATTLE_SWITCH, fieldIndex, (slotIndex: integer, option: PartyOption) => {
      if (slotIndex >= this.scene.currentBattle.getBattlerCount() && slotIndex < 6)
        this.scene.unshiftPhase(new SwitchSummonPhase(this.scene, fieldIndex, slotIndex, this.doReturn, option === PartyOption.PASS_BATON));
      this.scene.ui.setMode(Mode.MESSAGE).then(() => super.end());
    }, PartyUiHandler.FilterNonFainted);
  }
}

export class ExpPhase extends PlayerPartyMemberPokemonPhase {
  private expValue: number;

  constructor(scene: BattleScene, partyMemberIndex: integer, expValue: number) {
    super(scene, partyMemberIndex);

    this.expValue = expValue;
  }

  start() {
    super.start();

    const pokemon = this.getPokemon();
    let exp = new Utils.NumberHolder(this.expValue);
    this.scene.applyModifiers(ExpBoosterModifier, true, exp);
    exp.value = Math.floor(exp.value);
    this.scene.ui.showText(i18next.t('battle:expGain', { pokemonName: pokemon.name, exp: exp.value }), null, () => {
      const lastLevel = pokemon.level;
      let newLevel: integer;
      pokemon.addExp(exp.value);
      newLevel = pokemon.level;
      if (newLevel > lastLevel)
        this.scene.unshiftPhase(new LevelUpPhase(this.scene, this.partyMemberIndex, lastLevel, newLevel));
      pokemon.updateInfo().then(() => this.end());
    }, null, true);
  }
}

export class ShowPartyExpBarPhase extends PlayerPartyMemberPokemonPhase {
  private expValue: number;

  constructor(scene: BattleScene, partyMemberIndex: integer, expValue: number) {
    super(scene, partyMemberIndex);

    this.expValue = expValue;
  }

  start() {
    super.start();

    const pokemon = this.getPokemon();
    let exp = new Utils.NumberHolder(this.expValue);
    this.scene.applyModifiers(ExpBoosterModifier, true, exp);
    exp.value = Math.floor(exp.value);

    const lastLevel = pokemon.level;
    let newLevel: integer;
    pokemon.addExp(exp.value);
    newLevel = pokemon.level;
    if (newLevel > lastLevel)
      this.scene.unshiftPhase(new LevelUpPhase(this.scene, this.partyMemberIndex, lastLevel, newLevel));
    this.scene.unshiftPhase(new HidePartyExpBarPhase(this.scene));
    pokemon.updateInfo();

    if (this.scene.expParty === 2) { // 2 - Skip - no level up frame nor message
        this.end();
    } else if (this.scene.expParty === 1) { // 1 - Only level up - we display the level up in the small frame instead of a message
      if (newLevel > lastLevel) { // this means if we level up
        // instead of displaying the exp gain in the small frame, we display the new level
        // we use the same method for mode 0 & 1, by giving a parameter saying to display the exp or the level
        this.scene.partyExpBar.showPokemonExp(pokemon, exp.value, this.scene.expParty === 1, newLevel).then(() => {
            setTimeout(() => this.end(), 800 / Math.pow(2, this.scene.expGainsSpeed));
        });
      } else {
        this.end();
      }
    } else if (this.scene.expGainsSpeed < 3) {
      this.scene.partyExpBar.showPokemonExp(pokemon, exp.value, this.scene.expParty === 1, newLevel).then(() => {
          setTimeout(() => this.end(), 500 / Math.pow(2, this.scene.expGainsSpeed));
      });
    } else {
      this.end();
    }

  }
}

export class HidePartyExpBarPhase extends BattlePhase {
  constructor(scene: BattleScene) {
    super(scene);
  }

  start() {
    super.start();

    this.scene.partyExpBar.hide().then(() => this.end());
  }
}

export class LevelUpPhase extends PlayerPartyMemberPokemonPhase {
  private lastLevel: integer;
  private level: integer;

  constructor(scene: BattleScene, partyMemberIndex: integer, lastLevel: integer, level: integer) {
    super(scene, partyMemberIndex);

    this.lastLevel = lastLevel;
    this.level = level;
    this.scene = scene;
  }

  start() {
    super.start();

    if (this.level > this.scene.gameData.gameStats.highestLevel)
      this.scene.gameData.gameStats.highestLevel = this.level;

    this.scene.validateAchvs(LevelAchv, new Utils.IntegerHolder(this.level));

    const pokemon = this.getPokemon();
    const prevStats = pokemon.stats.slice(0);
    pokemon.calculateStats();
    pokemon.updateInfo();
    if (this.scene.expParty === 0) { // 0 - default - the normal exp gain display, nothing changed
      this.scene.playSound('level_up_fanfare');
      this.scene.ui.showText(i18next.t('battle:levelUp', { pokemonName: this.getPokemon().name, level: this.level }), null, () => this.scene.ui.getMessageHandler().promptLevelUpStats(this.partyMemberIndex, prevStats, false).then(() => this.end()), null, true);
    } else if (this.scene.expParty === 2) { // 2 - Skip - no level up frame nor message
      this.end();
    } else { // 1 - Only level up - we display the level up in the small frame instead of a message
      // we still want to display the stats if activated
      this.scene.ui.getMessageHandler().promptLevelUpStats(this.partyMemberIndex, prevStats, false).then(() => this.end());
    }
    if (this.level <= 100) {
      const levelMoves = this.getPokemon().getLevelMoves(this.lastLevel + 1);
      for (let lm of levelMoves)
        this.scene.unshiftPhase(new LearnMovePhase(this.scene, this.partyMemberIndex, lm[1]));
    }
    if (!pokemon.pauseEvolutions) {
      const evolution = pokemon.getEvolution();
      if (evolution)
        this.scene.unshiftPhase(new EvolutionPhase(this.scene, pokemon as PlayerPokemon, evolution, this.lastLevel));
    }
  }
}

export class LearnMovePhase extends PlayerPartyMemberPokemonPhase {
  private moveId: Moves;

  constructor(scene: BattleScene, partyMemberIndex: integer, moveId: Moves) {
    super(scene, partyMemberIndex);

    this.moveId = moveId;
  }

  start() {
    super.start();

    const pokemon = this.getPokemon();
    const move = allMoves[this.moveId];

    const existingMoveIndex = pokemon.getMoveset().findIndex(m => m?.moveId === move.id);

    if (existingMoveIndex > -1)
      return this.end();

    const emptyMoveIndex = pokemon.getMoveset().length < 4
      ? pokemon.getMoveset().length
      : pokemon.getMoveset().findIndex(m => m === null);

    const messageMode = this.scene.ui.getHandler() instanceof EvolutionSceneHandler
      ? Mode.EVOLUTION_SCENE
      : Mode.MESSAGE;

    if (emptyMoveIndex > -1) {
      pokemon.setMove(emptyMoveIndex, this.moveId);
      initMoveAnim(this.scene, this.moveId).then(() => {
        loadMoveAnimAssets(this.scene, [ this.moveId ], true)
          .then(() => {
            this.scene.ui.setMode(messageMode).then(() => {
              this.scene.playSound('level_up_fanfare');
              this.scene.ui.showText(i18next.t('battle:learnMove', { pokemonName: pokemon.name, moveName: move.name }), null, () => {
                this.scene.triggerPokemonFormChange(pokemon, SpeciesFormChangeMoveLearnedTrigger, true);
                this.end();
              }, messageMode === Mode.EVOLUTION_SCENE ? 1000 : null, true);
            });
          });
        });
    } else {
      this.scene.ui.setMode(messageMode).then(() => {
        this.scene.ui.showText(i18next.t('battle:learnMovePrompt', { pokemonName: pokemon.name, moveName: move.name }), null, () => {
          this.scene.ui.showText(i18next.t('battle:learnMoveLimitReached', { pokemonName: pokemon.name }), null, () => {
            this.scene.ui.showText(i18next.t('battle:learnMoveReplaceQuestion', { moveName: move.name }), null, () => {
              const noHandler = () => {
                this.scene.ui.setMode(messageMode).then(() => {
                  this.scene.ui.showText(i18next.t('battle:learnMoveStopTeaching', { moveName: move.name }), null, () => {
                    this.scene.ui.setModeWithoutClear(Mode.CONFIRM, () => {
                      this.scene.ui.setMode(messageMode);
                      this.scene.ui.showText(i18next.t('battle:learnMoveNotLearned', { pokemonName: pokemon.name, moveName: move.name }), null, () => this.end(), null, true);
                    }, () => {
                      this.scene.ui.setMode(messageMode);
                      this.scene.unshiftPhase(new LearnMovePhase(this.scene, this.partyMemberIndex, this.moveId));
                      this.end();
                    });
                  });
                });
              };
              this.scene.ui.setModeWithoutClear(Mode.CONFIRM, () => {
                this.scene.ui.setMode(messageMode);
                this.scene.ui.showText(i18next.t('battle:learnMoveForgetQuestion'), null, () => {
                  this.scene.ui.setModeWithoutClear(Mode.SUMMARY, this.getPokemon(), SummaryUiMode.LEARN_MOVE, move, (moveIndex: integer) => {
                    if (moveIndex === 4) {
                      noHandler();
                      return;
                    }
                    this.scene.ui.setMode(messageMode).then(() => {
                      this.scene.ui.showText('@d{32}1, @d{15}2, and@d{15}… @d{15}… @d{15}… @d{15}@s{pb_bounce_1}Poof!', null, () => {
                        this.scene.ui.showText(i18next.t('battle:learnMoveForgetSuccess', { pokemonName: pokemon.name, moveName: pokemon.moveset[moveIndex].getName() }), null, () => {
                          this.scene.ui.showText('And…', null, () => {
                            pokemon.setMove(moveIndex, Moves.NONE);
                            this.scene.unshiftPhase(new LearnMovePhase(this.scene, this.partyMemberIndex, this.moveId));
                            this.end();
                          }, null, true);
                        }, null, true);
                      }, null, true);
                    });
                  });
                }, null, true);
              }, noHandler);
            });
          }, null, true);
        }, null, true);
      });
    }
  }
}

export class BerryPhase extends CommonAnimPhase {
  constructor(scene: BattleScene, battlerIndex: BattlerIndex) {
    super(scene, battlerIndex, undefined, CommonAnim.USE_ITEM);
  }

  start() {
    let berryModifiers: BerryModifier[];

    const pokemon = this.getPokemon();

    const cancelled = new Utils.BooleanHolder(false);
    pokemon.getOpponents().map(opp => applyAbAttrs(PreventBerryUseAbAttr, opp, cancelled));

    if (cancelled.value)
      pokemon.scene.queueMessage(getPokemonMessage(pokemon, ' is too\nnervous to eat berries!'));
    else if ((berryModifiers = this.scene.applyModifiers(BerryModifier, this.player, pokemon) as BerryModifier[])) {
      for (let berryModifier of berryModifiers) {
        if (berryModifier.consumed) {
          if (!--berryModifier.stackCount)
            this.scene.removeModifier(berryModifier);
          else
            berryModifier.consumed = false;
          this.scene.updateModifiers(this.player);
        }
      }
      return super.start();
    }

    this.end();
  }
}

export class PokemonHealPhase extends CommonAnimPhase {
  private hpHealed: integer;
  private message: string;
  private showFullHpMessage: boolean;
  private skipAnim: boolean;
  private revive: boolean;
  private healStatus: boolean;
  private preventFullHeal: boolean;

  constructor(scene: BattleScene, battlerIndex: BattlerIndex, hpHealed: integer, message: string, showFullHpMessage: boolean, skipAnim: boolean = false, revive: boolean = false, healStatus: boolean = false, preventFullHeal: boolean = false) {
    super(scene, battlerIndex, undefined, CommonAnim.HEALTH_UP);

    this.hpHealed = hpHealed;
    this.message = message;
    this.showFullHpMessage = showFullHpMessage;
    this.skipAnim = skipAnim;
    this.revive = revive;
    this.healStatus = healStatus;
    this.preventFullHeal = preventFullHeal;
  }

  start() {
    if (!this.skipAnim && (this.revive || this.getPokemon().hp) && this.getPokemon().getHpRatio() < 1)
      super.start();
    else
      this.end();
  }

  end() {
    const pokemon = this.getPokemon();
    
    if (!pokemon.isOnField() || (!this.revive && !pokemon.isActive())) {
      super.end();
      return;
    }

    const fullHp = pokemon.getHpRatio() >= 1;

    const hasMessage = !!this.message;
    let lastStatusEffect = StatusEffect.NONE;

    if (!fullHp || this.hpHealed < 0) {
      const hpRestoreMultiplier = new Utils.IntegerHolder(1);
      if (!this.revive)
        this.scene.applyModifiers(HealingBoosterModifier, this.player, hpRestoreMultiplier);
      const healAmount = new Utils.NumberHolder(Math.floor(this.hpHealed * hpRestoreMultiplier.value));
      if (healAmount.value < 0) {
        pokemon.damageAndUpdate(healAmount.value * -1, HitResult.HEAL);
        healAmount.value = 0;
      }
      // Prevent healing to full if specified (in case of healing tokens so Sturdy doesn't cause a softlock)
      if (this.preventFullHeal && pokemon.hp + healAmount.value >= pokemon.getMaxHp())
        healAmount.value = (pokemon.getMaxHp() - pokemon.hp) - 1;
      healAmount.value = pokemon.heal(healAmount.value);
      if (healAmount.value)
        this.scene.damageNumberHandler.add(pokemon, healAmount.value, HitResult.HEAL);
      if (pokemon.isPlayer()) {
        this.scene.validateAchvs(HealAchv, healAmount);
        if (healAmount.value > this.scene.gameData.gameStats.highestHeal)
          this.scene.gameData.gameStats.highestHeal = healAmount.value;
      }
      if (this.healStatus && !this.revive && pokemon.status) {
        lastStatusEffect = pokemon.status.effect;
        pokemon.resetStatus();
      }
      pokemon.updateInfo().then(() => super.end());
    } else if (this.healStatus && !this.revive && pokemon.status) {
        lastStatusEffect = pokemon.status.effect;
        pokemon.resetStatus();
        pokemon.updateInfo().then(() => super.end());
    } else if (this.showFullHpMessage)
      this.message = getPokemonMessage(pokemon, `'s\nHP is full!`);

    if (this.message)
      this.scene.queueMessage(this.message);

    if (this.healStatus && lastStatusEffect && !hasMessage)
      this.scene.queueMessage(getPokemonMessage(pokemon, getStatusEffectHealText(lastStatusEffect)));

    if (fullHp && !lastStatusEffect)
      super.end();
  }
}

export class AttemptCapturePhase extends PokemonPhase {
  private pokeballType: PokeballType;
  private pokeball: Phaser.GameObjects.Sprite;
  private originalY: number;

  constructor(scene: BattleScene, targetIndex: integer, pokeballType: PokeballType) {
    super(scene, BattlerIndex.ENEMY + targetIndex);

    this.pokeballType = pokeballType;
  }

  start() {
    super.start();

    const pokemon = this.getPokemon() as EnemyPokemon;

    if (!pokemon?.hp)
      return this.end();

    this.scene.pokeballCounts[this.pokeballType]--;

    this.originalY = pokemon.y;

    const _3m = 3 * pokemon.getMaxHp();
    const _2h = 2 * pokemon.hp;
    const catchRate = pokemon.species.catchRate;
    const pokeballMultiplier = getPokeballCatchMultiplier(this.pokeballType);
    const statusMultiplier = pokemon.status ? getStatusEffectCatchRateMultiplier(pokemon.status.effect) : 1;
    const x = Math.round((((_3m - _2h) * catchRate * pokeballMultiplier) / _3m) * statusMultiplier);
    const y = Math.round(65536 / Math.sqrt(Math.sqrt(255 / x)));
    const fpOffset = pokemon.getFieldPositionOffset();

    const pokeballAtlasKey = getPokeballAtlasKey(this.pokeballType);
    this.pokeball = this.scene.addFieldSprite(16, 80, 'pb', pokeballAtlasKey);
    this.pokeball.setOrigin(0.5, 0.625);
    this.scene.field.add(this.pokeball);

    this.scene.playSound('pb_throw');
    this.scene.time.delayedCall(300, () => {
      this.scene.field.moveBelow(this.pokeball as Phaser.GameObjects.GameObject, pokemon);
    });

    this.scene.tweens.add({
      targets: this.pokeball,
      x: { value: 236 + fpOffset[0], ease: 'Linear' },
      y: { value: 16 + fpOffset[1], ease: 'Cubic.easeOut' },
      duration: 500,
      onComplete: () => {
        this.pokeball.setTexture('pb', `${pokeballAtlasKey}_opening`);
        this.scene.time.delayedCall(17, () => this.pokeball.setTexture('pb', `${pokeballAtlasKey}_open`));
        this.scene.playSound('pb_rel');
        pokemon.tint(getPokeballTintColor(this.pokeballType));

        addPokeballOpenParticles(this.scene, this.pokeball.x, this.pokeball.y, this.pokeballType);

        this.scene.tweens.add({
          targets: pokemon,
          duration: 500,
          ease: 'Sine.easeIn',
          scale: 0.25,
          y: 20,
          onComplete: () => {
            this.pokeball.setTexture('pb', `${pokeballAtlasKey}_opening`);
            pokemon.setVisible(false);
            this.scene.playSound('pb_catch');
            this.scene.time.delayedCall(17, () => this.pokeball.setTexture('pb', `${pokeballAtlasKey}`));

            const doShake = () => {
              let shakeCount = 0;
              const pbX = this.pokeball.x;
              const shakeCounter = this.scene.tweens.addCounter({
                from: 0,
                to: 1,
                repeat: 4,
                yoyo: true,
                ease: 'Cubic.easeOut',
                duration: 250,
                repeatDelay: 500,
                onUpdate: t => {
                  if (shakeCount && shakeCount < 4) {
                    const value = t.getValue();
                    const directionMultiplier = shakeCount % 2 === 1 ? 1 : -1;
                    this.pokeball.setX(pbX + value * 4 * directionMultiplier);
                    this.pokeball.setAngle(value * 27.5 * directionMultiplier);
                  }
                },
                onRepeat: () => {
                  if (!pokemon.species.isObtainable()) {
                    shakeCounter.stop();
                    this.failCatch(shakeCount);
                  } else if (shakeCount++ < 3) {
                    if (pokeballMultiplier === -1 || pokemon.randSeedInt(65536) < y)
                      this.scene.playSound('pb_move');
                    else {
                      shakeCounter.stop();
                      this.failCatch(shakeCount);
                    }
                  } else {
                    this.scene.playSound('pb_lock');
                    addPokeballCaptureStars(this.scene, this.pokeball);
                    
                    const pbTint = this.scene.add.sprite(this.pokeball.x, this.pokeball.y, 'pb', 'pb');
                    pbTint.setOrigin(this.pokeball.originX, this.pokeball.originY);
                    pbTint.setTintFill(0);
                    pbTint.setAlpha(0);
                    this.scene.field.add(pbTint);
                    this.scene.tweens.add({
                      targets: pbTint,
                      alpha: 0.375,
                      duration: 200,
                      easing: 'Sine.easeOut',
                      onComplete: () => {
                        this.scene.tweens.add({
                          targets: pbTint,
                          alpha: 0,
                          duration: 200,
                          easing: 'Sine.easeIn',
                          onComplete: () => pbTint.destroy()
                        });
                      }
                    });
                  }
                },
                onComplete: () => this.catch()
              });
            };

            this.scene.time.delayedCall(250, () => doPokeballBounceAnim(this.scene, this.pokeball, 16, 72, 350, doShake));
          }
        });
      }
    });
  }

  failCatch(shakeCount: integer) {
    const pokemon = this.getPokemon();

    this.scene.playSound('pb_rel');
    pokemon.setY(this.originalY);
    if (pokemon.status?.effect !== StatusEffect.SLEEP)
      pokemon.cry(pokemon.getHpRatio() > 0.25 ? undefined : { rate: 0.85 });
    pokemon.tint(getPokeballTintColor(this.pokeballType));
    pokemon.setVisible(true);
    pokemon.untint(250, 'Sine.easeOut');

    const pokeballAtlasKey = getPokeballAtlasKey(this.pokeballType);
    this.pokeball.setTexture('pb', `${pokeballAtlasKey}_opening`);
    this.scene.time.delayedCall(17, () => this.pokeball.setTexture('pb', `${pokeballAtlasKey}_open`));

    this.scene.tweens.add({
      targets: pokemon,
      duration: 250,
      ease: 'Sine.easeOut',
      scale: 1
    });
    
    this.removePb();
    this.end();
  }

  catch() {
    const pokemon = this.getPokemon() as EnemyPokemon;
    this.scene.unshiftPhase(new VictoryPhase(this.scene, this.battlerIndex));

    const speciesForm = !pokemon.fusionSpecies ? pokemon.getSpeciesForm() : pokemon.getFusionSpeciesForm();

    if (speciesForm.abilityHidden && (pokemon.fusionSpecies ? pokemon.fusionAbilityIndex : pokemon.abilityIndex) === speciesForm.getAbilityCount() - 1)
      this.scene.validateAchv(achvs.HIDDEN_ABILITY);

    if (pokemon.species.subLegendary)
      this.scene.validateAchv(achvs.CATCH_SUB_LEGENDARY);

    if (pokemon.species.legendary)
      this.scene.validateAchv(achvs.CATCH_LEGENDARY);

    if (pokemon.species.mythical)
      this.scene.validateAchv(achvs.CATCH_MYTHICAL);

    this.scene.pokemonInfoContainer.show(pokemon, true);

    this.scene.gameData.updateSpeciesDexIvs(pokemon.species.getRootSpeciesId(true), pokemon.ivs);
      
    this.scene.ui.showText(i18next.t('battle:pokemonCaught', { pokemonName: pokemon.name }), null, () => {
      const end = () => {
        this.scene.pokemonInfoContainer.hide();
        this.removePb();
        this.end();
      };
      const removePokemon = () => {
        this.scene.addFaintedEnemyScore(pokemon);
        this.scene.getPlayerField().filter(p => p.isActive(true)).forEach(playerPokemon => playerPokemon.removeTagsBySourceId(pokemon.id));
        pokemon.hp = 0;
        pokemon.trySetStatus(StatusEffect.FAINT);
        this.scene.clearEnemyHeldItemModifiers();
        this.scene.field.remove(pokemon, true);
      };
      const addToParty = () => {
        const newPokemon = pokemon.addToParty(this.pokeballType);
        const modifiers = this.scene.findModifiers(m => m instanceof PokemonHeldItemModifier, false);
        if (this.scene.getParty().filter(p => p.isShiny()).length === 6)
          this.scene.validateAchv(achvs.SHINY_PARTY);
        Promise.all(modifiers.map(m => this.scene.addModifier(m, true))).then(() => {
          this.scene.updateModifiers(true);
          removePokemon();
          if (newPokemon)
            newPokemon.loadAssets().then(end);
          else
            end();
        });
      };
      Promise.all([ pokemon.hideInfo(), this.scene.gameData.setPokemonCaught(pokemon) ]).then(() => {
        if (this.scene.getParty().length === 6) {
          const promptRelease = () => {
            this.scene.ui.showText(`Your party is full.\nRelease a Pokémon to make room for ${pokemon.name}?`, null, () => {
              this.scene.ui.setMode(Mode.CONFIRM, () => {
                this.scene.ui.setMode(Mode.PARTY, PartyUiMode.RELEASE, this.fieldIndex, (slotIndex: integer, _option: PartyOption) => {
                  this.scene.ui.setMode(Mode.MESSAGE).then(() => {
                    if (slotIndex < 6)
                      addToParty();
                    else
                      promptRelease();
                  });
                });
              }, () => {
                this.scene.ui.setMode(Mode.MESSAGE).then(() => {
                  removePokemon();
                  end();
                });
              });
            });
          };
          promptRelease();
        } else
          addToParty();
      });
    }, 0, true);
  }

  removePb() {
    this.scene.tweens.add({
      targets: this.pokeball,
      duration: 250,
      delay: 250,
      ease: 'Sine.easeIn',
      alpha: 0,
      onComplete: () => this.pokeball.destroy()
    });
  }
}

export class AttemptRunPhase extends PokemonPhase {
  constructor(scene: BattleScene, fieldIndex: integer) {
    super(scene, fieldIndex);
  }

  start() {
    super.start();

    const playerPokemon = this.getPokemon();
    const enemyField = this.scene.getEnemyField();

    const enemySpeed = enemyField.reduce((total: integer, enemyPokemon: Pokemon) => total + enemyPokemon.getStat(Stat.SPD), 0) / enemyField.length;

    const escapeChance = new Utils.IntegerHolder((((playerPokemon.getStat(Stat.SPD) * 128) / enemySpeed) + (30 * this.scene.currentBattle.escapeAttempts++)) % 256);
    applyAbAttrs(RunSuccessAbAttr, playerPokemon, null, escapeChance);

    if (playerPokemon.randSeedInt(256) < escapeChance.value) {
      this.scene.playSound('flee');
      this.scene.queueMessage(i18next.t('battle:runAwaySuccess'), null, true, 500);
      
      this.scene.tweens.add({
        targets: [ this.scene.arenaEnemy, enemyField ].flat(),
        alpha: 0,
        duration: 250,
        ease: 'Sine.easeIn',
        onComplete: () => enemyField.forEach(enemyPokemon => enemyPokemon.destroy())
      });

      this.scene.clearEnemyHeldItemModifiers();

      enemyField.forEach(enemyPokemon => {
        enemyPokemon.hideInfo().then(() => enemyPokemon.destroy());
        enemyPokemon.hp = 0;
        enemyPokemon.trySetStatus(StatusEffect.FAINT);
      });

      this.scene.pushPhase(new BattleEndPhase(this.scene));
      this.scene.pushPhase(new NewBattlePhase(this.scene));
    } else
      this.scene.queueMessage(i18next.t('battle:runAwayCannotEscape'), null, true, 500);

    this.end();
  }
}

export class SelectModifierPhase extends BattlePhase {
  private rerollCount: integer;
  private modifierTiers: ModifierTier[];

  constructor(scene: BattleScene, rerollCount: integer = 0, modifierTiers?: ModifierTier[]) {
    super(scene);

    this.rerollCount = rerollCount;
    this.modifierTiers = modifierTiers;
  }

  start() {
    super.start();

    if (!this.rerollCount)
      this.updateSeed();

    const party = this.scene.getParty();
    regenerateModifierPoolThresholds(party, this.getPoolType(), this.rerollCount);
    const modifierCount = new Utils.IntegerHolder(3);
    if (this.isPlayer())
      this.scene.applyModifiers(ExtraModifierModifier, true, modifierCount);
    const typeOptions: ModifierTypeOption[] = this.getModifierTypeOptions(modifierCount.value);

    const modifierSelectCallback = (rowCursor: integer, cursor: integer) => {
      if (rowCursor < 0 || cursor < 0) {
        this.scene.ui.showText(i18next.t('battle:skipItemQuestion'), null, () => {
          this.scene.ui.setOverlayMode(Mode.CONFIRM, () => {
            this.scene.ui.revertMode();
            this.scene.ui.setMode(Mode.MESSAGE);
            super.end();
          }, () => this.scene.ui.setMode(Mode.MODIFIER_SELECT, this.isPlayer(), typeOptions, modifierSelectCallback, this.getRerollCost(typeOptions, this.scene.lockModifierTiers)));
        });
        return false;
      }
      let modifierType: ModifierType;
      let cost: integer;
      switch (rowCursor) {
        case 0:
          if (!cursor) {
            const rerollCost = this.getRerollCost(typeOptions, this.scene.lockModifierTiers);
            if (this.scene.money < rerollCost) {
              this.scene.ui.playError();
              return false;
            } else {
              this.scene.unshiftPhase(new SelectModifierPhase(this.scene, this.rerollCount + 1, typeOptions.map(o => o.type.tier)));
              this.scene.ui.clearText();
              this.scene.ui.setMode(Mode.MESSAGE).then(() => super.end());
              this.scene.money -= rerollCost;
              this.scene.updateMoneyText();
              this.scene.playSound('buy');
            }
          } else if (cursor === 1) {
            this.scene.ui.setModeWithoutClear(Mode.PARTY, PartyUiMode.MODIFIER_TRANSFER, -1, (fromSlotIndex: integer, itemIndex: integer, toSlotIndex: integer) => {
              if (toSlotIndex !== undefined && fromSlotIndex < 6 && toSlotIndex < 6 && fromSlotIndex !== toSlotIndex && itemIndex > -1) {
                this.scene.ui.setMode(Mode.MODIFIER_SELECT, this.isPlayer(), typeOptions, modifierSelectCallback, this.getRerollCost(typeOptions, this.scene.lockModifierTiers)).then(() => {
                  const itemModifiers = this.scene.findModifiers(m => m instanceof PokemonHeldItemModifier
                    && (m as PokemonHeldItemModifier).getTransferrable(true) && (m as PokemonHeldItemModifier).pokemonId === party[fromSlotIndex].id) as PokemonHeldItemModifier[];
                  const itemModifier = itemModifiers[itemIndex];
                  this.scene.tryTransferHeldItemModifier(itemModifier, party[toSlotIndex], true, true);
                });
              } else
                this.scene.ui.setMode(Mode.MODIFIER_SELECT, this.isPlayer(), typeOptions, modifierSelectCallback, this.getRerollCost(typeOptions, this.scene.lockModifierTiers));
            }, PartyUiHandler.FilterItemMaxStacks);
          } else {
            this.scene.lockModifierTiers = !this.scene.lockModifierTiers;
            const uiHandler = this.scene.ui.getHandler() as ModifierSelectUiHandler;
            uiHandler.setRerollCost(this.getRerollCost(typeOptions, this.scene.lockModifierTiers));
            uiHandler.updateLockRaritiesText();
            uiHandler.updateRerollCostText();
            return false;
          }
          return true;
        case 1:
          modifierType = typeOptions[cursor].type;
          break;
        default:
          const shopOptions = getPlayerShopModifierTypeOptionsForWave(this.scene.currentBattle.waveIndex, this.scene.getWaveMoneyAmount(1));
          const shopOption = shopOptions[rowCursor > 2 || shopOptions.length <= SHOP_OPTIONS_ROW_LIMIT ? cursor : cursor + SHOP_OPTIONS_ROW_LIMIT];
          modifierType = shopOption.type;
          cost = shopOption.cost;
          break;
      }

      if (cost && this.scene.money < cost) {
        this.scene.ui.playError();
        return false;
      }

      const applyModifier = (modifier: Modifier, playSound: boolean = false) => {
        const result = this.scene.addModifier(modifier, false, playSound);
        if (cost) {
          result.then(success => {
            if (success) {
              this.scene.money -= cost;
              this.scene.updateMoneyText();
              this.scene.playSound('buy');
              (this.scene.ui.getHandler() as ModifierSelectUiHandler).updateCostText();
            } else
              this.scene.ui.playError();
          });
        } else {
          const doEnd = () => {
            this.scene.ui.clearText();
            this.scene.ui.setMode(Mode.MESSAGE);
            super.end();
          };
          if (result instanceof Promise)
            result.then(() => doEnd());
          else
            doEnd();
        }
      };

      if (modifierType instanceof PokemonModifierType) {
        if (modifierType instanceof FusePokemonModifierType) {
          this.scene.ui.setModeWithoutClear(Mode.PARTY, PartyUiMode.SPLICE, -1, (fromSlotIndex: integer, spliceSlotIndex: integer) => {
            if (spliceSlotIndex !== undefined && fromSlotIndex < 6 && spliceSlotIndex < 6 && fromSlotIndex !== spliceSlotIndex) {
              this.scene.ui.setMode(Mode.MODIFIER_SELECT, this.isPlayer()).then(() => {
                const modifier = modifierType.newModifier(party[fromSlotIndex], party[spliceSlotIndex]);
                applyModifier(modifier, true);
              });
            } else
              this.scene.ui.setMode(Mode.MODIFIER_SELECT, this.isPlayer(), typeOptions, modifierSelectCallback, this.getRerollCost(typeOptions, this.scene.lockModifierTiers));
          }, modifierType.selectFilter);
        } else {
          const pokemonModifierType = modifierType as PokemonModifierType;
          const isMoveModifier = modifierType instanceof PokemonMoveModifierType;
          const isTmModifier = modifierType instanceof TmModifierType;
          const isRememberMoveModifier = modifierType instanceof RememberMoveModifierType;
          const isPpRestoreModifier = (modifierType instanceof PokemonPpRestoreModifierType || modifierType instanceof PokemonPpUpModifierType);
          const partyUiMode = isMoveModifier ? PartyUiMode.MOVE_MODIFIER
            : isTmModifier ? PartyUiMode.TM_MODIFIER
            : isRememberMoveModifier ? PartyUiMode.REMEMBER_MOVE_MODIFIER
            : PartyUiMode.MODIFIER;
          const tmMoveId = isTmModifier
            ? (modifierType as TmModifierType).moveId
            : undefined;
          this.scene.ui.setModeWithoutClear(Mode.PARTY, partyUiMode, -1, (slotIndex: integer, option: PartyOption) => {
            if (slotIndex < 6) {
              this.scene.ui.setMode(Mode.MODIFIER_SELECT, this.isPlayer()).then(() => {
                const modifier = !isMoveModifier
                  ? !isRememberMoveModifier
                    ? modifierType.newModifier(party[slotIndex])
                  : modifierType.newModifier(party[slotIndex], option as integer)
                  : modifierType.newModifier(party[slotIndex], option - PartyOption.MOVE_1);
                applyModifier(modifier, true);
              });
            } else
              this.scene.ui.setMode(Mode.MODIFIER_SELECT, this.isPlayer(), typeOptions, modifierSelectCallback, this.getRerollCost(typeOptions, this.scene.lockModifierTiers));
          }, pokemonModifierType.selectFilter, modifierType instanceof PokemonMoveModifierType ? (modifierType as PokemonMoveModifierType).moveSelectFilter : undefined, tmMoveId, isPpRestoreModifier);
        }
      } else
        applyModifier(modifierType.newModifier());

      return !cost;
    };
    this.scene.ui.setMode(Mode.MODIFIER_SELECT, this.isPlayer(), typeOptions, modifierSelectCallback, this.getRerollCost(typeOptions, this.scene.lockModifierTiers));
  }

  updateSeed(): void {
    this.scene.resetSeed();
  }

  isPlayer(): boolean {
    return true;
  }

  getRerollCost(typeOptions: ModifierTypeOption[], lockRarities: boolean): integer {
    let baseValue = 0;
    if (lockRarities) {
      const tierValues = [ 50, 125, 300, 750, 2000 ];
      for (let opt of typeOptions)
        baseValue += tierValues[opt.type.tier];
    } else
      baseValue = 250;
    return Math.min(Math.ceil(this.scene.currentBattle.waveIndex / 10) * baseValue * Math.pow(2, this.rerollCount), Number.MAX_SAFE_INTEGER);
  }
  
  getPoolType(): ModifierPoolType {
    return ModifierPoolType.PLAYER;
  }

  getModifierTypeOptions(modifierCount: integer): ModifierTypeOption[] {
    return getPlayerModifierTypeOptions(modifierCount, this.scene.getParty(), this.scene.lockModifierTiers ? this.modifierTiers : undefined);
  }

  addModifier(modifier: Modifier): Promise<boolean> {
    return this.scene.addModifier(modifier, false, true);
  }
}

export class EggLapsePhase extends Phase {
  constructor(scene: BattleScene) {
    super(scene);
  }

  start() {
    super.start();

    const eggsToHatch: Egg[] = this.scene.gameData.eggs.filter((egg: Egg) => {
      return --egg.hatchWaves < 1
    });

    if (eggsToHatch.length) {
      this.scene.queueMessage(i18next.t('battle:eggHatching'));
      
      for (let egg of eggsToHatch) 
        this.scene.unshiftPhase(new EggHatchPhase(this.scene, egg));
    
    }
    this.end();
  }
}

export class AddEnemyBuffModifierPhase extends Phase {
  constructor(scene: BattleScene) {
    super(scene);
  }

  start() {
    super.start();

    const waveIndex = this.scene.currentBattle.waveIndex;
    const tier = !(waveIndex % 1000) ? ModifierTier.ULTRA : !(waveIndex % 250) ? ModifierTier.GREAT : ModifierTier.COMMON;

    regenerateModifierPoolThresholds(this.scene.getEnemyParty(), ModifierPoolType.ENEMY_BUFF);
    
    const count = Math.ceil(waveIndex / 250);
    for (let i = 0; i < count; i++)
      this.scene.addEnemyModifier(getEnemyBuffModifierForWave(tier, this.scene.findModifiers(m => m instanceof EnemyPersistentModifier, false), this.scene), true, true);
    this.scene.updateModifiers(false, true).then(() => this.end());
  }
}

/**
 * Cures the party of all non-volatile status conditions, shows a message
 * @param {BattleScene} scene The current scene
 * @param {Pokemon} user The user of the move that cures the party
 * @param {string} message The message that should be displayed
 * @param {Abilities} abilityCondition Pokemon with this ability will not be affected ie. Soundproof
 */
export class PartyStatusCurePhase extends BattlePhase {
  private user: Pokemon;
  private message: string;
  private abilityCondition: Abilities;

  constructor(scene: BattleScene, user: Pokemon, message: string, abilityCondition: Abilities) {
    super(scene);

    this.user = user;
    this.message = message;
    this.abilityCondition = abilityCondition;
  }

  start() {
    super.start();
    for (let pokemon of this.scene.getParty()) {
      if (!pokemon.isOnField() || pokemon === this.user) {
        pokemon.resetStatus(false);
        pokemon.updateInfo(true);
      } else {
        if (!pokemon.hasAbility(this.abilityCondition)) {
          pokemon.resetStatus();
          pokemon.updateInfo(true);
        } else {
          // Manually show ability bar, since we're not hooked into the targeting system
          pokemon.scene.unshiftPhase(new ShowAbilityPhase(pokemon.scene, pokemon.id, pokemon.getPassiveAbility()?.id === this.abilityCondition));
        }
      }
    }
    if (this.message)
      this.scene.queueMessage(this.message);
    this.end();
  }
}

export class PartyHealPhase extends BattlePhase {
  private resumeBgm: boolean;

  constructor(scene: BattleScene, resumeBgm: boolean) {
    super(scene);

    this.resumeBgm = resumeBgm;
  }

  start() {
    super.start();

    const bgmPlaying = this.scene.isBgmPlaying();
    if (bgmPlaying)
      this.scene.fadeOutBgm(1000, false);
    this.scene.ui.fadeOut(1000).then(() => {
      for (let pokemon of this.scene.getParty()) {
        pokemon.hp = pokemon.getMaxHp();
        pokemon.resetStatus();
        for (let move of pokemon.moveset)
          move.ppUsed = 0;
        pokemon.updateInfo(true);
      }
      const healSong = this.scene.playSoundWithoutBgm('heal');
      this.scene.time.delayedCall(Utils.fixedInt(healSong.totalDuration * 1000), () => {
        healSong.destroy();
        if (this.resumeBgm && bgmPlaying)
          this.scene.playBgm();
        this.scene.ui.fadeIn(500).then(() => this.end());
      });
    });
  }
}

export class ShinySparklePhase extends PokemonPhase {
  constructor(scene: BattleScene, battlerIndex: BattlerIndex) {
    super(scene, battlerIndex);
  }

  start() {
    super.start();

    this.getPokemon().sparkle();
    this.scene.time.delayedCall(1000, () => this.end());
  }
}

export class ScanIvsPhase extends PokemonPhase {
  private shownIvs: integer;

  constructor(scene: BattleScene, battlerIndex: BattlerIndex, shownIvs: integer) {
    super(scene, battlerIndex);

    this.shownIvs = shownIvs;
  }

  start() {
    super.start();

    if (!this.shownIvs)
      return this.end();

    const pokemon = this.getPokemon();

    this.scene.ui.showText(i18next.t('battle:ivScannerUseQuestion', { pokemonName: pokemon.name }), null, () => {
      this.scene.ui.setMode(Mode.CONFIRM, () => {
        this.scene.ui.setMode(Mode.MESSAGE);
        this.scene.ui.clearText();
        new CommonBattleAnim(CommonAnim.LOCK_ON, pokemon, pokemon).play(this.scene, () => {
          this.scene.ui.getMessageHandler().promptIvs(pokemon.id, pokemon.ivs, this.shownIvs).then(() => this.end());
        });
      }, () => {
        this.scene.ui.setMode(Mode.MESSAGE);
        this.scene.ui.clearText();
        this.end();
      });
    });
  }
}

export class TrainerMessageTestPhase extends BattlePhase {
  private trainerTypes: TrainerType[];

  constructor(scene: BattleScene, ...trainerTypes: TrainerType[]) {
    super(scene);
    
    this.trainerTypes = trainerTypes;
  }

  start() {
    super.start();

    let testMessages: string[] = [];
    
    for (let t of Object.keys(trainerConfigs)) {
      const type = parseInt(t);
      if (this.trainerTypes.length && !this.trainerTypes.find(tt => tt === type as TrainerType))
        continue;
      const config = trainerConfigs[type];
      [ config.encounterMessages, config.femaleEncounterMessages, config.victoryMessages, config.femaleVictoryMessages, config.defeatMessages, config.femaleDefeatMessages ]
        .map(messages => {
          if (messages?.length)
            testMessages.push(...messages);
        });
    }

    for (let message of testMessages)
      this.scene.pushPhase(new TestMessagePhase(this.scene, message));

    this.end();
  }
}

export class TestMessagePhase extends MessagePhase {
  constructor(scene: BattleScene, message: string) {
    super(scene, message, null, true);
  }
}<|MERGE_RESOLUTION|>--- conflicted
+++ resolved
@@ -2931,35 +2931,21 @@
   private statusEffect: StatusEffect;
   private cureTurn: integer;
   private sourceText: string;
-<<<<<<< HEAD
-  private source: Pokemon;
-
-  constructor(scene: BattleScene, battlerIndex: BattlerIndex, statusEffect: StatusEffect, cureTurn?: integer, sourceText?: string, source?: Pokemon) {
-=======
   private sourcePokemon: Pokemon;
 
   constructor(scene: BattleScene, battlerIndex: BattlerIndex, statusEffect: StatusEffect, cureTurn?: integer, sourceText?: string, sourcePokemon?: Pokemon) {
->>>>>>> 7d3cf577
     super(scene, battlerIndex);
 
     this.statusEffect = statusEffect;
     this.cureTurn = cureTurn;
     this.sourceText = sourceText;
-<<<<<<< HEAD
-    this.source = source;
-=======
     this.sourcePokemon = sourcePokemon; // For tracking which Pokemon caused the status effect
->>>>>>> 7d3cf577
   }
 
   start() {
     const pokemon = this.getPokemon();
     if (!pokemon.status) {
-<<<<<<< HEAD
-      if (pokemon.trySetStatus(this.statusEffect, false, this.source)) {
-=======
       if (pokemon.trySetStatus(this.statusEffect, false, this.sourcePokemon)) {
->>>>>>> 7d3cf577
         if (this.cureTurn)
           pokemon.status.cureTurn = this.cureTurn;
         pokemon.updateInfo(true);
