--- conflicted
+++ resolved
@@ -970,11 +970,7 @@
     if (this.scene.currentBattle.battleType !== BattleType.TRAINER) {
       enemyField.map(p => this.scene.pushPhase(new PostSummonPhase(this.scene, p.getBattlerIndex())));
       const ivScannerModifier = this.scene.findModifier(m => m instanceof IvScannerModifier);
-<<<<<<< HEAD
-      if (ivScannerModifier && this.scene.IvScannerEnabled)
-=======
-      if (ivScannerModifier) {
->>>>>>> bac6c229
+      if (ivScannerModifier && this.scene.IvScannerEnabled){
         enemyField.map(p => this.scene.pushPhase(new ScanIvsPhase(this.scene, p.getBattlerIndex(), Math.min(ivScannerModifier.getStackCount() * 2, 6))));
       }
     }
@@ -4768,13 +4764,8 @@
     const typeOptions: ModifierTypeOption[] = this.getModifierTypeOptions(modifierCount.value);
 
     const modifierSelectCallback = (rowCursor: integer, cursor: integer) => {
-<<<<<<< HEAD
       if (rowCursor === -2 || cursor < 0) {
-        this.scene.ui.showText(i18next.t('battle:skipItemQuestion'), null, () => {
-=======
-      if (rowCursor < 0 || cursor < 0) {
         this.scene.ui.showText(i18next.t("battle:skipItemQuestion"), null, () => {
->>>>>>> bac6c229
           this.scene.ui.setOverlayMode(Mode.CONFIRM, () => {
             this.scene.ui.revertMode();
             this.scene.ui.setMode(Mode.MESSAGE);
@@ -4786,60 +4777,21 @@
       let modifierType: ModifierType;
       let cost: integer;
       switch (rowCursor) {
-<<<<<<< HEAD
-        case -1:
-          if(cursor === 1){
-            this.scene.IvScannerEnabled = !this.scene.IvScannerEnabled;
-            const uiHandler = this.scene.ui.getHandler() as ModifierSelectUiHandler;
-            uiHandler.updateToggleIvScannerText();
-            return false;
-          } else {
-            this.scene.lockModifierTiers = !this.scene.lockModifierTiers;
-            const uiHandler = this.scene.ui.getHandler() as ModifierSelectUiHandler;
-            uiHandler.setRerollCost(this.getRerollCost(typeOptions, this.scene.lockModifierTiers));
-            uiHandler.updateLockRaritiesText();
-            uiHandler.updateRerollCostText();
-            return false;
-          }
-          break;
-        case 0:
-          if (!cursor) {
-            const rerollCost = this.getRerollCost(typeOptions, this.scene.lockModifierTiers);
-            if (this.scene.money < rerollCost) {
-              this.scene.ui.playError();
-              return false;
-            } else {
-              this.scene.unshiftPhase(new SelectModifierPhase(this.scene, this.rerollCount + 1, typeOptions.map(o => o.type.tier)));
-              this.scene.ui.clearText();
-              this.scene.ui.setMode(Mode.MESSAGE).then(() => super.end());
-              this.scene.money -= rerollCost;
-              this.scene.updateMoneyText();
-              this.scene.playSound('buy');
-            }
-          } else  {
-            this.scene.ui.setModeWithoutClear(Mode.PARTY, PartyUiMode.MODIFIER_TRANSFER, -1, (fromSlotIndex: integer, itemIndex: integer, toSlotIndex: integer) => {
-              if (toSlotIndex !== undefined && fromSlotIndex < 6 && toSlotIndex < 6 && fromSlotIndex !== toSlotIndex && itemIndex > -1) {
-                this.scene.ui.setMode(Mode.MODIFIER_SELECT, this.isPlayer(), typeOptions, modifierSelectCallback, this.getRerollCost(typeOptions, this.scene.lockModifierTiers)).then(() => {
-                  const itemModifiers = this.scene.findModifiers(m => m instanceof PokemonHeldItemModifier
-                    && (m as PokemonHeldItemModifier).getTransferrable(true) && (m as PokemonHeldItemModifier).pokemonId === party[fromSlotIndex].id) as PokemonHeldItemModifier[];
-                  const itemModifier = itemModifiers[itemIndex];
-                  this.scene.tryTransferHeldItemModifier(itemModifier, party[toSlotIndex], true, true);
-                });
-              } else
-                this.scene.ui.setMode(Mode.MODIFIER_SELECT, this.isPlayer(), typeOptions, modifierSelectCallback, this.getRerollCost(typeOptions, this.scene.lockModifierTiers));
-            }, PartyUiHandler.FilterItemMaxStacks);
-          } 
-          return true;
-        case 1:
-          modifierType = typeOptions[cursor].type;
-          break;
-        default:
-          const shopOptions = getPlayerShopModifierTypeOptionsForWave(this.scene.currentBattle.waveIndex, this.scene.getWaveMoneyAmount(1));
-          const shopOption = shopOptions[rowCursor > 2 || shopOptions.length <= SHOP_OPTIONS_ROW_LIMIT ? cursor : cursor + SHOP_OPTIONS_ROW_LIMIT];
-          modifierType = shopOption.type;
-          cost = shopOption.cost;
-          break;
-=======
+      case -1:
+        if(cursor === 1){
+          this.scene.IvScannerEnabled = !this.scene.IvScannerEnabled;
+          const uiHandler = this.scene.ui.getHandler() as ModifierSelectUiHandler;
+          uiHandler.updateToggleIvScannerText();
+          return false;
+        } else {
+          this.scene.lockModifierTiers = !this.scene.lockModifierTiers;
+          const uiHandler = this.scene.ui.getHandler() as ModifierSelectUiHandler;
+          uiHandler.setRerollCost(this.getRerollCost(typeOptions, this.scene.lockModifierTiers));
+          uiHandler.updateLockRaritiesText();
+          uiHandler.updateRerollCostText();
+          return false;
+        }
+        break;
       case 0:
         if (!cursor) {
           const rerollCost = this.getRerollCost(typeOptions, this.scene.lockModifierTiers);
@@ -4854,7 +4806,7 @@
             this.scene.updateMoneyText();
             this.scene.playSound("buy");
           }
-        } else if (cursor === 1) {
+        } else  {
           this.scene.ui.setModeWithoutClear(Mode.PARTY, PartyUiMode.MODIFIER_TRANSFER, -1, (fromSlotIndex: integer, itemIndex: integer, toSlotIndex: integer) => {
             if (toSlotIndex !== undefined && fromSlotIndex < 6 && toSlotIndex < 6 && fromSlotIndex !== toSlotIndex && itemIndex > -1) {
               this.scene.ui.setMode(Mode.MODIFIER_SELECT, this.isPlayer(), typeOptions, modifierSelectCallback, this.getRerollCost(typeOptions, this.scene.lockModifierTiers)).then(() => {
@@ -4867,14 +4819,7 @@
               this.scene.ui.setMode(Mode.MODIFIER_SELECT, this.isPlayer(), typeOptions, modifierSelectCallback, this.getRerollCost(typeOptions, this.scene.lockModifierTiers));
             }
           }, PartyUiHandler.FilterItemMaxStacks);
-        } else {
-          this.scene.lockModifierTiers = !this.scene.lockModifierTiers;
-          const uiHandler = this.scene.ui.getHandler() as ModifierSelectUiHandler;
-          uiHandler.setRerollCost(this.getRerollCost(typeOptions, this.scene.lockModifierTiers));
-          uiHandler.updateLockRaritiesText();
-          uiHandler.updateRerollCostText();
-          return false;
-        }
+        } 
         return true;
       case 1:
         modifierType = typeOptions[cursor].type;
@@ -4885,7 +4830,6 @@
         modifierType = shopOption.type;
         cost = shopOption.cost;
         break;
->>>>>>> bac6c229
       }
 
       if (cost && this.scene.money < cost) {
