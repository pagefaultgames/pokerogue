import BattleScene, { bypassLogin } from "./battle-scene";
import { default as Pokemon, PlayerPokemon, EnemyPokemon, PokemonMove, MoveResult, DamageResult, FieldPosition, HitResult, TurnMove } from "./field/pokemon";
import * as Utils from "./utils";
import { Moves } from "./data/enums/moves";
import { allMoves, applyMoveAttrs, BypassSleepAttr, ChargeAttr, applyFilteredMoveAttrs, HitsTagAttr, MissEffectAttr, MoveAttr, MoveEffectAttr, MoveFlags, MultiHitAttr, OverrideMoveEffectAttr, VariableAccuracyAttr, MoveTarget, getMoveTargets, MoveTargetSet, MoveEffectTrigger, CopyMoveAttr, AttackMove, SelfStatusMove, PreMoveMessageAttr, HealStatusEffectAttr, IgnoreOpponentStatChangesAttr, NoEffectAttr, BypassRedirectAttr, FixedDamageAttr, PostVictoryStatChangeAttr, OneHitKOAccuracyAttr, ForceSwitchOutAttr, VariableTargetAttr, IncrementMovePriorityAttr  } from "./data/move";
import { Mode } from "./ui/ui";
import { Command } from "./ui/command-ui-handler";
import { Stat } from "./data/pokemon-stat";
import { BerryModifier, ContactHeldItemTransferChanceModifier, EnemyAttackStatusEffectChanceModifier, EnemyPersistentModifier, EnemyStatusEffectHealChanceModifier, EnemyTurnHealModifier, ExpBalanceModifier, ExpBoosterModifier, ExpShareModifier, ExtraModifierModifier, FlinchChanceModifier, HealingBoosterModifier, HitHealModifier, LapsingPersistentModifier, MapModifier, Modifier, MultipleParticipantExpBonusModifier, PersistentModifier, PokemonExpBoosterModifier, PokemonHeldItemModifier, PokemonInstantReviveModifier, SwitchEffectTransferModifier, TempBattleStatBoosterModifier, TurnHealModifier, TurnHeldItemTransferModifier, MoneyMultiplierModifier, MoneyInterestModifier, IvScannerModifier, LapsingPokemonHeldItemModifier, PokemonMultiHitModifier, PokemonMoveAccuracyBoosterModifier, overrideModifiers, overrideHeldItems, BypassSpeedChanceModifier } from "./modifier/modifier";
import PartyUiHandler, { PartyOption, PartyUiMode } from "./ui/party-ui-handler";
import { doPokeballBounceAnim, getPokeballAtlasKey, getPokeballCatchMultiplier, getPokeballTintColor, PokeballType } from "./data/pokeball";
import { CommonAnim, CommonBattleAnim, MoveAnim, initMoveAnim, loadMoveAnimAssets } from "./data/battle-anims";
import { StatusEffect, getStatusEffectActivationText, getStatusEffectCatchRateMultiplier, getStatusEffectHealText, getStatusEffectObtainText, getStatusEffectOverlapText } from "./data/status-effect";
import { SummaryUiMode } from "./ui/summary-ui-handler";
import EvolutionSceneHandler from "./ui/evolution-scene-handler";
import { EvolutionPhase } from "./evolution-phase";
import { Phase } from "./phase";
import { BattleStat, getBattleStatLevelChangeDescription, getBattleStatName } from "./data/battle-stat";
import { biomeLinks, getBiomeName } from "./data/biomes";
import { Biome } from "./data/enums/biome";
import { ModifierTier } from "./modifier/modifier-tier";
import { FusePokemonModifierType, ModifierPoolType, ModifierType, ModifierTypeFunc, ModifierTypeOption, PokemonModifierType, PokemonMoveModifierType, PokemonPpRestoreModifierType, PokemonPpUpModifierType, RememberMoveModifierType, TmModifierType, getDailyRunStarterModifiers, getEnemyBuffModifierForWave, getModifierType, getPlayerModifierTypeOptions, getPlayerShopModifierTypeOptionsForWave, modifierTypes, regenerateModifierPoolThresholds } from "./modifier/modifier-type";
import SoundFade from "phaser3-rex-plugins/plugins/soundfade";
import { BattlerTagLapseType, EncoreTag, HideSpriteTag as HiddenTag, ProtectedTag, TrappedTag } from "./data/battler-tags";
import { BattlerTagType } from "./data/enums/battler-tag-type";
import { getPokemonMessage, getPokemonPrefix } from "./messages";
import { Starter } from "./ui/starter-select-ui-handler";
import { Gender } from "./data/gender";
import { Weather, WeatherType, getRandomWeatherType, getTerrainBlockMessage, getWeatherDamageMessage, getWeatherLapseMessage } from "./data/weather";
import { TempBattleStat } from "./data/temp-battle-stat";
import { ArenaTagSide, ArenaTrapTag, MistTag, TrickRoomTag } from "./data/arena-tag";
import { ArenaTagType } from "./data/enums/arena-tag-type";
import { CheckTrappedAbAttr, IgnoreOpponentStatChangesAbAttr, IgnoreOpponentEvasionAbAttr, PostAttackAbAttr, PostBattleAbAttr, PostDefendAbAttr, PostSummonAbAttr, PostTurnAbAttr, PostWeatherLapseAbAttr, PreSwitchOutAbAttr, PreWeatherDamageAbAttr, ProtectStatAbAttr, RedirectMoveAbAttr, BlockRedirectAbAttr, RunSuccessAbAttr, StatChangeMultiplierAbAttr, SuppressWeatherEffectAbAttr, SyncEncounterNatureAbAttr, applyAbAttrs, applyCheckTrappedAbAttrs, applyPostAttackAbAttrs, applyPostBattleAbAttrs, applyPostDefendAbAttrs, applyPostSummonAbAttrs, applyPostTurnAbAttrs, applyPostWeatherLapseAbAttrs, applyPreStatChangeAbAttrs, applyPreSwitchOutAbAttrs, applyPreWeatherEffectAbAttrs, BattleStatMultiplierAbAttr, applyBattleStatMultiplierAbAttrs, IncrementMovePriorityAbAttr, applyPostVictoryAbAttrs, PostVictoryAbAttr, applyPostBattleInitAbAttrs, PostBattleInitAbAttr, BlockNonDirectDamageAbAttr as BlockNonDirectDamageAbAttr, applyPostKnockOutAbAttrs, PostKnockOutAbAttr, PostBiomeChangeAbAttr, applyPostFaintAbAttrs, PostFaintAbAttr, IncreasePpAbAttr, PostStatChangeAbAttr, applyPostStatChangeAbAttrs, AlwaysHitAbAttr, PreventBerryUseAbAttr, StatChangeCopyAbAttr, applyPostMoveUsedAbAttrs, PostMoveUsedAbAttr } from "./data/ability";
import { Unlockables, getUnlockableName } from "./system/unlockables";
import { getBiomeKey } from "./field/arena";
import { BattleType, BattlerIndex, TurnCommand } from "./battle";
import { BattleSpec } from "./enums/battle-spec";
import { Species } from "./data/enums/species";
import { HealAchv, LevelAchv, achvs } from "./system/achv";
import { TrainerSlot, trainerConfigs } from "./data/trainer-config";
import { TrainerType } from "./data/enums/trainer-type";
import { EggHatchPhase } from "./egg-hatch-phase";
import { Egg } from "./data/egg";
import { vouchers } from "./system/voucher";
import { loggedInUser, updateUserInfo } from "./account";
import { PlayerGender, SessionSaveData } from "./system/game-data";
import { addPokeballCaptureStars, addPokeballOpenParticles } from "./field/anims";
import { SpeciesFormChangeActiveTrigger, SpeciesFormChangeManualTrigger, SpeciesFormChangeMoveLearnedTrigger, SpeciesFormChangePostMoveTrigger, SpeciesFormChangePreMoveTrigger } from "./data/pokemon-forms";
import { battleSpecDialogue, getCharVariantFromDialogue, miscDialogue } from "./data/dialogue";
import ModifierSelectUiHandler, { SHOP_OPTIONS_ROW_LIMIT } from "./ui/modifier-select-ui-handler";
import { Setting } from "./system/settings";
import { Tutorial, handleTutorial } from "./tutorial";
import { TerrainType } from "./data/terrain";
import { OptionSelectConfig, OptionSelectItem } from "./ui/abstact-option-select-ui-handler";
import { SaveSlotUiMode } from "./ui/save-slot-select-ui-handler";
import { fetchDailyRunSeed, getDailyRunStarters } from "./data/daily-run";
import { GameModes, gameModes } from "./game-mode";
import PokemonSpecies, { getPokemonSpecies, speciesStarters } from "./data/pokemon-species";
import i18next from "./plugins/i18n";
import { Abilities } from "./data/enums/abilities";
import * as Overrides from "./overrides";
import { TextStyle, addTextObject } from "./ui/text";
import { Type } from "./data/type";
import { MoveUsedEvent, TurnEndEvent, TurnInitEvent } from "./battle-scene-events";


export class LoginPhase extends Phase {
  private showText: boolean;

  constructor(scene: BattleScene, showText?: boolean) {
    super(scene);

    this.showText = showText === undefined || !!showText;
  }

  start(): void {
    super.start();

    const hasSession = !!Utils.getCookie(Utils.sessionIdKey);

    this.scene.ui.setMode(Mode.LOADING, { buttonActions: [] });
    Utils.executeIf(bypassLogin || hasSession, updateUserInfo).then(response => {
      const success = response ? response[0] : false;
      const statusCode = response ? response[1] : null;
      if (!success) {
        if (!statusCode || statusCode === 400) {
          if (this.showText) {
            this.scene.ui.showText(i18next.t("menu:logInOrCreateAccount"));
          }

          this.scene.playSound("menu_open");

          const loadData = () => {
            updateUserInfo().then(() => this.scene.gameData.loadSystem().then(() => this.end()));
          };

          this.scene.ui.setMode(Mode.LOGIN_FORM, {
            buttonActions: [
              () => {
                this.scene.ui.playSelect();
                loadData();
              }, () => {
                this.scene.playSound("menu_open");
                this.scene.ui.setMode(Mode.REGISTRATION_FORM, {
                  buttonActions: [
                    () => {
                      this.scene.ui.playSelect();
                      updateUserInfo().then(() => this.end());
                    }, () => {
                      this.scene.unshiftPhase(new LoginPhase(this.scene, false));
                      this.end();
                    }
                  ]
                });
              }
            ]
          });
        } else {
          this.scene.unshiftPhase(new UnavailablePhase(this.scene));
          super.end();
        }
        return null;
      } else {
        this.scene.gameData.loadSystem().then(success => {
          if (success || bypassLogin) {
            this.end();
          } else {
            this.scene.ui.setMode(Mode.MESSAGE);
            this.scene.ui.showText(i18next.t("menu:failedToLoadSaveData"));
          }
        });
      }
    });
  }

  end(): void {
    this.scene.ui.setMode(Mode.MESSAGE);

    if (!this.scene.gameData.gender) {
      this.scene.unshiftPhase(new SelectGenderPhase(this.scene));
    }

    handleTutorial(this.scene, Tutorial.Intro).then(() => super.end());
  }
}

export class TitlePhase extends Phase {
  private loaded: boolean;
  private lastSessionData: SessionSaveData;
  private gameMode: GameModes;

  constructor(scene: BattleScene) {
    super(scene);

    this.loaded = false;
  }

  start(): void {
    super.start();

    this.scene.ui.clearText();
    this.scene.ui.fadeIn(250);

    this.scene.playBgm("title", true);

    this.scene.gameData.getSession(loggedInUser.lastSessionSlot).then(sessionData => {
      if (sessionData) {
        this.lastSessionData = sessionData;
        const biomeKey = getBiomeKey(sessionData.arena.biome);
        const bgTexture = `${biomeKey}_bg`;
        this.scene.arenaBg.setTexture(bgTexture);
      }
      this.showOptions();
    }).catch(err => {
      console.error(err);
      this.showOptions();
    });
  }

  showOptions(): void {
    const options: OptionSelectItem[] = [];
    if (loggedInUser.lastSessionSlot > -1) {
      options.push({
        label: i18next.t("menu:continue"),
        handler: () => {
          this.loadSaveSlot(this.lastSessionData ? -1 : loggedInUser.lastSessionSlot);
          return true;
        }
      });
    }
    options.push({
      label: i18next.t("menu:newGame"),
      handler: () => {
        const setModeAndEnd = (gameMode: GameModes) => {
          this.gameMode = gameMode;
          this.scene.ui.setMode(Mode.MESSAGE);
          this.scene.ui.clearText();
          this.end();
        };
        if (this.scene.gameData.unlocks[Unlockables.ENDLESS_MODE]) {
          const options: OptionSelectItem[] = [
            {
              label: gameModes[GameModes.CLASSIC].getName(),
              handler: () => {
                setModeAndEnd(GameModes.CLASSIC);
                return true;
              }
            },
            {
              label: gameModes[GameModes.ENDLESS].getName(),
              handler: () => {
                setModeAndEnd(GameModes.ENDLESS);
                return true;
              }
            }
          ];
          if (this.scene.gameData.unlocks[Unlockables.SPLICED_ENDLESS_MODE]) {
            options.push({
              label: gameModes[GameModes.SPLICED_ENDLESS].getName(),
              handler: () => {
                setModeAndEnd(GameModes.SPLICED_ENDLESS);
                return true;
              }
            });
          }
          options.push({
            label: i18next.t("menu:cancel"),
            handler: () => {
              this.scene.clearPhaseQueue();
              this.scene.pushPhase(new TitlePhase(this.scene));
              super.end();
              return true;
            }
          });
          this.scene.ui.showText(i18next.t("menu:selectGameMode"), null, () => this.scene.ui.setOverlayMode(Mode.OPTION_SELECT, { options: options }));
        } else {
          this.gameMode = GameModes.CLASSIC;
          this.scene.ui.setMode(Mode.MESSAGE);
          this.scene.ui.clearText();
          this.end();
        }
        return true;
      }
    },
    {
      label: i18next.t("menu:loadGame"),
      handler: () => {
        this.scene.ui.setOverlayMode(Mode.SAVE_SLOT, SaveSlotUiMode.LOAD,
          (slotId: integer) => {
            if (slotId === -1) {
              return this.showOptions();
            }
            this.loadSaveSlot(slotId);
          });
        return true;
      }
    },
    {
      label: i18next.t("menu:dailyRun"),
      handler: () => {
        this.initDailyRun();
        return true;
      },
      keepOpen: true
    });
    const config: OptionSelectConfig = {
      options: options,
      noCancel: true,
      yOffset: 47
    };
    this.scene.ui.setMode(Mode.TITLE, config);
  }

  loadSaveSlot(slotId: integer): void {
    this.scene.sessionSlotId = slotId > -1 ? slotId : loggedInUser.lastSessionSlot;
    this.scene.ui.setMode(Mode.MESSAGE);
    this.scene.gameData.loadSession(this.scene, slotId, slotId === -1 ? this.lastSessionData : null).then((success: boolean) => {
      if (success) {
        this.loaded = true;
        this.scene.ui.showText(i18next.t("menu:sessionSuccess"), null, () => this.end());
      } else {
        this.end();
      }
    }).catch(err => {
      console.error(err);
      this.scene.ui.showText(i18next.t("menu:failedToLoadSession"), null);
    });
  }

  initDailyRun(): void {
    this.scene.ui.setMode(Mode.SAVE_SLOT, SaveSlotUiMode.SAVE, (slotId: integer) => {
      this.scene.clearPhaseQueue();
      if (slotId === -1) {
        this.scene.pushPhase(new TitlePhase(this.scene));
        return super.end();
      }
      this.scene.sessionSlotId = slotId;

      const generateDaily = (seed: string) => {
        this.scene.gameMode = gameModes[GameModes.DAILY];

        this.scene.setSeed(seed);
        this.scene.resetSeed(1);

        this.scene.money = this.scene.gameMode.getStartingMoney();

        const starters = getDailyRunStarters(this.scene, seed);
        const startingLevel = this.scene.gameMode.getStartingLevel();

        const party = this.scene.getParty();
        const loadPokemonAssets: Promise<void>[] = [];
        for (const starter of starters) {
          const starterProps = this.scene.gameData.getSpeciesDexAttrProps(starter.species, starter.dexAttr);
          const starterFormIndex = Math.min(starterProps.formIndex, Math.max(starter.species.forms.length - 1, 0));
          const starterGender = starter.species.malePercent !== null
            ? !starterProps.female ? Gender.MALE : Gender.FEMALE
            : Gender.GENDERLESS;
          const starterPokemon = this.scene.addPlayerPokemon(starter.species, startingLevel, starter.abilityIndex, starterFormIndex, starterGender, starterProps.shiny, starterProps.variant, undefined, starter.nature);
          starterPokemon.setVisible(false);
          party.push(starterPokemon);
          loadPokemonAssets.push(starterPokemon.loadAssets());
        }

        regenerateModifierPoolThresholds(party, ModifierPoolType.DAILY_STARTER);
        const modifiers: Modifier[] = Array(3).fill(null).map(() => modifierTypes.EXP_SHARE().withIdFromFunc(modifierTypes.EXP_SHARE).newModifier())
          .concat(Array(3).fill(null).map(() => modifierTypes.GOLDEN_EXP_CHARM().withIdFromFunc(modifierTypes.GOLDEN_EXP_CHARM).newModifier()))
          .concat(getDailyRunStarterModifiers(party));

        for (const m of modifiers) {
          this.scene.addModifier(m, true, false, false, true);
        }
        this.scene.updateModifiers(true, true);

        Promise.all(loadPokemonAssets).then(() => {
          this.scene.time.delayedCall(500, () => this.scene.playBgm());
          this.scene.gameData.gameStats.dailyRunSessionsPlayed++;
          this.scene.newArena(this.scene.gameMode.getStartingBiome(this.scene));
          this.scene.newBattle();
          this.scene.arena.init();
          this.scene.sessionPlayTime = 0;
          this.scene.lastSavePlayTime = 0;
          this.end();
        });
      };

      // If Online, calls seed fetch from db to generate daily run. If Offline, generates a daily run based on current date.
      if (!Utils.isLocal) {
        fetchDailyRunSeed().then(seed => {
          generateDaily(seed);
        }).catch(err => {
          console.error("Failed to load daily run:\n", err);
        });
      } else {
        generateDaily(btoa(new Date().toISOString().substring(0, 10)));
      }
    });
  }

  end(): void {
    if (!this.loaded && !this.scene.gameMode.isDaily) {
      this.scene.arena.preloadBgm();
      this.scene.pushPhase(new SelectStarterPhase(this.scene, this.gameMode));
      this.scene.newArena(this.scene.gameMode.getStartingBiome(this.scene));
    } else {
      this.scene.playBgm();
    }

    this.scene.pushPhase(new EncounterPhase(this.scene, this.loaded));

    if (this.loaded) {
      const availablePartyMembers = this.scene.getParty().filter(p => !p.isFainted()).length;

      this.scene.pushPhase(new SummonPhase(this.scene, 0, true, true));
      if (this.scene.currentBattle.double && availablePartyMembers > 1) {
        this.scene.pushPhase(new SummonPhase(this.scene, 1, true, true));
      }

      if (this.scene.currentBattle.battleType !== BattleType.TRAINER && (this.scene.currentBattle.waveIndex > 1 || !this.scene.gameMode.isDaily)) {
        const minPartySize = this.scene.currentBattle.double ? 2 : 1;
        if (availablePartyMembers > minPartySize) {
          this.scene.pushPhase(new CheckSwitchPhase(this.scene, 0, this.scene.currentBattle.double));
          if (this.scene.currentBattle.double) {
            this.scene.pushPhase(new CheckSwitchPhase(this.scene, 1, this.scene.currentBattle.double));
          }
        }
      }
    }

    for (const achv of Object.keys(this.scene.gameData.achvUnlocks)) {
      if (vouchers.hasOwnProperty(achv)) {
        this.scene.validateVoucher(vouchers[achv]);
      }
    }

    super.end();
  }
}

export class UnavailablePhase extends Phase {
  constructor(scene: BattleScene) {
    super(scene);
  }

  start(): void {
    this.scene.ui.setMode(Mode.UNAVAILABLE, () => {
      this.scene.unshiftPhase(new LoginPhase(this.scene, true));
      this.end();
    });
  }
}

export class ReloadSessionPhase extends Phase {
  private systemDataStr: string;

  constructor(scene: BattleScene, systemDataStr?: string) {
    super(scene);

    this.systemDataStr = systemDataStr;
  }

  start(): void {
    this.scene.ui.setMode(Mode.SESSION_RELOAD);

    let delayElapsed = false;
    let loaded = false;

    this.scene.time.delayedCall(Utils.fixedInt(1500), () => {
      if (loaded) {
        this.end();
      } else {
        delayElapsed = true;
      }
    });

    this.scene.gameData.clearLocalData();

    (this.systemDataStr ? this.scene.gameData.initSystem(this.systemDataStr) : this.scene.gameData.loadSystem()).then(() => {
      if (delayElapsed) {
        this.end();
      } else {
        loaded = true;
      }
    });
  }
}

export class OutdatedPhase extends Phase {
  constructor(scene: BattleScene) {
    super(scene);
  }

  start(): void {
    this.scene.ui.setMode(Mode.OUTDATED);
  }
}

export class SelectGenderPhase extends Phase {
  constructor(scene: BattleScene) {
    super(scene);
  }

  start(): void {
    super.start();

    this.scene.ui.showText(i18next.t("menu:boyOrGirl"), null, () => {
      this.scene.ui.setMode(Mode.OPTION_SELECT, {
        options: [
          {
            label: i18next.t("menu:boy"),
            handler: () => {
              this.scene.gameData.gender = PlayerGender.MALE;
              this.scene.gameData.saveSetting(Setting.Player_Gender, 0);
              this.scene.gameData.saveSystem().then(() => this.end());
              return true;
            }
          },
          {
            label: i18next.t("menu:girl"),
            handler: () => {
              this.scene.gameData.gender = PlayerGender.FEMALE;
              this.scene.gameData.saveSetting(Setting.Player_Gender, 1);
              this.scene.gameData.saveSystem().then(() => this.end());
              return true;
            }
          }
        ]
      });
    });
  }

  end(): void {
    this.scene.ui.setMode(Mode.MESSAGE);
    super.end();
  }
}

export class SelectStarterPhase extends Phase {
  private gameMode: GameModes;

  constructor(scene: BattleScene, gameMode: GameModes) {
    super(scene);

    this.gameMode = gameMode;
  }

  start() {
    super.start();

    this.scene.playBgm("menu");

    this.scene.ui.setMode(Mode.STARTER_SELECT, (starters: Starter[]) => {
      this.scene.ui.clearText();
      this.scene.ui.setMode(Mode.SAVE_SLOT, SaveSlotUiMode.SAVE, (slotId: integer) => {
        if (slotId === -1) {
          this.scene.clearPhaseQueue();
          this.scene.pushPhase(new TitlePhase(this.scene));
          return this.end();
        }
        this.scene.sessionSlotId = slotId;

        const party = this.scene.getParty();
        const loadPokemonAssets: Promise<void>[] = [];
        starters.forEach((starter: Starter, i: integer) => {
          if (!i && Overrides.STARTER_SPECIES_OVERRIDE) {
            starter.species = getPokemonSpecies(Overrides.STARTER_SPECIES_OVERRIDE as Species);
          }
          const starterProps = this.scene.gameData.getSpeciesDexAttrProps(starter.species, starter.dexAttr);
          let starterFormIndex = Math.min(starterProps.formIndex, Math.max(starter.species.forms.length - 1, 0));
          if (!i && Overrides.STARTER_SPECIES_OVERRIDE) {
            starterFormIndex = Overrides.STARTER_FORM_OVERRIDE;
          }
          let starterGender = starter.species.malePercent !== null
            ? !starterProps.female ? Gender.MALE : Gender.FEMALE
            : Gender.GENDERLESS;
          if (Overrides.GENDER_OVERRIDE !== null) {
            starterGender = Overrides.GENDER_OVERRIDE;
          }
          const starterIvs = this.scene.gameData.dexData[starter.species.speciesId].ivs.slice(0);
          const starterPokemon = this.scene.addPlayerPokemon(starter.species, this.scene.gameMode.getStartingLevel(), starter.abilityIndex, starterFormIndex, starterGender, starterProps.shiny, starterProps.variant, starterIvs, starter.nature);
          starterPokemon.tryPopulateMoveset(starter.moveset);
          if (starter.passive) {
            starterPokemon.passive = true;
          }
          starterPokemon.luck = this.scene.gameData.getDexAttrLuck(this.scene.gameData.dexData[starter.species.speciesId].caughtAttr);
          if (starter.pokerus) {
            starterPokemon.pokerus = true;
          }
          if (this.scene.gameMode.isSplicedOnly) {
            starterPokemon.generateFusionSpecies(true);
          }
          starterPokemon.setVisible(false);
          party.push(starterPokemon);
          loadPokemonAssets.push(starterPokemon.loadAssets());
        });
        overrideModifiers(this.scene);
        overrideHeldItems(this.scene, party[0]);
        Promise.all(loadPokemonAssets).then(() => {
          SoundFade.fadeOut(this.scene, this.scene.sound.get("menu"), 500, true);
          this.scene.time.delayedCall(500, () => this.scene.playBgm());
          if (this.scene.gameMode.isClassic) {
            this.scene.gameData.gameStats.classicSessionsPlayed++;
          } else {
            this.scene.gameData.gameStats.endlessSessionsPlayed++;
          }
          this.scene.newBattle();
          this.scene.arena.init();
          this.scene.sessionPlayTime = 0;
          this.scene.lastSavePlayTime = 0;
          this.end();
        });
      });
    }, this.gameMode);
  }
}

export class BattlePhase extends Phase {
  constructor(scene: BattleScene) {
    super(scene);
  }

  showEnemyTrainer(trainerSlot: TrainerSlot = TrainerSlot.NONE): void {
    const sprites = this.scene.currentBattle.trainer.getSprites();
    const tintSprites = this.scene.currentBattle.trainer.getTintSprites();
    for (let i = 0; i < sprites.length; i++) {
      const visible = !trainerSlot || !i === (trainerSlot === TrainerSlot.TRAINER) || sprites.length < 2;
      [ sprites[i], tintSprites[i] ].map(sprite => {
        if (visible) {
          sprite.x = trainerSlot || sprites.length < 2 ? 0 : i ? 16 : -16;
        }
        sprite.setVisible(visible);
        sprite.clearTint();
      });
      sprites[i].setVisible(visible);
      tintSprites[i].setVisible(visible);
      sprites[i].clearTint();
      tintSprites[i].clearTint();
    }
    this.scene.tweens.add({
      targets: this.scene.currentBattle.trainer,
      x: "-=16",
      y: "+=16",
      alpha: 1,
      ease: "Sine.easeInOut",
      duration: 750
    });
  }

  hideEnemyTrainer(): void {
    this.scene.tweens.add({
      targets: this.scene.currentBattle.trainer,
      x: "+=16",
      y: "-=16",
      alpha: 0,
      ease: "Sine.easeInOut",
      duration: 750
    });
  }
}

type PokemonFunc = (pokemon: Pokemon) => void;

export abstract class FieldPhase extends BattlePhase {
  getOrder(): BattlerIndex[] {
    const playerField = this.scene.getPlayerField().filter(p => p.isActive()) as Pokemon[];
    const enemyField = this.scene.getEnemyField().filter(p => p.isActive()) as Pokemon[];

    let orderedTargets: Pokemon[] = playerField.concat(enemyField).sort((a: Pokemon, b: Pokemon) => {
      const aSpeed = a?.getBattleStat(Stat.SPD) || 0;
      const bSpeed = b?.getBattleStat(Stat.SPD) || 0;

      return aSpeed < bSpeed ? 1 : aSpeed > bSpeed ? -1 : !this.scene.randBattleSeedInt(2) ? -1 : 1;
    });

    const speedReversed = new Utils.BooleanHolder(false);
    this.scene.arena.applyTags(TrickRoomTag, speedReversed);

    if (speedReversed.value) {
      orderedTargets = orderedTargets.reverse();
    }

    return orderedTargets.map(t => t.getFieldIndex() + (!t.isPlayer() ? BattlerIndex.ENEMY : 0));
  }

  executeForAll(func: PokemonFunc): void {
    const field = this.scene.getField(true).filter(p => p.summonData);
    field.forEach(pokemon => func(pokemon));
  }
}

export abstract class PokemonPhase extends FieldPhase {
  protected battlerIndex: BattlerIndex | integer;
  public player: boolean;
  public fieldIndex: integer;

  constructor(scene: BattleScene, battlerIndex: BattlerIndex | integer) {
    super(scene);

    if (battlerIndex === undefined) {
      battlerIndex = scene.getField().find(p => p?.isActive()).getBattlerIndex();
    }

    this.battlerIndex = battlerIndex;
    this.player = battlerIndex < 2;
    this.fieldIndex = battlerIndex % 2;
  }

  getPokemon() {
    if (this.battlerIndex > BattlerIndex.ENEMY_2) {
      return this.scene.getPokemonById(this.battlerIndex);
    }
    return this.scene.getField()[this.battlerIndex];
  }
}

export abstract class PartyMemberPokemonPhase extends FieldPhase {
  protected partyMemberIndex: integer;
  protected fieldIndex: integer;
  protected player: boolean;

  constructor(scene: BattleScene, partyMemberIndex: integer, player: boolean) {
    super(scene);

    this.partyMemberIndex = partyMemberIndex;
    this.fieldIndex = partyMemberIndex < this.scene.currentBattle.getBattlerCount()
      ? partyMemberIndex
      : -1;
    this.player = player;
  }

  getParty(): Pokemon[] {
    return this.player ? this.scene.getParty() : this.scene.getEnemyParty();
  }

  getPokemon(): Pokemon {
    return this.getParty()[this.partyMemberIndex];
  }
}

export abstract class PlayerPartyMemberPokemonPhase extends PartyMemberPokemonPhase {
  constructor(scene: BattleScene, partyMemberIndex: integer) {
    super(scene, partyMemberIndex, true);
  }

  getPlayerPokemon(): PlayerPokemon {
    return super.getPokemon() as PlayerPokemon;
  }
}

export abstract class EnemyPartyMemberPokemonPhase extends PartyMemberPokemonPhase {
  constructor(scene: BattleScene, partyMemberIndex: integer) {
    super(scene, partyMemberIndex, false);
  }

  getEnemyPokemon(): EnemyPokemon {
    return super.getPokemon() as EnemyPokemon;
  }
}

export class EncounterPhase extends BattlePhase {
  private loaded: boolean;

  constructor(scene: BattleScene, loaded?: boolean) {
    super(scene);

    this.loaded = !!loaded;
  }

  start() {
    super.start();

    this.scene.updateGameInfo();

    this.scene.initSession();

    // Failsafe if players somehow skip floor 200 in classic mode
    if (this.scene.gameMode.isClassic && this.scene.currentBattle.waveIndex > 200) {
      this.scene.unshiftPhase(new GameOverPhase(this.scene));
    }

    const loadEnemyAssets = [];

    const battle = this.scene.currentBattle;

    let totalBst = 0;

    battle.enemyLevels.forEach((level, e) => {
      if (!this.loaded) {
        if (battle.battleType === BattleType.TRAINER) {
          battle.enemyParty[e] = battle.trainer.genPartyMember(e);
        } else {
          const enemySpecies = this.scene.randomSpecies(battle.waveIndex, level, true);
          battle.enemyParty[e] = this.scene.addEnemyPokemon(enemySpecies, level, TrainerSlot.NONE, !!this.scene.getEncounterBossSegments(battle.waveIndex, level, enemySpecies));
          if (this.scene.currentBattle.battleSpec === BattleSpec.FINAL_BOSS) {
            battle.enemyParty[e].ivs = new Array(6).fill(31);
          }
          this.scene.getParty().slice(0, !battle.double ? 1 : 2).reverse().forEach(playerPokemon => {
            applyAbAttrs(SyncEncounterNatureAbAttr, playerPokemon, null, battle.enemyParty[e]);
          });
        }
      }
      const enemyPokemon = this.scene.getEnemyParty()[e];
      if (e < (battle.double ? 2 : 1)) {
        enemyPokemon.setX(-66 + enemyPokemon.getFieldPositionOffset()[0]);
        enemyPokemon.resetSummonData();
      }

      if (!this.loaded) {
        this.scene.gameData.setPokemonSeen(enemyPokemon, true, battle.battleType === BattleType.TRAINER);
      }

      if (enemyPokemon.species.speciesId === Species.ETERNATUS) {
        if (this.scene.gameMode.isClassic && (battle.battleSpec === BattleSpec.FINAL_BOSS || this.scene.gameMode.isWaveFinal(battle.waveIndex))) {
          if (battle.battleSpec !== BattleSpec.FINAL_BOSS) {
            enemyPokemon.formIndex = 1;
            enemyPokemon.updateScale();
          }
          enemyPokemon.setBoss();
        } else if (!(battle.waveIndex % 1000)) {
          enemyPokemon.formIndex = 1;
          enemyPokemon.updateScale();
        }
      }

      totalBst += enemyPokemon.getSpeciesForm().baseTotal;

      loadEnemyAssets.push(enemyPokemon.loadAssets());

      console.log(enemyPokemon.name, enemyPokemon.species.speciesId, enemyPokemon.stats);
    });

    if (this.scene.getParty().filter(p => p.isShiny()).length === 6) {
      this.scene.validateAchv(achvs.SHINY_PARTY);
    }

    if (battle.battleType === BattleType.TRAINER) {
      loadEnemyAssets.push(battle.trainer.loadAssets().then(() => battle.trainer.initSprite()));
    } else {
      if (battle.enemyParty.filter(p => p.isBoss()).length > 1) {
        for (const enemyPokemon of battle.enemyParty) {
          if (enemyPokemon.isBoss()) {
            enemyPokemon.setBoss(true, Math.ceil(enemyPokemon.bossSegments * (enemyPokemon.getSpeciesForm().baseTotal / totalBst)));
            enemyPokemon.initBattleInfo();
          }
        }
      }
    }

    Promise.all(loadEnemyAssets).then(() => {
      battle.enemyParty.forEach((enemyPokemon, e) => {
        if (e < (battle.double ? 2 : 1)) {
          if (battle.battleType === BattleType.WILD) {
            this.scene.field.add(enemyPokemon);
            battle.seenEnemyPartyMemberIds.add(enemyPokemon.id);
            const playerPokemon = this.scene.getPlayerPokemon();
            if (playerPokemon?.visible) {
              this.scene.field.moveBelow(enemyPokemon as Pokemon, playerPokemon);
            }
            enemyPokemon.tint(0, 0.5);
          } else if (battle.battleType === BattleType.TRAINER) {
            enemyPokemon.setVisible(false);
            this.scene.currentBattle.trainer.tint(0, 0.5);
          }
          if (battle.double) {
            enemyPokemon.setFieldPosition(e ? FieldPosition.RIGHT : FieldPosition.LEFT);
          }
        }
      });

      if (!this.loaded) {
        regenerateModifierPoolThresholds(this.scene.getEnemyField(), battle.battleType === BattleType.TRAINER ? ModifierPoolType.TRAINER : ModifierPoolType.WILD);
        this.scene.generateEnemyModifiers();
      }

      this.scene.ui.setMode(Mode.MESSAGE).then(() => {
        if (!this.loaded) {
          this.scene.gameData.saveAll(this.scene, true, battle.waveIndex % 10 === 1 || this.scene.lastSavePlayTime >= 300).then(success => {
            this.scene.disableMenu = false;
            if (!success) {
              return this.scene.reset(true);
            }
            this.doEncounter();
          });
        } else {
          this.doEncounter();
        }
      });
    });
  }

  doEncounter() {
    this.scene.playBgm(undefined, true);
    this.scene.updateModifiers(false);
    this.scene.setFieldScale(1);

    /*if (startingWave > 10) {
      for (let m = 0; m < Math.min(Math.floor(startingWave / 10), 99); m++)
        this.scene.addModifier(getPlayerModifierTypeOptionsForWave((m + 1) * 10, 1, this.scene.getParty())[0].type.newModifier(), true);
      this.scene.updateModifiers(true);
    }*/

    for (const pokemon of this.scene.getParty()) {
      if (pokemon) {
        pokemon.resetBattleData();
      }
    }

    if (!this.loaded) {
      this.scene.arena.trySetWeather(getRandomWeatherType(this.scene.arena), false);
    }

    const enemyField = this.scene.getEnemyField();
    this.scene.tweens.add({
      targets: [ this.scene.arenaEnemy, this.scene.currentBattle.trainer, enemyField, this.scene.arenaPlayer, this.scene.trainer ].flat(),
      x: (_target, _key, value, fieldIndex: integer) => fieldIndex < 2 + (enemyField.length) ? value + 300 : value - 300,
      duration: 2000,
      onComplete: () => {
        if (!this.tryOverrideForBattleSpec()) {
          this.doEncounterCommon();
        }
      }
    });
  }

  getEncounterMessage(): string {
    const enemyField = this.scene.getEnemyField();

    if (this.scene.currentBattle.battleSpec === BattleSpec.FINAL_BOSS) {
      return i18next.t("battle:bossAppeared", {bossName: enemyField[0].name});
    }

    if (this.scene.currentBattle.battleType === BattleType.TRAINER) {
      if (this.scene.currentBattle.double) {
        return i18next.t("battle:trainerAppearedDouble", {trainerName: this.scene.currentBattle.trainer.getName(TrainerSlot.NONE, true)});

      } else {
        return i18next.t("battle:trainerAppeared", {trainerName: this.scene.currentBattle.trainer.getName(TrainerSlot.NONE, true)});
      }
    }

    return enemyField.length === 1
      ? i18next.t("battle:singleWildAppeared", {pokemonName: enemyField[0].name})
      : i18next.t("battle:multiWildAppeared", {pokemonName1: enemyField[0].name, pokemonName2: enemyField[1].name});
  }

  doEncounterCommon(showEncounterMessage: boolean = true) {
    const enemyField = this.scene.getEnemyField();

    if (this.scene.currentBattle.battleType === BattleType.WILD) {
      enemyField.forEach(enemyPokemon => {
        enemyPokemon.untint(100, "Sine.easeOut");
        enemyPokemon.cry();
        enemyPokemon.showInfo();
        if (enemyPokemon.isShiny()) {
          this.scene.validateAchv(achvs.SEE_SHINY);
        }
      });
      this.scene.updateFieldScale();
      if (showEncounterMessage) {
        this.scene.ui.showText(this.getEncounterMessage(), null, () => this.end(), 1500);
      } else {
        this.end();
      }
    } else if (this.scene.currentBattle.battleType === BattleType.TRAINER) {
      const trainer = this.scene.currentBattle.trainer;
      trainer.untint(100, "Sine.easeOut");
      trainer.playAnim();

      const doSummon = () => {
        this.scene.currentBattle.started = true;
        this.scene.playBgm(undefined);
        this.scene.pbTray.showPbTray(this.scene.getParty());
			  this.scene.pbTrayEnemy.showPbTray(this.scene.getEnemyParty());
        const doTrainerSummon = () => {
          this.hideEnemyTrainer();
          const availablePartyMembers = this.scene.getEnemyParty().filter(p => !p.isFainted()).length;
          this.scene.unshiftPhase(new SummonPhase(this.scene, 0, false));
          if (this.scene.currentBattle.double && availablePartyMembers > 1) {
            this.scene.unshiftPhase(new SummonPhase(this.scene, 1, false));
          }
          this.end();
        };
        if (showEncounterMessage) {
          this.scene.ui.showText(this.getEncounterMessage(), null, doTrainerSummon, 1500, true);
        } else {
          doTrainerSummon();
        }
      };

      const encounterMessages = this.scene.currentBattle.trainer.getEncounterMessages();

      if (!encounterMessages?.length) {
        doSummon();
      } else {
        const showDialogueAndSummon = () => {
          let message: string;
          this.scene.executeWithSeedOffset(() => message = Utils.randSeedItem(encounterMessages), this.scene.currentBattle.waveIndex);
          this.scene.ui.showDialogue(message, trainer.getName(TrainerSlot.NONE,true), null, () => {
            this.scene.charSprite.hide().then(() => this.scene.hideFieldOverlay(250).then(() => doSummon()));
          });
        };
        if (this.scene.currentBattle.trainer.config.hasCharSprite) {
          this.scene.showFieldOverlay(500).then(() => this.scene.charSprite.showCharacter(trainer.getKey(), getCharVariantFromDialogue(encounterMessages[0])).then(() => showDialogueAndSummon()));
        } else {
          showDialogueAndSummon();
        }
      }
    }
  }

  end() {
    const enemyField = this.scene.getEnemyField();

    enemyField.forEach((enemyPokemon, e) => {
      if (enemyPokemon.isShiny()) {
        this.scene.unshiftPhase(new ShinySparklePhase(this.scene, BattlerIndex.ENEMY + e));
      }
    });

    if (this.scene.currentBattle.battleType !== BattleType.TRAINER) {
      enemyField.map(p => this.scene.pushPhase(new PostSummonPhase(this.scene, p.getBattlerIndex())));
      const ivScannerModifier = this.scene.findModifier(m => m instanceof IvScannerModifier);
      if (ivScannerModifier) {
        enemyField.map(p => this.scene.pushPhase(new ScanIvsPhase(this.scene, p.getBattlerIndex(), Math.min(ivScannerModifier.getStackCount() * 2, 6))));
      }
    }

    if (!this.loaded) {
      const availablePartyMembers = this.scene.getParty().filter(p => !p.isFainted());

<<<<<<< HEAD
      if (!availablePartyMembers[0].isOnField())
=======
      if (availablePartyMembers[0].isOnField()) {
        applyPostBattleInitAbAttrs(PostBattleInitAbAttr, availablePartyMembers[0]);
      } else {
>>>>>>> f24795d3
        this.scene.pushPhase(new SummonPhase(this.scene, 0));
      }

      if (this.scene.currentBattle.double) {
        if (availablePartyMembers.length > 1) {
          this.scene.pushPhase(new ToggleDoublePositionPhase(this.scene, true));
<<<<<<< HEAD
          if (!availablePartyMembers[1].isOnField())
=======
          if (availablePartyMembers[1].isOnField()) {
            applyPostBattleInitAbAttrs(PostBattleInitAbAttr, availablePartyMembers[1]);
          } else {
>>>>>>> f24795d3
            this.scene.pushPhase(new SummonPhase(this.scene, 1));
          }
        }
      } else {
        if (availablePartyMembers.length > 1 && availablePartyMembers[1].isOnField()) {
          this.scene.pushPhase(new ReturnPhase(this.scene, 1));
        }
        this.scene.pushPhase(new ToggleDoublePositionPhase(this.scene, false));
      }

      if (this.scene.currentBattle.battleType !== BattleType.TRAINER && (this.scene.currentBattle.waveIndex > 1 || !this.scene.gameMode.isDaily)) {
        const minPartySize = this.scene.currentBattle.double ? 2 : 1;
        if (availablePartyMembers.length > minPartySize) {
          this.scene.pushPhase(new CheckSwitchPhase(this.scene, 0, this.scene.currentBattle.double));
          if (this.scene.currentBattle.double) {
            this.scene.pushPhase(new CheckSwitchPhase(this.scene, 1, this.scene.currentBattle.double));
          }
        }
      }
    }

    handleTutorial(this.scene, Tutorial.Access_Menu).then(() => super.end());
  }

  tryOverrideForBattleSpec(): boolean {
    switch (this.scene.currentBattle.battleSpec) {
    case BattleSpec.FINAL_BOSS:
      const enemy = this.scene.getEnemyPokemon();
      this.scene.ui.showText(this.getEncounterMessage(), null, () => {
        this.scene.ui.showDialogue(battleSpecDialogue[BattleSpec.FINAL_BOSS].encounter, enemy.species.name, null, () => {
          this.doEncounterCommon(false);
        });
      }, 1500, true);
      return true;
    }

    return false;
  }
}

export class NextEncounterPhase extends EncounterPhase {
  constructor(scene: BattleScene) {
    super(scene);
  }

  doEncounter(): void {
    this.scene.playBgm(undefined, true);

    for (const pokemon of this.scene.getParty()) {
      if (pokemon) {
        pokemon.resetBattleData();
      }
    }

    this.scene.arenaNextEnemy.setBiome(this.scene.arena.biomeType);
    this.scene.arenaNextEnemy.setVisible(true);

    const enemyField = this.scene.getEnemyField();
    this.scene.tweens.add({
      targets: [ this.scene.arenaEnemy, this.scene.arenaNextEnemy, this.scene.currentBattle.trainer, enemyField, this.scene.lastEnemyTrainer ].flat(),
      x: "+=300",
      duration: 2000,
      onComplete: () => {
        this.scene.arenaEnemy.setBiome(this.scene.arena.biomeType);
        this.scene.arenaEnemy.setX(this.scene.arenaNextEnemy.x);
        this.scene.arenaEnemy.setAlpha(1);
        this.scene.arenaNextEnemy.setX(this.scene.arenaNextEnemy.x - 300);
        this.scene.arenaNextEnemy.setVisible(false);
        if (this.scene.lastEnemyTrainer) {
          this.scene.lastEnemyTrainer.destroy();
        }

        if (!this.tryOverrideForBattleSpec()) {
          this.doEncounterCommon();
        }
      }
    });
  }
}

export class NewBiomeEncounterPhase extends NextEncounterPhase {
  constructor(scene: BattleScene) {
    super(scene);
  }

  doEncounter(): void {
    this.scene.playBgm(undefined, true);

    for (const pokemon of this.scene.getParty()) {
      if (pokemon) {
        pokemon.resetBattleData();
      }
    }

    this.scene.arena.trySetWeather(getRandomWeatherType(this.scene.arena), false);

    for (const pokemon of this.scene.getParty().filter(p => p.isOnField())) {
      applyAbAttrs(PostBiomeChangeAbAttr, pokemon, null);
    }

    const enemyField = this.scene.getEnemyField();
    this.scene.tweens.add({
      targets: [ this.scene.arenaEnemy, enemyField ].flat(),
      x: "+=300",
      duration: 2000,
      onComplete: () => {
        if (!this.tryOverrideForBattleSpec()) {
          this.doEncounterCommon();
        }
      }
    });
  }
}

export class PostSummonPhase extends PokemonPhase {
  constructor(scene: BattleScene, battlerIndex: BattlerIndex) {
    super(scene, battlerIndex);
  }

  start() {
    super.start();

    const pokemon = this.getPokemon();

    this.scene.arena.applyTags(ArenaTrapTag, pokemon);
    applyPostSummonAbAttrs(PostSummonAbAttr, pokemon).then(() => this.end());
  }
}

export class SelectBiomePhase extends BattlePhase {
  constructor(scene: BattleScene) {
    super(scene);
  }

  start() {
    super.start();

    const currentBiome = this.scene.arena.biomeType;

    const setNextBiome = (nextBiome: Biome) => {
      if (this.scene.currentBattle.waveIndex % 10 === 1) {
        this.scene.applyModifiers(MoneyInterestModifier, true, this.scene);
        this.scene.unshiftPhase(new PartyHealPhase(this.scene, false));
      }
      this.scene.unshiftPhase(new SwitchBiomePhase(this.scene, nextBiome));
      this.end();
    };

    if ((this.scene.gameMode.isClassic && this.scene.gameMode.isWaveFinal(this.scene.currentBattle.waveIndex + 9))
      || (this.scene.gameMode.isDaily && this.scene.gameMode.isWaveFinal(this.scene.currentBattle.waveIndex))
      || (this.scene.gameMode.hasShortBiomes && !(this.scene.currentBattle.waveIndex % 50))) {
      setNextBiome(Biome.END);
    } else if (this.scene.gameMode.hasRandomBiomes) {
      setNextBiome(this.generateNextBiome());
    } else if (Array.isArray(biomeLinks[currentBiome])) {
      let biomes: Biome[];
      this.scene.executeWithSeedOffset(() => {
        biomes = (biomeLinks[currentBiome] as (Biome | [Biome, integer])[])
          .filter(b => !Array.isArray(b) || !Utils.randSeedInt(b[1]))
          .map(b => !Array.isArray(b) ? b : b[0]);
      }, this.scene.currentBattle.waveIndex);
      if (biomes.length > 1 && this.scene.findModifier(m => m instanceof MapModifier)) {
        let biomeChoices: Biome[];
        this.scene.executeWithSeedOffset(() => {
          biomeChoices = (!Array.isArray(biomeLinks[currentBiome])
            ? [ biomeLinks[currentBiome] as Biome ]
            : biomeLinks[currentBiome] as (Biome | [Biome, integer])[])
            .filter((b, i) => !Array.isArray(b) || !Utils.randSeedInt(b[1]))
            .map(b => Array.isArray(b) ? b[0] : b);
        }, this.scene.currentBattle.waveIndex);
        const biomeSelectItems = biomeChoices.map(b => {
          const ret: OptionSelectItem = {
            label: getBiomeName(b),
            handler: () => {
              this.scene.ui.setMode(Mode.MESSAGE);
              setNextBiome(b);
              return true;
            }
          };
          return ret;
        });
        this.scene.ui.setMode(Mode.OPTION_SELECT, {
          options: biomeSelectItems,
          delay: 1000
        });
      } else {
        setNextBiome(biomes[Utils.randSeedInt(biomes.length)]);
      }
    } else if (biomeLinks.hasOwnProperty(currentBiome)) {
      setNextBiome(biomeLinks[currentBiome] as Biome);
    } else {
      setNextBiome(this.generateNextBiome());
    }
  }

  generateNextBiome(): Biome {
    if (!(this.scene.currentBattle.waveIndex % 50)) {
      return Biome.END;
    }
    return this.scene.generateRandomBiome(this.scene.currentBattle.waveIndex);
  }
}

export class SwitchBiomePhase extends BattlePhase {
  private nextBiome: Biome;

  constructor(scene: BattleScene, nextBiome: Biome) {
    super(scene);

    this.nextBiome = nextBiome;
  }

  start() {
    super.start();

    if (this.nextBiome === undefined) {
      return this.end();
    }

    this.scene.tweens.add({
      targets: [ this.scene.arenaEnemy, this.scene.lastEnemyTrainer ],
      x: "+=300",
      duration: 2000,
      onComplete: () => {
        this.scene.arenaEnemy.setX(this.scene.arenaEnemy.x - 600);

        this.scene.newArena(this.nextBiome);

        const biomeKey = getBiomeKey(this.nextBiome);
        const bgTexture = `${biomeKey}_bg`;
        this.scene.arenaBgTransition.setTexture(bgTexture);
        this.scene.arenaBgTransition.setAlpha(0);
        this.scene.arenaBgTransition.setVisible(true);
        this.scene.arenaPlayerTransition.setBiome(this.nextBiome);
        this.scene.arenaPlayerTransition.setAlpha(0);
        this.scene.arenaPlayerTransition.setVisible(true);

        this.scene.tweens.add({
          targets: [ this.scene.arenaPlayer, this.scene.arenaBgTransition, this.scene.arenaPlayerTransition ],
          duration: 1000,
          delay: 1000,
          ease: "Sine.easeInOut",
          alpha: (target: any) => target === this.scene.arenaPlayer ? 0 : 1,
          onComplete: () => {
            this.scene.arenaBg.setTexture(bgTexture);
            this.scene.arenaPlayer.setBiome(this.nextBiome);
            this.scene.arenaPlayer.setAlpha(1);
            this.scene.arenaEnemy.setBiome(this.nextBiome);
            this.scene.arenaEnemy.setAlpha(1);
            this.scene.arenaNextEnemy.setBiome(this.nextBiome);
            this.scene.arenaBgTransition.setVisible(false);
            this.scene.arenaPlayerTransition.setVisible(false);
            if (this.scene.lastEnemyTrainer) {
              this.scene.lastEnemyTrainer.destroy();
            }

            this.end();
          }
        });
      }
    });
  }
}

export class SummonPhase extends PartyMemberPokemonPhase {
  private loaded: boolean;

  constructor(scene: BattleScene, fieldIndex: integer, player: boolean = true, loaded: boolean = false) {
    super(scene, fieldIndex, player);

    this.loaded = loaded;
  }

  start() {
    super.start();

    this.preSummon();
  }

  /**
  * Sends out a Pokemon before the battle begins and shows the appropriate messages
  */
  preSummon(): void {
    const partyMember = this.getPokemon();
    // If the Pokemon about to be sent out is fainted, switch to the first non-fainted Pokemon
    if (partyMember.isFainted()) {
      console.warn("The Pokemon about to be sent out is fainted. Attempting to resolve...");
      const party = this.getParty();

      // Find the first non-fainted Pokemon index above the current one
      const nonFaintedIndex = party.findIndex((p, i) => i > this.partyMemberIndex && !p.isFainted());
      if (nonFaintedIndex === -1) {
        console.error("Party Details:\n", party);
        throw new Error("All available Pokemon were fainted!");
      }

      // Swaps the fainted Pokemon and the first non-fainted Pokemon in the party
      [party[this.partyMemberIndex], party[nonFaintedIndex]] = [party[nonFaintedIndex], party[this.partyMemberIndex]];
      console.warn("Swapped %s %O with %s %O", partyMember?.name, partyMember, party[0]?.name, party[0]);
    }

    if (this.player) {
      this.scene.ui.showText(i18next.t("battle:playerGo", { pokemonName: this.getPokemon().name }));
      if (this.player) {
        this.scene.pbTray.hide();
      }
      this.scene.trainer.setTexture(`trainer_${this.scene.gameData.gender === PlayerGender.FEMALE ? "f" : "m"}_back_pb`);
      this.scene.time.delayedCall(562, () => {
        this.scene.trainer.setFrame("2");
        this.scene.time.delayedCall(64, () => {
          this.scene.trainer.setFrame("3");
        });
      });
      this.scene.tweens.add({
        targets: this.scene.trainer,
        x: -36,
        duration: 1000,
        onComplete: () => this.scene.trainer.setVisible(false)
      });
      this.scene.time.delayedCall(750, () => this.summon());
    } else {
      const trainerName = this.scene.currentBattle.trainer.getName(!(this.fieldIndex % 2) ? TrainerSlot.TRAINER : TrainerSlot.TRAINER_PARTNER);
      const pokemonName = this.getPokemon().name;
      const message = i18next.t("battle:trainerSendOut", { trainerName, pokemonName });

      this.scene.pbTrayEnemy.hide();
      this.scene.ui.showText(message, null, () => this.summon());
    }
  }

  summon(): void {
    const pokemon = this.getPokemon();

    const pokeball = this.scene.addFieldSprite(this.player ? 36 : 248, this.player ? 80 : 44, "pb", getPokeballAtlasKey(pokemon.pokeball));
    pokeball.setVisible(false);
    pokeball.setOrigin(0.5, 0.625);
    this.scene.field.add(pokeball);

    if (this.fieldIndex === 1) {
      pokemon.setFieldPosition(FieldPosition.RIGHT, 0);
    } else {
      const availablePartyMembers = this.getParty().filter(p => !p.isFainted()).length;
      pokemon.setFieldPosition(!this.scene.currentBattle.double || availablePartyMembers === 1 ? FieldPosition.CENTER : FieldPosition.LEFT);
    }

    const fpOffset = pokemon.getFieldPositionOffset();

    pokeball.setVisible(true);

    this.scene.tweens.add({
      targets: pokeball,
      duration: 650,
      x: (this.player ? 100 : 236) + fpOffset[0]
    });

    this.scene.tweens.add({
      targets: pokeball,
      duration: 150,
      ease: "Cubic.easeOut",
      y: (this.player ? 70 : 34) + fpOffset[1],
      onComplete: () => {
        this.scene.tweens.add({
          targets: pokeball,
          duration: 500,
          ease: "Cubic.easeIn",
          angle: 1440,
          y: (this.player ? 132 : 86) + fpOffset[1],
          onComplete: () => {
            this.scene.playSound("pb_rel");
            pokeball.destroy();
            this.scene.add.existing(pokemon);
            this.scene.field.add(pokemon);
            if (!this.player) {
              const playerPokemon = this.scene.getPlayerPokemon() as Pokemon;
              if (playerPokemon?.visible) {
                this.scene.field.moveBelow(pokemon, playerPokemon);
              }
              this.scene.currentBattle.seenEnemyPartyMemberIds.add(pokemon.id);
            }
            addPokeballOpenParticles(this.scene, pokemon.x, pokemon.y - 16, pokemon.pokeball);
            this.scene.updateModifiers(this.player);
            this.scene.updateFieldScale();
            pokemon.showInfo();
            pokemon.playAnim();
            pokemon.setVisible(true);
            pokemon.getSprite().setVisible(true);
            pokemon.setScale(0.5);
            pokemon.tint(getPokeballTintColor(pokemon.pokeball));
            pokemon.untint(250, "Sine.easeIn");
            this.scene.updateFieldScale();
            this.scene.tweens.add({
              targets: pokemon,
              duration: 250,
              ease: "Sine.easeIn",
              scale: pokemon.getSpriteScale(),
              onComplete: () => {
                pokemon.cry(pokemon.getHpRatio() > 0.25 ? undefined : { rate: 0.85 });
                pokemon.getSprite().clearTint();
                pokemon.resetSummonData();
                this.scene.time.delayedCall(1000, () => this.end());
              }
            });
          }
        });
      }
    });
  }

  onEnd(): void {
    const pokemon = this.getPokemon();

    if (pokemon.isShiny()) {
      this.scene.unshiftPhase(new ShinySparklePhase(this.scene, pokemon.getBattlerIndex()));
    }

    pokemon.resetTurnData();

    if (!this.loaded || this.scene.currentBattle.battleType === BattleType.TRAINER || (this.scene.currentBattle.waveIndex % 10) === 1) {
      this.scene.triggerPokemonFormChange(pokemon, SpeciesFormChangeActiveTrigger, true);

      this.queuePostSummon();
    }
  }

  queuePostSummon(): void {
    this.scene.pushPhase(new PostSummonPhase(this.scene, this.getPokemon().getBattlerIndex()));
  }

  end() {
    this.onEnd();

    super.end();
  }
}

export class SwitchSummonPhase extends SummonPhase {
  private slotIndex: integer;
  private doReturn: boolean;
  private batonPass: boolean;

  private lastPokemon: Pokemon;

  constructor(scene: BattleScene, fieldIndex: integer, slotIndex: integer, doReturn: boolean, batonPass: boolean, player?: boolean) {
    super(scene, fieldIndex, player !== undefined ? player : true);

    this.slotIndex = slotIndex;
    this.doReturn = doReturn;
    this.batonPass = batonPass;
  }

  preSummon(): void {
    if (!this.player) {
      if (this.slotIndex === -1) {
        this.slotIndex = this.scene.currentBattle.trainer.getNextSummonIndex(!this.fieldIndex ? TrainerSlot.TRAINER : TrainerSlot.TRAINER_PARTNER);
      }
      if (this.slotIndex > -1) {
        this.showEnemyTrainer(!(this.fieldIndex % 2) ? TrainerSlot.TRAINER : TrainerSlot.TRAINER_PARTNER);
        this.scene.pbTrayEnemy.showPbTray(this.scene.getEnemyParty());
      }
    }

    if (!this.doReturn || (this.slotIndex !== -1 && !(this.player ? this.scene.getParty() : this.scene.getEnemyParty())[this.slotIndex])) {
      if (this.player) {
        return this.switchAndSummon();
      } else {
        this.scene.time.delayedCall(750, () => this.switchAndSummon());
        return;
      }
    }

    const pokemon = this.getPokemon();

    if (!this.batonPass) {
      (this.player ? this.scene.getEnemyField() : this.scene.getPlayerField()).forEach(enemyPokemon => enemyPokemon.removeTagsBySourceId(pokemon.id));
    }

    this.scene.ui.showText(this.player ?
      i18next.t("battle:playerComeBack", { pokemonName: pokemon.name }) :
      i18next.t("battle:trainerComeBack", {
        trainerName: this.scene.currentBattle.trainer.getName(!(this.fieldIndex % 2) ? TrainerSlot.TRAINER : TrainerSlot.TRAINER_PARTNER),
        pokemonName: pokemon.name
      })
    );
    this.scene.playSound("pb_rel");
    pokemon.hideInfo();
    pokemon.tint(getPokeballTintColor(pokemon.pokeball), 1, 250, "Sine.easeIn");
    this.scene.tweens.add({
      targets: pokemon,
      duration: 250,
      ease: "Sine.easeIn",
      scale: 0.5,
      onComplete: () => {
        pokemon.setVisible(false);
        this.scene.field.remove(pokemon);
        this.scene.triggerPokemonFormChange(pokemon, SpeciesFormChangeActiveTrigger, true);
        this.scene.time.delayedCall(750, () => this.switchAndSummon());
      }
    });
  }

  switchAndSummon() {
    const party = this.player ? this.getParty() : this.scene.getEnemyParty();
    const switchedPokemon = party[this.slotIndex];
    this.lastPokemon = this.getPokemon();
    applyPreSwitchOutAbAttrs(PreSwitchOutAbAttr, this.lastPokemon);
    if (this.batonPass && switchedPokemon) {
      (this.player ? this.scene.getEnemyField() : this.scene.getPlayerField()).forEach(enemyPokemon => enemyPokemon.transferTagsBySourceId(this.lastPokemon.id, switchedPokemon.id));
      if (!this.scene.findModifier(m => m instanceof SwitchEffectTransferModifier && (m as SwitchEffectTransferModifier).pokemonId === switchedPokemon.id)) {
        const batonPassModifier = this.scene.findModifier(m => m instanceof SwitchEffectTransferModifier
          && (m as SwitchEffectTransferModifier).pokemonId === this.lastPokemon.id) as SwitchEffectTransferModifier;
        if (batonPassModifier && !this.scene.findModifier(m => m instanceof SwitchEffectTransferModifier && (m as SwitchEffectTransferModifier).pokemonId === switchedPokemon.id)) {
          this.scene.tryTransferHeldItemModifier(batonPassModifier, switchedPokemon, false, false);
        }
      }
    }
    if (switchedPokemon) {
      party[this.slotIndex] = this.lastPokemon;
      party[this.fieldIndex] = switchedPokemon;
      const showTextAndSummon = () => {
        this.scene.ui.showText(this.player ?
          i18next.t("battle:playerGo", { pokemonName: switchedPokemon.name }) :
          i18next.t("battle:trainerGo", {
            trainerName: this.scene.currentBattle.trainer.getName(!(this.fieldIndex % 2) ? TrainerSlot.TRAINER : TrainerSlot.TRAINER_PARTNER),
            pokemonName: this.getPokemon().name
          })
        );
        this.summon();
      };
      if (this.player) {
        showTextAndSummon();
      } else {
        this.scene.time.delayedCall(1500, () => {
          this.hideEnemyTrainer();
          this.scene.pbTrayEnemy.hide();
          showTextAndSummon();
        });
      }
    } else {
      this.end();
    }
  }

  onEnd(): void {
    super.onEnd();

    const pokemon = this.getPokemon();
    const moveId = pokemon.scene.currentBattle.turnCommands[this.fieldIndex]?.move?.move;
    const lastUsedMove = moveId ? allMoves[moveId] : undefined;

    // Compensate for turn spent summoning
    if (pokemon.scene.currentBattle.turnCommands[this.fieldIndex]?.command === Command.POKEMON || !!lastUsedMove?.findAttr(attr => attr instanceof ForceSwitchOutAttr)) { //check if hard switch OR pivot move was used
      pokemon.battleSummonData.turnCount--;
    }

    if (this.batonPass && pokemon) {
      pokemon.transferSummon(this.lastPokemon);
    }

    this.lastPokemon?.resetSummonData();

    this.scene.triggerPokemonFormChange(pokemon, SpeciesFormChangeActiveTrigger, true);
  }

  queuePostSummon(): void {
    this.scene.unshiftPhase(new PostSummonPhase(this.scene, this.getPokemon().getBattlerIndex()));
  }
}

export class ReturnPhase extends SwitchSummonPhase {
  constructor(scene: BattleScene, fieldIndex: integer) {
    super(scene, fieldIndex, -1, true, false);
  }

  switchAndSummon(): void {
    this.end();
  }

  summon(): void { }

  onEnd(): void {
    const pokemon = this.getPokemon();

    pokemon.resetTurnData();
    pokemon.resetSummonData();

    this.scene.updateFieldScale();

    this.scene.triggerPokemonFormChange(pokemon, SpeciesFormChangeActiveTrigger);
  }
}

export class ShowTrainerPhase extends BattlePhase {
  constructor(scene: BattleScene) {
    super(scene);
  }

  start() {
    super.start();

    this.scene.trainer.setVisible(true);

    this.scene.trainer.setTexture(`trainer_${this.scene.gameData.gender === PlayerGender.FEMALE ? "f" : "m"}_back`);

    this.scene.tweens.add({
      targets: this.scene.trainer,
      x: 106,
      duration: 1000,
      onComplete: () => this.end()
    });
  }
}

export class ToggleDoublePositionPhase extends BattlePhase {
  private double: boolean;

  constructor(scene: BattleScene, double: boolean) {
    super(scene);

    this.double = double;
  }

  start() {
    super.start();

    const playerPokemon = this.scene.getPlayerField().find(p => p.isActive(true));
    if (playerPokemon) {
      playerPokemon.setFieldPosition(this.double && this.scene.getParty().filter(p => !p.isFainted()).length > 1 ? FieldPosition.LEFT : FieldPosition.CENTER, 500).then(() => {
        if (playerPokemon.getFieldIndex() === 1) {
          const party = this.scene.getParty();
          party[1] = party[0];
          party[0] = playerPokemon;
        }
        this.end();
      });
    } else {
      this.end();
    }
  }
}

export class CheckSwitchPhase extends BattlePhase {
  protected fieldIndex: integer;
  protected useName: boolean;

  constructor(scene: BattleScene, fieldIndex: integer, useName: boolean) {
    super(scene);

    this.fieldIndex = fieldIndex;
    this.useName = useName;
  }

  start() {
    super.start();

    const pokemon = this.scene.getPlayerField()[this.fieldIndex];

    if (this.scene.field.getAll().indexOf(pokemon) === -1) {
      this.scene.unshiftPhase(new SummonMissingPhase(this.scene, this.fieldIndex));
      super.end();
      return;
    }

    if (!this.scene.getParty().slice(1).filter(p => p.isActive()).length) {
      super.end();
      return;
    }

    if (pokemon.getTag(BattlerTagType.FRENZY)) {
      super.end();
      return;
    }

    this.scene.ui.showText(i18next.t("battle:switchQuestion", { pokemonName: this.useName ? pokemon.name : i18next.t("battle:pokemon") }), null, () => {
      this.scene.ui.setMode(Mode.CONFIRM, () => {
        this.scene.ui.setMode(Mode.MESSAGE);
        this.scene.tryRemovePhase(p => p instanceof PostSummonPhase && p.player && p.fieldIndex === this.fieldIndex);
        this.scene.unshiftPhase(new SwitchPhase(this.scene, this.fieldIndex, false, true));
        this.end();
      }, () => {
        this.scene.ui.setMode(Mode.MESSAGE);
        this.end();
      });
    });
  }
}

export class SummonMissingPhase extends SummonPhase {
  constructor(scene: BattleScene, fieldIndex: integer) {
    super(scene, fieldIndex);
  }

  preSummon(): void {
    this.scene.ui.showText(i18next.t("battle:sendOutPokemon", { pokemonName: this.getPokemon().name}));
    this.scene.time.delayedCall(250, () => this.summon());
  }
}

export class LevelCapPhase extends FieldPhase {
  constructor(scene: BattleScene) {
    super(scene);
  }

  start(): void {
    super.start();

    this.scene.ui.setMode(Mode.MESSAGE).then(() => {
      this.scene.playSound("level_up_fanfare");
      this.scene.ui.showText(i18next.t("battle:levelCapUp", { levelCap: this.scene.getMaxExpLevel() }), null, () => this.end(), null, true);
      this.executeForAll(pokemon => pokemon.updateInfo(true));
    });
  }
}

export class TurnInitPhase extends FieldPhase {
  constructor(scene: BattleScene) {
    super(scene);
  }

  start() {
    super.start();

    //this.scene.pushPhase(new MoveAnimTestPhase(this.scene));
    this.scene.eventTarget.dispatchEvent(new TurnInitEvent());

    this.scene.getField().forEach((pokemon, i) => {
      if (pokemon?.isActive()) {
        if (pokemon.isPlayer()) {
          this.scene.currentBattle.addParticipant(pokemon as PlayerPokemon);
        }

        pokemon.resetTurnData();

        this.scene.pushPhase(pokemon.isPlayer() ? new CommandPhase(this.scene, i) : new EnemyCommandPhase(this.scene, i - BattlerIndex.ENEMY));
      }
    });

    this.scene.pushPhase(new TurnStartPhase(this.scene));

    this.end();
  }
}

export class CommandPhase extends FieldPhase {
  protected fieldIndex: integer;

  constructor(scene: BattleScene, fieldIndex: integer) {
    super(scene);

    this.fieldIndex = fieldIndex;
  }

  start() {
    super.start();

    if (this.fieldIndex) {
      const allyCommand = this.scene.currentBattle.turnCommands[this.fieldIndex - 1];
      if (allyCommand.command === Command.BALL || allyCommand.command === Command.RUN) {
        this.scene.currentBattle.turnCommands[this.fieldIndex] = { command: allyCommand.command, skip: true };
      }
    }

    if (this.scene.currentBattle.turnCommands[this.fieldIndex]?.skip) {
      return this.end();
    }

    const playerPokemon = this.scene.getPlayerField()[this.fieldIndex];

    const moveQueue = playerPokemon.getMoveQueue();

    while (moveQueue.length && moveQueue[0]
      && moveQueue[0].move && (!playerPokemon.getMoveset().find(m => m.moveId === moveQueue[0].move)
      || !playerPokemon.getMoveset()[playerPokemon.getMoveset().findIndex(m => m.moveId === moveQueue[0].move)].isUsable(playerPokemon, moveQueue[0].ignorePP))) {
      moveQueue.shift();
    }

    if (moveQueue.length) {
      const queuedMove = moveQueue[0];
      if (!queuedMove.move) {
        this.handleCommand(Command.FIGHT, -1, false);
      } else {
        const moveIndex = playerPokemon.getMoveset().findIndex(m => m.moveId === queuedMove.move);
        if (moveIndex > -1 && playerPokemon.getMoveset()[moveIndex].isUsable(playerPokemon, queuedMove.ignorePP)) {
          this.handleCommand(Command.FIGHT, moveIndex, queuedMove.ignorePP, { targets: queuedMove.targets, multiple: queuedMove.targets.length > 1 });
        } else {
          this.scene.ui.setMode(Mode.COMMAND, this.fieldIndex);
        }
      }
    } else {
      this.scene.ui.setMode(Mode.COMMAND, this.fieldIndex);
    }
  }

  handleCommand(command: Command, cursor: integer, ...args: any[]): boolean {
    const playerPokemon = this.scene.getPlayerField()[this.fieldIndex];
    const enemyField = this.scene.getEnemyField();
    let success: boolean;

    switch (command) {
    case Command.FIGHT:
      let useStruggle = false;
      if (cursor === -1 ||
            playerPokemon.trySelectMove(cursor, args[0] as boolean) ||
           (useStruggle = cursor > -1 && !playerPokemon.getMoveset().filter(m => m.isUsable(playerPokemon)).length)) {
        const moveId = !useStruggle ? cursor > -1 ? playerPokemon.getMoveset()[cursor].moveId : Moves.NONE : Moves.STRUGGLE;
        const turnCommand: TurnCommand = { command: Command.FIGHT, cursor: cursor, move: { move: moveId, targets: [], ignorePP: args[0] }, args: args };
        const moveTargets: MoveTargetSet = args.length < 3 ? getMoveTargets(playerPokemon, moveId) : args[2];
        if (!moveId) {
          turnCommand.targets = [ this.fieldIndex ];
        }
        console.log(moveTargets, playerPokemon.name);
        if (moveTargets.targets.length <= 1 || moveTargets.multiple) {
          turnCommand.move.targets = moveTargets.targets;
        } else if (playerPokemon.getTag(BattlerTagType.CHARGING) && playerPokemon.getMoveQueue().length >= 1) {
          turnCommand.move.targets = playerPokemon.getMoveQueue()[0].targets;
        } else {
          this.scene.unshiftPhase(new SelectTargetPhase(this.scene, this.fieldIndex));
        }
        this.scene.currentBattle.turnCommands[this.fieldIndex] = turnCommand;
        success = true;
      } else if (cursor < playerPokemon.getMoveset().length) {
        const move = playerPokemon.getMoveset()[cursor];
        this.scene.ui.setMode(Mode.MESSAGE);

        // Decides between a Disabled, Not Implemented, or No PP translation message
        const errorMessage =
            playerPokemon.summonData.disabledMove === move.moveId ? "battle:moveDisabled" :
              move.getName().endsWith(" (N)") ? "battle:moveNotImplemented" : "battle:moveNoPP";
        const moveName = move.getName().replace(" (N)", ""); // Trims off the indicator

        this.scene.ui.showText(i18next.t(errorMessage, { moveName: moveName }), null, () => {
          this.scene.ui.clearText();
          this.scene.ui.setMode(Mode.FIGHT, this.fieldIndex);
        }, null, true);
      }
      break;
    case Command.BALL:
      if (this.scene.arena.biomeType === Biome.END && (!this.scene.gameMode.isClassic || (this.scene.getEnemyField().filter(p => p.isActive(true)).some(p => !p.scene.gameData.dexData[p.species.speciesId].caughtAttr) && this.scene.gameData.getStarterCount(d => !!d.caughtAttr) < Object.keys(speciesStarters).length - 1))) {
        this.scene.ui.setMode(Mode.COMMAND, this.fieldIndex);
        this.scene.ui.setMode(Mode.MESSAGE);
        this.scene.ui.showText(i18next.t("battle:noPokeballForce"), null, () => {
          this.scene.ui.showText(null, 0);
          this.scene.ui.setMode(Mode.COMMAND, this.fieldIndex);
        }, null, true);
      } else if (this.scene.currentBattle.battleType === BattleType.TRAINER) {
        this.scene.ui.setMode(Mode.COMMAND, this.fieldIndex);
        this.scene.ui.setMode(Mode.MESSAGE);
        this.scene.ui.showText(i18next.t("battle:noPokeballTrainer"), null, () => {
          this.scene.ui.showText(null, 0);
          this.scene.ui.setMode(Mode.COMMAND, this.fieldIndex);
        }, null, true);
      } else {
        const targets = this.scene.getEnemyField().filter(p => p.isActive(true)).map(p => p.getBattlerIndex());
        if (targets.length > 1) {
          this.scene.ui.setMode(Mode.COMMAND, this.fieldIndex);
          this.scene.ui.setMode(Mode.MESSAGE);
          this.scene.ui.showText(i18next.t("battle:noPokeballMulti"), null, () => {
            this.scene.ui.showText(null, 0);
            this.scene.ui.setMode(Mode.COMMAND, this.fieldIndex);
          }, null, true);
        } else if (cursor < 5) {
          const targetPokemon = this.scene.getEnemyField().find(p => p.isActive(true));
          if (targetPokemon.isBoss() && targetPokemon.bossSegmentIndex >= 1 && !targetPokemon.hasAbility(Abilities.WONDER_GUARD, false, true) && cursor < PokeballType.MASTER_BALL) {
            this.scene.ui.setMode(Mode.COMMAND, this.fieldIndex);
            this.scene.ui.setMode(Mode.MESSAGE);
            this.scene.ui.showText(i18next.t("battle:noPokeballStrong"), null, () => {
              this.scene.ui.showText(null, 0);
              this.scene.ui.setMode(Mode.COMMAND, this.fieldIndex);
            }, null, true);
          } else {
            this.scene.currentBattle.turnCommands[this.fieldIndex] = { command: Command.BALL, cursor: cursor };
            this.scene.currentBattle.turnCommands[this.fieldIndex].targets = targets;
            if (this.fieldIndex) {
              this.scene.currentBattle.turnCommands[this.fieldIndex - 1].skip = true;
            }
            success = true;
          }
        }
      }
      break;
    case Command.POKEMON:
    case Command.RUN:
      const isSwitch = command === Command.POKEMON;
      if (!isSwitch && this.scene.arena.biomeType === Biome.END) {
        this.scene.ui.setMode(Mode.COMMAND, this.fieldIndex);
        this.scene.ui.setMode(Mode.MESSAGE);
        this.scene.ui.showText(i18next.t("battle:noEscapeForce"), null, () => {
          this.scene.ui.showText(null, 0);
          this.scene.ui.setMode(Mode.COMMAND, this.fieldIndex);
        }, null, true);
      } else if (!isSwitch && this.scene.currentBattle.battleType === BattleType.TRAINER) {
        this.scene.ui.setMode(Mode.COMMAND, this.fieldIndex);
        this.scene.ui.setMode(Mode.MESSAGE);
        this.scene.ui.showText(i18next.t("battle:noEscapeTrainer"), null, () => {
          this.scene.ui.showText(null, 0);
          this.scene.ui.setMode(Mode.COMMAND, this.fieldIndex);
        }, null, true);
      } else {
        const trapTag = playerPokemon.findTag(t => t instanceof TrappedTag) as TrappedTag;
        const trapped = new Utils.BooleanHolder(false);
        const batonPass = isSwitch && args[0] as boolean;
        if (!batonPass) {
          enemyField.forEach(enemyPokemon => applyCheckTrappedAbAttrs(CheckTrappedAbAttr, enemyPokemon, trapped, playerPokemon));
        }
        if (batonPass || (!trapTag && !trapped.value)) {
          this.scene.currentBattle.turnCommands[this.fieldIndex] = isSwitch
            ? { command: Command.POKEMON, cursor: cursor, args: args }
            : { command: Command.RUN };
          success = true;
          if (!isSwitch && this.fieldIndex) {
            this.scene.currentBattle.turnCommands[this.fieldIndex - 1].skip = true;
          }
        } else if (trapTag) {
          if (trapTag.sourceMove === Moves.INGRAIN && this.scene.getPokemonById(trapTag.sourceId).isOfType(Type.GHOST)) {
            success = true;
            this.scene.currentBattle.turnCommands[this.fieldIndex] = isSwitch
              ? { command: Command.POKEMON, cursor: cursor, args: args }
              : { command: Command.RUN };
            break;
          }
          if (!isSwitch) {
            this.scene.ui.setMode(Mode.COMMAND, this.fieldIndex);
            this.scene.ui.setMode(Mode.MESSAGE);
          }
          this.scene.ui.showText(
            i18next.t("battle:noEscapePokemon", {
              pokemonName: this.scene.getPokemonById(trapTag.sourceId).name,
              moveName: trapTag.getMoveName(),
              escapeVerb: isSwitch ? i18next.t("battle:escapeVerbSwitch") : i18next.t("battle:escapeVerbFlee")
            }),
            null,
            () => {
              this.scene.ui.showText(null, 0);
              if (!isSwitch) {
                this.scene.ui.setMode(Mode.COMMAND, this.fieldIndex);
              }
            }, null, true);
        }
      }
      break;
    }

    if (success) {
      this.end();
    }

    return success;
  }

  cancel() {
    if (this.fieldIndex) {
      this.scene.unshiftPhase(new CommandPhase(this.scene, 0));
      this.scene.unshiftPhase(new CommandPhase(this.scene, 1));
      this.end();
    }
  }

  checkFightOverride(): boolean {
    const pokemon = this.getPokemon();

    const encoreTag = pokemon.getTag(EncoreTag) as EncoreTag;

    if (!encoreTag) {
      return false;
    }

    const moveIndex = pokemon.getMoveset().findIndex(m => m.moveId === encoreTag.moveId);

    if (moveIndex === -1 || !pokemon.getMoveset()[moveIndex].isUsable(pokemon)) {
      return false;
    }

    this.handleCommand(Command.FIGHT, moveIndex, false);

    return true;
  }

  getFieldIndex(): integer {
    return this.fieldIndex;
  }

  getPokemon(): PlayerPokemon {
    return this.scene.getPlayerField()[this.fieldIndex];
  }

  end() {
    this.scene.ui.setMode(Mode.MESSAGE).then(() => super.end());
  }
}

export class EnemyCommandPhase extends FieldPhase {
  protected fieldIndex: integer;

  constructor(scene: BattleScene, fieldIndex: integer) {
    super(scene);

    this.fieldIndex = fieldIndex;
  }

  start() {
    super.start();

    const enemyPokemon = this.scene.getEnemyField()[this.fieldIndex];

    const battle = this.scene.currentBattle;

    const trainer = battle.trainer;

    if (trainer && !enemyPokemon.getMoveQueue().length) {
      const opponents = enemyPokemon.getOpponents();

      const trapTag = enemyPokemon.findTag(t => t instanceof TrappedTag) as TrappedTag;
      const trapped = new Utils.BooleanHolder(false);
      opponents.forEach(playerPokemon => applyCheckTrappedAbAttrs(CheckTrappedAbAttr, playerPokemon, trapped, enemyPokemon));
      if (!trapTag && !trapped.value) {
        const partyMemberScores = trainer.getPartyMemberMatchupScores(enemyPokemon.trainerSlot, true);

        if (partyMemberScores.length) {
          const matchupScores = opponents.map(opp => enemyPokemon.getMatchupScore(opp));
          const matchupScore = matchupScores.reduce((total, score) => total += score, 0) / matchupScores.length;

          const sortedPartyMemberScores = trainer.getSortedPartyMemberMatchupScores(partyMemberScores);

          const switchMultiplier = 1 - (battle.enemySwitchCounter ? Math.pow(0.1, (1 / battle.enemySwitchCounter)) : 0);

          if (sortedPartyMemberScores[0][1] * switchMultiplier >= matchupScore * (trainer.config.isBoss ? 2 : 3)) {
            const index = trainer.getNextSummonIndex(enemyPokemon.trainerSlot, partyMemberScores);

            battle.turnCommands[this.fieldIndex + BattlerIndex.ENEMY] =
              { command: Command.POKEMON, cursor: index, args: [ false ] };

            battle.enemySwitchCounter++;

            return this.end();
          }
        }
      }
    }

    const nextMove = enemyPokemon.getNextMove();

    this.scene.currentBattle.turnCommands[this.fieldIndex + BattlerIndex.ENEMY] =
      { command: Command.FIGHT, move: nextMove };

    this.scene.currentBattle.enemySwitchCounter = Math.max(this.scene.currentBattle.enemySwitchCounter - 1, 0);

    this.end();
  }
}

export class SelectTargetPhase extends PokemonPhase {
  constructor(scene: BattleScene, fieldIndex: integer) {
    super(scene, fieldIndex);
  }

  start() {
    super.start();

    const turnCommand = this.scene.currentBattle.turnCommands[this.fieldIndex];
    const move = turnCommand.move?.move;
    this.scene.ui.setMode(Mode.TARGET_SELECT, this.fieldIndex, move, (cursor: integer) => {
      this.scene.ui.setMode(Mode.MESSAGE);
      if (cursor === -1) {
        this.scene.currentBattle.turnCommands[this.fieldIndex] = null;
        this.scene.unshiftPhase(new CommandPhase(this.scene, this.fieldIndex));
      } else {
        turnCommand.targets = [ cursor ];
      }
      if (turnCommand.command === Command.BALL && this.fieldIndex) {
        this.scene.currentBattle.turnCommands[this.fieldIndex - 1].skip = true;
      }
      this.end();
    });
  }
}

export class TurnStartPhase extends FieldPhase {
  constructor(scene: BattleScene) {
    super(scene);
  }

  start() {
    super.start();

    const field = this.scene.getField();
    const order = this.getOrder();

    const battlerBypassSpeed = {};

    this.scene.getField(true).filter(p => p.summonData).map(p => {
      const bypassSpeed = new Utils.BooleanHolder(false);
      this.scene.applyModifiers(BypassSpeedChanceModifier, p.isPlayer(), p, bypassSpeed);
      battlerBypassSpeed[p.getBattlerIndex()] = bypassSpeed;
    });

    const moveOrder = order.slice(0);

    moveOrder.sort((a, b) => {
      const aCommand = this.scene.currentBattle.turnCommands[a];
      const bCommand = this.scene.currentBattle.turnCommands[b];

      if (aCommand.command !== bCommand.command) {
        if (aCommand.command === Command.FIGHT) {
          return 1;
        } else if (bCommand.command === Command.FIGHT) {
          return -1;
        }
      } else if (aCommand.command === Command.FIGHT) {
        const aMove = allMoves[aCommand.move.move];
        const bMove = allMoves[bCommand.move.move];

        const aPriority = new Utils.IntegerHolder(aMove.priority);
        const bPriority = new Utils.IntegerHolder(bMove.priority);

        applyMoveAttrs(IncrementMovePriorityAttr,this.scene.getField().find(p => p?.isActive() && p.getBattlerIndex() === a),null,aMove,aPriority);
        applyMoveAttrs(IncrementMovePriorityAttr,this.scene.getField().find(p => p?.isActive() && p.getBattlerIndex() === b),null,bMove,bPriority);

		    applyAbAttrs(IncrementMovePriorityAbAttr, this.scene.getField().find(p => p?.isActive() && p.getBattlerIndex() === a), null, aMove, aPriority);
        applyAbAttrs(IncrementMovePriorityAbAttr, this.scene.getField().find(p => p?.isActive() && p.getBattlerIndex() === b), null, bMove, bPriority);

        if (aPriority.value !== bPriority.value) {
          return aPriority.value < bPriority.value ? 1 : -1;
        }
      }

      if (battlerBypassSpeed[a].value !== battlerBypassSpeed[b].value) {
        return battlerBypassSpeed[a].value ? -1 : 1;
      }

      const aIndex = order.indexOf(a);
      const bIndex = order.indexOf(b);

      return aIndex < bIndex ? -1 : aIndex > bIndex ? 1 : 0;
    });

    for (const o of moveOrder) {

      const pokemon = field[o];
      const turnCommand = this.scene.currentBattle.turnCommands[o];

      if (turnCommand.skip) {
        continue;
      }

      switch (turnCommand.command) {
      case Command.FIGHT:
        const queuedMove = turnCommand.move;
        if (!queuedMove) {
          continue;
        }
        const move = pokemon.getMoveset().find(m => m.moveId === queuedMove.move) || new PokemonMove(queuedMove.move);
        if (pokemon.isPlayer()) {
          if (turnCommand.cursor === -1) {
            this.scene.pushPhase(new MovePhase(this.scene, pokemon, turnCommand.targets || turnCommand.move.targets, move));
          } else {
            const playerPhase = new MovePhase(this.scene, pokemon, turnCommand.targets || turnCommand.move.targets, move, false, queuedMove.ignorePP);
            this.scene.pushPhase(playerPhase);
          }
        } else {
          this.scene.pushPhase(new MovePhase(this.scene, pokemon, turnCommand.targets || turnCommand.move.targets, move, false, queuedMove.ignorePP));
        }
        break;
      case Command.BALL:
        this.scene.unshiftPhase(new AttemptCapturePhase(this.scene, turnCommand.targets[0] % 2, turnCommand.cursor));
        break;
      case Command.POKEMON:
        this.scene.unshiftPhase(new SwitchSummonPhase(this.scene, pokemon.getFieldIndex(), turnCommand.cursor, true, turnCommand.args[0] as boolean, pokemon.isPlayer()));
        break;
      case Command.RUN:
        let runningPokemon = pokemon;
        if (this.scene.currentBattle.double) {
          const playerActivePokemon = field.filter(pokemon => {
            if (!!pokemon) {
              return pokemon.isPlayer() && pokemon.isActive();
            } else {
              return;
            }
<<<<<<< HEAD
          } else
            this.scene.pushPhase(new MovePhase(this.scene, pokemon, turnCommand.targets || turnCommand.move.targets, move, false, queuedMove.ignorePP));
          break;
        case Command.BALL:
          this.scene.unshiftPhase(new AttemptCapturePhase(this.scene, turnCommand.targets[0] % 2, turnCommand.cursor));
          break;
        case Command.POKEMON:
          this.scene.unshiftPhase(new SwitchSummonPhase(this.scene, pokemon.getFieldIndex(), turnCommand.cursor, true, turnCommand.args[0] as boolean, pokemon.isPlayer()));
          break;
        case Command.RUN:
          this.scene.unshiftPhase(new AttemptRunPhase(this.scene, pokemon.getFieldIndex()));
          break;
=======
          });
          // if only one pokemon is alive, use that one
          if (playerActivePokemon.length > 1) {
            // find which active pokemon has faster speed
            const fasterPokemon = playerActivePokemon[0].getStat(Stat.SPD) > playerActivePokemon[1].getStat(Stat.SPD) ? playerActivePokemon[0] : playerActivePokemon[1];
            // check if either active pokemon has the ability "Run Away"
            const hasRunAway = playerActivePokemon.find(p => p.hasAbility(Abilities.RUN_AWAY));
            runningPokemon = hasRunAway !== undefined ? hasRunAway : fasterPokemon;
          }
        }
        this.scene.unshiftPhase(new AttemptRunPhase(this.scene, runningPokemon.getFieldIndex()));
        break;
>>>>>>> f24795d3
      }
    }


    if (this.scene.arena.weather) {
      this.scene.pushPhase(new WeatherEffectPhase(this.scene, this.scene.arena.weather));
    }

    for (const o of order) {
      if (field[o].status && field[o].status.isPostTurn()) {
        this.scene.pushPhase(new PostTurnStatusEffectPhase(this.scene, o));
      }
    }

    this.scene.pushPhase(new BerryPhase(this.scene));
    this.scene.pushPhase(new TurnEndPhase(this.scene));

    this.end();
  }
}

/** The phase after attacks where the pokemon eat berries */
export class BerryPhase extends FieldPhase {
  start() {
    super.start();

    this.executeForAll((pokemon) => {
      const hasUsableBerry = !!this.scene.findModifier((m) => {
        return m instanceof BerryModifier && m.shouldApply([pokemon]);
      }, pokemon.isPlayer());

      if (hasUsableBerry) {
        const cancelled = new Utils.BooleanHolder(false);
        pokemon.getOpponents().map((opp) => applyAbAttrs(PreventBerryUseAbAttr, opp, cancelled));

        if (cancelled.value) {
          pokemon.scene.queueMessage(getPokemonMessage(pokemon, " is too\nnervous to eat berries!"));
        } else {
          this.scene.unshiftPhase(new CommonAnimPhase(this.scene, pokemon.getBattlerIndex(), pokemon.getBattlerIndex(), CommonAnim.USE_ITEM));

          for (const berryModifier of this.scene.applyModifiers(BerryModifier, pokemon.isPlayer(), pokemon) as BerryModifier[]) {
            if (berryModifier.consumed) {
              if (!--berryModifier.stackCount) {
                this.scene.removeModifier(berryModifier);
              } else {
                berryModifier.consumed = false;
              }
            }
          }

          this.scene.updateModifiers(pokemon.isPlayer());
        }
      }
    });

    this.end();
  }
}

export class TurnEndPhase extends FieldPhase {
  constructor(scene: BattleScene) {
    super(scene);
  }

  start() {
    super.start();

    this.scene.currentBattle.incrementTurn(this.scene);
    this.scene.eventTarget.dispatchEvent(new TurnEndEvent(this.scene.currentBattle.turn));

    const handlePokemon = (pokemon: Pokemon) => {
      pokemon.lapseTags(BattlerTagLapseType.TURN_END);

      if (pokemon.summonData.disabledMove && !--pokemon.summonData.disabledTurns) {
        this.scene.pushPhase(new MessagePhase(this.scene, i18next.t("battle:notDisabled", { pokemonName: `${getPokemonPrefix(pokemon)}${pokemon.name}`, moveName: allMoves[pokemon.summonData.disabledMove].name })));
        pokemon.summonData.disabledMove = Moves.NONE;
      }

      this.scene.applyModifiers(TurnHealModifier, pokemon.isPlayer(), pokemon);

      if (this.scene.arena.terrain?.terrainType === TerrainType.GRASSY && pokemon.isGrounded()) {
        this.scene.unshiftPhase(new PokemonHealPhase(this.scene, pokemon.getBattlerIndex(),
          Math.max(pokemon.getMaxHp() >> 4, 1), getPokemonMessage(pokemon, "'s HP was restored."), true));
      }

      if (!pokemon.isPlayer()) {
        this.scene.applyModifiers(EnemyTurnHealModifier, false, pokemon);
        this.scene.applyModifier(EnemyStatusEffectHealChanceModifier, false, pokemon);
      }

      applyPostTurnAbAttrs(PostTurnAbAttr, pokemon);

      this.scene.applyModifiers(TurnHeldItemTransferModifier, pokemon.isPlayer(), pokemon);

      pokemon.battleSummonData.turnCount++;
    };

    this.executeForAll(handlePokemon);

    this.scene.arena.lapseTags();

    if (this.scene.arena.weather && !this.scene.arena.weather.lapse()) {
      this.scene.arena.trySetWeather(WeatherType.NONE, false);
    }

    if (this.scene.arena.terrain && !this.scene.arena.terrain.lapse()) {
      this.scene.arena.trySetTerrain(TerrainType.NONE, false);
    }

    this.end();
  }
}

export class BattleEndPhase extends BattlePhase {
  start() {
    super.start();

    this.scene.currentBattle.addBattleScore(this.scene);

    this.scene.gameData.gameStats.battles++;
    if (this.scene.currentBattle.trainer) {
      this.scene.gameData.gameStats.trainersDefeated++;
    }
    if (this.scene.gameMode.isEndless && this.scene.currentBattle.waveIndex + 1 > this.scene.gameData.gameStats.highestEndlessWave) {
      this.scene.gameData.gameStats.highestEndlessWave = this.scene.currentBattle.waveIndex + 1;
    }

    for (const pokemon of this.scene.getField()) {
      if (pokemon) {
        pokemon.resetBattleSummonData();
      }
    }

    for (const pokemon of this.scene.getParty().filter(p => !p.isFainted())) {
      applyPostBattleAbAttrs(PostBattleAbAttr, pokemon);
    }

    if (this.scene.currentBattle.moneyScattered) {
      this.scene.currentBattle.pickUpScatteredMoney(this.scene);
    }

    this.scene.clearEnemyHeldItemModifiers();

    const lapsingModifiers = this.scene.findModifiers(m => m instanceof LapsingPersistentModifier || m instanceof LapsingPokemonHeldItemModifier) as (LapsingPersistentModifier | LapsingPokemonHeldItemModifier)[];
    for (const m of lapsingModifiers) {
      const args: any[] = [];
      if (m instanceof LapsingPokemonHeldItemModifier) {
        args.push(this.scene.getPokemonById(m.pokemonId));
      }
      if (!m.lapse(args)) {
        this.scene.removeModifier(m);
      }
    }

    this.scene.updateModifiers().then(() => this.end());
  }
}

export class NewBattlePhase extends BattlePhase {
  start() {
    super.start();

    this.scene.newBattle();

    this.end();
  }
}

export class CommonAnimPhase extends PokemonPhase {
  private anim: CommonAnim;
  private targetIndex: integer;

  constructor(scene: BattleScene, battlerIndex: BattlerIndex, targetIndex: BattlerIndex, anim: CommonAnim) {
    super(scene, battlerIndex);

    this.anim = anim;
    this.targetIndex = targetIndex;
  }

  start() {
    new CommonBattleAnim(this.anim, this.getPokemon(), this.targetIndex !== undefined ? (this.player ? this.scene.getEnemyField() : this.scene.getPlayerField())[this.targetIndex] : this.getPokemon()).play(this.scene, () => {
      this.end();
    });
  }
}

export class MovePhase extends BattlePhase {
  public pokemon: Pokemon;
  public move: PokemonMove;
  public targets: BattlerIndex[];
  protected followUp: boolean;
  protected ignorePp: boolean;
  protected failed: boolean;
  protected cancelled: boolean;

  constructor(scene: BattleScene, pokemon: Pokemon, targets: BattlerIndex[], move: PokemonMove, followUp?: boolean, ignorePp?: boolean) {
    super(scene);

    this.pokemon = pokemon;
    this.targets = targets;
    this.move = move;
    this.followUp = !!followUp;
    this.ignorePp = !!ignorePp;
    this.failed = false;
    this.cancelled = false;
  }

  canMove(): boolean {
    return this.pokemon.isActive(true) && this.move.isUsable(this.pokemon, this.ignorePp) && !!this.targets.length;
  }

  /**Signifies the current move should fail but still use PP */
  fail(): void {
    this.failed = true;
  }

  /**Signifies the current move should cancel and retain PP */
  cancel(): void {
    this.cancelled = true;
  }

  start() {
    super.start();

    console.log(Moves[this.move.moveId]);

    if (!this.canMove()) {
      if (this.move.moveId && this.pokemon.summonData?.disabledMove === this.move.moveId) {
        this.scene.queueMessage(`${this.move.getName()} is disabled!`);
      }
      return this.end();
    }

    if (!this.followUp) {
      if (this.move.getMove().checkFlag(MoveFlags.IGNORE_ABILITIES, this.pokemon, null)) {
        this.scene.arena.setIgnoreAbilities();
      }
    } else {
      this.pokemon.turnData.hitsLeft = undefined;
      this.pokemon.turnData.hitCount = undefined;
    }

    // Move redirection abilities (ie. Storm Drain) only support single target moves
    const moveTarget = this.targets.length === 1
      ? new Utils.IntegerHolder(this.targets[0])
      : null;
    if (moveTarget) {
      const oldTarget = moveTarget.value;
      this.scene.getField(true).filter(p => p !== this.pokemon).forEach(p => applyAbAttrs(RedirectMoveAbAttr, p, null, this.move.moveId, moveTarget));
      //Check if this move is immune to being redirected, and restore its target to the intended target if it is.
      if ((this.pokemon.hasAbilityWithAttr(BlockRedirectAbAttr) || this.move.getMove().getAttrs(BypassRedirectAttr).length)) {
        //If an ability prevented this move from being redirected, display its ability pop up.
        if ((this.pokemon.hasAbilityWithAttr(BlockRedirectAbAttr) && !this.move.getMove().getAttrs(BypassRedirectAttr).length) && oldTarget !== moveTarget.value) {
          this.scene.unshiftPhase(new ShowAbilityPhase(this.scene, this.pokemon.getBattlerIndex(), this.pokemon.getPassiveAbility().hasAttr(BlockRedirectAbAttr)));
        }
        moveTarget.value = oldTarget;
	    }
      this.targets[0] = moveTarget.value;
    }

    if (this.targets.length === 1 && this.targets[0] === BattlerIndex.ATTACKER) {
      if (this.pokemon.turnData.attacksReceived.length) {
        const attacker = this.pokemon.turnData.attacksReceived.length ? this.pokemon.scene.getPokemonById(this.pokemon.turnData.attacksReceived[0].sourceId) : null;
        if (attacker?.isActive(true)) {
          this.targets[0] = attacker.getBattlerIndex();
        }
      }
      if (this.targets[0] === BattlerIndex.ATTACKER) {
        this.fail(); // Marks the move as failed for later in doMove
        this.showMoveText();
        this.showFailedText();
      }
    }

    const targets = this.scene.getField(true).filter(p => {
      if (this.targets.indexOf(p.getBattlerIndex()) > -1) {
        return true;
      }
      return false;
    });

    const doMove = () => {
      this.pokemon.turnData.acted = true; // Record that the move was attempted, even if it fails

      this.pokemon.lapseTags(BattlerTagLapseType.PRE_MOVE);

      let ppUsed = 1;
      // Filter all opponents to include only those this move is targeting
      const targetedOpponents = this.pokemon.getOpponents().filter(o => this.targets.includes(o.getBattlerIndex()));
      for (const opponent of targetedOpponents) {
        if (this.move.ppUsed + ppUsed >= this.move.getMovePp()) { // If we're already at max PP usage, stop checking
          break;
        }
        if (opponent.hasAbilityWithAttr(IncreasePpAbAttr)) { // Accounting for abilities like Pressure
          ppUsed++;
        }
      }

      if (!this.followUp && this.canMove() && !this.cancelled) {
        this.pokemon.lapseTags(BattlerTagLapseType.MOVE);
      }

      const moveQueue = this.pokemon.getMoveQueue();
      if (this.cancelled || this.failed) {
        if (this.failed) {
          this.move.usePp(ppUsed); // Only use PP if the move failed
          this.scene.eventTarget.dispatchEvent(new MoveUsedEvent(this.pokemon?.id, this.move.getMove(), ppUsed));
        }

        // Record a failed move so Abilities like Truant don't trigger next turn and soft-lock
        this.pokemon.pushMoveHistory({ move: Moves.NONE, result: MoveResult.FAIL });

        this.pokemon.lapseTags(BattlerTagLapseType.MOVE_EFFECT); // Remove any tags from moves like Fly/Dive/etc.
        moveQueue.shift(); // Remove the second turn of charge moves
        return this.end();
      }

      this.scene.triggerPokemonFormChange(this.pokemon, SpeciesFormChangePreMoveTrigger);

      if (this.move.moveId) {
        this.showMoveText();
      }

      // This should only happen when there are no valid targets left on the field
      if ((moveQueue.length && moveQueue[0].move === Moves.NONE) || !targets.length) {
        this.showFailedText();
        this.cancel();

        // Record a failed move so Abilities like Truant don't trigger next turn and soft-lock
        this.pokemon.pushMoveHistory({ move: Moves.NONE, result: MoveResult.FAIL });

        this.pokemon.lapseTags(BattlerTagLapseType.MOVE_EFFECT); // Remove any tags from moves like Fly/Dive/etc.

        moveQueue.shift();
        return this.end();
      }

      if (!moveQueue.length || !moveQueue.shift().ignorePP) { // using .shift here clears out two turn moves once they've been used
        this.move.usePp(ppUsed);
        this.scene.eventTarget.dispatchEvent(new MoveUsedEvent(this.pokemon?.id, this.move.getMove(), ppUsed));
      }

      if (!allMoves[this.move.moveId].getAttrs(CopyMoveAttr).length) {
        this.scene.currentBattle.lastMove = this.move.moveId;
      }

      // Assume conditions affecting targets only apply to moves with a single target
      let success = this.move.getMove().applyConditions(this.pokemon, targets[0], this.move.getMove());
      const cancelled = new Utils.BooleanHolder(false);
      let failedText = this.move.getMove().getFailedText(this.pokemon, targets[0], this.move.getMove(), cancelled);
      if (success && this.scene.arena.isMoveWeatherCancelled(this.move.getMove())) {
        success = false;
      } else if (success && this.scene.arena.isMoveTerrainCancelled(this.pokemon, this.targets, this.move.getMove())) {
        success = false;
        if (failedText === null) {
          failedText = getTerrainBlockMessage(targets[0], this.scene.arena.terrain.terrainType);
        }
      }
      if (success) {
        this.scene.unshiftPhase(this.getEffectPhase());
      } else {
        this.pokemon.pushMoveHistory({ move: this.move.moveId, targets: this.targets, result: MoveResult.FAIL, virtual: this.move.virtual });
        if (!cancelled.value) {
          this.showFailedText(failedText);
        }
      }
      // Checks if Dancer ability is triggered
      if (this.move.getMove().hasFlag(MoveFlags.DANCE_MOVE) && !this.followUp) {
        // Pokemon with Dancer can be on either side of the battle so we check in both cases
        this.scene.getPlayerField().forEach(pokemon => {
          applyPostMoveUsedAbAttrs(PostMoveUsedAbAttr, pokemon, this.move, this.pokemon, this.targets);
        });
        this.scene.getEnemyParty().forEach(pokemon => {
          applyPostMoveUsedAbAttrs(PostMoveUsedAbAttr, pokemon, this.move, this.pokemon, this.targets);
        });
      }
      this.end();
    };

    if (!this.followUp && this.pokemon.status && !this.pokemon.status.isPostTurn()) {
      this.pokemon.status.incrementTurn();
      let activated = false;
      let healed = false;

      switch (this.pokemon.status.effect) {
      case StatusEffect.PARALYSIS:
        if (!this.pokemon.randSeedInt(4)) {
          activated = true;
          this.cancelled = true;
        }
        break;
      case StatusEffect.SLEEP:
        applyMoveAttrs(BypassSleepAttr, this.pokemon, null, this.move.getMove());
        healed = this.pokemon.status.turnCount === this.pokemon.status.cureTurn;
        activated = !healed && !this.pokemon.getTag(BattlerTagType.BYPASS_SLEEP);
        this.cancelled = activated;
        break;
      case StatusEffect.FREEZE:
        healed = !!this.move.getMove().findAttr(attr => attr instanceof HealStatusEffectAttr && attr.selfTarget && attr.isOfEffect(StatusEffect.FREEZE)) || !this.pokemon.randSeedInt(5);
        activated = !healed;
        this.cancelled = activated;
        break;
      }

      if (activated) {
        this.scene.queueMessage(getPokemonMessage(this.pokemon, getStatusEffectActivationText(this.pokemon.status.effect)));
        this.scene.unshiftPhase(new CommonAnimPhase(this.scene, this.pokemon.getBattlerIndex(), undefined, CommonAnim.POISON + (this.pokemon.status.effect - 1)));
        doMove();
      } else {
        if (healed) {
          this.scene.queueMessage(getPokemonMessage(this.pokemon, getStatusEffectHealText(this.pokemon.status.effect)));
          this.pokemon.resetStatus();
          this.pokemon.updateInfo();
        }
        doMove();
      }
    } else {
      doMove();
    }
  }

  getEffectPhase(): MoveEffectPhase {
    return new MoveEffectPhase(this.scene, this.pokemon.getBattlerIndex(), this.targets, this.move);
  }

  showMoveText(): void {
    if (this.move.getMove().getAttrs(ChargeAttr).length) {
      const lastMove = this.pokemon.getLastXMoves() as TurnMove[];
      if (!lastMove.length || lastMove[0].move !== this.move.getMove().id || lastMove[0].result !== MoveResult.OTHER) {
        this.scene.queueMessage(getPokemonMessage(this.pokemon, ` used\n${this.move.getName()}!`), 500);
        return;
      }
    }

    if (this.pokemon.getTag(BattlerTagType.RECHARGING || BattlerTagType.INTERRUPTED)) {
      return;
    }

    this.scene.queueMessage(getPokemonMessage(this.pokemon, ` used\n${this.move.getName()}!`), 500);
    applyMoveAttrs(PreMoveMessageAttr, this.pokemon, this.pokemon.getOpponents().find(() => true), this.move.getMove());
  }

  showFailedText(failedText: string = null): void {
    this.scene.queueMessage(failedText || i18next.t("battle:attackFailed"));
  }

  end() {
    if (!this.followUp && this.canMove()) {
      this.scene.unshiftPhase(new MoveEndPhase(this.scene, this.pokemon.getBattlerIndex()));
    }

    super.end();
  }
}

export class MoveEffectPhase extends PokemonPhase {
  public move: PokemonMove;
  protected targets: BattlerIndex[];

  constructor(scene: BattleScene, battlerIndex: BattlerIndex, targets: BattlerIndex[], move: PokemonMove) {
    super(scene, battlerIndex);
    this.move = move;
    // In double battles, if the right Pokemon selects a spread move and the left Pokemon dies
    // with no party members available to switch in, then the right Pokemon takes the index
    // of the left Pokemon and gets hit unless this is checked.
    if (targets.includes(battlerIndex) && this.move.getMove().moveTarget === MoveTarget.ALL_NEAR_OTHERS) {
      const i = targets.indexOf(battlerIndex);
      targets.splice(i,i+1);
    }
    this.targets = targets;
  }

  start() {
    super.start();

    const user = this.getUserPokemon();
    const targets = this.getTargets();

    if (!user?.isOnField()) {
      return super.end();
    }

    const overridden = new Utils.BooleanHolder(false);

    // Assume single target for override
    applyMoveAttrs(OverrideMoveEffectAttr, user, this.getTarget(), this.move.getMove(), overridden, this.move.virtual).then(() => {

      if (overridden.value) {
        return this.end();
      }

      user.lapseTags(BattlerTagLapseType.MOVE_EFFECT);

      if (user.turnData.hitsLeft === undefined) {
        const hitCount = new Utils.IntegerHolder(1);
        // Assume single target for multi hit
        applyMoveAttrs(MultiHitAttr, user, this.getTarget(), this.move.getMove(), hitCount);
        if (this.move.getMove() instanceof AttackMove && !this.move.getMove().getAttrs(FixedDamageAttr).length) {
          this.scene.applyModifiers(PokemonMultiHitModifier, user.isPlayer(), user, hitCount, new Utils.IntegerHolder(0));
        }
        user.turnData.hitsLeft = user.turnData.hitCount = hitCount.value;
      }

      const moveHistoryEntry = { move: this.move.moveId, targets: this.targets, result: MoveResult.PENDING, virtual: this.move.virtual };
      user.pushMoveHistory(moveHistoryEntry);

      const targetHitChecks = Object.fromEntries(targets.map(p => [ p.getBattlerIndex(), this.hitCheck(p) ]));
      const activeTargets = targets.map(t => t.isActive(true));
      if (!activeTargets.length || (!this.move.getMove().getAttrs(VariableTargetAttr).length && !this.move.getMove().isMultiTarget() && !targetHitChecks[this.targets[0]])) {
        user.turnData.hitCount = 1;
        user.turnData.hitsLeft = 1;
        if (activeTargets.length) {
          this.scene.queueMessage(getPokemonMessage(user, "'s\nattack missed!"));
          moveHistoryEntry.result = MoveResult.MISS;
          applyMoveAttrs(MissEffectAttr, user, null, this.move.getMove());
        } else {
          this.scene.queueMessage(i18next.t("battle:attackFailed"));
          moveHistoryEntry.result = MoveResult.FAIL;
        }
        return this.end();
      }

      const applyAttrs: Promise<void>[] = [];

      // Move animation only needs one target
      new MoveAnim(this.move.getMove().id as Moves, user, this.getTarget()?.getBattlerIndex()).play(this.scene, () => {
        for (const target of targets) {
          if (!targetHitChecks[target.getBattlerIndex()]) {
            user.turnData.hitCount = 1;
            user.turnData.hitsLeft = 1;
            this.scene.queueMessage(getPokemonMessage(user, "'s\nattack missed!"));
            if (moveHistoryEntry.result === MoveResult.PENDING) {
              moveHistoryEntry.result = MoveResult.MISS;
            }
            applyMoveAttrs(MissEffectAttr, user, null, this.move.getMove());
            continue;
          }

          const isProtected = !this.move.getMove().hasFlag(MoveFlags.IGNORE_PROTECT) && target.findTags(t => t instanceof ProtectedTag).find(t => target.lapseTag(t.tagType));

          const firstHit = moveHistoryEntry.result !== MoveResult.SUCCESS;

          moveHistoryEntry.result = MoveResult.SUCCESS;

          const hitResult = !isProtected ? target.apply(user, this.move) : HitResult.NO_EFFECT;

          this.scene.triggerPokemonFormChange(user, SpeciesFormChangePostMoveTrigger);

          applyAttrs.push(new Promise(resolve => {
            applyFilteredMoveAttrs((attr: MoveAttr) => attr instanceof MoveEffectAttr && (attr as MoveEffectAttr).trigger === MoveEffectTrigger.PRE_APPLY && (!attr.firstHitOnly || firstHit),
              user, target, this.move.getMove()).then(() => {
              if (hitResult !== HitResult.FAIL) {
                const chargeEffect = !!this.move.getMove().getAttrs(ChargeAttr).find(ca => (ca as ChargeAttr).usedChargeEffect(user, this.getTarget(), this.move.getMove()));
                // Charge attribute with charge effect takes all effect attributes and applies them to charge stage, so ignore them if this is present
                Utils.executeIf(!chargeEffect, () => applyFilteredMoveAttrs((attr: MoveAttr) => attr instanceof MoveEffectAttr && (attr as MoveEffectAttr).trigger === MoveEffectTrigger.POST_APPLY
                  && (attr as MoveEffectAttr).selfTarget && (!attr.firstHitOnly || firstHit), user, target, this.move.getMove())).then(() => {
                  if (hitResult !== HitResult.NO_EFFECT) {
                    applyFilteredMoveAttrs((attr: MoveAttr) => attr instanceof MoveEffectAttr && (attr as MoveEffectAttr).trigger === MoveEffectTrigger.POST_APPLY
                      && !(attr as MoveEffectAttr).selfTarget && (!attr.firstHitOnly || firstHit), user, target, this.move.getMove()).then(() => {
                      if (hitResult < HitResult.NO_EFFECT) {
                        const flinched = new Utils.BooleanHolder(false);
                        user.scene.applyModifiers(FlinchChanceModifier, user.isPlayer(), user, flinched);
                        if (flinched.value) {
                          target.addTag(BattlerTagType.FLINCHED, undefined, this.move.moveId, user.id);
                        }
                      }
                      Utils.executeIf(!isProtected && !chargeEffect, () => applyFilteredMoveAttrs((attr: MoveAttr) => attr instanceof MoveEffectAttr && (attr as MoveEffectAttr).trigger === MoveEffectTrigger.HIT && (!attr.firstHitOnly || firstHit),
                        user, target, this.move.getMove()).then(() => {
                        return Utils.executeIf(!target.isFainted() || target.canApplyAbility(), () => applyPostDefendAbAttrs(PostDefendAbAttr, target, user, this.move, hitResult).then(() => {
                          if (!user.isPlayer() && this.move.getMove() instanceof AttackMove) {
                            user.scene.applyShuffledModifiers(this.scene, EnemyAttackStatusEffectChanceModifier, false, target);
                          }
                        })).then(() => {
                          applyPostAttackAbAttrs(PostAttackAbAttr, user, target, this.move, hitResult).then(() => {
                            if (this.move.getMove() instanceof AttackMove) {
                              this.scene.applyModifiers(ContactHeldItemTransferChanceModifier, this.player, user, target.getFieldIndex());
                            }
                            resolve();
                          });
                        });
                      })
                      ).then(() => resolve());
                    });
                  } else {
                    applyMoveAttrs(NoEffectAttr, user, null, this.move.getMove()).then(() => resolve());
                  }
                });
              } else {
                resolve();
              }
            });
          }));
        }
        // Trigger effect which should only apply one time after all targeted effects have already applied
        const postTarget = applyFilteredMoveAttrs((attr: MoveAttr) => attr instanceof MoveEffectAttr && (attr as MoveEffectAttr).trigger === MoveEffectTrigger.POST_TARGET,
          user, null, this.move.getMove());

        if (applyAttrs.length) { // If there is a pending asynchronous move effect, do this after
          applyAttrs[applyAttrs.length - 1]?.then(() => postTarget);
        } else { // Otherwise, push a new asynchronous move effect
          applyAttrs.push(postTarget);
        }

        Promise.allSettled(applyAttrs).then(() => this.end());
      });
    });
  }

  end() {
    const user = this.getUserPokemon();
    if (user) {
      if (--user.turnData.hitsLeft >= 1 && this.getTarget()?.isActive()) {
        this.scene.unshiftPhase(this.getNewHitPhase());
      } else {
        const hitsTotal = user.turnData.hitCount - Math.max(user.turnData.hitsLeft, 0);
        if (hitsTotal > 1) {
          this.scene.queueMessage(i18next.t("battle:attackHitsCount", { count: hitsTotal }));
        }
        this.scene.applyModifiers(HitHealModifier, this.player, user);
      }
    }

    super.end();
  }

  hitCheck(target: Pokemon): boolean {
    // Moves targeting the user and entry hazards can't miss
    if ([MoveTarget.USER, MoveTarget.ENEMY_SIDE].includes(this.move.getMove().moveTarget)) {
      return true;
    }

    const user = this.getUserPokemon();

    // Hit check only calculated on first hit for multi-hit moves
    if (user.turnData.hitsLeft < user.turnData.hitCount) {
      return true;
    }

    if (user.hasAbilityWithAttr(AlwaysHitAbAttr) || target.hasAbilityWithAttr(AlwaysHitAbAttr)) {
      return true;
    }

    // If the user should ignore accuracy on a target, check who the user targeted last turn and see if they match
    if (user.getTag(BattlerTagType.IGNORE_ACCURACY) && (user.getLastXMoves().slice(1).find(() => true)?.targets || []).indexOf(target.getBattlerIndex()) !== -1) {
      return true;
    }

    const hiddenTag = target.getTag(HiddenTag);
    if (hiddenTag && !this.move.getMove().getAttrs(HitsTagAttr).filter(hta => (hta as HitsTagAttr).tagType === hiddenTag.tagType).length) {
      return false;
    }

    const moveAccuracy = new Utils.NumberHolder(this.move.getMove().accuracy);

    applyMoveAttrs(VariableAccuracyAttr, user, target, this.move.getMove(), moveAccuracy);

    if (moveAccuracy.value === -1) {
      return true;
    }

    const isOhko = !!this.move.getMove().getAttrs(OneHitKOAccuracyAttr).length;

    if (!isOhko) {
      user.scene.applyModifiers(PokemonMoveAccuracyBoosterModifier, user.isPlayer(), user, moveAccuracy);
    }

    if (this.scene.arena.weather?.weatherType === WeatherType.FOG) {
      moveAccuracy.value = Math.floor(moveAccuracy.value * 0.9);
    }

    if (!isOhko && this.scene.arena.getTag(ArenaTagType.GRAVITY)) {
      moveAccuracy.value = Math.floor(moveAccuracy.value * 1.67);
    }

    const userAccuracyLevel = new Utils.IntegerHolder(user.summonData.battleStats[BattleStat.ACC]);
    const targetEvasionLevel = new Utils.IntegerHolder(target.summonData.battleStats[BattleStat.EVA]);
    applyAbAttrs(IgnoreOpponentStatChangesAbAttr, target, null, userAccuracyLevel);
    applyAbAttrs(IgnoreOpponentStatChangesAbAttr, user, null, targetEvasionLevel);
    applyAbAttrs(IgnoreOpponentEvasionAbAttr, user, null, targetEvasionLevel);
    applyMoveAttrs(IgnoreOpponentStatChangesAttr, user, target, this.move.getMove(), targetEvasionLevel);
    this.scene.applyModifiers(TempBattleStatBoosterModifier, this.player, TempBattleStat.ACC, userAccuracyLevel);

    const rand = user.randSeedInt(100, 1);

    const accuracyMultiplier = new Utils.NumberHolder(1);
    if (userAccuracyLevel.value !== targetEvasionLevel.value) {
      accuracyMultiplier.value = userAccuracyLevel.value > targetEvasionLevel.value
        ? (3 + Math.min(userAccuracyLevel.value - targetEvasionLevel.value, 6)) / 3
        : 3 / (3 + Math.min(targetEvasionLevel.value - userAccuracyLevel.value, 6));
    }

    applyBattleStatMultiplierAbAttrs(BattleStatMultiplierAbAttr, user, BattleStat.ACC, accuracyMultiplier, this.move.getMove());

    const evasionMultiplier = new Utils.NumberHolder(1);
    applyBattleStatMultiplierAbAttrs(BattleStatMultiplierAbAttr, this.getTarget(), BattleStat.EVA, evasionMultiplier);

    accuracyMultiplier.value /= evasionMultiplier.value;

    return rand <= moveAccuracy.value * accuracyMultiplier.value;
  }

  getUserPokemon(): Pokemon {
    if (this.battlerIndex > BattlerIndex.ENEMY_2) {
      return this.scene.getPokemonById(this.battlerIndex);
    }
    return (this.player ? this.scene.getPlayerField() : this.scene.getEnemyField())[this.fieldIndex];
  }

  getTargets(): Pokemon[] {
    return this.scene.getField(true).filter(p => this.targets.indexOf(p.getBattlerIndex()) > -1);
  }

  getTarget(): Pokemon {
    return this.getTargets().find(() => true);
  }

  getNewHitPhase() {
    return new MoveEffectPhase(this.scene, this.battlerIndex, this.targets, this.move);
  }
}

export class MoveEndPhase extends PokemonPhase {
  constructor(scene: BattleScene, battlerIndex: BattlerIndex) {
    super(scene, battlerIndex);
  }

  start() {
    super.start();

    const pokemon = this.getPokemon();
    if (pokemon.isActive(true)) {
      pokemon.lapseTags(BattlerTagLapseType.AFTER_MOVE);
    }

    this.scene.arena.setIgnoreAbilities(false);

    this.end();
  }
}

export class MoveAnimTestPhase extends BattlePhase {
  private moveQueue: Moves[];

  constructor(scene: BattleScene, moveQueue?: Moves[]) {
    super(scene);

    this.moveQueue = moveQueue || Utils.getEnumValues(Moves).slice(1);
  }

  start() {
    const moveQueue = this.moveQueue.slice(0);
    this.playMoveAnim(moveQueue, true);
  }

  playMoveAnim(moveQueue: Moves[], player: boolean) {
    const moveId = player ? moveQueue[0] : moveQueue.shift();
    if (moveId === undefined) {
      this.playMoveAnim(this.moveQueue.slice(0), true);
      return;
    } else if (player) {
      console.log(Moves[moveId]);
    }

    initMoveAnim(this.scene, moveId).then(() => {
      loadMoveAnimAssets(this.scene, [ moveId ], true)
        .then(() => {
          new MoveAnim(moveId, player ? this.scene.getPlayerPokemon() : this.scene.getEnemyPokemon(), (player !== (allMoves[moveId] instanceof SelfStatusMove) ? this.scene.getEnemyPokemon() : this.scene.getPlayerPokemon()).getBattlerIndex()).play(this.scene, () => {
            if (player) {
              this.playMoveAnim(moveQueue, false);
            } else {
              this.playMoveAnim(moveQueue, true);
            }
          });
        });
    });
  }
}

export class ShowAbilityPhase extends PokemonPhase {
  private passive: boolean;

  constructor(scene: BattleScene, battlerIndex: BattlerIndex, passive: boolean = false) {
    super(scene, battlerIndex);

    this.passive = passive;
  }

  start() {
    super.start();

    this.scene.abilityBar.showAbility(this.getPokemon(), this.passive);

    this.end();
  }
}

export class StatChangePhase extends PokemonPhase {
  private stats: BattleStat[];
  private selfTarget: boolean;
  private levels: integer;
  private showMessage: boolean;
  private ignoreAbilities: boolean;
  private canBeCopied: boolean;

  constructor(scene: BattleScene, battlerIndex: BattlerIndex, selfTarget: boolean, stats: BattleStat[], levels: integer, showMessage: boolean = true, ignoreAbilities: boolean = false, canBeCopied: boolean = true) {
    super(scene, battlerIndex);

    this.selfTarget = selfTarget;
    this.stats = stats;
    this.levels = levels;
    this.showMessage = showMessage;
    this.ignoreAbilities = ignoreAbilities;
    this.canBeCopied = canBeCopied;
  }

  start() {
    const pokemon = this.getPokemon();

    let random = false;

    if (this.stats.length === 1 && this.stats[0] === BattleStat.RAND) {
      this.stats[0] = this.getRandomStat();
      random = true;
    }

    this.aggregateStatChanges(random);

    if (!pokemon.isActive(true)) {
      return this.end();
    }

    const filteredStats = this.stats.map(s => s !== BattleStat.RAND ? s : this.getRandomStat()).filter(stat => {
      const cancelled = new Utils.BooleanHolder(false);

      if (!this.selfTarget && this.levels < 0) {
        this.scene.arena.applyTagsForSide(MistTag, pokemon.isPlayer() ? ArenaTagSide.PLAYER : ArenaTagSide.ENEMY, cancelled);
      }

      if (!cancelled.value && !this.selfTarget && this.levels < 0) {
        applyPreStatChangeAbAttrs(ProtectStatAbAttr, this.getPokemon(), stat, cancelled);
      }

      return !cancelled.value;
    });

    const levels = new Utils.IntegerHolder(this.levels);

    if (!this.ignoreAbilities) {
      applyAbAttrs(StatChangeMultiplierAbAttr, pokemon, null, levels);
    }

    const battleStats = this.getPokemon().summonData.battleStats;
    const relLevels = filteredStats.map(stat => (levels.value >= 1 ? Math.min(battleStats[stat] + levels.value, 6) : Math.max(battleStats[stat] + levels.value, -6)) - battleStats[stat]);

    const end = () => {
      if (this.showMessage) {
        const messages = this.getStatChangeMessages(filteredStats, levels.value, relLevels);
        for (const message of messages) {
          this.scene.queueMessage(message);
        }
      }

      for (const stat of filteredStats) {
        pokemon.summonData.battleStats[stat] = Math.max(Math.min(pokemon.summonData.battleStats[stat] + levels.value, 6), -6);
      }

      if (levels.value > 0 && this.canBeCopied) {
        for (const opponent of pokemon.getOpponents()) {
          applyAbAttrs(StatChangeCopyAbAttr, opponent, null, this.stats, levels.value);
        }
      }

      applyPostStatChangeAbAttrs(PostStatChangeAbAttr, pokemon, filteredStats, this.levels, this.selfTarget);

      pokemon.updateInfo();

      handleTutorial(this.scene, Tutorial.Stat_Change).then(() => super.end());
    };

    if (relLevels.filter(l => l).length && this.scene.moveAnimations) {
      pokemon.enableMask();
      const pokemonMaskSprite = pokemon.maskSprite;

      const tileX = (this.player ? 106 : 236) * pokemon.getSpriteScale() * this.scene.field.scale;
      const tileY = ((this.player ? 148 : 84) + (levels.value >= 1 ? 160 : 0)) * pokemon.getSpriteScale() * this.scene.field.scale;
      const tileWidth = 156 * this.scene.field.scale * pokemon.getSpriteScale();
      const tileHeight = 316 * this.scene.field.scale * pokemon.getSpriteScale();

      const statSprite = this.scene.add.tileSprite(tileX, tileY, tileWidth, tileHeight, "battle_stats", filteredStats.length > 1 ? "mix" : BattleStat[filteredStats[0]].toLowerCase());
      statSprite.setPipeline(this.scene.fieldSpritePipeline);
      statSprite.setAlpha(0);
      statSprite.setScale(6);
      statSprite.setOrigin(0.5, 1);

      this.scene.playSound(`stat_${levels.value >= 1 ? "up" : "down"}`);

      statSprite.setMask(new Phaser.Display.Masks.BitmapMask(this.scene, pokemonMaskSprite));

      this.scene.tweens.add({
        targets: statSprite,
        duration: 250,
        alpha: 0.8375,
        onComplete: () => {
          this.scene.tweens.add({
            targets: statSprite,
            delay: 1000,
            duration: 250,
            alpha: 0
          });
        }
      });

      this.scene.tweens.add({
        targets: statSprite,
        duration: 1500,
        y: `${levels.value >= 1 ? "-" : "+"}=${160 * 6}`
      });

      this.scene.time.delayedCall(1750, () => {
        pokemon.disableMask();
        end();
      });
    } else {
      end();
    }
  }

  getRandomStat(): BattleStat {
    const allStats = Utils.getEnumValues(BattleStat);
    return allStats[this.getPokemon().randSeedInt(BattleStat.SPD + 1)];
  }

  aggregateStatChanges(random: boolean = false): void {
    const isAccEva = [ BattleStat.ACC, BattleStat.EVA ].some(s => this.stats.includes(s));
    let existingPhase: StatChangePhase;
    if (this.stats.length === 1) {
      while ((existingPhase = (this.scene.findPhase(p => p instanceof StatChangePhase && p.battlerIndex === this.battlerIndex && p.stats.length === 1
        && (p.stats[0] === this.stats[0] || (random && p.stats[0] === BattleStat.RAND))
        && p.selfTarget === this.selfTarget && p.showMessage === this.showMessage && p.ignoreAbilities === this.ignoreAbilities) as StatChangePhase))) {
        if (existingPhase.stats[0] === BattleStat.RAND) {
          existingPhase.stats[0] = this.getRandomStat();
          if (existingPhase.stats[0] !== this.stats[0]) {
            continue;
          }
        }
        this.levels += existingPhase.levels;

        if (!this.scene.tryRemovePhase(p => p === existingPhase)) {
          break;
        }
      }
    }
    while ((existingPhase = (this.scene.findPhase(p => p instanceof StatChangePhase && p.battlerIndex === this.battlerIndex && p.selfTarget === this.selfTarget
      && ([ BattleStat.ACC, BattleStat.EVA ].some(s => p.stats.includes(s)) === isAccEva)
      && p.levels === this.levels && p.showMessage === this.showMessage && p.ignoreAbilities === this.ignoreAbilities) as StatChangePhase))) {
      this.stats.push(...existingPhase.stats);
      if (!this.scene.tryRemovePhase(p => p === existingPhase)) {
        break;
      }
    }
  }

  getStatChangeMessages(stats: BattleStat[], levels: integer, relLevels: integer[]): string[] {
    const messages: string[] = [];

    const relLevelStatIndexes = {};
    for (let rl = 0; rl < relLevels.length; rl++) {
      const relLevel = relLevels[rl];
      if (!relLevelStatIndexes[relLevel]) {
        relLevelStatIndexes[relLevel] = [];
      }
      relLevelStatIndexes[relLevel].push(rl);
    }

    Object.keys(relLevelStatIndexes).forEach(rl => {
      const relLevelStats = stats.filter((_, i) => relLevelStatIndexes[rl].includes(i));
      let statsFragment = "";

      if (relLevelStats.length > 1) {
        statsFragment = relLevelStats.length >= 5
          ? "stats"
          : `${relLevelStats.slice(0, -1).map(s => getBattleStatName(s)).join(", ")}${relLevelStats.length > 2 ? "," : ""} and ${getBattleStatName(relLevelStats[relLevelStats.length - 1])}`;
      } else {
        statsFragment = getBattleStatName(relLevelStats[0]);
      }
      messages.push(getPokemonMessage(this.getPokemon(), `'s ${statsFragment} ${getBattleStatLevelChangeDescription(Math.abs(parseInt(rl)), levels >= 1)}!`));
    });

    return messages;
  }
}

export class WeatherEffectPhase extends CommonAnimPhase {
  public weather: Weather;

  constructor(scene: BattleScene, weather: Weather) {
    super(scene, undefined, undefined, CommonAnim.SUNNY + (weather.weatherType - 1));
    this.weather = weather;
  }

  start() {
    if (this.weather.isDamaging()) {

      const cancelled = new Utils.BooleanHolder(false);

      this.executeForAll((pokemon: Pokemon) => applyPreWeatherEffectAbAttrs(SuppressWeatherEffectAbAttr, pokemon, this.weather, cancelled));

      if (!cancelled.value) {
        const inflictDamage = (pokemon: Pokemon) => {
          const cancelled = new Utils.BooleanHolder(false);

          applyPreWeatherEffectAbAttrs(PreWeatherDamageAbAttr, pokemon, this.weather, cancelled);
          applyAbAttrs(BlockNonDirectDamageAbAttr, pokemon, cancelled);

          if (cancelled.value) {
            return;
          }

          const damage = Math.ceil(pokemon.getMaxHp() / 16);

          this.scene.queueMessage(getWeatherDamageMessage(this.weather.weatherType, pokemon));
          pokemon.damageAndUpdate(damage, HitResult.EFFECTIVE, false, false, true);
        };

        this.executeForAll((pokemon: Pokemon) => {
          const immune = !pokemon || !!pokemon.getTypes(true, true).filter(t => this.weather.isTypeDamageImmune(t)).length;
          if (!immune) {
            inflictDamage(pokemon);
          }
        });
      }
    }

    this.scene.ui.showText(getWeatherLapseMessage(this.weather.weatherType), null, () => {
      this.executeForAll((pokemon: Pokemon) => applyPostWeatherLapseAbAttrs(PostWeatherLapseAbAttr, pokemon, this.weather));

      super.start();
    });
  }
}

export class ObtainStatusEffectPhase extends PokemonPhase {
  private statusEffect: StatusEffect;
  private cureTurn: integer;
  private sourceText: string;
  private sourcePokemon: Pokemon;

  constructor(scene: BattleScene, battlerIndex: BattlerIndex, statusEffect: StatusEffect, cureTurn?: integer, sourceText?: string, sourcePokemon?: Pokemon) {
    super(scene, battlerIndex);

    this.statusEffect = statusEffect;
    this.cureTurn = cureTurn;
    this.sourceText = sourceText;
    this.sourcePokemon = sourcePokemon; // For tracking which Pokemon caused the status effect
  }

  start() {
    const pokemon = this.getPokemon();
    if (!pokemon.status) {
      if (pokemon.trySetStatus(this.statusEffect, false, this.sourcePokemon)) {
        if (this.cureTurn) {
          pokemon.status.cureTurn = this.cureTurn;
        }
        pokemon.updateInfo(true);
        new CommonBattleAnim(CommonAnim.POISON + (this.statusEffect - 1), pokemon).play(this.scene, () => {
          this.scene.queueMessage(getPokemonMessage(pokemon, getStatusEffectObtainText(this.statusEffect, this.sourceText)));
          if (pokemon.status.isPostTurn()) {
            this.scene.pushPhase(new PostTurnStatusEffectPhase(this.scene, this.battlerIndex));
          }
          this.end();
        });
        return;
      }
    } else if (pokemon.status.effect === this.statusEffect) {
      this.scene.queueMessage(getPokemonMessage(pokemon, getStatusEffectOverlapText(this.statusEffect)));
    }
    this.end();
  }
}

export class PostTurnStatusEffectPhase extends PokemonPhase {
  constructor(scene: BattleScene, battlerIndex: BattlerIndex) {
    super(scene, battlerIndex);
  }

  start() {
    const pokemon = this.getPokemon();
    if (pokemon?.isActive(true) && pokemon.status && pokemon.status.isPostTurn()) {
      pokemon.status.incrementTurn();
      const cancelled = new Utils.BooleanHolder(false);
      applyAbAttrs(BlockNonDirectDamageAbAttr, pokemon, cancelled);

      if (!cancelled.value) {
        this.scene.queueMessage(getPokemonMessage(pokemon, getStatusEffectActivationText(pokemon.status.effect)));
        let damage: integer = 0;
        switch (pokemon.status.effect) {
        case StatusEffect.POISON:
          damage = Math.max(pokemon.getMaxHp() >> 3, 1);
          break;
        case StatusEffect.TOXIC:
          damage = Math.max(Math.floor((pokemon.getMaxHp() / 16) * pokemon.status.turnCount), 1);
          break;
        case StatusEffect.BURN:
          damage = Math.max(pokemon.getMaxHp() >> 4, 1);
          break;
        }
        if (damage) {
		  // Set preventEndure flag to avoid pokemon surviving thanks to focus band, sturdy, endure ...
          this.scene.damageNumberHandler.add(this.getPokemon(), pokemon.damage(damage, false, true));
          pokemon.updateInfo();
        }
        new CommonBattleAnim(CommonAnim.POISON + (pokemon.status.effect - 1), pokemon).play(this.scene, () => this.end());
      } else {
        this.end();
      }
    } else {
      this.end();
    }
  }
}

export class MessagePhase extends Phase {
  private text: string;
  private callbackDelay: integer;
  private prompt: boolean;
  private promptDelay: integer;

  constructor(scene: BattleScene, text: string, callbackDelay?: integer, prompt?: boolean, promptDelay?: integer) {
    super(scene);

    this.text = text;
    this.callbackDelay = callbackDelay;
    this.prompt = prompt;
    this.promptDelay = promptDelay;
  }

  start() {
    super.start();

    if (this.text.indexOf("$") > -1) {
      const pageIndex = this.text.indexOf("$");
      this.scene.unshiftPhase(new MessagePhase(this.scene, this.text.slice(pageIndex + 1), this.callbackDelay, this.prompt, this.promptDelay));
      this.text = this.text.slice(0, pageIndex).trim();
    }

    this.scene.ui.showText(this.text, null, () => this.end(), this.callbackDelay || (this.prompt ? 0 : 1500), this.prompt, this.promptDelay);
  }

  end() {
    if (this.scene.abilityBar.shown) {
      this.scene.abilityBar.hide();
    }

    super.end();
  }
}

export class DamagePhase extends PokemonPhase {
  private amount: integer;
  private damageResult: DamageResult;
  private critical: boolean;

  constructor(scene: BattleScene, battlerIndex: BattlerIndex, amount: integer, damageResult?: DamageResult, critical: boolean = false) {
    super(scene, battlerIndex);

    this.amount = amount;
    this.damageResult = damageResult || HitResult.EFFECTIVE;
    this.critical = critical;
  }

  start() {
    super.start();

    if (this.damageResult === HitResult.ONE_HIT_KO) {
      this.scene.toggleInvert(true);
      this.scene.time.delayedCall(Utils.fixedInt(1000), () => {
        this.scene.toggleInvert(false);
        this.applyDamage();
      });
      return;
    }

    this.applyDamage();
  }

  updateAmount(amount: integer): void {
    this.amount = amount;
  }

  applyDamage() {
    switch (this.damageResult) {
    case HitResult.EFFECTIVE:
      this.scene.playSound("hit");
      break;
    case HitResult.SUPER_EFFECTIVE:
    case HitResult.ONE_HIT_KO:
      this.scene.playSound("hit_strong");
      break;
    case HitResult.NOT_VERY_EFFECTIVE:
      this.scene.playSound("hit_weak");
      break;
    }

    if (this.amount) {
      this.scene.damageNumberHandler.add(this.getPokemon(), this.amount, this.damageResult, this.critical);
    }

    if (this.damageResult !== HitResult.OTHER) {
      const flashTimer = this.scene.time.addEvent({
        delay: 100,
        repeat: 5,
        startAt: 200,
        callback: () => {
          this.getPokemon().getSprite().setVisible(flashTimer.repeatCount % 2 === 0);
          if (!flashTimer.repeatCount) {
            this.getPokemon().updateInfo().then(() => this.end());
          }
        }
      });
    } else {
      this.getPokemon().updateInfo().then(() => this.end());
    }
  }

  end() {
    switch (this.scene.currentBattle.battleSpec) {
    case BattleSpec.FINAL_BOSS:
      const pokemon = this.getPokemon();
      if (pokemon instanceof EnemyPokemon && pokemon.isBoss() && !pokemon.formIndex && pokemon.bossSegmentIndex < 1) {
        this.scene.fadeOutBgm(Utils.fixedInt(2000), false);
        this.scene.ui.showDialogue(battleSpecDialogue[BattleSpec.FINAL_BOSS].firstStageWin, pokemon.species.name, null, () => {
          this.scene.addEnemyModifier(getModifierType(modifierTypes.MINI_BLACK_HOLE).newModifier(pokemon) as PersistentModifier, false, true);
          pokemon.generateAndPopulateMoveset(1);
          this.scene.setFieldScale(0.75);
          this.scene.triggerPokemonFormChange(pokemon, SpeciesFormChangeManualTrigger, false);
          this.scene.currentBattle.double = true;
          const availablePartyMembers = this.scene.getParty().filter(p => !p.isFainted());
          if (availablePartyMembers.length > 1) {
            this.scene.pushPhase(new ToggleDoublePositionPhase(this.scene, true));
            if (!availablePartyMembers[1].isOnField()) {
              this.scene.pushPhase(new SummonPhase(this.scene, 1));
            }
          }

          super.end();
        });
        return;
      }
      break;
    }

    super.end();
  }
}

export class FaintPhase extends PokemonPhase {
  private preventEndure: boolean;

  constructor(scene: BattleScene, battlerIndex: BattlerIndex, preventEndure?: boolean) {
    super(scene, battlerIndex);

    this.preventEndure = preventEndure;
  }

  start() {
    super.start();

    if (!this.preventEndure) {
      const instantReviveModifier = this.scene.applyModifier(PokemonInstantReviveModifier, this.player, this.getPokemon()) as PokemonInstantReviveModifier;

      if (instantReviveModifier) {
        if (!--instantReviveModifier.stackCount) {
          this.scene.removeModifier(instantReviveModifier);
        }
        this.scene.updateModifiers(this.player);
        return this.end();
      }
    }

    if (!this.tryOverrideForBattleSpec()) {
      this.doFaint();
    }
  }

  doFaint(): void {
    const pokemon = this.getPokemon();

    this.scene.queueMessage(getPokemonMessage(pokemon, " fainted!"), null, true);

    if (pokemon.turnData?.attacksReceived?.length) {
      const lastAttack = pokemon.turnData.attacksReceived[0];
      applyPostFaintAbAttrs(PostFaintAbAttr, pokemon, this.scene.getPokemonById(lastAttack.sourceId), new PokemonMove(lastAttack.move), lastAttack.result);
    }

    const alivePlayField = this.scene.getField(true);
    alivePlayField.forEach(p => applyPostKnockOutAbAttrs(PostKnockOutAbAttr, p, pokemon));
    if (pokemon.turnData?.attacksReceived?.length) {
      const defeatSource = this.scene.getPokemonById(pokemon.turnData.attacksReceived[0].sourceId);
      if (defeatSource?.isOnField()) {
        applyPostVictoryAbAttrs(PostVictoryAbAttr, defeatSource);
        const pvmove = allMoves[pokemon.turnData.attacksReceived[0].move];
        const pvattrs = pvmove.getAttrs(PostVictoryStatChangeAttr) as PostVictoryStatChangeAttr[];
        if (pvattrs.length) {
          for (const pvattr of pvattrs) {
            pvattr.applyPostVictory(defeatSource, defeatSource, pvmove);
          }
        }
      }
    }

    if (this.player) {
      const nonFaintedPartyMembers = this.scene.getParty().filter(p => !p.isFainted());
      const nonFaintedPartyMemberCount = nonFaintedPartyMembers.length;
      if (!nonFaintedPartyMemberCount) {
        this.scene.unshiftPhase(new GameOverPhase(this.scene));
      } else if (nonFaintedPartyMemberCount >= this.scene.currentBattle.getBattlerCount() || (this.scene.currentBattle.double && !nonFaintedPartyMembers[0].isActive(true))) {
        this.scene.pushPhase(new SwitchPhase(this.scene, this.fieldIndex, true, false));
      }
      if (nonFaintedPartyMemberCount === 1 && this.scene.currentBattle.double) {
        this.scene.unshiftPhase(new ToggleDoublePositionPhase(this.scene, true));
      }
    } else {
      this.scene.unshiftPhase(new VictoryPhase(this.scene, this.battlerIndex));
      if (this.scene.currentBattle.battleType === BattleType.TRAINER) {
        const hasReservePartyMember = !!this.scene.getEnemyParty().filter(p => p.isActive() && !p.isOnField() && p.trainerSlot === (pokemon as EnemyPokemon).trainerSlot).length;
        if (hasReservePartyMember) {
          this.scene.pushPhase(new SwitchSummonPhase(this.scene, this.fieldIndex, -1, false, false, false));
        }
      }
    }

    if (this.scene.currentBattle.double) {
      const allyPokemon = pokemon.getAlly();
      if (allyPokemon?.isActive(true)) {
        let targetingMovePhase: MovePhase;
        do {
          targetingMovePhase = this.scene.findPhase(mp => mp instanceof MovePhase && mp.targets.length === 1 && mp.targets[0] === pokemon.getBattlerIndex() && mp.pokemon.isPlayer() !== allyPokemon.isPlayer()) as MovePhase;
          if (targetingMovePhase && targetingMovePhase.targets[0] !== allyPokemon.getBattlerIndex()) {
            targetingMovePhase.targets[0] = allyPokemon.getBattlerIndex();
          }
        } while (targetingMovePhase);
      }
    }

    pokemon.lapseTags(BattlerTagLapseType.FAINT);
    this.scene.getField(true).filter(p => p !== pokemon).forEach(p => p.removeTagsBySourceId(pokemon.id));

    pokemon.faintCry(() => {
      if (pokemon instanceof PlayerPokemon) {
        pokemon.addFriendship(-10);
      }
      pokemon.hideInfo();
      this.scene.playSound("faint");
      this.scene.tweens.add({
        targets: pokemon,
        duration: 500,
        y: pokemon.y + 150,
        ease: "Sine.easeIn",
        onComplete: () => {
          pokemon.setVisible(false);
          pokemon.y -= 150;
          pokemon.trySetStatus(StatusEffect.FAINT);
          if (pokemon.isPlayer()) {
            this.scene.currentBattle.removeFaintedParticipant(pokemon as PlayerPokemon);
          } else {
            this.scene.addFaintedEnemyScore(pokemon as EnemyPokemon);
            this.scene.currentBattle.addPostBattleLoot(pokemon as EnemyPokemon);
          }
          this.scene.field.remove(pokemon);
          this.end();
        }
      });
    });
  }

  tryOverrideForBattleSpec(): boolean {
    switch (this.scene.currentBattle.battleSpec) {
    case BattleSpec.FINAL_BOSS:
      if (!this.player) {
        const enemy = this.getPokemon();
        if (enemy.formIndex) {
          this.scene.ui.showDialogue(battleSpecDialogue[BattleSpec.FINAL_BOSS].secondStageWin, enemy.species.name, null, () => this.doFaint());
        } else {
          // Final boss' HP threshold has been bypassed; cancel faint and force check for 2nd phase
          enemy.hp++;
          this.scene.unshiftPhase(new DamagePhase(this.scene, enemy.getBattlerIndex(), 0, HitResult.OTHER));
          this.end();
        }
        return true;
      }
    }

    return false;
  }
}

export class VictoryPhase extends PokemonPhase {
  constructor(scene: BattleScene, battlerIndex: BattlerIndex) {
    super(scene, battlerIndex);
  }

  start() {
    super.start();

    this.scene.gameData.gameStats.pokemonDefeated++;

    const participantIds = this.scene.currentBattle.playerParticipantIds;
    const party = this.scene.getParty();
    const expShareModifier = this.scene.findModifier(m => m instanceof ExpShareModifier) as ExpShareModifier;
    const expBalanceModifier = this.scene.findModifier(m => m instanceof ExpBalanceModifier) as ExpBalanceModifier;
    const multipleParticipantExpBonusModifier = this.scene.findModifier(m => m instanceof MultipleParticipantExpBonusModifier) as MultipleParticipantExpBonusModifier;
    const nonFaintedPartyMembers = party.filter(p => p.hp);
    const expPartyMembers = nonFaintedPartyMembers.filter(p => p.level < this.scene.getMaxExpLevel());
    const partyMemberExp = [];

    if (participantIds.size) {
      let expValue = this.getPokemon().getExpValue();
      if (this.scene.currentBattle.battleType === BattleType.TRAINER) {
        expValue = Math.floor(expValue * 1.5);
      }
      for (const partyMember of nonFaintedPartyMembers) {
        const pId = partyMember.id;
        const participated = participantIds.has(pId);
        if (participated) {
          partyMember.addFriendship(2);
        }
        if (!expPartyMembers.includes(partyMember)) {
          continue;
        }
        if (!participated && !expShareModifier) {
          partyMemberExp.push(0);
          continue;
        }
        let expMultiplier = 0;
        if (participated) {
          expMultiplier += (1 / participantIds.size);
          if (participantIds.size > 1 && multipleParticipantExpBonusModifier) {
            expMultiplier += multipleParticipantExpBonusModifier.getStackCount() * 0.2;
          }
        } else if (expShareModifier) {
          expMultiplier += (expShareModifier.getStackCount() * 0.2) / participantIds.size;
        }
        if (partyMember.pokerus) {
          expMultiplier *= 1.5;
        }
        if (Overrides.XP_MULTIPLIER_OVERRIDE !== null) {
          expMultiplier = Overrides.XP_MULTIPLIER_OVERRIDE;
        }
        const pokemonExp = new Utils.NumberHolder(expValue * expMultiplier);
        this.scene.applyModifiers(PokemonExpBoosterModifier, true, partyMember, pokemonExp);
        partyMemberExp.push(Math.floor(pokemonExp.value));
      }

      if (expBalanceModifier) {
        let totalLevel = 0;
        let totalExp = 0;
        expPartyMembers.forEach((expPartyMember, epm) => {
          totalExp += partyMemberExp[epm];
          totalLevel += expPartyMember.level;
        });

        const medianLevel = Math.floor(totalLevel / expPartyMembers.length);

        const recipientExpPartyMemberIndexes = [];
        expPartyMembers.forEach((expPartyMember, epm) => {
          if (expPartyMember.level <= medianLevel) {
            recipientExpPartyMemberIndexes.push(epm);
          }
        });

        const splitExp = Math.floor(totalExp / recipientExpPartyMemberIndexes.length);

        expPartyMembers.forEach((_partyMember, pm) => {
          partyMemberExp[pm] = Phaser.Math.Linear(partyMemberExp[pm], recipientExpPartyMemberIndexes.indexOf(pm) > -1 ? splitExp : 0, 0.2 * expBalanceModifier.getStackCount());
        });
      }

      for (let pm = 0; pm < expPartyMembers.length; pm++) {
        const exp = partyMemberExp[pm];

        if (exp) {
          const partyMemberIndex = party.indexOf(expPartyMembers[pm]);
          this.scene.unshiftPhase(expPartyMembers[pm].isOnField() ? new ExpPhase(this.scene, partyMemberIndex, exp) : new ShowPartyExpBarPhase(this.scene, partyMemberIndex, exp));
        }
      }
    }

    if (!this.scene.getEnemyParty().find(p => this.scene.currentBattle.battleType ? !p?.isFainted(true) : p.isOnField())) {
      this.scene.pushPhase(new BattleEndPhase(this.scene));
      if (this.scene.currentBattle.battleType === BattleType.TRAINER) {
        this.scene.pushPhase(new TrainerVictoryPhase(this.scene));
      }
      if (this.scene.gameMode.isEndless || !this.scene.gameMode.isWaveFinal(this.scene.currentBattle.waveIndex)) {
        this.scene.pushPhase(new EggLapsePhase(this.scene));
        if (this.scene.currentBattle.waveIndex % 10) {
          this.scene.pushPhase(new SelectModifierPhase(this.scene));
        } else if (this.scene.gameMode.isDaily) {
          this.scene.pushPhase(new ModifierRewardPhase(this.scene, modifierTypes.EXP_CHARM));
          if (this.scene.currentBattle.waveIndex > 10 && !this.scene.gameMode.isWaveFinal(this.scene.currentBattle.waveIndex)) {
            this.scene.pushPhase(new ModifierRewardPhase(this.scene, modifierTypes.GOLDEN_POKEBALL));
          }
        } else {
          const superExpWave = !this.scene.gameMode.isEndless ? (this.scene.offsetGym ? 0 : 20) : 10;
          if (this.scene.gameMode.isEndless && this.scene.currentBattle.waveIndex === 10) {
            this.scene.pushPhase(new ModifierRewardPhase(this.scene, modifierTypes.EXP_SHARE));
          }
          if (this.scene.currentBattle.waveIndex <= 750 && (this.scene.currentBattle.waveIndex <= 500 || (this.scene.currentBattle.waveIndex % 30) === superExpWave)) {
            this.scene.pushPhase(new ModifierRewardPhase(this.scene, (this.scene.currentBattle.waveIndex % 30) !== superExpWave || this.scene.currentBattle.waveIndex > 250 ? modifierTypes.EXP_CHARM : modifierTypes.SUPER_EXP_CHARM));
          }
          if (this.scene.currentBattle.waveIndex <= 150 && !(this.scene.currentBattle.waveIndex % 50)) {
            this.scene.pushPhase(new ModifierRewardPhase(this.scene, modifierTypes.GOLDEN_POKEBALL));
          }
          if (this.scene.gameMode.isEndless && !(this.scene.currentBattle.waveIndex % 50)) {
            this.scene.pushPhase(new ModifierRewardPhase(this.scene, !(this.scene.currentBattle.waveIndex % 250) ? modifierTypes.VOUCHER_PREMIUM : modifierTypes.VOUCHER_PLUS));
            this.scene.pushPhase(new AddEnemyBuffModifierPhase(this.scene));
          }
        }
        this.scene.pushPhase(new NewBattlePhase(this.scene));
      } else {
        this.scene.currentBattle.battleType = BattleType.CLEAR;
        this.scene.score += this.scene.gameMode.getClearScoreBonus();
        this.scene.updateScoreText();
        this.scene.pushPhase(new GameOverPhase(this.scene, true));
      }
    }

    this.end();
  }
}

export class TrainerVictoryPhase extends BattlePhase {
  constructor(scene: BattleScene) {
    super(scene);
  }

  start() {
    this.scene.disableMenu = true;

    this.scene.playBgm(this.scene.currentBattle.trainer.config.victoryBgm);

    this.scene.unshiftPhase(new MoneyRewardPhase(this.scene, this.scene.currentBattle.trainer.config.moneyMultiplier));

    const modifierRewardFuncs = this.scene.currentBattle.trainer.config.modifierRewardFuncs;
    for (const modifierRewardFunc of modifierRewardFuncs) {
      this.scene.unshiftPhase(new ModifierRewardPhase(this.scene, modifierRewardFunc));
    }

    const trainerType = this.scene.currentBattle.trainer.config.trainerType;
    if (vouchers.hasOwnProperty(TrainerType[trainerType])) {
      if (!this.scene.validateVoucher(vouchers[TrainerType[trainerType]]) && this.scene.currentBattle.trainer.config.isBoss) {
        this.scene.unshiftPhase(new ModifierRewardPhase(this.scene, [ modifierTypes.VOUCHER, modifierTypes.VOUCHER, modifierTypes.VOUCHER_PLUS, modifierTypes.VOUCHER_PREMIUM ][vouchers[TrainerType[trainerType]].voucherType]));
      }
    }

    this.scene.ui.showText(i18next.t("battle:trainerDefeated", { trainerName: this.scene.currentBattle.trainer.getName(TrainerSlot.NONE, true) }), null, () => {
      const victoryMessages = this.scene.currentBattle.trainer.getVictoryMessages();
      const showMessage = () => {
        let message: string;
        this.scene.executeWithSeedOffset(() => message = Utils.randSeedItem(victoryMessages), this.scene.currentBattle.waveIndex);
        const messagePages = message.split(/\$/g).map(m => m.trim());

        for (let p = messagePages.length - 1; p >= 0; p--) {
          const originalFunc = showMessageOrEnd;
          showMessageOrEnd = () => this.scene.ui.showDialogue(messagePages[p], this.scene.currentBattle.trainer.getName(), null, originalFunc);
        }

        showMessageOrEnd();
      };
      let showMessageOrEnd = () => this.end();
      if (victoryMessages?.length) {
        if (this.scene.currentBattle.trainer.config.hasCharSprite) {
          const originalFunc = showMessageOrEnd;
          showMessageOrEnd = () => this.scene.charSprite.hide().then(() => this.scene.hideFieldOverlay(250).then(() => originalFunc()));
          this.scene.showFieldOverlay(500).then(() => this.scene.charSprite.showCharacter(this.scene.currentBattle.trainer.getKey(), getCharVariantFromDialogue(victoryMessages[0])).then(() => showMessage()));
        } else {
          showMessage();
        }
      } else {
        showMessageOrEnd();
      }
    }, null, true);

    this.showEnemyTrainer();
  }
}

export class MoneyRewardPhase extends BattlePhase {
  private moneyMultiplier: number;

  constructor(scene: BattleScene, moneyMultiplier: number) {
    super(scene);

    this.moneyMultiplier = moneyMultiplier;
  }

  start() {
    const moneyAmount = new Utils.IntegerHolder(this.scene.getWaveMoneyAmount(this.moneyMultiplier));

    this.scene.applyModifiers(MoneyMultiplierModifier, true, moneyAmount);

    this.scene.addMoney(moneyAmount.value);

    const userLocale = navigator.language || "en-US";
    const formattedMoneyAmount = moneyAmount.value.toLocaleString(userLocale);
    const message = i18next.t("battle:moneyWon", { moneyAmount: formattedMoneyAmount });

    this.scene.ui.showText(message, null, () => this.end(), null, true);
  }
}

export class ModifierRewardPhase extends BattlePhase {
  protected modifierType: ModifierType;

  constructor(scene: BattleScene, modifierTypeFunc: ModifierTypeFunc) {
    super(scene);

    this.modifierType = getModifierType(modifierTypeFunc);
  }

  start() {
    super.start();

    this.doReward().then(() => this.end());
  }

  doReward(): Promise<void> {
    return new Promise<void>(resolve => {
      const newModifier = this.modifierType.newModifier();
      this.scene.addModifier(newModifier).then(() => {
        this.scene.playSound("item_fanfare");
        this.scene.ui.showText(`You received\n${newModifier.type.name}!`, null, () => resolve(), null, true);
      });
    });
  }
}

export class GameOverModifierRewardPhase extends ModifierRewardPhase {
  constructor(scene: BattleScene, modifierTypeFunc: ModifierTypeFunc) {
    super(scene, modifierTypeFunc);
  }

  doReward(): Promise<void> {
    return new Promise<void>(resolve => {
      const newModifier = this.modifierType.newModifier();
      this.scene.addModifier(newModifier).then(() => {
        this.scene.playSound("level_up_fanfare");
        this.scene.ui.setMode(Mode.MESSAGE);
        this.scene.ui.fadeIn(250).then(() => {
          this.scene.ui.showText(`You received\n${newModifier.type.name}!`, null, () => {
            this.scene.time.delayedCall(1500, () => this.scene.arenaBg.setVisible(true));
            resolve();
          }, null, true, 1500);
        });
      });
    });
  }
}

export class RibbonModifierRewardPhase extends ModifierRewardPhase {
  private species: PokemonSpecies;

  constructor(scene: BattleScene, modifierTypeFunc: ModifierTypeFunc, species: PokemonSpecies) {
    super(scene, modifierTypeFunc);

    this.species = species;
  }

  doReward(): Promise<void> {
    return new Promise<void>(resolve => {
      const newModifier = this.modifierType.newModifier();
      this.scene.addModifier(newModifier).then(() => {
        this.scene.playSound("level_up_fanfare");
        this.scene.ui.setMode(Mode.MESSAGE);
        this.scene.ui.showText(`${this.species.name} beat ${this.scene.gameMode.getName()} Mode for the first time!\nYou received ${newModifier.type.name}!`, null, () => {
          resolve();
        }, null, true, 1500);
      });
    });
  }
}

export class GameOverPhase extends BattlePhase {
  private victory: boolean;
  private firstRibbons: PokemonSpecies[] = [];

  constructor(scene: BattleScene, victory?: boolean) {
    super(scene);

    this.victory = !!victory;
  }

  start() {
    super.start();

    // Failsafe if players somehow skip floor 200 in classic mode
    if (this.scene.gameMode.isClassic && this.scene.currentBattle.waveIndex > 200) {
      this.victory = true;
    }

    if (this.victory || !this.scene.enableRetries) {
      this.handleGameOver();
    } else {
      this.scene.ui.showText("Would you like to retry from the start of the battle?", null, () => {
        this.scene.ui.setMode(Mode.CONFIRM, () => {
          this.scene.ui.fadeOut(1250).then(() => {
            this.scene.reset();
            this.scene.clearPhaseQueue();
            this.scene.gameData.loadSession(this.scene, this.scene.sessionSlotId).then(() => {
              this.scene.pushPhase(new EncounterPhase(this.scene, true));

              const availablePartyMembers = this.scene.getParty().filter(p => !p.isFainted()).length;

              this.scene.pushPhase(new SummonPhase(this.scene, 0));
              if (this.scene.currentBattle.double && availablePartyMembers > 1) {
                this.scene.pushPhase(new SummonPhase(this.scene, 1));
              }
              if (this.scene.currentBattle.waveIndex > 1 && this.scene.currentBattle.battleType !== BattleType.TRAINER) {
                this.scene.pushPhase(new CheckSwitchPhase(this.scene, 0, this.scene.currentBattle.double));
                if (this.scene.currentBattle.double && availablePartyMembers > 1) {
                  this.scene.pushPhase(new CheckSwitchPhase(this.scene, 1, this.scene.currentBattle.double));
                }
              }

              this.scene.ui.fadeIn(1250);
              this.end();
            });
          });
        }, () => this.handleGameOver(), false, 0, 0, 1000);
      });
    }
  }

  handleGameOver(): void {
    const doGameOver = (newClear: boolean) => {
      this.scene.disableMenu = true;
      this.scene.time.delayedCall(1000, () => {
        let firstClear = false;
        if (this.victory && newClear) {
          if (this.scene.gameMode.isClassic) {
            firstClear = this.scene.validateAchv(achvs.CLASSIC_VICTORY);
            this.scene.gameData.gameStats.sessionsWon++;
            for (const pokemon of this.scene.getParty()) {
              this.awardRibbon(pokemon);

              if (pokemon.species.getRootSpeciesId() !== pokemon.species.getRootSpeciesId(true)) {
                this.awardRibbon(pokemon, true);
              }
            }
          } else if (this.scene.gameMode.isDaily && newClear) {
            this.scene.gameData.gameStats.dailyRunSessionsWon++;
          }
        }
        const fadeDuration = this.victory ? 10000 : 5000;
        this.scene.fadeOutBgm(fadeDuration, true);
        const activeBattlers = this.scene.getField().filter(p => p?.isActive(true));
        activeBattlers.map(p => p.hideInfo());
        this.scene.ui.fadeOut(fadeDuration).then(() => {
          activeBattlers.map(a => a.setVisible(false));
          this.scene.setFieldScale(1, true);
          this.scene.clearPhaseQueue();
          this.scene.ui.clearText();

          const clear = (endCardPhase?: EndCardPhase) => {
            if (newClear) {
              this.handleUnlocks();
            }
            if (this.victory && newClear) {
              for (const species of this.firstRibbons) {
                this.scene.unshiftPhase(new RibbonModifierRewardPhase(this.scene, modifierTypes.VOUCHER_PLUS, species));
              }
              if (!firstClear) {
                this.scene.unshiftPhase(new GameOverModifierRewardPhase(this.scene, modifierTypes.VOUCHER_PREMIUM));
              }
            }
            this.scene.pushPhase(new PostGameOverPhase(this.scene, endCardPhase));
            this.end();
          };

          if (this.victory && this.scene.gameMode.isClassic) {
            this.scene.ui.fadeIn(500).then(() => {
              this.scene.charSprite.showCharacter(`rival_${this.scene.gameData.gender === PlayerGender.FEMALE ? "m" : "f"}`, getCharVariantFromDialogue(miscDialogue.ending[this.scene.gameData.gender === PlayerGender.FEMALE ? 0 : 1])).then(() => {
                this.scene.ui.showDialogue(miscDialogue.ending[this.scene.gameData.gender === PlayerGender.FEMALE ? 0 : 1], this.scene.gameData.gender === PlayerGender.FEMALE ? trainerConfigs[TrainerType.RIVAL].name : trainerConfigs[TrainerType.RIVAL].nameFemale, null, () => {
                  this.scene.ui.fadeOut(500).then(() => {
                    this.scene.charSprite.hide().then(() => {
                      const endCardPhase = new EndCardPhase(this.scene);
                      this.scene.unshiftPhase(endCardPhase);
                      clear(endCardPhase);
                    });
                  });
                });
              });
            });
          } else {
            clear();
          }
        });
      });
    };

    /* Added a local check to see if the game is running offline on victory
    If Online, execute apiFetch as intended
    If Offline, execute offlineNewClear(), a localStorage implementation of newClear daily run checks */
    if (this.victory) {
      if (!Utils.isLocal) {
        Utils.apiFetch(`savedata/newclear?slot=${this.scene.sessionSlotId}`, true)
          .then(response => response.json())
          .then(newClear => doGameOver(newClear));
      } else {
        this.scene.gameData.offlineNewClear(this.scene).then(result => {
          doGameOver(result);
        });
      }
    } else {
      doGameOver(false);
    }
  }

  handleUnlocks(): void {
    if (this.victory && this.scene.gameMode.isClassic) {
      if (!this.scene.gameData.unlocks[Unlockables.ENDLESS_MODE]) {
        this.scene.unshiftPhase(new UnlockPhase(this.scene, Unlockables.ENDLESS_MODE));
      }
      if (this.scene.getParty().filter(p => p.fusionSpecies).length && !this.scene.gameData.unlocks[Unlockables.SPLICED_ENDLESS_MODE]) {
        this.scene.unshiftPhase(new UnlockPhase(this.scene, Unlockables.SPLICED_ENDLESS_MODE));
      }
      if (!this.scene.gameData.unlocks[Unlockables.MINI_BLACK_HOLE]) {
        this.scene.unshiftPhase(new UnlockPhase(this.scene, Unlockables.MINI_BLACK_HOLE));
      }
    }
  }

  awardRibbon(pokemon: Pokemon, forStarter: boolean = false): void {
    const speciesId = getPokemonSpecies(pokemon.species.speciesId);
    const speciesRibbonCount = this.scene.gameData.incrementRibbonCount(speciesId, forStarter);
    // first time classic win, award voucher
    if (speciesRibbonCount === 1) {
      this.firstRibbons.push(getPokemonSpecies(pokemon.species.getRootSpeciesId(forStarter)));
    }
  }
}

export class EndCardPhase extends Phase {
  public endCard: Phaser.GameObjects.Image;
  public text: Phaser.GameObjects.Text;

  constructor(scene: BattleScene) {
    super(scene);
  }

  start(): void {
    super.start();

    this.scene.ui.getMessageHandler().bg.setVisible(false);
    this.scene.ui.getMessageHandler().nameBoxContainer.setVisible(false);

    this.endCard = this.scene.add.image(0, 0, `end_${this.scene.gameData.gender === PlayerGender.FEMALE ? "f" : "m"}`);
    this.endCard.setOrigin(0);
    this.endCard.setScale(0.5);
    this.scene.field.add(this.endCard);

    this.text = addTextObject(this.scene, this.scene.game.canvas.width / 12, (this.scene.game.canvas.height / 6) - 16, "Congratulations!", TextStyle.SUMMARY, { fontSize: "128px" });
    this.text.setOrigin(0.5);
    this.scene.field.add(this.text);

    this.scene.ui.clearText();

    this.scene.ui.fadeIn(1000).then(() => {

      this.scene.ui.showText("", null, () => {
        this.scene.ui.getMessageHandler().bg.setVisible(true);
        this.end();
      }, null, true);
    });
  }
}

export class UnlockPhase extends Phase {
  private unlockable: Unlockables;

  constructor(scene: BattleScene, unlockable: Unlockables) {
    super(scene);

    this.unlockable = unlockable;
  }

  start(): void {
    this.scene.time.delayedCall(2000, () => {
      this.scene.gameData.unlocks[this.unlockable] = true;
      this.scene.playSound("level_up_fanfare");
      this.scene.ui.setMode(Mode.MESSAGE);
      this.scene.ui.showText(`${getUnlockableName(this.unlockable)}\nhas been unlocked.`, null, () => {
        this.scene.time.delayedCall(1500, () => this.scene.arenaBg.setVisible(true));
        this.end();
      }, null, true, 1500);
    });
  }
}

export class PostGameOverPhase extends Phase {
  private endCardPhase: EndCardPhase;

  constructor(scene: BattleScene, endCardPhase: EndCardPhase) {
    super(scene);

    this.endCardPhase = endCardPhase;
  }

  start() {
    super.start();

    const saveAndReset = () => {
      this.scene.gameData.saveAll(this.scene, true, true, true).then(success => {
        if (!success) {
          return this.scene.reset(true);
        }
        this.scene.gameData.tryClearSession(this.scene, this.scene.sessionSlotId).then((success: boolean | [boolean, boolean]) => {
          if (!success[0]) {
            return this.scene.reset(true);
          }
          this.scene.reset();
          this.scene.unshiftPhase(new TitlePhase(this.scene));
          this.end();
        });
      });
    };

    if (this.endCardPhase) {
      this.scene.ui.fadeOut(500).then(() => {
        this.scene.ui.getMessageHandler().bg.setVisible(true);

        this.endCardPhase.endCard.destroy();
        this.endCardPhase.text.destroy();
        saveAndReset();
      });
    } else {
      saveAndReset();
    }
  }
}

export class SwitchPhase extends BattlePhase {
  protected fieldIndex: integer;
  private isModal: boolean;
  private doReturn: boolean;

  constructor(scene: BattleScene, fieldIndex: integer, isModal: boolean, doReturn: boolean) {
    super(scene);

    this.fieldIndex = fieldIndex;
    this.isModal = isModal;
    this.doReturn = doReturn;
  }

  start() {
    super.start();

    // Skip modal switch if impossible
    if (this.isModal && !this.scene.getParty().filter(p => !p.isFainted() && !p.isActive(true)).length) {
      return super.end();
    }

    // Check if there is any space still in field
    if (this.isModal && this.scene.getPlayerField().filter(p => !p.isFainted() && p.isActive(true)).length >= this.scene.currentBattle.getBattlerCount()) {
      return super.end();
    }

    // Override field index to 0 in case of double battle where 2/3 remaining party members fainted at once
    const fieldIndex = this.scene.currentBattle.getBattlerCount() === 1 || this.scene.getParty().filter(p => !p.isFainted()).length > 1 ? this.fieldIndex : 0;

    this.scene.ui.setMode(Mode.PARTY, this.isModal ? PartyUiMode.FAINT_SWITCH : PartyUiMode.POST_BATTLE_SWITCH, fieldIndex, (slotIndex: integer, option: PartyOption) => {
      if (slotIndex >= this.scene.currentBattle.getBattlerCount() && slotIndex < 6) {
        this.scene.unshiftPhase(new SwitchSummonPhase(this.scene, fieldIndex, slotIndex, this.doReturn, option === PartyOption.PASS_BATON));
      }
      this.scene.ui.setMode(Mode.MESSAGE).then(() => super.end());
    }, PartyUiHandler.FilterNonFainted);
  }
}

export class ExpPhase extends PlayerPartyMemberPokemonPhase {
  private expValue: number;

  constructor(scene: BattleScene, partyMemberIndex: integer, expValue: number) {
    super(scene, partyMemberIndex);

    this.expValue = expValue;
  }

  start() {
    super.start();

    const pokemon = this.getPokemon();
    const exp = new Utils.NumberHolder(this.expValue);
    this.scene.applyModifiers(ExpBoosterModifier, true, exp);
    exp.value = Math.floor(exp.value);
    this.scene.ui.showText(i18next.t("battle:expGain", { pokemonName: pokemon.name, exp: exp.value }), null, () => {
      const lastLevel = pokemon.level;
      pokemon.addExp(exp.value);
      const newLevel = pokemon.level;
      if (newLevel > lastLevel) {
        this.scene.unshiftPhase(new LevelUpPhase(this.scene, this.partyMemberIndex, lastLevel, newLevel));
      }
      pokemon.updateInfo().then(() => this.end());
    }, null, true);
  }
}

export class ShowPartyExpBarPhase extends PlayerPartyMemberPokemonPhase {
  private expValue: number;

  constructor(scene: BattleScene, partyMemberIndex: integer, expValue: number) {
    super(scene, partyMemberIndex);

    this.expValue = expValue;
  }

  start() {
    super.start();

    const pokemon = this.getPokemon();
    const exp = new Utils.NumberHolder(this.expValue);
    this.scene.applyModifiers(ExpBoosterModifier, true, exp);
    exp.value = Math.floor(exp.value);

    const lastLevel = pokemon.level;
    pokemon.addExp(exp.value);
    const newLevel = pokemon.level;
    if (newLevel > lastLevel) {
      this.scene.unshiftPhase(new LevelUpPhase(this.scene, this.partyMemberIndex, lastLevel, newLevel));
    }
    this.scene.unshiftPhase(new HidePartyExpBarPhase(this.scene));
    pokemon.updateInfo();

    if (this.scene.expParty === 2) { // 2 - Skip - no level up frame nor message
      this.end();
    } else if (this.scene.expParty === 1) { // 1 - Only level up - we display the level up in the small frame instead of a message
      if (newLevel > lastLevel) { // this means if we level up
        // instead of displaying the exp gain in the small frame, we display the new level
        // we use the same method for mode 0 & 1, by giving a parameter saying to display the exp or the level
        this.scene.partyExpBar.showPokemonExp(pokemon, exp.value, this.scene.expParty === 1, newLevel).then(() => {
          setTimeout(() => this.end(), 800 / Math.pow(2, this.scene.expGainsSpeed));
        });
      } else {
        this.end();
      }
    } else if (this.scene.expGainsSpeed < 3) {
      this.scene.partyExpBar.showPokemonExp(pokemon, exp.value, this.scene.expParty === 1, newLevel).then(() => {
        setTimeout(() => this.end(), 500 / Math.pow(2, this.scene.expGainsSpeed));
      });
    } else {
      this.end();
    }

  }
}

export class HidePartyExpBarPhase extends BattlePhase {
  constructor(scene: BattleScene) {
    super(scene);
  }

  start() {
    super.start();

    this.scene.partyExpBar.hide().then(() => this.end());
  }
}

export class LevelUpPhase extends PlayerPartyMemberPokemonPhase {
  private lastLevel: integer;
  private level: integer;

  constructor(scene: BattleScene, partyMemberIndex: integer, lastLevel: integer, level: integer) {
    super(scene, partyMemberIndex);

    this.lastLevel = lastLevel;
    this.level = level;
    this.scene = scene;
  }

  start() {
    super.start();

    if (this.level > this.scene.gameData.gameStats.highestLevel) {
      this.scene.gameData.gameStats.highestLevel = this.level;
    }

    this.scene.validateAchvs(LevelAchv, new Utils.IntegerHolder(this.level));

    const pokemon = this.getPokemon();
    const prevStats = pokemon.stats.slice(0);
    pokemon.calculateStats();
    pokemon.updateInfo();
    if (this.scene.expParty === 0) { // 0 - default - the normal exp gain display, nothing changed
      this.scene.playSound("level_up_fanfare");
      this.scene.ui.showText(i18next.t("battle:levelUp", { pokemonName: this.getPokemon().name, level: this.level }), null, () => this.scene.ui.getMessageHandler().promptLevelUpStats(this.partyMemberIndex, prevStats, false).then(() => this.end()), null, true);
    } else if (this.scene.expParty === 2) { // 2 - Skip - no level up frame nor message
      this.end();
    } else { // 1 - Only level up - we display the level up in the small frame instead of a message
      // we still want to display the stats if activated
      this.scene.ui.getMessageHandler().promptLevelUpStats(this.partyMemberIndex, prevStats, false).then(() => this.end());
    }
    if (this.level <= 100) {
      const levelMoves = this.getPokemon().getLevelMoves(this.lastLevel + 1);
      for (const lm of levelMoves) {
        this.scene.unshiftPhase(new LearnMovePhase(this.scene, this.partyMemberIndex, lm[1]));
      }
    }
    if (!pokemon.pauseEvolutions) {
      const evolution = pokemon.getEvolution();
      if (evolution) {
        this.scene.unshiftPhase(new EvolutionPhase(this.scene, pokemon as PlayerPokemon, evolution, this.lastLevel));
      }
    }
  }
}

export class LearnMovePhase extends PlayerPartyMemberPokemonPhase {
  private moveId: Moves;

  constructor(scene: BattleScene, partyMemberIndex: integer, moveId: Moves) {
    super(scene, partyMemberIndex);

    this.moveId = moveId;
  }

  start() {
    super.start();

    const pokemon = this.getPokemon();
    const move = allMoves[this.moveId];

    const existingMoveIndex = pokemon.getMoveset().findIndex(m => m?.moveId === move.id);

    if (existingMoveIndex > -1) {
      return this.end();
    }

    const emptyMoveIndex = pokemon.getMoveset().length < 4
      ? pokemon.getMoveset().length
      : pokemon.getMoveset().findIndex(m => m === null);

    const messageMode = this.scene.ui.getHandler() instanceof EvolutionSceneHandler
      ? Mode.EVOLUTION_SCENE
      : Mode.MESSAGE;

    if (emptyMoveIndex > -1) {
      pokemon.setMove(emptyMoveIndex, this.moveId);
      initMoveAnim(this.scene, this.moveId).then(() => {
        loadMoveAnimAssets(this.scene, [ this.moveId ], true)
          .then(() => {
            this.scene.ui.setMode(messageMode).then(() => {
              this.scene.playSound("level_up_fanfare");
              this.scene.ui.showText(i18next.t("battle:learnMove", { pokemonName: pokemon.name, moveName: move.name }), null, () => {
                this.scene.triggerPokemonFormChange(pokemon, SpeciesFormChangeMoveLearnedTrigger, true);
                this.end();
              }, messageMode === Mode.EVOLUTION_SCENE ? 1000 : null, true);
            });
          });
      });
    } else {
      this.scene.ui.setMode(messageMode).then(() => {
        this.scene.ui.showText(i18next.t("battle:learnMovePrompt", { pokemonName: pokemon.name, moveName: move.name }), null, () => {
          this.scene.ui.showText(i18next.t("battle:learnMoveLimitReached", { pokemonName: pokemon.name }), null, () => {
            this.scene.ui.showText(i18next.t("battle:learnMoveReplaceQuestion", { moveName: move.name }), null, () => {
              const noHandler = () => {
                this.scene.ui.setMode(messageMode).then(() => {
                  this.scene.ui.showText(i18next.t("battle:learnMoveStopTeaching", { moveName: move.name }), null, () => {
                    this.scene.ui.setModeWithoutClear(Mode.CONFIRM, () => {
                      this.scene.ui.setMode(messageMode);
                      this.scene.ui.showText(i18next.t("battle:learnMoveNotLearned", { pokemonName: pokemon.name, moveName: move.name }), null, () => this.end(), null, true);
                    }, () => {
                      this.scene.ui.setMode(messageMode);
                      this.scene.unshiftPhase(new LearnMovePhase(this.scene, this.partyMemberIndex, this.moveId));
                      this.end();
                    });
                  });
                });
              };
              this.scene.ui.setModeWithoutClear(Mode.CONFIRM, () => {
                this.scene.ui.setMode(messageMode);
                this.scene.ui.showText(i18next.t("battle:learnMoveForgetQuestion"), null, () => {
                  this.scene.ui.setModeWithoutClear(Mode.SUMMARY, this.getPokemon(), SummaryUiMode.LEARN_MOVE, move, (moveIndex: integer) => {
                    if (moveIndex === 4) {
                      noHandler();
                      return;
                    }
                    this.scene.ui.setMode(messageMode).then(() => {
                      this.scene.ui.showText(i18next.t("battle:countdownPoof"), null, () => {
                        this.scene.ui.showText(i18next.t("battle:learnMoveForgetSuccess", { pokemonName: pokemon.name, moveName: pokemon.moveset[moveIndex].getName() }), null, () => {
                          this.scene.ui.showText(i18next.t("battle:learnMoveAnd"), null, () => {
                            pokemon.setMove(moveIndex, Moves.NONE);
                            this.scene.unshiftPhase(new LearnMovePhase(this.scene, this.partyMemberIndex, this.moveId));
                            this.end();
                          }, null, true);
                        }, null, true);
                      }, null, true);
                    });
                  });
                }, null, true);
              }, noHandler);
            });
          }, null, true);
        }, null, true);
      });
    }
  }
}

export class PokemonHealPhase extends CommonAnimPhase {
  private hpHealed: integer;
  private message: string;
  private showFullHpMessage: boolean;
  private skipAnim: boolean;
  private revive: boolean;
  private healStatus: boolean;
  private preventFullHeal: boolean;

  constructor(scene: BattleScene, battlerIndex: BattlerIndex, hpHealed: integer, message: string, showFullHpMessage: boolean, skipAnim: boolean = false, revive: boolean = false, healStatus: boolean = false, preventFullHeal: boolean = false) {
    super(scene, battlerIndex, undefined, CommonAnim.HEALTH_UP);

    this.hpHealed = hpHealed;
    this.message = message;
    this.showFullHpMessage = showFullHpMessage;
    this.skipAnim = skipAnim;
    this.revive = revive;
    this.healStatus = healStatus;
    this.preventFullHeal = preventFullHeal;
  }

  start() {
    if (!this.skipAnim && (this.revive || this.getPokemon().hp) && this.getPokemon().getHpRatio() < 1) {
      super.start();
    } else {
      this.end();
    }
  }

  end() {
    const pokemon = this.getPokemon();

    if (!pokemon.isOnField() || (!this.revive && !pokemon.isActive())) {
      super.end();
      return;
    }

    const fullHp = pokemon.getHpRatio() >= 1;

    const hasMessage = !!this.message;
    let lastStatusEffect = StatusEffect.NONE;

    if (!fullHp || this.hpHealed < 0) {
      const hpRestoreMultiplier = new Utils.IntegerHolder(1);
      if (!this.revive) {
        this.scene.applyModifiers(HealingBoosterModifier, this.player, hpRestoreMultiplier);
      }
      const healAmount = new Utils.NumberHolder(Math.floor(this.hpHealed * hpRestoreMultiplier.value));
      if (healAmount.value < 0) {
        pokemon.damageAndUpdate(healAmount.value * -1, HitResult.HEAL as DamageResult);
        healAmount.value = 0;
      }
      // Prevent healing to full if specified (in case of healing tokens so Sturdy doesn't cause a softlock)
      if (this.preventFullHeal && pokemon.hp + healAmount.value >= pokemon.getMaxHp()) {
        healAmount.value = (pokemon.getMaxHp() - pokemon.hp) - 1;
      }
      healAmount.value = pokemon.heal(healAmount.value);
      if (healAmount.value) {
        this.scene.damageNumberHandler.add(pokemon, healAmount.value, HitResult.HEAL);
      }
      if (pokemon.isPlayer()) {
        this.scene.validateAchvs(HealAchv, healAmount);
        if (healAmount.value > this.scene.gameData.gameStats.highestHeal) {
          this.scene.gameData.gameStats.highestHeal = healAmount.value;
        }
      }
      if (this.healStatus && !this.revive && pokemon.status) {
        lastStatusEffect = pokemon.status.effect;
        pokemon.resetStatus();
      }
      pokemon.updateInfo().then(() => super.end());
    } else if (this.healStatus && !this.revive && pokemon.status) {
      lastStatusEffect = pokemon.status.effect;
      pokemon.resetStatus();
      pokemon.updateInfo().then(() => super.end());
    } else if (this.showFullHpMessage) {
      this.message = getPokemonMessage(pokemon, "'s\nHP is full!");
    }

    if (this.message) {
      this.scene.queueMessage(this.message);
    }

    if (this.healStatus && lastStatusEffect && !hasMessage) {
      this.scene.queueMessage(getPokemonMessage(pokemon, getStatusEffectHealText(lastStatusEffect)));
    }

    if (fullHp && !lastStatusEffect) {
      super.end();
    }
  }
}

export class AttemptCapturePhase extends PokemonPhase {
  private pokeballType: PokeballType;
  private pokeball: Phaser.GameObjects.Sprite;
  private originalY: number;

  constructor(scene: BattleScene, targetIndex: integer, pokeballType: PokeballType) {
    super(scene, BattlerIndex.ENEMY + targetIndex);

    this.pokeballType = pokeballType;
  }

  start() {
    super.start();

    const pokemon = this.getPokemon() as EnemyPokemon;

    if (!pokemon?.hp) {
      return this.end();
    }

    this.scene.pokeballCounts[this.pokeballType]--;

    this.originalY = pokemon.y;

    const _3m = 3 * pokemon.getMaxHp();
    const _2h = 2 * pokemon.hp;
    const catchRate = pokemon.species.catchRate;
    const pokeballMultiplier = getPokeballCatchMultiplier(this.pokeballType);
    const statusMultiplier = pokemon.status ? getStatusEffectCatchRateMultiplier(pokemon.status.effect) : 1;
    const x = Math.round((((_3m - _2h) * catchRate * pokeballMultiplier) / _3m) * statusMultiplier);
    const y = Math.round(65536 / Math.sqrt(Math.sqrt(255 / x)));
    const fpOffset = pokemon.getFieldPositionOffset();

    const pokeballAtlasKey = getPokeballAtlasKey(this.pokeballType);
    this.pokeball = this.scene.addFieldSprite(16, 80, "pb", pokeballAtlasKey);
    this.pokeball.setOrigin(0.5, 0.625);
    this.scene.field.add(this.pokeball);

    this.scene.playSound("pb_throw");
    this.scene.time.delayedCall(300, () => {
      this.scene.field.moveBelow(this.pokeball as Phaser.GameObjects.GameObject, pokemon);
    });

    this.scene.tweens.add({
      targets: this.pokeball,
      x: { value: 236 + fpOffset[0], ease: "Linear" },
      y: { value: 16 + fpOffset[1], ease: "Cubic.easeOut" },
      duration: 500,
      onComplete: () => {
        this.pokeball.setTexture("pb", `${pokeballAtlasKey}_opening`);
        this.scene.time.delayedCall(17, () => this.pokeball.setTexture("pb", `${pokeballAtlasKey}_open`));
        this.scene.playSound("pb_rel");
        pokemon.tint(getPokeballTintColor(this.pokeballType));

        addPokeballOpenParticles(this.scene, this.pokeball.x, this.pokeball.y, this.pokeballType);

        this.scene.tweens.add({
          targets: pokemon,
          duration: 500,
          ease: "Sine.easeIn",
          scale: 0.25,
          y: 20,
          onComplete: () => {
            this.pokeball.setTexture("pb", `${pokeballAtlasKey}_opening`);
            pokemon.setVisible(false);
            this.scene.playSound("pb_catch");
            this.scene.time.delayedCall(17, () => this.pokeball.setTexture("pb", `${pokeballAtlasKey}`));

            const doShake = () => {
              let shakeCount = 0;
              const pbX = this.pokeball.x;
              const shakeCounter = this.scene.tweens.addCounter({
                from: 0,
                to: 1,
                repeat: 4,
                yoyo: true,
                ease: "Cubic.easeOut",
                duration: 250,
                repeatDelay: 500,
                onUpdate: t => {
                  if (shakeCount && shakeCount < 4) {
                    const value = t.getValue();
                    const directionMultiplier = shakeCount % 2 === 1 ? 1 : -1;
                    this.pokeball.setX(pbX + value * 4 * directionMultiplier);
                    this.pokeball.setAngle(value * 27.5 * directionMultiplier);
                  }
                },
                onRepeat: () => {
                  if (!pokemon.species.isObtainable()) {
                    shakeCounter.stop();
                    this.failCatch(shakeCount);
                  } else if (shakeCount++ < 3) {
                    if (pokeballMultiplier === -1 || pokemon.randSeedInt(65536) < y) {
                      this.scene.playSound("pb_move");
                    } else {
                      shakeCounter.stop();
                      this.failCatch(shakeCount);
                    }
                  } else {
                    this.scene.playSound("pb_lock");
                    addPokeballCaptureStars(this.scene, this.pokeball);

                    const pbTint = this.scene.add.sprite(this.pokeball.x, this.pokeball.y, "pb", "pb");
                    pbTint.setOrigin(this.pokeball.originX, this.pokeball.originY);
                    pbTint.setTintFill(0);
                    pbTint.setAlpha(0);
                    this.scene.field.add(pbTint);
                    this.scene.tweens.add({
                      targets: pbTint,
                      alpha: 0.375,
                      duration: 200,
                      easing: "Sine.easeOut",
                      onComplete: () => {
                        this.scene.tweens.add({
                          targets: pbTint,
                          alpha: 0,
                          duration: 200,
                          easing: "Sine.easeIn",
                          onComplete: () => pbTint.destroy()
                        });
                      }
                    });
                  }
                },
                onComplete: () => this.catch()
              });
            };

            this.scene.time.delayedCall(250, () => doPokeballBounceAnim(this.scene, this.pokeball, 16, 72, 350, doShake));
          }
        });
      }
    });
  }

  failCatch(shakeCount: integer) {
    const pokemon = this.getPokemon();

    this.scene.playSound("pb_rel");
    pokemon.setY(this.originalY);
    if (pokemon.status?.effect !== StatusEffect.SLEEP) {
      pokemon.cry(pokemon.getHpRatio() > 0.25 ? undefined : { rate: 0.85 });
    }
    pokemon.tint(getPokeballTintColor(this.pokeballType));
    pokemon.setVisible(true);
    pokemon.untint(250, "Sine.easeOut");

    const pokeballAtlasKey = getPokeballAtlasKey(this.pokeballType);
    this.pokeball.setTexture("pb", `${pokeballAtlasKey}_opening`);
    this.scene.time.delayedCall(17, () => this.pokeball.setTexture("pb", `${pokeballAtlasKey}_open`));

    this.scene.tweens.add({
      targets: pokemon,
      duration: 250,
      ease: "Sine.easeOut",
      scale: 1
    });

    this.scene.currentBattle.lastUsedPokeball = this.pokeballType;
    this.removePb();
    this.end();
  }

  catch() {
    const pokemon = this.getPokemon() as EnemyPokemon;
    this.scene.unshiftPhase(new VictoryPhase(this.scene, this.battlerIndex));

    const speciesForm = !pokemon.fusionSpecies ? pokemon.getSpeciesForm() : pokemon.getFusionSpeciesForm();

    if (speciesForm.abilityHidden && (pokemon.fusionSpecies ? pokemon.fusionAbilityIndex : pokemon.abilityIndex) === speciesForm.getAbilityCount() - 1) {
      this.scene.validateAchv(achvs.HIDDEN_ABILITY);
    }

    if (pokemon.species.subLegendary) {
      this.scene.validateAchv(achvs.CATCH_SUB_LEGENDARY);
    }

    if (pokemon.species.legendary) {
      this.scene.validateAchv(achvs.CATCH_LEGENDARY);
    }

    if (pokemon.species.mythical) {
      this.scene.validateAchv(achvs.CATCH_MYTHICAL);
    }

    this.scene.pokemonInfoContainer.show(pokemon, true);

    this.scene.gameData.updateSpeciesDexIvs(pokemon.species.getRootSpeciesId(true), pokemon.ivs);

    this.scene.ui.showText(i18next.t("battle:pokemonCaught", { pokemonName: pokemon.name }), null, () => {
      const end = () => {
        this.scene.pokemonInfoContainer.hide();
        this.removePb();
        this.end();
      };
      const removePokemon = () => {
        this.scene.addFaintedEnemyScore(pokemon);
        this.scene.getPlayerField().filter(p => p.isActive(true)).forEach(playerPokemon => playerPokemon.removeTagsBySourceId(pokemon.id));
        pokemon.hp = 0;
        pokemon.trySetStatus(StatusEffect.FAINT);
        this.scene.clearEnemyHeldItemModifiers();
        this.scene.field.remove(pokemon, true);
      };
      const addToParty = () => {
        const newPokemon = pokemon.addToParty(this.pokeballType);
        const modifiers = this.scene.findModifiers(m => m instanceof PokemonHeldItemModifier, false);
        if (this.scene.getParty().filter(p => p.isShiny()).length === 6) {
          this.scene.validateAchv(achvs.SHINY_PARTY);
        }
        Promise.all(modifiers.map(m => this.scene.addModifier(m, true))).then(() => {
          this.scene.updateModifiers(true);
          removePokemon();
          if (newPokemon) {
            newPokemon.loadAssets().then(end);
          } else {
            end();
          }
        });
      };
      Promise.all([ pokemon.hideInfo(), this.scene.gameData.setPokemonCaught(pokemon) ]).then(() => {
        if (this.scene.getParty().length === 6) {
          const promptRelease = () => {
            this.scene.ui.showText(i18next.t("battle:partyFull", { pokemonName: pokemon.name }), null, () => {
              this.scene.pokemonInfoContainer.makeRoomForConfirmUi();
              this.scene.ui.setMode(Mode.CONFIRM, () => {
                this.scene.ui.setMode(Mode.PARTY, PartyUiMode.RELEASE, this.fieldIndex, (slotIndex: integer, _option: PartyOption) => {
                  this.scene.ui.setMode(Mode.MESSAGE).then(() => {
                    if (slotIndex < 6) {
                      addToParty();
                    } else {
                      promptRelease();
                    }
                  });
                });
              }, () => {
                this.scene.ui.setMode(Mode.MESSAGE).then(() => {
                  removePokemon();
                  end();
                });
              });
            });
          };
          promptRelease();
        } else {
          addToParty();
        }
      });
    }, 0, true);
  }

  removePb() {
    this.scene.tweens.add({
      targets: this.pokeball,
      duration: 250,
      delay: 250,
      ease: "Sine.easeIn",
      alpha: 0,
      onComplete: () => this.pokeball.destroy()
    });
  }
}

export class AttemptRunPhase extends PokemonPhase {
  constructor(scene: BattleScene, fieldIndex: integer) {
    super(scene, fieldIndex);
  }

  start() {
    super.start();

    const playerPokemon = this.getPokemon();
    const enemyField = this.scene.getEnemyField();

    const enemySpeed = enemyField.reduce((total: integer, enemyPokemon: Pokemon) => total + enemyPokemon.getStat(Stat.SPD), 0) / enemyField.length;

    const escapeChance = new Utils.IntegerHolder((((playerPokemon.getStat(Stat.SPD) * 128) / enemySpeed) + (30 * this.scene.currentBattle.escapeAttempts++)) % 256);
    applyAbAttrs(RunSuccessAbAttr, playerPokemon, null, escapeChance);

    if (playerPokemon.randSeedInt(256) < escapeChance.value) {
      this.scene.playSound("flee");
      this.scene.queueMessage(i18next.t("battle:runAwaySuccess"), null, true, 500);

      this.scene.tweens.add({
        targets: [ this.scene.arenaEnemy, enemyField ].flat(),
        alpha: 0,
        duration: 250,
        ease: "Sine.easeIn",
        onComplete: () => enemyField.forEach(enemyPokemon => enemyPokemon.destroy())
      });

      this.scene.clearEnemyHeldItemModifiers();

      enemyField.forEach(enemyPokemon => {
        enemyPokemon.hideInfo().then(() => enemyPokemon.destroy());
        enemyPokemon.hp = 0;
        enemyPokemon.trySetStatus(StatusEffect.FAINT);
      });

      this.scene.pushPhase(new BattleEndPhase(this.scene));
      this.scene.pushPhase(new NewBattlePhase(this.scene));
    } else {
      this.scene.queueMessage(i18next.t("battle:runAwayCannotEscape"), null, true, 500);
    }

    this.end();
  }
}

export class SelectModifierPhase extends BattlePhase {
  private rerollCount: integer;
  private modifierTiers: ModifierTier[];

  constructor(scene: BattleScene, rerollCount: integer = 0, modifierTiers?: ModifierTier[]) {
    super(scene);

    this.rerollCount = rerollCount;
    this.modifierTiers = modifierTiers;
  }

  start() {
    super.start();

    if (!this.rerollCount) {
      this.updateSeed();
    }

    const party = this.scene.getParty();
    regenerateModifierPoolThresholds(party, this.getPoolType(), this.rerollCount);
    const modifierCount = new Utils.IntegerHolder(3);
    if (this.isPlayer()) {
      this.scene.applyModifiers(ExtraModifierModifier, true, modifierCount);
    }
    const typeOptions: ModifierTypeOption[] = this.getModifierTypeOptions(modifierCount.value);

    const modifierSelectCallback = (rowCursor: integer, cursor: integer) => {
      if (rowCursor < 0 || cursor < 0) {
        this.scene.ui.showText(i18next.t("battle:skipItemQuestion"), null, () => {
          this.scene.ui.setOverlayMode(Mode.CONFIRM, () => {
            this.scene.ui.revertMode();
            this.scene.ui.setMode(Mode.MESSAGE);
            super.end();
          }, () => this.scene.ui.setMode(Mode.MODIFIER_SELECT, this.isPlayer(), typeOptions, modifierSelectCallback, this.getRerollCost(typeOptions, this.scene.lockModifierTiers)));
        });
        return false;
      }
      let modifierType: ModifierType;
      let cost: integer;
      switch (rowCursor) {
      case 0:
        if (!cursor) {
          const rerollCost = this.getRerollCost(typeOptions, this.scene.lockModifierTiers);
          if (this.scene.money < rerollCost) {
            this.scene.ui.playError();
            return false;
          } else {
            this.scene.unshiftPhase(new SelectModifierPhase(this.scene, this.rerollCount + 1, typeOptions.map(o => o.type.tier)));
            this.scene.ui.clearText();
            this.scene.ui.setMode(Mode.MESSAGE).then(() => super.end());
            this.scene.money -= rerollCost;
            this.scene.updateMoneyText();
            this.scene.playSound("buy");
          }
        } else if (cursor === 1) {
          this.scene.ui.setModeWithoutClear(Mode.PARTY, PartyUiMode.MODIFIER_TRANSFER, -1, (fromSlotIndex: integer, itemIndex: integer, toSlotIndex: integer) => {
            if (toSlotIndex !== undefined && fromSlotIndex < 6 && toSlotIndex < 6 && fromSlotIndex !== toSlotIndex && itemIndex > -1) {
              this.scene.ui.setMode(Mode.MODIFIER_SELECT, this.isPlayer(), typeOptions, modifierSelectCallback, this.getRerollCost(typeOptions, this.scene.lockModifierTiers)).then(() => {
                const itemModifiers = this.scene.findModifiers(m => m instanceof PokemonHeldItemModifier
                    && (m as PokemonHeldItemModifier).getTransferrable(true) && (m as PokemonHeldItemModifier).pokemonId === party[fromSlotIndex].id) as PokemonHeldItemModifier[];
                const itemModifier = itemModifiers[itemIndex];
                this.scene.tryTransferHeldItemModifier(itemModifier, party[toSlotIndex], true, true);
              });
            } else {
              this.scene.ui.setMode(Mode.MODIFIER_SELECT, this.isPlayer(), typeOptions, modifierSelectCallback, this.getRerollCost(typeOptions, this.scene.lockModifierTiers));
            }
          }, PartyUiHandler.FilterItemMaxStacks);
        } else {
          this.scene.lockModifierTiers = !this.scene.lockModifierTiers;
          const uiHandler = this.scene.ui.getHandler() as ModifierSelectUiHandler;
          uiHandler.setRerollCost(this.getRerollCost(typeOptions, this.scene.lockModifierTiers));
          uiHandler.updateLockRaritiesText();
          uiHandler.updateRerollCostText();
          return false;
        }
        return true;
      case 1:
        modifierType = typeOptions[cursor].type;
        break;
      default:
        const shopOptions = getPlayerShopModifierTypeOptionsForWave(this.scene.currentBattle.waveIndex, this.scene.getWaveMoneyAmount(1));
        const shopOption = shopOptions[rowCursor > 2 || shopOptions.length <= SHOP_OPTIONS_ROW_LIMIT ? cursor : cursor + SHOP_OPTIONS_ROW_LIMIT];
        modifierType = shopOption.type;
        cost = shopOption.cost;
        break;
      }

      if (cost && this.scene.money < cost) {
        this.scene.ui.playError();
        return false;
      }

      const applyModifier = (modifier: Modifier, playSound: boolean = false) => {
        const result = this.scene.addModifier(modifier, false, playSound);
        if (cost) {
          result.then(success => {
            if (success) {
              this.scene.money -= cost;
              this.scene.updateMoneyText();
              this.scene.playSound("buy");
              (this.scene.ui.getHandler() as ModifierSelectUiHandler).updateCostText();
            } else {
              this.scene.ui.playError();
            }
          });
        } else {
          const doEnd = () => {
            this.scene.ui.clearText();
            this.scene.ui.setMode(Mode.MESSAGE);
            super.end();
          };
          if (result instanceof Promise) {
            result.then(() => doEnd());
          } else {
            doEnd();
          }
        }
      };

      if (modifierType instanceof PokemonModifierType) {
        if (modifierType instanceof FusePokemonModifierType) {
          this.scene.ui.setModeWithoutClear(Mode.PARTY, PartyUiMode.SPLICE, -1, (fromSlotIndex: integer, spliceSlotIndex: integer) => {
            if (spliceSlotIndex !== undefined && fromSlotIndex < 6 && spliceSlotIndex < 6 && fromSlotIndex !== spliceSlotIndex) {
              this.scene.ui.setMode(Mode.MODIFIER_SELECT, this.isPlayer()).then(() => {
                const modifier = modifierType.newModifier(party[fromSlotIndex], party[spliceSlotIndex]);
                applyModifier(modifier, true);
              });
            } else {
              this.scene.ui.setMode(Mode.MODIFIER_SELECT, this.isPlayer(), typeOptions, modifierSelectCallback, this.getRerollCost(typeOptions, this.scene.lockModifierTiers));
            }
          }, modifierType.selectFilter);
        } else {
          const pokemonModifierType = modifierType as PokemonModifierType;
          const isMoveModifier = modifierType instanceof PokemonMoveModifierType;
          const isTmModifier = modifierType instanceof TmModifierType;
          const isRememberMoveModifier = modifierType instanceof RememberMoveModifierType;
          const isPpRestoreModifier = (modifierType instanceof PokemonPpRestoreModifierType || modifierType instanceof PokemonPpUpModifierType);
          const partyUiMode = isMoveModifier ? PartyUiMode.MOVE_MODIFIER
            : isTmModifier ? PartyUiMode.TM_MODIFIER
              : isRememberMoveModifier ? PartyUiMode.REMEMBER_MOVE_MODIFIER
                : PartyUiMode.MODIFIER;
          const tmMoveId = isTmModifier
            ? (modifierType as TmModifierType).moveId
            : undefined;
          this.scene.ui.setModeWithoutClear(Mode.PARTY, partyUiMode, -1, (slotIndex: integer, option: PartyOption) => {
            if (slotIndex < 6) {
              this.scene.ui.setMode(Mode.MODIFIER_SELECT, this.isPlayer()).then(() => {
                const modifier = !isMoveModifier
                  ? !isRememberMoveModifier
                    ? modifierType.newModifier(party[slotIndex])
                    : modifierType.newModifier(party[slotIndex], option as integer)
                  : modifierType.newModifier(party[slotIndex], option - PartyOption.MOVE_1);
                applyModifier(modifier, true);
              });
            } else {
              this.scene.ui.setMode(Mode.MODIFIER_SELECT, this.isPlayer(), typeOptions, modifierSelectCallback, this.getRerollCost(typeOptions, this.scene.lockModifierTiers));
            }
          }, pokemonModifierType.selectFilter, modifierType instanceof PokemonMoveModifierType ? (modifierType as PokemonMoveModifierType).moveSelectFilter : undefined, tmMoveId, isPpRestoreModifier);
        }
      } else {
        applyModifier(modifierType.newModifier());
      }

      return !cost;
    };
    this.scene.ui.setMode(Mode.MODIFIER_SELECT, this.isPlayer(), typeOptions, modifierSelectCallback, this.getRerollCost(typeOptions, this.scene.lockModifierTiers));
  }

  updateSeed(): void {
    this.scene.resetSeed();
  }

  isPlayer(): boolean {
    return true;
  }

  getRerollCost(typeOptions: ModifierTypeOption[], lockRarities: boolean): integer {
    let baseValue = 0;
    if (lockRarities) {
      const tierValues = [ 50, 125, 300, 750, 2000 ];
      for (const opt of typeOptions) {
        baseValue += tierValues[opt.type.tier];
      }
    } else {
      baseValue = 250;
    }
    return Math.min(Math.ceil(this.scene.currentBattle.waveIndex / 10) * baseValue * Math.pow(2, this.rerollCount), Number.MAX_SAFE_INTEGER);
  }

  getPoolType(): ModifierPoolType {
    return ModifierPoolType.PLAYER;
  }

  getModifierTypeOptions(modifierCount: integer): ModifierTypeOption[] {
    return getPlayerModifierTypeOptions(modifierCount, this.scene.getParty(), this.scene.lockModifierTiers ? this.modifierTiers : undefined);
  }

  addModifier(modifier: Modifier): Promise<boolean> {
    return this.scene.addModifier(modifier, false, true);
  }
}

export class EggLapsePhase extends Phase {
  constructor(scene: BattleScene) {
    super(scene);
  }

  start() {
    super.start();

    const eggsToHatch: Egg[] = this.scene.gameData.eggs.filter((egg: Egg) => {
      return Overrides.IMMEDIATE_HATCH_EGGS_OVERRIDE ? true : --egg.hatchWaves < 1;
    });

    if (eggsToHatch.length) {
      this.scene.queueMessage(i18next.t("battle:eggHatching"));

      for (const egg of eggsToHatch) {
        this.scene.unshiftPhase(new EggHatchPhase(this.scene, egg));
      }

    }
    this.end();
  }
}

export class AddEnemyBuffModifierPhase extends Phase {
  constructor(scene: BattleScene) {
    super(scene);
  }

  start() {
    super.start();

    const waveIndex = this.scene.currentBattle.waveIndex;
    const tier = !(waveIndex % 1000) ? ModifierTier.ULTRA : !(waveIndex % 250) ? ModifierTier.GREAT : ModifierTier.COMMON;

    regenerateModifierPoolThresholds(this.scene.getEnemyParty(), ModifierPoolType.ENEMY_BUFF);

    const count = Math.ceil(waveIndex / 250);
    for (let i = 0; i < count; i++) {
      this.scene.addEnemyModifier(getEnemyBuffModifierForWave(tier, this.scene.findModifiers(m => m instanceof EnemyPersistentModifier, false), this.scene), true, true);
    }
    this.scene.updateModifiers(false, true).then(() => this.end());
  }
}

/**
 * Cures the party of all non-volatile status conditions, shows a message
 * @param {BattleScene} scene The current scene
 * @param {Pokemon} user The user of the move that cures the party
 * @param {string} message The message that should be displayed
 * @param {Abilities} abilityCondition Pokemon with this ability will not be affected ie. Soundproof
 */
export class PartyStatusCurePhase extends BattlePhase {
  private user: Pokemon;
  private message: string;
  private abilityCondition: Abilities;

  constructor(scene: BattleScene, user: Pokemon, message: string, abilityCondition: Abilities) {
    super(scene);

    this.user = user;
    this.message = message;
    this.abilityCondition = abilityCondition;
  }

  start() {
    super.start();
    for (const pokemon of this.scene.getParty()) {
      if (!pokemon.isOnField() || pokemon === this.user) {
        pokemon.resetStatus(false);
        pokemon.updateInfo(true);
      } else {
        if (!pokemon.hasAbility(this.abilityCondition)) {
          pokemon.resetStatus();
          pokemon.updateInfo(true);
        } else {
          // Manually show ability bar, since we're not hooked into the targeting system
          pokemon.scene.unshiftPhase(new ShowAbilityPhase(pokemon.scene, pokemon.id, pokemon.getPassiveAbility()?.id === this.abilityCondition));
        }
      }
    }
    if (this.message) {
      this.scene.queueMessage(this.message);
    }
    this.end();
  }
}

export class PartyHealPhase extends BattlePhase {
  private resumeBgm: boolean;

  constructor(scene: BattleScene, resumeBgm: boolean) {
    super(scene);

    this.resumeBgm = resumeBgm;
  }

  start() {
    super.start();

    const bgmPlaying = this.scene.isBgmPlaying();
    if (bgmPlaying) {
      this.scene.fadeOutBgm(1000, false);
    }
    this.scene.ui.fadeOut(1000).then(() => {
      for (const pokemon of this.scene.getParty()) {
        pokemon.hp = pokemon.getMaxHp();
        pokemon.resetStatus();
        for (const move of pokemon.moveset) {
          move.ppUsed = 0;
        }
        pokemon.updateInfo(true);
      }
      const healSong = this.scene.playSoundWithoutBgm("heal");
      this.scene.time.delayedCall(Utils.fixedInt(healSong.totalDuration * 1000), () => {
        healSong.destroy();
        if (this.resumeBgm && bgmPlaying) {
          this.scene.playBgm();
        }
        this.scene.ui.fadeIn(500).then(() => this.end());
      });
    });
  }
}

export class ShinySparklePhase extends PokemonPhase {
  constructor(scene: BattleScene, battlerIndex: BattlerIndex) {
    super(scene, battlerIndex);
  }

  start() {
    super.start();

    this.getPokemon().sparkle();
    this.scene.time.delayedCall(1000, () => this.end());
  }
}

export class ScanIvsPhase extends PokemonPhase {
  private shownIvs: integer;

  constructor(scene: BattleScene, battlerIndex: BattlerIndex, shownIvs: integer) {
    super(scene, battlerIndex);

    this.shownIvs = shownIvs;
  }

  start() {
    super.start();

    if (!this.shownIvs) {
      return this.end();
    }

    const pokemon = this.getPokemon();

    this.scene.ui.showText(i18next.t("battle:ivScannerUseQuestion", { pokemonName: pokemon.name }), null, () => {
      this.scene.ui.setMode(Mode.CONFIRM, () => {
        this.scene.ui.setMode(Mode.MESSAGE);
        this.scene.ui.clearText();
        new CommonBattleAnim(CommonAnim.LOCK_ON, pokemon, pokemon).play(this.scene, () => {
          this.scene.ui.getMessageHandler().promptIvs(pokemon.id, pokemon.ivs, this.shownIvs).then(() => this.end());
        });
      }, () => {
        this.scene.ui.setMode(Mode.MESSAGE);
        this.scene.ui.clearText();
        this.end();
      });
    });
  }
}

export class TrainerMessageTestPhase extends BattlePhase {
  private trainerTypes: TrainerType[];

  constructor(scene: BattleScene, ...trainerTypes: TrainerType[]) {
    super(scene);

    this.trainerTypes = trainerTypes;
  }

  start() {
    super.start();

    const testMessages: string[] = [];

    for (const t of Object.keys(trainerConfigs)) {
      const type = parseInt(t);
      if (this.trainerTypes.length && !this.trainerTypes.find(tt => tt === type as TrainerType)) {
        continue;
      }
      const config = trainerConfigs[type];
      [ config.encounterMessages, config.femaleEncounterMessages, config.victoryMessages, config.femaleVictoryMessages, config.defeatMessages, config.femaleDefeatMessages ]
        .map(messages => {
          if (messages?.length) {
            testMessages.push(...messages);
          }
        });
    }

    for (const message of testMessages) {
      this.scene.pushPhase(new TestMessagePhase(this.scene, message));
    }

    this.end();
  }
}

export class TestMessagePhase extends MessagePhase {
  constructor(scene: BattleScene, message: string) {
    super(scene, message, null, true);
  }
}<|MERGE_RESOLUTION|>--- conflicted
+++ resolved
@@ -987,26 +987,18 @@
     if (!this.loaded) {
       const availablePartyMembers = this.scene.getParty().filter(p => !p.isFainted());
 
-<<<<<<< HEAD
-      if (!availablePartyMembers[0].isOnField())
-=======
       if (availablePartyMembers[0].isOnField()) {
         applyPostBattleInitAbAttrs(PostBattleInitAbAttr, availablePartyMembers[0]);
       } else {
->>>>>>> f24795d3
         this.scene.pushPhase(new SummonPhase(this.scene, 0));
       }
 
       if (this.scene.currentBattle.double) {
         if (availablePartyMembers.length > 1) {
           this.scene.pushPhase(new ToggleDoublePositionPhase(this.scene, true));
-<<<<<<< HEAD
-          if (!availablePartyMembers[1].isOnField())
-=======
           if (availablePartyMembers[1].isOnField()) {
             applyPostBattleInitAbAttrs(PostBattleInitAbAttr, availablePartyMembers[1]);
           } else {
->>>>>>> f24795d3
             this.scene.pushPhase(new SummonPhase(this.scene, 1));
           }
         }
@@ -2183,20 +2175,6 @@
             } else {
               return;
             }
-<<<<<<< HEAD
-          } else
-            this.scene.pushPhase(new MovePhase(this.scene, pokemon, turnCommand.targets || turnCommand.move.targets, move, false, queuedMove.ignorePP));
-          break;
-        case Command.BALL:
-          this.scene.unshiftPhase(new AttemptCapturePhase(this.scene, turnCommand.targets[0] % 2, turnCommand.cursor));
-          break;
-        case Command.POKEMON:
-          this.scene.unshiftPhase(new SwitchSummonPhase(this.scene, pokemon.getFieldIndex(), turnCommand.cursor, true, turnCommand.args[0] as boolean, pokemon.isPlayer()));
-          break;
-        case Command.RUN:
-          this.scene.unshiftPhase(new AttemptRunPhase(this.scene, pokemon.getFieldIndex()));
-          break;
-=======
           });
           // if only one pokemon is alive, use that one
           if (playerActivePokemon.length > 1) {
@@ -2209,7 +2187,6 @@
         }
         this.scene.unshiftPhase(new AttemptRunPhase(this.scene, runningPokemon.getFieldIndex()));
         break;
->>>>>>> f24795d3
       }
     }
 
