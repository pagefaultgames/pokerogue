import BattleScene, { bypassLogin } from "./battle-scene";
import { default as Pokemon, PlayerPokemon, EnemyPokemon, PokemonMove, MoveResult, DamageResult, FieldPosition, HitResult, TurnMove } from "./field/pokemon";
import * as Utils from "./utils";
import { Moves } from "./data/enums/moves";
import { allMoves, applyMoveAttrs, BypassSleepAttr, ChargeAttr, applyFilteredMoveAttrs, HitsTagAttr, MissEffectAttr, MoveAttr, MoveEffectAttr, MoveFlags, MultiHitAttr, OverrideMoveEffectAttr, VariableAccuracyAttr, MoveTarget, getMoveTargets, MoveTargetSet, MoveEffectTrigger, CopyMoveAttr, AttackMove, SelfStatusMove, PreMoveMessageAttr, HealStatusEffectAttr, IgnoreOpponentStatChangesAttr, NoEffectAttr, BypassRedirectAttr, FixedDamageAttr, PostVictoryStatChangeAttr, OneHitKOAccuracyAttr, ForceSwitchOutAttr, VariableTargetAttr, IncrementMovePriorityAttr } from "./data/move";
import { Mode } from "./ui/ui";
import { Command } from "./ui/command-ui-handler";
import { Stat } from "./data/pokemon-stat";
import { BerryModifier, ContactHeldItemTransferChanceModifier, EnemyAttackStatusEffectChanceModifier, EnemyPersistentModifier, EnemyStatusEffectHealChanceModifier, EnemyTurnHealModifier, ExpBalanceModifier, ExpBoosterModifier, ExpShareModifier, ExtraModifierModifier, FlinchChanceModifier, HealingBoosterModifier, HitHealModifier, LapsingPersistentModifier, MapModifier, Modifier, MultipleParticipantExpBonusModifier, PersistentModifier, PokemonExpBoosterModifier, PokemonHeldItemModifier, PokemonInstantReviveModifier, SwitchEffectTransferModifier, TempBattleStatBoosterModifier, TurnHealModifier, TurnHeldItemTransferModifier, MoneyMultiplierModifier, MoneyInterestModifier, IvScannerModifier, LapsingPokemonHeldItemModifier, PokemonMultiHitModifier, PokemonMoveAccuracyBoosterModifier, overrideModifiers, overrideHeldItems, BypassSpeedChanceModifier, TurnStatusEffectModifier } from "./modifier/modifier";
import PartyUiHandler, { PartyOption, PartyUiMode } from "./ui/party-ui-handler";
import { doPokeballBounceAnim, getPokeballAtlasKey, getPokeballCatchMultiplier, getPokeballTintColor, PokeballType } from "./data/pokeball";
import { CommonAnim, CommonBattleAnim, MoveAnim, initMoveAnim, loadMoveAnimAssets } from "./data/battle-anims";
import { StatusEffect, getStatusEffectActivationText, getStatusEffectCatchRateMultiplier, getStatusEffectHealText, getStatusEffectObtainText, getStatusEffectOverlapText } from "./data/status-effect";
import { SummaryUiMode } from "./ui/summary-ui-handler";
import EvolutionSceneHandler from "./ui/evolution-scene-handler";
import { EvolutionPhase } from "./evolution-phase";
import { Phase } from "./phase";
import { BattleStat, getBattleStatLevelChangeDescription, getBattleStatName } from "./data/battle-stat";
import { biomeLinks, getBiomeName } from "./data/biomes";
import { Biome } from "./data/enums/biome";
import { ModifierTier } from "./modifier/modifier-tier";
import { FusePokemonModifierType, ModifierPoolType, ModifierType, ModifierTypeFunc, ModifierTypeOption, PokemonModifierType, PokemonMoveModifierType, PokemonPpRestoreModifierType, PokemonPpUpModifierType, RememberMoveModifierType, TmModifierType, getDailyRunStarterModifiers, getEnemyBuffModifierForWave, getModifierType, getPlayerModifierTypeOptions, getPlayerShopModifierTypeOptionsForWave, modifierTypes, regenerateModifierPoolThresholds } from "./modifier/modifier-type";
import SoundFade from "phaser3-rex-plugins/plugins/soundfade";
import { BattlerTagLapseType, EncoreTag, HideSpriteTag as HiddenTag, ProtectedTag, TrappedTag } from "./data/battler-tags";
import { BattlerTagType } from "./data/enums/battler-tag-type";
import { getPokemonMessage, getPokemonNameWithAffix } from "./messages";
import { Starter } from "./ui/starter-select-ui-handler";
import { Gender } from "./data/gender";
import { Weather, WeatherType, getRandomWeatherType, getTerrainBlockMessage, getWeatherDamageMessage, getWeatherLapseMessage } from "./data/weather";
import { TempBattleStat } from "./data/temp-battle-stat";
import { ArenaTagSide, ArenaTrapTag, DelayedAttackTag, MistTag, TrickRoomTag } from "./data/arena-tag";
import { ArenaTagType } from "./data/enums/arena-tag-type";
import { CheckTrappedAbAttr, IgnoreOpponentStatChangesAbAttr, IgnoreOpponentEvasionAbAttr, PostAttackAbAttr, PostBattleAbAttr, PostDefendAbAttr, PostSummonAbAttr, PostTurnAbAttr, PostWeatherLapseAbAttr, PreSwitchOutAbAttr, PreWeatherDamageAbAttr, ProtectStatAbAttr, RedirectMoveAbAttr, BlockRedirectAbAttr, RunSuccessAbAttr, StatChangeMultiplierAbAttr, SuppressWeatherEffectAbAttr, SyncEncounterNatureAbAttr, applyAbAttrs, applyCheckTrappedAbAttrs, applyPostAttackAbAttrs, applyPostBattleAbAttrs, applyPostDefendAbAttrs, applyPostSummonAbAttrs, applyPostTurnAbAttrs, applyPostWeatherLapseAbAttrs, applyPreStatChangeAbAttrs, applyPreSwitchOutAbAttrs, applyPreWeatherEffectAbAttrs, BattleStatMultiplierAbAttr, applyBattleStatMultiplierAbAttrs, IncrementMovePriorityAbAttr, applyPostVictoryAbAttrs, PostVictoryAbAttr, BlockNonDirectDamageAbAttr as BlockNonDirectDamageAbAttr, applyPostKnockOutAbAttrs, PostKnockOutAbAttr, PostBiomeChangeAbAttr, applyPostFaintAbAttrs, PostFaintAbAttr, IncreasePpAbAttr, PostStatChangeAbAttr, applyPostStatChangeAbAttrs, AlwaysHitAbAttr, PreventBerryUseAbAttr, StatChangeCopyAbAttr, applyPostMoveUsedAbAttrs, PostMoveUsedAbAttr, MaxMultiHitAbAttr, HealFromBerryUseAbAttr } from "./data/ability";
import { Unlockables, getUnlockableName } from "./system/unlockables";
import { getBiomeKey } from "./field/arena";
import { BattleType, BattlerIndex, TurnCommand } from "./battle";
import { BattleSpec } from "./enums/battle-spec";
import { Species } from "./data/enums/species";
import { ChallengeAchv, HealAchv, LevelAchv, achvs } from "./system/achv";
import { TrainerSlot, trainerConfigs } from "./data/trainer-config";
import { TrainerType } from "./data/enums/trainer-type";
import { EggHatchPhase } from "./egg-hatch-phase";
import { Egg } from "./data/egg";
import { vouchers } from "./system/voucher";
import { loggedInUser, updateUserInfo } from "./account";
import { SessionSaveData } from "./system/game-data";
import { PlayerGender } from "./data/enums/player-gender";
import { addPokeballCaptureStars, addPokeballOpenParticles } from "./field/anims";
import { SpeciesFormChangeActiveTrigger, SpeciesFormChangeManualTrigger, SpeciesFormChangeMoveLearnedTrigger, SpeciesFormChangePostMoveTrigger, SpeciesFormChangePreMoveTrigger } from "./data/pokemon-forms";
import { battleSpecDialogue, getCharVariantFromDialogue, miscDialogue } from "./data/dialogue";
import ModifierSelectUiHandler, { SHOP_OPTIONS_ROW_LIMIT } from "./ui/modifier-select-ui-handler";
import { SettingKeys } from "./system/settings/settings";
import { Tutorial, handleTutorial } from "./tutorial";
import { TerrainType } from "./data/terrain";
import { OptionSelectConfig, OptionSelectItem } from "./ui/abstact-option-select-ui-handler";
import { SaveSlotUiMode } from "./ui/save-slot-select-ui-handler";
import { fetchDailyRunSeed, getDailyRunStarters } from "./data/daily-run";
import { GameMode, GameModes, getGameMode } from "./game-mode";
import PokemonSpecies, { getPokemonSpecies, speciesStarters } from "./data/pokemon-species";
import i18next from "./plugins/i18n";
import { Abilities } from "./data/enums/abilities";
import * as Overrides from "./overrides";
import { TextStyle, addTextObject } from "./ui/text";
import { Type } from "./data/type";
import { BerryUsedEvent, EncounterPhaseEvent, MoveUsedEvent, TurnEndEvent, TurnInitEvent } from "./events/battle-scene";
import { ExpNotification } from "./enums/exp-notification";


export class LoginPhase extends Phase {
  private showText: boolean;

  constructor(scene: BattleScene, showText?: boolean) {
    super(scene);

    this.showText = showText === undefined || !!showText;
  }

  start(): void {
    super.start();

    const hasSession = !!Utils.getCookie(Utils.sessionIdKey);

    this.scene.ui.setMode(Mode.LOADING, { buttonActions: [] });
    Utils.executeIf(bypassLogin || hasSession, updateUserInfo).then(response => {
      const success = response ? response[0] : false;
      const statusCode = response ? response[1] : null;
      if (!success) {
        if (!statusCode || statusCode === 400) {
          if (this.showText) {
            this.scene.ui.showText(i18next.t("menu:logInOrCreateAccount"));
          }

          this.scene.playSound("menu_open");

          const loadData = () => {
            updateUserInfo().then(() => this.scene.gameData.loadSystem().then(() => this.end()));
          };

          this.scene.ui.setMode(Mode.LOGIN_FORM, {
            buttonActions: [
              () => {
                this.scene.ui.playSelect();
                loadData();
              }, () => {
                this.scene.playSound("menu_open");
                this.scene.ui.setMode(Mode.REGISTRATION_FORM, {
                  buttonActions: [
                    () => {
                      this.scene.ui.playSelect();
                      updateUserInfo().then(() => this.end());
                    }, () => {
                      this.scene.unshiftPhase(new LoginPhase(this.scene, false));
                      this.end();
                    }
                  ]
                });
              }
            ]
          });
        } else {
          this.scene.unshiftPhase(new UnavailablePhase(this.scene));
          super.end();
        }
        return null;
      } else {
        this.scene.gameData.loadSystem().then(success => {
          if (success || bypassLogin) {
            this.end();
          } else {
            this.scene.ui.setMode(Mode.MESSAGE);
            this.scene.ui.showText(i18next.t("menu:failedToLoadSaveData"));
          }
        });
      }
    });
  }

  end(): void {
    this.scene.ui.setMode(Mode.MESSAGE);

    if (!this.scene.gameData.gender) {
      this.scene.unshiftPhase(new SelectGenderPhase(this.scene));
    }

    handleTutorial(this.scene, Tutorial.Intro).then(() => super.end());
  }
}

export class TitlePhase extends Phase {
  private loaded: boolean;
  private lastSessionData: SessionSaveData;
  public gameMode: GameModes;

  constructor(scene: BattleScene) {
    super(scene);

    this.loaded = false;
  }

  start(): void {
    super.start();

    this.scene.ui.clearText();
    this.scene.ui.fadeIn(250);

    this.scene.playBgm("title", true);

    this.scene.gameData.getSession(loggedInUser.lastSessionSlot).then(sessionData => {
      if (sessionData) {
        this.lastSessionData = sessionData;
        const biomeKey = getBiomeKey(sessionData.arena.biome);
        const bgTexture = `${biomeKey}_bg`;
        this.scene.arenaBg.setTexture(bgTexture);
      }
      this.showOptions();
    }).catch(err => {
      console.error(err);
      this.showOptions();
    });
  }

  showOptions(): void {
    const options: OptionSelectItem[] = [];
    if (loggedInUser.lastSessionSlot > -1) {
      options.push({
        label: i18next.t("menu:continue"),
        handler: () => {
          this.loadSaveSlot(this.lastSessionData ? -1 : loggedInUser.lastSessionSlot);
          return true;
        }
      });
    }
    options.push({
      label: i18next.t("menu:newGame"),
      handler: () => {
        const setModeAndEnd = (gameMode: GameModes) => {
          this.gameMode = gameMode;
          this.scene.ui.setMode(Mode.MESSAGE);
          this.scene.ui.clearText();
          this.end();
        };
        if (this.scene.gameData.unlocks[Unlockables.ENDLESS_MODE]) {
          const options: OptionSelectItem[] = [
            {
              label: GameMode.getModeName(GameModes.CLASSIC),
              handler: () => {
                setModeAndEnd(GameModes.CLASSIC);
                return true;
              }
            },
            {
              label: GameMode.getModeName(GameModes.CHALLENGE),
              handler: () => {
                setModeAndEnd(GameModes.CHALLENGE);
                return true;
              }
            },
            {
              label: GameMode.getModeName(GameModes.ENDLESS),
              handler: () => {
                setModeAndEnd(GameModes.ENDLESS);
                return true;
              }
            }
          ];
          if (this.scene.gameData.unlocks[Unlockables.SPLICED_ENDLESS_MODE]) {
            options.push({
              label: GameMode.getModeName(GameModes.SPLICED_ENDLESS),
              handler: () => {
                setModeAndEnd(GameModes.SPLICED_ENDLESS);
                return true;
              }
            });
          }
          options.push({
            label: i18next.t("menu:cancel"),
            handler: () => {
              this.scene.clearPhaseQueue();
              this.scene.pushPhase(new TitlePhase(this.scene));
              super.end();
              return true;
            }
          });
          this.scene.ui.showText(i18next.t("menu:selectGameMode"), null, () => this.scene.ui.setOverlayMode(Mode.OPTION_SELECT, { options: options }));
        } else {
          this.gameMode = GameModes.CLASSIC;
          this.scene.ui.setMode(Mode.MESSAGE);
          this.scene.ui.clearText();
          this.end();
        }
        return true;
      }
    },
    {
      label: i18next.t("menu:loadGame"),
      handler: () => {
        this.scene.ui.setOverlayMode(Mode.SAVE_SLOT, SaveSlotUiMode.LOAD,
          (slotId: integer) => {
            if (slotId === -1) {
              return this.showOptions();
            }
            this.loadSaveSlot(slotId);
          });
        return true;
      }
    },
    {
      label: i18next.t("menu:dailyRun"),
      handler: () => {
        this.initDailyRun();
        return true;
      },
      keepOpen: true
    },
    {
      label: i18next.t("menu:settings"),
      handler: () => {
        this.scene.ui.setOverlayMode(Mode.SETTINGS);
        return true;
      },
      keepOpen: true
    });
    const config: OptionSelectConfig = {
      options: options,
      noCancel: true,
      yOffset: 47
    };
    this.scene.ui.setMode(Mode.TITLE, config);
  }

  loadSaveSlot(slotId: integer): void {
    this.scene.sessionSlotId = slotId > -1 ? slotId : loggedInUser.lastSessionSlot;
    this.scene.ui.setMode(Mode.MESSAGE);
    this.scene.gameData.loadSession(this.scene, slotId, slotId === -1 ? this.lastSessionData : null).then((success: boolean) => {
      if (success) {
        this.loaded = true;
        this.scene.ui.showText(i18next.t("menu:sessionSuccess"), null, () => this.end());
      } else {
        this.end();
      }
    }).catch(err => {
      console.error(err);
      this.scene.ui.showText(i18next.t("menu:failedToLoadSession"), null);
    });
  }

  initDailyRun(): void {
    this.scene.ui.setMode(Mode.SAVE_SLOT, SaveSlotUiMode.SAVE, (slotId: integer) => {
      this.scene.clearPhaseQueue();
      if (slotId === -1) {
        this.scene.pushPhase(new TitlePhase(this.scene));
        return super.end();
      }
      this.scene.sessionSlotId = slotId;

      const generateDaily = (seed: string) => {
        this.scene.gameMode = getGameMode(GameModes.DAILY);

        this.scene.setSeed(seed);
        this.scene.resetSeed(1);

        this.scene.money = this.scene.gameMode.getStartingMoney();

        const starters = getDailyRunStarters(this.scene, seed);
        const startingLevel = this.scene.gameMode.getStartingLevel();

        const party = this.scene.getParty();
        const loadPokemonAssets: Promise<void>[] = [];
        for (const starter of starters) {
          const starterProps = this.scene.gameData.getSpeciesDexAttrProps(starter.species, starter.dexAttr);
          const starterFormIndex = Math.min(starterProps.formIndex, Math.max(starter.species.forms.length - 1, 0));
          const starterGender = starter.species.malePercent !== null
            ? !starterProps.female ? Gender.MALE : Gender.FEMALE
            : Gender.GENDERLESS;
          const starterPokemon = this.scene.addPlayerPokemon(starter.species, startingLevel, starter.abilityIndex, starterFormIndex, starterGender, starterProps.shiny, starterProps.variant, undefined, starter.nature);
          starterPokemon.setVisible(false);
          party.push(starterPokemon);
          loadPokemonAssets.push(starterPokemon.loadAssets());
        }

        regenerateModifierPoolThresholds(party, ModifierPoolType.DAILY_STARTER);
        const modifiers: Modifier[] = Array(3).fill(null).map(() => modifierTypes.EXP_SHARE().withIdFromFunc(modifierTypes.EXP_SHARE).newModifier())
          .concat(Array(3).fill(null).map(() => modifierTypes.GOLDEN_EXP_CHARM().withIdFromFunc(modifierTypes.GOLDEN_EXP_CHARM).newModifier()))
          .concat(getDailyRunStarterModifiers(party));

        for (const m of modifiers) {
          this.scene.addModifier(m, true, false, false, true);
        }
        this.scene.updateModifiers(true, true);

        Promise.all(loadPokemonAssets).then(() => {
          this.scene.time.delayedCall(500, () => this.scene.playBgm());
          this.scene.gameData.gameStats.dailyRunSessionsPlayed++;
          this.scene.newArena(this.scene.gameMode.getStartingBiome(this.scene));
          this.scene.newBattle();
          this.scene.arena.init();
          this.scene.sessionPlayTime = 0;
          this.scene.lastSavePlayTime = 0;
          this.end();
        });
      };

      // If Online, calls seed fetch from db to generate daily run. If Offline, generates a daily run based on current date.
      if (!Utils.isLocal) {
        fetchDailyRunSeed().then(seed => {
          generateDaily(seed);
        }).catch(err => {
          console.error("Failed to load daily run:\n", err);
        });
      } else {
        generateDaily(btoa(new Date().toISOString().substring(0, 10)));
      }
    });
  }

  end(): void {
    if (!this.loaded && !this.scene.gameMode.isDaily) {
      this.scene.arena.preloadBgm();
      this.scene.gameMode = getGameMode(this.gameMode);
      if (this.gameMode === GameModes.CHALLENGE) {
        this.scene.pushPhase(new SelectChallengePhase(this.scene));
      } else {
        this.scene.pushPhase(new SelectStarterPhase(this.scene));
      }
      this.scene.newArena(this.scene.gameMode.getStartingBiome(this.scene));
    } else {
      this.scene.playBgm();
    }

    this.scene.pushPhase(new EncounterPhase(this.scene, this.loaded));

    if (this.loaded) {
      const availablePartyMembers = this.scene.getParty().filter(p => p.isAllowedInBattle()).length;

      this.scene.pushPhase(new SummonPhase(this.scene, 0, true, true));
      if (this.scene.currentBattle.double && availablePartyMembers > 1) {
        this.scene.pushPhase(new SummonPhase(this.scene, 1, true, true));
      }

      if (this.scene.currentBattle.battleType !== BattleType.TRAINER && (this.scene.currentBattle.waveIndex > 1 || !this.scene.gameMode.isDaily)) {
        const minPartySize = this.scene.currentBattle.double ? 2 : 1;
        if (availablePartyMembers > minPartySize) {
          this.scene.pushPhase(new CheckSwitchPhase(this.scene, 0, this.scene.currentBattle.double));
          if (this.scene.currentBattle.double) {
            this.scene.pushPhase(new CheckSwitchPhase(this.scene, 1, this.scene.currentBattle.double));
          }
        }
      }
    }

    for (const achv of Object.keys(this.scene.gameData.achvUnlocks)) {
      if (vouchers.hasOwnProperty(achv)) {
        this.scene.validateVoucher(vouchers[achv]);
      }
    }

    super.end();
  }
}

export class UnavailablePhase extends Phase {
  constructor(scene: BattleScene) {
    super(scene);
  }

  start(): void {
    this.scene.ui.setMode(Mode.UNAVAILABLE, () => {
      this.scene.unshiftPhase(new LoginPhase(this.scene, true));
      this.end();
    });
  }
}

export class ReloadSessionPhase extends Phase {
  private systemDataStr: string;

  constructor(scene: BattleScene, systemDataStr?: string) {
    super(scene);

    this.systemDataStr = systemDataStr;
  }

  start(): void {
    this.scene.ui.setMode(Mode.SESSION_RELOAD);

    let delayElapsed = false;
    let loaded = false;

    this.scene.time.delayedCall(Utils.fixedInt(1500), () => {
      if (loaded) {
        this.end();
      } else {
        delayElapsed = true;
      }
    });

    this.scene.gameData.clearLocalData();

    (this.systemDataStr ? this.scene.gameData.initSystem(this.systemDataStr) : this.scene.gameData.loadSystem()).then(() => {
      if (delayElapsed) {
        this.end();
      } else {
        loaded = true;
      }
    });
  }
}

export class OutdatedPhase extends Phase {
  constructor(scene: BattleScene) {
    super(scene);
  }

  start(): void {
    this.scene.ui.setMode(Mode.OUTDATED);
  }
}

export class SelectGenderPhase extends Phase {
  constructor(scene: BattleScene) {
    super(scene);
  }

  start(): void {
    super.start();

    this.scene.ui.showText(i18next.t("menu:boyOrGirl"), null, () => {
      this.scene.ui.setMode(Mode.OPTION_SELECT, {
        options: [
          {
            label: i18next.t("menu:boy"),
            handler: () => {
              this.scene.gameData.gender = PlayerGender.MALE;
              this.scene.gameData.saveSetting(SettingKeys.Player_Gender, 0);
              this.scene.gameData.saveSystem().then(() => this.end());
              return true;
            }
          },
          {
            label: i18next.t("menu:girl"),
            handler: () => {
              this.scene.gameData.gender = PlayerGender.FEMALE;
              this.scene.gameData.saveSetting(SettingKeys.Player_Gender, 1);
              this.scene.gameData.saveSystem().then(() => this.end());
              return true;
            }
          }
        ]
      });
    });
  }

  end(): void {
    this.scene.ui.setMode(Mode.MESSAGE);
    super.end();
  }
}

export class SelectChallengePhase extends Phase {
  constructor(scene: BattleScene) {
    super(scene);
  }

  start() {
    super.start();

    this.scene.playBgm("menu");

    this.scene.ui.setMode(Mode.CHALLENGE_SELECT);
  }
}

export class SelectStarterPhase extends Phase {

  constructor(scene: BattleScene) {
    super(scene);
  }

  start() {
    super.start();

    this.scene.playBgm("menu");

    this.scene.ui.setMode(Mode.STARTER_SELECT, (starters: Starter[]) => {
      this.scene.ui.clearText();
      this.scene.ui.setMode(Mode.SAVE_SLOT, SaveSlotUiMode.SAVE, (slotId: integer) => {
        if (slotId === -1) {
          this.scene.clearPhaseQueue();
          this.scene.pushPhase(new TitlePhase(this.scene));
          return this.end();
        }
        this.scene.sessionSlotId = slotId;
        this.initBattle(starters);
      });
    });
  }

  initBattle(starters: Starter[]) {
    const party = this.scene.getParty();
    const loadPokemonAssets: Promise<void>[] = [];
    starters.forEach((starter: Starter, i: integer) => {
      if (!i && Overrides.STARTER_SPECIES_OVERRIDE) {
        starter.species = getPokemonSpecies(Overrides.STARTER_SPECIES_OVERRIDE as Species);
      }
      const starterProps = this.scene.gameData.getSpeciesDexAttrProps(starter.species, starter.dexAttr);
      let starterFormIndex = Math.min(starterProps.formIndex, Math.max(starter.species.forms.length - 1, 0));
      if (!i && Overrides.STARTER_SPECIES_OVERRIDE) {
        starterFormIndex = Overrides.STARTER_FORM_OVERRIDE;
      }
      let starterGender = starter.species.malePercent !== null
        ? !starterProps.female ? Gender.MALE : Gender.FEMALE
        : Gender.GENDERLESS;
      if (Overrides.GENDER_OVERRIDE !== null) {
        starterGender = Overrides.GENDER_OVERRIDE;
      }
      const starterIvs = this.scene.gameData.dexData[starter.species.speciesId].ivs.slice(0);
      const starterPokemon = this.scene.addPlayerPokemon(starter.species, this.scene.gameMode.getStartingLevel(), starter.abilityIndex, starterFormIndex, starterGender, starterProps.shiny, starterProps.variant, starterIvs, starter.nature);
      starterPokemon.tryPopulateMoveset(starter.moveset);
      if (starter.passive) {
        starterPokemon.passive = true;
      }
      starterPokemon.luck = this.scene.gameData.getDexAttrLuck(this.scene.gameData.dexData[starter.species.speciesId].caughtAttr);
      if (starter.pokerus) {
        starterPokemon.pokerus = true;
      }
      if (this.scene.gameMode.isSplicedOnly) {
        starterPokemon.generateFusionSpecies(true);
      }
      starterPokemon.setVisible(false);
      party.push(starterPokemon);
      loadPokemonAssets.push(starterPokemon.loadAssets());
    });
    overrideModifiers(this.scene);
    overrideHeldItems(this.scene, party[0]);
    Promise.all(loadPokemonAssets).then(() => {
      SoundFade.fadeOut(this.scene, this.scene.sound.get("menu"), 500, true);
      this.scene.time.delayedCall(500, () => this.scene.playBgm());
      if (this.scene.gameMode.isClassic) {
        this.scene.gameData.gameStats.classicSessionsPlayed++;
      } else {
        this.scene.gameData.gameStats.endlessSessionsPlayed++;
      }
      this.scene.newBattle();
      this.scene.arena.init();
      this.scene.sessionPlayTime = 0;
      this.scene.lastSavePlayTime = 0;
      this.end();
    });
  }
}

export class BattlePhase extends Phase {
  constructor(scene: BattleScene) {
    super(scene);
  }

  showEnemyTrainer(trainerSlot: TrainerSlot = TrainerSlot.NONE): void {
    const sprites = this.scene.currentBattle.trainer.getSprites();
    const tintSprites = this.scene.currentBattle.trainer.getTintSprites();
    for (let i = 0; i < sprites.length; i++) {
      const visible = !trainerSlot || !i === (trainerSlot === TrainerSlot.TRAINER) || sprites.length < 2;
      [ sprites[i], tintSprites[i] ].map(sprite => {
        if (visible) {
          sprite.x = trainerSlot || sprites.length < 2 ? 0 : i ? 16 : -16;
        }
        sprite.setVisible(visible);
        sprite.clearTint();
      });
      sprites[i].setVisible(visible);
      tintSprites[i].setVisible(visible);
      sprites[i].clearTint();
      tintSprites[i].clearTint();
    }
    this.scene.tweens.add({
      targets: this.scene.currentBattle.trainer,
      x: "-=16",
      y: "+=16",
      alpha: 1,
      ease: "Sine.easeInOut",
      duration: 750
    });
  }

  hideEnemyTrainer(): void {
    this.scene.tweens.add({
      targets: this.scene.currentBattle.trainer,
      x: "+=16",
      y: "-=16",
      alpha: 0,
      ease: "Sine.easeInOut",
      duration: 750
    });
  }
}

type PokemonFunc = (pokemon: Pokemon) => void;

export abstract class FieldPhase extends BattlePhase {
  getOrder(): BattlerIndex[] {
    const playerField = this.scene.getPlayerField().filter(p => p.isActive()) as Pokemon[];
    const enemyField = this.scene.getEnemyField().filter(p => p.isActive()) as Pokemon[];

    // We shuffle the list before sorting so speed ties produce random results
    let orderedTargets: Pokemon[] = playerField.concat(enemyField);
    // We seed it with the current turn to prevent an inconsistency where it
    // was varying based on how long since you last reloaded
    this.scene.executeWithSeedOffset(() => {
      orderedTargets = Utils.randSeedShuffle(orderedTargets);
    }, this.scene.currentBattle.turn, this.scene.waveSeed);

    orderedTargets.sort((a: Pokemon, b: Pokemon) => {
      const aSpeed = a?.getBattleStat(Stat.SPD) || 0;
      const bSpeed = b?.getBattleStat(Stat.SPD) || 0;

      return bSpeed - aSpeed;
    });

    const speedReversed = new Utils.BooleanHolder(false);
    this.scene.arena.applyTags(TrickRoomTag, speedReversed);

    if (speedReversed.value) {
      orderedTargets = orderedTargets.reverse();
    }

    return orderedTargets.map(t => t.getFieldIndex() + (!t.isPlayer() ? BattlerIndex.ENEMY : 0));
  }

  executeForAll(func: PokemonFunc): void {
    const field = this.scene.getField(true).filter(p => p.summonData);
    field.forEach(pokemon => func(pokemon));
  }
}

export abstract class PokemonPhase extends FieldPhase {
  protected battlerIndex: BattlerIndex | integer;
  public player: boolean;
  public fieldIndex: integer;

  constructor(scene: BattleScene, battlerIndex: BattlerIndex | integer) {
    super(scene);

    if (battlerIndex === undefined) {
      battlerIndex = scene.getField().find(p => p?.isActive()).getBattlerIndex();
    }

    this.battlerIndex = battlerIndex;
    this.player = battlerIndex < 2;
    this.fieldIndex = battlerIndex % 2;
  }

  getPokemon() {
    if (this.battlerIndex > BattlerIndex.ENEMY_2) {
      return this.scene.getPokemonById(this.battlerIndex);
    }
    return this.scene.getField()[this.battlerIndex];
  }
}

export abstract class PartyMemberPokemonPhase extends FieldPhase {
  protected partyMemberIndex: integer;
  protected fieldIndex: integer;
  protected player: boolean;

  constructor(scene: BattleScene, partyMemberIndex: integer, player: boolean) {
    super(scene);

    this.partyMemberIndex = partyMemberIndex;
    this.fieldIndex = partyMemberIndex < this.scene.currentBattle.getBattlerCount()
      ? partyMemberIndex
      : -1;
    this.player = player;
  }

  getParty(): Pokemon[] {
    return this.player ? this.scene.getParty() : this.scene.getEnemyParty();
  }

  getPokemon(): Pokemon {
    return this.getParty()[this.partyMemberIndex];
  }
}

export abstract class PlayerPartyMemberPokemonPhase extends PartyMemberPokemonPhase {
  constructor(scene: BattleScene, partyMemberIndex: integer) {
    super(scene, partyMemberIndex, true);
  }

  getPlayerPokemon(): PlayerPokemon {
    return super.getPokemon() as PlayerPokemon;
  }
}

export abstract class EnemyPartyMemberPokemonPhase extends PartyMemberPokemonPhase {
  constructor(scene: BattleScene, partyMemberIndex: integer) {
    super(scene, partyMemberIndex, false);
  }

  getEnemyPokemon(): EnemyPokemon {
    return super.getPokemon() as EnemyPokemon;
  }
}

export class EncounterPhase extends BattlePhase {
  private loaded: boolean;

  constructor(scene: BattleScene, loaded?: boolean) {
    super(scene);

    this.loaded = !!loaded;
  }

  start() {
    super.start();

    this.scene.updateGameInfo();

    this.scene.initSession();

    this.scene.eventTarget.dispatchEvent(new EncounterPhaseEvent());

    // Failsafe if players somehow skip floor 200 in classic mode
    if (this.scene.gameMode.isClassic && this.scene.currentBattle.waveIndex > 200) {
      this.scene.unshiftPhase(new GameOverPhase(this.scene));
    }

    const loadEnemyAssets = [];

    const battle = this.scene.currentBattle;

    let totalBst = 0;

    battle.enemyLevels.forEach((level, e) => {
      if (!this.loaded) {
        if (battle.battleType === BattleType.TRAINER) {
          battle.enemyParty[e] = battle.trainer.genPartyMember(e);
        } else {
          const enemySpecies = this.scene.randomSpecies(battle.waveIndex, level, true);
          battle.enemyParty[e] = this.scene.addEnemyPokemon(enemySpecies, level, TrainerSlot.NONE, !!this.scene.getEncounterBossSegments(battle.waveIndex, level, enemySpecies));
          if (this.scene.currentBattle.battleSpec === BattleSpec.FINAL_BOSS) {
            battle.enemyParty[e].ivs = new Array(6).fill(31);
          }
          this.scene.getParty().slice(0, !battle.double ? 1 : 2).reverse().forEach(playerPokemon => {
            applyAbAttrs(SyncEncounterNatureAbAttr, playerPokemon, null, battle.enemyParty[e]);
          });
        }
      }
      const enemyPokemon = this.scene.getEnemyParty()[e];
      if (e < (battle.double ? 2 : 1)) {
        enemyPokemon.setX(-66 + enemyPokemon.getFieldPositionOffset()[0]);
        enemyPokemon.resetSummonData();
      }

      if (!this.loaded) {
        this.scene.gameData.setPokemonSeen(enemyPokemon, true, battle.battleType === BattleType.TRAINER);
      }

      if (enemyPokemon.species.speciesId === Species.ETERNATUS) {
        if (this.scene.gameMode.isClassic && (battle.battleSpec === BattleSpec.FINAL_BOSS || this.scene.gameMode.isWaveFinal(battle.waveIndex))) {
          if (battle.battleSpec !== BattleSpec.FINAL_BOSS) {
            enemyPokemon.formIndex = 1;
            enemyPokemon.updateScale();
          }
          enemyPokemon.setBoss();
        } else if (!(battle.waveIndex % 1000)) {
          enemyPokemon.formIndex = 1;
          enemyPokemon.updateScale();
        }
      }

      totalBst += enemyPokemon.getSpeciesForm().baseTotal;

      loadEnemyAssets.push(enemyPokemon.loadAssets());

      console.log(enemyPokemon.name, enemyPokemon.species.speciesId, enemyPokemon.stats);
    });

    if (this.scene.getParty().filter(p => p.isShiny()).length === 6) {
      this.scene.validateAchv(achvs.SHINY_PARTY);
    }

    if (battle.battleType === BattleType.TRAINER) {
      loadEnemyAssets.push(battle.trainer.loadAssets().then(() => battle.trainer.initSprite()));
    } else {
      if (battle.enemyParty.filter(p => p.isBoss()).length > 1) {
        for (const enemyPokemon of battle.enemyParty) {
          if (enemyPokemon.isBoss()) {
            enemyPokemon.setBoss(true, Math.ceil(enemyPokemon.bossSegments * (enemyPokemon.getSpeciesForm().baseTotal / totalBst)));
            enemyPokemon.initBattleInfo();
          }
        }
      }
    }

    Promise.all(loadEnemyAssets).then(() => {
      battle.enemyParty.forEach((enemyPokemon, e) => {
        if (e < (battle.double ? 2 : 1)) {
          if (battle.battleType === BattleType.WILD) {
            this.scene.field.add(enemyPokemon);
            battle.seenEnemyPartyMemberIds.add(enemyPokemon.id);
            const playerPokemon = this.scene.getPlayerPokemon();
            if (playerPokemon?.visible) {
              this.scene.field.moveBelow(enemyPokemon as Pokemon, playerPokemon);
            }
            enemyPokemon.tint(0, 0.5);
          } else if (battle.battleType === BattleType.TRAINER) {
            enemyPokemon.setVisible(false);
            this.scene.currentBattle.trainer.tint(0, 0.5);
          }
          if (battle.double) {
            enemyPokemon.setFieldPosition(e ? FieldPosition.RIGHT : FieldPosition.LEFT);
          }
        }
      });

      if (!this.loaded) {
        regenerateModifierPoolThresholds(this.scene.getEnemyField(), battle.battleType === BattleType.TRAINER ? ModifierPoolType.TRAINER : ModifierPoolType.WILD);
        this.scene.generateEnemyModifiers();
      }

      this.scene.ui.setMode(Mode.MESSAGE).then(() => {
        if (!this.loaded) {
          this.scene.gameData.saveAll(this.scene, true, battle.waveIndex % 10 === 1 || this.scene.lastSavePlayTime >= 300).then(success => {
            this.scene.disableMenu = false;
            if (!success) {
              return this.scene.reset(true);
            }
            this.doEncounter();
          });
        } else {
          this.doEncounter();
        }
      });
    });
  }

  doEncounter() {
    this.scene.playBgm(undefined, true);
    this.scene.updateModifiers(false);
    this.scene.setFieldScale(1);

    /*if (startingWave > 10) {
      for (let m = 0; m < Math.min(Math.floor(startingWave / 10), 99); m++)
        this.scene.addModifier(getPlayerModifierTypeOptionsForWave((m + 1) * 10, 1, this.scene.getParty())[0].type.newModifier(), true);
      this.scene.updateModifiers(true);
    }*/

    for (const pokemon of this.scene.getParty()) {
      if (pokemon) {
        pokemon.resetBattleData();
      }
    }

    if (!this.loaded) {
      this.scene.arena.trySetWeather(getRandomWeatherType(this.scene.arena), false);
    }

    const enemyField = this.scene.getEnemyField();
    this.scene.tweens.add({
      targets: [ this.scene.arenaEnemy, this.scene.currentBattle.trainer, enemyField, this.scene.arenaPlayer, this.scene.trainer ].flat(),
      x: (_target, _key, value, fieldIndex: integer) => fieldIndex < 2 + (enemyField.length) ? value + 300 : value - 300,
      duration: 2000,
      onComplete: () => {
        if (!this.tryOverrideForBattleSpec()) {
          this.doEncounterCommon();
        }
      }
    });
  }

  getEncounterMessage(): string {
    const enemyField = this.scene.getEnemyField();

    if (this.scene.currentBattle.battleSpec === BattleSpec.FINAL_BOSS) {
      return i18next.t("battle:bossAppeared", {bossName: enemyField[0].name});
    }

    if (this.scene.currentBattle.battleType === BattleType.TRAINER) {
      if (this.scene.currentBattle.double) {
        return i18next.t("battle:trainerAppearedDouble", {trainerName: this.scene.currentBattle.trainer.getName(TrainerSlot.NONE, true)});

      } else {
        return i18next.t("battle:trainerAppeared", {trainerName: this.scene.currentBattle.trainer.getName(TrainerSlot.NONE, true)});
      }
    }

    return enemyField.length === 1
      ? i18next.t("battle:singleWildAppeared", {pokemonName: enemyField[0].name})
      : i18next.t("battle:multiWildAppeared", {pokemonName1: enemyField[0].name, pokemonName2: enemyField[1].name});
  }

  doEncounterCommon(showEncounterMessage: boolean = true) {
    const enemyField = this.scene.getEnemyField();

    if (this.scene.currentBattle.battleType === BattleType.WILD) {
      enemyField.forEach(enemyPokemon => {
        enemyPokemon.untint(100, "Sine.easeOut");
        enemyPokemon.cry();
        enemyPokemon.showInfo();
        if (enemyPokemon.isShiny()) {
          this.scene.validateAchv(achvs.SEE_SHINY);
        }
      });
      this.scene.updateFieldScale();
      if (showEncounterMessage) {
        this.scene.ui.showText(this.getEncounterMessage(), null, () => this.end(), 1500);
      } else {
        this.end();
      }
    } else if (this.scene.currentBattle.battleType === BattleType.TRAINER) {
      const trainer = this.scene.currentBattle.trainer;
      trainer.untint(100, "Sine.easeOut");
      trainer.playAnim();

      const doSummon = () => {
        this.scene.currentBattle.started = true;
        this.scene.playBgm(undefined);
        this.scene.pbTray.showPbTray(this.scene.getParty());
			  this.scene.pbTrayEnemy.showPbTray(this.scene.getEnemyParty());
        const doTrainerSummon = () => {
          this.hideEnemyTrainer();
          const availablePartyMembers = this.scene.getEnemyParty().filter(p => !p.isFainted()).length;
          this.scene.unshiftPhase(new SummonPhase(this.scene, 0, false));
          if (this.scene.currentBattle.double && availablePartyMembers > 1) {
            this.scene.unshiftPhase(new SummonPhase(this.scene, 1, false));
          }
          this.end();
        };
        if (showEncounterMessage) {
          this.scene.ui.showText(this.getEncounterMessage(), null, doTrainerSummon, 1500, true);
        } else {
          doTrainerSummon();
        }
      };

      const encounterMessages = this.scene.currentBattle.trainer.getEncounterMessages();

      if (!encounterMessages?.length) {
        doSummon();
      } else {
        let message: string;
        this.scene.executeWithSeedOffset(() => message = Utils.randSeedItem(encounterMessages), this.scene.currentBattle.waveIndex);

        const showDialogueAndSummon = () => {
          this.scene.ui.showDialogue(message, trainer.getName(TrainerSlot.NONE,true), null, () => {
            this.scene.charSprite.hide().then(() => this.scene.hideFieldOverlay(250).then(() => doSummon()));
          });
        };
        if (this.scene.currentBattle.trainer.config.hasCharSprite && !this.scene.ui.shouldSkipDialogue(message)) {
          this.scene.showFieldOverlay(500).then(() => this.scene.charSprite.showCharacter(trainer.getKey(), getCharVariantFromDialogue(encounterMessages[0])).then(() => showDialogueAndSummon()));
        } else {
          showDialogueAndSummon();
        }
      }
    }
  }

  end() {
    const enemyField = this.scene.getEnemyField();

    enemyField.forEach((enemyPokemon, e) => {
      if (enemyPokemon.isShiny()) {
        this.scene.unshiftPhase(new ShinySparklePhase(this.scene, BattlerIndex.ENEMY + e));
      }
    });

    if (this.scene.currentBattle.battleType !== BattleType.TRAINER) {
      const ivScannerModifier = this.scene.findModifier(m => m instanceof IvScannerModifier);
      if (ivScannerModifier) {
        enemyField.map(p => this.scene.pushPhase(new ScanIvsPhase(this.scene, p.getBattlerIndex(), Math.min(ivScannerModifier.getStackCount() * 2, 6))));
      }
    }

    if (!this.loaded) {
      const availablePartyMembers = this.scene.getParty().filter(p => p.isAllowedInBattle());

      if (!availablePartyMembers[0].isOnField()) {
        this.scene.pushPhase(new SummonPhase(this.scene, 0));
      }

      if (this.scene.currentBattle.double) {
        if (availablePartyMembers.length > 1) {
          this.scene.pushPhase(new ToggleDoublePositionPhase(this.scene, true));
          if (!availablePartyMembers[1].isOnField()) {
            this.scene.pushPhase(new SummonPhase(this.scene, 1));
          }
        }
      } else {
        if (availablePartyMembers.length > 1 && availablePartyMembers[1].isOnField()) {
          this.scene.pushPhase(new ReturnPhase(this.scene, 1));
        }
        this.scene.pushPhase(new ToggleDoublePositionPhase(this.scene, false));
      }

      if (this.scene.currentBattle.battleType !== BattleType.TRAINER && (this.scene.currentBattle.waveIndex > 1 || !this.scene.gameMode.isDaily)) {
        const minPartySize = this.scene.currentBattle.double ? 2 : 1;
        if (availablePartyMembers.length > minPartySize) {
          this.scene.pushPhase(new CheckSwitchPhase(this.scene, 0, this.scene.currentBattle.double));
          if (this.scene.currentBattle.double) {
            this.scene.pushPhase(new CheckSwitchPhase(this.scene, 1, this.scene.currentBattle.double));
          }
        }
      }
    }
    handleTutorial(this.scene, Tutorial.Access_Menu).then(() => super.end());
  }

  tryOverrideForBattleSpec(): boolean {
    switch (this.scene.currentBattle.battleSpec) {
    case BattleSpec.FINAL_BOSS:
      const enemy = this.scene.getEnemyPokemon();
      this.scene.ui.showText(this.getEncounterMessage(), null, () => {
        this.scene.ui.showDialogue(battleSpecDialogue[BattleSpec.FINAL_BOSS].encounter, enemy.species.name, null, () => {
          this.doEncounterCommon(false);
        });
      }, 1500, true);
      return true;
    }

    return false;
  }
}

export class NextEncounterPhase extends EncounterPhase {
  constructor(scene: BattleScene) {
    super(scene);
  }

  start() {
    super.start();
  }

  doEncounter(): void {
    this.scene.playBgm(undefined, true);

    for (const pokemon of this.scene.getParty()) {
      if (pokemon) {
        pokemon.resetBattleData();
      }
    }

    this.scene.arenaNextEnemy.setBiome(this.scene.arena.biomeType);
    this.scene.arenaNextEnemy.setVisible(true);

    const enemyField = this.scene.getEnemyField();
    this.scene.tweens.add({
      targets: [ this.scene.arenaEnemy, this.scene.arenaNextEnemy, this.scene.currentBattle.trainer, enemyField, this.scene.lastEnemyTrainer ].flat(),
      x: "+=300",
      duration: 2000,
      onComplete: () => {
        this.scene.arenaEnemy.setBiome(this.scene.arena.biomeType);
        this.scene.arenaEnemy.setX(this.scene.arenaNextEnemy.x);
        this.scene.arenaEnemy.setAlpha(1);
        this.scene.arenaNextEnemy.setX(this.scene.arenaNextEnemy.x - 300);
        this.scene.arenaNextEnemy.setVisible(false);
        if (this.scene.lastEnemyTrainer) {
          this.scene.lastEnemyTrainer.destroy();
        }

        if (!this.tryOverrideForBattleSpec()) {
          this.doEncounterCommon();
        }
      }
    });
  }
}

export class NewBiomeEncounterPhase extends NextEncounterPhase {
  constructor(scene: BattleScene) {
    super(scene);
  }

  doEncounter(): void {
    this.scene.playBgm(undefined, true);

    for (const pokemon of this.scene.getParty()) {
      if (pokemon) {
        pokemon.resetBattleData();
      }
    }

    this.scene.arena.trySetWeather(getRandomWeatherType(this.scene.arena), false);

    for (const pokemon of this.scene.getParty().filter(p => p.isOnField())) {
      applyAbAttrs(PostBiomeChangeAbAttr, pokemon, null);
    }

    const enemyField = this.scene.getEnemyField();
    this.scene.tweens.add({
      targets: [ this.scene.arenaEnemy, enemyField ].flat(),
      x: "+=300",
      duration: 2000,
      onComplete: () => {
        if (!this.tryOverrideForBattleSpec()) {
          this.doEncounterCommon();
        }
      }
    });
  }
}

export class PostSummonPhase extends PokemonPhase {
  constructor(scene: BattleScene, battlerIndex: BattlerIndex) {
    super(scene, battlerIndex);
  }

  start() {
    super.start();

    const pokemon = this.getPokemon();

    if (pokemon.status?.effect === StatusEffect.TOXIC) {
      pokemon.status.turnCount = 0;
    }
    this.scene.arena.applyTags(ArenaTrapTag, pokemon);
    applyPostSummonAbAttrs(PostSummonAbAttr, pokemon).then(() => this.end());
  }
}

export class SelectBiomePhase extends BattlePhase {
  constructor(scene: BattleScene) {
    super(scene);
  }

  start() {
    super.start();

    const currentBiome = this.scene.arena.biomeType;

    const setNextBiome = (nextBiome: Biome) => {
      if (this.scene.currentBattle.waveIndex % 10 === 1) {
        this.scene.applyModifiers(MoneyInterestModifier, true, this.scene);
        this.scene.unshiftPhase(new PartyHealPhase(this.scene, false));
      }
      this.scene.unshiftPhase(new SwitchBiomePhase(this.scene, nextBiome));
      this.end();
    };

    if ((this.scene.gameMode.isClassic && this.scene.gameMode.isWaveFinal(this.scene.currentBattle.waveIndex + 9))
      || (this.scene.gameMode.isDaily && this.scene.gameMode.isWaveFinal(this.scene.currentBattle.waveIndex))
      || (this.scene.gameMode.hasShortBiomes && !(this.scene.currentBattle.waveIndex % 50))) {
      setNextBiome(Biome.END);
    } else if (this.scene.gameMode.hasRandomBiomes) {
      setNextBiome(this.generateNextBiome());
    } else if (Array.isArray(biomeLinks[currentBiome])) {
      let biomes: Biome[];
      this.scene.executeWithSeedOffset(() => {
        biomes = (biomeLinks[currentBiome] as (Biome | [Biome, integer])[])
          .filter(b => !Array.isArray(b) || !Utils.randSeedInt(b[1]))
          .map(b => !Array.isArray(b) ? b : b[0]);
      }, this.scene.currentBattle.waveIndex);
      if (biomes.length > 1 && this.scene.findModifier(m => m instanceof MapModifier)) {
        let biomeChoices: Biome[];
        this.scene.executeWithSeedOffset(() => {
          biomeChoices = (!Array.isArray(biomeLinks[currentBiome])
            ? [ biomeLinks[currentBiome] as Biome ]
            : biomeLinks[currentBiome] as (Biome | [Biome, integer])[])
            .filter((b, i) => !Array.isArray(b) || !Utils.randSeedInt(b[1]))
            .map(b => Array.isArray(b) ? b[0] : b);
        }, this.scene.currentBattle.waveIndex);
        const biomeSelectItems = biomeChoices.map(b => {
          const ret: OptionSelectItem = {
            label: getBiomeName(b),
            handler: () => {
              this.scene.ui.setMode(Mode.MESSAGE);
              setNextBiome(b);
              return true;
            }
          };
          return ret;
        });
        this.scene.ui.setMode(Mode.OPTION_SELECT, {
          options: biomeSelectItems,
          delay: 1000
        });
      } else {
        setNextBiome(biomes[Utils.randSeedInt(biomes.length)]);
      }
    } else if (biomeLinks.hasOwnProperty(currentBiome)) {
      setNextBiome(biomeLinks[currentBiome] as Biome);
    } else {
      setNextBiome(this.generateNextBiome());
    }
  }

  generateNextBiome(): Biome {
    if (!(this.scene.currentBattle.waveIndex % 50)) {
      return Biome.END;
    }
    return this.scene.generateRandomBiome(this.scene.currentBattle.waveIndex);
  }
}

export class SwitchBiomePhase extends BattlePhase {
  private nextBiome: Biome;

  constructor(scene: BattleScene, nextBiome: Biome) {
    super(scene);

    this.nextBiome = nextBiome;
  }

  start() {
    super.start();

    if (this.nextBiome === undefined) {
      return this.end();
    }

    this.scene.tweens.add({
      targets: [ this.scene.arenaEnemy, this.scene.lastEnemyTrainer ],
      x: "+=300",
      duration: 2000,
      onComplete: () => {
        this.scene.arenaEnemy.setX(this.scene.arenaEnemy.x - 600);

        this.scene.newArena(this.nextBiome);

        const biomeKey = getBiomeKey(this.nextBiome);
        const bgTexture = `${biomeKey}_bg`;
        this.scene.arenaBgTransition.setTexture(bgTexture);
        this.scene.arenaBgTransition.setAlpha(0);
        this.scene.arenaBgTransition.setVisible(true);
        this.scene.arenaPlayerTransition.setBiome(this.nextBiome);
        this.scene.arenaPlayerTransition.setAlpha(0);
        this.scene.arenaPlayerTransition.setVisible(true);

        this.scene.tweens.add({
          targets: [ this.scene.arenaPlayer, this.scene.arenaBgTransition, this.scene.arenaPlayerTransition ],
          duration: 1000,
          delay: 1000,
          ease: "Sine.easeInOut",
          alpha: (target: any) => target === this.scene.arenaPlayer ? 0 : 1,
          onComplete: () => {
            this.scene.arenaBg.setTexture(bgTexture);
            this.scene.arenaPlayer.setBiome(this.nextBiome);
            this.scene.arenaPlayer.setAlpha(1);
            this.scene.arenaEnemy.setBiome(this.nextBiome);
            this.scene.arenaEnemy.setAlpha(1);
            this.scene.arenaNextEnemy.setBiome(this.nextBiome);
            this.scene.arenaBgTransition.setVisible(false);
            this.scene.arenaPlayerTransition.setVisible(false);
            if (this.scene.lastEnemyTrainer) {
              this.scene.lastEnemyTrainer.destroy();
            }

            this.end();
          }
        });
      }
    });
  }
}

export class SummonPhase extends PartyMemberPokemonPhase {
  private loaded: boolean;

  constructor(scene: BattleScene, fieldIndex: integer, player: boolean = true, loaded: boolean = false) {
    super(scene, fieldIndex, player);

    this.loaded = loaded;
  }

  start() {
    super.start();

    this.preSummon();
  }

  /**
  * Sends out a Pokemon before the battle begins and shows the appropriate messages
  */
  preSummon(): void {
    const partyMember = this.getPokemon();
    // If the Pokemon about to be sent out is fainted or illegal under a challenge, switch to the first non-fainted legal Pokemon
    if (!partyMember.isAllowedInBattle()) {
      console.warn("The Pokemon about to be sent out is fainted or illegal under a challenge. Attempting to resolve...");

      // First check if they're somehow still in play, if so remove them.
      if (partyMember.isOnField()) {
        partyMember.hideInfo();
        partyMember.setVisible(false);
        this.scene.field.remove(partyMember);
        this.scene.triggerPokemonFormChange(partyMember, SpeciesFormChangeActiveTrigger, true);
      }

      const party = this.getParty();

      // Find the first non-fainted Pokemon index above the current one
      const legalIndex = party.findIndex((p, i) => i > this.partyMemberIndex && p.isAllowedInBattle());
      if (legalIndex === -1) {
        console.error("Party Details:\n", party);
        console.error("All available Pokemon were fainted or illegal!");
        this.scene.clearPhaseQueue();
        this.scene.unshiftPhase(new GameOverPhase(this.scene));
        this.end();
        return;
      }

      // Swaps the fainted Pokemon and the first non-fainted legal Pokemon in the party
      [party[this.partyMemberIndex], party[legalIndex]] = [party[legalIndex], party[this.partyMemberIndex]];
      console.warn("Swapped %s %O with %s %O", partyMember?.name, partyMember, party[0]?.name, party[0]);
    }

    if (this.player) {
      this.scene.ui.showText(i18next.t("battle:playerGo", { pokemonName: this.getPokemon().name }));
      if (this.player) {
        this.scene.pbTray.hide();
      }
      this.scene.trainer.setTexture(`trainer_${this.scene.gameData.gender === PlayerGender.FEMALE ? "f" : "m"}_back_pb`);
      this.scene.time.delayedCall(562, () => {
        this.scene.trainer.setFrame("2");
        this.scene.time.delayedCall(64, () => {
          this.scene.trainer.setFrame("3");
        });
      });
      this.scene.tweens.add({
        targets: this.scene.trainer,
        x: -36,
        duration: 1000,
        onComplete: () => this.scene.trainer.setVisible(false)
      });
      this.scene.time.delayedCall(750, () => this.summon());
    } else {
      const trainerName = this.scene.currentBattle.trainer.getName(!(this.fieldIndex % 2) ? TrainerSlot.TRAINER : TrainerSlot.TRAINER_PARTNER);
      const pokemonName = this.getPokemon().name;
      const message = i18next.t("battle:trainerSendOut", { trainerName, pokemonName });

      this.scene.pbTrayEnemy.hide();
      this.scene.ui.showText(message, null, () => this.summon());
    }
  }

  summon(): void {
    const pokemon = this.getPokemon();

    const pokeball = this.scene.addFieldSprite(this.player ? 36 : 248, this.player ? 80 : 44, "pb", getPokeballAtlasKey(pokemon.pokeball));
    pokeball.setVisible(false);
    pokeball.setOrigin(0.5, 0.625);
    this.scene.field.add(pokeball);

    if (this.fieldIndex === 1) {
      pokemon.setFieldPosition(FieldPosition.RIGHT, 0);
    } else {
      const availablePartyMembers = this.getParty().filter(p => p.isAllowedInBattle()).length;
      pokemon.setFieldPosition(!this.scene.currentBattle.double || availablePartyMembers === 1 ? FieldPosition.CENTER : FieldPosition.LEFT);
    }

    const fpOffset = pokemon.getFieldPositionOffset();

    pokeball.setVisible(true);

    this.scene.tweens.add({
      targets: pokeball,
      duration: 650,
      x: (this.player ? 100 : 236) + fpOffset[0]
    });

    this.scene.tweens.add({
      targets: pokeball,
      duration: 150,
      ease: "Cubic.easeOut",
      y: (this.player ? 70 : 34) + fpOffset[1],
      onComplete: () => {
        this.scene.tweens.add({
          targets: pokeball,
          duration: 500,
          ease: "Cubic.easeIn",
          angle: 1440,
          y: (this.player ? 132 : 86) + fpOffset[1],
          onComplete: () => {
            this.scene.playSound("pb_rel");
            pokeball.destroy();
            this.scene.add.existing(pokemon);
            this.scene.field.add(pokemon);
            if (!this.player) {
              const playerPokemon = this.scene.getPlayerPokemon() as Pokemon;
              if (playerPokemon?.visible) {
                this.scene.field.moveBelow(pokemon, playerPokemon);
              }
              this.scene.currentBattle.seenEnemyPartyMemberIds.add(pokemon.id);
            }
            addPokeballOpenParticles(this.scene, pokemon.x, pokemon.y - 16, pokemon.pokeball);
            this.scene.updateModifiers(this.player);
            this.scene.updateFieldScale();
            pokemon.showInfo();
            pokemon.playAnim();
            pokemon.setVisible(true);
            pokemon.getSprite().setVisible(true);
            pokemon.setScale(0.5);
            pokemon.tint(getPokeballTintColor(pokemon.pokeball));
            pokemon.untint(250, "Sine.easeIn");
            this.scene.updateFieldScale();
            this.scene.tweens.add({
              targets: pokemon,
              duration: 250,
              ease: "Sine.easeIn",
              scale: pokemon.getSpriteScale(),
              onComplete: () => {
                pokemon.cry(pokemon.getHpRatio() > 0.25 ? undefined : { rate: 0.85 });
                pokemon.getSprite().clearTint();
                pokemon.resetSummonData();
                this.scene.time.delayedCall(1000, () => this.end());
              }
            });
          }
        });
      }
    });
  }

  onEnd(): void {
    const pokemon = this.getPokemon();

    if (pokemon.isShiny()) {
      this.scene.unshiftPhase(new ShinySparklePhase(this.scene, pokemon.getBattlerIndex()));
    }

    pokemon.resetTurnData();

    if (!this.loaded || this.scene.currentBattle.battleType === BattleType.TRAINER || (this.scene.currentBattle.waveIndex % 10) === 1) {
      this.scene.triggerPokemonFormChange(pokemon, SpeciesFormChangeActiveTrigger, true);
    }
    if (pokemon.isPlayer()) {
      // postSummon for player only here, since we want the postSummon from opponent to be call in the turnInitPhase
      // covering both wild & trainer battles
      this.queuePostSummon();
    }
  }

  queuePostSummon(): void {
    this.scene.pushPhase(new PostSummonPhase(this.scene, this.getPokemon().getBattlerIndex()));
  }

  end() {
    this.onEnd();

    super.end();
  }
}

export class SwitchSummonPhase extends SummonPhase {
  private slotIndex: integer;
  private doReturn: boolean;
  private batonPass: boolean;

  private lastPokemon: Pokemon;

  constructor(scene: BattleScene, fieldIndex: integer, slotIndex: integer, doReturn: boolean, batonPass: boolean, player?: boolean) {
    super(scene, fieldIndex, player !== undefined ? player : true);

    this.slotIndex = slotIndex;
    this.doReturn = doReturn;
    this.batonPass = batonPass;
  }

  start(): void {
    super.start();
  }

  preSummon(): void {
    if (!this.player) {
      if (this.slotIndex === -1) {
        this.slotIndex = this.scene.currentBattle.trainer.getNextSummonIndex(!this.fieldIndex ? TrainerSlot.TRAINER : TrainerSlot.TRAINER_PARTNER);
      }
      if (this.slotIndex > -1) {
        this.showEnemyTrainer(!(this.fieldIndex % 2) ? TrainerSlot.TRAINER : TrainerSlot.TRAINER_PARTNER);
        this.scene.pbTrayEnemy.showPbTray(this.scene.getEnemyParty());
      }
    }

    if (!this.doReturn || (this.slotIndex !== -1 && !(this.player ? this.scene.getParty() : this.scene.getEnemyParty())[this.slotIndex])) {
      if (this.player) {
        return this.switchAndSummon();
      } else {
        this.scene.time.delayedCall(750, () => this.switchAndSummon());
        return;
      }
    }

    const pokemon = this.getPokemon();

    if (!this.batonPass) {
      (this.player ? this.scene.getEnemyField() : this.scene.getPlayerField()).forEach(enemyPokemon => enemyPokemon.removeTagsBySourceId(pokemon.id));
    }

    this.scene.ui.showText(this.player ?
      i18next.t("battle:playerComeBack", { pokemonName: pokemon.name }) :
      i18next.t("battle:trainerComeBack", {
        trainerName: this.scene.currentBattle.trainer.getName(!(this.fieldIndex % 2) ? TrainerSlot.TRAINER : TrainerSlot.TRAINER_PARTNER),
        pokemonName: pokemon.name
      })
    );
    this.scene.playSound("pb_rel");
    pokemon.hideInfo();
    pokemon.tint(getPokeballTintColor(pokemon.pokeball), 1, 250, "Sine.easeIn");
    this.scene.tweens.add({
      targets: pokemon,
      duration: 250,
      ease: "Sine.easeIn",
      scale: 0.5,
      onComplete: () => {
        pokemon.setVisible(false);
        this.scene.field.remove(pokemon);
        this.scene.triggerPokemonFormChange(pokemon, SpeciesFormChangeActiveTrigger, true);
        this.scene.time.delayedCall(750, () => this.switchAndSummon());
      }
    });
  }

  switchAndSummon() {
    const party = this.player ? this.getParty() : this.scene.getEnemyParty();
    const switchedPokemon = party[this.slotIndex];
    this.lastPokemon = this.getPokemon();
    applyPreSwitchOutAbAttrs(PreSwitchOutAbAttr, this.lastPokemon);
    if (this.batonPass && switchedPokemon) {
      (this.player ? this.scene.getEnemyField() : this.scene.getPlayerField()).forEach(enemyPokemon => enemyPokemon.transferTagsBySourceId(this.lastPokemon.id, switchedPokemon.id));
      if (!this.scene.findModifier(m => m instanceof SwitchEffectTransferModifier && (m as SwitchEffectTransferModifier).pokemonId === switchedPokemon.id)) {
        const batonPassModifier = this.scene.findModifier(m => m instanceof SwitchEffectTransferModifier
          && (m as SwitchEffectTransferModifier).pokemonId === this.lastPokemon.id) as SwitchEffectTransferModifier;
        if (batonPassModifier && !this.scene.findModifier(m => m instanceof SwitchEffectTransferModifier && (m as SwitchEffectTransferModifier).pokemonId === switchedPokemon.id)) {
          this.scene.tryTransferHeldItemModifier(batonPassModifier, switchedPokemon, false);
        }
      }
    }
    if (switchedPokemon) {
      party[this.slotIndex] = this.lastPokemon;
      party[this.fieldIndex] = switchedPokemon;
      const showTextAndSummon = () => {
        this.scene.ui.showText(this.player ?
          i18next.t("battle:playerGo", { pokemonName: switchedPokemon.name }) :
          i18next.t("battle:trainerGo", {
            trainerName: this.scene.currentBattle.trainer.getName(!(this.fieldIndex % 2) ? TrainerSlot.TRAINER : TrainerSlot.TRAINER_PARTNER),
            pokemonName: this.getPokemon().name
          })
        );
        this.summon();
      };
      if (this.player) {
        showTextAndSummon();
      } else {
        this.scene.time.delayedCall(1500, () => {
          this.hideEnemyTrainer();
          this.scene.pbTrayEnemy.hide();
          showTextAndSummon();
        });
      }
    } else {
      this.end();
    }
  }

  onEnd(): void {
    super.onEnd();

    const pokemon = this.getPokemon();

    const moveId = this.lastPokemon?.scene.currentBattle.lastMove;
    const lastUsedMove = moveId ? allMoves[moveId] : undefined;

    const currentCommand = pokemon.scene.currentBattle.turnCommands[this.fieldIndex]?.command;
    const lastPokemonIsForceSwitchedAndNotFainted = lastUsedMove?.hasAttr(ForceSwitchOutAttr) && !this.lastPokemon.isFainted();

    // Compensate for turn spent summoning
    // Or compensate for force switch move if switched out pokemon is not fainted
    if (currentCommand === Command.POKEMON || lastPokemonIsForceSwitchedAndNotFainted) {
      pokemon.battleSummonData.turnCount--;
    }

    if (this.batonPass && pokemon) {
      pokemon.transferSummon(this.lastPokemon);
    }

    this.lastPokemon?.resetSummonData();

    this.scene.triggerPokemonFormChange(pokemon, SpeciesFormChangeActiveTrigger, true);
  }

  queuePostSummon(): void {
    this.scene.unshiftPhase(new PostSummonPhase(this.scene, this.getPokemon().getBattlerIndex()));
  }
}

export class ReturnPhase extends SwitchSummonPhase {
  constructor(scene: BattleScene, fieldIndex: integer) {
    super(scene, fieldIndex, -1, true, false);
  }

  switchAndSummon(): void {
    this.end();
  }

  summon(): void { }

  onEnd(): void {
    const pokemon = this.getPokemon();

    pokemon.resetTurnData();
    pokemon.resetSummonData();

    this.scene.updateFieldScale();

    this.scene.triggerPokemonFormChange(pokemon, SpeciesFormChangeActiveTrigger);
  }
}

export class ShowTrainerPhase extends BattlePhase {
  constructor(scene: BattleScene) {
    super(scene);
  }

  start() {
    super.start();

    this.scene.trainer.setVisible(true);

    this.scene.trainer.setTexture(`trainer_${this.scene.gameData.gender === PlayerGender.FEMALE ? "f" : "m"}_back`);

    this.scene.tweens.add({
      targets: this.scene.trainer,
      x: 106,
      duration: 1000,
      onComplete: () => this.end()
    });
  }
}

export class ToggleDoublePositionPhase extends BattlePhase {
  private double: boolean;

  constructor(scene: BattleScene, double: boolean) {
    super(scene);

    this.double = double;
  }

  start() {
    super.start();

    const playerPokemon = this.scene.getPlayerField().find(p => p.isActive(true));
    if (playerPokemon) {
      playerPokemon.setFieldPosition(this.double && this.scene.getParty().filter(p => p.isAllowedInBattle()).length > 1 ? FieldPosition.LEFT : FieldPosition.CENTER, 500).then(() => {
        if (playerPokemon.getFieldIndex() === 1) {
          const party = this.scene.getParty();
          party[1] = party[0];
          party[0] = playerPokemon;
        }
        this.end();
      });
    } else {
      this.end();
    }
  }
}

export class CheckSwitchPhase extends BattlePhase {
  protected fieldIndex: integer;
  protected useName: boolean;

  constructor(scene: BattleScene, fieldIndex: integer, useName: boolean) {
    super(scene);

    this.fieldIndex = fieldIndex;
    this.useName = useName;
  }

  start() {
    super.start();

    const pokemon = this.scene.getPlayerField()[this.fieldIndex];

    if (this.scene.battleStyle === 1) {
      super.end();
      return;
    }

    if (this.scene.field.getAll().indexOf(pokemon) === -1) {
      this.scene.unshiftPhase(new SummonMissingPhase(this.scene, this.fieldIndex));
      super.end();
      return;
    }

    if (!this.scene.getParty().slice(1).filter(p => p.isActive()).length) {
      super.end();
      return;
    }

    if (pokemon.getTag(BattlerTagType.FRENZY)) {
      super.end();
      return;
    }

    this.scene.ui.showText(i18next.t("battle:switchQuestion", { pokemonName: this.useName ? pokemon.name : i18next.t("battle:pokemon") }), null, () => {
      this.scene.ui.setMode(Mode.CONFIRM, () => {
        this.scene.ui.setMode(Mode.MESSAGE);
        this.scene.tryRemovePhase(p => p instanceof PostSummonPhase && p.player && p.fieldIndex === this.fieldIndex);
        this.scene.unshiftPhase(new SwitchPhase(this.scene, this.fieldIndex, false, true));
        this.end();
      }, () => {
        this.scene.ui.setMode(Mode.MESSAGE);
        this.end();
      });
    });
  }
}

export class SummonMissingPhase extends SummonPhase {
  constructor(scene: BattleScene, fieldIndex: integer) {
    super(scene, fieldIndex);
  }

  preSummon(): void {
    this.scene.ui.showText(i18next.t("battle:sendOutPokemon", { pokemonName: this.getPokemon().name}));
    this.scene.time.delayedCall(250, () => this.summon());
  }
}

export class LevelCapPhase extends FieldPhase {
  constructor(scene: BattleScene) {
    super(scene);
  }

  start(): void {
    super.start();

    this.scene.ui.setMode(Mode.MESSAGE).then(() => {
      this.scene.playSound("level_up_fanfare");
      this.scene.ui.showText(i18next.t("battle:levelCapUp", { levelCap: this.scene.getMaxExpLevel() }), null, () => this.end(), null, true);
      this.executeForAll(pokemon => pokemon.updateInfo(true));
    });
  }
}

export class TurnInitPhase extends FieldPhase {
  constructor(scene: BattleScene) {
    super(scene);
  }

  start() {
    super.start();
    const enemyField = this.scene.getEnemyField().filter(p => p.isActive()) as Pokemon[];
    enemyField.map(p => {
      if (p.battleSummonData.turnCount !== 1) {
        return;
      }
      return this.scene.unshiftPhase(new PostSummonPhase(this.scene, p.getBattlerIndex()));
    });

    this.scene.getPlayerField().forEach(p => {
      // If this pokemon is in play and evolved into something illegal under the current challenge, force a switch
      if (p.isOnField() && !p.isAllowedInBattle()) {
        this.scene.queueMessage(i18next.t("challenges:illegalEvolution", {"pokemon": p.name}), null, true);

        const allowedPokemon = this.scene.getParty().filter(p => p.isAllowedInBattle());

        if (!allowedPokemon.length) {
          // If there are no longer any legal pokemon in the party, game over.
          this.scene.clearPhaseQueue();
          this.scene.unshiftPhase(new GameOverPhase(this.scene));
        } else if (allowedPokemon.length >= this.scene.currentBattle.getBattlerCount() || (this.scene.currentBattle.double && !allowedPokemon[0].isActive(true))) {
          // If there is at least one pokemon in the back that is legal to switch in, force a switch.
          p.switchOut(false, true);
        } else {
          // If there are no pokemon in the back but we're not game overing, just hide the pokemon.
          // This should only happen in double battles.
          p.hideInfo();
          p.setVisible(false);
          this.scene.field.remove(p);
          this.scene.triggerPokemonFormChange(p, SpeciesFormChangeActiveTrigger, true);
        }
        if (allowedPokemon.length === 1 && this.scene.currentBattle.double) {
          this.scene.unshiftPhase(new ToggleDoublePositionPhase(this.scene, true));
        }
      }
    });

    //this.scene.pushPhase(new MoveAnimTestPhase(this.scene));
    this.scene.eventTarget.dispatchEvent(new TurnInitEvent());

    this.scene.getField().forEach((pokemon, i) => {
      if (pokemon?.isActive()) {
        if (pokemon.isPlayer()) {
          this.scene.currentBattle.addParticipant(pokemon as PlayerPokemon);
        }

        pokemon.resetTurnData();

        this.scene.pushPhase(pokemon.isPlayer() ? new CommandPhase(this.scene, i) : new EnemyCommandPhase(this.scene, i - BattlerIndex.ENEMY));
      }
    });

    this.scene.pushPhase(new TurnStartPhase(this.scene));

    this.end();
  }
}

export class CommandPhase extends FieldPhase {
  protected fieldIndex: integer;

  constructor(scene: BattleScene, fieldIndex: integer) {
    super(scene);

    this.fieldIndex = fieldIndex;
  }

  start() {
    super.start();

    if (this.fieldIndex) {
      // If we somehow are attempting to check the right pokemon but there's only one pokemon out
      // Switch back to the center pokemon. This can happen rarely in double battles with mid turn switching
      if (this.scene.getPlayerField().filter(p => p.isActive()).length === 1) {
        this.fieldIndex = FieldPosition.CENTER;
      } else {
        const allyCommand = this.scene.currentBattle.turnCommands[this.fieldIndex - 1];
        if (allyCommand.command === Command.BALL || allyCommand.command === Command.RUN) {
          this.scene.currentBattle.turnCommands[this.fieldIndex] = { command: allyCommand.command, skip: true };
        }
      }
    }

    if (this.scene.currentBattle.turnCommands[this.fieldIndex]?.skip) {
      return this.end();
    }

    const playerPokemon = this.scene.getPlayerField()[this.fieldIndex];

    const moveQueue = playerPokemon.getMoveQueue();

    while (moveQueue.length && moveQueue[0]
      && moveQueue[0].move && (!playerPokemon.getMoveset().find(m => m.moveId === moveQueue[0].move)
      || !playerPokemon.getMoveset()[playerPokemon.getMoveset().findIndex(m => m.moveId === moveQueue[0].move)].isUsable(playerPokemon, moveQueue[0].ignorePP))) {
      moveQueue.shift();
    }

    if (moveQueue.length) {
      const queuedMove = moveQueue[0];
      if (!queuedMove.move) {
        this.handleCommand(Command.FIGHT, -1, false);
      } else {
        const moveIndex = playerPokemon.getMoveset().findIndex(m => m.moveId === queuedMove.move);
        if (moveIndex > -1 && playerPokemon.getMoveset()[moveIndex].isUsable(playerPokemon, queuedMove.ignorePP)) {
          this.handleCommand(Command.FIGHT, moveIndex, queuedMove.ignorePP, { targets: queuedMove.targets, multiple: queuedMove.targets.length > 1 });
        } else {
          this.scene.ui.setMode(Mode.COMMAND, this.fieldIndex);
        }
      }
    } else {
      this.scene.ui.setMode(Mode.COMMAND, this.fieldIndex);
    }
  }

  handleCommand(command: Command, cursor: integer, ...args: any[]): boolean {
    const playerPokemon = this.scene.getPlayerField()[this.fieldIndex];
    const enemyField = this.scene.getEnemyField();
    let success: boolean;

    switch (command) {
    case Command.FIGHT:
      let useStruggle = false;
      if (cursor === -1 ||
            playerPokemon.trySelectMove(cursor, args[0] as boolean) ||
           (useStruggle = cursor > -1 && !playerPokemon.getMoveset().filter(m => m.isUsable(playerPokemon)).length)) {
        const moveId = !useStruggle ? cursor > -1 ? playerPokemon.getMoveset()[cursor].moveId : Moves.NONE : Moves.STRUGGLE;
        const turnCommand: TurnCommand = { command: Command.FIGHT, cursor: cursor, move: { move: moveId, targets: [], ignorePP: args[0] }, args: args };
        const moveTargets: MoveTargetSet = args.length < 3 ? getMoveTargets(playerPokemon, moveId) : args[2];
        if (!moveId) {
          turnCommand.targets = [ this.fieldIndex ];
        }
        console.log(moveTargets, playerPokemon.name);
        if (moveTargets.targets.length <= 1 || moveTargets.multiple) {
          turnCommand.move.targets = moveTargets.targets;
        } else if (playerPokemon.getTag(BattlerTagType.CHARGING) && playerPokemon.getMoveQueue().length >= 1) {
          turnCommand.move.targets = playerPokemon.getMoveQueue()[0].targets;
        } else {
          this.scene.unshiftPhase(new SelectTargetPhase(this.scene, this.fieldIndex));
        }
        this.scene.currentBattle.turnCommands[this.fieldIndex] = turnCommand;
        success = true;
      } else if (cursor < playerPokemon.getMoveset().length) {
        const move = playerPokemon.getMoveset()[cursor];
        this.scene.ui.setMode(Mode.MESSAGE);

        // Decides between a Disabled, Not Implemented, or No PP translation message
        const errorMessage =
            playerPokemon.summonData.disabledMove === move.moveId ? "battle:moveDisabled" :
              move.getName().endsWith(" (N)") ? "battle:moveNotImplemented" : "battle:moveNoPP";
        const moveName = move.getName().replace(" (N)", ""); // Trims off the indicator

        this.scene.ui.showText(i18next.t(errorMessage, { moveName: moveName }), null, () => {
          this.scene.ui.clearText();
          this.scene.ui.setMode(Mode.FIGHT, this.fieldIndex);
        }, null, true);
      }
      break;
    case Command.BALL:
      if (this.scene.arena.biomeType === Biome.END && (!this.scene.gameMode.isClassic || (this.scene.getEnemyField().filter(p => p.isActive(true)).some(p => !p.scene.gameData.dexData[p.species.speciesId].caughtAttr) && this.scene.gameData.getStarterCount(d => !!d.caughtAttr) < Object.keys(speciesStarters).length - 1))) {
        this.scene.ui.setMode(Mode.COMMAND, this.fieldIndex);
        this.scene.ui.setMode(Mode.MESSAGE);
        this.scene.ui.showText(i18next.t("battle:noPokeballForce"), null, () => {
          this.scene.ui.showText(null, 0);
          this.scene.ui.setMode(Mode.COMMAND, this.fieldIndex);
        }, null, true);
      } else if (this.scene.currentBattle.battleType === BattleType.TRAINER) {
        this.scene.ui.setMode(Mode.COMMAND, this.fieldIndex);
        this.scene.ui.setMode(Mode.MESSAGE);
        this.scene.ui.showText(i18next.t("battle:noPokeballTrainer"), null, () => {
          this.scene.ui.showText(null, 0);
          this.scene.ui.setMode(Mode.COMMAND, this.fieldIndex);
        }, null, true);
      } else {
        const targets = this.scene.getEnemyField().filter(p => p.isActive(true)).map(p => p.getBattlerIndex());
        if (targets.length > 1) {
          this.scene.ui.setMode(Mode.COMMAND, this.fieldIndex);
          this.scene.ui.setMode(Mode.MESSAGE);
          this.scene.ui.showText(i18next.t("battle:noPokeballMulti"), null, () => {
            this.scene.ui.showText(null, 0);
            this.scene.ui.setMode(Mode.COMMAND, this.fieldIndex);
          }, null, true);
        } else if (cursor < 5) {
          const targetPokemon = this.scene.getEnemyField().find(p => p.isActive(true));
          if (targetPokemon.isBoss() && targetPokemon.bossSegmentIndex >= 1 && !targetPokemon.hasAbility(Abilities.WONDER_GUARD, false, true) && cursor < PokeballType.MASTER_BALL) {
            this.scene.ui.setMode(Mode.COMMAND, this.fieldIndex);
            this.scene.ui.setMode(Mode.MESSAGE);
            this.scene.ui.showText(i18next.t("battle:noPokeballStrong"), null, () => {
              this.scene.ui.showText(null, 0);
              this.scene.ui.setMode(Mode.COMMAND, this.fieldIndex);
            }, null, true);
          } else {
            this.scene.currentBattle.turnCommands[this.fieldIndex] = { command: Command.BALL, cursor: cursor };
            this.scene.currentBattle.turnCommands[this.fieldIndex].targets = targets;
            if (this.fieldIndex) {
              this.scene.currentBattle.turnCommands[this.fieldIndex - 1].skip = true;
            }
            success = true;
          }
        }
      }
      break;
    case Command.POKEMON:
    case Command.RUN:
      const isSwitch = command === Command.POKEMON;
      if (!isSwitch && this.scene.arena.biomeType === Biome.END) {
        this.scene.ui.setMode(Mode.COMMAND, this.fieldIndex);
        this.scene.ui.setMode(Mode.MESSAGE);
        this.scene.ui.showText(i18next.t("battle:noEscapeForce"), null, () => {
          this.scene.ui.showText(null, 0);
          this.scene.ui.setMode(Mode.COMMAND, this.fieldIndex);
        }, null, true);
      } else if (!isSwitch && this.scene.currentBattle.battleType === BattleType.TRAINER) {
        this.scene.ui.setMode(Mode.COMMAND, this.fieldIndex);
        this.scene.ui.setMode(Mode.MESSAGE);
        this.scene.ui.showText(i18next.t("battle:noEscapeTrainer"), null, () => {
          this.scene.ui.showText(null, 0);
          this.scene.ui.setMode(Mode.COMMAND, this.fieldIndex);
        }, null, true);
      } else {
        const trapTag = playerPokemon.findTag(t => t instanceof TrappedTag) as TrappedTag;
        const trapped = new Utils.BooleanHolder(false);
        const batonPass = isSwitch && args[0] as boolean;
        if (!batonPass) {
          enemyField.forEach(enemyPokemon => applyCheckTrappedAbAttrs(CheckTrappedAbAttr, enemyPokemon, trapped, playerPokemon));
        }
        if (batonPass || (!trapTag && !trapped.value)) {
          this.scene.currentBattle.turnCommands[this.fieldIndex] = isSwitch
            ? { command: Command.POKEMON, cursor: cursor, args: args }
            : { command: Command.RUN };
          success = true;
          if (!isSwitch && this.fieldIndex) {
            this.scene.currentBattle.turnCommands[this.fieldIndex - 1].skip = true;
          }
        } else if (trapTag) {
          if (trapTag.sourceMove === Moves.INGRAIN && this.scene.getPokemonById(trapTag.sourceId).isOfType(Type.GHOST)) {
            success = true;
            this.scene.currentBattle.turnCommands[this.fieldIndex] = isSwitch
              ? { command: Command.POKEMON, cursor: cursor, args: args }
              : { command: Command.RUN };
            break;
          }
          if (!isSwitch) {
            this.scene.ui.setMode(Mode.COMMAND, this.fieldIndex);
            this.scene.ui.setMode(Mode.MESSAGE);
          }
          this.scene.ui.showText(
            i18next.t("battle:noEscapePokemon", {
              pokemonName: this.scene.getPokemonById(trapTag.sourceId).name,
              moveName: trapTag.getMoveName(),
              escapeVerb: isSwitch ? i18next.t("battle:escapeVerbSwitch") : i18next.t("battle:escapeVerbFlee")
            }),
            null,
            () => {
              this.scene.ui.showText(null, 0);
              if (!isSwitch) {
                this.scene.ui.setMode(Mode.COMMAND, this.fieldIndex);
              }
            }, null, true);
        }
      }
      break;
    }

    if (success) {
      this.end();
    }

    return success;
  }

  cancel() {
    if (this.fieldIndex) {
      this.scene.unshiftPhase(new CommandPhase(this.scene, 0));
      this.scene.unshiftPhase(new CommandPhase(this.scene, 1));
      this.end();
    }
  }

  checkFightOverride(): boolean {
    const pokemon = this.getPokemon();

    const encoreTag = pokemon.getTag(EncoreTag) as EncoreTag;

    if (!encoreTag) {
      return false;
    }

    const moveIndex = pokemon.getMoveset().findIndex(m => m.moveId === encoreTag.moveId);

    if (moveIndex === -1 || !pokemon.getMoveset()[moveIndex].isUsable(pokemon)) {
      return false;
    }

    this.handleCommand(Command.FIGHT, moveIndex, false);

    return true;
  }

  getFieldIndex(): integer {
    return this.fieldIndex;
  }

  getPokemon(): PlayerPokemon {
    return this.scene.getPlayerField()[this.fieldIndex];
  }

  end() {
    this.scene.ui.setMode(Mode.MESSAGE).then(() => super.end());
  }
}

export class EnemyCommandPhase extends FieldPhase {
  protected fieldIndex: integer;

  constructor(scene: BattleScene, fieldIndex: integer) {
    super(scene);

    this.fieldIndex = fieldIndex;
  }

  start() {
    super.start();

    const enemyPokemon = this.scene.getEnemyField()[this.fieldIndex];

    const battle = this.scene.currentBattle;

    const trainer = battle.trainer;

    if (trainer && !enemyPokemon.getMoveQueue().length) {
      const opponents = enemyPokemon.getOpponents();

      const trapTag = enemyPokemon.findTag(t => t instanceof TrappedTag) as TrappedTag;
      const trapped = new Utils.BooleanHolder(false);
      opponents.forEach(playerPokemon => applyCheckTrappedAbAttrs(CheckTrappedAbAttr, playerPokemon, trapped, enemyPokemon));
      if (!trapTag && !trapped.value) {
        const partyMemberScores = trainer.getPartyMemberMatchupScores(enemyPokemon.trainerSlot, true);

        if (partyMemberScores.length) {
          const matchupScores = opponents.map(opp => enemyPokemon.getMatchupScore(opp));
          const matchupScore = matchupScores.reduce((total, score) => total += score, 0) / matchupScores.length;

          const sortedPartyMemberScores = trainer.getSortedPartyMemberMatchupScores(partyMemberScores);

          const switchMultiplier = 1 - (battle.enemySwitchCounter ? Math.pow(0.1, (1 / battle.enemySwitchCounter)) : 0);

          if (sortedPartyMemberScores[0][1] * switchMultiplier >= matchupScore * (trainer.config.isBoss ? 2 : 3)) {
            const index = trainer.getNextSummonIndex(enemyPokemon.trainerSlot, partyMemberScores);

            battle.turnCommands[this.fieldIndex + BattlerIndex.ENEMY] =
              { command: Command.POKEMON, cursor: index, args: [ false ] };

            battle.enemySwitchCounter++;

            return this.end();
          }
        }
      }
    }

    const nextMove = enemyPokemon.getNextMove();

    this.scene.currentBattle.turnCommands[this.fieldIndex + BattlerIndex.ENEMY] =
      { command: Command.FIGHT, move: nextMove };

    this.scene.currentBattle.enemySwitchCounter = Math.max(this.scene.currentBattle.enemySwitchCounter - 1, 0);

    this.end();
  }
}

export class SelectTargetPhase extends PokemonPhase {
  constructor(scene: BattleScene, fieldIndex: integer) {
    super(scene, fieldIndex);
  }

  start() {
    super.start();

    const turnCommand = this.scene.currentBattle.turnCommands[this.fieldIndex];
    const move = turnCommand.move?.move;
    this.scene.ui.setMode(Mode.TARGET_SELECT, this.fieldIndex, move, (cursor: integer) => {
      this.scene.ui.setMode(Mode.MESSAGE);
      if (cursor === -1) {
        this.scene.currentBattle.turnCommands[this.fieldIndex] = null;
        this.scene.unshiftPhase(new CommandPhase(this.scene, this.fieldIndex));
      } else {
        turnCommand.targets = [ cursor ];
      }
      if (turnCommand.command === Command.BALL && this.fieldIndex) {
        this.scene.currentBattle.turnCommands[this.fieldIndex - 1].skip = true;
      }
      this.end();
    });
  }
}

export class TurnStartPhase extends FieldPhase {
  constructor(scene: BattleScene) {
    super(scene);
  }

  start() {
    super.start();

    const field = this.scene.getField();
    const order = this.getOrder();

    const battlerBypassSpeed = {};

    this.scene.getField(true).filter(p => p.summonData).map(p => {
      const bypassSpeed = new Utils.BooleanHolder(false);
      this.scene.applyModifiers(BypassSpeedChanceModifier, p.isPlayer(), p, bypassSpeed);
      battlerBypassSpeed[p.getBattlerIndex()] = bypassSpeed;
    });

    const moveOrder = order.slice(0);

    moveOrder.sort((a, b) => {
      const aCommand = this.scene.currentBattle.turnCommands[a];
      const bCommand = this.scene.currentBattle.turnCommands[b];

      if (aCommand.command !== bCommand.command) {
        if (aCommand.command === Command.FIGHT) {
          return 1;
        } else if (bCommand.command === Command.FIGHT) {
          return -1;
        }
      } else if (aCommand.command === Command.FIGHT) {
        const aMove = allMoves[aCommand.move.move];
        const bMove = allMoves[bCommand.move.move];

        const aPriority = new Utils.IntegerHolder(aMove.priority);
        const bPriority = new Utils.IntegerHolder(bMove.priority);

        applyMoveAttrs(IncrementMovePriorityAttr,this.scene.getField().find(p => p?.isActive() && p.getBattlerIndex() === a),null,aMove,aPriority);
        applyMoveAttrs(IncrementMovePriorityAttr,this.scene.getField().find(p => p?.isActive() && p.getBattlerIndex() === b),null,bMove,bPriority);

		    applyAbAttrs(IncrementMovePriorityAbAttr, this.scene.getField().find(p => p?.isActive() && p.getBattlerIndex() === a), null, aMove, aPriority);
        applyAbAttrs(IncrementMovePriorityAbAttr, this.scene.getField().find(p => p?.isActive() && p.getBattlerIndex() === b), null, bMove, bPriority);

        if (aPriority.value !== bPriority.value) {
          return aPriority.value < bPriority.value ? 1 : -1;
        }
      }

      if (battlerBypassSpeed[a].value !== battlerBypassSpeed[b].value) {
        return battlerBypassSpeed[a].value ? -1 : 1;
      }

      const aIndex = order.indexOf(a);
      const bIndex = order.indexOf(b);

      return aIndex < bIndex ? -1 : aIndex > bIndex ? 1 : 0;
    });

    for (const o of moveOrder) {

      const pokemon = field[o];
      const turnCommand = this.scene.currentBattle.turnCommands[o];

      if (turnCommand.skip) {
        continue;
      }

      switch (turnCommand.command) {
      case Command.FIGHT:
        const queuedMove = turnCommand.move;
        if (!queuedMove) {
          continue;
        }
        const move = pokemon.getMoveset().find(m => m.moveId === queuedMove.move) || new PokemonMove(queuedMove.move);
        if (pokemon.isPlayer()) {
          if (turnCommand.cursor === -1) {
            this.scene.pushPhase(new MovePhase(this.scene, pokemon, turnCommand.targets || turnCommand.move.targets, move));
          } else {
            const playerPhase = new MovePhase(this.scene, pokemon, turnCommand.targets || turnCommand.move.targets, move, false, queuedMove.ignorePP);
            this.scene.pushPhase(playerPhase);
          }
        } else {
          this.scene.pushPhase(new MovePhase(this.scene, pokemon, turnCommand.targets || turnCommand.move.targets, move, false, queuedMove.ignorePP));
        }
        break;
      case Command.BALL:
        this.scene.unshiftPhase(new AttemptCapturePhase(this.scene, turnCommand.targets[0] % 2, turnCommand.cursor));
        break;
      case Command.POKEMON:
        this.scene.unshiftPhase(new SwitchSummonPhase(this.scene, pokemon.getFieldIndex(), turnCommand.cursor, true, turnCommand.args[0] as boolean, pokemon.isPlayer()));
        break;
      case Command.RUN:
        let runningPokemon = pokemon;
        if (this.scene.currentBattle.double) {
          const playerActivePokemon = field.filter(pokemon => {
            if (!!pokemon) {
              return pokemon.isPlayer() && pokemon.isActive();
            } else {
              return;
            }
          });
          // if only one pokemon is alive, use that one
          if (playerActivePokemon.length > 1) {
            // find which active pokemon has faster speed
            const fasterPokemon = playerActivePokemon[0].getStat(Stat.SPD) > playerActivePokemon[1].getStat(Stat.SPD) ? playerActivePokemon[0] : playerActivePokemon[1];
            // check if either active pokemon has the ability "Run Away"
            const hasRunAway = playerActivePokemon.find(p => p.hasAbility(Abilities.RUN_AWAY));
            runningPokemon = hasRunAway !== undefined ? hasRunAway : fasterPokemon;
          }
        }
        this.scene.unshiftPhase(new AttemptRunPhase(this.scene, runningPokemon.getFieldIndex()));
        break;
      }
    }


    this.scene.pushPhase(new WeatherEffectPhase(this.scene));

    for (const o of order) {
      if (field[o].status && field[o].status.isPostTurn()) {
        this.scene.pushPhase(new PostTurnStatusEffectPhase(this.scene, o));
      }
    }

    this.scene.pushPhase(new BerryPhase(this.scene));
    this.scene.pushPhase(new TurnEndPhase(this.scene));

    this.end();
  }
}

/** The phase after attacks where the pokemon eat berries */
export class BerryPhase extends FieldPhase {
  start() {
    super.start();

    this.executeForAll((pokemon) => {
      const hasUsableBerry = !!this.scene.findModifier((m) => {
        return m instanceof BerryModifier && m.shouldApply([pokemon]);
      }, pokemon.isPlayer());

      if (hasUsableBerry) {
        const cancelled = new Utils.BooleanHolder(false);
        pokemon.getOpponents().map((opp) => applyAbAttrs(PreventBerryUseAbAttr, opp, cancelled));

        if (cancelled.value) {
          pokemon.scene.queueMessage(getPokemonMessage(pokemon, " is too\nnervous to eat berries!"));
        } else {
          this.scene.unshiftPhase(
            new CommonAnimPhase(this.scene, pokemon.getBattlerIndex(), pokemon.getBattlerIndex(), CommonAnim.USE_ITEM)
          );

          for (const berryModifier of this.scene.applyModifiers(BerryModifier, pokemon.isPlayer(), pokemon) as BerryModifier[]) {
            if (berryModifier.consumed) {
              if (!--berryModifier.stackCount) {
                this.scene.removeModifier(berryModifier);
              } else {
                berryModifier.consumed = false;
              }
            }
            this.scene.eventTarget.dispatchEvent(new BerryUsedEvent(berryModifier)); // Announce a berry was used
          }

          this.scene.updateModifiers(pokemon.isPlayer());

          applyAbAttrs(HealFromBerryUseAbAttr, pokemon, new Utils.BooleanHolder(false));
        }
      }
    });

    this.end();
  }
}

export class TurnEndPhase extends FieldPhase {
  constructor(scene: BattleScene) {
    super(scene);
  }

  start() {
    super.start();

    this.scene.currentBattle.incrementTurn(this.scene);
    this.scene.eventTarget.dispatchEvent(new TurnEndEvent(this.scene.currentBattle.turn));

    const handlePokemon = (pokemon: Pokemon) => {
      pokemon.lapseTags(BattlerTagLapseType.TURN_END);

      if (pokemon.summonData.disabledMove && !--pokemon.summonData.disabledTurns) {
        this.scene.pushPhase(new MessagePhase(this.scene, i18next.t("battle:notDisabled", { pokemonName: getPokemonNameWithAffix(pokemon), moveName: allMoves[pokemon.summonData.disabledMove].name })));
        pokemon.summonData.disabledMove = Moves.NONE;
      }

      this.scene.applyModifiers(TurnHealModifier, pokemon.isPlayer(), pokemon);

      if (this.scene.arena.terrain?.terrainType === TerrainType.GRASSY && pokemon.isGrounded()) {
        this.scene.unshiftPhase(new PokemonHealPhase(this.scene, pokemon.getBattlerIndex(),
          Math.max(pokemon.getMaxHp() >> 4, 1), getPokemonMessage(pokemon, "'s HP was restored."), true));
      }

      if (!pokemon.isPlayer()) {
        this.scene.applyModifiers(EnemyTurnHealModifier, false, pokemon);
        this.scene.applyModifier(EnemyStatusEffectHealChanceModifier, false, pokemon);
      }

      applyPostTurnAbAttrs(PostTurnAbAttr, pokemon);

      this.scene.applyModifiers(TurnStatusEffectModifier, pokemon.isPlayer(), pokemon);

      this.scene.applyModifiers(TurnHeldItemTransferModifier, pokemon.isPlayer(), pokemon);

      pokemon.battleSummonData.turnCount++;
    };

    this.executeForAll(handlePokemon);

    this.scene.arena.lapseTags();

    if (this.scene.arena.weather && !this.scene.arena.weather.lapse()) {
      this.scene.arena.trySetWeather(WeatherType.NONE, false);
    }

    if (this.scene.arena.terrain && !this.scene.arena.terrain.lapse()) {
      this.scene.arena.trySetTerrain(TerrainType.NONE, false);
    }

    this.end();
  }
}

export class BattleEndPhase extends BattlePhase {
  start() {
    super.start();

    this.scene.currentBattle.addBattleScore(this.scene);

    this.scene.gameData.gameStats.battles++;
    if (this.scene.currentBattle.trainer) {
      this.scene.gameData.gameStats.trainersDefeated++;
    }
    if (this.scene.gameMode.isEndless && this.scene.currentBattle.waveIndex + 1 > this.scene.gameData.gameStats.highestEndlessWave) {
      this.scene.gameData.gameStats.highestEndlessWave = this.scene.currentBattle.waveIndex + 1;
    }

    // Endless graceful end
    if (this.scene.gameMode.isEndless && this.scene.currentBattle.waveIndex >= 5850) {
      this.scene.clearPhaseQueue();
      this.scene.unshiftPhase(new GameOverPhase(this.scene, true));
    }

    for (const pokemon of this.scene.getField()) {
      if (pokemon) {
        pokemon.resetBattleSummonData();
      }
    }

    for (const pokemon of this.scene.getParty().filter(p => p.isAllowedInBattle())) {
      applyPostBattleAbAttrs(PostBattleAbAttr, pokemon);
    }

    if (this.scene.currentBattle.moneyScattered) {
      this.scene.currentBattle.pickUpScatteredMoney(this.scene);
    }

    this.scene.clearEnemyHeldItemModifiers();

    const lapsingModifiers = this.scene.findModifiers(m => m instanceof LapsingPersistentModifier || m instanceof LapsingPokemonHeldItemModifier) as (LapsingPersistentModifier | LapsingPokemonHeldItemModifier)[];
    for (const m of lapsingModifiers) {
      const args: any[] = [];
      if (m instanceof LapsingPokemonHeldItemModifier) {
        args.push(this.scene.getPokemonById(m.pokemonId));
      }
      if (!m.lapse(args)) {
        this.scene.removeModifier(m);
      }
    }

    this.scene.updateModifiers().then(() => this.end());
  }
}

export class NewBattlePhase extends BattlePhase {
  start() {
    super.start();

    this.scene.newBattle();

    this.end();
  }
}

export class CommonAnimPhase extends PokemonPhase {
  private anim: CommonAnim;
  private targetIndex: integer;

  constructor(scene: BattleScene, battlerIndex: BattlerIndex, targetIndex: BattlerIndex, anim: CommonAnim) {
    super(scene, battlerIndex);

    this.anim = anim;
    this.targetIndex = targetIndex;
  }

  setAnimation(anim: CommonAnim) {
    this.anim = anim;
  }

  start() {
    new CommonBattleAnim(this.anim, this.getPokemon(), this.targetIndex !== undefined ? (this.player ? this.scene.getEnemyField() : this.scene.getPlayerField())[this.targetIndex] : this.getPokemon()).play(this.scene, () => {
      this.end();
    });
  }
}

export class MovePhase extends BattlePhase {
  public pokemon: Pokemon;
  public move: PokemonMove;
  public targets: BattlerIndex[];
  protected followUp: boolean;
  protected ignorePp: boolean;
  protected failed: boolean;
  protected cancelled: boolean;

  constructor(scene: BattleScene, pokemon: Pokemon, targets: BattlerIndex[], move: PokemonMove, followUp?: boolean, ignorePp?: boolean) {
    super(scene);

    this.pokemon = pokemon;
    this.targets = targets;
    this.move = move;
    this.followUp = !!followUp;
    this.ignorePp = !!ignorePp;
    this.failed = false;
    this.cancelled = false;
  }

  canMove(): boolean {
    return this.pokemon.isActive(true) && this.move.isUsable(this.pokemon, this.ignorePp) && !!this.targets.length;
  }

  /**Signifies the current move should fail but still use PP */
  fail(): void {
    this.failed = true;
  }

  /**Signifies the current move should cancel and retain PP */
  cancel(): void {
    this.cancelled = true;
  }

  start() {
    super.start();

    console.log(Moves[this.move.moveId]);

    if (!this.canMove()) {
      if (this.move.moveId && this.pokemon.summonData?.disabledMove === this.move.moveId) {
        this.scene.queueMessage(`${this.move.getName()} is disabled!`);
      }
      return this.end();
    }

    if (!this.followUp) {
      if (this.move.getMove().checkFlag(MoveFlags.IGNORE_ABILITIES, this.pokemon, null)) {
        this.scene.arena.setIgnoreAbilities();
      }
    } else {
      this.pokemon.turnData.hitsLeft = undefined;
      this.pokemon.turnData.hitCount = undefined;
    }

    // Move redirection abilities (ie. Storm Drain) only support single target moves
    const moveTarget = this.targets.length === 1
      ? new Utils.IntegerHolder(this.targets[0])
      : null;
    if (moveTarget) {
      const oldTarget = moveTarget.value;
      this.scene.getField(true).filter(p => p !== this.pokemon).forEach(p => applyAbAttrs(RedirectMoveAbAttr, p, null, this.move.moveId, moveTarget));
      //Check if this move is immune to being redirected, and restore its target to the intended target if it is.
      if ((this.pokemon.hasAbilityWithAttr(BlockRedirectAbAttr) || this.move.getMove().hasAttr(BypassRedirectAttr))) {
        //If an ability prevented this move from being redirected, display its ability pop up.
        if ((this.pokemon.hasAbilityWithAttr(BlockRedirectAbAttr) && !this.move.getMove().hasAttr(BypassRedirectAttr)) && oldTarget !== moveTarget.value) {
          this.scene.unshiftPhase(new ShowAbilityPhase(this.scene, this.pokemon.getBattlerIndex(), this.pokemon.getPassiveAbility().hasAttr(BlockRedirectAbAttr)));
        }
        moveTarget.value = oldTarget;
	    }
      this.targets[0] = moveTarget.value;
    }

    if (this.targets.length === 1 && this.targets[0] === BattlerIndex.ATTACKER) {
      if (this.pokemon.turnData.attacksReceived.length) {
        const attacker = this.pokemon.turnData.attacksReceived.length ? this.pokemon.scene.getPokemonById(this.pokemon.turnData.attacksReceived[0].sourceId) : null;
        if (attacker?.isActive(true)) {
          this.targets[0] = attacker.getBattlerIndex();
        }
      }
      if (this.targets[0] === BattlerIndex.ATTACKER) {
        this.fail(); // Marks the move as failed for later in doMove
        this.showMoveText();
        this.showFailedText();
      }
    }

    const targets = this.scene.getField(true).filter(p => {
      if (this.targets.indexOf(p.getBattlerIndex()) > -1) {
        return true;
      }
      return false;
    });

    const doMove = () => {
      this.pokemon.turnData.acted = true; // Record that the move was attempted, even if it fails

      this.pokemon.lapseTags(BattlerTagLapseType.PRE_MOVE);

      let ppUsed = 1;
      // Filter all opponents to include only those this move is targeting
      const targetedOpponents = this.pokemon.getOpponents().filter(o => this.targets.includes(o.getBattlerIndex()));
      for (const opponent of targetedOpponents) {
        if (this.move.ppUsed + ppUsed >= this.move.getMovePp()) { // If we're already at max PP usage, stop checking
          break;
        }
        if (opponent.hasAbilityWithAttr(IncreasePpAbAttr)) { // Accounting for abilities like Pressure
          ppUsed++;
        }
      }

      if (!this.followUp && this.canMove() && !this.cancelled) {
        this.pokemon.lapseTags(BattlerTagLapseType.MOVE);
      }

      const moveQueue = this.pokemon.getMoveQueue();
      if (this.cancelled || this.failed) {
        if (this.failed) {
          this.move.usePp(ppUsed); // Only use PP if the move failed
          this.scene.eventTarget.dispatchEvent(new MoveUsedEvent(this.pokemon?.id, this.move.getMove(), ppUsed));
        }

        // Record a failed move so Abilities like Truant don't trigger next turn and soft-lock
        this.pokemon.pushMoveHistory({ move: Moves.NONE, result: MoveResult.FAIL });

        this.pokemon.lapseTags(BattlerTagLapseType.MOVE_EFFECT); // Remove any tags from moves like Fly/Dive/etc.
        moveQueue.shift(); // Remove the second turn of charge moves
        return this.end();
      }

      this.scene.triggerPokemonFormChange(this.pokemon, SpeciesFormChangePreMoveTrigger);

      const isDelayedAttack = (this.move.moveId === Moves.FUTURE_SIGHT || this.move.moveId === Moves.DOOM_DESIRE);
      if (isDelayedAttack) {
        // Check the player side arena if future sight is active
        const futureSightTags = this.scene.arena.findTags(t => t.tagType ===  ArenaTagType.FUTURE_SIGHT);
        const doomDesireTags = this.scene.arena.findTags(t => t.tagType === ArenaTagType.DOOM_DESIRE);
        console.log("Future sight tag:", futureSightTags);
        console.log("Doom Desire tag:", doomDesireTags);
        let fail = false;
        const currentTargetIndex = targets[0].getBattlerIndex();
        for (const tag of futureSightTags) {
          if ((tag as DelayedAttackTag).targetIndex === currentTargetIndex) {
            fail = true;
            break;
          }
        }
        for (const tag of doomDesireTags) {
          if ((tag as DelayedAttackTag).targetIndex === currentTargetIndex) {
            fail = true;
            break;
          }
        }
        if (fail) {
          this.showMoveText();
          this.showFailedText();
          return this.end();
        }
      }

      if (this.move.moveId) {
        this.showMoveText();
      }
      // This should only happen when there are no valid targets left on the field
      if ((moveQueue.length && moveQueue[0].move === Moves.NONE) || !targets.length) {
        this.showFailedText();
        this.cancel();

        // Record a failed move so Abilities like Truant don't trigger next turn and soft-lock
        this.pokemon.pushMoveHistory({ move: Moves.NONE, result: MoveResult.FAIL });

        this.pokemon.lapseTags(BattlerTagLapseType.MOVE_EFFECT); // Remove any tags from moves like Fly/Dive/etc.

        moveQueue.shift();
        return this.end();
      }

      if (!moveQueue.length || !moveQueue.shift().ignorePP) { // using .shift here clears out two turn moves once they've been used
        this.move.usePp(ppUsed);
        this.scene.eventTarget.dispatchEvent(new MoveUsedEvent(this.pokemon?.id, this.move.getMove(), ppUsed));
      }

      if (!allMoves[this.move.moveId].hasAttr(CopyMoveAttr)) {
        this.scene.currentBattle.lastMove = this.move.moveId;
      }

      // Assume conditions affecting targets only apply to moves with a single target
      let success = this.move.getMove().applyConditions(this.pokemon, targets[0], this.move.getMove());
      const cancelled = new Utils.BooleanHolder(false);
      let failedText = this.move.getMove().getFailedText(this.pokemon, targets[0], this.move.getMove(), cancelled);
      if (success && this.scene.arena.isMoveWeatherCancelled(this.move.getMove())) {
        success = false;
      } else if (success && this.scene.arena.isMoveTerrainCancelled(this.pokemon, this.targets, this.move.getMove())) {
        success = false;
        if (failedText === null) {
          failedText = getTerrainBlockMessage(targets[0], this.scene.arena.terrain.terrainType);
        }
      }
      if (success) {
        this.scene.unshiftPhase(this.getEffectPhase());
      } else {
        this.pokemon.pushMoveHistory({ move: this.move.moveId, targets: this.targets, result: MoveResult.FAIL, virtual: this.move.virtual });
        if (!cancelled.value) {
          this.showFailedText(failedText);
        }
      }
      // Checks if Dancer ability is triggered
      if (this.move.getMove().hasFlag(MoveFlags.DANCE_MOVE) && !this.followUp) {
        // Pokemon with Dancer can be on either side of the battle so we check in both cases
        this.scene.getPlayerField().forEach(pokemon => {
          applyPostMoveUsedAbAttrs(PostMoveUsedAbAttr, pokemon, this.move, this.pokemon, this.targets);
        });
        this.scene.getEnemyField().forEach(pokemon => {
          applyPostMoveUsedAbAttrs(PostMoveUsedAbAttr, pokemon, this.move, this.pokemon, this.targets);
        });
      }
      this.end();
    };

    if (!this.followUp && this.pokemon.status && !this.pokemon.status.isPostTurn()) {
      this.pokemon.status.incrementTurn();
      let activated = false;
      let healed = false;

      switch (this.pokemon.status.effect) {
      case StatusEffect.PARALYSIS:
        if (!this.pokemon.randSeedInt(4)) {
          activated = true;
          this.cancelled = true;
        }
        break;
      case StatusEffect.SLEEP:
        applyMoveAttrs(BypassSleepAttr, this.pokemon, null, this.move.getMove());
        healed = this.pokemon.status.turnCount === this.pokemon.status.cureTurn;
        activated = !healed && !this.pokemon.getTag(BattlerTagType.BYPASS_SLEEP);
        this.cancelled = activated;
        break;
      case StatusEffect.FREEZE:
        healed = !!this.move.getMove().findAttr(attr => attr instanceof HealStatusEffectAttr && attr.selfTarget && attr.isOfEffect(StatusEffect.FREEZE)) || !this.pokemon.randSeedInt(5);
        activated = !healed;
        this.cancelled = activated;
        break;
      }

      if (activated) {
        this.scene.queueMessage(getPokemonMessage(this.pokemon, getStatusEffectActivationText(this.pokemon.status.effect)));
        this.scene.unshiftPhase(new CommonAnimPhase(this.scene, this.pokemon.getBattlerIndex(), undefined, CommonAnim.POISON + (this.pokemon.status.effect - 1)));
        doMove();
      } else {
        if (healed) {
          this.scene.queueMessage(getPokemonMessage(this.pokemon, getStatusEffectHealText(this.pokemon.status.effect)));
          this.pokemon.resetStatus();
          this.pokemon.updateInfo();
        }
        doMove();
      }
    } else {
      doMove();
    }
  }

  getEffectPhase(): MoveEffectPhase {
    return new MoveEffectPhase(this.scene, this.pokemon.getBattlerIndex(), this.targets, this.move);
  }

  showMoveText(): void {
    if (this.move.getMove().hasAttr(ChargeAttr)) {
      const lastMove = this.pokemon.getLastXMoves() as TurnMove[];
      if (!lastMove.length || lastMove[0].move !== this.move.getMove().id || lastMove[0].result !== MoveResult.OTHER) {
        this.scene.queueMessage(i18next.t("battle:useMove", {
          pokemonNameWithAffix: getPokemonNameWithAffix(this.pokemon),
          moveName: this.move.getName()
        }), 500);
        return;
      }
    }

    if (this.pokemon.getTag(BattlerTagType.RECHARGING || BattlerTagType.INTERRUPTED)) {
      return;
    }

    this.scene.queueMessage(i18next.t("battle:useMove", {
      pokemonNameWithAffix: getPokemonNameWithAffix(this.pokemon),
      moveName: this.move.getName()
    }), 500);
    applyMoveAttrs(PreMoveMessageAttr, this.pokemon, this.pokemon.getOpponents().find(() => true), this.move.getMove());
  }

  showFailedText(failedText: string = null): void {
    this.scene.queueMessage(failedText || i18next.t("battle:attackFailed"));
  }

  end() {
    if (!this.followUp && this.canMove()) {
      this.scene.unshiftPhase(new MoveEndPhase(this.scene, this.pokemon.getBattlerIndex()));
    }

    super.end();
  }
}

export class MoveEffectPhase extends PokemonPhase {
  public move: PokemonMove;
  protected targets: BattlerIndex[];

  constructor(scene: BattleScene, battlerIndex: BattlerIndex, targets: BattlerIndex[], move: PokemonMove) {
    super(scene, battlerIndex);
    this.move = move;
    // In double battles, if the right Pokemon selects a spread move and the left Pokemon dies
    // with no party members available to switch in, then the right Pokemon takes the index
    // of the left Pokemon and gets hit unless this is checked.
    if (targets.includes(battlerIndex) && this.move.getMove().moveTarget === MoveTarget.ALL_NEAR_OTHERS) {
      const i = targets.indexOf(battlerIndex);
      targets.splice(i,i+1);
    }
    this.targets = targets;
  }

  start() {
    super.start();

    const user = this.getUserPokemon();
    if (!user) {
      return super.end();
    }
    const targets = this.getTargets();

    const isDelayedAttack = (this.move.moveId === Moves.FUTURE_SIGHT || this.move.moveId === Moves.DOOM_DESIRE);
    if (!user.isOnField() && !(isDelayedAttack)) {
      return super.end();
    }

    const overridden = new Utils.BooleanHolder(false);
    const move = this.move.getMove();

    // Assume single target for override
    applyMoveAttrs(OverrideMoveEffectAttr, user, this.getTarget(), move, overridden, this.move.virtual).then(() => {

      if (overridden.value) {
        return this.end();
      }

      user.lapseTags(BattlerTagLapseType.MOVE_EFFECT);

      if (user.turnData.hitsLeft === undefined) {
        const hitCount = new Utils.IntegerHolder(1);
        // Assume single target for multi hit
        applyMoveAttrs(MultiHitAttr, user, this.getTarget(), move, hitCount);
        if (move instanceof AttackMove && !move.hasAttr(FixedDamageAttr)) {
          this.scene.applyModifiers(PokemonMultiHitModifier, user.isPlayer(), user, hitCount, new Utils.IntegerHolder(0));
        }
        user.turnData.hitsLeft = user.turnData.hitCount = hitCount.value;
      }

      const moveHistoryEntry = { move: this.move.moveId, targets: this.targets, result: MoveResult.PENDING, virtual: this.move.virtual };
      user.pushMoveHistory(moveHistoryEntry);

      const targetHitChecks = Object.fromEntries(targets.map(p => [ p.getBattlerIndex(), this.hitCheck(p) ]));
      const activeTargets = targets.map(t => t.isActive(true));
      if (!activeTargets.length || (!move.hasAttr(VariableTargetAttr) && !move.isMultiTarget() && !targetHitChecks[this.targets[0]])) {
        user.turnData.hitCount = 1;
        user.turnData.hitsLeft = 1;
        if (activeTargets.length) {
          this.scene.queueMessage(getPokemonMessage(user, "'s\nattack missed!"));
          moveHistoryEntry.result = MoveResult.MISS;
<<<<<<< HEAD
          applyMoveAttrs(MissEffectAttr, user, null, this.move.getMove());
        } else if (isDelayedAttack) {
          this.scene.queueMessage(this.move.getName() + " failed because the target has fainted!");
          moveHistoryEntry.result = MoveResult.FAIL;
=======
          applyMoveAttrs(MissEffectAttr, user, null, move);
>>>>>>> 50bd4108
        } else {
          this.scene.queueMessage(i18next.t("battle:attackFailed"));
          moveHistoryEntry.result = MoveResult.FAIL;
        }
        return this.end();
      }

      const applyAttrs: Promise<void>[] = [];

      // Move animation only needs one target
      new MoveAnim(move.id as Moves, user, this.getTarget()?.getBattlerIndex()).play(this.scene, () => {
        for (const target of targets) {
          if (!targetHitChecks[target.getBattlerIndex()]) {
            user.turnData.hitCount = 1;
            user.turnData.hitsLeft = 1;
            this.scene.queueMessage(getPokemonMessage(user, "'s\nattack missed!"));
            if (moveHistoryEntry.result === MoveResult.PENDING) {
              moveHistoryEntry.result = MoveResult.MISS;
            }
            applyMoveAttrs(MissEffectAttr, user, null, move);
            continue;
          }

          const isProtected = !move.hasFlag(MoveFlags.IGNORE_PROTECT) && target.findTags(t => t instanceof ProtectedTag).find(t => target.lapseTag(t.tagType));

          const firstHit = moveHistoryEntry.result !== MoveResult.SUCCESS;

          moveHistoryEntry.result = MoveResult.SUCCESS;

          const hitResult = !isProtected ? target.apply(user, move) : HitResult.NO_EFFECT;

          this.scene.triggerPokemonFormChange(user, SpeciesFormChangePostMoveTrigger);

          applyAttrs.push(new Promise(resolve => {
            applyFilteredMoveAttrs((attr: MoveAttr) => attr instanceof MoveEffectAttr && attr.trigger === MoveEffectTrigger.PRE_APPLY && (!attr.firstHitOnly || firstHit),
              user, target, move).then(() => {
              if (hitResult !== HitResult.FAIL) {
                const chargeEffect = !!move.getAttrs(ChargeAttr).find(ca => ca.usedChargeEffect(user, this.getTarget(), move));
                // Charge attribute with charge effect takes all effect attributes and applies them to charge stage, so ignore them if this is present
                Utils.executeIf(!chargeEffect, () => applyFilteredMoveAttrs((attr: MoveAttr) => attr instanceof MoveEffectAttr && attr.trigger === MoveEffectTrigger.POST_APPLY
                  && attr.selfTarget && (!attr.firstHitOnly || firstHit), user, target, move)).then(() => {
                  if (hitResult !== HitResult.NO_EFFECT) {
                    applyFilteredMoveAttrs((attr: MoveAttr) => attr instanceof MoveEffectAttr && attr.trigger === MoveEffectTrigger.POST_APPLY
                      && !attr.selfTarget && (!attr.firstHitOnly || firstHit), user, target, move).then(() => {
                      if (hitResult < HitResult.NO_EFFECT) {
                        const flinched = new Utils.BooleanHolder(false);
                        user.scene.applyModifiers(FlinchChanceModifier, user.isPlayer(), user, flinched);
                        if (flinched.value) {
                          target.addTag(BattlerTagType.FLINCHED, undefined, this.move.moveId, user.id);
                        }
                      }
                      Utils.executeIf(!isProtected && !chargeEffect, () => applyFilteredMoveAttrs((attr: MoveAttr) => attr instanceof MoveEffectAttr && attr.trigger === MoveEffectTrigger.HIT && (!attr.firstHitOnly || firstHit),
                        user, target, move).then(() => {
                        return Utils.executeIf(!target.isFainted() || target.canApplyAbility(), () => applyPostDefendAbAttrs(PostDefendAbAttr, target, user, move, hitResult).then(() => {
                          if (!user.isPlayer() && move instanceof AttackMove) {
                            user.scene.applyShuffledModifiers(this.scene, EnemyAttackStatusEffectChanceModifier, false, target);
                          }
                        })).then(() => {
                          applyPostAttackAbAttrs(PostAttackAbAttr, user, target, move, hitResult).then(() => {
                            if (move instanceof AttackMove) {
                              this.scene.applyModifiers(ContactHeldItemTransferChanceModifier, this.player, user, target.getFieldIndex());
                            }
                            resolve();
                          });
                        });
                      })
                      ).then(() => resolve());
                    });
                  } else {
                    applyMoveAttrs(NoEffectAttr, user, null, move).then(() => resolve());
                  }
                });
              } else {
                resolve();
              }
            });
          }));
        }
        // Trigger effect which should only apply one time after all targeted effects have already applied
        const postTarget = applyFilteredMoveAttrs((attr: MoveAttr) => attr instanceof MoveEffectAttr && attr.trigger === MoveEffectTrigger.POST_TARGET,
          user, null, move);

        if (applyAttrs.length) { // If there is a pending asynchronous move effect, do this after
          applyAttrs[applyAttrs.length - 1]?.then(() => postTarget);
        } else { // Otherwise, push a new asynchronous move effect
          applyAttrs.push(postTarget);
        }

        Promise.allSettled(applyAttrs).then(() => this.end());
      });
    });
  }

  end() {
    const move = this.move.getMove();
    move.type = move.defaultType;
    const user = this.getUserPokemon();
    if (user) {
      if (--user.turnData.hitsLeft >= 1 && this.getTarget()?.isActive()) {
        this.scene.unshiftPhase(this.getNewHitPhase());
      } else {
        const hitsTotal = user.turnData.hitCount - Math.max(user.turnData.hitsLeft, 0);
        if (hitsTotal > 1) {
          this.scene.queueMessage(i18next.t("battle:attackHitsCount", { count: hitsTotal }));
        }
        this.scene.applyModifiers(HitHealModifier, this.player, user);
      }
    }

    super.end();
  }

  hitCheck(target: Pokemon): boolean {
    // Moves targeting the user and entry hazards can't miss
    if ([MoveTarget.USER, MoveTarget.ENEMY_SIDE].includes(this.move.getMove().moveTarget)) {
      return true;
    }

    const user = this.getUserPokemon();

    // Hit check only calculated on first hit for multi-hit moves unless flag is set to check all hits.
    // However, if an ability with the MaxMultiHitAbAttr, namely Skill Link, is present, act as a normal
    // multi-hit move and proceed with all hits
    if (user.turnData.hitsLeft < user.turnData.hitCount) {
      if (!this.move.getMove().hasFlag(MoveFlags.CHECK_ALL_HITS) || user.hasAbilityWithAttr(MaxMultiHitAbAttr)) {
        return true;
      }
    }

    if (user.hasAbilityWithAttr(AlwaysHitAbAttr) || target.hasAbilityWithAttr(AlwaysHitAbAttr)) {
      return true;
    }

    // If the user should ignore accuracy on a target, check who the user targeted last turn and see if they match
    if (user.getTag(BattlerTagType.IGNORE_ACCURACY) && (user.getLastXMoves().slice(1).find(() => true)?.targets || []).indexOf(target.getBattlerIndex()) !== -1) {
      return true;
    }

    const hiddenTag = target.getTag(HiddenTag);
    if (hiddenTag && !this.move.getMove().getAttrs(HitsTagAttr).some(hta => hta.tagType === hiddenTag.tagType)) {
      return false;
    }

    const moveAccuracy = new Utils.NumberHolder(this.move.getMove().accuracy);

    applyMoveAttrs(VariableAccuracyAttr, user, target, this.move.getMove(), moveAccuracy);

    if (moveAccuracy.value === -1) {
      return true;
    }

    const isOhko = this.move.getMove().hasAttr(OneHitKOAccuracyAttr);

    if (!isOhko) {
      user.scene.applyModifiers(PokemonMoveAccuracyBoosterModifier, user.isPlayer(), user, moveAccuracy);
    }

    if (this.scene.arena.weather?.weatherType === WeatherType.FOG) {
      moveAccuracy.value = Math.floor(moveAccuracy.value * 0.9);
    }

    if (!isOhko && this.scene.arena.getTag(ArenaTagType.GRAVITY)) {
      moveAccuracy.value = Math.floor(moveAccuracy.value * 1.67);
    }

    const userAccuracyLevel = new Utils.IntegerHolder(user.summonData.battleStats[BattleStat.ACC]);
    const targetEvasionLevel = new Utils.IntegerHolder(target.summonData.battleStats[BattleStat.EVA]);
    applyAbAttrs(IgnoreOpponentStatChangesAbAttr, target, null, userAccuracyLevel);
    applyAbAttrs(IgnoreOpponentStatChangesAbAttr, user, null, targetEvasionLevel);
    applyAbAttrs(IgnoreOpponentEvasionAbAttr, user, null, targetEvasionLevel);
    applyMoveAttrs(IgnoreOpponentStatChangesAttr, user, target, this.move.getMove(), targetEvasionLevel);
    this.scene.applyModifiers(TempBattleStatBoosterModifier, this.player, TempBattleStat.ACC, userAccuracyLevel);

    const rand = user.randSeedInt(100, 1);

    const accuracyMultiplier = new Utils.NumberHolder(1);
    if (userAccuracyLevel.value !== targetEvasionLevel.value) {
      accuracyMultiplier.value = userAccuracyLevel.value > targetEvasionLevel.value
        ? (3 + Math.min(userAccuracyLevel.value - targetEvasionLevel.value, 6)) / 3
        : 3 / (3 + Math.min(targetEvasionLevel.value - userAccuracyLevel.value, 6));
    }

    applyBattleStatMultiplierAbAttrs(BattleStatMultiplierAbAttr, user, BattleStat.ACC, accuracyMultiplier, this.move.getMove());

    const evasionMultiplier = new Utils.NumberHolder(1);
    applyBattleStatMultiplierAbAttrs(BattleStatMultiplierAbAttr, this.getTarget(), BattleStat.EVA, evasionMultiplier);

    accuracyMultiplier.value /= evasionMultiplier.value;

    return rand <= moveAccuracy.value * accuracyMultiplier.value;
  }

  getUserPokemon(): Pokemon {
    if (this.battlerIndex > BattlerIndex.ENEMY_2) {
      return this.scene.getPokemonById(this.battlerIndex);
    }
    return (this.player ? this.scene.getPlayerField() : this.scene.getEnemyField())[this.fieldIndex];
  }

  getTargets(): Pokemon[] {
    return this.scene.getField(true).filter(p => this.targets.indexOf(p.getBattlerIndex()) > -1);
  }

  getTarget(): Pokemon {
    return this.getTargets().find(() => true);
  }

  getNewHitPhase() {
    return new MoveEffectPhase(this.scene, this.battlerIndex, this.targets, this.move);
  }
}

export class MoveEndPhase extends PokemonPhase {
  constructor(scene: BattleScene, battlerIndex: BattlerIndex) {
    super(scene, battlerIndex);
  }

  start() {
    super.start();

    const pokemon = this.getPokemon();
    if (pokemon.isActive(true)) {
      pokemon.lapseTags(BattlerTagLapseType.AFTER_MOVE);
    }

    this.scene.arena.setIgnoreAbilities(false);

    this.end();
  }
}

export class MoveAnimTestPhase extends BattlePhase {
  private moveQueue: Moves[];

  constructor(scene: BattleScene, moveQueue?: Moves[]) {
    super(scene);

    this.moveQueue = moveQueue || Utils.getEnumValues(Moves).slice(1);
  }

  start() {
    const moveQueue = this.moveQueue.slice(0);
    this.playMoveAnim(moveQueue, true);
  }

  playMoveAnim(moveQueue: Moves[], player: boolean) {
    const moveId = player ? moveQueue[0] : moveQueue.shift();
    if (moveId === undefined) {
      this.playMoveAnim(this.moveQueue.slice(0), true);
      return;
    } else if (player) {
      console.log(Moves[moveId]);
    }

    initMoveAnim(this.scene, moveId).then(() => {
      loadMoveAnimAssets(this.scene, [ moveId ], true)
        .then(() => {
          new MoveAnim(moveId, player ? this.scene.getPlayerPokemon() : this.scene.getEnemyPokemon(), (player !== (allMoves[moveId] instanceof SelfStatusMove) ? this.scene.getEnemyPokemon() : this.scene.getPlayerPokemon()).getBattlerIndex()).play(this.scene, () => {
            if (player) {
              this.playMoveAnim(moveQueue, false);
            } else {
              this.playMoveAnim(moveQueue, true);
            }
          });
        });
    });
  }
}

export class ShowAbilityPhase extends PokemonPhase {
  private passive: boolean;

  constructor(scene: BattleScene, battlerIndex: BattlerIndex, passive: boolean = false) {
    super(scene, battlerIndex);

    this.passive = passive;
  }

  start() {
    super.start();

    this.scene.abilityBar.showAbility(this.getPokemon(), this.passive);

    this.end();
  }
}

export class StatChangePhase extends PokemonPhase {
  private stats: BattleStat[];
  private selfTarget: boolean;
  private levels: integer;
  private showMessage: boolean;
  private ignoreAbilities: boolean;
  private canBeCopied: boolean;

  constructor(scene: BattleScene, battlerIndex: BattlerIndex, selfTarget: boolean, stats: BattleStat[], levels: integer, showMessage: boolean = true, ignoreAbilities: boolean = false, canBeCopied: boolean = true) {
    super(scene, battlerIndex);

    this.selfTarget = selfTarget;
    this.stats = stats;
    this.levels = levels;
    this.showMessage = showMessage;
    this.ignoreAbilities = ignoreAbilities;
    this.canBeCopied = canBeCopied;
  }

  start() {
    const pokemon = this.getPokemon();

    let random = false;

    if (this.stats.length === 1 && this.stats[0] === BattleStat.RAND) {
      this.stats[0] = this.getRandomStat();
      random = true;
    }

    this.aggregateStatChanges(random);

    if (!pokemon.isActive(true)) {
      return this.end();
    }

    const filteredStats = this.stats.map(s => s !== BattleStat.RAND ? s : this.getRandomStat()).filter(stat => {
      const cancelled = new Utils.BooleanHolder(false);

      if (!this.selfTarget && this.levels < 0) {
        this.scene.arena.applyTagsForSide(MistTag, pokemon.isPlayer() ? ArenaTagSide.PLAYER : ArenaTagSide.ENEMY, cancelled);
      }

      if (!cancelled.value && !this.selfTarget && this.levels < 0) {
        applyPreStatChangeAbAttrs(ProtectStatAbAttr, this.getPokemon(), stat, cancelled);
      }

      return !cancelled.value;
    });

    const levels = new Utils.IntegerHolder(this.levels);

    if (!this.ignoreAbilities) {
      applyAbAttrs(StatChangeMultiplierAbAttr, pokemon, null, levels);
    }

    const battleStats = this.getPokemon().summonData.battleStats;
    const relLevels = filteredStats.map(stat => (levels.value >= 1 ? Math.min(battleStats[stat] + levels.value, 6) : Math.max(battleStats[stat] + levels.value, -6)) - battleStats[stat]);

    const end = () => {
      if (this.showMessage) {
        const messages = this.getStatChangeMessages(filteredStats, levels.value, relLevels);
        for (const message of messages) {
          this.scene.queueMessage(message);
        }
      }

      for (const stat of filteredStats) {
        pokemon.summonData.battleStats[stat] = Math.max(Math.min(pokemon.summonData.battleStats[stat] + levels.value, 6), -6);
      }

      if (levels.value > 0 && this.canBeCopied) {
        for (const opponent of pokemon.getOpponents()) {
          applyAbAttrs(StatChangeCopyAbAttr, opponent, null, this.stats, levels.value);
        }
      }

      applyPostStatChangeAbAttrs(PostStatChangeAbAttr, pokemon, filteredStats, this.levels, this.selfTarget);

      pokemon.updateInfo();

      handleTutorial(this.scene, Tutorial.Stat_Change).then(() => super.end());
    };

    if (relLevels.filter(l => l).length && this.scene.moveAnimations) {
      pokemon.enableMask();
      const pokemonMaskSprite = pokemon.maskSprite;

      const tileX = (this.player ? 106 : 236) * pokemon.getSpriteScale() * this.scene.field.scale;
      const tileY = ((this.player ? 148 : 84) + (levels.value >= 1 ? 160 : 0)) * pokemon.getSpriteScale() * this.scene.field.scale;
      const tileWidth = 156 * this.scene.field.scale * pokemon.getSpriteScale();
      const tileHeight = 316 * this.scene.field.scale * pokemon.getSpriteScale();

      // On increase, show the red sprite located at ATK
      // On decrease, show the blue sprite located at SPD
      const spriteColor = levels.value >= 1 ? BattleStat[BattleStat.ATK].toLowerCase() : BattleStat[BattleStat.SPD].toLowerCase();
      const statSprite = this.scene.add.tileSprite(tileX, tileY, tileWidth, tileHeight, "battle_stats", spriteColor);
      statSprite.setPipeline(this.scene.fieldSpritePipeline);
      statSprite.setAlpha(0);
      statSprite.setScale(6);
      statSprite.setOrigin(0.5, 1);

      this.scene.playSound(`stat_${levels.value >= 1 ? "up" : "down"}`);

      statSprite.setMask(new Phaser.Display.Masks.BitmapMask(this.scene, pokemonMaskSprite));

      this.scene.tweens.add({
        targets: statSprite,
        duration: 250,
        alpha: 0.8375,
        onComplete: () => {
          this.scene.tweens.add({
            targets: statSprite,
            delay: 1000,
            duration: 250,
            alpha: 0
          });
        }
      });

      this.scene.tweens.add({
        targets: statSprite,
        duration: 1500,
        y: `${levels.value >= 1 ? "-" : "+"}=${160 * 6}`
      });

      this.scene.time.delayedCall(1750, () => {
        pokemon.disableMask();
        end();
      });
    } else {
      end();
    }
  }

  getRandomStat(): BattleStat {
    const allStats = Utils.getEnumValues(BattleStat);
    return allStats[this.getPokemon().randSeedInt(BattleStat.SPD + 1)];
  }

  aggregateStatChanges(random: boolean = false): void {
    const isAccEva = [ BattleStat.ACC, BattleStat.EVA ].some(s => this.stats.includes(s));
    let existingPhase: StatChangePhase;
    if (this.stats.length === 1) {
      while ((existingPhase = (this.scene.findPhase(p => p instanceof StatChangePhase && p.battlerIndex === this.battlerIndex && p.stats.length === 1
        && (p.stats[0] === this.stats[0] || (random && p.stats[0] === BattleStat.RAND))
        && p.selfTarget === this.selfTarget && p.showMessage === this.showMessage && p.ignoreAbilities === this.ignoreAbilities) as StatChangePhase))) {
        if (existingPhase.stats[0] === BattleStat.RAND) {
          existingPhase.stats[0] = this.getRandomStat();
          if (existingPhase.stats[0] !== this.stats[0]) {
            continue;
          }
        }
        this.levels += existingPhase.levels;

        if (!this.scene.tryRemovePhase(p => p === existingPhase)) {
          break;
        }
      }
    }
    while ((existingPhase = (this.scene.findPhase(p => p instanceof StatChangePhase && p.battlerIndex === this.battlerIndex && p.selfTarget === this.selfTarget
      && ([ BattleStat.ACC, BattleStat.EVA ].some(s => p.stats.includes(s)) === isAccEva)
      && p.levels === this.levels && p.showMessage === this.showMessage && p.ignoreAbilities === this.ignoreAbilities) as StatChangePhase))) {
      this.stats.push(...existingPhase.stats);
      if (!this.scene.tryRemovePhase(p => p === existingPhase)) {
        break;
      }
    }
  }

  getStatChangeMessages(stats: BattleStat[], levels: integer, relLevels: integer[]): string[] {
    const messages: string[] = [];

    const relLevelStatIndexes = {};
    for (let rl = 0; rl < relLevels.length; rl++) {
      const relLevel = relLevels[rl];
      if (!relLevelStatIndexes[relLevel]) {
        relLevelStatIndexes[relLevel] = [];
      }
      relLevelStatIndexes[relLevel].push(rl);
    }

    Object.keys(relLevelStatIndexes).forEach(rl => {
      const relLevelStats = stats.filter((_, i) => relLevelStatIndexes[rl].includes(i));
      let statsFragment = "";

      if (relLevelStats.length > 1) {
        statsFragment = relLevelStats.length >= 5
          ? "stats"
          : `${relLevelStats.slice(0, -1).map(s => getBattleStatName(s)).join(", ")}${relLevelStats.length > 2 ? "," : ""} and ${getBattleStatName(relLevelStats[relLevelStats.length - 1])}`;
      } else {
        statsFragment = getBattleStatName(relLevelStats[0]);
      }
      messages.push(getPokemonMessage(this.getPokemon(), `'s ${statsFragment} ${getBattleStatLevelChangeDescription(Math.abs(parseInt(rl)), levels >= 1)}!`));
    });

    return messages;
  }
}

export class WeatherEffectPhase extends CommonAnimPhase {
  public weather: Weather;

  constructor(scene: BattleScene) {
    super(scene, undefined, undefined, CommonAnim.SUNNY + ((scene?.arena?.weather?.weatherType || WeatherType.NONE) - 1));
    this.weather = scene?.arena?.weather;
  }

  start() {
    // Update weather state with any changes that occurred during the turn
    this.weather = this.scene?.arena?.weather;

    if (!this.weather) {
      this.end();
      return;
    }

    this.setAnimation(CommonAnim.SUNNY + (this.weather.weatherType - 1));

    if (this.weather.isDamaging()) {

      const cancelled = new Utils.BooleanHolder(false);

      this.executeForAll((pokemon: Pokemon) => applyPreWeatherEffectAbAttrs(SuppressWeatherEffectAbAttr, pokemon, this.weather, cancelled));

      if (!cancelled.value) {
        const inflictDamage = (pokemon: Pokemon) => {
          const cancelled = new Utils.BooleanHolder(false);

          applyPreWeatherEffectAbAttrs(PreWeatherDamageAbAttr, pokemon, this.weather, cancelled);
          applyAbAttrs(BlockNonDirectDamageAbAttr, pokemon, cancelled);

          if (cancelled.value) {
            return;
          }

          const damage = Math.ceil(pokemon.getMaxHp() / 16);

          this.scene.queueMessage(getWeatherDamageMessage(this.weather.weatherType, pokemon));
          pokemon.damageAndUpdate(damage, HitResult.EFFECTIVE, false, false, true);
        };

        this.executeForAll((pokemon: Pokemon) => {
          const immune = !pokemon || !!pokemon.getTypes(true, true).filter(t => this.weather.isTypeDamageImmune(t)).length;
          if (!immune) {
            inflictDamage(pokemon);
          }
        });
      }
    }

    this.scene.ui.showText(getWeatherLapseMessage(this.weather.weatherType), null, () => {
      this.executeForAll((pokemon: Pokemon) => applyPostWeatherLapseAbAttrs(PostWeatherLapseAbAttr, pokemon, this.weather));

      super.start();
    });
  }
}

export class ObtainStatusEffectPhase extends PokemonPhase {
  private statusEffect: StatusEffect;
  private cureTurn: integer;
  private sourceText: string;
  private sourcePokemon: Pokemon;

  constructor(scene: BattleScene, battlerIndex: BattlerIndex, statusEffect: StatusEffect, cureTurn?: integer, sourceText?: string, sourcePokemon?: Pokemon) {
    super(scene, battlerIndex);

    this.statusEffect = statusEffect;
    this.cureTurn = cureTurn;
    this.sourceText = sourceText;
    this.sourcePokemon = sourcePokemon; // For tracking which Pokemon caused the status effect
  }

  start() {
    const pokemon = this.getPokemon();
    if (!pokemon.status) {
      if (pokemon.trySetStatus(this.statusEffect, false, this.sourcePokemon)) {
        if (this.cureTurn) {
          pokemon.status.cureTurn = this.cureTurn;
        }
        pokemon.updateInfo(true);
        new CommonBattleAnim(CommonAnim.POISON + (this.statusEffect - 1), pokemon).play(this.scene, () => {
          this.scene.queueMessage(getPokemonMessage(pokemon, getStatusEffectObtainText(this.statusEffect, this.sourceText)));
          if (pokemon.status.isPostTurn()) {
            this.scene.pushPhase(new PostTurnStatusEffectPhase(this.scene, this.battlerIndex));
          }
          this.end();
        });
        return;
      }
    } else if (pokemon.status.effect === this.statusEffect) {
      this.scene.queueMessage(getPokemonMessage(pokemon, getStatusEffectOverlapText(this.statusEffect)));
    }
    this.end();
  }
}

export class PostTurnStatusEffectPhase extends PokemonPhase {
  constructor(scene: BattleScene, battlerIndex: BattlerIndex) {
    super(scene, battlerIndex);
  }

  start() {
    const pokemon = this.getPokemon();
    if (pokemon?.isActive(true) && pokemon.status && pokemon.status.isPostTurn()) {
      pokemon.status.incrementTurn();
      const cancelled = new Utils.BooleanHolder(false);
      applyAbAttrs(BlockNonDirectDamageAbAttr, pokemon, cancelled);

      if (!cancelled.value) {
        this.scene.queueMessage(getPokemonMessage(pokemon, getStatusEffectActivationText(pokemon.status.effect)));
        let damage: integer = 0;
        switch (pokemon.status.effect) {
        case StatusEffect.POISON:
          damage = Math.max(pokemon.getMaxHp() >> 3, 1);
          break;
        case StatusEffect.TOXIC:
          damage = Math.max(Math.floor((pokemon.getMaxHp() / 16) * pokemon.status.turnCount), 1);
          break;
        case StatusEffect.BURN:
          damage = Math.max(pokemon.getMaxHp() >> 4, 1);
          break;
        }
        if (damage) {
		  // Set preventEndure flag to avoid pokemon surviving thanks to focus band, sturdy, endure ...
          this.scene.damageNumberHandler.add(this.getPokemon(), pokemon.damage(damage, false, true));
          pokemon.updateInfo();
        }
        new CommonBattleAnim(CommonAnim.POISON + (pokemon.status.effect - 1), pokemon).play(this.scene, () => this.end());
      } else {
        this.end();
      }
    } else {
      this.end();
    }
  }
}

export class MessagePhase extends Phase {
  private text: string;
  private callbackDelay: integer;
  private prompt: boolean;
  private promptDelay: integer;

  constructor(scene: BattleScene, text: string, callbackDelay?: integer, prompt?: boolean, promptDelay?: integer) {
    super(scene);

    this.text = text;
    this.callbackDelay = callbackDelay;
    this.prompt = prompt;
    this.promptDelay = promptDelay;
  }

  start() {
    super.start();

    if (this.text.indexOf("$") > -1) {
      const pageIndex = this.text.indexOf("$");
      this.scene.unshiftPhase(new MessagePhase(this.scene, this.text.slice(pageIndex + 1), this.callbackDelay, this.prompt, this.promptDelay));
      this.text = this.text.slice(0, pageIndex).trim();
    }

    this.scene.ui.showText(this.text, null, () => this.end(), this.callbackDelay || (this.prompt ? 0 : 1500), this.prompt, this.promptDelay);
  }

  end() {
    if (this.scene.abilityBar.shown) {
      this.scene.abilityBar.hide();
    }

    super.end();
  }
}

export class DamagePhase extends PokemonPhase {
  private amount: integer;
  private damageResult: DamageResult;
  private critical: boolean;

  constructor(scene: BattleScene, battlerIndex: BattlerIndex, amount: integer, damageResult?: DamageResult, critical: boolean = false) {
    super(scene, battlerIndex);

    this.amount = amount;
    this.damageResult = damageResult || HitResult.EFFECTIVE;
    this.critical = critical;
  }

  start() {
    super.start();

    if (this.damageResult === HitResult.ONE_HIT_KO) {
      this.scene.toggleInvert(true);
      this.scene.time.delayedCall(Utils.fixedInt(1000), () => {
        this.scene.toggleInvert(false);
        this.applyDamage();
      });
      return;
    }

    this.applyDamage();
  }

  updateAmount(amount: integer): void {
    this.amount = amount;
  }

  applyDamage() {
    switch (this.damageResult) {
    case HitResult.EFFECTIVE:
      this.scene.playSound("hit");
      break;
    case HitResult.SUPER_EFFECTIVE:
    case HitResult.ONE_HIT_KO:
      this.scene.playSound("hit_strong");
      break;
    case HitResult.NOT_VERY_EFFECTIVE:
      this.scene.playSound("hit_weak");
      break;
    }

    if (this.amount) {
      this.scene.damageNumberHandler.add(this.getPokemon(), this.amount, this.damageResult, this.critical);
    }

    if (this.damageResult !== HitResult.OTHER) {
      const flashTimer = this.scene.time.addEvent({
        delay: 100,
        repeat: 5,
        startAt: 200,
        callback: () => {
          this.getPokemon().getSprite().setVisible(flashTimer.repeatCount % 2 === 0);
          if (!flashTimer.repeatCount) {
            this.getPokemon().updateInfo().then(() => this.end());
          }
        }
      });
    } else {
      this.getPokemon().updateInfo().then(() => this.end());
    }
  }

  end() {
    switch (this.scene.currentBattle.battleSpec) {
    case BattleSpec.FINAL_BOSS:
      const pokemon = this.getPokemon();
      if (pokemon instanceof EnemyPokemon && pokemon.isBoss() && !pokemon.formIndex && pokemon.bossSegmentIndex < 1) {
        this.scene.fadeOutBgm(Utils.fixedInt(2000), false);
        this.scene.ui.showDialogue(battleSpecDialogue[BattleSpec.FINAL_BOSS].firstStageWin, pokemon.species.name, null, () => {
          this.scene.addEnemyModifier(getModifierType(modifierTypes.MINI_BLACK_HOLE).newModifier(pokemon) as PersistentModifier, false, true);
          pokemon.generateAndPopulateMoveset(1);
          this.scene.setFieldScale(0.75);
          this.scene.triggerPokemonFormChange(pokemon, SpeciesFormChangeManualTrigger, false);
          this.scene.currentBattle.double = true;
          const availablePartyMembers = this.scene.getParty().filter(p => p.isAllowedInBattle());
          if (availablePartyMembers.length > 1) {
            this.scene.pushPhase(new ToggleDoublePositionPhase(this.scene, true));
            if (!availablePartyMembers[1].isOnField()) {
              this.scene.pushPhase(new SummonPhase(this.scene, 1));
            }
          }

          super.end();
        });
        return;
      }
      break;
    }

    super.end();
  }
}

export class FaintPhase extends PokemonPhase {
  private preventEndure: boolean;

  constructor(scene: BattleScene, battlerIndex: BattlerIndex, preventEndure?: boolean) {
    super(scene, battlerIndex);

    this.preventEndure = preventEndure;
  }

  start() {
    super.start();

    if (!this.preventEndure) {
      const instantReviveModifier = this.scene.applyModifier(PokemonInstantReviveModifier, this.player, this.getPokemon()) as PokemonInstantReviveModifier;

      if (instantReviveModifier) {
        if (!--instantReviveModifier.stackCount) {
          this.scene.removeModifier(instantReviveModifier);
        }
        this.scene.updateModifiers(this.player);
        return this.end();
      }
    }

    if (!this.tryOverrideForBattleSpec()) {
      this.doFaint();
    }
  }

  doFaint(): void {
    const pokemon = this.getPokemon();

    // Track total times pokemon have been KO'd for supreme overlord/last respects
    if (pokemon.isPlayer()) {
      this.scene.currentBattle.playerFaints += 1;
    } else {
      this.scene.currentBattle.enemyFaints += 1;
    }

    this.scene.queueMessage(getPokemonMessage(pokemon, " fainted!"), null, true);

    if (pokemon.turnData?.attacksReceived?.length) {
      const lastAttack = pokemon.turnData.attacksReceived[0];
      applyPostFaintAbAttrs(PostFaintAbAttr, pokemon, this.scene.getPokemonById(lastAttack.sourceId), new PokemonMove(lastAttack.move).getMove(), lastAttack.result);
    }

    const alivePlayField = this.scene.getField(true);
    alivePlayField.forEach(p => applyPostKnockOutAbAttrs(PostKnockOutAbAttr, p, pokemon));
    if (pokemon.turnData?.attacksReceived?.length) {
      const defeatSource = this.scene.getPokemonById(pokemon.turnData.attacksReceived[0].sourceId);
      if (defeatSource?.isOnField()) {
        applyPostVictoryAbAttrs(PostVictoryAbAttr, defeatSource);
        const pvmove = allMoves[pokemon.turnData.attacksReceived[0].move];
        const pvattrs = pvmove.getAttrs(PostVictoryStatChangeAttr);
        if (pvattrs.length) {
          for (const pvattr of pvattrs) {
            pvattr.applyPostVictory(defeatSource, defeatSource, pvmove);
          }
        }
      }
    }

    if (this.player) {
      const nonFaintedLegalPartyMembers = this.scene.getParty().filter(p => p.isAllowedInBattle());
      const nonFaintedPartyMemberCount = nonFaintedLegalPartyMembers.length;
      if (!nonFaintedPartyMemberCount) {
        this.scene.unshiftPhase(new GameOverPhase(this.scene));
      } else if (nonFaintedPartyMemberCount >= this.scene.currentBattle.getBattlerCount() || (this.scene.currentBattle.double && !nonFaintedLegalPartyMembers[0].isActive(true))) {
        this.scene.pushPhase(new SwitchPhase(this.scene, this.fieldIndex, true, false));
      }
      if (nonFaintedPartyMemberCount === 1 && this.scene.currentBattle.double) {
        this.scene.unshiftPhase(new ToggleDoublePositionPhase(this.scene, true));
      }
    } else {
      this.scene.unshiftPhase(new VictoryPhase(this.scene, this.battlerIndex));
      if (this.scene.currentBattle.battleType === BattleType.TRAINER) {
        const hasReservePartyMember = !!this.scene.getEnemyParty().filter(p => p.isActive() && !p.isOnField() && p.trainerSlot === (pokemon as EnemyPokemon).trainerSlot).length;
        if (hasReservePartyMember) {
          this.scene.pushPhase(new SwitchSummonPhase(this.scene, this.fieldIndex, -1, false, false, false));
        }
      }
    }

    if (this.scene.currentBattle.double) {
      const allyPokemon = pokemon.getAlly();
      if (allyPokemon?.isActive(true)) {
        let targetingMovePhase: MovePhase;
        do {
          targetingMovePhase = this.scene.findPhase(mp => mp instanceof MovePhase && mp.targets.length === 1 && mp.targets[0] === pokemon.getBattlerIndex() && mp.pokemon.isPlayer() !== allyPokemon.isPlayer()) as MovePhase;
          if (targetingMovePhase && targetingMovePhase.targets[0] !== allyPokemon.getBattlerIndex()) {
            targetingMovePhase.targets[0] = allyPokemon.getBattlerIndex();
          }
        } while (targetingMovePhase);
      }
    }

    pokemon.lapseTags(BattlerTagLapseType.FAINT);
    this.scene.getField(true).filter(p => p !== pokemon).forEach(p => p.removeTagsBySourceId(pokemon.id));

    pokemon.faintCry(() => {
      if (pokemon instanceof PlayerPokemon) {
        pokemon.addFriendship(-10);
      }
      pokemon.hideInfo();
      this.scene.playSound("faint");
      this.scene.tweens.add({
        targets: pokemon,
        duration: 500,
        y: pokemon.y + 150,
        ease: "Sine.easeIn",
        onComplete: () => {
          pokemon.setVisible(false);
          pokemon.y -= 150;
          pokemon.trySetStatus(StatusEffect.FAINT);
          if (pokemon.isPlayer()) {
            this.scene.currentBattle.removeFaintedParticipant(pokemon as PlayerPokemon);
          } else {
            this.scene.addFaintedEnemyScore(pokemon as EnemyPokemon);
            this.scene.currentBattle.addPostBattleLoot(pokemon as EnemyPokemon);
          }
          this.scene.field.remove(pokemon);
          this.end();
        }
      });
    });
  }

  tryOverrideForBattleSpec(): boolean {
    switch (this.scene.currentBattle.battleSpec) {
    case BattleSpec.FINAL_BOSS:
      if (!this.player) {
        const enemy = this.getPokemon();
        if (enemy.formIndex) {
          this.scene.ui.showDialogue(battleSpecDialogue[BattleSpec.FINAL_BOSS].secondStageWin, enemy.species.name, null, () => this.doFaint());
        } else {
          // Final boss' HP threshold has been bypassed; cancel faint and force check for 2nd phase
          enemy.hp++;
          this.scene.unshiftPhase(new DamagePhase(this.scene, enemy.getBattlerIndex(), 0, HitResult.OTHER));
          this.end();
        }
        return true;
      }
    }

    return false;
  }
}

export class VictoryPhase extends PokemonPhase {
  constructor(scene: BattleScene, battlerIndex: BattlerIndex) {
    super(scene, battlerIndex);
  }

  start() {
    super.start();

    this.scene.gameData.gameStats.pokemonDefeated++;

    const participantIds = this.scene.currentBattle.playerParticipantIds;
    const party = this.scene.getParty();
    const expShareModifier = this.scene.findModifier(m => m instanceof ExpShareModifier) as ExpShareModifier;
    const expBalanceModifier = this.scene.findModifier(m => m instanceof ExpBalanceModifier) as ExpBalanceModifier;
    const multipleParticipantExpBonusModifier = this.scene.findModifier(m => m instanceof MultipleParticipantExpBonusModifier) as MultipleParticipantExpBonusModifier;
    const nonFaintedPartyMembers = party.filter(p => p.hp);
    const expPartyMembers = nonFaintedPartyMembers.filter(p => p.level < this.scene.getMaxExpLevel());
    const partyMemberExp = [];

    if (participantIds.size) {
      let expValue = this.getPokemon().getExpValue();
      if (this.scene.currentBattle.battleType === BattleType.TRAINER) {
        expValue = Math.floor(expValue * 1.5);
      }
      for (const partyMember of nonFaintedPartyMembers) {
        const pId = partyMember.id;
        const participated = participantIds.has(pId);
        if (participated) {
          partyMember.addFriendship(2);
        }
        if (!expPartyMembers.includes(partyMember)) {
          continue;
        }
        if (!participated && !expShareModifier) {
          partyMemberExp.push(0);
          continue;
        }
        let expMultiplier = 0;
        if (participated) {
          expMultiplier += (1 / participantIds.size);
          if (participantIds.size > 1 && multipleParticipantExpBonusModifier) {
            expMultiplier += multipleParticipantExpBonusModifier.getStackCount() * 0.2;
          }
        } else if (expShareModifier) {
          expMultiplier += (expShareModifier.getStackCount() * 0.2) / participantIds.size;
        }
        if (partyMember.pokerus) {
          expMultiplier *= 1.5;
        }
        if (Overrides.XP_MULTIPLIER_OVERRIDE !== null) {
          expMultiplier = Overrides.XP_MULTIPLIER_OVERRIDE;
        }
        const pokemonExp = new Utils.NumberHolder(expValue * expMultiplier);
        this.scene.applyModifiers(PokemonExpBoosterModifier, true, partyMember, pokemonExp);
        partyMemberExp.push(Math.floor(pokemonExp.value));
      }

      if (expBalanceModifier) {
        let totalLevel = 0;
        let totalExp = 0;
        expPartyMembers.forEach((expPartyMember, epm) => {
          totalExp += partyMemberExp[epm];
          totalLevel += expPartyMember.level;
        });

        const medianLevel = Math.floor(totalLevel / expPartyMembers.length);

        const recipientExpPartyMemberIndexes = [];
        expPartyMembers.forEach((expPartyMember, epm) => {
          if (expPartyMember.level <= medianLevel) {
            recipientExpPartyMemberIndexes.push(epm);
          }
        });

        const splitExp = Math.floor(totalExp / recipientExpPartyMemberIndexes.length);

        expPartyMembers.forEach((_partyMember, pm) => {
          partyMemberExp[pm] = Phaser.Math.Linear(partyMemberExp[pm], recipientExpPartyMemberIndexes.indexOf(pm) > -1 ? splitExp : 0, 0.2 * expBalanceModifier.getStackCount());
        });
      }

      for (let pm = 0; pm < expPartyMembers.length; pm++) {
        const exp = partyMemberExp[pm];

        if (exp) {
          const partyMemberIndex = party.indexOf(expPartyMembers[pm]);
          this.scene.unshiftPhase(expPartyMembers[pm].isOnField() ? new ExpPhase(this.scene, partyMemberIndex, exp) : new ShowPartyExpBarPhase(this.scene, partyMemberIndex, exp));
        }
      }
    }

    if (!this.scene.getEnemyParty().find(p => this.scene.currentBattle.battleType ? !p?.isFainted(true) : p.isOnField())) {
      this.scene.pushPhase(new BattleEndPhase(this.scene));
      if (this.scene.currentBattle.battleType === BattleType.TRAINER) {
        this.scene.pushPhase(new TrainerVictoryPhase(this.scene));
      }
      if (this.scene.gameMode.isEndless || !this.scene.gameMode.isWaveFinal(this.scene.currentBattle.waveIndex)) {
        this.scene.pushPhase(new EggLapsePhase(this.scene));
        if (this.scene.currentBattle.waveIndex % 10) {
          this.scene.pushPhase(new SelectModifierPhase(this.scene));
        } else if (this.scene.gameMode.isDaily) {
          this.scene.pushPhase(new ModifierRewardPhase(this.scene, modifierTypes.EXP_CHARM));
          if (this.scene.currentBattle.waveIndex > 10 && !this.scene.gameMode.isWaveFinal(this.scene.currentBattle.waveIndex)) {
            this.scene.pushPhase(new ModifierRewardPhase(this.scene, modifierTypes.GOLDEN_POKEBALL));
          }
        } else {
          const superExpWave = !this.scene.gameMode.isEndless ? (this.scene.offsetGym ? 0 : 20) : 10;
          if (this.scene.gameMode.isEndless && this.scene.currentBattle.waveIndex === 10) {
            this.scene.pushPhase(new ModifierRewardPhase(this.scene, modifierTypes.EXP_SHARE));
          }
          if (this.scene.currentBattle.waveIndex <= 750 && (this.scene.currentBattle.waveIndex <= 500 || (this.scene.currentBattle.waveIndex % 30) === superExpWave)) {
            this.scene.pushPhase(new ModifierRewardPhase(this.scene, (this.scene.currentBattle.waveIndex % 30) !== superExpWave || this.scene.currentBattle.waveIndex > 250 ? modifierTypes.EXP_CHARM : modifierTypes.SUPER_EXP_CHARM));
          }
          if (this.scene.currentBattle.waveIndex <= 150 && !(this.scene.currentBattle.waveIndex % 50)) {
            this.scene.pushPhase(new ModifierRewardPhase(this.scene, modifierTypes.GOLDEN_POKEBALL));
          }
          if (this.scene.gameMode.isEndless && !(this.scene.currentBattle.waveIndex % 50)) {
            this.scene.pushPhase(new ModifierRewardPhase(this.scene, !(this.scene.currentBattle.waveIndex % 250) ? modifierTypes.VOUCHER_PREMIUM : modifierTypes.VOUCHER_PLUS));
            this.scene.pushPhase(new AddEnemyBuffModifierPhase(this.scene));
          }
        }
        this.scene.pushPhase(new NewBattlePhase(this.scene));
      } else {
        this.scene.currentBattle.battleType = BattleType.CLEAR;
        this.scene.score += this.scene.gameMode.getClearScoreBonus();
        this.scene.updateScoreText();
        this.scene.pushPhase(new GameOverPhase(this.scene, true));
      }
    }

    this.end();
  }
}

export class TrainerVictoryPhase extends BattlePhase {
  constructor(scene: BattleScene) {
    super(scene);
  }

  start() {
    this.scene.disableMenu = true;

    this.scene.playBgm(this.scene.currentBattle.trainer.config.victoryBgm);

    this.scene.unshiftPhase(new MoneyRewardPhase(this.scene, this.scene.currentBattle.trainer.config.moneyMultiplier));

    const modifierRewardFuncs = this.scene.currentBattle.trainer.config.modifierRewardFuncs;
    for (const modifierRewardFunc of modifierRewardFuncs) {
      this.scene.unshiftPhase(new ModifierRewardPhase(this.scene, modifierRewardFunc));
    }

    const trainerType = this.scene.currentBattle.trainer.config.trainerType;
    if (vouchers.hasOwnProperty(TrainerType[trainerType])) {
      if (!this.scene.validateVoucher(vouchers[TrainerType[trainerType]]) && this.scene.currentBattle.trainer.config.isBoss) {
        this.scene.unshiftPhase(new ModifierRewardPhase(this.scene, [ modifierTypes.VOUCHER, modifierTypes.VOUCHER, modifierTypes.VOUCHER_PLUS, modifierTypes.VOUCHER_PREMIUM ][vouchers[TrainerType[trainerType]].voucherType]));
      }
    }

    this.scene.ui.showText(i18next.t("battle:trainerDefeated", { trainerName: this.scene.currentBattle.trainer.getName(TrainerSlot.NONE, true) }), null, () => {
      const victoryMessages = this.scene.currentBattle.trainer.getVictoryMessages();
      let message: string;
      this.scene.executeWithSeedOffset(() => message = Utils.randSeedItem(victoryMessages), this.scene.currentBattle.waveIndex);

      const showMessage = () => {
        const originalFunc = showMessageOrEnd;
        showMessageOrEnd = () => this.scene.ui.showDialogue(message, this.scene.currentBattle.trainer.getName(), null, originalFunc);

        showMessageOrEnd();
      };
      let showMessageOrEnd = () => this.end();
      if (victoryMessages?.length) {
        if (this.scene.currentBattle.trainer.config.hasCharSprite && !this.scene.ui.shouldSkipDialogue(message)) {
          const originalFunc = showMessageOrEnd;
          showMessageOrEnd = () => this.scene.charSprite.hide().then(() => this.scene.hideFieldOverlay(250).then(() => originalFunc()));
          this.scene.showFieldOverlay(500).then(() => this.scene.charSprite.showCharacter(this.scene.currentBattle.trainer.getKey(), getCharVariantFromDialogue(victoryMessages[0])).then(() => showMessage()));
        } else {
          showMessage();
        }
      } else {
        showMessageOrEnd();
      }
    }, null, true);

    this.showEnemyTrainer();
  }
}

export class MoneyRewardPhase extends BattlePhase {
  private moneyMultiplier: number;

  constructor(scene: BattleScene, moneyMultiplier: number) {
    super(scene);

    this.moneyMultiplier = moneyMultiplier;
  }

  start() {
    const moneyAmount = new Utils.IntegerHolder(this.scene.getWaveMoneyAmount(this.moneyMultiplier));

    this.scene.applyModifiers(MoneyMultiplierModifier, true, moneyAmount);

    this.scene.addMoney(moneyAmount.value);

    const userLocale = navigator.language || "en-US";
    const formattedMoneyAmount = moneyAmount.value.toLocaleString(userLocale);
    const message = i18next.t("battle:moneyWon", { moneyAmount: formattedMoneyAmount });

    this.scene.ui.showText(message, null, () => this.end(), null, true);
  }
}

export class ModifierRewardPhase extends BattlePhase {
  protected modifierType: ModifierType;

  constructor(scene: BattleScene, modifierTypeFunc: ModifierTypeFunc) {
    super(scene);

    this.modifierType = getModifierType(modifierTypeFunc);
  }

  start() {
    super.start();

    this.doReward().then(() => this.end());
  }

  doReward(): Promise<void> {
    return new Promise<void>(resolve => {
      const newModifier = this.modifierType.newModifier();
      this.scene.addModifier(newModifier).then(() => {
        this.scene.playSound("item_fanfare");
        this.scene.ui.showText(`You received\n${newModifier.type.name}!`, null, () => resolve(), null, true);
      });
    });
  }
}

export class GameOverModifierRewardPhase extends ModifierRewardPhase {
  constructor(scene: BattleScene, modifierTypeFunc: ModifierTypeFunc) {
    super(scene, modifierTypeFunc);
  }

  doReward(): Promise<void> {
    return new Promise<void>(resolve => {
      const newModifier = this.modifierType.newModifier();
      this.scene.addModifier(newModifier).then(() => {
        this.scene.playSound("level_up_fanfare");
        this.scene.ui.setMode(Mode.MESSAGE);
        this.scene.ui.fadeIn(250).then(() => {
          this.scene.ui.showText(`You received\n${newModifier.type.name}!`, null, () => {
            this.scene.time.delayedCall(1500, () => this.scene.arenaBg.setVisible(true));
            resolve();
          }, null, true, 1500);
        });
      });
    });
  }
}

export class RibbonModifierRewardPhase extends ModifierRewardPhase {
  private species: PokemonSpecies;

  constructor(scene: BattleScene, modifierTypeFunc: ModifierTypeFunc, species: PokemonSpecies) {
    super(scene, modifierTypeFunc);

    this.species = species;
  }

  doReward(): Promise<void> {
    return new Promise<void>(resolve => {
      const newModifier = this.modifierType.newModifier();
      this.scene.addModifier(newModifier).then(() => {
        this.scene.playSound("level_up_fanfare");
        this.scene.ui.setMode(Mode.MESSAGE);
        this.scene.ui.showText(`${this.species.name} beat ${this.scene.gameMode.getName()} Mode for the first time!\nYou received ${newModifier.type.name}!`, null, () => {
          resolve();
        }, null, true, 1500);
      });
    });
  }
}

export class GameOverPhase extends BattlePhase {
  private victory: boolean;
  private firstRibbons: PokemonSpecies[] = [];

  constructor(scene: BattleScene, victory?: boolean) {
    super(scene);

    this.victory = !!victory;
  }

  start() {
    super.start();

    // Failsafe if players somehow skip floor 200 in classic mode
    if (this.scene.gameMode.isClassic && this.scene.currentBattle.waveIndex > 200) {
      this.victory = true;
    }

    if (this.victory && this.scene.gameMode.isEndless) {
      this.scene.ui.showDialogue(i18next.t("PGMmiscDialogue:ending_endless"), i18next.t("PGMmiscDialogue:ending_name"), 0, () => this.handleGameOver());
    } else if (this.victory || !this.scene.enableRetries) {
      this.handleGameOver();
    } else {
      this.scene.ui.showText("Would you like to retry from the start of the battle?", null, () => {
        this.scene.ui.setMode(Mode.CONFIRM, () => {
          this.scene.ui.fadeOut(1250).then(() => {
            this.scene.reset();
            this.scene.clearPhaseQueue();
            this.scene.gameData.loadSession(this.scene, this.scene.sessionSlotId).then(() => {
              this.scene.pushPhase(new EncounterPhase(this.scene, true));

              const availablePartyMembers = this.scene.getParty().filter(p => p.isAllowedInBattle()).length;

              this.scene.pushPhase(new SummonPhase(this.scene, 0));
              if (this.scene.currentBattle.double && availablePartyMembers > 1) {
                this.scene.pushPhase(new SummonPhase(this.scene, 1));
              }
              if (this.scene.currentBattle.waveIndex > 1 && this.scene.currentBattle.battleType !== BattleType.TRAINER) {
                this.scene.pushPhase(new CheckSwitchPhase(this.scene, 0, this.scene.currentBattle.double));
                if (this.scene.currentBattle.double && availablePartyMembers > 1) {
                  this.scene.pushPhase(new CheckSwitchPhase(this.scene, 1, this.scene.currentBattle.double));
                }
              }

              this.scene.ui.fadeIn(1250);
              this.end();
            });
          });
        }, () => this.handleGameOver(), false, 0, 0, 1000);
      });
    }
  }

  handleGameOver(): void {
    const doGameOver = (newClear: boolean) => {
      this.scene.disableMenu = true;
      this.scene.time.delayedCall(1000, () => {
        let firstClear = false;
        if (this.victory && newClear) {
          if (this.scene.gameMode.isClassic) {
            firstClear = this.scene.validateAchv(achvs.CLASSIC_VICTORY);
            this.scene.gameData.gameStats.sessionsWon++;
            for (const pokemon of this.scene.getParty()) {
              this.awardRibbon(pokemon);

              if (pokemon.species.getRootSpeciesId() !== pokemon.species.getRootSpeciesId(true)) {
                this.awardRibbon(pokemon, true);
              }
            }
          } else if (this.scene.gameMode.isDaily && newClear) {
            this.scene.gameData.gameStats.dailyRunSessionsWon++;
          }
        }
        const fadeDuration = this.victory ? 10000 : 5000;
        this.scene.fadeOutBgm(fadeDuration, true);
        const activeBattlers = this.scene.getField().filter(p => p?.isActive(true));
        activeBattlers.map(p => p.hideInfo());
        this.scene.ui.fadeOut(fadeDuration).then(() => {
          activeBattlers.map(a => a.setVisible(false));
          this.scene.setFieldScale(1, true);
          this.scene.clearPhaseQueue();
          this.scene.ui.clearText();

          if (this.victory && this.scene.gameMode.isChallenge) {
            this.scene.gameMode.challenges.forEach(c => this.scene.validateAchvs(ChallengeAchv, c));
          }

          const clear = (endCardPhase?: EndCardPhase) => {
            if (newClear) {
              this.handleUnlocks();
            }
            if (this.victory && newClear) {
              for (const species of this.firstRibbons) {
                this.scene.unshiftPhase(new RibbonModifierRewardPhase(this.scene, modifierTypes.VOUCHER_PLUS, species));
              }
              if (!firstClear) {
                this.scene.unshiftPhase(new GameOverModifierRewardPhase(this.scene, modifierTypes.VOUCHER_PREMIUM));
              }
            }
            this.scene.pushPhase(new PostGameOverPhase(this.scene, endCardPhase));
            this.end();
          };

          if (this.victory && this.scene.gameMode.isClassic) {
            const message = miscDialogue.ending[this.scene.gameData.gender === PlayerGender.FEMALE ? 0 : 1];

            if (!this.scene.ui.shouldSkipDialogue(message)) {
              this.scene.ui.fadeIn(500).then(() => {
                this.scene.charSprite.showCharacter(`rival_${this.scene.gameData.gender === PlayerGender.FEMALE ? "m" : "f"}`, getCharVariantFromDialogue(miscDialogue.ending[this.scene.gameData.gender === PlayerGender.FEMALE ? 0 : 1])).then(() => {
                  this.scene.ui.showDialogue(message, this.scene.gameData.gender === PlayerGender.FEMALE ? trainerConfigs[TrainerType.RIVAL].name : trainerConfigs[TrainerType.RIVAL].nameFemale, null, () => {
                    this.scene.ui.fadeOut(500).then(() => {
                      this.scene.charSprite.hide().then(() => {
                        const endCardPhase = new EndCardPhase(this.scene);
                        this.scene.unshiftPhase(endCardPhase);
                        clear(endCardPhase);
                      });
                    });
                  });
                });
              });
            } else {
              const endCardPhase = new EndCardPhase(this.scene);
              this.scene.unshiftPhase(endCardPhase);
              clear(endCardPhase);
            }
          } else {
            clear();
          }
        });
      });
    };

    /* Added a local check to see if the game is running offline on victory
    If Online, execute apiFetch as intended
    If Offline, execute offlineNewClear(), a localStorage implementation of newClear daily run checks */
    if (this.victory) {
      if (!Utils.isLocal) {
        Utils.apiFetch(`savedata/newclear?slot=${this.scene.sessionSlotId}`, true)
          .then(response => response.json())
          .then(newClear => doGameOver(newClear));
      } else {
        this.scene.gameData.offlineNewClear(this.scene).then(result => {
          doGameOver(result);
        });
      }
    } else {
      doGameOver(false);
    }
  }

  handleUnlocks(): void {
    if (this.victory && this.scene.gameMode.isClassic) {
      if (!this.scene.gameData.unlocks[Unlockables.ENDLESS_MODE]) {
        this.scene.unshiftPhase(new UnlockPhase(this.scene, Unlockables.ENDLESS_MODE));
      }
      if (this.scene.getParty().filter(p => p.fusionSpecies).length && !this.scene.gameData.unlocks[Unlockables.SPLICED_ENDLESS_MODE]) {
        this.scene.unshiftPhase(new UnlockPhase(this.scene, Unlockables.SPLICED_ENDLESS_MODE));
      }
      if (!this.scene.gameData.unlocks[Unlockables.MINI_BLACK_HOLE]) {
        this.scene.unshiftPhase(new UnlockPhase(this.scene, Unlockables.MINI_BLACK_HOLE));
      }
    }
  }

  awardRibbon(pokemon: Pokemon, forStarter: boolean = false): void {
    const speciesId = getPokemonSpecies(pokemon.species.speciesId);
    const speciesRibbonCount = this.scene.gameData.incrementRibbonCount(speciesId, forStarter);
    // first time classic win, award voucher
    if (speciesRibbonCount === 1) {
      this.firstRibbons.push(getPokemonSpecies(pokemon.species.getRootSpeciesId(forStarter)));
    }
  }
}

export class EndCardPhase extends Phase {
  public endCard: Phaser.GameObjects.Image;
  public text: Phaser.GameObjects.Text;

  constructor(scene: BattleScene) {
    super(scene);
  }

  start(): void {
    super.start();

    this.scene.ui.getMessageHandler().bg.setVisible(false);
    this.scene.ui.getMessageHandler().nameBoxContainer.setVisible(false);

    this.endCard = this.scene.add.image(0, 0, `end_${this.scene.gameData.gender === PlayerGender.FEMALE ? "f" : "m"}`);
    this.endCard.setOrigin(0);
    this.endCard.setScale(0.5);
    this.scene.field.add(this.endCard);

    this.text = addTextObject(this.scene, this.scene.game.canvas.width / 12, (this.scene.game.canvas.height / 6) - 16, "Congratulations!", TextStyle.SUMMARY, { fontSize: "128px" });
    this.text.setOrigin(0.5);
    this.scene.field.add(this.text);

    this.scene.ui.clearText();

    this.scene.ui.fadeIn(1000).then(() => {

      this.scene.ui.showText("", null, () => {
        this.scene.ui.getMessageHandler().bg.setVisible(true);
        this.end();
      }, null, true);
    });
  }
}

export class UnlockPhase extends Phase {
  private unlockable: Unlockables;

  constructor(scene: BattleScene, unlockable: Unlockables) {
    super(scene);

    this.unlockable = unlockable;
  }

  start(): void {
    this.scene.time.delayedCall(2000, () => {
      this.scene.gameData.unlocks[this.unlockable] = true;
      this.scene.playSound("level_up_fanfare");
      this.scene.ui.setMode(Mode.MESSAGE);
      this.scene.ui.showText(`${getUnlockableName(this.unlockable)}\nhas been unlocked.`, null, () => {
        this.scene.time.delayedCall(1500, () => this.scene.arenaBg.setVisible(true));
        this.end();
      }, null, true, 1500);
    });
  }
}

export class PostGameOverPhase extends Phase {
  private endCardPhase: EndCardPhase;

  constructor(scene: BattleScene, endCardPhase: EndCardPhase) {
    super(scene);

    this.endCardPhase = endCardPhase;
  }

  start() {
    super.start();

    const saveAndReset = () => {
      this.scene.gameData.saveAll(this.scene, true, true, true).then(success => {
        if (!success) {
          return this.scene.reset(true);
        }
        this.scene.gameData.tryClearSession(this.scene, this.scene.sessionSlotId).then((success: boolean | [boolean, boolean]) => {
          if (!success[0]) {
            return this.scene.reset(true);
          }
          this.scene.reset();
          this.scene.unshiftPhase(new TitlePhase(this.scene));
          this.end();
        });
      });
    };

    if (this.endCardPhase) {
      this.scene.ui.fadeOut(500).then(() => {
        this.scene.ui.getMessageHandler().bg.setVisible(true);

        this.endCardPhase.endCard.destroy();
        this.endCardPhase.text.destroy();
        saveAndReset();
      });
    } else {
      saveAndReset();
    }
  }
}

export class SwitchPhase extends BattlePhase {
  protected fieldIndex: integer;
  private isModal: boolean;
  private doReturn: boolean;

  constructor(scene: BattleScene, fieldIndex: integer, isModal: boolean, doReturn: boolean) {
    super(scene);

    this.fieldIndex = fieldIndex;
    this.isModal = isModal;
    this.doReturn = doReturn;
  }

  start() {
    super.start();

    // Skip modal switch if impossible
    if (this.isModal && !this.scene.getParty().filter(p => p.isAllowedInBattle() && !p.isActive(true)).length) {
      return super.end();
    }

    // Check if there is any space still in field
    if (this.isModal && this.scene.getPlayerField().filter(p => p.isAllowedInBattle() && p.isActive(true)).length >= this.scene.currentBattle.getBattlerCount()) {
      return super.end();
    }

    // Override field index to 0 in case of double battle where 2/3 remaining legal party members fainted at once
    const fieldIndex = this.scene.currentBattle.getBattlerCount() === 1 || this.scene.getParty().filter(p => p.isAllowedInBattle()).length > 1 ? this.fieldIndex : 0;

    this.scene.ui.setMode(Mode.PARTY, this.isModal ? PartyUiMode.FAINT_SWITCH : PartyUiMode.POST_BATTLE_SWITCH, fieldIndex, (slotIndex: integer, option: PartyOption) => {
      if (slotIndex >= this.scene.currentBattle.getBattlerCount() && slotIndex < 6) {
        this.scene.unshiftPhase(new SwitchSummonPhase(this.scene, fieldIndex, slotIndex, this.doReturn, option === PartyOption.PASS_BATON));
      }
      this.scene.ui.setMode(Mode.MESSAGE).then(() => super.end());
    }, PartyUiHandler.FilterNonFainted);
  }
}

export class ExpPhase extends PlayerPartyMemberPokemonPhase {
  private expValue: number;

  constructor(scene: BattleScene, partyMemberIndex: integer, expValue: number) {
    super(scene, partyMemberIndex);

    this.expValue = expValue;
  }

  start() {
    super.start();

    const pokemon = this.getPokemon();
    const exp = new Utils.NumberHolder(this.expValue);
    this.scene.applyModifiers(ExpBoosterModifier, true, exp);
    exp.value = Math.floor(exp.value);
    this.scene.ui.showText(i18next.t("battle:expGain", { pokemonName: pokemon.name, exp: exp.value }), null, () => {
      const lastLevel = pokemon.level;
      pokemon.addExp(exp.value);
      const newLevel = pokemon.level;
      if (newLevel > lastLevel) {
        this.scene.unshiftPhase(new LevelUpPhase(this.scene, this.partyMemberIndex, lastLevel, newLevel));
      }
      pokemon.updateInfo().then(() => this.end());
    }, null, true);
  }
}

export class ShowPartyExpBarPhase extends PlayerPartyMemberPokemonPhase {
  private expValue: number;

  constructor(scene: BattleScene, partyMemberIndex: integer, expValue: number) {
    super(scene, partyMemberIndex);

    this.expValue = expValue;
  }

  start() {
    super.start();

    const pokemon = this.getPokemon();
    const exp = new Utils.NumberHolder(this.expValue);
    this.scene.applyModifiers(ExpBoosterModifier, true, exp);
    exp.value = Math.floor(exp.value);

    const lastLevel = pokemon.level;
    pokemon.addExp(exp.value);
    const newLevel = pokemon.level;
    if (newLevel > lastLevel) {
      this.scene.unshiftPhase(new LevelUpPhase(this.scene, this.partyMemberIndex, lastLevel, newLevel));
    }
    this.scene.unshiftPhase(new HidePartyExpBarPhase(this.scene));
    pokemon.updateInfo();

    if (this.scene.expParty === ExpNotification.SKIP) {
      this.end();
    } else if (this.scene.expParty === ExpNotification.ONLY_LEVEL_UP) {
      if (newLevel > lastLevel) { // this means if we level up
        // instead of displaying the exp gain in the small frame, we display the new level
        // we use the same method for mode 0 & 1, by giving a parameter saying to display the exp or the level
        this.scene.partyExpBar.showPokemonExp(pokemon, exp.value, this.scene.expParty === ExpNotification.ONLY_LEVEL_UP, newLevel).then(() => {
          setTimeout(() => this.end(), 800 / Math.pow(2, this.scene.expGainsSpeed));
        });
      } else {
        this.end();
      }
    } else if (this.scene.expGainsSpeed < 3) {
      this.scene.partyExpBar.showPokemonExp(pokemon, exp.value, false, newLevel).then(() => {
        setTimeout(() => this.end(), 500 / Math.pow(2, this.scene.expGainsSpeed));
      });
    } else {
      this.end();
    }

  }
}

export class HidePartyExpBarPhase extends BattlePhase {
  constructor(scene: BattleScene) {
    super(scene);
  }

  start() {
    super.start();

    this.scene.partyExpBar.hide().then(() => this.end());
  }
}

export class LevelUpPhase extends PlayerPartyMemberPokemonPhase {
  private lastLevel: integer;
  private level: integer;

  constructor(scene: BattleScene, partyMemberIndex: integer, lastLevel: integer, level: integer) {
    super(scene, partyMemberIndex);

    this.lastLevel = lastLevel;
    this.level = level;
    this.scene = scene;
  }

  start() {
    super.start();

    if (this.level > this.scene.gameData.gameStats.highestLevel) {
      this.scene.gameData.gameStats.highestLevel = this.level;
    }

    this.scene.validateAchvs(LevelAchv, new Utils.IntegerHolder(this.level));

    const pokemon = this.getPokemon();
    const prevStats = pokemon.stats.slice(0);
    pokemon.calculateStats();
    pokemon.updateInfo();
    if (this.scene.expParty === ExpNotification.DEFAULT) {
      this.scene.playSound("level_up_fanfare");
      this.scene.ui.showText(i18next.t("battle:levelUp", { pokemonName: this.getPokemon().name, level: this.level }), null, () => this.scene.ui.getMessageHandler().promptLevelUpStats(this.partyMemberIndex, prevStats, false).then(() => this.end()), null, true);
    } else if (this.scene.expParty === ExpNotification.SKIP) {
      this.end();
    } else {
      // we still want to display the stats if activated
      this.scene.ui.getMessageHandler().promptLevelUpStats(this.partyMemberIndex, prevStats, false).then(() => this.end());
    }
    if (this.level <= 100) {
      const levelMoves = this.getPokemon().getLevelMoves(this.lastLevel + 1);
      for (const lm of levelMoves) {
        this.scene.unshiftPhase(new LearnMovePhase(this.scene, this.partyMemberIndex, lm[1]));
      }
    }
    if (!pokemon.pauseEvolutions) {
      const evolution = pokemon.getEvolution();
      if (evolution) {
        this.scene.unshiftPhase(new EvolutionPhase(this.scene, pokemon as PlayerPokemon, evolution, this.lastLevel));
      }
    }
  }
}

export class LearnMovePhase extends PlayerPartyMemberPokemonPhase {
  private moveId: Moves;

  constructor(scene: BattleScene, partyMemberIndex: integer, moveId: Moves) {
    super(scene, partyMemberIndex);

    this.moveId = moveId;
  }

  start() {
    super.start();

    const pokemon = this.getPokemon();
    const move = allMoves[this.moveId];

    const existingMoveIndex = pokemon.getMoveset().findIndex(m => m?.moveId === move.id);

    if (existingMoveIndex > -1) {
      return this.end();
    }

    const emptyMoveIndex = pokemon.getMoveset().length < 4
      ? pokemon.getMoveset().length
      : pokemon.getMoveset().findIndex(m => m === null);

    const messageMode = this.scene.ui.getHandler() instanceof EvolutionSceneHandler
      ? Mode.EVOLUTION_SCENE
      : Mode.MESSAGE;

    if (emptyMoveIndex > -1) {
      pokemon.setMove(emptyMoveIndex, this.moveId);
      initMoveAnim(this.scene, this.moveId).then(() => {
        loadMoveAnimAssets(this.scene, [ this.moveId ], true)
          .then(() => {
            this.scene.ui.setMode(messageMode).then(() => {
              this.scene.playSound("level_up_fanfare");
              this.scene.ui.showText(i18next.t("battle:learnMove", { pokemonName: pokemon.name, moveName: move.name }), null, () => {
                this.scene.triggerPokemonFormChange(pokemon, SpeciesFormChangeMoveLearnedTrigger, true);
                this.end();
              }, messageMode === Mode.EVOLUTION_SCENE ? 1000 : null, true);
            });
          });
      });
    } else {
      this.scene.ui.setMode(messageMode).then(() => {
        this.scene.ui.showText(i18next.t("battle:learnMovePrompt", { pokemonName: pokemon.name, moveName: move.name }), null, () => {
          this.scene.ui.showText(i18next.t("battle:learnMoveLimitReached", { pokemonName: pokemon.name }), null, () => {
            this.scene.ui.showText(i18next.t("battle:learnMoveReplaceQuestion", { moveName: move.name }), null, () => {
              const noHandler = () => {
                this.scene.ui.setMode(messageMode).then(() => {
                  this.scene.ui.showText(i18next.t("battle:learnMoveStopTeaching", { moveName: move.name }), null, () => {
                    this.scene.ui.setModeWithoutClear(Mode.CONFIRM, () => {
                      this.scene.ui.setMode(messageMode);
                      this.scene.ui.showText(i18next.t("battle:learnMoveNotLearned", { pokemonName: pokemon.name, moveName: move.name }), null, () => this.end(), null, true);
                    }, () => {
                      this.scene.ui.setMode(messageMode);
                      this.scene.unshiftPhase(new LearnMovePhase(this.scene, this.partyMemberIndex, this.moveId));
                      this.end();
                    });
                  });
                });
              };
              this.scene.ui.setModeWithoutClear(Mode.CONFIRM, () => {
                this.scene.ui.setMode(messageMode);
                this.scene.ui.showText(i18next.t("battle:learnMoveForgetQuestion"), null, () => {
                  this.scene.ui.setModeWithoutClear(Mode.SUMMARY, this.getPokemon(), SummaryUiMode.LEARN_MOVE, move, (moveIndex: integer) => {
                    if (moveIndex === 4) {
                      noHandler();
                      return;
                    }
                    this.scene.ui.setMode(messageMode).then(() => {
                      this.scene.ui.showText(i18next.t("battle:countdownPoof"), null, () => {
                        this.scene.ui.showText(i18next.t("battle:learnMoveForgetSuccess", { pokemonName: pokemon.name, moveName: pokemon.moveset[moveIndex].getName() }), null, () => {
                          this.scene.ui.showText(i18next.t("battle:learnMoveAnd"), null, () => {
                            pokemon.setMove(moveIndex, Moves.NONE);
                            this.scene.unshiftPhase(new LearnMovePhase(this.scene, this.partyMemberIndex, this.moveId));
                            this.end();
                          }, null, true);
                        }, null, true);
                      }, null, true);
                    });
                  });
                }, null, true);
              }, noHandler);
            });
          }, null, true);
        }, null, true);
      });
    }
  }
}

export class PokemonHealPhase extends CommonAnimPhase {
  private hpHealed: integer;
  private message: string;
  private showFullHpMessage: boolean;
  private skipAnim: boolean;
  private revive: boolean;
  private healStatus: boolean;
  private preventFullHeal: boolean;

  constructor(scene: BattleScene, battlerIndex: BattlerIndex, hpHealed: integer, message: string, showFullHpMessage: boolean, skipAnim: boolean = false, revive: boolean = false, healStatus: boolean = false, preventFullHeal: boolean = false) {
    super(scene, battlerIndex, undefined, CommonAnim.HEALTH_UP);

    this.hpHealed = hpHealed;
    this.message = message;
    this.showFullHpMessage = showFullHpMessage;
    this.skipAnim = skipAnim;
    this.revive = revive;
    this.healStatus = healStatus;
    this.preventFullHeal = preventFullHeal;
  }

  start() {
    if (!this.skipAnim && (this.revive || this.getPokemon().hp) && this.getPokemon().getHpRatio() < 1) {
      super.start();
    } else {
      this.end();
    }
  }

  end() {
    const pokemon = this.getPokemon();

    if (!pokemon.isOnField() || (!this.revive && !pokemon.isActive())) {
      super.end();
      return;
    }

    const fullHp = pokemon.getHpRatio() >= 1;

    const hasMessage = !!this.message;
    const healOrDamage = (!fullHp || this.hpHealed < 0);
    let lastStatusEffect = StatusEffect.NONE;

    if (healOrDamage) {
      const hpRestoreMultiplier = new Utils.IntegerHolder(1);
      if (!this.revive) {
        this.scene.applyModifiers(HealingBoosterModifier, this.player, hpRestoreMultiplier);
      }
      const healAmount = new Utils.NumberHolder(Math.floor(this.hpHealed * hpRestoreMultiplier.value));
      if (healAmount.value < 0) {
        pokemon.damageAndUpdate(healAmount.value * -1, HitResult.HEAL as DamageResult);
        healAmount.value = 0;
      }
      // Prevent healing to full if specified (in case of healing tokens so Sturdy doesn't cause a softlock)
      if (this.preventFullHeal && pokemon.hp + healAmount.value >= pokemon.getMaxHp()) {
        healAmount.value = (pokemon.getMaxHp() - pokemon.hp) - 1;
      }
      healAmount.value = pokemon.heal(healAmount.value);
      if (healAmount.value) {
        this.scene.damageNumberHandler.add(pokemon, healAmount.value, HitResult.HEAL);
      }
      if (pokemon.isPlayer()) {
        this.scene.validateAchvs(HealAchv, healAmount);
        if (healAmount.value > this.scene.gameData.gameStats.highestHeal) {
          this.scene.gameData.gameStats.highestHeal = healAmount.value;
        }
      }
      if (this.healStatus && !this.revive && pokemon.status) {
        lastStatusEffect = pokemon.status.effect;
        pokemon.resetStatus();
      }
      pokemon.updateInfo().then(() => super.end());
    } else if (this.healStatus && !this.revive && pokemon.status) {
      lastStatusEffect = pokemon.status.effect;
      pokemon.resetStatus();
      pokemon.updateInfo().then(() => super.end());
    } else if (this.showFullHpMessage) {
      this.message = getPokemonMessage(pokemon, "'s\nHP is full!");
    }

    if (this.message) {
      this.scene.queueMessage(this.message);
    }

    if (this.healStatus && lastStatusEffect && !hasMessage) {
      this.scene.queueMessage(getPokemonMessage(pokemon, getStatusEffectHealText(lastStatusEffect)));
    }

    if (!healOrDamage && !lastStatusEffect) {
      super.end();
    }
  }
}

export class AttemptCapturePhase extends PokemonPhase {
  private pokeballType: PokeballType;
  private pokeball: Phaser.GameObjects.Sprite;
  private originalY: number;

  constructor(scene: BattleScene, targetIndex: integer, pokeballType: PokeballType) {
    super(scene, BattlerIndex.ENEMY + targetIndex);

    this.pokeballType = pokeballType;
  }

  start() {
    super.start();

    const pokemon = this.getPokemon() as EnemyPokemon;

    if (!pokemon?.hp) {
      return this.end();
    }

    this.scene.pokeballCounts[this.pokeballType]--;

    this.originalY = pokemon.y;

    const _3m = 3 * pokemon.getMaxHp();
    const _2h = 2 * pokemon.hp;
    const catchRate = pokemon.species.catchRate;
    const pokeballMultiplier = getPokeballCatchMultiplier(this.pokeballType);
    const statusMultiplier = pokemon.status ? getStatusEffectCatchRateMultiplier(pokemon.status.effect) : 1;
    const x = Math.round((((_3m - _2h) * catchRate * pokeballMultiplier) / _3m) * statusMultiplier);
    const y = Math.round(65536 / Math.sqrt(Math.sqrt(255 / x)));
    const fpOffset = pokemon.getFieldPositionOffset();

    const pokeballAtlasKey = getPokeballAtlasKey(this.pokeballType);
    this.pokeball = this.scene.addFieldSprite(16, 80, "pb", pokeballAtlasKey);
    this.pokeball.setOrigin(0.5, 0.625);
    this.scene.field.add(this.pokeball);

    this.scene.playSound("pb_throw");
    this.scene.time.delayedCall(300, () => {
      this.scene.field.moveBelow(this.pokeball as Phaser.GameObjects.GameObject, pokemon);
    });

    this.scene.tweens.add({
      targets: this.pokeball,
      x: { value: 236 + fpOffset[0], ease: "Linear" },
      y: { value: 16 + fpOffset[1], ease: "Cubic.easeOut" },
      duration: 500,
      onComplete: () => {
        this.pokeball.setTexture("pb", `${pokeballAtlasKey}_opening`);
        this.scene.time.delayedCall(17, () => this.pokeball.setTexture("pb", `${pokeballAtlasKey}_open`));
        this.scene.playSound("pb_rel");
        pokemon.tint(getPokeballTintColor(this.pokeballType));

        addPokeballOpenParticles(this.scene, this.pokeball.x, this.pokeball.y, this.pokeballType);

        this.scene.tweens.add({
          targets: pokemon,
          duration: 500,
          ease: "Sine.easeIn",
          scale: 0.25,
          y: 20,
          onComplete: () => {
            this.pokeball.setTexture("pb", `${pokeballAtlasKey}_opening`);
            pokemon.setVisible(false);
            this.scene.playSound("pb_catch");
            this.scene.time.delayedCall(17, () => this.pokeball.setTexture("pb", `${pokeballAtlasKey}`));

            const doShake = () => {
              let shakeCount = 0;
              const pbX = this.pokeball.x;
              const shakeCounter = this.scene.tweens.addCounter({
                from: 0,
                to: 1,
                repeat: 4,
                yoyo: true,
                ease: "Cubic.easeOut",
                duration: 250,
                repeatDelay: 500,
                onUpdate: t => {
                  if (shakeCount && shakeCount < 4) {
                    const value = t.getValue();
                    const directionMultiplier = shakeCount % 2 === 1 ? 1 : -1;
                    this.pokeball.setX(pbX + value * 4 * directionMultiplier);
                    this.pokeball.setAngle(value * 27.5 * directionMultiplier);
                  }
                },
                onRepeat: () => {
                  if (!pokemon.species.isObtainable()) {
                    shakeCounter.stop();
                    this.failCatch(shakeCount);
                  } else if (shakeCount++ < 3) {
                    if (pokeballMultiplier === -1 || pokemon.randSeedInt(65536) < y) {
                      this.scene.playSound("pb_move");
                    } else {
                      shakeCounter.stop();
                      this.failCatch(shakeCount);
                    }
                  } else {
                    this.scene.playSound("pb_lock");
                    addPokeballCaptureStars(this.scene, this.pokeball);

                    const pbTint = this.scene.add.sprite(this.pokeball.x, this.pokeball.y, "pb", "pb");
                    pbTint.setOrigin(this.pokeball.originX, this.pokeball.originY);
                    pbTint.setTintFill(0);
                    pbTint.setAlpha(0);
                    this.scene.field.add(pbTint);
                    this.scene.tweens.add({
                      targets: pbTint,
                      alpha: 0.375,
                      duration: 200,
                      easing: "Sine.easeOut",
                      onComplete: () => {
                        this.scene.tweens.add({
                          targets: pbTint,
                          alpha: 0,
                          duration: 200,
                          easing: "Sine.easeIn",
                          onComplete: () => pbTint.destroy()
                        });
                      }
                    });
                  }
                },
                onComplete: () => this.catch()
              });
            };

            this.scene.time.delayedCall(250, () => doPokeballBounceAnim(this.scene, this.pokeball, 16, 72, 350, doShake));
          }
        });
      }
    });
  }

  failCatch(shakeCount: integer) {
    const pokemon = this.getPokemon();

    this.scene.playSound("pb_rel");
    pokemon.setY(this.originalY);
    if (pokemon.status?.effect !== StatusEffect.SLEEP) {
      pokemon.cry(pokemon.getHpRatio() > 0.25 ? undefined : { rate: 0.85 });
    }
    pokemon.tint(getPokeballTintColor(this.pokeballType));
    pokemon.setVisible(true);
    pokemon.untint(250, "Sine.easeOut");

    const pokeballAtlasKey = getPokeballAtlasKey(this.pokeballType);
    this.pokeball.setTexture("pb", `${pokeballAtlasKey}_opening`);
    this.scene.time.delayedCall(17, () => this.pokeball.setTexture("pb", `${pokeballAtlasKey}_open`));

    this.scene.tweens.add({
      targets: pokemon,
      duration: 250,
      ease: "Sine.easeOut",
      scale: 1
    });

    this.scene.currentBattle.lastUsedPokeball = this.pokeballType;
    this.removePb();
    this.end();
  }

  catch() {
    const pokemon = this.getPokemon() as EnemyPokemon;
    this.scene.unshiftPhase(new VictoryPhase(this.scene, this.battlerIndex));

    const speciesForm = !pokemon.fusionSpecies ? pokemon.getSpeciesForm() : pokemon.getFusionSpeciesForm();

    if (speciesForm.abilityHidden && (pokemon.fusionSpecies ? pokemon.fusionAbilityIndex : pokemon.abilityIndex) === speciesForm.getAbilityCount() - 1) {
      this.scene.validateAchv(achvs.HIDDEN_ABILITY);
    }

    if (pokemon.species.subLegendary) {
      this.scene.validateAchv(achvs.CATCH_SUB_LEGENDARY);
    }

    if (pokemon.species.legendary) {
      this.scene.validateAchv(achvs.CATCH_LEGENDARY);
    }

    if (pokemon.species.mythical) {
      this.scene.validateAchv(achvs.CATCH_MYTHICAL);
    }

    this.scene.pokemonInfoContainer.show(pokemon, true);

    this.scene.gameData.updateSpeciesDexIvs(pokemon.species.getRootSpeciesId(true), pokemon.ivs);

    this.scene.ui.showText(i18next.t("battle:pokemonCaught", { pokemonName: pokemon.name }), null, () => {
      const end = () => {
        this.scene.pokemonInfoContainer.hide();
        this.removePb();
        this.end();
      };
      const removePokemon = () => {
        this.scene.addFaintedEnemyScore(pokemon);
        this.scene.getPlayerField().filter(p => p.isActive(true)).forEach(playerPokemon => playerPokemon.removeTagsBySourceId(pokemon.id));
        pokemon.hp = 0;
        pokemon.trySetStatus(StatusEffect.FAINT);
        this.scene.clearEnemyHeldItemModifiers();
        this.scene.field.remove(pokemon, true);
      };
      const addToParty = () => {
        const newPokemon = pokemon.addToParty(this.pokeballType);
        const modifiers = this.scene.findModifiers(m => m instanceof PokemonHeldItemModifier, false);
        if (this.scene.getParty().filter(p => p.isShiny()).length === 6) {
          this.scene.validateAchv(achvs.SHINY_PARTY);
        }
        Promise.all(modifiers.map(m => this.scene.addModifier(m, true))).then(() => {
          this.scene.updateModifiers(true);
          removePokemon();
          if (newPokemon) {
            newPokemon.loadAssets().then(end);
          } else {
            end();
          }
        });
      };
      Promise.all([ pokemon.hideInfo(), this.scene.gameData.setPokemonCaught(pokemon) ]).then(() => {
        if (this.scene.getParty().length === 6) {
          const promptRelease = () => {
            this.scene.ui.showText(i18next.t("battle:partyFull", { pokemonName: pokemon.name }), null, () => {
              this.scene.pokemonInfoContainer.makeRoomForConfirmUi();
              this.scene.ui.setMode(Mode.CONFIRM, () => {
                this.scene.ui.setMode(Mode.PARTY, PartyUiMode.RELEASE, this.fieldIndex, (slotIndex: integer, _option: PartyOption) => {
                  this.scene.ui.setMode(Mode.MESSAGE).then(() => {
                    if (slotIndex < 6) {
                      addToParty();
                    } else {
                      promptRelease();
                    }
                  });
                });
              }, () => {
                this.scene.ui.setMode(Mode.MESSAGE).then(() => {
                  removePokemon();
                  end();
                });
              });
            });
          };
          promptRelease();
        } else {
          addToParty();
        }
      });
    }, 0, true);
  }

  removePb() {
    this.scene.tweens.add({
      targets: this.pokeball,
      duration: 250,
      delay: 250,
      ease: "Sine.easeIn",
      alpha: 0,
      onComplete: () => this.pokeball.destroy()
    });
  }
}

export class AttemptRunPhase extends PokemonPhase {
  constructor(scene: BattleScene, fieldIndex: integer) {
    super(scene, fieldIndex);
  }

  start() {
    super.start();

    const playerPokemon = this.getPokemon();
    const enemyField = this.scene.getEnemyField();

    const enemySpeed = enemyField.reduce((total: integer, enemyPokemon: Pokemon) => total + enemyPokemon.getStat(Stat.SPD), 0) / enemyField.length;

    const escapeChance = new Utils.IntegerHolder((((playerPokemon.getStat(Stat.SPD) * 128) / enemySpeed) + (30 * this.scene.currentBattle.escapeAttempts++)) % 256);
    applyAbAttrs(RunSuccessAbAttr, playerPokemon, null, escapeChance);

    if (playerPokemon.randSeedInt(256) < escapeChance.value) {
      this.scene.playSound("flee");
      this.scene.queueMessage(i18next.t("battle:runAwaySuccess"), null, true, 500);

      this.scene.tweens.add({
        targets: [ this.scene.arenaEnemy, enemyField ].flat(),
        alpha: 0,
        duration: 250,
        ease: "Sine.easeIn",
        onComplete: () => enemyField.forEach(enemyPokemon => enemyPokemon.destroy())
      });

      this.scene.clearEnemyHeldItemModifiers();

      enemyField.forEach(enemyPokemon => {
        enemyPokemon.hideInfo().then(() => enemyPokemon.destroy());
        enemyPokemon.hp = 0;
        enemyPokemon.trySetStatus(StatusEffect.FAINT);
      });

      this.scene.pushPhase(new BattleEndPhase(this.scene));
      this.scene.pushPhase(new NewBattlePhase(this.scene));
    } else {
      this.scene.queueMessage(i18next.t("battle:runAwayCannotEscape"), null, true, 500);
    }

    this.end();
  }
}

export class SelectModifierPhase extends BattlePhase {
  private rerollCount: integer;
  private modifierTiers: ModifierTier[];

  constructor(scene: BattleScene, rerollCount: integer = 0, modifierTiers?: ModifierTier[]) {
    super(scene);

    this.rerollCount = rerollCount;
    this.modifierTiers = modifierTiers;
  }

  start() {
    super.start();

    if (!this.rerollCount) {
      this.updateSeed();
    } else {
      this.scene.reroll = false;
    }

    const party = this.scene.getParty();
    regenerateModifierPoolThresholds(party, this.getPoolType(), this.rerollCount);
    const modifierCount = new Utils.IntegerHolder(3);
    if (this.isPlayer()) {
      this.scene.applyModifiers(ExtraModifierModifier, true, modifierCount);
    }
    const typeOptions: ModifierTypeOption[] = this.getModifierTypeOptions(modifierCount.value);

    const modifierSelectCallback = (rowCursor: integer, cursor: integer) => {
      if (rowCursor < 0 || cursor < 0) {
        this.scene.ui.showText(i18next.t("battle:skipItemQuestion"), null, () => {
          this.scene.ui.setOverlayMode(Mode.CONFIRM, () => {
            this.scene.ui.revertMode();
            this.scene.ui.setMode(Mode.MESSAGE);
            super.end();
          }, () => this.scene.ui.setMode(Mode.MODIFIER_SELECT, this.isPlayer(), typeOptions, modifierSelectCallback, this.getRerollCost(typeOptions, this.scene.lockModifierTiers)));
        });
        return false;
      }
      let modifierType: ModifierType;
      let cost: integer;
      switch (rowCursor) {
      case 0:
        switch (cursor) {
        case 0:
          const rerollCost = this.getRerollCost(typeOptions, this.scene.lockModifierTiers);
          if (this.scene.money < rerollCost) {
            this.scene.ui.playError();
            return false;
          } else {
            this.scene.reroll = true;
            this.scene.unshiftPhase(new SelectModifierPhase(this.scene, this.rerollCount + 1, typeOptions.map(o => o.type.tier)));
            this.scene.ui.clearText();
            this.scene.ui.setMode(Mode.MESSAGE).then(() => super.end());
            this.scene.money -= rerollCost;
            this.scene.updateMoneyText();
            this.scene.animateMoneyChanged(false);
            this.scene.playSound("buy");
          }
          break;
        case 1:
          this.scene.ui.setModeWithoutClear(Mode.PARTY, PartyUiMode.MODIFIER_TRANSFER, -1, (fromSlotIndex: integer, itemIndex: integer, itemQuantity: integer, toSlotIndex: integer) => {
            if (toSlotIndex !== undefined && fromSlotIndex < 6 && toSlotIndex < 6 && fromSlotIndex !== toSlotIndex && itemIndex > -1) {
              const itemModifiers = this.scene.findModifiers(m => m instanceof PokemonHeldItemModifier
                      && (m as PokemonHeldItemModifier).getTransferrable(true) && (m as PokemonHeldItemModifier).pokemonId === party[fromSlotIndex].id) as PokemonHeldItemModifier[];
              const itemModifier = itemModifiers[itemIndex];
              this.scene.tryTransferHeldItemModifier(itemModifier, party[toSlotIndex], true, itemQuantity);
            } else {
              this.scene.ui.setMode(Mode.MODIFIER_SELECT, this.isPlayer(), typeOptions, modifierSelectCallback, this.getRerollCost(typeOptions, this.scene.lockModifierTiers));
            }
          }, PartyUiHandler.FilterItemMaxStacks);
          break;
        case 2:
          this.scene.ui.setModeWithoutClear(Mode.PARTY, PartyUiMode.CHECK, -1, () => {
            this.scene.ui.setMode(Mode.MODIFIER_SELECT, this.isPlayer(), typeOptions, modifierSelectCallback, this.getRerollCost(typeOptions, this.scene.lockModifierTiers));
          });
          break;
        case 3:
          this.scene.lockModifierTiers = !this.scene.lockModifierTiers;
          const uiHandler = this.scene.ui.getHandler() as ModifierSelectUiHandler;
          uiHandler.setRerollCost(this.getRerollCost(typeOptions, this.scene.lockModifierTiers));
          uiHandler.updateLockRaritiesText();
          uiHandler.updateRerollCostText();
          return false;
        }
        return true;
      case 1:
        modifierType = typeOptions[cursor].type;
        break;
      default:
        const shopOptions = getPlayerShopModifierTypeOptionsForWave(this.scene.currentBattle.waveIndex, this.scene.getWaveMoneyAmount(1));
        const shopOption = shopOptions[rowCursor > 2 || shopOptions.length <= SHOP_OPTIONS_ROW_LIMIT ? cursor : cursor + SHOP_OPTIONS_ROW_LIMIT];
        modifierType = shopOption.type;
        cost = shopOption.cost;
        break;
      }

      if (cost && this.scene.money < cost) {
        this.scene.ui.playError();
        return false;
      }

      const applyModifier = (modifier: Modifier, playSound: boolean = false) => {
        const result = this.scene.addModifier(modifier, false, playSound);
        if (cost) {
          result.then(success => {
            if (success) {
              this.scene.money -= cost;
              this.scene.updateMoneyText();
              this.scene.animateMoneyChanged(false);
              this.scene.playSound("buy");
              (this.scene.ui.getHandler() as ModifierSelectUiHandler).updateCostText();
            } else {
              this.scene.ui.playError();
            }
          });
        } else {
          const doEnd = () => {
            this.scene.ui.clearText();
            this.scene.ui.setMode(Mode.MESSAGE);
            super.end();
          };
          if (result instanceof Promise) {
            result.then(() => doEnd());
          } else {
            doEnd();
          }
        }
      };

      if (modifierType instanceof PokemonModifierType) {
        if (modifierType instanceof FusePokemonModifierType) {
          this.scene.ui.setModeWithoutClear(Mode.PARTY, PartyUiMode.SPLICE, -1, (fromSlotIndex: integer, spliceSlotIndex: integer) => {
            if (spliceSlotIndex !== undefined && fromSlotIndex < 6 && spliceSlotIndex < 6 && fromSlotIndex !== spliceSlotIndex) {
              this.scene.ui.setMode(Mode.MODIFIER_SELECT, this.isPlayer()).then(() => {
                const modifier = modifierType.newModifier(party[fromSlotIndex], party[spliceSlotIndex]);
                applyModifier(modifier, true);
              });
            } else {
              this.scene.ui.setMode(Mode.MODIFIER_SELECT, this.isPlayer(), typeOptions, modifierSelectCallback, this.getRerollCost(typeOptions, this.scene.lockModifierTiers));
            }
          }, modifierType.selectFilter);
        } else {
          const pokemonModifierType = modifierType as PokemonModifierType;
          const isMoveModifier = modifierType instanceof PokemonMoveModifierType;
          const isTmModifier = modifierType instanceof TmModifierType;
          const isRememberMoveModifier = modifierType instanceof RememberMoveModifierType;
          const isPpRestoreModifier = (modifierType instanceof PokemonPpRestoreModifierType || modifierType instanceof PokemonPpUpModifierType);
          const partyUiMode = isMoveModifier ? PartyUiMode.MOVE_MODIFIER
            : isTmModifier ? PartyUiMode.TM_MODIFIER
              : isRememberMoveModifier ? PartyUiMode.REMEMBER_MOVE_MODIFIER
                : PartyUiMode.MODIFIER;
          const tmMoveId = isTmModifier
            ? (modifierType as TmModifierType).moveId
            : undefined;
          this.scene.ui.setModeWithoutClear(Mode.PARTY, partyUiMode, -1, (slotIndex: integer, option: PartyOption) => {
            if (slotIndex < 6) {
              this.scene.ui.setMode(Mode.MODIFIER_SELECT, this.isPlayer()).then(() => {
                const modifier = !isMoveModifier
                  ? !isRememberMoveModifier
                    ? modifierType.newModifier(party[slotIndex])
                    : modifierType.newModifier(party[slotIndex], option as integer)
                  : modifierType.newModifier(party[slotIndex], option - PartyOption.MOVE_1);
                applyModifier(modifier, true);
              });
            } else {
              this.scene.ui.setMode(Mode.MODIFIER_SELECT, this.isPlayer(), typeOptions, modifierSelectCallback, this.getRerollCost(typeOptions, this.scene.lockModifierTiers));
            }
          }, pokemonModifierType.selectFilter, modifierType instanceof PokemonMoveModifierType ? (modifierType as PokemonMoveModifierType).moveSelectFilter : undefined, tmMoveId, isPpRestoreModifier);
        }
      } else {
        applyModifier(modifierType.newModifier());
      }

      return !cost;
    };
    this.scene.ui.setMode(Mode.MODIFIER_SELECT, this.isPlayer(), typeOptions, modifierSelectCallback, this.getRerollCost(typeOptions, this.scene.lockModifierTiers));
  }

  updateSeed(): void {
    this.scene.resetSeed();
  }

  isPlayer(): boolean {
    return true;
  }

  getRerollCost(typeOptions: ModifierTypeOption[], lockRarities: boolean): integer {
    let baseValue = 0;
    if (lockRarities) {
      const tierValues = [ 50, 125, 300, 750, 2000 ];
      for (const opt of typeOptions) {
        baseValue += tierValues[opt.type.tier];
      }
    } else {
      baseValue = 250;
    }
    return Math.min(Math.ceil(this.scene.currentBattle.waveIndex / 10) * baseValue * Math.pow(2, this.rerollCount), Number.MAX_SAFE_INTEGER);
  }

  getPoolType(): ModifierPoolType {
    return ModifierPoolType.PLAYER;
  }

  getModifierTypeOptions(modifierCount: integer): ModifierTypeOption[] {
    return getPlayerModifierTypeOptions(modifierCount, this.scene.getParty(), this.scene.lockModifierTiers ? this.modifierTiers : undefined);
  }

  addModifier(modifier: Modifier): Promise<boolean> {
    return this.scene.addModifier(modifier, false, true);
  }
}

export class EggLapsePhase extends Phase {
  constructor(scene: BattleScene) {
    super(scene);
  }

  start() {
    super.start();

    const eggsToHatch: Egg[] = this.scene.gameData.eggs.filter((egg: Egg) => {
      return Overrides.IMMEDIATE_HATCH_EGGS_OVERRIDE ? true : --egg.hatchWaves < 1;
    });

    let eggCount: integer = eggsToHatch.length;

    if (eggCount) {
      this.scene.queueMessage(i18next.t("battle:eggHatching"));

      for (const egg of eggsToHatch) {
        this.scene.unshiftPhase(new EggHatchPhase(this.scene, egg, eggCount));
        if (eggCount > 0) {
          eggCount--;
        }
      }

    }
    this.end();
  }
}

export class AddEnemyBuffModifierPhase extends Phase {
  constructor(scene: BattleScene) {
    super(scene);
  }

  start() {
    super.start();

    const waveIndex = this.scene.currentBattle.waveIndex;
    const tier = !(waveIndex % 1000) ? ModifierTier.ULTRA : !(waveIndex % 250) ? ModifierTier.GREAT : ModifierTier.COMMON;

    regenerateModifierPoolThresholds(this.scene.getEnemyParty(), ModifierPoolType.ENEMY_BUFF);

    const count = Math.ceil(waveIndex / 250);
    for (let i = 0; i < count; i++) {
      this.scene.addEnemyModifier(getEnemyBuffModifierForWave(tier, this.scene.findModifiers(m => m instanceof EnemyPersistentModifier, false), this.scene), true, true);
    }
    this.scene.updateModifiers(false, true).then(() => this.end());
  }
}

/**
 * Cures the party of all non-volatile status conditions, shows a message
 * @param {BattleScene} scene The current scene
 * @param {Pokemon} user The user of the move that cures the party
 * @param {string} message The message that should be displayed
 * @param {Abilities} abilityCondition Pokemon with this ability will not be affected ie. Soundproof
 */
export class PartyStatusCurePhase extends BattlePhase {
  private user: Pokemon;
  private message: string;
  private abilityCondition: Abilities;

  constructor(scene: BattleScene, user: Pokemon, message: string, abilityCondition: Abilities) {
    super(scene);

    this.user = user;
    this.message = message;
    this.abilityCondition = abilityCondition;
  }

  start() {
    super.start();
    for (const pokemon of this.scene.getParty()) {
      if (!pokemon.isOnField() || pokemon === this.user) {
        pokemon.resetStatus(false);
        pokemon.updateInfo(true);
      } else {
        if (!pokemon.hasAbility(this.abilityCondition)) {
          pokemon.resetStatus();
          pokemon.updateInfo(true);
        } else {
          // Manually show ability bar, since we're not hooked into the targeting system
          pokemon.scene.unshiftPhase(new ShowAbilityPhase(pokemon.scene, pokemon.id, pokemon.getPassiveAbility()?.id === this.abilityCondition));
        }
      }
    }
    if (this.message) {
      this.scene.queueMessage(this.message);
    }
    this.end();
  }
}

export class PartyHealPhase extends BattlePhase {
  private resumeBgm: boolean;

  constructor(scene: BattleScene, resumeBgm: boolean) {
    super(scene);

    this.resumeBgm = resumeBgm;
  }

  start() {
    super.start();

    const bgmPlaying = this.scene.isBgmPlaying();
    if (bgmPlaying) {
      this.scene.fadeOutBgm(1000, false);
    }
    this.scene.ui.fadeOut(1000).then(() => {
      for (const pokemon of this.scene.getParty()) {
        pokemon.hp = pokemon.getMaxHp();
        pokemon.resetStatus();
        for (const move of pokemon.moveset) {
          move.ppUsed = 0;
        }
        pokemon.updateInfo(true);
      }
      const healSong = this.scene.playSoundWithoutBgm("heal");
      this.scene.time.delayedCall(Utils.fixedInt(healSong.totalDuration * 1000), () => {
        healSong.destroy();
        if (this.resumeBgm && bgmPlaying) {
          this.scene.playBgm();
        }
        this.scene.ui.fadeIn(500).then(() => this.end());
      });
    });
  }
}

export class ShinySparklePhase extends PokemonPhase {
  constructor(scene: BattleScene, battlerIndex: BattlerIndex) {
    super(scene, battlerIndex);
  }

  start() {
    super.start();

    this.getPokemon().sparkle();
    this.scene.time.delayedCall(1000, () => this.end());
  }
}

export class ScanIvsPhase extends PokemonPhase {
  private shownIvs: integer;

  constructor(scene: BattleScene, battlerIndex: BattlerIndex, shownIvs: integer) {
    super(scene, battlerIndex);

    this.shownIvs = shownIvs;
  }

  start() {
    super.start();

    if (!this.shownIvs) {
      return this.end();
    }

    const pokemon = this.getPokemon();

    this.scene.ui.showText(i18next.t("battle:ivScannerUseQuestion", { pokemonName: pokemon.name }), null, () => {
      this.scene.ui.setMode(Mode.CONFIRM, () => {
        this.scene.ui.setMode(Mode.MESSAGE);
        this.scene.ui.clearText();
        new CommonBattleAnim(CommonAnim.LOCK_ON, pokemon, pokemon).play(this.scene, () => {
          this.scene.ui.getMessageHandler().promptIvs(pokemon.id, pokemon.ivs, this.shownIvs).then(() => this.end());
        });
      }, () => {
        this.scene.ui.setMode(Mode.MESSAGE);
        this.scene.ui.clearText();
        this.end();
      });
    });
  }
}

export class TrainerMessageTestPhase extends BattlePhase {
  private trainerTypes: TrainerType[];

  constructor(scene: BattleScene, ...trainerTypes: TrainerType[]) {
    super(scene);

    this.trainerTypes = trainerTypes;
  }

  start() {
    super.start();

    const testMessages: string[] = [];

    for (const t of Object.keys(trainerConfigs)) {
      const type = parseInt(t);
      if (this.trainerTypes.length && !this.trainerTypes.find(tt => tt === type as TrainerType)) {
        continue;
      }
      const config = trainerConfigs[type];
      [ config.encounterMessages, config.femaleEncounterMessages, config.victoryMessages, config.femaleVictoryMessages, config.defeatMessages, config.femaleDefeatMessages ]
        .map(messages => {
          if (messages?.length) {
            testMessages.push(...messages);
          }
        });
    }

    for (const message of testMessages) {
      this.scene.pushPhase(new TestMessagePhase(this.scene, message));
    }

    this.end();
  }
}

export class TestMessagePhase extends MessagePhase {
  constructor(scene: BattleScene, message: string) {
    super(scene, message, null, true);
  }
}<|MERGE_RESOLUTION|>--- conflicted
+++ resolved
@@ -2873,14 +2873,10 @@
         if (activeTargets.length) {
           this.scene.queueMessage(getPokemonMessage(user, "'s\nattack missed!"));
           moveHistoryEntry.result = MoveResult.MISS;
-<<<<<<< HEAD
           applyMoveAttrs(MissEffectAttr, user, null, this.move.getMove());
         } else if (isDelayedAttack) {
           this.scene.queueMessage(this.move.getName() + " failed because the target has fainted!");
           moveHistoryEntry.result = MoveResult.FAIL;
-=======
-          applyMoveAttrs(MissEffectAttr, user, null, move);
->>>>>>> 50bd4108
         } else {
           this.scene.queueMessage(i18next.t("battle:attackFailed"));
           moveHistoryEntry.result = MoveResult.FAIL;
