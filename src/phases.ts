--- conflicted
+++ resolved
@@ -4082,11 +4082,7 @@
       const newModifier = this.modifierType.newModifier();
       this.scene.addModifier(newModifier).then(() => {
         this.scene.playSound("item_fanfare");
-<<<<<<< HEAD
-        this.scene.ui.showText(i18next.t("battle:receivedNewModifier", { modifierName: newModifier.type.name }), null, () => resolve(), null, true);
-=======
         this.scene.ui.showText(i18next.t("battle:rewardGain", { modifierName: newModifier.type.name }), null, () => resolve(), null, true);
->>>>>>> a7d28e1e
       });
     });
   }
@@ -4104,11 +4100,7 @@
         this.scene.playSound("level_up_fanfare");
         this.scene.ui.setMode(Mode.MESSAGE);
         this.scene.ui.fadeIn(250).then(() => {
-<<<<<<< HEAD
-          this.scene.ui.showText(i18next.t("battle:receivedNewModifier", { modifierName: newModifier.type.name }), null, () => {
-=======
           this.scene.ui.showText(i18next.t("battle:rewardGain", { modifierName: newModifier.type.name }), null, () => {
->>>>>>> a7d28e1e
             this.scene.time.delayedCall(1500, () => this.scene.arenaBg.setVisible(true));
             resolve();
           }, null, true, 1500);
