import BattleScene, { bypassLogin } from "./battle-scene";
import { default as Pokemon, PlayerPokemon, EnemyPokemon, PokemonMove, MoveResult, DamageResult, FieldPosition, HitResult, TurnMove } from "./field/pokemon";
import * as Utils from "./utils";
import { Moves } from "./data/enums/moves";
<<<<<<< HEAD
import { allMoves, applyMoveAttrs, BypassSleepAttr, ChargeAttr, applyFilteredMoveAttrs, HitsTagAttr, MissEffectAttr, MoveAttr, MoveEffectAttr, MoveFlags, MultiHitAttr, OverrideMoveEffectAttr, VariableAccuracyAttr, MoveTarget, OneHitKOAttr, getMoveTargets, MoveTargetSet, MoveEffectTrigger, CopyMoveAttr, AttackMove, SelfStatusMove, DelayedAttackAttr, RechargeAttr, PreMoveMessageAttr, HealStatusEffectAttr, IgnoreOpponentStatChangesAttr, NoEffectAttr, BypassRedirectAttr, FixedDamageAttr, PostVictoryStatChangeAttr, OneHitKOAccuracyAttr, ForceSwitchOutAttr, VariableTargetAttr, SacrificialAttr, IncrementMovePriorityAttr  } from "./data/move";
=======
import { allMoves, applyMoveAttrs, BypassSleepAttr, ChargeAttr, applyFilteredMoveAttrs, HitsTagAttr, MissEffectAttr, MoveAttr, MoveEffectAttr, MoveFlags, MultiHitAttr, OverrideMoveEffectAttr, VariableAccuracyAttr, MoveTarget, getMoveTargets, MoveTargetSet, MoveEffectTrigger, CopyMoveAttr, AttackMove, SelfStatusMove, PreMoveMessageAttr, HealStatusEffectAttr, IgnoreOpponentStatChangesAttr, NoEffectAttr, BypassRedirectAttr, FixedDamageAttr, PostVictoryStatChangeAttr, OneHitKOAccuracyAttr, ForceSwitchOutAttr, VariableTargetAttr, IncrementMovePriorityAttr  } from "./data/move";
>>>>>>> bac6c229
import { Mode } from "./ui/ui";
import { Command } from "./ui/command-ui-handler";
import { Stat } from "./data/pokemon-stat";
import { BerryModifier, ContactHeldItemTransferChanceModifier, EnemyAttackStatusEffectChanceModifier, EnemyPersistentModifier, EnemyStatusEffectHealChanceModifier, EnemyTurnHealModifier, ExpBalanceModifier, ExpBoosterModifier, ExpShareModifier, ExtraModifierModifier, FlinchChanceModifier, HealingBoosterModifier, HitHealModifier, LapsingPersistentModifier, MapModifier, Modifier, MultipleParticipantExpBonusModifier, PersistentModifier, PokemonExpBoosterModifier, PokemonHeldItemModifier, PokemonInstantReviveModifier, SwitchEffectTransferModifier, TempBattleStatBoosterModifier, TurnHealModifier, TurnHeldItemTransferModifier, MoneyMultiplierModifier, MoneyInterestModifier, IvScannerModifier, LapsingPokemonHeldItemModifier, PokemonMultiHitModifier, PokemonMoveAccuracyBoosterModifier, overrideModifiers, overrideHeldItems, BypassSpeedChanceModifier } from "./modifier/modifier";
import PartyUiHandler, { PartyOption, PartyUiMode } from "./ui/party-ui-handler";
import { doPokeballBounceAnim, getPokeballAtlasKey, getPokeballCatchMultiplier, getPokeballTintColor, PokeballType } from "./data/pokeball";
import { CommonAnim, CommonBattleAnim, MoveAnim, initMoveAnim, loadMoveAnimAssets } from "./data/battle-anims";
import { StatusEffect, getStatusEffectActivationText, getStatusEffectCatchRateMultiplier, getStatusEffectHealText, getStatusEffectObtainText, getStatusEffectOverlapText } from "./data/status-effect";
import { SummaryUiMode } from "./ui/summary-ui-handler";
import EvolutionSceneHandler from "./ui/evolution-scene-handler";
import { EvolutionPhase } from "./evolution-phase";
import { Phase } from "./phase";
import { BattleStat, getBattleStatLevelChangeDescription, getBattleStatName } from "./data/battle-stat";
import { biomeLinks, getBiomeName } from "./data/biomes";
import { Biome } from "./data/enums/biome";
import { ModifierTier } from "./modifier/modifier-tier";
import { FusePokemonModifierType, ModifierPoolType, ModifierType, ModifierTypeFunc, ModifierTypeOption, PokemonModifierType, PokemonMoveModifierType, PokemonPpRestoreModifierType, PokemonPpUpModifierType, RememberMoveModifierType, TmModifierType, getDailyRunStarterModifiers, getEnemyBuffModifierForWave, getModifierType, getPlayerModifierTypeOptions, getPlayerShopModifierTypeOptionsForWave, modifierTypes, regenerateModifierPoolThresholds } from "./modifier/modifier-type";
import SoundFade from "phaser3-rex-plugins/plugins/soundfade";
import { BattlerTagLapseType, EncoreTag, HideSpriteTag as HiddenTag, ProtectedTag, TrappedTag } from "./data/battler-tags";
import { BattlerTagType } from "./data/enums/battler-tag-type";
import { getPokemonMessage, getPokemonPrefix } from "./messages";
import { Starter } from "./ui/starter-select-ui-handler";
import { Gender } from "./data/gender";
import { Weather, WeatherType, getRandomWeatherType, getTerrainBlockMessage, getWeatherDamageMessage, getWeatherLapseMessage } from "./data/weather";
import { TempBattleStat } from "./data/temp-battle-stat";
import { ArenaTagSide, ArenaTrapTag, MistTag, TrickRoomTag } from "./data/arena-tag";
import { ArenaTagType } from "./data/enums/arena-tag-type";
import { CheckTrappedAbAttr, IgnoreOpponentStatChangesAbAttr, IgnoreOpponentEvasionAbAttr, PostAttackAbAttr, PostBattleAbAttr, PostDefendAbAttr, PostSummonAbAttr, PostTurnAbAttr, PostWeatherLapseAbAttr, PreSwitchOutAbAttr, PreWeatherDamageAbAttr, ProtectStatAbAttr, RedirectMoveAbAttr, BlockRedirectAbAttr, RunSuccessAbAttr, StatChangeMultiplierAbAttr, SuppressWeatherEffectAbAttr, SyncEncounterNatureAbAttr, applyAbAttrs, applyCheckTrappedAbAttrs, applyPostAttackAbAttrs, applyPostBattleAbAttrs, applyPostDefendAbAttrs, applyPostSummonAbAttrs, applyPostTurnAbAttrs, applyPostWeatherLapseAbAttrs, applyPreStatChangeAbAttrs, applyPreSwitchOutAbAttrs, applyPreWeatherEffectAbAttrs, BattleStatMultiplierAbAttr, applyBattleStatMultiplierAbAttrs, IncrementMovePriorityAbAttr, applyPostVictoryAbAttrs, PostVictoryAbAttr, applyPostBattleInitAbAttrs, PostBattleInitAbAttr, BlockNonDirectDamageAbAttr as BlockNonDirectDamageAbAttr, applyPostKnockOutAbAttrs, PostKnockOutAbAttr, PostBiomeChangeAbAttr, applyPostFaintAbAttrs, PostFaintAbAttr, IncreasePpAbAttr, PostStatChangeAbAttr, applyPostStatChangeAbAttrs, AlwaysHitAbAttr, PreventBerryUseAbAttr, StatChangeCopyAbAttr } from "./data/ability";
import { Unlockables, getUnlockableName } from "./system/unlockables";
import { getBiomeKey } from "./field/arena";
import { BattleType, BattlerIndex, TurnCommand } from "./battle";
import { BattleSpec } from "./enums/battle-spec";
import { Species } from "./data/enums/species";
import { HealAchv, LevelAchv, achvs } from "./system/achv";
import { TrainerSlot, trainerConfigs } from "./data/trainer-config";
import { TrainerType } from "./data/enums/trainer-type";
import { EggHatchPhase } from "./egg-hatch-phase";
import { Egg } from "./data/egg";
import { vouchers } from "./system/voucher";
import { loggedInUser, updateUserInfo } from "./account";
import { PlayerGender, SessionSaveData } from "./system/game-data";
import { addPokeballCaptureStars, addPokeballOpenParticles } from "./field/anims";
import { SpeciesFormChangeActiveTrigger, SpeciesFormChangeManualTrigger, SpeciesFormChangeMoveLearnedTrigger, SpeciesFormChangePostMoveTrigger, SpeciesFormChangePreMoveTrigger } from "./data/pokemon-forms";
import { battleSpecDialogue, getCharVariantFromDialogue, miscDialogue } from "./data/dialogue";
import ModifierSelectUiHandler, { SHOP_OPTIONS_ROW_LIMIT } from "./ui/modifier-select-ui-handler";
import { Setting } from "./system/settings";
import { Tutorial, handleTutorial } from "./tutorial";
import { TerrainType } from "./data/terrain";
import { OptionSelectConfig, OptionSelectItem } from "./ui/abstact-option-select-ui-handler";
import { SaveSlotUiMode } from "./ui/save-slot-select-ui-handler";
import { fetchDailyRunSeed, getDailyRunStarters } from "./data/daily-run";
import { GameModes, gameModes } from "./game-mode";
<<<<<<< HEAD
import PokemonSpecies, { getPokemonSpecies, getPokemonSpeciesForm, speciesStarters } from "./data/pokemon-species";
=======
import PokemonSpecies, { getPokemonSpecies, speciesStarters } from "./data/pokemon-species";
>>>>>>> bac6c229
import i18next from "./plugins/i18n";
import { Abilities } from "./data/enums/abilities";
import * as Overrides from "./overrides";
import { TextStyle, addTextObject } from "./ui/text";
import { Type } from "./data/type";


export class LoginPhase extends Phase {
  private showText: boolean;

  constructor(scene: BattleScene, showText?: boolean) {
    super(scene);

    this.showText = showText === undefined || !!showText;
  }

  start(): void {
    super.start();

    const hasSession = !!Utils.getCookie(Utils.sessionIdKey);

    this.scene.ui.setMode(Mode.LOADING, { buttonActions: [] });
    Utils.executeIf(bypassLogin || hasSession, updateUserInfo).then(response => {
      const success = response ? response[0] : false;
      const statusCode = response ? response[1] : null;
      if (!success) {
        if (!statusCode || statusCode === 400) {
          if (this.showText) {
            this.scene.ui.showText(i18next.t("menu:logInOrCreateAccount"));
          }
    
          this.scene.playSound("menu_open");

          const loadData = () => {
            updateUserInfo().then(() => this.scene.gameData.loadSystem().then(() => this.end()));
          };
      
          this.scene.ui.setMode(Mode.LOGIN_FORM, {
            buttonActions: [
              () => {
                this.scene.ui.playSelect();
                loadData();
              }, () => {
                this.scene.playSound("menu_open");
                this.scene.ui.setMode(Mode.REGISTRATION_FORM, {
                  buttonActions: [
                    () => {
                      this.scene.ui.playSelect();
                      updateUserInfo().then(() => this.end());
                    }, () => {
                      this.scene.unshiftPhase(new LoginPhase(this.scene, false));
                      this.end();
                    }
                  ]
                });
              }
            ]
          });
        } else {
          this.scene.unshiftPhase(new UnavailablePhase(this.scene));
          super.end();
        }
        return null;
      } else {
        this.scene.gameData.loadSystem().then(success => {
          if (success || bypassLogin) {
            this.end();
          } else {
            this.scene.ui.setMode(Mode.MESSAGE);
            this.scene.ui.showText(i18next.t("menu:failedToLoadSaveData"));
          }
        });
      }
    });
  }

  end(): void {
    this.scene.ui.setMode(Mode.MESSAGE);

    if (!this.scene.gameData.gender) {
      this.scene.unshiftPhase(new SelectGenderPhase(this.scene));
    }
    
    handleTutorial(this.scene, Tutorial.Intro).then(() => super.end());
  }
}

export class TitlePhase extends Phase {
  private loaded: boolean;
  private lastSessionData: SessionSaveData;
  private gameMode: GameModes;

  constructor(scene: BattleScene) {
    super(scene);

    this.loaded = false;
  }

  start(): void {
    super.start();

    this.scene.ui.clearText();
    this.scene.ui.fadeIn(250);

    this.scene.playBgm("title", true);

    this.scene.gameData.getSession(loggedInUser.lastSessionSlot).then(sessionData => {
      if (sessionData) {
        this.lastSessionData = sessionData;
        const biomeKey = getBiomeKey(sessionData.arena.biome);
        const bgTexture = `${biomeKey}_bg`;
        this.scene.arenaBg.setTexture(bgTexture);
      }
      this.showOptions();
    }).catch(err => {
      console.error(err);
      this.showOptions();
    });
  }

  showOptions(): void {
    const options: OptionSelectItem[] = [];
    if (loggedInUser.lastSessionSlot > -1) {
      options.push({
        label: i18next.t("menu:continue"),
        handler: () => {
          this.loadSaveSlot(this.lastSessionData ? -1 : loggedInUser.lastSessionSlot);
          return true;
        }
      });
    }
    options.push({
      label: i18next.t("menu:newGame"),
      handler: () => {
        const setModeAndEnd = (gameMode: GameModes) => {
          this.gameMode = gameMode;
          this.scene.ui.setMode(Mode.MESSAGE);
          this.scene.ui.clearText();
          this.end();
        };
        if (this.scene.gameData.unlocks[Unlockables.ENDLESS_MODE]) {
          const options: OptionSelectItem[] = [
            {
              label: gameModes[GameModes.CLASSIC].getName(),
              handler: () => {
                setModeAndEnd(GameModes.CLASSIC);
                return true;
              }
            },
            {
              label: gameModes[GameModes.ENDLESS].getName(),
              handler: () => {
                setModeAndEnd(GameModes.ENDLESS);
                return true;
              }
            }
          ];
          if (this.scene.gameData.unlocks[Unlockables.SPLICED_ENDLESS_MODE]) {
            options.push({
              label: gameModes[GameModes.SPLICED_ENDLESS].getName(),
              handler: () => {
                setModeAndEnd(GameModes.SPLICED_ENDLESS);
                return true;
              }
            });
          }
          options.push({
            label: i18next.t("menu:cancel"),
            handler: () => {
              this.scene.clearPhaseQueue();
              this.scene.pushPhase(new TitlePhase(this.scene));
              super.end();
              return true;
            }
          });
          this.scene.ui.showText(i18next.t("menu:selectGameMode"), null, () => this.scene.ui.setOverlayMode(Mode.OPTION_SELECT, { options: options }));
        } else {
          this.gameMode = GameModes.CLASSIC;
          this.scene.ui.setMode(Mode.MESSAGE);
          this.scene.ui.clearText();
          this.end();
        }
        return true;
      }
    },
    {
      label: i18next.t("menu:loadGame"),
      handler: () => {
        this.scene.ui.setOverlayMode(Mode.SAVE_SLOT, SaveSlotUiMode.LOAD,
          (slotId: integer) => {
            if (slotId === -1) {
              return this.showOptions();
            }
            this.loadSaveSlot(slotId);
          });
        return true;
      }
    },
    {
      label: i18next.t("menu:dailyRun"),
      handler: () => {
        this.initDailyRun();
        return true;
      },
      keepOpen: true
    });
    const config: OptionSelectConfig = {
      options: options,
      noCancel: true,
      yOffset: 47
    };
    this.scene.ui.setMode(Mode.TITLE, config);
  }

  loadSaveSlot(slotId: integer): void {
    this.scene.sessionSlotId = slotId > -1 ? slotId : loggedInUser.lastSessionSlot;
    this.scene.ui.setMode(Mode.MESSAGE);
    this.scene.gameData.loadSession(this.scene, slotId, slotId === -1 ? this.lastSessionData : null).then((success: boolean) => {
      if (success) {
        this.loaded = true;
        this.scene.ui.showText(i18next.t("menu:sessionSuccess"), null, () => this.end());
      } else {
        this.end();
      }
    }).catch(err => {
      console.error(err);
      this.scene.ui.showText(i18next.t("menu:failedToLoadSession"), null);
    });
  }

  initDailyRun(): void {
    this.scene.ui.setMode(Mode.SAVE_SLOT, SaveSlotUiMode.SAVE, (slotId: integer) => {
      this.scene.clearPhaseQueue();
      if (slotId === -1) {
        this.scene.pushPhase(new TitlePhase(this.scene));
        return super.end();
      }
      this.scene.sessionSlotId = slotId;

      const generateDaily = (seed: string) => {
        this.scene.gameMode = gameModes[GameModes.DAILY];

        this.scene.setSeed(seed);
        this.scene.resetSeed(1);

        this.scene.money = this.scene.gameMode.getStartingMoney();

        const starters = getDailyRunStarters(this.scene, seed);
        const startingLevel = this.scene.gameMode.getStartingLevel();

        const party = this.scene.getParty();
        const loadPokemonAssets: Promise<void>[] = [];
        for (const starter of starters) {
          const starterProps = this.scene.gameData.getSpeciesDexAttrProps(starter.species, starter.dexAttr);
          const starterFormIndex = Math.min(starterProps.formIndex, Math.max(starter.species.forms.length - 1, 0));
          const starterGender = starter.species.malePercent !== null
            ? !starterProps.female ? Gender.MALE : Gender.FEMALE
            : Gender.GENDERLESS;
          const starterPokemon = this.scene.addPlayerPokemon(starter.species, startingLevel, starter.abilityIndex, starterFormIndex, starterGender, starterProps.shiny, starterProps.variant, undefined, starter.nature);
          starterPokemon.setVisible(false);
          party.push(starterPokemon);
          loadPokemonAssets.push(starterPokemon.loadAssets());
        }
        
        regenerateModifierPoolThresholds(party, ModifierPoolType.DAILY_STARTER);
        const modifiers: Modifier[] = Array(3).fill(null).map(() => modifierTypes.EXP_SHARE().withIdFromFunc(modifierTypes.EXP_SHARE).newModifier())
          .concat(Array(3).fill(null).map(() => modifierTypes.GOLDEN_EXP_CHARM().withIdFromFunc(modifierTypes.GOLDEN_EXP_CHARM).newModifier()))
          .concat(getDailyRunStarterModifiers(party));

        for (const m of modifiers) {
          this.scene.addModifier(m, true, false, false, true);
        }
        this.scene.updateModifiers(true, true);

        Promise.all(loadPokemonAssets).then(() => {
          this.scene.time.delayedCall(500, () => this.scene.playBgm());
          this.scene.gameData.gameStats.dailyRunSessionsPlayed++;
          this.scene.newArena(this.scene.gameMode.getStartingBiome(this.scene));
          this.scene.newBattle();
          this.scene.arena.init();
          this.scene.sessionPlayTime = 0;
          this.scene.lastSavePlayTime = 0;
          this.end();
        });
      };
      
      // If Online, calls seed fetch from db to generate daily run. If Offline, generates a daily run based on current date.
      if (!Utils.isLocal) {
        fetchDailyRunSeed().then(seed => {
          generateDaily(seed);
        }).catch(err => {
          console.error("Failed to load daily run:\n", err);
        });
      } else {
        generateDaily(btoa(new Date().toISOString().substring(0, 10)));
      }
    });
  }

  end(): void {
    if (!this.loaded && !this.scene.gameMode.isDaily) {
      this.scene.arena.preloadBgm();
      this.scene.pushPhase(new SelectStarterPhase(this.scene, this.gameMode));
      this.scene.newArena(this.scene.gameMode.getStartingBiome(this.scene));
    } else {
      this.scene.playBgm();
    }

    this.scene.pushPhase(new EncounterPhase(this.scene, this.loaded));

    if (this.loaded) {
      const availablePartyMembers = this.scene.getParty().filter(p => !p.isFainted()).length;

      this.scene.pushPhase(new SummonPhase(this.scene, 0, true, true));
      if (this.scene.currentBattle.double && availablePartyMembers > 1) {
        this.scene.pushPhase(new SummonPhase(this.scene, 1, true, true));
      }

      if (this.scene.currentBattle.battleType !== BattleType.TRAINER && (this.scene.currentBattle.waveIndex > 1 || !this.scene.gameMode.isDaily)) {
        const minPartySize = this.scene.currentBattle.double ? 2 : 1;
        if (availablePartyMembers > minPartySize) {
          this.scene.pushPhase(new CheckSwitchPhase(this.scene, 0, this.scene.currentBattle.double));
          if (this.scene.currentBattle.double) {
            this.scene.pushPhase(new CheckSwitchPhase(this.scene, 1, this.scene.currentBattle.double));
          }
        }
      }
    }

    for (const achv of Object.keys(this.scene.gameData.achvUnlocks)) {
      if (vouchers.hasOwnProperty(achv)) {
        this.scene.validateVoucher(vouchers[achv]);
      }
    }

    super.end();
  }
}

export class UnavailablePhase extends Phase {
  constructor(scene: BattleScene) {
    super(scene);
  }

  start(): void {
    this.scene.ui.setMode(Mode.UNAVAILABLE, () => {
      this.scene.unshiftPhase(new LoginPhase(this.scene, true));
      this.end();
    });
  }
}

export class ReloadSessionPhase extends Phase {
  private systemDataStr: string;

  constructor(scene: BattleScene, systemDataStr?: string) {
    super(scene);

    this.systemDataStr = systemDataStr;
  }

  start(): void {
    this.scene.ui.setMode(Mode.SESSION_RELOAD);

    let delayElapsed = false;
    let loaded = false;

    this.scene.time.delayedCall(Utils.fixedInt(1500), () => {
      if (loaded) {
        this.end();
      } else {
        delayElapsed = true;
      }
    });

    this.scene.gameData.clearLocalData();

    (this.systemDataStr ? this.scene.gameData.initSystem(this.systemDataStr) : this.scene.gameData.loadSystem()).then(() => {
      if (delayElapsed) {
        this.end();
      } else {
        loaded = true;
      }
    });
  }
}

export class OutdatedPhase extends Phase {
  constructor(scene: BattleScene) {
    super(scene);
  }

  start(): void {
    this.scene.ui.setMode(Mode.OUTDATED);
  }
}

export class SelectGenderPhase extends Phase {
  constructor(scene: BattleScene) {
    super(scene);
  }
  
  start(): void {
    super.start();

    this.scene.ui.showText(i18next.t("menu:boyOrGirl"), null, () => {
      this.scene.ui.setMode(Mode.OPTION_SELECT, {
        options: [
          {
            label: i18next.t("menu:boy"),
            handler: () => {
              this.scene.gameData.gender = PlayerGender.MALE;
              this.scene.gameData.saveSetting(Setting.Player_Gender, 0);
              this.scene.gameData.saveSystem().then(() => this.end());
              return true;
            }
          },
          {
            label: i18next.t("menu:girl"),
            handler: () => {
              this.scene.gameData.gender = PlayerGender.FEMALE;
              this.scene.gameData.saveSetting(Setting.Player_Gender, 1);
              this.scene.gameData.saveSystem().then(() => this.end());
              return true;
            }
          }
        ]
      });
    });
  }

  end(): void {
    this.scene.ui.setMode(Mode.MESSAGE);
    super.end();
  }
}

export class SelectStarterPhase extends Phase {
  private gameMode: GameModes;

  constructor(scene: BattleScene, gameMode: GameModes) {
    super(scene);

    this.gameMode = gameMode;
  }

  start() {
    super.start();

    this.scene.playBgm("menu");

    this.scene.ui.setMode(Mode.STARTER_SELECT, (starters: Starter[]) => {
      this.scene.ui.clearText();
      this.scene.ui.setMode(Mode.SAVE_SLOT, SaveSlotUiMode.SAVE, (slotId: integer) => {
        if (slotId === -1) {
          this.scene.clearPhaseQueue();
          this.scene.pushPhase(new TitlePhase(this.scene));
          return this.end();
        }
        this.scene.sessionSlotId = slotId;

        const party = this.scene.getParty();
        const loadPokemonAssets: Promise<void>[] = [];
        starters.forEach((starter: Starter, i: integer) => {
          if (!i && Overrides.STARTER_SPECIES_OVERRIDE) {
            starter.species = getPokemonSpecies(Overrides.STARTER_SPECIES_OVERRIDE as Species);
          }
          const starterProps = this.scene.gameData.getSpeciesDexAttrProps(starter.species, starter.dexAttr);
          let starterFormIndex = Math.min(starterProps.formIndex, Math.max(starter.species.forms.length - 1, 0));
          if (!i && Overrides.STARTER_SPECIES_OVERRIDE) {
            starterFormIndex = Overrides.STARTER_FORM_OVERRIDE;
          }
          const starterGender = starter.species.malePercent !== null
            ? !starterProps.female ? Gender.MALE : Gender.FEMALE
            : Gender.GENDERLESS;
          const starterIvs = this.scene.gameData.dexData[starter.species.speciesId].ivs.slice(0);
          const starterPokemon = this.scene.addPlayerPokemon(starter.species, this.scene.gameMode.getStartingLevel(), starter.abilityIndex, starterFormIndex, starterGender, starterProps.shiny, starterProps.variant, starterIvs, starter.nature);
          starterPokemon.tryPopulateMoveset(starter.moveset);
          if (starter.passive) {
            starterPokemon.passive = true;
          }
          starterPokemon.luck = this.scene.gameData.getDexAttrLuck(this.scene.gameData.dexData[starter.species.speciesId].caughtAttr);
          if (starter.pokerus) {
            starterPokemon.pokerus = true;
          }
          if (this.scene.gameMode.isSplicedOnly) {
            starterPokemon.generateFusionSpecies(true);
          }
          starterPokemon.setVisible(false);
          party.push(starterPokemon);
          loadPokemonAssets.push(starterPokemon.loadAssets());
        });
        overrideModifiers(this.scene);
        overrideHeldItems(this.scene, party[0]);
        Promise.all(loadPokemonAssets).then(() => {
          SoundFade.fadeOut(this.scene, this.scene.sound.get("menu"), 500, true);
          this.scene.time.delayedCall(500, () => this.scene.playBgm());
          if (this.scene.gameMode.isClassic) {
            this.scene.gameData.gameStats.classicSessionsPlayed++;
          } else {
            this.scene.gameData.gameStats.endlessSessionsPlayed++;
          }
          this.scene.newBattle();
          this.scene.arena.init();
          this.scene.sessionPlayTime = 0;
          this.scene.lastSavePlayTime = 0;
          this.end();
        });
      });
    }, this.gameMode);
  }
}

export class BattlePhase extends Phase {
  constructor(scene: BattleScene) {
    super(scene);
  }

  showEnemyTrainer(trainerSlot: TrainerSlot = TrainerSlot.NONE): void {
    const sprites = this.scene.currentBattle.trainer.getSprites();
    const tintSprites = this.scene.currentBattle.trainer.getTintSprites();
    for (let i = 0; i < sprites.length; i++) {
      const visible = !trainerSlot || !i === (trainerSlot === TrainerSlot.TRAINER) || sprites.length < 2;
      [ sprites[i], tintSprites[i] ].map(sprite => {
        if (visible) {
          sprite.x = trainerSlot || sprites.length < 2 ? 0 : i ? 16 : -16;
        }
        sprite.setVisible(visible);
        sprite.clearTint();
      });
      sprites[i].setVisible(visible);
      tintSprites[i].setVisible(visible);
      sprites[i].clearTint();
      tintSprites[i].clearTint();
    }
    this.scene.tweens.add({
      targets: this.scene.currentBattle.trainer,
      x: "-=16",
      y: "+=16",
      alpha: 1,
      ease: "Sine.easeInOut",
      duration: 750
    });
  }

  hideEnemyTrainer(): void {
    this.scene.tweens.add({
      targets: this.scene.currentBattle.trainer,
      x: "+=16",
      y: "-=16",
      alpha: 0,
      ease: "Sine.easeInOut",
      duration: 750
    });
  }
}

type PokemonFunc = (pokemon: Pokemon) => void;

export abstract class FieldPhase extends BattlePhase {
  getOrder(): BattlerIndex[] {
    const playerField = this.scene.getPlayerField().filter(p => p.isActive()) as Pokemon[];
    const enemyField = this.scene.getEnemyField().filter(p => p.isActive()) as Pokemon[];

    let orderedTargets: Pokemon[] = playerField.concat(enemyField).sort((a: Pokemon, b: Pokemon) => {
      const aSpeed = a?.getBattleStat(Stat.SPD) || 0;
      const bSpeed = b?.getBattleStat(Stat.SPD) || 0;

      return aSpeed < bSpeed ? 1 : aSpeed > bSpeed ? -1 : !this.scene.randBattleSeedInt(2) ? -1 : 1;
    });

    const speedReversed = new Utils.BooleanHolder(false);
    this.scene.arena.applyTags(TrickRoomTag, speedReversed);

    if (speedReversed.value) {
      orderedTargets = orderedTargets.reverse();
    }

    return orderedTargets.map(t => t.getFieldIndex() + (!t.isPlayer() ? BattlerIndex.ENEMY : 0));
  }

  executeForAll(func: PokemonFunc): void {
    const field = this.scene.getField(true).filter(p => p.summonData);
    field.forEach(pokemon => func(pokemon));
  }
}

export abstract class PokemonPhase extends FieldPhase {
  protected battlerIndex: BattlerIndex | integer;
  public player: boolean;
  public fieldIndex: integer;

  constructor(scene: BattleScene, battlerIndex: BattlerIndex | integer) {
    super(scene);

    if (battlerIndex === undefined) {
      battlerIndex = scene.getField().find(p => p?.isActive()).getBattlerIndex();
    }

    this.battlerIndex = battlerIndex;
    this.player = battlerIndex < 2;
    this.fieldIndex = battlerIndex % 2;
  }

  getPokemon() {
    if (this.battlerIndex > BattlerIndex.ENEMY_2) {
      return this.scene.getPokemonById(this.battlerIndex);
    }
    return this.scene.getField()[this.battlerIndex];
  }
}

export abstract class PartyMemberPokemonPhase extends FieldPhase {
  protected partyMemberIndex: integer;
  protected fieldIndex: integer;
  protected player: boolean;

  constructor(scene: BattleScene, partyMemberIndex: integer, player: boolean) {
    super(scene);

    this.partyMemberIndex = partyMemberIndex;
    this.fieldIndex = partyMemberIndex < this.scene.currentBattle.getBattlerCount()
      ? partyMemberIndex
      : -1;
    this.player = player;
  }

  getParty(): Pokemon[] {
    return this.player ? this.scene.getParty() : this.scene.getEnemyParty();
  }

  getPokemon(): Pokemon {
    return this.getParty()[this.partyMemberIndex];
  }
}

export abstract class PlayerPartyMemberPokemonPhase extends PartyMemberPokemonPhase {
  constructor(scene: BattleScene, partyMemberIndex: integer) {
    super(scene, partyMemberIndex, true);
  }

  getPlayerPokemon(): PlayerPokemon {
    return super.getPokemon() as PlayerPokemon;
  }
}

export abstract class EnemyPartyMemberPokemonPhase extends PartyMemberPokemonPhase {
  constructor(scene: BattleScene, partyMemberIndex: integer) {
    super(scene, partyMemberIndex, false);
  }

  getEnemyPokemon(): EnemyPokemon {
    return super.getPokemon() as EnemyPokemon;
  }
}

export class EncounterPhase extends BattlePhase {
  private loaded: boolean;

  constructor(scene: BattleScene, loaded?: boolean) {
    super(scene);

    this.loaded = !!loaded;
  }

  start() {
    super.start();

    this.scene.updateGameInfo();

    this.scene.initSession();

    const loadEnemyAssets = [];

    const battle = this.scene.currentBattle;

    let totalBst = 0;

    battle.enemyLevels.forEach((level, e) => {
      if (!this.loaded) {
        if (battle.battleType === BattleType.TRAINER) {
          battle.enemyParty[e] = battle.trainer.genPartyMember(e);
        } else {
          const enemySpecies = this.scene.randomSpecies(battle.waveIndex, level, true);
          battle.enemyParty[e] = this.scene.addEnemyPokemon(enemySpecies, level, TrainerSlot.NONE, !!this.scene.getEncounterBossSegments(battle.waveIndex, level, enemySpecies));
          if (this.scene.currentBattle.battleSpec === BattleSpec.FINAL_BOSS) {
            battle.enemyParty[e].ivs = new Array(6).fill(31);
          }
          this.scene.getParty().slice(0, !battle.double ? 1 : 2).reverse().forEach(playerPokemon => {
            applyAbAttrs(SyncEncounterNatureAbAttr, playerPokemon, null, battle.enemyParty[e]);
          });
        }
      }
      const enemyPokemon = this.scene.getEnemyParty()[e];
      if (e < (battle.double ? 2 : 1)) {
        enemyPokemon.setX(-66 + enemyPokemon.getFieldPositionOffset()[0]);
        enemyPokemon.resetSummonData();
      }

      if (!this.loaded) {
        this.scene.gameData.setPokemonSeen(enemyPokemon, true, battle.battleType === BattleType.TRAINER);
      }

      if (enemyPokemon.species.speciesId === Species.ETERNATUS) {
        if (this.scene.gameMode.isClassic && (battle.battleSpec === BattleSpec.FINAL_BOSS || this.scene.gameMode.isWaveFinal(battle.waveIndex))) {
          if (battle.battleSpec !== BattleSpec.FINAL_BOSS) {
            enemyPokemon.formIndex = 1;
            enemyPokemon.updateScale();
          }
          enemyPokemon.setBoss();
        } else if (!(battle.waveIndex % 1000)) {
          enemyPokemon.formIndex = 1;
          enemyPokemon.updateScale();
        }
      }
      
      totalBst += enemyPokemon.getSpeciesForm().baseTotal;

      loadEnemyAssets.push(enemyPokemon.loadAssets());
  
      console.log(enemyPokemon.name, enemyPokemon.species.speciesId, enemyPokemon.stats);
    });

    if (this.scene.getParty().filter(p => p.isShiny()).length === 6) {
      this.scene.validateAchv(achvs.SHINY_PARTY);
    }

    if (battle.battleType === BattleType.TRAINER) {
      loadEnemyAssets.push(battle.trainer.loadAssets().then(() => battle.trainer.initSprite()));
    } else {
      if (battle.enemyParty.filter(p => p.isBoss()).length > 1) {
        for (const enemyPokemon of battle.enemyParty) {
          if (enemyPokemon.isBoss()) {
            enemyPokemon.setBoss(true, Math.ceil(enemyPokemon.bossSegments * (enemyPokemon.getSpeciesForm().baseTotal / totalBst)));
            enemyPokemon.initBattleInfo();
          }
        }
      }
    }

    Promise.all(loadEnemyAssets).then(() => {
      battle.enemyParty.forEach((enemyPokemon, e) => {
        if (e < (battle.double ? 2 : 1)) {
          if (battle.battleType === BattleType.WILD) {
            this.scene.field.add(enemyPokemon);
            battle.seenEnemyPartyMemberIds.add(enemyPokemon.id);
            const playerPokemon = this.scene.getPlayerPokemon();
            if (playerPokemon?.visible) {
              this.scene.field.moveBelow(enemyPokemon as Pokemon, playerPokemon);
            }
            enemyPokemon.tint(0, 0.5);
          } else if (battle.battleType === BattleType.TRAINER) {
            enemyPokemon.setVisible(false);
            this.scene.currentBattle.trainer.tint(0, 0.5);
          }
          if (battle.double) {
            enemyPokemon.setFieldPosition(e ? FieldPosition.RIGHT : FieldPosition.LEFT);
          }
        }
      });

      if (!this.loaded) {
        regenerateModifierPoolThresholds(this.scene.getEnemyField(), battle.battleType === BattleType.TRAINER ? ModifierPoolType.TRAINER : ModifierPoolType.WILD);
        this.scene.generateEnemyModifiers();
      }

      this.scene.ui.setMode(Mode.MESSAGE).then(() => {
        if (!this.loaded) {
          this.scene.gameData.saveAll(this.scene, true, battle.waveIndex % 10 === 1 || this.scene.lastSavePlayTime >= 300).then(success => {
            this.scene.disableMenu = false;
            if (!success) {
              return this.scene.reset(true);
            }
            this.doEncounter();
          });
        } else {
          this.doEncounter();
        }
      });
    });
  }

  doEncounter() {
    this.scene.playBgm(undefined, true);
    this.scene.updateModifiers(false);
    this.scene.setFieldScale(1);

    /*if (startingWave > 10) {
      for (let m = 0; m < Math.min(Math.floor(startingWave / 10), 99); m++)
        this.scene.addModifier(getPlayerModifierTypeOptionsForWave((m + 1) * 10, 1, this.scene.getParty())[0].type.newModifier(), true);
      this.scene.updateModifiers(true);
    }*/

    for (const pokemon of this.scene.getParty()) {
      if (pokemon) {
        pokemon.resetBattleData();
      }
    }

    if (!this.loaded) {
      this.scene.arena.trySetWeather(getRandomWeatherType(this.scene.arena), false);
    }

    const enemyField = this.scene.getEnemyField();
    this.scene.tweens.add({
      targets: [ this.scene.arenaEnemy, this.scene.currentBattle.trainer, enemyField, this.scene.arenaPlayer, this.scene.trainer ].flat(),
      x: (_target, _key, value, fieldIndex: integer) => fieldIndex < 2 + (enemyField.length) ? value + 300 : value - 300,
      duration: 2000,
      onComplete: () => {
        if (!this.tryOverrideForBattleSpec()) {
          this.doEncounterCommon();
        }
      }
    });
  }

  getEncounterMessage(): string {
    const enemyField = this.scene.getEnemyField();

    if (this.scene.currentBattle.battleSpec === BattleSpec.FINAL_BOSS) {
      return i18next.t("battle:bossAppeared", {bossName: enemyField[0].name});
    }

    if (this.scene.currentBattle.battleType === BattleType.TRAINER) {
      if (this.scene.currentBattle.double) {
        return i18next.t("battle:trainerAppearedDouble", {trainerName: this.scene.currentBattle.trainer.getName(TrainerSlot.NONE, true)});

      } else {
        return i18next.t("battle:trainerAppeared", {trainerName: this.scene.currentBattle.trainer.getName(TrainerSlot.NONE, true)});
      }
    }

    return enemyField.length === 1
      ? i18next.t("battle:singleWildAppeared", {pokemonName: enemyField[0].name})
      : i18next.t("battle:multiWildAppeared", {pokemonName1: enemyField[0].name, pokemonName2: enemyField[1].name});
  }

  doEncounterCommon(showEncounterMessage: boolean = true) {
    const enemyField = this.scene.getEnemyField();

    if (this.scene.currentBattle.battleType === BattleType.WILD) {
      enemyField.forEach(enemyPokemon => {
        enemyPokemon.untint(100, "Sine.easeOut");
        enemyPokemon.cry();
        enemyPokemon.showInfo();
        if (enemyPokemon.isShiny()) {
          this.scene.validateAchv(achvs.SEE_SHINY);
        }
      });
      this.scene.updateFieldScale();
      if (showEncounterMessage) {
        this.scene.ui.showText(this.getEncounterMessage(), null, () => this.end(), 1500);
      } else {
        this.end();
      }
    } else if (this.scene.currentBattle.battleType === BattleType.TRAINER) {
      const trainer = this.scene.currentBattle.trainer;
      trainer.untint(100, "Sine.easeOut");
      trainer.playAnim();
      
      const doSummon = () => {
        this.scene.currentBattle.started = true;
        this.scene.playBgm(undefined);
        this.scene.pbTray.showPbTray(this.scene.getParty());
			  this.scene.pbTrayEnemy.showPbTray(this.scene.getEnemyParty());
        const doTrainerSummon = () => {
          this.hideEnemyTrainer();
          const availablePartyMembers = this.scene.getEnemyParty().filter(p => !p.isFainted()).length;
          this.scene.unshiftPhase(new SummonPhase(this.scene, 0, false));
          if (this.scene.currentBattle.double && availablePartyMembers > 1) {
            this.scene.unshiftPhase(new SummonPhase(this.scene, 1, false));
          }
          this.end();
        };
        if (showEncounterMessage) {
          this.scene.ui.showText(this.getEncounterMessage(), null, doTrainerSummon, 1500, true);
        } else {
          doTrainerSummon();
        }
      };
      
      const encounterMessages = this.scene.currentBattle.trainer.getEncounterMessages();

      if (!encounterMessages?.length) {
        doSummon();
      } else {
        const showDialogueAndSummon = () => {
          let message: string;
          this.scene.executeWithSeedOffset(() => message = Utils.randSeedItem(encounterMessages), this.scene.currentBattle.waveIndex);
          this.scene.ui.showDialogue(message, trainer.getName(TrainerSlot.NONE,true), null, () => {
            this.scene.charSprite.hide().then(() => this.scene.hideFieldOverlay(250).then(() => doSummon()));
          });
        };
        if (this.scene.currentBattle.trainer.config.hasCharSprite) {
          this.scene.showFieldOverlay(500).then(() => this.scene.charSprite.showCharacter(trainer.getKey(), getCharVariantFromDialogue(encounterMessages[0])).then(() => showDialogueAndSummon()));
        } else {
          showDialogueAndSummon();
        }
      }
    }
  }

  end() {
    const enemyField = this.scene.getEnemyField();

    enemyField.forEach((enemyPokemon, e) => {
      if (enemyPokemon.isShiny()) {
        this.scene.unshiftPhase(new ShinySparklePhase(this.scene, BattlerIndex.ENEMY + e));
      }
    });

    if (this.scene.currentBattle.battleType !== BattleType.TRAINER) {
      enemyField.map(p => this.scene.pushPhase(new PostSummonPhase(this.scene, p.getBattlerIndex())));
      const ivScannerModifier = this.scene.findModifier(m => m instanceof IvScannerModifier);
      if (ivScannerModifier) {
        enemyField.map(p => this.scene.pushPhase(new ScanIvsPhase(this.scene, p.getBattlerIndex(), Math.min(ivScannerModifier.getStackCount() * 2, 6))));
      }
    }

    if (!this.loaded) {
      const availablePartyMembers = this.scene.getParty().filter(p => !p.isFainted());

      if (availablePartyMembers[0].isOnField()) {
        applyPostBattleInitAbAttrs(PostBattleInitAbAttr, availablePartyMembers[0]);
      } else {
        this.scene.pushPhase(new SummonPhase(this.scene, 0));
      }

      if (this.scene.currentBattle.double) {
        if (availablePartyMembers.length > 1) {
          this.scene.pushPhase(new ToggleDoublePositionPhase(this.scene, true));
          if (availablePartyMembers[1].isOnField()) {
            applyPostBattleInitAbAttrs(PostBattleInitAbAttr, availablePartyMembers[1]);
          } else {
            this.scene.pushPhase(new SummonPhase(this.scene, 1));
          }
        }
      } else {
        if (availablePartyMembers.length > 1 && availablePartyMembers[1].isOnField()) {
          this.scene.pushPhase(new ReturnPhase(this.scene, 1));
        }
        this.scene.pushPhase(new ToggleDoublePositionPhase(this.scene, false));
      }
     
      if (this.scene.currentBattle.battleType !== BattleType.TRAINER && (this.scene.currentBattle.waveIndex > 1 || !this.scene.gameMode.isDaily)) {
        const minPartySize = this.scene.currentBattle.double ? 2 : 1;
        if (availablePartyMembers.length > minPartySize) {
          this.scene.pushPhase(new CheckSwitchPhase(this.scene, 0, this.scene.currentBattle.double));
          if (this.scene.currentBattle.double) {
            this.scene.pushPhase(new CheckSwitchPhase(this.scene, 1, this.scene.currentBattle.double));
          }
        }
      }
    }

    handleTutorial(this.scene, Tutorial.Access_Menu).then(() => super.end());
  }

  tryOverrideForBattleSpec(): boolean {
    switch (this.scene.currentBattle.battleSpec) {
    case BattleSpec.FINAL_BOSS:
      const enemy = this.scene.getEnemyPokemon();
      this.scene.ui.showText(this.getEncounterMessage(), null, () => {
        this.scene.ui.showDialogue(battleSpecDialogue[BattleSpec.FINAL_BOSS].encounter, enemy.species.name, null, () => {
          this.doEncounterCommon(false);
        });
      }, 1500, true);
      return true;
    }

    return false;
  }
}

export class NextEncounterPhase extends EncounterPhase {
  constructor(scene: BattleScene) {
    super(scene);
  }

  doEncounter(): void {
    this.scene.playBgm(undefined, true);

    for (const pokemon of this.scene.getParty()) {
      if (pokemon) {
        pokemon.resetBattleData();
      }
    }

    this.scene.arenaNextEnemy.setBiome(this.scene.arena.biomeType);
    this.scene.arenaNextEnemy.setVisible(true);

    const enemyField = this.scene.getEnemyField();
    this.scene.tweens.add({
      targets: [ this.scene.arenaEnemy, this.scene.arenaNextEnemy, this.scene.currentBattle.trainer, enemyField, this.scene.lastEnemyTrainer ].flat(),
      x: "+=300",
      duration: 2000,
      onComplete: () => {
        this.scene.arenaEnemy.setBiome(this.scene.arena.biomeType);
        this.scene.arenaEnemy.setX(this.scene.arenaNextEnemy.x);
        this.scene.arenaEnemy.setAlpha(1);
        this.scene.arenaNextEnemy.setX(this.scene.arenaNextEnemy.x - 300);
        this.scene.arenaNextEnemy.setVisible(false);
        if (this.scene.lastEnemyTrainer) {
          this.scene.lastEnemyTrainer.destroy();
        }
        
        if (!this.tryOverrideForBattleSpec()) {
          this.doEncounterCommon();
        }
      }
    });
  }
}

export class NewBiomeEncounterPhase extends NextEncounterPhase {
  constructor(scene: BattleScene) {
    super(scene);
  }

  doEncounter(): void {
    this.scene.playBgm(undefined, true);

    for (const pokemon of this.scene.getParty()) {
      if (pokemon) {
        pokemon.resetBattleData();
      }
    }

    this.scene.arena.trySetWeather(getRandomWeatherType(this.scene.arena), false);

    for (const pokemon of this.scene.getParty().filter(p => p.isOnField())) {
      applyAbAttrs(PostBiomeChangeAbAttr, pokemon, null);
    }

    const enemyField = this.scene.getEnemyField();
    this.scene.tweens.add({
      targets: [ this.scene.arenaEnemy, enemyField ].flat(),
      x: "+=300",
      duration: 2000,
      onComplete: () => {
        if (!this.tryOverrideForBattleSpec()) {
          this.doEncounterCommon();
        }
      }
    });
  }
}

export class PostSummonPhase extends PokemonPhase {
  constructor(scene: BattleScene, battlerIndex: BattlerIndex) {
    super(scene, battlerIndex);
  }

  start() {
    super.start();

    const pokemon = this.getPokemon();

    this.scene.arena.applyTags(ArenaTrapTag, pokemon);
    applyPostSummonAbAttrs(PostSummonAbAttr, pokemon).then(() => this.end());
  }
}

export class SelectBiomePhase extends BattlePhase {
  constructor(scene: BattleScene) {
    super(scene);
  }

  start() {
    super.start();

    const currentBiome = this.scene.arena.biomeType;

    const setNextBiome = (nextBiome: Biome) => {
      if (this.scene.currentBattle.waveIndex % 10 === 1) {
        this.scene.applyModifiers(MoneyInterestModifier, true, this.scene);
        this.scene.unshiftPhase(new PartyHealPhase(this.scene, false));
      }
      this.scene.unshiftPhase(new SwitchBiomePhase(this.scene, nextBiome));
      this.end();
    };

    if ((this.scene.gameMode.isClassic && this.scene.gameMode.isWaveFinal(this.scene.currentBattle.waveIndex + 9))
      || (this.scene.gameMode.isDaily && this.scene.gameMode.isWaveFinal(this.scene.currentBattle.waveIndex))
      || (this.scene.gameMode.hasShortBiomes && !(this.scene.currentBattle.waveIndex % 50))) {
      setNextBiome(Biome.END);
    } else if (this.scene.gameMode.hasRandomBiomes) {
      setNextBiome(this.generateNextBiome());
    } else if (Array.isArray(biomeLinks[currentBiome])) {
      let biomes: Biome[];
      this.scene.executeWithSeedOffset(() => {
        biomes = (biomeLinks[currentBiome] as (Biome | [Biome, integer])[])
          .filter(b => !Array.isArray(b) || !Utils.randSeedInt(b[1]))
          .map(b => !Array.isArray(b) ? b : b[0]);
      }, this.scene.currentBattle.waveIndex);
      if (biomes.length > 1 && this.scene.findModifier(m => m instanceof MapModifier)) {
        let biomeChoices: Biome[];
        this.scene.executeWithSeedOffset(() => {
          biomeChoices = (!Array.isArray(biomeLinks[currentBiome])
            ? [ biomeLinks[currentBiome] as Biome ]
            : biomeLinks[currentBiome] as (Biome | [Biome, integer])[])
            .filter((b, i) => !Array.isArray(b) || !Utils.randSeedInt(b[1]))
            .map(b => Array.isArray(b) ? b[0] : b);
        }, this.scene.currentBattle.waveIndex);
        const biomeSelectItems = biomeChoices.map(b => {
          const ret: OptionSelectItem = {
            label: getBiomeName(b),
            handler: () => {
              this.scene.ui.setMode(Mode.MESSAGE);
              setNextBiome(b);
              return true;
            }
          };
          return ret;
        });
        this.scene.ui.setMode(Mode.OPTION_SELECT, {
          options: biomeSelectItems,
          delay: 1000
        });
      } else {
        setNextBiome(biomes[Utils.randSeedInt(biomes.length)]);
      }
    } else if (biomeLinks.hasOwnProperty(currentBiome)) {
      setNextBiome(biomeLinks[currentBiome] as Biome);
    } else {
      setNextBiome(this.generateNextBiome());
    }
  }

  generateNextBiome(): Biome {
    if (!(this.scene.currentBattle.waveIndex % 50)) {
      return Biome.END;
    }
    return this.scene.generateRandomBiome(this.scene.currentBattle.waveIndex);
  }
}

export class SwitchBiomePhase extends BattlePhase {
  private nextBiome: Biome;

  constructor(scene: BattleScene, nextBiome: Biome) {
    super(scene);

    this.nextBiome = nextBiome;
  }

  start() {
    super.start();

    if (this.nextBiome === undefined) {
      return this.end();
    }

    this.scene.tweens.add({
      targets: [ this.scene.arenaEnemy, this.scene.lastEnemyTrainer ],
      x: "+=300",
      duration: 2000,
      onComplete: () => {
        this.scene.arenaEnemy.setX(this.scene.arenaEnemy.x - 600);

        this.scene.newArena(this.nextBiome);

        const biomeKey = getBiomeKey(this.nextBiome);
        const bgTexture = `${biomeKey}_bg`;
        this.scene.arenaBgTransition.setTexture(bgTexture);
        this.scene.arenaBgTransition.setAlpha(0);
        this.scene.arenaBgTransition.setVisible(true);
        this.scene.arenaPlayerTransition.setBiome(this.nextBiome);
        this.scene.arenaPlayerTransition.setAlpha(0);
        this.scene.arenaPlayerTransition.setVisible(true);

        this.scene.tweens.add({
          targets: [ this.scene.arenaPlayer, this.scene.arenaBgTransition, this.scene.arenaPlayerTransition ],
          duration: 1000,
          delay: 1000,
          ease: "Sine.easeInOut",
          alpha: (target: any) => target === this.scene.arenaPlayer ? 0 : 1,
          onComplete: () => {
            this.scene.arenaBg.setTexture(bgTexture);
            this.scene.arenaPlayer.setBiome(this.nextBiome);
            this.scene.arenaPlayer.setAlpha(1);
            this.scene.arenaEnemy.setBiome(this.nextBiome);
            this.scene.arenaEnemy.setAlpha(1);
            this.scene.arenaNextEnemy.setBiome(this.nextBiome);
            this.scene.arenaBgTransition.setVisible(false);
            this.scene.arenaPlayerTransition.setVisible(false);
            if (this.scene.lastEnemyTrainer) {
              this.scene.lastEnemyTrainer.destroy();
            }

            this.end();
          }
        });
      }
    });
  }
}

export class SummonPhase extends PartyMemberPokemonPhase {
  private loaded: boolean;

  constructor(scene: BattleScene, fieldIndex: integer, player: boolean = true, loaded: boolean = false) {
    super(scene, fieldIndex, player);

    this.loaded = loaded;
  }

  start() {
    super.start();

    this.preSummon();
  }

  /**
  * Sends out a Pokemon before the battle begins and shows the appropriate messages
  */
  preSummon(): void {
    const partyMember = this.getPokemon();
    // If the Pokemon about to be sent out is fainted, switch to the first non-fainted Pokemon
    if (partyMember.isFainted()) {
      console.warn("The Pokemon about to be sent out is fainted. Attempting to resolve...");
      const party = this.getParty();
      
      // Find the first non-fainted Pokemon index above the current one
      const nonFaintedIndex = party.findIndex((p, i) => i > this.partyMemberIndex && !p.isFainted());
      if (nonFaintedIndex === -1) {
        console.error("Party Details:\n", party);
        throw new Error("All available Pokemon were fainted!");
      }

      // Swaps the fainted Pokemon and the first non-fainted Pokemon in the party
      [party[this.partyMemberIndex], party[nonFaintedIndex]] = [party[nonFaintedIndex], party[this.partyMemberIndex]]; 
      console.warn("Swapped %s %O with %s %O", partyMember?.name, partyMember, party[0]?.name, party[0]);
    }

    if (this.player) {
      this.scene.ui.showText(i18next.t("battle:playerGo", { pokemonName: this.getPokemon().name }));
      if (this.player) {
        this.scene.pbTray.hide();
      }
      this.scene.trainer.setTexture(`trainer_${this.scene.gameData.gender === PlayerGender.FEMALE ? "f" : "m"}_back_pb`);
      this.scene.time.delayedCall(562, () => {
        this.scene.trainer.setFrame("2");
        this.scene.time.delayedCall(64, () => {
          this.scene.trainer.setFrame("3");
        });
      });
      this.scene.tweens.add({
        targets: this.scene.trainer,
        x: -36,
        duration: 1000,
        onComplete: () => this.scene.trainer.setVisible(false)
      });
      this.scene.time.delayedCall(750, () => this.summon());
    } else {
      this.scene.pbTrayEnemy.hide();
      this.scene.ui.showText(`${this.scene.currentBattle.trainer.getName(!(this.fieldIndex % 2) ? TrainerSlot.TRAINER : TrainerSlot.TRAINER_PARTNER)} sent out\n${this.getPokemon().name}!`, null, () => this.summon());
    }
  }

  summon(): void {
    const pokemon = this.getPokemon();

    const pokeball = this.scene.addFieldSprite(this.player ? 36 : 248, this.player ? 80 : 44, "pb", getPokeballAtlasKey(pokemon.pokeball));
    pokeball.setVisible(false);
    pokeball.setOrigin(0.5, 0.625);
    this.scene.field.add(pokeball);

    if (this.fieldIndex === 1) {
      pokemon.setFieldPosition(FieldPosition.RIGHT, 0);
    } else {
      const availablePartyMembers = this.getParty().filter(p => !p.isFainted()).length;
      pokemon.setFieldPosition(!this.scene.currentBattle.double || availablePartyMembers === 1 ? FieldPosition.CENTER : FieldPosition.LEFT);
    }

    const fpOffset = pokemon.getFieldPositionOffset();

    pokeball.setVisible(true);

    this.scene.tweens.add({
      targets: pokeball,
      duration: 650,
      x: (this.player ? 100 : 236) + fpOffset[0]
    });

    this.scene.tweens.add({
      targets: pokeball,
      duration: 150,
      ease: "Cubic.easeOut",
      y: (this.player ? 70 : 34) + fpOffset[1],
      onComplete: () => {
        this.scene.tweens.add({
          targets: pokeball,
          duration: 500,
          ease: "Cubic.easeIn",
          angle: 1440,
          y: (this.player ? 132 : 86) + fpOffset[1],
          onComplete: () => {
            this.scene.playSound("pb_rel");
            pokeball.destroy();
            this.scene.add.existing(pokemon);
            this.scene.field.add(pokemon);
            if (!this.player) {
              const playerPokemon = this.scene.getPlayerPokemon() as Pokemon;
              if (playerPokemon?.visible) {
                this.scene.field.moveBelow(pokemon, playerPokemon);
              }
              this.scene.currentBattle.seenEnemyPartyMemberIds.add(pokemon.id);
            }
            addPokeballOpenParticles(this.scene, pokemon.x, pokemon.y - 16, pokemon.pokeball);
            this.scene.updateModifiers(this.player);
            this.scene.updateFieldScale();
            pokemon.showInfo();
            pokemon.playAnim();
            pokemon.setVisible(true);
            pokemon.getSprite().setVisible(true);
            pokemon.setScale(0.5);
            pokemon.tint(getPokeballTintColor(pokemon.pokeball));
            pokemon.untint(250, "Sine.easeIn");
            this.scene.updateFieldScale();
            this.scene.tweens.add({
              targets: pokemon,
              duration: 250,
              ease: "Sine.easeIn",
              scale: pokemon.getSpriteScale(),
              onComplete: () => {
                pokemon.cry(pokemon.getHpRatio() > 0.25 ? undefined : { rate: 0.85 });
                pokemon.getSprite().clearTint();
                pokemon.resetSummonData();
                this.scene.time.delayedCall(1000, () => this.end());
              }
            });
          }
        });
      }
    });
  }

  onEnd(): void {
    const pokemon = this.getPokemon();

    if (pokemon.isShiny()) {
      this.scene.unshiftPhase(new ShinySparklePhase(this.scene, pokemon.getBattlerIndex()));
    }

    pokemon.resetTurnData();

    if (!this.loaded || this.scene.currentBattle.battleType === BattleType.TRAINER || (this.scene.currentBattle.waveIndex % 10) === 1) {
      this.scene.triggerPokemonFormChange(pokemon, SpeciesFormChangeActiveTrigger, true);

      this.queuePostSummon();
    }
  }

  queuePostSummon(): void {
    this.scene.pushPhase(new PostSummonPhase(this.scene, this.getPokemon().getBattlerIndex()));
  }

  end() {
    this.onEnd();

    super.end();
  }
}

export class SwitchSummonPhase extends SummonPhase {
  private slotIndex: integer;
  private doReturn: boolean;
  private batonPass: boolean;

  private lastPokemon: Pokemon;

  constructor(scene: BattleScene, fieldIndex: integer, slotIndex: integer, doReturn: boolean, batonPass: boolean, player?: boolean) {
    super(scene, fieldIndex, player !== undefined ? player : true);

    this.slotIndex = slotIndex;
    this.doReturn = doReturn;
    this.batonPass = batonPass;
  }

  preSummon(): void {
    if (!this.player) {
      if (this.slotIndex === -1) {
        this.slotIndex = this.scene.currentBattle.trainer.getNextSummonIndex(!this.fieldIndex ? TrainerSlot.TRAINER : TrainerSlot.TRAINER_PARTNER);
      }
      if (this.slotIndex > -1) {
        this.showEnemyTrainer(!(this.fieldIndex % 2) ? TrainerSlot.TRAINER : TrainerSlot.TRAINER_PARTNER);
        this.scene.pbTrayEnemy.showPbTray(this.scene.getEnemyParty());
      }
    }

    if (!this.doReturn || (this.slotIndex !== -1 && !(this.player ? this.scene.getParty() : this.scene.getEnemyParty())[this.slotIndex])) {
      if (this.player) {
        return this.switchAndSummon();
      } else {
        this.scene.time.delayedCall(750, () => this.switchAndSummon());
        return;
      }
    }

    const pokemon = this.getPokemon();

    if (!this.batonPass) {
      (this.player ? this.scene.getEnemyField() : this.scene.getPlayerField()).forEach(enemyPokemon => enemyPokemon.removeTagsBySourceId(pokemon.id));
    }

    applyPreSwitchOutAbAttrs(PreSwitchOutAbAttr, pokemon);

    this.scene.ui.showText(this.player ?
      i18next.t("battle:playerComeBack", { pokemonName: pokemon.name }) :
      i18next.t("battle:trainerComeBack", {
        trainerName: this.scene.currentBattle.trainer.getName(!(this.fieldIndex % 2) ? TrainerSlot.TRAINER : TrainerSlot.TRAINER_PARTNER),
        pokemonName: pokemon.name
      })
    );
    this.scene.playSound("pb_rel");
    pokemon.hideInfo();
    pokemon.tint(getPokeballTintColor(pokemon.pokeball), 1, 250, "Sine.easeIn");
    this.scene.tweens.add({
      targets: pokemon,
      duration: 250,
      ease: "Sine.easeIn",
      scale: 0.5,
      onComplete: () => {
        pokemon.setVisible(false);
        this.scene.field.remove(pokemon);
        this.scene.triggerPokemonFormChange(pokemon, SpeciesFormChangeActiveTrigger, true);
        this.scene.time.delayedCall(750, () => this.switchAndSummon());
      }
    });
  }

  switchAndSummon() {
    const party = this.player ? this.getParty() : this.scene.getEnemyParty();
    const switchedPokemon = party[this.slotIndex];
    this.lastPokemon = this.getPokemon();
    if (this.batonPass && switchedPokemon) {
      (this.player ? this.scene.getEnemyField() : this.scene.getPlayerField()).forEach(enemyPokemon => enemyPokemon.transferTagsBySourceId(this.lastPokemon.id, switchedPokemon.id));
      if (!this.scene.findModifier(m => m instanceof SwitchEffectTransferModifier && (m as SwitchEffectTransferModifier).pokemonId === switchedPokemon.id)) {
        const batonPassModifier = this.scene.findModifier(m => m instanceof SwitchEffectTransferModifier
          && (m as SwitchEffectTransferModifier).pokemonId === this.lastPokemon.id) as SwitchEffectTransferModifier;
        if (batonPassModifier && !this.scene.findModifier(m => m instanceof SwitchEffectTransferModifier && (m as SwitchEffectTransferModifier).pokemonId === switchedPokemon.id)) {
          this.scene.tryTransferHeldItemModifier(batonPassModifier, switchedPokemon, false, false);
        }
      }
    }
    if (switchedPokemon) {
      party[this.slotIndex] = this.lastPokemon;
      party[this.fieldIndex] = switchedPokemon;
      const showTextAndSummon = () => {
        this.scene.ui.showText(this.player ?
          i18next.t("battle:playerGo", { pokemonName: switchedPokemon.name }) :
          i18next.t("battle:trainerGo", {
            trainerName: this.scene.currentBattle.trainer.getName(!(this.fieldIndex % 2) ? TrainerSlot.TRAINER : TrainerSlot.TRAINER_PARTNER),
            pokemonName: this.getPokemon().name
          })
        );
        this.summon();
      };
      if (this.player) {
        showTextAndSummon();
      } else {
        this.scene.time.delayedCall(1500, () => {
          this.hideEnemyTrainer();
          this.scene.pbTrayEnemy.hide();
          showTextAndSummon();
        });
      }
    } else {
      this.end();
    }
  }

  onEnd(): void {
    super.onEnd();

    const pokemon = this.getPokemon();
    const moveId = pokemon.scene.currentBattle.turnCommands[this.fieldIndex]?.move?.move;
    const lastUsedMove = moveId ? allMoves[moveId] : undefined;

    // Compensate for turn spent summoning
<<<<<<< HEAD
    if (pokemon.scene.currentBattle.turnCommands[this.fieldIndex]?.command === Command.POKEMON || !!lastUsedMove?.findAttr(attr => attr instanceof ForceSwitchOutAttr)) //check if hard switch OR pivot move was used
    {
=======
    if (pokemon.scene.currentBattle.turnCommands[this.fieldIndex]?.command === Command.POKEMON || !!lastUsedMove?.findAttr(attr => attr instanceof ForceSwitchOutAttr)) { //check if hard switch OR pivot move was used
>>>>>>> bac6c229
      pokemon.battleSummonData.turnCount--;
    }

    if (this.batonPass && pokemon) {
      pokemon.transferSummon(this.lastPokemon);
    }

    this.lastPokemon?.resetSummonData();

    this.scene.triggerPokemonFormChange(pokemon, SpeciesFormChangeActiveTrigger, true);
  }

  queuePostSummon(): void {
    this.scene.unshiftPhase(new PostSummonPhase(this.scene, this.getPokemon().getBattlerIndex()));
  }
}

export class ReturnPhase extends SwitchSummonPhase {
  constructor(scene: BattleScene, fieldIndex: integer) {
    super(scene, fieldIndex, -1, true, false);
  }

  switchAndSummon(): void {
    this.end();
  }

  summon(): void { }

  onEnd(): void {
    const pokemon = this.getPokemon();

    pokemon.resetTurnData();
    pokemon.resetSummonData();

    this.scene.updateFieldScale();

    this.scene.triggerPokemonFormChange(pokemon, SpeciesFormChangeActiveTrigger);
  }
}

export class ShowTrainerPhase extends BattlePhase {
  constructor(scene: BattleScene) {
    super(scene);
  }

  start() {
    super.start();

    this.scene.trainer.setVisible(true);

    this.scene.trainer.setTexture(`trainer_${this.scene.gameData.gender === PlayerGender.FEMALE ? "f" : "m"}_back`);

    this.scene.tweens.add({
      targets: this.scene.trainer,
      x: 106,
      duration: 1000,
      onComplete: () => this.end()
    });
  }
}

export class ToggleDoublePositionPhase extends BattlePhase {
  private double: boolean;

  constructor(scene: BattleScene, double: boolean) {
    super(scene);

    this.double = double;
  }

  start() {
    super.start();

    const playerPokemon = this.scene.getPlayerField().find(p => p.isActive(true));
    if (playerPokemon) {
      playerPokemon.setFieldPosition(this.double && this.scene.getParty().filter(p => !p.isFainted()).length > 1 ? FieldPosition.LEFT : FieldPosition.CENTER, 500).then(() => {
        if (playerPokemon.getFieldIndex() === 1) {
          const party = this.scene.getParty();
          party[1] = party[0];
          party[0] = playerPokemon;
        }
        this.end();
      });
    } else {
      this.end();
    }
  }
}

export class CheckSwitchPhase extends BattlePhase {
  protected fieldIndex: integer;
  protected useName: boolean;

  constructor(scene: BattleScene, fieldIndex: integer, useName: boolean) {
    super(scene);

    this.fieldIndex = fieldIndex;
    this.useName = useName;
  }

  start() {
    super.start();

    const pokemon = this.scene.getPlayerField()[this.fieldIndex];

    if (this.scene.field.getAll().indexOf(pokemon) === -1) {
      this.scene.unshiftPhase(new SummonMissingPhase(this.scene, this.fieldIndex));
      super.end();
      return;
    }

    if (!this.scene.getParty().slice(1).filter(p => p.isActive()).length) {
      super.end();
      return;
    }

    if (pokemon.getTag(BattlerTagType.FRENZY)) {
      super.end();
      return;
    }

    this.scene.ui.showText(i18next.t("battle:switchQuestion", { pokemonName: this.useName ? pokemon.name : i18next.t("battle:pokemon") }), null, () => {
      this.scene.ui.setMode(Mode.CONFIRM, () => {
        this.scene.ui.setMode(Mode.MESSAGE);
        this.scene.tryRemovePhase(p => p instanceof PostSummonPhase && p.player && p.fieldIndex === this.fieldIndex);
        this.scene.unshiftPhase(new SwitchPhase(this.scene, this.fieldIndex, false, true));
        this.end();
      }, () => {
        this.scene.ui.setMode(Mode.MESSAGE);
        this.end();
      });
    });
  }
}

export class SummonMissingPhase extends SummonPhase {
  constructor(scene: BattleScene, fieldIndex: integer) {
    super(scene, fieldIndex);
  }

  preSummon(): void {
    this.scene.ui.showText(i18next.t("battle:sendOutPokemon", { pokemonName: this.getPokemon().name}));
    this.scene.time.delayedCall(250, () => this.summon());
  }
}

export class LevelCapPhase extends FieldPhase {
  constructor(scene: BattleScene) {
    super(scene);
  }

  start(): void {
    super.start();

    this.scene.ui.setMode(Mode.MESSAGE).then(() => {
      this.scene.playSound("level_up_fanfare");
      this.scene.ui.showText(i18next.t("battle:levelCapUp", { levelCap: this.scene.getMaxExpLevel() }), null, () => this.end(), null, true);
      this.executeForAll(pokemon => pokemon.updateInfo(true));
    });
  }
}

export class TurnInitPhase extends FieldPhase {
  constructor(scene: BattleScene) {
    super(scene);
  }

  start() {
    super.start();

    //this.scene.pushPhase(new MoveAnimTestPhase(this.scene));

    this.scene.getField().forEach((pokemon, i) => {
      if (pokemon?.isActive()) {
        if (pokemon.isPlayer()) {
          this.scene.currentBattle.addParticipant(pokemon as PlayerPokemon);
        }

        pokemon.resetTurnData();

        this.scene.pushPhase(pokemon.isPlayer() ? new CommandPhase(this.scene, i) : new EnemyCommandPhase(this.scene, i - BattlerIndex.ENEMY));
      }
    });

    this.scene.pushPhase(new TurnStartPhase(this.scene));

    this.end();
  }
}

export class CommandPhase extends FieldPhase {
  protected fieldIndex: integer;

  constructor(scene: BattleScene, fieldIndex: integer) {
    super(scene);

    this.fieldIndex = fieldIndex;
  }

  start() {
    super.start();

    if (this.fieldIndex) {
      const allyCommand = this.scene.currentBattle.turnCommands[this.fieldIndex - 1];
      if (allyCommand.command === Command.BALL || allyCommand.command === Command.RUN) {
        this.scene.currentBattle.turnCommands[this.fieldIndex] = { command: allyCommand.command, skip: true };
      }
    }

    if (this.scene.currentBattle.turnCommands[this.fieldIndex]?.skip) {
      return this.end();
    }

    const playerPokemon = this.scene.getPlayerField()[this.fieldIndex];

    const moveQueue = playerPokemon.getMoveQueue();

    while (moveQueue.length && moveQueue[0]
      && moveQueue[0].move && (!playerPokemon.getMoveset().find(m => m.moveId === moveQueue[0].move)
      || !playerPokemon.getMoveset()[playerPokemon.getMoveset().findIndex(m => m.moveId === moveQueue[0].move)].isUsable(playerPokemon, moveQueue[0].ignorePP))) {
      moveQueue.shift();
    }

    if (moveQueue.length) {
      const queuedMove = moveQueue[0];
      if (!queuedMove.move) {
        this.handleCommand(Command.FIGHT, -1, false);
      } else {
        const moveIndex = playerPokemon.getMoveset().findIndex(m => m.moveId === queuedMove.move);
        if (moveIndex > -1 && playerPokemon.getMoveset()[moveIndex].isUsable(playerPokemon, queuedMove.ignorePP)) {
          this.handleCommand(Command.FIGHT, moveIndex, queuedMove.ignorePP, { targets: queuedMove.targets, multiple: queuedMove.targets.length > 1 });
        } else {
          this.scene.ui.setMode(Mode.COMMAND, this.fieldIndex);
        }
      }
    } else {
      this.scene.ui.setMode(Mode.COMMAND, this.fieldIndex);
    }
  }

  handleCommand(command: Command, cursor: integer, ...args: any[]): boolean {
    const playerPokemon = this.scene.getPlayerField()[this.fieldIndex];
    const enemyField = this.scene.getEnemyField();
    let success: boolean;

    switch (command) {
    case Command.FIGHT:
      let useStruggle = false;
      if (cursor === -1 || 
            playerPokemon.trySelectMove(cursor, args[0] as boolean) || 
           (useStruggle = cursor > -1 && !playerPokemon.getMoveset().filter(m => m.isUsable(playerPokemon)).length)) {          
        const moveId = !useStruggle ? cursor > -1 ? playerPokemon.getMoveset()[cursor].moveId : Moves.NONE : Moves.STRUGGLE;
        const turnCommand: TurnCommand = { command: Command.FIGHT, cursor: cursor, move: { move: moveId, targets: [], ignorePP: args[0] }, args: args };
        const moveTargets: MoveTargetSet = args.length < 3 ? getMoveTargets(playerPokemon, moveId) : args[2];
        if (!moveId) {
          turnCommand.targets = [ this.fieldIndex ];
        }
        console.log(moveTargets, playerPokemon.name);
        if (moveTargets.targets.length <= 1 || moveTargets.multiple) {
          turnCommand.move.targets = moveTargets.targets;
        } else if(playerPokemon.getTag(BattlerTagType.CHARGING) && playerPokemon.getMoveQueue().length >= 1) {
          turnCommand.move.targets = playerPokemon.getMoveQueue()[0].targets;
        } else {
          this.scene.unshiftPhase(new SelectTargetPhase(this.scene, this.fieldIndex));
        }
        this.scene.currentBattle.turnCommands[this.fieldIndex] = turnCommand;
        success = true;
      } else if (cursor < playerPokemon.getMoveset().length) {
        const move = playerPokemon.getMoveset()[cursor];
        this.scene.ui.setMode(Mode.MESSAGE);

        // Decides between a Disabled, Not Implemented, or No PP translation message
        const errorMessage = 
            playerPokemon.summonData.disabledMove === move.moveId ? "battle:moveDisabled" : 
              move.getName().endsWith(" (N)") ? "battle:moveNotImplemented" : "battle:moveNoPP";
        const moveName = move.getName().replace(" (N)", ""); // Trims off the indicator

        this.scene.ui.showText(i18next.t(errorMessage, { moveName: moveName }), null, () => {
          this.scene.ui.clearText();
          this.scene.ui.setMode(Mode.FIGHT, this.fieldIndex);
        }, null, true);
      }
      break;
    case Command.BALL:
      if (this.scene.arena.biomeType === Biome.END && (!this.scene.gameMode.isClassic || (this.scene.getEnemyField().filter(p => p.isActive(true)).some(p => !p.scene.gameData.dexData[p.species.speciesId].caughtAttr) && this.scene.gameData.getStarterCount(d => !!d.caughtAttr) < Object.keys(speciesStarters).length - 1))) {
        this.scene.ui.setMode(Mode.COMMAND, this.fieldIndex);
        this.scene.ui.setMode(Mode.MESSAGE);
        this.scene.ui.showText(i18next.t("battle:noPokeballForce"), null, () => {
          this.scene.ui.showText(null, 0);
          this.scene.ui.setMode(Mode.COMMAND, this.fieldIndex);
        }, null, true);
      } else if (this.scene.currentBattle.battleType === BattleType.TRAINER) {
        this.scene.ui.setMode(Mode.COMMAND, this.fieldIndex);
        this.scene.ui.setMode(Mode.MESSAGE);
        this.scene.ui.showText(i18next.t("battle:noPokeballTrainer"), null, () => {
          this.scene.ui.showText(null, 0);
          this.scene.ui.setMode(Mode.COMMAND, this.fieldIndex);
        }, null, true);
      } else {
        const targets = this.scene.getEnemyField().filter(p => p.isActive(true)).map(p => p.getBattlerIndex());
        if (targets.length > 1) {
          this.scene.ui.setMode(Mode.COMMAND, this.fieldIndex);
          this.scene.ui.setMode(Mode.MESSAGE);
          this.scene.ui.showText(i18next.t("battle:noPokeballMulti"), null, () => {
            this.scene.ui.showText(null, 0);
            this.scene.ui.setMode(Mode.COMMAND, this.fieldIndex);
          }, null, true);
        } else if (cursor < 5) {
          const targetPokemon = this.scene.getEnemyField().find(p => p.isActive(true));
          if (targetPokemon.isBoss() && targetPokemon.bossSegmentIndex >= 1 && !targetPokemon.hasAbility(Abilities.WONDER_GUARD, false, true) && cursor < PokeballType.MASTER_BALL) {
            this.scene.ui.setMode(Mode.COMMAND, this.fieldIndex);
            this.scene.ui.setMode(Mode.MESSAGE);
            this.scene.ui.showText(i18next.t("battle:noPokeballStrong"), null, () => {
              this.scene.ui.showText(null, 0);
              this.scene.ui.setMode(Mode.COMMAND, this.fieldIndex);
            }, null, true);
          } else {
            this.scene.currentBattle.turnCommands[this.fieldIndex] = { command: Command.BALL, cursor: cursor };
            this.scene.currentBattle.turnCommands[this.fieldIndex].targets = targets;
            if (this.fieldIndex) {
              this.scene.currentBattle.turnCommands[this.fieldIndex - 1].skip = true;
            }
            success = true;
          }
        }
      }
      break;
    case Command.POKEMON:
    case Command.RUN:
      const isSwitch = command === Command.POKEMON;
      if (!isSwitch && this.scene.arena.biomeType === Biome.END) {
        this.scene.ui.setMode(Mode.COMMAND, this.fieldIndex);
        this.scene.ui.setMode(Mode.MESSAGE);
        this.scene.ui.showText(i18next.t("battle:noEscapeForce"), null, () => {
          this.scene.ui.showText(null, 0);
          this.scene.ui.setMode(Mode.COMMAND, this.fieldIndex);
        }, null, true);
      } else if (!isSwitch && this.scene.currentBattle.battleType === BattleType.TRAINER) {
        this.scene.ui.setMode(Mode.COMMAND, this.fieldIndex);
        this.scene.ui.setMode(Mode.MESSAGE);
        this.scene.ui.showText(i18next.t("battle:noEscapeTrainer"), null, () => {
          this.scene.ui.showText(null, 0);
          this.scene.ui.setMode(Mode.COMMAND, this.fieldIndex);
        }, null, true);
      } else {
        const trapTag = playerPokemon.findTag(t => t instanceof TrappedTag) as TrappedTag;
        const trapped = new Utils.BooleanHolder(false);
        const batonPass = isSwitch && args[0] as boolean;
        if (!batonPass) {
          enemyField.forEach(enemyPokemon => applyCheckTrappedAbAttrs(CheckTrappedAbAttr, enemyPokemon, trapped, playerPokemon));
        }
        if (batonPass || (!trapTag && !trapped.value)) {
          this.scene.currentBattle.turnCommands[this.fieldIndex] = isSwitch
            ? { command: Command.POKEMON, cursor: cursor, args: args }
            : { command: Command.RUN };
          success = true;
          if (!isSwitch && this.fieldIndex) {
            this.scene.currentBattle.turnCommands[this.fieldIndex - 1].skip = true;
          }
        } else if (trapTag) {
          if(trapTag.sourceMove === Moves.INGRAIN && this.scene.getPokemonById(trapTag.sourceId).isOfType(Type.GHOST)) {
            success = true;
            this.scene.currentBattle.turnCommands[this.fieldIndex] = isSwitch 
              ? { command: Command.POKEMON, cursor: cursor, args: args }
              : { command: Command.RUN };
            break;
<<<<<<< HEAD
          }
          if (!isSwitch) { 
            this.scene.ui.setMode(Mode.COMMAND, this.fieldIndex);
            this.scene.ui.setMode(Mode.MESSAGE);
          }
=======
          }
          if (!isSwitch) { 
            this.scene.ui.setMode(Mode.COMMAND, this.fieldIndex);
            this.scene.ui.setMode(Mode.MESSAGE);
          }
>>>>>>> bac6c229
          this.scene.ui.showText(
            i18next.t("battle:noEscapePokemon", {
              pokemonName: this.scene.getPokemonById(trapTag.sourceId).name,
              moveName: trapTag.getMoveName(),
              escapeVerb: isSwitch ? i18next.t("battle:escapeVerbSwitch") : i18next.t("battle:escapeVerbFlee")
            }),
            null,
            () => {
              this.scene.ui.showText(null, 0);
              if (!isSwitch) {
                this.scene.ui.setMode(Mode.COMMAND, this.fieldIndex);
              }
            }, null, true);
        }
      }
      break;
    }

    if (success) {
      this.end();
    }

    return success;
  }

  cancel() {
    if (this.fieldIndex) {
      this.scene.unshiftPhase(new CommandPhase(this.scene, 0));
      this.scene.unshiftPhase(new CommandPhase(this.scene, 1));
      this.end();
    }
  }

  checkFightOverride(): boolean {
    const pokemon = this.getPokemon();

    const encoreTag = pokemon.getTag(EncoreTag) as EncoreTag;

    if (!encoreTag) {
      return false;
    }

    const moveIndex = pokemon.getMoveset().findIndex(m => m.moveId === encoreTag.moveId);

    if (moveIndex === -1 || !pokemon.getMoveset()[moveIndex].isUsable(pokemon)) {
      return false;
    }

    this.handleCommand(Command.FIGHT, moveIndex, false);

    return true;
  }

  getFieldIndex(): integer {
    return this.fieldIndex;
  }

  getPokemon(): PlayerPokemon {
    return this.scene.getPlayerField()[this.fieldIndex];
  }

  end() {
    this.scene.ui.setMode(Mode.MESSAGE).then(() => super.end());
  }
}

export class EnemyCommandPhase extends FieldPhase {
  protected fieldIndex: integer;

  constructor(scene: BattleScene, fieldIndex: integer) {
    super(scene);

    this.fieldIndex = fieldIndex;
  }

  start() {
    super.start();

    const enemyPokemon = this.scene.getEnemyField()[this.fieldIndex];

    const battle = this.scene.currentBattle;

    const trainer = battle.trainer;

    if (trainer && !enemyPokemon.getMoveQueue().length) {
      const opponents = enemyPokemon.getOpponents();

      const trapTag = enemyPokemon.findTag(t => t instanceof TrappedTag) as TrappedTag;
      const trapped = new Utils.BooleanHolder(false);
      opponents.forEach(playerPokemon => applyCheckTrappedAbAttrs(CheckTrappedAbAttr, playerPokemon, trapped, enemyPokemon));
      if (!trapTag && !trapped.value) {
        const partyMemberScores = trainer.getPartyMemberMatchupScores(enemyPokemon.trainerSlot, true);

        if (partyMemberScores.length) {
          const matchupScores = opponents.map(opp => enemyPokemon.getMatchupScore(opp));
          const matchupScore = matchupScores.reduce((total, score) => total += score, 0) / matchupScores.length;
          
          const sortedPartyMemberScores = trainer.getSortedPartyMemberMatchupScores(partyMemberScores);

          const switchMultiplier = 1 - (battle.enemySwitchCounter ? Math.pow(0.1, (1 / battle.enemySwitchCounter)) : 0);

          if (sortedPartyMemberScores[0][1] * switchMultiplier >= matchupScore * (trainer.config.isBoss ? 2 : 3)) {
            const index = trainer.getNextSummonIndex(enemyPokemon.trainerSlot, partyMemberScores);

            battle.turnCommands[this.fieldIndex + BattlerIndex.ENEMY] =
              { command: Command.POKEMON, cursor: index, args: [ false ] };
            
            battle.enemySwitchCounter++;

            return this.end();
          }
        }
      }
    }

    const nextMove = enemyPokemon.getNextMove();

    this.scene.currentBattle.turnCommands[this.fieldIndex + BattlerIndex.ENEMY] =
      { command: Command.FIGHT, move: nextMove };

    this.scene.currentBattle.enemySwitchCounter = Math.max(this.scene.currentBattle.enemySwitchCounter - 1, 0);

    this.end();
  }
}

export class SelectTargetPhase extends PokemonPhase {
  constructor(scene: BattleScene, fieldIndex: integer) {
    super(scene, fieldIndex);
  }

  start() {
    super.start();

    const turnCommand = this.scene.currentBattle.turnCommands[this.fieldIndex];
    const move = turnCommand.move?.move;
    this.scene.ui.setMode(Mode.TARGET_SELECT, this.fieldIndex, move, (cursor: integer) => {
      this.scene.ui.setMode(Mode.MESSAGE);
      if (cursor === -1) {
        this.scene.currentBattle.turnCommands[this.fieldIndex] = null;
        this.scene.unshiftPhase(new CommandPhase(this.scene, this.fieldIndex));
      } else {
        turnCommand.targets = [ cursor ];
      }
      if (turnCommand.command === Command.BALL && this.fieldIndex) {
        this.scene.currentBattle.turnCommands[this.fieldIndex - 1].skip = true;
      }
      this.end();
    });
  }
}

export class TurnStartPhase extends FieldPhase {
  constructor(scene: BattleScene) {
    super(scene);
  }

  start() {
    super.start();

    const field = this.scene.getField();
    const order = this.getOrder();

    const battlerBypassSpeed = {};

    this.scene.getField(true).filter(p => p.summonData).map(p => {
      const bypassSpeed = new Utils.BooleanHolder(false);
      this.scene.applyModifiers(BypassSpeedChanceModifier, p.isPlayer(), p, bypassSpeed);
      battlerBypassSpeed[p.getBattlerIndex()] = bypassSpeed;
    });

    const moveOrder = order.slice(0);

    moveOrder.sort((a, b) => {
      const aCommand = this.scene.currentBattle.turnCommands[a];
      const bCommand = this.scene.currentBattle.turnCommands[b];

      if (aCommand.command !== bCommand.command) {
        if (aCommand.command === Command.FIGHT) {
          return 1;
        } else if (bCommand.command === Command.FIGHT) {
          return -1;
        }
      } else if (aCommand.command === Command.FIGHT) {
        const aMove = allMoves[aCommand.move.move];
        const bMove = allMoves[bCommand.move.move];

        const aPriority = new Utils.IntegerHolder(aMove.priority);
        const bPriority = new Utils.IntegerHolder(bMove.priority);

        applyMoveAttrs(IncrementMovePriorityAttr,this.scene.getField().find(p => p?.isActive() && p.getBattlerIndex() === a),null,aMove,aPriority);
        applyMoveAttrs(IncrementMovePriorityAttr,this.scene.getField().find(p => p?.isActive() && p.getBattlerIndex() === b),null,bMove,bPriority);

		    applyAbAttrs(IncrementMovePriorityAbAttr, this.scene.getField().find(p => p?.isActive() && p.getBattlerIndex() === a), null, aMove, aPriority);
        applyAbAttrs(IncrementMovePriorityAbAttr, this.scene.getField().find(p => p?.isActive() && p.getBattlerIndex() === b), null, bMove, bPriority);
        
        if (aPriority.value !== bPriority.value) {
          return aPriority.value < bPriority.value ? 1 : -1;
        }
      }

      if (battlerBypassSpeed[a].value !== battlerBypassSpeed[b].value) {
        return battlerBypassSpeed[a].value ? -1 : 1;
      }
      
      const aIndex = order.indexOf(a);
      const bIndex = order.indexOf(b);

      return aIndex < bIndex ? -1 : aIndex > bIndex ? 1 : 0;
    });

    for (const o of moveOrder) {

      const pokemon = field[o];
      const turnCommand = this.scene.currentBattle.turnCommands[o];

      if (turnCommand.skip) {
        continue;
      }

      switch (turnCommand.command) {
      case Command.FIGHT:
        const queuedMove = turnCommand.move;
        if (!queuedMove) {
          continue;
        }
        const move = pokemon.getMoveset().find(m => m.moveId === queuedMove.move) || new PokemonMove(queuedMove.move);
        if (pokemon.isPlayer()) {
          if (turnCommand.cursor === -1) {
            this.scene.pushPhase(new MovePhase(this.scene, pokemon, turnCommand.targets || turnCommand.move.targets, move));
          } else {
            const playerPhase = new MovePhase(this.scene, pokemon, turnCommand.targets || turnCommand.move.targets, move, false, queuedMove.ignorePP);
            this.scene.pushPhase(playerPhase);
          }
        } else {
          this.scene.pushPhase(new MovePhase(this.scene, pokemon, turnCommand.targets || turnCommand.move.targets, move, false, queuedMove.ignorePP));
        }
        break;
      case Command.BALL:
        this.scene.unshiftPhase(new AttemptCapturePhase(this.scene, turnCommand.targets[0] % 2, turnCommand.cursor));
        break;
      case Command.POKEMON:
      case Command.RUN:
        const isSwitch = turnCommand.command === Command.POKEMON;
        if (isSwitch) {
          this.scene.unshiftPhase(new SwitchSummonPhase(this.scene, pokemon.getFieldIndex(), turnCommand.cursor, true, turnCommand.args[0] as boolean, pokemon.isPlayer()));
        } else {
          this.scene.unshiftPhase(new AttemptRunPhase(this.scene, pokemon.getFieldIndex()));
        }
        break;
      }
    }

<<<<<<< HEAD
=======

>>>>>>> bac6c229
    if (this.scene.arena.weather) {
      this.scene.pushPhase(new WeatherEffectPhase(this.scene, this.scene.arena.weather));
    }

    for (const o of order) {
      if (field[o].status && field[o].status.isPostTurn()) {
        this.scene.pushPhase(new PostTurnStatusEffectPhase(this.scene, o));
      }
    }

    this.scene.pushPhase(new BerryPhase(this.scene));
    this.scene.pushPhase(new TurnEndPhase(this.scene));

    this.end();
  }
}

/** The phase after attacks where the pokemon eat berries */
export class BerryPhase extends FieldPhase {
  start() {
    super.start();

    this.executeForAll((pokemon) => {
      const hasUsableBerry = !!this.scene.findModifier((m) => {
        return m instanceof BerryModifier && m.shouldApply([pokemon]);
      }, pokemon.isPlayer());

      if (hasUsableBerry) {
        const cancelled = new Utils.BooleanHolder(false);
        pokemon.getOpponents().map((opp) => applyAbAttrs(PreventBerryUseAbAttr, opp, cancelled));

        if (cancelled.value) {
          pokemon.scene.queueMessage(getPokemonMessage(pokemon, " is too\nnervous to eat berries!"));
        } else {
          this.scene.unshiftPhase(new CommonAnimPhase(this.scene, pokemon.getBattlerIndex(), pokemon.getBattlerIndex(), CommonAnim.USE_ITEM));

          for (const berryModifier of this.scene.applyModifiers(BerryModifier, pokemon.isPlayer(), pokemon) as BerryModifier[]) {
            if (berryModifier.consumed) {
              if (!--berryModifier.stackCount) {
                this.scene.removeModifier(berryModifier);
              } else {
                berryModifier.consumed = false;
              }
            }
          }

          this.scene.updateModifiers(pokemon.isPlayer());
        }
      }
    });

    this.end();
  }
}

export class TurnEndPhase extends FieldPhase {
  constructor(scene: BattleScene) {
    super(scene);
  }

  start() {
    super.start();

    this.scene.currentBattle.incrementTurn(this.scene);
    
    const handlePokemon = (pokemon: Pokemon) => {
      pokemon.lapseTags(BattlerTagLapseType.TURN_END);
      
      if (pokemon.summonData.disabledMove && !--pokemon.summonData.disabledTurns) {
        this.scene.pushPhase(new MessagePhase(this.scene, i18next.t("battle:notDisabled", { pokemonName: `${getPokemonPrefix(pokemon)}${pokemon.name}`, moveName: allMoves[pokemon.summonData.disabledMove].name })));
        pokemon.summonData.disabledMove = Moves.NONE;
      }

<<<<<<< HEAD
      const hasUsableBerry = !!this.scene.findModifier(m => m instanceof BerryModifier && m.shouldApply([ pokemon ]), pokemon.isPlayer());
      if (hasUsableBerry) {
        this.scene.unshiftPhase(new BerryPhase(this.scene, pokemon.getBattlerIndex()));
      }

=======
>>>>>>> bac6c229
      this.scene.applyModifiers(TurnHealModifier, pokemon.isPlayer(), pokemon);

      if (this.scene.arena.terrain?.terrainType === TerrainType.GRASSY && pokemon.isGrounded()) {
        this.scene.unshiftPhase(new PokemonHealPhase(this.scene, pokemon.getBattlerIndex(),
          Math.max(pokemon.getMaxHp() >> 4, 1), getPokemonMessage(pokemon, "'s HP was restored."), true));
      }

      if (!pokemon.isPlayer()) {
        this.scene.applyModifiers(EnemyTurnHealModifier, false, pokemon);
        this.scene.applyModifier(EnemyStatusEffectHealChanceModifier, false, pokemon);
      }

      applyPostTurnAbAttrs(PostTurnAbAttr, pokemon);

      this.scene.applyModifiers(TurnHeldItemTransferModifier, pokemon.isPlayer(), pokemon);

      pokemon.battleSummonData.turnCount++;
    };

    this.executeForAll(handlePokemon);
      
    this.scene.arena.lapseTags();

    if (this.scene.arena.weather && !this.scene.arena.weather.lapse()) {
      this.scene.arena.trySetWeather(WeatherType.NONE, false);
    }

    if (this.scene.arena.terrain && !this.scene.arena.terrain.lapse()) {
      this.scene.arena.trySetTerrain(TerrainType.NONE, false);
    }

    this.end();
  }
}

export class BattleEndPhase extends BattlePhase {
  start() {
    super.start();

    this.scene.currentBattle.addBattleScore(this.scene);
    if (this.scene.currentBattle.moneyScattered) {
      this.scene.currentBattle.pickUpScatteredMoney(this.scene);
    }

    this.scene.gameData.gameStats.battles++;
    if (this.scene.currentBattle.trainer) {
      this.scene.gameData.gameStats.trainersDefeated++;
    }
    if (this.scene.gameMode.isEndless && this.scene.currentBattle.waveIndex + 1 > this.scene.gameData.gameStats.highestEndlessWave) {
      this.scene.gameData.gameStats.highestEndlessWave = this.scene.currentBattle.waveIndex + 1;
    }

    for (const pokemon of this.scene.getField()) {
      if (pokemon) {
        pokemon.resetBattleSummonData();
      }
    }

    for (const pokemon of this.scene.getParty().filter(p => !p.isFainted())) {
      applyPostBattleAbAttrs(PostBattleAbAttr, pokemon);
    }

    this.scene.clearEnemyHeldItemModifiers();

    const lapsingModifiers = this.scene.findModifiers(m => m instanceof LapsingPersistentModifier || m instanceof LapsingPokemonHeldItemModifier) as (LapsingPersistentModifier | LapsingPokemonHeldItemModifier)[];
    for (const m of lapsingModifiers) {
      const args: any[] = [];
      if (m instanceof LapsingPokemonHeldItemModifier) {
        args.push(this.scene.getPokemonById(m.pokemonId));
      }
      if (!m.lapse(args)) {
        this.scene.removeModifier(m);
      }
    }

    this.scene.updateModifiers().then(() => this.end());
  }
}

export class NewBattlePhase extends BattlePhase {
  start() {
    super.start();

    this.scene.newBattle();

    this.end();
  }
}

export class CommonAnimPhase extends PokemonPhase {
  private anim: CommonAnim;
  private targetIndex: integer;

  constructor(scene: BattleScene, battlerIndex: BattlerIndex, targetIndex: BattlerIndex, anim: CommonAnim) {
    super(scene, battlerIndex);

    this.anim = anim;
    this.targetIndex = targetIndex;
  }

  start() {
    new CommonBattleAnim(this.anim, this.getPokemon(), this.targetIndex !== undefined ? (this.player ? this.scene.getEnemyField() : this.scene.getPlayerField())[this.targetIndex] : this.getPokemon()).play(this.scene, () => {
      this.end();
    });
  }
}

export class MovePhase extends BattlePhase {
  public pokemon: Pokemon;
  public move: PokemonMove;
  public targets: BattlerIndex[];
  protected followUp: boolean;
  protected ignorePp: boolean;
  protected failed: boolean;
  protected cancelled: boolean;

  constructor(scene: BattleScene, pokemon: Pokemon, targets: BattlerIndex[], move: PokemonMove, followUp?: boolean, ignorePp?: boolean) {
    super(scene);

    this.pokemon = pokemon;
    this.targets = targets;
    this.move = move;
    this.followUp = !!followUp;
    this.ignorePp = !!ignorePp;
    this.failed = false;
    this.cancelled = false;
  }

  canMove(): boolean {
    return this.pokemon.isActive(true) && this.move.isUsable(this.pokemon, this.ignorePp) && !!this.targets.length;
  }

  /**Signifies the current move should fail but still use PP */
  fail(): void {
    this.failed = true;
  }

  /**Signifies the current move should cancel and retain PP */
  cancel(): void {
    this.cancelled = true;
  }

  start() {
    super.start();

    console.log(Moves[this.move.moveId]);

    if (!this.canMove()) {
      if (this.move.moveId && this.pokemon.summonData.disabledMove === this.move.moveId) {
        this.scene.queueMessage(`${this.move.getName()} is disabled!`);
      }
      return this.end();
    }

    if (!this.followUp) {
      if (this.move.getMove().checkFlag(MoveFlags.IGNORE_ABILITIES, this.pokemon, null)) {
        this.scene.arena.setIgnoreAbilities();
      }
    } else {
      this.pokemon.turnData.hitsLeft = undefined;
      this.pokemon.turnData.hitCount = undefined;
    }

    // Move redirection abilities (ie. Storm Drain) only support single target moves
    const moveTarget = this.targets.length === 1
      ? new Utils.IntegerHolder(this.targets[0])
      : null;
    if (moveTarget) {
      const oldTarget = moveTarget.value;
      this.scene.getField(true).filter(p => p !== this.pokemon).forEach(p => applyAbAttrs(RedirectMoveAbAttr, p, null, this.move.moveId, moveTarget));
      //Check if this move is immune to being redirected, and restore its target to the intended target if it is.
      if ((this.pokemon.hasAbilityWithAttr(BlockRedirectAbAttr) || this.move.getMove().getAttrs(BypassRedirectAttr).length)) {
        //If an ability prevented this move from being redirected, display its ability pop up.
        if ((this.pokemon.hasAbilityWithAttr(BlockRedirectAbAttr) && !this.move.getMove().getAttrs(BypassRedirectAttr).length) && oldTarget !== moveTarget.value) {
          this.scene.unshiftPhase(new ShowAbilityPhase(this.scene, this.pokemon.getBattlerIndex(), this.pokemon.getPassiveAbility().hasAttr(BlockRedirectAbAttr)));
        }
        moveTarget.value = oldTarget;
	    }
      this.targets[0] = moveTarget.value;
    }

    if (this.targets.length === 1 && this.targets[0] === BattlerIndex.ATTACKER) {
      if (this.pokemon.turnData.attacksReceived.length) {
        const attacker = this.pokemon.turnData.attacksReceived.length ? this.pokemon.scene.getPokemonById(this.pokemon.turnData.attacksReceived[0].sourceId) : null;
        if (attacker?.isActive(true)) {
          this.targets[0] = attacker.getBattlerIndex();
        }
      }
      if (this.targets[0] === BattlerIndex.ATTACKER) {
        this.fail(); // Marks the move as failed for later in doMove
        this.showMoveText();
        this.showFailedText();
      }
    }

    const targets = this.scene.getField(true).filter(p => {
      if (this.targets.indexOf(p.getBattlerIndex()) > -1) {
        return true;
      }
      return false;
    });

    const doMove = () => {
      this.pokemon.turnData.acted = true; // Record that the move was attempted, even if it fails
      
      this.pokemon.lapseTags(BattlerTagLapseType.PRE_MOVE);
      
      let ppUsed = 1;
      // Filter all opponents to include only those this move is targeting
      const targetedOpponents = this.pokemon.getOpponents().filter(o => this.targets.includes(o.getBattlerIndex()));
      for (const opponent of targetedOpponents) {
<<<<<<< HEAD
        if (this.move.ppUsed + ppUsed >= this.move.getMovePp()) // If we're already at max PP usage, stop checking
        {
          break;
        }
        if (opponent.hasAbilityWithAttr(IncreasePpAbAttr)) // Accounting for abilities like Pressure
        {
=======
        if (this.move.ppUsed + ppUsed >= this.move.getMovePp()) { // If we're already at max PP usage, stop checking
          break;
        }
        if (opponent.hasAbilityWithAttr(IncreasePpAbAttr)) { // Accounting for abilities like Pressure
>>>>>>> bac6c229
          ppUsed++;
        }
      }
	    
      if (!this.followUp && this.canMove() && !this.cancelled) {
        this.pokemon.lapseTags(BattlerTagLapseType.MOVE);
      }

      const moveQueue = this.pokemon.getMoveQueue();
      if (this.cancelled || this.failed) {
        if (this.failed) {
          this.move.usePp(ppUsed);
        } // Only use PP if the move failed

        // Record a failed move so Abilities like Truant don't trigger next turn and soft-lock
        this.pokemon.pushMoveHistory({ move: Moves.NONE, result: MoveResult.FAIL });

        this.pokemon.lapseTags(BattlerTagLapseType.MOVE_EFFECT); // Remove any tags from moves like Fly/Dive/etc.
        moveQueue.shift(); // Remove the second turn of charge moves
        return this.end();
      }

      this.scene.triggerPokemonFormChange(this.pokemon, SpeciesFormChangePreMoveTrigger);

      if (this.move.moveId) {
        this.showMoveText();
      }

      // This should only happen when there are no valid targets left on the field
      if ((moveQueue.length && moveQueue[0].move === Moves.NONE) || !targets.length) {        
        this.showFailedText();
        this.cancel();
        
        // Record a failed move so Abilities like Truant don't trigger next turn and soft-lock
        this.pokemon.pushMoveHistory({ move: Moves.NONE, result: MoveResult.FAIL });

        this.pokemon.lapseTags(BattlerTagLapseType.MOVE_EFFECT); // Remove any tags from moves like Fly/Dive/etc.

        moveQueue.shift();
        return this.end();
      }

<<<<<<< HEAD
      if (!moveQueue.length || !moveQueue.shift().ignorePP) // using .shift here clears out two turn moves once they've been used
      {
=======
      if (!moveQueue.length || !moveQueue.shift().ignorePP) {// using .shift here clears out two turn moves once they've been used
>>>>>>> bac6c229
        this.move.usePp(ppUsed);
      }

      if (!allMoves[this.move.moveId].getAttrs(CopyMoveAttr).length) {
        this.scene.currentBattle.lastMove = this.move.moveId;
      }

      // Assume conditions affecting targets only apply to moves with a single target
      let success = this.move.getMove().applyConditions(this.pokemon, targets[0], this.move.getMove());
      const cancelled = new Utils.BooleanHolder(false);
      let failedText = this.move.getMove().getFailedText(this.pokemon, targets[0], this.move.getMove(), cancelled);
      if (success && this.scene.arena.isMoveWeatherCancelled(this.move.getMove())) {
        success = false;
      } else if (success && this.scene.arena.isMoveTerrainCancelled(this.pokemon, this.targets, this.move.getMove())) {
        success = false;
<<<<<<< HEAD
        if (failedText == null) {
=======
        if (failedText === null) {
>>>>>>> bac6c229
          failedText = getTerrainBlockMessage(targets[0], this.scene.arena.terrain.terrainType);
        }
      }
      if (success) {
        this.scene.unshiftPhase(this.getEffectPhase());
      } else {
        this.pokemon.pushMoveHistory({ move: this.move.moveId, targets: this.targets, result: MoveResult.FAIL, virtual: this.move.virtual });
        if (!cancelled.value) {
          this.showFailedText(failedText);
        }
      }
      
      this.end();
    };

    if (!this.followUp && this.pokemon.status && !this.pokemon.status.isPostTurn()) {
      this.pokemon.status.incrementTurn();
      let activated = false;
      let healed = false;
      
      switch (this.pokemon.status.effect) {
      case StatusEffect.PARALYSIS:
        if (!this.pokemon.randSeedInt(4)) {
          activated = true;
          this.cancelled = true;
        }
        break;
      case StatusEffect.SLEEP:
        applyMoveAttrs(BypassSleepAttr, this.pokemon, null, this.move.getMove());
        healed = this.pokemon.status.turnCount === this.pokemon.status.cureTurn;
        activated = !healed && !this.pokemon.getTag(BattlerTagType.BYPASS_SLEEP);
        this.cancelled = activated;
        break;
      case StatusEffect.FREEZE:
        healed = !!this.move.getMove().findAttr(attr => attr instanceof HealStatusEffectAttr && attr.selfTarget && attr.isOfEffect(StatusEffect.FREEZE)) || !this.pokemon.randSeedInt(5);
        activated = !healed;
        this.cancelled = activated;
        break;
      }
      
      if (activated) {
        this.scene.queueMessage(getPokemonMessage(this.pokemon, getStatusEffectActivationText(this.pokemon.status.effect)));
        this.scene.unshiftPhase(new CommonAnimPhase(this.scene, this.pokemon.getBattlerIndex(), undefined, CommonAnim.POISON + (this.pokemon.status.effect - 1)));
        doMove();
      } else {
        if (healed) {
          this.scene.queueMessage(getPokemonMessage(this.pokemon, getStatusEffectHealText(this.pokemon.status.effect)));
          this.pokemon.resetStatus();
          this.pokemon.updateInfo();
        }
        doMove();
      }
    } else {
      doMove();
    }
  }

  getEffectPhase(): MoveEffectPhase {
    return new MoveEffectPhase(this.scene, this.pokemon.getBattlerIndex(), this.targets, this.move);
  }

  showMoveText(): void {
    if (this.move.getMove().getAttrs(ChargeAttr).length) {
      const lastMove = this.pokemon.getLastXMoves() as TurnMove[];
      if (!lastMove.length || lastMove[0].move !== this.move.getMove().id || lastMove[0].result !== MoveResult.OTHER){
        this.scene.queueMessage(getPokemonMessage(this.pokemon, ` used\n${this.move.getName()}!`), 500);
        return;
      }
    }

    if (this.pokemon.getTag(BattlerTagType.RECHARGING || BattlerTagType.INTERRUPTED)) {
      return;
    }
    
    this.scene.queueMessage(getPokemonMessage(this.pokemon, ` used\n${this.move.getName()}!`), 500);
    applyMoveAttrs(PreMoveMessageAttr, this.pokemon, this.pokemon.getOpponents().find(() => true), this.move.getMove());
  }

  showFailedText(failedText: string = null): void {
    this.scene.queueMessage(failedText || i18next.t("battle:attackFailed"));
  }

  end() {
    if (!this.followUp && this.canMove()) {
      this.scene.unshiftPhase(new MoveEndPhase(this.scene, this.pokemon.getBattlerIndex()));
    }

    super.end();
  }
}

export class MoveEffectPhase extends PokemonPhase {
  public move: PokemonMove;
  protected targets: BattlerIndex[];
  
  constructor(scene: BattleScene, battlerIndex: BattlerIndex, targets: BattlerIndex[], move: PokemonMove) {
    super(scene, battlerIndex);

    this.move = move;
    this.targets = targets;
  }

  start() {
    super.start();

    const user = this.getUserPokemon();
    const targets = this.getTargets();

    if (!user?.isOnField()) {
      return super.end();
    }

    const overridden = new Utils.BooleanHolder(false);

    // Assume single target for override
    applyMoveAttrs(OverrideMoveEffectAttr, user, this.getTarget(), this.move.getMove(), overridden, this.move.virtual).then(() => {

      if (overridden.value) {
        return this.end();
      }
      
      user.lapseTags(BattlerTagLapseType.MOVE_EFFECT);

      if (user.turnData.hitsLeft === undefined) {
        const hitCount = new Utils.IntegerHolder(1);
        // Assume single target for multi hit
        applyMoveAttrs(MultiHitAttr, user, this.getTarget(), this.move.getMove(), hitCount);
        if (this.move.getMove() instanceof AttackMove && !this.move.getMove().getAttrs(FixedDamageAttr).length) {
          this.scene.applyModifiers(PokemonMultiHitModifier, user.isPlayer(), user, hitCount, new Utils.IntegerHolder(0));
        }
        user.turnData.hitsLeft = user.turnData.hitCount = hitCount.value;
      }

      const moveHistoryEntry = { move: this.move.moveId, targets: this.targets, result: MoveResult.PENDING, virtual: this.move.virtual };
      user.pushMoveHistory(moveHistoryEntry);

      const targetHitChecks = Object.fromEntries(targets.map(p => [ p.getBattlerIndex(), this.hitCheck(p) ]));
      const activeTargets = targets.map(t => t.isActive(true));
      if (!activeTargets.length || (!this.move.getMove().getAttrs(VariableTargetAttr).length && !this.move.getMove().isMultiTarget() && !targetHitChecks[this.targets[0]])) {
        user.turnData.hitCount = 1;
        user.turnData.hitsLeft = 1;
        if (activeTargets.length) {
          this.scene.queueMessage(getPokemonMessage(user, "'s\nattack missed!"));
          moveHistoryEntry.result = MoveResult.MISS;
          applyMoveAttrs(MissEffectAttr, user, null, this.move.getMove());
        } else {
          this.scene.queueMessage(i18next.t("battle:attackFailed"));
          moveHistoryEntry.result = MoveResult.FAIL;
        }
        return this.end();
      }

      const applyAttrs: Promise<void>[] = [];

      // Move animation only needs one target
      new MoveAnim(this.move.getMove().id as Moves, user, this.getTarget()?.getBattlerIndex()).play(this.scene, () => {
        for (const target of targets) {
          if (!targetHitChecks[target.getBattlerIndex()]) {
            user.turnData.hitCount = 1;
            user.turnData.hitsLeft = 1;
            this.scene.queueMessage(getPokemonMessage(user, "'s\nattack missed!"));
            if (moveHistoryEntry.result === MoveResult.PENDING) {
              moveHistoryEntry.result = MoveResult.MISS;
            }
            applyMoveAttrs(MissEffectAttr, user, null, this.move.getMove());
            continue;
          }

          const isProtected = !this.move.getMove().hasFlag(MoveFlags.IGNORE_PROTECT) && target.findTags(t => t instanceof ProtectedTag).find(t => target.lapseTag(t.tagType));

          const firstHit = moveHistoryEntry.result !== MoveResult.SUCCESS;

          moveHistoryEntry.result = MoveResult.SUCCESS;
          
          const hitResult = !isProtected ? target.apply(user, this.move) : HitResult.NO_EFFECT;

          this.scene.triggerPokemonFormChange(user, SpeciesFormChangePostMoveTrigger);

          applyAttrs.push(new Promise(resolve => {
            applyFilteredMoveAttrs((attr: MoveAttr) => attr instanceof MoveEffectAttr && (attr as MoveEffectAttr).trigger === MoveEffectTrigger.PRE_APPLY && (!attr.firstHitOnly || firstHit),
              user, target, this.move.getMove()).then(() => {
              if (hitResult !== HitResult.FAIL) {
                const chargeEffect = !!this.move.getMove().getAttrs(ChargeAttr).find(ca => (ca as ChargeAttr).usedChargeEffect(user, this.getTarget(), this.move.getMove()));
                // Charge attribute with charge effect takes all effect attributes and applies them to charge stage, so ignore them if this is present
                Utils.executeIf(!chargeEffect, () => applyFilteredMoveAttrs((attr: MoveAttr) => attr instanceof MoveEffectAttr && (attr as MoveEffectAttr).trigger === MoveEffectTrigger.POST_APPLY
                  && (attr as MoveEffectAttr).selfTarget && (!attr.firstHitOnly || firstHit), user, target, this.move.getMove())).then(() => {
                  if (hitResult !== HitResult.NO_EFFECT) {
                    applyFilteredMoveAttrs((attr: MoveAttr) => attr instanceof MoveEffectAttr && (attr as MoveEffectAttr).trigger === MoveEffectTrigger.POST_APPLY
                      && !(attr as MoveEffectAttr).selfTarget && (!attr.firstHitOnly || firstHit), user, target, this.move.getMove()).then(() => {
                      if (hitResult < HitResult.NO_EFFECT) {
                        const flinched = new Utils.BooleanHolder(false);
                        user.scene.applyModifiers(FlinchChanceModifier, user.isPlayer(), user, flinched);
                        if (flinched.value) {
                          target.addTag(BattlerTagType.FLINCHED, undefined, this.move.moveId, user.id);
                        }
                      }
                      Utils.executeIf(!isProtected && !chargeEffect, () => applyFilteredMoveAttrs((attr: MoveAttr) => attr instanceof MoveEffectAttr && (attr as MoveEffectAttr).trigger === MoveEffectTrigger.HIT && (!attr.firstHitOnly || firstHit),
                        user, target, this.move.getMove()).then(() => {
                        return Utils.executeIf(!target.isFainted() || target.canApplyAbility(), () => applyPostDefendAbAttrs(PostDefendAbAttr, target, user, this.move, hitResult).then(() => {
                          if (!user.isPlayer() && this.move.getMove() instanceof AttackMove) {
                            user.scene.applyShuffledModifiers(this.scene, EnemyAttackStatusEffectChanceModifier, false, target);
                          }
                        })).then(() => {
                          applyPostAttackAbAttrs(PostAttackAbAttr, user, target, this.move, hitResult).then(() => {
                            if (this.move.getMove() instanceof AttackMove) {
                              this.scene.applyModifiers(ContactHeldItemTransferChanceModifier, this.player, user, target.getFieldIndex());
                            }
                            resolve();
                          });
                        });
                      })
                      ).then(() => resolve());
                    });
                  } else {
                    applyMoveAttrs(NoEffectAttr, user, null, this.move.getMove()).then(() => resolve());
                  }
                });
              } else {
                resolve();
              }
            });
          }));
        }
        // Trigger effect which should only apply one time after all targeted effects have already applied
        const postTarget = applyFilteredMoveAttrs((attr: MoveAttr) => attr instanceof MoveEffectAttr && (attr as MoveEffectAttr).trigger === MoveEffectTrigger.POST_TARGET,
          user, null, this.move.getMove());
        
<<<<<<< HEAD
        if (applyAttrs.length)  // If there is a pending asynchronous move effect, do this after
        {
          applyAttrs[applyAttrs.length - 1]?.then(() => postTarget);
        } else // Otherwise, push a new asynchronous move effect
        {
=======
        if (applyAttrs.length) { // If there is a pending asynchronous move effect, do this after
          applyAttrs[applyAttrs.length - 1]?.then(() => postTarget);
        } else { // Otherwise, push a new asynchronous move effect
>>>>>>> bac6c229
          applyAttrs.push(postTarget);
        }

        Promise.allSettled(applyAttrs).then(() => this.end());
      });
    });
  }

  end() {
    const user = this.getUserPokemon();
    if (user) {
      if (--user.turnData.hitsLeft >= 1 && this.getTarget()?.isActive()) {
        this.scene.unshiftPhase(this.getNewHitPhase());
      } else {
        const hitsTotal = user.turnData.hitCount - Math.max(user.turnData.hitsLeft, 0);
        if (hitsTotal > 1) {
          this.scene.queueMessage(i18next.t("battle:attackHitsCount", { count: hitsTotal }));
        }
        this.scene.applyModifiers(HitHealModifier, this.player, user);
      }
    }
    
    super.end();
  }

  hitCheck(target: Pokemon): boolean {
    // Moves targeting the user and entry hazards can't miss
    if ([MoveTarget.USER, MoveTarget.ENEMY_SIDE].includes(this.move.getMove().moveTarget)) {
      return true;
    }

    const user = this.getUserPokemon();

    // Hit check only calculated on first hit for multi-hit moves
    if (user.turnData.hitsLeft < user.turnData.hitCount) {
      return true;
    }

    if (user.hasAbilityWithAttr(AlwaysHitAbAttr) || target.hasAbilityWithAttr(AlwaysHitAbAttr)) {
      return true;
    }

    // If the user should ignore accuracy on a target, check who the user targeted last turn and see if they match
    if (user.getTag(BattlerTagType.IGNORE_ACCURACY) && (user.getLastXMoves().slice(1).find(() => true)?.targets || []).indexOf(target.getBattlerIndex()) !== -1) {
      return true;
    }
    
    const hiddenTag = target.getTag(HiddenTag);
    if (hiddenTag && !this.move.getMove().getAttrs(HitsTagAttr).filter(hta => (hta as HitsTagAttr).tagType === hiddenTag.tagType).length) {
      return false;
    }

    const moveAccuracy = new Utils.NumberHolder(this.move.getMove().accuracy);

    applyMoveAttrs(VariableAccuracyAttr, user, target, this.move.getMove(), moveAccuracy);

    if (moveAccuracy.value === -1) {
      return true;
    }

    const isOhko = !!this.move.getMove().getAttrs(OneHitKOAccuracyAttr).length;

    if (!isOhko) {
      user.scene.applyModifiers(PokemonMoveAccuracyBoosterModifier, user.isPlayer(), user, moveAccuracy);
    }

    if (this.scene.arena.weather?.weatherType === WeatherType.FOG) {
      moveAccuracy.value = Math.floor(moveAccuracy.value * 0.9);
    }

    if (!isOhko && this.scene.arena.getTag(ArenaTagType.GRAVITY)) {
      moveAccuracy.value = Math.floor(moveAccuracy.value * 1.67);
    }
      
    const userAccuracyLevel = new Utils.IntegerHolder(user.summonData.battleStats[BattleStat.ACC]);
    const targetEvasionLevel = new Utils.IntegerHolder(target.summonData.battleStats[BattleStat.EVA]);
    applyAbAttrs(IgnoreOpponentStatChangesAbAttr, target, null, userAccuracyLevel);
    applyAbAttrs(IgnoreOpponentStatChangesAbAttr, user, null, targetEvasionLevel);
    applyAbAttrs(IgnoreOpponentEvasionAbAttr, user, null, targetEvasionLevel);
    applyMoveAttrs(IgnoreOpponentStatChangesAttr, user, target, this.move.getMove(), targetEvasionLevel);
    this.scene.applyModifiers(TempBattleStatBoosterModifier, this.player, TempBattleStat.ACC, userAccuracyLevel);

    const rand = user.randSeedInt(100, 1);

    const accuracyMultiplier = new Utils.NumberHolder(1);
    if (userAccuracyLevel.value !== targetEvasionLevel.value) {
      accuracyMultiplier.value = userAccuracyLevel.value > targetEvasionLevel.value
        ? (3 + Math.min(userAccuracyLevel.value - targetEvasionLevel.value, 6)) / 3
        : 3 / (3 + Math.min(targetEvasionLevel.value - userAccuracyLevel.value, 6));
    }

    applyBattleStatMultiplierAbAttrs(BattleStatMultiplierAbAttr, user, BattleStat.ACC, accuracyMultiplier, this.move.getMove());

    const evasionMultiplier = new Utils.NumberHolder(1);
    applyBattleStatMultiplierAbAttrs(BattleStatMultiplierAbAttr, this.getTarget(), BattleStat.EVA, evasionMultiplier);

    accuracyMultiplier.value /= evasionMultiplier.value;

    return rand <= moveAccuracy.value * accuracyMultiplier.value;
  }

  getUserPokemon(): Pokemon {
    if (this.battlerIndex > BattlerIndex.ENEMY_2) {
      return this.scene.getPokemonById(this.battlerIndex);
    }
    return (this.player ? this.scene.getPlayerField() : this.scene.getEnemyField())[this.fieldIndex];
  }

  getTargets(): Pokemon[] {
    return this.scene.getField(true).filter(p => this.targets.indexOf(p.getBattlerIndex()) > -1);
  }

  getTarget(): Pokemon {
    return this.getTargets().find(() => true);
  }

  getNewHitPhase() {
    return new MoveEffectPhase(this.scene, this.battlerIndex, this.targets, this.move);
  }
}

export class MoveEndPhase extends PokemonPhase {
  constructor(scene: BattleScene, battlerIndex: BattlerIndex) {
    super(scene, battlerIndex);
  }

  start() {
    super.start();

    const pokemon = this.getPokemon();
    if (pokemon.isActive(true)) {
      pokemon.lapseTags(BattlerTagLapseType.AFTER_MOVE);
    }

    this.scene.arena.setIgnoreAbilities(false);

    this.end();
  }
}

export class MoveAnimTestPhase extends BattlePhase {
  private moveQueue: Moves[];

  constructor(scene: BattleScene, moveQueue?: Moves[]) {
    super(scene);

    this.moveQueue = moveQueue || Utils.getEnumValues(Moves).slice(1);
  }

  start() {
    const moveQueue = this.moveQueue.slice(0);
    this.playMoveAnim(moveQueue, true);
  }

  playMoveAnim(moveQueue: Moves[], player: boolean) {
    const moveId = player ? moveQueue[0] : moveQueue.shift();
    if (moveId === undefined) {
      this.playMoveAnim(this.moveQueue.slice(0), true);
      return;
    } else if (player) {
      console.log(Moves[moveId]);
    }

    initMoveAnim(this.scene, moveId).then(() => {
      loadMoveAnimAssets(this.scene, [ moveId ], true)
        .then(() => {
          new MoveAnim(moveId, player ? this.scene.getPlayerPokemon() : this.scene.getEnemyPokemon(), (player !== (allMoves[moveId] instanceof SelfStatusMove) ? this.scene.getEnemyPokemon() : this.scene.getPlayerPokemon()).getBattlerIndex()).play(this.scene, () => {
            if (player) {
              this.playMoveAnim(moveQueue, false);
            } else {
              this.playMoveAnim(moveQueue, true);
            }
          });
        });
    });
  }
}

export class ShowAbilityPhase extends PokemonPhase {
  private passive: boolean;

  constructor(scene: BattleScene, battlerIndex: BattlerIndex, passive: boolean = false) {
    super(scene, battlerIndex);

    this.passive = passive;
  }

  start() {
    super.start();

    this.scene.abilityBar.showAbility(this.getPokemon(), this.passive);

    this.end();
  }
}

export class StatChangePhase extends PokemonPhase {
  private stats: BattleStat[];
  private selfTarget: boolean;
  private levels: integer;
  private showMessage: boolean;
  private ignoreAbilities: boolean;
  private canBeCopied: boolean;

  constructor(scene: BattleScene, battlerIndex: BattlerIndex, selfTarget: boolean, stats: BattleStat[], levels: integer, showMessage: boolean = true, ignoreAbilities: boolean = false, canBeCopied: boolean = true) {
    super(scene, battlerIndex);

    this.selfTarget = selfTarget;
    this.stats = stats;
    this.levels = levels;
    this.showMessage = showMessage;
    this.ignoreAbilities = ignoreAbilities;
    this.canBeCopied = canBeCopied;
  }

  start() {
    const pokemon = this.getPokemon();

    let random = false;

    if (this.stats.length === 1 && this.stats[0] === BattleStat.RAND) {
      this.stats[0] = this.getRandomStat();
      random = true;
    }

    this.aggregateStatChanges(random);

    if (!pokemon.isActive(true)) {
      return this.end();
    }

    const filteredStats = this.stats.map(s => s !== BattleStat.RAND ? s : this.getRandomStat()).filter(stat => {
      const cancelled = new Utils.BooleanHolder(false);

      if (!this.selfTarget && this.levels < 0) {
        this.scene.arena.applyTagsForSide(MistTag, pokemon.isPlayer() ? ArenaTagSide.PLAYER : ArenaTagSide.ENEMY, cancelled);
      }

      if (!cancelled.value && !this.selfTarget && this.levels < 0) {
        applyPreStatChangeAbAttrs(ProtectStatAbAttr, this.getPokemon(), stat, cancelled);
      }
      
      return !cancelled.value;
    });

    const levels = new Utils.IntegerHolder(this.levels);

    if (!this.ignoreAbilities) {
      applyAbAttrs(StatChangeMultiplierAbAttr, pokemon, null, levels);
    }

    const battleStats = this.getPokemon().summonData.battleStats;
    const relLevels = filteredStats.map(stat => (levels.value >= 1 ? Math.min(battleStats[stat] + levels.value, 6) : Math.max(battleStats[stat] + levels.value, -6)) - battleStats[stat]);

    const end = () => {
      if (this.showMessage) {
        const messages = this.getStatChangeMessages(filteredStats, levels.value, relLevels);
        for (const message of messages) {
          this.scene.queueMessage(message);
        }
      }

      for (const stat of filteredStats) {
        pokemon.summonData.battleStats[stat] = Math.max(Math.min(pokemon.summonData.battleStats[stat] + levels.value, 6), -6);
      }
      
      if (levels.value > 0 && this.canBeCopied) {
        for (const opponent of pokemon.getOpponents()) {
          applyAbAttrs(StatChangeCopyAbAttr, opponent, null, this.stats, levels.value);
        }
      }
      
      applyPostStatChangeAbAttrs(PostStatChangeAbAttr, pokemon, filteredStats, this.levels, this.selfTarget);
      
      pokemon.updateInfo();

      handleTutorial(this.scene, Tutorial.Stat_Change).then(() => super.end());
    };

    if (relLevels.filter(l => l).length && this.scene.moveAnimations) {
      pokemon.enableMask();
      const pokemonMaskSprite = pokemon.maskSprite;

      const tileX = (this.player ? 106 : 236) * pokemon.getSpriteScale() * this.scene.field.scale;
      const tileY = ((this.player ? 148 : 84) + (levels.value >= 1 ? 160 : 0)) * pokemon.getSpriteScale() * this.scene.field.scale;
      const tileWidth = 156 * this.scene.field.scale * pokemon.getSpriteScale();
      const tileHeight = 316 * this.scene.field.scale * pokemon.getSpriteScale();

      const statSprite = this.scene.add.tileSprite(tileX, tileY, tileWidth, tileHeight, "battle_stats", filteredStats.length > 1 ? "mix" : BattleStat[filteredStats[0]].toLowerCase());
      statSprite.setPipeline(this.scene.fieldSpritePipeline);
      statSprite.setAlpha(0);
      statSprite.setScale(6);
      statSprite.setOrigin(0.5, 1);

      this.scene.playSound(`stat_${levels.value >= 1 ? "up" : "down"}`);

      statSprite.setMask(new Phaser.Display.Masks.BitmapMask(this.scene, pokemonMaskSprite));

      this.scene.tweens.add({
        targets: statSprite,
        duration: 250,
        alpha: 0.8375,
        onComplete: () => {
          this.scene.tweens.add({
            targets: statSprite,
            delay: 1000,
            duration: 250,
            alpha: 0
          });
        }
      });

      this.scene.tweens.add({
        targets: statSprite,
        duration: 1500,
        y: `${levels.value >= 1 ? "-" : "+"}=${160 * 6}`
      });
      
      this.scene.time.delayedCall(1750, () => {
        pokemon.disableMask();
        end();
      });
    } else {
      end();
    }
  }

  getRandomStat(): BattleStat {
    const allStats = Utils.getEnumValues(BattleStat);
    return allStats[this.getPokemon().randSeedInt(BattleStat.SPD + 1)];
  }

  aggregateStatChanges(random: boolean = false): void {
    const isAccEva = [ BattleStat.ACC, BattleStat.EVA ].some(s => this.stats.includes(s));
    let existingPhase: StatChangePhase;
    if (this.stats.length === 1) {
      while ((existingPhase = (this.scene.findPhase(p => p instanceof StatChangePhase && p.battlerIndex === this.battlerIndex && p.stats.length === 1
        && (p.stats[0] === this.stats[0] || (random && p.stats[0] === BattleStat.RAND))
        && p.selfTarget === this.selfTarget && p.showMessage === this.showMessage && p.ignoreAbilities === this.ignoreAbilities) as StatChangePhase))) {
        if (existingPhase.stats[0] === BattleStat.RAND) {
          existingPhase.stats[0] = this.getRandomStat();
          if (existingPhase.stats[0] !== this.stats[0]) {
            continue;
          }
        }
        this.levels += existingPhase.levels;

        if (!this.scene.tryRemovePhase(p => p === existingPhase)) {
          break;
        }
      }
    }
    while ((existingPhase = (this.scene.findPhase(p => p instanceof StatChangePhase && p.battlerIndex === this.battlerIndex && p.selfTarget === this.selfTarget
      && ([ BattleStat.ACC, BattleStat.EVA ].some(s => p.stats.includes(s)) === isAccEva)
      && p.levels === this.levels && p.showMessage === this.showMessage && p.ignoreAbilities === this.ignoreAbilities) as StatChangePhase))) {
      this.stats.push(...existingPhase.stats);
      if (!this.scene.tryRemovePhase(p => p === existingPhase)) {
        break;
      }
    }
  }

  getStatChangeMessages(stats: BattleStat[], levels: integer, relLevels: integer[]): string[] {
    const messages: string[] = [];

    const relLevelStatIndexes = {};
    for (let rl = 0; rl < relLevels.length; rl++) {
      const relLevel = relLevels[rl];
      if (!relLevelStatIndexes[relLevel]) {
        relLevelStatIndexes[relLevel] = [];
      }
      relLevelStatIndexes[relLevel].push(rl);
    }

    Object.keys(relLevelStatIndexes).forEach(rl => {
      const relLevelStats = stats.filter((_, i) => relLevelStatIndexes[rl].includes(i));
      let statsFragment = "";

      if (relLevelStats.length > 1) {
        statsFragment = relLevelStats.length >= 5
          ? "stats"
          : `${relLevelStats.slice(0, -1).map(s => getBattleStatName(s)).join(", ")}${relLevelStats.length > 2 ? "," : ""} and ${getBattleStatName(relLevelStats[relLevelStats.length - 1])}`;
      } else {
        statsFragment = getBattleStatName(relLevelStats[0]);
      }
      messages.push(getPokemonMessage(this.getPokemon(), `'s ${statsFragment} ${getBattleStatLevelChangeDescription(Math.abs(parseInt(rl)), levels >= 1)}!`));
    });

    return messages;
  }
}

export class WeatherEffectPhase extends CommonAnimPhase {
  public weather: Weather;

  constructor(scene: BattleScene, weather: Weather) {
    super(scene, undefined, undefined, CommonAnim.SUNNY + (weather.weatherType - 1));
    this.weather = weather;
  }

  start() {
    if (this.weather.isDamaging()) {
      
      const cancelled = new Utils.BooleanHolder(false);

      this.executeForAll((pokemon: Pokemon) => applyPreWeatherEffectAbAttrs(SuppressWeatherEffectAbAttr, pokemon, this.weather, cancelled));

      if (!cancelled.value) {
        const inflictDamage = (pokemon: Pokemon) => {
          const cancelled = new Utils.BooleanHolder(false);

          applyPreWeatherEffectAbAttrs(PreWeatherDamageAbAttr, pokemon, this.weather, cancelled);
          applyAbAttrs(BlockNonDirectDamageAbAttr, pokemon, cancelled);

          if (cancelled.value) {
            return;
          }

          const damage = Math.ceil(pokemon.getMaxHp() / 16);

          this.scene.queueMessage(getWeatherDamageMessage(this.weather.weatherType, pokemon));
          pokemon.damageAndUpdate(damage, HitResult.EFFECTIVE, false, false, true);
        };

        this.executeForAll((pokemon: Pokemon) => {
          const immune = !pokemon || !!pokemon.getTypes(true, true).filter(t => this.weather.isTypeDamageImmune(t)).length;
          if (!immune) {
            inflictDamage(pokemon);
          }
        });
      }
    }

    this.scene.ui.showText(getWeatherLapseMessage(this.weather.weatherType), null, () => {
      this.executeForAll((pokemon: Pokemon) => applyPostWeatherLapseAbAttrs(PostWeatherLapseAbAttr, pokemon, this.weather));

      super.start();
    });
  }
}

export class ObtainStatusEffectPhase extends PokemonPhase {
  private statusEffect: StatusEffect;
  private cureTurn: integer;
  private sourceText: string;
  private sourcePokemon: Pokemon;

  constructor(scene: BattleScene, battlerIndex: BattlerIndex, statusEffect: StatusEffect, cureTurn?: integer, sourceText?: string, sourcePokemon?: Pokemon) {
    super(scene, battlerIndex);

    this.statusEffect = statusEffect;
    this.cureTurn = cureTurn;
    this.sourceText = sourceText;
    this.sourcePokemon = sourcePokemon; // For tracking which Pokemon caused the status effect
  }

  start() {
    const pokemon = this.getPokemon();
    if (!pokemon.status) {
      if (pokemon.trySetStatus(this.statusEffect, false, this.sourcePokemon)) {
        if (this.cureTurn) {
          pokemon.status.cureTurn = this.cureTurn;
        }
        pokemon.updateInfo(true);
        new CommonBattleAnim(CommonAnim.POISON + (this.statusEffect - 1), pokemon).play(this.scene, () => {
          this.scene.queueMessage(getPokemonMessage(pokemon, getStatusEffectObtainText(this.statusEffect, this.sourceText)));
          if (pokemon.status.isPostTurn()) {
            this.scene.pushPhase(new PostTurnStatusEffectPhase(this.scene, this.battlerIndex));
          }
          this.end();
        });
        return;
      }
    } else if (pokemon.status.effect === this.statusEffect) {
      this.scene.queueMessage(getPokemonMessage(pokemon, getStatusEffectOverlapText(this.statusEffect)));
    }
    this.end();
  }
}

export class PostTurnStatusEffectPhase extends PokemonPhase {
  constructor(scene: BattleScene, battlerIndex: BattlerIndex) {
    super(scene, battlerIndex);
  }

  start() {
    const pokemon = this.getPokemon();
    if (pokemon?.isActive(true) && pokemon.status && pokemon.status.isPostTurn()) {
      pokemon.status.incrementTurn();
      const cancelled = new Utils.BooleanHolder(false);
      applyAbAttrs(BlockNonDirectDamageAbAttr, pokemon, cancelled);

      if (!cancelled.value) {
        this.scene.queueMessage(getPokemonMessage(pokemon, getStatusEffectActivationText(pokemon.status.effect)));
        let damage: integer = 0;
        switch (pokemon.status.effect) {
        case StatusEffect.POISON:
          damage = Math.max(pokemon.getMaxHp() >> 3, 1);
          break;
        case StatusEffect.TOXIC:
          damage = Math.max(Math.floor((pokemon.getMaxHp() / 16) * pokemon.status.turnCount), 1);
          break;
        case StatusEffect.BURN:
          damage = Math.max(pokemon.getMaxHp() >> 4, 1);
          break;
        }
        if (damage) {
		  // Set preventEndure flag to avoid pokemon surviving thanks to focus band, sturdy, endure ...
          this.scene.damageNumberHandler.add(this.getPokemon(), pokemon.damage(damage, false, true));
          pokemon.updateInfo();
        }
        new CommonBattleAnim(CommonAnim.POISON + (pokemon.status.effect - 1), pokemon).play(this.scene, () => this.end());
      } else {
        this.end();
      }
    } else {
      this.end();
    }
  }
}

export class MessagePhase extends Phase {
  private text: string;
  private callbackDelay: integer;
  private prompt: boolean;
  private promptDelay: integer;

  constructor(scene: BattleScene, text: string, callbackDelay?: integer, prompt?: boolean, promptDelay?: integer) {
    super(scene);

    this.text = text;
    this.callbackDelay = callbackDelay;
    this.prompt = prompt;
    this.promptDelay = promptDelay;
  }

  start() {
    super.start();

    if (this.text.indexOf("$") > -1) {
      const pageIndex = this.text.indexOf("$");
      this.scene.unshiftPhase(new MessagePhase(this.scene, this.text.slice(pageIndex + 1), this.callbackDelay, this.prompt, this.promptDelay));
      this.text = this.text.slice(0, pageIndex).trim();
    }

    this.scene.ui.showText(this.text, null, () => this.end(), this.callbackDelay || (this.prompt ? 0 : 1500), this.prompt, this.promptDelay);
  }

  end() {
    if (this.scene.abilityBar.shown) {
      this.scene.abilityBar.hide();
    }

    super.end();
  }
}

export class DamagePhase extends PokemonPhase {
  private amount: integer;
  private damageResult: DamageResult;
  private critical: boolean;

  constructor(scene: BattleScene, battlerIndex: BattlerIndex, amount: integer, damageResult?: DamageResult, critical: boolean = false) {
    super(scene, battlerIndex);

    this.amount = amount;
    this.damageResult = damageResult || HitResult.EFFECTIVE;
    this.critical = critical;
  }

  start() {
    super.start();

    if (this.damageResult === HitResult.ONE_HIT_KO) {
      this.scene.toggleInvert(true);
      this.scene.time.delayedCall(Utils.fixedInt(1000), () => {
        this.scene.toggleInvert(false);
        this.applyDamage();
      });
      return;
    }

    this.applyDamage();
  }

  updateAmount(amount: integer): void {
    this.amount = amount;
  }

  applyDamage() {
    switch (this.damageResult) {
    case HitResult.EFFECTIVE:
      this.scene.playSound("hit");
      break;
    case HitResult.SUPER_EFFECTIVE:
    case HitResult.ONE_HIT_KO:
      this.scene.playSound("hit_strong");
      break;
    case HitResult.NOT_VERY_EFFECTIVE:
      this.scene.playSound("hit_weak");
      break;
    }

    if (this.amount) {
      this.scene.damageNumberHandler.add(this.getPokemon(), this.amount, this.damageResult, this.critical);
    }

    if (this.damageResult !== HitResult.OTHER) {
      const flashTimer = this.scene.time.addEvent({
        delay: 100,
        repeat: 5,
        startAt: 200,
        callback: () => {
          this.getPokemon().getSprite().setVisible(flashTimer.repeatCount % 2 === 0);
          if (!flashTimer.repeatCount) {
            this.getPokemon().updateInfo().then(() => this.end());
          }
        }
      });
    } else {
      this.getPokemon().updateInfo().then(() => this.end());
    }
  }

  end() {
    switch (this.scene.currentBattle.battleSpec) {
    case BattleSpec.FINAL_BOSS:
      const pokemon = this.getPokemon();
      if (pokemon instanceof EnemyPokemon && pokemon.isBoss() && !pokemon.formIndex && pokemon.bossSegmentIndex < 1) {
        this.scene.fadeOutBgm(Utils.fixedInt(2000), false);
        this.scene.ui.showDialogue(battleSpecDialogue[BattleSpec.FINAL_BOSS].firstStageWin, pokemon.species.name, null, () => {
          this.scene.addEnemyModifier(getModifierType(modifierTypes.MINI_BLACK_HOLE).newModifier(pokemon) as PersistentModifier, false, true);
          pokemon.generateAndPopulateMoveset(1);
          this.scene.setFieldScale(0.75);
          this.scene.triggerPokemonFormChange(pokemon, SpeciesFormChangeManualTrigger, false);
          this.scene.currentBattle.double = true;
          const availablePartyMembers = this.scene.getParty().filter(p => !p.isFainted());
          if (availablePartyMembers.length > 1) {
            this.scene.pushPhase(new ToggleDoublePositionPhase(this.scene, true));
            if (!availablePartyMembers[1].isOnField()) {
              this.scene.pushPhase(new SummonPhase(this.scene, 1));
            }
          }

          super.end();
        });
        return;
      }
      break;
    }

    super.end();
  }
}

export class FaintPhase extends PokemonPhase {
  private preventEndure: boolean;

  constructor(scene: BattleScene, battlerIndex: BattlerIndex, preventEndure?: boolean) {
    super(scene, battlerIndex);

    this.preventEndure = preventEndure;
  }

  start() {
    super.start();

    if (!this.preventEndure) {
      const instantReviveModifier = this.scene.applyModifier(PokemonInstantReviveModifier, this.player, this.getPokemon()) as PokemonInstantReviveModifier;

      if (instantReviveModifier) {
        if (!--instantReviveModifier.stackCount) {
          this.scene.removeModifier(instantReviveModifier);
        }
        this.scene.updateModifiers(this.player);
        return this.end();
      }
    }

    if (!this.tryOverrideForBattleSpec()) {
      this.doFaint();
    }
  }

  doFaint(): void {
    const pokemon = this.getPokemon();

    this.scene.queueMessage(getPokemonMessage(pokemon, " fainted!"), null, true);

    if (pokemon.turnData?.attacksReceived?.length) {
      const lastAttack = pokemon.turnData.attacksReceived[0];
      applyPostFaintAbAttrs(PostFaintAbAttr, pokemon, this.scene.getPokemonById(lastAttack.sourceId), new PokemonMove(lastAttack.move), lastAttack.result);
    }

    const alivePlayField = this.scene.getField(true);
    alivePlayField.forEach(p => applyPostKnockOutAbAttrs(PostKnockOutAbAttr, p, pokemon));
    if (pokemon.turnData?.attacksReceived?.length) {
      const defeatSource = this.scene.getPokemonById(pokemon.turnData.attacksReceived[0].sourceId);
      if (defeatSource?.isOnField()) {
        applyPostVictoryAbAttrs(PostVictoryAbAttr, defeatSource);
        const pvmove = allMoves[pokemon.turnData.attacksReceived[0].move];
        const pvattrs = pvmove.getAttrs(PostVictoryStatChangeAttr) as PostVictoryStatChangeAttr[];
        if (pvattrs.length) {
          for (const pvattr of pvattrs) {
            pvattr.applyPostVictory(defeatSource, defeatSource, pvmove);
          }
        }
      }
    }

    if (this.player) {
      const nonFaintedPartyMembers = this.scene.getParty().filter(p => !p.isFainted());
      const nonFaintedPartyMemberCount = nonFaintedPartyMembers.length;
      if (!nonFaintedPartyMemberCount) {
        this.scene.unshiftPhase(new GameOverPhase(this.scene));
      } else if (nonFaintedPartyMemberCount >= this.scene.currentBattle.getBattlerCount() || (this.scene.currentBattle.double && !nonFaintedPartyMembers[0].isActive(true))) {
        this.scene.pushPhase(new SwitchPhase(this.scene, this.fieldIndex, true, false));
      }
      if (nonFaintedPartyMemberCount === 1 && this.scene.currentBattle.double) {
        this.scene.unshiftPhase(new ToggleDoublePositionPhase(this.scene, true));
      }
    } else {
      this.scene.unshiftPhase(new VictoryPhase(this.scene, this.battlerIndex));
      if (this.scene.currentBattle.battleType === BattleType.TRAINER) {
        const hasReservePartyMember = !!this.scene.getEnemyParty().filter(p => p.isActive() && !p.isOnField() && p.trainerSlot === (pokemon as EnemyPokemon).trainerSlot).length;
        if (hasReservePartyMember) {
          this.scene.pushPhase(new SwitchSummonPhase(this.scene, this.fieldIndex, -1, false, false, false));
        }
      }
    }

    if (this.scene.currentBattle.double) {
      const allyPokemon = pokemon.getAlly();
      if (allyPokemon?.isActive(true)) {
        let targetingMovePhase: MovePhase;
        do {
          targetingMovePhase = this.scene.findPhase(mp => mp instanceof MovePhase && mp.targets.length === 1 && mp.targets[0] === pokemon.getBattlerIndex() && mp.pokemon.isPlayer() !== allyPokemon.isPlayer()) as MovePhase;
          if (targetingMovePhase && targetingMovePhase.targets[0] !== allyPokemon.getBattlerIndex()) {
            targetingMovePhase.targets[0] = allyPokemon.getBattlerIndex();
          }
        } while (targetingMovePhase);
      }
    }

    pokemon.lapseTags(BattlerTagLapseType.FAINT);
    this.scene.getField(true).filter(p => p !== pokemon).forEach(p => p.removeTagsBySourceId(pokemon.id));

    pokemon.faintCry(() => {
      if (pokemon instanceof PlayerPokemon) {
        pokemon.addFriendship(-10);
      }
      pokemon.hideInfo();
      this.scene.playSound("faint");
      this.scene.tweens.add({
        targets: pokemon,
        duration: 500,
        y: pokemon.y + 150,
        ease: "Sine.easeIn",
        onComplete: () => {
          pokemon.setVisible(false);
          pokemon.y -= 150;
          pokemon.trySetStatus(StatusEffect.FAINT);
          if (pokemon.isPlayer()) {
            this.scene.currentBattle.removeFaintedParticipant(pokemon as PlayerPokemon);
          } else {
            this.scene.addFaintedEnemyScore(pokemon as EnemyPokemon);
            this.scene.currentBattle.addPostBattleLoot(pokemon as EnemyPokemon);
          }
          this.scene.field.remove(pokemon);
          this.end();
        }
      });
    });
  }

  tryOverrideForBattleSpec(): boolean {
    switch (this.scene.currentBattle.battleSpec) {
    case BattleSpec.FINAL_BOSS:
      if (!this.player) {
        const enemy = this.getPokemon();
        if (enemy.formIndex) {
          this.scene.ui.showDialogue(battleSpecDialogue[BattleSpec.FINAL_BOSS].secondStageWin, enemy.species.name, null, () => this.doFaint());
        } else {
          // Final boss' HP threshold has been bypassed; cancel faint and force check for 2nd phase
          enemy.hp++;
          this.scene.unshiftPhase(new DamagePhase(this.scene, enemy.getBattlerIndex(), 0, HitResult.OTHER));
          this.end();
        }
        return true;
      }
    }

    return false;
  }
}

export class VictoryPhase extends PokemonPhase {
  constructor(scene: BattleScene, battlerIndex: BattlerIndex) {
    super(scene, battlerIndex);
  }

  start() {
    super.start();

    this.scene.gameData.gameStats.pokemonDefeated++;

    const participantIds = this.scene.currentBattle.playerParticipantIds;
    const party = this.scene.getParty();
    const expShareModifier = this.scene.findModifier(m => m instanceof ExpShareModifier) as ExpShareModifier;
    const expBalanceModifier = this.scene.findModifier(m => m instanceof ExpBalanceModifier) as ExpBalanceModifier;
    const multipleParticipantExpBonusModifier = this.scene.findModifier(m => m instanceof MultipleParticipantExpBonusModifier) as MultipleParticipantExpBonusModifier;
    const nonFaintedPartyMembers = party.filter(p => p.hp);
    const expPartyMembers = nonFaintedPartyMembers.filter(p => p.level < this.scene.getMaxExpLevel());
    const partyMemberExp = [];

    if (participantIds.size) {
      let expValue = this.getPokemon().getExpValue();
      if (this.scene.currentBattle.battleType === BattleType.TRAINER) {
        expValue = Math.floor(expValue * 1.5);
      }
      for (const partyMember of nonFaintedPartyMembers) {
        const pId = partyMember.id;
        const participated = participantIds.has(pId);
        if (participated) {
          partyMember.addFriendship(2);
        }
        if (!expPartyMembers.includes(partyMember)) {
          continue;
        }
        if (!participated && !expShareModifier) {
          partyMemberExp.push(0);
          continue;
        }
        let expMultiplier = 0;
        if (participated) {
          expMultiplier += (1 / participantIds.size);
          if (participantIds.size > 1 && multipleParticipantExpBonusModifier) {
            expMultiplier += multipleParticipantExpBonusModifier.getStackCount() * 0.2;
          }
        } else if (expShareModifier) {
          expMultiplier += (expShareModifier.getStackCount() * 0.2) / participantIds.size;
        }
        if (partyMember.pokerus) {
          expMultiplier *= 1.5;
        }
        const pokemonExp = new Utils.NumberHolder(expValue * expMultiplier);
        this.scene.applyModifiers(PokemonExpBoosterModifier, true, partyMember, pokemonExp);
        partyMemberExp.push(Math.floor(pokemonExp.value));
      }

      if (expBalanceModifier) {
        let totalLevel = 0;
        let totalExp = 0;
        expPartyMembers.forEach((expPartyMember, epm) => {
          totalExp += partyMemberExp[epm];
          totalLevel += expPartyMember.level;
        });

        const medianLevel = Math.floor(totalLevel / expPartyMembers.length);

        const recipientExpPartyMemberIndexes = [];
        expPartyMembers.forEach((expPartyMember, epm) => {
          if (expPartyMember.level <= medianLevel) {
            recipientExpPartyMemberIndexes.push(epm);
          }
        });

        const splitExp = Math.floor(totalExp / recipientExpPartyMemberIndexes.length);

        expPartyMembers.forEach((_partyMember, pm) => {
          partyMemberExp[pm] = Phaser.Math.Linear(partyMemberExp[pm], recipientExpPartyMemberIndexes.indexOf(pm) > -1 ? splitExp : 0, 0.2 * expBalanceModifier.getStackCount());
        });
      }

      for (let pm = 0; pm < expPartyMembers.length; pm++) {
        const exp = partyMemberExp[pm];

        if (exp) {
          const partyMemberIndex = party.indexOf(expPartyMembers[pm]);
          this.scene.unshiftPhase(expPartyMembers[pm].isOnField() ? new ExpPhase(this.scene, partyMemberIndex, exp) : new ShowPartyExpBarPhase(this.scene, partyMemberIndex, exp));
        }
      }
    }
  
    if (!this.scene.getEnemyParty().find(p => this.scene.currentBattle.battleType ? !p?.isFainted(true) : p.isOnField())) {
      this.scene.pushPhase(new BattleEndPhase(this.scene));
      if (this.scene.currentBattle.battleType === BattleType.TRAINER) {
        this.scene.pushPhase(new TrainerVictoryPhase(this.scene));
      }
      if (this.scene.gameMode.isEndless || !this.scene.gameMode.isWaveFinal(this.scene.currentBattle.waveIndex)) {
        this.scene.pushPhase(new EggLapsePhase(this.scene));
        if (this.scene.currentBattle.waveIndex % 10) {
          this.scene.pushPhase(new SelectModifierPhase(this.scene));
        } else if (this.scene.gameMode.isDaily) {
          this.scene.pushPhase(new ModifierRewardPhase(this.scene, modifierTypes.EXP_CHARM));
          if (this.scene.currentBattle.waveIndex > 10 && !this.scene.gameMode.isWaveFinal(this.scene.currentBattle.waveIndex)) {
            this.scene.pushPhase(new ModifierRewardPhase(this.scene, modifierTypes.GOLDEN_POKEBALL));
          }
        } else {
          const superExpWave = !this.scene.gameMode.isEndless ? (this.scene.offsetGym ? 0 : 20) : 10;
          if (this.scene.gameMode.isEndless && this.scene.currentBattle.waveIndex === 10) {
            this.scene.pushPhase(new ModifierRewardPhase(this.scene, modifierTypes.EXP_SHARE));
          }
          if (this.scene.currentBattle.waveIndex <= 750 && (this.scene.currentBattle.waveIndex <= 500 || (this.scene.currentBattle.waveIndex % 30) === superExpWave)) {
            this.scene.pushPhase(new ModifierRewardPhase(this.scene, (this.scene.currentBattle.waveIndex % 30) !== superExpWave || this.scene.currentBattle.waveIndex > 250 ? modifierTypes.EXP_CHARM : modifierTypes.SUPER_EXP_CHARM));
          }
          if (this.scene.currentBattle.waveIndex <= 150 && !(this.scene.currentBattle.waveIndex % 50)) {
            this.scene.pushPhase(new ModifierRewardPhase(this.scene, modifierTypes.GOLDEN_POKEBALL));
          }
          if (this.scene.gameMode.isEndless && !(this.scene.currentBattle.waveIndex % 50)) {
            this.scene.pushPhase(new ModifierRewardPhase(this.scene, !(this.scene.currentBattle.waveIndex % 250) ? modifierTypes.VOUCHER_PREMIUM : modifierTypes.VOUCHER_PLUS));
            this.scene.pushPhase(new AddEnemyBuffModifierPhase(this.scene));
          }
        }
        this.scene.pushPhase(new NewBattlePhase(this.scene));
      } else {
        this.scene.currentBattle.battleType = BattleType.CLEAR;
        this.scene.score += this.scene.gameMode.getClearScoreBonus();
        this.scene.updateScoreText();
        this.scene.pushPhase(new GameOverPhase(this.scene, true));
      }
    }

    this.end();
  }
}

export class TrainerVictoryPhase extends BattlePhase {
  constructor(scene: BattleScene) {
    super(scene);
  }

  start() {
    this.scene.disableMenu = true;

    this.scene.playBgm(this.scene.currentBattle.trainer.config.victoryBgm);

    this.scene.unshiftPhase(new MoneyRewardPhase(this.scene, this.scene.currentBattle.trainer.config.moneyMultiplier));

    const modifierRewardFuncs = this.scene.currentBattle.trainer.config.modifierRewardFuncs;
    for (const modifierRewardFunc of modifierRewardFuncs) {
      this.scene.unshiftPhase(new ModifierRewardPhase(this.scene, modifierRewardFunc));
    }

    const trainerType = this.scene.currentBattle.trainer.config.trainerType;
    if (vouchers.hasOwnProperty(TrainerType[trainerType])) {
      if (!this.scene.validateVoucher(vouchers[TrainerType[trainerType]]) && this.scene.currentBattle.trainer.config.isBoss) {
        this.scene.unshiftPhase(new ModifierRewardPhase(this.scene, [ modifierTypes.VOUCHER, modifierTypes.VOUCHER, modifierTypes.VOUCHER_PLUS, modifierTypes.VOUCHER_PREMIUM ][vouchers[TrainerType[trainerType]].voucherType]));
      }
    }

    this.scene.ui.showText(i18next.t("battle:trainerDefeated", { trainerName: this.scene.currentBattle.trainer.getName(TrainerSlot.NONE, true) }), null, () => {
      const victoryMessages = this.scene.currentBattle.trainer.getVictoryMessages();
      const showMessage = () => {
        let message: string;
        this.scene.executeWithSeedOffset(() => message = Utils.randSeedItem(victoryMessages), this.scene.currentBattle.waveIndex);
        const messagePages = message.split(/\$/g).map(m => m.trim());
      
        for (let p = messagePages.length - 1; p >= 0; p--) {
          const originalFunc = showMessageOrEnd;
          showMessageOrEnd = () => this.scene.ui.showDialogue(messagePages[p], this.scene.currentBattle.trainer.getName(), null, originalFunc);
        }

        showMessageOrEnd();
      };
      let showMessageOrEnd = () => this.end();
      if (victoryMessages?.length) {
        if (this.scene.currentBattle.trainer.config.hasCharSprite) {
          const originalFunc = showMessageOrEnd;
          showMessageOrEnd = () => this.scene.charSprite.hide().then(() => this.scene.hideFieldOverlay(250).then(() => originalFunc()));
          this.scene.showFieldOverlay(500).then(() => this.scene.charSprite.showCharacter(this.scene.currentBattle.trainer.getKey(), getCharVariantFromDialogue(victoryMessages[0])).then(() => showMessage()));
        } else {
          showMessage();
        }
      } else {
        showMessageOrEnd();
      }
    }, null, true);

    this.showEnemyTrainer();
  }
}

export class MoneyRewardPhase extends BattlePhase {
  private moneyMultiplier: number;

  constructor(scene: BattleScene, moneyMultiplier: number) {
    super(scene);

    this.moneyMultiplier = moneyMultiplier;
  }

  start() {
    const moneyAmount = new Utils.IntegerHolder(this.scene.getWaveMoneyAmount(this.moneyMultiplier));

    this.scene.applyModifiers(MoneyMultiplierModifier, true, moneyAmount);

    this.scene.addMoney(moneyAmount.value);

    this.scene.ui.showText(`You got ₽${moneyAmount.value.toLocaleString("en-US")}\nfor winning!`, null, () => this.end(), null, true);
  }
}

export class ModifierRewardPhase extends BattlePhase {
  protected modifierType: ModifierType;

  constructor(scene: BattleScene, modifierTypeFunc: ModifierTypeFunc) {
    super(scene);

    this.modifierType = getModifierType(modifierTypeFunc);
  }

  start() {
    super.start();

    this.doReward().then(() => this.end());
  }

  doReward(): Promise<void> {
    return new Promise<void>(resolve => {
      const newModifier = this.modifierType.newModifier();
      this.scene.addModifier(newModifier).then(() => {
        this.scene.playSound("item_fanfare");
        this.scene.ui.showText(`You received\n${newModifier.type.name}!`, null, () => resolve(), null, true);
      });
    });
  }
}

export class GameOverModifierRewardPhase extends ModifierRewardPhase {
  constructor(scene: BattleScene, modifierTypeFunc: ModifierTypeFunc) {
    super(scene, modifierTypeFunc);
  }

  doReward(): Promise<void> {
    return new Promise<void>(resolve => {
      const newModifier = this.modifierType.newModifier();
      this.scene.addModifier(newModifier).then(() => {
        this.scene.playSound("level_up_fanfare");
        this.scene.ui.setMode(Mode.MESSAGE);
        this.scene.ui.fadeIn(250).then(() => {
          this.scene.ui.showText(`You received\n${newModifier.type.name}!`, null, () => {
            this.scene.time.delayedCall(1500, () => this.scene.arenaBg.setVisible(true));
            resolve();
          }, null, true, 1500);
        });
      });
    });
  }
}

export class RibbonModifierRewardPhase extends ModifierRewardPhase {
  private species: PokemonSpecies;

  constructor(scene: BattleScene, modifierTypeFunc: ModifierTypeFunc, species: PokemonSpecies) {
    super(scene, modifierTypeFunc);

    this.species = species;
  }

  doReward(): Promise<void> {
    return new Promise<void>(resolve => {
      const newModifier = this.modifierType.newModifier();
      this.scene.addModifier(newModifier).then(() => {
        this.scene.playSound("level_up_fanfare");
        this.scene.ui.setMode(Mode.MESSAGE);
        this.scene.ui.showText(`${this.species.name} beat ${this.scene.gameMode.getName()} Mode for the first time!\nYou received ${newModifier.type.name}!`, null, () => {
          resolve();
        }, null, true, 1500);
      });
    });
  }
}

export class GameOverPhase extends BattlePhase {
  private victory: boolean;
  private firstRibbons: PokemonSpecies[] = [];

  constructor(scene: BattleScene, victory?: boolean) {
    super(scene);

    this.victory = !!victory;
  }

  start() {
    super.start();

    if (this.victory || !this.scene.enableRetries) {
      this.handleGameOver();
    } else {
      this.scene.ui.showText("Would you like to retry from the start of the battle?", null, () => {
        this.scene.ui.setMode(Mode.CONFIRM, () => {
          this.scene.ui.fadeOut(1250).then(() => {
            this.scene.reset();
            this.scene.clearPhaseQueue();
            this.scene.gameData.loadSession(this.scene, this.scene.sessionSlotId).then(() => {
              this.scene.pushPhase(new EncounterPhase(this.scene, true));

              const availablePartyMembers = this.scene.getParty().filter(p => !p.isFainted()).length;
    
              this.scene.pushPhase(new SummonPhase(this.scene, 0));
              if (this.scene.currentBattle.double && availablePartyMembers > 1) {
                this.scene.pushPhase(new SummonPhase(this.scene, 1));
              }
              if (this.scene.currentBattle.waveIndex > 1 && this.scene.currentBattle.battleType !== BattleType.TRAINER) {
                this.scene.pushPhase(new CheckSwitchPhase(this.scene, 0, this.scene.currentBattle.double));
                if (this.scene.currentBattle.double && availablePartyMembers > 1) {
                  this.scene.pushPhase(new CheckSwitchPhase(this.scene, 1, this.scene.currentBattle.double));
                }
              }

              this.scene.ui.fadeIn(1250);
              this.end();
            });
          });
        }, () => this.handleGameOver(), false, 0, 0, 1000);
      });
    }
  }

  handleGameOver(): void {
    const doGameOver = (newClear: boolean) => {
      this.scene.disableMenu = true;
      this.scene.time.delayedCall(1000, () => {
        let firstClear = false;
        if (this.victory && newClear) {
          if (this.scene.gameMode.isClassic) {
            firstClear = this.scene.validateAchv(achvs.CLASSIC_VICTORY);
            this.scene.gameData.gameStats.sessionsWon++;
            for (const pokemon of this.scene.getParty()) {
              this.awardRibbon(pokemon);

              if (pokemon.species.getRootSpeciesId() !== pokemon.species.getRootSpeciesId(true)) {
                this.awardRibbon(pokemon, true);
              }
            }
          } else if (this.scene.gameMode.isDaily && newClear) {
            this.scene.gameData.gameStats.dailyRunSessionsWon++;
          }
        }
        const fadeDuration = this.victory ? 10000 : 5000;
        this.scene.fadeOutBgm(fadeDuration, true);
        const activeBattlers = this.scene.getField().filter(p => p?.isActive(true));
        activeBattlers.map(p => p.hideInfo());
        this.scene.ui.fadeOut(fadeDuration).then(() => {
          activeBattlers.map(a => a.setVisible(false));
          this.scene.setFieldScale(1, true);
          this.scene.clearPhaseQueue();
          this.scene.ui.clearText();

          const clear = (endCardPhase?: EndCardPhase) => {
            if (newClear) {
              this.handleUnlocks();
            }
            if (this.victory && newClear) {
              for (const species of this.firstRibbons) {
                this.scene.unshiftPhase(new RibbonModifierRewardPhase(this.scene, modifierTypes.VOUCHER_PLUS, species));
              }
              if (!firstClear) {
                this.scene.unshiftPhase(new GameOverModifierRewardPhase(this.scene, modifierTypes.VOUCHER_PREMIUM));
              }
            }
            this.scene.pushPhase(new PostGameOverPhase(this.scene, endCardPhase));
            this.end();
          };

          if (this.victory && this.scene.gameMode.isClassic) {
            this.scene.ui.fadeIn(500).then(() => {
              this.scene.charSprite.showCharacter(`rival_${this.scene.gameData.gender === PlayerGender.FEMALE ? "m" : "f"}`, getCharVariantFromDialogue(miscDialogue.ending[this.scene.gameData.gender === PlayerGender.FEMALE ? 0 : 1])).then(() => {
                this.scene.ui.showDialogue(miscDialogue.ending[this.scene.gameData.gender === PlayerGender.FEMALE ? 0 : 1], this.scene.gameData.gender === PlayerGender.FEMALE ? trainerConfigs[TrainerType.RIVAL].name : trainerConfigs[TrainerType.RIVAL].nameFemale, null, () => {
                  this.scene.ui.fadeOut(500).then(() => {
                    this.scene.charSprite.hide().then(() => {
                      const endCardPhase = new EndCardPhase(this.scene);
                      this.scene.unshiftPhase(endCardPhase);
                      clear(endCardPhase);
                    });
                  });
                });
              });
            });
          } else {
            clear();
          }
        });
      });
    };

    /* Added a local check to see if the game is running offline on victory
    If Online, execute apiFetch as intended
    If Offline, execute offlineNewClear(), a localStorage implementation of newClear daily run checks */
    if (this.victory) {
      if (!Utils.isLocal) {
        Utils.apiFetch(`savedata/newclear?slot=${this.scene.sessionSlotId}`, true)
          .then(response => response.json())
          .then(newClear => doGameOver(newClear));
      } else {
        this.scene.gameData.offlineNewClear(this.scene).then(result => {
          doGameOver(result);
        });
      }
    } else {
      doGameOver(false);
    }
  }

  handleUnlocks(): void {
    if (this.victory && this.scene.gameMode.isClassic) {
      if (!this.scene.gameData.unlocks[Unlockables.ENDLESS_MODE]) {
        this.scene.unshiftPhase(new UnlockPhase(this.scene, Unlockables.ENDLESS_MODE));
      }
      if (this.scene.getParty().filter(p => p.fusionSpecies).length && !this.scene.gameData.unlocks[Unlockables.SPLICED_ENDLESS_MODE]) {
        this.scene.unshiftPhase(new UnlockPhase(this.scene, Unlockables.SPLICED_ENDLESS_MODE));
      }
      if (!this.scene.gameData.unlocks[Unlockables.MINI_BLACK_HOLE]) {
        this.scene.unshiftPhase(new UnlockPhase(this.scene, Unlockables.MINI_BLACK_HOLE));
      }
    }
  }

  awardRibbon(pokemon: Pokemon, forStarter: boolean = false): void {
    const speciesId = getPokemonSpecies(pokemon.species.speciesId);
    const speciesRibbonCount = this.scene.gameData.incrementRibbonCount(speciesId, forStarter);
    // first time classic win, award voucher
    if (speciesRibbonCount === 1) {
      this.firstRibbons.push(getPokemonSpecies(pokemon.species.getRootSpeciesId(forStarter)));
    }
  }
}

export class EndCardPhase extends Phase {
  public endCard: Phaser.GameObjects.Image;
  public text: Phaser.GameObjects.Text;

  constructor(scene: BattleScene) {
    super(scene);
  }

  start(): void {
    super.start();

    this.scene.ui.getMessageHandler().bg.setVisible(false);
    this.scene.ui.getMessageHandler().nameBoxContainer.setVisible(false);

    this.endCard = this.scene.add.image(0, 0, `end_${this.scene.gameData.gender === PlayerGender.FEMALE ? "f" : "m"}`);
    this.endCard.setOrigin(0);
    this.endCard.setScale(0.5);
    this.scene.field.add(this.endCard);

    this.text = addTextObject(this.scene, this.scene.game.canvas.width / 12, (this.scene.game.canvas.height / 6) - 16, "Congratulations!", TextStyle.SUMMARY, { fontSize: "128px" });
    this.text.setOrigin(0.5);
    this.scene.field.add(this.text);

    this.scene.ui.clearText();
    
    this.scene.ui.fadeIn(1000).then(() => {
   
      this.scene.ui.showText("", null, () => {
        this.scene.ui.getMessageHandler().bg.setVisible(true);
        this.end();
      }, null, true);
    });
  }
}

export class UnlockPhase extends Phase {
  private unlockable: Unlockables;

  constructor(scene: BattleScene, unlockable: Unlockables) {
    super(scene);

    this.unlockable = unlockable;
  }

  start(): void {
    this.scene.time.delayedCall(2000, () => {
      this.scene.gameData.unlocks[this.unlockable] = true;
      this.scene.playSound("level_up_fanfare");
      this.scene.ui.setMode(Mode.MESSAGE);
      this.scene.ui.showText(`${getUnlockableName(this.unlockable)}\nhas been unlocked.`, null, () => {
        this.scene.time.delayedCall(1500, () => this.scene.arenaBg.setVisible(true));
        this.end();
      }, null, true, 1500);
    });
  }
}

export class PostGameOverPhase extends Phase {
  private endCardPhase: EndCardPhase;

  constructor(scene: BattleScene, endCardPhase: EndCardPhase) {
    super(scene);

    this.endCardPhase = endCardPhase;
  }

  start() {
    super.start();

    const saveAndReset = () => {
      this.scene.gameData.saveAll(this.scene, true, true, true).then(success => {
        if (!success) {
          return this.scene.reset(true);
        }
        this.scene.gameData.tryClearSession(this.scene, this.scene.sessionSlotId).then((success: boolean | [boolean, boolean]) => {
          if (!success[0]) {
            return this.scene.reset(true);
          }
          this.scene.reset();
          this.scene.unshiftPhase(new TitlePhase(this.scene));
          this.end();
        });
      });
    };

    if (this.endCardPhase) {
      this.scene.ui.fadeOut(500).then(() => {
        this.scene.ui.getMessageHandler().bg.setVisible(true);

        this.endCardPhase.endCard.destroy();
        this.endCardPhase.text.destroy();
        saveAndReset();
      });
    } else {
      saveAndReset();
    }
  }
}

export class SwitchPhase extends BattlePhase {
  protected fieldIndex: integer;
  private isModal: boolean;
  private doReturn: boolean;

  constructor(scene: BattleScene, fieldIndex: integer, isModal: boolean, doReturn: boolean) {
    super(scene);

    this.fieldIndex = fieldIndex;
    this.isModal = isModal;
    this.doReturn = doReturn;
  }

  start() {
    super.start();

    // Skip modal switch if impossible
    if (this.isModal && !this.scene.getParty().filter(p => !p.isFainted() && !p.isActive(true)).length) {
      return super.end();
    }

    // Check if there is any space still in field
    if (this.isModal && this.scene.getPlayerField().filter(p => !p.isFainted() && p.isActive(true)).length >= this.scene.currentBattle.getBattlerCount()) {
      return super.end();
    }

    // Override field index to 0 in case of double battle where 2/3 remaining party members fainted at once
    const fieldIndex = this.scene.currentBattle.getBattlerCount() === 1 || this.scene.getParty().filter(p => !p.isFainted()).length > 1 ? this.fieldIndex : 0;

    this.scene.ui.setMode(Mode.PARTY, this.isModal ? PartyUiMode.FAINT_SWITCH : PartyUiMode.POST_BATTLE_SWITCH, fieldIndex, (slotIndex: integer, option: PartyOption) => {
      if (slotIndex >= this.scene.currentBattle.getBattlerCount() && slotIndex < 6) {
        this.scene.unshiftPhase(new SwitchSummonPhase(this.scene, fieldIndex, slotIndex, this.doReturn, option === PartyOption.PASS_BATON));
      }
      this.scene.ui.setMode(Mode.MESSAGE).then(() => super.end());
    }, PartyUiHandler.FilterNonFainted);
  }
}

export class ExpPhase extends PlayerPartyMemberPokemonPhase {
  private expValue: number;

  constructor(scene: BattleScene, partyMemberIndex: integer, expValue: number) {
    super(scene, partyMemberIndex);

    this.expValue = expValue;
  }

  start() {
    super.start();

    const pokemon = this.getPokemon();
    const exp = new Utils.NumberHolder(this.expValue);
    this.scene.applyModifiers(ExpBoosterModifier, true, exp);
    exp.value = Math.floor(exp.value);
    this.scene.ui.showText(i18next.t("battle:expGain", { pokemonName: pokemon.name, exp: exp.value }), null, () => {
      const lastLevel = pokemon.level;
      pokemon.addExp(exp.value);
<<<<<<< HEAD
      newLevel = pokemon.level;
=======
      const newLevel = pokemon.level;
>>>>>>> bac6c229
      if (newLevel > lastLevel) {
        this.scene.unshiftPhase(new LevelUpPhase(this.scene, this.partyMemberIndex, lastLevel, newLevel));
      }
      pokemon.updateInfo().then(() => this.end());
    }, null, true);
  }
}

export class ShowPartyExpBarPhase extends PlayerPartyMemberPokemonPhase {
  private expValue: number;

  constructor(scene: BattleScene, partyMemberIndex: integer, expValue: number) {
    super(scene, partyMemberIndex);

    this.expValue = expValue;
  }

  start() {
    super.start();

    const pokemon = this.getPokemon();
    const exp = new Utils.NumberHolder(this.expValue);
    this.scene.applyModifiers(ExpBoosterModifier, true, exp);
    exp.value = Math.floor(exp.value);

    const lastLevel = pokemon.level;
    pokemon.addExp(exp.value);
<<<<<<< HEAD
    newLevel = pokemon.level;
=======
    const newLevel = pokemon.level;
>>>>>>> bac6c229
    if (newLevel > lastLevel) {
      this.scene.unshiftPhase(new LevelUpPhase(this.scene, this.partyMemberIndex, lastLevel, newLevel));
    }
    this.scene.unshiftPhase(new HidePartyExpBarPhase(this.scene));
    pokemon.updateInfo();

    if (this.scene.expParty === 2) { // 2 - Skip - no level up frame nor message
      this.end();
    } else if (this.scene.expParty === 1) { // 1 - Only level up - we display the level up in the small frame instead of a message
      if (newLevel > lastLevel) { // this means if we level up
        // instead of displaying the exp gain in the small frame, we display the new level
        // we use the same method for mode 0 & 1, by giving a parameter saying to display the exp or the level
        this.scene.partyExpBar.showPokemonExp(pokemon, exp.value, this.scene.expParty === 1, newLevel).then(() => {
          setTimeout(() => this.end(), 800 / Math.pow(2, this.scene.expGainsSpeed));
        });
      } else {
        this.end();
      }
    } else if (this.scene.expGainsSpeed < 3) {
      this.scene.partyExpBar.showPokemonExp(pokemon, exp.value, this.scene.expParty === 1, newLevel).then(() => {
        setTimeout(() => this.end(), 500 / Math.pow(2, this.scene.expGainsSpeed));
      });
    } else {
      this.end();
    }

  }
}

export class HidePartyExpBarPhase extends BattlePhase {
  constructor(scene: BattleScene) {
    super(scene);
  }

  start() {
    super.start();

    this.scene.partyExpBar.hide().then(() => this.end());
  }
}

export class LevelUpPhase extends PlayerPartyMemberPokemonPhase {
  private lastLevel: integer;
  private level: integer;

  constructor(scene: BattleScene, partyMemberIndex: integer, lastLevel: integer, level: integer) {
    super(scene, partyMemberIndex);

    this.lastLevel = lastLevel;
    this.level = level;
    this.scene = scene;
  }

  start() {
    super.start();

    if (this.level > this.scene.gameData.gameStats.highestLevel) {
      this.scene.gameData.gameStats.highestLevel = this.level;
    }

    this.scene.validateAchvs(LevelAchv, new Utils.IntegerHolder(this.level));

    const pokemon = this.getPokemon();
    const prevStats = pokemon.stats.slice(0);
    pokemon.calculateStats();
    pokemon.updateInfo();
    if (this.scene.expParty === 0) { // 0 - default - the normal exp gain display, nothing changed
      this.scene.playSound("level_up_fanfare");
      this.scene.ui.showText(i18next.t("battle:levelUp", { pokemonName: this.getPokemon().name, level: this.level }), null, () => this.scene.ui.getMessageHandler().promptLevelUpStats(this.partyMemberIndex, prevStats, false).then(() => this.end()), null, true);
    } else if (this.scene.expParty === 2) { // 2 - Skip - no level up frame nor message
      this.end();
    } else { // 1 - Only level up - we display the level up in the small frame instead of a message
      // we still want to display the stats if activated
      this.scene.ui.getMessageHandler().promptLevelUpStats(this.partyMemberIndex, prevStats, false).then(() => this.end());
    }
    if (this.level <= 100) {
      const levelMoves = this.getPokemon().getLevelMoves(this.lastLevel + 1);
      for (const lm of levelMoves) {
        this.scene.unshiftPhase(new LearnMovePhase(this.scene, this.partyMemberIndex, lm[1]));
      }
    }
    if (!pokemon.pauseEvolutions) {
      const evolution = pokemon.getEvolution();
      if (evolution) {
        this.scene.unshiftPhase(new EvolutionPhase(this.scene, pokemon as PlayerPokemon, evolution, this.lastLevel));
      }
    }
  }
}

export class LearnMovePhase extends PlayerPartyMemberPokemonPhase {
  private moveId: Moves;

  constructor(scene: BattleScene, partyMemberIndex: integer, moveId: Moves) {
    super(scene, partyMemberIndex);

    this.moveId = moveId;
  }

  start() {
    super.start();

    const pokemon = this.getPokemon();
    const move = allMoves[this.moveId];

    const existingMoveIndex = pokemon.getMoveset().findIndex(m => m?.moveId === move.id);

    if (existingMoveIndex > -1) {
      return this.end();
    }

    const emptyMoveIndex = pokemon.getMoveset().length < 4
      ? pokemon.getMoveset().length
      : pokemon.getMoveset().findIndex(m => m === null);

    const messageMode = this.scene.ui.getHandler() instanceof EvolutionSceneHandler
      ? Mode.EVOLUTION_SCENE
      : Mode.MESSAGE;

    if (emptyMoveIndex > -1) {
      pokemon.setMove(emptyMoveIndex, this.moveId);
      initMoveAnim(this.scene, this.moveId).then(() => {
        loadMoveAnimAssets(this.scene, [ this.moveId ], true)
          .then(() => {
            this.scene.ui.setMode(messageMode).then(() => {
              this.scene.playSound("level_up_fanfare");
              this.scene.ui.showText(i18next.t("battle:learnMove", { pokemonName: pokemon.name, moveName: move.name }), null, () => {
                this.scene.triggerPokemonFormChange(pokemon, SpeciesFormChangeMoveLearnedTrigger, true);
                this.end();
              }, messageMode === Mode.EVOLUTION_SCENE ? 1000 : null, true);
            });
          });
      });
    } else {
      this.scene.ui.setMode(messageMode).then(() => {
        this.scene.ui.showText(i18next.t("battle:learnMovePrompt", { pokemonName: pokemon.name, moveName: move.name }), null, () => {
          this.scene.ui.showText(i18next.t("battle:learnMoveLimitReached", { pokemonName: pokemon.name }), null, () => {
            this.scene.ui.showText(i18next.t("battle:learnMoveReplaceQuestion", { moveName: move.name }), null, () => {
              const noHandler = () => {
                this.scene.ui.setMode(messageMode).then(() => {
                  this.scene.ui.showText(i18next.t("battle:learnMoveStopTeaching", { moveName: move.name }), null, () => {
                    this.scene.ui.setModeWithoutClear(Mode.CONFIRM, () => {
                      this.scene.ui.setMode(messageMode);
                      this.scene.ui.showText(i18next.t("battle:learnMoveNotLearned", { pokemonName: pokemon.name, moveName: move.name }), null, () => this.end(), null, true);
                    }, () => {
                      this.scene.ui.setMode(messageMode);
                      this.scene.unshiftPhase(new LearnMovePhase(this.scene, this.partyMemberIndex, this.moveId));
                      this.end();
                    });
                  });
                });
              };
              this.scene.ui.setModeWithoutClear(Mode.CONFIRM, () => {
                this.scene.ui.setMode(messageMode);
                this.scene.ui.showText(i18next.t("battle:learnMoveForgetQuestion"), null, () => {
                  this.scene.ui.setModeWithoutClear(Mode.SUMMARY, this.getPokemon(), SummaryUiMode.LEARN_MOVE, move, (moveIndex: integer) => {
                    if (moveIndex === 4) {
                      noHandler();
                      return;
                    }
                    this.scene.ui.setMode(messageMode).then(() => {
                      this.scene.ui.showText(i18next.t("battle:countdownPoof"), null, () => {
                        this.scene.ui.showText(i18next.t("battle:learnMoveForgetSuccess", { pokemonName: pokemon.name, moveName: pokemon.moveset[moveIndex].getName() }), null, () => {
                          this.scene.ui.showText(i18next.t("battle:learnMoveAnd"), null, () => {
                            pokemon.setMove(moveIndex, Moves.NONE);
                            this.scene.unshiftPhase(new LearnMovePhase(this.scene, this.partyMemberIndex, this.moveId));
                            this.end();
                          }, null, true);
                        }, null, true);
                      }, null, true);
                    });
                  });
                }, null, true);
              }, noHandler);
            });
          }, null, true);
        }, null, true);
      });
    }
  }
}

<<<<<<< HEAD
export class BerryPhase extends CommonAnimPhase {
  constructor(scene: BattleScene, battlerIndex: BattlerIndex) {
    super(scene, battlerIndex, undefined, CommonAnim.USE_ITEM);
  }

  start() {
    let berryModifiers: BerryModifier[];

    const pokemon = this.getPokemon();

    const cancelled = new Utils.BooleanHolder(false);
    pokemon.getOpponents().map(opp => applyAbAttrs(PreventBerryUseAbAttr, opp, cancelled));

    if (cancelled.value) {
      pokemon.scene.queueMessage(getPokemonMessage(pokemon, " is too\nnervous to eat berries!"));
    } else if ((berryModifiers = this.scene.applyModifiers(BerryModifier, this.player, pokemon) as BerryModifier[])) {
      for (const berryModifier of berryModifiers) {
        if (berryModifier.consumed) {
          if (!--berryModifier.stackCount) {
            this.scene.removeModifier(berryModifier);
          } else {
            berryModifier.consumed = false;
          }
          this.scene.updateModifiers(this.player);
        }
      }
      return super.start();
    }

    this.end();
  }
}

=======
>>>>>>> bac6c229
export class PokemonHealPhase extends CommonAnimPhase {
  private hpHealed: integer;
  private message: string;
  private showFullHpMessage: boolean;
  private skipAnim: boolean;
  private revive: boolean;
  private healStatus: boolean;
  private preventFullHeal: boolean;

  constructor(scene: BattleScene, battlerIndex: BattlerIndex, hpHealed: integer, message: string, showFullHpMessage: boolean, skipAnim: boolean = false, revive: boolean = false, healStatus: boolean = false, preventFullHeal: boolean = false) {
    super(scene, battlerIndex, undefined, CommonAnim.HEALTH_UP);

    this.hpHealed = hpHealed;
    this.message = message;
    this.showFullHpMessage = showFullHpMessage;
    this.skipAnim = skipAnim;
    this.revive = revive;
    this.healStatus = healStatus;
    this.preventFullHeal = preventFullHeal;
  }

  start() {
    if (!this.skipAnim && (this.revive || this.getPokemon().hp) && this.getPokemon().getHpRatio() < 1) {
      super.start();
    } else {
      this.end();
    }
  }

  end() {
    const pokemon = this.getPokemon();
    
    if (!pokemon.isOnField() || (!this.revive && !pokemon.isActive())) {
      super.end();
      return;
    }

    const fullHp = pokemon.getHpRatio() >= 1;

    const hasMessage = !!this.message;
    let lastStatusEffect = StatusEffect.NONE;

    if (!fullHp || this.hpHealed < 0) {
      const hpRestoreMultiplier = new Utils.IntegerHolder(1);
      if (!this.revive) {
        this.scene.applyModifiers(HealingBoosterModifier, this.player, hpRestoreMultiplier);
      }
      const healAmount = new Utils.NumberHolder(Math.floor(this.hpHealed * hpRestoreMultiplier.value));
      if (healAmount.value < 0) {
        pokemon.damageAndUpdate(healAmount.value * -1, HitResult.HEAL);
        healAmount.value = 0;
      }
      // Prevent healing to full if specified (in case of healing tokens so Sturdy doesn't cause a softlock)
      if (this.preventFullHeal && pokemon.hp + healAmount.value >= pokemon.getMaxHp()) {
        healAmount.value = (pokemon.getMaxHp() - pokemon.hp) - 1;
      }
      healAmount.value = pokemon.heal(healAmount.value);
      if (healAmount.value) {
        this.scene.damageNumberHandler.add(pokemon, healAmount.value, HitResult.HEAL);
      }
      if (pokemon.isPlayer()) {
        this.scene.validateAchvs(HealAchv, healAmount);
        if (healAmount.value > this.scene.gameData.gameStats.highestHeal) {
          this.scene.gameData.gameStats.highestHeal = healAmount.value;
        }
      }
      if (this.healStatus && !this.revive && pokemon.status) {
        lastStatusEffect = pokemon.status.effect;
        pokemon.resetStatus();
      }
      pokemon.updateInfo().then(() => super.end());
    } else if (this.healStatus && !this.revive && pokemon.status) {
      lastStatusEffect = pokemon.status.effect;
      pokemon.resetStatus();
      pokemon.updateInfo().then(() => super.end());
    } else if (this.showFullHpMessage) {
      this.message = getPokemonMessage(pokemon, "'s\nHP is full!");
    }

    if (this.message) {
      this.scene.queueMessage(this.message);
    }

    if (this.healStatus && lastStatusEffect && !hasMessage) {
      this.scene.queueMessage(getPokemonMessage(pokemon, getStatusEffectHealText(lastStatusEffect)));
    }

    if (fullHp && !lastStatusEffect) {
      super.end();
    }
  }
}

export class AttemptCapturePhase extends PokemonPhase {
  private pokeballType: PokeballType;
  private pokeball: Phaser.GameObjects.Sprite;
  private originalY: number;

  constructor(scene: BattleScene, targetIndex: integer, pokeballType: PokeballType) {
    super(scene, BattlerIndex.ENEMY + targetIndex);

    this.pokeballType = pokeballType;
  }

  start() {
    super.start();

    const pokemon = this.getPokemon() as EnemyPokemon;

    if (!pokemon?.hp) {
      return this.end();
    }

    this.scene.pokeballCounts[this.pokeballType]--;

    this.originalY = pokemon.y;

    const _3m = 3 * pokemon.getMaxHp();
    const _2h = 2 * pokemon.hp;
    const catchRate = pokemon.species.catchRate;
    const pokeballMultiplier = getPokeballCatchMultiplier(this.pokeballType);
    const statusMultiplier = pokemon.status ? getStatusEffectCatchRateMultiplier(pokemon.status.effect) : 1;
    const x = Math.round((((_3m - _2h) * catchRate * pokeballMultiplier) / _3m) * statusMultiplier);
    const y = Math.round(65536 / Math.sqrt(Math.sqrt(255 / x)));
    const fpOffset = pokemon.getFieldPositionOffset();

    const pokeballAtlasKey = getPokeballAtlasKey(this.pokeballType);
    this.pokeball = this.scene.addFieldSprite(16, 80, "pb", pokeballAtlasKey);
    this.pokeball.setOrigin(0.5, 0.625);
    this.scene.field.add(this.pokeball);

    this.scene.playSound("pb_throw");
    this.scene.time.delayedCall(300, () => {
      this.scene.field.moveBelow(this.pokeball as Phaser.GameObjects.GameObject, pokemon);
    });

    this.scene.tweens.add({
      targets: this.pokeball,
      x: { value: 236 + fpOffset[0], ease: "Linear" },
      y: { value: 16 + fpOffset[1], ease: "Cubic.easeOut" },
      duration: 500,
      onComplete: () => {
        this.pokeball.setTexture("pb", `${pokeballAtlasKey}_opening`);
        this.scene.time.delayedCall(17, () => this.pokeball.setTexture("pb", `${pokeballAtlasKey}_open`));
        this.scene.playSound("pb_rel");
        pokemon.tint(getPokeballTintColor(this.pokeballType));

        addPokeballOpenParticles(this.scene, this.pokeball.x, this.pokeball.y, this.pokeballType);

        this.scene.tweens.add({
          targets: pokemon,
          duration: 500,
          ease: "Sine.easeIn",
          scale: 0.25,
          y: 20,
          onComplete: () => {
            this.pokeball.setTexture("pb", `${pokeballAtlasKey}_opening`);
            pokemon.setVisible(false);
            this.scene.playSound("pb_catch");
            this.scene.time.delayedCall(17, () => this.pokeball.setTexture("pb", `${pokeballAtlasKey}`));

            const doShake = () => {
              let shakeCount = 0;
              const pbX = this.pokeball.x;
              const shakeCounter = this.scene.tweens.addCounter({
                from: 0,
                to: 1,
                repeat: 4,
                yoyo: true,
                ease: "Cubic.easeOut",
                duration: 250,
                repeatDelay: 500,
                onUpdate: t => {
                  if (shakeCount && shakeCount < 4) {
                    const value = t.getValue();
                    const directionMultiplier = shakeCount % 2 === 1 ? 1 : -1;
                    this.pokeball.setX(pbX + value * 4 * directionMultiplier);
                    this.pokeball.setAngle(value * 27.5 * directionMultiplier);
                  }
                },
                onRepeat: () => {
                  if (!pokemon.species.isObtainable()) {
                    shakeCounter.stop();
                    this.failCatch(shakeCount);
                  } else if (shakeCount++ < 3) {
                    if (pokeballMultiplier === -1 || pokemon.randSeedInt(65536) < y) {
                      this.scene.playSound("pb_move");
                    } else {
                      shakeCounter.stop();
                      this.failCatch(shakeCount);
                    }
                  } else {
                    this.scene.playSound("pb_lock");
                    addPokeballCaptureStars(this.scene, this.pokeball);
                    
                    const pbTint = this.scene.add.sprite(this.pokeball.x, this.pokeball.y, "pb", "pb");
                    pbTint.setOrigin(this.pokeball.originX, this.pokeball.originY);
                    pbTint.setTintFill(0);
                    pbTint.setAlpha(0);
                    this.scene.field.add(pbTint);
                    this.scene.tweens.add({
                      targets: pbTint,
                      alpha: 0.375,
                      duration: 200,
                      easing: "Sine.easeOut",
                      onComplete: () => {
                        this.scene.tweens.add({
                          targets: pbTint,
                          alpha: 0,
                          duration: 200,
                          easing: "Sine.easeIn",
                          onComplete: () => pbTint.destroy()
                        });
                      }
                    });
                  }
                },
                onComplete: () => this.catch()
              });
            };

            this.scene.time.delayedCall(250, () => doPokeballBounceAnim(this.scene, this.pokeball, 16, 72, 350, doShake));
          }
        });
      }
    });
  }

  failCatch(shakeCount: integer) {
    const pokemon = this.getPokemon();

    this.scene.playSound("pb_rel");
    pokemon.setY(this.originalY);
    if (pokemon.status?.effect !== StatusEffect.SLEEP) {
      pokemon.cry(pokemon.getHpRatio() > 0.25 ? undefined : { rate: 0.85 });
    }
    pokemon.tint(getPokeballTintColor(this.pokeballType));
    pokemon.setVisible(true);
    pokemon.untint(250, "Sine.easeOut");

    const pokeballAtlasKey = getPokeballAtlasKey(this.pokeballType);
    this.pokeball.setTexture("pb", `${pokeballAtlasKey}_opening`);
    this.scene.time.delayedCall(17, () => this.pokeball.setTexture("pb", `${pokeballAtlasKey}_open`));

    this.scene.tweens.add({
      targets: pokemon,
      duration: 250,
      ease: "Sine.easeOut",
      scale: 1
    });
    
    this.scene.currentBattle.lastUsedPokeball = this.pokeballType;
    this.removePb();
    this.end();
  }

  catch() {
    const pokemon = this.getPokemon() as EnemyPokemon;
    this.scene.unshiftPhase(new VictoryPhase(this.scene, this.battlerIndex));

    const speciesForm = !pokemon.fusionSpecies ? pokemon.getSpeciesForm() : pokemon.getFusionSpeciesForm();

    if (speciesForm.abilityHidden && (pokemon.fusionSpecies ? pokemon.fusionAbilityIndex : pokemon.abilityIndex) === speciesForm.getAbilityCount() - 1) {
      this.scene.validateAchv(achvs.HIDDEN_ABILITY);
    }

    if (pokemon.species.subLegendary) {
      this.scene.validateAchv(achvs.CATCH_SUB_LEGENDARY);
    }

    if (pokemon.species.legendary) {
      this.scene.validateAchv(achvs.CATCH_LEGENDARY);
    }

    if (pokemon.species.mythical) {
      this.scene.validateAchv(achvs.CATCH_MYTHICAL);
    }

    this.scene.pokemonInfoContainer.show(pokemon, true);

    this.scene.gameData.updateSpeciesDexIvs(pokemon.species.getRootSpeciesId(true), pokemon.ivs);
      
    this.scene.ui.showText(i18next.t("battle:pokemonCaught", { pokemonName: pokemon.name }), null, () => {
      const end = () => {
        this.scene.pokemonInfoContainer.hide();
        this.removePb();
        this.end();
      };
      const removePokemon = () => {
        this.scene.addFaintedEnemyScore(pokemon);
        this.scene.getPlayerField().filter(p => p.isActive(true)).forEach(playerPokemon => playerPokemon.removeTagsBySourceId(pokemon.id));
        pokemon.hp = 0;
        pokemon.trySetStatus(StatusEffect.FAINT);
        this.scene.clearEnemyHeldItemModifiers();
        this.scene.field.remove(pokemon, true);
      };
      const addToParty = () => {
        const newPokemon = pokemon.addToParty(this.pokeballType);
        const modifiers = this.scene.findModifiers(m => m instanceof PokemonHeldItemModifier, false);
        if (this.scene.getParty().filter(p => p.isShiny()).length === 6) {
          this.scene.validateAchv(achvs.SHINY_PARTY);
        }
        Promise.all(modifiers.map(m => this.scene.addModifier(m, true))).then(() => {
          this.scene.updateModifiers(true);
          removePokemon();
          if (newPokemon) {
            newPokemon.loadAssets().then(end);
          } else {
            end();
          }
        });
      };
      Promise.all([ pokemon.hideInfo(), this.scene.gameData.setPokemonCaught(pokemon) ]).then(() => {
        if (this.scene.getParty().length === 6) {
          const promptRelease = () => {
            this.scene.ui.showText(`Your party is full.\nRelease a Pokémon to make room for ${pokemon.name}?`, null, () => {
              this.scene.pokemonInfoContainer.makeRoomForConfirmUi();
              this.scene.ui.setMode(Mode.CONFIRM, () => {
                this.scene.ui.setMode(Mode.PARTY, PartyUiMode.RELEASE, this.fieldIndex, (slotIndex: integer, _option: PartyOption) => {
                  this.scene.ui.setMode(Mode.MESSAGE).then(() => {
                    if (slotIndex < 6) {
                      addToParty();
                    } else {
                      promptRelease();
                    }
                  });
                });
              }, () => {
                this.scene.ui.setMode(Mode.MESSAGE).then(() => {
                  removePokemon();
                  end();
                });
              });
            });
          };
          promptRelease();
        } else {
          addToParty();
        }
      });
    }, 0, true);
  }

  removePb() {
    this.scene.tweens.add({
      targets: this.pokeball,
      duration: 250,
      delay: 250,
      ease: "Sine.easeIn",
      alpha: 0,
      onComplete: () => this.pokeball.destroy()
    });
  }
}

export class AttemptRunPhase extends PokemonPhase {
  constructor(scene: BattleScene, fieldIndex: integer) {
    super(scene, fieldIndex);
  }

  start() {
    super.start();

    const playerPokemon = this.getPokemon();
    const enemyField = this.scene.getEnemyField();

    const enemySpeed = enemyField.reduce((total: integer, enemyPokemon: Pokemon) => total + enemyPokemon.getStat(Stat.SPD), 0) / enemyField.length;

    const escapeChance = new Utils.IntegerHolder((((playerPokemon.getStat(Stat.SPD) * 128) / enemySpeed) + (30 * this.scene.currentBattle.escapeAttempts++)) % 256);
    applyAbAttrs(RunSuccessAbAttr, playerPokemon, null, escapeChance);

    if (playerPokemon.randSeedInt(256) < escapeChance.value) {
      this.scene.playSound("flee");
      this.scene.queueMessage(i18next.t("battle:runAwaySuccess"), null, true, 500);
      
      this.scene.tweens.add({
        targets: [ this.scene.arenaEnemy, enemyField ].flat(),
        alpha: 0,
        duration: 250,
        ease: "Sine.easeIn",
        onComplete: () => enemyField.forEach(enemyPokemon => enemyPokemon.destroy())
      });

      this.scene.clearEnemyHeldItemModifiers();

      enemyField.forEach(enemyPokemon => {
        enemyPokemon.hideInfo().then(() => enemyPokemon.destroy());
        enemyPokemon.hp = 0;
        enemyPokemon.trySetStatus(StatusEffect.FAINT);
      });

      this.scene.pushPhase(new BattleEndPhase(this.scene));
      this.scene.pushPhase(new NewBattlePhase(this.scene));
    } else {
      this.scene.queueMessage(i18next.t("battle:runAwayCannotEscape"), null, true, 500);
    }

    this.end();
  }
}

export class SelectModifierPhase extends BattlePhase {
  private rerollCount: integer;
  private modifierTiers: ModifierTier[];

  constructor(scene: BattleScene, rerollCount: integer = 0, modifierTiers?: ModifierTier[]) {
    super(scene);

    this.rerollCount = rerollCount;
    this.modifierTiers = modifierTiers;
  }

  start() {
    super.start();

    if (!this.rerollCount) {
      this.updateSeed();
    }

    const party = this.scene.getParty();
    regenerateModifierPoolThresholds(party, this.getPoolType(), this.rerollCount);
    const modifierCount = new Utils.IntegerHolder(3);
    if (this.isPlayer()) {
      this.scene.applyModifiers(ExtraModifierModifier, true, modifierCount);
    }
    const typeOptions: ModifierTypeOption[] = this.getModifierTypeOptions(modifierCount.value);

    const modifierSelectCallback = (rowCursor: integer, cursor: integer) => {
      if (rowCursor < 0 || cursor < 0) {
        this.scene.ui.showText(i18next.t("battle:skipItemQuestion"), null, () => {
          this.scene.ui.setOverlayMode(Mode.CONFIRM, () => {
            this.scene.ui.revertMode();
            this.scene.ui.setMode(Mode.MESSAGE);
            super.end();
          }, () => this.scene.ui.setMode(Mode.MODIFIER_SELECT, this.isPlayer(), typeOptions, modifierSelectCallback, this.getRerollCost(typeOptions, this.scene.lockModifierTiers)));
        });
        return false;
      }
      let modifierType: ModifierType;
      let cost: integer;
      switch (rowCursor) {
      case 0:
        if (!cursor) {
          const rerollCost = this.getRerollCost(typeOptions, this.scene.lockModifierTiers);
          if (this.scene.money < rerollCost) {
            this.scene.ui.playError();
            return false;
          } else {
            this.scene.unshiftPhase(new SelectModifierPhase(this.scene, this.rerollCount + 1, typeOptions.map(o => o.type.tier)));
            this.scene.ui.clearText();
            this.scene.ui.setMode(Mode.MESSAGE).then(() => super.end());
            this.scene.money -= rerollCost;
            this.scene.updateMoneyText();
            this.scene.playSound("buy");
          }
        } else if (cursor === 1) {
          this.scene.ui.setModeWithoutClear(Mode.PARTY, PartyUiMode.MODIFIER_TRANSFER, -1, (fromSlotIndex: integer, itemIndex: integer, toSlotIndex: integer) => {
            if (toSlotIndex !== undefined && fromSlotIndex < 6 && toSlotIndex < 6 && fromSlotIndex !== toSlotIndex && itemIndex > -1) {
              this.scene.ui.setMode(Mode.MODIFIER_SELECT, this.isPlayer(), typeOptions, modifierSelectCallback, this.getRerollCost(typeOptions, this.scene.lockModifierTiers)).then(() => {
                const itemModifiers = this.scene.findModifiers(m => m instanceof PokemonHeldItemModifier
                    && (m as PokemonHeldItemModifier).getTransferrable(true) && (m as PokemonHeldItemModifier).pokemonId === party[fromSlotIndex].id) as PokemonHeldItemModifier[];
                const itemModifier = itemModifiers[itemIndex];
                this.scene.tryTransferHeldItemModifier(itemModifier, party[toSlotIndex], true, true);
              });
            } else {
              this.scene.ui.setMode(Mode.MODIFIER_SELECT, this.isPlayer(), typeOptions, modifierSelectCallback, this.getRerollCost(typeOptions, this.scene.lockModifierTiers));
            }
          }, PartyUiHandler.FilterItemMaxStacks);
        } else {
          this.scene.lockModifierTiers = !this.scene.lockModifierTiers;
          const uiHandler = this.scene.ui.getHandler() as ModifierSelectUiHandler;
          uiHandler.setRerollCost(this.getRerollCost(typeOptions, this.scene.lockModifierTiers));
          uiHandler.updateLockRaritiesText();
          uiHandler.updateRerollCostText();
          return false;
        }
        return true;
      case 1:
        modifierType = typeOptions[cursor].type;
        break;
      default:
        const shopOptions = getPlayerShopModifierTypeOptionsForWave(this.scene.currentBattle.waveIndex, this.scene.getWaveMoneyAmount(1));
        const shopOption = shopOptions[rowCursor > 2 || shopOptions.length <= SHOP_OPTIONS_ROW_LIMIT ? cursor : cursor + SHOP_OPTIONS_ROW_LIMIT];
        modifierType = shopOption.type;
        cost = shopOption.cost;
        break;
      }

      if (cost && this.scene.money < cost) {
        this.scene.ui.playError();
        return false;
      }

      const applyModifier = (modifier: Modifier, playSound: boolean = false) => {
        const result = this.scene.addModifier(modifier, false, playSound);
        if (cost) {
          result.then(success => {
            if (success) {
              this.scene.money -= cost;
              this.scene.updateMoneyText();
              this.scene.playSound("buy");
              (this.scene.ui.getHandler() as ModifierSelectUiHandler).updateCostText();
            } else {
              this.scene.ui.playError();
            }
          });
        } else {
          const doEnd = () => {
            this.scene.ui.clearText();
            this.scene.ui.setMode(Mode.MESSAGE);
            super.end();
          };
          if (result instanceof Promise) {
            result.then(() => doEnd());
          } else {
            doEnd();
          }
        }
      };

      if (modifierType instanceof PokemonModifierType) {
        if (modifierType instanceof FusePokemonModifierType) {
          this.scene.ui.setModeWithoutClear(Mode.PARTY, PartyUiMode.SPLICE, -1, (fromSlotIndex: integer, spliceSlotIndex: integer) => {
            if (spliceSlotIndex !== undefined && fromSlotIndex < 6 && spliceSlotIndex < 6 && fromSlotIndex !== spliceSlotIndex) {
              this.scene.ui.setMode(Mode.MODIFIER_SELECT, this.isPlayer()).then(() => {
                const modifier = modifierType.newModifier(party[fromSlotIndex], party[spliceSlotIndex]);
                applyModifier(modifier, true);
              });
            } else {
              this.scene.ui.setMode(Mode.MODIFIER_SELECT, this.isPlayer(), typeOptions, modifierSelectCallback, this.getRerollCost(typeOptions, this.scene.lockModifierTiers));
            }
          }, modifierType.selectFilter);
        } else {
          const pokemonModifierType = modifierType as PokemonModifierType;
          const isMoveModifier = modifierType instanceof PokemonMoveModifierType;
          const isTmModifier = modifierType instanceof TmModifierType;
          const isRememberMoveModifier = modifierType instanceof RememberMoveModifierType;
          const isPpRestoreModifier = (modifierType instanceof PokemonPpRestoreModifierType || modifierType instanceof PokemonPpUpModifierType);
          const partyUiMode = isMoveModifier ? PartyUiMode.MOVE_MODIFIER
            : isTmModifier ? PartyUiMode.TM_MODIFIER
              : isRememberMoveModifier ? PartyUiMode.REMEMBER_MOVE_MODIFIER
                : PartyUiMode.MODIFIER;
          const tmMoveId = isTmModifier
            ? (modifierType as TmModifierType).moveId
            : undefined;
          this.scene.ui.setModeWithoutClear(Mode.PARTY, partyUiMode, -1, (slotIndex: integer, option: PartyOption) => {
            if (slotIndex < 6) {
              this.scene.ui.setMode(Mode.MODIFIER_SELECT, this.isPlayer()).then(() => {
                const modifier = !isMoveModifier
                  ? !isRememberMoveModifier
                    ? modifierType.newModifier(party[slotIndex])
                    : modifierType.newModifier(party[slotIndex], option as integer)
                  : modifierType.newModifier(party[slotIndex], option - PartyOption.MOVE_1);
                applyModifier(modifier, true);
              });
            } else {
              this.scene.ui.setMode(Mode.MODIFIER_SELECT, this.isPlayer(), typeOptions, modifierSelectCallback, this.getRerollCost(typeOptions, this.scene.lockModifierTiers));
            }
          }, pokemonModifierType.selectFilter, modifierType instanceof PokemonMoveModifierType ? (modifierType as PokemonMoveModifierType).moveSelectFilter : undefined, tmMoveId, isPpRestoreModifier);
        }
      } else {
        applyModifier(modifierType.newModifier());
      }

      return !cost;
    };
    this.scene.ui.setMode(Mode.MODIFIER_SELECT, this.isPlayer(), typeOptions, modifierSelectCallback, this.getRerollCost(typeOptions, this.scene.lockModifierTiers));
  }

  updateSeed(): void {
    this.scene.resetSeed();
  }

  isPlayer(): boolean {
    return true;
  }

  getRerollCost(typeOptions: ModifierTypeOption[], lockRarities: boolean): integer {
    let baseValue = 0;
    if (lockRarities) {
      const tierValues = [ 50, 125, 300, 750, 2000 ];
      for (const opt of typeOptions) {
        baseValue += tierValues[opt.type.tier];
      }
    } else {
      baseValue = 250;
    }
    return Math.min(Math.ceil(this.scene.currentBattle.waveIndex / 10) * baseValue * Math.pow(2, this.rerollCount), Number.MAX_SAFE_INTEGER);
  }
  
  getPoolType(): ModifierPoolType {
    return ModifierPoolType.PLAYER;
  }

  getModifierTypeOptions(modifierCount: integer): ModifierTypeOption[] {
    return getPlayerModifierTypeOptions(modifierCount, this.scene.getParty(), this.scene.lockModifierTiers ? this.modifierTiers : undefined);
  }

  addModifier(modifier: Modifier): Promise<boolean> {
    return this.scene.addModifier(modifier, false, true);
  }
}

export class EggLapsePhase extends Phase {
  constructor(scene: BattleScene) {
    super(scene);
  }

  start() {
    super.start();

    const eggsToHatch: Egg[] = this.scene.gameData.eggs.filter((egg: Egg) => {
      return --egg.hatchWaves < 1;
    });

    if (eggsToHatch.length) {
      this.scene.queueMessage(i18next.t("battle:eggHatching"));
      
      for (const egg of eggsToHatch) {
        this.scene.unshiftPhase(new EggHatchPhase(this.scene, egg));
      }
    
    }
    this.end();
  }
}

export class AddEnemyBuffModifierPhase extends Phase {
  constructor(scene: BattleScene) {
    super(scene);
  }

  start() {
    super.start();

    const waveIndex = this.scene.currentBattle.waveIndex;
    const tier = !(waveIndex % 1000) ? ModifierTier.ULTRA : !(waveIndex % 250) ? ModifierTier.GREAT : ModifierTier.COMMON;

    regenerateModifierPoolThresholds(this.scene.getEnemyParty(), ModifierPoolType.ENEMY_BUFF);
    
    const count = Math.ceil(waveIndex / 250);
    for (let i = 0; i < count; i++) {
      this.scene.addEnemyModifier(getEnemyBuffModifierForWave(tier, this.scene.findModifiers(m => m instanceof EnemyPersistentModifier, false), this.scene), true, true);
    }
    this.scene.updateModifiers(false, true).then(() => this.end());
  }
}

/**
 * Cures the party of all non-volatile status conditions, shows a message
 * @param {BattleScene} scene The current scene
 * @param {Pokemon} user The user of the move that cures the party
 * @param {string} message The message that should be displayed
 * @param {Abilities} abilityCondition Pokemon with this ability will not be affected ie. Soundproof
 */
export class PartyStatusCurePhase extends BattlePhase {
  private user: Pokemon;
  private message: string;
  private abilityCondition: Abilities;

  constructor(scene: BattleScene, user: Pokemon, message: string, abilityCondition: Abilities) {
    super(scene);

    this.user = user;
    this.message = message;
    this.abilityCondition = abilityCondition;
  }

  start() {
    super.start();
    for (const pokemon of this.scene.getParty()) {
      if (!pokemon.isOnField() || pokemon === this.user) {
        pokemon.resetStatus(false);
        pokemon.updateInfo(true);
      } else {
        if (!pokemon.hasAbility(this.abilityCondition)) {
          pokemon.resetStatus();
          pokemon.updateInfo(true);
        } else {
          // Manually show ability bar, since we're not hooked into the targeting system
          pokemon.scene.unshiftPhase(new ShowAbilityPhase(pokemon.scene, pokemon.id, pokemon.getPassiveAbility()?.id === this.abilityCondition));
        }
      }
    }
    if (this.message) {
      this.scene.queueMessage(this.message);
    }
    this.end();
  }
}

export class PartyHealPhase extends BattlePhase {
  private resumeBgm: boolean;

  constructor(scene: BattleScene, resumeBgm: boolean) {
    super(scene);

    this.resumeBgm = resumeBgm;
  }

  start() {
    super.start();

    const bgmPlaying = this.scene.isBgmPlaying();
    if (bgmPlaying) {
      this.scene.fadeOutBgm(1000, false);
    }
    this.scene.ui.fadeOut(1000).then(() => {
      for (const pokemon of this.scene.getParty()) {
        pokemon.hp = pokemon.getMaxHp();
        pokemon.resetStatus();
        for (const move of pokemon.moveset) {
          move.ppUsed = 0;
        }
        pokemon.updateInfo(true);
      }
      const healSong = this.scene.playSoundWithoutBgm("heal");
      this.scene.time.delayedCall(Utils.fixedInt(healSong.totalDuration * 1000), () => {
        healSong.destroy();
        if (this.resumeBgm && bgmPlaying) {
          this.scene.playBgm();
        }
        this.scene.ui.fadeIn(500).then(() => this.end());
      });
    });
  }
}

export class ShinySparklePhase extends PokemonPhase {
  constructor(scene: BattleScene, battlerIndex: BattlerIndex) {
    super(scene, battlerIndex);
  }

  start() {
    super.start();

    this.getPokemon().sparkle();
    this.scene.time.delayedCall(1000, () => this.end());
  }
}

export class ScanIvsPhase extends PokemonPhase {
  private shownIvs: integer;

  constructor(scene: BattleScene, battlerIndex: BattlerIndex, shownIvs: integer) {
    super(scene, battlerIndex);

    this.shownIvs = shownIvs;
  }

  start() {
    super.start();

    if (!this.shownIvs) {
      return this.end();
    }

    const pokemon = this.getPokemon();

    this.scene.ui.showText(i18next.t("battle:ivScannerUseQuestion", { pokemonName: pokemon.name }), null, () => {
      this.scene.ui.setMode(Mode.CONFIRM, () => {
        this.scene.ui.setMode(Mode.MESSAGE);
        this.scene.ui.clearText();
        new CommonBattleAnim(CommonAnim.LOCK_ON, pokemon, pokemon).play(this.scene, () => {
          this.scene.ui.getMessageHandler().promptIvs(pokemon.id, pokemon.ivs, this.shownIvs).then(() => this.end());
        });
      }, () => {
        this.scene.ui.setMode(Mode.MESSAGE);
        this.scene.ui.clearText();
        this.end();
      });
    });
  }
}

export class TrainerMessageTestPhase extends BattlePhase {
  private trainerTypes: TrainerType[];

  constructor(scene: BattleScene, ...trainerTypes: TrainerType[]) {
    super(scene);
    
    this.trainerTypes = trainerTypes;
  }

  start() {
    super.start();

    const testMessages: string[] = [];
    
    for (const t of Object.keys(trainerConfigs)) {
      const type = parseInt(t);
      if (this.trainerTypes.length && !this.trainerTypes.find(tt => tt === type as TrainerType)) {
        continue;
      }
      const config = trainerConfigs[type];
      [ config.encounterMessages, config.femaleEncounterMessages, config.victoryMessages, config.femaleVictoryMessages, config.defeatMessages, config.femaleDefeatMessages ]
        .map(messages => {
          if (messages?.length) {
            testMessages.push(...messages);
          }
        });
    }

    for (const message of testMessages) {
      this.scene.pushPhase(new TestMessagePhase(this.scene, message));
    }

    this.end();
  }
}

export class TestMessagePhase extends MessagePhase {
  constructor(scene: BattleScene, message: string) {
    super(scene, message, null, true);
  }
}<|MERGE_RESOLUTION|>--- conflicted
+++ resolved
@@ -2,11 +2,7 @@
 import { default as Pokemon, PlayerPokemon, EnemyPokemon, PokemonMove, MoveResult, DamageResult, FieldPosition, HitResult, TurnMove } from "./field/pokemon";
 import * as Utils from "./utils";
 import { Moves } from "./data/enums/moves";
-<<<<<<< HEAD
-import { allMoves, applyMoveAttrs, BypassSleepAttr, ChargeAttr, applyFilteredMoveAttrs, HitsTagAttr, MissEffectAttr, MoveAttr, MoveEffectAttr, MoveFlags, MultiHitAttr, OverrideMoveEffectAttr, VariableAccuracyAttr, MoveTarget, OneHitKOAttr, getMoveTargets, MoveTargetSet, MoveEffectTrigger, CopyMoveAttr, AttackMove, SelfStatusMove, DelayedAttackAttr, RechargeAttr, PreMoveMessageAttr, HealStatusEffectAttr, IgnoreOpponentStatChangesAttr, NoEffectAttr, BypassRedirectAttr, FixedDamageAttr, PostVictoryStatChangeAttr, OneHitKOAccuracyAttr, ForceSwitchOutAttr, VariableTargetAttr, SacrificialAttr, IncrementMovePriorityAttr  } from "./data/move";
-=======
 import { allMoves, applyMoveAttrs, BypassSleepAttr, ChargeAttr, applyFilteredMoveAttrs, HitsTagAttr, MissEffectAttr, MoveAttr, MoveEffectAttr, MoveFlags, MultiHitAttr, OverrideMoveEffectAttr, VariableAccuracyAttr, MoveTarget, getMoveTargets, MoveTargetSet, MoveEffectTrigger, CopyMoveAttr, AttackMove, SelfStatusMove, PreMoveMessageAttr, HealStatusEffectAttr, IgnoreOpponentStatChangesAttr, NoEffectAttr, BypassRedirectAttr, FixedDamageAttr, PostVictoryStatChangeAttr, OneHitKOAccuracyAttr, ForceSwitchOutAttr, VariableTargetAttr, IncrementMovePriorityAttr  } from "./data/move";
->>>>>>> bac6c229
 import { Mode } from "./ui/ui";
 import { Command } from "./ui/command-ui-handler";
 import { Stat } from "./data/pokemon-stat";
@@ -59,11 +55,7 @@
 import { SaveSlotUiMode } from "./ui/save-slot-select-ui-handler";
 import { fetchDailyRunSeed, getDailyRunStarters } from "./data/daily-run";
 import { GameModes, gameModes } from "./game-mode";
-<<<<<<< HEAD
-import PokemonSpecies, { getPokemonSpecies, getPokemonSpeciesForm, speciesStarters } from "./data/pokemon-species";
-=======
 import PokemonSpecies, { getPokemonSpecies, speciesStarters } from "./data/pokemon-species";
->>>>>>> bac6c229
 import i18next from "./plugins/i18n";
 import { Abilities } from "./data/enums/abilities";
 import * as Overrides from "./overrides";
@@ -1545,12 +1537,7 @@
     const lastUsedMove = moveId ? allMoves[moveId] : undefined;
 
     // Compensate for turn spent summoning
-<<<<<<< HEAD
-    if (pokemon.scene.currentBattle.turnCommands[this.fieldIndex]?.command === Command.POKEMON || !!lastUsedMove?.findAttr(attr => attr instanceof ForceSwitchOutAttr)) //check if hard switch OR pivot move was used
-    {
-=======
     if (pokemon.scene.currentBattle.turnCommands[this.fieldIndex]?.command === Command.POKEMON || !!lastUsedMove?.findAttr(attr => attr instanceof ForceSwitchOutAttr)) { //check if hard switch OR pivot move was used
->>>>>>> bac6c229
       pokemon.battleSummonData.turnCount--;
     }
 
@@ -1917,19 +1904,11 @@
               ? { command: Command.POKEMON, cursor: cursor, args: args }
               : { command: Command.RUN };
             break;
-<<<<<<< HEAD
           }
           if (!isSwitch) { 
             this.scene.ui.setMode(Mode.COMMAND, this.fieldIndex);
             this.scene.ui.setMode(Mode.MESSAGE);
           }
-=======
-          }
-          if (!isSwitch) { 
-            this.scene.ui.setMode(Mode.COMMAND, this.fieldIndex);
-            this.scene.ui.setMode(Mode.MESSAGE);
-          }
->>>>>>> bac6c229
           this.scene.ui.showText(
             i18next.t("battle:noEscapePokemon", {
               pokemonName: this.scene.getPokemonById(trapTag.sourceId).name,
@@ -2183,10 +2162,7 @@
       }
     }
 
-<<<<<<< HEAD
-=======
-
->>>>>>> bac6c229
+
     if (this.scene.arena.weather) {
       this.scene.pushPhase(new WeatherEffectPhase(this.scene, this.scene.arena.weather));
     }
@@ -2260,14 +2236,6 @@
         pokemon.summonData.disabledMove = Moves.NONE;
       }
 
-<<<<<<< HEAD
-      const hasUsableBerry = !!this.scene.findModifier(m => m instanceof BerryModifier && m.shouldApply([ pokemon ]), pokemon.isPlayer());
-      if (hasUsableBerry) {
-        this.scene.unshiftPhase(new BerryPhase(this.scene, pokemon.getBattlerIndex()));
-      }
-
-=======
->>>>>>> bac6c229
       this.scene.applyModifiers(TurnHealModifier, pokemon.isPlayer(), pokemon);
 
       if (this.scene.arena.terrain?.terrainType === TerrainType.GRASSY && pokemon.isGrounded()) {
@@ -2479,19 +2447,10 @@
       // Filter all opponents to include only those this move is targeting
       const targetedOpponents = this.pokemon.getOpponents().filter(o => this.targets.includes(o.getBattlerIndex()));
       for (const opponent of targetedOpponents) {
-<<<<<<< HEAD
-        if (this.move.ppUsed + ppUsed >= this.move.getMovePp()) // If we're already at max PP usage, stop checking
-        {
-          break;
-        }
-        if (opponent.hasAbilityWithAttr(IncreasePpAbAttr)) // Accounting for abilities like Pressure
-        {
-=======
         if (this.move.ppUsed + ppUsed >= this.move.getMovePp()) { // If we're already at max PP usage, stop checking
           break;
         }
         if (opponent.hasAbilityWithAttr(IncreasePpAbAttr)) { // Accounting for abilities like Pressure
->>>>>>> bac6c229
           ppUsed++;
         }
       }
@@ -2534,12 +2493,7 @@
         return this.end();
       }
 
-<<<<<<< HEAD
-      if (!moveQueue.length || !moveQueue.shift().ignorePP) // using .shift here clears out two turn moves once they've been used
-      {
-=======
       if (!moveQueue.length || !moveQueue.shift().ignorePP) {// using .shift here clears out two turn moves once they've been used
->>>>>>> bac6c229
         this.move.usePp(ppUsed);
       }
 
@@ -2555,11 +2509,7 @@
         success = false;
       } else if (success && this.scene.arena.isMoveTerrainCancelled(this.pokemon, this.targets, this.move.getMove())) {
         success = false;
-<<<<<<< HEAD
-        if (failedText == null) {
-=======
         if (failedText === null) {
->>>>>>> bac6c229
           failedText = getTerrainBlockMessage(targets[0], this.scene.arena.terrain.terrainType);
         }
       }
@@ -2787,17 +2737,9 @@
         const postTarget = applyFilteredMoveAttrs((attr: MoveAttr) => attr instanceof MoveEffectAttr && (attr as MoveEffectAttr).trigger === MoveEffectTrigger.POST_TARGET,
           user, null, this.move.getMove());
         
-<<<<<<< HEAD
-        if (applyAttrs.length)  // If there is a pending asynchronous move effect, do this after
-        {
-          applyAttrs[applyAttrs.length - 1]?.then(() => postTarget);
-        } else // Otherwise, push a new asynchronous move effect
-        {
-=======
         if (applyAttrs.length) { // If there is a pending asynchronous move effect, do this after
           applyAttrs[applyAttrs.length - 1]?.then(() => postTarget);
         } else { // Otherwise, push a new asynchronous move effect
->>>>>>> bac6c229
           applyAttrs.push(postTarget);
         }
 
@@ -4183,11 +4125,7 @@
     this.scene.ui.showText(i18next.t("battle:expGain", { pokemonName: pokemon.name, exp: exp.value }), null, () => {
       const lastLevel = pokemon.level;
       pokemon.addExp(exp.value);
-<<<<<<< HEAD
-      newLevel = pokemon.level;
-=======
       const newLevel = pokemon.level;
->>>>>>> bac6c229
       if (newLevel > lastLevel) {
         this.scene.unshiftPhase(new LevelUpPhase(this.scene, this.partyMemberIndex, lastLevel, newLevel));
       }
@@ -4215,11 +4153,7 @@
 
     const lastLevel = pokemon.level;
     pokemon.addExp(exp.value);
-<<<<<<< HEAD
-    newLevel = pokemon.level;
-=======
     const newLevel = pokemon.level;
->>>>>>> bac6c229
     if (newLevel > lastLevel) {
       this.scene.unshiftPhase(new LevelUpPhase(this.scene, this.partyMemberIndex, lastLevel, newLevel));
     }
@@ -4402,42 +4336,6 @@
   }
 }
 
-<<<<<<< HEAD
-export class BerryPhase extends CommonAnimPhase {
-  constructor(scene: BattleScene, battlerIndex: BattlerIndex) {
-    super(scene, battlerIndex, undefined, CommonAnim.USE_ITEM);
-  }
-
-  start() {
-    let berryModifiers: BerryModifier[];
-
-    const pokemon = this.getPokemon();
-
-    const cancelled = new Utils.BooleanHolder(false);
-    pokemon.getOpponents().map(opp => applyAbAttrs(PreventBerryUseAbAttr, opp, cancelled));
-
-    if (cancelled.value) {
-      pokemon.scene.queueMessage(getPokemonMessage(pokemon, " is too\nnervous to eat berries!"));
-    } else if ((berryModifiers = this.scene.applyModifiers(BerryModifier, this.player, pokemon) as BerryModifier[])) {
-      for (const berryModifier of berryModifiers) {
-        if (berryModifier.consumed) {
-          if (!--berryModifier.stackCount) {
-            this.scene.removeModifier(berryModifier);
-          } else {
-            berryModifier.consumed = false;
-          }
-          this.scene.updateModifiers(this.player);
-        }
-      }
-      return super.start();
-    }
-
-    this.end();
-  }
-}
-
-=======
->>>>>>> bac6c229
 export class PokemonHealPhase extends CommonAnimPhase {
   private hpHealed: integer;
   private message: string;
