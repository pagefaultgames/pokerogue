import BattleScene, { bypassLogin } from "./battle-scene";
import { default as Pokemon, PlayerPokemon, EnemyPokemon, PokemonMove, MoveResult, DamageResult, FieldPosition, HitResult, TurnMove } from "./field/pokemon";
import * as Utils from "./utils";
import { allMoves, applyMoveAttrs, BypassSleepAttr, ChargeAttr, applyFilteredMoveAttrs, HitsTagAttr, MissEffectAttr, MoveAttr, MoveEffectAttr, MoveFlags, MultiHitAttr, OverrideMoveEffectAttr, VariableAccuracyAttr, MoveTarget, getMoveTargets, MoveTargetSet, MoveEffectTrigger, CopyMoveAttr, AttackMove, SelfStatusMove, PreMoveMessageAttr, HealStatusEffectAttr, IgnoreOpponentStatChangesAttr, NoEffectAttr, BypassRedirectAttr, FixedDamageAttr, PostVictoryStatChangeAttr, OneHitKOAccuracyAttr, ForceSwitchOutAttr, VariableTargetAttr, IncrementMovePriorityAttr  } from "./data/move";
import { Mode } from "./ui/ui";
import { Command } from "./ui/command-ui-handler";
import { Stat } from "./data/pokemon-stat";
import { BerryModifier, ContactHeldItemTransferChanceModifier, EnemyAttackStatusEffectChanceModifier, EnemyPersistentModifier, EnemyStatusEffectHealChanceModifier, EnemyTurnHealModifier, ExpBalanceModifier, ExpBoosterModifier, ExpShareModifier, ExtraModifierModifier, FlinchChanceModifier, HealingBoosterModifier, HitHealModifier, LapsingPersistentModifier, MapModifier, Modifier, MultipleParticipantExpBonusModifier, PersistentModifier, PokemonExpBoosterModifier, PokemonHeldItemModifier, PokemonInstantReviveModifier, SwitchEffectTransferModifier, TempBattleStatBoosterModifier, TurnHealModifier, TurnHeldItemTransferModifier, MoneyMultiplierModifier, MoneyInterestModifier, IvScannerModifier, LapsingPokemonHeldItemModifier, PokemonMultiHitModifier, PokemonMoveAccuracyBoosterModifier, overrideModifiers, overrideHeldItems, BypassSpeedChanceModifier, TurnStatusEffectModifier } from "./modifier/modifier";
import PartyUiHandler, { PartyOption, PartyUiMode } from "./ui/party-ui-handler";
import { doPokeballBounceAnim, getPokeballAtlasKey, getPokeballCatchMultiplier, getPokeballTintColor, PokeballType } from "./data/pokeball";
import { CommonAnim, CommonBattleAnim, MoveAnim, initMoveAnim, loadMoveAnimAssets } from "./data/battle-anims";
import { StatusEffect, getStatusEffectActivationText, getStatusEffectCatchRateMultiplier, getStatusEffectHealText, getStatusEffectObtainText, getStatusEffectOverlapText } from "./data/status-effect";
import { SummaryUiMode } from "./ui/summary-ui-handler";
import EvolutionSceneHandler from "./ui/evolution-scene-handler";
import { EvolutionPhase } from "./evolution-phase";
import { Phase } from "./phase";
import { BattleStat, getBattleStatLevelChangeDescription, getBattleStatName } from "./data/battle-stat";
import { biomeLinks, getBiomeName } from "./data/biomes";
import { ModifierTier } from "./modifier/modifier-tier";
import { FusePokemonModifierType, ModifierPoolType, ModifierType, ModifierTypeFunc, ModifierTypeOption, PokemonModifierType, PokemonMoveModifierType, PokemonPpRestoreModifierType, PokemonPpUpModifierType, RememberMoveModifierType, TmModifierType, getDailyRunStarterModifiers, getEnemyBuffModifierForWave, getModifierType, getPlayerModifierTypeOptions, getPlayerShopModifierTypeOptionsForWave, modifierTypes, regenerateModifierPoolThresholds } from "./modifier/modifier-type";
import SoundFade from "phaser3-rex-plugins/plugins/soundfade";
import { BattlerTagLapseType, EncoreTag, HideSpriteTag as HiddenTag, ProtectedTag, TrappedTag } from "./data/battler-tags";
import { getPokemonMessage, getPokemonNameWithAffix } from "./messages";
import { Starter } from "./ui/starter-select-ui-handler";
import { Gender } from "./data/gender";
import { Weather, WeatherType, getRandomWeatherType, getTerrainBlockMessage, getWeatherDamageMessage, getWeatherLapseMessage } from "./data/weather";
import { TempBattleStat } from "./data/temp-battle-stat";
import { ArenaTagSide, ArenaTrapTag, MistTag, TrickRoomTag } from "./data/arena-tag";
import { CheckTrappedAbAttr, IgnoreOpponentStatChangesAbAttr, IgnoreOpponentEvasionAbAttr, PostAttackAbAttr, PostBattleAbAttr, PostDefendAbAttr, PostSummonAbAttr, PostTurnAbAttr, PostWeatherLapseAbAttr, PreSwitchOutAbAttr, PreWeatherDamageAbAttr, ProtectStatAbAttr, RedirectMoveAbAttr, BlockRedirectAbAttr, RunSuccessAbAttr, StatChangeMultiplierAbAttr, SuppressWeatherEffectAbAttr, SyncEncounterNatureAbAttr, applyAbAttrs, applyCheckTrappedAbAttrs, applyPostAttackAbAttrs, applyPostBattleAbAttrs, applyPostDefendAbAttrs, applyPostSummonAbAttrs, applyPostTurnAbAttrs, applyPostWeatherLapseAbAttrs, applyPreStatChangeAbAttrs, applyPreSwitchOutAbAttrs, applyPreWeatherEffectAbAttrs, BattleStatMultiplierAbAttr, applyBattleStatMultiplierAbAttrs, IncrementMovePriorityAbAttr, applyPostVictoryAbAttrs, PostVictoryAbAttr, BlockNonDirectDamageAbAttr as BlockNonDirectDamageAbAttr, applyPostKnockOutAbAttrs, PostKnockOutAbAttr, PostBiomeChangeAbAttr, applyPostFaintAbAttrs, PostFaintAbAttr, IncreasePpAbAttr, PostStatChangeAbAttr, applyPostStatChangeAbAttrs, AlwaysHitAbAttr, PreventBerryUseAbAttr, StatChangeCopyAbAttr, PokemonTypeChangeAbAttr, applyPreAttackAbAttrs, applyPostMoveUsedAbAttrs, PostMoveUsedAbAttr, MaxMultiHitAbAttr, HealFromBerryUseAbAttr, WonderSkinAbAttr, applyPreDefendAbAttrs } from "./data/ability";
import { Unlockables, getUnlockableName } from "./system/unlockables";
import { getBiomeKey } from "./field/arena";
import { BattleType, BattlerIndex, TurnCommand } from "./battle";
import { ChallengeAchv, HealAchv, LevelAchv, achvs } from "./system/achv";
import { TrainerSlot, trainerConfigs } from "./data/trainer-config";
import { EggHatchPhase } from "./egg-hatch-phase";
import { Egg } from "./data/egg";
import { vouchers } from "./system/voucher";
import { loggedInUser, updateUserInfo } from "./account";
<<<<<<< HEAD
import { SessionSaveData, saveRunHistory } from "./system/game-data";
import { PlayerGender } from "./data/enums/player-gender";
=======
import { SessionSaveData } from "./system/game-data";
>>>>>>> 766b9132
import { addPokeballCaptureStars, addPokeballOpenParticles } from "./field/anims";
import { SpeciesFormChangeActiveTrigger, SpeciesFormChangeManualTrigger, SpeciesFormChangeMoveLearnedTrigger, SpeciesFormChangePostMoveTrigger, SpeciesFormChangePreMoveTrigger } from "./data/pokemon-forms";
import { battleSpecDialogue, getCharVariantFromDialogue, miscDialogue } from "./data/dialogue";
import ModifierSelectUiHandler, { SHOP_OPTIONS_ROW_LIMIT } from "./ui/modifier-select-ui-handler";
import { SettingKeys } from "./system/settings/settings";
import { Tutorial, handleTutorial } from "./tutorial";
import { TerrainType } from "./data/terrain";
import { OptionSelectConfig, OptionSelectItem } from "./ui/abstact-option-select-ui-handler";
import { SaveSlotUiMode } from "./ui/save-slot-select-ui-handler";
import { fetchDailyRunSeed, getDailyRunStarters } from "./data/daily-run";
import { GameMode, GameModes, getGameMode } from "./game-mode";
import PokemonSpecies, { getPokemonSpecies, speciesStarters } from "./data/pokemon-species";
import i18next from "./plugins/i18n";
import * as Overrides from "./overrides";
import { TextStyle, addTextObject } from "./ui/text";
import { Type } from "./data/type";
<<<<<<< HEAD
import { BerryUsedEvent, EncounterPhaseEvent, MoveUsedEvent, TurnEndEvent, TurnInitEvent } from "./battle-scene-events";
import { ExpNotification } from "./enums/exp-notification";
import { MoveUsedEvent, TurnEndEvent, TurnInitEvent } from "./battle-scene-events";
import { runCount } from "./ui/run-history-ui-handler";
=======
import { BerryUsedEvent, EncounterPhaseEvent, MoveUsedEvent, TurnEndEvent, TurnInitEvent } from "./events/battle-scene";
import { Abilities } from "#enums/abilities";
import { ArenaTagType } from "#enums/arena-tag-type";
import { BattleSpec } from "#enums/battle-spec";
import { BattleStyle } from "#enums/battle-style";
import { BattlerTagType } from "#enums/battler-tag-type";
import { Biome } from "#enums/biome";
import { ExpNotification } from "#enums/exp-notification";
import { Moves } from "#enums/moves";
import { PlayerGender } from "#enums/player-gender";
import { Species } from "#enums/species";
import { TrainerType } from "#enums/trainer-type";
>>>>>>> 766b9132


export class LoginPhase extends Phase {
  private showText: boolean;

  constructor(scene: BattleScene, showText?: boolean) {
    super(scene);

    this.showText = showText === undefined || !!showText;
  }

  start(): void {
    super.start();

    const hasSession = !!Utils.getCookie(Utils.sessionIdKey);

    this.scene.ui.setMode(Mode.LOADING, { buttonActions: [] });
    Utils.executeIf(bypassLogin || hasSession, updateUserInfo).then(response => {
      const success = response ? response[0] : false;
      const statusCode = response ? response[1] : null;
      if (!success) {
        if (!statusCode || statusCode === 400) {
          if (this.showText) {
            this.scene.ui.showText(i18next.t("menu:logInOrCreateAccount"));
          }

          this.scene.playSound("menu_open");

          const loadData = () => {
            updateUserInfo().then(() => this.scene.gameData.loadSystem().then(() => this.end()));
          };

          this.scene.ui.setMode(Mode.LOGIN_FORM, {
            buttonActions: [
              () => {
                this.scene.ui.playSelect();
                loadData();
              }, () => {
                this.scene.playSound("menu_open");
                this.scene.ui.setMode(Mode.REGISTRATION_FORM, {
                  buttonActions: [
                    () => {
                      this.scene.ui.playSelect();
                      updateUserInfo().then(() => this.end());
                    }, () => {
                      this.scene.unshiftPhase(new LoginPhase(this.scene, false));
                      this.end();
                    }
                  ]
                });
              }
            ]
          });
        } else {
          this.scene.unshiftPhase(new UnavailablePhase(this.scene));
          super.end();
        }
        return null;
      } else {
        this.scene.gameData.loadSystem().then(success => {
          if (success || bypassLogin) {
            this.end();
          } else {
            this.scene.ui.setMode(Mode.MESSAGE);
            this.scene.ui.showText(i18next.t("menu:failedToLoadSaveData"));
          }
        });
      }
    });
  }

  end(): void {
    this.scene.ui.setMode(Mode.MESSAGE);

    if (!this.scene.gameData.gender) {
      this.scene.unshiftPhase(new SelectGenderPhase(this.scene));
    }

    handleTutorial(this.scene, Tutorial.Intro).then(() => super.end());
  }
}

export class TitlePhase extends Phase {
  private loaded: boolean;
  private lastSessionData: SessionSaveData;
  public gameMode: GameModes;

  constructor(scene: BattleScene) {
    super(scene);

    this.loaded = false;
  }

  start(): void {
    super.start();

    this.scene.ui.clearText();
    this.scene.ui.fadeIn(250);

    this.scene.playBgm("title", true);

    this.scene.gameData.getSession(loggedInUser.lastSessionSlot).then(sessionData => {
      if (sessionData) {
        this.lastSessionData = sessionData;
        const biomeKey = getBiomeKey(sessionData.arena.biome);
        const bgTexture = `${biomeKey}_bg`;
        this.scene.arenaBg.setTexture(bgTexture);
      }
      this.showOptions();
    }).catch(err => {
      console.error(err);
      this.showOptions();
    });
  }

  showOptions(): void {
    const options: OptionSelectItem[] = [];
    if (loggedInUser.lastSessionSlot > -1) {
      options.push({
        label: i18next.t("menu:continue"),
        handler: () => {
          this.loadSaveSlot(this.lastSessionData ? -1 : loggedInUser.lastSessionSlot);
          return true;
        }
      });
    }
    options.push({
      label: i18next.t("menu:newGame"),
      handler: () => {
        const setModeAndEnd = (gameMode: GameModes) => {
          this.gameMode = gameMode;
          this.scene.ui.setMode(Mode.MESSAGE);
          this.scene.ui.clearText();
          this.end();
        };
        if (this.scene.gameData.unlocks[Unlockables.ENDLESS_MODE]) {
          const options: OptionSelectItem[] = [
            {
              label: GameMode.getModeName(GameModes.CLASSIC),
              handler: () => {
                setModeAndEnd(GameModes.CLASSIC);
                return true;
              }
            },
            {
              label: GameMode.getModeName(GameModes.CHALLENGE),
              handler: () => {
                setModeAndEnd(GameModes.CHALLENGE);
                return true;
              }
            },
            {
              label: GameMode.getModeName(GameModes.ENDLESS),
              handler: () => {
                setModeAndEnd(GameModes.ENDLESS);
                return true;
              }
            }
          ];
          if (this.scene.gameData.unlocks[Unlockables.SPLICED_ENDLESS_MODE]) {
            options.push({
              label: GameMode.getModeName(GameModes.SPLICED_ENDLESS),
              handler: () => {
                setModeAndEnd(GameModes.SPLICED_ENDLESS);
                return true;
              }
            });
          }
          options.push({
            label: i18next.t("menu:cancel"),
            handler: () => {
              this.scene.clearPhaseQueue();
              this.scene.pushPhase(new TitlePhase(this.scene));
              super.end();
              return true;
            }
          });
          this.scene.ui.showText(i18next.t("menu:selectGameMode"), null, () => this.scene.ui.setOverlayMode(Mode.OPTION_SELECT, { options: options }));
        } else {
          this.gameMode = GameModes.CLASSIC;
          this.scene.ui.setMode(Mode.MESSAGE);
          this.scene.ui.clearText();
          this.end();
        }
        return true;
      }
    },
    {
      label: i18next.t("menu:loadGame"),
      handler: () => {
        this.scene.ui.setOverlayMode(Mode.SAVE_SLOT, SaveSlotUiMode.LOAD,
          (slotId: integer) => {
            if (slotId === -1) {
              return this.showOptions();
            }
            this.loadSaveSlot(slotId);
          });
        return true;
      }
    },
    {
      label: i18next.t("menu:dailyRun"),
      handler: () => {
        this.initDailyRun();
        return true;
      },
      keepOpen: true
    },
    {
      label: i18next.t("menu:settings"),
      handler: () => {
        this.scene.ui.setOverlayMode(Mode.SETTINGS);
        return true;
      },
      keepOpen: true
    });
    const config: OptionSelectConfig = {
      options: options,
      noCancel: true,
      yOffset: 47
    };
    this.scene.ui.setMode(Mode.TITLE, config);
  }

  loadSaveSlot(slotId: integer): void {
    this.scene.sessionSlotId = slotId > -1 ? slotId : loggedInUser.lastSessionSlot;
    this.scene.ui.setMode(Mode.MESSAGE);
    this.scene.gameData.loadSession(this.scene, slotId, slotId === -1 ? this.lastSessionData : null).then((success: boolean) => {
      if (success) {
        this.loaded = true;
        this.scene.ui.showText(i18next.t("menu:sessionSuccess"), null, () => this.end());
      } else {
        this.end();
      }
    }).catch(err => {
      console.error(err);
      this.scene.ui.showText(i18next.t("menu:failedToLoadSession"), null);
    });
  }

  initDailyRun(): void {
    this.scene.ui.setMode(Mode.SAVE_SLOT, SaveSlotUiMode.SAVE, (slotId: integer) => {
      this.scene.clearPhaseQueue();
      if (slotId === -1) {
        this.scene.pushPhase(new TitlePhase(this.scene));
        return super.end();
      }
      this.scene.sessionSlotId = slotId;

      const generateDaily = (seed: string) => {
        this.scene.gameMode = getGameMode(GameModes.DAILY);

        this.scene.setSeed(seed);
        this.scene.resetSeed(1);

        this.scene.money = this.scene.gameMode.getStartingMoney();

        const starters = getDailyRunStarters(this.scene, seed);
        const startingLevel = this.scene.gameMode.getStartingLevel();

        const party = this.scene.getParty();
        const loadPokemonAssets: Promise<void>[] = [];
        for (const starter of starters) {
          const starterProps = this.scene.gameData.getSpeciesDexAttrProps(starter.species, starter.dexAttr);
          const starterFormIndex = Math.min(starterProps.formIndex, Math.max(starter.species.forms.length - 1, 0));
          const starterGender = starter.species.malePercent !== null
            ? !starterProps.female ? Gender.MALE : Gender.FEMALE
            : Gender.GENDERLESS;
          const starterPokemon = this.scene.addPlayerPokemon(starter.species, startingLevel, starter.abilityIndex, starterFormIndex, starterGender, starterProps.shiny, starterProps.variant, undefined, starter.nature);
          starterPokemon.setVisible(false);
          party.push(starterPokemon);
          loadPokemonAssets.push(starterPokemon.loadAssets());
        }

        regenerateModifierPoolThresholds(party, ModifierPoolType.DAILY_STARTER);
        const modifiers: Modifier[] = Array(3).fill(null).map(() => modifierTypes.EXP_SHARE().withIdFromFunc(modifierTypes.EXP_SHARE).newModifier())
          .concat(Array(3).fill(null).map(() => modifierTypes.GOLDEN_EXP_CHARM().withIdFromFunc(modifierTypes.GOLDEN_EXP_CHARM).newModifier()))
          .concat(getDailyRunStarterModifiers(party));

        for (const m of modifiers) {
          this.scene.addModifier(m, true, false, false, true);
        }
        this.scene.updateModifiers(true, true);

        Promise.all(loadPokemonAssets).then(() => {
          this.scene.time.delayedCall(500, () => this.scene.playBgm());
          this.scene.gameData.gameStats.dailyRunSessionsPlayed++;
          this.scene.newArena(this.scene.gameMode.getStartingBiome(this.scene));
          this.scene.newBattle();
          this.scene.arena.init();
          this.scene.sessionPlayTime = 0;
          this.scene.lastSavePlayTime = 0;
          this.end();
        });
      };

      // If Online, calls seed fetch from db to generate daily run. If Offline, generates a daily run based on current date.
      if (!Utils.isLocal) {
        fetchDailyRunSeed().then(seed => {
          generateDaily(seed);
        }).catch(err => {
          console.error("Failed to load daily run:\n", err);
        });
      } else {
        generateDaily(btoa(new Date().toISOString().substring(0, 10)));
      }
    });
  }

  end(): void {
    if (!this.loaded && !this.scene.gameMode.isDaily) {
      this.scene.arena.preloadBgm();
      this.scene.gameMode = getGameMode(this.gameMode);
      if (this.gameMode === GameModes.CHALLENGE) {
        this.scene.pushPhase(new SelectChallengePhase(this.scene));
      } else {
        this.scene.pushPhase(new SelectStarterPhase(this.scene));
      }
      this.scene.newArena(this.scene.gameMode.getStartingBiome(this.scene));
    } else {
      this.scene.playBgm();
    }

    this.scene.pushPhase(new EncounterPhase(this.scene, this.loaded));

    if (this.loaded) {
      const availablePartyMembers = this.scene.getParty().filter(p => p.isAllowedInBattle()).length;

      this.scene.pushPhase(new SummonPhase(this.scene, 0, true, true));
      if (this.scene.currentBattle.double && availablePartyMembers > 1) {
        this.scene.pushPhase(new SummonPhase(this.scene, 1, true, true));
      }

      if (this.scene.currentBattle.battleType !== BattleType.TRAINER && (this.scene.currentBattle.waveIndex > 1 || !this.scene.gameMode.isDaily)) {
        const minPartySize = this.scene.currentBattle.double ? 2 : 1;
        if (availablePartyMembers > minPartySize) {
          this.scene.pushPhase(new CheckSwitchPhase(this.scene, 0, this.scene.currentBattle.double));
          if (this.scene.currentBattle.double) {
            this.scene.pushPhase(new CheckSwitchPhase(this.scene, 1, this.scene.currentBattle.double));
          }
        }
      }
    }

    for (const achv of Object.keys(this.scene.gameData.achvUnlocks)) {
      if (vouchers.hasOwnProperty(achv)) {
        this.scene.validateVoucher(vouchers[achv]);
      }
    }

    super.end();
  }
}

export class UnavailablePhase extends Phase {
  constructor(scene: BattleScene) {
    super(scene);
  }

  start(): void {
    this.scene.ui.setMode(Mode.UNAVAILABLE, () => {
      this.scene.unshiftPhase(new LoginPhase(this.scene, true));
      this.end();
    });
  }
}

export class ReloadSessionPhase extends Phase {
  private systemDataStr: string;

  constructor(scene: BattleScene, systemDataStr?: string) {
    super(scene);

    this.systemDataStr = systemDataStr;
  }

  start(): void {
    this.scene.ui.setMode(Mode.SESSION_RELOAD);

    let delayElapsed = false;
    let loaded = false;

    this.scene.time.delayedCall(Utils.fixedInt(1500), () => {
      if (loaded) {
        this.end();
      } else {
        delayElapsed = true;
      }
    });

    this.scene.gameData.clearLocalData();

    (this.systemDataStr ? this.scene.gameData.initSystem(this.systemDataStr) : this.scene.gameData.loadSystem()).then(() => {
      if (delayElapsed) {
        this.end();
      } else {
        loaded = true;
      }
    });
  }
}

export class OutdatedPhase extends Phase {
  constructor(scene: BattleScene) {
    super(scene);
  }

  start(): void {
    this.scene.ui.setMode(Mode.OUTDATED);
  }
}

export class SelectGenderPhase extends Phase {
  constructor(scene: BattleScene) {
    super(scene);
  }

  start(): void {
    super.start();

    this.scene.ui.showText(i18next.t("menu:boyOrGirl"), null, () => {
      this.scene.ui.setMode(Mode.OPTION_SELECT, {
        options: [
          {
            label: i18next.t("menu:boy"),
            handler: () => {
              this.scene.gameData.gender = PlayerGender.MALE;
              this.scene.gameData.saveSetting(SettingKeys.Player_Gender, 0);
              this.scene.gameData.saveSystem().then(() => this.end());
              return true;
            }
          },
          {
            label: i18next.t("menu:girl"),
            handler: () => {
              this.scene.gameData.gender = PlayerGender.FEMALE;
              this.scene.gameData.saveSetting(SettingKeys.Player_Gender, 1);
              this.scene.gameData.saveSystem().then(() => this.end());
              return true;
            }
          }
        ]
      });
    });
  }

  end(): void {
    this.scene.ui.setMode(Mode.MESSAGE);
    super.end();
  }
}

export class SelectChallengePhase extends Phase {
  constructor(scene: BattleScene) {
    super(scene);
  }

  start() {
    super.start();

    this.scene.playBgm("menu");

    this.scene.ui.setMode(Mode.CHALLENGE_SELECT);
  }
}

export class SelectStarterPhase extends Phase {

  constructor(scene: BattleScene) {
    super(scene);
  }

  start() {
    super.start();

    this.scene.playBgm("menu");

    this.scene.ui.setMode(Mode.STARTER_SELECT, (starters: Starter[]) => {
      this.scene.ui.clearText();
      this.scene.ui.setMode(Mode.SAVE_SLOT, SaveSlotUiMode.SAVE, (slotId: integer) => {
        if (slotId === -1) {
          this.scene.clearPhaseQueue();
          this.scene.pushPhase(new TitlePhase(this.scene));
          return this.end();
        }
        this.scene.sessionSlotId = slotId;
        this.initBattle(starters);
      });
    });
  }

  /**
   * Initialize starters before starting the first battle
   * @param starters {@linkcode Pokemon} with which to start the first battle
   */
  initBattle(starters: Starter[]) {
    const party = this.scene.getParty();
    const loadPokemonAssets: Promise<void>[] = [];
    starters.forEach((starter: Starter, i: integer) => {
      if (!i && Overrides.STARTER_SPECIES_OVERRIDE) {
        starter.species = getPokemonSpecies(Overrides.STARTER_SPECIES_OVERRIDE as Species);
      }
      const starterProps = this.scene.gameData.getSpeciesDexAttrProps(starter.species, starter.dexAttr);
      let starterFormIndex = Math.min(starterProps.formIndex, Math.max(starter.species.forms.length - 1, 0));
      if (
        starter.species.speciesId in Overrides.STARTER_FORM_OVERRIDES &&
        starter.species.forms[Overrides.STARTER_FORM_OVERRIDES[starter.species.speciesId]]
      ) {
        starterFormIndex = Overrides.STARTER_FORM_OVERRIDES[starter.species.speciesId];
      }

      let starterGender = starter.species.malePercent !== null
        ? !starterProps.female ? Gender.MALE : Gender.FEMALE
        : Gender.GENDERLESS;
      if (Overrides.GENDER_OVERRIDE !== null) {
        starterGender = Overrides.GENDER_OVERRIDE;
      }
      const starterIvs = this.scene.gameData.dexData[starter.species.speciesId].ivs.slice(0);
      const starterPokemon = this.scene.addPlayerPokemon(starter.species, this.scene.gameMode.getStartingLevel(), starter.abilityIndex, starterFormIndex, starterGender, starterProps.shiny, starterProps.variant, starterIvs, starter.nature);
      starterPokemon.tryPopulateMoveset(starter.moveset);
      if (starter.passive) {
        starterPokemon.passive = true;
      }
      starterPokemon.luck = this.scene.gameData.getDexAttrLuck(this.scene.gameData.dexData[starter.species.speciesId].caughtAttr);
      if (starter.pokerus) {
        starterPokemon.pokerus = true;
      }
      if (this.scene.gameMode.isSplicedOnly) {
        starterPokemon.generateFusionSpecies(true);
      }
      starterPokemon.setVisible(false);
      party.push(starterPokemon);
      loadPokemonAssets.push(starterPokemon.loadAssets());
    });
    overrideModifiers(this.scene);
    overrideHeldItems(this.scene, party[0]);
    Promise.all(loadPokemonAssets).then(() => {
      SoundFade.fadeOut(this.scene, this.scene.sound.get("menu"), 500, true);
      this.scene.time.delayedCall(500, () => this.scene.playBgm());
      if (this.scene.gameMode.isClassic) {
        this.scene.gameData.gameStats.classicSessionsPlayed++;
      } else {
        this.scene.gameData.gameStats.endlessSessionsPlayed++;
      }
      this.scene.newBattle();
      this.scene.arena.init();
      this.scene.sessionPlayTime = 0;
      this.scene.lastSavePlayTime = 0;
      this.end();
    });
  }
}

export class BattlePhase extends Phase {
  constructor(scene: BattleScene) {
    super(scene);
  }

  showEnemyTrainer(trainerSlot: TrainerSlot = TrainerSlot.NONE): void {
    const sprites = this.scene.currentBattle.trainer.getSprites();
    const tintSprites = this.scene.currentBattle.trainer.getTintSprites();
    for (let i = 0; i < sprites.length; i++) {
      const visible = !trainerSlot || !i === (trainerSlot === TrainerSlot.TRAINER) || sprites.length < 2;
      [ sprites[i], tintSprites[i] ].map(sprite => {
        if (visible) {
          sprite.x = trainerSlot || sprites.length < 2 ? 0 : i ? 16 : -16;
        }
        sprite.setVisible(visible);
        sprite.clearTint();
      });
      sprites[i].setVisible(visible);
      tintSprites[i].setVisible(visible);
      sprites[i].clearTint();
      tintSprites[i].clearTint();
    }
    this.scene.tweens.add({
      targets: this.scene.currentBattle.trainer,
      x: "-=16",
      y: "+=16",
      alpha: 1,
      ease: "Sine.easeInOut",
      duration: 750
    });
  }

  hideEnemyTrainer(): void {
    this.scene.tweens.add({
      targets: this.scene.currentBattle.trainer,
      x: "+=16",
      y: "-=16",
      alpha: 0,
      ease: "Sine.easeInOut",
      duration: 750
    });
  }
}

type PokemonFunc = (pokemon: Pokemon) => void;

export abstract class FieldPhase extends BattlePhase {
  getOrder(): BattlerIndex[] {
    const playerField = this.scene.getPlayerField().filter(p => p.isActive()) as Pokemon[];
    const enemyField = this.scene.getEnemyField().filter(p => p.isActive()) as Pokemon[];

    // We shuffle the list before sorting so speed ties produce random results
    let orderedTargets: Pokemon[] = playerField.concat(enemyField);
    // We seed it with the current turn to prevent an inconsistency where it
    // was varying based on how long since you last reloaded
    this.scene.executeWithSeedOffset(() => {
      orderedTargets = Utils.randSeedShuffle(orderedTargets);
    }, this.scene.currentBattle.turn, this.scene.waveSeed);

    orderedTargets.sort((a: Pokemon, b: Pokemon) => {
      const aSpeed = a?.getBattleStat(Stat.SPD) || 0;
      const bSpeed = b?.getBattleStat(Stat.SPD) || 0;

      return bSpeed - aSpeed;
    });

    const speedReversed = new Utils.BooleanHolder(false);
    this.scene.arena.applyTags(TrickRoomTag, speedReversed);

    if (speedReversed.value) {
      orderedTargets = orderedTargets.reverse();
    }

    return orderedTargets.map(t => t.getFieldIndex() + (!t.isPlayer() ? BattlerIndex.ENEMY : 0));
  }

  executeForAll(func: PokemonFunc): void {
    const field = this.scene.getField(true).filter(p => p.summonData);
    field.forEach(pokemon => func(pokemon));
  }
}

export abstract class PokemonPhase extends FieldPhase {
  protected battlerIndex: BattlerIndex | integer;
  public player: boolean;
  public fieldIndex: integer;

  constructor(scene: BattleScene, battlerIndex: BattlerIndex | integer) {
    super(scene);

    if (battlerIndex === undefined) {
      battlerIndex = scene.getField().find(p => p?.isActive()).getBattlerIndex();
    }

    this.battlerIndex = battlerIndex;
    this.player = battlerIndex < 2;
    this.fieldIndex = battlerIndex % 2;
  }

  getPokemon() {
    if (this.battlerIndex > BattlerIndex.ENEMY_2) {
      return this.scene.getPokemonById(this.battlerIndex);
    }
    return this.scene.getField()[this.battlerIndex];
  }
}

export abstract class PartyMemberPokemonPhase extends FieldPhase {
  protected partyMemberIndex: integer;
  protected fieldIndex: integer;
  protected player: boolean;

  constructor(scene: BattleScene, partyMemberIndex: integer, player: boolean) {
    super(scene);

    this.partyMemberIndex = partyMemberIndex;
    this.fieldIndex = partyMemberIndex < this.scene.currentBattle.getBattlerCount()
      ? partyMemberIndex
      : -1;
    this.player = player;
  }

  getParty(): Pokemon[] {
    return this.player ? this.scene.getParty() : this.scene.getEnemyParty();
  }

  getPokemon(): Pokemon {
    return this.getParty()[this.partyMemberIndex];
  }
}

export abstract class PlayerPartyMemberPokemonPhase extends PartyMemberPokemonPhase {
  constructor(scene: BattleScene, partyMemberIndex: integer) {
    super(scene, partyMemberIndex, true);
  }

  getPlayerPokemon(): PlayerPokemon {
    return super.getPokemon() as PlayerPokemon;
  }
}

export abstract class EnemyPartyMemberPokemonPhase extends PartyMemberPokemonPhase {
  constructor(scene: BattleScene, partyMemberIndex: integer) {
    super(scene, partyMemberIndex, false);
  }

  getEnemyPokemon(): EnemyPokemon {
    return super.getPokemon() as EnemyPokemon;
  }
}

export class EncounterPhase extends BattlePhase {
  private loaded: boolean;

  constructor(scene: BattleScene, loaded?: boolean) {
    super(scene);

    this.loaded = !!loaded;
  }

  start() {
    super.start();

    this.scene.updateGameInfo();

    this.scene.initSession();

    this.scene.eventTarget.dispatchEvent(new EncounterPhaseEvent());

    // Failsafe if players somehow skip floor 200 in classic mode
    if (this.scene.gameMode.isClassic && this.scene.currentBattle.waveIndex > 200) {
      this.scene.unshiftPhase(new GameOverPhase(this.scene));
    }

    const loadEnemyAssets = [];

    const battle = this.scene.currentBattle;

    let totalBst = 0;

    battle.enemyLevels.forEach((level, e) => {
      if (!this.loaded) {
        if (battle.battleType === BattleType.TRAINER) {
          battle.enemyParty[e] = battle.trainer.genPartyMember(e);
        } else {
          const enemySpecies = this.scene.randomSpecies(battle.waveIndex, level, true);
          battle.enemyParty[e] = this.scene.addEnemyPokemon(enemySpecies, level, TrainerSlot.NONE, !!this.scene.getEncounterBossSegments(battle.waveIndex, level, enemySpecies));
          if (this.scene.currentBattle.battleSpec === BattleSpec.FINAL_BOSS) {
            battle.enemyParty[e].ivs = new Array(6).fill(31);
          }
          this.scene.getParty().slice(0, !battle.double ? 1 : 2).reverse().forEach(playerPokemon => {
            applyAbAttrs(SyncEncounterNatureAbAttr, playerPokemon, null, battle.enemyParty[e]);
          });
        }
      }
      const enemyPokemon = this.scene.getEnemyParty()[e];
      if (e < (battle.double ? 2 : 1)) {
        enemyPokemon.setX(-66 + enemyPokemon.getFieldPositionOffset()[0]);
        enemyPokemon.resetSummonData();
      }

      if (!this.loaded) {
        this.scene.gameData.setPokemonSeen(enemyPokemon, true, battle.battleType === BattleType.TRAINER);
      }

      if (enemyPokemon.species.speciesId === Species.ETERNATUS) {
        if (this.scene.gameMode.isClassic && (battle.battleSpec === BattleSpec.FINAL_BOSS || this.scene.gameMode.isWaveFinal(battle.waveIndex))) {
          if (battle.battleSpec !== BattleSpec.FINAL_BOSS) {
            enemyPokemon.formIndex = 1;
            enemyPokemon.updateScale();
          }
          enemyPokemon.setBoss();
        } else if (!(battle.waveIndex % 1000)) {
          enemyPokemon.formIndex = 1;
          enemyPokemon.updateScale();
        }
      }

      totalBst += enemyPokemon.getSpeciesForm().baseTotal;

      loadEnemyAssets.push(enemyPokemon.loadAssets());

      console.log(enemyPokemon.name, enemyPokemon.species.speciesId, enemyPokemon.stats);
    });

    if (this.scene.getParty().filter(p => p.isShiny()).length === 6) {
      this.scene.validateAchv(achvs.SHINY_PARTY);
    }

    if (battle.battleType === BattleType.TRAINER) {
      loadEnemyAssets.push(battle.trainer.loadAssets().then(() => battle.trainer.initSprite()));
    } else {
      if (battle.enemyParty.filter(p => p.isBoss()).length > 1) {
        for (const enemyPokemon of battle.enemyParty) {
          if (enemyPokemon.isBoss()) {
            enemyPokemon.setBoss(true, Math.ceil(enemyPokemon.bossSegments * (enemyPokemon.getSpeciesForm().baseTotal / totalBst)));
            enemyPokemon.initBattleInfo();
          }
        }
      }
    }

    Promise.all(loadEnemyAssets).then(() => {
      battle.enemyParty.forEach((enemyPokemon, e) => {
        if (e < (battle.double ? 2 : 1)) {
          if (battle.battleType === BattleType.WILD) {
            this.scene.field.add(enemyPokemon);
            battle.seenEnemyPartyMemberIds.add(enemyPokemon.id);
            const playerPokemon = this.scene.getPlayerPokemon();
            if (playerPokemon?.visible) {
              this.scene.field.moveBelow(enemyPokemon as Pokemon, playerPokemon);
            }
            enemyPokemon.tint(0, 0.5);
          } else if (battle.battleType === BattleType.TRAINER) {
            enemyPokemon.setVisible(false);
            this.scene.currentBattle.trainer.tint(0, 0.5);
          }
          if (battle.double) {
            enemyPokemon.setFieldPosition(e ? FieldPosition.RIGHT : FieldPosition.LEFT);
          }
        }
      });

      if (!this.loaded) {
        regenerateModifierPoolThresholds(this.scene.getEnemyField(), battle.battleType === BattleType.TRAINER ? ModifierPoolType.TRAINER : ModifierPoolType.WILD);
        this.scene.generateEnemyModifiers();
      }

      this.scene.ui.setMode(Mode.MESSAGE).then(() => {
        if (!this.loaded) {
          this.scene.gameData.saveAll(this.scene, true, battle.waveIndex % 10 === 1 || this.scene.lastSavePlayTime >= 300).then(success => {
            this.scene.disableMenu = false;
            if (!success) {
              return this.scene.reset(true);
            }
            this.doEncounter();
          });
        } else {
          this.doEncounter();
        }
      });
    });
  }

  doEncounter() {
    this.scene.playBgm(undefined, true);
    this.scene.updateModifiers(false);
    this.scene.setFieldScale(1);

    /*if (startingWave > 10) {
      for (let m = 0; m < Math.min(Math.floor(startingWave / 10), 99); m++)
        this.scene.addModifier(getPlayerModifierTypeOptionsForWave((m + 1) * 10, 1, this.scene.getParty())[0].type.newModifier(), true);
      this.scene.updateModifiers(true);
    }*/

    for (const pokemon of this.scene.getParty()) {
      if (pokemon) {
        pokemon.resetBattleData();
      }
    }

    if (!this.loaded) {
      this.scene.arena.trySetWeather(getRandomWeatherType(this.scene.arena), false);
    }

    const enemyField = this.scene.getEnemyField();
    this.scene.tweens.add({
      targets: [ this.scene.arenaEnemy, this.scene.currentBattle.trainer, enemyField, this.scene.arenaPlayer, this.scene.trainer ].flat(),
      x: (_target, _key, value, fieldIndex: integer) => fieldIndex < 2 + (enemyField.length) ? value + 300 : value - 300,
      duration: 2000,
      onComplete: () => {
        if (!this.tryOverrideForBattleSpec()) {
          this.doEncounterCommon();
        }
      }
    });
  }

  getEncounterMessage(): string {
    const enemyField = this.scene.getEnemyField();

    if (this.scene.currentBattle.battleSpec === BattleSpec.FINAL_BOSS) {
      return i18next.t("battle:bossAppeared", {bossName: enemyField[0].name});
    }

    if (this.scene.currentBattle.battleType === BattleType.TRAINER) {
      if (this.scene.currentBattle.double) {
        return i18next.t("battle:trainerAppearedDouble", {trainerName: this.scene.currentBattle.trainer.getName(TrainerSlot.NONE, true)});

      } else {
        return i18next.t("battle:trainerAppeared", {trainerName: this.scene.currentBattle.trainer.getName(TrainerSlot.NONE, true)});
      }
    }

    return enemyField.length === 1
      ? i18next.t("battle:singleWildAppeared", {pokemonName: enemyField[0].name})
      : i18next.t("battle:multiWildAppeared", {pokemonName1: enemyField[0].name, pokemonName2: enemyField[1].name});
  }

  doEncounterCommon(showEncounterMessage: boolean = true) {
    const enemyField = this.scene.getEnemyField();

    if (this.scene.currentBattle.battleType === BattleType.WILD) {
      enemyField.forEach(enemyPokemon => {
        enemyPokemon.untint(100, "Sine.easeOut");
        enemyPokemon.cry();
        enemyPokemon.showInfo();
        if (enemyPokemon.isShiny()) {
          this.scene.validateAchv(achvs.SEE_SHINY);
        }
      });
      this.scene.updateFieldScale();
      if (showEncounterMessage) {
        this.scene.ui.showText(this.getEncounterMessage(), null, () => this.end(), 1500);
      } else {
        this.end();
      }
    } else if (this.scene.currentBattle.battleType === BattleType.TRAINER) {
      const trainer = this.scene.currentBattle.trainer;
      trainer.untint(100, "Sine.easeOut");
      trainer.playAnim();

      const doSummon = () => {
        this.scene.currentBattle.started = true;
        this.scene.playBgm(undefined);
        this.scene.pbTray.showPbTray(this.scene.getParty());
			  this.scene.pbTrayEnemy.showPbTray(this.scene.getEnemyParty());
        const doTrainerSummon = () => {
          this.hideEnemyTrainer();
          const availablePartyMembers = this.scene.getEnemyParty().filter(p => !p.isFainted()).length;
          this.scene.unshiftPhase(new SummonPhase(this.scene, 0, false));
          if (this.scene.currentBattle.double && availablePartyMembers > 1) {
            this.scene.unshiftPhase(new SummonPhase(this.scene, 1, false));
          }
          this.end();
        };
        if (showEncounterMessage) {
          this.scene.ui.showText(this.getEncounterMessage(), null, doTrainerSummon, 1500, true);
        } else {
          doTrainerSummon();
        }
      };

      const encounterMessages = this.scene.currentBattle.trainer.getEncounterMessages();

      if (!encounterMessages?.length) {
        doSummon();
      } else {
        let message: string;
        this.scene.executeWithSeedOffset(() => message = Utils.randSeedItem(encounterMessages), this.scene.currentBattle.waveIndex);

        const showDialogueAndSummon = () => {
          this.scene.ui.showDialogue(message, trainer.getName(TrainerSlot.NONE,true), null, () => {
            this.scene.charSprite.hide().then(() => this.scene.hideFieldOverlay(250).then(() => doSummon()));
          });
        };
        if (this.scene.currentBattle.trainer.config.hasCharSprite && !this.scene.ui.shouldSkipDialogue(message)) {
          this.scene.showFieldOverlay(500).then(() => this.scene.charSprite.showCharacter(trainer.getKey(), getCharVariantFromDialogue(encounterMessages[0])).then(() => showDialogueAndSummon()));
        } else {
          showDialogueAndSummon();
        }
      }
    }
  }

  end() {
    const enemyField = this.scene.getEnemyField();

    enemyField.forEach((enemyPokemon, e) => {
      if (enemyPokemon.isShiny()) {
        this.scene.unshiftPhase(new ShinySparklePhase(this.scene, BattlerIndex.ENEMY + e));
      }
    });

    if (this.scene.currentBattle.battleType !== BattleType.TRAINER) {
      enemyField.map(p => this.scene.pushConditionalPhase(new PostSummonPhase(this.scene, p.getBattlerIndex()), () => {
        // if there is not a player party, we can't continue
        if (!this.scene.getParty()?.length) {
          return false;
        }
        // how many player pokemon are on the field ?
        const pokemonsOnFieldCount = this.scene.getParty().filter(p => p.isOnField()).length;
        // if it's a 2vs1, there will never be a 2nd pokemon on our field even
        const requiredPokemonsOnField  = Math.min(this.scene.getParty().filter((p) => !p.isFainted()).length, 2);
        // if it's a double, there should be 2, otherwise 1
        if (this.scene.currentBattle.double) {
          return pokemonsOnFieldCount === requiredPokemonsOnField;
        }
        return pokemonsOnFieldCount === 1;
      }));
      const ivScannerModifier = this.scene.findModifier(m => m instanceof IvScannerModifier);
      if (ivScannerModifier) {
        enemyField.map(p => this.scene.pushPhase(new ScanIvsPhase(this.scene, p.getBattlerIndex(), Math.min(ivScannerModifier.getStackCount() * 2, 6))));
      }
    }

    if (!this.loaded) {
      const availablePartyMembers = this.scene.getParty().filter(p => p.isAllowedInBattle());

      if (!availablePartyMembers[0].isOnField()) {
        this.scene.pushPhase(new SummonPhase(this.scene, 0));
      }

      if (this.scene.currentBattle.double) {
        if (availablePartyMembers.length > 1) {
          this.scene.pushPhase(new ToggleDoublePositionPhase(this.scene, true));
          if (!availablePartyMembers[1].isOnField()) {
            this.scene.pushPhase(new SummonPhase(this.scene, 1));
          }
        }
      } else {
        if (availablePartyMembers.length > 1 && availablePartyMembers[1].isOnField()) {
          this.scene.pushPhase(new ReturnPhase(this.scene, 1));
        }
        this.scene.pushPhase(new ToggleDoublePositionPhase(this.scene, false));
      }

      if (this.scene.currentBattle.battleType !== BattleType.TRAINER && (this.scene.currentBattle.waveIndex > 1 || !this.scene.gameMode.isDaily)) {
        const minPartySize = this.scene.currentBattle.double ? 2 : 1;
        if (availablePartyMembers.length > minPartySize) {
          this.scene.pushPhase(new CheckSwitchPhase(this.scene, 0, this.scene.currentBattle.double));
          if (this.scene.currentBattle.double) {
            this.scene.pushPhase(new CheckSwitchPhase(this.scene, 1, this.scene.currentBattle.double));
          }
        }
      }
    }
    handleTutorial(this.scene, Tutorial.Access_Menu).then(() => super.end());
  }

  tryOverrideForBattleSpec(): boolean {
    switch (this.scene.currentBattle.battleSpec) {
    case BattleSpec.FINAL_BOSS:
      const enemy = this.scene.getEnemyPokemon();
      this.scene.ui.showText(this.getEncounterMessage(), null, () => {
        this.scene.ui.showDialogue(battleSpecDialogue[BattleSpec.FINAL_BOSS].encounter, enemy.species.name, null, () => {
          this.doEncounterCommon(false);
        });
      }, 1500, true);
      return true;
    }

    return false;
  }
}

export class NextEncounterPhase extends EncounterPhase {
  constructor(scene: BattleScene) {
    super(scene);
  }

  start() {
    super.start();
  }

  doEncounter(): void {
    this.scene.playBgm(undefined, true);

    for (const pokemon of this.scene.getParty()) {
      if (pokemon) {
        pokemon.resetBattleData();
      }
    }

    this.scene.arenaNextEnemy.setBiome(this.scene.arena.biomeType);
    this.scene.arenaNextEnemy.setVisible(true);

    const enemyField = this.scene.getEnemyField();
    this.scene.tweens.add({
      targets: [ this.scene.arenaEnemy, this.scene.arenaNextEnemy, this.scene.currentBattle.trainer, enemyField, this.scene.lastEnemyTrainer ].flat(),
      x: "+=300",
      duration: 2000,
      onComplete: () => {
        this.scene.arenaEnemy.setBiome(this.scene.arena.biomeType);
        this.scene.arenaEnemy.setX(this.scene.arenaNextEnemy.x);
        this.scene.arenaEnemy.setAlpha(1);
        this.scene.arenaNextEnemy.setX(this.scene.arenaNextEnemy.x - 300);
        this.scene.arenaNextEnemy.setVisible(false);
        if (this.scene.lastEnemyTrainer) {
          this.scene.lastEnemyTrainer.destroy();
        }

        if (!this.tryOverrideForBattleSpec()) {
          this.doEncounterCommon();
        }
      }
    });
  }
}

export class NewBiomeEncounterPhase extends NextEncounterPhase {
  constructor(scene: BattleScene) {
    super(scene);
  }

  doEncounter(): void {
    this.scene.playBgm(undefined, true);

    for (const pokemon of this.scene.getParty()) {
      if (pokemon) {
        pokemon.resetBattleData();
      }
    }

    this.scene.arena.trySetWeather(getRandomWeatherType(this.scene.arena), false);

    for (const pokemon of this.scene.getParty().filter(p => p.isOnField())) {
      applyAbAttrs(PostBiomeChangeAbAttr, pokemon, null);
    }

    const enemyField = this.scene.getEnemyField();
    this.scene.tweens.add({
      targets: [ this.scene.arenaEnemy, enemyField ].flat(),
      x: "+=300",
      duration: 2000,
      onComplete: () => {
        if (!this.tryOverrideForBattleSpec()) {
          this.doEncounterCommon();
        }
      }
    });
  }
}

export class PostSummonPhase extends PokemonPhase {
  constructor(scene: BattleScene, battlerIndex: BattlerIndex) {
    super(scene, battlerIndex);
  }

  start() {
    super.start();

    const pokemon = this.getPokemon();

    if (pokemon.status?.effect === StatusEffect.TOXIC) {
      pokemon.status.turnCount = 0;
    }
    this.scene.arena.applyTags(ArenaTrapTag, pokemon);
    applyPostSummonAbAttrs(PostSummonAbAttr, pokemon).then(() => this.end());
  }
}

export class SelectBiomePhase extends BattlePhase {
  constructor(scene: BattleScene) {
    super(scene);
  }

  start() {
    super.start();

    const currentBiome = this.scene.arena.biomeType;

    const setNextBiome = (nextBiome: Biome) => {
      if (this.scene.currentBattle.waveIndex % 10 === 1) {
        this.scene.applyModifiers(MoneyInterestModifier, true, this.scene);
        this.scene.unshiftPhase(new PartyHealPhase(this.scene, false));
      }
      this.scene.unshiftPhase(new SwitchBiomePhase(this.scene, nextBiome));
      this.end();
    };

    if ((this.scene.gameMode.isClassic && this.scene.gameMode.isWaveFinal(this.scene.currentBattle.waveIndex + 9))
      || (this.scene.gameMode.isDaily && this.scene.gameMode.isWaveFinal(this.scene.currentBattle.waveIndex))
      || (this.scene.gameMode.hasShortBiomes && !(this.scene.currentBattle.waveIndex % 50))) {
      setNextBiome(Biome.END);
    } else if (this.scene.gameMode.hasRandomBiomes) {
      setNextBiome(this.generateNextBiome());
    } else if (Array.isArray(biomeLinks[currentBiome])) {
      let biomes: Biome[];
      this.scene.executeWithSeedOffset(() => {
        biomes = (biomeLinks[currentBiome] as (Biome | [Biome, integer])[])
          .filter(b => !Array.isArray(b) || !Utils.randSeedInt(b[1]))
          .map(b => !Array.isArray(b) ? b : b[0]);
      }, this.scene.currentBattle.waveIndex);
      if (biomes.length > 1 && this.scene.findModifier(m => m instanceof MapModifier)) {
        let biomeChoices: Biome[];
        this.scene.executeWithSeedOffset(() => {
          biomeChoices = (!Array.isArray(biomeLinks[currentBiome])
            ? [ biomeLinks[currentBiome] as Biome ]
            : biomeLinks[currentBiome] as (Biome | [Biome, integer])[])
            .filter((b, i) => !Array.isArray(b) || !Utils.randSeedInt(b[1]))
            .map(b => Array.isArray(b) ? b[0] : b);
        }, this.scene.currentBattle.waveIndex);
        const biomeSelectItems = biomeChoices.map(b => {
          const ret: OptionSelectItem = {
            label: getBiomeName(b),
            handler: () => {
              this.scene.ui.setMode(Mode.MESSAGE);
              setNextBiome(b);
              return true;
            }
          };
          return ret;
        });
        this.scene.ui.setMode(Mode.OPTION_SELECT, {
          options: biomeSelectItems,
          delay: 1000
        });
      } else {
        setNextBiome(biomes[Utils.randSeedInt(biomes.length)]);
      }
    } else if (biomeLinks.hasOwnProperty(currentBiome)) {
      setNextBiome(biomeLinks[currentBiome] as Biome);
    } else {
      setNextBiome(this.generateNextBiome());
    }
  }

  generateNextBiome(): Biome {
    if (!(this.scene.currentBattle.waveIndex % 50)) {
      return Biome.END;
    }
    return this.scene.generateRandomBiome(this.scene.currentBattle.waveIndex);
  }
}

export class SwitchBiomePhase extends BattlePhase {
  private nextBiome: Biome;

  constructor(scene: BattleScene, nextBiome: Biome) {
    super(scene);

    this.nextBiome = nextBiome;
  }

  start() {
    super.start();

    if (this.nextBiome === undefined) {
      return this.end();
    }

    this.scene.tweens.add({
      targets: [ this.scene.arenaEnemy, this.scene.lastEnemyTrainer ],
      x: "+=300",
      duration: 2000,
      onComplete: () => {
        this.scene.arenaEnemy.setX(this.scene.arenaEnemy.x - 600);

        this.scene.newArena(this.nextBiome);

        const biomeKey = getBiomeKey(this.nextBiome);
        const bgTexture = `${biomeKey}_bg`;
        this.scene.arenaBgTransition.setTexture(bgTexture);
        this.scene.arenaBgTransition.setAlpha(0);
        this.scene.arenaBgTransition.setVisible(true);
        this.scene.arenaPlayerTransition.setBiome(this.nextBiome);
        this.scene.arenaPlayerTransition.setAlpha(0);
        this.scene.arenaPlayerTransition.setVisible(true);

        this.scene.tweens.add({
          targets: [ this.scene.arenaPlayer, this.scene.arenaBgTransition, this.scene.arenaPlayerTransition ],
          duration: 1000,
          delay: 1000,
          ease: "Sine.easeInOut",
          alpha: (target: any) => target === this.scene.arenaPlayer ? 0 : 1,
          onComplete: () => {
            this.scene.arenaBg.setTexture(bgTexture);
            this.scene.arenaPlayer.setBiome(this.nextBiome);
            this.scene.arenaPlayer.setAlpha(1);
            this.scene.arenaEnemy.setBiome(this.nextBiome);
            this.scene.arenaEnemy.setAlpha(1);
            this.scene.arenaNextEnemy.setBiome(this.nextBiome);
            this.scene.arenaBgTransition.setVisible(false);
            this.scene.arenaPlayerTransition.setVisible(false);
            if (this.scene.lastEnemyTrainer) {
              this.scene.lastEnemyTrainer.destroy();
            }

            this.end();
          }
        });
      }
    });
  }
}

export class SummonPhase extends PartyMemberPokemonPhase {
  private loaded: boolean;

  constructor(scene: BattleScene, fieldIndex: integer, player: boolean = true, loaded: boolean = false) {
    super(scene, fieldIndex, player);

    this.loaded = loaded;
  }

  start() {
    super.start();

    this.preSummon();
  }

  /**
  * Sends out a Pokemon before the battle begins and shows the appropriate messages
  */
  preSummon(): void {
    const partyMember = this.getPokemon();
    // If the Pokemon about to be sent out is fainted or illegal under a challenge, switch to the first non-fainted legal Pokemon
    if (!partyMember.isAllowedInBattle()) {
      console.warn("The Pokemon about to be sent out is fainted or illegal under a challenge. Attempting to resolve...");

      // First check if they're somehow still in play, if so remove them.
      if (partyMember.isOnField()) {
        partyMember.hideInfo();
        partyMember.setVisible(false);
        this.scene.field.remove(partyMember);
        this.scene.triggerPokemonFormChange(partyMember, SpeciesFormChangeActiveTrigger, true);
      }

      const party = this.getParty();

      // Find the first non-fainted Pokemon index above the current one
      const legalIndex = party.findIndex((p, i) => i > this.partyMemberIndex && p.isAllowedInBattle());
      if (legalIndex === -1) {
        console.error("Party Details:\n", party);
        console.error("All available Pokemon were fainted or illegal!");
        this.scene.clearPhaseQueue();
        this.scene.unshiftPhase(new GameOverPhase(this.scene));
        this.end();
        return;
      }

      // Swaps the fainted Pokemon and the first non-fainted legal Pokemon in the party
      [party[this.partyMemberIndex], party[legalIndex]] = [party[legalIndex], party[this.partyMemberIndex]];
      console.warn("Swapped %s %O with %s %O", partyMember?.name, partyMember, party[0]?.name, party[0]);
    }

    if (this.player) {
      this.scene.ui.showText(i18next.t("battle:playerGo", { pokemonName: this.getPokemon().name }));
      if (this.player) {
        this.scene.pbTray.hide();
      }
      this.scene.trainer.setTexture(`trainer_${this.scene.gameData.gender === PlayerGender.FEMALE ? "f" : "m"}_back_pb`);
      this.scene.time.delayedCall(562, () => {
        this.scene.trainer.setFrame("2");
        this.scene.time.delayedCall(64, () => {
          this.scene.trainer.setFrame("3");
        });
      });
      this.scene.tweens.add({
        targets: this.scene.trainer,
        x: -36,
        duration: 1000,
        onComplete: () => this.scene.trainer.setVisible(false)
      });
      this.scene.time.delayedCall(750, () => this.summon());
    } else {
      const trainerName = this.scene.currentBattle.trainer.getName(!(this.fieldIndex % 2) ? TrainerSlot.TRAINER : TrainerSlot.TRAINER_PARTNER);
      const pokemonName = this.getPokemon().name;
      const message = i18next.t("battle:trainerSendOut", { trainerName, pokemonName });

      this.scene.pbTrayEnemy.hide();
      this.scene.ui.showText(message, null, () => this.summon());
    }
  }

  summon(): void {
    const pokemon = this.getPokemon();

    const pokeball = this.scene.addFieldSprite(this.player ? 36 : 248, this.player ? 80 : 44, "pb", getPokeballAtlasKey(pokemon.pokeball));
    pokeball.setVisible(false);
    pokeball.setOrigin(0.5, 0.625);
    this.scene.field.add(pokeball);

    if (this.fieldIndex === 1) {
      pokemon.setFieldPosition(FieldPosition.RIGHT, 0);
    } else {
      const availablePartyMembers = this.getParty().filter(p => p.isAllowedInBattle()).length;
      pokemon.setFieldPosition(!this.scene.currentBattle.double || availablePartyMembers === 1 ? FieldPosition.CENTER : FieldPosition.LEFT);
    }

    const fpOffset = pokemon.getFieldPositionOffset();

    pokeball.setVisible(true);

    this.scene.tweens.add({
      targets: pokeball,
      duration: 650,
      x: (this.player ? 100 : 236) + fpOffset[0]
    });

    this.scene.tweens.add({
      targets: pokeball,
      duration: 150,
      ease: "Cubic.easeOut",
      y: (this.player ? 70 : 34) + fpOffset[1],
      onComplete: () => {
        this.scene.tweens.add({
          targets: pokeball,
          duration: 500,
          ease: "Cubic.easeIn",
          angle: 1440,
          y: (this.player ? 132 : 86) + fpOffset[1],
          onComplete: () => {
            this.scene.playSound("pb_rel");
            pokeball.destroy();
            this.scene.add.existing(pokemon);
            this.scene.field.add(pokemon);
            if (!this.player) {
              const playerPokemon = this.scene.getPlayerPokemon() as Pokemon;
              if (playerPokemon?.visible) {
                this.scene.field.moveBelow(pokemon, playerPokemon);
              }
              this.scene.currentBattle.seenEnemyPartyMemberIds.add(pokemon.id);
            }
            addPokeballOpenParticles(this.scene, pokemon.x, pokemon.y - 16, pokemon.pokeball);
            this.scene.updateModifiers(this.player);
            this.scene.updateFieldScale();
            pokemon.showInfo();
            pokemon.playAnim();
            pokemon.setVisible(true);
            pokemon.getSprite().setVisible(true);
            pokemon.setScale(0.5);
            pokemon.tint(getPokeballTintColor(pokemon.pokeball));
            pokemon.untint(250, "Sine.easeIn");
            this.scene.updateFieldScale();
            this.scene.tweens.add({
              targets: pokemon,
              duration: 250,
              ease: "Sine.easeIn",
              scale: pokemon.getSpriteScale(),
              onComplete: () => {
                pokemon.cry(pokemon.getHpRatio() > 0.25 ? undefined : { rate: 0.85 });
                pokemon.getSprite().clearTint();
                pokemon.resetSummonData();
                this.scene.time.delayedCall(1000, () => this.end());
              }
            });
          }
        });
      }
    });
  }

  onEnd(): void {
    const pokemon = this.getPokemon();

    if (pokemon.isShiny()) {
      this.scene.unshiftPhase(new ShinySparklePhase(this.scene, pokemon.getBattlerIndex()));
    }

    pokemon.resetTurnData();

    if (!this.loaded || this.scene.currentBattle.battleType === BattleType.TRAINER || (this.scene.currentBattle.waveIndex % 10) === 1) {
      this.scene.triggerPokemonFormChange(pokemon, SpeciesFormChangeActiveTrigger, true);
      this.queuePostSummon();
    }
  }

  queuePostSummon(): void {
    this.scene.pushPhase(new PostSummonPhase(this.scene, this.getPokemon().getBattlerIndex()));
  }

  end() {
    this.onEnd();

    super.end();
  }
}

export class SwitchSummonPhase extends SummonPhase {
  private slotIndex: integer;
  private doReturn: boolean;
  private batonPass: boolean;

  private lastPokemon: Pokemon;

  constructor(scene: BattleScene, fieldIndex: integer, slotIndex: integer, doReturn: boolean, batonPass: boolean, player?: boolean) {
    super(scene, fieldIndex, player !== undefined ? player : true);

    this.slotIndex = slotIndex;
    this.doReturn = doReturn;
    this.batonPass = batonPass;
  }

  start(): void {
    super.start();
  }

  preSummon(): void {
    if (!this.player) {
      if (this.slotIndex === -1) {
        this.slotIndex = this.scene.currentBattle.trainer.getNextSummonIndex(!this.fieldIndex ? TrainerSlot.TRAINER : TrainerSlot.TRAINER_PARTNER);
      }
      if (this.slotIndex > -1) {
        this.showEnemyTrainer(!(this.fieldIndex % 2) ? TrainerSlot.TRAINER : TrainerSlot.TRAINER_PARTNER);
        this.scene.pbTrayEnemy.showPbTray(this.scene.getEnemyParty());
      }
    }

    if (!this.doReturn || (this.slotIndex !== -1 && !(this.player ? this.scene.getParty() : this.scene.getEnemyParty())[this.slotIndex])) {
      if (this.player) {
        return this.switchAndSummon();
      } else {
        this.scene.time.delayedCall(750, () => this.switchAndSummon());
        return;
      }
    }

    const pokemon = this.getPokemon();

    if (!this.batonPass) {
      (this.player ? this.scene.getEnemyField() : this.scene.getPlayerField()).forEach(enemyPokemon => enemyPokemon.removeTagsBySourceId(pokemon.id));
    }

    this.scene.ui.showText(this.player ?
      i18next.t("battle:playerComeBack", { pokemonName: pokemon.name }) :
      i18next.t("battle:trainerComeBack", {
        trainerName: this.scene.currentBattle.trainer.getName(!(this.fieldIndex % 2) ? TrainerSlot.TRAINER : TrainerSlot.TRAINER_PARTNER),
        pokemonName: pokemon.name
      })
    );
    this.scene.playSound("pb_rel");
    pokemon.hideInfo();
    pokemon.tint(getPokeballTintColor(pokemon.pokeball), 1, 250, "Sine.easeIn");
    this.scene.tweens.add({
      targets: pokemon,
      duration: 250,
      ease: "Sine.easeIn",
      scale: 0.5,
      onComplete: () => {
        pokemon.setVisible(false);
        this.scene.field.remove(pokemon);
        this.scene.triggerPokemonFormChange(pokemon, SpeciesFormChangeActiveTrigger, true);
        this.scene.time.delayedCall(750, () => this.switchAndSummon());
      }
    });
  }

  switchAndSummon() {
    const party = this.player ? this.getParty() : this.scene.getEnemyParty();
    const switchedPokemon = party[this.slotIndex];
    this.lastPokemon = this.getPokemon();
    applyPreSwitchOutAbAttrs(PreSwitchOutAbAttr, this.lastPokemon);
    if (this.batonPass && switchedPokemon) {
      (this.player ? this.scene.getEnemyField() : this.scene.getPlayerField()).forEach(enemyPokemon => enemyPokemon.transferTagsBySourceId(this.lastPokemon.id, switchedPokemon.id));
      if (!this.scene.findModifier(m => m instanceof SwitchEffectTransferModifier && (m as SwitchEffectTransferModifier).pokemonId === switchedPokemon.id)) {
        const batonPassModifier = this.scene.findModifier(m => m instanceof SwitchEffectTransferModifier
          && (m as SwitchEffectTransferModifier).pokemonId === this.lastPokemon.id) as SwitchEffectTransferModifier;
        if (batonPassModifier && !this.scene.findModifier(m => m instanceof SwitchEffectTransferModifier && (m as SwitchEffectTransferModifier).pokemonId === switchedPokemon.id)) {
          this.scene.tryTransferHeldItemModifier(batonPassModifier, switchedPokemon, false);
        }
      }
    }
    if (switchedPokemon) {
      party[this.slotIndex] = this.lastPokemon;
      party[this.fieldIndex] = switchedPokemon;
      const showTextAndSummon = () => {
        this.scene.ui.showText(this.player ?
          i18next.t("battle:playerGo", { pokemonName: switchedPokemon.name }) :
          i18next.t("battle:trainerGo", {
            trainerName: this.scene.currentBattle.trainer.getName(!(this.fieldIndex % 2) ? TrainerSlot.TRAINER : TrainerSlot.TRAINER_PARTNER),
            pokemonName: this.getPokemon().name
          })
        );
        this.summon();
      };
      if (this.player) {
        showTextAndSummon();
      } else {
        this.scene.time.delayedCall(1500, () => {
          this.hideEnemyTrainer();
          this.scene.pbTrayEnemy.hide();
          showTextAndSummon();
        });
      }
    } else {
      this.end();
    }
  }

  onEnd(): void {
    super.onEnd();

    const pokemon = this.getPokemon();

    const moveId = this.lastPokemon?.scene.currentBattle.lastMove;
    const lastUsedMove = moveId ? allMoves[moveId] : undefined;

    const currentCommand = pokemon.scene.currentBattle.turnCommands[this.fieldIndex]?.command;
    const lastPokemonIsForceSwitchedAndNotFainted = lastUsedMove?.hasAttr(ForceSwitchOutAttr) && !this.lastPokemon.isFainted();

    // Compensate for turn spent summoning
    // Or compensate for force switch move if switched out pokemon is not fainted
    if (currentCommand === Command.POKEMON || lastPokemonIsForceSwitchedAndNotFainted) {
      pokemon.battleSummonData.turnCount--;
    }

    if (this.batonPass && pokemon) {
      pokemon.transferSummon(this.lastPokemon);
    }

    this.lastPokemon?.resetSummonData();

    this.scene.triggerPokemonFormChange(pokemon, SpeciesFormChangeActiveTrigger, true);
  }

  queuePostSummon(): void {
    this.scene.unshiftPhase(new PostSummonPhase(this.scene, this.getPokemon().getBattlerIndex()));
  }
}

export class ReturnPhase extends SwitchSummonPhase {
  constructor(scene: BattleScene, fieldIndex: integer) {
    super(scene, fieldIndex, -1, true, false);
  }

  switchAndSummon(): void {
    this.end();
  }

  summon(): void { }

  onEnd(): void {
    const pokemon = this.getPokemon();

    pokemon.resetTurnData();
    pokemon.resetSummonData();

    this.scene.updateFieldScale();

    this.scene.triggerPokemonFormChange(pokemon, SpeciesFormChangeActiveTrigger);
  }
}

export class ShowTrainerPhase extends BattlePhase {
  constructor(scene: BattleScene) {
    super(scene);
  }

  start() {
    super.start();

    this.scene.trainer.setVisible(true);

    this.scene.trainer.setTexture(`trainer_${this.scene.gameData.gender === PlayerGender.FEMALE ? "f" : "m"}_back`);

    this.scene.tweens.add({
      targets: this.scene.trainer,
      x: 106,
      duration: 1000,
      onComplete: () => this.end()
    });
  }
}

export class ToggleDoublePositionPhase extends BattlePhase {
  private double: boolean;

  constructor(scene: BattleScene, double: boolean) {
    super(scene);

    this.double = double;
  }

  start() {
    super.start();

    const playerPokemon = this.scene.getPlayerField().find(p => p.isActive(true));
    if (playerPokemon) {
      playerPokemon.setFieldPosition(this.double && this.scene.getParty().filter(p => p.isAllowedInBattle()).length > 1 ? FieldPosition.LEFT : FieldPosition.CENTER, 500).then(() => {
        if (playerPokemon.getFieldIndex() === 1) {
          const party = this.scene.getParty();
          party[1] = party[0];
          party[0] = playerPokemon;
        }
        this.end();
      });
    } else {
      this.end();
    }
  }
}

export class CheckSwitchPhase extends BattlePhase {
  protected fieldIndex: integer;
  protected useName: boolean;

  constructor(scene: BattleScene, fieldIndex: integer, useName: boolean) {
    super(scene);

    this.fieldIndex = fieldIndex;
    this.useName = useName;
  }

  start() {
    super.start();

    const pokemon = this.scene.getPlayerField()[this.fieldIndex];

    if (this.scene.battleStyle === BattleStyle.SET) {
      super.end();
      return;
    }

    if (this.scene.field.getAll().indexOf(pokemon) === -1) {
      this.scene.unshiftPhase(new SummonMissingPhase(this.scene, this.fieldIndex));
      super.end();
      return;
    }

    if (!this.scene.getParty().slice(1).filter(p => p.isActive()).length) {
      super.end();
      return;
    }

    if (pokemon.getTag(BattlerTagType.FRENZY)) {
      super.end();
      return;
    }

    this.scene.ui.showText(i18next.t("battle:switchQuestion", { pokemonName: this.useName ? pokemon.name : i18next.t("battle:pokemon") }), null, () => {
      this.scene.ui.setMode(Mode.CONFIRM, () => {
        this.scene.ui.setMode(Mode.MESSAGE);
        this.scene.tryRemovePhase(p => p instanceof PostSummonPhase && p.player && p.fieldIndex === this.fieldIndex);
        this.scene.unshiftPhase(new SwitchPhase(this.scene, this.fieldIndex, false, true));
        this.end();
      }, () => {
        this.scene.ui.setMode(Mode.MESSAGE);
        this.end();
      });
    });
  }
}

export class SummonMissingPhase extends SummonPhase {
  constructor(scene: BattleScene, fieldIndex: integer) {
    super(scene, fieldIndex);
  }

  preSummon(): void {
    this.scene.ui.showText(i18next.t("battle:sendOutPokemon", { pokemonName: this.getPokemon().name}));
    this.scene.time.delayedCall(250, () => this.summon());
  }
}

export class LevelCapPhase extends FieldPhase {
  constructor(scene: BattleScene) {
    super(scene);
  }

  start(): void {
    super.start();

    this.scene.ui.setMode(Mode.MESSAGE).then(() => {
      this.scene.playSound("level_up_fanfare");
      this.scene.ui.showText(i18next.t("battle:levelCapUp", { levelCap: this.scene.getMaxExpLevel() }), null, () => this.end(), null, true);
      this.executeForAll(pokemon => pokemon.updateInfo(true));
    });
  }
}

export class TurnInitPhase extends FieldPhase {
  constructor(scene: BattleScene) {
    super(scene);
  }

  start() {
    super.start();

    this.scene.getPlayerField().forEach(p => {
      // If this pokemon is in play and evolved into something illegal under the current challenge, force a switch
      if (p.isOnField() && !p.isAllowedInBattle()) {
        this.scene.queueMessage(i18next.t("challenges:illegalEvolution", {"pokemon": p.name}), null, true);

        const allowedPokemon = this.scene.getParty().filter(p => p.isAllowedInBattle());

        if (!allowedPokemon.length) {
          // If there are no longer any legal pokemon in the party, game over.
          this.scene.clearPhaseQueue();
          this.scene.unshiftPhase(new GameOverPhase(this.scene));
        } else if (allowedPokemon.length >= this.scene.currentBattle.getBattlerCount() || (this.scene.currentBattle.double && !allowedPokemon[0].isActive(true))) {
          // If there is at least one pokemon in the back that is legal to switch in, force a switch.
          p.switchOut(false, true);
        } else {
          // If there are no pokemon in the back but we're not game overing, just hide the pokemon.
          // This should only happen in double battles.
          p.hideInfo();
          p.setVisible(false);
          this.scene.field.remove(p);
          this.scene.triggerPokemonFormChange(p, SpeciesFormChangeActiveTrigger, true);
        }
        if (allowedPokemon.length === 1 && this.scene.currentBattle.double) {
          this.scene.unshiftPhase(new ToggleDoublePositionPhase(this.scene, true));
        }
      }
    });

    //this.scene.pushPhase(new MoveAnimTestPhase(this.scene));
    this.scene.eventTarget.dispatchEvent(new TurnInitEvent());

    this.scene.getField().forEach((pokemon, i) => {
      if (pokemon?.isActive()) {
        if (pokemon.isPlayer()) {
          this.scene.currentBattle.addParticipant(pokemon as PlayerPokemon);
        }

        pokemon.resetTurnData();

        this.scene.pushPhase(pokemon.isPlayer() ? new CommandPhase(this.scene, i) : new EnemyCommandPhase(this.scene, i - BattlerIndex.ENEMY));
      }
    });

    this.scene.pushPhase(new TurnStartPhase(this.scene));

    this.end();
  }
}

export class CommandPhase extends FieldPhase {
  protected fieldIndex: integer;

  constructor(scene: BattleScene, fieldIndex: integer) {
    super(scene);

    this.fieldIndex = fieldIndex;
  }

  start() {
    super.start();

    if (this.fieldIndex) {
      // If we somehow are attempting to check the right pokemon but there's only one pokemon out
      // Switch back to the center pokemon. This can happen rarely in double battles with mid turn switching
      if (this.scene.getPlayerField().filter(p => p.isActive()).length === 1) {
        this.fieldIndex = FieldPosition.CENTER;
      } else {
        const allyCommand = this.scene.currentBattle.turnCommands[this.fieldIndex - 1];
        if (allyCommand.command === Command.BALL || allyCommand.command === Command.RUN) {
          this.scene.currentBattle.turnCommands[this.fieldIndex] = { command: allyCommand.command, skip: true };
        }
      }
    }

    if (this.scene.currentBattle.turnCommands[this.fieldIndex]?.skip) {
      return this.end();
    }

    const playerPokemon = this.scene.getPlayerField()[this.fieldIndex];

    const moveQueue = playerPokemon.getMoveQueue();

    while (moveQueue.length && moveQueue[0]
      && moveQueue[0].move && (!playerPokemon.getMoveset().find(m => m.moveId === moveQueue[0].move)
      || !playerPokemon.getMoveset()[playerPokemon.getMoveset().findIndex(m => m.moveId === moveQueue[0].move)].isUsable(playerPokemon, moveQueue[0].ignorePP))) {
      moveQueue.shift();
    }

    if (moveQueue.length) {
      const queuedMove = moveQueue[0];
      if (!queuedMove.move) {
        this.handleCommand(Command.FIGHT, -1, false);
      } else {
        const moveIndex = playerPokemon.getMoveset().findIndex(m => m.moveId === queuedMove.move);
        if (moveIndex > -1 && playerPokemon.getMoveset()[moveIndex].isUsable(playerPokemon, queuedMove.ignorePP)) {
          this.handleCommand(Command.FIGHT, moveIndex, queuedMove.ignorePP, { targets: queuedMove.targets, multiple: queuedMove.targets.length > 1 });
        } else {
          this.scene.ui.setMode(Mode.COMMAND, this.fieldIndex);
        }
      }
    } else {
      this.scene.ui.setMode(Mode.COMMAND, this.fieldIndex);
    }
  }

  handleCommand(command: Command, cursor: integer, ...args: any[]): boolean {
    const playerPokemon = this.scene.getPlayerField()[this.fieldIndex];
    const enemyField = this.scene.getEnemyField();
    let success: boolean;

    switch (command) {
    case Command.FIGHT:
      let useStruggle = false;
      if (cursor === -1 ||
            playerPokemon.trySelectMove(cursor, args[0] as boolean) ||
           (useStruggle = cursor > -1 && !playerPokemon.getMoveset().filter(m => m.isUsable(playerPokemon)).length)) {
        const moveId = !useStruggle ? cursor > -1 ? playerPokemon.getMoveset()[cursor].moveId : Moves.NONE : Moves.STRUGGLE;
        const turnCommand: TurnCommand = { command: Command.FIGHT, cursor: cursor, move: { move: moveId, targets: [], ignorePP: args[0] }, args: args };
        const moveTargets: MoveTargetSet = args.length < 3 ? getMoveTargets(playerPokemon, moveId) : args[2];
        if (!moveId) {
          turnCommand.targets = [ this.fieldIndex ];
        }
        console.log(moveTargets, playerPokemon.name);
        if (moveTargets.targets.length <= 1 || moveTargets.multiple) {
          turnCommand.move.targets = moveTargets.targets;
        } else if (playerPokemon.getTag(BattlerTagType.CHARGING) && playerPokemon.getMoveQueue().length >= 1) {
          turnCommand.move.targets = playerPokemon.getMoveQueue()[0].targets;
        } else {
          this.scene.unshiftPhase(new SelectTargetPhase(this.scene, this.fieldIndex));
        }
        this.scene.currentBattle.turnCommands[this.fieldIndex] = turnCommand;
        success = true;
      } else if (cursor < playerPokemon.getMoveset().length) {
        const move = playerPokemon.getMoveset()[cursor];
        this.scene.ui.setMode(Mode.MESSAGE);

        // Decides between a Disabled, Not Implemented, or No PP translation message
        const errorMessage =
            playerPokemon.summonData.disabledMove === move.moveId ? "battle:moveDisabled" :
              move.getName().endsWith(" (N)") ? "battle:moveNotImplemented" : "battle:moveNoPP";
        const moveName = move.getName().replace(" (N)", ""); // Trims off the indicator

        this.scene.ui.showText(i18next.t(errorMessage, { moveName: moveName }), null, () => {
          this.scene.ui.clearText();
          this.scene.ui.setMode(Mode.FIGHT, this.fieldIndex);
        }, null, true);
      }
      break;
    case Command.BALL:
      if (this.scene.arena.biomeType === Biome.END && (!this.scene.gameMode.isClassic || (this.scene.getEnemyField().filter(p => p.isActive(true)).some(p => !p.scene.gameData.dexData[p.species.speciesId].caughtAttr) && this.scene.gameData.getStarterCount(d => !!d.caughtAttr) < Object.keys(speciesStarters).length - 1))) {
        this.scene.ui.setMode(Mode.COMMAND, this.fieldIndex);
        this.scene.ui.setMode(Mode.MESSAGE);
        this.scene.ui.showText(i18next.t("battle:noPokeballForce"), null, () => {
          this.scene.ui.showText(null, 0);
          this.scene.ui.setMode(Mode.COMMAND, this.fieldIndex);
        }, null, true);
      } else if (this.scene.currentBattle.battleType === BattleType.TRAINER) {
        this.scene.ui.setMode(Mode.COMMAND, this.fieldIndex);
        this.scene.ui.setMode(Mode.MESSAGE);
        this.scene.ui.showText(i18next.t("battle:noPokeballTrainer"), null, () => {
          this.scene.ui.showText(null, 0);
          this.scene.ui.setMode(Mode.COMMAND, this.fieldIndex);
        }, null, true);
      } else {
        const targets = this.scene.getEnemyField().filter(p => p.isActive(true)).map(p => p.getBattlerIndex());
        if (targets.length > 1) {
          this.scene.ui.setMode(Mode.COMMAND, this.fieldIndex);
          this.scene.ui.setMode(Mode.MESSAGE);
          this.scene.ui.showText(i18next.t("battle:noPokeballMulti"), null, () => {
            this.scene.ui.showText(null, 0);
            this.scene.ui.setMode(Mode.COMMAND, this.fieldIndex);
          }, null, true);
        } else if (cursor < 5) {
          const targetPokemon = this.scene.getEnemyField().find(p => p.isActive(true));
          if (targetPokemon.isBoss() && targetPokemon.bossSegmentIndex >= 1 && !targetPokemon.hasAbility(Abilities.WONDER_GUARD, false, true) && cursor < PokeballType.MASTER_BALL) {
            this.scene.ui.setMode(Mode.COMMAND, this.fieldIndex);
            this.scene.ui.setMode(Mode.MESSAGE);
            this.scene.ui.showText(i18next.t("battle:noPokeballStrong"), null, () => {
              this.scene.ui.showText(null, 0);
              this.scene.ui.setMode(Mode.COMMAND, this.fieldIndex);
            }, null, true);
          } else {
            this.scene.currentBattle.turnCommands[this.fieldIndex] = { command: Command.BALL, cursor: cursor };
            this.scene.currentBattle.turnCommands[this.fieldIndex].targets = targets;
            if (this.fieldIndex) {
              this.scene.currentBattle.turnCommands[this.fieldIndex - 1].skip = true;
            }
            success = true;
          }
        }
      }
      break;
    case Command.POKEMON:
    case Command.RUN:
      const isSwitch = command === Command.POKEMON;
      if (!isSwitch && this.scene.arena.biomeType === Biome.END) {
        this.scene.ui.setMode(Mode.COMMAND, this.fieldIndex);
        this.scene.ui.setMode(Mode.MESSAGE);
        this.scene.ui.showText(i18next.t("battle:noEscapeForce"), null, () => {
          this.scene.ui.showText(null, 0);
          this.scene.ui.setMode(Mode.COMMAND, this.fieldIndex);
        }, null, true);
      } else if (!isSwitch && this.scene.currentBattle.battleType === BattleType.TRAINER) {
        this.scene.ui.setMode(Mode.COMMAND, this.fieldIndex);
        this.scene.ui.setMode(Mode.MESSAGE);
        this.scene.ui.showText(i18next.t("battle:noEscapeTrainer"), null, () => {
          this.scene.ui.showText(null, 0);
          this.scene.ui.setMode(Mode.COMMAND, this.fieldIndex);
        }, null, true);
      } else {
        const trapTag = playerPokemon.findTag(t => t instanceof TrappedTag) as TrappedTag;
        const trapped = new Utils.BooleanHolder(false);
        const batonPass = isSwitch && args[0] as boolean;
        if (!batonPass) {
          enemyField.forEach(enemyPokemon => applyCheckTrappedAbAttrs(CheckTrappedAbAttr, enemyPokemon, trapped, playerPokemon));
        }
        if (batonPass || (!trapTag && !trapped.value)) {
          this.scene.currentBattle.turnCommands[this.fieldIndex] = isSwitch
            ? { command: Command.POKEMON, cursor: cursor, args: args }
            : { command: Command.RUN };
          success = true;
          if (!isSwitch && this.fieldIndex) {
            this.scene.currentBattle.turnCommands[this.fieldIndex - 1].skip = true;
          }
        } else if (trapTag) {
          if (trapTag.sourceMove === Moves.INGRAIN && this.scene.getPokemonById(trapTag.sourceId).isOfType(Type.GHOST)) {
            success = true;
            this.scene.currentBattle.turnCommands[this.fieldIndex] = isSwitch
              ? { command: Command.POKEMON, cursor: cursor, args: args }
              : { command: Command.RUN };
            break;
          }
          if (!isSwitch) {
            this.scene.ui.setMode(Mode.COMMAND, this.fieldIndex);
            this.scene.ui.setMode(Mode.MESSAGE);
          }
          this.scene.ui.showText(
            i18next.t("battle:noEscapePokemon", {
              pokemonName: this.scene.getPokemonById(trapTag.sourceId).name,
              moveName: trapTag.getMoveName(),
              escapeVerb: isSwitch ? i18next.t("battle:escapeVerbSwitch") : i18next.t("battle:escapeVerbFlee")
            }),
            null,
            () => {
              this.scene.ui.showText(null, 0);
              if (!isSwitch) {
                this.scene.ui.setMode(Mode.COMMAND, this.fieldIndex);
              }
            }, null, true);
        }
      }
      break;
    }

    if (success) {
      this.end();
    }

    return success;
  }

  cancel() {
    if (this.fieldIndex) {
      this.scene.unshiftPhase(new CommandPhase(this.scene, 0));
      this.scene.unshiftPhase(new CommandPhase(this.scene, 1));
      this.end();
    }
  }

  checkFightOverride(): boolean {
    const pokemon = this.getPokemon();

    const encoreTag = pokemon.getTag(EncoreTag) as EncoreTag;

    if (!encoreTag) {
      return false;
    }

    const moveIndex = pokemon.getMoveset().findIndex(m => m.moveId === encoreTag.moveId);

    if (moveIndex === -1 || !pokemon.getMoveset()[moveIndex].isUsable(pokemon)) {
      return false;
    }

    this.handleCommand(Command.FIGHT, moveIndex, false);

    return true;
  }

  getFieldIndex(): integer {
    return this.fieldIndex;
  }

  getPokemon(): PlayerPokemon {
    return this.scene.getPlayerField()[this.fieldIndex];
  }

  end() {
    this.scene.ui.setMode(Mode.MESSAGE).then(() => super.end());
  }
}

export class EnemyCommandPhase extends FieldPhase {
  protected fieldIndex: integer;

  constructor(scene: BattleScene, fieldIndex: integer) {
    super(scene);

    this.fieldIndex = fieldIndex;
  }

  start() {
    super.start();

    const enemyPokemon = this.scene.getEnemyField()[this.fieldIndex];

    const battle = this.scene.currentBattle;

    const trainer = battle.trainer;

    if (trainer && !enemyPokemon.getMoveQueue().length) {
      const opponents = enemyPokemon.getOpponents();

      const trapTag = enemyPokemon.findTag(t => t instanceof TrappedTag) as TrappedTag;
      const trapped = new Utils.BooleanHolder(false);
      opponents.forEach(playerPokemon => applyCheckTrappedAbAttrs(CheckTrappedAbAttr, playerPokemon, trapped, enemyPokemon));
      if (!trapTag && !trapped.value) {
        const partyMemberScores = trainer.getPartyMemberMatchupScores(enemyPokemon.trainerSlot, true);

        if (partyMemberScores.length) {
          const matchupScores = opponents.map(opp => enemyPokemon.getMatchupScore(opp));
          const matchupScore = matchupScores.reduce((total, score) => total += score, 0) / matchupScores.length;

          const sortedPartyMemberScores = trainer.getSortedPartyMemberMatchupScores(partyMemberScores);

          const switchMultiplier = 1 - (battle.enemySwitchCounter ? Math.pow(0.1, (1 / battle.enemySwitchCounter)) : 0);

          if (sortedPartyMemberScores[0][1] * switchMultiplier >= matchupScore * (trainer.config.isBoss ? 2 : 3)) {
            const index = trainer.getNextSummonIndex(enemyPokemon.trainerSlot, partyMemberScores);

            battle.turnCommands[this.fieldIndex + BattlerIndex.ENEMY] =
              { command: Command.POKEMON, cursor: index, args: [ false ] };

            battle.enemySwitchCounter++;

            return this.end();
          }
        }
      }
    }

    const nextMove = enemyPokemon.getNextMove();

    this.scene.currentBattle.turnCommands[this.fieldIndex + BattlerIndex.ENEMY] =
      { command: Command.FIGHT, move: nextMove };

    this.scene.currentBattle.enemySwitchCounter = Math.max(this.scene.currentBattle.enemySwitchCounter - 1, 0);

    this.end();
  }
}

export class SelectTargetPhase extends PokemonPhase {
  constructor(scene: BattleScene, fieldIndex: integer) {
    super(scene, fieldIndex);
  }

  start() {
    super.start();

    const turnCommand = this.scene.currentBattle.turnCommands[this.fieldIndex];
    const move = turnCommand.move?.move;
    this.scene.ui.setMode(Mode.TARGET_SELECT, this.fieldIndex, move, (cursor: integer) => {
      this.scene.ui.setMode(Mode.MESSAGE);
      if (cursor === -1) {
        this.scene.currentBattle.turnCommands[this.fieldIndex] = null;
        this.scene.unshiftPhase(new CommandPhase(this.scene, this.fieldIndex));
      } else {
        turnCommand.targets = [ cursor ];
      }
      if (turnCommand.command === Command.BALL && this.fieldIndex) {
        this.scene.currentBattle.turnCommands[this.fieldIndex - 1].skip = true;
      }
      this.end();
    });
  }
}

export class TurnStartPhase extends FieldPhase {
  constructor(scene: BattleScene) {
    super(scene);
  }

  start() {
    super.start();

    const field = this.scene.getField();
    const order = this.getOrder();

    const battlerBypassSpeed = {};

    this.scene.getField(true).filter(p => p.summonData).map(p => {
      const bypassSpeed = new Utils.BooleanHolder(false);
      this.scene.applyModifiers(BypassSpeedChanceModifier, p.isPlayer(), p, bypassSpeed);
      battlerBypassSpeed[p.getBattlerIndex()] = bypassSpeed;
    });

    const moveOrder = order.slice(0);

    moveOrder.sort((a, b) => {
      const aCommand = this.scene.currentBattle.turnCommands[a];
      const bCommand = this.scene.currentBattle.turnCommands[b];

      if (aCommand.command !== bCommand.command) {
        if (aCommand.command === Command.FIGHT) {
          return 1;
        } else if (bCommand.command === Command.FIGHT) {
          return -1;
        }
      } else if (aCommand.command === Command.FIGHT) {
        const aMove = allMoves[aCommand.move.move];
        const bMove = allMoves[bCommand.move.move];

        const aPriority = new Utils.IntegerHolder(aMove.priority);
        const bPriority = new Utils.IntegerHolder(bMove.priority);

        applyMoveAttrs(IncrementMovePriorityAttr,this.scene.getField().find(p => p?.isActive() && p.getBattlerIndex() === a),null,aMove,aPriority);
        applyMoveAttrs(IncrementMovePriorityAttr,this.scene.getField().find(p => p?.isActive() && p.getBattlerIndex() === b),null,bMove,bPriority);

		    applyAbAttrs(IncrementMovePriorityAbAttr, this.scene.getField().find(p => p?.isActive() && p.getBattlerIndex() === a), null, aMove, aPriority);
        applyAbAttrs(IncrementMovePriorityAbAttr, this.scene.getField().find(p => p?.isActive() && p.getBattlerIndex() === b), null, bMove, bPriority);

        if (aPriority.value !== bPriority.value) {
          return aPriority.value < bPriority.value ? 1 : -1;
        }
      }

      if (battlerBypassSpeed[a].value !== battlerBypassSpeed[b].value) {
        return battlerBypassSpeed[a].value ? -1 : 1;
      }

      const aIndex = order.indexOf(a);
      const bIndex = order.indexOf(b);

      return aIndex < bIndex ? -1 : aIndex > bIndex ? 1 : 0;
    });

    for (const o of moveOrder) {

      const pokemon = field[o];
      const turnCommand = this.scene.currentBattle.turnCommands[o];

      if (turnCommand.skip) {
        continue;
      }

      switch (turnCommand.command) {
      case Command.FIGHT:
        const queuedMove = turnCommand.move;
        if (!queuedMove) {
          continue;
        }
        const move = pokemon.getMoveset().find(m => m.moveId === queuedMove.move) || new PokemonMove(queuedMove.move);
        if (pokemon.isPlayer()) {
          if (turnCommand.cursor === -1) {
            this.scene.pushPhase(new MovePhase(this.scene, pokemon, turnCommand.targets || turnCommand.move.targets, move));
          } else {
            const playerPhase = new MovePhase(this.scene, pokemon, turnCommand.targets || turnCommand.move.targets, move, false, queuedMove.ignorePP);
            this.scene.pushPhase(playerPhase);
          }
        } else {
          this.scene.pushPhase(new MovePhase(this.scene, pokemon, turnCommand.targets || turnCommand.move.targets, move, false, queuedMove.ignorePP));
        }
        break;
      case Command.BALL:
        this.scene.unshiftPhase(new AttemptCapturePhase(this.scene, turnCommand.targets[0] % 2, turnCommand.cursor));
        break;
      case Command.POKEMON:
        this.scene.unshiftPhase(new SwitchSummonPhase(this.scene, pokemon.getFieldIndex(), turnCommand.cursor, true, turnCommand.args[0] as boolean, pokemon.isPlayer()));
        break;
      case Command.RUN:
        let runningPokemon = pokemon;
        if (this.scene.currentBattle.double) {
          const playerActivePokemon = field.filter(pokemon => {
            if (!!pokemon) {
              return pokemon.isPlayer() && pokemon.isActive();
            } else {
              return;
            }
          });
          // if only one pokemon is alive, use that one
          if (playerActivePokemon.length > 1) {
            // find which active pokemon has faster speed
            const fasterPokemon = playerActivePokemon[0].getStat(Stat.SPD) > playerActivePokemon[1].getStat(Stat.SPD) ? playerActivePokemon[0] : playerActivePokemon[1];
            // check if either active pokemon has the ability "Run Away"
            const hasRunAway = playerActivePokemon.find(p => p.hasAbility(Abilities.RUN_AWAY));
            runningPokemon = hasRunAway !== undefined ? hasRunAway : fasterPokemon;
          }
        }
        this.scene.unshiftPhase(new AttemptRunPhase(this.scene, runningPokemon.getFieldIndex()));
        break;
      }
    }


    this.scene.pushPhase(new WeatherEffectPhase(this.scene));

    for (const o of order) {
      if (field[o].status && field[o].status.isPostTurn()) {
        this.scene.pushPhase(new PostTurnStatusEffectPhase(this.scene, o));
      }
    }

    this.scene.pushPhase(new BerryPhase(this.scene));
    this.scene.pushPhase(new TurnEndPhase(this.scene));

    this.end();
  }
}

/** The phase after attacks where the pokemon eat berries */
export class BerryPhase extends FieldPhase {
  start() {
    super.start();

    this.executeForAll((pokemon) => {
      const hasUsableBerry = !!this.scene.findModifier((m) => {
        return m instanceof BerryModifier && m.shouldApply([pokemon]);
      }, pokemon.isPlayer());

      if (hasUsableBerry) {
        const cancelled = new Utils.BooleanHolder(false);
        pokemon.getOpponents().map((opp) => applyAbAttrs(PreventBerryUseAbAttr, opp, cancelled));

        if (cancelled.value) {
          pokemon.scene.queueMessage(getPokemonMessage(pokemon, " is too\nnervous to eat berries!"));
        } else {
          this.scene.unshiftPhase(
            new CommonAnimPhase(this.scene, pokemon.getBattlerIndex(), pokemon.getBattlerIndex(), CommonAnim.USE_ITEM)
          );

          for (const berryModifier of this.scene.applyModifiers(BerryModifier, pokemon.isPlayer(), pokemon) as BerryModifier[]) {
            if (berryModifier.consumed) {
              if (!--berryModifier.stackCount) {
                this.scene.removeModifier(berryModifier);
              } else {
                berryModifier.consumed = false;
              }
            }
            this.scene.eventTarget.dispatchEvent(new BerryUsedEvent(berryModifier)); // Announce a berry was used
          }

          this.scene.updateModifiers(pokemon.isPlayer());

          applyAbAttrs(HealFromBerryUseAbAttr, pokemon, new Utils.BooleanHolder(false));
        }
      }
    });

    this.end();
  }
}

export class TurnEndPhase extends FieldPhase {
  constructor(scene: BattleScene) {
    super(scene);
  }

  start() {
    super.start();

    this.scene.currentBattle.incrementTurn(this.scene);
    this.scene.eventTarget.dispatchEvent(new TurnEndEvent(this.scene.currentBattle.turn));

    const handlePokemon = (pokemon: Pokemon) => {
      pokemon.lapseTags(BattlerTagLapseType.TURN_END);

      if (pokemon.summonData.disabledMove && !--pokemon.summonData.disabledTurns) {
        this.scene.pushPhase(new MessagePhase(this.scene, i18next.t("battle:notDisabled", { pokemonName: getPokemonNameWithAffix(pokemon), moveName: allMoves[pokemon.summonData.disabledMove].name })));
        pokemon.summonData.disabledMove = Moves.NONE;
      }

      this.scene.applyModifiers(TurnHealModifier, pokemon.isPlayer(), pokemon);

      if (this.scene.arena.terrain?.terrainType === TerrainType.GRASSY && pokemon.isGrounded()) {
        this.scene.unshiftPhase(new PokemonHealPhase(this.scene, pokemon.getBattlerIndex(),
          Math.max(pokemon.getMaxHp() >> 4, 1), getPokemonMessage(pokemon, "'s HP was restored."), true));
      }

      if (!pokemon.isPlayer()) {
        this.scene.applyModifiers(EnemyTurnHealModifier, false, pokemon);
        this.scene.applyModifier(EnemyStatusEffectHealChanceModifier, false, pokemon);
      }

      applyPostTurnAbAttrs(PostTurnAbAttr, pokemon);

      this.scene.applyModifiers(TurnStatusEffectModifier, pokemon.isPlayer(), pokemon);

      this.scene.applyModifiers(TurnHeldItemTransferModifier, pokemon.isPlayer(), pokemon);

      pokemon.battleSummonData.turnCount++;
    };

    this.executeForAll(handlePokemon);

    this.scene.arena.lapseTags();

    if (this.scene.arena.weather && !this.scene.arena.weather.lapse()) {
      this.scene.arena.trySetWeather(WeatherType.NONE, false);
    }

    if (this.scene.arena.terrain && !this.scene.arena.terrain.lapse()) {
      this.scene.arena.trySetTerrain(TerrainType.NONE, false);
    }

    this.end();
  }
}

export class BattleEndPhase extends BattlePhase {
  start() {
    super.start();

    this.scene.currentBattle.addBattleScore(this.scene);

    this.scene.gameData.gameStats.battles++;
    if (this.scene.currentBattle.trainer) {
      this.scene.gameData.gameStats.trainersDefeated++;
    }
    if (this.scene.gameMode.isEndless && this.scene.currentBattle.waveIndex + 1 > this.scene.gameData.gameStats.highestEndlessWave) {
      this.scene.gameData.gameStats.highestEndlessWave = this.scene.currentBattle.waveIndex + 1;
    }

    // Endless graceful end
    if (this.scene.gameMode.isEndless && this.scene.currentBattle.waveIndex >= 5850) {
      this.scene.clearPhaseQueue();
      this.scene.unshiftPhase(new GameOverPhase(this.scene, true));
    }

    for (const pokemon of this.scene.getField()) {
      if (pokemon) {
        pokemon.resetBattleSummonData();
      }
    }

    for (const pokemon of this.scene.getParty().filter(p => p.isAllowedInBattle())) {
      applyPostBattleAbAttrs(PostBattleAbAttr, pokemon);
    }

    if (this.scene.currentBattle.moneyScattered) {
      this.scene.currentBattle.pickUpScatteredMoney(this.scene);
    }

    this.scene.clearEnemyHeldItemModifiers();

    const lapsingModifiers = this.scene.findModifiers(m => m instanceof LapsingPersistentModifier || m instanceof LapsingPokemonHeldItemModifier) as (LapsingPersistentModifier | LapsingPokemonHeldItemModifier)[];
    for (const m of lapsingModifiers) {
      const args: any[] = [];
      if (m instanceof LapsingPokemonHeldItemModifier) {
        args.push(this.scene.getPokemonById(m.pokemonId));
      }
      if (!m.lapse(args)) {
        this.scene.removeModifier(m);
      }
    }

    this.scene.updateModifiers().then(() => this.end());
  }
}

export class NewBattlePhase extends BattlePhase {
  start() {
    super.start();

    this.scene.newBattle();

    this.end();
  }
}

export class CommonAnimPhase extends PokemonPhase {
  private anim: CommonAnim;
  private targetIndex: integer;

  constructor(scene: BattleScene, battlerIndex: BattlerIndex, targetIndex: BattlerIndex, anim: CommonAnim) {
    super(scene, battlerIndex);

    this.anim = anim;
    this.targetIndex = targetIndex;
  }

  setAnimation(anim: CommonAnim) {
    this.anim = anim;
  }

  start() {
    new CommonBattleAnim(this.anim, this.getPokemon(), this.targetIndex !== undefined ? (this.player ? this.scene.getEnemyField() : this.scene.getPlayerField())[this.targetIndex] : this.getPokemon()).play(this.scene, () => {
      this.end();
    });
  }
}

export class MovePhase extends BattlePhase {
  public pokemon: Pokemon;
  public move: PokemonMove;
  public targets: BattlerIndex[];
  protected followUp: boolean;
  protected ignorePp: boolean;
  protected failed: boolean;
  protected cancelled: boolean;

  constructor(scene: BattleScene, pokemon: Pokemon, targets: BattlerIndex[], move: PokemonMove, followUp?: boolean, ignorePp?: boolean) {
    super(scene);

    this.pokemon = pokemon;
    this.targets = targets;
    this.move = move;
    this.followUp = !!followUp;
    this.ignorePp = !!ignorePp;
    this.failed = false;
    this.cancelled = false;
  }

  canMove(): boolean {
    return this.pokemon.isActive(true) && this.move.isUsable(this.pokemon, this.ignorePp) && !!this.targets.length;
  }

  /**Signifies the current move should fail but still use PP */
  fail(): void {
    this.failed = true;
  }

  /**Signifies the current move should cancel and retain PP */
  cancel(): void {
    this.cancelled = true;
  }

  start() {
    super.start();

    console.log(Moves[this.move.moveId]);

    if (!this.canMove()) {
      if (this.move.moveId && this.pokemon.summonData?.disabledMove === this.move.moveId) {
        this.scene.queueMessage(`${this.move.getName()} is disabled!`);
      }
      return this.end();
    }

    if (!this.followUp) {
      if (this.move.getMove().checkFlag(MoveFlags.IGNORE_ABILITIES, this.pokemon, null)) {
        this.scene.arena.setIgnoreAbilities();
      }
    } else {
      this.pokemon.turnData.hitsLeft = undefined;
      this.pokemon.turnData.hitCount = undefined;
    }

    // Move redirection abilities (ie. Storm Drain) only support single target moves
    const moveTarget = this.targets.length === 1
      ? new Utils.IntegerHolder(this.targets[0])
      : null;
    if (moveTarget) {
      const oldTarget = moveTarget.value;
      this.scene.getField(true).filter(p => p !== this.pokemon).forEach(p => applyAbAttrs(RedirectMoveAbAttr, p, null, this.move.moveId, moveTarget));
      //Check if this move is immune to being redirected, and restore its target to the intended target if it is.
      if ((this.pokemon.hasAbilityWithAttr(BlockRedirectAbAttr) || this.move.getMove().hasAttr(BypassRedirectAttr))) {
        //If an ability prevented this move from being redirected, display its ability pop up.
        if ((this.pokemon.hasAbilityWithAttr(BlockRedirectAbAttr) && !this.move.getMove().hasAttr(BypassRedirectAttr)) && oldTarget !== moveTarget.value) {
          this.scene.unshiftPhase(new ShowAbilityPhase(this.scene, this.pokemon.getBattlerIndex(), this.pokemon.getPassiveAbility().hasAttr(BlockRedirectAbAttr)));
        }
        moveTarget.value = oldTarget;
	    }
      this.targets[0] = moveTarget.value;
    }

    if (this.targets.length === 1 && this.targets[0] === BattlerIndex.ATTACKER) {
      if (this.pokemon.turnData.attacksReceived.length) {
        const attacker = this.pokemon.turnData.attacksReceived.length ? this.pokemon.scene.getPokemonById(this.pokemon.turnData.attacksReceived[0].sourceId) : null;
        if (attacker?.isActive(true)) {
          this.targets[0] = attacker.getBattlerIndex();
        }
      }
      if (this.targets[0] === BattlerIndex.ATTACKER) {
        this.fail(); // Marks the move as failed for later in doMove
        this.showMoveText();
        this.showFailedText();
      }
    }

    const targets = this.scene.getField(true).filter(p => {
      if (this.targets.indexOf(p.getBattlerIndex()) > -1) {
        return true;
      }
      return false;
    });

    const doMove = () => {
      this.pokemon.turnData.acted = true; // Record that the move was attempted, even if it fails

      this.pokemon.lapseTags(BattlerTagLapseType.PRE_MOVE);

      let ppUsed = 1;
      // Filter all opponents to include only those this move is targeting
      const targetedOpponents = this.pokemon.getOpponents().filter(o => this.targets.includes(o.getBattlerIndex()));
      for (const opponent of targetedOpponents) {
        if (this.move.ppUsed + ppUsed >= this.move.getMovePp()) { // If we're already at max PP usage, stop checking
          break;
        }
        if (opponent.hasAbilityWithAttr(IncreasePpAbAttr)) { // Accounting for abilities like Pressure
          ppUsed++;
        }
      }

      if (!this.followUp && this.canMove() && !this.cancelled) {
        this.pokemon.lapseTags(BattlerTagLapseType.MOVE);
      }

      const moveQueue = this.pokemon.getMoveQueue();
      if (this.cancelled || this.failed) {
        if (this.failed) {
          this.move.usePp(ppUsed); // Only use PP if the move failed
          this.scene.eventTarget.dispatchEvent(new MoveUsedEvent(this.pokemon?.id, this.move.getMove(), ppUsed));
        }

        // Record a failed move so Abilities like Truant don't trigger next turn and soft-lock
        this.pokemon.pushMoveHistory({ move: Moves.NONE, result: MoveResult.FAIL });

        this.pokemon.lapseTags(BattlerTagLapseType.MOVE_EFFECT); // Remove any tags from moves like Fly/Dive/etc.
        moveQueue.shift(); // Remove the second turn of charge moves
        return this.end();
      }

      this.scene.triggerPokemonFormChange(this.pokemon, SpeciesFormChangePreMoveTrigger);

      if (this.move.moveId) {
        this.showMoveText();
      }

      // This should only happen when there are no valid targets left on the field
      if ((moveQueue.length && moveQueue[0].move === Moves.NONE) || !targets.length) {
        this.showFailedText();
        this.cancel();

        // Record a failed move so Abilities like Truant don't trigger next turn and soft-lock
        this.pokemon.pushMoveHistory({ move: Moves.NONE, result: MoveResult.FAIL });

        this.pokemon.lapseTags(BattlerTagLapseType.MOVE_EFFECT); // Remove any tags from moves like Fly/Dive/etc.

        moveQueue.shift();
        return this.end();
      }

      if (!moveQueue.length || !moveQueue.shift().ignorePP) { // using .shift here clears out two turn moves once they've been used
        this.move.usePp(ppUsed);
        this.scene.eventTarget.dispatchEvent(new MoveUsedEvent(this.pokemon?.id, this.move.getMove(), ppUsed));
      }

      if (!allMoves[this.move.moveId].hasAttr(CopyMoveAttr)) {
        this.scene.currentBattle.lastMove = this.move.moveId;
      }

      // Assume conditions affecting targets only apply to moves with a single target
      let success = this.move.getMove().applyConditions(this.pokemon, targets[0], this.move.getMove());
      const cancelled = new Utils.BooleanHolder(false);
      let failedText = this.move.getMove().getFailedText(this.pokemon, targets[0], this.move.getMove(), cancelled);
      if (success && this.scene.arena.isMoveWeatherCancelled(this.move.getMove())) {
        success = false;
      } else if (success && this.scene.arena.isMoveTerrainCancelled(this.pokemon, this.targets, this.move.getMove())) {
        success = false;
        if (failedText === null) {
          failedText = getTerrainBlockMessage(targets[0], this.scene.arena.terrain.terrainType);
        }
      }

      /**
       * Trigger pokemon type change before playing the move animation
       * Will still change the user's type when using Roar, Whirlwind, Trick-or-Treat, and Forest's Curse,
       * regardless of whether the move successfully executes or not.
       */
      if (success || [Moves.ROAR, Moves.WHIRLWIND, Moves.TRICK_OR_TREAT, Moves.FORESTS_CURSE].includes(this.move.moveId)) {
        applyPreAttackAbAttrs(PokemonTypeChangeAbAttr, this.pokemon, null, this.move.getMove());
      }

      if (success) {
        this.scene.unshiftPhase(this.getEffectPhase());
      } else {
        this.pokemon.pushMoveHistory({ move: this.move.moveId, targets: this.targets, result: MoveResult.FAIL, virtual: this.move.virtual });
        if (!cancelled.value) {
          this.showFailedText(failedText);
        }
      }
      // Checks if Dancer ability is triggered
      if (this.move.getMove().hasFlag(MoveFlags.DANCE_MOVE) && !this.followUp) {
        // Pokemon with Dancer can be on either side of the battle so we check in both cases
        this.scene.getPlayerField().forEach(pokemon => {
          applyPostMoveUsedAbAttrs(PostMoveUsedAbAttr, pokemon, this.move, this.pokemon, this.targets);
        });
        this.scene.getEnemyField().forEach(pokemon => {
          applyPostMoveUsedAbAttrs(PostMoveUsedAbAttr, pokemon, this.move, this.pokemon, this.targets);
        });
      }
      this.end();
    };

    if (!this.followUp && this.pokemon.status && !this.pokemon.status.isPostTurn()) {
      this.pokemon.status.incrementTurn();
      let activated = false;
      let healed = false;

      switch (this.pokemon.status.effect) {
      case StatusEffect.PARALYSIS:
        if (!this.pokemon.randSeedInt(4)) {
          activated = true;
          this.cancelled = true;
        }
        break;
      case StatusEffect.SLEEP:
        applyMoveAttrs(BypassSleepAttr, this.pokemon, null, this.move.getMove());
        healed = this.pokemon.status.turnCount === this.pokemon.status.cureTurn;
        activated = !healed && !this.pokemon.getTag(BattlerTagType.BYPASS_SLEEP);
        this.cancelled = activated;
        break;
      case StatusEffect.FREEZE:
        healed = !!this.move.getMove().findAttr(attr => attr instanceof HealStatusEffectAttr && attr.selfTarget && attr.isOfEffect(StatusEffect.FREEZE)) || !this.pokemon.randSeedInt(5);
        activated = !healed;
        this.cancelled = activated;
        break;
      }

      if (activated) {
        this.scene.queueMessage(getPokemonMessage(this.pokemon, getStatusEffectActivationText(this.pokemon.status.effect)));
        this.scene.unshiftPhase(new CommonAnimPhase(this.scene, this.pokemon.getBattlerIndex(), undefined, CommonAnim.POISON + (this.pokemon.status.effect - 1)));
        doMove();
      } else {
        if (healed) {
          this.scene.queueMessage(getPokemonMessage(this.pokemon, getStatusEffectHealText(this.pokemon.status.effect)));
          this.pokemon.resetStatus();
          this.pokemon.updateInfo();
        }
        doMove();
      }
    } else {
      doMove();
    }
  }

  getEffectPhase(): MoveEffectPhase {
    return new MoveEffectPhase(this.scene, this.pokemon.getBattlerIndex(), this.targets, this.move);
  }

  showMoveText(): void {
    if (this.move.getMove().hasAttr(ChargeAttr)) {
      const lastMove = this.pokemon.getLastXMoves() as TurnMove[];
      if (!lastMove.length || lastMove[0].move !== this.move.getMove().id || lastMove[0].result !== MoveResult.OTHER) {
        this.scene.queueMessage(i18next.t("battle:useMove", {
          pokemonNameWithAffix: getPokemonNameWithAffix(this.pokemon),
          moveName: this.move.getName()
        }), 500);
        return;
      }
    }

    if (this.pokemon.getTag(BattlerTagType.RECHARGING || BattlerTagType.INTERRUPTED)) {
      return;
    }

    this.scene.queueMessage(i18next.t("battle:useMove", {
      pokemonNameWithAffix: getPokemonNameWithAffix(this.pokemon),
      moveName: this.move.getName()
    }), 500);
    applyMoveAttrs(PreMoveMessageAttr, this.pokemon, this.pokemon.getOpponents().find(() => true), this.move.getMove());
  }

  showFailedText(failedText: string = null): void {
    this.scene.queueMessage(failedText || i18next.t("battle:attackFailed"));
  }

  end() {
    if (!this.followUp && this.canMove()) {
      this.scene.unshiftPhase(new MoveEndPhase(this.scene, this.pokemon.getBattlerIndex()));
    }

    super.end();
  }
}

export class MoveEffectPhase extends PokemonPhase {
  public move: PokemonMove;
  protected targets: BattlerIndex[];

  constructor(scene: BattleScene, battlerIndex: BattlerIndex, targets: BattlerIndex[], move: PokemonMove) {
    super(scene, battlerIndex);
    this.move = move;
    // In double battles, if the right Pokemon selects a spread move and the left Pokemon dies
    // with no party members available to switch in, then the right Pokemon takes the index
    // of the left Pokemon and gets hit unless this is checked.
    if (targets.includes(battlerIndex) && this.move.getMove().moveTarget === MoveTarget.ALL_NEAR_OTHERS) {
      const i = targets.indexOf(battlerIndex);
      targets.splice(i,i+1);
    }
    this.targets = targets;
  }

  start() {
    super.start();

    const user = this.getUserPokemon();
    const targets = this.getTargets();

    if (!user?.isOnField()) {
      return super.end();
    }

    const overridden = new Utils.BooleanHolder(false);
    const move = this.move.getMove();

    // Assume single target for override
    applyMoveAttrs(OverrideMoveEffectAttr, user, this.getTarget(), move, overridden, this.move.virtual).then(() => {

      if (overridden.value) {
        return this.end();
      }

      user.lapseTags(BattlerTagLapseType.MOVE_EFFECT);

      if (user.turnData.hitsLeft === undefined) {
        const hitCount = new Utils.IntegerHolder(1);
        // Assume single target for multi hit
        applyMoveAttrs(MultiHitAttr, user, this.getTarget(), move, hitCount);
        if (move instanceof AttackMove && !move.hasAttr(FixedDamageAttr)) {
          this.scene.applyModifiers(PokemonMultiHitModifier, user.isPlayer(), user, hitCount, new Utils.IntegerHolder(0));
        }
        user.turnData.hitsLeft = user.turnData.hitCount = hitCount.value;
      }

      const moveHistoryEntry = { move: this.move.moveId, targets: this.targets, result: MoveResult.PENDING, virtual: this.move.virtual };
      user.pushMoveHistory(moveHistoryEntry);

      const targetHitChecks = Object.fromEntries(targets.map(p => [ p.getBattlerIndex(), this.hitCheck(p) ]));
      const activeTargets = targets.map(t => t.isActive(true));
      if (!activeTargets.length || (!move.hasAttr(VariableTargetAttr) && !move.isMultiTarget() && !targetHitChecks[this.targets[0]])) {
        user.turnData.hitCount = 1;
        user.turnData.hitsLeft = 1;
        if (activeTargets.length) {
          this.scene.queueMessage(getPokemonMessage(user, "'s\nattack missed!"));
          moveHistoryEntry.result = MoveResult.MISS;
          applyMoveAttrs(MissEffectAttr, user, null, move);
        } else {
          this.scene.queueMessage(i18next.t("battle:attackFailed"));
          moveHistoryEntry.result = MoveResult.FAIL;
        }
        return this.end();
      }

      const applyAttrs: Promise<void>[] = [];

      // Move animation only needs one target
      new MoveAnim(move.id as Moves, user, this.getTarget()?.getBattlerIndex()).play(this.scene, () => {
        for (const target of targets) {
          if (!targetHitChecks[target.getBattlerIndex()]) {
            user.turnData.hitCount = 1;
            user.turnData.hitsLeft = 1;
            this.scene.queueMessage(getPokemonMessage(user, "'s\nattack missed!"));
            if (moveHistoryEntry.result === MoveResult.PENDING) {
              moveHistoryEntry.result = MoveResult.MISS;
            }
            applyMoveAttrs(MissEffectAttr, user, null, move);
            continue;
          }

          const isProtected = !move.hasFlag(MoveFlags.IGNORE_PROTECT) && target.findTags(t => t instanceof ProtectedTag).find(t => target.lapseTag(t.tagType));

          const firstHit = moveHistoryEntry.result !== MoveResult.SUCCESS;

          moveHistoryEntry.result = MoveResult.SUCCESS;

          const hitResult = !isProtected ? target.apply(user, move) : HitResult.NO_EFFECT;

          this.scene.triggerPokemonFormChange(user, SpeciesFormChangePostMoveTrigger);

          applyAttrs.push(new Promise(resolve => {
            applyFilteredMoveAttrs((attr: MoveAttr) => attr instanceof MoveEffectAttr && attr.trigger === MoveEffectTrigger.PRE_APPLY && (!attr.firstHitOnly || firstHit),
              user, target, move).then(() => {
              if (hitResult !== HitResult.FAIL) {
                const chargeEffect = !!move.getAttrs(ChargeAttr).find(ca => ca.usedChargeEffect(user, this.getTarget(), move));
                // Charge attribute with charge effect takes all effect attributes and applies them to charge stage, so ignore them if this is present
                Utils.executeIf(!chargeEffect, () => applyFilteredMoveAttrs((attr: MoveAttr) => attr instanceof MoveEffectAttr && attr.trigger === MoveEffectTrigger.POST_APPLY
                  && attr.selfTarget && (!attr.firstHitOnly || firstHit), user, target, move)).then(() => {
                  if (hitResult !== HitResult.NO_EFFECT) {
                    applyFilteredMoveAttrs((attr: MoveAttr) => attr instanceof MoveEffectAttr && attr.trigger === MoveEffectTrigger.POST_APPLY
                      && !attr.selfTarget && (!attr.firstHitOnly || firstHit), user, target, move).then(() => {
                      if (hitResult < HitResult.NO_EFFECT) {
                        const flinched = new Utils.BooleanHolder(false);
                        user.scene.applyModifiers(FlinchChanceModifier, user.isPlayer(), user, flinched);
                        if (flinched.value) {
                          target.addTag(BattlerTagType.FLINCHED, undefined, this.move.moveId, user.id);
                        }
                      }
                      Utils.executeIf(!isProtected && !chargeEffect, () => applyFilteredMoveAttrs((attr: MoveAttr) => attr instanceof MoveEffectAttr && attr.trigger === MoveEffectTrigger.HIT && (!attr.firstHitOnly || firstHit),
                        user, target, move).then(() => {
                        return Utils.executeIf(!target.isFainted() || target.canApplyAbility(), () => applyPostDefendAbAttrs(PostDefendAbAttr, target, user, move, hitResult).then(() => {
                          if (!user.isPlayer() && move instanceof AttackMove) {
                            user.scene.applyShuffledModifiers(this.scene, EnemyAttackStatusEffectChanceModifier, false, target);
                          }
                        })).then(() => {
                          applyPostAttackAbAttrs(PostAttackAbAttr, user, target, move, hitResult).then(() => {
                            if (move instanceof AttackMove) {
                              this.scene.applyModifiers(ContactHeldItemTransferChanceModifier, this.player, user, target.getFieldIndex());
                            }
                            resolve();
                          });
                        });
                      })
                      ).then(() => resolve());
                    });
                  } else {
                    applyMoveAttrs(NoEffectAttr, user, null, move).then(() => resolve());
                  }
                });
              } else {
                resolve();
              }
            });
          }));
        }
        // Trigger effect which should only apply one time after all targeted effects have already applied
        const postTarget = applyFilteredMoveAttrs((attr: MoveAttr) => attr instanceof MoveEffectAttr && attr.trigger === MoveEffectTrigger.POST_TARGET,
          user, null, move);

        if (applyAttrs.length) { // If there is a pending asynchronous move effect, do this after
          applyAttrs[applyAttrs.length - 1]?.then(() => postTarget);
        } else { // Otherwise, push a new asynchronous move effect
          applyAttrs.push(postTarget);
        }

        Promise.allSettled(applyAttrs).then(() => this.end());
      });
    });
  }

  end() {
    const move = this.move.getMove();
    move.type = move.defaultType;
    const user = this.getUserPokemon();
    if (user) {
      if (--user.turnData.hitsLeft >= 1 && this.getTarget()?.isActive()) {
        this.scene.unshiftPhase(this.getNewHitPhase());
      } else {
        const hitsTotal = user.turnData.hitCount - Math.max(user.turnData.hitsLeft, 0);
        if (hitsTotal > 1) {
          this.scene.queueMessage(i18next.t("battle:attackHitsCount", { count: hitsTotal }));
        }
        this.scene.applyModifiers(HitHealModifier, this.player, user);
      }
    }

    super.end();
  }

  hitCheck(target: Pokemon): boolean {
    // Moves targeting the user and entry hazards can't miss
    if ([MoveTarget.USER, MoveTarget.ENEMY_SIDE].includes(this.move.getMove().moveTarget)) {
      return true;
    }

    const user = this.getUserPokemon();

    // Hit check only calculated on first hit for multi-hit moves unless flag is set to check all hits.
    // However, if an ability with the MaxMultiHitAbAttr, namely Skill Link, is present, act as a normal
    // multi-hit move and proceed with all hits
    if (user.turnData.hitsLeft < user.turnData.hitCount) {
      if (!this.move.getMove().hasFlag(MoveFlags.CHECK_ALL_HITS) || user.hasAbilityWithAttr(MaxMultiHitAbAttr)) {
        return true;
      }
    }

    if (user.hasAbilityWithAttr(AlwaysHitAbAttr) || target.hasAbilityWithAttr(AlwaysHitAbAttr)) {
      return true;
    }

    // If the user should ignore accuracy on a target, check who the user targeted last turn and see if they match
    if (user.getTag(BattlerTagType.IGNORE_ACCURACY) && (user.getLastXMoves().slice(1).find(() => true)?.targets || []).indexOf(target.getBattlerIndex()) !== -1) {
      return true;
    }

    const hiddenTag = target.getTag(HiddenTag);
    if (hiddenTag && !this.move.getMove().getAttrs(HitsTagAttr).some(hta => hta.tagType === hiddenTag.tagType)) {
      return false;
    }

    const moveAccuracy = new Utils.NumberHolder(this.move.getMove().accuracy);

    applyMoveAttrs(VariableAccuracyAttr, user, target, this.move.getMove(), moveAccuracy);
    applyPreDefendAbAttrs(WonderSkinAbAttr, target, user, this.move.getMove(), { value: false }, moveAccuracy);

    if (moveAccuracy.value === -1) {
      return true;
    }

    const isOhko = this.move.getMove().hasAttr(OneHitKOAccuracyAttr);

    if (!isOhko) {
      user.scene.applyModifiers(PokemonMoveAccuracyBoosterModifier, user.isPlayer(), user, moveAccuracy);
    }

    if (this.scene.arena.weather?.weatherType === WeatherType.FOG) {
      moveAccuracy.value = Math.floor(moveAccuracy.value * 0.9);
    }

    if (!isOhko && this.scene.arena.getTag(ArenaTagType.GRAVITY)) {
      moveAccuracy.value = Math.floor(moveAccuracy.value * 1.67);
    }

    const userAccuracyLevel = new Utils.IntegerHolder(user.summonData.battleStats[BattleStat.ACC]);
    const targetEvasionLevel = new Utils.IntegerHolder(target.summonData.battleStats[BattleStat.EVA]);
    applyAbAttrs(IgnoreOpponentStatChangesAbAttr, target, null, userAccuracyLevel);
    applyAbAttrs(IgnoreOpponentStatChangesAbAttr, user, null, targetEvasionLevel);
    applyAbAttrs(IgnoreOpponentEvasionAbAttr, user, null, targetEvasionLevel);
    applyMoveAttrs(IgnoreOpponentStatChangesAttr, user, target, this.move.getMove(), targetEvasionLevel);
    this.scene.applyModifiers(TempBattleStatBoosterModifier, this.player, TempBattleStat.ACC, userAccuracyLevel);

    const rand = user.randSeedInt(100, 1);

    const accuracyMultiplier = new Utils.NumberHolder(1);
    if (userAccuracyLevel.value !== targetEvasionLevel.value) {
      accuracyMultiplier.value = userAccuracyLevel.value > targetEvasionLevel.value
        ? (3 + Math.min(userAccuracyLevel.value - targetEvasionLevel.value, 6)) / 3
        : 3 / (3 + Math.min(targetEvasionLevel.value - userAccuracyLevel.value, 6));
    }

    applyBattleStatMultiplierAbAttrs(BattleStatMultiplierAbAttr, user, BattleStat.ACC, accuracyMultiplier, this.move.getMove());

    const evasionMultiplier = new Utils.NumberHolder(1);
    applyBattleStatMultiplierAbAttrs(BattleStatMultiplierAbAttr, this.getTarget(), BattleStat.EVA, evasionMultiplier);

    accuracyMultiplier.value /= evasionMultiplier.value;

    return rand <= moveAccuracy.value * accuracyMultiplier.value;
  }

  getUserPokemon(): Pokemon {
    if (this.battlerIndex > BattlerIndex.ENEMY_2) {
      return this.scene.getPokemonById(this.battlerIndex);
    }
    return (this.player ? this.scene.getPlayerField() : this.scene.getEnemyField())[this.fieldIndex];
  }

  getTargets(): Pokemon[] {
    return this.scene.getField(true).filter(p => this.targets.indexOf(p.getBattlerIndex()) > -1);
  }

  getTarget(): Pokemon {
    return this.getTargets().find(() => true);
  }

  getNewHitPhase() {
    return new MoveEffectPhase(this.scene, this.battlerIndex, this.targets, this.move);
  }
}

export class MoveEndPhase extends PokemonPhase {
  constructor(scene: BattleScene, battlerIndex: BattlerIndex) {
    super(scene, battlerIndex);
  }

  start() {
    super.start();

    const pokemon = this.getPokemon();
    if (pokemon.isActive(true)) {
      pokemon.lapseTags(BattlerTagLapseType.AFTER_MOVE);
    }

    this.scene.arena.setIgnoreAbilities(false);

    this.end();
  }
}

export class MoveAnimTestPhase extends BattlePhase {
  private moveQueue: Moves[];

  constructor(scene: BattleScene, moveQueue?: Moves[]) {
    super(scene);

    this.moveQueue = moveQueue || Utils.getEnumValues(Moves).slice(1);
  }

  start() {
    const moveQueue = this.moveQueue.slice(0);
    this.playMoveAnim(moveQueue, true);
  }

  playMoveAnim(moveQueue: Moves[], player: boolean) {
    const moveId = player ? moveQueue[0] : moveQueue.shift();
    if (moveId === undefined) {
      this.playMoveAnim(this.moveQueue.slice(0), true);
      return;
    } else if (player) {
      console.log(Moves[moveId]);
    }

    initMoveAnim(this.scene, moveId).then(() => {
      loadMoveAnimAssets(this.scene, [ moveId ], true)
        .then(() => {
          new MoveAnim(moveId, player ? this.scene.getPlayerPokemon() : this.scene.getEnemyPokemon(), (player !== (allMoves[moveId] instanceof SelfStatusMove) ? this.scene.getEnemyPokemon() : this.scene.getPlayerPokemon()).getBattlerIndex()).play(this.scene, () => {
            if (player) {
              this.playMoveAnim(moveQueue, false);
            } else {
              this.playMoveAnim(moveQueue, true);
            }
          });
        });
    });
  }
}

export class ShowAbilityPhase extends PokemonPhase {
  private passive: boolean;

  constructor(scene: BattleScene, battlerIndex: BattlerIndex, passive: boolean = false) {
    super(scene, battlerIndex);

    this.passive = passive;
  }

  start() {
    super.start();

    const pokemon = this.getPokemon();

    this.scene.abilityBar.showAbility(pokemon, this.passive);
    if (pokemon.battleData) {
      pokemon.battleData.abilityRevealed = true;
    }

    this.end();
  }
}

export class StatChangePhase extends PokemonPhase {
  private stats: BattleStat[];
  private selfTarget: boolean;
  private levels: integer;
  private showMessage: boolean;
  private ignoreAbilities: boolean;
  private canBeCopied: boolean;

  constructor(scene: BattleScene, battlerIndex: BattlerIndex, selfTarget: boolean, stats: BattleStat[], levels: integer, showMessage: boolean = true, ignoreAbilities: boolean = false, canBeCopied: boolean = true) {
    super(scene, battlerIndex);

    this.selfTarget = selfTarget;
    this.stats = stats;
    this.levels = levels;
    this.showMessage = showMessage;
    this.ignoreAbilities = ignoreAbilities;
    this.canBeCopied = canBeCopied;
  }

  start() {
    const pokemon = this.getPokemon();

    let random = false;

    if (this.stats.length === 1 && this.stats[0] === BattleStat.RAND) {
      this.stats[0] = this.getRandomStat();
      random = true;
    }

    this.aggregateStatChanges(random);

    if (!pokemon.isActive(true)) {
      return this.end();
    }

    const filteredStats = this.stats.map(s => s !== BattleStat.RAND ? s : this.getRandomStat()).filter(stat => {
      const cancelled = new Utils.BooleanHolder(false);

      if (!this.selfTarget && this.levels < 0) {
        this.scene.arena.applyTagsForSide(MistTag, pokemon.isPlayer() ? ArenaTagSide.PLAYER : ArenaTagSide.ENEMY, cancelled);
      }

      if (!cancelled.value && !this.selfTarget && this.levels < 0) {
        applyPreStatChangeAbAttrs(ProtectStatAbAttr, this.getPokemon(), stat, cancelled);
      }

      return !cancelled.value;
    });

    const levels = new Utils.IntegerHolder(this.levels);

    if (!this.ignoreAbilities) {
      applyAbAttrs(StatChangeMultiplierAbAttr, pokemon, null, levels);
    }

    const battleStats = this.getPokemon().summonData.battleStats;
    const relLevels = filteredStats.map(stat => (levels.value >= 1 ? Math.min(battleStats[stat] + levels.value, 6) : Math.max(battleStats[stat] + levels.value, -6)) - battleStats[stat]);

    const end = () => {
      if (this.showMessage) {
        const messages = this.getStatChangeMessages(filteredStats, levels.value, relLevels);
        for (const message of messages) {
          this.scene.queueMessage(message);
        }
      }

      for (const stat of filteredStats) {
        pokemon.summonData.battleStats[stat] = Math.max(Math.min(pokemon.summonData.battleStats[stat] + levels.value, 6), -6);
      }

      if (levels.value > 0 && this.canBeCopied) {
        for (const opponent of pokemon.getOpponents()) {
          applyAbAttrs(StatChangeCopyAbAttr, opponent, null, this.stats, levels.value);
        }
      }

      applyPostStatChangeAbAttrs(PostStatChangeAbAttr, pokemon, filteredStats, this.levels, this.selfTarget);

      pokemon.updateInfo();

      handleTutorial(this.scene, Tutorial.Stat_Change).then(() => super.end());
    };

    if (relLevels.filter(l => l).length && this.scene.moveAnimations) {
      pokemon.enableMask();
      const pokemonMaskSprite = pokemon.maskSprite;

      const tileX = (this.player ? 106 : 236) * pokemon.getSpriteScale() * this.scene.field.scale;
      const tileY = ((this.player ? 148 : 84) + (levels.value >= 1 ? 160 : 0)) * pokemon.getSpriteScale() * this.scene.field.scale;
      const tileWidth = 156 * this.scene.field.scale * pokemon.getSpriteScale();
      const tileHeight = 316 * this.scene.field.scale * pokemon.getSpriteScale();

      // On increase, show the red sprite located at ATK
      // On decrease, show the blue sprite located at SPD
      const spriteColor = levels.value >= 1 ? BattleStat[BattleStat.ATK].toLowerCase() : BattleStat[BattleStat.SPD].toLowerCase();
      const statSprite = this.scene.add.tileSprite(tileX, tileY, tileWidth, tileHeight, "battle_stats", spriteColor);
      statSprite.setPipeline(this.scene.fieldSpritePipeline);
      statSprite.setAlpha(0);
      statSprite.setScale(6);
      statSprite.setOrigin(0.5, 1);

      this.scene.playSound(`stat_${levels.value >= 1 ? "up" : "down"}`);

      statSprite.setMask(new Phaser.Display.Masks.BitmapMask(this.scene, pokemonMaskSprite));

      this.scene.tweens.add({
        targets: statSprite,
        duration: 250,
        alpha: 0.8375,
        onComplete: () => {
          this.scene.tweens.add({
            targets: statSprite,
            delay: 1000,
            duration: 250,
            alpha: 0
          });
        }
      });

      this.scene.tweens.add({
        targets: statSprite,
        duration: 1500,
        y: `${levels.value >= 1 ? "-" : "+"}=${160 * 6}`
      });

      this.scene.time.delayedCall(1750, () => {
        pokemon.disableMask();
        end();
      });
    } else {
      end();
    }
  }

  getRandomStat(): BattleStat {
    const allStats = Utils.getEnumValues(BattleStat);
    return allStats[this.getPokemon().randSeedInt(BattleStat.SPD + 1)];
  }

  aggregateStatChanges(random: boolean = false): void {
    const isAccEva = [ BattleStat.ACC, BattleStat.EVA ].some(s => this.stats.includes(s));
    let existingPhase: StatChangePhase;
    if (this.stats.length === 1) {
      while ((existingPhase = (this.scene.findPhase(p => p instanceof StatChangePhase && p.battlerIndex === this.battlerIndex && p.stats.length === 1
        && (p.stats[0] === this.stats[0] || (random && p.stats[0] === BattleStat.RAND))
        && p.selfTarget === this.selfTarget && p.showMessage === this.showMessage && p.ignoreAbilities === this.ignoreAbilities) as StatChangePhase))) {
        if (existingPhase.stats[0] === BattleStat.RAND) {
          existingPhase.stats[0] = this.getRandomStat();
          if (existingPhase.stats[0] !== this.stats[0]) {
            continue;
          }
        }
        this.levels += existingPhase.levels;

        if (!this.scene.tryRemovePhase(p => p === existingPhase)) {
          break;
        }
      }
    }
    while ((existingPhase = (this.scene.findPhase(p => p instanceof StatChangePhase && p.battlerIndex === this.battlerIndex && p.selfTarget === this.selfTarget
      && ([ BattleStat.ACC, BattleStat.EVA ].some(s => p.stats.includes(s)) === isAccEva)
      && p.levels === this.levels && p.showMessage === this.showMessage && p.ignoreAbilities === this.ignoreAbilities) as StatChangePhase))) {
      this.stats.push(...existingPhase.stats);
      if (!this.scene.tryRemovePhase(p => p === existingPhase)) {
        break;
      }
    }
  }

  getStatChangeMessages(stats: BattleStat[], levels: integer, relLevels: integer[]): string[] {
    const messages: string[] = [];

    const relLevelStatIndexes = {};
    for (let rl = 0; rl < relLevels.length; rl++) {
      const relLevel = relLevels[rl];
      if (!relLevelStatIndexes[relLevel]) {
        relLevelStatIndexes[relLevel] = [];
      }
      relLevelStatIndexes[relLevel].push(rl);
    }

    Object.keys(relLevelStatIndexes).forEach(rl => {
      const relLevelStats = stats.filter((_, i) => relLevelStatIndexes[rl].includes(i));
      let statsFragment = "";

      if (relLevelStats.length > 1) {
        statsFragment = relLevelStats.length >= 5
          ? "stats"
          : `${relLevelStats.slice(0, -1).map(s => getBattleStatName(s)).join(", ")}${relLevelStats.length > 2 ? "," : ""} and ${getBattleStatName(relLevelStats[relLevelStats.length - 1])}`;
      } else {
        statsFragment = getBattleStatName(relLevelStats[0]);
      }
      messages.push(getPokemonMessage(this.getPokemon(), `'s ${statsFragment} ${getBattleStatLevelChangeDescription(Math.abs(parseInt(rl)), levels >= 1)}!`));
    });

    return messages;
  }
}

export class WeatherEffectPhase extends CommonAnimPhase {
  public weather: Weather;

  constructor(scene: BattleScene) {
    super(scene, undefined, undefined, CommonAnim.SUNNY + ((scene?.arena?.weather?.weatherType || WeatherType.NONE) - 1));
    this.weather = scene?.arena?.weather;
  }

  start() {
    // Update weather state with any changes that occurred during the turn
    this.weather = this.scene?.arena?.weather;

    if (!this.weather) {
      this.end();
      return;
    }

    this.setAnimation(CommonAnim.SUNNY + (this.weather.weatherType - 1));

    if (this.weather.isDamaging()) {

      const cancelled = new Utils.BooleanHolder(false);

      this.executeForAll((pokemon: Pokemon) => applyPreWeatherEffectAbAttrs(SuppressWeatherEffectAbAttr, pokemon, this.weather, cancelled));

      if (!cancelled.value) {
        const inflictDamage = (pokemon: Pokemon) => {
          const cancelled = new Utils.BooleanHolder(false);

          applyPreWeatherEffectAbAttrs(PreWeatherDamageAbAttr, pokemon, this.weather, cancelled);
          applyAbAttrs(BlockNonDirectDamageAbAttr, pokemon, cancelled);

          if (cancelled.value) {
            return;
          }

          const damage = Math.ceil(pokemon.getMaxHp() / 16);

          this.scene.queueMessage(getWeatherDamageMessage(this.weather.weatherType, pokemon));
          pokemon.damageAndUpdate(damage, HitResult.EFFECTIVE, false, false, true);
        };

        this.executeForAll((pokemon: Pokemon) => {
          const immune = !pokemon || !!pokemon.getTypes(true, true).filter(t => this.weather.isTypeDamageImmune(t)).length;
          if (!immune) {
            inflictDamage(pokemon);
          }
        });
      }
    }

    this.scene.ui.showText(getWeatherLapseMessage(this.weather.weatherType), null, () => {
      this.executeForAll((pokemon: Pokemon) => applyPostWeatherLapseAbAttrs(PostWeatherLapseAbAttr, pokemon, this.weather));

      super.start();
    });
  }
}

export class ObtainStatusEffectPhase extends PokemonPhase {
  private statusEffect: StatusEffect;
  private cureTurn: integer;
  private sourceText: string;
  private sourcePokemon: Pokemon;

  constructor(scene: BattleScene, battlerIndex: BattlerIndex, statusEffect: StatusEffect, cureTurn?: integer, sourceText?: string, sourcePokemon?: Pokemon) {
    super(scene, battlerIndex);

    this.statusEffect = statusEffect;
    this.cureTurn = cureTurn;
    this.sourceText = sourceText;
    this.sourcePokemon = sourcePokemon; // For tracking which Pokemon caused the status effect
  }

  start() {
    const pokemon = this.getPokemon();
    if (!pokemon.status) {
      if (pokemon.trySetStatus(this.statusEffect, false, this.sourcePokemon)) {
        if (this.cureTurn) {
          pokemon.status.cureTurn = this.cureTurn;
        }
        pokemon.updateInfo(true);
        new CommonBattleAnim(CommonAnim.POISON + (this.statusEffect - 1), pokemon).play(this.scene, () => {
          this.scene.queueMessage(getPokemonMessage(pokemon, getStatusEffectObtainText(this.statusEffect, this.sourceText)));
          if (pokemon.status.isPostTurn()) {
            this.scene.pushPhase(new PostTurnStatusEffectPhase(this.scene, this.battlerIndex));
          }
          this.end();
        });
        return;
      }
    } else if (pokemon.status.effect === this.statusEffect) {
      this.scene.queueMessage(getPokemonMessage(pokemon, getStatusEffectOverlapText(this.statusEffect)));
    }
    this.end();
  }
}

export class PostTurnStatusEffectPhase extends PokemonPhase {
  constructor(scene: BattleScene, battlerIndex: BattlerIndex) {
    super(scene, battlerIndex);
  }

  start() {
    const pokemon = this.getPokemon();
    if (pokemon?.isActive(true) && pokemon.status && pokemon.status.isPostTurn()) {
      pokemon.status.incrementTurn();
      const cancelled = new Utils.BooleanHolder(false);
      applyAbAttrs(BlockNonDirectDamageAbAttr, pokemon, cancelled);

      if (!cancelled.value) {
        this.scene.queueMessage(getPokemonMessage(pokemon, getStatusEffectActivationText(pokemon.status.effect)));
        let damage: integer = 0;
        switch (pokemon.status.effect) {
        case StatusEffect.POISON:
          damage = Math.max(pokemon.getMaxHp() >> 3, 1);
          break;
        case StatusEffect.TOXIC:
          damage = Math.max(Math.floor((pokemon.getMaxHp() / 16) * pokemon.status.turnCount), 1);
          break;
        case StatusEffect.BURN:
          damage = Math.max(pokemon.getMaxHp() >> 4, 1);
          break;
        }
        if (damage) {
		  // Set preventEndure flag to avoid pokemon surviving thanks to focus band, sturdy, endure ...
          this.scene.damageNumberHandler.add(this.getPokemon(), pokemon.damage(damage, false, true));
          pokemon.updateInfo();
        }
        new CommonBattleAnim(CommonAnim.POISON + (pokemon.status.effect - 1), pokemon).play(this.scene, () => this.end());
      } else {
        this.end();
      }
    } else {
      this.end();
    }
  }
}

export class MessagePhase extends Phase {
  private text: string;
  private callbackDelay: integer;
  private prompt: boolean;
  private promptDelay: integer;

  constructor(scene: BattleScene, text: string, callbackDelay?: integer, prompt?: boolean, promptDelay?: integer) {
    super(scene);

    this.text = text;
    this.callbackDelay = callbackDelay;
    this.prompt = prompt;
    this.promptDelay = promptDelay;
  }

  start() {
    super.start();

    if (this.text.indexOf("$") > -1) {
      const pageIndex = this.text.indexOf("$");
      this.scene.unshiftPhase(new MessagePhase(this.scene, this.text.slice(pageIndex + 1), this.callbackDelay, this.prompt, this.promptDelay));
      this.text = this.text.slice(0, pageIndex).trim();
    }

    this.scene.ui.showText(this.text, null, () => this.end(), this.callbackDelay || (this.prompt ? 0 : 1500), this.prompt, this.promptDelay);
  }

  end() {
    if (this.scene.abilityBar.shown) {
      this.scene.abilityBar.hide();
    }

    super.end();
  }
}

export class DamagePhase extends PokemonPhase {
  private amount: integer;
  private damageResult: DamageResult;
  private critical: boolean;

  constructor(scene: BattleScene, battlerIndex: BattlerIndex, amount: integer, damageResult?: DamageResult, critical: boolean = false) {
    super(scene, battlerIndex);

    this.amount = amount;
    this.damageResult = damageResult || HitResult.EFFECTIVE;
    this.critical = critical;
  }

  start() {
    super.start();

    if (this.damageResult === HitResult.ONE_HIT_KO) {
      this.scene.toggleInvert(true);
      this.scene.time.delayedCall(Utils.fixedInt(1000), () => {
        this.scene.toggleInvert(false);
        this.applyDamage();
      });
      return;
    }

    this.applyDamage();
  }

  updateAmount(amount: integer): void {
    this.amount = amount;
  }

  applyDamage() {
    switch (this.damageResult) {
    case HitResult.EFFECTIVE:
      this.scene.playSound("hit");
      break;
    case HitResult.SUPER_EFFECTIVE:
    case HitResult.ONE_HIT_KO:
      this.scene.playSound("hit_strong");
      break;
    case HitResult.NOT_VERY_EFFECTIVE:
      this.scene.playSound("hit_weak");
      break;
    }

    if (this.amount) {
      this.scene.damageNumberHandler.add(this.getPokemon(), this.amount, this.damageResult, this.critical);
    }

    if (this.damageResult !== HitResult.OTHER) {
      const flashTimer = this.scene.time.addEvent({
        delay: 100,
        repeat: 5,
        startAt: 200,
        callback: () => {
          this.getPokemon().getSprite().setVisible(flashTimer.repeatCount % 2 === 0);
          if (!flashTimer.repeatCount) {
            this.getPokemon().updateInfo().then(() => this.end());
          }
        }
      });
    } else {
      this.getPokemon().updateInfo().then(() => this.end());
    }
  }

  end() {
    switch (this.scene.currentBattle.battleSpec) {
    case BattleSpec.FINAL_BOSS:
      const pokemon = this.getPokemon();
      if (pokemon instanceof EnemyPokemon && pokemon.isBoss() && !pokemon.formIndex && pokemon.bossSegmentIndex < 1) {
        this.scene.fadeOutBgm(Utils.fixedInt(2000), false);
        this.scene.ui.showDialogue(battleSpecDialogue[BattleSpec.FINAL_BOSS].firstStageWin, pokemon.species.name, null, () => {
          this.scene.addEnemyModifier(getModifierType(modifierTypes.MINI_BLACK_HOLE).newModifier(pokemon) as PersistentModifier, false, true);
          pokemon.generateAndPopulateMoveset(1);
          this.scene.setFieldScale(0.75);
          this.scene.triggerPokemonFormChange(pokemon, SpeciesFormChangeManualTrigger, false);
          this.scene.currentBattle.double = true;
          const availablePartyMembers = this.scene.getParty().filter(p => p.isAllowedInBattle());
          if (availablePartyMembers.length > 1) {
            this.scene.pushPhase(new ToggleDoublePositionPhase(this.scene, true));
            if (!availablePartyMembers[1].isOnField()) {
              this.scene.pushPhase(new SummonPhase(this.scene, 1));
            }
          }

          super.end();
        });
        return;
      }
      break;
    }

    super.end();
  }
}

export class FaintPhase extends PokemonPhase {
  private preventEndure: boolean;

  constructor(scene: BattleScene, battlerIndex: BattlerIndex, preventEndure?: boolean) {
    super(scene, battlerIndex);

    this.preventEndure = preventEndure;
  }

  start() {
    super.start();

    if (!this.preventEndure) {
      const instantReviveModifier = this.scene.applyModifier(PokemonInstantReviveModifier, this.player, this.getPokemon()) as PokemonInstantReviveModifier;

      if (instantReviveModifier) {
        if (!--instantReviveModifier.stackCount) {
          this.scene.removeModifier(instantReviveModifier);
        }
        this.scene.updateModifiers(this.player);
        return this.end();
      }
    }

    if (!this.tryOverrideForBattleSpec()) {
      this.doFaint();
    }
  }

  doFaint(): void {
    const pokemon = this.getPokemon();

    // Track total times pokemon have been KO'd for supreme overlord/last respects
    if (pokemon.isPlayer()) {
      this.scene.currentBattle.playerFaints += 1;
    } else {
      this.scene.currentBattle.enemyFaints += 1;
    }

    this.scene.queueMessage(i18next.t("battle:fainted", { pokemonNameWithAffix: getPokemonNameWithAffix(pokemon) }), null, true);

    if (pokemon.turnData?.attacksReceived?.length) {
      const lastAttack = pokemon.turnData.attacksReceived[0];
      applyPostFaintAbAttrs(PostFaintAbAttr, pokemon, this.scene.getPokemonById(lastAttack.sourceId), new PokemonMove(lastAttack.move).getMove(), lastAttack.result);
    }

    const alivePlayField = this.scene.getField(true);
    alivePlayField.forEach(p => applyPostKnockOutAbAttrs(PostKnockOutAbAttr, p, pokemon));
    if (pokemon.turnData?.attacksReceived?.length) {
      const defeatSource = this.scene.getPokemonById(pokemon.turnData.attacksReceived[0].sourceId);
      if (defeatSource?.isOnField()) {
        applyPostVictoryAbAttrs(PostVictoryAbAttr, defeatSource);
        const pvmove = allMoves[pokemon.turnData.attacksReceived[0].move];
        const pvattrs = pvmove.getAttrs(PostVictoryStatChangeAttr);
        if (pvattrs.length) {
          for (const pvattr of pvattrs) {
            pvattr.applyPostVictory(defeatSource, defeatSource, pvmove);
          }
        }
      }
    }

    if (this.player) {
      const nonFaintedLegalPartyMembers = this.scene.getParty().filter(p => p.isAllowedInBattle());
      const nonFaintedPartyMemberCount = nonFaintedLegalPartyMembers.length;
      if (!nonFaintedPartyMemberCount) {
        this.scene.unshiftPhase(new GameOverPhase(this.scene));
      } else if (nonFaintedPartyMemberCount >= this.scene.currentBattle.getBattlerCount() || (this.scene.currentBattle.double && !nonFaintedLegalPartyMembers[0].isActive(true))) {
        this.scene.pushPhase(new SwitchPhase(this.scene, this.fieldIndex, true, false));
      }
      if (nonFaintedPartyMemberCount === 1 && this.scene.currentBattle.double) {
        this.scene.unshiftPhase(new ToggleDoublePositionPhase(this.scene, true));
      }
    } else {
      this.scene.unshiftPhase(new VictoryPhase(this.scene, this.battlerIndex));
      if (this.scene.currentBattle.battleType === BattleType.TRAINER) {
        const hasReservePartyMember = !!this.scene.getEnemyParty().filter(p => p.isActive() && !p.isOnField() && p.trainerSlot === (pokemon as EnemyPokemon).trainerSlot).length;
        if (hasReservePartyMember) {
          this.scene.pushPhase(new SwitchSummonPhase(this.scene, this.fieldIndex, -1, false, false, false));
        }
      }
    }

    if (this.scene.currentBattle.double) {
      const allyPokemon = pokemon.getAlly();
      if (allyPokemon?.isActive(true)) {
        let targetingMovePhase: MovePhase;
        do {
          targetingMovePhase = this.scene.findPhase(mp => mp instanceof MovePhase && mp.targets.length === 1 && mp.targets[0] === pokemon.getBattlerIndex() && mp.pokemon.isPlayer() !== allyPokemon.isPlayer()) as MovePhase;
          if (targetingMovePhase && targetingMovePhase.targets[0] !== allyPokemon.getBattlerIndex()) {
            targetingMovePhase.targets[0] = allyPokemon.getBattlerIndex();
          }
        } while (targetingMovePhase);
      }
    }

    pokemon.lapseTags(BattlerTagLapseType.FAINT);
    this.scene.getField(true).filter(p => p !== pokemon).forEach(p => p.removeTagsBySourceId(pokemon.id));

    pokemon.faintCry(() => {
      if (pokemon instanceof PlayerPokemon) {
        pokemon.addFriendship(-10);
      }
      pokemon.hideInfo();
      this.scene.playSound("faint");
      this.scene.tweens.add({
        targets: pokemon,
        duration: 500,
        y: pokemon.y + 150,
        ease: "Sine.easeIn",
        onComplete: () => {
          pokemon.setVisible(false);
          pokemon.y -= 150;
          pokemon.trySetStatus(StatusEffect.FAINT);
          if (pokemon.isPlayer()) {
            this.scene.currentBattle.removeFaintedParticipant(pokemon as PlayerPokemon);
          } else {
            this.scene.addFaintedEnemyScore(pokemon as EnemyPokemon);
            this.scene.currentBattle.addPostBattleLoot(pokemon as EnemyPokemon);
          }
          this.scene.field.remove(pokemon);
          this.end();
        }
      });
    });
  }

  tryOverrideForBattleSpec(): boolean {
    switch (this.scene.currentBattle.battleSpec) {
    case BattleSpec.FINAL_BOSS:
      if (!this.player) {
        const enemy = this.getPokemon();
        if (enemy.formIndex) {
          this.scene.ui.showDialogue(battleSpecDialogue[BattleSpec.FINAL_BOSS].secondStageWin, enemy.species.name, null, () => this.doFaint());
        } else {
          // Final boss' HP threshold has been bypassed; cancel faint and force check for 2nd phase
          enemy.hp++;
          this.scene.unshiftPhase(new DamagePhase(this.scene, enemy.getBattlerIndex(), 0, HitResult.OTHER));
          this.end();
        }
        return true;
      }
    }

    return false;
  }
}

export class VictoryPhase extends PokemonPhase {
  constructor(scene: BattleScene, battlerIndex: BattlerIndex) {
    super(scene, battlerIndex);
  }

  start() {
    super.start();

    this.scene.gameData.gameStats.pokemonDefeated++;

    const participantIds = this.scene.currentBattle.playerParticipantIds;
    const party = this.scene.getParty();
    const expShareModifier = this.scene.findModifier(m => m instanceof ExpShareModifier) as ExpShareModifier;
    const expBalanceModifier = this.scene.findModifier(m => m instanceof ExpBalanceModifier) as ExpBalanceModifier;
    const multipleParticipantExpBonusModifier = this.scene.findModifier(m => m instanceof MultipleParticipantExpBonusModifier) as MultipleParticipantExpBonusModifier;
    const nonFaintedPartyMembers = party.filter(p => p.hp);
    const expPartyMembers = nonFaintedPartyMembers.filter(p => p.level < this.scene.getMaxExpLevel());
    const partyMemberExp = [];

    if (participantIds.size) {
      let expValue = this.getPokemon().getExpValue();
      if (this.scene.currentBattle.battleType === BattleType.TRAINER) {
        expValue = Math.floor(expValue * 1.5);
      }
      for (const partyMember of nonFaintedPartyMembers) {
        const pId = partyMember.id;
        const participated = participantIds.has(pId);
        if (participated) {
          partyMember.addFriendship(2);
        }
        if (!expPartyMembers.includes(partyMember)) {
          continue;
        }
        if (!participated && !expShareModifier) {
          partyMemberExp.push(0);
          continue;
        }
        let expMultiplier = 0;
        if (participated) {
          expMultiplier += (1 / participantIds.size);
          if (participantIds.size > 1 && multipleParticipantExpBonusModifier) {
            expMultiplier += multipleParticipantExpBonusModifier.getStackCount() * 0.2;
          }
        } else if (expShareModifier) {
          expMultiplier += (expShareModifier.getStackCount() * 0.2) / participantIds.size;
        }
        if (partyMember.pokerus) {
          expMultiplier *= 1.5;
        }
        if (Overrides.XP_MULTIPLIER_OVERRIDE !== null) {
          expMultiplier = Overrides.XP_MULTIPLIER_OVERRIDE;
        }
        const pokemonExp = new Utils.NumberHolder(expValue * expMultiplier);
        this.scene.applyModifiers(PokemonExpBoosterModifier, true, partyMember, pokemonExp);
        partyMemberExp.push(Math.floor(pokemonExp.value));
      }

      if (expBalanceModifier) {
        let totalLevel = 0;
        let totalExp = 0;
        expPartyMembers.forEach((expPartyMember, epm) => {
          totalExp += partyMemberExp[epm];
          totalLevel += expPartyMember.level;
        });

        const medianLevel = Math.floor(totalLevel / expPartyMembers.length);

        const recipientExpPartyMemberIndexes = [];
        expPartyMembers.forEach((expPartyMember, epm) => {
          if (expPartyMember.level <= medianLevel) {
            recipientExpPartyMemberIndexes.push(epm);
          }
        });

        const splitExp = Math.floor(totalExp / recipientExpPartyMemberIndexes.length);

        expPartyMembers.forEach((_partyMember, pm) => {
          partyMemberExp[pm] = Phaser.Math.Linear(partyMemberExp[pm], recipientExpPartyMemberIndexes.indexOf(pm) > -1 ? splitExp : 0, 0.2 * expBalanceModifier.getStackCount());
        });
      }

      for (let pm = 0; pm < expPartyMembers.length; pm++) {
        const exp = partyMemberExp[pm];

        if (exp) {
          const partyMemberIndex = party.indexOf(expPartyMembers[pm]);
          this.scene.unshiftPhase(expPartyMembers[pm].isOnField() ? new ExpPhase(this.scene, partyMemberIndex, exp) : new ShowPartyExpBarPhase(this.scene, partyMemberIndex, exp));
        }
      }
    }

    if (!this.scene.getEnemyParty().find(p => this.scene.currentBattle.battleType ? !p?.isFainted(true) : p.isOnField())) {
      this.scene.pushPhase(new BattleEndPhase(this.scene));
      if (this.scene.currentBattle.battleType === BattleType.TRAINER) {
        this.scene.pushPhase(new TrainerVictoryPhase(this.scene));
      }
      if (this.scene.gameMode.isEndless || !this.scene.gameMode.isWaveFinal(this.scene.currentBattle.waveIndex)) {
        this.scene.pushPhase(new EggLapsePhase(this.scene));
        if (this.scene.currentBattle.waveIndex % 10) {
          this.scene.pushPhase(new SelectModifierPhase(this.scene));
        } else if (this.scene.gameMode.isDaily) {
          this.scene.pushPhase(new ModifierRewardPhase(this.scene, modifierTypes.EXP_CHARM));
          if (this.scene.currentBattle.waveIndex > 10 && !this.scene.gameMode.isWaveFinal(this.scene.currentBattle.waveIndex)) {
            this.scene.pushPhase(new ModifierRewardPhase(this.scene, modifierTypes.GOLDEN_POKEBALL));
          }
        } else {
          const superExpWave = !this.scene.gameMode.isEndless ? (this.scene.offsetGym ? 0 : 20) : 10;
          if (this.scene.gameMode.isEndless && this.scene.currentBattle.waveIndex === 10) {
            this.scene.pushPhase(new ModifierRewardPhase(this.scene, modifierTypes.EXP_SHARE));
          }
          if (this.scene.currentBattle.waveIndex <= 750 && (this.scene.currentBattle.waveIndex <= 500 || (this.scene.currentBattle.waveIndex % 30) === superExpWave)) {
            this.scene.pushPhase(new ModifierRewardPhase(this.scene, (this.scene.currentBattle.waveIndex % 30) !== superExpWave || this.scene.currentBattle.waveIndex > 250 ? modifierTypes.EXP_CHARM : modifierTypes.SUPER_EXP_CHARM));
          }
          if (this.scene.currentBattle.waveIndex <= 150 && !(this.scene.currentBattle.waveIndex % 50)) {
            this.scene.pushPhase(new ModifierRewardPhase(this.scene, modifierTypes.GOLDEN_POKEBALL));
          }
          if (this.scene.gameMode.isEndless && !(this.scene.currentBattle.waveIndex % 50)) {
            this.scene.pushPhase(new ModifierRewardPhase(this.scene, !(this.scene.currentBattle.waveIndex % 250) ? modifierTypes.VOUCHER_PREMIUM : modifierTypes.VOUCHER_PLUS));
            this.scene.pushPhase(new AddEnemyBuffModifierPhase(this.scene));
          }
        }
        this.scene.pushPhase(new NewBattlePhase(this.scene));
      } else {
        this.scene.currentBattle.battleType = BattleType.CLEAR;
        this.scene.score += this.scene.gameMode.getClearScoreBonus();
        this.scene.updateScoreText();
        this.scene.pushPhase(new GameOverPhase(this.scene, true));
      }
    }

    this.end();
  }
}

export class TrainerVictoryPhase extends BattlePhase {
  constructor(scene: BattleScene) {
    super(scene);
  }

  start() {
    this.scene.disableMenu = true;

    this.scene.playBgm(this.scene.currentBattle.trainer.config.victoryBgm);

    this.scene.unshiftPhase(new MoneyRewardPhase(this.scene, this.scene.currentBattle.trainer.config.moneyMultiplier));

    const modifierRewardFuncs = this.scene.currentBattle.trainer.config.modifierRewardFuncs;
    for (const modifierRewardFunc of modifierRewardFuncs) {
      this.scene.unshiftPhase(new ModifierRewardPhase(this.scene, modifierRewardFunc));
    }

    const trainerType = this.scene.currentBattle.trainer.config.trainerType;
    if (vouchers.hasOwnProperty(TrainerType[trainerType])) {
      if (!this.scene.validateVoucher(vouchers[TrainerType[trainerType]]) && this.scene.currentBattle.trainer.config.isBoss) {
        this.scene.unshiftPhase(new ModifierRewardPhase(this.scene, [ modifierTypes.VOUCHER, modifierTypes.VOUCHER, modifierTypes.VOUCHER_PLUS, modifierTypes.VOUCHER_PREMIUM ][vouchers[TrainerType[trainerType]].voucherType]));
      }
    }

    this.scene.ui.showText(i18next.t("battle:trainerDefeated", { trainerName: this.scene.currentBattle.trainer.getName(TrainerSlot.NONE, true) }), null, () => {
      const victoryMessages = this.scene.currentBattle.trainer.getVictoryMessages();
      let message: string;
      this.scene.executeWithSeedOffset(() => message = Utils.randSeedItem(victoryMessages), this.scene.currentBattle.waveIndex);

      const showMessage = () => {
        const originalFunc = showMessageOrEnd;
        showMessageOrEnd = () => this.scene.ui.showDialogue(message, this.scene.currentBattle.trainer.getName(), null, originalFunc);

        showMessageOrEnd();
      };
      let showMessageOrEnd = () => this.end();
      if (victoryMessages?.length) {
        if (this.scene.currentBattle.trainer.config.hasCharSprite && !this.scene.ui.shouldSkipDialogue(message)) {
          const originalFunc = showMessageOrEnd;
          showMessageOrEnd = () => this.scene.charSprite.hide().then(() => this.scene.hideFieldOverlay(250).then(() => originalFunc()));
          this.scene.showFieldOverlay(500).then(() => this.scene.charSprite.showCharacter(this.scene.currentBattle.trainer.getKey(), getCharVariantFromDialogue(victoryMessages[0])).then(() => showMessage()));
        } else {
          showMessage();
        }
      } else {
        showMessageOrEnd();
      }
    }, null, true);

    this.showEnemyTrainer();
  }
}

export class MoneyRewardPhase extends BattlePhase {
  private moneyMultiplier: number;

  constructor(scene: BattleScene, moneyMultiplier: number) {
    super(scene);

    this.moneyMultiplier = moneyMultiplier;
  }

  start() {
    const moneyAmount = new Utils.IntegerHolder(this.scene.getWaveMoneyAmount(this.moneyMultiplier));

    this.scene.applyModifiers(MoneyMultiplierModifier, true, moneyAmount);

    this.scene.addMoney(moneyAmount.value);

    const userLocale = navigator.language || "en-US";
    const formattedMoneyAmount = moneyAmount.value.toLocaleString(userLocale);
    const message = i18next.t("battle:moneyWon", { moneyAmount: formattedMoneyAmount });

    this.scene.ui.showText(message, null, () => this.end(), null, true);
  }
}

export class ModifierRewardPhase extends BattlePhase {
  protected modifierType: ModifierType;

  constructor(scene: BattleScene, modifierTypeFunc: ModifierTypeFunc) {
    super(scene);

    this.modifierType = getModifierType(modifierTypeFunc);
  }

  start() {
    super.start();

    this.doReward().then(() => this.end());
  }

  doReward(): Promise<void> {
    return new Promise<void>(resolve => {
      const newModifier = this.modifierType.newModifier();
      this.scene.addModifier(newModifier).then(() => {
        this.scene.playSound("item_fanfare");
        this.scene.ui.showText(`You received\n${newModifier.type.name}!`, null, () => resolve(), null, true);
      });
    });
  }
}

export class GameOverModifierRewardPhase extends ModifierRewardPhase {
  constructor(scene: BattleScene, modifierTypeFunc: ModifierTypeFunc) {
    super(scene, modifierTypeFunc);
  }

  doReward(): Promise<void> {
    return new Promise<void>(resolve => {
      const newModifier = this.modifierType.newModifier();
      this.scene.addModifier(newModifier).then(() => {
        this.scene.playSound("level_up_fanfare");
        this.scene.ui.setMode(Mode.MESSAGE);
        this.scene.ui.fadeIn(250).then(() => {
          this.scene.ui.showText(`You received\n${newModifier.type.name}!`, null, () => {
            this.scene.time.delayedCall(1500, () => this.scene.arenaBg.setVisible(true));
            resolve();
          }, null, true, 1500);
        });
      });
    });
  }
}

export class RibbonModifierRewardPhase extends ModifierRewardPhase {
  private species: PokemonSpecies;

  constructor(scene: BattleScene, modifierTypeFunc: ModifierTypeFunc, species: PokemonSpecies) {
    super(scene, modifierTypeFunc);

    this.species = species;
  }

  doReward(): Promise<void> {
    return new Promise<void>(resolve => {
      const newModifier = this.modifierType.newModifier();
      this.scene.addModifier(newModifier).then(() => {
        this.scene.playSound("level_up_fanfare");
        this.scene.ui.setMode(Mode.MESSAGE);
        this.scene.ui.showText(`${this.species.name} beat ${this.scene.gameMode.getName()} Mode for the first time!\nYou received ${newModifier.type.name}!`, null, () => {
          resolve();
        }, null, true, 1500);
      });
    });
  }
}

export class GameOverPhase extends BattlePhase {
  private victory: boolean;
  private firstRibbons: PokemonSpecies[] = [];

  constructor(scene: BattleScene, victory?: boolean) {
    super(scene);

    this.victory = !!victory;
  }

  start() {
    super.start();

    // Failsafe if players somehow skip floor 200 in classic mode
    if (this.scene.gameMode.isClassic && this.scene.currentBattle.waveIndex > 200) {
      this.victory = true;
    }

    if (this.victory && this.scene.gameMode.isEndless) {
      this.scene.ui.showDialogue(i18next.t("PGMmiscDialogue:ending_endless"), i18next.t("PGMmiscDialogue:ending_name"), 0, () => this.handleGameOver());
    } else if (this.victory || !this.scene.enableRetries) {
      this.handleGameOver();
    } else {
      this.scene.ui.showText("Would you like to retry from the start of the battle?", null, () => {
        this.scene.ui.setMode(Mode.CONFIRM, () => {
          this.scene.ui.fadeOut(1250).then(() => {
            this.scene.reset();
            this.scene.clearPhaseQueue();
            this.scene.gameData.loadSession(this.scene, this.scene.sessionSlotId).then(() => {
              this.scene.pushPhase(new EncounterPhase(this.scene, true));

              const availablePartyMembers = this.scene.getParty().filter(p => p.isAllowedInBattle()).length;

              this.scene.pushPhase(new SummonPhase(this.scene, 0));
              if (this.scene.currentBattle.double && availablePartyMembers > 1) {
                this.scene.pushPhase(new SummonPhase(this.scene, 1));
              }
              if (this.scene.currentBattle.waveIndex > 1 && this.scene.currentBattle.battleType !== BattleType.TRAINER) {
                this.scene.pushPhase(new CheckSwitchPhase(this.scene, 0, this.scene.currentBattle.double));
                if (this.scene.currentBattle.double && availablePartyMembers > 1) {
                  this.scene.pushPhase(new CheckSwitchPhase(this.scene, 1, this.scene.currentBattle.double));
                }
              }

              this.scene.ui.fadeIn(1250);
              this.end();
            });
          });
        }, () => this.handleGameOver(), false, 0, 0, 1000);
      });
    }
  }

  handleGameOver(): void {
    const doGameOver = (newClear: boolean) => {
      this.scene.disableMenu = true;
      this.scene.time.delayedCall(1000, () => {
        let firstClear = false;
        if (this.victory && newClear) {
          if (this.scene.gameMode.isClassic) {
            firstClear = this.scene.validateAchv(achvs.CLASSIC_VICTORY);
            this.scene.gameData.gameStats.sessionsWon++;
            for (const pokemon of this.scene.getParty()) {
              this.awardRibbon(pokemon);

              if (pokemon.species.getRootSpeciesId() !== pokemon.species.getRootSpeciesId(true)) {
                this.awardRibbon(pokemon, true);
              }
            }
          } else if (this.scene.gameMode.isDaily && newClear) {
            this.scene.gameData.gameStats.dailyRunSessionsWon++;
          }
        }

        this.scene.gameData.getSession(this.scene.sessionSlotId).then(sessionData => {
          if (sessionData) {
            this.scene.gameData.saveRunHistory(this.scene, sessionData, this.victory, true);
          }
        }).catch(err => {
          console.error(err);
        });

        const fadeDuration = this.victory ? 10000 : 5000;
        this.scene.fadeOutBgm(fadeDuration, true);
        const activeBattlers = this.scene.getField().filter(p => p?.isActive(true));
        activeBattlers.map(p => p.hideInfo());
        this.scene.ui.fadeOut(fadeDuration).then(() => {
          activeBattlers.map(a => a.setVisible(false));
          this.scene.setFieldScale(1, true);
          this.scene.clearPhaseQueue();
          this.scene.ui.clearText();

          if (this.victory && this.scene.gameMode.isChallenge) {
            this.scene.gameMode.challenges.forEach(c => this.scene.validateAchvs(ChallengeAchv, c));
          }

          const clear = (endCardPhase?: EndCardPhase) => {
            if (newClear) {
              this.handleUnlocks();
            }
            if (this.victory && newClear) {
              for (const species of this.firstRibbons) {
                this.scene.unshiftPhase(new RibbonModifierRewardPhase(this.scene, modifierTypes.VOUCHER_PLUS, species));
              }
              if (!firstClear) {
                this.scene.unshiftPhase(new GameOverModifierRewardPhase(this.scene, modifierTypes.VOUCHER_PREMIUM));
              }
            }
            this.scene.pushPhase(new PostGameOverPhase(this.scene, endCardPhase));
            this.end();
          };

          if (this.victory && this.scene.gameMode.isClassic) {
            const message = miscDialogue.ending[this.scene.gameData.gender === PlayerGender.FEMALE ? 0 : 1];

            if (!this.scene.ui.shouldSkipDialogue(message)) {
              this.scene.ui.fadeIn(500).then(() => {
                this.scene.charSprite.showCharacter(`rival_${this.scene.gameData.gender === PlayerGender.FEMALE ? "m" : "f"}`, getCharVariantFromDialogue(miscDialogue.ending[this.scene.gameData.gender === PlayerGender.FEMALE ? 0 : 1])).then(() => {
                  this.scene.ui.showDialogue(message, this.scene.gameData.gender === PlayerGender.FEMALE ? trainerConfigs[TrainerType.RIVAL].name : trainerConfigs[TrainerType.RIVAL].nameFemale, null, () => {
                    this.scene.ui.fadeOut(500).then(() => {
                      this.scene.charSprite.hide().then(() => {
                        const endCardPhase = new EndCardPhase(this.scene);
                        this.scene.unshiftPhase(endCardPhase);
                        clear(endCardPhase);
                      });
                    });
                  });
                });
              });
            } else {
              const endCardPhase = new EndCardPhase(this.scene);
              this.scene.unshiftPhase(endCardPhase);
              clear(endCardPhase);
            }
          } else {
            clear();
          }
        });
      });
    };

    /* Added a local check to see if the game is running offline on victory
    If Online, execute apiFetch as intended
    If Offline, execute offlineNewClear(), a localStorage implementation of newClear daily run checks */
    if (this.victory) {
      if (!Utils.isLocal) {
        Utils.apiFetch(`savedata/newclear?slot=${this.scene.sessionSlotId}`, true)
          .then(response => response.json())
          .then(newClear => doGameOver(newClear));
      } else {
        this.scene.gameData.offlineNewClear(this.scene).then(result => {
          doGameOver(result);
        });
      }
    } else {
      doGameOver(false);
    }
  }

  handleUnlocks(): void {
    if (this.victory && this.scene.gameMode.isClassic) {
      if (!this.scene.gameData.unlocks[Unlockables.ENDLESS_MODE]) {
        this.scene.unshiftPhase(new UnlockPhase(this.scene, Unlockables.ENDLESS_MODE));
      }
      if (this.scene.getParty().filter(p => p.fusionSpecies).length && !this.scene.gameData.unlocks[Unlockables.SPLICED_ENDLESS_MODE]) {
        this.scene.unshiftPhase(new UnlockPhase(this.scene, Unlockables.SPLICED_ENDLESS_MODE));
      }
      if (!this.scene.gameData.unlocks[Unlockables.MINI_BLACK_HOLE]) {
        this.scene.unshiftPhase(new UnlockPhase(this.scene, Unlockables.MINI_BLACK_HOLE));
      }
    }
  }

  awardRibbon(pokemon: Pokemon, forStarter: boolean = false): void {
    const speciesId = getPokemonSpecies(pokemon.species.speciesId);
    const speciesRibbonCount = this.scene.gameData.incrementRibbonCount(speciesId, forStarter);
    // first time classic win, award voucher
    if (speciesRibbonCount === 1) {
      this.firstRibbons.push(getPokemonSpecies(pokemon.species.getRootSpeciesId(forStarter)));
    }
  }
}

export class EndCardPhase extends Phase {
  public endCard: Phaser.GameObjects.Image;
  public text: Phaser.GameObjects.Text;

  constructor(scene: BattleScene) {
    super(scene);
  }

  start(): void {
    super.start();

    this.scene.ui.getMessageHandler().bg.setVisible(false);
    this.scene.ui.getMessageHandler().nameBoxContainer.setVisible(false);

    this.endCard = this.scene.add.image(0, 0, `end_${this.scene.gameData.gender === PlayerGender.FEMALE ? "f" : "m"}`);
    this.endCard.setOrigin(0);
    this.endCard.setScale(0.5);
    this.scene.field.add(this.endCard);

    this.text = addTextObject(this.scene, this.scene.game.canvas.width / 12, (this.scene.game.canvas.height / 6) - 16, "Congratulations!", TextStyle.SUMMARY, { fontSize: "128px" });
    this.text.setOrigin(0.5);
    this.scene.field.add(this.text);

    this.scene.ui.clearText();

    this.scene.ui.fadeIn(1000).then(() => {

      this.scene.ui.showText("", null, () => {
        this.scene.ui.getMessageHandler().bg.setVisible(true);
        this.end();
      }, null, true);
    });
  }
}

export class UnlockPhase extends Phase {
  private unlockable: Unlockables;

  constructor(scene: BattleScene, unlockable: Unlockables) {
    super(scene);

    this.unlockable = unlockable;
  }

  start(): void {
    this.scene.time.delayedCall(2000, () => {
      this.scene.gameData.unlocks[this.unlockable] = true;
      this.scene.playSound("level_up_fanfare");
      this.scene.ui.setMode(Mode.MESSAGE);
      this.scene.ui.showText(`${getUnlockableName(this.unlockable)}\nhas been unlocked.`, null, () => {
        this.scene.time.delayedCall(1500, () => this.scene.arenaBg.setVisible(true));
        this.end();
      }, null, true, 1500);
    });
  }
}

export class PostGameOverPhase extends Phase {
  private endCardPhase: EndCardPhase;

  constructor(scene: BattleScene, endCardPhase: EndCardPhase) {
    super(scene);

    this.endCardPhase = endCardPhase;
  }

  start() {
    super.start();

    const saveAndReset = () => {
      this.scene.gameData.saveAll(this.scene, true, true, true).then(success => {
        if (!success) {
          return this.scene.reset(true);
        }
        this.scene.gameData.tryClearSession(this.scene, this.scene.sessionSlotId).then((success: boolean | [boolean, boolean]) => {
          if (!success[0]) {
            return this.scene.reset(true);
          }
          this.scene.reset();
          this.scene.unshiftPhase(new TitlePhase(this.scene));
          this.end();
        });
      });
    };

    if (this.endCardPhase) {
      this.scene.ui.fadeOut(500).then(() => {
        this.scene.ui.getMessageHandler().bg.setVisible(true);

        this.endCardPhase.endCard.destroy();
        this.endCardPhase.text.destroy();
        saveAndReset();
      });
    } else {
      saveAndReset();
    }
  }
}

export class SwitchPhase extends BattlePhase {
  protected fieldIndex: integer;
  private isModal: boolean;
  private doReturn: boolean;

  constructor(scene: BattleScene, fieldIndex: integer, isModal: boolean, doReturn: boolean) {
    super(scene);

    this.fieldIndex = fieldIndex;
    this.isModal = isModal;
    this.doReturn = doReturn;
  }

  start() {
    super.start();

    // Skip modal switch if impossible
    if (this.isModal && !this.scene.getParty().filter(p => p.isAllowedInBattle() && !p.isActive(true)).length) {
      return super.end();
    }

    // Check if there is any space still in field
    if (this.isModal && this.scene.getPlayerField().filter(p => p.isAllowedInBattle() && p.isActive(true)).length >= this.scene.currentBattle.getBattlerCount()) {
      return super.end();
    }

    // Override field index to 0 in case of double battle where 2/3 remaining legal party members fainted at once
    const fieldIndex = this.scene.currentBattle.getBattlerCount() === 1 || this.scene.getParty().filter(p => p.isAllowedInBattle()).length > 1 ? this.fieldIndex : 0;

    this.scene.ui.setMode(Mode.PARTY, this.isModal ? PartyUiMode.FAINT_SWITCH : PartyUiMode.POST_BATTLE_SWITCH, fieldIndex, (slotIndex: integer, option: PartyOption) => {
      if (slotIndex >= this.scene.currentBattle.getBattlerCount() && slotIndex < 6) {
        this.scene.unshiftPhase(new SwitchSummonPhase(this.scene, fieldIndex, slotIndex, this.doReturn, option === PartyOption.PASS_BATON));
      }
      this.scene.ui.setMode(Mode.MESSAGE).then(() => super.end());
    }, PartyUiHandler.FilterNonFainted);
  }
}

export class ExpPhase extends PlayerPartyMemberPokemonPhase {
  private expValue: number;

  constructor(scene: BattleScene, partyMemberIndex: integer, expValue: number) {
    super(scene, partyMemberIndex);

    this.expValue = expValue;
  }

  start() {
    super.start();

    const pokemon = this.getPokemon();
    const exp = new Utils.NumberHolder(this.expValue);
    this.scene.applyModifiers(ExpBoosterModifier, true, exp);
    exp.value = Math.floor(exp.value);
    this.scene.ui.showText(i18next.t("battle:expGain", { pokemonName: pokemon.name, exp: exp.value }), null, () => {
      const lastLevel = pokemon.level;
      pokemon.addExp(exp.value);
      const newLevel = pokemon.level;
      if (newLevel > lastLevel) {
        this.scene.unshiftPhase(new LevelUpPhase(this.scene, this.partyMemberIndex, lastLevel, newLevel));
      }
      pokemon.updateInfo().then(() => this.end());
    }, null, true);
  }
}

export class ShowPartyExpBarPhase extends PlayerPartyMemberPokemonPhase {
  private expValue: number;

  constructor(scene: BattleScene, partyMemberIndex: integer, expValue: number) {
    super(scene, partyMemberIndex);

    this.expValue = expValue;
  }

  start() {
    super.start();

    const pokemon = this.getPokemon();
    const exp = new Utils.NumberHolder(this.expValue);
    this.scene.applyModifiers(ExpBoosterModifier, true, exp);
    exp.value = Math.floor(exp.value);

    const lastLevel = pokemon.level;
    pokemon.addExp(exp.value);
    const newLevel = pokemon.level;
    if (newLevel > lastLevel) {
      this.scene.unshiftPhase(new LevelUpPhase(this.scene, this.partyMemberIndex, lastLevel, newLevel));
    }
    this.scene.unshiftPhase(new HidePartyExpBarPhase(this.scene));
    pokemon.updateInfo();

    if (this.scene.expParty === ExpNotification.SKIP) {
      this.end();
    } else if (this.scene.expParty === ExpNotification.ONLY_LEVEL_UP) {
      if (newLevel > lastLevel) { // this means if we level up
        // instead of displaying the exp gain in the small frame, we display the new level
        // we use the same method for mode 0 & 1, by giving a parameter saying to display the exp or the level
        this.scene.partyExpBar.showPokemonExp(pokemon, exp.value, this.scene.expParty === ExpNotification.ONLY_LEVEL_UP, newLevel).then(() => {
          setTimeout(() => this.end(), 800 / Math.pow(2, this.scene.expGainsSpeed));
        });
      } else {
        this.end();
      }
    } else if (this.scene.expGainsSpeed < 3) {
      this.scene.partyExpBar.showPokemonExp(pokemon, exp.value, false, newLevel).then(() => {
        setTimeout(() => this.end(), 500 / Math.pow(2, this.scene.expGainsSpeed));
      });
    } else {
      this.end();
    }

  }
}

export class HidePartyExpBarPhase extends BattlePhase {
  constructor(scene: BattleScene) {
    super(scene);
  }

  start() {
    super.start();

    this.scene.partyExpBar.hide().then(() => this.end());
  }
}

export class LevelUpPhase extends PlayerPartyMemberPokemonPhase {
  private lastLevel: integer;
  private level: integer;

  constructor(scene: BattleScene, partyMemberIndex: integer, lastLevel: integer, level: integer) {
    super(scene, partyMemberIndex);

    this.lastLevel = lastLevel;
    this.level = level;
    this.scene = scene;
  }

  start() {
    super.start();

    if (this.level > this.scene.gameData.gameStats.highestLevel) {
      this.scene.gameData.gameStats.highestLevel = this.level;
    }

    this.scene.validateAchvs(LevelAchv, new Utils.IntegerHolder(this.level));

    const pokemon = this.getPokemon();
    const prevStats = pokemon.stats.slice(0);
    pokemon.calculateStats();
    pokemon.updateInfo();
    if (this.scene.expParty === ExpNotification.DEFAULT) {
      this.scene.playSound("level_up_fanfare");
      this.scene.ui.showText(i18next.t("battle:levelUp", { pokemonName: this.getPokemon().name, level: this.level }), null, () => this.scene.ui.getMessageHandler().promptLevelUpStats(this.partyMemberIndex, prevStats, false).then(() => this.end()), null, true);
    } else if (this.scene.expParty === ExpNotification.SKIP) {
      this.end();
    } else {
      // we still want to display the stats if activated
      this.scene.ui.getMessageHandler().promptLevelUpStats(this.partyMemberIndex, prevStats, false).then(() => this.end());
    }
    if (this.level <= 100) {
      const levelMoves = this.getPokemon().getLevelMoves(this.lastLevel + 1);
      for (const lm of levelMoves) {
        this.scene.unshiftPhase(new LearnMovePhase(this.scene, this.partyMemberIndex, lm[1]));
      }
    }
    if (!pokemon.pauseEvolutions) {
      const evolution = pokemon.getEvolution();
      if (evolution) {
        this.scene.unshiftPhase(new EvolutionPhase(this.scene, pokemon as PlayerPokemon, evolution, this.lastLevel));
      }
    }
  }
}

export class LearnMovePhase extends PlayerPartyMemberPokemonPhase {
  private moveId: Moves;

  constructor(scene: BattleScene, partyMemberIndex: integer, moveId: Moves) {
    super(scene, partyMemberIndex);

    this.moveId = moveId;
  }

  start() {
    super.start();

    const pokemon = this.getPokemon();
    const move = allMoves[this.moveId];

    const existingMoveIndex = pokemon.getMoveset().findIndex(m => m?.moveId === move.id);

    if (existingMoveIndex > -1) {
      return this.end();
    }

    const emptyMoveIndex = pokemon.getMoveset().length < 4
      ? pokemon.getMoveset().length
      : pokemon.getMoveset().findIndex(m => m === null);

    const messageMode = this.scene.ui.getHandler() instanceof EvolutionSceneHandler
      ? Mode.EVOLUTION_SCENE
      : Mode.MESSAGE;

    if (emptyMoveIndex > -1) {
      pokemon.setMove(emptyMoveIndex, this.moveId);
      initMoveAnim(this.scene, this.moveId).then(() => {
        loadMoveAnimAssets(this.scene, [ this.moveId ], true)
          .then(() => {
            this.scene.ui.setMode(messageMode).then(() => {
              this.scene.playSound("level_up_fanfare");
              this.scene.ui.showText(i18next.t("battle:learnMove", { pokemonName: pokemon.name, moveName: move.name }), null, () => {
                this.scene.triggerPokemonFormChange(pokemon, SpeciesFormChangeMoveLearnedTrigger, true);
                this.end();
              }, messageMode === Mode.EVOLUTION_SCENE ? 1000 : null, true);
            });
          });
      });
    } else {
      this.scene.ui.setMode(messageMode).then(() => {
        this.scene.ui.showText(i18next.t("battle:learnMovePrompt", { pokemonName: pokemon.name, moveName: move.name }), null, () => {
          this.scene.ui.showText(i18next.t("battle:learnMoveLimitReached", { pokemonName: pokemon.name }), null, () => {
            this.scene.ui.showText(i18next.t("battle:learnMoveReplaceQuestion", { moveName: move.name }), null, () => {
              const noHandler = () => {
                this.scene.ui.setMode(messageMode).then(() => {
                  this.scene.ui.showText(i18next.t("battle:learnMoveStopTeaching", { moveName: move.name }), null, () => {
                    this.scene.ui.setModeWithoutClear(Mode.CONFIRM, () => {
                      this.scene.ui.setMode(messageMode);
                      this.scene.ui.showText(i18next.t("battle:learnMoveNotLearned", { pokemonName: pokemon.name, moveName: move.name }), null, () => this.end(), null, true);
                    }, () => {
                      this.scene.ui.setMode(messageMode);
                      this.scene.unshiftPhase(new LearnMovePhase(this.scene, this.partyMemberIndex, this.moveId));
                      this.end();
                    });
                  });
                });
              };
              this.scene.ui.setModeWithoutClear(Mode.CONFIRM, () => {
                this.scene.ui.setMode(messageMode);
                this.scene.ui.showText(i18next.t("battle:learnMoveForgetQuestion"), null, () => {
                  this.scene.ui.setModeWithoutClear(Mode.SUMMARY, this.getPokemon(), SummaryUiMode.LEARN_MOVE, move, (moveIndex: integer) => {
                    if (moveIndex === 4) {
                      noHandler();
                      return;
                    }
                    this.scene.ui.setMode(messageMode).then(() => {
                      this.scene.ui.showText(i18next.t("battle:countdownPoof"), null, () => {
                        this.scene.ui.showText(i18next.t("battle:learnMoveForgetSuccess", { pokemonName: pokemon.name, moveName: pokemon.moveset[moveIndex].getName() }), null, () => {
                          this.scene.ui.showText(i18next.t("battle:learnMoveAnd"), null, () => {
                            pokemon.setMove(moveIndex, Moves.NONE);
                            this.scene.unshiftPhase(new LearnMovePhase(this.scene, this.partyMemberIndex, this.moveId));
                            this.end();
                          }, null, true);
                        }, null, true);
                      }, null, true);
                    });
                  });
                }, null, true);
              }, noHandler);
            });
          }, null, true);
        }, null, true);
      });
    }
  }
}

export class PokemonHealPhase extends CommonAnimPhase {
  private hpHealed: integer;
  private message: string;
  private showFullHpMessage: boolean;
  private skipAnim: boolean;
  private revive: boolean;
  private healStatus: boolean;
  private preventFullHeal: boolean;

  constructor(scene: BattleScene, battlerIndex: BattlerIndex, hpHealed: integer, message: string, showFullHpMessage: boolean, skipAnim: boolean = false, revive: boolean = false, healStatus: boolean = false, preventFullHeal: boolean = false) {
    super(scene, battlerIndex, undefined, CommonAnim.HEALTH_UP);

    this.hpHealed = hpHealed;
    this.message = message;
    this.showFullHpMessage = showFullHpMessage;
    this.skipAnim = skipAnim;
    this.revive = revive;
    this.healStatus = healStatus;
    this.preventFullHeal = preventFullHeal;
  }

  start() {
    if (!this.skipAnim && (this.revive || this.getPokemon().hp) && this.getPokemon().getHpRatio() < 1) {
      super.start();
    } else {
      this.end();
    }
  }

  end() {
    const pokemon = this.getPokemon();

    if (!pokemon.isOnField() || (!this.revive && !pokemon.isActive())) {
      super.end();
      return;
    }

    const fullHp = pokemon.getHpRatio() >= 1;

    const hasMessage = !!this.message;
    const healOrDamage = (!fullHp || this.hpHealed < 0);
    let lastStatusEffect = StatusEffect.NONE;

    if (healOrDamage) {
      const hpRestoreMultiplier = new Utils.IntegerHolder(1);
      if (!this.revive) {
        this.scene.applyModifiers(HealingBoosterModifier, this.player, hpRestoreMultiplier);
      }
      const healAmount = new Utils.NumberHolder(Math.floor(this.hpHealed * hpRestoreMultiplier.value));
      if (healAmount.value < 0) {
        pokemon.damageAndUpdate(healAmount.value * -1, HitResult.HEAL as DamageResult);
        healAmount.value = 0;
      }
      // Prevent healing to full if specified (in case of healing tokens so Sturdy doesn't cause a softlock)
      if (this.preventFullHeal && pokemon.hp + healAmount.value >= pokemon.getMaxHp()) {
        healAmount.value = (pokemon.getMaxHp() - pokemon.hp) - 1;
      }
      healAmount.value = pokemon.heal(healAmount.value);
      if (healAmount.value) {
        this.scene.damageNumberHandler.add(pokemon, healAmount.value, HitResult.HEAL);
      }
      if (pokemon.isPlayer()) {
        this.scene.validateAchvs(HealAchv, healAmount);
        if (healAmount.value > this.scene.gameData.gameStats.highestHeal) {
          this.scene.gameData.gameStats.highestHeal = healAmount.value;
        }
      }
      if (this.healStatus && !this.revive && pokemon.status) {
        lastStatusEffect = pokemon.status.effect;
        pokemon.resetStatus();
      }
      pokemon.updateInfo().then(() => super.end());
    } else if (this.healStatus && !this.revive && pokemon.status) {
      lastStatusEffect = pokemon.status.effect;
      pokemon.resetStatus();
      pokemon.updateInfo().then(() => super.end());
    } else if (this.showFullHpMessage) {
      this.message = getPokemonMessage(pokemon, "'s\nHP is full!");
    }

    if (this.message) {
      this.scene.queueMessage(this.message);
    }

    if (this.healStatus && lastStatusEffect && !hasMessage) {
      this.scene.queueMessage(getPokemonMessage(pokemon, getStatusEffectHealText(lastStatusEffect)));
    }

    if (!healOrDamage && !lastStatusEffect) {
      super.end();
    }
  }
}

export class AttemptCapturePhase extends PokemonPhase {
  private pokeballType: PokeballType;
  private pokeball: Phaser.GameObjects.Sprite;
  private originalY: number;

  constructor(scene: BattleScene, targetIndex: integer, pokeballType: PokeballType) {
    super(scene, BattlerIndex.ENEMY + targetIndex);

    this.pokeballType = pokeballType;
  }

  start() {
    super.start();

    const pokemon = this.getPokemon() as EnemyPokemon;

    if (!pokemon?.hp) {
      return this.end();
    }

    this.scene.pokeballCounts[this.pokeballType]--;

    this.originalY = pokemon.y;

    const _3m = 3 * pokemon.getMaxHp();
    const _2h = 2 * pokemon.hp;
    const catchRate = pokemon.species.catchRate;
    const pokeballMultiplier = getPokeballCatchMultiplier(this.pokeballType);
    const statusMultiplier = pokemon.status ? getStatusEffectCatchRateMultiplier(pokemon.status.effect) : 1;
    const x = Math.round((((_3m - _2h) * catchRate * pokeballMultiplier) / _3m) * statusMultiplier);
    const y = Math.round(65536 / Math.sqrt(Math.sqrt(255 / x)));
    const fpOffset = pokemon.getFieldPositionOffset();

    const pokeballAtlasKey = getPokeballAtlasKey(this.pokeballType);
    this.pokeball = this.scene.addFieldSprite(16, 80, "pb", pokeballAtlasKey);
    this.pokeball.setOrigin(0.5, 0.625);
    this.scene.field.add(this.pokeball);

    this.scene.playSound("pb_throw");
    this.scene.time.delayedCall(300, () => {
      this.scene.field.moveBelow(this.pokeball as Phaser.GameObjects.GameObject, pokemon);
    });

    this.scene.tweens.add({
      targets: this.pokeball,
      x: { value: 236 + fpOffset[0], ease: "Linear" },
      y: { value: 16 + fpOffset[1], ease: "Cubic.easeOut" },
      duration: 500,
      onComplete: () => {
        this.pokeball.setTexture("pb", `${pokeballAtlasKey}_opening`);
        this.scene.time.delayedCall(17, () => this.pokeball.setTexture("pb", `${pokeballAtlasKey}_open`));
        this.scene.playSound("pb_rel");
        pokemon.tint(getPokeballTintColor(this.pokeballType));

        addPokeballOpenParticles(this.scene, this.pokeball.x, this.pokeball.y, this.pokeballType);

        this.scene.tweens.add({
          targets: pokemon,
          duration: 500,
          ease: "Sine.easeIn",
          scale: 0.25,
          y: 20,
          onComplete: () => {
            this.pokeball.setTexture("pb", `${pokeballAtlasKey}_opening`);
            pokemon.setVisible(false);
            this.scene.playSound("pb_catch");
            this.scene.time.delayedCall(17, () => this.pokeball.setTexture("pb", `${pokeballAtlasKey}`));

            const doShake = () => {
              let shakeCount = 0;
              const pbX = this.pokeball.x;
              const shakeCounter = this.scene.tweens.addCounter({
                from: 0,
                to: 1,
                repeat: 4,
                yoyo: true,
                ease: "Cubic.easeOut",
                duration: 250,
                repeatDelay: 500,
                onUpdate: t => {
                  if (shakeCount && shakeCount < 4) {
                    const value = t.getValue();
                    const directionMultiplier = shakeCount % 2 === 1 ? 1 : -1;
                    this.pokeball.setX(pbX + value * 4 * directionMultiplier);
                    this.pokeball.setAngle(value * 27.5 * directionMultiplier);
                  }
                },
                onRepeat: () => {
                  if (!pokemon.species.isObtainable()) {
                    shakeCounter.stop();
                    this.failCatch(shakeCount);
                  } else if (shakeCount++ < 3) {
                    if (pokeballMultiplier === -1 || pokemon.randSeedInt(65536) < y) {
                      this.scene.playSound("pb_move");
                    } else {
                      shakeCounter.stop();
                      this.failCatch(shakeCount);
                    }
                  } else {
                    this.scene.playSound("pb_lock");
                    addPokeballCaptureStars(this.scene, this.pokeball);

                    const pbTint = this.scene.add.sprite(this.pokeball.x, this.pokeball.y, "pb", "pb");
                    pbTint.setOrigin(this.pokeball.originX, this.pokeball.originY);
                    pbTint.setTintFill(0);
                    pbTint.setAlpha(0);
                    this.scene.field.add(pbTint);
                    this.scene.tweens.add({
                      targets: pbTint,
                      alpha: 0.375,
                      duration: 200,
                      easing: "Sine.easeOut",
                      onComplete: () => {
                        this.scene.tweens.add({
                          targets: pbTint,
                          alpha: 0,
                          duration: 200,
                          easing: "Sine.easeIn",
                          onComplete: () => pbTint.destroy()
                        });
                      }
                    });
                  }
                },
                onComplete: () => this.catch()
              });
            };

            this.scene.time.delayedCall(250, () => doPokeballBounceAnim(this.scene, this.pokeball, 16, 72, 350, doShake));
          }
        });
      }
    });
  }

  failCatch(shakeCount: integer) {
    const pokemon = this.getPokemon();

    this.scene.playSound("pb_rel");
    pokemon.setY(this.originalY);
    if (pokemon.status?.effect !== StatusEffect.SLEEP) {
      pokemon.cry(pokemon.getHpRatio() > 0.25 ? undefined : { rate: 0.85 });
    }
    pokemon.tint(getPokeballTintColor(this.pokeballType));
    pokemon.setVisible(true);
    pokemon.untint(250, "Sine.easeOut");

    const pokeballAtlasKey = getPokeballAtlasKey(this.pokeballType);
    this.pokeball.setTexture("pb", `${pokeballAtlasKey}_opening`);
    this.scene.time.delayedCall(17, () => this.pokeball.setTexture("pb", `${pokeballAtlasKey}_open`));

    this.scene.tweens.add({
      targets: pokemon,
      duration: 250,
      ease: "Sine.easeOut",
      scale: 1
    });

    this.scene.currentBattle.lastUsedPokeball = this.pokeballType;
    this.removePb();
    this.end();
  }

  catch() {
    const pokemon = this.getPokemon() as EnemyPokemon;
    this.scene.unshiftPhase(new VictoryPhase(this.scene, this.battlerIndex));

    const speciesForm = !pokemon.fusionSpecies ? pokemon.getSpeciesForm() : pokemon.getFusionSpeciesForm();

    if (speciesForm.abilityHidden && (pokemon.fusionSpecies ? pokemon.fusionAbilityIndex : pokemon.abilityIndex) === speciesForm.getAbilityCount() - 1) {
      this.scene.validateAchv(achvs.HIDDEN_ABILITY);
    }

    if (pokemon.species.subLegendary) {
      this.scene.validateAchv(achvs.CATCH_SUB_LEGENDARY);
    }

    if (pokemon.species.legendary) {
      this.scene.validateAchv(achvs.CATCH_LEGENDARY);
    }

    if (pokemon.species.mythical) {
      this.scene.validateAchv(achvs.CATCH_MYTHICAL);
    }

    this.scene.pokemonInfoContainer.show(pokemon, true);

    this.scene.gameData.updateSpeciesDexIvs(pokemon.species.getRootSpeciesId(true), pokemon.ivs);

    this.scene.ui.showText(i18next.t("battle:pokemonCaught", { pokemonName: pokemon.name }), null, () => {
      const end = () => {
        this.scene.pokemonInfoContainer.hide();
        this.removePb();
        this.end();
      };
      const removePokemon = () => {
        this.scene.addFaintedEnemyScore(pokemon);
        this.scene.getPlayerField().filter(p => p.isActive(true)).forEach(playerPokemon => playerPokemon.removeTagsBySourceId(pokemon.id));
        pokemon.hp = 0;
        pokemon.trySetStatus(StatusEffect.FAINT);
        this.scene.clearEnemyHeldItemModifiers();
        this.scene.field.remove(pokemon, true);
      };
      const addToParty = () => {
        const newPokemon = pokemon.addToParty(this.pokeballType);
        const modifiers = this.scene.findModifiers(m => m instanceof PokemonHeldItemModifier, false);
        if (this.scene.getParty().filter(p => p.isShiny()).length === 6) {
          this.scene.validateAchv(achvs.SHINY_PARTY);
        }
        Promise.all(modifiers.map(m => this.scene.addModifier(m, true))).then(() => {
          this.scene.updateModifiers(true);
          removePokemon();
          if (newPokemon) {
            newPokemon.loadAssets().then(end);
          } else {
            end();
          }
        });
      };
      Promise.all([ pokemon.hideInfo(), this.scene.gameData.setPokemonCaught(pokemon) ]).then(() => {
        if (this.scene.getParty().length === 6) {
          const promptRelease = () => {
            this.scene.ui.showText(i18next.t("battle:partyFull", { pokemonName: pokemon.name }), null, () => {
              this.scene.pokemonInfoContainer.makeRoomForConfirmUi();
              this.scene.ui.setMode(Mode.CONFIRM, () => {
                this.scene.ui.setMode(Mode.PARTY, PartyUiMode.RELEASE, this.fieldIndex, (slotIndex: integer, _option: PartyOption) => {
                  this.scene.ui.setMode(Mode.MESSAGE).then(() => {
                    if (slotIndex < 6) {
                      addToParty();
                    } else {
                      promptRelease();
                    }
                  });
                });
              }, () => {
                this.scene.ui.setMode(Mode.MESSAGE).then(() => {
                  removePokemon();
                  end();
                });
              });
            });
          };
          promptRelease();
        } else {
          addToParty();
        }
      });
    }, 0, true);
  }

  removePb() {
    this.scene.tweens.add({
      targets: this.pokeball,
      duration: 250,
      delay: 250,
      ease: "Sine.easeIn",
      alpha: 0,
      onComplete: () => this.pokeball.destroy()
    });
  }
}

export class AttemptRunPhase extends PokemonPhase {
  constructor(scene: BattleScene, fieldIndex: integer) {
    super(scene, fieldIndex);
  }

  start() {
    super.start();

    const playerPokemon = this.getPokemon();
    const enemyField = this.scene.getEnemyField();

    const enemySpeed = enemyField.reduce((total: integer, enemyPokemon: Pokemon) => total + enemyPokemon.getStat(Stat.SPD), 0) / enemyField.length;

    const escapeChance = new Utils.IntegerHolder((((playerPokemon.getStat(Stat.SPD) * 128) / enemySpeed) + (30 * this.scene.currentBattle.escapeAttempts++)) % 256);
    applyAbAttrs(RunSuccessAbAttr, playerPokemon, null, escapeChance);

    if (playerPokemon.randSeedInt(256) < escapeChance.value) {
      this.scene.playSound("flee");
      this.scene.queueMessage(i18next.t("battle:runAwaySuccess"), null, true, 500);

      this.scene.tweens.add({
        targets: [ this.scene.arenaEnemy, enemyField ].flat(),
        alpha: 0,
        duration: 250,
        ease: "Sine.easeIn",
        onComplete: () => enemyField.forEach(enemyPokemon => enemyPokemon.destroy())
      });

      this.scene.clearEnemyHeldItemModifiers();

      enemyField.forEach(enemyPokemon => {
        enemyPokemon.hideInfo().then(() => enemyPokemon.destroy());
        enemyPokemon.hp = 0;
        enemyPokemon.trySetStatus(StatusEffect.FAINT);
      });

      this.scene.pushPhase(new BattleEndPhase(this.scene));
      this.scene.pushPhase(new NewBattlePhase(this.scene));
    } else {
      this.scene.queueMessage(i18next.t("battle:runAwayCannotEscape"), null, true, 500);
    }

    this.end();
  }
}

export class SelectModifierPhase extends BattlePhase {
  private rerollCount: integer;
  private modifierTiers: ModifierTier[];

  constructor(scene: BattleScene, rerollCount: integer = 0, modifierTiers?: ModifierTier[]) {
    super(scene);

    this.rerollCount = rerollCount;
    this.modifierTiers = modifierTiers;
  }

  start() {
    super.start();

    if (!this.rerollCount) {
      this.updateSeed();
    } else {
      this.scene.reroll = false;
    }

    const party = this.scene.getParty();
    regenerateModifierPoolThresholds(party, this.getPoolType(), this.rerollCount);
    const modifierCount = new Utils.IntegerHolder(3);
    if (this.isPlayer()) {
      this.scene.applyModifiers(ExtraModifierModifier, true, modifierCount);
    }
    const typeOptions: ModifierTypeOption[] = this.getModifierTypeOptions(modifierCount.value);

    const modifierSelectCallback = (rowCursor: integer, cursor: integer) => {
      if (rowCursor < 0 || cursor < 0) {
        this.scene.ui.showText(i18next.t("battle:skipItemQuestion"), null, () => {
          this.scene.ui.setOverlayMode(Mode.CONFIRM, () => {
            this.scene.ui.revertMode();
            this.scene.ui.setMode(Mode.MESSAGE);
            super.end();
          }, () => this.scene.ui.setMode(Mode.MODIFIER_SELECT, this.isPlayer(), typeOptions, modifierSelectCallback, this.getRerollCost(typeOptions, this.scene.lockModifierTiers)));
        });
        return false;
      }
      let modifierType: ModifierType;
      let cost: integer;
      switch (rowCursor) {
      case 0:
        switch (cursor) {
        case 0:
          const rerollCost = this.getRerollCost(typeOptions, this.scene.lockModifierTiers);
          if (this.scene.money < rerollCost) {
            this.scene.ui.playError();
            return false;
          } else {
            this.scene.reroll = true;
            this.scene.unshiftPhase(new SelectModifierPhase(this.scene, this.rerollCount + 1, typeOptions.map(o => o.type.tier)));
            this.scene.ui.clearText();
            this.scene.ui.setMode(Mode.MESSAGE).then(() => super.end());
            this.scene.money -= rerollCost;
            this.scene.updateMoneyText();
            this.scene.animateMoneyChanged(false);
            this.scene.playSound("buy");
          }
          break;
        case 1:
          this.scene.ui.setModeWithoutClear(Mode.PARTY, PartyUiMode.MODIFIER_TRANSFER, -1, (fromSlotIndex: integer, itemIndex: integer, itemQuantity: integer, toSlotIndex: integer) => {
            if (toSlotIndex !== undefined && fromSlotIndex < 6 && toSlotIndex < 6 && fromSlotIndex !== toSlotIndex && itemIndex > -1) {
              const itemModifiers = this.scene.findModifiers(m => m instanceof PokemonHeldItemModifier
                      && (m as PokemonHeldItemModifier).getTransferrable(true) && (m as PokemonHeldItemModifier).pokemonId === party[fromSlotIndex].id) as PokemonHeldItemModifier[];
              const itemModifier = itemModifiers[itemIndex];
              this.scene.tryTransferHeldItemModifier(itemModifier, party[toSlotIndex], true, itemQuantity);
            } else {
              this.scene.ui.setMode(Mode.MODIFIER_SELECT, this.isPlayer(), typeOptions, modifierSelectCallback, this.getRerollCost(typeOptions, this.scene.lockModifierTiers));
            }
          }, PartyUiHandler.FilterItemMaxStacks);
          break;
        case 2:
          this.scene.ui.setModeWithoutClear(Mode.PARTY, PartyUiMode.CHECK, -1, () => {
            this.scene.ui.setMode(Mode.MODIFIER_SELECT, this.isPlayer(), typeOptions, modifierSelectCallback, this.getRerollCost(typeOptions, this.scene.lockModifierTiers));
          });
          break;
        case 3:
          this.scene.lockModifierTiers = !this.scene.lockModifierTiers;
          const uiHandler = this.scene.ui.getHandler() as ModifierSelectUiHandler;
          uiHandler.setRerollCost(this.getRerollCost(typeOptions, this.scene.lockModifierTiers));
          uiHandler.updateLockRaritiesText();
          uiHandler.updateRerollCostText();
          return false;
        }
        return true;
      case 1:
        modifierType = typeOptions[cursor].type;
        break;
      default:
        const shopOptions = getPlayerShopModifierTypeOptionsForWave(this.scene.currentBattle.waveIndex, this.scene.getWaveMoneyAmount(1));
        const shopOption = shopOptions[rowCursor > 2 || shopOptions.length <= SHOP_OPTIONS_ROW_LIMIT ? cursor : cursor + SHOP_OPTIONS_ROW_LIMIT];
        modifierType = shopOption.type;
        cost = shopOption.cost;
        break;
      }

      if (cost && this.scene.money < cost) {
        this.scene.ui.playError();
        return false;
      }

      const applyModifier = (modifier: Modifier, playSound: boolean = false) => {
        const result = this.scene.addModifier(modifier, false, playSound);
        if (cost) {
          result.then(success => {
            if (success) {
              this.scene.money -= cost;
              this.scene.updateMoneyText();
              this.scene.animateMoneyChanged(false);
              this.scene.playSound("buy");
              (this.scene.ui.getHandler() as ModifierSelectUiHandler).updateCostText();
            } else {
              this.scene.ui.playError();
            }
          });
        } else {
          const doEnd = () => {
            this.scene.ui.clearText();
            this.scene.ui.setMode(Mode.MESSAGE);
            super.end();
          };
          if (result instanceof Promise) {
            result.then(() => doEnd());
          } else {
            doEnd();
          }
        }
      };

      if (modifierType instanceof PokemonModifierType) {
        if (modifierType instanceof FusePokemonModifierType) {
          this.scene.ui.setModeWithoutClear(Mode.PARTY, PartyUiMode.SPLICE, -1, (fromSlotIndex: integer, spliceSlotIndex: integer) => {
            if (spliceSlotIndex !== undefined && fromSlotIndex < 6 && spliceSlotIndex < 6 && fromSlotIndex !== spliceSlotIndex) {
              this.scene.ui.setMode(Mode.MODIFIER_SELECT, this.isPlayer()).then(() => {
                const modifier = modifierType.newModifier(party[fromSlotIndex], party[spliceSlotIndex]);
                applyModifier(modifier, true);
              });
            } else {
              this.scene.ui.setMode(Mode.MODIFIER_SELECT, this.isPlayer(), typeOptions, modifierSelectCallback, this.getRerollCost(typeOptions, this.scene.lockModifierTiers));
            }
          }, modifierType.selectFilter);
        } else {
          const pokemonModifierType = modifierType as PokemonModifierType;
          const isMoveModifier = modifierType instanceof PokemonMoveModifierType;
          const isTmModifier = modifierType instanceof TmModifierType;
          const isRememberMoveModifier = modifierType instanceof RememberMoveModifierType;
          const isPpRestoreModifier = (modifierType instanceof PokemonPpRestoreModifierType || modifierType instanceof PokemonPpUpModifierType);
          const partyUiMode = isMoveModifier ? PartyUiMode.MOVE_MODIFIER
            : isTmModifier ? PartyUiMode.TM_MODIFIER
              : isRememberMoveModifier ? PartyUiMode.REMEMBER_MOVE_MODIFIER
                : PartyUiMode.MODIFIER;
          const tmMoveId = isTmModifier
            ? (modifierType as TmModifierType).moveId
            : undefined;
          this.scene.ui.setModeWithoutClear(Mode.PARTY, partyUiMode, -1, (slotIndex: integer, option: PartyOption) => {
            if (slotIndex < 6) {
              this.scene.ui.setMode(Mode.MODIFIER_SELECT, this.isPlayer()).then(() => {
                const modifier = !isMoveModifier
                  ? !isRememberMoveModifier
                    ? modifierType.newModifier(party[slotIndex])
                    : modifierType.newModifier(party[slotIndex], option as integer)
                  : modifierType.newModifier(party[slotIndex], option - PartyOption.MOVE_1);
                applyModifier(modifier, true);
              });
            } else {
              this.scene.ui.setMode(Mode.MODIFIER_SELECT, this.isPlayer(), typeOptions, modifierSelectCallback, this.getRerollCost(typeOptions, this.scene.lockModifierTiers));
            }
          }, pokemonModifierType.selectFilter, modifierType instanceof PokemonMoveModifierType ? (modifierType as PokemonMoveModifierType).moveSelectFilter : undefined, tmMoveId, isPpRestoreModifier);
        }
      } else {
        applyModifier(modifierType.newModifier());
      }

      return !cost;
    };
    this.scene.ui.setMode(Mode.MODIFIER_SELECT, this.isPlayer(), typeOptions, modifierSelectCallback, this.getRerollCost(typeOptions, this.scene.lockModifierTiers));
  }

  updateSeed(): void {
    this.scene.resetSeed();
  }

  isPlayer(): boolean {
    return true;
  }

  getRerollCost(typeOptions: ModifierTypeOption[], lockRarities: boolean): integer {
    let baseValue = 0;
    if (lockRarities) {
      const tierValues = [ 50, 125, 300, 750, 2000 ];
      for (const opt of typeOptions) {
        baseValue += tierValues[opt.type.tier];
      }
    } else {
      baseValue = 250;
    }
    return Math.min(Math.ceil(this.scene.currentBattle.waveIndex / 10) * baseValue * Math.pow(2, this.rerollCount), Number.MAX_SAFE_INTEGER);
  }

  getPoolType(): ModifierPoolType {
    return ModifierPoolType.PLAYER;
  }

  getModifierTypeOptions(modifierCount: integer): ModifierTypeOption[] {
    return getPlayerModifierTypeOptions(modifierCount, this.scene.getParty(), this.scene.lockModifierTiers ? this.modifierTiers : undefined);
  }

  addModifier(modifier: Modifier): Promise<boolean> {
    return this.scene.addModifier(modifier, false, true);
  }
}

export class EggLapsePhase extends Phase {
  constructor(scene: BattleScene) {
    super(scene);
  }

  start() {
    super.start();

    const eggsToHatch: Egg[] = this.scene.gameData.eggs.filter((egg: Egg) => {
      return Overrides.IMMEDIATE_HATCH_EGGS_OVERRIDE ? true : --egg.hatchWaves < 1;
    });

    let eggCount: integer = eggsToHatch.length;

    if (eggCount) {
      this.scene.queueMessage(i18next.t("battle:eggHatching"));

      for (const egg of eggsToHatch) {
        this.scene.unshiftPhase(new EggHatchPhase(this.scene, egg, eggCount));
        if (eggCount > 0) {
          eggCount--;
        }
      }

    }
    this.end();
  }
}

export class AddEnemyBuffModifierPhase extends Phase {
  constructor(scene: BattleScene) {
    super(scene);
  }

  start() {
    super.start();

    const waveIndex = this.scene.currentBattle.waveIndex;
    const tier = !(waveIndex % 1000) ? ModifierTier.ULTRA : !(waveIndex % 250) ? ModifierTier.GREAT : ModifierTier.COMMON;

    regenerateModifierPoolThresholds(this.scene.getEnemyParty(), ModifierPoolType.ENEMY_BUFF);

    const count = Math.ceil(waveIndex / 250);
    for (let i = 0; i < count; i++) {
      this.scene.addEnemyModifier(getEnemyBuffModifierForWave(tier, this.scene.findModifiers(m => m instanceof EnemyPersistentModifier, false), this.scene), true, true);
    }
    this.scene.updateModifiers(false, true).then(() => this.end());
  }
}

/**
 * Cures the party of all non-volatile status conditions, shows a message
 * @param {BattleScene} scene The current scene
 * @param {Pokemon} user The user of the move that cures the party
 * @param {string} message The message that should be displayed
 * @param {Abilities} abilityCondition Pokemon with this ability will not be affected ie. Soundproof
 */
export class PartyStatusCurePhase extends BattlePhase {
  private user: Pokemon;
  private message: string;
  private abilityCondition: Abilities;

  constructor(scene: BattleScene, user: Pokemon, message: string, abilityCondition: Abilities) {
    super(scene);

    this.user = user;
    this.message = message;
    this.abilityCondition = abilityCondition;
  }

  start() {
    super.start();
    for (const pokemon of this.scene.getParty()) {
      if (!pokemon.isOnField() || pokemon === this.user) {
        pokemon.resetStatus(false);
        pokemon.updateInfo(true);
      } else {
        if (!pokemon.hasAbility(this.abilityCondition)) {
          pokemon.resetStatus();
          pokemon.updateInfo(true);
        } else {
          // Manually show ability bar, since we're not hooked into the targeting system
          pokemon.scene.unshiftPhase(new ShowAbilityPhase(pokemon.scene, pokemon.id, pokemon.getPassiveAbility()?.id === this.abilityCondition));
        }
      }
    }
    if (this.message) {
      this.scene.queueMessage(this.message);
    }
    this.end();
  }
}

export class PartyHealPhase extends BattlePhase {
  private resumeBgm: boolean;

  constructor(scene: BattleScene, resumeBgm: boolean) {
    super(scene);

    this.resumeBgm = resumeBgm;
  }

  start() {
    super.start();

    const bgmPlaying = this.scene.isBgmPlaying();
    if (bgmPlaying) {
      this.scene.fadeOutBgm(1000, false);
    }
    this.scene.ui.fadeOut(1000).then(() => {
      for (const pokemon of this.scene.getParty()) {
        pokemon.hp = pokemon.getMaxHp();
        pokemon.resetStatus();
        for (const move of pokemon.moveset) {
          move.ppUsed = 0;
        }
        pokemon.updateInfo(true);
      }
      const healSong = this.scene.playSoundWithoutBgm("heal");
      this.scene.time.delayedCall(Utils.fixedInt(healSong.totalDuration * 1000), () => {
        healSong.destroy();
        if (this.resumeBgm && bgmPlaying) {
          this.scene.playBgm();
        }
        this.scene.ui.fadeIn(500).then(() => this.end());
      });
    });
  }
}

export class ShinySparklePhase extends PokemonPhase {
  constructor(scene: BattleScene, battlerIndex: BattlerIndex) {
    super(scene, battlerIndex);
  }

  start() {
    super.start();

    this.getPokemon().sparkle();
    this.scene.time.delayedCall(1000, () => this.end());
  }
}

export class ScanIvsPhase extends PokemonPhase {
  private shownIvs: integer;

  constructor(scene: BattleScene, battlerIndex: BattlerIndex, shownIvs: integer) {
    super(scene, battlerIndex);

    this.shownIvs = shownIvs;
  }

  start() {
    super.start();

    if (!this.shownIvs) {
      return this.end();
    }

    const pokemon = this.getPokemon();

    this.scene.ui.showText(i18next.t("battle:ivScannerUseQuestion", { pokemonName: pokemon.name }), null, () => {
      this.scene.ui.setMode(Mode.CONFIRM, () => {
        this.scene.ui.setMode(Mode.MESSAGE);
        this.scene.ui.clearText();
        new CommonBattleAnim(CommonAnim.LOCK_ON, pokemon, pokemon).play(this.scene, () => {
          this.scene.ui.getMessageHandler().promptIvs(pokemon.id, pokemon.ivs, this.shownIvs).then(() => this.end());
        });
      }, () => {
        this.scene.ui.setMode(Mode.MESSAGE);
        this.scene.ui.clearText();
        this.end();
      });
    });
  }
}

export class TrainerMessageTestPhase extends BattlePhase {
  private trainerTypes: TrainerType[];

  constructor(scene: BattleScene, ...trainerTypes: TrainerType[]) {
    super(scene);

    this.trainerTypes = trainerTypes;
  }

  start() {
    super.start();

    const testMessages: string[] = [];

    for (const t of Object.keys(trainerConfigs)) {
      const type = parseInt(t);
      if (this.trainerTypes.length && !this.trainerTypes.find(tt => tt === type as TrainerType)) {
        continue;
      }
      const config = trainerConfigs[type];
      [ config.encounterMessages, config.femaleEncounterMessages, config.victoryMessages, config.femaleVictoryMessages, config.defeatMessages, config.femaleDefeatMessages ]
        .map(messages => {
          if (messages?.length) {
            testMessages.push(...messages);
          }
        });
    }

    for (const message of testMessages) {
      this.scene.pushPhase(new TestMessagePhase(this.scene, message));
    }

    this.end();
  }
}

export class TestMessagePhase extends MessagePhase {
  constructor(scene: BattleScene, message: string) {
    super(scene, message, null, true);
  }
}<|MERGE_RESOLUTION|>--- conflicted
+++ resolved
@@ -36,12 +36,7 @@
 import { Egg } from "./data/egg";
 import { vouchers } from "./system/voucher";
 import { loggedInUser, updateUserInfo } from "./account";
-<<<<<<< HEAD
 import { SessionSaveData, saveRunHistory } from "./system/game-data";
-import { PlayerGender } from "./data/enums/player-gender";
-=======
-import { SessionSaveData } from "./system/game-data";
->>>>>>> 766b9132
 import { addPokeballCaptureStars, addPokeballOpenParticles } from "./field/anims";
 import { SpeciesFormChangeActiveTrigger, SpeciesFormChangeManualTrigger, SpeciesFormChangeMoveLearnedTrigger, SpeciesFormChangePostMoveTrigger, SpeciesFormChangePreMoveTrigger } from "./data/pokemon-forms";
 import { battleSpecDialogue, getCharVariantFromDialogue, miscDialogue } from "./data/dialogue";
@@ -58,12 +53,9 @@
 import * as Overrides from "./overrides";
 import { TextStyle, addTextObject } from "./ui/text";
 import { Type } from "./data/type";
-<<<<<<< HEAD
 import { BerryUsedEvent, EncounterPhaseEvent, MoveUsedEvent, TurnEndEvent, TurnInitEvent } from "./battle-scene-events";
 import { ExpNotification } from "./enums/exp-notification";
 import { MoveUsedEvent, TurnEndEvent, TurnInitEvent } from "./battle-scene-events";
-import { runCount } from "./ui/run-history-ui-handler";
-=======
 import { BerryUsedEvent, EncounterPhaseEvent, MoveUsedEvent, TurnEndEvent, TurnInitEvent } from "./events/battle-scene";
 import { Abilities } from "#enums/abilities";
 import { ArenaTagType } from "#enums/arena-tag-type";
@@ -76,7 +68,6 @@
 import { PlayerGender } from "#enums/player-gender";
 import { Species } from "#enums/species";
 import { TrainerType } from "#enums/trainer-type";
->>>>>>> 766b9132
 
 
 export class LoginPhase extends Phase {
