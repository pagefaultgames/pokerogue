import BattleScene, { bypassLogin } from "./battle-scene";
import { default as Pokemon, PlayerPokemon, EnemyPokemon, PokemonMove, MoveResult, DamageResult, FieldPosition, HitResult, TurnMove } from "./field/pokemon";
import * as Utils from "./utils";
import { allMoves, applyMoveAttrs, BypassSleepAttr, ChargeAttr, applyFilteredMoveAttrs, HitsTagAttr, MissEffectAttr, MoveAttr, MoveEffectAttr, MoveFlags, MultiHitAttr, OverrideMoveEffectAttr, MoveTarget, getMoveTargets, MoveTargetSet, MoveEffectTrigger, CopyMoveAttr, AttackMove, SelfStatusMove, PreMoveMessageAttr, HealStatusEffectAttr, NoEffectAttr, BypassRedirectAttr, FixedDamageAttr, PostVictoryStatChangeAttr, ForceSwitchOutAttr, VariableTargetAttr, IncrementMovePriorityAttr } from "./data/move";
import { Mode } from "./ui/ui";
import { Command } from "./ui/command-ui-handler";
import { Stat } from "./data/pokemon-stat";
<<<<<<< HEAD
import { BerryModifier, ContactHeldItemTransferChanceModifier, EnemyAttackStatusEffectChanceModifier, EnemyPersistentModifier, EnemyStatusEffectHealChanceModifier, EnemyTurnHealModifier, ExpBalanceModifier, ExpBoosterModifier, ExpShareModifier, ExtraModifierModifier, FlinchChanceModifier, HealingBoosterModifier, HitHealModifier, LapsingPersistentModifier, MapModifier, Modifier, MultipleParticipantExpBonusModifier, PersistentModifier, PokemonExpBoosterModifier, PokemonHeldItemModifier, PokemonInstantReviveModifier, SwitchEffectTransferModifier, TurnHealModifier, TurnHeldItemTransferModifier, MoneyMultiplierModifier, MoneyInterestModifier, IvScannerModifier, LapsingPokemonHeldItemModifier, PokemonMultiHitModifier, overrideModifiers, overrideHeldItems, BypassSpeedChanceModifier, TurnStatusEffectModifier } from "./modifier/modifier";
=======
import { BerryModifier, ContactHeldItemTransferChanceModifier, EnemyAttackStatusEffectChanceModifier, EnemyPersistentModifier, EnemyStatusEffectHealChanceModifier, EnemyTurnHealModifier, ExpBalanceModifier, ExpBoosterModifier, ExpShareModifier, ExtraModifierModifier, FlinchChanceModifier, HealingBoosterModifier, HitHealModifier, LapsingPersistentModifier, MapModifier, Modifier, MultipleParticipantExpBonusModifier, PersistentModifier, PokemonExpBoosterModifier, PokemonHeldItemModifier, PokemonInstantReviveModifier, SwitchEffectTransferModifier, TurnHealModifier, TurnHeldItemTransferModifier, MoneyMultiplierModifier, MoneyInterestModifier, IvScannerModifier, LapsingPokemonHeldItemModifier, PokemonMultiHitModifier, overrideModifiers, overrideHeldItems, BypassSpeedChanceModifier, TurnStatusEffectModifier, PokemonResetNegativeStatStageModifier } from "./modifier/modifier";
>>>>>>> 07b65631
import PartyUiHandler, { PartyOption, PartyUiMode } from "./ui/party-ui-handler";
import { doPokeballBounceAnim, getPokeballAtlasKey, getPokeballCatchMultiplier, getPokeballTintColor, PokeballType } from "./data/pokeball";
import { CommonAnim, CommonBattleAnim, MoveAnim, initMoveAnim, loadMoveAnimAssets } from "./data/battle-anims";
import { StatusEffect, getStatusEffectActivationText, getStatusEffectCatchRateMultiplier, getStatusEffectHealText, getStatusEffectObtainText, getStatusEffectOverlapText } from "./data/status-effect";
import { SummaryUiMode } from "./ui/summary-ui-handler";
import EvolutionSceneHandler from "./ui/evolution-scene-handler";
import { EvolutionPhase } from "./evolution-phase";
import { Phase } from "./phase";
import { BattleStat, getBattleStatLevelChangeDescription, getBattleStatName } from "./data/battle-stat";
import { biomeLinks, getBiomeName } from "./data/biomes";
import { ModifierTier } from "./modifier/modifier-tier";
import { FusePokemonModifierType, ModifierPoolType, ModifierType, ModifierTypeFunc, ModifierTypeOption, PokemonModifierType, PokemonMoveModifierType, PokemonPpRestoreModifierType, PokemonPpUpModifierType, RememberMoveModifierType, TmModifierType, getDailyRunStarterModifiers, getEnemyBuffModifierForWave, getModifierType, getPlayerModifierTypeOptions, getPlayerShopModifierTypeOptionsForWave, modifierTypes, regenerateModifierPoolThresholds } from "./modifier/modifier-type";
import SoundFade from "phaser3-rex-plugins/plugins/soundfade";
import { BattlerTagLapseType, CenterOfAttentionTag, EncoreTag, ProtectedTag, SemiInvulnerableTag, TrappedTag } from "./data/battler-tags";
import { getPokemonMessage, getPokemonNameWithAffix } from "./messages";
import { Starter } from "./ui/starter-select-ui-handler";
import { Gender } from "./data/gender";
import { Weather, WeatherType, getRandomWeatherType, getTerrainBlockMessage, getWeatherDamageMessage, getWeatherLapseMessage } from "./data/weather";
import { ArenaTagSide, ArenaTrapTag, MistTag, TrickRoomTag } from "./data/arena-tag";
import { CheckTrappedAbAttr, PostAttackAbAttr, PostBattleAbAttr, PostDefendAbAttr, PostSummonAbAttr, PostTurnAbAttr, PostWeatherLapseAbAttr, PreSwitchOutAbAttr, PreWeatherDamageAbAttr, ProtectStatAbAttr, RedirectMoveAbAttr, BlockRedirectAbAttr, RunSuccessAbAttr, StatChangeMultiplierAbAttr, SuppressWeatherEffectAbAttr, SyncEncounterNatureAbAttr, applyAbAttrs, applyCheckTrappedAbAttrs, applyPostAttackAbAttrs, applyPostBattleAbAttrs, applyPostDefendAbAttrs, applyPostSummonAbAttrs, applyPostTurnAbAttrs, applyPostWeatherLapseAbAttrs, applyPreStatChangeAbAttrs, applyPreSwitchOutAbAttrs, applyPreWeatherEffectAbAttrs, IncrementMovePriorityAbAttr, applyPostVictoryAbAttrs, PostVictoryAbAttr, BlockNonDirectDamageAbAttr as BlockNonDirectDamageAbAttr, applyPostKnockOutAbAttrs, PostKnockOutAbAttr, PostBiomeChangeAbAttr, applyPostFaintAbAttrs, PostFaintAbAttr, IncreasePpAbAttr, PostStatChangeAbAttr, applyPostStatChangeAbAttrs, AlwaysHitAbAttr, PreventBerryUseAbAttr, StatChangeCopyAbAttr, PokemonTypeChangeAbAttr, applyPreAttackAbAttrs, applyPostMoveUsedAbAttrs, PostMoveUsedAbAttr, MaxMultiHitAbAttr, HealFromBerryUseAbAttr, IgnoreMoveEffectsAbAttr, BlockStatusDamageAbAttr, BypassSpeedChanceAbAttr, AddSecondStrikeAbAttr } from "./data/ability";
import { Unlockables, getUnlockableName } from "./system/unlockables";
import { getBiomeKey } from "./field/arena";
import { BattleType, BattlerIndex, TurnCommand } from "./battle";
import { ChallengeAchv, HealAchv, LevelAchv, achvs } from "./system/achv";
import { TrainerSlot, trainerConfigs } from "./data/trainer-config";
import { EggHatchPhase } from "./egg-hatch-phase";
import { Egg } from "./data/egg";
import { vouchers } from "./system/voucher";
import { clientSessionId, loggedInUser, updateUserInfo } from "./account";
import { SessionSaveData } from "./system/game-data";
import { addPokeballCaptureStars, addPokeballOpenParticles } from "./field/anims";
import { SpeciesFormChangeActiveTrigger, SpeciesFormChangeManualTrigger, SpeciesFormChangeMoveLearnedTrigger, SpeciesFormChangePostMoveTrigger, SpeciesFormChangePreMoveTrigger } from "./data/pokemon-forms";
import { battleSpecDialogue, getCharVariantFromDialogue, miscDialogue } from "./data/dialogue";
import ModifierSelectUiHandler, { SHOP_OPTIONS_ROW_LIMIT } from "./ui/modifier-select-ui-handler";
import { SettingKeys } from "./system/settings/settings";
import { Tutorial, handleTutorial } from "./tutorial";
import { TerrainType } from "./data/terrain";
import { OptionSelectConfig, OptionSelectItem } from "./ui/abstact-option-select-ui-handler";
import { SaveSlotUiMode } from "./ui/save-slot-select-ui-handler";
import { fetchDailyRunSeed, getDailyRunStarters } from "./data/daily-run";
import { GameMode, GameModes, getGameMode } from "./game-mode";
import PokemonSpecies, { getPokemonSpecies, speciesStarters } from "./data/pokemon-species";
import i18next from "./plugins/i18n";
import Overrides from "#app/overrides";
import { TextStyle, addTextObject } from "./ui/text";
import { Type } from "./data/type";
import { BerryUsedEvent, EncounterPhaseEvent, MoveUsedEvent, TurnEndEvent, TurnInitEvent } from "./events/battle-scene";
import { Abilities } from "#enums/abilities";
import { ArenaTagType } from "#enums/arena-tag-type";
import { BattleSpec } from "#enums/battle-spec";
import { BattleStyle } from "#enums/battle-style";
import { BattlerTagType } from "#enums/battler-tag-type";
import { Biome } from "#enums/biome";
import { ExpNotification } from "#enums/exp-notification";
import { Moves } from "#enums/moves";
import { PlayerGender } from "#enums/player-gender";
import { Species } from "#enums/species";
import { TrainerType } from "#enums/trainer-type";
import { applyChallenges, ChallengeType } from "./data/challenge";

const { t } = i18next;

export class LoginPhase extends Phase {
  private showText: boolean;

  constructor(scene: BattleScene, showText?: boolean) {
    super(scene);

    this.showText = showText === undefined || !!showText;
  }

  start(): void {
    super.start();

    const hasSession = !!Utils.getCookie(Utils.sessionIdKey);

    this.scene.ui.setMode(Mode.LOADING, { buttonActions: [] });
    Utils.executeIf(bypassLogin || hasSession, updateUserInfo).then(response => {
      const success = response ? response[0] : false;
      const statusCode = response ? response[1] : null;
      if (!success) {
        if (!statusCode || statusCode === 400) {
          if (this.showText) {
            this.scene.ui.showText(i18next.t("menu:logInOrCreateAccount"));
          }

          this.scene.playSound("menu_open");

          const loadData = () => {
            updateUserInfo().then(success => {
              if (!success[0]) {
                Utils.removeCookie(Utils.sessionIdKey);
                this.scene.reset(true, true);
                return;
              }
              this.scene.gameData.loadSystem().then(() => this.end());
            });
          };

          this.scene.ui.setMode(Mode.LOGIN_FORM, {
            buttonActions: [
              () => {
                this.scene.ui.playSelect();
                loadData();
              }, () => {
                this.scene.playSound("menu_open");
                this.scene.ui.setMode(Mode.REGISTRATION_FORM, {
                  buttonActions: [
                    () => {
                      this.scene.ui.playSelect();
                      updateUserInfo().then(success => {
                        if (!success[0]) {
                          Utils.removeCookie(Utils.sessionIdKey);
                          this.scene.reset(true, true);
                          return;
                        }
                        this.end();
                      } );
                    }, () => {
                      this.scene.unshiftPhase(new LoginPhase(this.scene, false));
                      this.end();
                    }
                  ]
                });
              }, () => {
                const redirectUri = encodeURIComponent(`${import.meta.env.VITE_SERVER_URL}/auth/discord/callback`);
                const discordId = import.meta.env.VITE_DISCORD_CLIENT_ID;
                const discordUrl = `https://discord.com/api/oauth2/authorize?client_id=${discordId}&redirect_uri=${redirectUri}&response_type=code&scope=identify&prompt=none`;
                window.open(discordUrl, "_self");
              }, () => {
                const redirectUri = encodeURIComponent(`${import.meta.env.VITE_SERVER_URL}/auth/google/callback`);
                const googleId = import.meta.env.VITE_GOOGLE_CLIENT_ID;
                const googleUrl = `https://accounts.google.com/o/oauth2/auth?client_id=${googleId}&redirect_uri=${redirectUri}&response_type=code&scope=openid`;
                window.open(googleUrl, "_self");
              }
            ]
          });
        } else if (statusCode === 401) {
          Utils.removeCookie(Utils.sessionIdKey);
          this.scene.reset(true, true);
        } else {
          this.scene.unshiftPhase(new UnavailablePhase(this.scene));
          super.end();
        }
        return null;
      } else {
        this.scene.gameData.loadSystem().then(success => {
          if (success || bypassLogin) {
            this.end();
          } else {
            this.scene.ui.setMode(Mode.MESSAGE);
            this.scene.ui.showText(t("menu:failedToLoadSaveData"));
          }
        });
      }
    });
  }

  end(): void {
    this.scene.ui.setMode(Mode.MESSAGE);

    if (!this.scene.gameData.gender) {
      this.scene.unshiftPhase(new SelectGenderPhase(this.scene));
    }

    handleTutorial(this.scene, Tutorial.Intro).then(() => super.end());
  }
}

export class TitlePhase extends Phase {
  private loaded: boolean;
  private lastSessionData: SessionSaveData;
  public gameMode: GameModes;

  constructor(scene: BattleScene) {
    super(scene);

    this.loaded = false;
  }

  start(): void {
    super.start();

    this.scene.ui.clearText();
    this.scene.ui.fadeIn(250);

    this.scene.playBgm("title", true);

    this.scene.gameData.getSession(loggedInUser.lastSessionSlot).then(sessionData => {
      if (sessionData) {
        this.lastSessionData = sessionData;
        const biomeKey = getBiomeKey(sessionData.arena.biome);
        const bgTexture = `${biomeKey}_bg`;
        this.scene.arenaBg.setTexture(bgTexture);
      }
      this.showOptions();
    }).catch(err => {
      console.error(err);
      this.showOptions();
    });
  }

  showOptions(): void {
    const options: OptionSelectItem[] = [];
    if (loggedInUser.lastSessionSlot > -1) {
      options.push({
        label: i18next.t("continue", null, { ns: "menu"}),
        handler: () => {
          this.loadSaveSlot(this.lastSessionData ? -1 : loggedInUser.lastSessionSlot);
          return true;
        }
      });
    }
    options.push({
      label: i18next.t("menu:newGame"),
      handler: () => {
        const setModeAndEnd = (gameMode: GameModes) => {
          this.gameMode = gameMode;
          this.scene.ui.setMode(Mode.MESSAGE);
          this.scene.ui.clearText();
          this.end();
        };
        if (this.scene.gameData.unlocks[Unlockables.ENDLESS_MODE]) {
          const options: OptionSelectItem[] = [
            {
              label: GameMode.getModeName(GameModes.CLASSIC),
              handler: () => {
                setModeAndEnd(GameModes.CLASSIC);
                return true;
              }
            },
            {
              label: GameMode.getModeName(GameModes.CHALLENGE),
              handler: () => {
                setModeAndEnd(GameModes.CHALLENGE);
                return true;
              }
            },
            {
              label: GameMode.getModeName(GameModes.ENDLESS),
              handler: () => {
                setModeAndEnd(GameModes.ENDLESS);
                return true;
              }
            }
          ];
          if (this.scene.gameData.unlocks[Unlockables.SPLICED_ENDLESS_MODE]) {
            options.push({
              label: GameMode.getModeName(GameModes.SPLICED_ENDLESS),
              handler: () => {
                setModeAndEnd(GameModes.SPLICED_ENDLESS);
                return true;
              }
            });
          }
          options.push({
            label: i18next.t("menu:cancel"),
            handler: () => {
              this.scene.clearPhaseQueue();
              this.scene.pushPhase(new TitlePhase(this.scene));
              super.end();
              return true;
            }
          });
          this.scene.ui.showText(i18next.t("menu:selectGameMode"), null, () => this.scene.ui.setOverlayMode(Mode.OPTION_SELECT, { options: options }));
        } else {
          this.gameMode = GameModes.CLASSIC;
          this.scene.ui.setMode(Mode.MESSAGE);
          this.scene.ui.clearText();
          this.end();
        }
        return true;
      }
    },
    {
      label: i18next.t("menu:loadGame"),
      handler: () => {
        this.scene.ui.setOverlayMode(Mode.SAVE_SLOT, SaveSlotUiMode.LOAD,
          (slotId: integer) => {
            if (slotId === -1) {
              return this.showOptions();
            }
            this.loadSaveSlot(slotId);
          });
        return true;
      }
    },
    {
      label: i18next.t("menu:dailyRun"),
      handler: () => {
        this.initDailyRun();
        return true;
      },
      keepOpen: true
    },
    {
      label: i18next.t("menu:settings"),
      handler: () => {
        this.scene.ui.setOverlayMode(Mode.SETTINGS);
        return true;
      },
      keepOpen: true
    });
    const config: OptionSelectConfig = {
      options: options,
      noCancel: true,
      yOffset: 47
    };
    this.scene.ui.setMode(Mode.TITLE, config);
  }

  loadSaveSlot(slotId: integer): void {
    this.scene.sessionSlotId = slotId > -1 ? slotId : loggedInUser.lastSessionSlot;
    this.scene.ui.setMode(Mode.MESSAGE);
    this.scene.gameData.loadSession(this.scene, slotId, slotId === -1 ? this.lastSessionData : null).then((success: boolean) => {
      if (success) {
        this.loaded = true;
        this.scene.ui.showText(i18next.t("menu:sessionSuccess"), null, () => this.end());
      } else {
        this.end();
      }
    }).catch(err => {
      console.error(err);
      this.scene.ui.showText(i18next.t("menu:failedToLoadSession"), null);
    });
  }

  initDailyRun(): void {
    this.scene.ui.setMode(Mode.SAVE_SLOT, SaveSlotUiMode.SAVE, (slotId: integer) => {
      this.scene.clearPhaseQueue();
      if (slotId === -1) {
        this.scene.pushPhase(new TitlePhase(this.scene));
        return super.end();
      }
      this.scene.sessionSlotId = slotId;

      const generateDaily = (seed: string) => {
        this.scene.gameMode = getGameMode(GameModes.DAILY);

        this.scene.setSeed(seed);
        this.scene.resetSeed(1);

        this.scene.money = this.scene.gameMode.getStartingMoney();

        const starters = getDailyRunStarters(this.scene, seed);
        const startingLevel = this.scene.gameMode.getStartingLevel();

        const party = this.scene.getParty();
        const loadPokemonAssets: Promise<void>[] = [];
        for (const starter of starters) {
          const starterProps = this.scene.gameData.getSpeciesDexAttrProps(starter.species, starter.dexAttr);
          const starterFormIndex = Math.min(starterProps.formIndex, Math.max(starter.species.forms.length - 1, 0));
          const starterGender = starter.species.malePercent !== null
            ? !starterProps.female ? Gender.MALE : Gender.FEMALE
            : Gender.GENDERLESS;
          const starterPokemon = this.scene.addPlayerPokemon(starter.species, startingLevel, starter.abilityIndex, starterFormIndex, starterGender, starterProps.shiny, starterProps.variant, undefined, starter.nature);
          starterPokemon.setVisible(false);
          party.push(starterPokemon);
          loadPokemonAssets.push(starterPokemon.loadAssets());
        }

        regenerateModifierPoolThresholds(party, ModifierPoolType.DAILY_STARTER);
        const modifiers: Modifier[] = Array(3).fill(null).map(() => modifierTypes.EXP_SHARE().withIdFromFunc(modifierTypes.EXP_SHARE).newModifier())
          .concat(Array(3).fill(null).map(() => modifierTypes.GOLDEN_EXP_CHARM().withIdFromFunc(modifierTypes.GOLDEN_EXP_CHARM).newModifier()))
          .concat(getDailyRunStarterModifiers(party));

        for (const m of modifiers) {
          this.scene.addModifier(m, true, false, false, true);
        }
        this.scene.updateModifiers(true, true);

        Promise.all(loadPokemonAssets).then(() => {
          this.scene.time.delayedCall(500, () => this.scene.playBgm());
          this.scene.gameData.gameStats.dailyRunSessionsPlayed++;
          this.scene.newArena(this.scene.gameMode.getStartingBiome(this.scene));
          this.scene.newBattle();
          this.scene.arena.init();
          this.scene.sessionPlayTime = 0;
          this.scene.lastSavePlayTime = 0;
          this.end();
        });
      };

      // If Online, calls seed fetch from db to generate daily run. If Offline, generates a daily run based on current date.
      if (!Utils.isLocal) {
        fetchDailyRunSeed().then(seed => {
          generateDaily(seed);
        }).catch(err => {
          console.error("Failed to load daily run:\n", err);
        });
      } else {
        generateDaily(btoa(new Date().toISOString().substring(0, 10)));
      }
    });
  }

  end(): void {
    if (!this.loaded && !this.scene.gameMode.isDaily) {
      this.scene.arena.preloadBgm();
      this.scene.gameMode = getGameMode(this.gameMode);
      if (this.gameMode === GameModes.CHALLENGE) {
        this.scene.pushPhase(new SelectChallengePhase(this.scene));
      } else {
        this.scene.pushPhase(new SelectStarterPhase(this.scene));
      }
      this.scene.newArena(this.scene.gameMode.getStartingBiome(this.scene));
    } else {
      this.scene.playBgm();
    }

    this.scene.pushPhase(new EncounterPhase(this.scene, this.loaded));

    if (this.loaded) {
      const availablePartyMembers = this.scene.getParty().filter(p => p.isAllowedInBattle()).length;

      this.scene.pushPhase(new SummonPhase(this.scene, 0, true, true));
      if (this.scene.currentBattle.double && availablePartyMembers > 1) {
        this.scene.pushPhase(new SummonPhase(this.scene, 1, true, true));
      }

      if (this.scene.currentBattle.battleType !== BattleType.TRAINER && (this.scene.currentBattle.waveIndex > 1 || !this.scene.gameMode.isDaily)) {
        const minPartySize = this.scene.currentBattle.double ? 2 : 1;
        if (availablePartyMembers > minPartySize) {
          this.scene.pushPhase(new CheckSwitchPhase(this.scene, 0, this.scene.currentBattle.double));
          if (this.scene.currentBattle.double) {
            this.scene.pushPhase(new CheckSwitchPhase(this.scene, 1, this.scene.currentBattle.double));
          }
        }
      }
    }

    for (const achv of Object.keys(this.scene.gameData.achvUnlocks)) {
      if (vouchers.hasOwnProperty(achv)) {
        this.scene.validateVoucher(vouchers[achv]);
      }
    }

    super.end();
  }
}

export class UnavailablePhase extends Phase {
  constructor(scene: BattleScene) {
    super(scene);
  }

  start(): void {
    this.scene.ui.setMode(Mode.UNAVAILABLE, () => {
      this.scene.unshiftPhase(new LoginPhase(this.scene, true));
      this.end();
    });
  }
}

export class ReloadSessionPhase extends Phase {
  private systemDataStr: string;

  constructor(scene: BattleScene, systemDataStr?: string) {
    super(scene);

    this.systemDataStr = systemDataStr;
  }

  start(): void {
    this.scene.ui.setMode(Mode.SESSION_RELOAD);

    let delayElapsed = false;
    let loaded = false;

    this.scene.time.delayedCall(Utils.fixedInt(1500), () => {
      if (loaded) {
        this.end();
      } else {
        delayElapsed = true;
      }
    });

    this.scene.gameData.clearLocalData();

    (this.systemDataStr ? this.scene.gameData.initSystem(this.systemDataStr) : this.scene.gameData.loadSystem()).then(() => {
      if (delayElapsed) {
        this.end();
      } else {
        loaded = true;
      }
    });
  }
}

export class OutdatedPhase extends Phase {
  constructor(scene: BattleScene) {
    super(scene);
  }

  start(): void {
    this.scene.ui.setMode(Mode.OUTDATED);
  }
}

export class SelectGenderPhase extends Phase {
  constructor(scene: BattleScene) {
    super(scene);
  }

  start(): void {
    super.start();

    this.scene.ui.showText(i18next.t("menu:boyOrGirl"), null, () => {
      this.scene.ui.setMode(Mode.OPTION_SELECT, {
        options: [
          {
            label: i18next.t("settings:boy"),
            handler: () => {
              this.scene.gameData.gender = PlayerGender.MALE;
              this.scene.gameData.saveSetting(SettingKeys.Player_Gender, 0);
              this.scene.gameData.saveSystem().then(() => this.end());
              return true;
            }
          },
          {
            label: i18next.t("settings:girl"),
            handler: () => {
              this.scene.gameData.gender = PlayerGender.FEMALE;
              this.scene.gameData.saveSetting(SettingKeys.Player_Gender, 1);
              this.scene.gameData.saveSystem().then(() => this.end());
              return true;
            }
          }
        ]
      });
    });
  }

  end(): void {
    this.scene.ui.setMode(Mode.MESSAGE);
    super.end();
  }
}

export class SelectChallengePhase extends Phase {
  constructor(scene: BattleScene) {
    super(scene);
  }

  start() {
    super.start();

    this.scene.playBgm("menu");

    this.scene.ui.setMode(Mode.CHALLENGE_SELECT);
  }
}

export class SelectStarterPhase extends Phase {

  constructor(scene: BattleScene) {
    super(scene);
  }

  start() {
    super.start();

    this.scene.playBgm("menu");

    this.scene.ui.setMode(Mode.STARTER_SELECT, (starters: Starter[]) => {
      this.scene.ui.clearText();
      this.scene.ui.setMode(Mode.SAVE_SLOT, SaveSlotUiMode.SAVE, (slotId: integer) => {
        if (slotId === -1) {
          this.scene.clearPhaseQueue();
          this.scene.pushPhase(new TitlePhase(this.scene));
          return this.end();
        }
        this.scene.sessionSlotId = slotId;
        this.initBattle(starters);
      });
    });
  }

  /**
   * Initialize starters before starting the first battle
   * @param starters {@linkcode Pokemon} with which to start the first battle
   */
  initBattle(starters: Starter[]) {
    const party = this.scene.getParty();
    const loadPokemonAssets: Promise<void>[] = [];
    starters.forEach((starter: Starter, i: integer) => {
      if (!i && Overrides.STARTER_SPECIES_OVERRIDE) {
        starter.species = getPokemonSpecies(Overrides.STARTER_SPECIES_OVERRIDE as Species);
      }
      const starterProps = this.scene.gameData.getSpeciesDexAttrProps(starter.species, starter.dexAttr);
      let starterFormIndex = Math.min(starterProps.formIndex, Math.max(starter.species.forms.length - 1, 0));
      if (
        starter.species.speciesId in Overrides.STARTER_FORM_OVERRIDES &&
        starter.species.forms[Overrides.STARTER_FORM_OVERRIDES[starter.species.speciesId]]
      ) {
        starterFormIndex = Overrides.STARTER_FORM_OVERRIDES[starter.species.speciesId];
      }

      let starterGender = starter.species.malePercent !== null
        ? !starterProps.female ? Gender.MALE : Gender.FEMALE
        : Gender.GENDERLESS;
      if (Overrides.GENDER_OVERRIDE !== null) {
        starterGender = Overrides.GENDER_OVERRIDE;
      }
      const starterIvs = this.scene.gameData.dexData[starter.species.speciesId].ivs.slice(0);
      const starterPokemon = this.scene.addPlayerPokemon(starter.species, this.scene.gameMode.getStartingLevel(), starter.abilityIndex, starterFormIndex, starterGender, starterProps.shiny, starterProps.variant, starterIvs, starter.nature);
      starterPokemon.tryPopulateMoveset(starter.moveset);
      if (starter.passive) {
        starterPokemon.passive = true;
      }
      starterPokemon.luck = this.scene.gameData.getDexAttrLuck(this.scene.gameData.dexData[starter.species.speciesId].caughtAttr);
      if (starter.pokerus) {
        starterPokemon.pokerus = true;
      }
      if (this.scene.gameMode.isSplicedOnly) {
        starterPokemon.generateFusionSpecies(true);
      }
      starterPokemon.setVisible(false);
      applyChallenges(this.scene.gameMode, ChallengeType.STARTER_MODIFY, starterPokemon);
      party.push(starterPokemon);
      loadPokemonAssets.push(starterPokemon.loadAssets());
    });
    overrideModifiers(this.scene);
    overrideHeldItems(this.scene, party[0]);
    Promise.all(loadPokemonAssets).then(() => {
      SoundFade.fadeOut(this.scene, this.scene.sound.get("menu"), 500, true);
      this.scene.time.delayedCall(500, () => this.scene.playBgm());
      if (this.scene.gameMode.isClassic) {
        this.scene.gameData.gameStats.classicSessionsPlayed++;
      } else {
        this.scene.gameData.gameStats.endlessSessionsPlayed++;
      }
      this.scene.newBattle();
      this.scene.arena.init();
      this.scene.sessionPlayTime = 0;
      this.scene.lastSavePlayTime = 0;
      this.end();
    });
  }
}

export class BattlePhase extends Phase {
  constructor(scene: BattleScene) {
    super(scene);
  }

  showEnemyTrainer(trainerSlot: TrainerSlot = TrainerSlot.NONE): void {
    const sprites = this.scene.currentBattle.trainer.getSprites();
    const tintSprites = this.scene.currentBattle.trainer.getTintSprites();
    for (let i = 0; i < sprites.length; i++) {
      const visible = !trainerSlot || !i === (trainerSlot === TrainerSlot.TRAINER) || sprites.length < 2;
      [sprites[i], tintSprites[i]].map(sprite => {
        if (visible) {
          sprite.x = trainerSlot || sprites.length < 2 ? 0 : i ? 16 : -16;
        }
        sprite.setVisible(visible);
        sprite.clearTint();
      });
      sprites[i].setVisible(visible);
      tintSprites[i].setVisible(visible);
      sprites[i].clearTint();
      tintSprites[i].clearTint();
    }
    this.scene.tweens.add({
      targets: this.scene.currentBattle.trainer,
      x: "-=16",
      y: "+=16",
      alpha: 1,
      ease: "Sine.easeInOut",
      duration: 750
    });
  }

  hideEnemyTrainer(): void {
    this.scene.tweens.add({
      targets: this.scene.currentBattle.trainer,
      x: "+=16",
      y: "-=16",
      alpha: 0,
      ease: "Sine.easeInOut",
      duration: 750
    });
  }
}

type PokemonFunc = (pokemon: Pokemon) => void;

export abstract class FieldPhase extends BattlePhase {
  getOrder(): BattlerIndex[] {
    const playerField = this.scene.getPlayerField().filter(p => p.isActive()) as Pokemon[];
    const enemyField = this.scene.getEnemyField().filter(p => p.isActive()) as Pokemon[];

    // We shuffle the list before sorting so speed ties produce random results
    let orderedTargets: Pokemon[] = playerField.concat(enemyField);
    // We seed it with the current turn to prevent an inconsistency where it
    // was varying based on how long since you last reloaded
    this.scene.executeWithSeedOffset(() => {
      orderedTargets = Utils.randSeedShuffle(orderedTargets);
    }, this.scene.currentBattle.turn, this.scene.waveSeed);

    orderedTargets.sort((a: Pokemon, b: Pokemon) => {
      const aSpeed = a?.getBattleStat(Stat.SPD) || 0;
      const bSpeed = b?.getBattleStat(Stat.SPD) || 0;

      return bSpeed - aSpeed;
    });

    const speedReversed = new Utils.BooleanHolder(false);
    this.scene.arena.applyTags(TrickRoomTag, speedReversed);

    if (speedReversed.value) {
      orderedTargets = orderedTargets.reverse();
    }

    return orderedTargets.map(t => t.getFieldIndex() + (!t.isPlayer() ? BattlerIndex.ENEMY : 0));
  }

  executeForAll(func: PokemonFunc): void {
    const field = this.scene.getField(true).filter(p => p.summonData);
    field.forEach(pokemon => func(pokemon));
  }
}

export abstract class PokemonPhase extends FieldPhase {
  protected battlerIndex: BattlerIndex | integer;
  public player: boolean;
  public fieldIndex: integer;

  constructor(scene: BattleScene, battlerIndex: BattlerIndex | integer) {
    super(scene);

    if (battlerIndex === undefined) {
      battlerIndex = scene.getField().find(p => p?.isActive()).getBattlerIndex();
    }

    this.battlerIndex = battlerIndex;
    this.player = battlerIndex < 2;
    this.fieldIndex = battlerIndex % 2;
  }

  getPokemon() {
    if (this.battlerIndex > BattlerIndex.ENEMY_2) {
      return this.scene.getPokemonById(this.battlerIndex);
    }
    return this.scene.getField()[this.battlerIndex];
  }
}

export abstract class PartyMemberPokemonPhase extends FieldPhase {
  protected partyMemberIndex: integer;
  protected fieldIndex: integer;
  protected player: boolean;

  constructor(scene: BattleScene, partyMemberIndex: integer, player: boolean) {
    super(scene);

    this.partyMemberIndex = partyMemberIndex;
    this.fieldIndex = partyMemberIndex < this.scene.currentBattle.getBattlerCount()
      ? partyMemberIndex
      : -1;
    this.player = player;
  }

  getParty(): Pokemon[] {
    return this.player ? this.scene.getParty() : this.scene.getEnemyParty();
  }

  getPokemon(): Pokemon {
    return this.getParty()[this.partyMemberIndex];
  }
}

export abstract class PlayerPartyMemberPokemonPhase extends PartyMemberPokemonPhase {
  constructor(scene: BattleScene, partyMemberIndex: integer) {
    super(scene, partyMemberIndex, true);
  }

  getPlayerPokemon(): PlayerPokemon {
    return super.getPokemon() as PlayerPokemon;
  }
}

export abstract class EnemyPartyMemberPokemonPhase extends PartyMemberPokemonPhase {
  constructor(scene: BattleScene, partyMemberIndex: integer) {
    super(scene, partyMemberIndex, false);
  }

  getEnemyPokemon(): EnemyPokemon {
    return super.getPokemon() as EnemyPokemon;
  }
}

export class EncounterPhase extends BattlePhase {
  private loaded: boolean;

  constructor(scene: BattleScene, loaded?: boolean) {
    super(scene);

    this.loaded = !!loaded;
  }

  start() {
    super.start();

    this.scene.updateGameInfo();

    this.scene.initSession();

    this.scene.eventTarget.dispatchEvent(new EncounterPhaseEvent());

    // Failsafe if players somehow skip floor 200 in classic mode
    if (this.scene.gameMode.isClassic && this.scene.currentBattle.waveIndex > 200) {
      this.scene.unshiftPhase(new GameOverPhase(this.scene));
    }

    const loadEnemyAssets = [];

    const battle = this.scene.currentBattle;

    let totalBst = 0;

    battle.enemyLevels.forEach((level, e) => {
      if (!this.loaded) {
        if (battle.battleType === BattleType.TRAINER) {
          battle.enemyParty[e] = battle.trainer.genPartyMember(e);
        } else {
          const enemySpecies = this.scene.randomSpecies(battle.waveIndex, level, true);
          battle.enemyParty[e] = this.scene.addEnemyPokemon(enemySpecies, level, TrainerSlot.NONE, !!this.scene.getEncounterBossSegments(battle.waveIndex, level, enemySpecies));
          if (this.scene.currentBattle.battleSpec === BattleSpec.FINAL_BOSS) {
            battle.enemyParty[e].ivs = new Array(6).fill(31);
          }
          this.scene.getParty().slice(0, !battle.double ? 1 : 2).reverse().forEach(playerPokemon => {
            applyAbAttrs(SyncEncounterNatureAbAttr, playerPokemon, null, battle.enemyParty[e]);
          });
        }
      }
      const enemyPokemon = this.scene.getEnemyParty()[e];
      if (e < (battle.double ? 2 : 1)) {
        enemyPokemon.setX(-66 + enemyPokemon.getFieldPositionOffset()[0]);
        enemyPokemon.resetSummonData();
      }

      if (!this.loaded) {
        this.scene.gameData.setPokemonSeen(enemyPokemon, true, battle.battleType === BattleType.TRAINER);
      }

      if (enemyPokemon.species.speciesId === Species.ETERNATUS) {
        if (this.scene.gameMode.isClassic && (battle.battleSpec === BattleSpec.FINAL_BOSS || this.scene.gameMode.isWaveFinal(battle.waveIndex))) {
          if (battle.battleSpec !== BattleSpec.FINAL_BOSS) {
            enemyPokemon.formIndex = 1;
            enemyPokemon.updateScale();
          }
          enemyPokemon.setBoss();
        } else if (!(battle.waveIndex % 1000)) {
          enemyPokemon.formIndex = 1;
          enemyPokemon.updateScale();
        }
      }

      totalBst += enemyPokemon.getSpeciesForm().baseTotal;

      loadEnemyAssets.push(enemyPokemon.loadAssets());

      console.log(getPokemonNameWithAffix(enemyPokemon), enemyPokemon.species.speciesId, enemyPokemon.stats);
    });

    if (this.scene.getParty().filter(p => p.isShiny()).length === 6) {
      this.scene.validateAchv(achvs.SHINY_PARTY);
    }

    if (battle.battleType === BattleType.TRAINER) {
      loadEnemyAssets.push(battle.trainer.loadAssets().then(() => battle.trainer.initSprite()));
    } else {
      // This block only applies for double battles to init the boss segments (idk why it's split up like this)
      if (battle.enemyParty.filter(p => p.isBoss()).length > 1) {
        for (const enemyPokemon of battle.enemyParty) {
          // If the enemy pokemon is a boss and wasn't populated from data source, then set it up
          if (enemyPokemon.isBoss() && !enemyPokemon.isPopulatedFromDataSource) {
            enemyPokemon.setBoss(true, Math.ceil(enemyPokemon.bossSegments * (enemyPokemon.getSpeciesForm().baseTotal / totalBst)));
            enemyPokemon.initBattleInfo();
          }
        }
      }
    }

    Promise.all(loadEnemyAssets).then(() => {
      battle.enemyParty.forEach((enemyPokemon, e) => {
        if (e < (battle.double ? 2 : 1)) {
          if (battle.battleType === BattleType.WILD) {
            this.scene.field.add(enemyPokemon);
            battle.seenEnemyPartyMemberIds.add(enemyPokemon.id);
            const playerPokemon = this.scene.getPlayerPokemon();
            if (playerPokemon?.visible) {
              this.scene.field.moveBelow(enemyPokemon as Pokemon, playerPokemon);
            }
            enemyPokemon.tint(0, 0.5);
          } else if (battle.battleType === BattleType.TRAINER) {
            enemyPokemon.setVisible(false);
            this.scene.currentBattle.trainer.tint(0, 0.5);
          }
          if (battle.double) {
            enemyPokemon.setFieldPosition(e ? FieldPosition.RIGHT : FieldPosition.LEFT);
          }
        }
      });

      if (!this.loaded) {
        regenerateModifierPoolThresholds(this.scene.getEnemyField(), battle.battleType === BattleType.TRAINER ? ModifierPoolType.TRAINER : ModifierPoolType.WILD);
        this.scene.generateEnemyModifiers();
      }

      this.scene.ui.setMode(Mode.MESSAGE).then(() => {
        if (!this.loaded) {
          this.scene.gameData.saveAll(this.scene, true, battle.waveIndex % 10 === 1 || this.scene.lastSavePlayTime >= 300).then(success => {
            this.scene.disableMenu = false;
            if (!success) {
              return this.scene.reset(true);
            }
            this.doEncounter();
          });
        } else {
          this.doEncounter();
        }
      });
    });
  }

  doEncounter() {
    this.scene.playBgm(undefined, true);
    this.scene.updateModifiers(false);
    this.scene.setFieldScale(1);

    /*if (startingWave > 10) {
      for (let m = 0; m < Math.min(Math.floor(startingWave / 10), 99); m++)
        this.scene.addModifier(getPlayerModifierTypeOptionsForWave((m + 1) * 10, 1, this.scene.getParty())[0].type.newModifier(), true);
      this.scene.updateModifiers(true);
    }*/

    for (const pokemon of this.scene.getParty()) {
      if (pokemon) {
        pokemon.resetBattleData();
      }
    }

    if (!this.loaded) {
      this.scene.arena.trySetWeather(getRandomWeatherType(this.scene.arena), false);
    }

    const enemyField = this.scene.getEnemyField();
    this.scene.tweens.add({
      targets: [this.scene.arenaEnemy, this.scene.currentBattle.trainer, enemyField, this.scene.arenaPlayer, this.scene.trainer].flat(),
      x: (_target, _key, value, fieldIndex: integer) => fieldIndex < 2 + (enemyField.length) ? value + 300 : value - 300,
      duration: 2000,
      onComplete: () => {
        if (!this.tryOverrideForBattleSpec()) {
          this.doEncounterCommon();
        }
      }
    });
  }

  getEncounterMessage(): string {
    const enemyField = this.scene.getEnemyField();

    if (this.scene.currentBattle.battleSpec === BattleSpec.FINAL_BOSS) {
      return i18next.t("battle:bossAppeared", { bossName: getPokemonNameWithAffix(enemyField[0])});
    }

    if (this.scene.currentBattle.battleType === BattleType.TRAINER) {
      if (this.scene.currentBattle.double) {
        return i18next.t("battle:trainerAppearedDouble", { trainerName: this.scene.currentBattle.trainer.getName(TrainerSlot.NONE, true) });

      } else {
        return i18next.t("battle:trainerAppeared", { trainerName: this.scene.currentBattle.trainer.getName(TrainerSlot.NONE, true) });
      }
    }

    return enemyField.length === 1
      ? i18next.t("battle:singleWildAppeared", { pokemonName: enemyField[0].getNameToRender() })
      : i18next.t("battle:multiWildAppeared", { pokemonName1: enemyField[0].getNameToRender(), pokemonName2: enemyField[1].getNameToRender() });
  }

  doEncounterCommon(showEncounterMessage: boolean = true) {
    const enemyField = this.scene.getEnemyField();

    if (this.scene.currentBattle.battleType === BattleType.WILD) {
      enemyField.forEach(enemyPokemon => {
        enemyPokemon.untint(100, "Sine.easeOut");
        enemyPokemon.cry();
        enemyPokemon.showInfo();
        if (enemyPokemon.isShiny()) {
          this.scene.validateAchv(achvs.SEE_SHINY);
        }
      });
      this.scene.updateFieldScale();
      if (showEncounterMessage) {
        this.scene.ui.showText(this.getEncounterMessage(), null, () => this.end(), 1500);
      } else {
        this.end();
      }
    } else if (this.scene.currentBattle.battleType === BattleType.TRAINER) {
      const trainer = this.scene.currentBattle.trainer;
      trainer.untint(100, "Sine.easeOut");
      trainer.playAnim();

      const doSummon = () => {
        this.scene.currentBattle.started = true;
        this.scene.playBgm(undefined);
        this.scene.pbTray.showPbTray(this.scene.getParty());
        this.scene.pbTrayEnemy.showPbTray(this.scene.getEnemyParty());
        const doTrainerSummon = () => {
          this.hideEnemyTrainer();
          const availablePartyMembers = this.scene.getEnemyParty().filter(p => !p.isFainted()).length;
          this.scene.unshiftPhase(new SummonPhase(this.scene, 0, false));
          if (this.scene.currentBattle.double && availablePartyMembers > 1) {
            this.scene.unshiftPhase(new SummonPhase(this.scene, 1, false));
          }
          this.end();
        };
        if (showEncounterMessage) {
          this.scene.ui.showText(this.getEncounterMessage(), null, doTrainerSummon, 1500, true);
        } else {
          doTrainerSummon();
        }
      };

      const encounterMessages = this.scene.currentBattle.trainer.getEncounterMessages();

      if (!encounterMessages?.length) {
        doSummon();
      } else {
        let message: string;
        this.scene.executeWithSeedOffset(() => message = Utils.randSeedItem(encounterMessages), this.scene.currentBattle.waveIndex);

        const showDialogueAndSummon = () => {
          this.scene.ui.showDialogue(message, trainer.getName(TrainerSlot.NONE, true), null, () => {
            this.scene.charSprite.hide().then(() => this.scene.hideFieldOverlay(250).then(() => doSummon()));
          });
        };
        if (this.scene.currentBattle.trainer.config.hasCharSprite && !this.scene.ui.shouldSkipDialogue(message)) {
          this.scene.showFieldOverlay(500).then(() => this.scene.charSprite.showCharacter(trainer.getKey(), getCharVariantFromDialogue(encounterMessages[0])).then(() => showDialogueAndSummon()));
        } else {
          showDialogueAndSummon();
        }
      }
    }
  }

  end() {
    const enemyField = this.scene.getEnemyField();

    enemyField.forEach((enemyPokemon, e) => {
      if (enemyPokemon.isShiny()) {
        this.scene.unshiftPhase(new ShinySparklePhase(this.scene, BattlerIndex.ENEMY + e));
      }
    });

    if (this.scene.currentBattle.battleType !== BattleType.TRAINER) {
      enemyField.map(p => this.scene.pushConditionalPhase(new PostSummonPhase(this.scene, p.getBattlerIndex()), () => {
        // if there is not a player party, we can't continue
        if (!this.scene.getParty()?.length) {
          return false;
        }
        // how many player pokemon are on the field ?
        const pokemonsOnFieldCount = this.scene.getParty().filter(p => p.isOnField()).length;
        // if it's a 2vs1, there will never be a 2nd pokemon on our field even
        const requiredPokemonsOnField = Math.min(this.scene.getParty().filter((p) => !p.isFainted()).length, 2);
        // if it's a double, there should be 2, otherwise 1
        if (this.scene.currentBattle.double) {
          return pokemonsOnFieldCount === requiredPokemonsOnField;
        }
        return pokemonsOnFieldCount === 1;
      }));
      const ivScannerModifier = this.scene.findModifier(m => m instanceof IvScannerModifier);
      if (ivScannerModifier) {
        enemyField.map(p => this.scene.pushPhase(new ScanIvsPhase(this.scene, p.getBattlerIndex(), Math.min(ivScannerModifier.getStackCount() * 2, 6))));
      }
    }

    if (!this.loaded) {
      const availablePartyMembers = this.scene.getParty().filter(p => p.isAllowedInBattle());

      if (!availablePartyMembers[0].isOnField()) {
        this.scene.pushPhase(new SummonPhase(this.scene, 0));
      }

      if (this.scene.currentBattle.double) {
        if (availablePartyMembers.length > 1) {
          this.scene.pushPhase(new ToggleDoublePositionPhase(this.scene, true));
          if (!availablePartyMembers[1].isOnField()) {
            this.scene.pushPhase(new SummonPhase(this.scene, 1));
          }
        }
      } else {
        if (availablePartyMembers.length > 1 && availablePartyMembers[1].isOnField()) {
          this.scene.pushPhase(new ReturnPhase(this.scene, 1));
        }
        this.scene.pushPhase(new ToggleDoublePositionPhase(this.scene, false));
      }

      if (this.scene.currentBattle.battleType !== BattleType.TRAINER && (this.scene.currentBattle.waveIndex > 1 || !this.scene.gameMode.isDaily)) {
        const minPartySize = this.scene.currentBattle.double ? 2 : 1;
        if (availablePartyMembers.length > minPartySize) {
          this.scene.pushPhase(new CheckSwitchPhase(this.scene, 0, this.scene.currentBattle.double));
          if (this.scene.currentBattle.double) {
            this.scene.pushPhase(new CheckSwitchPhase(this.scene, 1, this.scene.currentBattle.double));
          }
        }
      }
    }
    handleTutorial(this.scene, Tutorial.Access_Menu).then(() => super.end());
  }

  tryOverrideForBattleSpec(): boolean {
    switch (this.scene.currentBattle.battleSpec) {
    case BattleSpec.FINAL_BOSS:
      const enemy = this.scene.getEnemyPokemon();
      this.scene.ui.showText(this.getEncounterMessage(), null, () => {
        this.scene.ui.showDialogue(battleSpecDialogue[BattleSpec.FINAL_BOSS].encounter, enemy.species.name, null, () => {
          this.doEncounterCommon(false);
        });
      }, 1500, true);
      return true;
    }

    return false;
  }
}

export class NextEncounterPhase extends EncounterPhase {
  constructor(scene: BattleScene) {
    super(scene);
  }

  start() {
    super.start();
  }

  doEncounter(): void {
    this.scene.playBgm(undefined, true);

    for (const pokemon of this.scene.getParty()) {
      if (pokemon) {
        pokemon.resetBattleData();
      }
    }

    this.scene.arenaNextEnemy.setBiome(this.scene.arena.biomeType);
    this.scene.arenaNextEnemy.setVisible(true);

    const enemyField = this.scene.getEnemyField();
    this.scene.tweens.add({
      targets: [this.scene.arenaEnemy, this.scene.arenaNextEnemy, this.scene.currentBattle.trainer, enemyField, this.scene.lastEnemyTrainer].flat(),
      x: "+=300",
      duration: 2000,
      onComplete: () => {
        this.scene.arenaEnemy.setBiome(this.scene.arena.biomeType);
        this.scene.arenaEnemy.setX(this.scene.arenaNextEnemy.x);
        this.scene.arenaEnemy.setAlpha(1);
        this.scene.arenaNextEnemy.setX(this.scene.arenaNextEnemy.x - 300);
        this.scene.arenaNextEnemy.setVisible(false);
        if (this.scene.lastEnemyTrainer) {
          this.scene.lastEnemyTrainer.destroy();
        }

        if (!this.tryOverrideForBattleSpec()) {
          this.doEncounterCommon();
        }
      }
    });
  }
}

export class NewBiomeEncounterPhase extends NextEncounterPhase {
  constructor(scene: BattleScene) {
    super(scene);
  }

  doEncounter(): void {
    this.scene.playBgm(undefined, true);

    for (const pokemon of this.scene.getParty()) {
      if (pokemon) {
        pokemon.resetBattleData();
      }
    }

    this.scene.arena.trySetWeather(getRandomWeatherType(this.scene.arena), false);

    for (const pokemon of this.scene.getParty().filter(p => p.isOnField())) {
      applyAbAttrs(PostBiomeChangeAbAttr, pokemon, null);
    }

    const enemyField = this.scene.getEnemyField();
    this.scene.tweens.add({
      targets: [this.scene.arenaEnemy, enemyField].flat(),
      x: "+=300",
      duration: 2000,
      onComplete: () => {
        if (!this.tryOverrideForBattleSpec()) {
          this.doEncounterCommon();
        }
      }
    });
  }
}

export class PostSummonPhase extends PokemonPhase {
  constructor(scene: BattleScene, battlerIndex: BattlerIndex) {
    super(scene, battlerIndex);
  }

  start() {
    super.start();

    const pokemon = this.getPokemon();

    if (pokemon.status?.effect === StatusEffect.TOXIC) {
      pokemon.status.turnCount = 0;
    }
    this.scene.arena.applyTags(ArenaTrapTag, pokemon);
    applyPostSummonAbAttrs(PostSummonAbAttr, pokemon).then(() => this.end());
  }
}

export class SelectBiomePhase extends BattlePhase {
  constructor(scene: BattleScene) {
    super(scene);
  }

  start() {
    super.start();

    const currentBiome = this.scene.arena.biomeType;

    const setNextBiome = (nextBiome: Biome) => {
      if (this.scene.currentBattle.waveIndex % 10 === 1) {
        this.scene.applyModifiers(MoneyInterestModifier, true, this.scene);
        this.scene.unshiftPhase(new PartyHealPhase(this.scene, false));
      }
      this.scene.unshiftPhase(new SwitchBiomePhase(this.scene, nextBiome));
      this.end();
    };

    if ((this.scene.gameMode.isClassic && this.scene.gameMode.isWaveFinal(this.scene.currentBattle.waveIndex + 9))
      || (this.scene.gameMode.isDaily && this.scene.gameMode.isWaveFinal(this.scene.currentBattle.waveIndex))
      || (this.scene.gameMode.hasShortBiomes && !(this.scene.currentBattle.waveIndex % 50))) {
      setNextBiome(Biome.END);
    } else if (this.scene.gameMode.hasRandomBiomes) {
      setNextBiome(this.generateNextBiome());
    } else if (Array.isArray(biomeLinks[currentBiome])) {
      let biomes: Biome[];
      this.scene.executeWithSeedOffset(() => {
        biomes = (biomeLinks[currentBiome] as (Biome | [Biome, integer])[])
          .filter(b => !Array.isArray(b) || !Utils.randSeedInt(b[1]))
          .map(b => !Array.isArray(b) ? b : b[0]);
      }, this.scene.currentBattle.waveIndex);
      if (biomes.length > 1 && this.scene.findModifier(m => m instanceof MapModifier)) {
        let biomeChoices: Biome[];
        this.scene.executeWithSeedOffset(() => {
          biomeChoices = (!Array.isArray(biomeLinks[currentBiome])
            ? [biomeLinks[currentBiome] as Biome]
            : biomeLinks[currentBiome] as (Biome | [Biome, integer])[])
            .filter((b, i) => !Array.isArray(b) || !Utils.randSeedInt(b[1]))
            .map(b => Array.isArray(b) ? b[0] : b);
        }, this.scene.currentBattle.waveIndex);
        const biomeSelectItems = biomeChoices.map(b => {
          const ret: OptionSelectItem = {
            label: getBiomeName(b),
            handler: () => {
              this.scene.ui.setMode(Mode.MESSAGE);
              setNextBiome(b);
              return true;
            }
          };
          return ret;
        });
        this.scene.ui.setMode(Mode.OPTION_SELECT, {
          options: biomeSelectItems,
          delay: 1000
        });
      } else {
        setNextBiome(biomes[Utils.randSeedInt(biomes.length)]);
      }
    } else if (biomeLinks.hasOwnProperty(currentBiome)) {
      setNextBiome(biomeLinks[currentBiome] as Biome);
    } else {
      setNextBiome(this.generateNextBiome());
    }
  }

  generateNextBiome(): Biome {
    if (!(this.scene.currentBattle.waveIndex % 50)) {
      return Biome.END;
    }
    return this.scene.generateRandomBiome(this.scene.currentBattle.waveIndex);
  }
}

export class SwitchBiomePhase extends BattlePhase {
  private nextBiome: Biome;

  constructor(scene: BattleScene, nextBiome: Biome) {
    super(scene);

    this.nextBiome = nextBiome;
  }

  start() {
    super.start();

    if (this.nextBiome === undefined) {
      return this.end();
    }

    this.scene.tweens.add({
      targets: [this.scene.arenaEnemy, this.scene.lastEnemyTrainer],
      x: "+=300",
      duration: 2000,
      onComplete: () => {
        this.scene.arenaEnemy.setX(this.scene.arenaEnemy.x - 600);

        this.scene.newArena(this.nextBiome);

        const biomeKey = getBiomeKey(this.nextBiome);
        const bgTexture = `${biomeKey}_bg`;
        this.scene.arenaBgTransition.setTexture(bgTexture);
        this.scene.arenaBgTransition.setAlpha(0);
        this.scene.arenaBgTransition.setVisible(true);
        this.scene.arenaPlayerTransition.setBiome(this.nextBiome);
        this.scene.arenaPlayerTransition.setAlpha(0);
        this.scene.arenaPlayerTransition.setVisible(true);

        this.scene.tweens.add({
          targets: [this.scene.arenaPlayer, this.scene.arenaBgTransition, this.scene.arenaPlayerTransition],
          duration: 1000,
          delay: 1000,
          ease: "Sine.easeInOut",
          alpha: (target: any) => target === this.scene.arenaPlayer ? 0 : 1,
          onComplete: () => {
            this.scene.arenaBg.setTexture(bgTexture);
            this.scene.arenaPlayer.setBiome(this.nextBiome);
            this.scene.arenaPlayer.setAlpha(1);
            this.scene.arenaEnemy.setBiome(this.nextBiome);
            this.scene.arenaEnemy.setAlpha(1);
            this.scene.arenaNextEnemy.setBiome(this.nextBiome);
            this.scene.arenaBgTransition.setVisible(false);
            this.scene.arenaPlayerTransition.setVisible(false);
            if (this.scene.lastEnemyTrainer) {
              this.scene.lastEnemyTrainer.destroy();
            }

            this.end();
          }
        });
      }
    });
  }
}

export class SummonPhase extends PartyMemberPokemonPhase {
  private loaded: boolean;

  constructor(scene: BattleScene, fieldIndex: integer, player: boolean = true, loaded: boolean = false) {
    super(scene, fieldIndex, player);

    this.loaded = loaded;
  }

  start() {
    super.start();

    this.preSummon();
  }

  /**
  * Sends out a Pokemon before the battle begins and shows the appropriate messages
  */
  preSummon(): void {
    const partyMember = this.getPokemon();
    // If the Pokemon about to be sent out is fainted or illegal under a challenge, switch to the first non-fainted legal Pokemon
    if (!partyMember.isAllowedInBattle()) {
      console.warn("The Pokemon about to be sent out is fainted or illegal under a challenge. Attempting to resolve...");

      // First check if they're somehow still in play, if so remove them.
      if (partyMember.isOnField()) {
        partyMember.hideInfo();
        partyMember.setVisible(false);
        this.scene.field.remove(partyMember);
        this.scene.triggerPokemonFormChange(partyMember, SpeciesFormChangeActiveTrigger, true);
      }

      const party = this.getParty();

      // Find the first non-fainted Pokemon index above the current one
      const legalIndex = party.findIndex((p, i) => i > this.partyMemberIndex && p.isAllowedInBattle());
      if (legalIndex === -1) {
        console.error("Party Details:\n", party);
        console.error("All available Pokemon were fainted or illegal!");
        this.scene.clearPhaseQueue();
        this.scene.unshiftPhase(new GameOverPhase(this.scene));
        this.end();
        return;
      }

      // Swaps the fainted Pokemon and the first non-fainted legal Pokemon in the party
      [party[this.partyMemberIndex], party[legalIndex]] = [party[legalIndex], party[this.partyMemberIndex]];
      console.warn("Swapped %s %O with %s %O", getPokemonNameWithAffix(partyMember), partyMember, getPokemonNameWithAffix(party[0]), party[0]);
    }

    if (this.player) {
      this.scene.ui.showText(i18next.t("battle:playerGo", { pokemonName: getPokemonNameWithAffix(this.getPokemon()) }));
      if (this.player) {
        this.scene.pbTray.hide();
      }
      this.scene.trainer.setTexture(`trainer_${this.scene.gameData.gender === PlayerGender.FEMALE ? "f" : "m"}_back_pb`);
      this.scene.time.delayedCall(562, () => {
        this.scene.trainer.setFrame("2");
        this.scene.time.delayedCall(64, () => {
          this.scene.trainer.setFrame("3");
        });
      });
      this.scene.tweens.add({
        targets: this.scene.trainer,
        x: -36,
        duration: 1000,
        onComplete: () => this.scene.trainer.setVisible(false)
      });
      this.scene.time.delayedCall(750, () => this.summon());
    } else {
      const trainerName = this.scene.currentBattle.trainer.getName(!(this.fieldIndex % 2) ? TrainerSlot.TRAINER : TrainerSlot.TRAINER_PARTNER);
      const pokemonName = getPokemonNameWithAffix(this.getPokemon());
      const message = i18next.t("battle:trainerSendOut", { trainerName, pokemonName });

      this.scene.pbTrayEnemy.hide();
      this.scene.ui.showText(message, null, () => this.summon());
    }
  }

  summon(): void {
    const pokemon = this.getPokemon();

    const pokeball = this.scene.addFieldSprite(this.player ? 36 : 248, this.player ? 80 : 44, "pb", getPokeballAtlasKey(pokemon.pokeball));
    pokeball.setVisible(false);
    pokeball.setOrigin(0.5, 0.625);
    this.scene.field.add(pokeball);

    if (this.fieldIndex === 1) {
      pokemon.setFieldPosition(FieldPosition.RIGHT, 0);
    } else {
      const availablePartyMembers = this.getParty().filter(p => p.isAllowedInBattle()).length;
      pokemon.setFieldPosition(!this.scene.currentBattle.double || availablePartyMembers === 1 ? FieldPosition.CENTER : FieldPosition.LEFT);
    }

    const fpOffset = pokemon.getFieldPositionOffset();

    pokeball.setVisible(true);

    this.scene.tweens.add({
      targets: pokeball,
      duration: 650,
      x: (this.player ? 100 : 236) + fpOffset[0]
    });

    this.scene.tweens.add({
      targets: pokeball,
      duration: 150,
      ease: "Cubic.easeOut",
      y: (this.player ? 70 : 34) + fpOffset[1],
      onComplete: () => {
        this.scene.tweens.add({
          targets: pokeball,
          duration: 500,
          ease: "Cubic.easeIn",
          angle: 1440,
          y: (this.player ? 132 : 86) + fpOffset[1],
          onComplete: () => {
            this.scene.playSound("pb_rel");
            pokeball.destroy();
            this.scene.add.existing(pokemon);
            this.scene.field.add(pokemon);
            if (!this.player) {
              const playerPokemon = this.scene.getPlayerPokemon() as Pokemon;
              if (playerPokemon?.visible) {
                this.scene.field.moveBelow(pokemon, playerPokemon);
              }
              this.scene.currentBattle.seenEnemyPartyMemberIds.add(pokemon.id);
            }
            addPokeballOpenParticles(this.scene, pokemon.x, pokemon.y - 16, pokemon.pokeball);
            this.scene.updateModifiers(this.player);
            this.scene.updateFieldScale();
            pokemon.showInfo();
            pokemon.playAnim();
            pokemon.setVisible(true);
            pokemon.getSprite().setVisible(true);
            pokemon.setScale(0.5);
            pokemon.tint(getPokeballTintColor(pokemon.pokeball));
            pokemon.untint(250, "Sine.easeIn");
            this.scene.updateFieldScale();
            this.scene.tweens.add({
              targets: pokemon,
              duration: 250,
              ease: "Sine.easeIn",
              scale: pokemon.getSpriteScale(),
              onComplete: () => {
                pokemon.cry(pokemon.getHpRatio() > 0.25 ? undefined : { rate: 0.85 });
                pokemon.getSprite().clearTint();
                pokemon.resetSummonData();
                this.scene.time.delayedCall(1000, () => this.end());
              }
            });
          }
        });
      }
    });
  }

  onEnd(): void {
    const pokemon = this.getPokemon();

    if (pokemon.isShiny()) {
      this.scene.unshiftPhase(new ShinySparklePhase(this.scene, pokemon.getBattlerIndex()));
    }

    pokemon.resetTurnData();

    if (!this.loaded || this.scene.currentBattle.battleType === BattleType.TRAINER || (this.scene.currentBattle.waveIndex % 10) === 1) {
      this.scene.triggerPokemonFormChange(pokemon, SpeciesFormChangeActiveTrigger, true);
      this.queuePostSummon();
    }
  }

  queuePostSummon(): void {
    this.scene.pushPhase(new PostSummonPhase(this.scene, this.getPokemon().getBattlerIndex()));
  }

  end() {
    this.onEnd();

    super.end();
  }
}

export class SwitchSummonPhase extends SummonPhase {
  private slotIndex: integer;
  private doReturn: boolean;
  private batonPass: boolean;

  private lastPokemon: Pokemon;

  /**
   * Constructor for creating a new SwitchSummonPhase
   * @param scene {@linkcode BattleScene} the scene the phase is associated with
   * @param fieldIndex integer representing position on the battle field
   * @param slotIndex integer for the index of pokemon (in party of 6) to switch into
   * @param doReturn boolean whether to render "comeback" dialogue
   * @param batonPass boolean if the switch is from baton pass
   * @param player boolean if the switch is from the player
   */
  constructor(scene: BattleScene, fieldIndex: integer, slotIndex: integer, doReturn: boolean, batonPass: boolean, player?: boolean) {
    super(scene, fieldIndex, player !== undefined ? player : true);

    this.slotIndex = slotIndex;
    this.doReturn = doReturn;
    this.batonPass = batonPass;
  }

  start(): void {
    super.start();
  }

  preSummon(): void {
    if (!this.player) {
      if (this.slotIndex === -1) {
        this.slotIndex = this.scene.currentBattle.trainer.getNextSummonIndex(!this.fieldIndex ? TrainerSlot.TRAINER : TrainerSlot.TRAINER_PARTNER);
      }
      if (this.slotIndex > -1) {
        this.showEnemyTrainer(!(this.fieldIndex % 2) ? TrainerSlot.TRAINER : TrainerSlot.TRAINER_PARTNER);
        this.scene.pbTrayEnemy.showPbTray(this.scene.getEnemyParty());
      }
    }

    // if doReturn === False OR slotIndex !== -1 (slotIndex is valid) and the pokemon doesn't exist/is false
    // then switchAndSummon(), manually pick pokemon to switch into
    if (!this.doReturn || (this.slotIndex !== -1 && !(this.player ? this.scene.getParty() : this.scene.getEnemyParty())[this.slotIndex])) {
      if (this.player) {
        return this.switchAndSummon();
      } else {
        this.scene.time.delayedCall(750, () => this.switchAndSummon());
        return;
      }
    }

    const pokemon = this.getPokemon();

    if (!this.batonPass) {
      (this.player ? this.scene.getEnemyField() : this.scene.getPlayerField()).forEach(enemyPokemon => enemyPokemon.removeTagsBySourceId(pokemon.id));
    }

    this.scene.ui.showText(this.player ?
      i18next.t("battle:playerComeBack", { pokemonName: getPokemonNameWithAffix(pokemon) }) :
      i18next.t("battle:trainerComeBack", {
        trainerName: this.scene.currentBattle.trainer.getName(!(this.fieldIndex % 2) ? TrainerSlot.TRAINER : TrainerSlot.TRAINER_PARTNER),
        pokemonName: getPokemonNameWithAffix(pokemon)
      })
    );
    this.scene.playSound("pb_rel");
    pokemon.hideInfo();
    pokemon.tint(getPokeballTintColor(pokemon.pokeball), 1, 250, "Sine.easeIn");
    this.scene.tweens.add({
      targets: pokemon,
      duration: 250,
      ease: "Sine.easeIn",
      scale: 0.5,
      onComplete: () => {
        pokemon.setVisible(false);
        this.scene.field.remove(pokemon);
        this.scene.triggerPokemonFormChange(pokemon, SpeciesFormChangeActiveTrigger, true);
        this.scene.time.delayedCall(750, () => this.switchAndSummon());
      }
    });
  }

  switchAndSummon() {
    const party = this.player ? this.getParty() : this.scene.getEnemyParty();
    const switchedPokemon = party[this.slotIndex];
    this.lastPokemon = this.getPokemon();
    applyPreSwitchOutAbAttrs(PreSwitchOutAbAttr, this.lastPokemon);
    if (this.batonPass && switchedPokemon) {
      (this.player ? this.scene.getEnemyField() : this.scene.getPlayerField()).forEach(enemyPokemon => enemyPokemon.transferTagsBySourceId(this.lastPokemon.id, switchedPokemon.id));
      if (!this.scene.findModifier(m => m instanceof SwitchEffectTransferModifier && (m as SwitchEffectTransferModifier).pokemonId === switchedPokemon.id)) {
        const batonPassModifier = this.scene.findModifier(m => m instanceof SwitchEffectTransferModifier
          && (m as SwitchEffectTransferModifier).pokemonId === this.lastPokemon.id) as SwitchEffectTransferModifier;
        if (batonPassModifier && !this.scene.findModifier(m => m instanceof SwitchEffectTransferModifier && (m as SwitchEffectTransferModifier).pokemonId === switchedPokemon.id)) {
          this.scene.tryTransferHeldItemModifier(batonPassModifier, switchedPokemon, false);
        }
      }
    }
    if (switchedPokemon) {
      party[this.slotIndex] = this.lastPokemon;
      party[this.fieldIndex] = switchedPokemon;
      const showTextAndSummon = () => {
        this.scene.ui.showText(this.player ?
          i18next.t("battle:playerGo", { pokemonName: getPokemonNameWithAffix(switchedPokemon) }) :
          i18next.t("battle:trainerGo", {
            trainerName: this.scene.currentBattle.trainer.getName(!(this.fieldIndex % 2) ? TrainerSlot.TRAINER : TrainerSlot.TRAINER_PARTNER),
            pokemonName: getPokemonNameWithAffix(this.getPokemon())
          })
        );
        // Ensure improperly persisted summon data (such as tags) is cleared upon switching
        if (!this.batonPass) {
          party[this.fieldIndex].resetBattleData();
          party[this.fieldIndex].resetSummonData();
        }
        this.summon();
      };
      if (this.player) {
        showTextAndSummon();
      } else {
        this.scene.time.delayedCall(1500, () => {
          this.hideEnemyTrainer();
          this.scene.pbTrayEnemy.hide();
          showTextAndSummon();
        });
      }
    } else {
      this.end();
    }
  }

  onEnd(): void {
    super.onEnd();

    const pokemon = this.getPokemon();

    const moveId = this.lastPokemon?.scene.currentBattle.lastMove;
    const lastUsedMove = moveId ? allMoves[moveId] : undefined;

    const currentCommand = pokemon.scene.currentBattle.turnCommands[this.fieldIndex]?.command;
    const lastPokemonIsForceSwitchedAndNotFainted = lastUsedMove?.hasAttr(ForceSwitchOutAttr) && !this.lastPokemon.isFainted();

    // Compensate for turn spent summoning
    // Or compensate for force switch move if switched out pokemon is not fainted
    if (currentCommand === Command.POKEMON || lastPokemonIsForceSwitchedAndNotFainted) {
      pokemon.battleSummonData.turnCount--;
    }

    if (this.batonPass && pokemon) {
      pokemon.transferSummon(this.lastPokemon);
    }

    this.lastPokemon?.resetSummonData();

    this.scene.triggerPokemonFormChange(pokemon, SpeciesFormChangeActiveTrigger, true);
  }

  queuePostSummon(): void {
    this.scene.unshiftPhase(new PostSummonPhase(this.scene, this.getPokemon().getBattlerIndex()));
  }
}

export class ReturnPhase extends SwitchSummonPhase {
  constructor(scene: BattleScene, fieldIndex: integer) {
    super(scene, fieldIndex, -1, true, false);
  }

  switchAndSummon(): void {
    this.end();
  }

  summon(): void { }

  onEnd(): void {
    const pokemon = this.getPokemon();

    pokemon.resetTurnData();
    pokemon.resetSummonData();

    this.scene.updateFieldScale();

    this.scene.triggerPokemonFormChange(pokemon, SpeciesFormChangeActiveTrigger);
  }
}

export class ShowTrainerPhase extends BattlePhase {
  constructor(scene: BattleScene) {
    super(scene);
  }

  start() {
    super.start();

    this.scene.trainer.setVisible(true);

    this.scene.trainer.setTexture(`trainer_${this.scene.gameData.gender === PlayerGender.FEMALE ? "f" : "m"}_back`);

    this.scene.tweens.add({
      targets: this.scene.trainer,
      x: 106,
      duration: 1000,
      onComplete: () => this.end()
    });
  }
}

export class ToggleDoublePositionPhase extends BattlePhase {
  private double: boolean;

  constructor(scene: BattleScene, double: boolean) {
    super(scene);

    this.double = double;
  }

  start() {
    super.start();

    const playerPokemon = this.scene.getPlayerField().find(p => p.isActive(true));
    if (playerPokemon) {
      playerPokemon.setFieldPosition(this.double && this.scene.getParty().filter(p => p.isAllowedInBattle()).length > 1 ? FieldPosition.LEFT : FieldPosition.CENTER, 500).then(() => {
        if (playerPokemon.getFieldIndex() === 1) {
          const party = this.scene.getParty();
          party[1] = party[0];
          party[0] = playerPokemon;
        }
        this.end();
      });
    } else {
      this.end();
    }
  }
}

export class CheckSwitchPhase extends BattlePhase {
  protected fieldIndex: integer;
  protected useName: boolean;

  constructor(scene: BattleScene, fieldIndex: integer, useName: boolean) {
    super(scene);

    this.fieldIndex = fieldIndex;
    this.useName = useName;
  }

  start() {
    super.start();

    const pokemon = this.scene.getPlayerField()[this.fieldIndex];

    if (this.scene.battleStyle === BattleStyle.SET) {
      super.end();
      return;
    }

    if (this.scene.field.getAll().indexOf(pokemon) === -1) {
      this.scene.unshiftPhase(new SummonMissingPhase(this.scene, this.fieldIndex));
      super.end();
      return;
    }

    if (!this.scene.getParty().slice(1).filter(p => p.isActive()).length) {
      super.end();
      return;
    }

    if (pokemon.getTag(BattlerTagType.FRENZY)) {
      super.end();
      return;
    }

    this.scene.ui.showText(i18next.t("battle:switchQuestion", { pokemonName: this.useName ? getPokemonNameWithAffix(pokemon) : i18next.t("battle:pokemon") }), null, () => {
      this.scene.ui.setMode(Mode.CONFIRM, () => {
        this.scene.ui.setMode(Mode.MESSAGE);
        this.scene.tryRemovePhase(p => p instanceof PostSummonPhase && p.player && p.fieldIndex === this.fieldIndex);
        this.scene.unshiftPhase(new SwitchPhase(this.scene, this.fieldIndex, false, true));
        this.end();
      }, () => {
        this.scene.ui.setMode(Mode.MESSAGE);
        this.end();
      });
    });
  }
}

export class SummonMissingPhase extends SummonPhase {
  constructor(scene: BattleScene, fieldIndex: integer) {
    super(scene, fieldIndex);
  }

  preSummon(): void {
    this.scene.ui.showText(i18next.t("battle:sendOutPokemon", { pokemonName: getPokemonNameWithAffix(this.getPokemon()) }));
    this.scene.time.delayedCall(250, () => this.summon());
  }
}

export class LevelCapPhase extends FieldPhase {
  constructor(scene: BattleScene) {
    super(scene);
  }

  start(): void {
    super.start();

    this.scene.ui.setMode(Mode.MESSAGE).then(() => {
      this.scene.playSound("level_up_fanfare");
      this.scene.ui.showText(i18next.t("battle:levelCapUp", { levelCap: this.scene.getMaxExpLevel() }), null, () => this.end(), null, true);
      this.executeForAll(pokemon => pokemon.updateInfo(true));
    });
  }
}

export class TurnInitPhase extends FieldPhase {
  constructor(scene: BattleScene) {
    super(scene);
  }

  start() {
    super.start();

    this.scene.getPlayerField().forEach(p => {
      // If this pokemon is in play and evolved into something illegal under the current challenge, force a switch
      if (p.isOnField() && !p.isAllowedInBattle()) {
        this.scene.queueMessage(i18next.t("challenges:illegalEvolution", { "pokemon": p.name }), null, true);

        const allowedPokemon = this.scene.getParty().filter(p => p.isAllowedInBattle());

        if (!allowedPokemon.length) {
          // If there are no longer any legal pokemon in the party, game over.
          this.scene.clearPhaseQueue();
          this.scene.unshiftPhase(new GameOverPhase(this.scene));
        } else if (allowedPokemon.length >= this.scene.currentBattle.getBattlerCount() || (this.scene.currentBattle.double && !allowedPokemon[0].isActive(true))) {
          // If there is at least one pokemon in the back that is legal to switch in, force a switch.
          p.switchOut(false, true);
        } else {
          // If there are no pokemon in the back but we're not game overing, just hide the pokemon.
          // This should only happen in double battles.
          p.hideInfo();
          p.setVisible(false);
          this.scene.field.remove(p);
          this.scene.triggerPokemonFormChange(p, SpeciesFormChangeActiveTrigger, true);
        }
        if (allowedPokemon.length === 1 && this.scene.currentBattle.double) {
          this.scene.unshiftPhase(new ToggleDoublePositionPhase(this.scene, true));
        }
      }
    });

    //this.scene.pushPhase(new MoveAnimTestPhase(this.scene));
    this.scene.eventTarget.dispatchEvent(new TurnInitEvent());

    this.scene.getField().forEach((pokemon, i) => {
      if (pokemon?.isActive()) {
        if (pokemon.isPlayer()) {
          this.scene.currentBattle.addParticipant(pokemon as PlayerPokemon);
        }

        pokemon.resetTurnData();

        this.scene.pushPhase(pokemon.isPlayer() ? new CommandPhase(this.scene, i) : new EnemyCommandPhase(this.scene, i - BattlerIndex.ENEMY));
      }
    });

    this.scene.pushPhase(new TurnStartPhase(this.scene));

    this.end();
  }
}

export class CommandPhase extends FieldPhase {
  protected fieldIndex: integer;

  constructor(scene: BattleScene, fieldIndex: integer) {
    super(scene);

    this.fieldIndex = fieldIndex;
  }

  start() {
    super.start();

    if (this.fieldIndex) {
      // If we somehow are attempting to check the right pokemon but there's only one pokemon out
      // Switch back to the center pokemon. This can happen rarely in double battles with mid turn switching
      if (this.scene.getPlayerField().filter(p => p.isActive()).length === 1) {
        this.fieldIndex = FieldPosition.CENTER;
      } else {
        const allyCommand = this.scene.currentBattle.turnCommands[this.fieldIndex - 1];
        if (allyCommand.command === Command.BALL || allyCommand.command === Command.RUN) {
          this.scene.currentBattle.turnCommands[this.fieldIndex] = { command: allyCommand.command, skip: true };
        }
      }
    }

    if (this.scene.currentBattle.turnCommands[this.fieldIndex]?.skip) {
      return this.end();
    }

    const playerPokemon = this.scene.getPlayerField()[this.fieldIndex];

    const moveQueue = playerPokemon.getMoveQueue();

    while (moveQueue.length && moveQueue[0]
      && moveQueue[0].move && (!playerPokemon.getMoveset().find(m => m.moveId === moveQueue[0].move)
        || !playerPokemon.getMoveset()[playerPokemon.getMoveset().findIndex(m => m.moveId === moveQueue[0].move)].isUsable(playerPokemon, moveQueue[0].ignorePP))) {
      moveQueue.shift();
    }

    if (moveQueue.length) {
      const queuedMove = moveQueue[0];
      if (!queuedMove.move) {
        this.handleCommand(Command.FIGHT, -1, false);
      } else {
        const moveIndex = playerPokemon.getMoveset().findIndex(m => m.moveId === queuedMove.move);
        if (moveIndex > -1 && playerPokemon.getMoveset()[moveIndex].isUsable(playerPokemon, queuedMove.ignorePP)) {
          this.handleCommand(Command.FIGHT, moveIndex, queuedMove.ignorePP, { targets: queuedMove.targets, multiple: queuedMove.targets.length > 1 });
        } else {
          this.scene.ui.setMode(Mode.COMMAND, this.fieldIndex);
        }
      }
    } else {
      this.scene.ui.setMode(Mode.COMMAND, this.fieldIndex);
    }
  }

  handleCommand(command: Command, cursor: integer, ...args: any[]): boolean {
    const playerPokemon = this.scene.getPlayerField()[this.fieldIndex];
    const enemyField = this.scene.getEnemyField();
    let success: boolean;

    switch (command) {
    case Command.FIGHT:
      let useStruggle = false;
      if (cursor === -1 ||
          playerPokemon.trySelectMove(cursor, args[0] as boolean) ||
          (useStruggle = cursor > -1 && !playerPokemon.getMoveset().filter(m => m.isUsable(playerPokemon)).length)) {
        const moveId = !useStruggle ? cursor > -1 ? playerPokemon.getMoveset()[cursor].moveId : Moves.NONE : Moves.STRUGGLE;
        const turnCommand: TurnCommand = { command: Command.FIGHT, cursor: cursor, move: { move: moveId, targets: [], ignorePP: args[0] }, args: args };
        const moveTargets: MoveTargetSet = args.length < 3 ? getMoveTargets(playerPokemon, moveId) : args[2];
        if (!moveId) {
          turnCommand.targets = [this.fieldIndex];
        }
        console.log(moveTargets, getPokemonNameWithAffix(playerPokemon));
        if (moveTargets.targets.length > 1 && moveTargets.multiple) {
          this.scene.unshiftPhase(new SelectTargetPhase(this.scene, this.fieldIndex));
        }
        if (moveTargets.targets.length <= 1 || moveTargets.multiple) {
          turnCommand.move.targets = moveTargets.targets;
        } else if (playerPokemon.getTag(BattlerTagType.CHARGING) && playerPokemon.getMoveQueue().length >= 1) {
          turnCommand.move.targets = playerPokemon.getMoveQueue()[0].targets;
        } else {
          this.scene.unshiftPhase(new SelectTargetPhase(this.scene, this.fieldIndex));
        }
        this.scene.currentBattle.turnCommands[this.fieldIndex] = turnCommand;
        success = true;
      } else if (cursor < playerPokemon.getMoveset().length) {
        const move = playerPokemon.getMoveset()[cursor];
        this.scene.ui.setMode(Mode.MESSAGE);

        // Decides between a Disabled, Not Implemented, or No PP translation message
        const errorMessage =
            playerPokemon.summonData.disabledMove === move.moveId ? "battle:moveDisabled" :
              move.getName().endsWith(" (N)") ? "battle:moveNotImplemented" : "battle:moveNoPP";
        const moveName = move.getName().replace(" (N)", ""); // Trims off the indicator

        this.scene.ui.showText(i18next.t(errorMessage, { moveName: moveName }), null, () => {
          this.scene.ui.clearText();
          this.scene.ui.setMode(Mode.FIGHT, this.fieldIndex);
        }, null, true);
      }
      break;
    case Command.BALL:
      if (this.scene.arena.biomeType === Biome.END && (!this.scene.gameMode.isClassic || (this.scene.getEnemyField().filter(p => p.isActive(true)).some(p => !p.scene.gameData.dexData[p.species.speciesId].caughtAttr) && this.scene.gameData.getStarterCount(d => !!d.caughtAttr) < Object.keys(speciesStarters).length - 1))) {
        this.scene.ui.setMode(Mode.COMMAND, this.fieldIndex);
        this.scene.ui.setMode(Mode.MESSAGE);
        this.scene.ui.showText(i18next.t("battle:noPokeballForce"), null, () => {
          this.scene.ui.showText(null, 0);
          this.scene.ui.setMode(Mode.COMMAND, this.fieldIndex);
        }, null, true);
      } else if (this.scene.currentBattle.battleType === BattleType.TRAINER) {
        this.scene.ui.setMode(Mode.COMMAND, this.fieldIndex);
        this.scene.ui.setMode(Mode.MESSAGE);
        this.scene.ui.showText(i18next.t("battle:noPokeballTrainer"), null, () => {
          this.scene.ui.showText(null, 0);
          this.scene.ui.setMode(Mode.COMMAND, this.fieldIndex);
        }, null, true);
      } else {
        const targets = this.scene.getEnemyField().filter(p => p.isActive(true)).map(p => p.getBattlerIndex());
        if (targets.length > 1) {
          this.scene.ui.setMode(Mode.COMMAND, this.fieldIndex);
          this.scene.ui.setMode(Mode.MESSAGE);
          this.scene.ui.showText(i18next.t("battle:noPokeballMulti"), null, () => {
            this.scene.ui.showText(null, 0);
            this.scene.ui.setMode(Mode.COMMAND, this.fieldIndex);
          }, null, true);
        } else if (cursor < 5) {
          const targetPokemon = this.scene.getEnemyField().find(p => p.isActive(true));
          if (targetPokemon.isBoss() && targetPokemon.bossSegmentIndex >= 1 && !targetPokemon.hasAbility(Abilities.WONDER_GUARD, false, true) && cursor < PokeballType.MASTER_BALL) {
            this.scene.ui.setMode(Mode.COMMAND, this.fieldIndex);
            this.scene.ui.setMode(Mode.MESSAGE);
            this.scene.ui.showText(i18next.t("battle:noPokeballStrong"), null, () => {
              this.scene.ui.showText(null, 0);
              this.scene.ui.setMode(Mode.COMMAND, this.fieldIndex);
            }, null, true);
          } else {
            this.scene.currentBattle.turnCommands[this.fieldIndex] = { command: Command.BALL, cursor: cursor };
            this.scene.currentBattle.turnCommands[this.fieldIndex].targets = targets;
            if (this.fieldIndex) {
              this.scene.currentBattle.turnCommands[this.fieldIndex - 1].skip = true;
            }
            success = true;
          }
        }
      }
      break;
    case Command.POKEMON:
    case Command.RUN:
      const isSwitch = command === Command.POKEMON;
      if (!isSwitch && this.scene.arena.biomeType === Biome.END) {
        this.scene.ui.setMode(Mode.COMMAND, this.fieldIndex);
        this.scene.ui.setMode(Mode.MESSAGE);
        this.scene.ui.showText(i18next.t("battle:noEscapeForce"), null, () => {
          this.scene.ui.showText(null, 0);
          this.scene.ui.setMode(Mode.COMMAND, this.fieldIndex);
        }, null, true);
      } else if (!isSwitch && this.scene.currentBattle.battleType === BattleType.TRAINER) {
        this.scene.ui.setMode(Mode.COMMAND, this.fieldIndex);
        this.scene.ui.setMode(Mode.MESSAGE);
        this.scene.ui.showText(i18next.t("battle:noEscapeTrainer"), null, () => {
          this.scene.ui.showText(null, 0);
          this.scene.ui.setMode(Mode.COMMAND, this.fieldIndex);
        }, null, true);
      } else {
        const trapTag = playerPokemon.findTag(t => t instanceof TrappedTag) as TrappedTag;
        const trapped = new Utils.BooleanHolder(false);
        const batonPass = isSwitch && args[0] as boolean;
        if (!batonPass) {
          enemyField.forEach(enemyPokemon => applyCheckTrappedAbAttrs(CheckTrappedAbAttr, enemyPokemon, trapped, playerPokemon));
        }
        if (batonPass || (!trapTag && !trapped.value)) {
          this.scene.currentBattle.turnCommands[this.fieldIndex] = isSwitch
            ? { command: Command.POKEMON, cursor: cursor, args: args }
            : { command: Command.RUN };
          success = true;
          if (!isSwitch && this.fieldIndex) {
            this.scene.currentBattle.turnCommands[this.fieldIndex - 1].skip = true;
          }
        } else if (trapTag) {
          if (trapTag.sourceMove === Moves.INGRAIN && this.scene.getPokemonById(trapTag.sourceId).isOfType(Type.GHOST)) {
            success = true;
            this.scene.currentBattle.turnCommands[this.fieldIndex] = isSwitch
              ? { command: Command.POKEMON, cursor: cursor, args: args }
              : { command: Command.RUN };
            break;
          }
          if (!isSwitch) {
            this.scene.ui.setMode(Mode.COMMAND, this.fieldIndex);
            this.scene.ui.setMode(Mode.MESSAGE);
          }
          this.scene.ui.showText(
            i18next.t("battle:noEscapePokemon", {
              pokemonName: getPokemonNameWithAffix(this.scene.getPokemonById(trapTag.sourceId)),
              moveName: trapTag.getMoveName(),
              escapeVerb: isSwitch ? i18next.t("battle:escapeVerbSwitch") : i18next.t("battle:escapeVerbFlee")
            }),
            null,
            () => {
              this.scene.ui.showText(null, 0);
              if (!isSwitch) {
                this.scene.ui.setMode(Mode.COMMAND, this.fieldIndex);
              }
            }, null, true);
        }
      }
      break;
    }

    if (success) {
      this.end();
    }

    return success;
  }

  cancel() {
    if (this.fieldIndex) {
      this.scene.unshiftPhase(new CommandPhase(this.scene, 0));
      this.scene.unshiftPhase(new CommandPhase(this.scene, 1));
      this.end();
    }
  }

  checkFightOverride(): boolean {
    const pokemon = this.getPokemon();

    const encoreTag = pokemon.getTag(EncoreTag) as EncoreTag;

    if (!encoreTag) {
      return false;
    }

    const moveIndex = pokemon.getMoveset().findIndex(m => m.moveId === encoreTag.moveId);

    if (moveIndex === -1 || !pokemon.getMoveset()[moveIndex].isUsable(pokemon)) {
      return false;
    }

    this.handleCommand(Command.FIGHT, moveIndex, false);

    return true;
  }

  getFieldIndex(): integer {
    return this.fieldIndex;
  }

  getPokemon(): PlayerPokemon {
    return this.scene.getPlayerField()[this.fieldIndex];
  }

  end() {
    this.scene.ui.setMode(Mode.MESSAGE).then(() => super.end());
  }
}

export class EnemyCommandPhase extends FieldPhase {
  protected fieldIndex: integer;

  constructor(scene: BattleScene, fieldIndex: integer) {
    super(scene);

    this.fieldIndex = fieldIndex;
  }

  start() {
    super.start();

    const enemyPokemon = this.scene.getEnemyField()[this.fieldIndex];

    const battle = this.scene.currentBattle;

    const trainer = battle.trainer;

    if (trainer && !enemyPokemon.getMoveQueue().length) {
      const opponents = enemyPokemon.getOpponents();

      const trapTag = enemyPokemon.findTag(t => t instanceof TrappedTag) as TrappedTag;
      const trapped = new Utils.BooleanHolder(false);
      opponents.forEach(playerPokemon => applyCheckTrappedAbAttrs(CheckTrappedAbAttr, playerPokemon, trapped, enemyPokemon));
      if (!trapTag && !trapped.value) {
        const partyMemberScores = trainer.getPartyMemberMatchupScores(enemyPokemon.trainerSlot, true);

        if (partyMemberScores.length) {
          const matchupScores = opponents.map(opp => enemyPokemon.getMatchupScore(opp));
          const matchupScore = matchupScores.reduce((total, score) => total += score, 0) / matchupScores.length;

          const sortedPartyMemberScores = trainer.getSortedPartyMemberMatchupScores(partyMemberScores);

          const switchMultiplier = 1 - (battle.enemySwitchCounter ? Math.pow(0.1, (1 / battle.enemySwitchCounter)) : 0);

          if (sortedPartyMemberScores[0][1] * switchMultiplier >= matchupScore * (trainer.config.isBoss ? 2 : 3)) {
            const index = trainer.getNextSummonIndex(enemyPokemon.trainerSlot, partyMemberScores);

            battle.turnCommands[this.fieldIndex + BattlerIndex.ENEMY] =
              { command: Command.POKEMON, cursor: index, args: [false] };

            battle.enemySwitchCounter++;

            return this.end();
          }
        }
      }
    }

    const nextMove = enemyPokemon.getNextMove();

    this.scene.currentBattle.turnCommands[this.fieldIndex + BattlerIndex.ENEMY] =
      { command: Command.FIGHT, move: nextMove };

    this.scene.currentBattle.enemySwitchCounter = Math.max(this.scene.currentBattle.enemySwitchCounter - 1, 0);

    this.end();
  }
}

export class SelectTargetPhase extends PokemonPhase {
  constructor(scene: BattleScene, fieldIndex: integer) {
    super(scene, fieldIndex);
  }

  start() {
    super.start();

    const turnCommand = this.scene.currentBattle.turnCommands[this.fieldIndex];
    const move = turnCommand.move?.move;
    this.scene.ui.setMode(Mode.TARGET_SELECT, this.fieldIndex, move, (targets: BattlerIndex[]) => {
      this.scene.ui.setMode(Mode.MESSAGE);
      if (targets.length < 1) {
        this.scene.currentBattle.turnCommands[this.fieldIndex] = null;
        this.scene.unshiftPhase(new CommandPhase(this.scene, this.fieldIndex));
      } else {
        turnCommand.targets = targets;
      }
      if (turnCommand.command === Command.BALL && this.fieldIndex) {
        this.scene.currentBattle.turnCommands[this.fieldIndex - 1].skip = true;
      }
      this.end();
    });
  }
}

export class TurnStartPhase extends FieldPhase {
  constructor(scene: BattleScene) {
    super(scene);
  }

  start() {
    super.start();

    const field = this.scene.getField();
    const order = this.getOrder();

    const battlerBypassSpeed = {};

    this.scene.getField(true).filter(p => p.summonData).map(p => {
      const bypassSpeed = new Utils.BooleanHolder(false);
      applyAbAttrs(BypassSpeedChanceAbAttr, p, null, bypassSpeed);
      this.scene.applyModifiers(BypassSpeedChanceModifier, p.isPlayer(), p, bypassSpeed);
      battlerBypassSpeed[p.getBattlerIndex()] = bypassSpeed;
    });

    const moveOrder = order.slice(0);

    moveOrder.sort((a, b) => {
      const aCommand = this.scene.currentBattle.turnCommands[a];
      const bCommand = this.scene.currentBattle.turnCommands[b];

      if (aCommand.command !== bCommand.command) {
        if (aCommand.command === Command.FIGHT) {
          return 1;
        } else if (bCommand.command === Command.FIGHT) {
          return -1;
        }
      } else if (aCommand.command === Command.FIGHT) {
        const aMove = allMoves[aCommand.move.move];
        const bMove = allMoves[bCommand.move.move];

        const aPriority = new Utils.IntegerHolder(aMove.priority);
        const bPriority = new Utils.IntegerHolder(bMove.priority);

        applyMoveAttrs(IncrementMovePriorityAttr, this.scene.getField().find(p => p?.isActive() && p.getBattlerIndex() === a), null, aMove, aPriority);
        applyMoveAttrs(IncrementMovePriorityAttr, this.scene.getField().find(p => p?.isActive() && p.getBattlerIndex() === b), null, bMove, bPriority);

        applyAbAttrs(IncrementMovePriorityAbAttr, this.scene.getField().find(p => p?.isActive() && p.getBattlerIndex() === a), null, aMove, aPriority);
        applyAbAttrs(IncrementMovePriorityAbAttr, this.scene.getField().find(p => p?.isActive() && p.getBattlerIndex() === b), null, bMove, bPriority);

        if (aPriority.value !== bPriority.value) {
          return aPriority.value < bPriority.value ? 1 : -1;
        }
      }

      if (battlerBypassSpeed[a].value !== battlerBypassSpeed[b].value) {
        return battlerBypassSpeed[a].value ? -1 : 1;
      }

      const aIndex = order.indexOf(a);
      const bIndex = order.indexOf(b);

      return aIndex < bIndex ? -1 : aIndex > bIndex ? 1 : 0;
    });

    let orderIndex = 0;

    for (const o of moveOrder) {

      const pokemon = field[o];
      const turnCommand = this.scene.currentBattle.turnCommands[o];

      if (turnCommand.skip) {
        continue;
      }

      switch (turnCommand.command) {
      case Command.FIGHT:
        const queuedMove = turnCommand.move;
        pokemon.turnData.order = orderIndex++;
        if (!queuedMove) {
          continue;
        }
        const move = pokemon.getMoveset().find(m => m.moveId === queuedMove.move) || new PokemonMove(queuedMove.move);
        if (pokemon.isPlayer()) {
          if (turnCommand.cursor === -1) {
            this.scene.pushPhase(new MovePhase(this.scene, pokemon, turnCommand.targets || turnCommand.move.targets, move));
          } else {
            const playerPhase = new MovePhase(this.scene, pokemon, turnCommand.targets || turnCommand.move.targets, move, false, queuedMove.ignorePP);
            this.scene.pushPhase(playerPhase);
          }
        } else {
          this.scene.pushPhase(new MovePhase(this.scene, pokemon, turnCommand.targets || turnCommand.move.targets, move, false, queuedMove.ignorePP));
        }
        break;
      case Command.BALL:
        this.scene.unshiftPhase(new AttemptCapturePhase(this.scene, turnCommand.targets[0] % 2, turnCommand.cursor));
        break;
      case Command.POKEMON:
        this.scene.unshiftPhase(new SwitchSummonPhase(this.scene, pokemon.getFieldIndex(), turnCommand.cursor, true, turnCommand.args[0] as boolean, pokemon.isPlayer()));
        break;
      case Command.RUN:
        let runningPokemon = pokemon;
        if (this.scene.currentBattle.double) {
          const playerActivePokemon = field.filter(pokemon => {
            if (!!pokemon) {
              return pokemon.isPlayer() && pokemon.isActive();
            } else {
              return;
            }
          });
            // if only one pokemon is alive, use that one
          if (playerActivePokemon.length > 1) {
            // find which active pokemon has faster speed
            const fasterPokemon = playerActivePokemon[0].getStat(Stat.SPD) > playerActivePokemon[1].getStat(Stat.SPD) ? playerActivePokemon[0] : playerActivePokemon[1];
            // check if either active pokemon has the ability "Run Away"
            const hasRunAway = playerActivePokemon.find(p => p.hasAbility(Abilities.RUN_AWAY));
            runningPokemon = hasRunAway !== undefined ? hasRunAway : fasterPokemon;
          }
        }
        this.scene.unshiftPhase(new AttemptRunPhase(this.scene, runningPokemon.getFieldIndex()));
        break;
      }
    }


    this.scene.pushPhase(new WeatherEffectPhase(this.scene));

    for (const o of order) {
      if (field[o].status && field[o].status.isPostTurn()) {
        this.scene.pushPhase(new PostTurnStatusEffectPhase(this.scene, o));
      }
    }

    this.scene.pushPhase(new BerryPhase(this.scene));
    this.scene.pushPhase(new TurnEndPhase(this.scene));

    /**
     * this.end() will call shiftPhase(), which dumps everything from PrependQueue (aka everything that is unshifted()) to the front
     * of the queue and dequeues to start the next phase
     * this is important since stuff like SwitchSummon, AttemptRun, AttemptCapture Phases break the "flow" and should take precedence
     */
    this.end();
  }
}

/** The phase after attacks where the pokemon eat berries */
export class BerryPhase extends FieldPhase {
  start() {
    super.start();

    this.executeForAll((pokemon) => {
      const hasUsableBerry = !!this.scene.findModifier((m) => {
        return m instanceof BerryModifier && m.shouldApply([pokemon]);
      }, pokemon.isPlayer());

      if (hasUsableBerry) {
        const cancelled = new Utils.BooleanHolder(false);
        pokemon.getOpponents().map((opp) => applyAbAttrs(PreventBerryUseAbAttr, opp, cancelled));

        if (cancelled.value) {
          pokemon.scene.queueMessage(getPokemonMessage(pokemon, " is too\nnervous to eat berries!"));
        } else {
          this.scene.unshiftPhase(
            new CommonAnimPhase(this.scene, pokemon.getBattlerIndex(), pokemon.getBattlerIndex(), CommonAnim.USE_ITEM)
          );

          for (const berryModifier of this.scene.applyModifiers(BerryModifier, pokemon.isPlayer(), pokemon) as BerryModifier[]) {
            if (berryModifier.consumed) {
              if (!--berryModifier.stackCount) {
                this.scene.removeModifier(berryModifier);
              } else {
                berryModifier.consumed = false;
              }
            }
            this.scene.eventTarget.dispatchEvent(new BerryUsedEvent(berryModifier)); // Announce a berry was used
          }

          this.scene.updateModifiers(pokemon.isPlayer());

          applyAbAttrs(HealFromBerryUseAbAttr, pokemon, new Utils.BooleanHolder(false));
        }
      }
    });

    this.end();
  }
}

export class TurnEndPhase extends FieldPhase {
  constructor(scene: BattleScene) {
    super(scene);
  }

  start() {
    super.start();

    this.scene.currentBattle.incrementTurn(this.scene);
    this.scene.eventTarget.dispatchEvent(new TurnEndEvent(this.scene.currentBattle.turn));

    const handlePokemon = (pokemon: Pokemon) => {
      pokemon.lapseTags(BattlerTagLapseType.TURN_END);

      if (pokemon.summonData.disabledMove && !--pokemon.summonData.disabledTurns) {
        this.scene.pushPhase(new MessagePhase(this.scene, i18next.t("battle:notDisabled", { pokemonName: getPokemonNameWithAffix(pokemon), moveName: allMoves[pokemon.summonData.disabledMove].name })));
        pokemon.summonData.disabledMove = Moves.NONE;
      }

      this.scene.applyModifiers(TurnHealModifier, pokemon.isPlayer(), pokemon);

      if (this.scene.arena.terrain?.terrainType === TerrainType.GRASSY && pokemon.isGrounded()) {
        this.scene.unshiftPhase(new PokemonHealPhase(this.scene, pokemon.getBattlerIndex(),
          Math.max(pokemon.getMaxHp() >> 4, 1), i18next.t("battle:turnEndHpRestore", { pokemonName: getPokemonNameWithAffix(pokemon) }), true));
      }

      if (!pokemon.isPlayer()) {
        this.scene.applyModifiers(EnemyTurnHealModifier, false, pokemon);
        this.scene.applyModifier(EnemyStatusEffectHealChanceModifier, false, pokemon);
      }

      applyPostTurnAbAttrs(PostTurnAbAttr, pokemon);

      this.scene.applyModifiers(TurnStatusEffectModifier, pokemon.isPlayer(), pokemon);

      this.scene.applyModifiers(TurnHeldItemTransferModifier, pokemon.isPlayer(), pokemon);

      pokemon.battleSummonData.turnCount++;
    };

    this.executeForAll(handlePokemon);

    this.scene.arena.lapseTags();

    if (this.scene.arena.weather && !this.scene.arena.weather.lapse()) {
      this.scene.arena.trySetWeather(WeatherType.NONE, false);
    }

    if (this.scene.arena.terrain && !this.scene.arena.terrain.lapse()) {
      this.scene.arena.trySetTerrain(TerrainType.NONE, false);
    }

    this.end();
  }
}

export class BattleEndPhase extends BattlePhase {
  start() {
    super.start();

    this.scene.currentBattle.addBattleScore(this.scene);

    this.scene.gameData.gameStats.battles++;
    if (this.scene.currentBattle.trainer) {
      this.scene.gameData.gameStats.trainersDefeated++;
    }
    if (this.scene.gameMode.isEndless && this.scene.currentBattle.waveIndex + 1 > this.scene.gameData.gameStats.highestEndlessWave) {
      this.scene.gameData.gameStats.highestEndlessWave = this.scene.currentBattle.waveIndex + 1;
    }

    // Endless graceful end
    if (this.scene.gameMode.isEndless && this.scene.currentBattle.waveIndex >= 5850) {
      this.scene.clearPhaseQueue();
      this.scene.unshiftPhase(new GameOverPhase(this.scene, true));
    }

    for (const pokemon of this.scene.getField()) {
      if (pokemon) {
        pokemon.resetBattleSummonData();
      }
    }

    for (const pokemon of this.scene.getParty().filter(p => p.isAllowedInBattle())) {
      applyPostBattleAbAttrs(PostBattleAbAttr, pokemon);
    }

    if (this.scene.currentBattle.moneyScattered) {
      this.scene.currentBattle.pickUpScatteredMoney(this.scene);
    }

    this.scene.clearEnemyHeldItemModifiers();

    const lapsingModifiers = this.scene.findModifiers(m => m instanceof LapsingPersistentModifier || m instanceof LapsingPokemonHeldItemModifier) as (LapsingPersistentModifier | LapsingPokemonHeldItemModifier)[];
    for (const m of lapsingModifiers) {
      const args: any[] = [];
      if (m instanceof LapsingPokemonHeldItemModifier) {
        args.push(this.scene.getPokemonById(m.pokemonId));
      }
      if (!m.lapse(args)) {
        this.scene.removeModifier(m);
      }
    }

    this.scene.updateModifiers().then(() => this.end());
  }
}

export class NewBattlePhase extends BattlePhase {
  start() {
    super.start();

    this.scene.newBattle();

    this.end();
  }
}

export class CommonAnimPhase extends PokemonPhase {
  private anim: CommonAnim;
  private targetIndex: integer;

  constructor(scene: BattleScene, battlerIndex: BattlerIndex, targetIndex: BattlerIndex, anim: CommonAnim) {
    super(scene, battlerIndex);

    this.anim = anim;
    this.targetIndex = targetIndex;
  }

  setAnimation(anim: CommonAnim) {
    this.anim = anim;
  }

  start() {
    new CommonBattleAnim(this.anim, this.getPokemon(), this.targetIndex !== undefined ? (this.player ? this.scene.getEnemyField() : this.scene.getPlayerField())[this.targetIndex] : this.getPokemon()).play(this.scene, () => {
      this.end();
    });
  }
}

export class MovePhase extends BattlePhase {
  public pokemon: Pokemon;
  public move: PokemonMove;
  public targets: BattlerIndex[];
  protected followUp: boolean;
  protected ignorePp: boolean;
  protected failed: boolean;
  protected cancelled: boolean;

  constructor(scene: BattleScene, pokemon: Pokemon, targets: BattlerIndex[], move: PokemonMove, followUp?: boolean, ignorePp?: boolean) {
    super(scene);

    this.pokemon = pokemon;
    this.targets = targets;
    this.move = move;
    this.followUp = !!followUp;
    this.ignorePp = !!ignorePp;
    this.failed = false;
    this.cancelled = false;
  }

  canMove(): boolean {
    return this.pokemon.isActive(true) && this.move.isUsable(this.pokemon, this.ignorePp) && !!this.targets.length;
  }

  /**Signifies the current move should fail but still use PP */
  fail(): void {
    this.failed = true;
  }

  /**Signifies the current move should cancel and retain PP */
  cancel(): void {
    this.cancelled = true;
  }

  start() {
    super.start();

    console.log(Moves[this.move.moveId]);

    if (!this.canMove()) {
      if (this.move.moveId && this.pokemon.summonData?.disabledMove === this.move.moveId) {
        this.scene.queueMessage(`${this.move.getName()} is disabled!`);
      }
      if (this.pokemon.isActive(true) && this.move.ppUsed >= this.move.getMovePp()) { // if the move PP was reduced from Spite or otherwise, the move fails
        this.fail();
        this.showMoveText();
        this.showFailedText();
      }
      return this.end();
    }

    if (!this.followUp) {
      if (this.move.getMove().checkFlag(MoveFlags.IGNORE_ABILITIES, this.pokemon, null)) {
        this.scene.arena.setIgnoreAbilities();
      }
    } else {
      this.pokemon.turnData.hitsLeft = undefined;
      this.pokemon.turnData.hitCount = undefined;
    }

    // Move redirection abilities (ie. Storm Drain) only support single target moves
    const moveTarget = this.targets.length === 1
      ? new Utils.IntegerHolder(this.targets[0])
      : null;
    if (moveTarget) {
      const oldTarget = moveTarget.value;
      this.scene.getField(true).filter(p => p !== this.pokemon).forEach(p => applyAbAttrs(RedirectMoveAbAttr, p, null, this.move.moveId, moveTarget));
      this.pokemon.getOpponents().forEach(p => {
        const redirectTag = p.getTag(CenterOfAttentionTag) as CenterOfAttentionTag;
        if (redirectTag && (!redirectTag.powder || (!this.pokemon.isOfType(Type.GRASS) && !this.pokemon.hasAbility(Abilities.OVERCOAT)))) {
          moveTarget.value = p.getBattlerIndex();
        }
      });
      //Check if this move is immune to being redirected, and restore its target to the intended target if it is.
      if ((this.pokemon.hasAbilityWithAttr(BlockRedirectAbAttr) || this.move.getMove().hasAttr(BypassRedirectAttr))) {
        //If an ability prevented this move from being redirected, display its ability pop up.
        if ((this.pokemon.hasAbilityWithAttr(BlockRedirectAbAttr) && !this.move.getMove().hasAttr(BypassRedirectAttr)) && oldTarget !== moveTarget.value) {
          this.scene.unshiftPhase(new ShowAbilityPhase(this.scene, this.pokemon.getBattlerIndex(), this.pokemon.getPassiveAbility().hasAttr(BlockRedirectAbAttr)));
        }
        moveTarget.value = oldTarget;
      }
      this.targets[0] = moveTarget.value;
    }

    // Check for counterattack moves to switch target
    if (this.targets.length === 1 && this.targets[0] === BattlerIndex.ATTACKER) {
      if (this.pokemon.turnData.attacksReceived.length) {
        const attack = this.pokemon.turnData.attacksReceived[0];
<<<<<<< HEAD
        this.targets[0] = attack.attackingPosition;
=======
        this.targets[0] = attack.sourceBattlerIndex;
>>>>>>> 07b65631

        // account for metal burst and comeuppance hitting remaining targets in double battles
        // counterattack will redirect to remaining ally if original attacker faints
        if (this.scene.currentBattle.double && this.move.getMove().hasFlag(MoveFlags.REDIRECT_COUNTER)) {
<<<<<<< HEAD
          if (!this.scene.getEnemyField()[this.targets[0]]) {
            this.targets[0] = this.scene.getEnemyField().find(p => p.isActive(true)).getBattlerIndex();
=======
          if (this.scene.getField()[this.targets[0]].hp === 0) {
            const opposingField = this.pokemon.isPlayer() ? this.scene.getEnemyField() : this.scene.getPlayerField();
            this.targets[0] = opposingField.find(p => p.hp > 0)?.getBattlerIndex();
>>>>>>> 07b65631
          }
        }
      }
      if (this.targets[0] === BattlerIndex.ATTACKER) {
        this.fail(); // Marks the move as failed for later in doMove
        this.showMoveText();
        this.showFailedText();
      }
    }

    const targets = this.scene.getField(true).filter(p => {
      if (this.targets.indexOf(p.getBattlerIndex()) > -1) {
        return true;
      }
      return false;
    });

    const doMove = () => {
      this.pokemon.turnData.acted = true; // Record that the move was attempted, even if it fails

      this.pokemon.lapseTags(BattlerTagLapseType.PRE_MOVE);

      let ppUsed = 1;
      // Filter all opponents to include only those this move is targeting
      const targetedOpponents = this.pokemon.getOpponents().filter(o => this.targets.includes(o.getBattlerIndex()));
      for (const opponent of targetedOpponents) {
        if (this.move.ppUsed + ppUsed >= this.move.getMovePp()) { // If we're already at max PP usage, stop checking
          break;
        }
        if (opponent.hasAbilityWithAttr(IncreasePpAbAttr)) { // Accounting for abilities like Pressure
          ppUsed++;
        }
      }

      if (!this.followUp && this.canMove() && !this.cancelled) {
        this.pokemon.lapseTags(BattlerTagLapseType.MOVE);
      }

      const moveQueue = this.pokemon.getMoveQueue();
      if (this.cancelled || this.failed) {
        if (this.failed) {
          this.move.usePp(ppUsed); // Only use PP if the move failed
          this.scene.eventTarget.dispatchEvent(new MoveUsedEvent(this.pokemon?.id, this.move.getMove(), ppUsed));
        }

        // Record a failed move so Abilities like Truant don't trigger next turn and soft-lock
        this.pokemon.pushMoveHistory({ move: Moves.NONE, result: MoveResult.FAIL });

        this.pokemon.lapseTags(BattlerTagLapseType.MOVE_EFFECT); // Remove any tags from moves like Fly/Dive/etc.
        moveQueue.shift(); // Remove the second turn of charge moves
        return this.end();
      }

      this.scene.triggerPokemonFormChange(this.pokemon, SpeciesFormChangePreMoveTrigger);

      if (this.move.moveId) {
        this.showMoveText();
      }

      // This should only happen when there are no valid targets left on the field
      if ((moveQueue.length && moveQueue[0].move === Moves.NONE) || !targets.length) {
        this.showFailedText();
        this.cancel();

        // Record a failed move so Abilities like Truant don't trigger next turn and soft-lock
        this.pokemon.pushMoveHistory({ move: Moves.NONE, result: MoveResult.FAIL });

        this.pokemon.lapseTags(BattlerTagLapseType.MOVE_EFFECT); // Remove any tags from moves like Fly/Dive/etc.

        moveQueue.shift();
        return this.end();
      }

      if (!moveQueue.length || !moveQueue.shift().ignorePP) { // using .shift here clears out two turn moves once they've been used
        this.move.usePp(ppUsed);
        this.scene.eventTarget.dispatchEvent(new MoveUsedEvent(this.pokemon?.id, this.move.getMove(), ppUsed));
      }

      if (!allMoves[this.move.moveId].hasAttr(CopyMoveAttr)) {
        this.scene.currentBattle.lastMove = this.move.moveId;
      }

      // Assume conditions affecting targets only apply to moves with a single target
      let success = this.move.getMove().applyConditions(this.pokemon, targets[0], this.move.getMove());
      const cancelled = new Utils.BooleanHolder(false);
      let failedText = this.move.getMove().getFailedText(this.pokemon, targets[0], this.move.getMove(), cancelled);
      if (success && this.scene.arena.isMoveWeatherCancelled(this.move.getMove())) {
        success = false;
      } else if (success && this.scene.arena.isMoveTerrainCancelled(this.pokemon, this.targets, this.move.getMove())) {
        success = false;
        if (failedText === null) {
          failedText = getTerrainBlockMessage(targets[0], this.scene.arena.terrain.terrainType);
        }
      }

      /**
       * Trigger pokemon type change before playing the move animation
       * Will still change the user's type when using Roar, Whirlwind, Trick-or-Treat, and Forest's Curse,
       * regardless of whether the move successfully executes or not.
       */
      if (success || [Moves.ROAR, Moves.WHIRLWIND, Moves.TRICK_OR_TREAT, Moves.FORESTS_CURSE].includes(this.move.moveId)) {
        applyPreAttackAbAttrs(PokemonTypeChangeAbAttr, this.pokemon, null, this.move.getMove());
      }

      if (success) {
        this.scene.unshiftPhase(this.getEffectPhase());
      } else {
        this.pokemon.pushMoveHistory({ move: this.move.moveId, targets: this.targets, result: MoveResult.FAIL, virtual: this.move.virtual });
        if (!cancelled.value) {
          this.showFailedText(failedText);
        }
      }
      // Checks if Dancer ability is triggered
      if (this.move.getMove().hasFlag(MoveFlags.DANCE_MOVE) && !this.followUp) {
        // Pokemon with Dancer can be on either side of the battle so we check in both cases
        this.scene.getPlayerField().forEach(pokemon => {
          applyPostMoveUsedAbAttrs(PostMoveUsedAbAttr, pokemon, this.move, this.pokemon, this.targets);
        });
        this.scene.getEnemyField().forEach(pokemon => {
          applyPostMoveUsedAbAttrs(PostMoveUsedAbAttr, pokemon, this.move, this.pokemon, this.targets);
        });
      }
      this.end();
    };

    if (!this.followUp && this.pokemon.status && !this.pokemon.status.isPostTurn()) {
      this.pokemon.status.incrementTurn();
      let activated = false;
      let healed = false;

      switch (this.pokemon.status.effect) {
      case StatusEffect.PARALYSIS:
        if (!this.pokemon.randSeedInt(4)) {
          activated = true;
          this.cancelled = true;
        }
        break;
      case StatusEffect.SLEEP:
        applyMoveAttrs(BypassSleepAttr, this.pokemon, null, this.move.getMove());
        healed = this.pokemon.status.turnCount === this.pokemon.status.cureTurn;
        activated = !healed && !this.pokemon.getTag(BattlerTagType.BYPASS_SLEEP);
        this.cancelled = activated;
        break;
      case StatusEffect.FREEZE:
        healed = !!this.move.getMove().findAttr(attr => attr instanceof HealStatusEffectAttr && attr.selfTarget && attr.isOfEffect(StatusEffect.FREEZE)) || !this.pokemon.randSeedInt(5);
        activated = !healed;
        this.cancelled = activated;
        break;
      }

      if (activated) {
        this.scene.queueMessage(getStatusEffectActivationText(this.pokemon.status.effect, getPokemonNameWithAffix(this.pokemon)));
        this.scene.unshiftPhase(new CommonAnimPhase(this.scene, this.pokemon.getBattlerIndex(), undefined, CommonAnim.POISON + (this.pokemon.status.effect - 1)));
        doMove();
      } else {
        if (healed) {
          this.scene.queueMessage(getStatusEffectHealText(this.pokemon.status.effect, getPokemonNameWithAffix(this.pokemon)));
          this.pokemon.resetStatus();
          this.pokemon.updateInfo();
        }
        doMove();
      }
    } else {
      doMove();
    }
  }

  getEffectPhase(): MoveEffectPhase {
    return new MoveEffectPhase(this.scene, this.pokemon.getBattlerIndex(), this.targets, this.move);
  }

  showMoveText(): void {
    if (this.move.getMove().hasAttr(ChargeAttr)) {
      const lastMove = this.pokemon.getLastXMoves() as TurnMove[];
      if (!lastMove.length || lastMove[0].move !== this.move.getMove().id || lastMove[0].result !== MoveResult.OTHER) {
        this.scene.queueMessage(i18next.t("battle:useMove", {
          pokemonNameWithAffix: getPokemonNameWithAffix(this.pokemon),
          moveName: this.move.getName()
        }), 500);
        return;
      }
    }

    if (this.pokemon.getTag(BattlerTagType.RECHARGING || BattlerTagType.INTERRUPTED)) {
      return;
    }

    this.scene.queueMessage(i18next.t("battle:useMove", {
      pokemonNameWithAffix: getPokemonNameWithAffix(this.pokemon),
      moveName: this.move.getName()
    }), 500);
    applyMoveAttrs(PreMoveMessageAttr, this.pokemon, this.pokemon.getOpponents().find(() => true), this.move.getMove());
  }

  showFailedText(failedText: string = null): void {
    this.scene.queueMessage(failedText || i18next.t("battle:attackFailed"));
  }

  end() {
    if (!this.followUp && this.canMove()) {
      this.scene.unshiftPhase(new MoveEndPhase(this.scene, this.pokemon.getBattlerIndex()));
    }

    super.end();
  }
}

export class MoveEffectPhase extends PokemonPhase {
  public move: PokemonMove;
  protected targets: BattlerIndex[];

  constructor(scene: BattleScene, battlerIndex: BattlerIndex, targets: BattlerIndex[], move: PokemonMove) {
    super(scene, battlerIndex);
    this.move = move;
    // In double battles, if the right Pokemon selects a spread move and the left Pokemon dies
    // with no party members available to switch in, then the right Pokemon takes the index
    // of the left Pokemon and gets hit unless this is checked.
    if (targets.includes(battlerIndex) && this.move.getMove().moveTarget === MoveTarget.ALL_NEAR_OTHERS) {
      const i = targets.indexOf(battlerIndex);
      targets.splice(i, i + 1);
    }
    this.targets = targets;
  }

  start() {
    super.start();

    const user = this.getUserPokemon();
    const targets = this.getTargets();

    if (!user?.isOnField()) {
      return super.end();
    }

    const overridden = new Utils.BooleanHolder(false);
    const move = this.move.getMove();

    // Assume single target for override
    applyMoveAttrs(OverrideMoveEffectAttr, user, this.getTarget(), move, overridden, this.move.virtual).then(() => {

      if (overridden.value) {
        return this.end();
      }

      user.lapseTags(BattlerTagLapseType.MOVE_EFFECT);

      if (user.turnData.hitsLeft === undefined) {
        const hitCount = new Utils.IntegerHolder(1);
        // Assume single target for multi hit
        applyMoveAttrs(MultiHitAttr, user, this.getTarget(), move, hitCount);
        applyPreAttackAbAttrs(AddSecondStrikeAbAttr, user, null, move, targets.length, hitCount, new Utils.IntegerHolder(0));
        if (move instanceof AttackMove && !move.hasAttr(FixedDamageAttr)) {
          this.scene.applyModifiers(PokemonMultiHitModifier, user.isPlayer(), user, hitCount, new Utils.IntegerHolder(0));
        }
        user.turnData.hitsLeft = user.turnData.hitCount = hitCount.value;
      }

      const moveHistoryEntry = { move: this.move.moveId, targets: this.targets, result: MoveResult.PENDING, virtual: this.move.virtual };

      const targetHitChecks = Object.fromEntries(targets.map(p => [p.getBattlerIndex(), this.hitCheck(p)]));
      const activeTargets = targets.map(t => t.isActive(true));
      if (!activeTargets.length || (!move.hasAttr(VariableTargetAttr) && !move.isMultiTarget() && !targetHitChecks[this.targets[0]])) {
        this.stopMultiHit();
        if (activeTargets.length) {
          this.scene.queueMessage(i18next.t("battle:attackMissed", { pokemonNameWithAffix: getPokemonNameWithAffix(this.getTarget()) }));
          moveHistoryEntry.result = MoveResult.MISS;
          applyMoveAttrs(MissEffectAttr, user, null, move);
        } else {
          this.scene.queueMessage(i18next.t("battle:attackFailed"));
          moveHistoryEntry.result = MoveResult.FAIL;
        }
        user.pushMoveHistory(moveHistoryEntry);
        return this.end();
      }

      const applyAttrs: Promise<void>[] = [];

      // Move animation only needs one target
      new MoveAnim(move.id as Moves, user, this.getTarget()?.getBattlerIndex()).play(this.scene, () => {
        for (const target of targets) {
          if (!targetHitChecks[target.getBattlerIndex()]) {
            this.stopMultiHit(target);
            this.scene.queueMessage(i18next.t("battle:attackMissed", { pokemonNameWithAffix: getPokemonNameWithAffix(target) }));
            if (moveHistoryEntry.result === MoveResult.PENDING) {
              moveHistoryEntry.result = MoveResult.MISS;
            }
            user.pushMoveHistory(moveHistoryEntry);
            applyMoveAttrs(MissEffectAttr, user, null, move);
            continue;
          }

          const isProtected = !this.move.getMove().checkFlag(MoveFlags.IGNORE_PROTECT, user, target) && target.findTags(t => t instanceof ProtectedTag).find(t => target.lapseTag(t.tagType));

          const firstHit = (user.turnData.hitsLeft === user.turnData.hitCount);
          const firstTarget = (moveHistoryEntry.result === MoveResult.PENDING);

          if (firstHit) {
            user.pushMoveHistory(moveHistoryEntry);
          }

          moveHistoryEntry.result = MoveResult.SUCCESS;

          const hitResult = !isProtected ? target.apply(user, move) : HitResult.NO_EFFECT;

          const lastHit = (user.turnData.hitsLeft === 1 || !this.getTarget()?.isActive());

          if (lastHit) {
            this.scene.triggerPokemonFormChange(user, SpeciesFormChangePostMoveTrigger);
          }

          applyAttrs.push(new Promise(resolve => {
            applyFilteredMoveAttrs((attr: MoveAttr) => attr instanceof MoveEffectAttr && attr.trigger === MoveEffectTrigger.PRE_APPLY && (!attr.firstHitOnly || firstHit) && (!attr.lastHitOnly || lastHit),
              user, target, move).then(() => {
              if (hitResult !== HitResult.FAIL) {
                const chargeEffect = !!move.getAttrs(ChargeAttr).find(ca => ca.usedChargeEffect(user, this.getTarget(), move));
                // Charge attribute with charge effect takes all effect attributes and applies them to charge stage, so ignore them if this is present
                Utils.executeIf(!chargeEffect, () => applyFilteredMoveAttrs((attr: MoveAttr) => attr instanceof MoveEffectAttr && attr.trigger === MoveEffectTrigger.POST_APPLY
                    && attr.selfTarget && (!attr.firstHitOnly || firstHit) && (!attr.lastHitOnly || lastHit), user, target, move)).then(() => {
                  if (hitResult !== HitResult.NO_EFFECT) {
                    applyFilteredMoveAttrs((attr: MoveAttr) => attr instanceof MoveEffectAttr && (attr as MoveEffectAttr).trigger === MoveEffectTrigger.POST_APPLY
                      && !(attr as MoveEffectAttr).selfTarget && (!attr.firstHitOnly || firstHit) && (!attr.lastHitOnly || lastHit), user, target, this.move.getMove()).then(() => {
                      if (hitResult < HitResult.NO_EFFECT && !target.hasAbilityWithAttr(IgnoreMoveEffectsAbAttr)) {
                        const flinched = new Utils.BooleanHolder(false);
                        user.scene.applyModifiers(FlinchChanceModifier, user.isPlayer(), user, flinched);
                        if (flinched.value) {
                          target.addTag(BattlerTagType.FLINCHED, undefined, this.move.moveId, user.id);
                        }
                      }
                      Utils.executeIf(!isProtected && !chargeEffect, () => applyFilteredMoveAttrs((attr: MoveAttr) => attr instanceof MoveEffectAttr && (attr as MoveEffectAttr).trigger === MoveEffectTrigger.HIT
                          && (!attr.firstHitOnly || firstHit) && (!attr.lastHitOnly || lastHit) && (!attr.firstTargetOnly || firstTarget), user, target, this.move.getMove()).then(() => {
                        return Utils.executeIf(!target.isFainted() || target.canApplyAbility(), () => applyPostDefendAbAttrs(PostDefendAbAttr, target, user, this.move.getMove(), hitResult).then(() => {
                          if (!user.isPlayer() && this.move.getMove() instanceof AttackMove) {
                            user.scene.applyShuffledModifiers(this.scene, EnemyAttackStatusEffectChanceModifier, false, target);
                          }
                        })).then(() => {
                          applyPostAttackAbAttrs(PostAttackAbAttr, user, target, this.move.getMove(), hitResult).then(() => {
                            if (this.move.getMove() instanceof AttackMove) {
                              this.scene.applyModifiers(ContactHeldItemTransferChanceModifier, this.player, user, target);
                            }
                            resolve();
                          });
                        });
                      })
                      ).then(() => resolve());
                    });
                  } else {
                    applyMoveAttrs(NoEffectAttr, user, null, move).then(() => resolve());
                  }
                });
              } else {
                resolve();
              }
            });
          }));
        }
        // Trigger effect which should only apply one time on the last hit after all targeted effects have already applied
        const postTarget = (user.turnData.hitsLeft === 1 || !this.getTarget()?.isActive()) ?
          applyFilteredMoveAttrs((attr: MoveAttr) => attr instanceof MoveEffectAttr && attr.trigger === MoveEffectTrigger.POST_TARGET, user, null, move) :
          null;

        if (!!postTarget) {
          if (applyAttrs.length) { // If there is a pending asynchronous move effect, do this after
            applyAttrs[applyAttrs.length - 1]?.then(() => postTarget);
          } else { // Otherwise, push a new asynchronous move effect
            applyAttrs.push(postTarget);
          }
        }

        Promise.allSettled(applyAttrs).then(() => this.end());
      });
    });
  }

  end() {
    const move = this.move.getMove();
    move.type = move.defaultType;
    const user = this.getUserPokemon();
    if (user) {
      if (--user.turnData.hitsLeft >= 1 && this.getTarget()?.isActive()) {
        this.scene.unshiftPhase(this.getNewHitPhase());
      } else {
        // Queue message for number of hits made by multi-move
        // If multi-hit attack only hits once, still want to render a message
        const hitsTotal = user.turnData.hitCount - Math.max(user.turnData.hitsLeft, 0);
        if (hitsTotal > 1 || user.turnData.hitsLeft > 0) {
          // If there are multiple hits, or if there are hits of the multi-hit move left
          this.scene.queueMessage(i18next.t("battle:attackHitsCount", { count: hitsTotal }));
        }
        this.scene.applyModifiers(HitHealModifier, this.player, user);
      }
    }

    super.end();
  }

  hitCheck(target: Pokemon): boolean {
    // Moves targeting the user and entry hazards can't miss
    if ([MoveTarget.USER, MoveTarget.ENEMY_SIDE].includes(this.move.getMove().moveTarget)) {
      return true;
    }

    const user = this.getUserPokemon();

    // Hit check only calculated on first hit for multi-hit moves unless flag is set to check all hits.
    // However, if an ability with the MaxMultiHitAbAttr, namely Skill Link, is present, act as a normal
    // multi-hit move and proceed with all hits
    if (user.turnData.hitsLeft < user.turnData.hitCount) {
      if (!this.move.getMove().hasFlag(MoveFlags.CHECK_ALL_HITS) || user.hasAbilityWithAttr(MaxMultiHitAbAttr)) {
        return true;
      }
    }

    if (user.hasAbilityWithAttr(AlwaysHitAbAttr) || target.hasAbilityWithAttr(AlwaysHitAbAttr)) {
      return true;
    }

    // If the user should ignore accuracy on a target, check who the user targeted last turn and see if they match
    if (user.getTag(BattlerTagType.IGNORE_ACCURACY) && (user.getLastXMoves().find(() => true)?.targets || []).indexOf(target.getBattlerIndex()) !== -1) {
      return true;
    }

    if (target.getTag(BattlerTagType.ALWAYS_GET_HIT)) {
      return true;
    }

    const hiddenTag = target.getTag(SemiInvulnerableTag);
    if (hiddenTag && !this.move.getMove().getAttrs(HitsTagAttr).some(hta => hta.tagType === hiddenTag.tagType)) {
      return false;
    }

    const moveAccuracy = this.move.getMove().calculateBattleAccuracy(user, target);

    if (moveAccuracy === -1) {
      return true;
    }

    const accuracyMultiplier = user.getAccuracyMultiplier(target, this.move.getMove());
    const rand = user.randSeedInt(100, 1);

    return rand <= moveAccuracy * accuracyMultiplier;
  }

  getUserPokemon(): Pokemon {
    if (this.battlerIndex > BattlerIndex.ENEMY_2) {
      return this.scene.getPokemonById(this.battlerIndex);
    }
    return (this.player ? this.scene.getPlayerField() : this.scene.getEnemyField())[this.fieldIndex];
  }

  getTargets(): Pokemon[] {
    return this.scene.getField(true).filter(p => this.targets.indexOf(p.getBattlerIndex()) > -1);
  }

  getTarget(): Pokemon {
    return this.getTargets().find(() => true);
  }

  removeTarget(target: Pokemon): void {
    const targetIndex = this.targets.findIndex(ind => ind === target.getBattlerIndex());
    if (targetIndex !== -1) {
      this.targets.splice(this.targets.findIndex(ind => ind === target.getBattlerIndex()), 1);
    }
  }

  stopMultiHit(target?: Pokemon): void {
    /** If given a specific target, remove the target from subsequent strikes */
    if (target) {
      this.removeTarget(target);
    }
    /**
     * If no target specified, or the specified target was the last of this move's
     * targets, completely cancel all subsequent strikes.
    */
    if (!target || this.targets.length === 0 ) {
      this.getUserPokemon().turnData.hitCount = 1;
      this.getUserPokemon().turnData.hitsLeft = 1;
    }
  }

  getNewHitPhase() {
    return new MoveEffectPhase(this.scene, this.battlerIndex, this.targets, this.move);
  }
}

export class MoveEndPhase extends PokemonPhase {
  constructor(scene: BattleScene, battlerIndex: BattlerIndex) {
    super(scene, battlerIndex);
  }

  start() {
    super.start();

    const pokemon = this.getPokemon();
    if (pokemon.isActive(true)) {
      pokemon.lapseTags(BattlerTagLapseType.AFTER_MOVE);
    }

    this.scene.arena.setIgnoreAbilities(false);

    this.end();
  }
}

export class MoveAnimTestPhase extends BattlePhase {
  private moveQueue: Moves[];

  constructor(scene: BattleScene, moveQueue?: Moves[]) {
    super(scene);

    this.moveQueue = moveQueue || Utils.getEnumValues(Moves).slice(1);
  }

  start() {
    const moveQueue = this.moveQueue.slice(0);
    this.playMoveAnim(moveQueue, true);
  }

  playMoveAnim(moveQueue: Moves[], player: boolean) {
    const moveId = player ? moveQueue[0] : moveQueue.shift();
    if (moveId === undefined) {
      this.playMoveAnim(this.moveQueue.slice(0), true);
      return;
    } else if (player) {
      console.log(Moves[moveId]);
    }

    initMoveAnim(this.scene, moveId).then(() => {
      loadMoveAnimAssets(this.scene, [moveId], true)
        .then(() => {
          new MoveAnim(moveId, player ? this.scene.getPlayerPokemon() : this.scene.getEnemyPokemon(), (player !== (allMoves[moveId] instanceof SelfStatusMove) ? this.scene.getEnemyPokemon() : this.scene.getPlayerPokemon()).getBattlerIndex()).play(this.scene, () => {
            if (player) {
              this.playMoveAnim(moveQueue, false);
            } else {
              this.playMoveAnim(moveQueue, true);
            }
          });
        });
    });
  }
}

export class ShowAbilityPhase extends PokemonPhase {
  private passive: boolean;

  constructor(scene: BattleScene, battlerIndex: BattlerIndex, passive: boolean = false) {
    super(scene, battlerIndex);

    this.passive = passive;
  }

  start() {
    super.start();

    const pokemon = this.getPokemon();

    this.scene.abilityBar.showAbility(pokemon, this.passive);
    if (pokemon.battleData) {
      pokemon.battleData.abilityRevealed = true;
    }

    this.end();
  }
}

export type StatChangeCallback = (target: Pokemon, changed: BattleStat[], relativeChanges: number[]) => void;

export class StatChangePhase extends PokemonPhase {
  private stats: BattleStat[];
  private selfTarget: boolean;
  private levels: integer;
  private showMessage: boolean;
  private ignoreAbilities: boolean;
  private canBeCopied: boolean;
  private onChange: StatChangeCallback;


  constructor(scene: BattleScene, battlerIndex: BattlerIndex, selfTarget: boolean, stats: BattleStat[], levels: integer, showMessage: boolean = true, ignoreAbilities: boolean = false, canBeCopied: boolean = true, onChange: StatChangeCallback = null) {
    super(scene, battlerIndex);

    this.selfTarget = selfTarget;
    this.stats = stats;
    this.levels = levels;
    this.showMessage = showMessage;
    this.ignoreAbilities = ignoreAbilities;
    this.canBeCopied = canBeCopied;
    this.onChange = onChange;
  }

  start() {
    const pokemon = this.getPokemon();

    let random = false;

    if (this.stats.length === 1 && this.stats[0] === BattleStat.RAND) {
      this.stats[0] = this.getRandomStat();
      random = true;
    }

    this.aggregateStatChanges(random);

    if (!pokemon.isActive(true)) {
      return this.end();
    }

    const filteredStats = this.stats.map(s => s !== BattleStat.RAND ? s : this.getRandomStat()).filter(stat => {
      const cancelled = new Utils.BooleanHolder(false);

      if (!this.selfTarget && this.levels < 0) {
        this.scene.arena.applyTagsForSide(MistTag, pokemon.isPlayer() ? ArenaTagSide.PLAYER : ArenaTagSide.ENEMY, cancelled);
      }

      if (!cancelled.value && !this.selfTarget && this.levels < 0) {
        applyPreStatChangeAbAttrs(ProtectStatAbAttr, this.getPokemon(), stat, cancelled);
      }

      return !cancelled.value;
    });

    const levels = new Utils.IntegerHolder(this.levels);

    if (!this.ignoreAbilities) {
      applyAbAttrs(StatChangeMultiplierAbAttr, pokemon, null, levels);
    }

    const battleStats = this.getPokemon().summonData.battleStats;
    const relLevels = filteredStats.map(stat => (levels.value >= 1 ? Math.min(battleStats[stat] + levels.value, 6) : Math.max(battleStats[stat] + levels.value, -6)) - battleStats[stat]);

    this.onChange?.(this.getPokemon(), filteredStats, relLevels);

    const end = () => {
      if (this.showMessage) {
        const messages = this.getStatChangeMessages(filteredStats, levels.value, relLevels);
        for (const message of messages) {
          this.scene.queueMessage(message);
        }
      }

      for (const stat of filteredStats) {
        pokemon.summonData.battleStats[stat] = Math.max(Math.min(pokemon.summonData.battleStats[stat] + levels.value, 6), -6);
      }

      if (levels.value > 0 && this.canBeCopied) {
        for (const opponent of pokemon.getOpponents()) {
          applyAbAttrs(StatChangeCopyAbAttr, opponent, null, this.stats, levels.value);
        }
      }

      applyPostStatChangeAbAttrs(PostStatChangeAbAttr, pokemon, filteredStats, this.levels, this.selfTarget);

      // Look for any other stat change phases; if this is the last one, do White Herb check
      const existingPhase = this.scene.findPhase(p => p instanceof StatChangePhase && p.battlerIndex === this.battlerIndex);
      if (!(existingPhase instanceof StatChangePhase)) {
        // Apply White Herb if needed
        const whiteHerb = this.scene.applyModifier(PokemonResetNegativeStatStageModifier, this.player, pokemon) as PokemonResetNegativeStatStageModifier;
        // If the White Herb was applied, consume it
        if (whiteHerb) {
          --whiteHerb.stackCount;
          if (whiteHerb.stackCount <= 0) {
            this.scene.removeModifier(whiteHerb);
          }
          this.scene.updateModifiers(this.player);
        }
      }

      pokemon.updateInfo();

      handleTutorial(this.scene, Tutorial.Stat_Change).then(() => super.end());
    };

    if (relLevels.filter(l => l).length && this.scene.moveAnimations) {
      pokemon.enableMask();
      const pokemonMaskSprite = pokemon.maskSprite;

      const tileX = (this.player ? 106 : 236) * pokemon.getSpriteScale() * this.scene.field.scale;
      const tileY = ((this.player ? 148 : 84) + (levels.value >= 1 ? 160 : 0)) * pokemon.getSpriteScale() * this.scene.field.scale;
      const tileWidth = 156 * this.scene.field.scale * pokemon.getSpriteScale();
      const tileHeight = 316 * this.scene.field.scale * pokemon.getSpriteScale();

      // On increase, show the red sprite located at ATK
      // On decrease, show the blue sprite located at SPD
      const spriteColor = levels.value >= 1 ? BattleStat[BattleStat.ATK].toLowerCase() : BattleStat[BattleStat.SPD].toLowerCase();
      const statSprite = this.scene.add.tileSprite(tileX, tileY, tileWidth, tileHeight, "battle_stats", spriteColor);
      statSprite.setPipeline(this.scene.fieldSpritePipeline);
      statSprite.setAlpha(0);
      statSprite.setScale(6);
      statSprite.setOrigin(0.5, 1);

      this.scene.playSound(`stat_${levels.value >= 1 ? "up" : "down"}`);

      statSprite.setMask(new Phaser.Display.Masks.BitmapMask(this.scene, pokemonMaskSprite));

      this.scene.tweens.add({
        targets: statSprite,
        duration: 250,
        alpha: 0.8375,
        onComplete: () => {
          this.scene.tweens.add({
            targets: statSprite,
            delay: 1000,
            duration: 250,
            alpha: 0
          });
        }
      });

      this.scene.tweens.add({
        targets: statSprite,
        duration: 1500,
        y: `${levels.value >= 1 ? "-" : "+"}=${160 * 6}`
      });

      this.scene.time.delayedCall(1750, () => {
        pokemon.disableMask();
        end();
      });
    } else {
      end();
    }
  }

  getRandomStat(): BattleStat {
    const allStats = Utils.getEnumValues(BattleStat);
    return allStats[this.getPokemon().randSeedInt(BattleStat.SPD + 1)];
  }

  aggregateStatChanges(random: boolean = false): void {
    const isAccEva = [BattleStat.ACC, BattleStat.EVA].some(s => this.stats.includes(s));
    let existingPhase: StatChangePhase;
    if (this.stats.length === 1) {
      while ((existingPhase = (this.scene.findPhase(p => p instanceof StatChangePhase && p.battlerIndex === this.battlerIndex && p.stats.length === 1
        && (p.stats[0] === this.stats[0] || (random && p.stats[0] === BattleStat.RAND))
        && p.selfTarget === this.selfTarget && p.showMessage === this.showMessage && p.ignoreAbilities === this.ignoreAbilities) as StatChangePhase))) {
        if (existingPhase.stats[0] === BattleStat.RAND) {
          existingPhase.stats[0] = this.getRandomStat();
          if (existingPhase.stats[0] !== this.stats[0]) {
            continue;
          }
        }
        this.levels += existingPhase.levels;

        if (!this.scene.tryRemovePhase(p => p === existingPhase)) {
          break;
        }
      }
    }
    while ((existingPhase = (this.scene.findPhase(p => p instanceof StatChangePhase && p.battlerIndex === this.battlerIndex && p.selfTarget === this.selfTarget
      && ([BattleStat.ACC, BattleStat.EVA].some(s => p.stats.includes(s)) === isAccEva)
      && p.levels === this.levels && p.showMessage === this.showMessage && p.ignoreAbilities === this.ignoreAbilities) as StatChangePhase))) {
      this.stats.push(...existingPhase.stats);
      if (!this.scene.tryRemovePhase(p => p === existingPhase)) {
        break;
      }
    }
  }

  getStatChangeMessages(stats: BattleStat[], levels: integer, relLevels: integer[]): string[] {
    const messages: string[] = [];

    const relLevelStatIndexes = {};
    for (let rl = 0; rl < relLevels.length; rl++) {
      const relLevel = relLevels[rl];
      if (!relLevelStatIndexes[relLevel]) {
        relLevelStatIndexes[relLevel] = [];
      }
      relLevelStatIndexes[relLevel].push(rl);
    }

    Object.keys(relLevelStatIndexes).forEach(rl => {
      const relLevelStats = stats.filter((_, i) => relLevelStatIndexes[rl].includes(i));
      let statsFragment = "";

      if (relLevelStats.length > 1) {
        statsFragment = relLevelStats.length >= 5
          ? i18next.t("battle:stats")
          : `${relLevelStats.slice(0, -1).map(s => getBattleStatName(s)).join(", ")}${relLevelStats.length > 2 ? "," : ""} ${i18next.t("battle:statsAnd")} ${getBattleStatName(relLevelStats[relLevelStats.length - 1])}`;
        messages.push(getBattleStatLevelChangeDescription(getPokemonNameWithAffix(this.getPokemon()), statsFragment, Math.abs(parseInt(rl)), levels >= 1,relLevelStats.length));
      } else {
        statsFragment = getBattleStatName(relLevelStats[0]);
        messages.push(getBattleStatLevelChangeDescription(getPokemonNameWithAffix(this.getPokemon()), statsFragment, Math.abs(parseInt(rl)), levels >= 1,relLevelStats.length));
      }
    });

    return messages;
  }
}

export class WeatherEffectPhase extends CommonAnimPhase {
  public weather: Weather;

  constructor(scene: BattleScene) {
    super(scene, undefined, undefined, CommonAnim.SUNNY + ((scene?.arena?.weather?.weatherType || WeatherType.NONE) - 1));
    this.weather = scene?.arena?.weather;
  }

  start() {
    // Update weather state with any changes that occurred during the turn
    this.weather = this.scene?.arena?.weather;

    if (!this.weather) {
      this.end();
      return;
    }

    this.setAnimation(CommonAnim.SUNNY + (this.weather.weatherType - 1));

    if (this.weather.isDamaging()) {

      const cancelled = new Utils.BooleanHolder(false);

      this.executeForAll((pokemon: Pokemon) => applyPreWeatherEffectAbAttrs(SuppressWeatherEffectAbAttr, pokemon, this.weather, cancelled));

      if (!cancelled.value) {
        const inflictDamage = (pokemon: Pokemon) => {
          const cancelled = new Utils.BooleanHolder(false);

          applyPreWeatherEffectAbAttrs(PreWeatherDamageAbAttr, pokemon, this.weather, cancelled);
          applyAbAttrs(BlockNonDirectDamageAbAttr, pokemon, cancelled);

          if (cancelled.value) {
            return;
          }

          const damage = Math.ceil(pokemon.getMaxHp() / 16);

          this.scene.queueMessage(getWeatherDamageMessage(this.weather.weatherType, pokemon));
          pokemon.damageAndUpdate(damage, HitResult.EFFECTIVE, false, false, true);
        };

        this.executeForAll((pokemon: Pokemon) => {
          const immune = !pokemon || !!pokemon.getTypes(true, true).filter(t => this.weather.isTypeDamageImmune(t)).length;
          if (!immune) {
            inflictDamage(pokemon);
          }
        });
      }
    }

    this.scene.ui.showText(getWeatherLapseMessage(this.weather.weatherType), null, () => {
      this.executeForAll((pokemon: Pokemon) => applyPostWeatherLapseAbAttrs(PostWeatherLapseAbAttr, pokemon, this.weather));

      super.start();
    });
  }
}

export class ObtainStatusEffectPhase extends PokemonPhase {
  private statusEffect: StatusEffect;
  private cureTurn: integer;
  private sourceText: string;
  private sourcePokemon: Pokemon;

  constructor(scene: BattleScene, battlerIndex: BattlerIndex, statusEffect: StatusEffect, cureTurn?: integer, sourceText?: string, sourcePokemon?: Pokemon) {
    super(scene, battlerIndex);

    this.statusEffect = statusEffect;
    this.cureTurn = cureTurn;
    this.sourceText = sourceText;
    this.sourcePokemon = sourcePokemon; // For tracking which Pokemon caused the status effect
  }

  start() {
    const pokemon = this.getPokemon();
    if (!pokemon.status) {
      if (pokemon.trySetStatus(this.statusEffect, false, this.sourcePokemon)) {
        if (this.cureTurn) {
          pokemon.status.cureTurn = this.cureTurn;
        }
        pokemon.updateInfo(true);
        new CommonBattleAnim(CommonAnim.POISON + (this.statusEffect - 1), pokemon).play(this.scene, () => {
          this.scene.queueMessage(getStatusEffectObtainText(this.statusEffect, getPokemonNameWithAffix(pokemon), this.sourceText));
          if (pokemon.status.isPostTurn()) {
            this.scene.pushPhase(new PostTurnStatusEffectPhase(this.scene, this.battlerIndex));
          }
          this.end();
        });
        return;
      }
    } else if (pokemon.status.effect === this.statusEffect) {
      this.scene.queueMessage(getStatusEffectOverlapText(this.statusEffect, getPokemonNameWithAffix(pokemon)));
    }
    this.end();
  }
}

export class PostTurnStatusEffectPhase extends PokemonPhase {
  constructor(scene: BattleScene, battlerIndex: BattlerIndex) {
    super(scene, battlerIndex);
  }

  start() {
    const pokemon = this.getPokemon();
    if (pokemon?.isActive(true) && pokemon.status && pokemon.status.isPostTurn()) {
      pokemon.status.incrementTurn();
      const cancelled = new Utils.BooleanHolder(false);
      applyAbAttrs(BlockNonDirectDamageAbAttr, pokemon, cancelled);
      applyAbAttrs(BlockStatusDamageAbAttr, pokemon, cancelled);

      if (!cancelled.value) {
        this.scene.queueMessage(getStatusEffectActivationText(pokemon.status.effect, getPokemonNameWithAffix(pokemon)));
        let damage: integer = 0;
        switch (pokemon.status.effect) {
        case StatusEffect.POISON:
          damage = Math.max(pokemon.getMaxHp() >> 3, 1);
          break;
        case StatusEffect.TOXIC:
          damage = Math.max(Math.floor((pokemon.getMaxHp() / 16) * pokemon.status.turnCount), 1);
          break;
        case StatusEffect.BURN:
          damage = Math.max(pokemon.getMaxHp() >> 4, 1);
          break;
        }
        if (damage) {
          // Set preventEndure flag to avoid pokemon surviving thanks to focus band, sturdy, endure ...
          this.scene.damageNumberHandler.add(this.getPokemon(), pokemon.damage(damage, false, true));
          pokemon.updateInfo();
        }
        new CommonBattleAnim(CommonAnim.POISON + (pokemon.status.effect - 1), pokemon).play(this.scene, () => this.end());
      } else {
        this.end();
      }
    } else {
      this.end();
    }
  }
}

export class MessagePhase extends Phase {
  private text: string;
  private callbackDelay: integer;
  private prompt: boolean;
  private promptDelay: integer;

  constructor(scene: BattleScene, text: string, callbackDelay?: integer, prompt?: boolean, promptDelay?: integer) {
    super(scene);

    this.text = text;
    this.callbackDelay = callbackDelay;
    this.prompt = prompt;
    this.promptDelay = promptDelay;
  }

  start() {
    super.start();

    if (this.text.indexOf("$") > -1) {
      const pageIndex = this.text.indexOf("$");
      this.scene.unshiftPhase(new MessagePhase(this.scene, this.text.slice(pageIndex + 1), this.callbackDelay, this.prompt, this.promptDelay));
      this.text = this.text.slice(0, pageIndex).trim();
    }

    this.scene.ui.showText(this.text, null, () => this.end(), this.callbackDelay || (this.prompt ? 0 : 1500), this.prompt, this.promptDelay);
  }

  end() {
    if (this.scene.abilityBar.shown) {
      this.scene.abilityBar.hide();
    }

    super.end();
  }
}

export class DamagePhase extends PokemonPhase {
  private amount: integer;
  private damageResult: DamageResult;
  private critical: boolean;

  constructor(scene: BattleScene, battlerIndex: BattlerIndex, amount: integer, damageResult?: DamageResult, critical: boolean = false) {
    super(scene, battlerIndex);

    this.amount = amount;
    this.damageResult = damageResult || HitResult.EFFECTIVE;
    this.critical = critical;
  }

  start() {
    super.start();

    if (this.damageResult === HitResult.ONE_HIT_KO) {
      if (this.scene.moveAnimations) {
        this.scene.toggleInvert(true);
      }
      this.scene.time.delayedCall(Utils.fixedInt(1000), () => {
        this.scene.toggleInvert(false);
        this.applyDamage();
      });
      return;
    }

    this.applyDamage();
  }

  updateAmount(amount: integer): void {
    this.amount = amount;
  }

  applyDamage() {
    switch (this.damageResult) {
    case HitResult.EFFECTIVE:
      this.scene.playSound("hit");
      break;
    case HitResult.SUPER_EFFECTIVE:
    case HitResult.ONE_HIT_KO:
      this.scene.playSound("hit_strong");
      break;
    case HitResult.NOT_VERY_EFFECTIVE:
      this.scene.playSound("hit_weak");
      break;
    }

    if (this.amount) {
      this.scene.damageNumberHandler.add(this.getPokemon(), this.amount, this.damageResult, this.critical);
    }

    if (this.damageResult !== HitResult.OTHER) {
      const flashTimer = this.scene.time.addEvent({
        delay: 100,
        repeat: 5,
        startAt: 200,
        callback: () => {
          this.getPokemon().getSprite().setVisible(flashTimer.repeatCount % 2 === 0);
          if (!flashTimer.repeatCount) {
            this.getPokemon().updateInfo().then(() => this.end());
          }
        }
      });
    } else {
      this.getPokemon().updateInfo().then(() => this.end());
    }
  }

  end() {
    switch (this.scene.currentBattle.battleSpec) {
    case BattleSpec.FINAL_BOSS:
      const pokemon = this.getPokemon();
      if (pokemon instanceof EnemyPokemon && pokemon.isBoss() && !pokemon.formIndex && pokemon.bossSegmentIndex < 1) {
        this.scene.fadeOutBgm(Utils.fixedInt(2000), false);
        this.scene.ui.showDialogue(battleSpecDialogue[BattleSpec.FINAL_BOSS].firstStageWin, pokemon.species.name, null, () => {
          this.scene.addEnemyModifier(getModifierType(modifierTypes.MINI_BLACK_HOLE).newModifier(pokemon) as PersistentModifier, false, true);
          pokemon.generateAndPopulateMoveset(1);
          this.scene.setFieldScale(0.75);
          this.scene.triggerPokemonFormChange(pokemon, SpeciesFormChangeManualTrigger, false);
          this.scene.currentBattle.double = true;
          const availablePartyMembers = this.scene.getParty().filter(p => p.isAllowedInBattle());
          if (availablePartyMembers.length > 1) {
            this.scene.pushPhase(new ToggleDoublePositionPhase(this.scene, true));
            if (!availablePartyMembers[1].isOnField()) {
              this.scene.pushPhase(new SummonPhase(this.scene, 1));
            }
          }

          super.end();
        });
        return;
      }
      break;
    }

    super.end();
  }
}

export class FaintPhase extends PokemonPhase {
  private preventEndure: boolean;

  constructor(scene: BattleScene, battlerIndex: BattlerIndex, preventEndure?: boolean) {
    super(scene, battlerIndex);

    this.preventEndure = preventEndure;
  }

  start() {
    super.start();

    if (!this.preventEndure) {
      const instantReviveModifier = this.scene.applyModifier(PokemonInstantReviveModifier, this.player, this.getPokemon()) as PokemonInstantReviveModifier;

      if (instantReviveModifier) {
        if (!--instantReviveModifier.stackCount) {
          this.scene.removeModifier(instantReviveModifier);
        }
        this.scene.updateModifiers(this.player);
        return this.end();
      }
    }

    if (!this.tryOverrideForBattleSpec()) {
      this.doFaint();
    }
  }

  doFaint(): void {
    const pokemon = this.getPokemon();

    // Track total times pokemon have been KO'd for supreme overlord/last respects
    if (pokemon.isPlayer()) {
      this.scene.currentBattle.playerFaints += 1;
    } else {
      this.scene.currentBattle.enemyFaints += 1;
    }

    this.scene.queueMessage(i18next.t("battle:fainted", { pokemonNameWithAffix: getPokemonNameWithAffix(pokemon) }), null, true);

    if (pokemon.turnData?.attacksReceived?.length) {
      const lastAttack = pokemon.turnData.attacksReceived[0];
      applyPostFaintAbAttrs(PostFaintAbAttr, pokemon, this.scene.getPokemonById(lastAttack.sourceId), new PokemonMove(lastAttack.move).getMove(), lastAttack.result);
    }

    const alivePlayField = this.scene.getField(true);
    alivePlayField.forEach(p => applyPostKnockOutAbAttrs(PostKnockOutAbAttr, p, pokemon));
    if (pokemon.turnData?.attacksReceived?.length) {
      const defeatSource = this.scene.getPokemonById(pokemon.turnData.attacksReceived[0].sourceId);
      if (defeatSource?.isOnField()) {
        applyPostVictoryAbAttrs(PostVictoryAbAttr, defeatSource);
        const pvmove = allMoves[pokemon.turnData.attacksReceived[0].move];
        const pvattrs = pvmove.getAttrs(PostVictoryStatChangeAttr);
        if (pvattrs.length) {
          for (const pvattr of pvattrs) {
            pvattr.applyPostVictory(defeatSource, defeatSource, pvmove);
          }
        }
      }
    }

    if (this.player) {
      const nonFaintedLegalPartyMembers = this.scene.getParty().filter(p => p.isAllowedInBattle());
      const nonFaintedPartyMemberCount = nonFaintedLegalPartyMembers.length;
      if (!nonFaintedPartyMemberCount) {
        this.scene.unshiftPhase(new GameOverPhase(this.scene));
      } else if (nonFaintedPartyMemberCount >= this.scene.currentBattle.getBattlerCount() || (this.scene.currentBattle.double && !nonFaintedLegalPartyMembers[0].isActive(true))) {
        this.scene.pushPhase(new SwitchPhase(this.scene, this.fieldIndex, true, false));
      }
      if (nonFaintedPartyMemberCount === 1 && this.scene.currentBattle.double) {
        this.scene.unshiftPhase(new ToggleDoublePositionPhase(this.scene, true));
      }
    } else {
      this.scene.unshiftPhase(new VictoryPhase(this.scene, this.battlerIndex));
      if (this.scene.currentBattle.battleType === BattleType.TRAINER) {
        const hasReservePartyMember = !!this.scene.getEnemyParty().filter(p => p.isActive() && !p.isOnField() && p.trainerSlot === (pokemon as EnemyPokemon).trainerSlot).length;
        if (hasReservePartyMember) {
          this.scene.pushPhase(new SwitchSummonPhase(this.scene, this.fieldIndex, -1, false, false, false));
        }
      }
    }

    if (this.scene.currentBattle.double) {
      const allyPokemon = pokemon.getAlly();
      if (allyPokemon?.isActive(true)) {
        let targetingMovePhase: MovePhase;
        do {
          targetingMovePhase = this.scene.findPhase(mp => mp instanceof MovePhase && mp.targets.length === 1 && mp.targets[0] === pokemon.getBattlerIndex() && mp.pokemon.isPlayer() !== allyPokemon.isPlayer()) as MovePhase;
          if (targetingMovePhase && targetingMovePhase.targets[0] !== allyPokemon.getBattlerIndex()) {
            targetingMovePhase.targets[0] = allyPokemon.getBattlerIndex();
          }
        } while (targetingMovePhase);
      }
    }

    pokemon.lapseTags(BattlerTagLapseType.FAINT);
    this.scene.getField(true).filter(p => p !== pokemon).forEach(p => p.removeTagsBySourceId(pokemon.id));

    pokemon.faintCry(() => {
      if (pokemon instanceof PlayerPokemon) {
        pokemon.addFriendship(-10);
      }
      pokemon.hideInfo();
      this.scene.playSound("faint");
      this.scene.tweens.add({
        targets: pokemon,
        duration: 500,
        y: pokemon.y + 150,
        ease: "Sine.easeIn",
        onComplete: () => {
          pokemon.setVisible(false);
          pokemon.y -= 150;
          pokemon.trySetStatus(StatusEffect.FAINT);
          if (pokemon.isPlayer()) {
            this.scene.currentBattle.removeFaintedParticipant(pokemon as PlayerPokemon);
          } else {
            this.scene.addFaintedEnemyScore(pokemon as EnemyPokemon);
            this.scene.currentBattle.addPostBattleLoot(pokemon as EnemyPokemon);
          }
          this.scene.field.remove(pokemon);
          this.end();
        }
      });
    });
  }

  tryOverrideForBattleSpec(): boolean {
    switch (this.scene.currentBattle.battleSpec) {
    case BattleSpec.FINAL_BOSS:
      if (!this.player) {
        const enemy = this.getPokemon();
        if (enemy.formIndex) {
          this.scene.ui.showDialogue(battleSpecDialogue[BattleSpec.FINAL_BOSS].secondStageWin, enemy.species.name, null, () => this.doFaint());
        } else {
          // Final boss' HP threshold has been bypassed; cancel faint and force check for 2nd phase
          enemy.hp++;
          this.scene.unshiftPhase(new DamagePhase(this.scene, enemy.getBattlerIndex(), 0, HitResult.OTHER));
          this.end();
        }
        return true;
      }
    }

    return false;
  }
}

export class VictoryPhase extends PokemonPhase {
  constructor(scene: BattleScene, battlerIndex: BattlerIndex) {
    super(scene, battlerIndex);
  }

  start() {
    super.start();

    this.scene.gameData.gameStats.pokemonDefeated++;

    const participantIds = this.scene.currentBattle.playerParticipantIds;
    const party = this.scene.getParty();
    const expShareModifier = this.scene.findModifier(m => m instanceof ExpShareModifier) as ExpShareModifier;
    const expBalanceModifier = this.scene.findModifier(m => m instanceof ExpBalanceModifier) as ExpBalanceModifier;
    const multipleParticipantExpBonusModifier = this.scene.findModifier(m => m instanceof MultipleParticipantExpBonusModifier) as MultipleParticipantExpBonusModifier;
    const nonFaintedPartyMembers = party.filter(p => p.hp);
    const expPartyMembers = nonFaintedPartyMembers.filter(p => p.level < this.scene.getMaxExpLevel());
    const partyMemberExp = [];

    if (participantIds.size) {
      let expValue = this.getPokemon().getExpValue();
      if (this.scene.currentBattle.battleType === BattleType.TRAINER) {
        expValue = Math.floor(expValue * 1.5);
      }
      for (const partyMember of nonFaintedPartyMembers) {
        const pId = partyMember.id;
        const participated = participantIds.has(pId);
        if (participated) {
          partyMember.addFriendship(2);
        }
        if (!expPartyMembers.includes(partyMember)) {
          continue;
        }
        if (!participated && !expShareModifier) {
          partyMemberExp.push(0);
          continue;
        }
        let expMultiplier = 0;
        if (participated) {
          expMultiplier += (1 / participantIds.size);
          if (participantIds.size > 1 && multipleParticipantExpBonusModifier) {
            expMultiplier += multipleParticipantExpBonusModifier.getStackCount() * 0.2;
          }
        } else if (expShareModifier) {
          expMultiplier += (expShareModifier.getStackCount() * 0.2) / participantIds.size;
        }
        if (partyMember.pokerus) {
          expMultiplier *= 1.5;
        }
        if (Overrides.XP_MULTIPLIER_OVERRIDE !== null) {
          expMultiplier = Overrides.XP_MULTIPLIER_OVERRIDE;
        }
        const pokemonExp = new Utils.NumberHolder(expValue * expMultiplier);
        const modifierBonusExp = new Utils.NumberHolder(1);
        this.scene.applyModifiers(PokemonExpBoosterModifier, true, partyMember, modifierBonusExp);
        pokemonExp.value *= modifierBonusExp.value;
        partyMemberExp.push(Math.floor(pokemonExp.value));
      }

      if (expBalanceModifier) {
        let totalLevel = 0;
        let totalExp = 0;
        expPartyMembers.forEach((expPartyMember, epm) => {
          totalExp += partyMemberExp[epm];
          totalLevel += expPartyMember.level;
        });

        const medianLevel = Math.floor(totalLevel / expPartyMembers.length);

        const recipientExpPartyMemberIndexes = [];
        expPartyMembers.forEach((expPartyMember, epm) => {
          if (expPartyMember.level <= medianLevel) {
            recipientExpPartyMemberIndexes.push(epm);
          }
        });

        const splitExp = Math.floor(totalExp / recipientExpPartyMemberIndexes.length);

        expPartyMembers.forEach((_partyMember, pm) => {
          partyMemberExp[pm] = Phaser.Math.Linear(partyMemberExp[pm], recipientExpPartyMemberIndexes.indexOf(pm) > -1 ? splitExp : 0, 0.2 * expBalanceModifier.getStackCount());
        });
      }

      for (let pm = 0; pm < expPartyMembers.length; pm++) {
        const exp = partyMemberExp[pm];

        if (exp) {
          const partyMemberIndex = party.indexOf(expPartyMembers[pm]);
          this.scene.unshiftPhase(expPartyMembers[pm].isOnField() ? new ExpPhase(this.scene, partyMemberIndex, exp) : new ShowPartyExpBarPhase(this.scene, partyMemberIndex, exp));
        }
      }
    }

    if (!this.scene.getEnemyParty().find(p => this.scene.currentBattle.battleType ? !p?.isFainted(true) : p.isOnField())) {
      this.scene.pushPhase(new BattleEndPhase(this.scene));
      if (this.scene.currentBattle.battleType === BattleType.TRAINER) {
        this.scene.pushPhase(new TrainerVictoryPhase(this.scene));
      }
      if (this.scene.gameMode.isEndless || !this.scene.gameMode.isWaveFinal(this.scene.currentBattle.waveIndex)) {
        this.scene.pushPhase(new EggLapsePhase(this.scene));
        if (this.scene.currentBattle.waveIndex % 10) {
          this.scene.pushPhase(new SelectModifierPhase(this.scene));
        } else if (this.scene.gameMode.isDaily) {
          this.scene.pushPhase(new ModifierRewardPhase(this.scene, modifierTypes.EXP_CHARM));
          if (this.scene.currentBattle.waveIndex > 10 && !this.scene.gameMode.isWaveFinal(this.scene.currentBattle.waveIndex)) {
            this.scene.pushPhase(new ModifierRewardPhase(this.scene, modifierTypes.GOLDEN_POKEBALL));
          }
        } else {
          const superExpWave = !this.scene.gameMode.isEndless ? (this.scene.offsetGym ? 0 : 20) : 10;
          if (this.scene.gameMode.isEndless && this.scene.currentBattle.waveIndex === 10) {
            this.scene.pushPhase(new ModifierRewardPhase(this.scene, modifierTypes.EXP_SHARE));
          }
          if (this.scene.currentBattle.waveIndex <= 750 && (this.scene.currentBattle.waveIndex <= 500 || (this.scene.currentBattle.waveIndex % 30) === superExpWave)) {
            this.scene.pushPhase(new ModifierRewardPhase(this.scene, (this.scene.currentBattle.waveIndex % 30) !== superExpWave || this.scene.currentBattle.waveIndex > 250 ? modifierTypes.EXP_CHARM : modifierTypes.SUPER_EXP_CHARM));
          }
          if (this.scene.currentBattle.waveIndex <= 150 && !(this.scene.currentBattle.waveIndex % 50)) {
            this.scene.pushPhase(new ModifierRewardPhase(this.scene, modifierTypes.GOLDEN_POKEBALL));
          }
          if (this.scene.gameMode.isEndless && !(this.scene.currentBattle.waveIndex % 50)) {
            this.scene.pushPhase(new ModifierRewardPhase(this.scene, !(this.scene.currentBattle.waveIndex % 250) ? modifierTypes.VOUCHER_PREMIUM : modifierTypes.VOUCHER_PLUS));
            this.scene.pushPhase(new AddEnemyBuffModifierPhase(this.scene));
          }
        }
        this.scene.pushPhase(new NewBattlePhase(this.scene));
      } else {
        this.scene.currentBattle.battleType = BattleType.CLEAR;
        this.scene.score += this.scene.gameMode.getClearScoreBonus();
        this.scene.updateScoreText();
        this.scene.pushPhase(new GameOverPhase(this.scene, true));
      }
    }

    this.end();
  }
}

export class TrainerVictoryPhase extends BattlePhase {
  constructor(scene: BattleScene) {
    super(scene);
  }

  start() {
    this.scene.disableMenu = true;

    this.scene.playBgm(this.scene.currentBattle.trainer.config.victoryBgm);

    this.scene.unshiftPhase(new MoneyRewardPhase(this.scene, this.scene.currentBattle.trainer.config.moneyMultiplier));

    const modifierRewardFuncs = this.scene.currentBattle.trainer.config.modifierRewardFuncs;
    for (const modifierRewardFunc of modifierRewardFuncs) {
      this.scene.unshiftPhase(new ModifierRewardPhase(this.scene, modifierRewardFunc));
    }

    const trainerType = this.scene.currentBattle.trainer.config.trainerType;
    if (vouchers.hasOwnProperty(TrainerType[trainerType])) {
      if (!this.scene.validateVoucher(vouchers[TrainerType[trainerType]]) && this.scene.currentBattle.trainer.config.isBoss) {
        this.scene.unshiftPhase(new ModifierRewardPhase(this.scene, [modifierTypes.VOUCHER, modifierTypes.VOUCHER, modifierTypes.VOUCHER_PLUS, modifierTypes.VOUCHER_PREMIUM][vouchers[TrainerType[trainerType]].voucherType]));
      }
    }

    this.scene.ui.showText(i18next.t("battle:trainerDefeated", { trainerName: this.scene.currentBattle.trainer.getName(TrainerSlot.NONE, true) }), null, () => {
      const victoryMessages = this.scene.currentBattle.trainer.getVictoryMessages();
      let message: string;
      this.scene.executeWithSeedOffset(() => message = Utils.randSeedItem(victoryMessages), this.scene.currentBattle.waveIndex);

      const showMessage = () => {
        const originalFunc = showMessageOrEnd;
        showMessageOrEnd = () => this.scene.ui.showDialogue(message, this.scene.currentBattle.trainer.getName(), null, originalFunc);

        showMessageOrEnd();
      };
      let showMessageOrEnd = () => this.end();
      if (victoryMessages?.length) {
        if (this.scene.currentBattle.trainer.config.hasCharSprite && !this.scene.ui.shouldSkipDialogue(message)) {
          const originalFunc = showMessageOrEnd;
          showMessageOrEnd = () => this.scene.charSprite.hide().then(() => this.scene.hideFieldOverlay(250).then(() => originalFunc()));
          this.scene.showFieldOverlay(500).then(() => this.scene.charSprite.showCharacter(this.scene.currentBattle.trainer.getKey(), getCharVariantFromDialogue(victoryMessages[0])).then(() => showMessage()));
        } else {
          showMessage();
        }
      } else {
        showMessageOrEnd();
      }
    }, null, true);

    this.showEnemyTrainer();
  }
}

export class MoneyRewardPhase extends BattlePhase {
  private moneyMultiplier: number;

  constructor(scene: BattleScene, moneyMultiplier: number) {
    super(scene);

    this.moneyMultiplier = moneyMultiplier;
  }

  start() {
    const moneyAmount = new Utils.IntegerHolder(this.scene.getWaveMoneyAmount(this.moneyMultiplier));

    this.scene.applyModifiers(MoneyMultiplierModifier, true, moneyAmount);

    if (this.scene.arena.getTag(ArenaTagType.HAPPY_HOUR)) {
      moneyAmount.value *= 2;
    }

    this.scene.addMoney(moneyAmount.value);

    const userLocale = navigator.language || "en-US";
    const formattedMoneyAmount = moneyAmount.value.toLocaleString(userLocale);
    const message = i18next.t("battle:moneyWon", { moneyAmount: formattedMoneyAmount });

    this.scene.ui.showText(message, null, () => this.end(), null, true);
  }
}

export class ModifierRewardPhase extends BattlePhase {
  protected modifierType: ModifierType;

  constructor(scene: BattleScene, modifierTypeFunc: ModifierTypeFunc) {
    super(scene);

    this.modifierType = getModifierType(modifierTypeFunc);
  }

  start() {
    super.start();

    this.doReward().then(() => this.end());
  }

  doReward(): Promise<void> {
    return new Promise<void>(resolve => {
      const newModifier = this.modifierType.newModifier();
      this.scene.addModifier(newModifier).then(() => {
        this.scene.playSound("item_fanfare");
        this.scene.ui.showText(i18next.t("battle:rewardGain", { modifierName: newModifier.type.name }), null, () => resolve(), null, true);
      });
    });
  }
}

export class GameOverModifierRewardPhase extends ModifierRewardPhase {
  constructor(scene: BattleScene, modifierTypeFunc: ModifierTypeFunc) {
    super(scene, modifierTypeFunc);
  }

  doReward(): Promise<void> {
    return new Promise<void>(resolve => {
      const newModifier = this.modifierType.newModifier();
      this.scene.addModifier(newModifier).then(() => {
        this.scene.playSound("level_up_fanfare");
        this.scene.ui.setMode(Mode.MESSAGE);
        this.scene.ui.fadeIn(250).then(() => {
          this.scene.ui.showText(i18next.t("battle:rewardGain", { modifierName: newModifier.type.name }), null, () => {
            this.scene.time.delayedCall(1500, () => this.scene.arenaBg.setVisible(true));
            resolve();
          }, null, true, 1500);
        });
      });
    });
  }
}

export class RibbonModifierRewardPhase extends ModifierRewardPhase {
  private species: PokemonSpecies;

  constructor(scene: BattleScene, modifierTypeFunc: ModifierTypeFunc, species: PokemonSpecies) {
    super(scene, modifierTypeFunc);

    this.species = species;
  }

  doReward(): Promise<void> {
    return new Promise<void>(resolve => {
      const newModifier = this.modifierType.newModifier();
      this.scene.addModifier(newModifier).then(() => {
        this.scene.playSound("level_up_fanfare");
        this.scene.ui.setMode(Mode.MESSAGE);
        this.scene.ui.showText(i18next.t("battle:beatModeFirstTime", {
          speciesName: this.species.name,
          gameMode: this.scene.gameMode.getName(),
          newModifier: newModifier.type.name
        }), null, () => {
          resolve();
        }, null, true, 1500);
      });
    });
  }
}

export class GameOverPhase extends BattlePhase {
  private victory: boolean;
  private firstRibbons: PokemonSpecies[] = [];

  constructor(scene: BattleScene, victory?: boolean) {
    super(scene);

    this.victory = !!victory;
  }

  start() {
    super.start();

    // Failsafe if players somehow skip floor 200 in classic mode
    if (this.scene.gameMode.isClassic && this.scene.currentBattle.waveIndex > 200) {
      this.victory = true;
    }

    if (this.victory && this.scene.gameMode.isEndless) {
      this.scene.ui.showDialogue(i18next.t("PGMmiscDialogue:ending_endless"), i18next.t("PGMmiscDialogue:ending_name"), 0, () => this.handleGameOver());
    } else if (this.victory || !this.scene.enableRetries) {
      this.handleGameOver();
    } else {
      this.scene.ui.showText(i18next.t("battle:retryBattle"), null, () => {
        this.scene.ui.setMode(Mode.CONFIRM, () => {
          this.scene.ui.fadeOut(1250).then(() => {
            this.scene.reset();
            this.scene.clearPhaseQueue();
            this.scene.gameData.loadSession(this.scene, this.scene.sessionSlotId).then(() => {
              this.scene.pushPhase(new EncounterPhase(this.scene, true));

              const availablePartyMembers = this.scene.getParty().filter(p => p.isAllowedInBattle()).length;

              this.scene.pushPhase(new SummonPhase(this.scene, 0));
              if (this.scene.currentBattle.double && availablePartyMembers > 1) {
                this.scene.pushPhase(new SummonPhase(this.scene, 1));
              }
              if (this.scene.currentBattle.waveIndex > 1 && this.scene.currentBattle.battleType !== BattleType.TRAINER) {
                this.scene.pushPhase(new CheckSwitchPhase(this.scene, 0, this.scene.currentBattle.double));
                if (this.scene.currentBattle.double && availablePartyMembers > 1) {
                  this.scene.pushPhase(new CheckSwitchPhase(this.scene, 1, this.scene.currentBattle.double));
                }
              }

              this.scene.ui.fadeIn(1250);
              this.end();
            });
          });
        }, () => this.handleGameOver(), false, 0, 0, 1000);
      });
    }
  }

  handleGameOver(): void {
    const doGameOver = (newClear: boolean) => {
      this.scene.disableMenu = true;
      this.scene.time.delayedCall(1000, () => {
        let firstClear = false;
        if (this.victory && newClear) {
          if (this.scene.gameMode.isClassic) {
            firstClear = this.scene.validateAchv(achvs.CLASSIC_VICTORY);
            this.scene.gameData.gameStats.sessionsWon++;
            for (const pokemon of this.scene.getParty()) {
              this.awardRibbon(pokemon);

              if (pokemon.species.getRootSpeciesId() !== pokemon.species.getRootSpeciesId(true)) {
                this.awardRibbon(pokemon, true);
              }
            }
          } else if (this.scene.gameMode.isDaily && newClear) {
            this.scene.gameData.gameStats.dailyRunSessionsWon++;
          }
        }
        const fadeDuration = this.victory ? 10000 : 5000;
        this.scene.fadeOutBgm(fadeDuration, true);
        const activeBattlers = this.scene.getField().filter(p => p?.isActive(true));
        activeBattlers.map(p => p.hideInfo());
        this.scene.ui.fadeOut(fadeDuration).then(() => {
          activeBattlers.map(a => a.setVisible(false));
          this.scene.setFieldScale(1, true);
          this.scene.clearPhaseQueue();
          this.scene.ui.clearText();

          if (this.victory && this.scene.gameMode.isChallenge) {
            this.scene.gameMode.challenges.forEach(c => this.scene.validateAchvs(ChallengeAchv, c));
          }

          const clear = (endCardPhase?: EndCardPhase) => {
            if (newClear) {
              this.handleUnlocks();
            }
            if (this.victory && newClear) {
              for (const species of this.firstRibbons) {
                this.scene.unshiftPhase(new RibbonModifierRewardPhase(this.scene, modifierTypes.VOUCHER_PLUS, species));
              }
              if (!firstClear) {
                this.scene.unshiftPhase(new GameOverModifierRewardPhase(this.scene, modifierTypes.VOUCHER_PREMIUM));
              }
            }
            this.scene.pushPhase(new PostGameOverPhase(this.scene, endCardPhase));
            this.end();
          };

          if (this.victory && this.scene.gameMode.isClassic) {
            const message = miscDialogue.ending[this.scene.gameData.gender === PlayerGender.FEMALE ? 0 : 1];

            if (!this.scene.ui.shouldSkipDialogue(message)) {
              this.scene.ui.fadeIn(500).then(() => {
                this.scene.charSprite.showCharacter(`rival_${this.scene.gameData.gender === PlayerGender.FEMALE ? "m" : "f"}`, getCharVariantFromDialogue(miscDialogue.ending[this.scene.gameData.gender === PlayerGender.FEMALE ? 0 : 1])).then(() => {
                  this.scene.ui.showDialogue(message, this.scene.gameData.gender === PlayerGender.FEMALE ? trainerConfigs[TrainerType.RIVAL].name : trainerConfigs[TrainerType.RIVAL].nameFemale, null, () => {
                    this.scene.ui.fadeOut(500).then(() => {
                      this.scene.charSprite.hide().then(() => {
                        const endCardPhase = new EndCardPhase(this.scene);
                        this.scene.unshiftPhase(endCardPhase);
                        clear(endCardPhase);
                      });
                    });
                  });
                });
              });
            } else {
              const endCardPhase = new EndCardPhase(this.scene);
              this.scene.unshiftPhase(endCardPhase);
              clear(endCardPhase);
            }
          } else {
            clear();
          }
        });
      });
    };

    /* Added a local check to see if the game is running offline on victory
    If Online, execute apiFetch as intended
    If Offline, execute offlineNewClear(), a localStorage implementation of newClear daily run checks */
    if (this.victory) {
      if (!Utils.isLocal) {
        Utils.apiFetch(`savedata/session/newclear?slot=${this.scene.sessionSlotId}&clientSessionId=${clientSessionId}`, true)
          .then(response => response.json())
          .then(newClear => doGameOver(newClear));
      } else {
        this.scene.gameData.offlineNewClear(this.scene).then(result => {
          doGameOver(result);
        });
      }
    } else {
      doGameOver(false);
    }
  }

  handleUnlocks(): void {
    if (this.victory && this.scene.gameMode.isClassic) {
      if (!this.scene.gameData.unlocks[Unlockables.ENDLESS_MODE]) {
        this.scene.unshiftPhase(new UnlockPhase(this.scene, Unlockables.ENDLESS_MODE));
      }
      if (this.scene.getParty().filter(p => p.fusionSpecies).length && !this.scene.gameData.unlocks[Unlockables.SPLICED_ENDLESS_MODE]) {
        this.scene.unshiftPhase(new UnlockPhase(this.scene, Unlockables.SPLICED_ENDLESS_MODE));
      }
      if (!this.scene.gameData.unlocks[Unlockables.MINI_BLACK_HOLE]) {
        this.scene.unshiftPhase(new UnlockPhase(this.scene, Unlockables.MINI_BLACK_HOLE));
      }
    }
  }

  awardRibbon(pokemon: Pokemon, forStarter: boolean = false): void {
    const speciesId = getPokemonSpecies(pokemon.species.speciesId);
    const speciesRibbonCount = this.scene.gameData.incrementRibbonCount(speciesId, forStarter);
    // first time classic win, award voucher
    if (speciesRibbonCount === 1) {
      this.firstRibbons.push(getPokemonSpecies(pokemon.species.getRootSpeciesId(forStarter)));
    }
  }
}

export class EndCardPhase extends Phase {
  public endCard: Phaser.GameObjects.Image;
  public text: Phaser.GameObjects.Text;

  constructor(scene: BattleScene) {
    super(scene);
  }

  start(): void {
    super.start();

    this.scene.ui.getMessageHandler().bg.setVisible(false);
    this.scene.ui.getMessageHandler().nameBoxContainer.setVisible(false);

    this.endCard = this.scene.add.image(0, 0, `end_${this.scene.gameData.gender === PlayerGender.FEMALE ? "f" : "m"}`);
    this.endCard.setOrigin(0);
    this.endCard.setScale(0.5);
    this.scene.field.add(this.endCard);

    this.text = addTextObject(this.scene, this.scene.game.canvas.width / 12, (this.scene.game.canvas.height / 6) - 16, i18next.t("battle:congratulations"), TextStyle.SUMMARY, { fontSize: "128px" });
    this.text.setOrigin(0.5);
    this.scene.field.add(this.text);

    this.scene.ui.clearText();

    this.scene.ui.fadeIn(1000).then(() => {

      this.scene.ui.showText("", null, () => {
        this.scene.ui.getMessageHandler().bg.setVisible(true);
        this.end();
      }, null, true);
    });
  }
}

export class UnlockPhase extends Phase {
  private unlockable: Unlockables;

  constructor(scene: BattleScene, unlockable: Unlockables) {
    super(scene);

    this.unlockable = unlockable;
  }

  start(): void {
    this.scene.time.delayedCall(2000, () => {
      this.scene.gameData.unlocks[this.unlockable] = true;
      this.scene.playSound("level_up_fanfare");
      this.scene.ui.setMode(Mode.MESSAGE);
      this.scene.ui.showText(i18next.t("battle:unlockedSomething", { unlockedThing: getUnlockableName(this.unlockable) }), null, () => {
        this.scene.time.delayedCall(1500, () => this.scene.arenaBg.setVisible(true));
        this.end();
      }, null, true, 1500);
    });
  }
}

export class PostGameOverPhase extends Phase {
  private endCardPhase: EndCardPhase;

  constructor(scene: BattleScene, endCardPhase: EndCardPhase) {
    super(scene);

    this.endCardPhase = endCardPhase;
  }

  start() {
    super.start();

    const saveAndReset = () => {
      this.scene.gameData.saveAll(this.scene, true, true, true).then(success => {
        if (!success) {
          return this.scene.reset(true);
        }
        this.scene.gameData.tryClearSession(this.scene, this.scene.sessionSlotId).then((success: boolean | [boolean, boolean]) => {
          if (!success[0]) {
            return this.scene.reset(true);
          }
          this.scene.reset();
          this.scene.unshiftPhase(new TitlePhase(this.scene));
          this.end();
        });
      });
    };

    if (this.endCardPhase) {
      this.scene.ui.fadeOut(500).then(() => {
        this.scene.ui.getMessageHandler().bg.setVisible(true);

        this.endCardPhase.endCard.destroy();
        this.endCardPhase.text.destroy();
        saveAndReset();
      });
    } else {
      saveAndReset();
    }
  }
}

export class SwitchPhase extends BattlePhase {
  protected fieldIndex: integer;
  private isModal: boolean;
  private doReturn: boolean;

  constructor(scene: BattleScene, fieldIndex: integer, isModal: boolean, doReturn: boolean) {
    super(scene);

    this.fieldIndex = fieldIndex;
    this.isModal = isModal;
    this.doReturn = doReturn;
  }

  start() {
    super.start();

    // Skip modal switch if impossible
    if (this.isModal && !this.scene.getParty().filter(p => p.isAllowedInBattle() && !p.isActive(true)).length) {
      return super.end();
    }

    // Check if there is any space still in field
    if (this.isModal && this.scene.getPlayerField().filter(p => p.isAllowedInBattle() && p.isActive(true)).length >= this.scene.currentBattle.getBattlerCount()) {
      return super.end();
    }

    // Override field index to 0 in case of double battle where 2/3 remaining legal party members fainted at once
    const fieldIndex = this.scene.currentBattle.getBattlerCount() === 1 || this.scene.getParty().filter(p => p.isAllowedInBattle()).length > 1 ? this.fieldIndex : 0;

    this.scene.ui.setMode(Mode.PARTY, this.isModal ? PartyUiMode.FAINT_SWITCH : PartyUiMode.POST_BATTLE_SWITCH, fieldIndex, (slotIndex: integer, option: PartyOption) => {
      if (slotIndex >= this.scene.currentBattle.getBattlerCount() && slotIndex < 6) {
        this.scene.unshiftPhase(new SwitchSummonPhase(this.scene, fieldIndex, slotIndex, this.doReturn, option === PartyOption.PASS_BATON));
      }
      this.scene.ui.setMode(Mode.MESSAGE).then(() => super.end());
    }, PartyUiHandler.FilterNonFainted);
  }
}

export class ExpPhase extends PlayerPartyMemberPokemonPhase {
  private expValue: number;

  constructor(scene: BattleScene, partyMemberIndex: integer, expValue: number) {
    super(scene, partyMemberIndex);

    this.expValue = expValue;
  }

  start() {
    super.start();

    const pokemon = this.getPokemon();
    const exp = new Utils.NumberHolder(this.expValue);
    this.scene.applyModifiers(ExpBoosterModifier, true, exp);
    exp.value = Math.floor(exp.value);
    this.scene.ui.showText(i18next.t("battle:expGain", { pokemonName: getPokemonNameWithAffix(pokemon), exp: exp.value }), null, () => {
      const lastLevel = pokemon.level;
      pokemon.addExp(exp.value);
      const newLevel = pokemon.level;
      if (newLevel > lastLevel) {
        this.scene.unshiftPhase(new LevelUpPhase(this.scene, this.partyMemberIndex, lastLevel, newLevel));
      }
      pokemon.updateInfo().then(() => this.end());
    }, null, true);
  }
}

export class ShowPartyExpBarPhase extends PlayerPartyMemberPokemonPhase {
  private expValue: number;

  constructor(scene: BattleScene, partyMemberIndex: integer, expValue: number) {
    super(scene, partyMemberIndex);

    this.expValue = expValue;
  }

  start() {
    super.start();

    const pokemon = this.getPokemon();
    const exp = new Utils.NumberHolder(this.expValue);
    this.scene.applyModifiers(ExpBoosterModifier, true, exp);
    exp.value = Math.floor(exp.value);

    const lastLevel = pokemon.level;
    pokemon.addExp(exp.value);
    const newLevel = pokemon.level;
    if (newLevel > lastLevel) {
      this.scene.unshiftPhase(new LevelUpPhase(this.scene, this.partyMemberIndex, lastLevel, newLevel));
    }
    this.scene.unshiftPhase(new HidePartyExpBarPhase(this.scene));
    pokemon.updateInfo();

    if (this.scene.expParty === ExpNotification.SKIP) {
      this.end();
    } else if (this.scene.expParty === ExpNotification.ONLY_LEVEL_UP) {
      if (newLevel > lastLevel) { // this means if we level up
        // instead of displaying the exp gain in the small frame, we display the new level
        // we use the same method for mode 0 & 1, by giving a parameter saying to display the exp or the level
        this.scene.partyExpBar.showPokemonExp(pokemon, exp.value, this.scene.expParty === ExpNotification.ONLY_LEVEL_UP, newLevel).then(() => {
          setTimeout(() => this.end(), 800 / Math.pow(2, this.scene.expGainsSpeed));
        });
      } else {
        this.end();
      }
    } else if (this.scene.expGainsSpeed < 3) {
      this.scene.partyExpBar.showPokemonExp(pokemon, exp.value, false, newLevel).then(() => {
        setTimeout(() => this.end(), 500 / Math.pow(2, this.scene.expGainsSpeed));
      });
    } else {
      this.end();
    }

  }
}

export class HidePartyExpBarPhase extends BattlePhase {
  constructor(scene: BattleScene) {
    super(scene);
  }

  start() {
    super.start();

    this.scene.partyExpBar.hide().then(() => this.end());
  }
}

export class LevelUpPhase extends PlayerPartyMemberPokemonPhase {
  private lastLevel: integer;
  private level: integer;

  constructor(scene: BattleScene, partyMemberIndex: integer, lastLevel: integer, level: integer) {
    super(scene, partyMemberIndex);

    this.lastLevel = lastLevel;
    this.level = level;
    this.scene = scene;
  }

  start() {
    super.start();

    if (this.level > this.scene.gameData.gameStats.highestLevel) {
      this.scene.gameData.gameStats.highestLevel = this.level;
    }

    this.scene.validateAchvs(LevelAchv, new Utils.IntegerHolder(this.level));

    const pokemon = this.getPokemon();
    const prevStats = pokemon.stats.slice(0);
    pokemon.calculateStats();
    pokemon.updateInfo();
    if (this.scene.expParty === ExpNotification.DEFAULT) {
      this.scene.playSound("level_up_fanfare");
      this.scene.ui.showText(i18next.t("battle:levelUp", { pokemonName: getPokemonNameWithAffix(this.getPokemon()), level: this.level }), null, () => this.scene.ui.getMessageHandler().promptLevelUpStats(this.partyMemberIndex, prevStats, false).then(() => this.end()), null, true);
    } else if (this.scene.expParty === ExpNotification.SKIP) {
      this.end();
    } else {
      // we still want to display the stats if activated
      this.scene.ui.getMessageHandler().promptLevelUpStats(this.partyMemberIndex, prevStats, false).then(() => this.end());
    }
    if (this.lastLevel < 100) { // this feels like an unnecessary optimization
      const levelMoves = this.getPokemon().getLevelMoves(this.lastLevel + 1);
      for (const lm of levelMoves) {
        this.scene.unshiftPhase(new LearnMovePhase(this.scene, this.partyMemberIndex, lm[1]));
      }
    }
    if (!pokemon.pauseEvolutions) {
      const evolution = pokemon.getEvolution();
      if (evolution) {
        this.scene.unshiftPhase(new EvolutionPhase(this.scene, pokemon as PlayerPokemon, evolution, this.lastLevel));
      }
    }
  }
}

export class LearnMovePhase extends PlayerPartyMemberPokemonPhase {
  private moveId: Moves;

  constructor(scene: BattleScene, partyMemberIndex: integer, moveId: Moves) {
    super(scene, partyMemberIndex);

    this.moveId = moveId;
  }

  start() {
    super.start();

    const pokemon = this.getPokemon();
    const move = allMoves[this.moveId];

    const existingMoveIndex = pokemon.getMoveset().findIndex(m => m?.moveId === move.id);

    if (existingMoveIndex > -1) {
      return this.end();
    }

    const emptyMoveIndex = pokemon.getMoveset().length < 4
      ? pokemon.getMoveset().length
      : pokemon.getMoveset().findIndex(m => m === null);

    const messageMode = this.scene.ui.getHandler() instanceof EvolutionSceneHandler
      ? Mode.EVOLUTION_SCENE
      : Mode.MESSAGE;

    if (emptyMoveIndex > -1) {
      pokemon.setMove(emptyMoveIndex, this.moveId);
      initMoveAnim(this.scene, this.moveId).then(() => {
        loadMoveAnimAssets(this.scene, [this.moveId], true)
          .then(() => {
            this.scene.ui.setMode(messageMode).then(() => {
              this.scene.playSound("level_up_fanfare");
              this.scene.ui.showText(i18next.t("battle:learnMove", { pokemonName: getPokemonNameWithAffix(pokemon), moveName: move.name }), null, () => {
                this.scene.triggerPokemonFormChange(pokemon, SpeciesFormChangeMoveLearnedTrigger, true);
                this.end();
              }, messageMode === Mode.EVOLUTION_SCENE ? 1000 : null, true);
            });
          });
      });
    } else {
      this.scene.ui.setMode(messageMode).then(() => {
        this.scene.ui.showText(i18next.t("battle:learnMovePrompt", { pokemonName: getPokemonNameWithAffix(pokemon), moveName: move.name }), null, () => {
          this.scene.ui.showText(i18next.t("battle:learnMoveLimitReached", { pokemonName: getPokemonNameWithAffix(pokemon) }), null, () => {
            this.scene.ui.showText(i18next.t("battle:learnMoveReplaceQuestion", { moveName: move.name }), null, () => {
              const noHandler = () => {
                this.scene.ui.setMode(messageMode).then(() => {
                  this.scene.ui.showText(i18next.t("battle:learnMoveStopTeaching", { moveName: move.name }), null, () => {
                    this.scene.ui.setModeWithoutClear(Mode.CONFIRM, () => {
                      this.scene.ui.setMode(messageMode);
                      this.scene.ui.showText(i18next.t("battle:learnMoveNotLearned", { pokemonName: getPokemonNameWithAffix(pokemon), moveName: move.name }), null, () => this.end(), null, true);
                    }, () => {
                      this.scene.ui.setMode(messageMode);
                      this.scene.unshiftPhase(new LearnMovePhase(this.scene, this.partyMemberIndex, this.moveId));
                      this.end();
                    });
                  });
                });
              };
              this.scene.ui.setModeWithoutClear(Mode.CONFIRM, () => {
                this.scene.ui.setMode(messageMode);
                this.scene.ui.showText(i18next.t("battle:learnMoveForgetQuestion"), null, () => {
                  this.scene.ui.setModeWithoutClear(Mode.SUMMARY, this.getPokemon(), SummaryUiMode.LEARN_MOVE, move, (moveIndex: integer) => {
                    if (moveIndex === 4) {
                      noHandler();
                      return;
                    }
                    this.scene.ui.setMode(messageMode).then(() => {
                      this.scene.ui.showText(i18next.t("battle:countdownPoof"), null, () => {
                        this.scene.ui.showText(i18next.t("battle:learnMoveForgetSuccess", { pokemonName: getPokemonNameWithAffix(pokemon), moveName: pokemon.moveset[moveIndex].getName() }), null, () => {
                          this.scene.ui.showText(i18next.t("battle:learnMoveAnd"), null, () => {
                            pokemon.setMove(moveIndex, Moves.NONE);
                            this.scene.unshiftPhase(new LearnMovePhase(this.scene, this.partyMemberIndex, this.moveId));
                            this.end();
                          }, null, true);
                        }, null, true);
                      }, null, true);
                    });
                  });
                }, null, true);
              }, noHandler);
            });
          }, null, true);
        }, null, true);
      });
    }
  }
}

export class PokemonHealPhase extends CommonAnimPhase {
  private hpHealed: integer;
  private message: string;
  private showFullHpMessage: boolean;
  private skipAnim: boolean;
  private revive: boolean;
  private healStatus: boolean;
  private preventFullHeal: boolean;

  constructor(scene: BattleScene, battlerIndex: BattlerIndex, hpHealed: integer, message: string, showFullHpMessage: boolean, skipAnim: boolean = false, revive: boolean = false, healStatus: boolean = false, preventFullHeal: boolean = false) {
    super(scene, battlerIndex, undefined, CommonAnim.HEALTH_UP);

    this.hpHealed = hpHealed;
    this.message = message;
    this.showFullHpMessage = showFullHpMessage;
    this.skipAnim = skipAnim;
    this.revive = revive;
    this.healStatus = healStatus;
    this.preventFullHeal = preventFullHeal;
  }

  start() {
    if (!this.skipAnim && (this.revive || this.getPokemon().hp) && !this.getPokemon().isFullHp()) {
      super.start();
    } else {
      this.end();
    }
  }

  end() {
    const pokemon = this.getPokemon();

    if (!pokemon.isOnField() || (!this.revive && !pokemon.isActive())) {
      super.end();
      return;
    }

    const hasMessage = !!this.message;
    const healOrDamage = (!pokemon.isFullHp() || this.hpHealed < 0);
    let lastStatusEffect = StatusEffect.NONE;

    if (healOrDamage) {
      const hpRestoreMultiplier = new Utils.IntegerHolder(1);
      if (!this.revive) {
        this.scene.applyModifiers(HealingBoosterModifier, this.player, hpRestoreMultiplier);
      }
      const healAmount = new Utils.NumberHolder(Math.floor(this.hpHealed * hpRestoreMultiplier.value));
      if (healAmount.value < 0) {
        pokemon.damageAndUpdate(healAmount.value * -1, HitResult.HEAL as DamageResult);
        healAmount.value = 0;
      }
      // Prevent healing to full if specified (in case of healing tokens so Sturdy doesn't cause a softlock)
      if (this.preventFullHeal && pokemon.hp + healAmount.value >= pokemon.getMaxHp()) {
        healAmount.value = (pokemon.getMaxHp() - pokemon.hp) - 1;
      }
      healAmount.value = pokemon.heal(healAmount.value);
      if (healAmount.value) {
        this.scene.damageNumberHandler.add(pokemon, healAmount.value, HitResult.HEAL);
      }
      if (pokemon.isPlayer()) {
        this.scene.validateAchvs(HealAchv, healAmount);
        if (healAmount.value > this.scene.gameData.gameStats.highestHeal) {
          this.scene.gameData.gameStats.highestHeal = healAmount.value;
        }
      }
      if (this.healStatus && !this.revive && pokemon.status) {
        lastStatusEffect = pokemon.status.effect;
        pokemon.resetStatus();
      }
      pokemon.updateInfo().then(() => super.end());
    } else if (this.healStatus && !this.revive && pokemon.status) {
      lastStatusEffect = pokemon.status.effect;
      pokemon.resetStatus();
      pokemon.updateInfo().then(() => super.end());
    } else if (this.showFullHpMessage) {
      this.message = i18next.t("battle:hpIsFull", { pokemonName: getPokemonNameWithAffix(pokemon) });
    }

    if (this.message) {
      this.scene.queueMessage(this.message);
    }

    if (this.healStatus && lastStatusEffect && !hasMessage) {
      this.scene.queueMessage(getStatusEffectHealText(lastStatusEffect, getPokemonNameWithAffix(pokemon)));
    }

    if (!healOrDamage && !lastStatusEffect) {
      super.end();
    }
  }
}

export class AttemptCapturePhase extends PokemonPhase {
  private pokeballType: PokeballType;
  private pokeball: Phaser.GameObjects.Sprite;
  private originalY: number;

  constructor(scene: BattleScene, targetIndex: integer, pokeballType: PokeballType) {
    super(scene, BattlerIndex.ENEMY + targetIndex);

    this.pokeballType = pokeballType;
  }

  start() {
    super.start();

    const pokemon = this.getPokemon() as EnemyPokemon;

    if (!pokemon?.hp) {
      return this.end();
    }

    this.scene.pokeballCounts[this.pokeballType]--;

    this.originalY = pokemon.y;

    const _3m = 3 * pokemon.getMaxHp();
    const _2h = 2 * pokemon.hp;
    const catchRate = pokemon.species.catchRate;
    const pokeballMultiplier = getPokeballCatchMultiplier(this.pokeballType);
    const statusMultiplier = pokemon.status ? getStatusEffectCatchRateMultiplier(pokemon.status.effect) : 1;
    const x = Math.round((((_3m - _2h) * catchRate * pokeballMultiplier) / _3m) * statusMultiplier);
    const y = Math.round(65536 / Math.sqrt(Math.sqrt(255 / x)));
    const fpOffset = pokemon.getFieldPositionOffset();

    const pokeballAtlasKey = getPokeballAtlasKey(this.pokeballType);
    this.pokeball = this.scene.addFieldSprite(16, 80, "pb", pokeballAtlasKey);
    this.pokeball.setOrigin(0.5, 0.625);
    this.scene.field.add(this.pokeball);

    this.scene.playSound("pb_throw");
    this.scene.time.delayedCall(300, () => {
      this.scene.field.moveBelow(this.pokeball as Phaser.GameObjects.GameObject, pokemon);
    });

    this.scene.tweens.add({
      targets: this.pokeball,
      x: { value: 236 + fpOffset[0], ease: "Linear" },
      y: { value: 16 + fpOffset[1], ease: "Cubic.easeOut" },
      duration: 500,
      onComplete: () => {
        this.pokeball.setTexture("pb", `${pokeballAtlasKey}_opening`);
        this.scene.time.delayedCall(17, () => this.pokeball.setTexture("pb", `${pokeballAtlasKey}_open`));
        this.scene.playSound("pb_rel");
        pokemon.tint(getPokeballTintColor(this.pokeballType));

        addPokeballOpenParticles(this.scene, this.pokeball.x, this.pokeball.y, this.pokeballType);

        this.scene.tweens.add({
          targets: pokemon,
          duration: 500,
          ease: "Sine.easeIn",
          scale: 0.25,
          y: 20,
          onComplete: () => {
            this.pokeball.setTexture("pb", `${pokeballAtlasKey}_opening`);
            pokemon.setVisible(false);
            this.scene.playSound("pb_catch");
            this.scene.time.delayedCall(17, () => this.pokeball.setTexture("pb", `${pokeballAtlasKey}`));

            const doShake = () => {
              let shakeCount = 0;
              const pbX = this.pokeball.x;
              const shakeCounter = this.scene.tweens.addCounter({
                from: 0,
                to: 1,
                repeat: 4,
                yoyo: true,
                ease: "Cubic.easeOut",
                duration: 250,
                repeatDelay: 500,
                onUpdate: t => {
                  if (shakeCount && shakeCount < 4) {
                    const value = t.getValue();
                    const directionMultiplier = shakeCount % 2 === 1 ? 1 : -1;
                    this.pokeball.setX(pbX + value * 4 * directionMultiplier);
                    this.pokeball.setAngle(value * 27.5 * directionMultiplier);
                  }
                },
                onRepeat: () => {
                  if (!pokemon.species.isObtainable()) {
                    shakeCounter.stop();
                    this.failCatch(shakeCount);
                  } else if (shakeCount++ < 3) {
                    if (pokeballMultiplier === -1 || pokemon.randSeedInt(65536) < y) {
                      this.scene.playSound("pb_move");
                    } else {
                      shakeCounter.stop();
                      this.failCatch(shakeCount);
                    }
                  } else {
                    this.scene.playSound("pb_lock");
                    addPokeballCaptureStars(this.scene, this.pokeball);

                    const pbTint = this.scene.add.sprite(this.pokeball.x, this.pokeball.y, "pb", "pb");
                    pbTint.setOrigin(this.pokeball.originX, this.pokeball.originY);
                    pbTint.setTintFill(0);
                    pbTint.setAlpha(0);
                    this.scene.field.add(pbTint);
                    this.scene.tweens.add({
                      targets: pbTint,
                      alpha: 0.375,
                      duration: 200,
                      easing: "Sine.easeOut",
                      onComplete: () => {
                        this.scene.tweens.add({
                          targets: pbTint,
                          alpha: 0,
                          duration: 200,
                          easing: "Sine.easeIn",
                          onComplete: () => pbTint.destroy()
                        });
                      }
                    });
                  }
                },
                onComplete: () => {
                  this.catch();
                }
              });
            };

            this.scene.time.delayedCall(250, () => doPokeballBounceAnim(this.scene, this.pokeball, 16, 72, 350, doShake));
          }
        });
      }
    });
  }

  failCatch(shakeCount: integer) {
    const pokemon = this.getPokemon();

    this.scene.playSound("pb_rel");
    pokemon.setY(this.originalY);
    if (pokemon.status?.effect !== StatusEffect.SLEEP) {
      pokemon.cry(pokemon.getHpRatio() > 0.25 ? undefined : { rate: 0.85 });
    }
    pokemon.tint(getPokeballTintColor(this.pokeballType));
    pokemon.setVisible(true);
    pokemon.untint(250, "Sine.easeOut");

    const pokeballAtlasKey = getPokeballAtlasKey(this.pokeballType);
    this.pokeball.setTexture("pb", `${pokeballAtlasKey}_opening`);
    this.scene.time.delayedCall(17, () => this.pokeball.setTexture("pb", `${pokeballAtlasKey}_open`));

    this.scene.tweens.add({
      targets: pokemon,
      duration: 250,
      ease: "Sine.easeOut",
      scale: 1
    });

    this.scene.currentBattle.lastUsedPokeball = this.pokeballType;
    this.removePb();
    this.end();
  }

  catch() {
    const pokemon = this.getPokemon() as EnemyPokemon;

    const speciesForm = !pokemon.fusionSpecies ? pokemon.getSpeciesForm() : pokemon.getFusionSpeciesForm();

    if (speciesForm.abilityHidden && (pokemon.fusionSpecies ? pokemon.fusionAbilityIndex : pokemon.abilityIndex) === speciesForm.getAbilityCount() - 1) {
      this.scene.validateAchv(achvs.HIDDEN_ABILITY);
    }

    if (pokemon.species.subLegendary) {
      this.scene.validateAchv(achvs.CATCH_SUB_LEGENDARY);
    }

    if (pokemon.species.legendary) {
      this.scene.validateAchv(achvs.CATCH_LEGENDARY);
    }

    if (pokemon.species.mythical) {
      this.scene.validateAchv(achvs.CATCH_MYTHICAL);
    }

    this.scene.pokemonInfoContainer.show(pokemon, true);

    this.scene.gameData.updateSpeciesDexIvs(pokemon.species.getRootSpeciesId(true), pokemon.ivs);

    this.scene.ui.showText(i18next.t("battle:pokemonCaught", { pokemonName: getPokemonNameWithAffix(pokemon) }), null, () => {
      const end = () => {
        this.scene.unshiftPhase(new VictoryPhase(this.scene, this.battlerIndex));
        this.scene.pokemonInfoContainer.hide();
        this.removePb();
        this.end();
      };
      const removePokemon = () => {
        this.scene.addFaintedEnemyScore(pokemon);
        this.scene.getPlayerField().filter(p => p.isActive(true)).forEach(playerPokemon => playerPokemon.removeTagsBySourceId(pokemon.id));
        pokemon.hp = 0;
        pokemon.trySetStatus(StatusEffect.FAINT);
        this.scene.clearEnemyHeldItemModifiers();
        this.scene.field.remove(pokemon, true);
      };
      const addToParty = () => {
        const newPokemon = pokemon.addToParty(this.pokeballType);
        const modifiers = this.scene.findModifiers(m => m instanceof PokemonHeldItemModifier, false);
        if (this.scene.getParty().filter(p => p.isShiny()).length === 6) {
          this.scene.validateAchv(achvs.SHINY_PARTY);
        }
        Promise.all(modifiers.map(m => this.scene.addModifier(m, true))).then(() => {
          this.scene.updateModifiers(true);
          removePokemon();
          if (newPokemon) {
            newPokemon.loadAssets().then(end);
          } else {
            end();
          }
        });
      };
      Promise.all([pokemon.hideInfo(), this.scene.gameData.setPokemonCaught(pokemon)]).then(() => {
        if (this.scene.getParty().length === 6) {
          const promptRelease = () => {
            this.scene.ui.showText(i18next.t("battle:partyFull", { pokemonName: getPokemonNameWithAffix(pokemon) }), null, () => {
              this.scene.pokemonInfoContainer.makeRoomForConfirmUi(1, true);
              this.scene.ui.setMode(Mode.CONFIRM, () => {
                const newPokemon = this.scene.addPlayerPokemon(pokemon.species, pokemon.level, pokemon.abilityIndex, pokemon.formIndex, pokemon.gender, pokemon.shiny, pokemon.variant, pokemon.ivs, pokemon.nature, pokemon);
                this.scene.ui.setMode(Mode.SUMMARY, newPokemon, 0, SummaryUiMode.DEFAULT, () => {
                  this.scene.ui.setMode(Mode.MESSAGE).then(() => {
                    promptRelease();
                  });
<<<<<<< HEAD
                });
=======
                }, false);
>>>>>>> 07b65631
              }, () => {
                this.scene.ui.setMode(Mode.PARTY, PartyUiMode.RELEASE, this.fieldIndex, (slotIndex: integer, _option: PartyOption) => {
                  this.scene.ui.setMode(Mode.MESSAGE).then(() => {
                    if (slotIndex < 6) {
                      addToParty();
                    } else {
                      promptRelease();
                    }
                  });
                });
              }, () => {
                this.scene.ui.setMode(Mode.MESSAGE).then(() => {
                  removePokemon();
                  end();
                });
              }, "fullParty");
            });
          };
          promptRelease();
        } else {
          addToParty();
        }
      });
    }, 0, true);
  }

  removePb() {
    this.scene.tweens.add({
      targets: this.pokeball,
      duration: 250,
      delay: 250,
      ease: "Sine.easeIn",
      alpha: 0,
      onComplete: () => this.pokeball.destroy()
    });
  }
}

export class AttemptRunPhase extends PokemonPhase {
  constructor(scene: BattleScene, fieldIndex: integer) {
    super(scene, fieldIndex);
  }

  start() {
    super.start();

    const playerPokemon = this.getPokemon();
    const enemyField = this.scene.getEnemyField();

    const enemySpeed = enemyField.reduce((total: integer, enemyPokemon: Pokemon) => total + enemyPokemon.getStat(Stat.SPD), 0) / enemyField.length;

    const escapeChance = new Utils.IntegerHolder((((playerPokemon.getStat(Stat.SPD) * 128) / enemySpeed) + (30 * this.scene.currentBattle.escapeAttempts++)) % 256);
    applyAbAttrs(RunSuccessAbAttr, playerPokemon, null, escapeChance);

    if (playerPokemon.randSeedInt(256) < escapeChance.value) {
      this.scene.playSound("flee");
      this.scene.queueMessage(i18next.t("battle:runAwaySuccess"), null, true, 500);

      this.scene.tweens.add({
        targets: [this.scene.arenaEnemy, enemyField].flat(),
        alpha: 0,
        duration: 250,
        ease: "Sine.easeIn",
        onComplete: () => enemyField.forEach(enemyPokemon => enemyPokemon.destroy())
      });

      this.scene.clearEnemyHeldItemModifiers();

      enemyField.forEach(enemyPokemon => {
        enemyPokemon.hideInfo().then(() => enemyPokemon.destroy());
        enemyPokemon.hp = 0;
        enemyPokemon.trySetStatus(StatusEffect.FAINT);
      });

      this.scene.pushPhase(new BattleEndPhase(this.scene));
      this.scene.pushPhase(new NewBattlePhase(this.scene));
    } else {
      this.scene.queueMessage(i18next.t("battle:runAwayCannotEscape"), null, true, 500);
    }

    this.end();
  }
}

export class SelectModifierPhase extends BattlePhase {
  private rerollCount: integer;
  private modifierTiers: ModifierTier[];

  constructor(scene: BattleScene, rerollCount: integer = 0, modifierTiers?: ModifierTier[]) {
    super(scene);

    this.rerollCount = rerollCount;
    this.modifierTiers = modifierTiers;
  }

  start() {
    super.start();

    if (!this.rerollCount) {
      this.updateSeed();
    } else {
      this.scene.reroll = false;
    }

    const party = this.scene.getParty();
    regenerateModifierPoolThresholds(party, this.getPoolType(), this.rerollCount);
    const modifierCount = new Utils.IntegerHolder(3);
    if (this.isPlayer()) {
      this.scene.applyModifiers(ExtraModifierModifier, true, modifierCount);
    }
    const typeOptions: ModifierTypeOption[] = this.getModifierTypeOptions(modifierCount.value);

    const modifierSelectCallback = (rowCursor: integer, cursor: integer) => {
      if (rowCursor < 0 || cursor < 0) {
        this.scene.ui.showText(i18next.t("battle:skipItemQuestion"), null, () => {
          this.scene.ui.setOverlayMode(Mode.CONFIRM, () => {
            this.scene.ui.revertMode();
            this.scene.ui.setMode(Mode.MESSAGE);
            super.end();
          }, () => this.scene.ui.setMode(Mode.MODIFIER_SELECT, this.isPlayer(), typeOptions, modifierSelectCallback, this.getRerollCost(typeOptions, this.scene.lockModifierTiers)));
        });
        return false;
      }
      let modifierType: ModifierType;
      let cost: integer;
      switch (rowCursor) {
      case 0:
        switch (cursor) {
        case 0:
          const rerollCost = this.getRerollCost(typeOptions, this.scene.lockModifierTiers);
          if (this.scene.money < rerollCost) {
            this.scene.ui.playError();
            return false;
          } else {
            this.scene.reroll = true;
            this.scene.unshiftPhase(new SelectModifierPhase(this.scene, this.rerollCount + 1, typeOptions.map(o => o.type.tier)));
            this.scene.ui.clearText();
            this.scene.ui.setMode(Mode.MESSAGE).then(() => super.end());
            this.scene.money -= rerollCost;
            this.scene.updateMoneyText();
            this.scene.animateMoneyChanged(false);
            this.scene.playSound("buy");
          }
          break;
        case 1:
          this.scene.ui.setModeWithoutClear(Mode.PARTY, PartyUiMode.MODIFIER_TRANSFER, -1, (fromSlotIndex: integer, itemIndex: integer, itemQuantity: integer, toSlotIndex: integer) => {
            if (toSlotIndex !== undefined && fromSlotIndex < 6 && toSlotIndex < 6 && fromSlotIndex !== toSlotIndex && itemIndex > -1) {
              const itemModifiers = this.scene.findModifiers(m => m instanceof PokemonHeldItemModifier
                    && m.isTransferrable && m.pokemonId === party[fromSlotIndex].id) as PokemonHeldItemModifier[];
              const itemModifier = itemModifiers[itemIndex];
              this.scene.tryTransferHeldItemModifier(itemModifier, party[toSlotIndex], true, itemQuantity);
            } else {
              this.scene.ui.setMode(Mode.MODIFIER_SELECT, this.isPlayer(), typeOptions, modifierSelectCallback, this.getRerollCost(typeOptions, this.scene.lockModifierTiers));
            }
          }, PartyUiHandler.FilterItemMaxStacks);
          break;
        case 2:
          this.scene.ui.setModeWithoutClear(Mode.PARTY, PartyUiMode.CHECK, -1, () => {
            this.scene.ui.setMode(Mode.MODIFIER_SELECT, this.isPlayer(), typeOptions, modifierSelectCallback, this.getRerollCost(typeOptions, this.scene.lockModifierTiers));
          });
          break;
        case 3:
          this.scene.lockModifierTiers = !this.scene.lockModifierTiers;
          const uiHandler = this.scene.ui.getHandler() as ModifierSelectUiHandler;
          uiHandler.setRerollCost(this.getRerollCost(typeOptions, this.scene.lockModifierTiers));
          uiHandler.updateLockRaritiesText();
          uiHandler.updateRerollCostText();
          return false;
        }
        return true;
      case 1:
        modifierType = typeOptions[cursor].type;
        break;
      default:
        const shopOptions = getPlayerShopModifierTypeOptionsForWave(this.scene.currentBattle.waveIndex, this.scene.getWaveMoneyAmount(1));
        const shopOption = shopOptions[rowCursor > 2 || shopOptions.length <= SHOP_OPTIONS_ROW_LIMIT ? cursor : cursor + SHOP_OPTIONS_ROW_LIMIT];
        modifierType = shopOption.type;
        cost = shopOption.cost;
        break;
      }

      if (cost && this.scene.money < cost) {
        this.scene.ui.playError();
        return false;
      }

      const applyModifier = (modifier: Modifier, playSound: boolean = false) => {
        const result = this.scene.addModifier(modifier, false, playSound);
        if (cost) {
          result.then(success => {
            if (success) {
              this.scene.money -= cost;
              this.scene.updateMoneyText();
              this.scene.animateMoneyChanged(false);
              this.scene.playSound("buy");
              (this.scene.ui.getHandler() as ModifierSelectUiHandler).updateCostText();
            } else {
              this.scene.ui.playError();
            }
          });
        } else {
          const doEnd = () => {
            this.scene.ui.clearText();
            this.scene.ui.setMode(Mode.MESSAGE);
            super.end();
          };
          if (result instanceof Promise) {
            result.then(() => doEnd());
          } else {
            doEnd();
          }
        }
      };

      if (modifierType instanceof PokemonModifierType) {
        if (modifierType instanceof FusePokemonModifierType) {
          this.scene.ui.setModeWithoutClear(Mode.PARTY, PartyUiMode.SPLICE, -1, (fromSlotIndex: integer, spliceSlotIndex: integer) => {
            if (spliceSlotIndex !== undefined && fromSlotIndex < 6 && spliceSlotIndex < 6 && fromSlotIndex !== spliceSlotIndex) {
              this.scene.ui.setMode(Mode.MODIFIER_SELECT, this.isPlayer()).then(() => {
                const modifier = modifierType.newModifier(party[fromSlotIndex], party[spliceSlotIndex]);
                applyModifier(modifier, true);
              });
            } else {
              this.scene.ui.setMode(Mode.MODIFIER_SELECT, this.isPlayer(), typeOptions, modifierSelectCallback, this.getRerollCost(typeOptions, this.scene.lockModifierTiers));
            }
          }, modifierType.selectFilter);
        } else {
          const pokemonModifierType = modifierType as PokemonModifierType;
          const isMoveModifier = modifierType instanceof PokemonMoveModifierType;
          const isTmModifier = modifierType instanceof TmModifierType;
          const isRememberMoveModifier = modifierType instanceof RememberMoveModifierType;
          const isPpRestoreModifier = (modifierType instanceof PokemonPpRestoreModifierType || modifierType instanceof PokemonPpUpModifierType);
          const partyUiMode = isMoveModifier ? PartyUiMode.MOVE_MODIFIER
            : isTmModifier ? PartyUiMode.TM_MODIFIER
              : isRememberMoveModifier ? PartyUiMode.REMEMBER_MOVE_MODIFIER
                : PartyUiMode.MODIFIER;
          const tmMoveId = isTmModifier
            ? (modifierType as TmModifierType).moveId
            : undefined;
          this.scene.ui.setModeWithoutClear(Mode.PARTY, partyUiMode, -1, (slotIndex: integer, option: PartyOption) => {
            if (slotIndex < 6) {
              this.scene.ui.setMode(Mode.MODIFIER_SELECT, this.isPlayer()).then(() => {
                const modifier = !isMoveModifier
                  ? !isRememberMoveModifier
                    ? modifierType.newModifier(party[slotIndex])
                    : modifierType.newModifier(party[slotIndex], option as integer)
                  : modifierType.newModifier(party[slotIndex], option - PartyOption.MOVE_1);
                applyModifier(modifier, true);
              });
            } else {
              this.scene.ui.setMode(Mode.MODIFIER_SELECT, this.isPlayer(), typeOptions, modifierSelectCallback, this.getRerollCost(typeOptions, this.scene.lockModifierTiers));
            }
          }, pokemonModifierType.selectFilter, modifierType instanceof PokemonMoveModifierType ? (modifierType as PokemonMoveModifierType).moveSelectFilter : undefined, tmMoveId, isPpRestoreModifier);
        }
      } else {
        applyModifier(modifierType.newModifier());
      }

      return !cost;
    };
    this.scene.ui.setMode(Mode.MODIFIER_SELECT, this.isPlayer(), typeOptions, modifierSelectCallback, this.getRerollCost(typeOptions, this.scene.lockModifierTiers));
  }

  updateSeed(): void {
    this.scene.resetSeed();
  }

  isPlayer(): boolean {
    return true;
  }

  getRerollCost(typeOptions: ModifierTypeOption[], lockRarities: boolean): integer {
    let baseValue = 0;
    if (lockRarities) {
      const tierValues = [50, 125, 300, 750, 2000];
      for (const opt of typeOptions) {
        baseValue += tierValues[opt.type.tier];
      }
    } else {
      baseValue = 250;
    }
    return Math.min(Math.ceil(this.scene.currentBattle.waveIndex / 10) * baseValue * Math.pow(2, this.rerollCount), Number.MAX_SAFE_INTEGER);
  }

  getPoolType(): ModifierPoolType {
    return ModifierPoolType.PLAYER;
  }

  getModifierTypeOptions(modifierCount: integer): ModifierTypeOption[] {
    return getPlayerModifierTypeOptions(modifierCount, this.scene.getParty(), this.scene.lockModifierTiers ? this.modifierTiers : undefined);
  }

  addModifier(modifier: Modifier): Promise<boolean> {
    return this.scene.addModifier(modifier, false, true);
  }
}

export class EggLapsePhase extends Phase {
  constructor(scene: BattleScene) {
    super(scene);
  }

  start() {
    super.start();

    const eggsToHatch: Egg[] = this.scene.gameData.eggs.filter((egg: Egg) => {
      return Overrides.EGG_IMMEDIATE_HATCH_OVERRIDE ? true : --egg.hatchWaves < 1;
    });

    let eggCount: integer = eggsToHatch.length;

    if (eggCount) {
      this.scene.queueMessage(i18next.t("battle:eggHatching"));

      for (const egg of eggsToHatch) {
        this.scene.unshiftPhase(new EggHatchPhase(this.scene, egg, eggCount));
        if (eggCount > 0) {
          eggCount--;
        }
      }

    }
    this.end();
  }
}

export class AddEnemyBuffModifierPhase extends Phase {
  constructor(scene: BattleScene) {
    super(scene);
  }

  start() {
    super.start();

    const waveIndex = this.scene.currentBattle.waveIndex;
    const tier = !(waveIndex % 1000) ? ModifierTier.ULTRA : !(waveIndex % 250) ? ModifierTier.GREAT : ModifierTier.COMMON;

    regenerateModifierPoolThresholds(this.scene.getEnemyParty(), ModifierPoolType.ENEMY_BUFF);

    const count = Math.ceil(waveIndex / 250);
    for (let i = 0; i < count; i++) {
      this.scene.addEnemyModifier(getEnemyBuffModifierForWave(tier, this.scene.findModifiers(m => m instanceof EnemyPersistentModifier, false), this.scene), true, true);
    }
    this.scene.updateModifiers(false, true).then(() => this.end());
  }
}

/**
 * Cures the party of all non-volatile status conditions, shows a message
 * @param {BattleScene} scene The current scene
 * @param {Pokemon} user The user of the move that cures the party
 * @param {string} message The message that should be displayed
 * @param {Abilities} abilityCondition Pokemon with this ability will not be affected ie. Soundproof
 */
export class PartyStatusCurePhase extends BattlePhase {
  private user: Pokemon;
  private message: string;
  private abilityCondition: Abilities;

  constructor(scene: BattleScene, user: Pokemon, message: string, abilityCondition: Abilities) {
    super(scene);

    this.user = user;
    this.message = message;
    this.abilityCondition = abilityCondition;
  }

  start() {
    super.start();
    for (const pokemon of this.scene.getParty()) {
      if (!pokemon.isOnField() || pokemon === this.user) {
        pokemon.resetStatus(false);
        pokemon.updateInfo(true);
      } else {
        if (!pokemon.hasAbility(this.abilityCondition)) {
          pokemon.resetStatus();
          pokemon.updateInfo(true);
        } else {
          // Manually show ability bar, since we're not hooked into the targeting system
          pokemon.scene.unshiftPhase(new ShowAbilityPhase(pokemon.scene, pokemon.id, pokemon.getPassiveAbility()?.id === this.abilityCondition));
        }
      }
    }
    if (this.message) {
      this.scene.queueMessage(this.message);
    }
    this.end();
  }
}

export class PartyHealPhase extends BattlePhase {
  private resumeBgm: boolean;

  constructor(scene: BattleScene, resumeBgm: boolean) {
    super(scene);

    this.resumeBgm = resumeBgm;
  }

  start() {
    super.start();

    const bgmPlaying = this.scene.isBgmPlaying();
    if (bgmPlaying) {
      this.scene.fadeOutBgm(1000, false);
    }
    this.scene.ui.fadeOut(1000).then(() => {
      for (const pokemon of this.scene.getParty()) {
        pokemon.hp = pokemon.getMaxHp();
        pokemon.resetStatus();
        for (const move of pokemon.moveset) {
          move.ppUsed = 0;
        }
        pokemon.updateInfo(true);
      }
      const healSong = this.scene.playSoundWithoutBgm("heal");
      this.scene.time.delayedCall(Utils.fixedInt(healSong.totalDuration * 1000), () => {
        healSong.destroy();
        if (this.resumeBgm && bgmPlaying) {
          this.scene.playBgm();
        }
        this.scene.ui.fadeIn(500).then(() => this.end());
      });
    });
  }
}

export class ShinySparklePhase extends PokemonPhase {
  constructor(scene: BattleScene, battlerIndex: BattlerIndex) {
    super(scene, battlerIndex);
  }

  start() {
    super.start();

    this.getPokemon().sparkle();
    this.scene.time.delayedCall(1000, () => this.end());
  }
}

export class ScanIvsPhase extends PokemonPhase {
  private shownIvs: integer;

  constructor(scene: BattleScene, battlerIndex: BattlerIndex, shownIvs: integer) {
    super(scene, battlerIndex);

    this.shownIvs = shownIvs;
  }

  start() {
    super.start();

    if (!this.shownIvs) {
      return this.end();
    }

    const pokemon = this.getPokemon();

    this.scene.ui.showText(i18next.t("battle:ivScannerUseQuestion", { pokemonName: getPokemonNameWithAffix(pokemon) }), null, () => {
      this.scene.ui.setMode(Mode.CONFIRM, () => {
        this.scene.ui.setMode(Mode.MESSAGE);
        this.scene.ui.clearText();
        new CommonBattleAnim(CommonAnim.LOCK_ON, pokemon, pokemon).play(this.scene, () => {
          this.scene.ui.getMessageHandler().promptIvs(pokemon.id, pokemon.ivs, this.shownIvs).then(() => this.end());
        });
      }, () => {
        this.scene.ui.setMode(Mode.MESSAGE);
        this.scene.ui.clearText();
        this.end();
      });
    });
  }
}

export class TrainerMessageTestPhase extends BattlePhase {
  private trainerTypes: TrainerType[];

  constructor(scene: BattleScene, ...trainerTypes: TrainerType[]) {
    super(scene);

    this.trainerTypes = trainerTypes;
  }

  start() {
    super.start();

    const testMessages: string[] = [];

    for (const t of Object.keys(trainerConfigs)) {
      const type = parseInt(t);
      if (this.trainerTypes.length && !this.trainerTypes.find(tt => tt === type as TrainerType)) {
        continue;
      }
      const config = trainerConfigs[type];
      [config.encounterMessages, config.femaleEncounterMessages, config.victoryMessages, config.femaleVictoryMessages, config.defeatMessages, config.femaleDefeatMessages]
        .map(messages => {
          if (messages?.length) {
            testMessages.push(...messages);
          }
        });
    }

    for (const message of testMessages) {
      this.scene.pushPhase(new TestMessagePhase(this.scene, message));
    }

    this.end();
  }
}

export class TestMessagePhase extends MessagePhase {
  constructor(scene: BattleScene, message: string) {
    super(scene, message, null, true);
  }
}<|MERGE_RESOLUTION|>--- conflicted
+++ resolved
@@ -5,11 +5,7 @@
 import { Mode } from "./ui/ui";
 import { Command } from "./ui/command-ui-handler";
 import { Stat } from "./data/pokemon-stat";
-<<<<<<< HEAD
-import { BerryModifier, ContactHeldItemTransferChanceModifier, EnemyAttackStatusEffectChanceModifier, EnemyPersistentModifier, EnemyStatusEffectHealChanceModifier, EnemyTurnHealModifier, ExpBalanceModifier, ExpBoosterModifier, ExpShareModifier, ExtraModifierModifier, FlinchChanceModifier, HealingBoosterModifier, HitHealModifier, LapsingPersistentModifier, MapModifier, Modifier, MultipleParticipantExpBonusModifier, PersistentModifier, PokemonExpBoosterModifier, PokemonHeldItemModifier, PokemonInstantReviveModifier, SwitchEffectTransferModifier, TurnHealModifier, TurnHeldItemTransferModifier, MoneyMultiplierModifier, MoneyInterestModifier, IvScannerModifier, LapsingPokemonHeldItemModifier, PokemonMultiHitModifier, overrideModifiers, overrideHeldItems, BypassSpeedChanceModifier, TurnStatusEffectModifier } from "./modifier/modifier";
-=======
 import { BerryModifier, ContactHeldItemTransferChanceModifier, EnemyAttackStatusEffectChanceModifier, EnemyPersistentModifier, EnemyStatusEffectHealChanceModifier, EnemyTurnHealModifier, ExpBalanceModifier, ExpBoosterModifier, ExpShareModifier, ExtraModifierModifier, FlinchChanceModifier, HealingBoosterModifier, HitHealModifier, LapsingPersistentModifier, MapModifier, Modifier, MultipleParticipantExpBonusModifier, PersistentModifier, PokemonExpBoosterModifier, PokemonHeldItemModifier, PokemonInstantReviveModifier, SwitchEffectTransferModifier, TurnHealModifier, TurnHeldItemTransferModifier, MoneyMultiplierModifier, MoneyInterestModifier, IvScannerModifier, LapsingPokemonHeldItemModifier, PokemonMultiHitModifier, overrideModifiers, overrideHeldItems, BypassSpeedChanceModifier, TurnStatusEffectModifier, PokemonResetNegativeStatStageModifier } from "./modifier/modifier";
->>>>>>> 07b65631
 import PartyUiHandler, { PartyOption, PartyUiMode } from "./ui/party-ui-handler";
 import { doPokeballBounceAnim, getPokeballAtlasKey, getPokeballCatchMultiplier, getPokeballTintColor, PokeballType } from "./data/pokeball";
 import { CommonAnim, CommonBattleAnim, MoveAnim, initMoveAnim, loadMoveAnimAssets } from "./data/battle-anims";
@@ -1592,8 +1588,6 @@
       }
     }
 
-    // if doReturn === False OR slotIndex !== -1 (slotIndex is valid) and the pokemon doesn't exist/is false
-    // then switchAndSummon(), manually pick pokemon to switch into
     if (!this.doReturn || (this.slotIndex !== -1 && !(this.player ? this.scene.getParty() : this.scene.getEnemyParty())[this.slotIndex])) {
       if (this.player) {
         return this.switchAndSummon();
@@ -2672,23 +2666,14 @@
     if (this.targets.length === 1 && this.targets[0] === BattlerIndex.ATTACKER) {
       if (this.pokemon.turnData.attacksReceived.length) {
         const attack = this.pokemon.turnData.attacksReceived[0];
-<<<<<<< HEAD
-        this.targets[0] = attack.attackingPosition;
-=======
         this.targets[0] = attack.sourceBattlerIndex;
->>>>>>> 07b65631
 
         // account for metal burst and comeuppance hitting remaining targets in double battles
         // counterattack will redirect to remaining ally if original attacker faints
         if (this.scene.currentBattle.double && this.move.getMove().hasFlag(MoveFlags.REDIRECT_COUNTER)) {
-<<<<<<< HEAD
-          if (!this.scene.getEnemyField()[this.targets[0]]) {
-            this.targets[0] = this.scene.getEnemyField().find(p => p.isActive(true)).getBattlerIndex();
-=======
           if (this.scene.getField()[this.targets[0]].hp === 0) {
             const opposingField = this.pokemon.isPlayer() ? this.scene.getEnemyField() : this.scene.getPlayerField();
             this.targets[0] = opposingField.find(p => p.hp > 0)?.getBattlerIndex();
->>>>>>> 07b65631
           }
         }
       }
@@ -5056,11 +5041,7 @@
                   this.scene.ui.setMode(Mode.MESSAGE).then(() => {
                     promptRelease();
                   });
-<<<<<<< HEAD
-                });
-=======
                 }, false);
->>>>>>> 07b65631
               }, () => {
                 this.scene.ui.setMode(Mode.PARTY, PartyUiMode.RELEASE, this.fieldIndex, (slotIndex: integer, _option: PartyOption) => {
                   this.scene.ui.setMode(Mode.MESSAGE).then(() => {
