import BattleScene, { bypassLogin } from "./battle-scene";
import { default as Pokemon, PlayerPokemon, EnemyPokemon, PokemonMove, MoveResult, DamageResult, FieldPosition, HitResult, TurnMove } from "./field/pokemon";
import * as Utils from "./utils";
import { allMoves, applyMoveAttrs, BypassSleepAttr, ChargeAttr, applyFilteredMoveAttrs, HitsTagAttr, MissEffectAttr, MoveAttr, MoveEffectAttr, MoveFlags, MultiHitAttr, OverrideMoveEffectAttr, MoveTarget, getMoveTargets, MoveTargetSet, MoveEffectTrigger, CopyMoveAttr, AttackMove, SelfStatusMove, PreMoveMessageAttr, HealStatusEffectAttr, NoEffectAttr, BypassRedirectAttr, FixedDamageAttr, PostVictoryStatChangeAttr, ForceSwitchOutAttr, VariableTargetAttr, IncrementMovePriorityAttr, MoveHeaderAttr, MoveCategory } from "./data/move";
import { Mode } from "./ui/ui";
import { Command } from "./ui/command-ui-handler";
import { Stat } from "./data/pokemon-stat";
import { BerryModifier, ContactHeldItemTransferChanceModifier, EnemyAttackStatusEffectChanceModifier, EnemyPersistentModifier, EnemyStatusEffectHealChanceModifier, EnemyTurnHealModifier, ExpBalanceModifier, ExpBoosterModifier, ExpShareModifier, ExtraModifierModifier, FlinchChanceModifier, HealingBoosterModifier, HitHealModifier, LapsingPersistentModifier, MapModifier, Modifier, MultipleParticipantExpBonusModifier, PokemonExpBoosterModifier, PokemonHeldItemModifier, PokemonInstantReviveModifier, SwitchEffectTransferModifier, TurnHealModifier, TurnHeldItemTransferModifier, MoneyMultiplierModifier, MoneyInterestModifier, IvScannerModifier, LapsingPokemonHeldItemModifier, PokemonMultiHitModifier, overrideModifiers, overrideHeldItems, BypassSpeedChanceModifier, TurnStatusEffectModifier, PokemonResetNegativeStatStageModifier } from "./modifier/modifier";
import PartyUiHandler, { PartyOption, PartyUiMode } from "./ui/party-ui-handler";
import { doPokeballBounceAnim, getPokeballAtlasKey, getPokeballCatchMultiplier, getPokeballTintColor, PokeballType } from "./data/pokeball";
import { CommonAnim, CommonBattleAnim, MoveAnim, initMoveAnim, loadMoveAnimAssets } from "./data/battle-anims";
import { StatusEffect, getStatusEffectActivationText, getStatusEffectCatchRateMultiplier, getStatusEffectHealText, getStatusEffectObtainText, getStatusEffectOverlapText } from "./data/status-effect";
import { SummaryUiMode } from "./ui/summary-ui-handler";
import EvolutionSceneHandler from "./ui/evolution-scene-handler";
import { EvolutionPhase } from "./evolution-phase";
import { Phase } from "./phase";
import { BattleStat, getBattleStatLevelChangeDescription, getBattleStatName } from "./data/battle-stat";
import { biomeLinks, getBiomeName } from "./data/biomes";
import { ModifierTier } from "./modifier/modifier-tier";
import { FusePokemonModifierType, ModifierPoolType, ModifierType, ModifierTypeFunc, ModifierTypeOption, PokemonModifierType, PokemonMoveModifierType, PokemonPpRestoreModifierType, PokemonPpUpModifierType, RememberMoveModifierType, TmModifierType, getDailyRunStarterModifiers, getEnemyBuffModifierForWave, getModifierType, getPlayerModifierTypeOptions, getPlayerShopModifierTypeOptionsForWave, modifierTypes, regenerateModifierPoolThresholds } from "./modifier/modifier-type";
import SoundFade from "phaser3-rex-plugins/plugins/soundfade";
import { BattlerTagLapseType, CenterOfAttentionTag, EncoreTag, ProtectedTag, SemiInvulnerableTag, TrappedTag } from "./data/battler-tags";
import { getPokemonNameWithAffix } from "./messages";
import { Starter } from "./ui/starter-select-ui-handler";
import { Gender } from "./data/gender";
import { Weather, WeatherType, getRandomWeatherType, getTerrainBlockMessage, getWeatherDamageMessage, getWeatherLapseMessage } from "./data/weather";
import { ArenaTagSide, ArenaTrapTag, ConditionalProtectTag, MistTag, TrickRoomTag } from "./data/arena-tag";
import { CheckTrappedAbAttr, PostAttackAbAttr, PostBattleAbAttr, PostDefendAbAttr, PostSummonAbAttr, PostTurnAbAttr, PostWeatherLapseAbAttr, PreSwitchOutAbAttr, PreWeatherDamageAbAttr, ProtectStatAbAttr, RedirectMoveAbAttr, BlockRedirectAbAttr, RunSuccessAbAttr, StatChangeMultiplierAbAttr, SuppressWeatherEffectAbAttr, SyncEncounterNatureAbAttr, applyAbAttrs, applyCheckTrappedAbAttrs, applyPostAttackAbAttrs, applyPostBattleAbAttrs, applyPostDefendAbAttrs, applyPostSummonAbAttrs, applyPostTurnAbAttrs, applyPostWeatherLapseAbAttrs, applyPreStatChangeAbAttrs, applyPreSwitchOutAbAttrs, applyPreWeatherEffectAbAttrs, ChangeMovePriorityAbAttr, applyPostVictoryAbAttrs, PostVictoryAbAttr, BlockNonDirectDamageAbAttr as BlockNonDirectDamageAbAttr, applyPostKnockOutAbAttrs, PostKnockOutAbAttr, PostBiomeChangeAbAttr, PreventBypassSpeedChanceAbAttr, applyPostFaintAbAttrs, PostFaintAbAttr, IncreasePpAbAttr, PostStatChangeAbAttr, applyPostStatChangeAbAttrs, AlwaysHitAbAttr, PreventBerryUseAbAttr, StatChangeCopyAbAttr, PokemonTypeChangeAbAttr, applyPreAttackAbAttrs, applyPostMoveUsedAbAttrs, PostMoveUsedAbAttr, MaxMultiHitAbAttr, HealFromBerryUseAbAttr, IgnoreMoveEffectsAbAttr, BlockStatusDamageAbAttr, BypassSpeedChanceAbAttr, AddSecondStrikeAbAttr, ReduceBurnDamageAbAttr } from "./data/ability";
import { Unlockables, getUnlockableName } from "./system/unlockables";
import { getBiomeKey } from "./field/arena";
import { BattleType, BattlerIndex, TurnCommand } from "./battle";
import { ChallengeAchv, HealAchv, LevelAchv, achvs } from "./system/achv";
import { TrainerSlot, trainerConfigs } from "./data/trainer-config";
import { EggHatchPhase } from "./egg-hatch-phase";
import { Egg } from "./data/egg";
import { vouchers } from "./system/voucher";
import { clientSessionId, loggedInUser, updateUserInfo } from "./account";
import { SessionSaveData } from "./system/game-data";
import { addPokeballCaptureStars, addPokeballOpenParticles } from "./field/anims";
import { SpeciesFormChangeActiveTrigger, SpeciesFormChangeMoveLearnedTrigger, SpeciesFormChangePostMoveTrigger, SpeciesFormChangePreMoveTrigger } from "./data/pokemon-forms";
import { battleSpecDialogue, getCharVariantFromDialogue, miscDialogue } from "./data/dialogue";
import ModifierSelectUiHandler, { SHOP_OPTIONS_ROW_LIMIT } from "./ui/modifier-select-ui-handler";
import { SettingKeys } from "./system/settings/settings";
import { Tutorial, handleTutorial } from "./tutorial";
import { TerrainType } from "./data/terrain";
import { OptionSelectConfig, OptionSelectItem } from "./ui/abstact-option-select-ui-handler";
import { SaveSlotUiMode } from "./ui/save-slot-select-ui-handler";
import { fetchDailyRunSeed, getDailyRunStarters } from "./data/daily-run";
import { GameMode, GameModes, getGameMode } from "./game-mode";
import PokemonSpecies, { getPokemonSpecies, speciesStarters } from "./data/pokemon-species";
import i18next from "./plugins/i18n";
import Overrides from "#app/overrides";
import { TextStyle, addTextObject, getTextColor } from "./ui/text";
import { Type } from "./data/type";
import { BerryUsedEvent, EncounterPhaseEvent, MoveUsedEvent, TurnEndEvent, TurnInitEvent } from "./events/battle-scene";
import { Abilities } from "#enums/abilities";
import { ArenaTagType } from "#enums/arena-tag-type";
import { BattleSpec } from "#enums/battle-spec";
import { BattleStyle } from "#enums/battle-style";
import { BattlerTagType } from "#enums/battler-tag-type";
import { Biome } from "#enums/biome";
import { ExpNotification } from "#enums/exp-notification";
import { Moves } from "#enums/moves";
import { PlayerGender } from "#enums/player-gender";
import { Species } from "#enums/species";
import { TrainerType } from "#enums/trainer-type";
import { applyChallenges, ChallengeType } from "./data/challenge";
import { pokemonEvolutions } from "./data/pokemon-evolutions";

const { t } = i18next;

export class LoginPhase extends Phase {
  private showText: boolean;

  constructor(scene: BattleScene, showText?: boolean) {
    super(scene);

    this.showText = showText === undefined || !!showText;
  }

  start(): void {
    super.start();

    const hasSession = !!Utils.getCookie(Utils.sessionIdKey);

    this.scene.ui.setMode(Mode.LOADING, { buttonActions: [] });
    Utils.executeIf(bypassLogin || hasSession, updateUserInfo).then(response => {
      const success = response ? response[0] : false;
      const statusCode = response ? response[1] : null;
      if (!success) {
        if (!statusCode || statusCode === 400) {
          if (this.showText) {
            this.scene.ui.showText(i18next.t("menu:logInOrCreateAccount"));
          }

          this.scene.playSound("menu_open");

          const loadData = () => {
            updateUserInfo().then(success => {
              if (!success[0]) {
                Utils.removeCookie(Utils.sessionIdKey);
                this.scene.reset(true, true);
                return;
              }
              this.scene.gameData.loadSystem().then(() => this.end());
            });
          };

          this.scene.ui.setMode(Mode.LOGIN_FORM, {
            buttonActions: [
              () => {
                this.scene.ui.playSelect();
                loadData();
              }, () => {
                this.scene.playSound("menu_open");
                this.scene.ui.setMode(Mode.REGISTRATION_FORM, {
                  buttonActions: [
                    () => {
                      this.scene.ui.playSelect();
                      updateUserInfo().then(success => {
                        if (!success[0]) {
                          Utils.removeCookie(Utils.sessionIdKey);
                          this.scene.reset(true, true);
                          return;
                        }
                        this.end();
                      } );
                    }, () => {
                      this.scene.unshiftPhase(new LoginPhase(this.scene, false));
                      this.end();
                    }
                  ]
                });
              }, () => {
                const redirectUri = encodeURIComponent(`${import.meta.env.VITE_SERVER_URL}/auth/discord/callback`);
                const discordId = import.meta.env.VITE_DISCORD_CLIENT_ID;
                const discordUrl = `https://discord.com/api/oauth2/authorize?client_id=${discordId}&redirect_uri=${redirectUri}&response_type=code&scope=identify&prompt=none`;
                window.open(discordUrl, "_self");
              }, () => {
                const redirectUri = encodeURIComponent(`${import.meta.env.VITE_SERVER_URL}/auth/google/callback`);
                const googleId = import.meta.env.VITE_GOOGLE_CLIENT_ID;
                const googleUrl = `https://accounts.google.com/o/oauth2/auth?client_id=${googleId}&redirect_uri=${redirectUri}&response_type=code&scope=openid`;
                window.open(googleUrl, "_self");
              }
            ]
          });
        } else if (statusCode === 401) {
          Utils.removeCookie(Utils.sessionIdKey);
          this.scene.reset(true, true);
        } else {
          this.scene.unshiftPhase(new UnavailablePhase(this.scene));
          super.end();
        }
        return null;
      } else {
        this.scene.gameData.loadSystem().then(success => {
          if (success || bypassLogin) {
            this.end();
          } else {
            this.scene.ui.setMode(Mode.MESSAGE);
            this.scene.ui.showText(t("menu:failedToLoadSaveData"));
          }
        });
      }
    });
  }

  end(): void {
    this.scene.ui.setMode(Mode.MESSAGE);

    if (!this.scene.gameData.gender) {
      this.scene.unshiftPhase(new SelectGenderPhase(this.scene));
    }

    handleTutorial(this.scene, Tutorial.Intro).then(() => super.end());
  }
}

export class TitlePhase extends Phase {
  private loaded: boolean;
  private lastSessionData: SessionSaveData;
  public gameMode: GameModes;

  constructor(scene: BattleScene) {
    super(scene);

    this.loaded = false;
  }

  start(): void {
    super.start();

    this.scene.ui.clearText();
    this.scene.ui.fadeIn(250);

    this.scene.playBgm("title", true);

    this.scene.gameData.getSession(loggedInUser?.lastSessionSlot ?? -1).then(sessionData => {
      if (sessionData) {
        this.lastSessionData = sessionData;
        const biomeKey = getBiomeKey(sessionData.arena.biome);
        const bgTexture = `${biomeKey}_bg`;
        this.scene.arenaBg.setTexture(bgTexture);
      }
      this.showOptions();
    }).catch(err => {
      console.error(err);
      this.showOptions();
    });
  }

  showOptions(): void {
    const options: OptionSelectItem[] = [];
    if (loggedInUser && loggedInUser.lastSessionSlot > -1) {
      options.push({
        label: i18next.t("continue", {ns: "menu"}),
        handler: () => {
          this.loadSaveSlot(this.lastSessionData || !loggedInUser ? -1 : loggedInUser.lastSessionSlot);
          return true;
        }
      });
    }
    options.push({
      label: i18next.t("menu:newGame"),
      handler: () => {
        const setModeAndEnd = (gameMode: GameModes) => {
          this.gameMode = gameMode;
          this.scene.ui.setMode(Mode.MESSAGE);
          this.scene.ui.clearText();
          this.end();
        };
        if (this.scene.gameData.unlocks[Unlockables.ENDLESS_MODE]) {
          const options: OptionSelectItem[] = [
            {
              label: GameMode.getModeName(GameModes.CLASSIC),
              handler: () => {
                setModeAndEnd(GameModes.CLASSIC);
                return true;
              }
            },
            {
              label: GameMode.getModeName(GameModes.CHALLENGE),
              handler: () => {
                setModeAndEnd(GameModes.CHALLENGE);
                return true;
              }
            },
            {
              label: GameMode.getModeName(GameModes.ENDLESS),
              handler: () => {
                setModeAndEnd(GameModes.ENDLESS);
                return true;
              }
            }
          ];
          if (this.scene.gameData.unlocks[Unlockables.SPLICED_ENDLESS_MODE]) {
            options.push({
              label: GameMode.getModeName(GameModes.SPLICED_ENDLESS),
              handler: () => {
                setModeAndEnd(GameModes.SPLICED_ENDLESS);
                return true;
              }
            });
          }
          options.push({
            label: i18next.t("menu:cancel"),
            handler: () => {
              this.scene.clearPhaseQueue();
              this.scene.pushPhase(new TitlePhase(this.scene));
              super.end();
              return true;
            }
          });
          this.scene.ui.showText(i18next.t("menu:selectGameMode"), null, () => this.scene.ui.setOverlayMode(Mode.OPTION_SELECT, { options: options }));
        } else {
          this.gameMode = GameModes.CLASSIC;
          this.scene.ui.setMode(Mode.MESSAGE);
          this.scene.ui.clearText();
          this.end();
        }
        return true;
      }
    },
    {
      label: i18next.t("menu:loadGame"),
      handler: () => {
        this.scene.ui.setOverlayMode(Mode.SAVE_SLOT, SaveSlotUiMode.LOAD,
          (slotId: integer) => {
            if (slotId === -1) {
              return this.showOptions();
            }
            this.loadSaveSlot(slotId);
          });
        return true;
      }
    },
    {
      label: i18next.t("menu:dailyRun"),
      handler: () => {
        this.initDailyRun();
        return true;
      },
      keepOpen: true
    },
    {
      label: i18next.t("menu:settings"),
      handler: () => {
        this.scene.ui.setOverlayMode(Mode.SETTINGS);
        return true;
      },
      keepOpen: true
    });
    const config: OptionSelectConfig = {
      options: options,
      noCancel: true,
      yOffset: 47
    };
    this.scene.ui.setMode(Mode.TITLE, config);
  }

  loadSaveSlot(slotId: integer): void {
    this.scene.sessionSlotId = slotId > -1 || !loggedInUser ? slotId : loggedInUser.lastSessionSlot;
    this.scene.ui.setMode(Mode.MESSAGE);
    this.scene.ui.resetModeChain();
    this.scene.gameData.loadSession(this.scene, slotId, slotId === -1 ? this.lastSessionData : undefined).then((success: boolean) => {
      if (success) {
        this.loaded = true;
        this.scene.ui.showText(i18next.t("menu:sessionSuccess"), null, () => this.end());
      } else {
        this.end();
      }
    }).catch(err => {
      console.error(err);
      this.scene.ui.showText(i18next.t("menu:failedToLoadSession"), null);
    });
  }

  initDailyRun(): void {
    this.scene.ui.setMode(Mode.SAVE_SLOT, SaveSlotUiMode.SAVE, (slotId: integer) => {
      this.scene.clearPhaseQueue();
      if (slotId === -1) {
        this.scene.pushPhase(new TitlePhase(this.scene));
        return super.end();
      }
      this.scene.sessionSlotId = slotId;

      const generateDaily = (seed: string) => {
        this.scene.gameMode = getGameMode(GameModes.DAILY);

        this.scene.setSeed(seed);
        this.scene.resetSeed(1);

        this.scene.money = this.scene.gameMode.getStartingMoney();

        const starters = getDailyRunStarters(this.scene, seed);
        const startingLevel = this.scene.gameMode.getStartingLevel();

        const party = this.scene.getParty();
        const loadPokemonAssets: Promise<void>[] = [];
        for (const starter of starters) {
          const starterProps = this.scene.gameData.getSpeciesDexAttrProps(starter.species, starter.dexAttr);
          const starterFormIndex = Math.min(starterProps.formIndex, Math.max(starter.species.forms.length - 1, 0));
          const starterGender = starter.species.malePercent !== null
            ? !starterProps.female ? Gender.MALE : Gender.FEMALE
            : Gender.GENDERLESS;
          const starterPokemon = this.scene.addPlayerPokemon(starter.species, startingLevel, starter.abilityIndex, starterFormIndex, starterGender, starterProps.shiny, starterProps.variant, undefined, starter.nature);
          starterPokemon.setVisible(false);
          party.push(starterPokemon);
          loadPokemonAssets.push(starterPokemon.loadAssets());
        }

        regenerateModifierPoolThresholds(party, ModifierPoolType.DAILY_STARTER);
        const modifiers: Modifier[] = Array(3).fill(null).map(() => modifierTypes.EXP_SHARE().withIdFromFunc(modifierTypes.EXP_SHARE).newModifier())
          .concat(Array(3).fill(null).map(() => modifierTypes.GOLDEN_EXP_CHARM().withIdFromFunc(modifierTypes.GOLDEN_EXP_CHARM).newModifier()))
          .concat(getDailyRunStarterModifiers(party))
          .filter((m) => m !== null);

        for (const m of modifiers) {
          this.scene.addModifier(m, true, false, false, true);
        }
        this.scene.updateModifiers(true, true);

        Promise.all(loadPokemonAssets).then(() => {
          this.scene.time.delayedCall(500, () => this.scene.playBgm());
          this.scene.gameData.gameStats.dailyRunSessionsPlayed++;
          this.scene.newArena(this.scene.gameMode.getStartingBiome(this.scene));
          this.scene.newBattle();
          this.scene.arena.init();
          this.scene.sessionPlayTime = 0;
          this.scene.lastSavePlayTime = 0;
          this.end();
        });
      };

      // If Online, calls seed fetch from db to generate daily run. If Offline, generates a daily run based on current date.
      if (!Utils.isLocal) {
        fetchDailyRunSeed().then(seed => {
          if (seed) {
            generateDaily(seed);
          } else {
            throw new Error("Daily run seed is null!");
          }
        }).catch(err => {
          console.error("Failed to load daily run:\n", err);
        });
      } else {
        generateDaily(btoa(new Date().toISOString().substring(0, 10)));
      }
    });
  }

  end(): void {
    if (!this.loaded && !this.scene.gameMode.isDaily) {
      this.scene.arena.preloadBgm();
      this.scene.gameMode = getGameMode(this.gameMode);
      if (this.gameMode === GameModes.CHALLENGE) {
        this.scene.pushPhase(new SelectChallengePhase(this.scene));
      } else {
        this.scene.pushPhase(new SelectStarterPhase(this.scene));
      }
      this.scene.newArena(this.scene.gameMode.getStartingBiome(this.scene));
    } else {
      this.scene.playBgm();
    }

    this.scene.pushPhase(new EncounterPhase(this.scene, this.loaded));

    if (this.loaded) {
      const availablePartyMembers = this.scene.getParty().filter(p => p.isAllowedInBattle()).length;

      this.scene.pushPhase(new SummonPhase(this.scene, 0, true, true));
      if (this.scene.currentBattle.double && availablePartyMembers > 1) {
        this.scene.pushPhase(new SummonPhase(this.scene, 1, true, true));
      }

      if (this.scene.currentBattle.battleType !== BattleType.TRAINER && (this.scene.currentBattle.waveIndex > 1 || !this.scene.gameMode.isDaily)) {
        const minPartySize = this.scene.currentBattle.double ? 2 : 1;
        if (availablePartyMembers > minPartySize) {
          this.scene.pushPhase(new CheckSwitchPhase(this.scene, 0, this.scene.currentBattle.double));
          if (this.scene.currentBattle.double) {
            this.scene.pushPhase(new CheckSwitchPhase(this.scene, 1, this.scene.currentBattle.double));
          }
        }
      }
    }

    for (const achv of Object.keys(this.scene.gameData.achvUnlocks)) {
      if (vouchers.hasOwnProperty(achv)) {
        this.scene.validateVoucher(vouchers[achv]);
      }
    }

    super.end();
  }
}

export class UnavailablePhase extends Phase {
  constructor(scene: BattleScene) {
    super(scene);
  }

  start(): void {
    this.scene.ui.setMode(Mode.UNAVAILABLE, () => {
      this.scene.unshiftPhase(new LoginPhase(this.scene, true));
      this.end();
    });
  }
}

export class ReloadSessionPhase extends Phase {
  private systemDataStr: string | null;

  constructor(scene: BattleScene, systemDataStr?: string) {
    super(scene);

    this.systemDataStr = systemDataStr ?? null;
  }

  start(): void {
    this.scene.ui.setMode(Mode.SESSION_RELOAD);

    let delayElapsed = false;
    let loaded = false;

    this.scene.time.delayedCall(Utils.fixedInt(1500), () => {
      if (loaded) {
        this.end();
      } else {
        delayElapsed = true;
      }
    });

    this.scene.gameData.clearLocalData();

    (this.systemDataStr ? this.scene.gameData.initSystem(this.systemDataStr) : this.scene.gameData.loadSystem()).then(() => {
      if (delayElapsed) {
        this.end();
      } else {
        loaded = true;
      }
    });
  }
}

export class OutdatedPhase extends Phase {
  constructor(scene: BattleScene) {
    super(scene);
  }

  start(): void {
    this.scene.ui.setMode(Mode.OUTDATED);
  }
}

export class SelectGenderPhase extends Phase {
  constructor(scene: BattleScene) {
    super(scene);
  }

  start(): void {
    super.start();

    this.scene.ui.showText(i18next.t("menu:boyOrGirl"), null, () => {
      this.scene.ui.setMode(Mode.OPTION_SELECT, {
        options: [
          {
            label: i18next.t("settings:boy"),
            handler: () => {
              this.scene.gameData.gender = PlayerGender.MALE;
              this.scene.gameData.saveSetting(SettingKeys.Player_Gender, 0);
              this.scene.gameData.saveSystem().then(() => this.end());
              return true;
            }
          },
          {
            label: i18next.t("settings:girl"),
            handler: () => {
              this.scene.gameData.gender = PlayerGender.FEMALE;
              this.scene.gameData.saveSetting(SettingKeys.Player_Gender, 1);
              this.scene.gameData.saveSystem().then(() => this.end());
              return true;
            }
          }
        ]
      });
    });
  }

  end(): void {
    this.scene.ui.setMode(Mode.MESSAGE);
    super.end();
  }
}

export class SelectChallengePhase extends Phase {
  constructor(scene: BattleScene) {
    super(scene);
  }

  start() {
    super.start();

    this.scene.playBgm("menu");

    this.scene.ui.setMode(Mode.CHALLENGE_SELECT);
  }
}

export class SelectStarterPhase extends Phase {

  constructor(scene: BattleScene) {
    super(scene);
  }

  start() {
    super.start();

    this.scene.playBgm("menu");

    this.scene.ui.setMode(Mode.STARTER_SELECT, (starters: Starter[]) => {
      this.scene.ui.clearText();
      this.scene.ui.setMode(Mode.SAVE_SLOT, SaveSlotUiMode.SAVE, (slotId: integer) => {
        if (slotId === -1) {
          this.scene.clearPhaseQueue();
          this.scene.pushPhase(new TitlePhase(this.scene));
          return this.end();
        }
        this.scene.sessionSlotId = slotId;
        this.initBattle(starters);
      });
    });
  }

  /**
   * Initialize starters before starting the first battle
   * @param starters {@linkcode Pokemon} with which to start the first battle
   */
  initBattle(starters: Starter[]) {
    const party = this.scene.getParty();
    const loadPokemonAssets: Promise<void>[] = [];
    starters.forEach((starter: Starter, i: integer) => {
      if (!i && Overrides.STARTER_SPECIES_OVERRIDE) {
        starter.species = getPokemonSpecies(Overrides.STARTER_SPECIES_OVERRIDE as Species);
      }
      const starterProps = this.scene.gameData.getSpeciesDexAttrProps(starter.species, starter.dexAttr);
      let starterFormIndex = Math.min(starterProps.formIndex, Math.max(starter.species.forms.length - 1, 0));
      if (
        starter.species.speciesId in Overrides.STARTER_FORM_OVERRIDES &&
        starter.species.forms[Overrides.STARTER_FORM_OVERRIDES[starter.species.speciesId]!]
      ) {
        starterFormIndex = Overrides.STARTER_FORM_OVERRIDES[starter.species.speciesId]!;
      }

      let starterGender = starter.species.malePercent !== null
        ? !starterProps.female ? Gender.MALE : Gender.FEMALE
        : Gender.GENDERLESS;
      if (Overrides.GENDER_OVERRIDE !== null) {
        starterGender = Overrides.GENDER_OVERRIDE;
      }
      const starterIvs = this.scene.gameData.dexData[starter.species.speciesId].ivs.slice(0);
      const starterPokemon = this.scene.addPlayerPokemon(starter.species, this.scene.gameMode.getStartingLevel(), starter.abilityIndex, starterFormIndex, starterGender, starterProps.shiny, starterProps.variant, starterIvs, starter.nature);
      starter.moveset && starterPokemon.tryPopulateMoveset(starter.moveset);
      if (starter.passive) {
        starterPokemon.passive = true;
      }
      starterPokemon.luck = this.scene.gameData.getDexAttrLuck(this.scene.gameData.dexData[starter.species.speciesId].caughtAttr);
      if (starter.pokerus) {
        starterPokemon.pokerus = true;
      }

      if (starter.nickname) {
        starterPokemon.nickname = starter.nickname;
      }

      if (this.scene.gameMode.isSplicedOnly) {
        starterPokemon.generateFusionSpecies(true);
      }
      starterPokemon.setVisible(false);
      applyChallenges(this.scene.gameMode, ChallengeType.STARTER_MODIFY, starterPokemon);
      party.push(starterPokemon);
      loadPokemonAssets.push(starterPokemon.loadAssets());
    });
    overrideModifiers(this.scene);
    overrideHeldItems(this.scene, party[0]);
    Promise.all(loadPokemonAssets).then(() => {
      SoundFade.fadeOut(this.scene, this.scene.sound.get("menu"), 500, true);
      this.scene.time.delayedCall(500, () => this.scene.playBgm());
      if (this.scene.gameMode.isClassic) {
        this.scene.gameData.gameStats.classicSessionsPlayed++;
      } else {
        this.scene.gameData.gameStats.endlessSessionsPlayed++;
      }
      this.scene.newBattle();
      this.scene.arena.init();
      this.scene.sessionPlayTime = 0;
      this.scene.lastSavePlayTime = 0;
      // Ensures Keldeo (or any future Pokemon that have this type of form change) starts in the correct form
      this.scene.getParty().forEach((p: PlayerPokemon) => {
        this.scene.triggerPokemonFormChange(p, SpeciesFormChangeMoveLearnedTrigger);
      });
      this.end();
    });
  }
}

export class BattlePhase extends Phase {
  constructor(scene: BattleScene) {
    super(scene);
  }

  showEnemyTrainer(trainerSlot: TrainerSlot = TrainerSlot.NONE): void {
    const sprites = this.scene.currentBattle.trainer?.getSprites()!; // TODO: is this bang correct?
    const tintSprites = this.scene.currentBattle.trainer?.getTintSprites()!; // TODO: is this bang correct?
    for (let i = 0; i < sprites.length; i++) {
      const visible = !trainerSlot || !i === (trainerSlot === TrainerSlot.TRAINER) || sprites.length < 2;
      [sprites[i], tintSprites[i]].map(sprite => {
        if (visible) {
          sprite.x = trainerSlot || sprites.length < 2 ? 0 : i ? 16 : -16;
        }
        sprite.setVisible(visible);
        sprite.clearTint();
      });
      sprites[i].setVisible(visible);
      tintSprites[i].setVisible(visible);
      sprites[i].clearTint();
      tintSprites[i].clearTint();
    }
    this.scene.tweens.add({
      targets: this.scene.currentBattle.trainer,
      x: "-=16",
      y: "+=16",
      alpha: 1,
      ease: "Sine.easeInOut",
      duration: 750
    });
  }

  hideEnemyTrainer(): void {
    this.scene.tweens.add({
      targets: this.scene.currentBattle.trainer,
      x: "+=16",
      y: "-=16",
      alpha: 0,
      ease: "Sine.easeInOut",
      duration: 750
    });
  }
}

type PokemonFunc = (pokemon: Pokemon) => void;

export abstract class FieldPhase extends BattlePhase {
  getOrder(): BattlerIndex[] {
    const playerField = this.scene.getPlayerField().filter(p => p.isActive()) as Pokemon[];
    const enemyField = this.scene.getEnemyField().filter(p => p.isActive()) as Pokemon[];

    // We shuffle the list before sorting so speed ties produce random results
    let orderedTargets: Pokemon[] = playerField.concat(enemyField);
    // We seed it with the current turn to prevent an inconsistency where it
    // was varying based on how long since you last reloaded
    this.scene.executeWithSeedOffset(() => {
      orderedTargets = Utils.randSeedShuffle(orderedTargets);
    }, this.scene.currentBattle.turn, this.scene.waveSeed);

    orderedTargets.sort((a: Pokemon, b: Pokemon) => {
      const aSpeed = a?.getBattleStat(Stat.SPD) || 0;
      const bSpeed = b?.getBattleStat(Stat.SPD) || 0;

      return bSpeed - aSpeed;
    });

    const speedReversed = new Utils.BooleanHolder(false);
    this.scene.arena.applyTags(TrickRoomTag, speedReversed);

    if (speedReversed.value) {
      orderedTargets = orderedTargets.reverse();
    }

    return orderedTargets.map(t => t.getFieldIndex() + (!t.isPlayer() ? BattlerIndex.ENEMY : 0));
  }

  executeForAll(func: PokemonFunc): void {
    const field = this.scene.getField(true).filter(p => p.summonData);
    field.forEach(pokemon => func(pokemon));
  }
}

export abstract class PokemonPhase extends FieldPhase {
  protected battlerIndex: BattlerIndex | integer;
  public player: boolean;
  public fieldIndex: integer;

  constructor(scene: BattleScene, battlerIndex?: BattlerIndex | integer) {
    super(scene);

    if (battlerIndex === undefined) {
      battlerIndex = scene.getField().find(p => p?.isActive())!.getBattlerIndex(); // TODO: is the bang correct here?
    }

    this.battlerIndex = battlerIndex;
    this.player = battlerIndex < 2;
    this.fieldIndex = battlerIndex % 2;
  }

  getPokemon(): Pokemon {
    if (this.battlerIndex > BattlerIndex.ENEMY_2) {
      return this.scene.getPokemonById(this.battlerIndex)!; //TODO: is this bang correct?
    }
    return this.scene.getField()[this.battlerIndex]!; //TODO: is this bang correct?
  }
}

export abstract class PartyMemberPokemonPhase extends FieldPhase {
  protected partyMemberIndex: integer;
  protected fieldIndex: integer;
  protected player: boolean;

  constructor(scene: BattleScene, partyMemberIndex: integer, player: boolean) {
    super(scene);

    this.partyMemberIndex = partyMemberIndex;
    this.fieldIndex = partyMemberIndex < this.scene.currentBattle.getBattlerCount()
      ? partyMemberIndex
      : -1;
    this.player = player;
  }

  getParty(): Pokemon[] {
    return this.player ? this.scene.getParty() : this.scene.getEnemyParty();
  }

  getPokemon(): Pokemon {
    return this.getParty()[this.partyMemberIndex];
  }
}

export abstract class PlayerPartyMemberPokemonPhase extends PartyMemberPokemonPhase {
  constructor(scene: BattleScene, partyMemberIndex: integer) {
    super(scene, partyMemberIndex, true);
  }

  getPlayerPokemon(): PlayerPokemon {
    return super.getPokemon() as PlayerPokemon;
  }
}

export abstract class EnemyPartyMemberPokemonPhase extends PartyMemberPokemonPhase {
  constructor(scene: BattleScene, partyMemberIndex: integer) {
    super(scene, partyMemberIndex, false);
  }

  getEnemyPokemon(): EnemyPokemon {
    return super.getPokemon() as EnemyPokemon;
  }
}

export class EncounterPhase extends BattlePhase {
  private loaded: boolean;

  constructor(scene: BattleScene, loaded?: boolean) {
    super(scene);

    this.loaded = !!loaded;
  }

  start() {
    super.start();

    this.scene.updateGameInfo();

    this.scene.initSession();

    this.scene.eventTarget.dispatchEvent(new EncounterPhaseEvent());

    // Failsafe if players somehow skip floor 200 in classic mode
    if (this.scene.gameMode.isClassic && this.scene.currentBattle.waveIndex > 200) {
      this.scene.unshiftPhase(new GameOverPhase(this.scene));
    }

    const loadEnemyAssets: Promise<void>[] = [];

    const battle = this.scene.currentBattle;

    let totalBst = 0;

    battle.enemyLevels?.forEach((level, e) => {
      if (!this.loaded) {
        if (battle.battleType === BattleType.TRAINER) {
          battle.enemyParty[e] = battle.trainer?.genPartyMember(e)!; // TODO:: is the bang correct here?
        } else {
          const enemySpecies = this.scene.randomSpecies(battle.waveIndex, level, true);
          battle.enemyParty[e] = this.scene.addEnemyPokemon(enemySpecies, level, TrainerSlot.NONE, !!this.scene.getEncounterBossSegments(battle.waveIndex, level, enemySpecies));
          if (this.scene.currentBattle.battleSpec === BattleSpec.FINAL_BOSS) {
            battle.enemyParty[e].ivs = new Array(6).fill(31);
          }
          this.scene.getParty().slice(0, !battle.double ? 1 : 2).reverse().forEach(playerPokemon => {
            applyAbAttrs(SyncEncounterNatureAbAttr, playerPokemon, null, false, battle.enemyParty[e]);
          });
        }
      }
      const enemyPokemon = this.scene.getEnemyParty()[e];
      if (e < (battle.double ? 2 : 1)) {
        enemyPokemon.setX(-66 + enemyPokemon.getFieldPositionOffset()[0]);
        enemyPokemon.resetSummonData();
      }

      if (!this.loaded) {
        this.scene.gameData.setPokemonSeen(enemyPokemon, true, battle.battleType === BattleType.TRAINER);
      }

      if (enemyPokemon.species.speciesId === Species.ETERNATUS) {
        if (this.scene.gameMode.isClassic && (battle.battleSpec === BattleSpec.FINAL_BOSS || this.scene.gameMode.isWaveFinal(battle.waveIndex))) {
          if (battle.battleSpec !== BattleSpec.FINAL_BOSS) {
            enemyPokemon.formIndex = 1;
            enemyPokemon.updateScale();
          }
          enemyPokemon.setBoss();
        } else if (!(battle.waveIndex % 1000)) {
          enemyPokemon.formIndex = 1;
          enemyPokemon.updateScale();
        }
      }

      totalBst += enemyPokemon.getSpeciesForm().baseTotal;

      loadEnemyAssets.push(enemyPokemon.loadAssets());

      console.log(getPokemonNameWithAffix(enemyPokemon), enemyPokemon.species.speciesId, enemyPokemon.stats);
    });

    if (this.scene.getParty().filter(p => p.isShiny()).length === 6) {
      this.scene.validateAchv(achvs.SHINY_PARTY);
    }

    if (battle.battleType === BattleType.TRAINER) {
      loadEnemyAssets.push(battle.trainer?.loadAssets().then(() => battle.trainer?.initSprite())!); // TODO: is this bang correct?
    } else {
      // This block only applies for double battles to init the boss segments (idk why it's split up like this)
      if (battle.enemyParty.filter(p => p.isBoss()).length > 1) {
        for (const enemyPokemon of battle.enemyParty) {
          // If the enemy pokemon is a boss and wasn't populated from data source, then set it up
          if (enemyPokemon.isBoss() && !enemyPokemon.isPopulatedFromDataSource) {
            enemyPokemon.setBoss(true, Math.ceil(enemyPokemon.bossSegments * (enemyPokemon.getSpeciesForm().baseTotal / totalBst)));
            enemyPokemon.initBattleInfo();
          }
        }
      }
    }

    Promise.all(loadEnemyAssets).then(() => {
      battle.enemyParty.forEach((enemyPokemon, e) => {
        if (e < (battle.double ? 2 : 1)) {
          if (battle.battleType === BattleType.WILD) {
            this.scene.field.add(enemyPokemon);
            battle.seenEnemyPartyMemberIds.add(enemyPokemon.id);
            const playerPokemon = this.scene.getPlayerPokemon();
            if (playerPokemon?.visible) {
              this.scene.field.moveBelow(enemyPokemon as Pokemon, playerPokemon);
            }
            enemyPokemon.tint(0, 0.5);
          } else if (battle.battleType === BattleType.TRAINER) {
            enemyPokemon.setVisible(false);
            this.scene.currentBattle.trainer?.tint(0, 0.5);
          }
          if (battle.double) {
            enemyPokemon.setFieldPosition(e ? FieldPosition.RIGHT : FieldPosition.LEFT);
          }
        }
      });

      if (!this.loaded) {
        regenerateModifierPoolThresholds(this.scene.getEnemyField(), battle.battleType === BattleType.TRAINER ? ModifierPoolType.TRAINER : ModifierPoolType.WILD);
        this.scene.generateEnemyModifiers();
      }

      this.scene.ui.setMode(Mode.MESSAGE).then(() => {
        if (!this.loaded) {
          //@ts-ignore
          this.scene.gameData.saveAll(this.scene, true, battle.waveIndex % 10 === 1 || this.scene.lastSavePlayTime >= 300).then(success => { // TODO: get rid of ts-ignore
            this.scene.disableMenu = false;
            if (!success) {
              return this.scene.reset(true);
            }
            this.doEncounter();
          });
        } else {
          this.doEncounter();
        }
      });
    });
  }

  doEncounter() {
    this.scene.playBgm(undefined, true);
    this.scene.updateModifiers(false);
    this.scene.setFieldScale(1);

    /*if (startingWave > 10) {
      for (let m = 0; m < Math.min(Math.floor(startingWave / 10), 99); m++)
        this.scene.addModifier(getPlayerModifierTypeOptionsForWave((m + 1) * 10, 1, this.scene.getParty())[0].type.newModifier(), true);
      this.scene.updateModifiers(true);
    }*/

    for (const pokemon of this.scene.getParty()) {
      if (pokemon) {
        pokemon.resetBattleData();
      }
    }

    if (!this.loaded) {
      this.scene.arena.trySetWeather(getRandomWeatherType(this.scene.arena), false);
    }

    const enemyField = this.scene.getEnemyField();
    this.scene.tweens.add({
      targets: [this.scene.arenaEnemy, this.scene.currentBattle.trainer, enemyField, this.scene.arenaPlayer, this.scene.trainer].flat(),
      x: (_target, _key, value, fieldIndex: integer) => fieldIndex < 2 + (enemyField.length) ? value + 300 : value - 300,
      duration: 2000,
      onComplete: () => {
        if (!this.tryOverrideForBattleSpec()) {
          this.doEncounterCommon();
        }
      }
    });
  }

  getEncounterMessage(): string {
    const enemyField = this.scene.getEnemyField();

    if (this.scene.currentBattle.battleSpec === BattleSpec.FINAL_BOSS) {
      return i18next.t("battle:bossAppeared", { bossName: getPokemonNameWithAffix(enemyField[0])});
    }

    if (this.scene.currentBattle.battleType === BattleType.TRAINER) {
      if (this.scene.currentBattle.double) {
        return i18next.t("battle:trainerAppearedDouble", { trainerName: this.scene.currentBattle.trainer?.getName(TrainerSlot.NONE, true) });

      } else {
        return i18next.t("battle:trainerAppeared", { trainerName: this.scene.currentBattle.trainer?.getName(TrainerSlot.NONE, true) });
      }
    }

    return enemyField.length === 1
      ? i18next.t("battle:singleWildAppeared", { pokemonName: enemyField[0].getNameToRender() })
      : i18next.t("battle:multiWildAppeared", { pokemonName1: enemyField[0].getNameToRender(), pokemonName2: enemyField[1].getNameToRender() });
  }

  doEncounterCommon(showEncounterMessage: boolean = true) {
    const enemyField = this.scene.getEnemyField();

    if (this.scene.currentBattle.battleType === BattleType.WILD) {
      enemyField.forEach(enemyPokemon => {
        enemyPokemon.untint(100, "Sine.easeOut");
        enemyPokemon.cry();
        enemyPokemon.showInfo();
        if (enemyPokemon.isShiny()) {
          this.scene.validateAchv(achvs.SEE_SHINY);
        }
      });
      this.scene.updateFieldScale();
      if (showEncounterMessage) {
        this.scene.ui.showText(this.getEncounterMessage(), null, () => this.end(), 1500);
      } else {
        this.end();
      }
    } else if (this.scene.currentBattle.battleType === BattleType.TRAINER) {
      const trainer = this.scene.currentBattle.trainer;
      trainer?.untint(100, "Sine.easeOut");
      trainer?.playAnim();

      const doSummon = () => {
        this.scene.currentBattle.started = true;
        this.scene.playBgm(undefined);
        this.scene.pbTray.showPbTray(this.scene.getParty());
        this.scene.pbTrayEnemy.showPbTray(this.scene.getEnemyParty());
        const doTrainerSummon = () => {
          this.hideEnemyTrainer();
          const availablePartyMembers = this.scene.getEnemyParty().filter(p => !p.isFainted()).length;
          this.scene.unshiftPhase(new SummonPhase(this.scene, 0, false));
          if (this.scene.currentBattle.double && availablePartyMembers > 1) {
            this.scene.unshiftPhase(new SummonPhase(this.scene, 1, false));
          }
          this.end();
        };
        if (showEncounterMessage) {
          this.scene.ui.showText(this.getEncounterMessage(), null, doTrainerSummon, 1500, true);
        } else {
          doTrainerSummon();
        }
      };

      const encounterMessages = this.scene.currentBattle.trainer?.getEncounterMessages();

      if (!encounterMessages?.length) {
        doSummon();
      } else {
        let message: string;
        this.scene.executeWithSeedOffset(() => message = Utils.randSeedItem(encounterMessages), this.scene.currentBattle.waveIndex);
        message = message!; // tell TS compiler it's defined now
        const showDialogueAndSummon = () => {
          this.scene.ui.showDialogue(message, trainer?.getName(TrainerSlot.NONE, true), null, () => {
            this.scene.charSprite.hide().then(() => this.scene.hideFieldOverlay(250).then(() => doSummon()));
          });
        };
        if (this.scene.currentBattle.trainer?.config.hasCharSprite && !this.scene.ui.shouldSkipDialogue(message)) {
          this.scene.showFieldOverlay(500).then(() => this.scene.charSprite.showCharacter(trainer?.getKey()!, getCharVariantFromDialogue(encounterMessages[0])).then(() => showDialogueAndSummon())); // TODO: is this bang correct?
        } else {
          showDialogueAndSummon();
        }
      }
    }
  }

  end() {
    const enemyField = this.scene.getEnemyField();

    enemyField.forEach((enemyPokemon, e) => {
      if (enemyPokemon.isShiny()) {
        this.scene.unshiftPhase(new ShinySparklePhase(this.scene, BattlerIndex.ENEMY + e));
      }
    });

    if (this.scene.currentBattle.battleType !== BattleType.TRAINER) {
      enemyField.map(p => this.scene.pushConditionalPhase(new PostSummonPhase(this.scene, p.getBattlerIndex()), () => {
        // if there is not a player party, we can't continue
        if (!this.scene.getParty()?.length) {
          return false;
        }
        // how many player pokemon are on the field ?
        const pokemonsOnFieldCount = this.scene.getParty().filter(p => p.isOnField()).length;
        // if it's a 2vs1, there will never be a 2nd pokemon on our field even
        const requiredPokemonsOnField = Math.min(this.scene.getParty().filter((p) => !p.isFainted()).length, 2);
        // if it's a double, there should be 2, otherwise 1
        if (this.scene.currentBattle.double) {
          return pokemonsOnFieldCount === requiredPokemonsOnField;
        }
        return pokemonsOnFieldCount === 1;
      }));
      const ivScannerModifier = this.scene.findModifier(m => m instanceof IvScannerModifier);
      if (ivScannerModifier) {
        enemyField.map(p => this.scene.pushPhase(new ScanIvsPhase(this.scene, p.getBattlerIndex(), Math.min(ivScannerModifier.getStackCount() * 2, 6))));
      }
    }

    if (!this.loaded) {
      const availablePartyMembers = this.scene.getParty().filter(p => p.isAllowedInBattle());

      if (!availablePartyMembers[0].isOnField()) {
        this.scene.pushPhase(new SummonPhase(this.scene, 0));
      }

      if (this.scene.currentBattle.double) {
        if (availablePartyMembers.length > 1) {
          this.scene.pushPhase(new ToggleDoublePositionPhase(this.scene, true));
          if (!availablePartyMembers[1].isOnField()) {
            this.scene.pushPhase(new SummonPhase(this.scene, 1));
          }
        }
      } else {
        if (availablePartyMembers.length > 1 && availablePartyMembers[1].isOnField()) {
          this.scene.pushPhase(new ReturnPhase(this.scene, 1));
        }
        this.scene.pushPhase(new ToggleDoublePositionPhase(this.scene, false));
      }

      if (this.scene.currentBattle.battleType !== BattleType.TRAINER && (this.scene.currentBattle.waveIndex > 1 || !this.scene.gameMode.isDaily)) {
        const minPartySize = this.scene.currentBattle.double ? 2 : 1;
        if (availablePartyMembers.length > minPartySize) {
          this.scene.pushPhase(new CheckSwitchPhase(this.scene, 0, this.scene.currentBattle.double));
          if (this.scene.currentBattle.double) {
            this.scene.pushPhase(new CheckSwitchPhase(this.scene, 1, this.scene.currentBattle.double));
          }
        }
      }
    }
    handleTutorial(this.scene, Tutorial.Access_Menu).then(() => super.end());
  }

  tryOverrideForBattleSpec(): boolean {
    switch (this.scene.currentBattle.battleSpec) {
    case BattleSpec.FINAL_BOSS:
      const enemy = this.scene.getEnemyPokemon();
      this.scene.ui.showText(this.getEncounterMessage(), null, () => {
        const count = 5643853 + this.scene.gameData.gameStats.classicSessionsPlayed;
        //The two lines below check if English ordinals (1st, 2nd, 3rd, Xth) are used and determine which one to use.
        //Otherwise, it defaults to an empty string.
        //As of 08-07-24: Spanish and Italian default to the English translations
        const ordinalUse = ["en", "es", "it"];
        const currentLanguage = i18next.resolvedLanguage ?? "en";
        const ordinalIndex = (ordinalUse.includes(currentLanguage)) ? ["st", "nd", "rd"][((count + 90) % 100 - 10) % 10 - 1] ?? "th" : "";
        const cycleCount = count.toLocaleString() + ordinalIndex;
        const encounterDialogue = i18next.t(`${(this.scene.gameData.gender === PlayerGender.FEMALE) ? "PGF" : "PGM"}battleSpecDialogue:encounter`, {cycleCount: cycleCount});
        this.scene.ui.showDialogue(encounterDialogue, enemy?.species.name, null, () => {
          this.doEncounterCommon(false);
        });
      }, 1500, true);
      return true;
    }

    return false;
  }
}

export class NextEncounterPhase extends EncounterPhase {
  constructor(scene: BattleScene) {
    super(scene);
  }

  start() {
    super.start();
  }

  doEncounter(): void {
    this.scene.playBgm(undefined, true);

    for (const pokemon of this.scene.getParty()) {
      if (pokemon) {
        pokemon.resetBattleData();
      }
    }

    this.scene.arenaNextEnemy.setBiome(this.scene.arena.biomeType);
    this.scene.arenaNextEnemy.setVisible(true);

    const enemyField = this.scene.getEnemyField();
    this.scene.tweens.add({
      targets: [this.scene.arenaEnemy, this.scene.arenaNextEnemy, this.scene.currentBattle.trainer, enemyField, this.scene.lastEnemyTrainer].flat(),
      x: "+=300",
      duration: 2000,
      onComplete: () => {
        this.scene.arenaEnemy.setBiome(this.scene.arena.biomeType);
        this.scene.arenaEnemy.setX(this.scene.arenaNextEnemy.x);
        this.scene.arenaEnemy.setAlpha(1);
        this.scene.arenaNextEnemy.setX(this.scene.arenaNextEnemy.x - 300);
        this.scene.arenaNextEnemy.setVisible(false);
        if (this.scene.lastEnemyTrainer) {
          this.scene.lastEnemyTrainer.destroy();
        }

        if (!this.tryOverrideForBattleSpec()) {
          this.doEncounterCommon();
        }
      }
    });
  }
}

export class NewBiomeEncounterPhase extends NextEncounterPhase {
  constructor(scene: BattleScene) {
    super(scene);
  }

  doEncounter(): void {
    this.scene.playBgm(undefined, true);

    for (const pokemon of this.scene.getParty()) {
      if (pokemon) {
        pokemon.resetBattleData();
      }
    }

    this.scene.arena.trySetWeather(getRandomWeatherType(this.scene.arena), false);

    for (const pokemon of this.scene.getParty().filter(p => p.isOnField())) {
      applyAbAttrs(PostBiomeChangeAbAttr, pokemon, null);
    }

    const enemyField = this.scene.getEnemyField();
    this.scene.tweens.add({
      targets: [this.scene.arenaEnemy, enemyField].flat(),
      x: "+=300",
      duration: 2000,
      onComplete: () => {
        if (!this.tryOverrideForBattleSpec()) {
          this.doEncounterCommon();
        }
      }
    });
  }
}

export class PostSummonPhase extends PokemonPhase {
  constructor(scene: BattleScene, battlerIndex: BattlerIndex) {
    super(scene, battlerIndex);
  }

  start() {
    super.start();

    const pokemon = this.getPokemon();

    if (pokemon.status?.effect === StatusEffect.TOXIC) {
      pokemon.status.turnCount = 0;
    }
    this.scene.arena.applyTags(ArenaTrapTag, pokemon);
    applyPostSummonAbAttrs(PostSummonAbAttr, pokemon).then(() => this.end());
  }
}

export class SelectBiomePhase extends BattlePhase {
  constructor(scene: BattleScene) {
    super(scene);
  }

  start() {
    super.start();

    const currentBiome = this.scene.arena.biomeType;

    const setNextBiome = (nextBiome: Biome) => {
      if (this.scene.currentBattle.waveIndex % 10 === 1) {
        this.scene.applyModifiers(MoneyInterestModifier, true, this.scene);
        this.scene.unshiftPhase(new PartyHealPhase(this.scene, false));
      }
      this.scene.unshiftPhase(new SwitchBiomePhase(this.scene, nextBiome));
      this.end();
    };

    if ((this.scene.gameMode.isClassic && this.scene.gameMode.isWaveFinal(this.scene.currentBattle.waveIndex + 9))
      || (this.scene.gameMode.isDaily && this.scene.gameMode.isWaveFinal(this.scene.currentBattle.waveIndex))
      || (this.scene.gameMode.hasShortBiomes && !(this.scene.currentBattle.waveIndex % 50))) {
      setNextBiome(Biome.END);
    } else if (this.scene.gameMode.hasRandomBiomes) {
      setNextBiome(this.generateNextBiome());
    } else if (Array.isArray(biomeLinks[currentBiome])) {
      let biomes: Biome[] = [];
      this.scene.executeWithSeedOffset(() => {
        biomes = (biomeLinks[currentBiome] as (Biome | [Biome, integer])[])
          .filter(b => !Array.isArray(b) || !Utils.randSeedInt(b[1]))
          .map(b => !Array.isArray(b) ? b : b[0]);
      }, this.scene.currentBattle.waveIndex);
      if (biomes.length > 1 && this.scene.findModifier(m => m instanceof MapModifier)) {
        let biomeChoices: Biome[] = [];
        this.scene.executeWithSeedOffset(() => {
          biomeChoices = (!Array.isArray(biomeLinks[currentBiome])
            ? [biomeLinks[currentBiome] as Biome]
            : biomeLinks[currentBiome] as (Biome | [Biome, integer])[])
            .filter((b, i) => !Array.isArray(b) || !Utils.randSeedInt(b[1]))
            .map(b => Array.isArray(b) ? b[0] : b);
        }, this.scene.currentBattle.waveIndex);
        const biomeSelectItems = biomeChoices.map(b => {
          const ret: OptionSelectItem = {
            label: getBiomeName(b),
            handler: () => {
              this.scene.ui.setMode(Mode.MESSAGE);
              setNextBiome(b);
              return true;
            }
          };
          return ret;
        });
        this.scene.ui.setMode(Mode.OPTION_SELECT, {
          options: biomeSelectItems,
          delay: 1000
        });
      } else {
        setNextBiome(biomes[Utils.randSeedInt(biomes.length)]);
      }
    } else if (biomeLinks.hasOwnProperty(currentBiome)) {
      setNextBiome(biomeLinks[currentBiome] as Biome);
    } else {
      setNextBiome(this.generateNextBiome());
    }
  }

  generateNextBiome(): Biome {
    if (!(this.scene.currentBattle.waveIndex % 50)) {
      return Biome.END;
    }
    return this.scene.generateRandomBiome(this.scene.currentBattle.waveIndex);
  }
}

export class SwitchBiomePhase extends BattlePhase {
  private nextBiome: Biome;

  constructor(scene: BattleScene, nextBiome: Biome) {
    super(scene);

    this.nextBiome = nextBiome;
  }

  start() {
    super.start();

    if (this.nextBiome === undefined) {
      return this.end();
    }

    this.scene.tweens.add({
      targets: [this.scene.arenaEnemy, this.scene.lastEnemyTrainer],
      x: "+=300",
      duration: 2000,
      onComplete: () => {
        this.scene.arenaEnemy.setX(this.scene.arenaEnemy.x - 600);

        this.scene.newArena(this.nextBiome);

        const biomeKey = getBiomeKey(this.nextBiome);
        const bgTexture = `${biomeKey}_bg`;
        this.scene.arenaBgTransition.setTexture(bgTexture);
        this.scene.arenaBgTransition.setAlpha(0);
        this.scene.arenaBgTransition.setVisible(true);
        this.scene.arenaPlayerTransition.setBiome(this.nextBiome);
        this.scene.arenaPlayerTransition.setAlpha(0);
        this.scene.arenaPlayerTransition.setVisible(true);

        this.scene.tweens.add({
          targets: [this.scene.arenaPlayer, this.scene.arenaBgTransition, this.scene.arenaPlayerTransition],
          duration: 1000,
          delay: 1000,
          ease: "Sine.easeInOut",
          alpha: (target: any) => target === this.scene.arenaPlayer ? 0 : 1,
          onComplete: () => {
            this.scene.arenaBg.setTexture(bgTexture);
            this.scene.arenaPlayer.setBiome(this.nextBiome);
            this.scene.arenaPlayer.setAlpha(1);
            this.scene.arenaEnemy.setBiome(this.nextBiome);
            this.scene.arenaEnemy.setAlpha(1);
            this.scene.arenaNextEnemy.setBiome(this.nextBiome);
            this.scene.arenaBgTransition.setVisible(false);
            this.scene.arenaPlayerTransition.setVisible(false);
            if (this.scene.lastEnemyTrainer) {
              this.scene.lastEnemyTrainer.destroy();
            }

            this.end();
          }
        });
      }
    });
  }
}

export class SummonPhase extends PartyMemberPokemonPhase {
  private loaded: boolean;

  constructor(scene: BattleScene, fieldIndex: integer, player: boolean = true, loaded: boolean = false) {
    super(scene, fieldIndex, player);

    this.loaded = loaded;
  }

  start() {
    super.start();

    this.preSummon();
  }

  /**
  * Sends out a Pokemon before the battle begins and shows the appropriate messages
  */
  preSummon(): void {
    const partyMember = this.getPokemon();
    // If the Pokemon about to be sent out is fainted or illegal under a challenge, switch to the first non-fainted legal Pokemon
    if (!partyMember.isAllowedInBattle()) {
      console.warn("The Pokemon about to be sent out is fainted or illegal under a challenge. Attempting to resolve...");

      // First check if they're somehow still in play, if so remove them.
      if (partyMember.isOnField()) {
        partyMember.leaveField();
      }

      const party = this.getParty();

      // Find the first non-fainted Pokemon index above the current one
      const legalIndex = party.findIndex((p, i) => i > this.partyMemberIndex && p.isAllowedInBattle());
      if (legalIndex === -1) {
        console.error("Party Details:\n", party);
        console.error("All available Pokemon were fainted or illegal!");
        this.scene.clearPhaseQueue();
        this.scene.unshiftPhase(new GameOverPhase(this.scene));
        this.end();
        return;
      }

      // Swaps the fainted Pokemon and the first non-fainted legal Pokemon in the party
      [party[this.partyMemberIndex], party[legalIndex]] = [party[legalIndex], party[this.partyMemberIndex]];
      console.warn("Swapped %s %O with %s %O", getPokemonNameWithAffix(partyMember), partyMember, getPokemonNameWithAffix(party[0]), party[0]);
    }

    if (this.player) {
      this.scene.ui.showText(i18next.t("battle:playerGo", { pokemonName: getPokemonNameWithAffix(this.getPokemon()) }));
      if (this.player) {
        this.scene.pbTray.hide();
      }
      this.scene.trainer.setTexture(`trainer_${this.scene.gameData.gender === PlayerGender.FEMALE ? "f" : "m"}_back_pb`);
      this.scene.time.delayedCall(562, () => {
        this.scene.trainer.setFrame("2");
        this.scene.time.delayedCall(64, () => {
          this.scene.trainer.setFrame("3");
        });
      });
      this.scene.tweens.add({
        targets: this.scene.trainer,
        x: -36,
        duration: 1000,
        onComplete: () => this.scene.trainer.setVisible(false)
      });
      this.scene.time.delayedCall(750, () => this.summon());
    } else {
      const trainerName = this.scene.currentBattle.trainer?.getName(!(this.fieldIndex % 2) ? TrainerSlot.TRAINER : TrainerSlot.TRAINER_PARTNER);
      const pokemonName = this.getPokemon().getNameToRender();
      const message = i18next.t("battle:trainerSendOut", { trainerName, pokemonName });

      this.scene.pbTrayEnemy.hide();
      this.scene.ui.showText(message, null, () => this.summon());
    }
  }

  summon(): void {
    const pokemon = this.getPokemon();

    const pokeball = this.scene.addFieldSprite(this.player ? 36 : 248, this.player ? 80 : 44, "pb", getPokeballAtlasKey(pokemon.pokeball));
    pokeball.setVisible(false);
    pokeball.setOrigin(0.5, 0.625);
    this.scene.field.add(pokeball);

    if (this.fieldIndex === 1) {
      pokemon.setFieldPosition(FieldPosition.RIGHT, 0);
    } else {
      const availablePartyMembers = this.getParty().filter(p => p.isAllowedInBattle()).length;
      pokemon.setFieldPosition(!this.scene.currentBattle.double || availablePartyMembers === 1 ? FieldPosition.CENTER : FieldPosition.LEFT);
    }

    const fpOffset = pokemon.getFieldPositionOffset();

    pokeball.setVisible(true);

    this.scene.tweens.add({
      targets: pokeball,
      duration: 650,
      x: (this.player ? 100 : 236) + fpOffset[0]
    });

    this.scene.tweens.add({
      targets: pokeball,
      duration: 150,
      ease: "Cubic.easeOut",
      y: (this.player ? 70 : 34) + fpOffset[1],
      onComplete: () => {
        this.scene.tweens.add({
          targets: pokeball,
          duration: 500,
          ease: "Cubic.easeIn",
          angle: 1440,
          y: (this.player ? 132 : 86) + fpOffset[1],
          onComplete: () => {
            this.scene.playSound("pb_rel");
            pokeball.destroy();
            this.scene.add.existing(pokemon);
            this.scene.field.add(pokemon);
            if (!this.player) {
              const playerPokemon = this.scene.getPlayerPokemon() as Pokemon;
              if (playerPokemon?.visible) {
                this.scene.field.moveBelow(pokemon, playerPokemon);
              }
              this.scene.currentBattle.seenEnemyPartyMemberIds.add(pokemon.id);
            }
            addPokeballOpenParticles(this.scene, pokemon.x, pokemon.y - 16, pokemon.pokeball);
            this.scene.updateModifiers(this.player);
            this.scene.updateFieldScale();
            pokemon.showInfo();
            pokemon.playAnim();
            pokemon.setVisible(true);
            pokemon.getSprite().setVisible(true);
            pokemon.setScale(0.5);
            pokemon.tint(getPokeballTintColor(pokemon.pokeball));
            pokemon.untint(250, "Sine.easeIn");
            this.scene.updateFieldScale();
            this.scene.tweens.add({
              targets: pokemon,
              duration: 250,
              ease: "Sine.easeIn",
              scale: pokemon.getSpriteScale(),
              onComplete: () => {
                pokemon.cry(pokemon.getHpRatio() > 0.25 ? undefined : { rate: 0.85 });
                pokemon.getSprite().clearTint();
                pokemon.resetSummonData();
                this.scene.time.delayedCall(1000, () => this.end());
              }
            });
          }
        });
      }
    });
  }

  onEnd(): void {
    const pokemon = this.getPokemon();

    if (pokemon.isShiny()) {
      this.scene.unshiftPhase(new ShinySparklePhase(this.scene, pokemon.getBattlerIndex()));
    }

    pokemon.resetTurnData();

    if (!this.loaded || this.scene.currentBattle.battleType === BattleType.TRAINER || (this.scene.currentBattle.waveIndex % 10) === 1) {
      this.scene.triggerPokemonFormChange(pokemon, SpeciesFormChangeActiveTrigger, true);
      this.queuePostSummon();
    }
  }

  queuePostSummon(): void {
    this.scene.pushPhase(new PostSummonPhase(this.scene, this.getPokemon().getBattlerIndex()));
  }

  end() {
    this.onEnd();

    super.end();
  }
}

export class SwitchSummonPhase extends SummonPhase {
  private slotIndex: integer;
  private doReturn: boolean;
  private batonPass: boolean;

  private lastPokemon: Pokemon;

  /**
   * Constructor for creating a new SwitchSummonPhase
   * @param scene {@linkcode BattleScene} the scene the phase is associated with
   * @param fieldIndex integer representing position on the battle field
   * @param slotIndex integer for the index of pokemon (in party of 6) to switch into
   * @param doReturn boolean whether to render "comeback" dialogue
   * @param batonPass boolean if the switch is from baton pass
   * @param player boolean if the switch is from the player
   */
  constructor(scene: BattleScene, fieldIndex: integer, slotIndex: integer, doReturn: boolean, batonPass: boolean, player?: boolean) {
    super(scene, fieldIndex, player !== undefined ? player : true);

    this.slotIndex = slotIndex;
    this.doReturn = doReturn;
    this.batonPass = batonPass;
  }

  start(): void {
    super.start();
  }

  preSummon(): void {
    if (!this.player) {
      if (this.slotIndex === -1) {
        //@ts-ignore
        this.slotIndex = this.scene.currentBattle.trainer?.getNextSummonIndex(!this.fieldIndex ? TrainerSlot.TRAINER : TrainerSlot.TRAINER_PARTNER); // TODO: what would be the default trainer-slot fallback?
      }
      if (this.slotIndex > -1) {
        this.showEnemyTrainer(!(this.fieldIndex % 2) ? TrainerSlot.TRAINER : TrainerSlot.TRAINER_PARTNER);
        this.scene.pbTrayEnemy.showPbTray(this.scene.getEnemyParty());
      }
    }

    if (!this.doReturn || (this.slotIndex !== -1 && !(this.player ? this.scene.getParty() : this.scene.getEnemyParty())[this.slotIndex])) {
      if (this.player) {
        return this.switchAndSummon();
      } else {
        this.scene.time.delayedCall(750, () => this.switchAndSummon());
        return;
      }
    }

    const pokemon = this.getPokemon();

    if (!this.batonPass) {
      (this.player ? this.scene.getEnemyField() : this.scene.getPlayerField()).forEach(enemyPokemon => enemyPokemon.removeTagsBySourceId(pokemon.id));
    }

    this.scene.ui.showText(this.player ?
      i18next.t("battle:playerComeBack", { pokemonName: getPokemonNameWithAffix(pokemon) }) :
      i18next.t("battle:trainerComeBack", {
        trainerName: this.scene.currentBattle.trainer?.getName(!(this.fieldIndex % 2) ? TrainerSlot.TRAINER : TrainerSlot.TRAINER_PARTNER),
        pokemonName: getPokemonNameWithAffix(pokemon)
      })
    );
    this.scene.playSound("pb_rel");
    pokemon.hideInfo(); // this is also done by pokemon.leaveField(), but needs to go earlier for animation purposes
    pokemon.tint(getPokeballTintColor(pokemon.pokeball), 1, 250, "Sine.easeIn");
    this.scene.tweens.add({
      targets: pokemon,
      duration: 250,
      ease: "Sine.easeIn",
      scale: 0.5,
      onComplete: () => {
        // 250ms delay on leaveField is necessary to avoid calling hideInfo() twice
        // and double-animating the stats panel slideout
        this.scene.time.delayedCall(250, () => pokemon.leaveField(!this.batonPass));
        this.scene.time.delayedCall(750, () => this.switchAndSummon());
      }
    });
  }

  switchAndSummon() {
    const party = this.player ? this.getParty() : this.scene.getEnemyParty();
    const switchedInPokemon = party[this.slotIndex];
    this.lastPokemon = this.getPokemon();
    applyPreSwitchOutAbAttrs(PreSwitchOutAbAttr, this.lastPokemon);
    if (this.batonPass && switchedInPokemon) {
      (this.player ? this.scene.getEnemyField() : this.scene.getPlayerField()).forEach(enemyPokemon => enemyPokemon.transferTagsBySourceId(this.lastPokemon.id, switchedInPokemon.id));
      if (!this.scene.findModifier(m => m instanceof SwitchEffectTransferModifier && (m as SwitchEffectTransferModifier).pokemonId === switchedInPokemon.id)) {
        const batonPassModifier = this.scene.findModifier(m => m instanceof SwitchEffectTransferModifier
          && (m as SwitchEffectTransferModifier).pokemonId === this.lastPokemon.id) as SwitchEffectTransferModifier;
        if (batonPassModifier && !this.scene.findModifier(m => m instanceof SwitchEffectTransferModifier && (m as SwitchEffectTransferModifier).pokemonId === switchedInPokemon.id)) {
          this.scene.tryTransferHeldItemModifier(batonPassModifier, switchedInPokemon, false);
        }
      }
    }
    if (switchedInPokemon) {
      party[this.slotIndex] = this.lastPokemon;
      party[this.fieldIndex] = switchedInPokemon;
      const showTextAndSummon = () => {
        this.scene.ui.showText(this.player ?
          i18next.t("battle:playerGo", { pokemonName: getPokemonNameWithAffix(switchedInPokemon) }) :
          i18next.t("battle:trainerGo", {
            trainerName: this.scene.currentBattle.trainer?.getName(!(this.fieldIndex % 2) ? TrainerSlot.TRAINER : TrainerSlot.TRAINER_PARTNER),
            pokemonName: this.getPokemon().getNameToRender()
          })
        );
        // Ensure improperly persisted summon data (such as tags) is cleared upon switching
        if (!this.batonPass) {
          switchedInPokemon.resetBattleData();
          switchedInPokemon.resetSummonData();
        }
        this.summon();
      };
      if (this.player) {
        showTextAndSummon();
      } else {
        this.scene.time.delayedCall(1500, () => {
          this.hideEnemyTrainer();
          this.scene.pbTrayEnemy.hide();
          showTextAndSummon();
        });
      }
    } else {
      this.end();
    }
  }

  onEnd(): void {
    super.onEnd();

    const pokemon = this.getPokemon();

    const moveId = this.lastPokemon?.scene.currentBattle.lastMove;
    const lastUsedMove = moveId ? allMoves[moveId] : undefined;

    const currentCommand = pokemon.scene.currentBattle.turnCommands[this.fieldIndex]?.command;
    const lastPokemonIsForceSwitchedAndNotFainted = lastUsedMove?.hasAttr(ForceSwitchOutAttr) && !this.lastPokemon.isFainted();

    // Compensate for turn spent summoning
    // Or compensate for force switch move if switched out pokemon is not fainted
    if (currentCommand === Command.POKEMON || lastPokemonIsForceSwitchedAndNotFainted) {
      pokemon.battleSummonData.turnCount--;
    }

    if (this.batonPass && pokemon) {
      pokemon.transferSummon(this.lastPokemon);
    }

    this.lastPokemon?.resetSummonData();

    this.scene.triggerPokemonFormChange(pokemon, SpeciesFormChangeActiveTrigger, true);
  }

  queuePostSummon(): void {
    this.scene.unshiftPhase(new PostSummonPhase(this.scene, this.getPokemon().getBattlerIndex()));
  }
}

export class ReturnPhase extends SwitchSummonPhase {
  constructor(scene: BattleScene, fieldIndex: integer) {
    super(scene, fieldIndex, -1, true, false);
  }

  switchAndSummon(): void {
    this.end();
  }

  summon(): void { }

  onEnd(): void {
    const pokemon = this.getPokemon();

    pokemon.resetTurnData();
    pokemon.resetSummonData();

    this.scene.updateFieldScale();

    this.scene.triggerPokemonFormChange(pokemon, SpeciesFormChangeActiveTrigger);
  }
}

export class ShowTrainerPhase extends BattlePhase {
  constructor(scene: BattleScene) {
    super(scene);
  }

  start() {
    super.start();

    this.scene.trainer.setVisible(true);

    this.scene.trainer.setTexture(`trainer_${this.scene.gameData.gender === PlayerGender.FEMALE ? "f" : "m"}_back`);

    this.scene.tweens.add({
      targets: this.scene.trainer,
      x: 106,
      duration: 1000,
      onComplete: () => this.end()
    });
  }
}

export class ToggleDoublePositionPhase extends BattlePhase {
  private double: boolean;

  constructor(scene: BattleScene, double: boolean) {
    super(scene);

    this.double = double;
  }

  start() {
    super.start();

    const playerPokemon = this.scene.getPlayerField().find(p => p.isActive(true));
    if (playerPokemon) {
      playerPokemon.setFieldPosition(this.double && this.scene.getParty().filter(p => p.isAllowedInBattle()).length > 1 ? FieldPosition.LEFT : FieldPosition.CENTER, 500).then(() => {
        if (playerPokemon.getFieldIndex() === 1) {
          const party = this.scene.getParty();
          party[1] = party[0];
          party[0] = playerPokemon;
        }
        this.end();
      });
    } else {
      this.end();
    }
  }
}

export class CheckSwitchPhase extends BattlePhase {
  protected fieldIndex: integer;
  protected useName: boolean;

  constructor(scene: BattleScene, fieldIndex: integer, useName: boolean) {
    super(scene);

    this.fieldIndex = fieldIndex;
    this.useName = useName;
  }

  start() {
    super.start();

    const pokemon = this.scene.getPlayerField()[this.fieldIndex];

    if (this.scene.battleStyle === BattleStyle.SET) {
      super.end();
      return;
    }

    if (this.scene.field.getAll().indexOf(pokemon) === -1) {
      this.scene.unshiftPhase(new SummonMissingPhase(this.scene, this.fieldIndex));
      super.end();
      return;
    }

    if (!this.scene.getParty().slice(1).filter(p => p.isActive()).length) {
      super.end();
      return;
    }

    if (pokemon.getTag(BattlerTagType.FRENZY)) {
      super.end();
      return;
    }

    this.scene.ui.showText(i18next.t("battle:switchQuestion", { pokemonName: this.useName ? getPokemonNameWithAffix(pokemon) : i18next.t("battle:pokemon") }), null, () => {
      this.scene.ui.setMode(Mode.CONFIRM, () => {
        this.scene.ui.setMode(Mode.MESSAGE);
        this.scene.tryRemovePhase(p => p instanceof PostSummonPhase && p.player && p.fieldIndex === this.fieldIndex);
        this.scene.unshiftPhase(new SwitchPhase(this.scene, this.fieldIndex, false, true));
        this.end();
      }, () => {
        this.scene.ui.setMode(Mode.MESSAGE);
        this.end();
      });
    });
  }
}

export class SummonMissingPhase extends SummonPhase {
  constructor(scene: BattleScene, fieldIndex: integer) {
    super(scene, fieldIndex);
  }

  preSummon(): void {
    this.scene.ui.showText(i18next.t("battle:sendOutPokemon", { pokemonName: getPokemonNameWithAffix(this.getPokemon()) }));
    this.scene.time.delayedCall(250, () => this.summon());
  }
}

export class LevelCapPhase extends FieldPhase {
  constructor(scene: BattleScene) {
    super(scene);
  }

  start(): void {
    super.start();

    this.scene.ui.setMode(Mode.MESSAGE).then(() => {
      this.scene.playSound("level_up_fanfare");
      this.scene.ui.showText(i18next.t("battle:levelCapUp", { levelCap: this.scene.getMaxExpLevel() }), null, () => this.end(), null, true);
      this.executeForAll(pokemon => pokemon.updateInfo(true));
    });
  }
}

export class TurnInitPhase extends FieldPhase {
  constructor(scene: BattleScene) {
    super(scene);
  }

  start() {
    super.start();

    this.scene.getPlayerField().forEach(p => {
      // If this pokemon is in play and evolved into something illegal under the current challenge, force a switch
      if (p.isOnField() && !p.isAllowedInBattle()) {
        this.scene.queueMessage(i18next.t("challenges:illegalEvolution", { "pokemon": p.name }), null, true);

        const allowedPokemon = this.scene.getParty().filter(p => p.isAllowedInBattle());

        if (!allowedPokemon.length) {
          // If there are no longer any legal pokemon in the party, game over.
          this.scene.clearPhaseQueue();
          this.scene.unshiftPhase(new GameOverPhase(this.scene));
        } else if (allowedPokemon.length >= this.scene.currentBattle.getBattlerCount() || (this.scene.currentBattle.double && !allowedPokemon[0].isActive(true))) {
          // If there is at least one pokemon in the back that is legal to switch in, force a switch.
          p.switchOut(false);
        } else {
          // If there are no pokemon in the back but we're not game overing, just hide the pokemon.
          // This should only happen in double battles.
          p.leaveField();
        }
        if (allowedPokemon.length === 1 && this.scene.currentBattle.double) {
          this.scene.unshiftPhase(new ToggleDoublePositionPhase(this.scene, true));
        }
      }
    });

    //this.scene.pushPhase(new MoveAnimTestPhase(this.scene));
    this.scene.eventTarget.dispatchEvent(new TurnInitEvent());

    this.scene.getField().forEach((pokemon, i) => {
      if (pokemon?.isActive()) {
        if (pokemon.isPlayer()) {
          this.scene.currentBattle.addParticipant(pokemon as PlayerPokemon);
        }

        pokemon.resetTurnData();

        this.scene.pushPhase(pokemon.isPlayer() ? new CommandPhase(this.scene, i) : new EnemyCommandPhase(this.scene, i - BattlerIndex.ENEMY));
      }
    });

    this.scene.pushPhase(new TurnStartPhase(this.scene));

    this.end();
  }
}

export class CommandPhase extends FieldPhase {
  protected fieldIndex: integer;

  constructor(scene: BattleScene, fieldIndex: integer) {
    super(scene);

    this.fieldIndex = fieldIndex;
  }

  start() {
    super.start();

    if (this.fieldIndex) {
      // If we somehow are attempting to check the right pokemon but there's only one pokemon out
      // Switch back to the center pokemon. This can happen rarely in double battles with mid turn switching
      if (this.scene.getPlayerField().filter(p => p.isActive()).length === 1) {
        this.fieldIndex = FieldPosition.CENTER;
      } else {
        const allyCommand = this.scene.currentBattle.turnCommands[this.fieldIndex - 1];
        if (allyCommand?.command === Command.BALL || allyCommand?.command === Command.RUN) {
          this.scene.currentBattle.turnCommands[this.fieldIndex] = { command: allyCommand?.command, skip: true };
        }
      }
    }

    if (this.scene.currentBattle.turnCommands[this.fieldIndex]?.skip) {
      return this.end();
    }

    const playerPokemon = this.scene.getPlayerField()[this.fieldIndex];

    const moveQueue = playerPokemon.getMoveQueue();

    while (moveQueue.length && moveQueue[0]
      && moveQueue[0].move && (!playerPokemon.getMoveset().find(m => m?.moveId === moveQueue[0].move)
        || !playerPokemon.getMoveset()[playerPokemon.getMoveset().findIndex(m => m?.moveId === moveQueue[0].move)]!.isUsable(playerPokemon, moveQueue[0].ignorePP))) { // TODO: is the bang correct?
      moveQueue.shift();
    }

    if (moveQueue.length) {
      const queuedMove = moveQueue[0];
      if (!queuedMove.move) {
        this.handleCommand(Command.FIGHT, -1, false);
      } else {
        const moveIndex = playerPokemon.getMoveset().findIndex(m => m?.moveId === queuedMove.move);
        if (moveIndex > -1 && playerPokemon.getMoveset()[moveIndex]!.isUsable(playerPokemon, queuedMove.ignorePP)) { // TODO: is the bang correct?
          this.handleCommand(Command.FIGHT, moveIndex, queuedMove.ignorePP, { targets: queuedMove.targets, multiple: queuedMove.targets.length > 1 });
        } else {
          this.scene.ui.setMode(Mode.COMMAND, this.fieldIndex);
        }
      }
    } else {
      this.scene.ui.setMode(Mode.COMMAND, this.fieldIndex);
    }
  }

  handleCommand(command: Command, cursor: integer, ...args: any[]): boolean {
    const playerPokemon = this.scene.getPlayerField()[this.fieldIndex];
    const enemyField = this.scene.getEnemyField();
    let success: boolean;

    switch (command) {
    case Command.FIGHT:
      let useStruggle = false;
      if (cursor === -1 ||
          playerPokemon.trySelectMove(cursor, args[0] as boolean) ||
          (useStruggle = cursor > -1 && !playerPokemon.getMoveset().filter(m => m?.isUsable(playerPokemon)).length)) {
        const moveId = !useStruggle ? cursor > -1 ? playerPokemon.getMoveset()[cursor]!.moveId : Moves.NONE : Moves.STRUGGLE; // TODO: is the bang correct?
        const turnCommand: TurnCommand = { command: Command.FIGHT, cursor: cursor, move: { move: moveId, targets: [], ignorePP: args[0] }, args: args };
        const moveTargets: MoveTargetSet = args.length < 3 ? getMoveTargets(playerPokemon, moveId) : args[2];
        if (!moveId) {
          turnCommand.targets = [this.fieldIndex];
        }
        console.log(moveTargets, getPokemonNameWithAffix(playerPokemon));
        if (moveTargets.targets.length > 1 && moveTargets.multiple) {
          this.scene.unshiftPhase(new SelectTargetPhase(this.scene, this.fieldIndex));
        }
        if (moveTargets.targets.length <= 1 || moveTargets.multiple) {
          turnCommand.move!.targets = moveTargets.targets; //TODO: is the bang correct here?
        } else if (playerPokemon.getTag(BattlerTagType.CHARGING) && playerPokemon.getMoveQueue().length >= 1) {
          turnCommand.move!.targets = playerPokemon.getMoveQueue()[0].targets; //TODO: is the bang correct here?
        } else {
          this.scene.unshiftPhase(new SelectTargetPhase(this.scene, this.fieldIndex));
        }
        this.scene.currentBattle.turnCommands[this.fieldIndex] = turnCommand;
        success = true;
      } else if (cursor < playerPokemon.getMoveset().length) {
        const move = playerPokemon.getMoveset()[cursor]!; //TODO: is this bang correct?
        this.scene.ui.setMode(Mode.MESSAGE);

        // Decides between a Disabled, Not Implemented, or No PP translation message
        const errorMessage =
            playerPokemon.summonData.disabledMove === move.moveId ? "battle:moveDisabled" :
              move.getName().endsWith(" (N)") ? "battle:moveNotImplemented" : "battle:moveNoPP";
        const moveName = move.getName().replace(" (N)", ""); // Trims off the indicator

        this.scene.ui.showText(i18next.t(errorMessage, { moveName: moveName }), null, () => {
          this.scene.ui.clearText();
          this.scene.ui.setMode(Mode.FIGHT, this.fieldIndex);
        }, null, true);
      }
      break;
    case Command.BALL:
      if (!this.scene.gameMode.isFreshStartChallenge() && this.scene.arena.biomeType === Biome.END && (!this.scene.gameMode.isClassic || (this.scene.getEnemyField().filter(p => p.isActive(true)).some(p => !p.scene.gameData.dexData[p.species.speciesId].caughtAttr) && this.scene.gameData.getStarterCount(d => !!d.caughtAttr) < Object.keys(speciesStarters).length - 1))) {
        this.scene.ui.setMode(Mode.COMMAND, this.fieldIndex);
        this.scene.ui.setMode(Mode.MESSAGE);
        this.scene.ui.showText(i18next.t("battle:noPokeballForce"), null, () => {
          this.scene.ui.showText("", 0);
          this.scene.ui.setMode(Mode.COMMAND, this.fieldIndex);
        }, null, true);
      } else if (this.scene.currentBattle.battleType === BattleType.TRAINER) {
        this.scene.ui.setMode(Mode.COMMAND, this.fieldIndex);
        this.scene.ui.setMode(Mode.MESSAGE);
        this.scene.ui.showText(i18next.t("battle:noPokeballTrainer"), null, () => {
          this.scene.ui.showText("", 0);
          this.scene.ui.setMode(Mode.COMMAND, this.fieldIndex);
        }, null, true);
      } else {
        const targets = this.scene.getEnemyField().filter(p => p.isActive(true)).map(p => p.getBattlerIndex());
        if (targets.length > 1) {
          this.scene.ui.setMode(Mode.COMMAND, this.fieldIndex);
          this.scene.ui.setMode(Mode.MESSAGE);
          this.scene.ui.showText(i18next.t("battle:noPokeballMulti"), null, () => {
            this.scene.ui.showText("", 0);
            this.scene.ui.setMode(Mode.COMMAND, this.fieldIndex);
          }, null, true);
        } else if (cursor < 5) {
          const targetPokemon = this.scene.getEnemyField().find(p => p.isActive(true));
          if (targetPokemon?.isBoss() && targetPokemon?.bossSegmentIndex >= 1 && !targetPokemon?.hasAbility(Abilities.WONDER_GUARD, false, true) && cursor < PokeballType.MASTER_BALL) {
            this.scene.ui.setMode(Mode.COMMAND, this.fieldIndex);
            this.scene.ui.setMode(Mode.MESSAGE);
            this.scene.ui.showText(i18next.t("battle:noPokeballStrong"), null, () => {
              this.scene.ui.showText("", 0);
              this.scene.ui.setMode(Mode.COMMAND, this.fieldIndex);
            }, null, true);
          } else {
            this.scene.currentBattle.turnCommands[this.fieldIndex] = { command: Command.BALL, cursor: cursor };
            this.scene.currentBattle.turnCommands[this.fieldIndex]!.targets = targets;
            if (this.fieldIndex) {
              this.scene.currentBattle.turnCommands[this.fieldIndex - 1]!.skip = true;
            }
            success = true;
          }
        }
      }
      break;
    case Command.POKEMON:
    case Command.RUN:
      const isSwitch = command === Command.POKEMON;
      if (!isSwitch && this.scene.arena.biomeType === Biome.END) {
        this.scene.ui.setMode(Mode.COMMAND, this.fieldIndex);
        this.scene.ui.setMode(Mode.MESSAGE);
        this.scene.ui.showText(i18next.t("battle:noEscapeForce"), null, () => {
          this.scene.ui.showText("", 0);
          this.scene.ui.setMode(Mode.COMMAND, this.fieldIndex);
        }, null, true);
      } else if (!isSwitch && this.scene.currentBattle.battleType === BattleType.TRAINER) {
        this.scene.ui.setMode(Mode.COMMAND, this.fieldIndex);
        this.scene.ui.setMode(Mode.MESSAGE);
        this.scene.ui.showText(i18next.t("battle:noEscapeTrainer"), null, () => {
          this.scene.ui.showText("", 0);
          this.scene.ui.setMode(Mode.COMMAND, this.fieldIndex);
        }, null, true);
      } else {
        const trapTag = playerPokemon.findTag(t => t instanceof TrappedTag) as TrappedTag;
        const trapped = new Utils.BooleanHolder(false);
        const batonPass = isSwitch && args[0] as boolean;
        const trappedAbMessages: string[] = [];
        if (!batonPass) {
          enemyField.forEach(enemyPokemon => applyCheckTrappedAbAttrs(CheckTrappedAbAttr, enemyPokemon, trapped, playerPokemon, true, trappedAbMessages));
        }
        if (batonPass || (!trapTag && !trapped.value)) {
          this.scene.currentBattle.turnCommands[this.fieldIndex] = isSwitch
            ? { command: Command.POKEMON, cursor: cursor, args: args }
            : { command: Command.RUN };
          success = true;
          if (!isSwitch && this.fieldIndex) {
            this.scene.currentBattle.turnCommands[this.fieldIndex - 1]!.skip = true;
          }
        } else if (trapTag) {
          if (trapTag.sourceMove === Moves.INGRAIN && trapTag.sourceId && this.scene.getPokemonById(trapTag.sourceId)?.isOfType(Type.GHOST)) {
            success = true;
            this.scene.currentBattle.turnCommands[this.fieldIndex] = isSwitch
              ? { command: Command.POKEMON, cursor: cursor, args: args }
              : { command: Command.RUN };
            break;
          }
          if (!isSwitch) {
            this.scene.ui.setMode(Mode.COMMAND, this.fieldIndex);
            this.scene.ui.setMode(Mode.MESSAGE);
          }
          this.scene.ui.showText(
            i18next.t("battle:noEscapePokemon", {
              pokemonName:  trapTag.sourceId && this.scene.getPokemonById(trapTag.sourceId) ? getPokemonNameWithAffix(this.scene.getPokemonById(trapTag.sourceId)!) : "",
              moveName: trapTag.getMoveName(),
              escapeVerb: isSwitch ? i18next.t("battle:escapeVerbSwitch") : i18next.t("battle:escapeVerbFlee")
            }),
            null,
            () => {
              this.scene.ui.showText(null, 0);
              if (!isSwitch) {
                this.scene.ui.setMode(Mode.COMMAND, this.fieldIndex);
              }
            }, null, true);
        } else if (trapped.value && trappedAbMessages.length > 0) {
          if (!isSwitch) {
            this.scene.ui.setMode(Mode.MESSAGE);
          }
          this.scene.ui.showText(trappedAbMessages[0], null, () => {
            this.scene.ui.showText(null, 0);
            if (!isSwitch) {
              this.scene.ui.setMode(Mode.COMMAND, this.fieldIndex);
            }
          }, null, true);
        }
      }
      break;
    }

    if (success!) { // TODO: is the bang correct?
      this.end();
    }

    return success!; // TODO: is the bang correct?
  }

  cancel() {
    if (this.fieldIndex) {
      this.scene.unshiftPhase(new CommandPhase(this.scene, 0));
      this.scene.unshiftPhase(new CommandPhase(this.scene, 1));
      this.end();
    }
  }

  checkFightOverride(): boolean {
    const pokemon = this.getPokemon();

    const encoreTag = pokemon.getTag(EncoreTag) as EncoreTag;

    if (!encoreTag) {
      return false;
    }

    const moveIndex = pokemon.getMoveset().findIndex(m => m?.moveId === encoreTag.moveId);

    if (moveIndex === -1 || !pokemon.getMoveset()[moveIndex]!.isUsable(pokemon)) { // TODO: is this bang correct?
      return false;
    }

    this.handleCommand(Command.FIGHT, moveIndex, false);

    return true;
  }

  getFieldIndex(): integer {
    return this.fieldIndex;
  }

  getPokemon(): PlayerPokemon {
    return this.scene.getPlayerField()[this.fieldIndex];
  }

  end() {
    this.scene.ui.setMode(Mode.MESSAGE).then(() => super.end());
  }
}

/**
 * Phase for determining an enemy AI's action for the next turn.
 * During this phase, the enemy decides whether to switch (if it has a trainer)
 * or to use a move from its moveset.
 *
 * For more information on how the Enemy AI works, see docs/enemy-ai.md
 * @see {@linkcode Pokemon.getMatchupScore}
 * @see {@linkcode EnemyPokemon.getNextMove}
 */
export class EnemyCommandPhase extends FieldPhase {
  protected fieldIndex: integer;

  constructor(scene: BattleScene, fieldIndex: integer) {
    super(scene);

    this.fieldIndex = fieldIndex;
  }

  start() {
    super.start();

    const enemyPokemon = this.scene.getEnemyField()[this.fieldIndex];

    const battle = this.scene.currentBattle;

    const trainer = battle.trainer;

    /**
     * If the enemy has a trainer, decide whether or not the enemy should switch
     * to another member in its party.
     *
     * This block compares the active enemy Pokemon's {@linkcode Pokemon.getMatchupScore | matchup score}
     * against the active player Pokemon with the enemy party's other non-fainted Pokemon. If a party
     * member's matchup score is 3x the active enemy's score (or 2x for "boss" trainers),
     * the enemy will switch to that Pokemon.
     */
    if (trainer && !enemyPokemon.getMoveQueue().length) {
      const opponents = enemyPokemon.getOpponents();

      const trapTag = enemyPokemon.findTag(t => t instanceof TrappedTag) as TrappedTag;
      const trapped = new Utils.BooleanHolder(false);
      opponents.forEach(playerPokemon => applyCheckTrappedAbAttrs(CheckTrappedAbAttr, playerPokemon, trapped, enemyPokemon, true, []));
      if (!trapTag && !trapped.value) {
        const partyMemberScores = trainer.getPartyMemberMatchupScores(enemyPokemon.trainerSlot, true);

        if (partyMemberScores.length) {
          const matchupScores = opponents.map(opp => enemyPokemon.getMatchupScore(opp));
          const matchupScore = matchupScores.reduce((total, score) => total += score, 0) / matchupScores.length;

          const sortedPartyMemberScores = trainer.getSortedPartyMemberMatchupScores(partyMemberScores);

          const switchMultiplier = 1 - (battle.enemySwitchCounter ? Math.pow(0.1, (1 / battle.enemySwitchCounter)) : 0);

          if (sortedPartyMemberScores[0][1] * switchMultiplier >= matchupScore * (trainer.config.isBoss ? 2 : 3)) {
            const index = trainer.getNextSummonIndex(enemyPokemon.trainerSlot, partyMemberScores);

            battle.turnCommands[this.fieldIndex + BattlerIndex.ENEMY] =
              { command: Command.POKEMON, cursor: index, args: [false] };

            battle.enemySwitchCounter++;

            return this.end();
          }
        }
      }
    }

    /** Select a move to use (and a target to use it against, if applicable) */
    const nextMove = enemyPokemon.getNextMove();

    this.scene.currentBattle.turnCommands[this.fieldIndex + BattlerIndex.ENEMY] =
      { command: Command.FIGHT, move: nextMove };

    this.scene.currentBattle.enemySwitchCounter = Math.max(this.scene.currentBattle.enemySwitchCounter - 1, 0);

    this.end();
  }
}

export class SelectTargetPhase extends PokemonPhase {
  constructor(scene: BattleScene, fieldIndex: integer) {
    super(scene, fieldIndex);
  }

  start() {
    super.start();

    const turnCommand = this.scene.currentBattle.turnCommands[this.fieldIndex];
    const move = turnCommand?.move?.move;
    this.scene.ui.setMode(Mode.TARGET_SELECT, this.fieldIndex, move, (targets: BattlerIndex[]) => {
      this.scene.ui.setMode(Mode.MESSAGE);
      if (targets.length < 1) {
        this.scene.currentBattle.turnCommands[this.fieldIndex] = null;
        this.scene.unshiftPhase(new CommandPhase(this.scene, this.fieldIndex));
      } else {
        turnCommand!.targets = targets; //TODO: is the bang correct here?
      }
      if (turnCommand?.command === Command.BALL && this.fieldIndex) {
        this.scene.currentBattle.turnCommands[this.fieldIndex - 1]!.skip = true; //TODO: is the bang correct here?
      }
      this.end();
    });
  }
}

export class TurnStartPhase extends FieldPhase {
  constructor(scene: BattleScene) {
    super(scene);
  }

  start() {
    super.start();

    const field = this.scene.getField();
    const order = this.getOrder();

    const battlerBypassSpeed = {};

    this.scene.getField(true).filter(p => p.summonData).map(p => {
      const bypassSpeed = new Utils.BooleanHolder(false);
<<<<<<< HEAD
      applyAbAttrs(BypassSpeedChanceAbAttr, p, null, false, bypassSpeed);
      this.scene.applyModifiers(BypassSpeedChanceModifier, p.isPlayer(), p, bypassSpeed);
=======
      const canCheckHeldItems = new Utils.BooleanHolder(true);
      applyAbAttrs(BypassSpeedChanceAbAttr, p, null, bypassSpeed);
      applyAbAttrs(PreventBypassSpeedChanceAbAttr, p, null, bypassSpeed, canCheckHeldItems);
      if (canCheckHeldItems.value) {
        this.scene.applyModifiers(BypassSpeedChanceModifier, p.isPlayer(), p, bypassSpeed);
      }
>>>>>>> dff0e917
      battlerBypassSpeed[p.getBattlerIndex()] = bypassSpeed;
    });

    const moveOrder = order.slice(0);

    moveOrder.sort((a, b) => {
      const aCommand = this.scene.currentBattle.turnCommands[a];
      const bCommand = this.scene.currentBattle.turnCommands[b];

      if (aCommand?.command !== bCommand?.command) {
        if (aCommand?.command === Command.FIGHT) {
          return 1;
        } else if (bCommand?.command === Command.FIGHT) {
          return -1;
        }
      } else if (aCommand?.command === Command.FIGHT) {
        const aMove = allMoves[aCommand.move!.move];//TODO: is the bang correct here?
        const bMove = allMoves[bCommand!.move!.move];//TODO: is the bang correct here?

        const aPriority = new Utils.IntegerHolder(aMove.priority);
        const bPriority = new Utils.IntegerHolder(bMove.priority);

        applyMoveAttrs(IncrementMovePriorityAttr, this.scene.getField().find(p => p?.isActive() && p.getBattlerIndex() === a)!, null, aMove, aPriority); //TODO: is the bang correct here?
        applyMoveAttrs(IncrementMovePriorityAttr, this.scene.getField().find(p => p?.isActive() && p.getBattlerIndex() === b)!, null, bMove, bPriority); //TODO: is the bang correct here?

<<<<<<< HEAD
        applyAbAttrs(IncrementMovePriorityAbAttr, this.scene.getField().find(p => p?.isActive() && p.getBattlerIndex() === a)!, null, false, aMove, aPriority); //TODO: is the bang correct here?
        applyAbAttrs(IncrementMovePriorityAbAttr, this.scene.getField().find(p => p?.isActive() && p.getBattlerIndex() === b)!, null, false, bMove, bPriority); //TODO: is the bang correct here?
=======
        applyAbAttrs(ChangeMovePriorityAbAttr, this.scene.getField().find(p => p?.isActive() && p.getBattlerIndex() === a)!, null, aMove, aPriority); //TODO: is the bang correct here?
        applyAbAttrs(ChangeMovePriorityAbAttr, this.scene.getField().find(p => p?.isActive() && p.getBattlerIndex() === b)!, null, bMove, bPriority); //TODO: is the bang correct here?
>>>>>>> dff0e917

        if (aPriority.value !== bPriority.value) {
          const bracketDifference = Math.ceil(aPriority.value) - Math.ceil(bPriority.value);
          const hasSpeedDifference = battlerBypassSpeed[a].value !== battlerBypassSpeed[b].value;
          if (bracketDifference === 0 && hasSpeedDifference) {
            return battlerBypassSpeed[a].value ? -1 : 1;
          }
          return aPriority.value < bPriority.value ? 1 : -1;
        }
      }

      if (battlerBypassSpeed[a].value !== battlerBypassSpeed[b].value) {
        return battlerBypassSpeed[a].value ? -1 : 1;
      }

      const aIndex = order.indexOf(a);
      const bIndex = order.indexOf(b);

      return aIndex < bIndex ? -1 : aIndex > bIndex ? 1 : 0;
    });

    let orderIndex = 0;

    for (const o of moveOrder) {

      const pokemon = field[o];
      const turnCommand = this.scene.currentBattle.turnCommands[o];

      if (turnCommand?.skip) {
        continue;
      }

      switch (turnCommand?.command) {
      case Command.FIGHT:
        const queuedMove = turnCommand.move;
        pokemon.turnData.order = orderIndex++;
        if (!queuedMove) {
          continue;
        }
        const move = pokemon.getMoveset().find(m => m?.moveId === queuedMove.move) || new PokemonMove(queuedMove.move);
        if (move.getMove().hasAttr(MoveHeaderAttr)) {
          this.scene.unshiftPhase(new MoveHeaderPhase(this.scene, pokemon, move));
        }
        if (pokemon.isPlayer()) {
          if (turnCommand.cursor === -1) {
            this.scene.pushPhase(new MovePhase(this.scene, pokemon, turnCommand.targets || turnCommand.move!.targets, move));//TODO: is the bang correct here?
          } else {
            const playerPhase = new MovePhase(this.scene, pokemon, turnCommand.targets || turnCommand.move!.targets, move, false, queuedMove.ignorePP);//TODO: is the bang correct here?
            this.scene.pushPhase(playerPhase);
          }
        } else {
          this.scene.pushPhase(new MovePhase(this.scene, pokemon, turnCommand.targets || turnCommand.move!.targets, move, false, queuedMove.ignorePP));//TODO: is the bang correct here?
        }
        break;
      case Command.BALL:
        this.scene.unshiftPhase(new AttemptCapturePhase(this.scene, turnCommand.targets![0] % 2, turnCommand.cursor!));//TODO: is the bang correct here?
        break;
      case Command.POKEMON:
        this.scene.unshiftPhase(new SwitchSummonPhase(this.scene, pokemon.getFieldIndex(), turnCommand.cursor!, true, turnCommand.args![0] as boolean, pokemon.isPlayer()));//TODO: is the bang correct here?
        break;
      case Command.RUN:
        let runningPokemon = pokemon;
        if (this.scene.currentBattle.double) {
          const playerActivePokemon = field.filter(pokemon => {
            if (!!pokemon) {
              return pokemon.isPlayer() && pokemon.isActive();
            } else {
              return;
            }
          });
            // if only one pokemon is alive, use that one
          if (playerActivePokemon.length > 1) {
            // find which active pokemon has faster speed
            const fasterPokemon = playerActivePokemon[0].getStat(Stat.SPD) > playerActivePokemon[1].getStat(Stat.SPD) ? playerActivePokemon[0] : playerActivePokemon[1];
            // check if either active pokemon has the ability "Run Away"
            const hasRunAway = playerActivePokemon.find(p => p.hasAbility(Abilities.RUN_AWAY));
            runningPokemon = hasRunAway !== undefined ? hasRunAway : fasterPokemon;
          }
        }
        this.scene.unshiftPhase(new AttemptRunPhase(this.scene, runningPokemon.getFieldIndex()));
        break;
      }
    }


    this.scene.pushPhase(new WeatherEffectPhase(this.scene));

    for (const o of order) {
      if (field[o].status && field[o].status.isPostTurn()) {
        this.scene.pushPhase(new PostTurnStatusEffectPhase(this.scene, o));
      }
    }

    this.scene.pushPhase(new BerryPhase(this.scene));
    this.scene.pushPhase(new TurnEndPhase(this.scene));

    /**
     * this.end() will call shiftPhase(), which dumps everything from PrependQueue (aka everything that is unshifted()) to the front
     * of the queue and dequeues to start the next phase
     * this is important since stuff like SwitchSummon, AttemptRun, AttemptCapture Phases break the "flow" and should take precedence
     */
    this.end();
  }
}

/** The phase after attacks where the pokemon eat berries */
export class BerryPhase extends FieldPhase {
  start() {
    super.start();

    this.executeForAll((pokemon) => {
      const hasUsableBerry = !!this.scene.findModifier((m) => {
        return m instanceof BerryModifier && m.shouldApply([pokemon]);
      }, pokemon.isPlayer());

      if (hasUsableBerry) {
        const cancelled = new Utils.BooleanHolder(false);
        pokemon.getOpponents().map((opp) => applyAbAttrs(PreventBerryUseAbAttr, opp, cancelled));

        if (cancelled.value) {
          pokemon.scene.queueMessage(i18next.t("abilityTriggers:preventBerryUse", { pokemonNameWithAffix: getPokemonNameWithAffix(pokemon) }));
        } else {
          this.scene.unshiftPhase(
            new CommonAnimPhase(this.scene, pokemon.getBattlerIndex(), pokemon.getBattlerIndex(), CommonAnim.USE_ITEM)
          );

          for (const berryModifier of this.scene.applyModifiers(BerryModifier, pokemon.isPlayer(), pokemon) as BerryModifier[]) {
            if (berryModifier.consumed) {
              if (!--berryModifier.stackCount) {
                this.scene.removeModifier(berryModifier);
              } else {
                berryModifier.consumed = false;
              }
            }
            this.scene.eventTarget.dispatchEvent(new BerryUsedEvent(berryModifier)); // Announce a berry was used
          }

          this.scene.updateModifiers(pokemon.isPlayer());

          applyAbAttrs(HealFromBerryUseAbAttr, pokemon, new Utils.BooleanHolder(false));
        }
      }
    });

    this.end();
  }
}

export class TurnEndPhase extends FieldPhase {
  constructor(scene: BattleScene) {
    super(scene);
  }

  start() {
    super.start();

    this.scene.currentBattle.incrementTurn(this.scene);
    this.scene.eventTarget.dispatchEvent(new TurnEndEvent(this.scene.currentBattle.turn));

    const handlePokemon = (pokemon: Pokemon) => {
      pokemon.lapseTags(BattlerTagLapseType.TURN_END);

      if (pokemon.summonData.disabledMove && !--pokemon.summonData.disabledTurns) {
        this.scene.pushPhase(new MessagePhase(this.scene, i18next.t("battle:notDisabled", { pokemonName: getPokemonNameWithAffix(pokemon), moveName: allMoves[pokemon.summonData.disabledMove].name })));
        pokemon.summonData.disabledMove = Moves.NONE;
      }

      this.scene.applyModifiers(TurnHealModifier, pokemon.isPlayer(), pokemon);

      if (this.scene.arena.terrain?.terrainType === TerrainType.GRASSY && pokemon.isGrounded()) {
        this.scene.unshiftPhase(new PokemonHealPhase(this.scene, pokemon.getBattlerIndex(),
          Math.max(pokemon.getMaxHp() >> 4, 1), i18next.t("battle:turnEndHpRestore", { pokemonName: getPokemonNameWithAffix(pokemon) }), true));
      }

      if (!pokemon.isPlayer()) {
        this.scene.applyModifiers(EnemyTurnHealModifier, false, pokemon);
        this.scene.applyModifier(EnemyStatusEffectHealChanceModifier, false, pokemon);
      }

      applyPostTurnAbAttrs(PostTurnAbAttr, pokemon);

      this.scene.applyModifiers(TurnStatusEffectModifier, pokemon.isPlayer(), pokemon);

      this.scene.applyModifiers(TurnHeldItemTransferModifier, pokemon.isPlayer(), pokemon);

      pokemon.battleSummonData.turnCount++;
    };

    this.executeForAll(handlePokemon);

    this.scene.arena.lapseTags();

    if (this.scene.arena.weather && !this.scene.arena.weather.lapse()) {
      this.scene.arena.trySetWeather(WeatherType.NONE, false);
    }

    if (this.scene.arena.terrain && !this.scene.arena.terrain.lapse()) {
      this.scene.arena.trySetTerrain(TerrainType.NONE, false);
    }

    this.end();
  }
}

export class BattleEndPhase extends BattlePhase {
  start() {
    super.start();

    this.scene.currentBattle.addBattleScore(this.scene);

    this.scene.gameData.gameStats.battles++;
    if (this.scene.currentBattle.trainer) {
      this.scene.gameData.gameStats.trainersDefeated++;
    }
    if (this.scene.gameMode.isEndless && this.scene.currentBattle.waveIndex + 1 > this.scene.gameData.gameStats.highestEndlessWave) {
      this.scene.gameData.gameStats.highestEndlessWave = this.scene.currentBattle.waveIndex + 1;
    }

    // Endless graceful end
    if (this.scene.gameMode.isEndless && this.scene.currentBattle.waveIndex >= 5850) {
      this.scene.clearPhaseQueue();
      this.scene.unshiftPhase(new GameOverPhase(this.scene, true));
    }

    for (const pokemon of this.scene.getField()) {
      if (pokemon) {
        pokemon.resetBattleSummonData();
      }
    }

    for (const pokemon of this.scene.getParty().filter(p => p.isAllowedInBattle())) {
      applyPostBattleAbAttrs(PostBattleAbAttr, pokemon);
    }

    if (this.scene.currentBattle.moneyScattered) {
      this.scene.currentBattle.pickUpScatteredMoney(this.scene);
    }

    this.scene.clearEnemyHeldItemModifiers();

    const lapsingModifiers = this.scene.findModifiers(m => m instanceof LapsingPersistentModifier || m instanceof LapsingPokemonHeldItemModifier) as (LapsingPersistentModifier | LapsingPokemonHeldItemModifier)[];
    for (const m of lapsingModifiers) {
      const args: any[] = [];
      if (m instanceof LapsingPokemonHeldItemModifier) {
        args.push(this.scene.getPokemonById(m.pokemonId));
      }
      if (!m.lapse(args)) {
        this.scene.removeModifier(m);
      }
    }

    this.scene.updateModifiers().then(() => this.end());
  }
}

export class NewBattlePhase extends BattlePhase {
  start() {
    super.start();

    this.scene.newBattle();

    this.end();
  }
}

export class CommonAnimPhase extends PokemonPhase {
  private anim: CommonAnim | null;
  private targetIndex: integer | undefined;

  constructor(scene: BattleScene, battlerIndex?: BattlerIndex, targetIndex?: BattlerIndex | undefined, anim?: CommonAnim) {
    super(scene, battlerIndex);

    this.anim = anim!; // TODO: is this bang correct?
    this.targetIndex = targetIndex;
  }

  setAnimation(anim: CommonAnim) {
    this.anim = anim;
  }

  start() {
    new CommonBattleAnim(this.anim, this.getPokemon(), this.targetIndex !== undefined ? (this.player ? this.scene.getEnemyField() : this.scene.getPlayerField())[this.targetIndex] : this.getPokemon()).play(this.scene, () => {
      this.end();
    });
  }
}

export class MoveHeaderPhase extends BattlePhase {
  public pokemon: Pokemon;
  public move: PokemonMove;

  constructor(scene: BattleScene, pokemon: Pokemon, move: PokemonMove) {
    super(scene);

    this.pokemon = pokemon;
    this.move = move;
  }

  canMove(): boolean {
    return this.pokemon.isActive(true) && this.move.isUsable(this.pokemon);
  }

  start() {
    super.start();

    if (this.canMove()) {
      applyMoveAttrs(MoveHeaderAttr, this.pokemon, null, this.move.getMove()).then(() => this.end());
    } else {
      this.end();
    }
  }
}

export class MovePhase extends BattlePhase {
  public pokemon: Pokemon;
  public move: PokemonMove;
  public targets: BattlerIndex[];
  protected followUp: boolean;
  protected ignorePp: boolean;
  protected failed: boolean;
  protected cancelled: boolean;

  constructor(scene: BattleScene, pokemon: Pokemon, targets: BattlerIndex[], move: PokemonMove, followUp?: boolean, ignorePp?: boolean) {
    super(scene);

    this.pokemon = pokemon;
    this.targets = targets;
    this.move = move;
    this.followUp = !!followUp;
    this.ignorePp = !!ignorePp;
    this.failed = false;
    this.cancelled = false;
  }

  canMove(): boolean {
    return this.pokemon.isActive(true) && this.move.isUsable(this.pokemon, this.ignorePp) && !!this.targets.length;
  }

  /**Signifies the current move should fail but still use PP */
  fail(): void {
    this.failed = true;
  }

  /**Signifies the current move should cancel and retain PP */
  cancel(): void {
    this.cancelled = true;
  }

  start() {
    super.start();

    console.log(Moves[this.move.moveId]);

    if (!this.canMove()) {
      if (this.move.moveId && this.pokemon.summonData?.disabledMove === this.move.moveId) {
        this.scene.queueMessage(`${this.move.getName()} is disabled!`);
      }
      if (this.pokemon.isActive(true) && this.move.ppUsed >= this.move.getMovePp()) { // if the move PP was reduced from Spite or otherwise, the move fails
        this.fail();
        this.showMoveText();
        this.showFailedText();
      }
      return this.end();
    }

    if (!this.followUp) {
      if (this.move.getMove().checkFlag(MoveFlags.IGNORE_ABILITIES, this.pokemon, null)) {
        this.scene.arena.setIgnoreAbilities();
      }
    } else {
      this.pokemon.turnData.hitsLeft = 0; // TODO: is `0` correct?
      this.pokemon.turnData.hitCount = 0; // TODO: is `0` correct?
    }

    // Move redirection abilities (ie. Storm Drain) only support single target moves
    const moveTarget = this.targets.length === 1
      ? new Utils.IntegerHolder(this.targets[0])
      : null;
    if (moveTarget) {
      const oldTarget = moveTarget.value;
      this.scene.getField(true).filter(p => p !== this.pokemon).forEach(p => applyAbAttrs(RedirectMoveAbAttr, p, null, false, this.move.moveId, moveTarget));
      this.pokemon.getOpponents().forEach(p => {
        const redirectTag = p.getTag(CenterOfAttentionTag) as CenterOfAttentionTag;
        if (redirectTag && (!redirectTag.powder || (!this.pokemon.isOfType(Type.GRASS) && !this.pokemon.hasAbility(Abilities.OVERCOAT)))) {
          moveTarget.value = p.getBattlerIndex();
        }
      });
      //Check if this move is immune to being redirected, and restore its target to the intended target if it is.
      if ((this.pokemon.hasAbilityWithAttr(BlockRedirectAbAttr) || this.move.getMove().hasAttr(BypassRedirectAttr))) {
        //If an ability prevented this move from being redirected, display its ability pop up.
        if ((this.pokemon.hasAbilityWithAttr(BlockRedirectAbAttr) && !this.move.getMove().hasAttr(BypassRedirectAttr)) && oldTarget !== moveTarget.value) {
          this.scene.unshiftPhase(new ShowAbilityPhase(this.scene, this.pokemon.getBattlerIndex(), this.pokemon.getPassiveAbility().hasAttr(BlockRedirectAbAttr)));
        }
        moveTarget.value = oldTarget;
      }
      this.targets[0] = moveTarget.value;
    }

    // Check for counterattack moves to switch target
    if (this.targets.length === 1 && this.targets[0] === BattlerIndex.ATTACKER) {
      if (this.pokemon.turnData.attacksReceived.length) {
        const attack = this.pokemon.turnData.attacksReceived[0];
        this.targets[0] = attack.sourceBattlerIndex;

        // account for metal burst and comeuppance hitting remaining targets in double battles
        // counterattack will redirect to remaining ally if original attacker faints
        if (this.scene.currentBattle.double && this.move.getMove().hasFlag(MoveFlags.REDIRECT_COUNTER)) {
          if (this.scene.getField()[this.targets[0]].hp === 0) {
            const opposingField = this.pokemon.isPlayer() ? this.scene.getEnemyField() : this.scene.getPlayerField();
            //@ts-ignore
            this.targets[0] = opposingField.find(p => p.hp > 0)?.getBattlerIndex(); //TODO: fix ts-ignore
          }
        }
      }
      if (this.targets[0] === BattlerIndex.ATTACKER) {
        this.fail(); // Marks the move as failed for later in doMove
        this.showMoveText();
        this.showFailedText();
      }
    }

    const targets = this.scene.getField(true).filter(p => {
      if (this.targets.indexOf(p.getBattlerIndex()) > -1) {
        return true;
      }
      return false;
    });

    const doMove = () => {
      this.pokemon.turnData.acted = true; // Record that the move was attempted, even if it fails

      this.pokemon.lapseTags(BattlerTagLapseType.PRE_MOVE);

      let ppUsed = 1;
      // Filter all opponents to include only those this move is targeting
      const targetedOpponents = this.pokemon.getOpponents().filter(o => this.targets.includes(o.getBattlerIndex()));
      for (const opponent of targetedOpponents) {
        if (this.move.ppUsed + ppUsed >= this.move.getMovePp()) { // If we're already at max PP usage, stop checking
          break;
        }
        if (opponent.hasAbilityWithAttr(IncreasePpAbAttr)) { // Accounting for abilities like Pressure
          ppUsed++;
        }
      }

      if (!this.followUp && this.canMove() && !this.cancelled) {
        this.pokemon.lapseTags(BattlerTagLapseType.MOVE);
      }

      const moveQueue = this.pokemon.getMoveQueue();
      if (this.cancelled || this.failed) {
        if (this.failed) {
          this.move.usePp(ppUsed); // Only use PP if the move failed
          this.scene.eventTarget.dispatchEvent(new MoveUsedEvent(this.pokemon?.id, this.move.getMove(), this.move.ppUsed));
        }

        // Record a failed move so Abilities like Truant don't trigger next turn and soft-lock
        this.pokemon.pushMoveHistory({ move: Moves.NONE, result: MoveResult.FAIL });

        this.pokemon.lapseTags(BattlerTagLapseType.MOVE_EFFECT); // Remove any tags from moves like Fly/Dive/etc.
        moveQueue.shift(); // Remove the second turn of charge moves
        return this.end();
      }

      this.scene.triggerPokemonFormChange(this.pokemon, SpeciesFormChangePreMoveTrigger);

      if (this.move.moveId) {
        this.showMoveText();
      }

      // This should only happen when there are no valid targets left on the field
      if ((moveQueue.length && moveQueue[0].move === Moves.NONE) || !targets.length) {
        this.showFailedText();
        this.cancel();

        // Record a failed move so Abilities like Truant don't trigger next turn and soft-lock
        this.pokemon.pushMoveHistory({ move: Moves.NONE, result: MoveResult.FAIL });

        this.pokemon.lapseTags(BattlerTagLapseType.MOVE_EFFECT); // Remove any tags from moves like Fly/Dive/etc.

        moveQueue.shift();
        return this.end();
      }

      if (!moveQueue.length || !moveQueue.shift()?.ignorePP) { // using .shift here clears out two turn moves once they've been used
        this.move.usePp(ppUsed);
        this.scene.eventTarget.dispatchEvent(new MoveUsedEvent(this.pokemon?.id, this.move.getMove(), this.move.ppUsed));
      }

      if (!allMoves[this.move.moveId].hasAttr(CopyMoveAttr)) {
        this.scene.currentBattle.lastMove = this.move.moveId;
      }

      // Assume conditions affecting targets only apply to moves with a single target
      let success = this.move.getMove().applyConditions(this.pokemon, targets[0], this.move.getMove());
      const cancelled = new Utils.BooleanHolder(false);
      let failedText = this.move.getMove().getFailedText(this.pokemon, targets[0], this.move.getMove(), cancelled);
      if (success && this.scene.arena.isMoveWeatherCancelled(this.move.getMove())) {
        success = false;
      } else if (success && this.scene.arena.isMoveTerrainCancelled(this.pokemon, this.targets, this.move.getMove())) {
        success = false;
        if (failedText === null) {
          failedText = getTerrainBlockMessage(targets[0], this.scene.arena.terrain?.terrainType!); // TODO: is this bang correct?
        }
      }

      /**
       * Trigger pokemon type change before playing the move animation
       * Will still change the user's type when using Roar, Whirlwind, Trick-or-Treat, and Forest's Curse,
       * regardless of whether the move successfully executes or not.
       */
      if (success || [Moves.ROAR, Moves.WHIRLWIND, Moves.TRICK_OR_TREAT, Moves.FORESTS_CURSE].includes(this.move.moveId)) {
        applyPreAttackAbAttrs(PokemonTypeChangeAbAttr, this.pokemon, null, this.move.getMove());
      }

      if (success) {
        this.scene.unshiftPhase(this.getEffectPhase());
      } else {
        this.pokemon.pushMoveHistory({ move: this.move.moveId, targets: this.targets, result: MoveResult.FAIL, virtual: this.move.virtual });
        if (!cancelled.value) {
          this.showFailedText(failedText);
        }
      }
      // Checks if Dancer ability is triggered
      if (this.move.getMove().hasFlag(MoveFlags.DANCE_MOVE) && !this.followUp) {
        // Pokemon with Dancer can be on either side of the battle so we check in both cases
        this.scene.getPlayerField().forEach(pokemon => {
          applyPostMoveUsedAbAttrs(PostMoveUsedAbAttr, pokemon, this.move, this.pokemon, this.targets);
        });
        this.scene.getEnemyField().forEach(pokemon => {
          applyPostMoveUsedAbAttrs(PostMoveUsedAbAttr, pokemon, this.move, this.pokemon, this.targets);
        });
      }
      this.end();
    };

    if (!this.followUp && this.pokemon.status && !this.pokemon.status.isPostTurn()) {
      this.pokemon.status.incrementTurn();
      let activated = false;
      let healed = false;

      switch (this.pokemon.status.effect) {
      case StatusEffect.PARALYSIS:
        if (!this.pokemon.randSeedInt(4)) {
          activated = true;
          this.cancelled = true;
        }
        break;
      case StatusEffect.SLEEP:
        applyMoveAttrs(BypassSleepAttr, this.pokemon, null, this.move.getMove());
        healed = this.pokemon.status.turnCount === this.pokemon.status.cureTurn;
        activated = !healed && !this.pokemon.getTag(BattlerTagType.BYPASS_SLEEP);
        this.cancelled = activated;
        break;
      case StatusEffect.FREEZE:
        healed = !!this.move.getMove().findAttr(attr => attr instanceof HealStatusEffectAttr && attr.selfTarget && attr.isOfEffect(StatusEffect.FREEZE)) || !this.pokemon.randSeedInt(5);
        activated = !healed;
        this.cancelled = activated;
        break;
      }

      if (activated) {
        this.scene.queueMessage(getStatusEffectActivationText(this.pokemon.status.effect, getPokemonNameWithAffix(this.pokemon)));
        this.scene.unshiftPhase(new CommonAnimPhase(this.scene, this.pokemon.getBattlerIndex(), undefined, CommonAnim.POISON + (this.pokemon.status.effect - 1)));
        doMove();
      } else {
        if (healed) {
          this.scene.queueMessage(getStatusEffectHealText(this.pokemon.status.effect, getPokemonNameWithAffix(this.pokemon)));
          this.pokemon.resetStatus();
          this.pokemon.updateInfo();
        }
        doMove();
      }
    } else {
      doMove();
    }
  }

  getEffectPhase(): MoveEffectPhase {
    return new MoveEffectPhase(this.scene, this.pokemon.getBattlerIndex(), this.targets, this.move);
  }

  showMoveText(): void {
    if (this.move.getMove().hasAttr(ChargeAttr)) {
      const lastMove = this.pokemon.getLastXMoves() as TurnMove[];
      if (!lastMove.length || lastMove[0].move !== this.move.getMove().id || lastMove[0].result !== MoveResult.OTHER) {
        this.scene.queueMessage(i18next.t("battle:useMove", {
          pokemonNameWithAffix: getPokemonNameWithAffix(this.pokemon),
          moveName: this.move.getName()
        }), 500);
        return;
      }
    }

    if (this.pokemon.getTag(BattlerTagType.RECHARGING || BattlerTagType.INTERRUPTED)) {
      return;
    }

    this.scene.queueMessage(i18next.t("battle:useMove", {
      pokemonNameWithAffix: getPokemonNameWithAffix(this.pokemon),
      moveName: this.move.getName()
    }), 500);
    applyMoveAttrs(PreMoveMessageAttr, this.pokemon, this.pokemon.getOpponents().find(() => true)!, this.move.getMove()); //TODO: is the bang correct here?
  }

  showFailedText(failedText: string | null = null): void {
    this.scene.queueMessage(failedText || i18next.t("battle:attackFailed"));
  }

  end() {
    if (!this.followUp && this.canMove()) {
      this.scene.unshiftPhase(new MoveEndPhase(this.scene, this.pokemon.getBattlerIndex()));
    }

    super.end();
  }
}

export class MoveEffectPhase extends PokemonPhase {
  public move: PokemonMove;
  protected targets: BattlerIndex[];

  constructor(scene: BattleScene, battlerIndex: BattlerIndex, targets: BattlerIndex[], move: PokemonMove) {
    super(scene, battlerIndex);
    this.move = move;
    /**
     * In double battles, if the right Pokemon selects a spread move and the left Pokemon dies
     * with no party members available to switch in, then the right Pokemon takes the index
     * of the left Pokemon and gets hit unless this is checked.
     */
    if (targets.includes(battlerIndex) && this.move.getMove().moveTarget === MoveTarget.ALL_NEAR_OTHERS) {
      const i = targets.indexOf(battlerIndex);
      targets.splice(i, i + 1);
    }
    this.targets = targets;
  }

  start() {
    super.start();

    /** The Pokemon using this phase's invoked move */
    const user = this.getUserPokemon();
    /** All Pokemon targeted by this phase's invoked move */
    const targets = this.getTargets();

    /** If the user was somehow removed from the field, end this phase */
    if (!user?.isOnField()) {
      return super.end();
    }

    /**
     * Does an effect from this move override other effects on this turn?
     * e.g. Charging moves (Fly, etc.) on their first turn of use.
     */
    const overridden = new Utils.BooleanHolder(false);
    /** The {@linkcode Move} object from {@linkcode allMoves} invoked by this phase */
    const move = this.move.getMove();

    // Assume single target for override
    applyMoveAttrs(OverrideMoveEffectAttr, user, this.getTarget() ?? null, move, overridden, this.move.virtual).then(() => {
      // If other effects were overriden, stop this phase before they can be applied
      if (overridden.value) {
        return this.end();
      }

      user.lapseTags(BattlerTagLapseType.MOVE_EFFECT);

      /**
       * If this phase is for the first hit of the invoked move,
       * resolve the move's total hit count. This block combines the
       * effects of the move itself, Parental Bond, and Multi-Lens to do so.
       */
      if (user.turnData.hitsLeft === undefined) {
        const hitCount = new Utils.IntegerHolder(1);
        // Assume single target for multi hit
        applyMoveAttrs(MultiHitAttr, user, this.getTarget() ?? null, move, hitCount);
        // If Parental Bond is applicable, double the hit count
        applyPreAttackAbAttrs(AddSecondStrikeAbAttr, user, null, move, false, targets.length, hitCount, new Utils.IntegerHolder(0));
        // If Multi-Lens is applicable, multiply the hit count by 1 + the number of Multi-Lenses held by the user
        if (move instanceof AttackMove && !move.hasAttr(FixedDamageAttr)) {
          this.scene.applyModifiers(PokemonMultiHitModifier, user.isPlayer(), user, hitCount, new Utils.IntegerHolder(0));
        }
        // Set the user's relevant turnData fields to reflect the final hit count
        user.turnData.hitCount = hitCount.value;
        user.turnData.hitsLeft = hitCount.value;
      }

      /**
       * Log to be entered into the user's move history once the move result is resolved.
       * Note that `result` (a {@linkcode MoveResult}) logs whether the move was successfully
       * used in the sense of "Does it have an effect on the user?".
       */
      const moveHistoryEntry = { move: this.move.moveId, targets: this.targets, result: MoveResult.PENDING, virtual: this.move.virtual };

      /**
       * Stores results of hit checks of the invoked move against all targets, organized by battler index.
       * @see {@linkcode hitCheck}
       */
      const targetHitChecks = Object.fromEntries(targets.map(p => [p.getBattlerIndex(), this.hitCheck(p)]));
      const hasActiveTargets = targets.some(t => t.isActive(true));
      /**
       * If no targets are left for the move to hit (FAIL), or the invoked move is single-target
       * (and not random target) and failed the hit check against its target (MISS), log the move
       * as FAILed or MISSed (depending on the conditions above) and end this phase.
       */
      if (!hasActiveTargets || (!move.hasAttr(VariableTargetAttr) && !move.isMultiTarget() && !targetHitChecks[this.targets[0]])) {
        this.stopMultiHit();
        if (hasActiveTargets) {
          this.scene.queueMessage(i18next.t("battle:attackMissed", { pokemonNameWithAffix: this.getTarget()? getPokemonNameWithAffix(this.getTarget()!) : "" }));
          moveHistoryEntry.result = MoveResult.MISS;
          applyMoveAttrs(MissEffectAttr, user, null, move);
        } else {
          this.scene.queueMessage(i18next.t("battle:attackFailed"));
          moveHistoryEntry.result = MoveResult.FAIL;
        }
        user.pushMoveHistory(moveHistoryEntry);
        return this.end();
      }

      /** All move effect attributes are chained together in this array to be applied asynchronously. */
      const applyAttrs: Promise<void>[] = [];

      // Move animation only needs one target
      new MoveAnim(move.id as Moves, user, this.getTarget()?.getBattlerIndex()!).play(this.scene, () => { // TODO: is the bang correct here?
        /** Has the move successfully hit a target (for damage) yet? */
        let hasHit: boolean = false;
        for (const target of targets) {
          /**
           * If the move missed a target, stop all future hits against that target
           * and move on to the next target (if there is one).
           */
          if (!targetHitChecks[target.getBattlerIndex()]) {
            this.stopMultiHit(target);
            this.scene.queueMessage(i18next.t("battle:attackMissed", { pokemonNameWithAffix: getPokemonNameWithAffix(target) }));
            if (moveHistoryEntry.result === MoveResult.PENDING) {
              moveHistoryEntry.result = MoveResult.MISS;
            }
            user.pushMoveHistory(moveHistoryEntry);
            applyMoveAttrs(MissEffectAttr, user, null, move);
            continue;
          }

          /** The {@linkcode ArenaTagSide} to which the target belongs */
          const targetSide = target.isPlayer() ? ArenaTagSide.PLAYER : ArenaTagSide.ENEMY;
          /** Has the invoked move been cancelled by conditional protection (e.g Quick Guard)? */
          const hasConditionalProtectApplied = new Utils.BooleanHolder(false);
          /** Does the applied conditional protection bypass Protect-ignoring effects? */
          const bypassIgnoreProtect = new Utils.BooleanHolder(false);
          // If the move is not targeting a Pokemon on the user's side, try to apply conditional protection effects
          if (!this.move.getMove().isAllyTarget()) {
            this.scene.arena.applyTagsForSide(ConditionalProtectTag, targetSide, hasConditionalProtectApplied, user, target, move.id, bypassIgnoreProtect);
          }

          /** Is the target protected by Protect, etc. or a relevant conditional protection effect? */
          const isProtected = (bypassIgnoreProtect.value || !this.move.getMove().checkFlag(MoveFlags.IGNORE_PROTECT, user, target))
            && (hasConditionalProtectApplied.value || target.findTags(t => t instanceof ProtectedTag).find(t => target.lapseTag(t.tagType)));

          /** Does this phase represent the invoked move's first strike? */
          const firstHit = (user.turnData.hitsLeft === user.turnData.hitCount);

          // Only log the move's result on the first strike
          if (firstHit) {
            user.pushMoveHistory(moveHistoryEntry);
          }

          /**
           * Since all fail/miss checks have applied, the move is considered successfully applied.
           * It's worth noting that if the move has no effect or is protected against, this assignment
           * is overwritten and the move is logged as a FAIL.
           */
          moveHistoryEntry.result = MoveResult.SUCCESS;

          /**
           * Stores the result of applying the invoked move to the target.
           * If the target is protected, the result is always `NO_EFFECT`.
           * Otherwise, the hit result is based on type effectiveness, immunities,
           * and other factors that may negate the attack or status application.
           *
           * Internally, the call to {@linkcode Pokemon.apply} is where damage is calculated
           * (for attack moves) and the target's HP is updated. However, this isn't
           * made visible to the user until the resulting {@linkcode DamagePhase}
           * is invoked.
           */
          const hitResult = !isProtected ? target.apply(user, move) : HitResult.NO_EFFECT;

          /** Does {@linkcode hitResult} indicate that damage was dealt to the target? */
          const dealsDamage = [
            HitResult.EFFECTIVE,
            HitResult.SUPER_EFFECTIVE,
            HitResult.NOT_VERY_EFFECTIVE,
            HitResult.ONE_HIT_KO
          ].includes(hitResult);

          /** Is this target the first one hit by the move on its current strike? */
          const firstTarget = dealsDamage && !hasHit;
          if (firstTarget) {
            hasHit = true;
          }

          /**
           * If the move has no effect on the target (i.e. the target is protected or immune),
           * change the logged move result to FAIL.
           */
          if (hitResult === HitResult.NO_EFFECT) {
            moveHistoryEntry.result = MoveResult.FAIL;
          }

          /** Does this phase represent the invoked move's last strike? */
          const lastHit = (user.turnData.hitsLeft === 1 || !this.getTarget()?.isActive());

          /**
           * If the user can change forms by using the invoked move,
           * it only changes forms after the move's last hit
           * (see Relic Song's interaction with Parental Bond when used by Meloetta).
           */
          if (lastHit) {
            this.scene.triggerPokemonFormChange(user, SpeciesFormChangePostMoveTrigger);
          }

          /**
           * Create a Promise that applys *all* effects from the invoked move's MoveEffectAttrs.
           * These are ordered by trigger type (see {@linkcode MoveEffectTrigger}), and each trigger
           * type requires different conditions to be met with respect to the move's hit result.
           */
          applyAttrs.push(new Promise(resolve => {
            // Apply all effects with PRE_MOVE triggers (if the target isn't immune to the move)
            applyFilteredMoveAttrs((attr: MoveAttr) => attr instanceof MoveEffectAttr && attr.trigger === MoveEffectTrigger.PRE_APPLY && (!attr.firstHitOnly || firstHit) && (!attr.lastHitOnly || lastHit) && hitResult !== HitResult.NO_EFFECT,
              user, target, move).then(() => {
              // All other effects require the move to not have failed or have been cancelled to trigger
              if (hitResult !== HitResult.FAIL) {
                /** Are the move's effects tied to the first turn of a charge move? */
                const chargeEffect = !!move.getAttrs(ChargeAttr).find(ca => ca.usedChargeEffect(user, this.getTarget() ?? null, move));
                /**
                 * If the invoked move's effects are meant to trigger during the move's "charge turn,"
                 * ignore all effects after this point.
                 * Otherwise, apply all self-targeted POST_APPLY effects.
                 */
                Utils.executeIf(!chargeEffect, () => applyFilteredMoveAttrs((attr: MoveAttr) => attr instanceof MoveEffectAttr && attr.trigger === MoveEffectTrigger.POST_APPLY
                    && attr.selfTarget && (!attr.firstHitOnly || firstHit) && (!attr.lastHitOnly || lastHit), user, target, move)).then(() => {
                  // All effects past this point require the move to have hit the target
                  if (hitResult !== HitResult.NO_EFFECT) {
                    // Apply all non-self-targeted POST_APPLY effects
                    applyFilteredMoveAttrs((attr: MoveAttr) => attr instanceof MoveEffectAttr && (attr as MoveEffectAttr).trigger === MoveEffectTrigger.POST_APPLY
                      && !(attr as MoveEffectAttr).selfTarget && (!attr.firstHitOnly || firstHit) && (!attr.lastHitOnly || lastHit), user, target, this.move.getMove()).then(() => {
                      /**
                       * If the move hit, and the target doesn't have Shield Dust,
                       * apply the chance to flinch the target gained from King's Rock
                       */
                      if (dealsDamage && !target.hasAbilityWithAttr(IgnoreMoveEffectsAbAttr)) {
                        const flinched = new Utils.BooleanHolder(false);
                        user.scene.applyModifiers(FlinchChanceModifier, user.isPlayer(), user, flinched);
                        if (flinched.value) {
                          target.addTag(BattlerTagType.FLINCHED, undefined, this.move.moveId, user.id);
                        }
                      }
                      // If the move was not protected against, apply all HIT effects
                      Utils.executeIf(!isProtected && !chargeEffect, () => applyFilteredMoveAttrs((attr: MoveAttr) => attr instanceof MoveEffectAttr && (attr as MoveEffectAttr).trigger === MoveEffectTrigger.HIT
                          && (!attr.firstHitOnly || firstHit) && (!attr.lastHitOnly || lastHit) && (!attr.firstTargetOnly || firstTarget), user, target, this.move.getMove()).then(() => {
                        // Apply the target's post-defend ability effects (as long as the target is active or can otherwise apply them)
                        return Utils.executeIf(!target.isFainted() || target.canApplyAbility(), () => applyPostDefendAbAttrs(PostDefendAbAttr, target, user, this.move.getMove(), hitResult).then(() => {
                          // If the invoked move is an enemy attack, apply the enemy's status effect-inflicting tags and tokens
                          target.lapseTag(BattlerTagType.BEAK_BLAST_CHARGING);
                          if (move.category === MoveCategory.PHYSICAL && user.isPlayer() !== target.isPlayer()) {
                            target.lapseTag(BattlerTagType.SHELL_TRAP);
                          }
                          if (!user.isPlayer() && this.move.getMove() instanceof AttackMove) {
                            user.scene.applyShuffledModifiers(this.scene, EnemyAttackStatusEffectChanceModifier, false, target);
                          }
                        })).then(() => {
                          // Apply the user's post-attack ability effects
                          applyPostAttackAbAttrs(PostAttackAbAttr, user, target, this.move.getMove(), hitResult).then(() => {
                            /**
                             * If the invoked move is an attack, apply the user's chance to
                             * steal an item from the target granted by Grip Claw
                             */
                            if (this.move.getMove() instanceof AttackMove) {
                              this.scene.applyModifiers(ContactHeldItemTransferChanceModifier, this.player, user, target);
                            }
                            resolve();
                          });
                        });
                      })
                      ).then(() => resolve());
                    });
                  } else {
                    applyMoveAttrs(NoEffectAttr, user, null, move).then(() => resolve());
                  }
                });
              } else {
                resolve();
              }
            });
          }));
        }
        // Apply the move's POST_TARGET effects on the move's last hit, after all targeted effects have resolved
        const postTarget = (user.turnData.hitsLeft === 1 || !this.getTarget()?.isActive()) ?
          applyFilteredMoveAttrs((attr: MoveAttr) => attr instanceof MoveEffectAttr && attr.trigger === MoveEffectTrigger.POST_TARGET, user, null, move) :
          null;

        if (!!postTarget) {
          if (applyAttrs.length) { // If there is a pending asynchronous move effect, do this after
            applyAttrs[applyAttrs.length - 1]?.then(() => postTarget);
          } else { // Otherwise, push a new asynchronous move effect
            applyAttrs.push(postTarget);
          }
        }

        // Wait for all move effects to finish applying, then end this phase
        Promise.allSettled(applyAttrs).then(() => this.end());
      });
    });
  }

  end() {
    const move = this.move.getMove();
    move.type = move.defaultType;
    const user = this.getUserPokemon();
    /**
     * If this phase isn't for the invoked move's last strike,
     * unshift another MoveEffectPhase for the next strike.
     * Otherwise, queue a message indicating the number of times the move has struck
     * (if the move has struck more than once), then apply the heal from Shell Bell
     * to the user.
     */
    if (user) {
      if (user.turnData.hitsLeft && --user.turnData.hitsLeft >= 1 && this.getTarget()?.isActive()) {
        this.scene.unshiftPhase(this.getNewHitPhase());
      } else {
        // Queue message for number of hits made by multi-move
        // If multi-hit attack only hits once, still want to render a message
        const hitsTotal = user.turnData.hitCount! - Math.max(user.turnData.hitsLeft!, 0); // TODO: are those bangs correct?
        if (hitsTotal > 1 || (user.turnData.hitsLeft && user.turnData.hitsLeft > 0)) {
          // If there are multiple hits, or if there are hits of the multi-hit move left
          this.scene.queueMessage(i18next.t("battle:attackHitsCount", { count: hitsTotal }));
        }
        this.scene.applyModifiers(HitHealModifier, this.player, user);
      }
    }

    super.end();
  }

  /**
   * Resolves whether this phase's invoked move hits or misses the given target
   * @param target {@linkcode Pokemon} the Pokemon targeted by the invoked move
   * @returns `true` if the move does not miss the target; `false` otherwise
   */
  hitCheck(target: Pokemon): boolean {
    // Moves targeting the user and entry hazards can't miss
    if ([MoveTarget.USER, MoveTarget.ENEMY_SIDE].includes(this.move.getMove().moveTarget)) {
      return true;
    }

    const user = this.getUserPokemon()!; // TODO: is this bang correct?

    // Hit check only calculated on first hit for multi-hit moves unless flag is set to check all hits.
    // However, if an ability with the MaxMultiHitAbAttr, namely Skill Link, is present, act as a normal
    // multi-hit move and proceed with all hits
    if (user.turnData.hitsLeft < user.turnData.hitCount) {
      if (!this.move.getMove().hasFlag(MoveFlags.CHECK_ALL_HITS) || user.hasAbilityWithAttr(MaxMultiHitAbAttr)) {
        return true;
      }
    }

    if (user.hasAbilityWithAttr(AlwaysHitAbAttr) || target.hasAbilityWithAttr(AlwaysHitAbAttr)) {
      return true;
    }

    // If the user should ignore accuracy on a target, check who the user targeted last turn and see if they match
    if (user.getTag(BattlerTagType.IGNORE_ACCURACY) && (user.getLastXMoves().find(() => true)?.targets || []).indexOf(target.getBattlerIndex()) !== -1) {
      return true;
    }

    if (target.getTag(BattlerTagType.ALWAYS_GET_HIT)) {
      return true;
    }

    const semiInvulnerableTag = target.getTag(SemiInvulnerableTag);
    if (semiInvulnerableTag && !this.move.getMove().getAttrs(HitsTagAttr).some(hta => hta.tagType === semiInvulnerableTag.tagType)) {
      return false;
    }

    const moveAccuracy = this.move.getMove().calculateBattleAccuracy(user!, target); // TODO: is the bang correct here?

    if (moveAccuracy === -1) {
      return true;
    }

    const accuracyMultiplier = user.getAccuracyMultiplier(target, this.move.getMove());
    const rand = user.randSeedInt(100, 1);

    return rand <= moveAccuracy * (accuracyMultiplier!); // TODO: is this bang correct?
  }

  /** Returns the {@linkcode Pokemon} using this phase's invoked move */
  getUserPokemon(): Pokemon | undefined {
    if (this.battlerIndex > BattlerIndex.ENEMY_2) {
      return this.scene.getPokemonById(this.battlerIndex) ?? undefined;
    }
    return (this.player ? this.scene.getPlayerField() : this.scene.getEnemyField())[this.fieldIndex];
  }

  /** Returns an array of all {@linkcode Pokemon} targeted by this phase's invoked move */
  getTargets(): Pokemon[] {
    return this.scene.getField(true).filter(p => this.targets.indexOf(p.getBattlerIndex()) > -1);
  }

  /** Returns the first target of this phase's invoked move */
  getTarget(): Pokemon | undefined {
    return this.getTargets()[0];
  }

  /**
   * Removes the given {@linkcode Pokemon} from this phase's target list
   * @param target {@linkcode Pokemon} the Pokemon to be removed
   */
  removeTarget(target: Pokemon): void {
    const targetIndex = this.targets.findIndex(ind => ind === target.getBattlerIndex());
    if (targetIndex !== -1) {
      this.targets.splice(this.targets.findIndex(ind => ind === target.getBattlerIndex()), 1);
    }
  }

  /**
   * Prevents subsequent strikes of this phase's invoked move from occurring
   * @param target {@linkcode Pokemon} if defined, only stop subsequent
   * strikes against this Pokemon
   */
  stopMultiHit(target?: Pokemon): void {
    /** If given a specific target, remove the target from subsequent strikes */
    if (target) {
      this.removeTarget(target);
    }
    /**
     * If no target specified, or the specified target was the last of this move's
     * targets, completely cancel all subsequent strikes.
    */
    if (!target || this.targets.length === 0 ) {
      this.getUserPokemon()!.turnData.hitCount = 1; // TODO: is the bang correct here?
      this.getUserPokemon()!.turnData.hitsLeft = 1; // TODO: is the bang correct here?
    }
  }

  /** Returns a new MoveEffectPhase with the same properties as this phase */
  getNewHitPhase() {
    return new MoveEffectPhase(this.scene, this.battlerIndex, this.targets, this.move);
  }
}

export class MoveEndPhase extends PokemonPhase {
  constructor(scene: BattleScene, battlerIndex: BattlerIndex) {
    super(scene, battlerIndex);
  }

  start() {
    super.start();

    const pokemon = this.getPokemon();
    if (pokemon.isActive(true)) {
      pokemon.lapseTags(BattlerTagLapseType.AFTER_MOVE);
    }

    this.scene.arena.setIgnoreAbilities(false);

    this.end();
  }
}

export class MoveAnimTestPhase extends BattlePhase {
  private moveQueue: Moves[];

  constructor(scene: BattleScene, moveQueue?: Moves[]) {
    super(scene);

    this.moveQueue = moveQueue || Utils.getEnumValues(Moves).slice(1);
  }

  start() {
    const moveQueue = this.moveQueue.slice(0);
    this.playMoveAnim(moveQueue, true);
  }

  playMoveAnim(moveQueue: Moves[], player: boolean) {
    const moveId = player ? moveQueue[0] : moveQueue.shift();
    if (moveId === undefined) {
      this.playMoveAnim(this.moveQueue.slice(0), true);
      return;
    } else if (player) {
      console.log(Moves[moveId]);
    }

    initMoveAnim(this.scene, moveId).then(() => {
      loadMoveAnimAssets(this.scene, [moveId], true)
        .then(() => {
          new MoveAnim(moveId, player ? this.scene.getPlayerPokemon()! : this.scene.getEnemyPokemon()!, (player !== (allMoves[moveId] instanceof SelfStatusMove) ? this.scene.getEnemyPokemon()! : this.scene.getPlayerPokemon()!).getBattlerIndex()).play(this.scene, () => { // TODO: are the bangs correct here?
            if (player) {
              this.playMoveAnim(moveQueue, false);
            } else {
              this.playMoveAnim(moveQueue, true);
            }
          });
        });
    });
  }
}

export class ShowAbilityPhase extends PokemonPhase {
  private passive: boolean;

  constructor(scene: BattleScene, battlerIndex: BattlerIndex, passive: boolean = false) {
    super(scene, battlerIndex);

    this.passive = passive;
  }

  start() {
    super.start();

    const pokemon = this.getPokemon();

    if (pokemon) {
      this.scene.abilityBar.showAbility(pokemon, this.passive);

      if (pokemon?.battleData) {
        pokemon.battleData.abilityRevealed = true;
      }
    }

    this.end();
  }
}

export type StatChangeCallback = (target: Pokemon | null, changed: BattleStat[], relativeChanges: number[]) => void;

export class StatChangePhase extends PokemonPhase {
  private stats: BattleStat[];
  private selfTarget: boolean;
  private levels: integer;
  private showMessage: boolean;
  private ignoreAbilities: boolean;
  private canBeCopied: boolean;
  private onChange: StatChangeCallback | null;


  constructor(scene: BattleScene, battlerIndex: BattlerIndex, selfTarget: boolean, stats: BattleStat[], levels: integer, showMessage: boolean = true, ignoreAbilities: boolean = false, canBeCopied: boolean = true, onChange: StatChangeCallback | null = null) {
    super(scene, battlerIndex);

    this.selfTarget = selfTarget;
    this.stats = stats;
    this.levels = levels;
    this.showMessage = showMessage;
    this.ignoreAbilities = ignoreAbilities;
    this.canBeCopied = canBeCopied;
    this.onChange = onChange;
  }

  start() {
    const pokemon = this.getPokemon();

    let random = false;

    if (this.stats.length === 1 && this.stats[0] === BattleStat.RAND) {
      this.stats[0] = this.getRandomStat();
      random = true;
    }

    this.aggregateStatChanges(random);

    if (!pokemon.isActive(true)) {
      return this.end();
    }

    const filteredStats = this.stats.map(s => s !== BattleStat.RAND ? s : this.getRandomStat()).filter(stat => {
      const cancelled = new Utils.BooleanHolder(false);

      if (!this.selfTarget && this.levels < 0) {
        this.scene.arena.applyTagsForSide(MistTag, pokemon.isPlayer() ? ArenaTagSide.PLAYER : ArenaTagSide.ENEMY, cancelled);
      }

      if (!cancelled.value && !this.selfTarget && this.levels < 0) {
        applyPreStatChangeAbAttrs(ProtectStatAbAttr, this.getPokemon(), stat, cancelled);
      }

      return !cancelled.value;
    });

    const levels = new Utils.IntegerHolder(this.levels);

    if (!this.ignoreAbilities) {
      applyAbAttrs(StatChangeMultiplierAbAttr, pokemon, null, false, levels);
    }

    const battleStats = this.getPokemon().summonData.battleStats;
    const relLevels = filteredStats.map(stat => (levels.value >= 1 ? Math.min(battleStats![stat] + levels.value, 6) : Math.max(battleStats![stat] + levels.value, -6)) - battleStats![stat]);

    this.onChange && this.onChange(this.getPokemon(), filteredStats, relLevels);

    const end = () => {
      if (this.showMessage) {
        const messages = this.getStatChangeMessages(filteredStats, levels.value, relLevels);
        for (const message of messages) {
          this.scene.queueMessage(message);
        }
      }

      for (const stat of filteredStats) {
        pokemon.summonData.battleStats[stat] = Math.max(Math.min(pokemon.summonData.battleStats[stat] + levels.value, 6), -6);
      }

      if (levels.value > 0 && this.canBeCopied) {
        for (const opponent of pokemon.getOpponents()) {
          applyAbAttrs(StatChangeCopyAbAttr, opponent, null, false, this.stats, levels.value);
        }
      }

      applyPostStatChangeAbAttrs(PostStatChangeAbAttr, pokemon, filteredStats, this.levels, this.selfTarget);

      // Look for any other stat change phases; if this is the last one, do White Herb check
      const existingPhase = this.scene.findPhase(p => p instanceof StatChangePhase && p.battlerIndex === this.battlerIndex);
      if (!(existingPhase instanceof StatChangePhase)) {
        // Apply White Herb if needed
        const whiteHerb = this.scene.applyModifier(PokemonResetNegativeStatStageModifier, this.player, pokemon) as PokemonResetNegativeStatStageModifier;
        // If the White Herb was applied, consume it
        if (whiteHerb) {
          --whiteHerb.stackCount;
          if (whiteHerb.stackCount <= 0) {
            this.scene.removeModifier(whiteHerb);
          }
          this.scene.updateModifiers(this.player);
        }
      }

      pokemon.updateInfo();

      handleTutorial(this.scene, Tutorial.Stat_Change).then(() => super.end());
    };

    if (relLevels.filter(l => l).length && this.scene.moveAnimations) {
      pokemon.enableMask();
      const pokemonMaskSprite = pokemon.maskSprite;

      const tileX = (this.player ? 106 : 236) * pokemon.getSpriteScale() * this.scene.field.scale;
      const tileY = ((this.player ? 148 : 84) + (levels.value >= 1 ? 160 : 0)) * pokemon.getSpriteScale() * this.scene.field.scale;
      const tileWidth = 156 * this.scene.field.scale * pokemon.getSpriteScale();
      const tileHeight = 316 * this.scene.field.scale * pokemon.getSpriteScale();

      // On increase, show the red sprite located at ATK
      // On decrease, show the blue sprite located at SPD
      const spriteColor = levels.value >= 1 ? BattleStat[BattleStat.ATK].toLowerCase() : BattleStat[BattleStat.SPD].toLowerCase();
      const statSprite = this.scene.add.tileSprite(tileX, tileY, tileWidth, tileHeight, "battle_stats", spriteColor);
      statSprite.setPipeline(this.scene.fieldSpritePipeline);
      statSprite.setAlpha(0);
      statSprite.setScale(6);
      statSprite.setOrigin(0.5, 1);

      this.scene.playSound(`stat_${levels.value >= 1 ? "up" : "down"}`);

      statSprite.setMask(new Phaser.Display.Masks.BitmapMask(this.scene, pokemonMaskSprite ?? undefined));

      this.scene.tweens.add({
        targets: statSprite,
        duration: 250,
        alpha: 0.8375,
        onComplete: () => {
          this.scene.tweens.add({
            targets: statSprite,
            delay: 1000,
            duration: 250,
            alpha: 0
          });
        }
      });

      this.scene.tweens.add({
        targets: statSprite,
        duration: 1500,
        y: `${levels.value >= 1 ? "-" : "+"}=${160 * 6}`
      });

      this.scene.time.delayedCall(1750, () => {
        pokemon.disableMask();
        end();
      });
    } else {
      end();
    }
  }

  getRandomStat(): BattleStat {
    const allStats = Utils.getEnumValues(BattleStat);
    return this.getPokemon() ? allStats[this.getPokemon()!.randSeedInt(BattleStat.SPD + 1)] : BattleStat.ATK; // TODO: return default ATK on random? idk...
  }

  aggregateStatChanges(random: boolean = false): void {
    const isAccEva = [BattleStat.ACC, BattleStat.EVA].some(s => this.stats.includes(s));
    let existingPhase: StatChangePhase;
    if (this.stats.length === 1) {
      while ((existingPhase = (this.scene.findPhase(p => p instanceof StatChangePhase && p.battlerIndex === this.battlerIndex && p.stats.length === 1
        && (p.stats[0] === this.stats[0] || (random && p.stats[0] === BattleStat.RAND))
        && p.selfTarget === this.selfTarget && p.showMessage === this.showMessage && p.ignoreAbilities === this.ignoreAbilities) as StatChangePhase))) {
        if (existingPhase.stats[0] === BattleStat.RAND) {
          existingPhase.stats[0] = this.getRandomStat();
          if (existingPhase.stats[0] !== this.stats[0]) {
            continue;
          }
        }
        this.levels += existingPhase.levels;

        if (!this.scene.tryRemovePhase(p => p === existingPhase)) {
          break;
        }
      }
    }
    while ((existingPhase = (this.scene.findPhase(p => p instanceof StatChangePhase && p.battlerIndex === this.battlerIndex && p.selfTarget === this.selfTarget
      && ([BattleStat.ACC, BattleStat.EVA].some(s => p.stats.includes(s)) === isAccEva)
      && p.levels === this.levels && p.showMessage === this.showMessage && p.ignoreAbilities === this.ignoreAbilities) as StatChangePhase))) {
      this.stats.push(...existingPhase.stats);
      if (!this.scene.tryRemovePhase(p => p === existingPhase)) {
        break;
      }
    }
  }

  getStatChangeMessages(stats: BattleStat[], levels: integer, relLevels: integer[]): string[] {
    const messages: string[] = [];

    const relLevelStatIndexes = {};
    for (let rl = 0; rl < relLevels.length; rl++) {
      const relLevel = relLevels[rl];
      if (!relLevelStatIndexes[relLevel]) {
        relLevelStatIndexes[relLevel] = [];
      }
      relLevelStatIndexes[relLevel].push(rl);
    }

    Object.keys(relLevelStatIndexes).forEach(rl => {
      const relLevelStats = stats.filter((_, i) => relLevelStatIndexes[rl].includes(i));
      let statsFragment = "";

      if (relLevelStats.length > 1) {
        statsFragment = relLevelStats.length >= 5
          ? i18next.t("battle:stats")
          : `${relLevelStats.slice(0, -1).map(s => getBattleStatName(s)).join(", ")}${relLevelStats.length > 2 ? "," : ""} ${i18next.t("battle:statsAnd")} ${getBattleStatName(relLevelStats[relLevelStats.length - 1])}`;
        messages.push(getBattleStatLevelChangeDescription(getPokemonNameWithAffix(this.getPokemon()), statsFragment, Math.abs(parseInt(rl)), levels >= 1,relLevelStats.length));
      } else {
        statsFragment = getBattleStatName(relLevelStats[0]);
        messages.push(getBattleStatLevelChangeDescription(getPokemonNameWithAffix(this.getPokemon()), statsFragment, Math.abs(parseInt(rl)), levels >= 1,relLevelStats.length));
      }
    });

    return messages;
  }
}

export class WeatherEffectPhase extends CommonAnimPhase {
  public weather: Weather | null;

  constructor(scene: BattleScene) {
    super(scene, undefined, undefined, CommonAnim.SUNNY + ((scene?.arena?.weather?.weatherType || WeatherType.NONE) - 1));
    this.weather = scene?.arena?.weather;
  }

  start() {
    // Update weather state with any changes that occurred during the turn
    this.weather = this.scene?.arena?.weather;

    if (!this.weather) {
      this.end();
      return;
    }

    this.setAnimation(CommonAnim.SUNNY + (this.weather.weatherType - 1));

    if (this.weather.isDamaging()) {

      const cancelled = new Utils.BooleanHolder(false);

      this.executeForAll((pokemon: Pokemon) => applyPreWeatherEffectAbAttrs(SuppressWeatherEffectAbAttr, pokemon, this.weather, cancelled));

      if (!cancelled.value) {
        const inflictDamage = (pokemon: Pokemon) => {
          const cancelled = new Utils.BooleanHolder(false);

          applyPreWeatherEffectAbAttrs(PreWeatherDamageAbAttr, pokemon, this.weather , cancelled);
          applyAbAttrs(BlockNonDirectDamageAbAttr, pokemon, cancelled);

          if (cancelled.value) {
            return;
          }

          const damage = Math.ceil(pokemon.getMaxHp() / 16);

          this.scene.queueMessage(getWeatherDamageMessage(this.weather?.weatherType!, pokemon)!); // TODO: are those bangs correct?
          pokemon.damageAndUpdate(damage, HitResult.EFFECTIVE, false, false, true);
        };

        this.executeForAll((pokemon: Pokemon) => {
          const immune = !pokemon || !!pokemon.getTypes(true, true).filter(t => this.weather?.isTypeDamageImmune(t)).length;
          if (!immune) {
            inflictDamage(pokemon);
          }
        });
      }
    }

    this.scene.ui.showText(getWeatherLapseMessage(this.weather.weatherType)!, null, () => { // TODO: is this bang correct?
      this.executeForAll((pokemon: Pokemon) => applyPostWeatherLapseAbAttrs(PostWeatherLapseAbAttr, pokemon, this.weather));

      super.start();
    });
  }
}

export class ObtainStatusEffectPhase extends PokemonPhase {
  private statusEffect: StatusEffect | undefined;
  private cureTurn: integer | null;
  private sourceText: string | null;
  private sourcePokemon: Pokemon | null;

  constructor(scene: BattleScene, battlerIndex: BattlerIndex, statusEffect?: StatusEffect, cureTurn?: integer | null, sourceText?: string, sourcePokemon?: Pokemon) {
    super(scene, battlerIndex);

    this.statusEffect = statusEffect;
    this.cureTurn = cureTurn!; // TODO: is this bang correct?
    this.sourceText = sourceText!; // TODO: is this bang correct?
    this.sourcePokemon = sourcePokemon!; // For tracking which Pokemon caused the status effect // TODO: is this bang correct?
  }

  start() {
    const pokemon = this.getPokemon();
    if (!pokemon?.status) {
      if (pokemon?.trySetStatus(this.statusEffect, false, this.sourcePokemon)) {
        if (this.cureTurn) {
          pokemon.status!.cureTurn = this.cureTurn; // TODO: is this bang correct?
        }
        pokemon.updateInfo(true);
        new CommonBattleAnim(CommonAnim.POISON + (this.statusEffect! - 1), pokemon).play(this.scene, () => {
          this.scene.queueMessage(getStatusEffectObtainText(this.statusEffect, getPokemonNameWithAffix(pokemon), this.sourceText ?? undefined));
          if (pokemon.status?.isPostTurn()) {
            this.scene.pushPhase(new PostTurnStatusEffectPhase(this.scene, this.battlerIndex));
          }
          this.end();
        });
        return;
      }
    } else if (pokemon.status.effect === this.statusEffect) {
      this.scene.queueMessage(getStatusEffectOverlapText(this.statusEffect, getPokemonNameWithAffix(pokemon)));
    }
    this.end();
  }
}

export class PostTurnStatusEffectPhase extends PokemonPhase {
  constructor(scene: BattleScene, battlerIndex: BattlerIndex) {
    super(scene, battlerIndex);
  }

  start() {
    const pokemon = this.getPokemon();
    if (pokemon?.isActive(true) && pokemon.status && pokemon.status.isPostTurn()) {
      pokemon.status.incrementTurn();
      const cancelled = new Utils.BooleanHolder(false);
      applyAbAttrs(BlockNonDirectDamageAbAttr, pokemon, cancelled);
      applyAbAttrs(BlockStatusDamageAbAttr, pokemon, cancelled);

      if (!cancelled.value) {
        this.scene.queueMessage(getStatusEffectActivationText(pokemon.status.effect, getPokemonNameWithAffix(pokemon)));
        const damage = new Utils.NumberHolder(0);
        switch (pokemon.status.effect) {
        case StatusEffect.POISON:
          damage.value = Math.max(pokemon.getMaxHp() >> 3, 1);
          break;
        case StatusEffect.TOXIC:
          damage.value = Math.max(Math.floor((pokemon.getMaxHp() / 16) * pokemon.status.turnCount), 1);
          break;
        case StatusEffect.BURN:
          damage.value = Math.max(pokemon.getMaxHp() >> 4, 1);
          applyAbAttrs(ReduceBurnDamageAbAttr, pokemon, null, damage);
          break;
        }
        if (damage.value) {
          // Set preventEndure flag to avoid pokemon surviving thanks to focus band, sturdy, endure ...
          this.scene.damageNumberHandler.add(this.getPokemon(), pokemon.damage(damage.value, false, true));
          pokemon.updateInfo();
        }
        new CommonBattleAnim(CommonAnim.POISON + (pokemon.status.effect - 1), pokemon).play(this.scene, () => this.end());
      } else {
        this.end();
      }
    } else {
      this.end();
    }
  }

  override end() {
    if (this.scene.currentBattle.battleSpec === BattleSpec.FINAL_BOSS) {
      this.scene.initFinalBossPhaseTwo(this.getPokemon());
    } else {
      super.end();
    }
  }
}

export class MessagePhase extends Phase {
  private text: string;
  private callbackDelay: integer | null;
  private prompt: boolean | null;
  private promptDelay: integer | null;

  constructor(scene: BattleScene, text: string, callbackDelay?: integer | null, prompt?: boolean | null, promptDelay?: integer | null) {
    super(scene);

    this.text = text;
    this.callbackDelay = callbackDelay!; // TODO: is this bang correct?
    this.prompt = prompt!; // TODO: is this bang correct?
    this.promptDelay = promptDelay!; // TODO: is this bang correct?
  }

  start() {
    super.start();

    if (this.text.indexOf("$") > -1) {
      const pageIndex = this.text.indexOf("$");
      this.scene.unshiftPhase(new MessagePhase(this.scene, this.text.slice(pageIndex + 1), this.callbackDelay, this.prompt, this.promptDelay));
      this.text = this.text.slice(0, pageIndex).trim();
    }

    this.scene.ui.showText(this.text, null, () => this.end(), this.callbackDelay || (this.prompt ? 0 : 1500), this.prompt, this.promptDelay);
  }

  end() {
    if (this.scene.abilityBar.shown) {
      this.scene.abilityBar.hide();
    }

    super.end();
  }
}

export class DamagePhase extends PokemonPhase {
  private amount: integer;
  private damageResult: DamageResult;
  private critical: boolean;

  constructor(scene: BattleScene, battlerIndex: BattlerIndex, amount: integer, damageResult?: DamageResult, critical: boolean = false) {
    super(scene, battlerIndex);

    this.amount = amount;
    this.damageResult = damageResult || HitResult.EFFECTIVE;
    this.critical = critical;
  }

  start() {
    super.start();

    if (this.damageResult === HitResult.ONE_HIT_KO) {
      if (this.scene.moveAnimations) {
        this.scene.toggleInvert(true);
      }
      this.scene.time.delayedCall(Utils.fixedInt(1000), () => {
        this.scene.toggleInvert(false);
        this.applyDamage();
      });
      return;
    }

    this.applyDamage();
  }

  updateAmount(amount: integer): void {
    this.amount = amount;
  }

  applyDamage() {
    switch (this.damageResult) {
    case HitResult.EFFECTIVE:
      this.scene.playSound("hit");
      break;
    case HitResult.SUPER_EFFECTIVE:
    case HitResult.ONE_HIT_KO:
      this.scene.playSound("hit_strong");
      break;
    case HitResult.NOT_VERY_EFFECTIVE:
      this.scene.playSound("hit_weak");
      break;
    }

    if (this.amount) {
      this.scene.damageNumberHandler.add(this.getPokemon(), this.amount, this.damageResult, this.critical);
    }

    if (this.damageResult !== HitResult.OTHER) {
      const flashTimer = this.scene.time.addEvent({
        delay: 100,
        repeat: 5,
        startAt: 200,
        callback: () => {
          this.getPokemon().getSprite().setVisible(flashTimer.repeatCount % 2 === 0);
          if (!flashTimer.repeatCount) {
            this.getPokemon().updateInfo().then(() => this.end());
          }
        }
      });
    } else {
      this.getPokemon().updateInfo().then(() => this.end());
    }
  }

  override end() {
    if (this.scene.currentBattle.battleSpec === BattleSpec.FINAL_BOSS) {
      this.scene.initFinalBossPhaseTwo(this.getPokemon());
    } else {
      super.end();
    }
  }
}

export class FaintPhase extends PokemonPhase {
  private preventEndure: boolean;

  constructor(scene: BattleScene, battlerIndex: BattlerIndex, preventEndure?: boolean) {
    super(scene, battlerIndex);

    this.preventEndure = preventEndure!; // TODO: is this bang correct?
  }

  start() {
    super.start();

    if (!this.preventEndure) {
      const instantReviveModifier = this.scene.applyModifier(PokemonInstantReviveModifier, this.player, this.getPokemon()) as PokemonInstantReviveModifier;

      if (instantReviveModifier) {
        if (!--instantReviveModifier.stackCount) {
          this.scene.removeModifier(instantReviveModifier);
        }
        this.scene.updateModifiers(this.player);
        return this.end();
      }
    }

    if (!this.tryOverrideForBattleSpec()) {
      this.doFaint();
    }
  }

  doFaint(): void {
    const pokemon = this.getPokemon();


    // Track total times pokemon have been KO'd for supreme overlord/last respects
    if (pokemon.isPlayer()) {
      this.scene.currentBattle.playerFaints += 1;
    } else {
      this.scene.currentBattle.enemyFaints += 1;
    }

    this.scene.queueMessage(i18next.t("battle:fainted", { pokemonNameWithAffix: getPokemonNameWithAffix(pokemon) }), null, true);

    if (pokemon.turnData?.attacksReceived?.length) {
      const lastAttack = pokemon.turnData.attacksReceived[0];
      applyPostFaintAbAttrs(PostFaintAbAttr, pokemon, this.scene.getPokemonById(lastAttack.sourceId)!, new PokemonMove(lastAttack.move).getMove(), lastAttack.result); // TODO: is this bang correct?
    }

    const alivePlayField = this.scene.getField(true);
    alivePlayField.forEach(p => applyPostKnockOutAbAttrs(PostKnockOutAbAttr, p, pokemon));
    if (pokemon.turnData?.attacksReceived?.length) {
      const defeatSource = this.scene.getPokemonById(pokemon.turnData.attacksReceived[0].sourceId);
      if (defeatSource?.isOnField()) {
        applyPostVictoryAbAttrs(PostVictoryAbAttr, defeatSource);
        const pvmove = allMoves[pokemon.turnData.attacksReceived[0].move];
        const pvattrs = pvmove.getAttrs(PostVictoryStatChangeAttr);
        if (pvattrs.length) {
          for (const pvattr of pvattrs) {
            pvattr.applyPostVictory(defeatSource, defeatSource, pvmove);
          }
        }
      }
    }

    if (this.player) {
      const nonFaintedLegalPartyMembers = this.scene.getParty().filter(p => p.isAllowedInBattle());
      const nonFaintedPartyMemberCount = nonFaintedLegalPartyMembers.length;
      if (!nonFaintedPartyMemberCount) {
        this.scene.unshiftPhase(new GameOverPhase(this.scene));
      } else if (nonFaintedPartyMemberCount === 1 && this.scene.currentBattle.double) {
        this.scene.unshiftPhase(new ToggleDoublePositionPhase(this.scene, true));
      } else if (nonFaintedPartyMemberCount >= this.scene.currentBattle.getBattlerCount()) {
        this.scene.pushPhase(new SwitchPhase(this.scene, this.fieldIndex, true, false));
      }
    } else {
      this.scene.unshiftPhase(new VictoryPhase(this.scene, this.battlerIndex));
      if (this.scene.currentBattle.battleType === BattleType.TRAINER) {
        const hasReservePartyMember = !!this.scene.getEnemyParty().filter(p => p.isActive() && !p.isOnField() && p.trainerSlot === (pokemon as EnemyPokemon).trainerSlot).length;
        if (hasReservePartyMember) {
          this.scene.pushPhase(new SwitchSummonPhase(this.scene, this.fieldIndex, -1, false, false, false));
        }
      }
    }

    // in double battles redirect potential moves off fainted pokemon
    if (this.scene.currentBattle.double) {
      const allyPokemon = pokemon.getAlly();
      this.scene.redirectPokemonMoves(pokemon, allyPokemon);
    }

    pokemon.lapseTags(BattlerTagLapseType.FAINT);
    this.scene.getField(true).filter(p => p !== pokemon).forEach(p => p.removeTagsBySourceId(pokemon.id));

    pokemon.faintCry(() => {
      if (pokemon instanceof PlayerPokemon) {
        pokemon.addFriendship(-10);
      }
      pokemon.hideInfo();
      this.scene.playSound("faint");
      this.scene.tweens.add({
        targets: pokemon,
        duration: 500,
        y: pokemon.y + 150,
        ease: "Sine.easeIn",
        onComplete: () => {
          pokemon.setVisible(false);
          pokemon.y -= 150;
          pokemon.trySetStatus(StatusEffect.FAINT);
          if (pokemon.isPlayer()) {
            this.scene.currentBattle.removeFaintedParticipant(pokemon as PlayerPokemon);
          } else {
            this.scene.addFaintedEnemyScore(pokemon as EnemyPokemon);
            this.scene.currentBattle.addPostBattleLoot(pokemon as EnemyPokemon);
          }
          this.scene.field.remove(pokemon);
          this.end();
        }
      });
    });
  }

  tryOverrideForBattleSpec(): boolean {
    switch (this.scene.currentBattle.battleSpec) {
    case BattleSpec.FINAL_BOSS:
      if (!this.player) {
        const enemy = this.getPokemon();
        if (enemy.formIndex) {
          this.scene.ui.showDialogue(battleSpecDialogue[BattleSpec.FINAL_BOSS].secondStageWin, enemy.species.name, null, () => this.doFaint());
        } else {
          // Final boss' HP threshold has been bypassed; cancel faint and force check for 2nd phase
          enemy.hp++;
          this.scene.unshiftPhase(new DamagePhase(this.scene, enemy.getBattlerIndex(), 0, HitResult.OTHER));
          this.end();
        }
        return true;
      }
    }

    return false;
  }
}

export class VictoryPhase extends PokemonPhase {
  constructor(scene: BattleScene, battlerIndex: BattlerIndex) {
    super(scene, battlerIndex);
  }

  start() {
    super.start();

    this.scene.gameData.gameStats.pokemonDefeated++;

    const participantIds = this.scene.currentBattle.playerParticipantIds;
    const party = this.scene.getParty();
    const expShareModifier = this.scene.findModifier(m => m instanceof ExpShareModifier) as ExpShareModifier;
    const expBalanceModifier = this.scene.findModifier(m => m instanceof ExpBalanceModifier) as ExpBalanceModifier;
    const multipleParticipantExpBonusModifier = this.scene.findModifier(m => m instanceof MultipleParticipantExpBonusModifier) as MultipleParticipantExpBonusModifier;
    const nonFaintedPartyMembers = party.filter(p => p.hp);
    const expPartyMembers = nonFaintedPartyMembers.filter(p => p.level < this.scene.getMaxExpLevel());
    const partyMemberExp: number[] = [];

    if (participantIds.size) {
      let expValue = this.getPokemon().getExpValue();
      if (this.scene.currentBattle.battleType === BattleType.TRAINER) {
        expValue = Math.floor(expValue * 1.5);
      }
      for (const partyMember of nonFaintedPartyMembers) {
        const pId = partyMember.id;
        const participated = participantIds.has(pId);
        if (participated) {
          partyMember.addFriendship(2);
        }
        if (!expPartyMembers.includes(partyMember)) {
          continue;
        }
        if (!participated && !expShareModifier) {
          partyMemberExp.push(0);
          continue;
        }
        let expMultiplier = 0;
        if (participated) {
          expMultiplier += (1 / participantIds.size);
          if (participantIds.size > 1 && multipleParticipantExpBonusModifier) {
            expMultiplier += multipleParticipantExpBonusModifier.getStackCount() * 0.2;
          }
        } else if (expShareModifier) {
          expMultiplier += (expShareModifier.getStackCount() * 0.2) / participantIds.size;
        }
        if (partyMember.pokerus) {
          expMultiplier *= 1.5;
        }
        if (Overrides.XP_MULTIPLIER_OVERRIDE !== null) {
          expMultiplier = Overrides.XP_MULTIPLIER_OVERRIDE;
        }
        const pokemonExp = new Utils.NumberHolder(expValue * expMultiplier);
        this.scene.applyModifiers(PokemonExpBoosterModifier, true, partyMember, pokemonExp);
        partyMemberExp.push(Math.floor(pokemonExp.value));
      }

      if (expBalanceModifier) {
        let totalLevel = 0;
        let totalExp = 0;
        expPartyMembers.forEach((expPartyMember, epm) => {
          totalExp += partyMemberExp[epm];
          totalLevel += expPartyMember.level;
        });

        const medianLevel = Math.floor(totalLevel / expPartyMembers.length);

        const recipientExpPartyMemberIndexes: number[] = [];
        expPartyMembers.forEach((expPartyMember, epm) => {
          if (expPartyMember.level <= medianLevel) {
            recipientExpPartyMemberIndexes.push(epm);
          }
        });

        const splitExp = Math.floor(totalExp / recipientExpPartyMemberIndexes.length);

        expPartyMembers.forEach((_partyMember, pm) => {
          partyMemberExp[pm] = Phaser.Math.Linear(partyMemberExp[pm], recipientExpPartyMemberIndexes.indexOf(pm) > -1 ? splitExp : 0, 0.2 * expBalanceModifier.getStackCount());
        });
      }

      for (let pm = 0; pm < expPartyMembers.length; pm++) {
        const exp = partyMemberExp[pm];

        if (exp) {
          const partyMemberIndex = party.indexOf(expPartyMembers[pm]);
          this.scene.unshiftPhase(expPartyMembers[pm].isOnField() ? new ExpPhase(this.scene, partyMemberIndex, exp) : new ShowPartyExpBarPhase(this.scene, partyMemberIndex, exp));
        }
      }
    }

    if (!this.scene.getEnemyParty().find(p => this.scene.currentBattle.battleType ? !p?.isFainted(true) : p.isOnField())) {
      this.scene.pushPhase(new BattleEndPhase(this.scene));
      if (this.scene.currentBattle.battleType === BattleType.TRAINER) {
        this.scene.pushPhase(new TrainerVictoryPhase(this.scene));
      }
      if (this.scene.gameMode.isEndless || !this.scene.gameMode.isWaveFinal(this.scene.currentBattle.waveIndex)) {
        this.scene.pushPhase(new EggLapsePhase(this.scene));
        if (this.scene.currentBattle.waveIndex % 10) {
          this.scene.pushPhase(new SelectModifierPhase(this.scene));
        } else if (this.scene.gameMode.isDaily) {
          this.scene.pushPhase(new ModifierRewardPhase(this.scene, modifierTypes.EXP_CHARM));
          if (this.scene.currentBattle.waveIndex > 10 && !this.scene.gameMode.isWaveFinal(this.scene.currentBattle.waveIndex)) {
            this.scene.pushPhase(new ModifierRewardPhase(this.scene, modifierTypes.GOLDEN_POKEBALL));
          }
        } else {
          const superExpWave = !this.scene.gameMode.isEndless ? (this.scene.offsetGym ? 0 : 20) : 10;
          if (this.scene.gameMode.isEndless && this.scene.currentBattle.waveIndex === 10) {
            this.scene.pushPhase(new ModifierRewardPhase(this.scene, modifierTypes.EXP_SHARE));
          }
          if (this.scene.currentBattle.waveIndex <= 750 && (this.scene.currentBattle.waveIndex <= 500 || (this.scene.currentBattle.waveIndex % 30) === superExpWave)) {
            this.scene.pushPhase(new ModifierRewardPhase(this.scene, (this.scene.currentBattle.waveIndex % 30) !== superExpWave || this.scene.currentBattle.waveIndex > 250 ? modifierTypes.EXP_CHARM : modifierTypes.SUPER_EXP_CHARM));
          }
          if (this.scene.currentBattle.waveIndex <= 150 && !(this.scene.currentBattle.waveIndex % 50)) {
            this.scene.pushPhase(new ModifierRewardPhase(this.scene, modifierTypes.GOLDEN_POKEBALL));
          }
          if (this.scene.gameMode.isEndless && !(this.scene.currentBattle.waveIndex % 50)) {
            this.scene.pushPhase(new ModifierRewardPhase(this.scene, !(this.scene.currentBattle.waveIndex % 250) ? modifierTypes.VOUCHER_PREMIUM : modifierTypes.VOUCHER_PLUS));
            this.scene.pushPhase(new AddEnemyBuffModifierPhase(this.scene));
          }
        }
        this.scene.pushPhase(new NewBattlePhase(this.scene));
      } else {
        this.scene.currentBattle.battleType = BattleType.CLEAR;
        this.scene.score += this.scene.gameMode.getClearScoreBonus();
        this.scene.updateScoreText();
        this.scene.pushPhase(new GameOverPhase(this.scene, true));
      }
    }

    this.end();
  }
}

export class TrainerVictoryPhase extends BattlePhase {
  constructor(scene: BattleScene) {
    super(scene);
  }

  start() {
    this.scene.disableMenu = true;

    this.scene.playBgm(this.scene.currentBattle.trainer?.config.victoryBgm);

    this.scene.unshiftPhase(new MoneyRewardPhase(this.scene, this.scene.currentBattle.trainer?.config.moneyMultiplier!)); // TODO: is this bang correct?

    const modifierRewardFuncs = this.scene.currentBattle.trainer?.config.modifierRewardFuncs!; // TODO: is this bang correct?
    for (const modifierRewardFunc of modifierRewardFuncs) {
      this.scene.unshiftPhase(new ModifierRewardPhase(this.scene, modifierRewardFunc));
    }

    const trainerType = this.scene.currentBattle.trainer?.config.trainerType!; // TODO: is this bang correct?
    if (vouchers.hasOwnProperty(TrainerType[trainerType])) {
      if (!this.scene.validateVoucher(vouchers[TrainerType[trainerType]]) && this.scene.currentBattle.trainer?.config.isBoss) {
        this.scene.unshiftPhase(new ModifierRewardPhase(this.scene, [modifierTypes.VOUCHER, modifierTypes.VOUCHER, modifierTypes.VOUCHER_PLUS, modifierTypes.VOUCHER_PREMIUM][vouchers[TrainerType[trainerType]].voucherType]));
      }
    }

    this.scene.ui.showText(i18next.t("battle:trainerDefeated", { trainerName: this.scene.currentBattle.trainer?.getName(TrainerSlot.NONE, true) }), null, () => {
      const victoryMessages = this.scene.currentBattle.trainer?.getVictoryMessages()!; // TODO: is this bang correct?
      let message: string;
      this.scene.executeWithSeedOffset(() => message = Utils.randSeedItem(victoryMessages), this.scene.currentBattle.waveIndex);
      message = message!; // tell TS compiler it's defined now

      const showMessage = () => {
        const originalFunc = showMessageOrEnd;
        showMessageOrEnd = () => this.scene.ui.showDialogue(message, this.scene.currentBattle.trainer?.getName(), null, originalFunc);

        showMessageOrEnd();
      };
      let showMessageOrEnd = () => this.end();
      if (victoryMessages?.length) {
        if (this.scene.currentBattle.trainer?.config.hasCharSprite && !this.scene.ui.shouldSkipDialogue(message)) {
          const originalFunc = showMessageOrEnd;
          showMessageOrEnd = () => this.scene.charSprite.hide().then(() => this.scene.hideFieldOverlay(250).then(() => originalFunc()));
          this.scene.showFieldOverlay(500).then(() => this.scene.charSprite.showCharacter(this.scene.currentBattle.trainer?.getKey()!, getCharVariantFromDialogue(victoryMessages[0])).then(() => showMessage())); // TODO: is this bang correct?
        } else {
          showMessage();
        }
      } else {
        showMessageOrEnd();
      }
    }, null, true);

    this.showEnemyTrainer();
  }
}

export class MoneyRewardPhase extends BattlePhase {
  private moneyMultiplier: number;

  constructor(scene: BattleScene, moneyMultiplier: number) {
    super(scene);

    this.moneyMultiplier = moneyMultiplier;
  }

  start() {
    const moneyAmount = new Utils.IntegerHolder(this.scene.getWaveMoneyAmount(this.moneyMultiplier));

    this.scene.applyModifiers(MoneyMultiplierModifier, true, moneyAmount);

    if (this.scene.arena.getTag(ArenaTagType.HAPPY_HOUR)) {
      moneyAmount.value *= 2;
    }

    this.scene.addMoney(moneyAmount.value);

    const userLocale = navigator.language || "en-US";
    const formattedMoneyAmount = moneyAmount.value.toLocaleString(userLocale);
    const message = i18next.t("battle:moneyWon", { moneyAmount: formattedMoneyAmount });

    this.scene.ui.showText(message, null, () => this.end(), null, true);
  }
}

export class ModifierRewardPhase extends BattlePhase {
  protected modifierType: ModifierType;

  constructor(scene: BattleScene, modifierTypeFunc: ModifierTypeFunc) {
    super(scene);

    this.modifierType = getModifierType(modifierTypeFunc);
  }

  start() {
    super.start();

    this.doReward().then(() => this.end());
  }

  doReward(): Promise<void> {
    return new Promise<void>(resolve => {
      const newModifier = this.modifierType.newModifier();
      this.scene.addModifier(newModifier).then(() => {
        this.scene.playSound("item_fanfare");
        this.scene.ui.showText(i18next.t("battle:rewardGain", { modifierName: newModifier?.type.name }), null, () => resolve(), null, true);
      });
    });
  }
}

export class GameOverModifierRewardPhase extends ModifierRewardPhase {
  constructor(scene: BattleScene, modifierTypeFunc: ModifierTypeFunc) {
    super(scene, modifierTypeFunc);
  }

  doReward(): Promise<void> {
    return new Promise<void>(resolve => {
      const newModifier = this.modifierType.newModifier();
      this.scene.addModifier(newModifier).then(() => {
        this.scene.playSound("level_up_fanfare");
        this.scene.ui.setMode(Mode.MESSAGE);
        this.scene.ui.fadeIn(250).then(() => {
          this.scene.ui.showText(i18next.t("battle:rewardGain", { modifierName: newModifier?.type.name }), null, () => {
            this.scene.time.delayedCall(1500, () => this.scene.arenaBg.setVisible(true));
            resolve();
          }, null, true, 1500);
        });
      });
    });
  }
}

export class RibbonModifierRewardPhase extends ModifierRewardPhase {
  private species: PokemonSpecies;

  constructor(scene: BattleScene, modifierTypeFunc: ModifierTypeFunc, species: PokemonSpecies) {
    super(scene, modifierTypeFunc);

    this.species = species;
  }

  doReward(): Promise<void> {
    return new Promise<void>(resolve => {
      const newModifier = this.modifierType.newModifier();
      this.scene.addModifier(newModifier).then(() => {
        this.scene.playSound("level_up_fanfare");
        this.scene.ui.setMode(Mode.MESSAGE);
        this.scene.ui.showText(i18next.t("battle:beatModeFirstTime", {
          speciesName: this.species.name,
          gameMode: this.scene.gameMode.getName(),
          newModifier: newModifier?.type.name
        }), null, () => {
          resolve();
        }, null, true, 1500);
      });
    });
  }
}

export class GameOverPhase extends BattlePhase {
  private victory: boolean;
  private firstRibbons: PokemonSpecies[] = [];

  constructor(scene: BattleScene, victory?: boolean) {
    super(scene);

    this.victory = !!victory;
  }

  start() {
    super.start();

    // Failsafe if players somehow skip floor 200 in classic mode
    if (this.scene.gameMode.isClassic && this.scene.currentBattle.waveIndex > 200) {
      this.victory = true;
    }

    if (this.victory && this.scene.gameMode.isEndless) {
      this.scene.ui.showDialogue(i18next.t("PGMmiscDialogue:ending_endless"), i18next.t("PGMmiscDialogue:ending_name"), 0, () => this.handleGameOver());
    } else if (this.victory || !this.scene.enableRetries) {
      this.handleGameOver();
    } else {
      this.scene.ui.showText(i18next.t("battle:retryBattle"), null, () => {
        this.scene.ui.setMode(Mode.CONFIRM, () => {
          this.scene.ui.fadeOut(1250).then(() => {
            this.scene.reset();
            this.scene.clearPhaseQueue();
            this.scene.gameData.loadSession(this.scene, this.scene.sessionSlotId).then(() => {
              this.scene.pushPhase(new EncounterPhase(this.scene, true));

              const availablePartyMembers = this.scene.getParty().filter(p => p.isAllowedInBattle()).length;

              this.scene.pushPhase(new SummonPhase(this.scene, 0));
              if (this.scene.currentBattle.double && availablePartyMembers > 1) {
                this.scene.pushPhase(new SummonPhase(this.scene, 1));
              }
              if (this.scene.currentBattle.waveIndex > 1 && this.scene.currentBattle.battleType !== BattleType.TRAINER) {
                this.scene.pushPhase(new CheckSwitchPhase(this.scene, 0, this.scene.currentBattle.double));
                if (this.scene.currentBattle.double && availablePartyMembers > 1) {
                  this.scene.pushPhase(new CheckSwitchPhase(this.scene, 1, this.scene.currentBattle.double));
                }
              }

              this.scene.ui.fadeIn(1250);
              this.end();
            });
          });
        }, () => this.handleGameOver(), false, 0, 0, 1000);
      });
    }
  }

  handleGameOver(): void {
    const doGameOver = (newClear: boolean) => {
      this.scene.disableMenu = true;
      this.scene.time.delayedCall(1000, () => {
        let firstClear = false;
        if (this.victory && newClear) {
          if (this.scene.gameMode.isClassic) {
            firstClear = this.scene.validateAchv(achvs.CLASSIC_VICTORY);
            this.scene.validateAchv(achvs.UNEVOLVED_CLASSIC_VICTORY);
            this.scene.gameData.gameStats.sessionsWon++;
            for (const pokemon of this.scene.getParty()) {
              this.awardRibbon(pokemon);

              if (pokemon.species.getRootSpeciesId() !== pokemon.species.getRootSpeciesId(true)) {
                this.awardRibbon(pokemon, true);
              }
            }
          } else if (this.scene.gameMode.isDaily && newClear) {
            this.scene.gameData.gameStats.dailyRunSessionsWon++;
          }
        }
        const fadeDuration = this.victory ? 10000 : 5000;
        this.scene.fadeOutBgm(fadeDuration, true);
        const activeBattlers = this.scene.getField().filter(p => p?.isActive(true));
        activeBattlers.map(p => p.hideInfo());
        this.scene.ui.fadeOut(fadeDuration).then(() => {
          activeBattlers.map(a => a.setVisible(false));
          this.scene.setFieldScale(1, true);
          this.scene.clearPhaseQueue();
          this.scene.ui.clearText();

          if (this.victory && this.scene.gameMode.isChallenge) {
            this.scene.gameMode.challenges.forEach(c => this.scene.validateAchvs(ChallengeAchv, c));
          }

          const clear = (endCardPhase?: EndCardPhase) => {
            if (newClear) {
              this.handleUnlocks();
            }
            if (this.victory && newClear) {
              for (const species of this.firstRibbons) {
                this.scene.unshiftPhase(new RibbonModifierRewardPhase(this.scene, modifierTypes.VOUCHER_PLUS, species));
              }
              if (!firstClear) {
                this.scene.unshiftPhase(new GameOverModifierRewardPhase(this.scene, modifierTypes.VOUCHER_PREMIUM));
              }
            }
            this.scene.pushPhase(new PostGameOverPhase(this.scene, endCardPhase));
            this.end();
          };

          if (this.victory && this.scene.gameMode.isClassic) {
            const message = miscDialogue.ending[this.scene.gameData.gender === PlayerGender.FEMALE ? 0 : 1];

            if (!this.scene.ui.shouldSkipDialogue(message)) {
              this.scene.ui.fadeIn(500).then(() => {
                this.scene.charSprite.showCharacter(`rival_${this.scene.gameData.gender === PlayerGender.FEMALE ? "m" : "f"}`, getCharVariantFromDialogue(miscDialogue.ending[this.scene.gameData.gender === PlayerGender.FEMALE ? 0 : 1])).then(() => {
                  this.scene.ui.showDialogue(message, this.scene.gameData.gender === PlayerGender.FEMALE ? trainerConfigs[TrainerType.RIVAL].name : trainerConfigs[TrainerType.RIVAL].nameFemale, null, () => {
                    this.scene.ui.fadeOut(500).then(() => {
                      this.scene.charSprite.hide().then(() => {
                        const endCardPhase = new EndCardPhase(this.scene);
                        this.scene.unshiftPhase(endCardPhase);
                        clear(endCardPhase);
                      });
                    });
                  });
                });
              });
            } else {
              const endCardPhase = new EndCardPhase(this.scene);
              this.scene.unshiftPhase(endCardPhase);
              clear(endCardPhase);
            }
          } else {
            clear();
          }
        });
      });
    };

    /* Added a local check to see if the game is running offline on victory
    If Online, execute apiFetch as intended
    If Offline, execute offlineNewClear(), a localStorage implementation of newClear daily run checks */
    if (this.victory) {
      if (!Utils.isLocal) {
        Utils.apiFetch(`savedata/session/newclear?slot=${this.scene.sessionSlotId}&clientSessionId=${clientSessionId}`, true)
          .then(response => response.json())
          .then(newClear => doGameOver(newClear));
      } else {
        this.scene.gameData.offlineNewClear(this.scene).then(result => {
          doGameOver(result);
        });
      }
    } else {
      doGameOver(false);
    }
  }

  handleUnlocks(): void {
    if (this.victory && this.scene.gameMode.isClassic) {
      if (!this.scene.gameData.unlocks[Unlockables.ENDLESS_MODE]) {
        this.scene.unshiftPhase(new UnlockPhase(this.scene, Unlockables.ENDLESS_MODE));
      }
      if (this.scene.getParty().filter(p => p.fusionSpecies).length && !this.scene.gameData.unlocks[Unlockables.SPLICED_ENDLESS_MODE]) {
        this.scene.unshiftPhase(new UnlockPhase(this.scene, Unlockables.SPLICED_ENDLESS_MODE));
      }
      if (!this.scene.gameData.unlocks[Unlockables.MINI_BLACK_HOLE]) {
        this.scene.unshiftPhase(new UnlockPhase(this.scene, Unlockables.MINI_BLACK_HOLE));
      }
      if (!this.scene.gameData.unlocks[Unlockables.EVIOLITE] && this.scene.getParty().some(p => p.getSpeciesForm(true).speciesId in pokemonEvolutions)) {
        this.scene.unshiftPhase(new UnlockPhase(this.scene, Unlockables.EVIOLITE));
      }
    }
  }

  awardRibbon(pokemon: Pokemon, forStarter: boolean = false): void {
    const speciesId = getPokemonSpecies(pokemon.species.speciesId);
    const speciesRibbonCount = this.scene.gameData.incrementRibbonCount(speciesId, forStarter);
    // first time classic win, award voucher
    if (speciesRibbonCount === 1) {
      this.firstRibbons.push(getPokemonSpecies(pokemon.species.getRootSpeciesId(forStarter)));
    }
  }
}

export class EndCardPhase extends Phase {
  public endCard: Phaser.GameObjects.Image;
  public text: Phaser.GameObjects.Text;

  constructor(scene: BattleScene) {
    super(scene);
  }

  start(): void {
    super.start();

    this.scene.ui.getMessageHandler().bg.setVisible(false);
    this.scene.ui.getMessageHandler().nameBoxContainer.setVisible(false);

    this.endCard = this.scene.add.image(0, 0, `end_${this.scene.gameData.gender === PlayerGender.FEMALE ? "f" : "m"}`);
    this.endCard.setOrigin(0);
    this.endCard.setScale(0.5);
    this.scene.field.add(this.endCard);

    this.text = addTextObject(this.scene, this.scene.game.canvas.width / 12, (this.scene.game.canvas.height / 6) - 16, i18next.t("battle:congratulations"), TextStyle.SUMMARY, { fontSize: "128px" });
    this.text.setOrigin(0.5);
    this.scene.field.add(this.text);

    this.scene.ui.clearText();

    this.scene.ui.fadeIn(1000).then(() => {

      this.scene.ui.showText("", null, () => {
        this.scene.ui.getMessageHandler().bg.setVisible(true);
        this.end();
      }, null, true);
    });
  }
}

export class UnlockPhase extends Phase {
  private unlockable: Unlockables;

  constructor(scene: BattleScene, unlockable: Unlockables) {
    super(scene);

    this.unlockable = unlockable;
  }

  start(): void {
    this.scene.time.delayedCall(2000, () => {
      this.scene.gameData.unlocks[this.unlockable] = true;
      this.scene.playSound("level_up_fanfare");
      this.scene.ui.setMode(Mode.MESSAGE);
      this.scene.ui.showText(i18next.t("battle:unlockedSomething", { unlockedThing: getUnlockableName(this.unlockable) }), null, () => {
        this.scene.time.delayedCall(1500, () => this.scene.arenaBg.setVisible(true));
        this.end();
      }, null, true, 1500);
    });
  }
}

export class PostGameOverPhase extends Phase {
  private endCardPhase: EndCardPhase | null;

  constructor(scene: BattleScene, endCardPhase?: EndCardPhase) {
    super(scene);

    this.endCardPhase = endCardPhase!; // TODO: is this bang correct?
  }

  start() {
    super.start();

    const saveAndReset = () => {
      this.scene.gameData.saveAll(this.scene, true, true, true).then(success => {
        if (!success) {
          return this.scene.reset(true);
        }
        this.scene.gameData.tryClearSession(this.scene, this.scene.sessionSlotId).then((success: boolean | [boolean, boolean]) => {
          if (!success[0]) {
            return this.scene.reset(true);
          }
          this.scene.reset();
          this.scene.unshiftPhase(new TitlePhase(this.scene));
          this.end();
        });
      });
    };

    if (this.endCardPhase) {
      this.scene.ui.fadeOut(500).then(() => {
        this.scene.ui.getMessageHandler().bg.setVisible(true);

        this.endCardPhase?.endCard.destroy();
        this.endCardPhase?.text.destroy();
        saveAndReset();
      });
    } else {
      saveAndReset();
    }
  }
}

/**
 * Opens the party selector UI and transitions into a {@linkcode SwitchSummonPhase}
 * for the player (if a switch would be valid for the current battle state).
 */
export class SwitchPhase extends BattlePhase {
  protected fieldIndex: integer;
  private isModal: boolean;
  private doReturn: boolean;

  /**
   * Creates a new SwitchPhase
   * @param scene {@linkcode BattleScene} Current battle scene
   * @param fieldIndex Field index to switch out
   * @param isModal Indicates if the switch should be forced (true) or is
   * optional (false).
   * @param doReturn Indicates if the party member on the field should be
   * recalled to ball or has already left the field. Passed to {@linkcode SwitchSummonPhase}.
   */
  constructor(scene: BattleScene, fieldIndex: integer, isModal: boolean, doReturn: boolean) {
    super(scene);

    this.fieldIndex = fieldIndex;
    this.isModal = isModal;
    this.doReturn = doReturn;
  }

  start() {
    super.start();

    // Skip modal switch if impossible (no remaining party members that aren't in battle)
    if (this.isModal && !this.scene.getParty().filter(p => p.isAllowedInBattle() && !p.isActive(true)).length) {
      return super.end();
    }

    // Skip if the fainted party member has been revived already. doReturn is
    // only passed as `false` from FaintPhase (as opposed to other usages such
    // as ForceSwitchOutAttr or CheckSwitchPhase), so we only want to check this
    // if the mon should have already been returned but is still alive and well
    // on the field. see also; battle.test.ts
    if (this.isModal && !this.doReturn && !this.scene.getParty()[this.fieldIndex].isFainted()) {
      return super.end();
    }

    // Check if there is any space still in field
    if (this.isModal && this.scene.getPlayerField().filter(p => p.isAllowedInBattle() && p.isActive(true)).length >= this.scene.currentBattle.getBattlerCount()) {
      return super.end();
    }

    // Override field index to 0 in case of double battle where 2/3 remaining legal party members fainted at once
    const fieldIndex = this.scene.currentBattle.getBattlerCount() === 1 || this.scene.getParty().filter(p => p.isAllowedInBattle()).length > 1 ? this.fieldIndex : 0;

    this.scene.ui.setMode(Mode.PARTY, this.isModal ? PartyUiMode.FAINT_SWITCH : PartyUiMode.POST_BATTLE_SWITCH, fieldIndex, (slotIndex: integer, option: PartyOption) => {
      if (slotIndex >= this.scene.currentBattle.getBattlerCount() && slotIndex < 6) {
        this.scene.unshiftPhase(new SwitchSummonPhase(this.scene, fieldIndex, slotIndex, this.doReturn, option === PartyOption.PASS_BATON));
      }
      this.scene.ui.setMode(Mode.MESSAGE).then(() => super.end());
    }, PartyUiHandler.FilterNonFainted);
  }
}

export class ExpPhase extends PlayerPartyMemberPokemonPhase {
  private expValue: number;

  constructor(scene: BattleScene, partyMemberIndex: integer, expValue: number) {
    super(scene, partyMemberIndex);

    this.expValue = expValue;
  }

  start() {
    super.start();

    const pokemon = this.getPokemon();
    const exp = new Utils.NumberHolder(this.expValue);
    this.scene.applyModifiers(ExpBoosterModifier, true, exp);
    exp.value = Math.floor(exp.value);
    this.scene.ui.showText(i18next.t("battle:expGain", { pokemonName: getPokemonNameWithAffix(pokemon), exp: exp.value }), null, () => {
      const lastLevel = pokemon.level;
      pokemon.addExp(exp.value);
      const newLevel = pokemon.level;
      if (newLevel > lastLevel) {
        this.scene.unshiftPhase(new LevelUpPhase(this.scene, this.partyMemberIndex, lastLevel, newLevel));
      }
      pokemon.updateInfo().then(() => this.end());
    }, null, true);
  }
}

export class ShowPartyExpBarPhase extends PlayerPartyMemberPokemonPhase {
  private expValue: number;

  constructor(scene: BattleScene, partyMemberIndex: integer, expValue: number) {
    super(scene, partyMemberIndex);

    this.expValue = expValue;
  }

  start() {
    super.start();

    const pokemon = this.getPokemon();
    const exp = new Utils.NumberHolder(this.expValue);
    this.scene.applyModifiers(ExpBoosterModifier, true, exp);
    exp.value = Math.floor(exp.value);

    const lastLevel = pokemon.level;
    pokemon.addExp(exp.value);
    const newLevel = pokemon.level;
    if (newLevel > lastLevel) {
      this.scene.unshiftPhase(new LevelUpPhase(this.scene, this.partyMemberIndex, lastLevel, newLevel));
    }
    this.scene.unshiftPhase(new HidePartyExpBarPhase(this.scene));
    pokemon.updateInfo();

    if (this.scene.expParty === ExpNotification.SKIP) {
      this.end();
    } else if (this.scene.expParty === ExpNotification.ONLY_LEVEL_UP) {
      if (newLevel > lastLevel) { // this means if we level up
        // instead of displaying the exp gain in the small frame, we display the new level
        // we use the same method for mode 0 & 1, by giving a parameter saying to display the exp or the level
        this.scene.partyExpBar.showPokemonExp(pokemon, exp.value, this.scene.expParty === ExpNotification.ONLY_LEVEL_UP, newLevel).then(() => {
          setTimeout(() => this.end(), 800 / Math.pow(2, this.scene.expGainsSpeed));
        });
      } else {
        this.end();
      }
    } else if (this.scene.expGainsSpeed < 3) {
      this.scene.partyExpBar.showPokemonExp(pokemon, exp.value, false, newLevel).then(() => {
        setTimeout(() => this.end(), 500 / Math.pow(2, this.scene.expGainsSpeed));
      });
    } else {
      this.end();
    }

  }
}

export class HidePartyExpBarPhase extends BattlePhase {
  constructor(scene: BattleScene) {
    super(scene);
  }

  start() {
    super.start();

    this.scene.partyExpBar.hide().then(() => this.end());
  }
}

export class LevelUpPhase extends PlayerPartyMemberPokemonPhase {
  private lastLevel: integer;
  private level: integer;

  constructor(scene: BattleScene, partyMemberIndex: integer, lastLevel: integer, level: integer) {
    super(scene, partyMemberIndex);

    this.lastLevel = lastLevel;
    this.level = level;
    this.scene = scene;
  }

  start() {
    super.start();

    if (this.level > this.scene.gameData.gameStats.highestLevel) {
      this.scene.gameData.gameStats.highestLevel = this.level;
    }

    this.scene.validateAchvs(LevelAchv, new Utils.IntegerHolder(this.level));

    const pokemon = this.getPokemon();
    const prevStats = pokemon.stats.slice(0);
    pokemon.calculateStats();
    pokemon.updateInfo();
    if (this.scene.expParty === ExpNotification.DEFAULT) {
      this.scene.playSound("level_up_fanfare");
      this.scene.ui.showText(i18next.t("battle:levelUp", { pokemonName: getPokemonNameWithAffix(this.getPokemon()), level: this.level }), null, () => this.scene.ui.getMessageHandler().promptLevelUpStats(this.partyMemberIndex, prevStats, false).then(() => this.end()), null, true);
    } else if (this.scene.expParty === ExpNotification.SKIP) {
      this.end();
    } else {
      // we still want to display the stats if activated
      this.scene.ui.getMessageHandler().promptLevelUpStats(this.partyMemberIndex, prevStats, false).then(() => this.end());
    }
    if (this.lastLevel < 100) { // this feels like an unnecessary optimization
      const levelMoves = this.getPokemon().getLevelMoves(this.lastLevel + 1);
      for (const lm of levelMoves) {
        this.scene.unshiftPhase(new LearnMovePhase(this.scene, this.partyMemberIndex, lm[1]));
      }
    }
    if (!pokemon.pauseEvolutions) {
      const evolution = pokemon.getEvolution();
      if (evolution) {
        this.scene.unshiftPhase(new EvolutionPhase(this.scene, pokemon as PlayerPokemon, evolution, this.lastLevel));
      }
    }
  }
}

export class LearnMovePhase extends PlayerPartyMemberPokemonPhase {
  private moveId: Moves;

  constructor(scene: BattleScene, partyMemberIndex: integer, moveId: Moves) {
    super(scene, partyMemberIndex);

    this.moveId = moveId;
  }

  start() {
    super.start();

    const pokemon = this.getPokemon();
    const move = allMoves[this.moveId];

    const existingMoveIndex = pokemon.getMoveset().findIndex(m => m?.moveId === move.id);

    if (existingMoveIndex > -1) {
      return this.end();
    }

    const emptyMoveIndex = pokemon.getMoveset().length < 4
      ? pokemon.getMoveset().length
      : pokemon.getMoveset().findIndex(m => m === null);

    const messageMode = this.scene.ui.getHandler() instanceof EvolutionSceneHandler
      ? Mode.EVOLUTION_SCENE
      : Mode.MESSAGE;

    if (emptyMoveIndex > -1) {
      pokemon.setMove(emptyMoveIndex, this.moveId);
      initMoveAnim(this.scene, this.moveId).then(() => {
        loadMoveAnimAssets(this.scene, [this.moveId], true)
          .then(() => {
            this.scene.ui.setMode(messageMode).then(() => {
              this.scene.playSound("level_up_fanfare");
              this.scene.ui.showText(i18next.t("battle:learnMove", { pokemonName: getPokemonNameWithAffix(pokemon), moveName: move.name }), null, () => {
                this.scene.triggerPokemonFormChange(pokemon, SpeciesFormChangeMoveLearnedTrigger, true);
                this.end();
              }, messageMode === Mode.EVOLUTION_SCENE ? 1000 : null, true);
            });
          });
      });
    } else {
      this.scene.ui.setMode(messageMode).then(() => {
        this.scene.ui.showText(i18next.t("battle:learnMovePrompt", { pokemonName: getPokemonNameWithAffix(pokemon), moveName: move.name }), null, () => {
          this.scene.ui.showText(i18next.t("battle:learnMoveLimitReached", { pokemonName: getPokemonNameWithAffix(pokemon) }), null, () => {
            this.scene.ui.showText(i18next.t("battle:learnMoveReplaceQuestion", { moveName: move.name }), null, () => {
              const noHandler = () => {
                this.scene.ui.setMode(messageMode).then(() => {
                  this.scene.ui.showText(i18next.t("battle:learnMoveStopTeaching", { moveName: move.name }), null, () => {
                    this.scene.ui.setModeWithoutClear(Mode.CONFIRM, () => {
                      this.scene.ui.setMode(messageMode);
                      this.scene.ui.showText(i18next.t("battle:learnMoveNotLearned", { pokemonName: getPokemonNameWithAffix(pokemon), moveName: move.name }), null, () => this.end(), null, true);
                    }, () => {
                      this.scene.ui.setMode(messageMode);
                      this.scene.unshiftPhase(new LearnMovePhase(this.scene, this.partyMemberIndex, this.moveId));
                      this.end();
                    });
                  });
                });
              };
              this.scene.ui.setModeWithoutClear(Mode.CONFIRM, () => {
                this.scene.ui.setMode(messageMode);
                this.scene.ui.showText(i18next.t("battle:learnMoveForgetQuestion"), null, () => {
                  this.scene.ui.setModeWithoutClear(Mode.SUMMARY, this.getPokemon(), SummaryUiMode.LEARN_MOVE, move, (moveIndex: integer) => {
                    if (moveIndex === 4) {
                      noHandler();
                      return;
                    }
                    this.scene.ui.setMode(messageMode).then(() => {
                      this.scene.ui.showText(i18next.t("battle:countdownPoof"), null, () => {
                        this.scene.ui.showText(i18next.t("battle:learnMoveForgetSuccess", { pokemonName: getPokemonNameWithAffix(pokemon), moveName: pokemon.moveset[moveIndex]!.getName() }), null, () => { // TODO: is the bang correct?
                          this.scene.ui.showText(i18next.t("battle:learnMoveAnd"), null, () => {
                            pokemon.setMove(moveIndex, Moves.NONE);
                            this.scene.unshiftPhase(new LearnMovePhase(this.scene, this.partyMemberIndex, this.moveId));
                            this.end();
                          }, null, true);
                        }, null, true);
                      }, null, true);
                    });
                  });
                }, null, true);
              }, noHandler);
            });
          }, null, true);
        }, null, true);
      });
    }
  }
}

export class PokemonHealPhase extends CommonAnimPhase {
  private hpHealed: integer;
  private message: string | null;
  private showFullHpMessage: boolean;
  private skipAnim: boolean;
  private revive: boolean;
  private healStatus: boolean;
  private preventFullHeal: boolean;

  constructor(scene: BattleScene, battlerIndex: BattlerIndex, hpHealed: integer, message: string | null, showFullHpMessage: boolean, skipAnim: boolean = false, revive: boolean = false, healStatus: boolean = false, preventFullHeal: boolean = false) {
    super(scene, battlerIndex, undefined, CommonAnim.HEALTH_UP);

    this.hpHealed = hpHealed;
    this.message = message;
    this.showFullHpMessage = showFullHpMessage;
    this.skipAnim = skipAnim;
    this.revive = revive;
    this.healStatus = healStatus;
    this.preventFullHeal = preventFullHeal;
  }

  start() {
    if (!this.skipAnim && (this.revive || this.getPokemon().hp) && !this.getPokemon().isFullHp()) {
      super.start();
    } else {
      this.end();
    }
  }

  end() {
    const pokemon = this.getPokemon();

    if (!pokemon.isOnField() || (!this.revive && !pokemon.isActive())) {
      super.end();
      return;
    }

    const hasMessage = !!this.message;
    const healOrDamage = (!pokemon.isFullHp() || this.hpHealed < 0);
    let lastStatusEffect = StatusEffect.NONE;

    if (healOrDamage) {
      const hpRestoreMultiplier = new Utils.IntegerHolder(1);
      if (!this.revive) {
        this.scene.applyModifiers(HealingBoosterModifier, this.player, hpRestoreMultiplier);
      }
      const healAmount = new Utils.NumberHolder(Math.floor(this.hpHealed * hpRestoreMultiplier.value));
      if (healAmount.value < 0) {
        pokemon.damageAndUpdate(healAmount.value * -1, HitResult.HEAL as DamageResult);
        healAmount.value = 0;
      }
      // Prevent healing to full if specified (in case of healing tokens so Sturdy doesn't cause a softlock)
      if (this.preventFullHeal && pokemon.hp + healAmount.value >= pokemon.getMaxHp()) {
        healAmount.value = (pokemon.getMaxHp() - pokemon.hp) - 1;
      }
      healAmount.value = pokemon.heal(healAmount.value);
      if (healAmount.value) {
        this.scene.damageNumberHandler.add(pokemon, healAmount.value, HitResult.HEAL);
      }
      if (pokemon.isPlayer()) {
        this.scene.validateAchvs(HealAchv, healAmount);
        if (healAmount.value > this.scene.gameData.gameStats.highestHeal) {
          this.scene.gameData.gameStats.highestHeal = healAmount.value;
        }
      }
      if (this.healStatus && !this.revive && pokemon.status) {
        lastStatusEffect = pokemon.status.effect;
        pokemon.resetStatus();
      }
      pokemon.updateInfo().then(() => super.end());
    } else if (this.healStatus && !this.revive && pokemon.status) {
      lastStatusEffect = pokemon.status.effect;
      pokemon.resetStatus();
      pokemon.updateInfo().then(() => super.end());
    } else if (this.showFullHpMessage) {
      this.message = i18next.t("battle:hpIsFull", { pokemonName: getPokemonNameWithAffix(pokemon) });
    }

    if (this.message) {
      this.scene.queueMessage(this.message);
    }

    if (this.healStatus && lastStatusEffect && !hasMessage) {
      this.scene.queueMessage(getStatusEffectHealText(lastStatusEffect, getPokemonNameWithAffix(pokemon)));
    }

    if (!healOrDamage && !lastStatusEffect) {
      super.end();
    }
  }
}

export class AttemptCapturePhase extends PokemonPhase {
  private pokeballType: PokeballType;
  private pokeball: Phaser.GameObjects.Sprite;
  private originalY: number;

  constructor(scene: BattleScene, targetIndex: integer, pokeballType: PokeballType) {
    super(scene, BattlerIndex.ENEMY + targetIndex);

    this.pokeballType = pokeballType;
  }

  start() {
    super.start();

    const pokemon = this.getPokemon() as EnemyPokemon;

    if (!pokemon?.hp) {
      return this.end();
    }

    this.scene.pokeballCounts[this.pokeballType]--;

    this.originalY = pokemon.y;

    const _3m = 3 * pokemon.getMaxHp();
    const _2h = 2 * pokemon.hp;
    const catchRate = pokemon.species.catchRate;
    const pokeballMultiplier = getPokeballCatchMultiplier(this.pokeballType);
    const statusMultiplier = pokemon.status ? getStatusEffectCatchRateMultiplier(pokemon.status.effect) : 1;
    const x = Math.round((((_3m - _2h) * catchRate * pokeballMultiplier) / _3m) * statusMultiplier);
    const y = Math.round(65536 / Math.sqrt(Math.sqrt(255 / x)));
    const fpOffset = pokemon.getFieldPositionOffset();

    const pokeballAtlasKey = getPokeballAtlasKey(this.pokeballType);
    this.pokeball = this.scene.addFieldSprite(16, 80, "pb", pokeballAtlasKey);
    this.pokeball.setOrigin(0.5, 0.625);
    this.scene.field.add(this.pokeball);

    this.scene.playSound("pb_throw");
    this.scene.time.delayedCall(300, () => {
      this.scene.field.moveBelow(this.pokeball as Phaser.GameObjects.GameObject, pokemon);
    });

    this.scene.tweens.add({
      targets: this.pokeball,
      x: { value: 236 + fpOffset[0], ease: "Linear" },
      y: { value: 16 + fpOffset[1], ease: "Cubic.easeOut" },
      duration: 500,
      onComplete: () => {
        this.pokeball.setTexture("pb", `${pokeballAtlasKey}_opening`);
        this.scene.time.delayedCall(17, () => this.pokeball.setTexture("pb", `${pokeballAtlasKey}_open`));
        this.scene.playSound("pb_rel");
        pokemon.tint(getPokeballTintColor(this.pokeballType));

        addPokeballOpenParticles(this.scene, this.pokeball.x, this.pokeball.y, this.pokeballType);

        this.scene.tweens.add({
          targets: pokemon,
          duration: 500,
          ease: "Sine.easeIn",
          scale: 0.25,
          y: 20,
          onComplete: () => {
            this.pokeball.setTexture("pb", `${pokeballAtlasKey}_opening`);
            pokemon.setVisible(false);
            this.scene.playSound("pb_catch");
            this.scene.time.delayedCall(17, () => this.pokeball.setTexture("pb", `${pokeballAtlasKey}`));

            const doShake = () => {
              let shakeCount = 0;
              const pbX = this.pokeball.x;
              const shakeCounter = this.scene.tweens.addCounter({
                from: 0,
                to: 1,
                repeat: 4,
                yoyo: true,
                ease: "Cubic.easeOut",
                duration: 250,
                repeatDelay: 500,
                onUpdate: t => {
                  if (shakeCount && shakeCount < 4) {
                    const value = t.getValue();
                    const directionMultiplier = shakeCount % 2 === 1 ? 1 : -1;
                    this.pokeball.setX(pbX + value * 4 * directionMultiplier);
                    this.pokeball.setAngle(value * 27.5 * directionMultiplier);
                  }
                },
                onRepeat: () => {
                  if (!pokemon.species.isObtainable()) {
                    shakeCounter.stop();
                    this.failCatch(shakeCount);
                  } else if (shakeCount++ < 3) {
                    if (pokeballMultiplier === -1 || pokemon.randSeedInt(65536) < y) {
                      this.scene.playSound("pb_move");
                    } else {
                      shakeCounter.stop();
                      this.failCatch(shakeCount);
                    }
                  } else {
                    this.scene.playSound("pb_lock");
                    addPokeballCaptureStars(this.scene, this.pokeball);

                    const pbTint = this.scene.add.sprite(this.pokeball.x, this.pokeball.y, "pb", "pb");
                    pbTint.setOrigin(this.pokeball.originX, this.pokeball.originY);
                    pbTint.setTintFill(0);
                    pbTint.setAlpha(0);
                    this.scene.field.add(pbTint);
                    this.scene.tweens.add({
                      targets: pbTint,
                      alpha: 0.375,
                      duration: 200,
                      easing: "Sine.easeOut",
                      onComplete: () => {
                        this.scene.tweens.add({
                          targets: pbTint,
                          alpha: 0,
                          duration: 200,
                          easing: "Sine.easeIn",
                          onComplete: () => pbTint.destroy()
                        });
                      }
                    });
                  }
                },
                onComplete: () => {
                  this.catch();
                }
              });
            };

            this.scene.time.delayedCall(250, () => doPokeballBounceAnim(this.scene, this.pokeball, 16, 72, 350, doShake));
          }
        });
      }
    });
  }

  failCatch(shakeCount: integer) {
    const pokemon = this.getPokemon();

    this.scene.playSound("pb_rel");
    pokemon.setY(this.originalY);
    if (pokemon.status?.effect !== StatusEffect.SLEEP) {
      pokemon.cry(pokemon.getHpRatio() > 0.25 ? undefined : { rate: 0.85 });
    }
    pokemon.tint(getPokeballTintColor(this.pokeballType));
    pokemon.setVisible(true);
    pokemon.untint(250, "Sine.easeOut");

    const pokeballAtlasKey = getPokeballAtlasKey(this.pokeballType);
    this.pokeball.setTexture("pb", `${pokeballAtlasKey}_opening`);
    this.scene.time.delayedCall(17, () => this.pokeball.setTexture("pb", `${pokeballAtlasKey}_open`));

    this.scene.tweens.add({
      targets: pokemon,
      duration: 250,
      ease: "Sine.easeOut",
      scale: 1
    });

    this.scene.currentBattle.lastUsedPokeball = this.pokeballType;
    this.removePb();
    this.end();
  }

  catch() {
    const pokemon = this.getPokemon() as EnemyPokemon;

    const speciesForm = !pokemon.fusionSpecies ? pokemon.getSpeciesForm() : pokemon.getFusionSpeciesForm();

    if (speciesForm.abilityHidden && (pokemon.fusionSpecies ? pokemon.fusionAbilityIndex : pokemon.abilityIndex) === speciesForm.getAbilityCount() - 1) {
      this.scene.validateAchv(achvs.HIDDEN_ABILITY);
    }

    if (pokemon.species.subLegendary) {
      this.scene.validateAchv(achvs.CATCH_SUB_LEGENDARY);
    }

    if (pokemon.species.legendary) {
      this.scene.validateAchv(achvs.CATCH_LEGENDARY);
    }

    if (pokemon.species.mythical) {
      this.scene.validateAchv(achvs.CATCH_MYTHICAL);
    }

    this.scene.pokemonInfoContainer.show(pokemon, true);

    this.scene.gameData.updateSpeciesDexIvs(pokemon.species.getRootSpeciesId(true), pokemon.ivs);

    this.scene.ui.showText(i18next.t("battle:pokemonCaught", { pokemonName: getPokemonNameWithAffix(pokemon) }), null, () => {
      const end = () => {
        this.scene.unshiftPhase(new VictoryPhase(this.scene, this.battlerIndex));
        this.scene.pokemonInfoContainer.hide();
        this.removePb();
        this.end();
      };
      const removePokemon = () => {
        this.scene.addFaintedEnemyScore(pokemon);
        this.scene.getPlayerField().filter(p => p.isActive(true)).forEach(playerPokemon => playerPokemon.removeTagsBySourceId(pokemon.id));
        pokemon.hp = 0;
        pokemon.trySetStatus(StatusEffect.FAINT);
        this.scene.clearEnemyHeldItemModifiers();
        this.scene.field.remove(pokemon, true);
      };
      const addToParty = () => {
        const newPokemon = pokemon.addToParty(this.pokeballType);
        const modifiers = this.scene.findModifiers(m => m instanceof PokemonHeldItemModifier, false);
        if (this.scene.getParty().filter(p => p.isShiny()).length === 6) {
          this.scene.validateAchv(achvs.SHINY_PARTY);
        }
        Promise.all(modifiers.map(m => this.scene.addModifier(m, true))).then(() => {
          this.scene.updateModifiers(true);
          removePokemon();
          if (newPokemon) {
            newPokemon.loadAssets().then(end);
          } else {
            end();
          }
        });
      };
      Promise.all([pokemon.hideInfo(), this.scene.gameData.setPokemonCaught(pokemon)]).then(() => {
        if (this.scene.getParty().length === 6) {
          const promptRelease = () => {
            this.scene.ui.showText(i18next.t("battle:partyFull", { pokemonName: pokemon.getNameToRender() }), null, () => {
              this.scene.pokemonInfoContainer.makeRoomForConfirmUi(1, true);
              this.scene.ui.setMode(Mode.CONFIRM, () => {
                const newPokemon = this.scene.addPlayerPokemon(pokemon.species, pokemon.level, pokemon.abilityIndex, pokemon.formIndex, pokemon.gender, pokemon.shiny, pokemon.variant, pokemon.ivs, pokemon.nature, pokemon);
                this.scene.ui.setMode(Mode.SUMMARY, newPokemon, 0, SummaryUiMode.DEFAULT, () => {
                  this.scene.ui.setMode(Mode.MESSAGE).then(() => {
                    promptRelease();
                  });
                }, false);
              }, () => {
                this.scene.ui.setMode(Mode.PARTY, PartyUiMode.RELEASE, this.fieldIndex, (slotIndex: integer, _option: PartyOption) => {
                  this.scene.ui.setMode(Mode.MESSAGE).then(() => {
                    if (slotIndex < 6) {
                      addToParty();
                    } else {
                      promptRelease();
                    }
                  });
                });
              }, () => {
                this.scene.ui.setMode(Mode.MESSAGE).then(() => {
                  removePokemon();
                  end();
                });
              }, "fullParty");
            });
          };
          promptRelease();
        } else {
          addToParty();
        }
      });
    }, 0, true);
  }

  removePb() {
    this.scene.tweens.add({
      targets: this.pokeball,
      duration: 250,
      delay: 250,
      ease: "Sine.easeIn",
      alpha: 0,
      onComplete: () => this.pokeball.destroy()
    });
  }
}

export class AttemptRunPhase extends PokemonPhase {
  constructor(scene: BattleScene, fieldIndex: integer) {
    super(scene, fieldIndex);
  }

  start() {
    super.start();

    const playerPokemon = this.getPokemon();
    const enemyField = this.scene.getEnemyField();

    const enemySpeed = enemyField.reduce((total: integer, enemyPokemon: Pokemon) => total + enemyPokemon.getStat(Stat.SPD), 0) / enemyField.length;

    const escapeChance = new Utils.IntegerHolder((((playerPokemon.getStat(Stat.SPD) * 128) / enemySpeed) + (30 * this.scene.currentBattle.escapeAttempts++)) % 256);
    applyAbAttrs(RunSuccessAbAttr, playerPokemon, null, false, escapeChance);

    if (playerPokemon.randSeedInt(256) < escapeChance.value) {
      this.scene.playSound("flee");
      this.scene.queueMessage(i18next.t("battle:runAwaySuccess"), null, true, 500);

      this.scene.tweens.add({
        targets: [this.scene.arenaEnemy, enemyField].flat(),
        alpha: 0,
        duration: 250,
        ease: "Sine.easeIn",
        onComplete: () => enemyField.forEach(enemyPokemon => enemyPokemon.destroy())
      });

      this.scene.clearEnemyHeldItemModifiers();

      enemyField.forEach(enemyPokemon => {
        enemyPokemon.hideInfo().then(() => enemyPokemon.destroy());
        enemyPokemon.hp = 0;
        enemyPokemon.trySetStatus(StatusEffect.FAINT);
      });

      this.scene.pushPhase(new BattleEndPhase(this.scene));
      this.scene.pushPhase(new NewBattlePhase(this.scene));
    } else {
      this.scene.queueMessage(i18next.t("battle:runAwayCannotEscape"), null, true, 500);
    }

    this.end();
  }
}

export class SelectModifierPhase extends BattlePhase {
  private rerollCount: integer;
  private modifierTiers: ModifierTier[];

  constructor(scene: BattleScene, rerollCount: integer = 0, modifierTiers?: ModifierTier[]) {
    super(scene);

    this.rerollCount = rerollCount;
    this.modifierTiers = modifierTiers!; // TODO: is this bang correct?
  }

  start() {
    super.start();

    if (!this.rerollCount) {
      this.updateSeed();
    } else {
      this.scene.reroll = false;
    }

    const party = this.scene.getParty();
    regenerateModifierPoolThresholds(party, this.getPoolType(), this.rerollCount);
    const modifierCount = new Utils.IntegerHolder(3);
    if (this.isPlayer()) {
      this.scene.applyModifiers(ExtraModifierModifier, true, modifierCount);
    }
    const typeOptions: ModifierTypeOption[] = this.getModifierTypeOptions(modifierCount.value);

    const modifierSelectCallback = (rowCursor: integer, cursor: integer) => {
      if (rowCursor < 0 || cursor < 0) {
        this.scene.ui.showText(i18next.t("battle:skipItemQuestion"), null, () => {
          this.scene.ui.setOverlayMode(Mode.CONFIRM, () => {
            this.scene.ui.revertMode();
            this.scene.ui.setMode(Mode.MESSAGE);
            super.end();
          }, () => this.scene.ui.setMode(Mode.MODIFIER_SELECT, this.isPlayer(), typeOptions, modifierSelectCallback, this.getRerollCost(typeOptions, this.scene.lockModifierTiers)));
        });
        return false;
      }
      let modifierType: ModifierType;
      let cost: integer;
      switch (rowCursor) {
      case 0:
        switch (cursor) {
        case 0:
          const rerollCost = this.getRerollCost(typeOptions, this.scene.lockModifierTiers);
          if (this.scene.money < rerollCost) {
            this.scene.ui.playError();
            return false;
          } else {
            this.scene.reroll = true;
            this.scene.unshiftPhase(new SelectModifierPhase(this.scene, this.rerollCount + 1, typeOptions.map(o => o.type?.tier).filter(t => t !== undefined) as ModifierTier[]));
            this.scene.ui.clearText();
            this.scene.ui.setMode(Mode.MESSAGE).then(() => super.end());
            if (!Overrides.WAIVE_ROLL_FEE_OVERRIDE) {
              this.scene.money -= rerollCost;
              this.scene.updateMoneyText();
              this.scene.animateMoneyChanged(false);
            }
            this.scene.playSound("buy");
          }
          break;
        case 1:
          this.scene.ui.setModeWithoutClear(Mode.PARTY, PartyUiMode.MODIFIER_TRANSFER, -1, (fromSlotIndex: integer, itemIndex: integer, itemQuantity: integer, toSlotIndex: integer) => {
            if (toSlotIndex !== undefined && fromSlotIndex < 6 && toSlotIndex < 6 && fromSlotIndex !== toSlotIndex && itemIndex > -1) {
              const itemModifiers = this.scene.findModifiers(m => m instanceof PokemonHeldItemModifier
                    && m.isTransferrable && m.pokemonId === party[fromSlotIndex].id) as PokemonHeldItemModifier[];
              const itemModifier = itemModifiers[itemIndex];
              this.scene.tryTransferHeldItemModifier(itemModifier, party[toSlotIndex], true, itemQuantity);
            } else {
              this.scene.ui.setMode(Mode.MODIFIER_SELECT, this.isPlayer(), typeOptions, modifierSelectCallback, this.getRerollCost(typeOptions, this.scene.lockModifierTiers));
            }
          }, PartyUiHandler.FilterItemMaxStacks);
          break;
        case 2:
          this.scene.ui.setModeWithoutClear(Mode.PARTY, PartyUiMode.CHECK, -1, () => {
            this.scene.ui.setMode(Mode.MODIFIER_SELECT, this.isPlayer(), typeOptions, modifierSelectCallback, this.getRerollCost(typeOptions, this.scene.lockModifierTiers));
          });
          break;
        case 3:
          this.scene.lockModifierTiers = !this.scene.lockModifierTiers;
          const uiHandler = this.scene.ui.getHandler() as ModifierSelectUiHandler;
          uiHandler.setRerollCost(this.getRerollCost(typeOptions, this.scene.lockModifierTiers));
          uiHandler.updateLockRaritiesText();
          uiHandler.updateRerollCostText();
          return false;
        }
        return true;
      case 1:
        if (typeOptions[cursor].type) {
          modifierType = typeOptions[cursor].type;
        }
        break;
      default:
        const shopOptions = getPlayerShopModifierTypeOptionsForWave(this.scene.currentBattle.waveIndex, this.scene.getWaveMoneyAmount(1));
        const shopOption = shopOptions[rowCursor > 2 || shopOptions.length <= SHOP_OPTIONS_ROW_LIMIT ? cursor : cursor + SHOP_OPTIONS_ROW_LIMIT];
        if (shopOption.type) {
          modifierType = shopOption.type;
        }
        cost = shopOption.cost;
        break;
      }

      if (cost! && (this.scene.money < cost) && !Overrides.WAIVE_ROLL_FEE_OVERRIDE) { // TODO: is the bang on cost correct?
        this.scene.ui.playError();
        return false;
      }

      const applyModifier = (modifier: Modifier, playSound: boolean = false) => {
        const result = this.scene.addModifier(modifier, false, playSound);
        if (cost) {
          result.then(success => {
            if (success) {
              if (!Overrides.WAIVE_ROLL_FEE_OVERRIDE) {
                this.scene.money -= cost;
                this.scene.updateMoneyText();
                this.scene.animateMoneyChanged(false);
              }
              this.scene.playSound("buy");
              (this.scene.ui.getHandler() as ModifierSelectUiHandler).updateCostText();
            } else {
              this.scene.ui.playError();
            }
          });
        } else {
          const doEnd = () => {
            this.scene.ui.clearText();
            this.scene.ui.setMode(Mode.MESSAGE);
            super.end();
          };
          if (result instanceof Promise) {
            result.then(() => doEnd());
          } else {
            doEnd();
          }
        }
      };

      if (modifierType! instanceof PokemonModifierType) { //TODO: is the bang correct?
        if (modifierType instanceof FusePokemonModifierType) {
          this.scene.ui.setModeWithoutClear(Mode.PARTY, PartyUiMode.SPLICE, -1, (fromSlotIndex: integer, spliceSlotIndex: integer) => {
            if (spliceSlotIndex !== undefined && fromSlotIndex < 6 && spliceSlotIndex < 6 && fromSlotIndex !== spliceSlotIndex) {
              this.scene.ui.setMode(Mode.MODIFIER_SELECT, this.isPlayer()).then(() => {
                const modifier = modifierType.newModifier(party[fromSlotIndex], party[spliceSlotIndex])!; //TODO: is the bang correct?
                applyModifier(modifier, true);
              });
            } else {
              this.scene.ui.setMode(Mode.MODIFIER_SELECT, this.isPlayer(), typeOptions, modifierSelectCallback, this.getRerollCost(typeOptions, this.scene.lockModifierTiers));
            }
          }, modifierType.selectFilter);
        } else {
          const pokemonModifierType = modifierType as PokemonModifierType;
          const isMoveModifier = modifierType instanceof PokemonMoveModifierType;
          const isTmModifier = modifierType instanceof TmModifierType;
          const isRememberMoveModifier = modifierType instanceof RememberMoveModifierType;
          const isPpRestoreModifier = (modifierType instanceof PokemonPpRestoreModifierType || modifierType instanceof PokemonPpUpModifierType);
          const partyUiMode = isMoveModifier ? PartyUiMode.MOVE_MODIFIER
            : isTmModifier ? PartyUiMode.TM_MODIFIER
              : isRememberMoveModifier ? PartyUiMode.REMEMBER_MOVE_MODIFIER
                : PartyUiMode.MODIFIER;
          const tmMoveId = isTmModifier
            ? (modifierType as TmModifierType).moveId
            : undefined;
          this.scene.ui.setModeWithoutClear(Mode.PARTY, partyUiMode, -1, (slotIndex: integer, option: PartyOption) => {
            if (slotIndex < 6) {
              this.scene.ui.setMode(Mode.MODIFIER_SELECT, this.isPlayer()).then(() => {
                const modifier = !isMoveModifier
                  ? !isRememberMoveModifier
                    ? modifierType.newModifier(party[slotIndex])
                    : modifierType.newModifier(party[slotIndex], option as integer)
                  : modifierType.newModifier(party[slotIndex], option - PartyOption.MOVE_1);
                applyModifier(modifier!, true); // TODO: is the bang correct?
              });
            } else {
              this.scene.ui.setMode(Mode.MODIFIER_SELECT, this.isPlayer(), typeOptions, modifierSelectCallback, this.getRerollCost(typeOptions, this.scene.lockModifierTiers));
            }
          }, pokemonModifierType.selectFilter, modifierType instanceof PokemonMoveModifierType ? (modifierType as PokemonMoveModifierType).moveSelectFilter : undefined, tmMoveId, isPpRestoreModifier);
        }
      } else {
        applyModifier(modifierType!.newModifier()!); // TODO: is the bang correct?
      }

      return !cost!;// TODO: is the bang correct?
    };
    this.scene.ui.setMode(Mode.MODIFIER_SELECT, this.isPlayer(), typeOptions, modifierSelectCallback, this.getRerollCost(typeOptions, this.scene.lockModifierTiers));
  }

  updateSeed(): void {
    this.scene.resetSeed();
  }

  isPlayer(): boolean {
    return true;
  }

  getRerollCost(typeOptions: ModifierTypeOption[], lockRarities: boolean): integer {
    let baseValue = 0;
    if (Overrides.WAIVE_ROLL_FEE_OVERRIDE) {
      return baseValue;
    } else if (lockRarities) {
      const tierValues = [50, 125, 300, 750, 2000];
      for (const opt of typeOptions) {
        baseValue += opt.type?.tier ? tierValues[opt.type.tier] : 0;
      }
    } else {
      baseValue = 250;
    }
    return Math.min(Math.ceil(this.scene.currentBattle.waveIndex / 10) * baseValue * Math.pow(2, this.rerollCount), Number.MAX_SAFE_INTEGER);
  }

  getPoolType(): ModifierPoolType {
    return ModifierPoolType.PLAYER;
  }

  getModifierTypeOptions(modifierCount: integer): ModifierTypeOption[] {
    return getPlayerModifierTypeOptions(modifierCount, this.scene.getParty(), this.scene.lockModifierTiers ? this.modifierTiers : undefined);
  }

  addModifier(modifier: Modifier): Promise<boolean> {
    return this.scene.addModifier(modifier, false, true);
  }
}

export class EggLapsePhase extends Phase {
  constructor(scene: BattleScene) {
    super(scene);
  }

  start() {
    super.start();

    const eggsToHatch: Egg[] = this.scene.gameData.eggs.filter((egg: Egg) => {
      return Overrides.EGG_IMMEDIATE_HATCH_OVERRIDE ? true : --egg.hatchWaves < 1;
    });

    let eggCount: integer = eggsToHatch.length;

    if (eggCount) {
      this.scene.queueMessage(i18next.t("battle:eggHatching"));

      for (const egg of eggsToHatch) {
        this.scene.unshiftPhase(new EggHatchPhase(this.scene, egg, eggCount));
        if (eggCount > 0) {
          eggCount--;
        }
      }

    }
    this.end();
  }
}

export class AddEnemyBuffModifierPhase extends Phase {
  constructor(scene: BattleScene) {
    super(scene);
  }

  start() {
    super.start();

    const waveIndex = this.scene.currentBattle.waveIndex;
    const tier = !(waveIndex % 1000) ? ModifierTier.ULTRA : !(waveIndex % 250) ? ModifierTier.GREAT : ModifierTier.COMMON;

    regenerateModifierPoolThresholds(this.scene.getEnemyParty(), ModifierPoolType.ENEMY_BUFF);

    const count = Math.ceil(waveIndex / 250);
    for (let i = 0; i < count; i++) {
      this.scene.addEnemyModifier(getEnemyBuffModifierForWave(tier, this.scene.findModifiers(m => m instanceof EnemyPersistentModifier, false), this.scene), true, true);
    }
    this.scene.updateModifiers(false, true).then(() => this.end());
  }
}

/**
 * Cures the party of all non-volatile status conditions, shows a message
 * @param {BattleScene} scene The current scene
 * @param {Pokemon} user The user of the move that cures the party
 * @param {string} message The message that should be displayed
 * @param {Abilities} abilityCondition Pokemon with this ability will not be affected ie. Soundproof
 */
export class PartyStatusCurePhase extends BattlePhase {
  private user: Pokemon;
  private message: string;
  private abilityCondition: Abilities;

  constructor(scene: BattleScene, user: Pokemon, message: string, abilityCondition: Abilities) {
    super(scene);

    this.user = user;
    this.message = message;
    this.abilityCondition = abilityCondition;
  }

  start() {
    super.start();
    for (const pokemon of this.scene.getParty()) {
      if (!pokemon.isOnField() || pokemon === this.user) {
        pokemon.resetStatus(false);
        pokemon.updateInfo(true);
      } else {
        if (!pokemon.hasAbility(this.abilityCondition)) {
          pokemon.resetStatus();
          pokemon.updateInfo(true);
        } else {
          // Manually show ability bar, since we're not hooked into the targeting system
          pokemon.scene.unshiftPhase(new ShowAbilityPhase(pokemon.scene, pokemon.id, pokemon.getPassiveAbility()?.id === this.abilityCondition));
        }
      }
    }
    if (this.message) {
      this.scene.queueMessage(this.message);
    }
    this.end();
  }
}

export class PartyHealPhase extends BattlePhase {
  private resumeBgm: boolean;

  constructor(scene: BattleScene, resumeBgm: boolean) {
    super(scene);

    this.resumeBgm = resumeBgm;
  }

  start() {
    super.start();

    const bgmPlaying = this.scene.isBgmPlaying();
    if (bgmPlaying) {
      this.scene.fadeOutBgm(1000, false);
    }
    this.scene.ui.fadeOut(1000).then(() => {
      for (const pokemon of this.scene.getParty()) {
        pokemon.hp = pokemon.getMaxHp();
        pokemon.resetStatus();
        for (const move of pokemon.moveset) {
          move!.ppUsed = 0; // TODO: is this bang correct?
        }
        pokemon.updateInfo(true);
      }
      const healSong = this.scene.playSoundWithoutBgm("heal");
      this.scene.time.delayedCall(Utils.fixedInt(healSong.totalDuration * 1000), () => {
        healSong.destroy();
        if (this.resumeBgm && bgmPlaying) {
          this.scene.playBgm();
        }
        this.scene.ui.fadeIn(500).then(() => this.end());
      });
    });
  }
}

export class ShinySparklePhase extends PokemonPhase {
  constructor(scene: BattleScene, battlerIndex: BattlerIndex) {
    super(scene, battlerIndex);
  }

  start() {
    super.start();

    this.getPokemon().sparkle();
    this.scene.time.delayedCall(1000, () => this.end());
  }
}

export class ScanIvsPhase extends PokemonPhase {
  private shownIvs: integer;

  constructor(scene: BattleScene, battlerIndex: BattlerIndex, shownIvs: integer) {
    super(scene, battlerIndex);

    this.shownIvs = shownIvs;
  }

  start() {
    super.start();

    if (!this.shownIvs) {
      return this.end();
    }

    const pokemon = this.getPokemon();

    let enemyIvs: number[] = [];
    let statsContainer: Phaser.GameObjects.Sprite[] = [];
    let statsContainerLabels: Phaser.GameObjects.Sprite[] = [];
    const enemyField = this.scene.getEnemyField();
    const uiTheme = (this.scene as BattleScene).uiTheme; // Assuming uiTheme is accessible
    for (let e = 0; e < enemyField.length; e++) {
      enemyIvs = enemyField[e].ivs;
      const currentIvs = this.scene.gameData.dexData[enemyField[e].species.getRootSpeciesId()].ivs;  // we are using getRootSpeciesId() here because we want to check against the baby form, not the mid form if it exists
      const ivsToShow = this.scene.ui.getMessageHandler().getTopIvs(enemyIvs, this.shownIvs);
      statsContainer = enemyField[e].getBattleInfo().getStatsValueContainer().list as Phaser.GameObjects.Sprite[];
      statsContainerLabels = statsContainer.filter(m => m.name.indexOf("icon_stat_label") >= 0);
      for (let s = 0; s < statsContainerLabels.length; s++) {
        const ivStat = Stat[statsContainerLabels[s].frame.name];
        if (enemyIvs[ivStat] > currentIvs[ivStat] && ivsToShow.indexOf(Number(ivStat)) >= 0) {
          const hexColour = enemyIvs[ivStat] === 31 ? getTextColor(TextStyle.PERFECT_IV, false, uiTheme) : getTextColor(TextStyle.SUMMARY_GREEN, false, uiTheme);
          const hexTextColour = Phaser.Display.Color.HexStringToColor(hexColour).color;
          statsContainerLabels[s].setTint(hexTextColour);
        }
        statsContainerLabels[s].setVisible(true);
      }
    }

    if (!this.scene.hideIvs) {
      this.scene.ui.showText(i18next.t("battle:ivScannerUseQuestion", { pokemonName: getPokemonNameWithAffix(pokemon) }), null, () => {
        this.scene.ui.setMode(Mode.CONFIRM, () => {
          this.scene.ui.setMode(Mode.MESSAGE);
          this.scene.ui.clearText();
          new CommonBattleAnim(CommonAnim.LOCK_ON, pokemon, pokemon).play(this.scene, () => {
            this.scene.ui.getMessageHandler().promptIvs(pokemon.id, pokemon.ivs, this.shownIvs).then(() => this.end());
          });
        }, () => {
          this.scene.ui.setMode(Mode.MESSAGE);
          this.scene.ui.clearText();
          this.end();
        });
      });
    } else {
      this.end();
    }
  }
}

export class TrainerMessageTestPhase extends BattlePhase {
  private trainerTypes: TrainerType[];

  constructor(scene: BattleScene, ...trainerTypes: TrainerType[]) {
    super(scene);

    this.trainerTypes = trainerTypes;
  }

  start() {
    super.start();

    const testMessages: string[] = [];

    for (const t of Object.keys(trainerConfigs)) {
      const type = parseInt(t);
      if (this.trainerTypes.length && !this.trainerTypes.find(tt => tt === type as TrainerType)) {
        continue;
      }
      const config = trainerConfigs[type];
      [config.encounterMessages, config.femaleEncounterMessages, config.victoryMessages, config.femaleVictoryMessages, config.defeatMessages, config.femaleDefeatMessages]
        .map(messages => {
          if (messages?.length) {
            testMessages.push(...messages);
          }
        });
    }

    for (const message of testMessages) {
      this.scene.pushPhase(new TestMessagePhase(this.scene, message));
    }

    this.end();
  }
}

export class TestMessagePhase extends MessagePhase {
  constructor(scene: BattleScene, message: string) {
    super(scene, message, null, true);
  }
}<|MERGE_RESOLUTION|>--- conflicted
+++ resolved
@@ -2320,17 +2320,12 @@
 
     this.scene.getField(true).filter(p => p.summonData).map(p => {
       const bypassSpeed = new Utils.BooleanHolder(false);
-<<<<<<< HEAD
+      const canCheckHeldItems = new Utils.BooleanHolder(true);
       applyAbAttrs(BypassSpeedChanceAbAttr, p, null, false, bypassSpeed);
-      this.scene.applyModifiers(BypassSpeedChanceModifier, p.isPlayer(), p, bypassSpeed);
-=======
-      const canCheckHeldItems = new Utils.BooleanHolder(true);
-      applyAbAttrs(BypassSpeedChanceAbAttr, p, null, bypassSpeed);
       applyAbAttrs(PreventBypassSpeedChanceAbAttr, p, null, bypassSpeed, canCheckHeldItems);
       if (canCheckHeldItems.value) {
         this.scene.applyModifiers(BypassSpeedChanceModifier, p.isPlayer(), p, bypassSpeed);
       }
->>>>>>> dff0e917
       battlerBypassSpeed[p.getBattlerIndex()] = bypassSpeed;
     });
 
@@ -2356,13 +2351,8 @@
         applyMoveAttrs(IncrementMovePriorityAttr, this.scene.getField().find(p => p?.isActive() && p.getBattlerIndex() === a)!, null, aMove, aPriority); //TODO: is the bang correct here?
         applyMoveAttrs(IncrementMovePriorityAttr, this.scene.getField().find(p => p?.isActive() && p.getBattlerIndex() === b)!, null, bMove, bPriority); //TODO: is the bang correct here?
 
-<<<<<<< HEAD
-        applyAbAttrs(IncrementMovePriorityAbAttr, this.scene.getField().find(p => p?.isActive() && p.getBattlerIndex() === a)!, null, false, aMove, aPriority); //TODO: is the bang correct here?
-        applyAbAttrs(IncrementMovePriorityAbAttr, this.scene.getField().find(p => p?.isActive() && p.getBattlerIndex() === b)!, null, false, bMove, bPriority); //TODO: is the bang correct here?
-=======
-        applyAbAttrs(ChangeMovePriorityAbAttr, this.scene.getField().find(p => p?.isActive() && p.getBattlerIndex() === a)!, null, aMove, aPriority); //TODO: is the bang correct here?
-        applyAbAttrs(ChangeMovePriorityAbAttr, this.scene.getField().find(p => p?.isActive() && p.getBattlerIndex() === b)!, null, bMove, bPriority); //TODO: is the bang correct here?
->>>>>>> dff0e917
+        applyAbAttrs(ChangeMovePriorityAbAttr, this.scene.getField().find(p => p?.isActive() && p.getBattlerIndex() === a)!, null, false, aMove, aPriority); //TODO: is the bang correct here?
+        applyAbAttrs(ChangeMovePriorityAbAttr, this.scene.getField().find(p => p?.isActive() && p.getBattlerIndex() === b)!, null, false, bMove, bPriority); //TODO: is the bang correct here?
 
         if (aPriority.value !== bPriority.value) {
           const bracketDifference = Math.ceil(aPriority.value) - Math.ceil(bPriority.value);
