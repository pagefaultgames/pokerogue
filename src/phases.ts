import BattleScene, { bypassLogin } from "./battle-scene";
import { default as Pokemon, PlayerPokemon, EnemyPokemon, PokemonMove, MoveResult, DamageResult, FieldPosition, HitResult, TurnMove } from "./field/pokemon";
import * as Utils from "./utils";
import { allMoves, applyMoveAttrs, BypassSleepAttr, ChargeAttr, applyFilteredMoveAttrs, HitsTagAttr, MissEffectAttr, MoveAttr, MoveEffectAttr, MoveFlags, MultiHitAttr, OverrideMoveEffectAttr, MoveTarget, getMoveTargets, MoveTargetSet, MoveEffectTrigger, CopyMoveAttr, AttackMove, SelfStatusMove, PreMoveMessageAttr, HealStatusEffectAttr, NoEffectAttr, BypassRedirectAttr, FixedDamageAttr, PostVictoryStatChangeAttr, ForceSwitchOutAttr, VariableTargetAttr, IncrementMovePriorityAttr } from "./data/move";
import { Mode } from "./ui/ui";
import { Command } from "./ui/command-ui-handler";
import { Stat } from "./data/pokemon-stat";
import { BerryModifier, ContactHeldItemTransferChanceModifier, EnemyAttackStatusEffectChanceModifier, EnemyPersistentModifier, EnemyStatusEffectHealChanceModifier, EnemyTurnHealModifier, ExpBalanceModifier, ExpBoosterModifier, ExpShareModifier, ExtraModifierModifier, FlinchChanceModifier, HealingBoosterModifier, HitHealModifier, LapsingPersistentModifier, MapModifier, Modifier, MultipleParticipantExpBonusModifier, PersistentModifier, PokemonExpBoosterModifier, PokemonHeldItemModifier, PokemonInstantReviveModifier, SwitchEffectTransferModifier, TurnHealModifier, TurnHeldItemTransferModifier, MoneyMultiplierModifier, MoneyInterestModifier, IvScannerModifier, LapsingPokemonHeldItemModifier, PokemonMultiHitModifier, overrideModifiers, overrideHeldItems, BypassSpeedChanceModifier, TurnStatusEffectModifier } from "./modifier/modifier";
import PartyUiHandler, { PartyOption, PartyUiMode } from "./ui/party-ui-handler";
import { doPokeballBounceAnim, getPokeballAtlasKey, getPokeballCatchMultiplier, getPokeballTintColor, PokeballType } from "./data/pokeball";
import { CommonAnim, CommonBattleAnim, MoveAnim, initMoveAnim, loadMoveAnimAssets } from "./data/battle-anims";
import { StatusEffect, getStatusEffectActivationText, getStatusEffectCatchRateMultiplier, getStatusEffectHealText, getStatusEffectObtainText, getStatusEffectOverlapText } from "./data/status-effect";
import { SummaryUiMode } from "./ui/summary-ui-handler";
import EvolutionSceneHandler from "./ui/evolution-scene-handler";
import { EvolutionPhase } from "./evolution-phase";
import { Phase } from "./phase";
import { BattleStat, getBattleStatLevelChangeDescription, getBattleStatName } from "./data/battle-stat";
import { biomeLinks, getBiomeName } from "./data/biomes";
import { ModifierTier } from "./modifier/modifier-tier";
import { FusePokemonModifierType, ModifierPoolType, ModifierType, ModifierTypeFunc, ModifierTypeOption, PokemonModifierType, PokemonMoveModifierType, PokemonPpRestoreModifierType, PokemonPpUpModifierType, RememberMoveModifierType, TmModifierType, getDailyRunStarterModifiers, getEnemyBuffModifierForWave, getModifierType, getPlayerModifierTypeOptions, getPlayerShopModifierTypeOptionsForWave, modifierTypes, regenerateModifierPoolThresholds } from "./modifier/modifier-type";
import SoundFade from "phaser3-rex-plugins/plugins/soundfade";
import { BattlerTagLapseType, CenterOfAttentionTag, EncoreTag, ProtectedTag, SemiInvulnerableTag, TrappedTag } from "./data/battler-tags";
import { getPokemonMessage, getPokemonNameWithAffix } from "./messages";
import { Starter } from "./ui/starter-select-ui-handler";
import { Gender } from "./data/gender";
import { Weather, WeatherType, getRandomWeatherType, getTerrainBlockMessage, getWeatherDamageMessage, getWeatherLapseMessage } from "./data/weather";
import { ArenaTagSide, ArenaTrapTag, MistTag, TrickRoomTag } from "./data/arena-tag";
import { CheckTrappedAbAttr, PostAttackAbAttr, PostBattleAbAttr, PostDefendAbAttr, PostSummonAbAttr, PostTurnAbAttr, PostWeatherLapseAbAttr, PreSwitchOutAbAttr, PreWeatherDamageAbAttr, ProtectStatAbAttr, RedirectMoveAbAttr, BlockRedirectAbAttr, RunSuccessAbAttr, StatChangeMultiplierAbAttr, SuppressWeatherEffectAbAttr, SyncEncounterNatureAbAttr, applyAbAttrs, applyCheckTrappedAbAttrs, applyPostAttackAbAttrs, applyPostBattleAbAttrs, applyPostDefendAbAttrs, applyPostSummonAbAttrs, applyPostTurnAbAttrs, applyPostWeatherLapseAbAttrs, applyPreStatChangeAbAttrs, applyPreSwitchOutAbAttrs, applyPreWeatherEffectAbAttrs, IncrementMovePriorityAbAttr, applyPostVictoryAbAttrs, PostVictoryAbAttr, BlockNonDirectDamageAbAttr as BlockNonDirectDamageAbAttr, applyPostKnockOutAbAttrs, PostKnockOutAbAttr, PostBiomeChangeAbAttr, applyPostFaintAbAttrs, PostFaintAbAttr, IncreasePpAbAttr, PostStatChangeAbAttr, applyPostStatChangeAbAttrs, AlwaysHitAbAttr, PreventBerryUseAbAttr, StatChangeCopyAbAttr, PokemonTypeChangeAbAttr, applyPreAttackAbAttrs, applyPostMoveUsedAbAttrs, PostMoveUsedAbAttr, MaxMultiHitAbAttr, HealFromBerryUseAbAttr, IgnoreMoveEffectsAbAttr, BlockStatusDamageAbAttr, BypassSpeedChanceAbAttr, AddSecondStrikeAbAttr } from "./data/ability";
import { Unlockables, getUnlockableName } from "./system/unlockables";
import { getBiomeKey } from "./field/arena";
import { BattleType, BattlerIndex, TurnCommand } from "./battle";
import { ChallengeAchv, HealAchv, LevelAchv, achvs } from "./system/achv";
import { TrainerSlot, trainerConfigs } from "./data/trainer-config";
import { EggHatchPhase } from "./egg-hatch-phase";
import { Egg } from "./data/egg";
import { vouchers } from "./system/voucher";
import { clientSessionId, loggedInUser, updateUserInfo } from "./account";
import { SessionSaveData } from "./system/game-data";
import { addPokeballCaptureStars, addPokeballOpenParticles } from "./field/anims";
import { SpeciesFormChangeActiveTrigger, SpeciesFormChangeManualTrigger, SpeciesFormChangeMoveLearnedTrigger, SpeciesFormChangePostMoveTrigger, SpeciesFormChangePreMoveTrigger } from "./data/pokemon-forms";
import { battleSpecDialogue, getCharVariantFromDialogue, miscDialogue } from "./data/dialogue";
import ModifierSelectUiHandler, { SHOP_OPTIONS_ROW_LIMIT } from "./ui/modifier-select-ui-handler";
import { SettingKeys } from "./system/settings/settings";
import { Tutorial, handleTutorial } from "./tutorial";
import { TerrainType } from "./data/terrain";
import { OptionSelectConfig, OptionSelectItem } from "./ui/abstact-option-select-ui-handler";
import { SaveSlotUiMode } from "./ui/save-slot-select-ui-handler";
import { fetchDailyRunSeed, getDailyRunStarters } from "./data/daily-run";
import { GameMode, GameModes, getGameMode } from "./game-mode";
import PokemonSpecies, { getPokemonSpecies, speciesStarters } from "./data/pokemon-species";
import i18next from "./plugins/i18n";
import Overrides from "#app/overrides";
import { TextStyle, addTextObject } from "./ui/text";
import { Type } from "./data/type";
import { BerryUsedEvent, EncounterPhaseEvent, MoveUsedEvent, TurnEndEvent, TurnInitEvent } from "./events/battle-scene";
import { Abilities } from "#enums/abilities";
import { ArenaTagType } from "#enums/arena-tag-type";
import { BattleSpec } from "#enums/battle-spec";
import { BattleStyle } from "#enums/battle-style";
import { BattlerTagType } from "#enums/battler-tag-type";
import { Biome } from "#enums/biome";
import { ExpNotification } from "#enums/exp-notification";
import { Moves } from "#enums/moves";
import { PlayerGender } from "#enums/player-gender";
import { Species } from "#enums/species";
import { TrainerType } from "#enums/trainer-type";
import { applyChallenges, ChallengeType } from "./data/challenge";

const { t } = i18next;

export class LoginPhase extends Phase {
  private showText: boolean;

  constructor(scene: BattleScene, showText?: boolean) {
    super(scene);

    this.showText = showText === undefined || !!showText;
  }

  start(): void {
    super.start();

    const hasSession = !!Utils.getCookie(Utils.sessionIdKey);

    this.scene.ui.setMode(Mode.LOADING, { buttonActions: [] });
    Utils.executeIf(bypassLogin || hasSession, updateUserInfo).then(response => {
      const success = response ? response[0] : false;
      const statusCode = response ? response[1] : null;
      if (!success) {
        if (!statusCode || statusCode === 400) {
          if (this.showText) {
            this.scene.ui.showText(i18next.t("menu:logInOrCreateAccount"));
          }

          this.scene.playSound("menu_open");

          const loadData = () => {
            updateUserInfo().then(success => {
              if (!success[0]) {
                Utils.removeCookie(Utils.sessionIdKey);
                this.scene.reset(true, true);
                return;
              }
              this.scene.gameData.loadSystem().then(() => this.end());
            });
          };

          this.scene.ui.setMode(Mode.LOGIN_FORM, {
            buttonActions: [
              () => {
                this.scene.ui.playSelect();
                loadData();
              }, () => {
                this.scene.playSound("menu_open");
                this.scene.ui.setMode(Mode.REGISTRATION_FORM, {
                  buttonActions: [
                    () => {
                      this.scene.ui.playSelect();
                      updateUserInfo().then(success => {
                        if (!success[0]) {
                          Utils.removeCookie(Utils.sessionIdKey);
                          this.scene.reset(true, true);
                          return;
                        }
                        this.end();
                      } );
                    }, () => {
                      this.scene.unshiftPhase(new LoginPhase(this.scene, false));
                      this.end();
                    }
                  ]
                });
              }, () => {
                const redirectUri = encodeURIComponent(`${import.meta.env.VITE_SERVER_URL}/auth/discord/callback`);
                const discordId = import.meta.env.VITE_DISCORD_CLIENT_ID;
                const discordUrl = `https://discord.com/api/oauth2/authorize?client_id=${discordId}&redirect_uri=${redirectUri}&response_type=code&scope=identify&prompt=none`;
                window.open(discordUrl, "_self");
              }, () => {
                const redirectUri = encodeURIComponent(`${import.meta.env.VITE_SERVER_URL}/auth/google/callback`);
                const googleId = import.meta.env.VITE_GOOGLE_CLIENT_ID;
                const googleUrl = `https://accounts.google.com/o/oauth2/auth?client_id=${googleId}&redirect_uri=${redirectUri}&response_type=code&scope=openid`;
                window.open(googleUrl, "_self");
              }
            ]
          });
        } else if (statusCode === 401) {
          Utils.removeCookie(Utils.sessionIdKey);
          this.scene.reset(true, true);
        } else {
          this.scene.unshiftPhase(new UnavailablePhase(this.scene));
          super.end();
        }
        return null;
      } else {
        this.scene.gameData.loadSystem().then(success => {
          if (success || bypassLogin) {
            this.end();
          } else {
            this.scene.ui.setMode(Mode.MESSAGE);
            this.scene.ui.showText(t("menu:failedToLoadSaveData"));
          }
        });
      }
    });
  }

  end(): void {
    this.scene.ui.setMode(Mode.MESSAGE);

    if (!this.scene.gameData.gender) {
      this.scene.unshiftPhase(new SelectGenderPhase(this.scene));
    }

    handleTutorial(this.scene, Tutorial.Intro).then(() => super.end());
  }
}

export class TitlePhase extends Phase {
  private loaded: boolean;
  private lastSessionData: SessionSaveData;
  public gameMode: GameModes;

  constructor(scene: BattleScene) {
    super(scene);

    this.loaded = false;
  }

  start(): void {
    super.start();

    this.scene.ui.clearText();
    this.scene.ui.fadeIn(250);

    this.scene.playBgm("title", true);

    this.scene.gameData.getSession(loggedInUser.lastSessionSlot).then(sessionData => {
      if (sessionData) {
        this.lastSessionData = sessionData;
        const biomeKey = getBiomeKey(sessionData.arena.biome);
        const bgTexture = `${biomeKey}_bg`;
        this.scene.arenaBg.setTexture(bgTexture);
      }
      this.showOptions();
    }).catch(err => {
      console.error(err);
      this.showOptions();
    });
  }

  showOptions(): void {
    const options: OptionSelectItem[] = [];
    if (loggedInUser.lastSessionSlot > -1) {
      options.push({
        label: i18next.t("continue", null, { ns: "menu"}),
        handler: () => {
          this.loadSaveSlot(this.lastSessionData ? -1 : loggedInUser.lastSessionSlot);
          return true;
        }
      });
    }
    options.push({
      label: i18next.t("menu:newGame"),
      handler: () => {
        const setModeAndEnd = (gameMode: GameModes) => {
          this.gameMode = gameMode;
          this.scene.ui.setMode(Mode.MESSAGE);
          this.scene.ui.clearText();
          this.end();
        };
        if (this.scene.gameData.unlocks[Unlockables.ENDLESS_MODE]) {
          const options: OptionSelectItem[] = [
            {
              label: GameMode.getModeName(GameModes.CLASSIC),
              handler: () => {
                setModeAndEnd(GameModes.CLASSIC);
                return true;
              }
            },
            {
              label: GameMode.getModeName(GameModes.CHALLENGE),
              handler: () => {
                setModeAndEnd(GameModes.CHALLENGE);
                return true;
              }
            },
            {
              label: GameMode.getModeName(GameModes.ENDLESS),
              handler: () => {
                setModeAndEnd(GameModes.ENDLESS);
                return true;
              }
            }
          ];
          if (this.scene.gameData.unlocks[Unlockables.SPLICED_ENDLESS_MODE]) {
            options.push({
              label: GameMode.getModeName(GameModes.SPLICED_ENDLESS),
              handler: () => {
                setModeAndEnd(GameModes.SPLICED_ENDLESS);
                return true;
              }
            });
          }
          options.push({
            label: i18next.t("menu:cancel"),
            handler: () => {
              this.scene.clearPhaseQueue();
              this.scene.pushPhase(new TitlePhase(this.scene));
              super.end();
              return true;
            }
          });
          this.scene.ui.showText(i18next.t("menu:selectGameMode"), null, () => this.scene.ui.setOverlayMode(Mode.OPTION_SELECT, { options: options }));
        } else {
          this.gameMode = GameModes.CLASSIC;
          this.scene.ui.setMode(Mode.MESSAGE);
          this.scene.ui.clearText();
          this.end();
        }
        return true;
      }
    },
    {
      label: i18next.t("menu:loadGame"),
      handler: () => {
        this.scene.ui.setOverlayMode(Mode.SAVE_SLOT, SaveSlotUiMode.LOAD,
          (slotId: integer) => {
            if (slotId === -1) {
              return this.showOptions();
            }
            this.loadSaveSlot(slotId);
          });
        return true;
      }
    },
    {
      label: i18next.t("menu:dailyRun"),
      handler: () => {
        this.initDailyRun();
        return true;
      },
      keepOpen: true
    },
    {
      label: i18next.t("menu:settings"),
      handler: () => {
        this.scene.ui.setOverlayMode(Mode.SETTINGS);
        return true;
      },
      keepOpen: true
    });
    const config: OptionSelectConfig = {
      options: options,
      noCancel: true,
      yOffset: 47
    };
    this.scene.ui.setMode(Mode.TITLE, config);
  }

  loadSaveSlot(slotId: integer): void {
    this.scene.sessionSlotId = slotId > -1 ? slotId : loggedInUser.lastSessionSlot;
    this.scene.ui.setMode(Mode.MESSAGE);
    this.scene.gameData.loadSession(this.scene, slotId, slotId === -1 ? this.lastSessionData : null).then((success: boolean) => {
      if (success) {
        this.loaded = true;
        this.scene.ui.showText(i18next.t("menu:sessionSuccess"), null, () => this.end());
      } else {
        this.end();
      }
    }).catch(err => {
      console.error(err);
      this.scene.ui.showText(i18next.t("menu:failedToLoadSession"), null);
    });
  }

  initDailyRun(): void {
    this.scene.ui.setMode(Mode.SAVE_SLOT, SaveSlotUiMode.SAVE, (slotId: integer) => {
      this.scene.clearPhaseQueue();
      if (slotId === -1) {
        this.scene.pushPhase(new TitlePhase(this.scene));
        return super.end();
      }
      this.scene.sessionSlotId = slotId;

      const generateDaily = (seed: string) => {
        this.scene.gameMode = getGameMode(GameModes.DAILY);

        this.scene.setSeed(seed);
        this.scene.resetSeed(1);

        this.scene.money = this.scene.gameMode.getStartingMoney();

        const starters = getDailyRunStarters(this.scene, seed);
        const startingLevel = this.scene.gameMode.getStartingLevel();

        const party = this.scene.getParty();
        const loadPokemonAssets: Promise<void>[] = [];
        for (const starter of starters) {
          const starterProps = this.scene.gameData.getSpeciesDexAttrProps(starter.species, starter.dexAttr);
          const starterFormIndex = Math.min(starterProps.formIndex, Math.max(starter.species.forms.length - 1, 0));
          const starterGender = starter.species.malePercent !== null
            ? !starterProps.female ? Gender.MALE : Gender.FEMALE
            : Gender.GENDERLESS;
          const starterPokemon = this.scene.addPlayerPokemon(starter.species, startingLevel, starter.abilityIndex, starterFormIndex, starterGender, starterProps.shiny, starterProps.variant, undefined, starter.nature);
          starterPokemon.setVisible(false);
          party.push(starterPokemon);
          loadPokemonAssets.push(starterPokemon.loadAssets());
        }

        regenerateModifierPoolThresholds(party, ModifierPoolType.DAILY_STARTER);
        const modifiers: Modifier[] = Array(3).fill(null).map(() => modifierTypes.EXP_SHARE().withIdFromFunc(modifierTypes.EXP_SHARE).newModifier())
          .concat(Array(3).fill(null).map(() => modifierTypes.GOLDEN_EXP_CHARM().withIdFromFunc(modifierTypes.GOLDEN_EXP_CHARM).newModifier()))
          .concat(getDailyRunStarterModifiers(party));

        for (const m of modifiers) {
          this.scene.addModifier(m, true, false, false, true);
        }
        this.scene.updateModifiers(true, true);

        Promise.all(loadPokemonAssets).then(() => {
          this.scene.time.delayedCall(500, () => this.scene.playBgm());
          this.scene.gameData.gameStats.dailyRunSessionsPlayed++;
          this.scene.newArena(this.scene.gameMode.getStartingBiome(this.scene));
          this.scene.newBattle();
          this.scene.arena.init();
          this.scene.sessionPlayTime = 0;
          this.scene.lastSavePlayTime = 0;
          this.end();
        });
      };

      // If Online, calls seed fetch from db to generate daily run. If Offline, generates a daily run based on current date.
      if (!Utils.isLocal) {
        fetchDailyRunSeed().then(seed => {
          generateDaily(seed);
        }).catch(err => {
          console.error("Failed to load daily run:\n", err);
        });
      } else {
        generateDaily(btoa(new Date().toISOString().substring(0, 10)));
      }
    });
  }

  end(): void {
    if (!this.loaded && !this.scene.gameMode.isDaily) {
      this.scene.arena.preloadBgm();
      this.scene.gameMode = getGameMode(this.gameMode);
      if (this.gameMode === GameModes.CHALLENGE) {
        this.scene.pushPhase(new SelectChallengePhase(this.scene));
      } else {
        this.scene.pushPhase(new SelectStarterPhase(this.scene));
      }
      this.scene.newArena(this.scene.gameMode.getStartingBiome(this.scene));
    } else {
      this.scene.playBgm();
    }

    this.scene.pushPhase(new EncounterPhase(this.scene, this.loaded));

    if (this.loaded) {
      const availablePartyMembers = this.scene.getParty().filter(p => p.isAllowedInBattle()).length;

      this.scene.pushPhase(new SummonPhase(this.scene, 0, true, true));
      if (this.scene.currentBattle.double && availablePartyMembers > 1) {
        this.scene.pushPhase(new SummonPhase(this.scene, 1, true, true));
      }

      if (this.scene.currentBattle.battleType !== BattleType.TRAINER && (this.scene.currentBattle.waveIndex > 1 || !this.scene.gameMode.isDaily)) {
        const minPartySize = this.scene.currentBattle.double ? 2 : 1;
        if (availablePartyMembers > minPartySize) {
          this.scene.pushPhase(new CheckSwitchPhase(this.scene, 0, this.scene.currentBattle.double));
          if (this.scene.currentBattle.double) {
            this.scene.pushPhase(new CheckSwitchPhase(this.scene, 1, this.scene.currentBattle.double));
          }
        }
      }
    }

    for (const achv of Object.keys(this.scene.gameData.achvUnlocks)) {
      if (vouchers.hasOwnProperty(achv)) {
        this.scene.validateVoucher(vouchers[achv]);
      }
    }

    super.end();
  }
}

export class UnavailablePhase extends Phase {
  constructor(scene: BattleScene) {
    super(scene);
  }

  start(): void {
    this.scene.ui.setMode(Mode.UNAVAILABLE, () => {
      this.scene.unshiftPhase(new LoginPhase(this.scene, true));
      this.end();
    });
  }
}

export class ReloadSessionPhase extends Phase {
  private systemDataStr: string;

  constructor(scene: BattleScene, systemDataStr?: string) {
    super(scene);

    this.systemDataStr = systemDataStr;
  }

  start(): void {
    this.scene.ui.setMode(Mode.SESSION_RELOAD);

    let delayElapsed = false;
    let loaded = false;

    this.scene.time.delayedCall(Utils.fixedInt(1500), () => {
      if (loaded) {
        this.end();
      } else {
        delayElapsed = true;
      }
    });

    this.scene.gameData.clearLocalData();

    (this.systemDataStr ? this.scene.gameData.initSystem(this.systemDataStr) : this.scene.gameData.loadSystem()).then(() => {
      if (delayElapsed) {
        this.end();
      } else {
        loaded = true;
      }
    });
  }
}

export class OutdatedPhase extends Phase {
  constructor(scene: BattleScene) {
    super(scene);
  }

  start(): void {
    this.scene.ui.setMode(Mode.OUTDATED);
  }
}

export class SelectGenderPhase extends Phase {
  constructor(scene: BattleScene) {
    super(scene);
  }

  start(): void {
    super.start();

    this.scene.ui.showText(i18next.t("menu:boyOrGirl"), null, () => {
      this.scene.ui.setMode(Mode.OPTION_SELECT, {
        options: [
          {
            label: i18next.t("settings:boy"),
            handler: () => {
              this.scene.gameData.gender = PlayerGender.MALE;
              this.scene.gameData.saveSetting(SettingKeys.Player_Gender, 0);
              this.scene.gameData.saveSystem().then(() => this.end());
              return true;
            }
          },
          {
            label: i18next.t("settings:girl"),
            handler: () => {
              this.scene.gameData.gender = PlayerGender.FEMALE;
              this.scene.gameData.saveSetting(SettingKeys.Player_Gender, 1);
              this.scene.gameData.saveSystem().then(() => this.end());
              return true;
            }
          }
        ]
      });
    });
  }

  end(): void {
    this.scene.ui.setMode(Mode.MESSAGE);
    super.end();
  }
}

export class SelectChallengePhase extends Phase {
  constructor(scene: BattleScene) {
    super(scene);
  }

  start() {
    super.start();

    this.scene.playBgm("menu");

    this.scene.ui.setMode(Mode.CHALLENGE_SELECT);
  }
}

export class SelectStarterPhase extends Phase {

  constructor(scene: BattleScene) {
    super(scene);
  }

  start() {
    super.start();

    this.scene.playBgm("menu");

    this.scene.ui.setMode(Mode.STARTER_SELECT, (starters: Starter[]) => {
      this.scene.ui.clearText();
      this.scene.ui.setMode(Mode.SAVE_SLOT, SaveSlotUiMode.SAVE, (slotId: integer) => {
        if (slotId === -1) {
          this.scene.clearPhaseQueue();
          this.scene.pushPhase(new TitlePhase(this.scene));
          return this.end();
        }
        this.scene.sessionSlotId = slotId;
        this.initBattle(starters);
      });
    });
  }

  /**
   * Initialize starters before starting the first battle
   * @param starters {@linkcode Pokemon} with which to start the first battle
   */
  initBattle(starters: Starter[]) {
    const party = this.scene.getParty();
    const loadPokemonAssets: Promise<void>[] = [];
    starters.forEach((starter: Starter, i: integer) => {
      if (!i && Overrides.STARTER_SPECIES_OVERRIDE) {
        starter.species = getPokemonSpecies(Overrides.STARTER_SPECIES_OVERRIDE as Species);
      }
      const starterProps = this.scene.gameData.getSpeciesDexAttrProps(starter.species, starter.dexAttr);
      let starterFormIndex = Math.min(starterProps.formIndex, Math.max(starter.species.forms.length - 1, 0));
      if (
        starter.species.speciesId in Overrides.STARTER_FORM_OVERRIDES &&
        starter.species.forms[Overrides.STARTER_FORM_OVERRIDES[starter.species.speciesId]]
      ) {
        starterFormIndex = Overrides.STARTER_FORM_OVERRIDES[starter.species.speciesId];
      }

      let starterGender = starter.species.malePercent !== null
        ? !starterProps.female ? Gender.MALE : Gender.FEMALE
        : Gender.GENDERLESS;
      if (Overrides.GENDER_OVERRIDE !== null) {
        starterGender = Overrides.GENDER_OVERRIDE;
      }
      const starterIvs = this.scene.gameData.dexData[starter.species.speciesId].ivs.slice(0);
      const starterPokemon = this.scene.addPlayerPokemon(starter.species, this.scene.gameMode.getStartingLevel(), starter.abilityIndex, starterFormIndex, starterGender, starterProps.shiny, starterProps.variant, starterIvs, starter.nature);
      starterPokemon.tryPopulateMoveset(starter.moveset);
      if (starter.passive) {
        starterPokemon.passive = true;
      }
      starterPokemon.luck = this.scene.gameData.getDexAttrLuck(this.scene.gameData.dexData[starter.species.speciesId].caughtAttr);
      if (starter.pokerus) {
        starterPokemon.pokerus = true;
      }
      if (this.scene.gameMode.isSplicedOnly) {
        starterPokemon.generateFusionSpecies(true);
      }
      starterPokemon.setVisible(false);
      applyChallenges(this.scene.gameMode, ChallengeType.STARTER_MODIFY, starterPokemon);
      party.push(starterPokemon);
      loadPokemonAssets.push(starterPokemon.loadAssets());
    });
    overrideModifiers(this.scene);
    overrideHeldItems(this.scene, party[0]);
    Promise.all(loadPokemonAssets).then(() => {
      SoundFade.fadeOut(this.scene, this.scene.sound.get("menu"), 500, true);
      this.scene.time.delayedCall(500, () => this.scene.playBgm());
      if (this.scene.gameMode.isClassic) {
        this.scene.gameData.gameStats.classicSessionsPlayed++;
      } else {
        this.scene.gameData.gameStats.endlessSessionsPlayed++;
      }
      this.scene.newBattle();
      this.scene.arena.init();
      this.scene.sessionPlayTime = 0;
      this.scene.lastSavePlayTime = 0;
      this.end();
    });
  }
}

export class BattlePhase extends Phase {
  constructor(scene: BattleScene) {
    super(scene);
  }

  showEnemyTrainer(trainerSlot: TrainerSlot = TrainerSlot.NONE): void {
    const sprites = this.scene.currentBattle.trainer.getSprites();
    const tintSprites = this.scene.currentBattle.trainer.getTintSprites();
    for (let i = 0; i < sprites.length; i++) {
      const visible = !trainerSlot || !i === (trainerSlot === TrainerSlot.TRAINER) || sprites.length < 2;
      [sprites[i], tintSprites[i]].map(sprite => {
        if (visible) {
          sprite.x = trainerSlot || sprites.length < 2 ? 0 : i ? 16 : -16;
        }
        sprite.setVisible(visible);
        sprite.clearTint();
      });
      sprites[i].setVisible(visible);
      tintSprites[i].setVisible(visible);
      sprites[i].clearTint();
      tintSprites[i].clearTint();
    }
    this.scene.tweens.add({
      targets: this.scene.currentBattle.trainer,
      x: "-=16",
      y: "+=16",
      alpha: 1,
      ease: "Sine.easeInOut",
      duration: 750
    });
  }

  hideEnemyTrainer(): void {
    this.scene.tweens.add({
      targets: this.scene.currentBattle.trainer,
      x: "+=16",
      y: "-=16",
      alpha: 0,
      ease: "Sine.easeInOut",
      duration: 750
    });
  }
}

type PokemonFunc = (pokemon: Pokemon) => void;

export abstract class FieldPhase extends BattlePhase {
  getOrder(): BattlerIndex[] {
    const playerField = this.scene.getPlayerField().filter(p => p.isActive()) as Pokemon[];
    const enemyField = this.scene.getEnemyField().filter(p => p.isActive()) as Pokemon[];

    // We shuffle the list before sorting so speed ties produce random results
    let orderedTargets: Pokemon[] = playerField.concat(enemyField);
    // We seed it with the current turn to prevent an inconsistency where it
    // was varying based on how long since you last reloaded
    this.scene.executeWithSeedOffset(() => {
      orderedTargets = Utils.randSeedShuffle(orderedTargets);
    }, this.scene.currentBattle.turn, this.scene.waveSeed);

    orderedTargets.sort((a: Pokemon, b: Pokemon) => {
      const aSpeed = a?.getBattleStat(Stat.SPD) || 0;
      const bSpeed = b?.getBattleStat(Stat.SPD) || 0;

      return bSpeed - aSpeed;
    });

    const speedReversed = new Utils.BooleanHolder(false);
    this.scene.arena.applyTags(TrickRoomTag, speedReversed);

    if (speedReversed.value) {
      orderedTargets = orderedTargets.reverse();
    }

    return orderedTargets.map(t => t.getFieldIndex() + (!t.isPlayer() ? BattlerIndex.ENEMY : 0));
  }

  executeForAll(func: PokemonFunc): void {
    const field = this.scene.getField(true).filter(p => p.summonData);
    field.forEach(pokemon => func(pokemon));
  }
}

export abstract class PokemonPhase extends FieldPhase {
  protected battlerIndex: BattlerIndex | integer;
  public player: boolean;
  public fieldIndex: integer;

  constructor(scene: BattleScene, battlerIndex: BattlerIndex | integer) {
    super(scene);

    if (battlerIndex === undefined) {
      battlerIndex = scene.getField().find(p => p?.isActive()).getBattlerIndex();
    }

    this.battlerIndex = battlerIndex;
    this.player = battlerIndex < 2;
    this.fieldIndex = battlerIndex % 2;
  }

  getPokemon() {
    if (this.battlerIndex > BattlerIndex.ENEMY_2) {
      return this.scene.getPokemonById(this.battlerIndex);
    }
    return this.scene.getField()[this.battlerIndex];
  }
}

export abstract class PartyMemberPokemonPhase extends FieldPhase {
  protected partyMemberIndex: integer;
  protected fieldIndex: integer;
  protected player: boolean;

  constructor(scene: BattleScene, partyMemberIndex: integer, player: boolean) {
    super(scene);

    this.partyMemberIndex = partyMemberIndex;
    this.fieldIndex = partyMemberIndex < this.scene.currentBattle.getBattlerCount()
      ? partyMemberIndex
      : -1;
    this.player = player;
  }

  getParty(): Pokemon[] {
    return this.player ? this.scene.getParty() : this.scene.getEnemyParty();
  }

  getPokemon(): Pokemon {
    return this.getParty()[this.partyMemberIndex];
  }
}

export abstract class PlayerPartyMemberPokemonPhase extends PartyMemberPokemonPhase {
  constructor(scene: BattleScene, partyMemberIndex: integer) {
    super(scene, partyMemberIndex, true);
  }

  getPlayerPokemon(): PlayerPokemon {
    return super.getPokemon() as PlayerPokemon;
  }
}

export abstract class EnemyPartyMemberPokemonPhase extends PartyMemberPokemonPhase {
  constructor(scene: BattleScene, partyMemberIndex: integer) {
    super(scene, partyMemberIndex, false);
  }

  getEnemyPokemon(): EnemyPokemon {
    return super.getPokemon() as EnemyPokemon;
  }
}

export class EncounterPhase extends BattlePhase {
  private loaded: boolean;

  constructor(scene: BattleScene, loaded?: boolean) {
    super(scene);

    this.loaded = !!loaded;
  }

  start() {
    super.start();

    this.scene.updateGameInfo();

    this.scene.initSession();

    this.scene.eventTarget.dispatchEvent(new EncounterPhaseEvent());

    // Failsafe if players somehow skip floor 200 in classic mode
    if (this.scene.gameMode.isClassic && this.scene.currentBattle.waveIndex > 200) {
      this.scene.unshiftPhase(new GameOverPhase(this.scene));
    }

    const loadEnemyAssets = [];

    const battle = this.scene.currentBattle;

    let totalBst = 0;

    battle.enemyLevels.forEach((level, e) => {
      if (!this.loaded) {
        if (battle.battleType === BattleType.TRAINER) {
          battle.enemyParty[e] = battle.trainer.genPartyMember(e);
        } else {
          const enemySpecies = this.scene.randomSpecies(battle.waveIndex, level, true);
          battle.enemyParty[e] = this.scene.addEnemyPokemon(enemySpecies, level, TrainerSlot.NONE, !!this.scene.getEncounterBossSegments(battle.waveIndex, level, enemySpecies));
          if (this.scene.currentBattle.battleSpec === BattleSpec.FINAL_BOSS) {
            battle.enemyParty[e].ivs = new Array(6).fill(31);
          }
          this.scene.getParty().slice(0, !battle.double ? 1 : 2).reverse().forEach(playerPokemon => {
            applyAbAttrs(SyncEncounterNatureAbAttr, playerPokemon, null, battle.enemyParty[e]);
          });
        }
      }
      const enemyPokemon = this.scene.getEnemyParty()[e];
      if (e < (battle.double ? 2 : 1)) {
        enemyPokemon.setX(-66 + enemyPokemon.getFieldPositionOffset()[0]);
        enemyPokemon.resetSummonData();
      }

      if (!this.loaded) {
        this.scene.gameData.setPokemonSeen(enemyPokemon, true, battle.battleType === BattleType.TRAINER);
      }

      if (enemyPokemon.species.speciesId === Species.ETERNATUS) {
        if (this.scene.gameMode.isClassic && (battle.battleSpec === BattleSpec.FINAL_BOSS || this.scene.gameMode.isWaveFinal(battle.waveIndex))) {
          if (battle.battleSpec !== BattleSpec.FINAL_BOSS) {
            enemyPokemon.formIndex = 1;
            enemyPokemon.updateScale();
          }
          enemyPokemon.setBoss();
        } else if (!(battle.waveIndex % 1000)) {
          enemyPokemon.formIndex = 1;
          enemyPokemon.updateScale();
        }
      }

      totalBst += enemyPokemon.getSpeciesForm().baseTotal;

      loadEnemyAssets.push(enemyPokemon.loadAssets());

      console.log(getPokemonNameWithAffix(enemyPokemon), enemyPokemon.species.speciesId, enemyPokemon.stats);
    });

    if (this.scene.getParty().filter(p => p.isShiny()).length === 6) {
      this.scene.validateAchv(achvs.SHINY_PARTY);
    }

    if (battle.battleType === BattleType.TRAINER) {
      loadEnemyAssets.push(battle.trainer.loadAssets().then(() => battle.trainer.initSprite()));
    } else {
      // This block only applies for double battles to init the boss segments (idk why it's split up like this)
      if (battle.enemyParty.filter(p => p.isBoss()).length > 1) {
        for (const enemyPokemon of battle.enemyParty) {
          // If the enemy pokemon is a boss and wasn't populated from data source, then set it up
          if (enemyPokemon.isBoss() && !enemyPokemon.isPopulatedFromDataSource) {
            enemyPokemon.setBoss(true, Math.ceil(enemyPokemon.bossSegments * (enemyPokemon.getSpeciesForm().baseTotal / totalBst)));
            enemyPokemon.initBattleInfo();
          }
        }
      }
    }

    Promise.all(loadEnemyAssets).then(() => {
      battle.enemyParty.forEach((enemyPokemon, e) => {
        if (e < (battle.double ? 2 : 1)) {
          if (battle.battleType === BattleType.WILD) {
            this.scene.field.add(enemyPokemon);
            battle.seenEnemyPartyMemberIds.add(enemyPokemon.id);
            const playerPokemon = this.scene.getPlayerPokemon();
            if (playerPokemon?.visible) {
              this.scene.field.moveBelow(enemyPokemon as Pokemon, playerPokemon);
            }
            enemyPokemon.tint(0, 0.5);
          } else if (battle.battleType === BattleType.TRAINER) {
            enemyPokemon.setVisible(false);
            this.scene.currentBattle.trainer.tint(0, 0.5);
          }
          if (battle.double) {
            enemyPokemon.setFieldPosition(e ? FieldPosition.RIGHT : FieldPosition.LEFT);
          }
        }
      });

      if (!this.loaded) {
        regenerateModifierPoolThresholds(this.scene.getEnemyField(), battle.battleType === BattleType.TRAINER ? ModifierPoolType.TRAINER : ModifierPoolType.WILD);
        this.scene.generateEnemyModifiers();
      }

      this.scene.ui.setMode(Mode.MESSAGE).then(() => {
        if (!this.loaded) {
          this.scene.gameData.saveAll(this.scene, true, battle.waveIndex % 10 === 1 || this.scene.lastSavePlayTime >= 300).then(success => {
            this.scene.disableMenu = false;
            if (!success) {
              return this.scene.reset(true);
            }
            this.doEncounter();
          });
        } else {
          this.doEncounter();
        }
      });
    });
  }

  doEncounter() {
    this.scene.playBgm(undefined, true);
    this.scene.updateModifiers(false);
    this.scene.setFieldScale(1);

    /*if (startingWave > 10) {
      for (let m = 0; m < Math.min(Math.floor(startingWave / 10), 99); m++)
        this.scene.addModifier(getPlayerModifierTypeOptionsForWave((m + 1) * 10, 1, this.scene.getParty())[0].type.newModifier(), true);
      this.scene.updateModifiers(true);
    }*/

    for (const pokemon of this.scene.getParty()) {
      if (pokemon) {
        pokemon.resetBattleData();
      }
    }

    if (!this.loaded) {
      this.scene.arena.trySetWeather(getRandomWeatherType(this.scene.arena), false);
    }

    const enemyField = this.scene.getEnemyField();
    this.scene.tweens.add({
      targets: [this.scene.arenaEnemy, this.scene.currentBattle.trainer, enemyField, this.scene.arenaPlayer, this.scene.trainer].flat(),
      x: (_target, _key, value, fieldIndex: integer) => fieldIndex < 2 + (enemyField.length) ? value + 300 : value - 300,
      duration: 2000,
      onComplete: () => {
        if (!this.tryOverrideForBattleSpec()) {
          this.doEncounterCommon();
        }
      }
    });
  }

  getEncounterMessage(): string {
    const enemyField = this.scene.getEnemyField();

    if (this.scene.currentBattle.battleSpec === BattleSpec.FINAL_BOSS) {
      return i18next.t("battle:bossAppeared", { bossName: getPokemonNameWithAffix(enemyField[0])});
    }

    if (this.scene.currentBattle.battleType === BattleType.TRAINER) {
      if (this.scene.currentBattle.double) {
        return i18next.t("battle:trainerAppearedDouble", { trainerName: this.scene.currentBattle.trainer.getName(TrainerSlot.NONE, true) });

      } else {
        return i18next.t("battle:trainerAppeared", { trainerName: this.scene.currentBattle.trainer.getName(TrainerSlot.NONE, true) });
      }
    }

    return enemyField.length === 1
      ? i18next.t("battle:singleWildAppeared", { pokemonName: enemyField[0].getNameToRender() })
      : i18next.t("battle:multiWildAppeared", { pokemonName1: enemyField[0].getNameToRender(), pokemonName2: enemyField[1].getNameToRender() });
  }

  doEncounterCommon(showEncounterMessage: boolean = true) {
    const enemyField = this.scene.getEnemyField();

    if (this.scene.currentBattle.battleType === BattleType.WILD) {
      enemyField.forEach(enemyPokemon => {
        enemyPokemon.untint(100, "Sine.easeOut");
        enemyPokemon.cry();
        enemyPokemon.showInfo();
        if (enemyPokemon.isShiny()) {
          this.scene.validateAchv(achvs.SEE_SHINY);
        }
      });
      this.scene.updateFieldScale();
      if (showEncounterMessage) {
        this.scene.ui.showText(this.getEncounterMessage(), null, () => this.end(), 1500);
      } else {
        this.end();
      }
    } else if (this.scene.currentBattle.battleType === BattleType.TRAINER) {
      const trainer = this.scene.currentBattle.trainer;
      trainer.untint(100, "Sine.easeOut");
      trainer.playAnim();

      const doSummon = () => {
        this.scene.currentBattle.started = true;
        this.scene.playBgm(undefined);
        this.scene.pbTray.showPbTray(this.scene.getParty());
        this.scene.pbTrayEnemy.showPbTray(this.scene.getEnemyParty());
        const doTrainerSummon = () => {
          this.hideEnemyTrainer();
          const availablePartyMembers = this.scene.getEnemyParty().filter(p => !p.isFainted()).length;
          this.scene.unshiftPhase(new SummonPhase(this.scene, 0, false));
          if (this.scene.currentBattle.double && availablePartyMembers > 1) {
            this.scene.unshiftPhase(new SummonPhase(this.scene, 1, false));
          }
          this.end();
        };
        if (showEncounterMessage) {
          this.scene.ui.showText(this.getEncounterMessage(), null, doTrainerSummon, 1500, true);
        } else {
          doTrainerSummon();
        }
      };

      const encounterMessages = this.scene.currentBattle.trainer.getEncounterMessages();

      if (!encounterMessages?.length) {
        doSummon();
      } else {
        let message: string;
        this.scene.executeWithSeedOffset(() => message = Utils.randSeedItem(encounterMessages), this.scene.currentBattle.waveIndex);

        const showDialogueAndSummon = () => {
          this.scene.ui.showDialogue(message, trainer.getName(TrainerSlot.NONE, true), null, () => {
            this.scene.charSprite.hide().then(() => this.scene.hideFieldOverlay(250).then(() => doSummon()));
          });
        };
        if (this.scene.currentBattle.trainer.config.hasCharSprite && !this.scene.ui.shouldSkipDialogue(message)) {
          this.scene.showFieldOverlay(500).then(() => this.scene.charSprite.showCharacter(trainer.getKey(), getCharVariantFromDialogue(encounterMessages[0])).then(() => showDialogueAndSummon()));
        } else {
          showDialogueAndSummon();
        }
      }
    }
  }

  end() {
    const enemyField = this.scene.getEnemyField();

    enemyField.forEach((enemyPokemon, e) => {
      if (enemyPokemon.isShiny()) {
        this.scene.unshiftPhase(new ShinySparklePhase(this.scene, BattlerIndex.ENEMY + e));
      }
    });

    if (this.scene.currentBattle.battleType !== BattleType.TRAINER) {
      enemyField.map(p => this.scene.pushConditionalPhase(new PostSummonPhase(this.scene, p.getBattlerIndex()), () => {
        // if there is not a player party, we can't continue
        if (!this.scene.getParty()?.length) {
          return false;
        }
        // how many player pokemon are on the field ?
        const pokemonsOnFieldCount = this.scene.getParty().filter(p => p.isOnField()).length;
        // if it's a 2vs1, there will never be a 2nd pokemon on our field even
        const requiredPokemonsOnField = Math.min(this.scene.getParty().filter((p) => !p.isFainted()).length, 2);
        // if it's a double, there should be 2, otherwise 1
        if (this.scene.currentBattle.double) {
          return pokemonsOnFieldCount === requiredPokemonsOnField;
        }
        return pokemonsOnFieldCount === 1;
      }));
      const ivScannerModifier = this.scene.findModifier(m => m instanceof IvScannerModifier);
      if (ivScannerModifier) {
        enemyField.map(p => this.scene.pushPhase(new ScanIvsPhase(this.scene, p.getBattlerIndex(), Math.min(ivScannerModifier.getStackCount() * 2, 6))));
      }
    }

    if (!this.loaded) {
      const availablePartyMembers = this.scene.getParty().filter(p => p.isAllowedInBattle());

      if (!availablePartyMembers[0].isOnField()) {
        this.scene.pushPhase(new SummonPhase(this.scene, 0));
      }

      if (this.scene.currentBattle.double) {
        if (availablePartyMembers.length > 1) {
          this.scene.pushPhase(new ToggleDoublePositionPhase(this.scene, true));
          if (!availablePartyMembers[1].isOnField()) {
            this.scene.pushPhase(new SummonPhase(this.scene, 1));
          }
        }
      } else {
        if (availablePartyMembers.length > 1 && availablePartyMembers[1].isOnField()) {
          this.scene.pushPhase(new ReturnPhase(this.scene, 1));
        }
        this.scene.pushPhase(new ToggleDoublePositionPhase(this.scene, false));
      }

      if (this.scene.currentBattle.battleType !== BattleType.TRAINER && (this.scene.currentBattle.waveIndex > 1 || !this.scene.gameMode.isDaily)) {
        const minPartySize = this.scene.currentBattle.double ? 2 : 1;
        if (availablePartyMembers.length > minPartySize) {
          this.scene.pushPhase(new CheckSwitchPhase(this.scene, 0, this.scene.currentBattle.double));
          if (this.scene.currentBattle.double) {
            this.scene.pushPhase(new CheckSwitchPhase(this.scene, 1, this.scene.currentBattle.double));
          }
        }
      }
    }
    handleTutorial(this.scene, Tutorial.Access_Menu).then(() => super.end());
  }

  tryOverrideForBattleSpec(): boolean {
    switch (this.scene.currentBattle.battleSpec) {
    case BattleSpec.FINAL_BOSS:
      const enemy = this.scene.getEnemyPokemon();
      this.scene.ui.showText(this.getEncounterMessage(), null, () => {
        this.scene.ui.showDialogue(battleSpecDialogue[BattleSpec.FINAL_BOSS].encounter, enemy.species.name, null, () => {
          this.doEncounterCommon(false);
        });
      }, 1500, true);
      return true;
    }

    return false;
  }
}

export class NextEncounterPhase extends EncounterPhase {
  constructor(scene: BattleScene) {
    super(scene);
  }

  start() {
    super.start();
  }

  doEncounter(): void {
    this.scene.playBgm(undefined, true);

    for (const pokemon of this.scene.getParty()) {
      if (pokemon) {
        pokemon.resetBattleData();
      }
    }

    this.scene.arenaNextEnemy.setBiome(this.scene.arena.biomeType);
    this.scene.arenaNextEnemy.setVisible(true);

    const enemyField = this.scene.getEnemyField();
    this.scene.tweens.add({
      targets: [this.scene.arenaEnemy, this.scene.arenaNextEnemy, this.scene.currentBattle.trainer, enemyField, this.scene.lastEnemyTrainer].flat(),
      x: "+=300",
      duration: 2000,
      onComplete: () => {
        this.scene.arenaEnemy.setBiome(this.scene.arena.biomeType);
        this.scene.arenaEnemy.setX(this.scene.arenaNextEnemy.x);
        this.scene.arenaEnemy.setAlpha(1);
        this.scene.arenaNextEnemy.setX(this.scene.arenaNextEnemy.x - 300);
        this.scene.arenaNextEnemy.setVisible(false);
        if (this.scene.lastEnemyTrainer) {
          this.scene.lastEnemyTrainer.destroy();
        }

        if (!this.tryOverrideForBattleSpec()) {
          this.doEncounterCommon();
        }
      }
    });
  }
}

export class NewBiomeEncounterPhase extends NextEncounterPhase {
  constructor(scene: BattleScene) {
    super(scene);
  }

  doEncounter(): void {
    this.scene.playBgm(undefined, true);

    for (const pokemon of this.scene.getParty()) {
      if (pokemon) {
        pokemon.resetBattleData();
      }
    }

    this.scene.arena.trySetWeather(getRandomWeatherType(this.scene.arena), false);

    for (const pokemon of this.scene.getParty().filter(p => p.isOnField())) {
      applyAbAttrs(PostBiomeChangeAbAttr, pokemon, null);
    }

    const enemyField = this.scene.getEnemyField();
    this.scene.tweens.add({
      targets: [this.scene.arenaEnemy, enemyField].flat(),
      x: "+=300",
      duration: 2000,
      onComplete: () => {
        if (!this.tryOverrideForBattleSpec()) {
          this.doEncounterCommon();
        }
      }
    });
  }
}

export class PostSummonPhase extends PokemonPhase {
  constructor(scene: BattleScene, battlerIndex: BattlerIndex) {
    super(scene, battlerIndex);
  }

  start() {
    super.start();

    const pokemon = this.getPokemon();

    if (pokemon.status?.effect === StatusEffect.TOXIC) {
      pokemon.status.turnCount = 0;
    }
    this.scene.arena.applyTags(ArenaTrapTag, pokemon);
    applyPostSummonAbAttrs(PostSummonAbAttr, pokemon).then(() => this.end());
  }
}

export class SelectBiomePhase extends BattlePhase {
  constructor(scene: BattleScene) {
    super(scene);
  }

  start() {
    super.start();

    const currentBiome = this.scene.arena.biomeType;

    const setNextBiome = (nextBiome: Biome) => {
      if (this.scene.currentBattle.waveIndex % 10 === 1) {
        this.scene.applyModifiers(MoneyInterestModifier, true, this.scene);
        this.scene.unshiftPhase(new PartyHealPhase(this.scene, false));
      }
      this.scene.unshiftPhase(new SwitchBiomePhase(this.scene, nextBiome));
      this.end();
    };

    if ((this.scene.gameMode.isClassic && this.scene.gameMode.isWaveFinal(this.scene.currentBattle.waveIndex + 9))
      || (this.scene.gameMode.isDaily && this.scene.gameMode.isWaveFinal(this.scene.currentBattle.waveIndex))
      || (this.scene.gameMode.hasShortBiomes && !(this.scene.currentBattle.waveIndex % 50))) {
      setNextBiome(Biome.END);
    } else if (this.scene.gameMode.hasRandomBiomes) {
      setNextBiome(this.generateNextBiome());
    } else if (Array.isArray(biomeLinks[currentBiome])) {
      let biomes: Biome[];
      this.scene.executeWithSeedOffset(() => {
        biomes = (biomeLinks[currentBiome] as (Biome | [Biome, integer])[])
          .filter(b => !Array.isArray(b) || !Utils.randSeedInt(b[1]))
          .map(b => !Array.isArray(b) ? b : b[0]);
      }, this.scene.currentBattle.waveIndex);
      if (biomes.length > 1 && this.scene.findModifier(m => m instanceof MapModifier)) {
        let biomeChoices: Biome[];
        this.scene.executeWithSeedOffset(() => {
          biomeChoices = (!Array.isArray(biomeLinks[currentBiome])
            ? [biomeLinks[currentBiome] as Biome]
            : biomeLinks[currentBiome] as (Biome | [Biome, integer])[])
            .filter((b, i) => !Array.isArray(b) || !Utils.randSeedInt(b[1]))
            .map(b => Array.isArray(b) ? b[0] : b);
        }, this.scene.currentBattle.waveIndex);
        const biomeSelectItems = biomeChoices.map(b => {
          const ret: OptionSelectItem = {
            label: getBiomeName(b),
            handler: () => {
              this.scene.ui.setMode(Mode.MESSAGE);
              setNextBiome(b);
              return true;
            }
          };
          return ret;
        });
        this.scene.ui.setMode(Mode.OPTION_SELECT, {
          options: biomeSelectItems,
          delay: 1000
        });
      } else {
        setNextBiome(biomes[Utils.randSeedInt(biomes.length)]);
      }
    } else if (biomeLinks.hasOwnProperty(currentBiome)) {
      setNextBiome(biomeLinks[currentBiome] as Biome);
    } else {
      setNextBiome(this.generateNextBiome());
    }
  }

  generateNextBiome(): Biome {
    if (!(this.scene.currentBattle.waveIndex % 50)) {
      return Biome.END;
    }
    return this.scene.generateRandomBiome(this.scene.currentBattle.waveIndex);
  }
}

export class SwitchBiomePhase extends BattlePhase {
  private nextBiome: Biome;

  constructor(scene: BattleScene, nextBiome: Biome) {
    super(scene);

    this.nextBiome = nextBiome;
  }

  start() {
    super.start();

    if (this.nextBiome === undefined) {
      return this.end();
    }

    this.scene.tweens.add({
      targets: [this.scene.arenaEnemy, this.scene.lastEnemyTrainer],
      x: "+=300",
      duration: 2000,
      onComplete: () => {
        this.scene.arenaEnemy.setX(this.scene.arenaEnemy.x - 600);

        this.scene.newArena(this.nextBiome);

        const biomeKey = getBiomeKey(this.nextBiome);
        const bgTexture = `${biomeKey}_bg`;
        this.scene.arenaBgTransition.setTexture(bgTexture);
        this.scene.arenaBgTransition.setAlpha(0);
        this.scene.arenaBgTransition.setVisible(true);
        this.scene.arenaPlayerTransition.setBiome(this.nextBiome);
        this.scene.arenaPlayerTransition.setAlpha(0);
        this.scene.arenaPlayerTransition.setVisible(true);

        this.scene.tweens.add({
          targets: [this.scene.arenaPlayer, this.scene.arenaBgTransition, this.scene.arenaPlayerTransition],
          duration: 1000,
          delay: 1000,
          ease: "Sine.easeInOut",
          alpha: (target: any) => target === this.scene.arenaPlayer ? 0 : 1,
          onComplete: () => {
            this.scene.arenaBg.setTexture(bgTexture);
            this.scene.arenaPlayer.setBiome(this.nextBiome);
            this.scene.arenaPlayer.setAlpha(1);
            this.scene.arenaEnemy.setBiome(this.nextBiome);
            this.scene.arenaEnemy.setAlpha(1);
            this.scene.arenaNextEnemy.setBiome(this.nextBiome);
            this.scene.arenaBgTransition.setVisible(false);
            this.scene.arenaPlayerTransition.setVisible(false);
            if (this.scene.lastEnemyTrainer) {
              this.scene.lastEnemyTrainer.destroy();
            }

            this.end();
          }
        });
      }
    });
  }
}

export class SummonPhase extends PartyMemberPokemonPhase {
  private loaded: boolean;

  constructor(scene: BattleScene, fieldIndex: integer, player: boolean = true, loaded: boolean = false) {
    super(scene, fieldIndex, player);

    this.loaded = loaded;
  }

  start() {
    super.start();

    this.preSummon();
  }

  /**
  * Sends out a Pokemon before the battle begins and shows the appropriate messages
  */
  preSummon(): void {
    const partyMember = this.getPokemon();
    // If the Pokemon about to be sent out is fainted or illegal under a challenge, switch to the first non-fainted legal Pokemon
    if (!partyMember.isAllowedInBattle()) {
      console.warn("The Pokemon about to be sent out is fainted or illegal under a challenge. Attempting to resolve...");

      // First check if they're somehow still in play, if so remove them.
      if (partyMember.isOnField()) {
        partyMember.hideInfo();
        partyMember.setVisible(false);
        this.scene.field.remove(partyMember);
        this.scene.triggerPokemonFormChange(partyMember, SpeciesFormChangeActiveTrigger, true);
      }

      const party = this.getParty();

      // Find the first non-fainted Pokemon index above the current one
      const legalIndex = party.findIndex((p, i) => i > this.partyMemberIndex && p.isAllowedInBattle());
      if (legalIndex === -1) {
        console.error("Party Details:\n", party);
        console.error("All available Pokemon were fainted or illegal!");
        this.scene.clearPhaseQueue();
        this.scene.unshiftPhase(new GameOverPhase(this.scene));
        this.end();
        return;
      }

      // Swaps the fainted Pokemon and the first non-fainted legal Pokemon in the party
      [party[this.partyMemberIndex], party[legalIndex]] = [party[legalIndex], party[this.partyMemberIndex]];
      console.warn("Swapped %s %O with %s %O", getPokemonNameWithAffix(partyMember), partyMember, getPokemonNameWithAffix(party[0]), party[0]);
    }

    if (this.player) {
      this.scene.ui.showText(i18next.t("battle:playerGo", { pokemonName: getPokemonNameWithAffix(this.getPokemon()) }));
      if (this.player) {
        this.scene.pbTray.hide();
      }
      this.scene.trainer.setTexture(`trainer_${this.scene.gameData.gender === PlayerGender.FEMALE ? "f" : "m"}_back_pb`);
      this.scene.time.delayedCall(562, () => {
        this.scene.trainer.setFrame("2");
        this.scene.time.delayedCall(64, () => {
          this.scene.trainer.setFrame("3");
        });
      });
      this.scene.tweens.add({
        targets: this.scene.trainer,
        x: -36,
        duration: 1000,
        onComplete: () => this.scene.trainer.setVisible(false)
      });
      this.scene.time.delayedCall(750, () => this.summon());
    } else {
      const trainerName = this.scene.currentBattle.trainer.getName(!(this.fieldIndex % 2) ? TrainerSlot.TRAINER : TrainerSlot.TRAINER_PARTNER);
      const pokemonName = getPokemonNameWithAffix(this.getPokemon());
      const message = i18next.t("battle:trainerSendOut", { trainerName, pokemonName });

      this.scene.pbTrayEnemy.hide();
      this.scene.ui.showText(message, null, () => this.summon());
    }
  }

  summon(): void {
    const pokemon = this.getPokemon();

    const pokeball = this.scene.addFieldSprite(this.player ? 36 : 248, this.player ? 80 : 44, "pb", getPokeballAtlasKey(pokemon.pokeball));
    pokeball.setVisible(false);
    pokeball.setOrigin(0.5, 0.625);
    this.scene.field.add(pokeball);

    if (this.fieldIndex === 1) {
      pokemon.setFieldPosition(FieldPosition.RIGHT, 0);
    } else {
      const availablePartyMembers = this.getParty().filter(p => p.isAllowedInBattle()).length;
      pokemon.setFieldPosition(!this.scene.currentBattle.double || availablePartyMembers === 1 ? FieldPosition.CENTER : FieldPosition.LEFT);
    }

    const fpOffset = pokemon.getFieldPositionOffset();

    pokeball.setVisible(true);

    this.scene.tweens.add({
      targets: pokeball,
      duration: 650,
      x: (this.player ? 100 : 236) + fpOffset[0]
    });

    this.scene.tweens.add({
      targets: pokeball,
      duration: 150,
      ease: "Cubic.easeOut",
      y: (this.player ? 70 : 34) + fpOffset[1],
      onComplete: () => {
        this.scene.tweens.add({
          targets: pokeball,
          duration: 500,
          ease: "Cubic.easeIn",
          angle: 1440,
          y: (this.player ? 132 : 86) + fpOffset[1],
          onComplete: () => {
            this.scene.playSound("pb_rel");
            pokeball.destroy();
            this.scene.add.existing(pokemon);
            this.scene.field.add(pokemon);
            if (!this.player) {
              const playerPokemon = this.scene.getPlayerPokemon() as Pokemon;
              if (playerPokemon?.visible) {
                this.scene.field.moveBelow(pokemon, playerPokemon);
              }
              this.scene.currentBattle.seenEnemyPartyMemberIds.add(pokemon.id);
            }
            addPokeballOpenParticles(this.scene, pokemon.x, pokemon.y - 16, pokemon.pokeball);
            this.scene.updateModifiers(this.player);
            this.scene.updateFieldScale();
            pokemon.showInfo();
            pokemon.playAnim();
            pokemon.setVisible(true);
            pokemon.getSprite().setVisible(true);
            pokemon.setScale(0.5);
            pokemon.tint(getPokeballTintColor(pokemon.pokeball));
            pokemon.untint(250, "Sine.easeIn");
            this.scene.updateFieldScale();
            this.scene.tweens.add({
              targets: pokemon,
              duration: 250,
              ease: "Sine.easeIn",
              scale: pokemon.getSpriteScale(),
              onComplete: () => {
                pokemon.cry(pokemon.getHpRatio() > 0.25 ? undefined : { rate: 0.85 });
                pokemon.getSprite().clearTint();
                pokemon.resetSummonData();
                this.scene.time.delayedCall(1000, () => this.end());
              }
            });
          }
        });
      }
    });
  }

  onEnd(): void {
    const pokemon = this.getPokemon();

    if (pokemon.isShiny()) {
      this.scene.unshiftPhase(new ShinySparklePhase(this.scene, pokemon.getBattlerIndex()));
    }

    pokemon.resetTurnData();

    if (!this.loaded || this.scene.currentBattle.battleType === BattleType.TRAINER || (this.scene.currentBattle.waveIndex % 10) === 1) {
      this.scene.triggerPokemonFormChange(pokemon, SpeciesFormChangeActiveTrigger, true);
      this.queuePostSummon();
    }
  }

  queuePostSummon(): void {
    this.scene.pushPhase(new PostSummonPhase(this.scene, this.getPokemon().getBattlerIndex()));
  }

  end() {
    this.onEnd();

    super.end();
  }
}

export class SwitchSummonPhase extends SummonPhase {
  private slotIndex: integer;
  private doReturn: boolean;
  private batonPass: boolean;

  private lastPokemon: Pokemon;

  /**
   * Constructor for creating a new SwitchSummonPhase
   * @param scene {@linkcode BattleScene} the scene the phase is associated with
   * @param fieldIndex integer representing position on the battle field
   * @param slotIndex integer for the index of pokemon (in party of 6) to switch into
   * @param doReturn boolean whether to render "comeback" dialogue
   * @param batonPass boolean if the switch is from baton pass
   * @param player boolean if the switch is from the player
   */
  constructor(scene: BattleScene, fieldIndex: integer, slotIndex: integer, doReturn: boolean, batonPass: boolean, player?: boolean) {
    super(scene, fieldIndex, player !== undefined ? player : true);

    this.slotIndex = slotIndex;
    this.doReturn = doReturn;
    this.batonPass = batonPass;
  }

  start(): void {
    super.start();
  }

  preSummon(): void {
    if (!this.player) {
      if (this.slotIndex === -1) {
        this.slotIndex = this.scene.currentBattle.trainer.getNextSummonIndex(!this.fieldIndex ? TrainerSlot.TRAINER : TrainerSlot.TRAINER_PARTNER);
      }
      if (this.slotIndex > -1) {
        this.showEnemyTrainer(!(this.fieldIndex % 2) ? TrainerSlot.TRAINER : TrainerSlot.TRAINER_PARTNER);
        this.scene.pbTrayEnemy.showPbTray(this.scene.getEnemyParty());
      }
    }

    // if doReturn === False OR slotIndex !== -1 (slotIndex is valid) and the pokemon doesn't exist/is false
    // then switchAndSummon(), manually pick pokemon to switch into
    if (!this.doReturn || (this.slotIndex !== -1 && !(this.player ? this.scene.getParty() : this.scene.getEnemyParty())[this.slotIndex])) {
      if (this.player) {
        return this.switchAndSummon();
      } else {
        this.scene.time.delayedCall(750, () => this.switchAndSummon());
        return;
      }
    }

    const pokemon = this.getPokemon();

    if (!this.batonPass) {
      (this.player ? this.scene.getEnemyField() : this.scene.getPlayerField()).forEach(enemyPokemon => enemyPokemon.removeTagsBySourceId(pokemon.id));
    }

    this.scene.ui.showText(this.player ?
      i18next.t("battle:playerComeBack", { pokemonName: getPokemonNameWithAffix(pokemon) }) :
      i18next.t("battle:trainerComeBack", {
        trainerName: this.scene.currentBattle.trainer.getName(!(this.fieldIndex % 2) ? TrainerSlot.TRAINER : TrainerSlot.TRAINER_PARTNER),
        pokemonName: getPokemonNameWithAffix(pokemon)
      })
    );
    this.scene.playSound("pb_rel");
    pokemon.hideInfo();
    pokemon.tint(getPokeballTintColor(pokemon.pokeball), 1, 250, "Sine.easeIn");
    this.scene.tweens.add({
      targets: pokemon,
      duration: 250,
      ease: "Sine.easeIn",
      scale: 0.5,
      onComplete: () => {
        pokemon.setVisible(false);
        this.scene.field.remove(pokemon);
        this.scene.triggerPokemonFormChange(pokemon, SpeciesFormChangeActiveTrigger, true);
        this.scene.time.delayedCall(750, () => this.switchAndSummon());
      }
    });
  }

  switchAndSummon() {
    const party = this.player ? this.getParty() : this.scene.getEnemyParty();
    const switchedPokemon = party[this.slotIndex];
    this.lastPokemon = this.getPokemon();
    applyPreSwitchOutAbAttrs(PreSwitchOutAbAttr, this.lastPokemon);
    if (this.batonPass && switchedPokemon) {
      (this.player ? this.scene.getEnemyField() : this.scene.getPlayerField()).forEach(enemyPokemon => enemyPokemon.transferTagsBySourceId(this.lastPokemon.id, switchedPokemon.id));
      if (!this.scene.findModifier(m => m instanceof SwitchEffectTransferModifier && (m as SwitchEffectTransferModifier).pokemonId === switchedPokemon.id)) {
        const batonPassModifier = this.scene.findModifier(m => m instanceof SwitchEffectTransferModifier
          && (m as SwitchEffectTransferModifier).pokemonId === this.lastPokemon.id) as SwitchEffectTransferModifier;
        if (batonPassModifier && !this.scene.findModifier(m => m instanceof SwitchEffectTransferModifier && (m as SwitchEffectTransferModifier).pokemonId === switchedPokemon.id)) {
          this.scene.tryTransferHeldItemModifier(batonPassModifier, switchedPokemon, false);
        }
      }
    }
    if (switchedPokemon) {
      party[this.slotIndex] = this.lastPokemon;
      party[this.fieldIndex] = switchedPokemon;
      const showTextAndSummon = () => {
        this.scene.ui.showText(this.player ?
          i18next.t("battle:playerGo", { pokemonName: getPokemonNameWithAffix(switchedPokemon) }) :
          i18next.t("battle:trainerGo", {
            trainerName: this.scene.currentBattle.trainer.getName(!(this.fieldIndex % 2) ? TrainerSlot.TRAINER : TrainerSlot.TRAINER_PARTNER),
            pokemonName: getPokemonNameWithAffix(this.getPokemon())
          })
        );
        // Ensure improperly persisted summon data (such as tags) is cleared upon switching
        if (!this.batonPass) {
          party[this.fieldIndex].resetBattleData();
          party[this.fieldIndex].resetSummonData();
        }
        this.summon();
      };
      if (this.player) {
        showTextAndSummon();
      } else {
        this.scene.time.delayedCall(1500, () => {
          this.hideEnemyTrainer();
          this.scene.pbTrayEnemy.hide();
          showTextAndSummon();
        });
      }
    } else {
      this.end();
    }
  }

  onEnd(): void {
    super.onEnd();

    const pokemon = this.getPokemon();

    const moveId = this.lastPokemon?.scene.currentBattle.lastMove;
    const lastUsedMove = moveId ? allMoves[moveId] : undefined;

    const currentCommand = pokemon.scene.currentBattle.turnCommands[this.fieldIndex]?.command;
    const lastPokemonIsForceSwitchedAndNotFainted = lastUsedMove?.hasAttr(ForceSwitchOutAttr) && !this.lastPokemon.isFainted();

    // Compensate for turn spent summoning
    // Or compensate for force switch move if switched out pokemon is not fainted
    if (currentCommand === Command.POKEMON || lastPokemonIsForceSwitchedAndNotFainted) {
      pokemon.battleSummonData.turnCount--;
    }

    if (this.batonPass && pokemon) {
      pokemon.transferSummon(this.lastPokemon);
    }

    this.lastPokemon?.resetSummonData();

    this.scene.triggerPokemonFormChange(pokemon, SpeciesFormChangeActiveTrigger, true);
  }

  queuePostSummon(): void {
    this.scene.unshiftPhase(new PostSummonPhase(this.scene, this.getPokemon().getBattlerIndex()));
  }
}

export class ReturnPhase extends SwitchSummonPhase {
  constructor(scene: BattleScene, fieldIndex: integer) {
    super(scene, fieldIndex, -1, true, false);
  }

  switchAndSummon(): void {
    this.end();
  }

  summon(): void { }

  onEnd(): void {
    const pokemon = this.getPokemon();

    pokemon.resetTurnData();
    pokemon.resetSummonData();

    this.scene.updateFieldScale();

    this.scene.triggerPokemonFormChange(pokemon, SpeciesFormChangeActiveTrigger);
  }
}

export class ShowTrainerPhase extends BattlePhase {
  constructor(scene: BattleScene) {
    super(scene);
  }

  start() {
    super.start();

    this.scene.trainer.setVisible(true);

    this.scene.trainer.setTexture(`trainer_${this.scene.gameData.gender === PlayerGender.FEMALE ? "f" : "m"}_back`);

    this.scene.tweens.add({
      targets: this.scene.trainer,
      x: 106,
      duration: 1000,
      onComplete: () => this.end()
    });
  }
}

export class ToggleDoublePositionPhase extends BattlePhase {
  private double: boolean;

  constructor(scene: BattleScene, double: boolean) {
    super(scene);

    this.double = double;
  }

  start() {
    super.start();

    const playerPokemon = this.scene.getPlayerField().find(p => p.isActive(true));
    if (playerPokemon) {
      playerPokemon.setFieldPosition(this.double && this.scene.getParty().filter(p => p.isAllowedInBattle()).length > 1 ? FieldPosition.LEFT : FieldPosition.CENTER, 500).then(() => {
        if (playerPokemon.getFieldIndex() === 1) {
          const party = this.scene.getParty();
          party[1] = party[0];
          party[0] = playerPokemon;
        }
        this.end();
      });
    } else {
      this.end();
    }
  }
}

export class CheckSwitchPhase extends BattlePhase {
  protected fieldIndex: integer;
  protected useName: boolean;

  constructor(scene: BattleScene, fieldIndex: integer, useName: boolean) {
    super(scene);

    this.fieldIndex = fieldIndex;
    this.useName = useName;
  }

  start() {
    super.start();

    const pokemon = this.scene.getPlayerField()[this.fieldIndex];

    if (this.scene.battleStyle === BattleStyle.SET) {
      super.end();
      return;
    }

    if (this.scene.field.getAll().indexOf(pokemon) === -1) {
      this.scene.unshiftPhase(new SummonMissingPhase(this.scene, this.fieldIndex));
      super.end();
      return;
    }

    if (!this.scene.getParty().slice(1).filter(p => p.isActive()).length) {
      super.end();
      return;
    }

    if (pokemon.getTag(BattlerTagType.FRENZY)) {
      super.end();
      return;
    }

    this.scene.ui.showText(i18next.t("battle:switchQuestion", { pokemonName: this.useName ? getPokemonNameWithAffix(pokemon) : i18next.t("battle:pokemon") }), null, () => {
      this.scene.ui.setMode(Mode.CONFIRM, () => {
        this.scene.ui.setMode(Mode.MESSAGE);
        this.scene.tryRemovePhase(p => p instanceof PostSummonPhase && p.player && p.fieldIndex === this.fieldIndex);
        this.scene.unshiftPhase(new SwitchPhase(this.scene, this.fieldIndex, false, true));
        this.end();
      }, () => {
        this.scene.ui.setMode(Mode.MESSAGE);
        this.end();
      });
    });
  }
}

export class SummonMissingPhase extends SummonPhase {
  constructor(scene: BattleScene, fieldIndex: integer) {
    super(scene, fieldIndex);
  }

  preSummon(): void {
    this.scene.ui.showText(i18next.t("battle:sendOutPokemon", { pokemonName: getPokemonNameWithAffix(this.getPokemon()) }));
    this.scene.time.delayedCall(250, () => this.summon());
  }
}

export class LevelCapPhase extends FieldPhase {
  constructor(scene: BattleScene) {
    super(scene);
  }

  start(): void {
    super.start();

    this.scene.ui.setMode(Mode.MESSAGE).then(() => {
      this.scene.playSound("level_up_fanfare");
      this.scene.ui.showText(i18next.t("battle:levelCapUp", { levelCap: this.scene.getMaxExpLevel() }), null, () => this.end(), null, true);
      this.executeForAll(pokemon => pokemon.updateInfo(true));
    });
  }
}

export class TurnInitPhase extends FieldPhase {
  constructor(scene: BattleScene) {
    super(scene);
  }

  start() {
    super.start();

    this.scene.getPlayerField().forEach(p => {
      // If this pokemon is in play and evolved into something illegal under the current challenge, force a switch
      if (p.isOnField() && !p.isAllowedInBattle()) {
        this.scene.queueMessage(i18next.t("challenges:illegalEvolution", { "pokemon": p.name }), null, true);

        const allowedPokemon = this.scene.getParty().filter(p => p.isAllowedInBattle());

        if (!allowedPokemon.length) {
          // If there are no longer any legal pokemon in the party, game over.
          this.scene.clearPhaseQueue();
          this.scene.unshiftPhase(new GameOverPhase(this.scene));
        } else if (allowedPokemon.length >= this.scene.currentBattle.getBattlerCount() || (this.scene.currentBattle.double && !allowedPokemon[0].isActive(true))) {
          // If there is at least one pokemon in the back that is legal to switch in, force a switch.
          p.switchOut(false, true);
        } else {
          // If there are no pokemon in the back but we're not game overing, just hide the pokemon.
          // This should only happen in double battles.
          p.hideInfo();
          p.setVisible(false);
          this.scene.field.remove(p);
          this.scene.triggerPokemonFormChange(p, SpeciesFormChangeActiveTrigger, true);
        }
        if (allowedPokemon.length === 1 && this.scene.currentBattle.double) {
          this.scene.unshiftPhase(new ToggleDoublePositionPhase(this.scene, true));
        }
      }
    });

    //this.scene.pushPhase(new MoveAnimTestPhase(this.scene));
    this.scene.eventTarget.dispatchEvent(new TurnInitEvent());

    this.scene.getField().forEach((pokemon, i) => {
      if (pokemon?.isActive()) {
        if (pokemon.isPlayer()) {
          this.scene.currentBattle.addParticipant(pokemon as PlayerPokemon);
        }

        pokemon.resetTurnData();

        this.scene.pushPhase(pokemon.isPlayer() ? new CommandPhase(this.scene, i) : new EnemyCommandPhase(this.scene, i - BattlerIndex.ENEMY));
      }
    });

    this.scene.pushPhase(new TurnStartPhase(this.scene));

    this.end();
  }
}

export class CommandPhase extends FieldPhase {
  protected fieldIndex: integer;

  constructor(scene: BattleScene, fieldIndex: integer) {
    super(scene);

    this.fieldIndex = fieldIndex;
  }

  start() {
    super.start();

    if (this.fieldIndex) {
      // If we somehow are attempting to check the right pokemon but there's only one pokemon out
      // Switch back to the center pokemon. This can happen rarely in double battles with mid turn switching
      if (this.scene.getPlayerField().filter(p => p.isActive()).length === 1) {
        this.fieldIndex = FieldPosition.CENTER;
      } else {
        const allyCommand = this.scene.currentBattle.turnCommands[this.fieldIndex - 1];
        if (allyCommand.command === Command.BALL || allyCommand.command === Command.RUN) {
          this.scene.currentBattle.turnCommands[this.fieldIndex] = { command: allyCommand.command, skip: true };
        }
      }
    }

    if (this.scene.currentBattle.turnCommands[this.fieldIndex]?.skip) {
      return this.end();
    }

    const playerPokemon = this.scene.getPlayerField()[this.fieldIndex];

    const moveQueue = playerPokemon.getMoveQueue();

    while (moveQueue.length && moveQueue[0]
      && moveQueue[0].move && (!playerPokemon.getMoveset().find(m => m.moveId === moveQueue[0].move)
        || !playerPokemon.getMoveset()[playerPokemon.getMoveset().findIndex(m => m.moveId === moveQueue[0].move)].isUsable(playerPokemon, moveQueue[0].ignorePP))) {
      moveQueue.shift();
    }

    if (moveQueue.length) {
      const queuedMove = moveQueue[0];
      if (!queuedMove.move) {
        this.handleCommand(Command.FIGHT, -1, false);
      } else {
        const moveIndex = playerPokemon.getMoveset().findIndex(m => m.moveId === queuedMove.move);
        if (moveIndex > -1 && playerPokemon.getMoveset()[moveIndex].isUsable(playerPokemon, queuedMove.ignorePP)) {
          this.handleCommand(Command.FIGHT, moveIndex, queuedMove.ignorePP, { targets: queuedMove.targets, multiple: queuedMove.targets.length > 1 });
        } else {
          this.scene.ui.setMode(Mode.COMMAND, this.fieldIndex);
        }
      }
    } else {
      this.scene.ui.setMode(Mode.COMMAND, this.fieldIndex);
    }
  }

  handleCommand(command: Command, cursor: integer, ...args: any[]): boolean {
    const playerPokemon = this.scene.getPlayerField()[this.fieldIndex];
    const enemyField = this.scene.getEnemyField();
    let success: boolean;

    switch (command) {
    case Command.FIGHT:
      let useStruggle = false;
      if (cursor === -1 ||
          playerPokemon.trySelectMove(cursor, args[0] as boolean) ||
          (useStruggle = cursor > -1 && !playerPokemon.getMoveset().filter(m => m.isUsable(playerPokemon)).length)) {
        const moveId = !useStruggle ? cursor > -1 ? playerPokemon.getMoveset()[cursor].moveId : Moves.NONE : Moves.STRUGGLE;
        const turnCommand: TurnCommand = { command: Command.FIGHT, cursor: cursor, move: { move: moveId, targets: [], ignorePP: args[0] }, args: args };
        const moveTargets: MoveTargetSet = args.length < 3 ? getMoveTargets(playerPokemon, moveId) : args[2];
        if (!moveId) {
          turnCommand.targets = [this.fieldIndex];
        }
        console.log(moveTargets, getPokemonNameWithAffix(playerPokemon));
        if (moveTargets.targets.length > 1 && moveTargets.multiple) {
          this.scene.unshiftPhase(new SelectTargetPhase(this.scene, this.fieldIndex));
        }
        if (moveTargets.targets.length <= 1 || moveTargets.multiple) {
          turnCommand.move.targets = moveTargets.targets;
        } else if (playerPokemon.getTag(BattlerTagType.CHARGING) && playerPokemon.getMoveQueue().length >= 1) {
          turnCommand.move.targets = playerPokemon.getMoveQueue()[0].targets;
        } else {
          this.scene.unshiftPhase(new SelectTargetPhase(this.scene, this.fieldIndex));
        }
        this.scene.currentBattle.turnCommands[this.fieldIndex] = turnCommand;
        success = true;
      } else if (cursor < playerPokemon.getMoveset().length) {
        const move = playerPokemon.getMoveset()[cursor];
        this.scene.ui.setMode(Mode.MESSAGE);

        // Decides between a Disabled, Not Implemented, or No PP translation message
        const errorMessage =
            playerPokemon.summonData.disabledMove === move.moveId ? "battle:moveDisabled" :
              move.getName().endsWith(" (N)") ? "battle:moveNotImplemented" : "battle:moveNoPP";
        const moveName = move.getName().replace(" (N)", ""); // Trims off the indicator

        this.scene.ui.showText(i18next.t(errorMessage, { moveName: moveName }), null, () => {
          this.scene.ui.clearText();
          this.scene.ui.setMode(Mode.FIGHT, this.fieldIndex);
        }, null, true);
      }
      break;
    case Command.BALL:
      if (this.scene.arena.biomeType === Biome.END && (!this.scene.gameMode.isClassic || (this.scene.getEnemyField().filter(p => p.isActive(true)).some(p => !p.scene.gameData.dexData[p.species.speciesId].caughtAttr) && this.scene.gameData.getStarterCount(d => !!d.caughtAttr) < Object.keys(speciesStarters).length - 1))) {
        this.scene.ui.setMode(Mode.COMMAND, this.fieldIndex);
        this.scene.ui.setMode(Mode.MESSAGE);
        this.scene.ui.showText(i18next.t("battle:noPokeballForce"), null, () => {
          this.scene.ui.showText(null, 0);
          this.scene.ui.setMode(Mode.COMMAND, this.fieldIndex);
        }, null, true);
      } else if (this.scene.currentBattle.battleType === BattleType.TRAINER) {
        this.scene.ui.setMode(Mode.COMMAND, this.fieldIndex);
        this.scene.ui.setMode(Mode.MESSAGE);
        this.scene.ui.showText(i18next.t("battle:noPokeballTrainer"), null, () => {
          this.scene.ui.showText(null, 0);
          this.scene.ui.setMode(Mode.COMMAND, this.fieldIndex);
        }, null, true);
      } else {
        const targets = this.scene.getEnemyField().filter(p => p.isActive(true)).map(p => p.getBattlerIndex());
        if (targets.length > 1) {
          this.scene.ui.setMode(Mode.COMMAND, this.fieldIndex);
          this.scene.ui.setMode(Mode.MESSAGE);
          this.scene.ui.showText(i18next.t("battle:noPokeballMulti"), null, () => {
            this.scene.ui.showText(null, 0);
            this.scene.ui.setMode(Mode.COMMAND, this.fieldIndex);
          }, null, true);
        } else if (cursor < 5) {
          const targetPokemon = this.scene.getEnemyField().find(p => p.isActive(true));
          if (targetPokemon.isBoss() && targetPokemon.bossSegmentIndex >= 1 && !targetPokemon.hasAbility(Abilities.WONDER_GUARD, false, true) && cursor < PokeballType.MASTER_BALL) {
            this.scene.ui.setMode(Mode.COMMAND, this.fieldIndex);
            this.scene.ui.setMode(Mode.MESSAGE);
            this.scene.ui.showText(i18next.t("battle:noPokeballStrong"), null, () => {
              this.scene.ui.showText(null, 0);
              this.scene.ui.setMode(Mode.COMMAND, this.fieldIndex);
            }, null, true);
          } else {
            this.scene.currentBattle.turnCommands[this.fieldIndex] = { command: Command.BALL, cursor: cursor };
            this.scene.currentBattle.turnCommands[this.fieldIndex].targets = targets;
            if (this.fieldIndex) {
              this.scene.currentBattle.turnCommands[this.fieldIndex - 1].skip = true;
            }
            success = true;
          }
        }
      }
      break;
    case Command.POKEMON:
    case Command.RUN:
      const isSwitch = command === Command.POKEMON;
      if (!isSwitch && this.scene.arena.biomeType === Biome.END) {
        this.scene.ui.setMode(Mode.COMMAND, this.fieldIndex);
        this.scene.ui.setMode(Mode.MESSAGE);
        this.scene.ui.showText(i18next.t("battle:noEscapeForce"), null, () => {
          this.scene.ui.showText(null, 0);
          this.scene.ui.setMode(Mode.COMMAND, this.fieldIndex);
        }, null, true);
      } else if (!isSwitch && this.scene.currentBattle.battleType === BattleType.TRAINER) {
        this.scene.ui.setMode(Mode.COMMAND, this.fieldIndex);
        this.scene.ui.setMode(Mode.MESSAGE);
        this.scene.ui.showText(i18next.t("battle:noEscapeTrainer"), null, () => {
          this.scene.ui.showText(null, 0);
          this.scene.ui.setMode(Mode.COMMAND, this.fieldIndex);
        }, null, true);
      } else {
        const trapTag = playerPokemon.findTag(t => t instanceof TrappedTag) as TrappedTag;
        const trapped = new Utils.BooleanHolder(false);
        const batonPass = isSwitch && args[0] as boolean;
        if (!batonPass) {
          enemyField.forEach(enemyPokemon => applyCheckTrappedAbAttrs(CheckTrappedAbAttr, enemyPokemon, trapped, playerPokemon));
        }
        if (batonPass || (!trapTag && !trapped.value)) {
          this.scene.currentBattle.turnCommands[this.fieldIndex] = isSwitch
            ? { command: Command.POKEMON, cursor: cursor, args: args }
            : { command: Command.RUN };
          success = true;
          if (!isSwitch && this.fieldIndex) {
            this.scene.currentBattle.turnCommands[this.fieldIndex - 1].skip = true;
          }
        } else if (trapTag) {
          if (trapTag.sourceMove === Moves.INGRAIN && this.scene.getPokemonById(trapTag.sourceId).isOfType(Type.GHOST)) {
            success = true;
            this.scene.currentBattle.turnCommands[this.fieldIndex] = isSwitch
              ? { command: Command.POKEMON, cursor: cursor, args: args }
              : { command: Command.RUN };
            break;
          }
          if (!isSwitch) {
            this.scene.ui.setMode(Mode.COMMAND, this.fieldIndex);
            this.scene.ui.setMode(Mode.MESSAGE);
          }
          this.scene.ui.showText(
            i18next.t("battle:noEscapePokemon", {
              pokemonName: getPokemonNameWithAffix(this.scene.getPokemonById(trapTag.sourceId)),
              moveName: trapTag.getMoveName(),
              escapeVerb: isSwitch ? i18next.t("battle:escapeVerbSwitch") : i18next.t("battle:escapeVerbFlee")
            }),
            null,
            () => {
              this.scene.ui.showText(null, 0);
              if (!isSwitch) {
                this.scene.ui.setMode(Mode.COMMAND, this.fieldIndex);
              }
            }, null, true);
        }
      }
      break;
    }

    if (success) {
      this.end();
    }

    return success;
  }

  cancel() {
    if (this.fieldIndex) {
      this.scene.unshiftPhase(new CommandPhase(this.scene, 0));
      this.scene.unshiftPhase(new CommandPhase(this.scene, 1));
      this.end();
    }
  }

  checkFightOverride(): boolean {
    const pokemon = this.getPokemon();

    const encoreTag = pokemon.getTag(EncoreTag) as EncoreTag;

    if (!encoreTag) {
      return false;
    }

    const moveIndex = pokemon.getMoveset().findIndex(m => m.moveId === encoreTag.moveId);

    if (moveIndex === -1 || !pokemon.getMoveset()[moveIndex].isUsable(pokemon)) {
      return false;
    }

    this.handleCommand(Command.FIGHT, moveIndex, false);

    return true;
  }

  getFieldIndex(): integer {
    return this.fieldIndex;
  }

  getPokemon(): PlayerPokemon {
    return this.scene.getPlayerField()[this.fieldIndex];
  }

  end() {
    this.scene.ui.setMode(Mode.MESSAGE).then(() => super.end());
  }
}

export class EnemyCommandPhase extends FieldPhase {
  protected fieldIndex: integer;

  constructor(scene: BattleScene, fieldIndex: integer) {
    super(scene);

    this.fieldIndex = fieldIndex;
  }

  start() {
    super.start();

    const enemyPokemon = this.scene.getEnemyField()[this.fieldIndex];

    const battle = this.scene.currentBattle;

    const trainer = battle.trainer;

    if (trainer && !enemyPokemon.getMoveQueue().length) {
      const opponents = enemyPokemon.getOpponents();

      const trapTag = enemyPokemon.findTag(t => t instanceof TrappedTag) as TrappedTag;
      const trapped = new Utils.BooleanHolder(false);
      opponents.forEach(playerPokemon => applyCheckTrappedAbAttrs(CheckTrappedAbAttr, playerPokemon, trapped, enemyPokemon));
      if (!trapTag && !trapped.value) {
        const partyMemberScores = trainer.getPartyMemberMatchupScores(enemyPokemon.trainerSlot, true);

        if (partyMemberScores.length) {
          const matchupScores = opponents.map(opp => enemyPokemon.getMatchupScore(opp));
          const matchupScore = matchupScores.reduce((total, score) => total += score, 0) / matchupScores.length;

          const sortedPartyMemberScores = trainer.getSortedPartyMemberMatchupScores(partyMemberScores);

          const switchMultiplier = 1 - (battle.enemySwitchCounter ? Math.pow(0.1, (1 / battle.enemySwitchCounter)) : 0);

          if (sortedPartyMemberScores[0][1] * switchMultiplier >= matchupScore * (trainer.config.isBoss ? 2 : 3)) {
            const index = trainer.getNextSummonIndex(enemyPokemon.trainerSlot, partyMemberScores);

            battle.turnCommands[this.fieldIndex + BattlerIndex.ENEMY] =
              { command: Command.POKEMON, cursor: index, args: [false] };

            battle.enemySwitchCounter++;

            return this.end();
          }
        }
      }
    }

    const nextMove = enemyPokemon.getNextMove();

    this.scene.currentBattle.turnCommands[this.fieldIndex + BattlerIndex.ENEMY] =
      { command: Command.FIGHT, move: nextMove };

    this.scene.currentBattle.enemySwitchCounter = Math.max(this.scene.currentBattle.enemySwitchCounter - 1, 0);

    this.end();
  }
}

export class SelectTargetPhase extends PokemonPhase {
  constructor(scene: BattleScene, fieldIndex: integer) {
    super(scene, fieldIndex);
  }

  start() {
    super.start();

    const turnCommand = this.scene.currentBattle.turnCommands[this.fieldIndex];
    const move = turnCommand.move?.move;
    this.scene.ui.setMode(Mode.TARGET_SELECT, this.fieldIndex, move, (targets: BattlerIndex[]) => {
      this.scene.ui.setMode(Mode.MESSAGE);
      if (targets.length < 1) {
        this.scene.currentBattle.turnCommands[this.fieldIndex] = null;
        this.scene.unshiftPhase(new CommandPhase(this.scene, this.fieldIndex));
      } else {
        turnCommand.targets = targets;
      }
      if (turnCommand.command === Command.BALL && this.fieldIndex) {
        this.scene.currentBattle.turnCommands[this.fieldIndex - 1].skip = true;
      }
      this.end();
    });
  }
}

export class TurnStartPhase extends FieldPhase {
  constructor(scene: BattleScene) {
    super(scene);
  }

  start() {
    super.start();

    const field = this.scene.getField();
    const order = this.getOrder();

    const battlerBypassSpeed = {};

    this.scene.getField(true).filter(p => p.summonData).map(p => {
      const bypassSpeed = new Utils.BooleanHolder(false);
      applyAbAttrs(BypassSpeedChanceAbAttr, p, null, bypassSpeed);
      this.scene.applyModifiers(BypassSpeedChanceModifier, p.isPlayer(), p, bypassSpeed);
      battlerBypassSpeed[p.getBattlerIndex()] = bypassSpeed;
    });

    const moveOrder = order.slice(0);

    moveOrder.sort((a, b) => {
      const aCommand = this.scene.currentBattle.turnCommands[a];
      const bCommand = this.scene.currentBattle.turnCommands[b];

      if (aCommand.command !== bCommand.command) {
        if (aCommand.command === Command.FIGHT) {
          return 1;
        } else if (bCommand.command === Command.FIGHT) {
          return -1;
        }
      } else if (aCommand.command === Command.FIGHT) {
        const aMove = allMoves[aCommand.move.move];
        const bMove = allMoves[bCommand.move.move];

        const aPriority = new Utils.IntegerHolder(aMove.priority);
        const bPriority = new Utils.IntegerHolder(bMove.priority);

        applyMoveAttrs(IncrementMovePriorityAttr, this.scene.getField().find(p => p?.isActive() && p.getBattlerIndex() === a), null, aMove, aPriority);
        applyMoveAttrs(IncrementMovePriorityAttr, this.scene.getField().find(p => p?.isActive() && p.getBattlerIndex() === b), null, bMove, bPriority);

        applyAbAttrs(IncrementMovePriorityAbAttr, this.scene.getField().find(p => p?.isActive() && p.getBattlerIndex() === a), null, aMove, aPriority);
        applyAbAttrs(IncrementMovePriorityAbAttr, this.scene.getField().find(p => p?.isActive() && p.getBattlerIndex() === b), null, bMove, bPriority);

        if (aPriority.value !== bPriority.value) {
          return aPriority.value < bPriority.value ? 1 : -1;
        }
      }

      if (battlerBypassSpeed[a].value !== battlerBypassSpeed[b].value) {
        return battlerBypassSpeed[a].value ? -1 : 1;
      }

      const aIndex = order.indexOf(a);
      const bIndex = order.indexOf(b);

      return aIndex < bIndex ? -1 : aIndex > bIndex ? 1 : 0;
    });

    for (const o of moveOrder) {

      const pokemon = field[o];
      const turnCommand = this.scene.currentBattle.turnCommands[o];

      if (turnCommand.skip) {
        continue;
      }

      switch (turnCommand.command) {
      case Command.FIGHT:
        const queuedMove = turnCommand.move;
        if (!queuedMove) {
          continue;
        }
        const move = pokemon.getMoveset().find(m => m.moveId === queuedMove.move) || new PokemonMove(queuedMove.move);
        if (pokemon.isPlayer()) {
          if (turnCommand.cursor === -1) {
            this.scene.pushPhase(new MovePhase(this.scene, pokemon, turnCommand.targets || turnCommand.move.targets, move));
          } else {
            const playerPhase = new MovePhase(this.scene, pokemon, turnCommand.targets || turnCommand.move.targets, move, false, queuedMove.ignorePP);
            this.scene.pushPhase(playerPhase);
          }
        } else {
          this.scene.pushPhase(new MovePhase(this.scene, pokemon, turnCommand.targets || turnCommand.move.targets, move, false, queuedMove.ignorePP));
        }
        break;
      case Command.BALL:
        this.scene.unshiftPhase(new AttemptCapturePhase(this.scene, turnCommand.targets[0] % 2, turnCommand.cursor));
        break;
      case Command.POKEMON:
        this.scene.unshiftPhase(new SwitchSummonPhase(this.scene, pokemon.getFieldIndex(), turnCommand.cursor, true, turnCommand.args[0] as boolean, pokemon.isPlayer()));
        break;
      case Command.RUN:
        let runningPokemon = pokemon;
        if (this.scene.currentBattle.double) {
          const playerActivePokemon = field.filter(pokemon => {
            if (!!pokemon) {
              return pokemon.isPlayer() && pokemon.isActive();
            } else {
              return;
            }
          });
            // if only one pokemon is alive, use that one
          if (playerActivePokemon.length > 1) {
            // find which active pokemon has faster speed
            const fasterPokemon = playerActivePokemon[0].getStat(Stat.SPD) > playerActivePokemon[1].getStat(Stat.SPD) ? playerActivePokemon[0] : playerActivePokemon[1];
            // check if either active pokemon has the ability "Run Away"
            const hasRunAway = playerActivePokemon.find(p => p.hasAbility(Abilities.RUN_AWAY));
            runningPokemon = hasRunAway !== undefined ? hasRunAway : fasterPokemon;
          }
        }
        this.scene.unshiftPhase(new AttemptRunPhase(this.scene, runningPokemon.getFieldIndex()));
        break;
      }
    }


    this.scene.pushPhase(new WeatherEffectPhase(this.scene));

    for (const o of order) {
      if (field[o].status && field[o].status.isPostTurn()) {
        this.scene.pushPhase(new PostTurnStatusEffectPhase(this.scene, o));
      }
    }

    this.scene.pushPhase(new BerryPhase(this.scene));
    this.scene.pushPhase(new TurnEndPhase(this.scene));

    /**
     * this.end() will call shiftPhase(), which dumps everything from PrependQueue (aka everything that is unshifted()) to the front
     * of the queue and dequeues to start the next phase
     * this is important since stuff like SwitchSummon, AttemptRun, AttemptCapture Phases break the "flow" and should take precedence
     */
    this.end();
  }
}

/** The phase after attacks where the pokemon eat berries */
export class BerryPhase extends FieldPhase {
  start() {
    super.start();

    this.executeForAll((pokemon) => {
      const hasUsableBerry = !!this.scene.findModifier((m) => {
        return m instanceof BerryModifier && m.shouldApply([pokemon]);
      }, pokemon.isPlayer());

      if (hasUsableBerry) {
        const cancelled = new Utils.BooleanHolder(false);
        pokemon.getOpponents().map((opp) => applyAbAttrs(PreventBerryUseAbAttr, opp, cancelled));

        if (cancelled.value) {
          pokemon.scene.queueMessage(getPokemonMessage(pokemon, " is too\nnervous to eat berries!"));
        } else {
          this.scene.unshiftPhase(
            new CommonAnimPhase(this.scene, pokemon.getBattlerIndex(), pokemon.getBattlerIndex(), CommonAnim.USE_ITEM)
          );

          for (const berryModifier of this.scene.applyModifiers(BerryModifier, pokemon.isPlayer(), pokemon) as BerryModifier[]) {
            if (berryModifier.consumed) {
              if (!--berryModifier.stackCount) {
                this.scene.removeModifier(berryModifier);
              } else {
                berryModifier.consumed = false;
              }
            }
            this.scene.eventTarget.dispatchEvent(new BerryUsedEvent(berryModifier)); // Announce a berry was used
          }

          this.scene.updateModifiers(pokemon.isPlayer());

          applyAbAttrs(HealFromBerryUseAbAttr, pokemon, new Utils.BooleanHolder(false));
        }
      }
    });

    this.end();
  }
}

export class TurnEndPhase extends FieldPhase {
  constructor(scene: BattleScene) {
    super(scene);
  }

  start() {
    super.start();

    this.scene.currentBattle.incrementTurn(this.scene);
    this.scene.eventTarget.dispatchEvent(new TurnEndEvent(this.scene.currentBattle.turn));

    const handlePokemon = (pokemon: Pokemon) => {
      pokemon.lapseTags(BattlerTagLapseType.TURN_END);

      if (pokemon.summonData.disabledMove && !--pokemon.summonData.disabledTurns) {
        this.scene.pushPhase(new MessagePhase(this.scene, i18next.t("battle:notDisabled", { pokemonName: getPokemonNameWithAffix(pokemon), moveName: allMoves[pokemon.summonData.disabledMove].name })));
        pokemon.summonData.disabledMove = Moves.NONE;
      }

      this.scene.applyModifiers(TurnHealModifier, pokemon.isPlayer(), pokemon);

      if (this.scene.arena.terrain?.terrainType === TerrainType.GRASSY && pokemon.isGrounded()) {
        this.scene.unshiftPhase(new PokemonHealPhase(this.scene, pokemon.getBattlerIndex(),
          Math.max(pokemon.getMaxHp() >> 4, 1), i18next.t("battle:turnEndHpRestore", { pokemonName: getPokemonNameWithAffix(pokemon) }), true));
      }

      if (!pokemon.isPlayer()) {
        this.scene.applyModifiers(EnemyTurnHealModifier, false, pokemon);
        this.scene.applyModifier(EnemyStatusEffectHealChanceModifier, false, pokemon);
      }

      applyPostTurnAbAttrs(PostTurnAbAttr, pokemon);

      this.scene.applyModifiers(TurnStatusEffectModifier, pokemon.isPlayer(), pokemon);

      this.scene.applyModifiers(TurnHeldItemTransferModifier, pokemon.isPlayer(), pokemon);

      pokemon.battleSummonData.turnCount++;
    };

    this.executeForAll(handlePokemon);

    this.scene.arena.lapseTags();

    if (this.scene.arena.weather && !this.scene.arena.weather.lapse()) {
      this.scene.arena.trySetWeather(WeatherType.NONE, false);
    }

    if (this.scene.arena.terrain && !this.scene.arena.terrain.lapse()) {
      this.scene.arena.trySetTerrain(TerrainType.NONE, false);
    }

    this.end();
  }
}

export class BattleEndPhase extends BattlePhase {
  start() {
    super.start();

    this.scene.currentBattle.addBattleScore(this.scene);

    this.scene.gameData.gameStats.battles++;
    if (this.scene.currentBattle.trainer) {
      this.scene.gameData.gameStats.trainersDefeated++;
    }
    if (this.scene.gameMode.isEndless && this.scene.currentBattle.waveIndex + 1 > this.scene.gameData.gameStats.highestEndlessWave) {
      this.scene.gameData.gameStats.highestEndlessWave = this.scene.currentBattle.waveIndex + 1;
    }

    // Endless graceful end
    if (this.scene.gameMode.isEndless && this.scene.currentBattle.waveIndex >= 5850) {
      this.scene.clearPhaseQueue();
      this.scene.unshiftPhase(new GameOverPhase(this.scene, true));
    }

    for (const pokemon of this.scene.getField()) {
      if (pokemon) {
        pokemon.resetBattleSummonData();
      }
    }

    for (const pokemon of this.scene.getParty().filter(p => p.isAllowedInBattle())) {
      applyPostBattleAbAttrs(PostBattleAbAttr, pokemon);
    }

    if (this.scene.currentBattle.moneyScattered) {
      this.scene.currentBattle.pickUpScatteredMoney(this.scene);
    }

    this.scene.clearEnemyHeldItemModifiers();

    const lapsingModifiers = this.scene.findModifiers(m => m instanceof LapsingPersistentModifier || m instanceof LapsingPokemonHeldItemModifier) as (LapsingPersistentModifier | LapsingPokemonHeldItemModifier)[];
    for (const m of lapsingModifiers) {
      const args: any[] = [];
      if (m instanceof LapsingPokemonHeldItemModifier) {
        args.push(this.scene.getPokemonById(m.pokemonId));
      }
      if (!m.lapse(args)) {
        this.scene.removeModifier(m);
      }
    }

    this.scene.updateModifiers().then(() => this.end());
  }
}

export class NewBattlePhase extends BattlePhase {
  start() {
    super.start();

    this.scene.newBattle();

    this.end();
  }
}

export class CommonAnimPhase extends PokemonPhase {
  private anim: CommonAnim;
  private targetIndex: integer;

  constructor(scene: BattleScene, battlerIndex: BattlerIndex, targetIndex: BattlerIndex, anim: CommonAnim) {
    super(scene, battlerIndex);

    this.anim = anim;
    this.targetIndex = targetIndex;
  }

  setAnimation(anim: CommonAnim) {
    this.anim = anim;
  }

  start() {
    new CommonBattleAnim(this.anim, this.getPokemon(), this.targetIndex !== undefined ? (this.player ? this.scene.getEnemyField() : this.scene.getPlayerField())[this.targetIndex] : this.getPokemon()).play(this.scene, () => {
      this.end();
    });
  }
}

export class MovePhase extends BattlePhase {
  public pokemon: Pokemon;
  public move: PokemonMove;
  public targets: BattlerIndex[];
  protected followUp: boolean;
  protected ignorePp: boolean;
  protected failed: boolean;
  protected cancelled: boolean;

  constructor(scene: BattleScene, pokemon: Pokemon, targets: BattlerIndex[], move: PokemonMove, followUp?: boolean, ignorePp?: boolean) {
    super(scene);

    this.pokemon = pokemon;
    this.targets = targets;
    this.move = move;
    this.followUp = !!followUp;
    this.ignorePp = !!ignorePp;
    this.failed = false;
    this.cancelled = false;
  }

  canMove(): boolean {
    return this.pokemon.isActive(true) && this.move.isUsable(this.pokemon, this.ignorePp) && !!this.targets.length;
  }

  /**Signifies the current move should fail but still use PP */
  fail(): void {
    this.failed = true;
  }

  /**Signifies the current move should cancel and retain PP */
  cancel(): void {
    this.cancelled = true;
  }

  start() {
    super.start();

    console.log(Moves[this.move.moveId]);

    if (!this.canMove()) {
      if (this.move.moveId && this.pokemon.summonData?.disabledMove === this.move.moveId) {
        this.scene.queueMessage(`${this.move.getName()} is disabled!`);
      }
      if (this.pokemon.isActive(true) && this.move.ppUsed >= this.move.getMovePp()) { // if the move PP was reduced from Spite or otherwise, the move fails
        this.fail();
        this.showMoveText();
        this.showFailedText();
      }
      return this.end();
    }

    if (!this.followUp) {
      if (this.move.getMove().checkFlag(MoveFlags.IGNORE_ABILITIES, this.pokemon, null)) {
        this.scene.arena.setIgnoreAbilities();
      }
    } else {
      this.pokemon.turnData.hitsLeft = undefined;
      this.pokemon.turnData.hitCount = undefined;
    }

    // Move redirection abilities (ie. Storm Drain) only support single target moves
    const moveTarget = this.targets.length === 1
      ? new Utils.IntegerHolder(this.targets[0])
      : null;
    if (moveTarget) {
      const oldTarget = moveTarget.value;
      this.scene.getField(true).filter(p => p !== this.pokemon).forEach(p => applyAbAttrs(RedirectMoveAbAttr, p, null, this.move.moveId, moveTarget));
      this.pokemon.getOpponents().forEach(p => {
        const redirectTag = p.getTag(CenterOfAttentionTag) as CenterOfAttentionTag;
        if (redirectTag && (!redirectTag.powder || (!this.pokemon.isOfType(Type.GRASS) && !this.pokemon.hasAbility(Abilities.OVERCOAT)))) {
          moveTarget.value = p.getBattlerIndex();
        }
      });
      //Check if this move is immune to being redirected, and restore its target to the intended target if it is.
      if ((this.pokemon.hasAbilityWithAttr(BlockRedirectAbAttr) || this.move.getMove().hasAttr(BypassRedirectAttr))) {
        //If an ability prevented this move from being redirected, display its ability pop up.
        if ((this.pokemon.hasAbilityWithAttr(BlockRedirectAbAttr) && !this.move.getMove().hasAttr(BypassRedirectAttr)) && oldTarget !== moveTarget.value) {
          this.scene.unshiftPhase(new ShowAbilityPhase(this.scene, this.pokemon.getBattlerIndex(), this.pokemon.getPassiveAbility().hasAttr(BlockRedirectAbAttr)));
        }
        moveTarget.value = oldTarget;
      }
      this.targets[0] = moveTarget.value;
    }

    if (this.targets.length === 1 && this.targets[0] === BattlerIndex.ATTACKER) {
      if (this.pokemon.turnData.attacksReceived.length) {
        const attacker = this.pokemon.turnData.attacksReceived.length ? this.pokemon.scene.getPokemonById(this.pokemon.turnData.attacksReceived[0].sourceId) : null;
        if (attacker?.isActive(true)) {
          this.targets[0] = attacker.getBattlerIndex();
        }
      }
      if (this.targets[0] === BattlerIndex.ATTACKER) {
        this.fail(); // Marks the move as failed for later in doMove
        this.showMoveText();
        this.showFailedText();
      }
    }

    const targets = this.scene.getField(true).filter(p => {
      if (this.targets.indexOf(p.getBattlerIndex()) > -1) {
        return true;
      }
      return false;
    });

    const doMove = () => {
      this.pokemon.turnData.acted = true; // Record that the move was attempted, even if it fails

      this.pokemon.lapseTags(BattlerTagLapseType.PRE_MOVE);

      let ppUsed = 1;
      // Filter all opponents to include only those this move is targeting
      const targetedOpponents = this.pokemon.getOpponents().filter(o => this.targets.includes(o.getBattlerIndex()));
      for (const opponent of targetedOpponents) {
        if (this.move.ppUsed + ppUsed >= this.move.getMovePp()) { // If we're already at max PP usage, stop checking
          break;
        }
        if (opponent.hasAbilityWithAttr(IncreasePpAbAttr)) { // Accounting for abilities like Pressure
          ppUsed++;
        }
      }

      if (!this.followUp && this.canMove() && !this.cancelled) {
        this.pokemon.lapseTags(BattlerTagLapseType.MOVE);
      }

      const moveQueue = this.pokemon.getMoveQueue();
      if (this.cancelled || this.failed) {
        if (this.failed) {
          this.move.usePp(ppUsed); // Only use PP if the move failed
          this.scene.eventTarget.dispatchEvent(new MoveUsedEvent(this.pokemon?.id, this.move.getMove(), ppUsed));
        }

        // Record a failed move so Abilities like Truant don't trigger next turn and soft-lock
        this.pokemon.pushMoveHistory({ move: Moves.NONE, result: MoveResult.FAIL });

        this.pokemon.lapseTags(BattlerTagLapseType.MOVE_EFFECT); // Remove any tags from moves like Fly/Dive/etc.
        moveQueue.shift(); // Remove the second turn of charge moves
        return this.end();
      }

      this.scene.triggerPokemonFormChange(this.pokemon, SpeciesFormChangePreMoveTrigger);

      if (this.move.moveId) {
        this.showMoveText();
      }

      // This should only happen when there are no valid targets left on the field
      if ((moveQueue.length && moveQueue[0].move === Moves.NONE) || !targets.length) {
        this.showFailedText();
        this.cancel();

        // Record a failed move so Abilities like Truant don't trigger next turn and soft-lock
        this.pokemon.pushMoveHistory({ move: Moves.NONE, result: MoveResult.FAIL });

        this.pokemon.lapseTags(BattlerTagLapseType.MOVE_EFFECT); // Remove any tags from moves like Fly/Dive/etc.

        moveQueue.shift();
        return this.end();
      }

      if (!moveQueue.length || !moveQueue.shift().ignorePP) { // using .shift here clears out two turn moves once they've been used
        this.move.usePp(ppUsed);
        this.scene.eventTarget.dispatchEvent(new MoveUsedEvent(this.pokemon?.id, this.move.getMove(), ppUsed));
      }

      if (!allMoves[this.move.moveId].hasAttr(CopyMoveAttr)) {
        this.scene.currentBattle.lastMove = this.move.moveId;
      }

      // Assume conditions affecting targets only apply to moves with a single target
      let success = this.move.getMove().applyConditions(this.pokemon, targets[0], this.move.getMove());
      const cancelled = new Utils.BooleanHolder(false);
      let failedText = this.move.getMove().getFailedText(this.pokemon, targets[0], this.move.getMove(), cancelled);
      if (success && this.scene.arena.isMoveWeatherCancelled(this.move.getMove())) {
        success = false;
      } else if (success && this.scene.arena.isMoveTerrainCancelled(this.pokemon, this.targets, this.move.getMove())) {
        success = false;
        if (failedText === null) {
          failedText = getTerrainBlockMessage(targets[0], this.scene.arena.terrain.terrainType);
        }
      }

      /**
       * Trigger pokemon type change before playing the move animation
       * Will still change the user's type when using Roar, Whirlwind, Trick-or-Treat, and Forest's Curse,
       * regardless of whether the move successfully executes or not.
       */
      if (success || [Moves.ROAR, Moves.WHIRLWIND, Moves.TRICK_OR_TREAT, Moves.FORESTS_CURSE].includes(this.move.moveId)) {
        applyPreAttackAbAttrs(PokemonTypeChangeAbAttr, this.pokemon, null, this.move.getMove());
      }

      if (success) {
        this.scene.unshiftPhase(this.getEffectPhase());
      } else {
        this.pokemon.pushMoveHistory({ move: this.move.moveId, targets: this.targets, result: MoveResult.FAIL, virtual: this.move.virtual });
        if (!cancelled.value) {
          this.showFailedText(failedText);
        }
      }
      // Checks if Dancer ability is triggered
      if (this.move.getMove().hasFlag(MoveFlags.DANCE_MOVE) && !this.followUp) {
        // Pokemon with Dancer can be on either side of the battle so we check in both cases
        this.scene.getPlayerField().forEach(pokemon => {
          applyPostMoveUsedAbAttrs(PostMoveUsedAbAttr, pokemon, this.move, this.pokemon, this.targets);
        });
        this.scene.getEnemyField().forEach(pokemon => {
          applyPostMoveUsedAbAttrs(PostMoveUsedAbAttr, pokemon, this.move, this.pokemon, this.targets);
        });
      }
      this.end();
    };

    if (!this.followUp && this.pokemon.status && !this.pokemon.status.isPostTurn()) {
      this.pokemon.status.incrementTurn();
      let activated = false;
      let healed = false;

      switch (this.pokemon.status.effect) {
      case StatusEffect.PARALYSIS:
        if (!this.pokemon.randSeedInt(4)) {
          activated = true;
          this.cancelled = true;
        }
        break;
      case StatusEffect.SLEEP:
        applyMoveAttrs(BypassSleepAttr, this.pokemon, null, this.move.getMove());
        healed = this.pokemon.status.turnCount === this.pokemon.status.cureTurn;
        activated = !healed && !this.pokemon.getTag(BattlerTagType.BYPASS_SLEEP);
        this.cancelled = activated;
        break;
      case StatusEffect.FREEZE:
        healed = !!this.move.getMove().findAttr(attr => attr instanceof HealStatusEffectAttr && attr.selfTarget && attr.isOfEffect(StatusEffect.FREEZE)) || !this.pokemon.randSeedInt(5);
        activated = !healed;
        this.cancelled = activated;
        break;
      }

      if (activated) {
        this.scene.queueMessage(getStatusEffectActivationText(this.pokemon.status.effect, getPokemonNameWithAffix(this.pokemon)));
        this.scene.unshiftPhase(new CommonAnimPhase(this.scene, this.pokemon.getBattlerIndex(), undefined, CommonAnim.POISON + (this.pokemon.status.effect - 1)));
        doMove();
      } else {
        if (healed) {
          this.scene.queueMessage(getStatusEffectHealText(this.pokemon.status.effect, getPokemonNameWithAffix(this.pokemon)));
          this.pokemon.resetStatus();
          this.pokemon.updateInfo();
        }
        doMove();
      }
    } else {
      doMove();
    }
  }

  getEffectPhase(): MoveEffectPhase {
    return new MoveEffectPhase(this.scene, this.pokemon.getBattlerIndex(), this.targets, this.move);
  }

  showMoveText(): void {
    if (this.move.getMove().hasAttr(ChargeAttr)) {
      const lastMove = this.pokemon.getLastXMoves() as TurnMove[];
      if (!lastMove.length || lastMove[0].move !== this.move.getMove().id || lastMove[0].result !== MoveResult.OTHER) {
        this.scene.queueMessage(i18next.t("battle:useMove", {
          pokemonNameWithAffix: getPokemonNameWithAffix(this.pokemon),
          moveName: this.move.getName()
        }), 500);
        return;
      }
    }

    if (this.pokemon.getTag(BattlerTagType.RECHARGING || BattlerTagType.INTERRUPTED)) {
      return;
    }

    this.scene.queueMessage(i18next.t("battle:useMove", {
      pokemonNameWithAffix: getPokemonNameWithAffix(this.pokemon),
      moveName: this.move.getName()
    }), 500);
    applyMoveAttrs(PreMoveMessageAttr, this.pokemon, this.pokemon.getOpponents().find(() => true), this.move.getMove());
  }

  showFailedText(failedText: string = null): void {
    this.scene.queueMessage(failedText || i18next.t("battle:attackFailed"));
  }

  end() {
    if (!this.followUp && this.canMove()) {
      this.scene.unshiftPhase(new MoveEndPhase(this.scene, this.pokemon.getBattlerIndex()));
    }

    super.end();
  }
}

export class MoveEffectPhase extends PokemonPhase {
  public move: PokemonMove;
  protected targets: BattlerIndex[];

  constructor(scene: BattleScene, battlerIndex: BattlerIndex, targets: BattlerIndex[], move: PokemonMove) {
    super(scene, battlerIndex);
    this.move = move;
    // In double battles, if the right Pokemon selects a spread move and the left Pokemon dies
    // with no party members available to switch in, then the right Pokemon takes the index
    // of the left Pokemon and gets hit unless this is checked.
    if (targets.includes(battlerIndex) && this.move.getMove().moveTarget === MoveTarget.ALL_NEAR_OTHERS) {
      const i = targets.indexOf(battlerIndex);
      targets.splice(i, i + 1);
    }
    this.targets = targets;
  }

  start() {
    super.start();

    const user = this.getUserPokemon();
    const targets = this.getTargets();

    if (!user?.isOnField()) {
      return super.end();
    }

    const overridden = new Utils.BooleanHolder(false);
    const move = this.move.getMove();

    // Assume single target for override
    applyMoveAttrs(OverrideMoveEffectAttr, user, this.getTarget(), move, overridden, this.move.virtual).then(() => {

      if (overridden.value) {
        return this.end();
      }

      user.lapseTags(BattlerTagLapseType.MOVE_EFFECT);

      if (user.turnData.hitsLeft === undefined) {
        const hitCount = new Utils.IntegerHolder(1);
        // Assume single target for multi hit
        applyMoveAttrs(MultiHitAttr, user, this.getTarget(), move, hitCount);
        applyPreAttackAbAttrs(AddSecondStrikeAbAttr, user, null, move, targets.length, hitCount, new Utils.IntegerHolder(0));
        if (move instanceof AttackMove && !move.hasAttr(FixedDamageAttr)) {
          this.scene.applyModifiers(PokemonMultiHitModifier, user.isPlayer(), user, hitCount, new Utils.IntegerHolder(0));
        }
        user.turnData.hitsLeft = user.turnData.hitCount = hitCount.value;
      }

      const moveHistoryEntry = { move: this.move.moveId, targets: this.targets, result: MoveResult.PENDING, virtual: this.move.virtual };

      const targetHitChecks = Object.fromEntries(targets.map(p => [p.getBattlerIndex(), this.hitCheck(p)]));
      const activeTargets = targets.map(t => t.isActive(true));
      if (!activeTargets.length || (!move.hasAttr(VariableTargetAttr) && !move.isMultiTarget() && !targetHitChecks[this.targets[0]])) {
        this.stopMultiHit();
        if (activeTargets.length) {
          this.scene.queueMessage(i18next.t("battle:attackMissed", { pokemonNameWithAffix: getPokemonNameWithAffix(this.getTarget()) }));
          moveHistoryEntry.result = MoveResult.MISS;
          applyMoveAttrs(MissEffectAttr, user, null, move);
        } else {
          this.scene.queueMessage(i18next.t("battle:attackFailed"));
          moveHistoryEntry.result = MoveResult.FAIL;
        }
        user.pushMoveHistory(moveHistoryEntry);
        return this.end();
      }

      const applyAttrs: Promise<void>[] = [];

      // Move animation only needs one target
      new MoveAnim(move.id as Moves, user, this.getTarget()?.getBattlerIndex()).play(this.scene, () => {
        for (const target of targets) {
          if (!targetHitChecks[target.getBattlerIndex()]) {
            this.stopMultiHit(target);
            this.scene.queueMessage(i18next.t("battle:attackMissed", { pokemonNameWithAffix: getPokemonNameWithAffix(target) }));
            if (moveHistoryEntry.result === MoveResult.PENDING) {
              moveHistoryEntry.result = MoveResult.MISS;
            }
            user.pushMoveHistory(moveHistoryEntry);
            applyMoveAttrs(MissEffectAttr, user, null, move);
            continue;
          }

          const isProtected = !this.move.getMove().checkFlag(MoveFlags.IGNORE_PROTECT, user, target) && target.findTags(t => t instanceof ProtectedTag).find(t => target.lapseTag(t.tagType));

          const firstHit = (user.turnData.hitsLeft === user.turnData.hitCount);
          const firstTarget = (moveHistoryEntry.result === MoveResult.PENDING);

          if (firstHit) {
            user.pushMoveHistory(moveHistoryEntry);
          }

          moveHistoryEntry.result = MoveResult.SUCCESS;

          const hitResult = !isProtected ? target.apply(user, move) : HitResult.NO_EFFECT;

          const lastHit = (user.turnData.hitsLeft === 1 || !this.getTarget()?.isActive());

          if (lastHit) {
            this.scene.triggerPokemonFormChange(user, SpeciesFormChangePostMoveTrigger);
          }

          applyAttrs.push(new Promise(resolve => {
            applyFilteredMoveAttrs((attr: MoveAttr) => attr instanceof MoveEffectAttr && attr.trigger === MoveEffectTrigger.PRE_APPLY && (!attr.firstHitOnly || firstHit) && (!attr.lastHitOnly || lastHit),
              user, target, move).then(() => {
              if (hitResult !== HitResult.FAIL) {
                const chargeEffect = !!move.getAttrs(ChargeAttr).find(ca => ca.usedChargeEffect(user, this.getTarget(), move));
                // Charge attribute with charge effect takes all effect attributes and applies them to charge stage, so ignore them if this is present
                Utils.executeIf(!chargeEffect, () => applyFilteredMoveAttrs((attr: MoveAttr) => attr instanceof MoveEffectAttr && attr.trigger === MoveEffectTrigger.POST_APPLY
                    && attr.selfTarget && (!attr.firstHitOnly || firstHit) && (!attr.lastHitOnly || lastHit), user, target, move)).then(() => {
                  if (hitResult !== HitResult.NO_EFFECT) {
                    applyFilteredMoveAttrs((attr: MoveAttr) => attr instanceof MoveEffectAttr && (attr as MoveEffectAttr).trigger === MoveEffectTrigger.POST_APPLY
                      && !(attr as MoveEffectAttr).selfTarget && (!attr.firstHitOnly || firstHit) && (!attr.lastHitOnly || lastHit), user, target, this.move.getMove()).then(() => {
                      if (hitResult < HitResult.NO_EFFECT && !target.hasAbilityWithAttr(IgnoreMoveEffectsAbAttr)) {
                        const flinched = new Utils.BooleanHolder(false);
                        user.scene.applyModifiers(FlinchChanceModifier, user.isPlayer(), user, flinched);
                        if (flinched.value) {
                          target.addTag(BattlerTagType.FLINCHED, undefined, this.move.moveId, user.id);
                        }
                      }
                      Utils.executeIf(!isProtected && !chargeEffect, () => applyFilteredMoveAttrs((attr: MoveAttr) => attr instanceof MoveEffectAttr && (attr as MoveEffectAttr).trigger === MoveEffectTrigger.HIT
                          && (!attr.firstHitOnly || firstHit) && (!attr.lastHitOnly || lastHit) && (!attr.firstTargetOnly || firstTarget), user, target, this.move.getMove()).then(() => {
                        return Utils.executeIf(!target.isFainted() || target.canApplyAbility(), () => applyPostDefendAbAttrs(PostDefendAbAttr, target, user, this.move.getMove(), hitResult).then(() => {
                          if (!user.isPlayer() && this.move.getMove() instanceof AttackMove) {
                            user.scene.applyShuffledModifiers(this.scene, EnemyAttackStatusEffectChanceModifier, false, target);
                          }
                        })).then(() => {
                          applyPostAttackAbAttrs(PostAttackAbAttr, user, target, this.move.getMove(), hitResult).then(() => {
                            if (this.move.getMove() instanceof AttackMove) {
                              this.scene.applyModifiers(ContactHeldItemTransferChanceModifier, this.player, user, target);
                            }
                            resolve();
                          });
                        });
                      })
                      ).then(() => resolve());
                    });
                  } else {
                    applyMoveAttrs(NoEffectAttr, user, null, move).then(() => resolve());
                  }
                });
              } else {
                resolve();
              }
            });
          }));
        }
        // Trigger effect which should only apply one time on the last hit after all targeted effects have already applied
        const postTarget = (user.turnData.hitsLeft === 1 || !this.getTarget()?.isActive()) ?
          applyFilteredMoveAttrs((attr: MoveAttr) => attr instanceof MoveEffectAttr && attr.trigger === MoveEffectTrigger.POST_TARGET, user, null, move) :
          null;

        if (!!postTarget) {
          if (applyAttrs.length) { // If there is a pending asynchronous move effect, do this after
            applyAttrs[applyAttrs.length - 1]?.then(() => postTarget);
          } else { // Otherwise, push a new asynchronous move effect
            applyAttrs.push(postTarget);
          }
        }

        Promise.allSettled(applyAttrs).then(() => this.end());
      });
    });
  }

  end() {
    const move = this.move.getMove();
    move.type = move.defaultType;
    const user = this.getUserPokemon();
    if (user) {
      if (--user.turnData.hitsLeft >= 1 && this.getTarget()?.isActive()) {
        this.scene.unshiftPhase(this.getNewHitPhase());
      } else {
        // Queue message for number of hits made by multi-move
        // If multi-hit attack only hits once, still want to render a message
        const hitsTotal = user.turnData.hitCount - Math.max(user.turnData.hitsLeft, 0);
        if (hitsTotal > 1 || user.turnData.hitsLeft > 0) {
          // If there are multiple hits, or if there are hits of the multi-hit move left
          this.scene.queueMessage(i18next.t("battle:attackHitsCount", { count: hitsTotal }));
        }
        this.scene.applyModifiers(HitHealModifier, this.player, user);
      }
    }

    super.end();
  }

  hitCheck(target: Pokemon): boolean {
    // Moves targeting the user and entry hazards can't miss
    if ([MoveTarget.USER, MoveTarget.ENEMY_SIDE].includes(this.move.getMove().moveTarget)) {
      return true;
    }

    const user = this.getUserPokemon();

    // Hit check only calculated on first hit for multi-hit moves unless flag is set to check all hits.
    // However, if an ability with the MaxMultiHitAbAttr, namely Skill Link, is present, act as a normal
    // multi-hit move and proceed with all hits
    if (user.turnData.hitsLeft < user.turnData.hitCount) {
      if (!this.move.getMove().hasFlag(MoveFlags.CHECK_ALL_HITS) || user.hasAbilityWithAttr(MaxMultiHitAbAttr)) {
        return true;
      }
    }

    if (user.hasAbilityWithAttr(AlwaysHitAbAttr) || target.hasAbilityWithAttr(AlwaysHitAbAttr)) {
      return true;
    }

    // If the user should ignore accuracy on a target, check who the user targeted last turn and see if they match
    if (user.getTag(BattlerTagType.IGNORE_ACCURACY) && (user.getLastXMoves().find(() => true)?.targets || []).indexOf(target.getBattlerIndex()) !== -1) {
      return true;
    }

    if (target.getTag(BattlerTagType.ALWAYS_GET_HIT)) {
      return true;
    }

    const hiddenTag = target.getTag(SemiInvulnerableTag);
    if (hiddenTag && !this.move.getMove().getAttrs(HitsTagAttr).some(hta => hta.tagType === hiddenTag.tagType)) {
      return false;
    }

    const moveAccuracy = this.move.getMove().calculateBattleAccuracy(user, target);

    if (moveAccuracy === -1) {
      return true;
    }

    const accuracyMultiplier = user.getAccuracyMultiplier(target, this.move.getMove());
    const rand = user.randSeedInt(100, 1);

    return rand <= moveAccuracy * accuracyMultiplier;
  }

  getUserPokemon(): Pokemon {
    if (this.battlerIndex > BattlerIndex.ENEMY_2) {
      return this.scene.getPokemonById(this.battlerIndex);
    }
    return (this.player ? this.scene.getPlayerField() : this.scene.getEnemyField())[this.fieldIndex];
  }

  getTargets(): Pokemon[] {
    return this.scene.getField(true).filter(p => this.targets.indexOf(p.getBattlerIndex()) > -1);
  }

  getTarget(): Pokemon {
    return this.getTargets().find(() => true);
  }

  removeTarget(target: Pokemon): void {
    const targetIndex = this.targets.findIndex(ind => ind === target.getBattlerIndex());
    if (targetIndex !== -1) {
      this.targets.splice(this.targets.findIndex(ind => ind === target.getBattlerIndex()), 1);
    }
  }

  stopMultiHit(target?: Pokemon): void {
    /** If given a specific target, remove the target from subsequent strikes */
    if (target) {
      this.removeTarget(target);
    }
    /**
     * If no target specified, or the specified target was the last of this move's
     * targets, completely cancel all subsequent strikes.
    */
    if (!target || this.targets.length === 0 ) {
      this.getUserPokemon().turnData.hitCount = 1;
      this.getUserPokemon().turnData.hitsLeft = 1;
    }
  }

  getNewHitPhase() {
    return new MoveEffectPhase(this.scene, this.battlerIndex, this.targets, this.move);
  }
}

export class MoveEndPhase extends PokemonPhase {
  constructor(scene: BattleScene, battlerIndex: BattlerIndex) {
    super(scene, battlerIndex);
  }

  start() {
    super.start();

    const pokemon = this.getPokemon();
    if (pokemon.isActive(true)) {
      pokemon.lapseTags(BattlerTagLapseType.AFTER_MOVE);
    }

    this.scene.arena.setIgnoreAbilities(false);

    this.end();
  }
}

export class MoveAnimTestPhase extends BattlePhase {
  private moveQueue: Moves[];

  constructor(scene: BattleScene, moveQueue?: Moves[]) {
    super(scene);

    this.moveQueue = moveQueue || Utils.getEnumValues(Moves).slice(1);
  }

  start() {
    const moveQueue = this.moveQueue.slice(0);
    this.playMoveAnim(moveQueue, true);
  }

  playMoveAnim(moveQueue: Moves[], player: boolean) {
    const moveId = player ? moveQueue[0] : moveQueue.shift();
    if (moveId === undefined) {
      this.playMoveAnim(this.moveQueue.slice(0), true);
      return;
    } else if (player) {
      console.log(Moves[moveId]);
    }

    initMoveAnim(this.scene, moveId).then(() => {
      loadMoveAnimAssets(this.scene, [moveId], true)
        .then(() => {
          new MoveAnim(moveId, player ? this.scene.getPlayerPokemon() : this.scene.getEnemyPokemon(), (player !== (allMoves[moveId] instanceof SelfStatusMove) ? this.scene.getEnemyPokemon() : this.scene.getPlayerPokemon()).getBattlerIndex()).play(this.scene, () => {
            if (player) {
              this.playMoveAnim(moveQueue, false);
            } else {
              this.playMoveAnim(moveQueue, true);
            }
          });
        });
    });
  }
}

export class ShowAbilityPhase extends PokemonPhase {
  private passive: boolean;

  constructor(scene: BattleScene, battlerIndex: BattlerIndex, passive: boolean = false) {
    super(scene, battlerIndex);

    this.passive = passive;
  }

  start() {
    super.start();

    const pokemon = this.getPokemon();

    this.scene.abilityBar.showAbility(pokemon, this.passive);
    if (pokemon.battleData) {
      pokemon.battleData.abilityRevealed = true;
    }

    this.end();
  }
}

export type StatChangeCallback = (target: Pokemon, changed: BattleStat[], relativeChanges: number[]) => void;

export class StatChangePhase extends PokemonPhase {
  private stats: BattleStat[];
  private selfTarget: boolean;
  private levels: integer;
  private showMessage: boolean;
  private ignoreAbilities: boolean;
  private canBeCopied: boolean;
  private onChange: StatChangeCallback;


  constructor(scene: BattleScene, battlerIndex: BattlerIndex, selfTarget: boolean, stats: BattleStat[], levels: integer, showMessage: boolean = true, ignoreAbilities: boolean = false, canBeCopied: boolean = true, onChange: StatChangeCallback = null) {
    super(scene, battlerIndex);

    this.selfTarget = selfTarget;
    this.stats = stats;
    this.levels = levels;
    this.showMessage = showMessage;
    this.ignoreAbilities = ignoreAbilities;
    this.canBeCopied = canBeCopied;
    this.onChange = onChange;
  }

  start() {
    const pokemon = this.getPokemon();

    let random = false;

    if (this.stats.length === 1 && this.stats[0] === BattleStat.RAND) {
      this.stats[0] = this.getRandomStat();
      random = true;
    }

    this.aggregateStatChanges(random);

    if (!pokemon.isActive(true)) {
      return this.end();
    }

    const filteredStats = this.stats.map(s => s !== BattleStat.RAND ? s : this.getRandomStat()).filter(stat => {
      const cancelled = new Utils.BooleanHolder(false);

      if (!this.selfTarget && this.levels < 0) {
        this.scene.arena.applyTagsForSide(MistTag, pokemon.isPlayer() ? ArenaTagSide.PLAYER : ArenaTagSide.ENEMY, cancelled);
      }

      if (!cancelled.value && !this.selfTarget && this.levels < 0) {
        applyPreStatChangeAbAttrs(ProtectStatAbAttr, this.getPokemon(), stat, cancelled);
      }

      return !cancelled.value;
    });

    const levels = new Utils.IntegerHolder(this.levels);

    if (!this.ignoreAbilities) {
      applyAbAttrs(StatChangeMultiplierAbAttr, pokemon, null, levels);
    }

    const battleStats = this.getPokemon().summonData.battleStats;
    const relLevels = filteredStats.map(stat => (levels.value >= 1 ? Math.min(battleStats[stat] + levels.value, 6) : Math.max(battleStats[stat] + levels.value, -6)) - battleStats[stat]);

    this.onChange?.(this.getPokemon(), filteredStats, relLevels);

    const end = () => {
      if (this.showMessage) {
        const messages = this.getStatChangeMessages(filteredStats, levels.value, relLevels);
        for (const message of messages) {
          this.scene.queueMessage(message);
        }
      }

      for (const stat of filteredStats) {
        pokemon.summonData.battleStats[stat] = Math.max(Math.min(pokemon.summonData.battleStats[stat] + levels.value, 6), -6);
      }

      if (levels.value > 0 && this.canBeCopied) {
        for (const opponent of pokemon.getOpponents()) {
          applyAbAttrs(StatChangeCopyAbAttr, opponent, null, this.stats, levels.value);
        }
      }

      applyPostStatChangeAbAttrs(PostStatChangeAbAttr, pokemon, filteredStats, this.levels, this.selfTarget);

      pokemon.updateInfo();

      handleTutorial(this.scene, Tutorial.Stat_Change).then(() => super.end());
    };

    if (relLevels.filter(l => l).length && this.scene.moveAnimations) {
      pokemon.enableMask();
      const pokemonMaskSprite = pokemon.maskSprite;

      const tileX = (this.player ? 106 : 236) * pokemon.getSpriteScale() * this.scene.field.scale;
      const tileY = ((this.player ? 148 : 84) + (levels.value >= 1 ? 160 : 0)) * pokemon.getSpriteScale() * this.scene.field.scale;
      const tileWidth = 156 * this.scene.field.scale * pokemon.getSpriteScale();
      const tileHeight = 316 * this.scene.field.scale * pokemon.getSpriteScale();

      // On increase, show the red sprite located at ATK
      // On decrease, show the blue sprite located at SPD
      const spriteColor = levels.value >= 1 ? BattleStat[BattleStat.ATK].toLowerCase() : BattleStat[BattleStat.SPD].toLowerCase();
      const statSprite = this.scene.add.tileSprite(tileX, tileY, tileWidth, tileHeight, "battle_stats", spriteColor);
      statSprite.setPipeline(this.scene.fieldSpritePipeline);
      statSprite.setAlpha(0);
      statSprite.setScale(6);
      statSprite.setOrigin(0.5, 1);

      this.scene.playSound(`stat_${levels.value >= 1 ? "up" : "down"}`);

      statSprite.setMask(new Phaser.Display.Masks.BitmapMask(this.scene, pokemonMaskSprite));

      this.scene.tweens.add({
        targets: statSprite,
        duration: 250,
        alpha: 0.8375,
        onComplete: () => {
          this.scene.tweens.add({
            targets: statSprite,
            delay: 1000,
            duration: 250,
            alpha: 0
          });
        }
      });

      this.scene.tweens.add({
        targets: statSprite,
        duration: 1500,
        y: `${levels.value >= 1 ? "-" : "+"}=${160 * 6}`
      });

      this.scene.time.delayedCall(1750, () => {
        pokemon.disableMask();
        end();
      });
    } else {
      end();
    }
  }

  getRandomStat(): BattleStat {
    const allStats = Utils.getEnumValues(BattleStat);
    return allStats[this.getPokemon().randSeedInt(BattleStat.SPD + 1)];
  }

  aggregateStatChanges(random: boolean = false): void {
    const isAccEva = [BattleStat.ACC, BattleStat.EVA].some(s => this.stats.includes(s));
    let existingPhase: StatChangePhase;
    if (this.stats.length === 1) {
      while ((existingPhase = (this.scene.findPhase(p => p instanceof StatChangePhase && p.battlerIndex === this.battlerIndex && p.stats.length === 1
        && (p.stats[0] === this.stats[0] || (random && p.stats[0] === BattleStat.RAND))
        && p.selfTarget === this.selfTarget && p.showMessage === this.showMessage && p.ignoreAbilities === this.ignoreAbilities) as StatChangePhase))) {
        if (existingPhase.stats[0] === BattleStat.RAND) {
          existingPhase.stats[0] = this.getRandomStat();
          if (existingPhase.stats[0] !== this.stats[0]) {
            continue;
          }
        }
        this.levels += existingPhase.levels;

        if (!this.scene.tryRemovePhase(p => p === existingPhase)) {
          break;
        }
      }
    }
    while ((existingPhase = (this.scene.findPhase(p => p instanceof StatChangePhase && p.battlerIndex === this.battlerIndex && p.selfTarget === this.selfTarget
      && ([BattleStat.ACC, BattleStat.EVA].some(s => p.stats.includes(s)) === isAccEva)
      && p.levels === this.levels && p.showMessage === this.showMessage && p.ignoreAbilities === this.ignoreAbilities) as StatChangePhase))) {
      this.stats.push(...existingPhase.stats);
      if (!this.scene.tryRemovePhase(p => p === existingPhase)) {
        break;
      }
    }
  }

  getStatChangeMessages(stats: BattleStat[], levels: integer, relLevels: integer[]): string[] {
    const messages: string[] = [];

    const relLevelStatIndexes = {};
    for (let rl = 0; rl < relLevels.length; rl++) {
      const relLevel = relLevels[rl];
      if (!relLevelStatIndexes[relLevel]) {
        relLevelStatIndexes[relLevel] = [];
      }
      relLevelStatIndexes[relLevel].push(rl);
    }

    Object.keys(relLevelStatIndexes).forEach(rl => {
      const relLevelStats = stats.filter((_, i) => relLevelStatIndexes[rl].includes(i));
      let statsFragment = "";

      if (relLevelStats.length > 1) {
        statsFragment = relLevelStats.length >= 5
          ? i18next.t("battle:stats")
          : `${relLevelStats.slice(0, -1).map(s => getBattleStatName(s)).join(", ")}${relLevelStats.length > 2 ? "," : ""} ${i18next.t("battle:statsAnd")} ${getBattleStatName(relLevelStats[relLevelStats.length - 1])}`;
        messages.push(getBattleStatLevelChangeDescription(getPokemonNameWithAffix(this.getPokemon()), statsFragment, Math.abs(parseInt(rl)), levels >= 1,relLevelStats.length));
      } else {
        statsFragment = getBattleStatName(relLevelStats[0]);
        messages.push(getBattleStatLevelChangeDescription(getPokemonNameWithAffix(this.getPokemon()), statsFragment, Math.abs(parseInt(rl)), levels >= 1,relLevelStats.length));
      }
    });

    return messages;
  }
}

export class WeatherEffectPhase extends CommonAnimPhase {
  public weather: Weather;

  constructor(scene: BattleScene) {
    super(scene, undefined, undefined, CommonAnim.SUNNY + ((scene?.arena?.weather?.weatherType || WeatherType.NONE) - 1));
    this.weather = scene?.arena?.weather;
  }

  start() {
    // Update weather state with any changes that occurred during the turn
    this.weather = this.scene?.arena?.weather;

    if (!this.weather) {
      this.end();
      return;
    }

    this.setAnimation(CommonAnim.SUNNY + (this.weather.weatherType - 1));

    if (this.weather.isDamaging()) {

      const cancelled = new Utils.BooleanHolder(false);

      this.executeForAll((pokemon: Pokemon) => applyPreWeatherEffectAbAttrs(SuppressWeatherEffectAbAttr, pokemon, this.weather, cancelled));

      if (!cancelled.value) {
        const inflictDamage = (pokemon: Pokemon) => {
          const cancelled = new Utils.BooleanHolder(false);

          applyPreWeatherEffectAbAttrs(PreWeatherDamageAbAttr, pokemon, this.weather, cancelled);
          applyAbAttrs(BlockNonDirectDamageAbAttr, pokemon, cancelled);

          if (cancelled.value) {
            return;
          }

          const damage = Math.ceil(pokemon.getMaxHp() / 16);

          this.scene.queueMessage(getWeatherDamageMessage(this.weather.weatherType, pokemon));
          pokemon.damageAndUpdate(damage, HitResult.EFFECTIVE, false, false, true);
        };

        this.executeForAll((pokemon: Pokemon) => {
          const immune = !pokemon || !!pokemon.getTypes(true, true).filter(t => this.weather.isTypeDamageImmune(t)).length;
          if (!immune) {
            inflictDamage(pokemon);
          }
        });
      }
    }

    this.scene.ui.showText(getWeatherLapseMessage(this.weather.weatherType), null, () => {
      this.executeForAll((pokemon: Pokemon) => applyPostWeatherLapseAbAttrs(PostWeatherLapseAbAttr, pokemon, this.weather));

      super.start();
    });
  }
}

export class ObtainStatusEffectPhase extends PokemonPhase {
  private statusEffect: StatusEffect;
  private cureTurn: integer;
  private sourceText: string;
  private sourcePokemon: Pokemon;

  constructor(scene: BattleScene, battlerIndex: BattlerIndex, statusEffect: StatusEffect, cureTurn?: integer, sourceText?: string, sourcePokemon?: Pokemon) {
    super(scene, battlerIndex);

    this.statusEffect = statusEffect;
    this.cureTurn = cureTurn;
    this.sourceText = sourceText;
    this.sourcePokemon = sourcePokemon; // For tracking which Pokemon caused the status effect
  }

  start() {
    const pokemon = this.getPokemon();
    if (!pokemon.status) {
      if (pokemon.trySetStatus(this.statusEffect, false, this.sourcePokemon)) {
        if (this.cureTurn) {
          pokemon.status.cureTurn = this.cureTurn;
        }
        pokemon.updateInfo(true);
        new CommonBattleAnim(CommonAnim.POISON + (this.statusEffect - 1), pokemon).play(this.scene, () => {
          this.scene.queueMessage(getStatusEffectObtainText(this.statusEffect, getPokemonNameWithAffix(pokemon), this.sourceText));
          if (pokemon.status.isPostTurn()) {
            this.scene.pushPhase(new PostTurnStatusEffectPhase(this.scene, this.battlerIndex));
          }
          this.end();
        });
        return;
      }
    } else if (pokemon.status.effect === this.statusEffect) {
      this.scene.queueMessage(getStatusEffectOverlapText(this.statusEffect, getPokemonNameWithAffix(pokemon)));
    }
    this.end();
  }
}

export class PostTurnStatusEffectPhase extends PokemonPhase {
  constructor(scene: BattleScene, battlerIndex: BattlerIndex) {
    super(scene, battlerIndex);
  }

  start() {
    const pokemon = this.getPokemon();
    if (pokemon?.isActive(true) && pokemon.status && pokemon.status.isPostTurn()) {
      pokemon.status.incrementTurn();
      const cancelled = new Utils.BooleanHolder(false);
      applyAbAttrs(BlockNonDirectDamageAbAttr, pokemon, cancelled);
      applyAbAttrs(BlockStatusDamageAbAttr, pokemon, cancelled);

      if (!cancelled.value) {
        this.scene.queueMessage(getStatusEffectActivationText(pokemon.status.effect, getPokemonNameWithAffix(pokemon)));
        let damage: integer = 0;
        switch (pokemon.status.effect) {
        case StatusEffect.POISON:
          damage = Math.max(pokemon.getMaxHp() >> 3, 1);
          break;
        case StatusEffect.TOXIC:
          damage = Math.max(Math.floor((pokemon.getMaxHp() / 16) * pokemon.status.turnCount), 1);
          break;
        case StatusEffect.BURN:
          damage = Math.max(pokemon.getMaxHp() >> 4, 1);
          break;
        }
        if (damage) {
          // Set preventEndure flag to avoid pokemon surviving thanks to focus band, sturdy, endure ...
          this.scene.damageNumberHandler.add(this.getPokemon(), pokemon.damage(damage, false, true));
          pokemon.updateInfo();
        }
        new CommonBattleAnim(CommonAnim.POISON + (pokemon.status.effect - 1), pokemon).play(this.scene, () => this.end());
      } else {
        this.end();
      }
    } else {
      this.end();
    }
  }
}

export class MessagePhase extends Phase {
  private text: string;
  private callbackDelay: integer;
  private prompt: boolean;
  private promptDelay: integer;

  constructor(scene: BattleScene, text: string, callbackDelay?: integer, prompt?: boolean, promptDelay?: integer) {
    super(scene);

    this.text = text;
    this.callbackDelay = callbackDelay;
    this.prompt = prompt;
    this.promptDelay = promptDelay;
  }

  start() {
    super.start();

    if (this.text.indexOf("$") > -1) {
      const pageIndex = this.text.indexOf("$");
      this.scene.unshiftPhase(new MessagePhase(this.scene, this.text.slice(pageIndex + 1), this.callbackDelay, this.prompt, this.promptDelay));
      this.text = this.text.slice(0, pageIndex).trim();
    }

    this.scene.ui.showText(this.text, null, () => this.end(), this.callbackDelay || (this.prompt ? 0 : 1500), this.prompt, this.promptDelay);
  }

  end() {
    if (this.scene.abilityBar.shown) {
      this.scene.abilityBar.hide();
    }

    super.end();
  }
}

export class DamagePhase extends PokemonPhase {
  private amount: integer;
  private damageResult: DamageResult;
  private critical: boolean;

  constructor(scene: BattleScene, battlerIndex: BattlerIndex, amount: integer, damageResult?: DamageResult, critical: boolean = false) {
    super(scene, battlerIndex);

    this.amount = amount;
    this.damageResult = damageResult || HitResult.EFFECTIVE;
    this.critical = critical;
  }

  start() {
    super.start();

    if (this.damageResult === HitResult.ONE_HIT_KO) {
      if (this.scene.moveAnimations) {
        this.scene.toggleInvert(true);
      }
      this.scene.time.delayedCall(Utils.fixedInt(1000), () => {
        this.scene.toggleInvert(false);
        this.applyDamage();
      });
      return;
    }

    this.applyDamage();
  }

  updateAmount(amount: integer): void {
    this.amount = amount;
  }

  applyDamage() {
    switch (this.damageResult) {
    case HitResult.EFFECTIVE:
      this.scene.playSound("hit");
      break;
    case HitResult.SUPER_EFFECTIVE:
    case HitResult.ONE_HIT_KO:
      this.scene.playSound("hit_strong");
      break;
    case HitResult.NOT_VERY_EFFECTIVE:
      this.scene.playSound("hit_weak");
      break;
    }

    if (this.amount) {
      this.scene.damageNumberHandler.add(this.getPokemon(), this.amount, this.damageResult, this.critical);
    }

    if (this.damageResult !== HitResult.OTHER) {
      const flashTimer = this.scene.time.addEvent({
        delay: 100,
        repeat: 5,
        startAt: 200,
        callback: () => {
          this.getPokemon().getSprite().setVisible(flashTimer.repeatCount % 2 === 0);
          if (!flashTimer.repeatCount) {
            this.getPokemon().updateInfo().then(() => this.end());
          }
        }
      });
    } else {
      this.getPokemon().updateInfo().then(() => this.end());
    }
  }

  end() {
    switch (this.scene.currentBattle.battleSpec) {
    case BattleSpec.FINAL_BOSS:
      const pokemon = this.getPokemon();
      if (pokemon instanceof EnemyPokemon && pokemon.isBoss() && !pokemon.formIndex && pokemon.bossSegmentIndex < 1) {
        this.scene.fadeOutBgm(Utils.fixedInt(2000), false);
        this.scene.ui.showDialogue(battleSpecDialogue[BattleSpec.FINAL_BOSS].firstStageWin, pokemon.species.name, null, () => {
          this.scene.addEnemyModifier(getModifierType(modifierTypes.MINI_BLACK_HOLE).newModifier(pokemon) as PersistentModifier, false, true);
          pokemon.generateAndPopulateMoveset(1);
          this.scene.setFieldScale(0.75);
          this.scene.triggerPokemonFormChange(pokemon, SpeciesFormChangeManualTrigger, false);
          this.scene.currentBattle.double = true;
          const availablePartyMembers = this.scene.getParty().filter(p => p.isAllowedInBattle());
          if (availablePartyMembers.length > 1) {
            this.scene.pushPhase(new ToggleDoublePositionPhase(this.scene, true));
            if (!availablePartyMembers[1].isOnField()) {
              this.scene.pushPhase(new SummonPhase(this.scene, 1));
            }
          }

          super.end();
        });
        return;
      }
      break;
    }

    super.end();
  }
}

export class FaintPhase extends PokemonPhase {
  private preventEndure: boolean;

  constructor(scene: BattleScene, battlerIndex: BattlerIndex, preventEndure?: boolean) {
    super(scene, battlerIndex);

    this.preventEndure = preventEndure;
  }

  start() {
    super.start();

    if (!this.preventEndure) {
      const instantReviveModifier = this.scene.applyModifier(PokemonInstantReviveModifier, this.player, this.getPokemon()) as PokemonInstantReviveModifier;

      if (instantReviveModifier) {
        if (!--instantReviveModifier.stackCount) {
          this.scene.removeModifier(instantReviveModifier);
        }
        this.scene.updateModifiers(this.player);
        return this.end();
      }
    }

    if (!this.tryOverrideForBattleSpec()) {
      this.doFaint();
    }
  }

  doFaint(): void {
    const pokemon = this.getPokemon();

    // Track total times pokemon have been KO'd for supreme overlord/last respects
    if (pokemon.isPlayer()) {
      this.scene.currentBattle.playerFaints += 1;
    } else {
      this.scene.currentBattle.enemyFaints += 1;
    }

    this.scene.queueMessage(i18next.t("battle:fainted", { pokemonNameWithAffix: getPokemonNameWithAffix(pokemon) }), null, true);

    if (pokemon.turnData?.attacksReceived?.length) {
      const lastAttack = pokemon.turnData.attacksReceived[0];
      applyPostFaintAbAttrs(PostFaintAbAttr, pokemon, this.scene.getPokemonById(lastAttack.sourceId), new PokemonMove(lastAttack.move).getMove(), lastAttack.result);
    }

    const alivePlayField = this.scene.getField(true);
    alivePlayField.forEach(p => applyPostKnockOutAbAttrs(PostKnockOutAbAttr, p, pokemon));
    if (pokemon.turnData?.attacksReceived?.length) {
      const defeatSource = this.scene.getPokemonById(pokemon.turnData.attacksReceived[0].sourceId);
      if (defeatSource?.isOnField()) {
        applyPostVictoryAbAttrs(PostVictoryAbAttr, defeatSource);
        const pvmove = allMoves[pokemon.turnData.attacksReceived[0].move];
        const pvattrs = pvmove.getAttrs(PostVictoryStatChangeAttr);
        if (pvattrs.length) {
          for (const pvattr of pvattrs) {
            pvattr.applyPostVictory(defeatSource, defeatSource, pvmove);
          }
        }
      }
    }

    if (this.player) {
      const nonFaintedLegalPartyMembers = this.scene.getParty().filter(p => p.isAllowedInBattle());
      const nonFaintedPartyMemberCount = nonFaintedLegalPartyMembers.length;
      if (!nonFaintedPartyMemberCount) {
        this.scene.unshiftPhase(new GameOverPhase(this.scene));
      } else if (nonFaintedPartyMemberCount >= this.scene.currentBattle.getBattlerCount() || (this.scene.currentBattle.double && !nonFaintedLegalPartyMembers[0].isActive(true))) {
        this.scene.pushPhase(new SwitchPhase(this.scene, this.fieldIndex, true, false));
      }
      if (nonFaintedPartyMemberCount === 1 && this.scene.currentBattle.double) {
        this.scene.unshiftPhase(new ToggleDoublePositionPhase(this.scene, true));
      }
    } else {
      this.scene.unshiftPhase(new VictoryPhase(this.scene, this.battlerIndex));
      if (this.scene.currentBattle.battleType === BattleType.TRAINER) {
        const hasReservePartyMember = !!this.scene.getEnemyParty().filter(p => p.isActive() && !p.isOnField() && p.trainerSlot === (pokemon as EnemyPokemon).trainerSlot).length;
        if (hasReservePartyMember) {
          this.scene.pushPhase(new SwitchSummonPhase(this.scene, this.fieldIndex, -1, false, false, false));
        }
      }
    }

    if (this.scene.currentBattle.double) {
      const allyPokemon = pokemon.getAlly();
      if (allyPokemon?.isActive(true)) {
        let targetingMovePhase: MovePhase;
        do {
          targetingMovePhase = this.scene.findPhase(mp => mp instanceof MovePhase && mp.targets.length === 1 && mp.targets[0] === pokemon.getBattlerIndex() && mp.pokemon.isPlayer() !== allyPokemon.isPlayer()) as MovePhase;
          if (targetingMovePhase && targetingMovePhase.targets[0] !== allyPokemon.getBattlerIndex()) {
            targetingMovePhase.targets[0] = allyPokemon.getBattlerIndex();
          }
        } while (targetingMovePhase);
      }
    }

    pokemon.lapseTags(BattlerTagLapseType.FAINT);
    this.scene.getField(true).filter(p => p !== pokemon).forEach(p => p.removeTagsBySourceId(pokemon.id));

    pokemon.faintCry(() => {
      if (pokemon instanceof PlayerPokemon) {
        pokemon.addFriendship(-10);
      }
      pokemon.hideInfo();
      this.scene.playSound("faint");
      this.scene.tweens.add({
        targets: pokemon,
        duration: 500,
        y: pokemon.y + 150,
        ease: "Sine.easeIn",
        onComplete: () => {
          pokemon.setVisible(false);
          pokemon.y -= 150;
          pokemon.trySetStatus(StatusEffect.FAINT);
          if (pokemon.isPlayer()) {
            this.scene.currentBattle.removeFaintedParticipant(pokemon as PlayerPokemon);
          } else {
            this.scene.addFaintedEnemyScore(pokemon as EnemyPokemon);
            this.scene.currentBattle.addPostBattleLoot(pokemon as EnemyPokemon);
          }
          this.scene.field.remove(pokemon);
          this.end();
        }
      });
    });
  }

  tryOverrideForBattleSpec(): boolean {
    switch (this.scene.currentBattle.battleSpec) {
    case BattleSpec.FINAL_BOSS:
      if (!this.player) {
        const enemy = this.getPokemon();
        if (enemy.formIndex) {
          this.scene.ui.showDialogue(battleSpecDialogue[BattleSpec.FINAL_BOSS].secondStageWin, enemy.species.name, null, () => this.doFaint());
        } else {
          // Final boss' HP threshold has been bypassed; cancel faint and force check for 2nd phase
          enemy.hp++;
          this.scene.unshiftPhase(new DamagePhase(this.scene, enemy.getBattlerIndex(), 0, HitResult.OTHER));
          this.end();
        }
        return true;
      }
    }

    return false;
  }
}

export class VictoryPhase extends PokemonPhase {
  constructor(scene: BattleScene, battlerIndex: BattlerIndex) {
    super(scene, battlerIndex);
  }

  start() {
    super.start();

    this.scene.gameData.gameStats.pokemonDefeated++;

    const participantIds = this.scene.currentBattle.playerParticipantIds;
    const party = this.scene.getParty();
    const expShareModifier = this.scene.findModifier(m => m instanceof ExpShareModifier) as ExpShareModifier;
    const expBalanceModifier = this.scene.findModifier(m => m instanceof ExpBalanceModifier) as ExpBalanceModifier;
    const multipleParticipantExpBonusModifier = this.scene.findModifier(m => m instanceof MultipleParticipantExpBonusModifier) as MultipleParticipantExpBonusModifier;
    const nonFaintedPartyMembers = party.filter(p => p.hp);
    const expPartyMembers = nonFaintedPartyMembers.filter(p => p.level < this.scene.getMaxExpLevel());
    const partyMemberExp = [];

    if (participantIds.size) {
      let expValue = this.getPokemon().getExpValue();
      if (this.scene.currentBattle.battleType === BattleType.TRAINER) {
        expValue = Math.floor(expValue * 1.5);
      }
      for (const partyMember of nonFaintedPartyMembers) {
        const pId = partyMember.id;
        const participated = participantIds.has(pId);
        if (participated) {
          partyMember.addFriendship(2);
        }
        if (!expPartyMembers.includes(partyMember)) {
          continue;
        }
        if (!participated && !expShareModifier) {
          partyMemberExp.push(0);
          continue;
        }
        let expMultiplier = 0;
        if (participated) {
          expMultiplier += (1 / participantIds.size);
          if (participantIds.size > 1 && multipleParticipantExpBonusModifier) {
            expMultiplier += multipleParticipantExpBonusModifier.getStackCount() * 0.2;
          }
        } else if (expShareModifier) {
          expMultiplier += (expShareModifier.getStackCount() * 0.2) / participantIds.size;
        }
        if (partyMember.pokerus) {
          expMultiplier *= 1.5;
        }
        if (Overrides.XP_MULTIPLIER_OVERRIDE !== null) {
          expMultiplier = Overrides.XP_MULTIPLIER_OVERRIDE;
        }
        const pokemonExp = new Utils.NumberHolder(expValue * expMultiplier);
        const modifierBonusExp = new Utils.NumberHolder(1);
        this.scene.applyModifiers(PokemonExpBoosterModifier, true, partyMember, modifierBonusExp);
        pokemonExp.value *= modifierBonusExp.value;
        partyMemberExp.push(Math.floor(pokemonExp.value));
      }

      if (expBalanceModifier) {
        let totalLevel = 0;
        let totalExp = 0;
        expPartyMembers.forEach((expPartyMember, epm) => {
          totalExp += partyMemberExp[epm];
          totalLevel += expPartyMember.level;
        });

        const medianLevel = Math.floor(totalLevel / expPartyMembers.length);

        const recipientExpPartyMemberIndexes = [];
        expPartyMembers.forEach((expPartyMember, epm) => {
          if (expPartyMember.level <= medianLevel) {
            recipientExpPartyMemberIndexes.push(epm);
          }
        });

        const splitExp = Math.floor(totalExp / recipientExpPartyMemberIndexes.length);

        expPartyMembers.forEach((_partyMember, pm) => {
          partyMemberExp[pm] = Phaser.Math.Linear(partyMemberExp[pm], recipientExpPartyMemberIndexes.indexOf(pm) > -1 ? splitExp : 0, 0.2 * expBalanceModifier.getStackCount());
        });
      }

      for (let pm = 0; pm < expPartyMembers.length; pm++) {
        const exp = partyMemberExp[pm];

        if (exp) {
          const partyMemberIndex = party.indexOf(expPartyMembers[pm]);
          this.scene.unshiftPhase(expPartyMembers[pm].isOnField() ? new ExpPhase(this.scene, partyMemberIndex, exp) : new ShowPartyExpBarPhase(this.scene, partyMemberIndex, exp));
        }
      }
    }

    if (!this.scene.getEnemyParty().find(p => this.scene.currentBattle.battleType ? !p?.isFainted(true) : p.isOnField())) {
      this.scene.pushPhase(new BattleEndPhase(this.scene));
      if (this.scene.currentBattle.battleType === BattleType.TRAINER) {
        this.scene.pushPhase(new TrainerVictoryPhase(this.scene));
      }
      if (this.scene.gameMode.isEndless || !this.scene.gameMode.isWaveFinal(this.scene.currentBattle.waveIndex)) {
        this.scene.pushPhase(new EggLapsePhase(this.scene));
        if (this.scene.currentBattle.waveIndex % 10) {
          this.scene.pushPhase(new SelectModifierPhase(this.scene));
        } else if (this.scene.gameMode.isDaily) {
          this.scene.pushPhase(new ModifierRewardPhase(this.scene, modifierTypes.EXP_CHARM));
          if (this.scene.currentBattle.waveIndex > 10 && !this.scene.gameMode.isWaveFinal(this.scene.currentBattle.waveIndex)) {
            this.scene.pushPhase(new ModifierRewardPhase(this.scene, modifierTypes.GOLDEN_POKEBALL));
          }
        } else {
          const superExpWave = !this.scene.gameMode.isEndless ? (this.scene.offsetGym ? 0 : 20) : 10;
          if (this.scene.gameMode.isEndless && this.scene.currentBattle.waveIndex === 10) {
            this.scene.pushPhase(new ModifierRewardPhase(this.scene, modifierTypes.EXP_SHARE));
          }
          if (this.scene.currentBattle.waveIndex <= 750 && (this.scene.currentBattle.waveIndex <= 500 || (this.scene.currentBattle.waveIndex % 30) === superExpWave)) {
            this.scene.pushPhase(new ModifierRewardPhase(this.scene, (this.scene.currentBattle.waveIndex % 30) !== superExpWave || this.scene.currentBattle.waveIndex > 250 ? modifierTypes.EXP_CHARM : modifierTypes.SUPER_EXP_CHARM));
          }
          if (this.scene.currentBattle.waveIndex <= 150 && !(this.scene.currentBattle.waveIndex % 50)) {
            this.scene.pushPhase(new ModifierRewardPhase(this.scene, modifierTypes.GOLDEN_POKEBALL));
          }
          if (this.scene.gameMode.isEndless && !(this.scene.currentBattle.waveIndex % 50)) {
            this.scene.pushPhase(new ModifierRewardPhase(this.scene, !(this.scene.currentBattle.waveIndex % 250) ? modifierTypes.VOUCHER_PREMIUM : modifierTypes.VOUCHER_PLUS));
            this.scene.pushPhase(new AddEnemyBuffModifierPhase(this.scene));
          }
        }
        this.scene.pushPhase(new NewBattlePhase(this.scene));
      } else {
        this.scene.currentBattle.battleType = BattleType.CLEAR;
        this.scene.score += this.scene.gameMode.getClearScoreBonus();
        this.scene.updateScoreText();
        this.scene.pushPhase(new GameOverPhase(this.scene, true));
      }
    }

    this.end();
  }
}

export class TrainerVictoryPhase extends BattlePhase {
  constructor(scene: BattleScene) {
    super(scene);
  }

  start() {
    this.scene.disableMenu = true;

    this.scene.playBgm(this.scene.currentBattle.trainer.config.victoryBgm);

    this.scene.unshiftPhase(new MoneyRewardPhase(this.scene, this.scene.currentBattle.trainer.config.moneyMultiplier));

    const modifierRewardFuncs = this.scene.currentBattle.trainer.config.modifierRewardFuncs;
    for (const modifierRewardFunc of modifierRewardFuncs) {
      this.scene.unshiftPhase(new ModifierRewardPhase(this.scene, modifierRewardFunc));
    }

    const trainerType = this.scene.currentBattle.trainer.config.trainerType;
    if (vouchers.hasOwnProperty(TrainerType[trainerType])) {
      if (!this.scene.validateVoucher(vouchers[TrainerType[trainerType]]) && this.scene.currentBattle.trainer.config.isBoss) {
        this.scene.unshiftPhase(new ModifierRewardPhase(this.scene, [modifierTypes.VOUCHER, modifierTypes.VOUCHER, modifierTypes.VOUCHER_PLUS, modifierTypes.VOUCHER_PREMIUM][vouchers[TrainerType[trainerType]].voucherType]));
      }
    }

    this.scene.ui.showText(i18next.t("battle:trainerDefeated", { trainerName: this.scene.currentBattle.trainer.getName(TrainerSlot.NONE, true) }), null, () => {
      const victoryMessages = this.scene.currentBattle.trainer.getVictoryMessages();
      let message: string;
      this.scene.executeWithSeedOffset(() => message = Utils.randSeedItem(victoryMessages), this.scene.currentBattle.waveIndex);

      const showMessage = () => {
        const originalFunc = showMessageOrEnd;
        showMessageOrEnd = () => this.scene.ui.showDialogue(message, this.scene.currentBattle.trainer.getName(), null, originalFunc);

        showMessageOrEnd();
      };
      let showMessageOrEnd = () => this.end();
      if (victoryMessages?.length) {
        if (this.scene.currentBattle.trainer.config.hasCharSprite && !this.scene.ui.shouldSkipDialogue(message)) {
          const originalFunc = showMessageOrEnd;
          showMessageOrEnd = () => this.scene.charSprite.hide().then(() => this.scene.hideFieldOverlay(250).then(() => originalFunc()));
          this.scene.showFieldOverlay(500).then(() => this.scene.charSprite.showCharacter(this.scene.currentBattle.trainer.getKey(), getCharVariantFromDialogue(victoryMessages[0])).then(() => showMessage()));
        } else {
          showMessage();
        }
      } else {
        showMessageOrEnd();
      }
    }, null, true);

    this.showEnemyTrainer();
  }
}

export class MoneyRewardPhase extends BattlePhase {
  private moneyMultiplier: number;

  constructor(scene: BattleScene, moneyMultiplier: number) {
    super(scene);

    this.moneyMultiplier = moneyMultiplier;
  }

  start() {
    const moneyAmount = new Utils.IntegerHolder(this.scene.getWaveMoneyAmount(this.moneyMultiplier));

    this.scene.applyModifiers(MoneyMultiplierModifier, true, moneyAmount);

    if (this.scene.arena.getTag(ArenaTagType.HAPPY_HOUR)) {
      moneyAmount.value *= 2;
    }

    this.scene.addMoney(moneyAmount.value);

    const userLocale = navigator.language || "en-US";
    const formattedMoneyAmount = moneyAmount.value.toLocaleString(userLocale);
    const message = i18next.t("battle:moneyWon", { moneyAmount: formattedMoneyAmount });

    this.scene.ui.showText(message, null, () => this.end(), null, true);
  }
}

export class ModifierRewardPhase extends BattlePhase {
  protected modifierType: ModifierType;

  constructor(scene: BattleScene, modifierTypeFunc: ModifierTypeFunc) {
    super(scene);

    this.modifierType = getModifierType(modifierTypeFunc);
  }

  start() {
    super.start();

    this.doReward().then(() => this.end());
  }

  doReward(): Promise<void> {
    return new Promise<void>(resolve => {
      const newModifier = this.modifierType.newModifier();
      this.scene.addModifier(newModifier).then(() => {
        this.scene.playSound("item_fanfare");
        this.scene.ui.showText(i18next.t("battle:rewardGain", { modifierName: newModifier.type.name }), null, () => resolve(), null, true);
      });
    });
  }
}

export class GameOverModifierRewardPhase extends ModifierRewardPhase {
  constructor(scene: BattleScene, modifierTypeFunc: ModifierTypeFunc) {
    super(scene, modifierTypeFunc);
  }

  doReward(): Promise<void> {
    return new Promise<void>(resolve => {
      const newModifier = this.modifierType.newModifier();
      this.scene.addModifier(newModifier).then(() => {
        this.scene.playSound("level_up_fanfare");
        this.scene.ui.setMode(Mode.MESSAGE);
        this.scene.ui.fadeIn(250).then(() => {
          this.scene.ui.showText(i18next.t("battle:rewardGain", { modifierName: newModifier.type.name }), null, () => {
            this.scene.time.delayedCall(1500, () => this.scene.arenaBg.setVisible(true));
            resolve();
          }, null, true, 1500);
        });
      });
    });
  }
}

export class RibbonModifierRewardPhase extends ModifierRewardPhase {
  private species: PokemonSpecies;

  constructor(scene: BattleScene, modifierTypeFunc: ModifierTypeFunc, species: PokemonSpecies) {
    super(scene, modifierTypeFunc);

    this.species = species;
  }

  doReward(): Promise<void> {
    return new Promise<void>(resolve => {
      const newModifier = this.modifierType.newModifier();
      this.scene.addModifier(newModifier).then(() => {
        this.scene.playSound("level_up_fanfare");
        this.scene.ui.setMode(Mode.MESSAGE);
        this.scene.ui.showText(i18next.t("battle:beatModeFirstTime", {
          speciesName: this.species.name,
          gameMode: this.scene.gameMode.getName(),
          newModifier: newModifier.type.name
        }), null, () => {
          resolve();
        }, null, true, 1500);
      });
    });
  }
}

export class GameOverPhase extends BattlePhase {
  private victory: boolean;
  private firstRibbons: PokemonSpecies[] = [];

  constructor(scene: BattleScene, victory?: boolean) {
    super(scene);

    this.victory = !!victory;
  }

  start() {
    super.start();

    // Failsafe if players somehow skip floor 200 in classic mode
    if (this.scene.gameMode.isClassic && this.scene.currentBattle.waveIndex > 200) {
      this.victory = true;
    }

    if (this.victory && this.scene.gameMode.isEndless) {
      this.scene.ui.showDialogue(i18next.t("PGMmiscDialogue:ending_endless"), i18next.t("PGMmiscDialogue:ending_name"), 0, () => this.handleGameOver());
    } else if (this.victory || !this.scene.enableRetries) {
      this.handleGameOver();
    } else {
      this.scene.ui.showText(i18next.t("battle:retryBattle"), null, () => {
        this.scene.ui.setMode(Mode.CONFIRM, () => {
          this.scene.ui.fadeOut(1250).then(() => {
            this.scene.reset();
            this.scene.clearPhaseQueue();
            this.scene.gameData.loadSession(this.scene, this.scene.sessionSlotId).then(() => {
              this.scene.pushPhase(new EncounterPhase(this.scene, true));

              const availablePartyMembers = this.scene.getParty().filter(p => p.isAllowedInBattle()).length;

              this.scene.pushPhase(new SummonPhase(this.scene, 0));
              if (this.scene.currentBattle.double && availablePartyMembers > 1) {
                this.scene.pushPhase(new SummonPhase(this.scene, 1));
              }
              if (this.scene.currentBattle.waveIndex > 1 && this.scene.currentBattle.battleType !== BattleType.TRAINER) {
                this.scene.pushPhase(new CheckSwitchPhase(this.scene, 0, this.scene.currentBattle.double));
                if (this.scene.currentBattle.double && availablePartyMembers > 1) {
                  this.scene.pushPhase(new CheckSwitchPhase(this.scene, 1, this.scene.currentBattle.double));
                }
              }

              this.scene.ui.fadeIn(1250);
              this.end();
            });
          });
        }, () => this.handleGameOver(), false, 0, 0, 1000);
      });
    }
  }

  handleGameOver(): void {
    const doGameOver = (newClear: boolean) => {
      this.scene.disableMenu = true;
      this.scene.time.delayedCall(1000, () => {
        let firstClear = false;
        if (this.victory && newClear) {
          if (this.scene.gameMode.isClassic) {
            firstClear = this.scene.validateAchv(achvs.CLASSIC_VICTORY);
            this.scene.gameData.gameStats.sessionsWon++;
            for (const pokemon of this.scene.getParty()) {
              this.awardRibbon(pokemon);

              if (pokemon.species.getRootSpeciesId() !== pokemon.species.getRootSpeciesId(true)) {
                this.awardRibbon(pokemon, true);
              }
            }
          } else if (this.scene.gameMode.isDaily && newClear) {
            this.scene.gameData.gameStats.dailyRunSessionsWon++;
          }
        }
        const fadeDuration = this.victory ? 10000 : 5000;
        this.scene.fadeOutBgm(fadeDuration, true);
        const activeBattlers = this.scene.getField().filter(p => p?.isActive(true));
        activeBattlers.map(p => p.hideInfo());
        this.scene.ui.fadeOut(fadeDuration).then(() => {
          activeBattlers.map(a => a.setVisible(false));
          this.scene.setFieldScale(1, true);
          this.scene.clearPhaseQueue();
          this.scene.ui.clearText();

          if (this.victory && this.scene.gameMode.isChallenge) {
            this.scene.gameMode.challenges.forEach(c => this.scene.validateAchvs(ChallengeAchv, c));
          }

          const clear = (endCardPhase?: EndCardPhase) => {
            if (newClear) {
              this.handleUnlocks();
            }
            if (this.victory && newClear) {
              for (const species of this.firstRibbons) {
                this.scene.unshiftPhase(new RibbonModifierRewardPhase(this.scene, modifierTypes.VOUCHER_PLUS, species));
              }
              if (!firstClear) {
                this.scene.unshiftPhase(new GameOverModifierRewardPhase(this.scene, modifierTypes.VOUCHER_PREMIUM));
              }
            }
            this.scene.pushPhase(new PostGameOverPhase(this.scene, endCardPhase));
            this.end();
          };

          if (this.victory && this.scene.gameMode.isClassic) {
            const message = miscDialogue.ending[this.scene.gameData.gender === PlayerGender.FEMALE ? 0 : 1];

            if (!this.scene.ui.shouldSkipDialogue(message)) {
              this.scene.ui.fadeIn(500).then(() => {
                this.scene.charSprite.showCharacter(`rival_${this.scene.gameData.gender === PlayerGender.FEMALE ? "m" : "f"}`, getCharVariantFromDialogue(miscDialogue.ending[this.scene.gameData.gender === PlayerGender.FEMALE ? 0 : 1])).then(() => {
                  this.scene.ui.showDialogue(message, this.scene.gameData.gender === PlayerGender.FEMALE ? trainerConfigs[TrainerType.RIVAL].name : trainerConfigs[TrainerType.RIVAL].nameFemale, null, () => {
                    this.scene.ui.fadeOut(500).then(() => {
                      this.scene.charSprite.hide().then(() => {
                        const endCardPhase = new EndCardPhase(this.scene);
                        this.scene.unshiftPhase(endCardPhase);
                        clear(endCardPhase);
                      });
                    });
                  });
                });
              });
            } else {
              const endCardPhase = new EndCardPhase(this.scene);
              this.scene.unshiftPhase(endCardPhase);
              clear(endCardPhase);
            }
          } else {
            clear();
          }
        });
      });
    };

    /* Added a local check to see if the game is running offline on victory
    If Online, execute apiFetch as intended
    If Offline, execute offlineNewClear(), a localStorage implementation of newClear daily run checks */
    if (this.victory) {
      if (!Utils.isLocal) {
        Utils.apiFetch(`savedata/session/newclear?slot=${this.scene.sessionSlotId}&clientSessionId=${clientSessionId}`, true)
          .then(response => response.json())
          .then(newClear => doGameOver(newClear));
      } else {
        this.scene.gameData.offlineNewClear(this.scene).then(result => {
          doGameOver(result);
        });
      }
    } else {
      doGameOver(false);
    }
  }

  handleUnlocks(): void {
    if (this.victory && this.scene.gameMode.isClassic) {
      if (!this.scene.gameData.unlocks[Unlockables.ENDLESS_MODE]) {
        this.scene.unshiftPhase(new UnlockPhase(this.scene, Unlockables.ENDLESS_MODE));
      }
      if (this.scene.getParty().filter(p => p.fusionSpecies).length && !this.scene.gameData.unlocks[Unlockables.SPLICED_ENDLESS_MODE]) {
        this.scene.unshiftPhase(new UnlockPhase(this.scene, Unlockables.SPLICED_ENDLESS_MODE));
      }
      if (!this.scene.gameData.unlocks[Unlockables.MINI_BLACK_HOLE]) {
        this.scene.unshiftPhase(new UnlockPhase(this.scene, Unlockables.MINI_BLACK_HOLE));
      }
    }
  }

  awardRibbon(pokemon: Pokemon, forStarter: boolean = false): void {
    const speciesId = getPokemonSpecies(pokemon.species.speciesId);
    const speciesRibbonCount = this.scene.gameData.incrementRibbonCount(speciesId, forStarter);
    // first time classic win, award voucher
    if (speciesRibbonCount === 1) {
      this.firstRibbons.push(getPokemonSpecies(pokemon.species.getRootSpeciesId(forStarter)));
    }
  }
}

export class EndCardPhase extends Phase {
  public endCard: Phaser.GameObjects.Image;
  public text: Phaser.GameObjects.Text;

  constructor(scene: BattleScene) {
    super(scene);
  }

  start(): void {
    super.start();

    this.scene.ui.getMessageHandler().bg.setVisible(false);
    this.scene.ui.getMessageHandler().nameBoxContainer.setVisible(false);

    this.endCard = this.scene.add.image(0, 0, `end_${this.scene.gameData.gender === PlayerGender.FEMALE ? "f" : "m"}`);
    this.endCard.setOrigin(0);
    this.endCard.setScale(0.5);
    this.scene.field.add(this.endCard);

    this.text = addTextObject(this.scene, this.scene.game.canvas.width / 12, (this.scene.game.canvas.height / 6) - 16, i18next.t("battle:congratulations"), TextStyle.SUMMARY, { fontSize: "128px" });
    this.text.setOrigin(0.5);
    this.scene.field.add(this.text);

    this.scene.ui.clearText();

    this.scene.ui.fadeIn(1000).then(() => {

      this.scene.ui.showText("", null, () => {
        this.scene.ui.getMessageHandler().bg.setVisible(true);
        this.end();
      }, null, true);
    });
  }
}

export class UnlockPhase extends Phase {
  private unlockable: Unlockables;

  constructor(scene: BattleScene, unlockable: Unlockables) {
    super(scene);

    this.unlockable = unlockable;
  }

  start(): void {
    this.scene.time.delayedCall(2000, () => {
      this.scene.gameData.unlocks[this.unlockable] = true;
      this.scene.playSound("level_up_fanfare");
      this.scene.ui.setMode(Mode.MESSAGE);
      this.scene.ui.showText(i18next.t("battle:unlockedSomething", { unlockedThing: getUnlockableName(this.unlockable) }), null, () => {
        this.scene.time.delayedCall(1500, () => this.scene.arenaBg.setVisible(true));
        this.end();
      }, null, true, 1500);
    });
  }
}

export class PostGameOverPhase extends Phase {
  private endCardPhase: EndCardPhase;

  constructor(scene: BattleScene, endCardPhase: EndCardPhase) {
    super(scene);

    this.endCardPhase = endCardPhase;
  }

  start() {
    super.start();

    const saveAndReset = () => {
      this.scene.gameData.saveAll(this.scene, true, true, true).then(success => {
        if (!success) {
          return this.scene.reset(true);
        }
        this.scene.gameData.tryClearSession(this.scene, this.scene.sessionSlotId).then((success: boolean | [boolean, boolean]) => {
          if (!success[0]) {
            return this.scene.reset(true);
          }
          this.scene.reset();
          this.scene.unshiftPhase(new TitlePhase(this.scene));
          this.end();
        });
      });
    };

    if (this.endCardPhase) {
      this.scene.ui.fadeOut(500).then(() => {
        this.scene.ui.getMessageHandler().bg.setVisible(true);

        this.endCardPhase.endCard.destroy();
        this.endCardPhase.text.destroy();
        saveAndReset();
      });
    } else {
      saveAndReset();
    }
  }
}

export class SwitchPhase extends BattlePhase {
  protected fieldIndex: integer;
  private isModal: boolean;
  private doReturn: boolean;

  constructor(scene: BattleScene, fieldIndex: integer, isModal: boolean, doReturn: boolean) {
    super(scene);

    this.fieldIndex = fieldIndex;
    this.isModal = isModal;
    this.doReturn = doReturn;
  }

  start() {
    super.start();

    // Skip modal switch if impossible
    if (this.isModal && !this.scene.getParty().filter(p => p.isAllowedInBattle() && !p.isActive(true)).length) {
      return super.end();
    }

    // Check if there is any space still in field
    if (this.isModal && this.scene.getPlayerField().filter(p => p.isAllowedInBattle() && p.isActive(true)).length >= this.scene.currentBattle.getBattlerCount()) {
      return super.end();
    }

    // Override field index to 0 in case of double battle where 2/3 remaining legal party members fainted at once
    const fieldIndex = this.scene.currentBattle.getBattlerCount() === 1 || this.scene.getParty().filter(p => p.isAllowedInBattle()).length > 1 ? this.fieldIndex : 0;

    this.scene.ui.setMode(Mode.PARTY, this.isModal ? PartyUiMode.FAINT_SWITCH : PartyUiMode.POST_BATTLE_SWITCH, fieldIndex, (slotIndex: integer, option: PartyOption) => {
      if (slotIndex >= this.scene.currentBattle.getBattlerCount() && slotIndex < 6) {
        this.scene.unshiftPhase(new SwitchSummonPhase(this.scene, fieldIndex, slotIndex, this.doReturn, option === PartyOption.PASS_BATON));
      }
      this.scene.ui.setMode(Mode.MESSAGE).then(() => super.end());
    }, PartyUiHandler.FilterNonFainted);
  }
}

export class ExpPhase extends PlayerPartyMemberPokemonPhase {
  private expValue: number;

  constructor(scene: BattleScene, partyMemberIndex: integer, expValue: number) {
    super(scene, partyMemberIndex);

    this.expValue = expValue;
  }

  start() {
    super.start();

    const pokemon = this.getPokemon();
    const exp = new Utils.NumberHolder(this.expValue);
    this.scene.applyModifiers(ExpBoosterModifier, true, exp);
    exp.value = Math.floor(exp.value);
    this.scene.ui.showText(i18next.t("battle:expGain", { pokemonName: getPokemonNameWithAffix(pokemon), exp: exp.value }), null, () => {
      const lastLevel = pokemon.level;
      pokemon.addExp(exp.value);
      const newLevel = pokemon.level;
      if (newLevel > lastLevel) {
        this.scene.unshiftPhase(new LevelUpPhase(this.scene, this.partyMemberIndex, lastLevel, newLevel));
      }
      pokemon.updateInfo().then(() => this.end());
    }, null, true);
  }
}

export class ShowPartyExpBarPhase extends PlayerPartyMemberPokemonPhase {
  private expValue: number;

  constructor(scene: BattleScene, partyMemberIndex: integer, expValue: number) {
    super(scene, partyMemberIndex);

    this.expValue = expValue;
  }

  start() {
    super.start();

    const pokemon = this.getPokemon();
    const exp = new Utils.NumberHolder(this.expValue);
    this.scene.applyModifiers(ExpBoosterModifier, true, exp);
    exp.value = Math.floor(exp.value);

    const lastLevel = pokemon.level;
    pokemon.addExp(exp.value);
    const newLevel = pokemon.level;
    if (newLevel > lastLevel) {
      this.scene.unshiftPhase(new LevelUpPhase(this.scene, this.partyMemberIndex, lastLevel, newLevel));
    }
    this.scene.unshiftPhase(new HidePartyExpBarPhase(this.scene));
    pokemon.updateInfo();

    if (this.scene.expParty === ExpNotification.SKIP) {
      this.end();
    } else if (this.scene.expParty === ExpNotification.ONLY_LEVEL_UP) {
      if (newLevel > lastLevel) { // this means if we level up
        // instead of displaying the exp gain in the small frame, we display the new level
        // we use the same method for mode 0 & 1, by giving a parameter saying to display the exp or the level
        this.scene.partyExpBar.showPokemonExp(pokemon, exp.value, this.scene.expParty === ExpNotification.ONLY_LEVEL_UP, newLevel).then(() => {
          setTimeout(() => this.end(), 800 / Math.pow(2, this.scene.expGainsSpeed));
        });
      } else {
        this.end();
      }
    } else if (this.scene.expGainsSpeed < 3) {
      this.scene.partyExpBar.showPokemonExp(pokemon, exp.value, false, newLevel).then(() => {
        setTimeout(() => this.end(), 500 / Math.pow(2, this.scene.expGainsSpeed));
      });
    } else {
      this.end();
    }

  }
}

export class HidePartyExpBarPhase extends BattlePhase {
  constructor(scene: BattleScene) {
    super(scene);
  }

  start() {
    super.start();

    this.scene.partyExpBar.hide().then(() => this.end());
  }
}

export class LevelUpPhase extends PlayerPartyMemberPokemonPhase {
  private lastLevel: integer;
  private level: integer;

  constructor(scene: BattleScene, partyMemberIndex: integer, lastLevel: integer, level: integer) {
    super(scene, partyMemberIndex);

    this.lastLevel = lastLevel;
    this.level = level;
    this.scene = scene;
  }

  start() {
    super.start();

    if (this.level > this.scene.gameData.gameStats.highestLevel) {
      this.scene.gameData.gameStats.highestLevel = this.level;
    }

    this.scene.validateAchvs(LevelAchv, new Utils.IntegerHolder(this.level));

    const pokemon = this.getPokemon();
    const prevStats = pokemon.stats.slice(0);
    pokemon.calculateStats();
    pokemon.updateInfo();
    if (this.scene.expParty === ExpNotification.DEFAULT) {
      this.scene.playSound("level_up_fanfare");
      this.scene.ui.showText(i18next.t("battle:levelUp", { pokemonName: getPokemonNameWithAffix(this.getPokemon()), level: this.level }), null, () => this.scene.ui.getMessageHandler().promptLevelUpStats(this.partyMemberIndex, prevStats, false).then(() => this.end()), null, true);
    } else if (this.scene.expParty === ExpNotification.SKIP) {
      this.end();
    } else {
      // we still want to display the stats if activated
      this.scene.ui.getMessageHandler().promptLevelUpStats(this.partyMemberIndex, prevStats, false).then(() => this.end());
    }
    if (this.lastLevel < 100) { // this feels like an unnecessary optimization
      const levelMoves = this.getPokemon().getLevelMoves(this.lastLevel + 1);
      for (const lm of levelMoves) {
        this.scene.unshiftPhase(new LearnMovePhase(this.scene, this.partyMemberIndex, lm[1]));
      }
    }
    if (!pokemon.pauseEvolutions) {
      const evolution = pokemon.getEvolution();
      if (evolution) {
        this.scene.unshiftPhase(new EvolutionPhase(this.scene, pokemon as PlayerPokemon, evolution, this.lastLevel));
      }
    }
  }
}

export class LearnMovePhase extends PlayerPartyMemberPokemonPhase {
  private moveId: Moves;

  constructor(scene: BattleScene, partyMemberIndex: integer, moveId: Moves) {
    super(scene, partyMemberIndex);

    this.moveId = moveId;
  }

  start() {
    super.start();

    const pokemon = this.getPokemon();
    const move = allMoves[this.moveId];

    const existingMoveIndex = pokemon.getMoveset().findIndex(m => m?.moveId === move.id);

    if (existingMoveIndex > -1) {
      return this.end();
    }

    const emptyMoveIndex = pokemon.getMoveset().length < 4
      ? pokemon.getMoveset().length
      : pokemon.getMoveset().findIndex(m => m === null);

    const messageMode = this.scene.ui.getHandler() instanceof EvolutionSceneHandler
      ? Mode.EVOLUTION_SCENE
      : Mode.MESSAGE;

    if (emptyMoveIndex > -1) {
      pokemon.setMove(emptyMoveIndex, this.moveId);
      initMoveAnim(this.scene, this.moveId).then(() => {
        loadMoveAnimAssets(this.scene, [this.moveId], true)
          .then(() => {
            this.scene.ui.setMode(messageMode).then(() => {
              this.scene.playSound("level_up_fanfare");
              this.scene.ui.showText(i18next.t("battle:learnMove", { pokemonName: getPokemonNameWithAffix(pokemon), moveName: move.name }), null, () => {
                this.scene.triggerPokemonFormChange(pokemon, SpeciesFormChangeMoveLearnedTrigger, true);
                this.end();
              }, messageMode === Mode.EVOLUTION_SCENE ? 1000 : null, true);
            });
          });
      });
    } else {
      this.scene.ui.setMode(messageMode).then(() => {
        this.scene.ui.showText(i18next.t("battle:learnMovePrompt", { pokemonName: getPokemonNameWithAffix(pokemon), moveName: move.name }), null, () => {
          this.scene.ui.showText(i18next.t("battle:learnMoveLimitReached", { pokemonName: getPokemonNameWithAffix(pokemon) }), null, () => {
            this.scene.ui.showText(i18next.t("battle:learnMoveReplaceQuestion", { moveName: move.name }), null, () => {
              const noHandler = () => {
                this.scene.ui.setMode(messageMode).then(() => {
                  this.scene.ui.showText(i18next.t("battle:learnMoveStopTeaching", { moveName: move.name }), null, () => {
                    this.scene.ui.setModeWithoutClear(Mode.CONFIRM, () => {
                      this.scene.ui.setMode(messageMode);
                      this.scene.ui.showText(i18next.t("battle:learnMoveNotLearned", { pokemonName: getPokemonNameWithAffix(pokemon), moveName: move.name }), null, () => this.end(), null, true);
                    }, () => {
                      this.scene.ui.setMode(messageMode);
                      this.scene.unshiftPhase(new LearnMovePhase(this.scene, this.partyMemberIndex, this.moveId));
                      this.end();
                    });
                  });
                });
              };
              this.scene.ui.setModeWithoutClear(Mode.CONFIRM, () => {
                this.scene.ui.setMode(messageMode);
                this.scene.ui.showText(i18next.t("battle:learnMoveForgetQuestion"), null, () => {
                  this.scene.ui.setModeWithoutClear(Mode.SUMMARY, this.getPokemon(), SummaryUiMode.LEARN_MOVE, move, (moveIndex: integer) => {
                    if (moveIndex === 4) {
                      noHandler();
                      return;
                    }
                    this.scene.ui.setMode(messageMode).then(() => {
                      this.scene.ui.showText(i18next.t("battle:countdownPoof"), null, () => {
                        this.scene.ui.showText(i18next.t("battle:learnMoveForgetSuccess", { pokemonName: getPokemonNameWithAffix(pokemon), moveName: pokemon.moveset[moveIndex].getName() }), null, () => {
                          this.scene.ui.showText(i18next.t("battle:learnMoveAnd"), null, () => {
                            pokemon.setMove(moveIndex, Moves.NONE);
                            this.scene.unshiftPhase(new LearnMovePhase(this.scene, this.partyMemberIndex, this.moveId));
                            this.end();
                          }, null, true);
                        }, null, true);
                      }, null, true);
                    });
                  });
                }, null, true);
              }, noHandler);
            });
          }, null, true);
        }, null, true);
      });
    }
  }
}

export class PokemonHealPhase extends CommonAnimPhase {
  private hpHealed: integer;
  private message: string;
  private showFullHpMessage: boolean;
  private skipAnim: boolean;
  private revive: boolean;
  private healStatus: boolean;
  private preventFullHeal: boolean;

  constructor(scene: BattleScene, battlerIndex: BattlerIndex, hpHealed: integer, message: string, showFullHpMessage: boolean, skipAnim: boolean = false, revive: boolean = false, healStatus: boolean = false, preventFullHeal: boolean = false) {
    super(scene, battlerIndex, undefined, CommonAnim.HEALTH_UP);

    this.hpHealed = hpHealed;
    this.message = message;
    this.showFullHpMessage = showFullHpMessage;
    this.skipAnim = skipAnim;
    this.revive = revive;
    this.healStatus = healStatus;
    this.preventFullHeal = preventFullHeal;
  }

  start() {
    if (!this.skipAnim && (this.revive || this.getPokemon().hp) && this.getPokemon().getHpRatio() < 1) {
      super.start();
    } else {
      this.end();
    }
  }

  end() {
    const pokemon = this.getPokemon();

    if (!pokemon.isOnField() || (!this.revive && !pokemon.isActive())) {
      super.end();
      return;
    }

    const fullHp = pokemon.getHpRatio() >= 1;

    const hasMessage = !!this.message;
    const healOrDamage = (!fullHp || this.hpHealed < 0);
    let lastStatusEffect = StatusEffect.NONE;

    if (healOrDamage) {
      const hpRestoreMultiplier = new Utils.IntegerHolder(1);
      if (!this.revive) {
        this.scene.applyModifiers(HealingBoosterModifier, this.player, hpRestoreMultiplier);
      }
      const healAmount = new Utils.NumberHolder(Math.floor(this.hpHealed * hpRestoreMultiplier.value));
      if (healAmount.value < 0) {
        pokemon.damageAndUpdate(healAmount.value * -1, HitResult.HEAL as DamageResult);
        healAmount.value = 0;
      }
      // Prevent healing to full if specified (in case of healing tokens so Sturdy doesn't cause a softlock)
      if (this.preventFullHeal && pokemon.hp + healAmount.value >= pokemon.getMaxHp()) {
        healAmount.value = (pokemon.getMaxHp() - pokemon.hp) - 1;
      }
      healAmount.value = pokemon.heal(healAmount.value);
      if (healAmount.value) {
        this.scene.damageNumberHandler.add(pokemon, healAmount.value, HitResult.HEAL);
      }
      if (pokemon.isPlayer()) {
        this.scene.validateAchvs(HealAchv, healAmount);
        if (healAmount.value > this.scene.gameData.gameStats.highestHeal) {
          this.scene.gameData.gameStats.highestHeal = healAmount.value;
        }
      }
      if (this.healStatus && !this.revive && pokemon.status) {
        lastStatusEffect = pokemon.status.effect;
        pokemon.resetStatus();
      }
      pokemon.updateInfo().then(() => super.end());
    } else if (this.healStatus && !this.revive && pokemon.status) {
      lastStatusEffect = pokemon.status.effect;
      pokemon.resetStatus();
      pokemon.updateInfo().then(() => super.end());
    } else if (this.showFullHpMessage) {
      this.message = i18next.t("battle:hpIsFull", { pokemonName: getPokemonNameWithAffix(pokemon) });
    }

    if (this.message) {
      this.scene.queueMessage(this.message);
    }

    if (this.healStatus && lastStatusEffect && !hasMessage) {
      this.scene.queueMessage(getStatusEffectHealText(lastStatusEffect, getPokemonNameWithAffix(pokemon)));
    }

    if (!healOrDamage && !lastStatusEffect) {
      super.end();
    }
  }
}

export class AttemptCapturePhase extends PokemonPhase {
  private pokeballType: PokeballType;
  private pokeball: Phaser.GameObjects.Sprite;
  private originalY: number;

  constructor(scene: BattleScene, targetIndex: integer, pokeballType: PokeballType) {
    super(scene, BattlerIndex.ENEMY + targetIndex);

    this.pokeballType = pokeballType;
  }

  start() {
    super.start();

    const pokemon = this.getPokemon() as EnemyPokemon;

    if (!pokemon?.hp) {
      return this.end();
    }

    this.scene.pokeballCounts[this.pokeballType]--;

    this.originalY = pokemon.y;

    const _3m = 3 * pokemon.getMaxHp();
    const _2h = 2 * pokemon.hp;
    const catchRate = pokemon.species.catchRate;
    const pokeballMultiplier = getPokeballCatchMultiplier(this.pokeballType);
    const statusMultiplier = pokemon.status ? getStatusEffectCatchRateMultiplier(pokemon.status.effect) : 1;
    const x = Math.round((((_3m - _2h) * catchRate * pokeballMultiplier) / _3m) * statusMultiplier);
    const y = Math.round(65536 / Math.sqrt(Math.sqrt(255 / x)));
    const fpOffset = pokemon.getFieldPositionOffset();

    const pokeballAtlasKey = getPokeballAtlasKey(this.pokeballType);
    this.pokeball = this.scene.addFieldSprite(16, 80, "pb", pokeballAtlasKey);
    this.pokeball.setOrigin(0.5, 0.625);
    this.scene.field.add(this.pokeball);

    this.scene.playSound("pb_throw");
    this.scene.time.delayedCall(300, () => {
      this.scene.field.moveBelow(this.pokeball as Phaser.GameObjects.GameObject, pokemon);
    });

    this.scene.tweens.add({
      targets: this.pokeball,
      x: { value: 236 + fpOffset[0], ease: "Linear" },
      y: { value: 16 + fpOffset[1], ease: "Cubic.easeOut" },
      duration: 500,
      onComplete: () => {
        this.pokeball.setTexture("pb", `${pokeballAtlasKey}_opening`);
        this.scene.time.delayedCall(17, () => this.pokeball.setTexture("pb", `${pokeballAtlasKey}_open`));
        this.scene.playSound("pb_rel");
        pokemon.tint(getPokeballTintColor(this.pokeballType));

        addPokeballOpenParticles(this.scene, this.pokeball.x, this.pokeball.y, this.pokeballType);

        this.scene.tweens.add({
          targets: pokemon,
          duration: 500,
          ease: "Sine.easeIn",
          scale: 0.25,
          y: 20,
          onComplete: () => {
            this.pokeball.setTexture("pb", `${pokeballAtlasKey}_opening`);
            pokemon.setVisible(false);
            this.scene.playSound("pb_catch");
            this.scene.time.delayedCall(17, () => this.pokeball.setTexture("pb", `${pokeballAtlasKey}`));

            const doShake = () => {
              let shakeCount = 0;
              const pbX = this.pokeball.x;
              const shakeCounter = this.scene.tweens.addCounter({
                from: 0,
                to: 1,
                repeat: 4,
                yoyo: true,
                ease: "Cubic.easeOut",
                duration: 250,
                repeatDelay: 500,
                onUpdate: t => {
                  if (shakeCount && shakeCount < 4) {
                    const value = t.getValue();
                    const directionMultiplier = shakeCount % 2 === 1 ? 1 : -1;
                    this.pokeball.setX(pbX + value * 4 * directionMultiplier);
                    this.pokeball.setAngle(value * 27.5 * directionMultiplier);
                  }
                },
                onRepeat: () => {
                  if (!pokemon.species.isObtainable()) {
                    shakeCounter.stop();
                    this.failCatch(shakeCount);
                  } else if (shakeCount++ < 3) {
                    if (pokeballMultiplier === -1 || pokemon.randSeedInt(65536) < y) {
                      this.scene.playSound("pb_move");
                    } else {
                      shakeCounter.stop();
                      this.failCatch(shakeCount);
                    }
                  } else {
                    this.scene.playSound("pb_lock");
                    addPokeballCaptureStars(this.scene, this.pokeball);

                    const pbTint = this.scene.add.sprite(this.pokeball.x, this.pokeball.y, "pb", "pb");
                    pbTint.setOrigin(this.pokeball.originX, this.pokeball.originY);
                    pbTint.setTintFill(0);
                    pbTint.setAlpha(0);
                    this.scene.field.add(pbTint);
                    this.scene.tweens.add({
                      targets: pbTint,
                      alpha: 0.375,
                      duration: 200,
                      easing: "Sine.easeOut",
                      onComplete: () => {
                        this.scene.tweens.add({
                          targets: pbTint,
                          alpha: 0,
                          duration: 200,
                          easing: "Sine.easeIn",
                          onComplete: () => pbTint.destroy()
                        });
                      }
                    });
                  }
                },
                onComplete: () => {
                  this.scene.gameData.setPokemonCaught(pokemon);
                  this.catch();
                }
              });
            };

            this.scene.time.delayedCall(250, () => doPokeballBounceAnim(this.scene, this.pokeball, 16, 72, 350, doShake));
          }
        });
      }
    });
  }

  failCatch(shakeCount: integer) {
    const pokemon = this.getPokemon();

    this.scene.playSound("pb_rel");
    pokemon.setY(this.originalY);
    if (pokemon.status?.effect !== StatusEffect.SLEEP) {
      pokemon.cry(pokemon.getHpRatio() > 0.25 ? undefined : { rate: 0.85 });
    }
    pokemon.tint(getPokeballTintColor(this.pokeballType));
    pokemon.setVisible(true);
    pokemon.untint(250, "Sine.easeOut");

    const pokeballAtlasKey = getPokeballAtlasKey(this.pokeballType);
    this.pokeball.setTexture("pb", `${pokeballAtlasKey}_opening`);
    this.scene.time.delayedCall(17, () => this.pokeball.setTexture("pb", `${pokeballAtlasKey}_open`));

    this.scene.tweens.add({
      targets: pokemon,
      duration: 250,
      ease: "Sine.easeOut",
      scale: 1
    });

    this.scene.currentBattle.lastUsedPokeball = this.pokeballType;
    this.removePb();
    this.end();
  }

  catch() {
    const pokemon = this.getPokemon() as EnemyPokemon;

    const speciesForm = !pokemon.fusionSpecies ? pokemon.getSpeciesForm() : pokemon.getFusionSpeciesForm();

    if (speciesForm.abilityHidden && (pokemon.fusionSpecies ? pokemon.fusionAbilityIndex : pokemon.abilityIndex) === speciesForm.getAbilityCount() - 1) {
      this.scene.validateAchv(achvs.HIDDEN_ABILITY);
    }

    if (pokemon.species.subLegendary) {
      this.scene.validateAchv(achvs.CATCH_SUB_LEGENDARY);
    }

    if (pokemon.species.legendary) {
      this.scene.validateAchv(achvs.CATCH_LEGENDARY);
    }

    if (pokemon.species.mythical) {
      this.scene.validateAchv(achvs.CATCH_MYTHICAL);
    }

    this.scene.pokemonInfoContainer.show(pokemon, true);

    this.scene.gameData.updateSpeciesDexIvs(pokemon.species.getRootSpeciesId(true), pokemon.ivs);

    this.scene.ui.showText(i18next.t("battle:pokemonCaught", { pokemonName: getPokemonNameWithAffix(pokemon) }), null, () => {
      const end = () => {
        this.scene.unshiftPhase(new VictoryPhase(this.scene, this.battlerIndex));
        this.scene.pokemonInfoContainer.hide();
        this.removePb();
        this.end();
      };
      const removePokemon = () => {
        this.scene.addFaintedEnemyScore(pokemon);
        this.scene.getPlayerField().filter(p => p.isActive(true)).forEach(playerPokemon => playerPokemon.removeTagsBySourceId(pokemon.id));
        pokemon.hp = 0;
        pokemon.trySetStatus(StatusEffect.FAINT);
        this.scene.clearEnemyHeldItemModifiers();
        this.scene.field.remove(pokemon, true);
      };
      const addToParty = () => {
        const newPokemon = pokemon.addToParty(this.pokeballType);
        const modifiers = this.scene.findModifiers(m => m instanceof PokemonHeldItemModifier, false);
        if (this.scene.getParty().filter(p => p.isShiny()).length === 6) {
          this.scene.validateAchv(achvs.SHINY_PARTY);
        }
        Promise.all(modifiers.map(m => this.scene.addModifier(m, true))).then(() => {
          this.scene.updateModifiers(true);
          removePokemon();
          if (newPokemon) {
            newPokemon.loadAssets().then(end);
          } else {
            end();
          }
        });
      };
      Promise.all([pokemon.hideInfo()]).then(() => {
        if (this.scene.getParty().length === 6) {
          const promptRelease = () => {
<<<<<<< HEAD
            this.scene.ui.showText(i18next.t("battle:partyFull", { pokemonName: pokemon.name }), null, () => {
              this.scene.pokemonInfoContainer.makeRoomForConfirmUi(1, true);
=======
            this.scene.ui.showText(i18next.t("battle:partyFull", { pokemonName: getPokemonNameWithAffix(pokemon) }), null, () => {
              this.scene.pokemonInfoContainer.makeRoomForConfirmUi();
>>>>>>> 5111c916
              this.scene.ui.setMode(Mode.CONFIRM, () => {
                const newPokemon = this.scene.addPlayerPokemon(pokemon.species, pokemon.level, pokemon.abilityIndex, pokemon.formIndex, pokemon.gender, pokemon.shiny, pokemon.variant, pokemon.ivs, pokemon.nature, pokemon);
                this.scene.ui.setMode(Mode.SUMMARY, newPokemon, 0, SummaryUiMode.DEFAULT, () => {
                  this.scene.ui.setMode(Mode.MESSAGE).then(() => {
                    promptRelease();
                  });
                });
              }, () => {
                this.scene.ui.setMode(Mode.PARTY, PartyUiMode.RELEASE, this.fieldIndex, (slotIndex: integer, _option: PartyOption) => {
                  this.scene.ui.setMode(Mode.MESSAGE).then(() => {
                    if (slotIndex < 6) {
                      addToParty();
                    } else {
                      promptRelease();
                    }
                  });
                });
              }, () => {
                this.scene.ui.setMode(Mode.MESSAGE).then(() => {
                  removePokemon();
                  end();
                });
              }, "fullParty");
            });
          };
          promptRelease();
        } else {
          addToParty();
        }
      });
    }, 0, true);
  }

  removePb() {
    this.scene.tweens.add({
      targets: this.pokeball,
      duration: 250,
      delay: 250,
      ease: "Sine.easeIn",
      alpha: 0,
      onComplete: () => this.pokeball.destroy()
    });
  }
}

export class AttemptRunPhase extends PokemonPhase {
  constructor(scene: BattleScene, fieldIndex: integer) {
    super(scene, fieldIndex);
  }

  start() {
    super.start();

    const playerPokemon = this.getPokemon();
    const enemyField = this.scene.getEnemyField();

    const enemySpeed = enemyField.reduce((total: integer, enemyPokemon: Pokemon) => total + enemyPokemon.getStat(Stat.SPD), 0) / enemyField.length;

    const escapeChance = new Utils.IntegerHolder((((playerPokemon.getStat(Stat.SPD) * 128) / enemySpeed) + (30 * this.scene.currentBattle.escapeAttempts++)) % 256);
    applyAbAttrs(RunSuccessAbAttr, playerPokemon, null, escapeChance);

    if (playerPokemon.randSeedInt(256) < escapeChance.value) {
      this.scene.playSound("flee");
      this.scene.queueMessage(i18next.t("battle:runAwaySuccess"), null, true, 500);

      this.scene.tweens.add({
        targets: [this.scene.arenaEnemy, enemyField].flat(),
        alpha: 0,
        duration: 250,
        ease: "Sine.easeIn",
        onComplete: () => enemyField.forEach(enemyPokemon => enemyPokemon.destroy())
      });

      this.scene.clearEnemyHeldItemModifiers();

      enemyField.forEach(enemyPokemon => {
        enemyPokemon.hideInfo().then(() => enemyPokemon.destroy());
        enemyPokemon.hp = 0;
        enemyPokemon.trySetStatus(StatusEffect.FAINT);
      });

      this.scene.pushPhase(new BattleEndPhase(this.scene));
      this.scene.pushPhase(new NewBattlePhase(this.scene));
    } else {
      this.scene.queueMessage(i18next.t("battle:runAwayCannotEscape"), null, true, 500);
    }

    this.end();
  }
}

export class SelectModifierPhase extends BattlePhase {
  private rerollCount: integer;
  private modifierTiers: ModifierTier[];

  constructor(scene: BattleScene, rerollCount: integer = 0, modifierTiers?: ModifierTier[]) {
    super(scene);

    this.rerollCount = rerollCount;
    this.modifierTiers = modifierTiers;
  }

  start() {
    super.start();

    if (!this.rerollCount) {
      this.updateSeed();
    } else {
      this.scene.reroll = false;
    }

    const party = this.scene.getParty();
    regenerateModifierPoolThresholds(party, this.getPoolType(), this.rerollCount);
    const modifierCount = new Utils.IntegerHolder(3);
    if (this.isPlayer()) {
      this.scene.applyModifiers(ExtraModifierModifier, true, modifierCount);
    }
    const typeOptions: ModifierTypeOption[] = this.getModifierTypeOptions(modifierCount.value);

    const modifierSelectCallback = (rowCursor: integer, cursor: integer) => {
      if (rowCursor < 0 || cursor < 0) {
        this.scene.ui.showText(i18next.t("battle:skipItemQuestion"), null, () => {
          this.scene.ui.setOverlayMode(Mode.CONFIRM, () => {
            this.scene.ui.revertMode();
            this.scene.ui.setMode(Mode.MESSAGE);
            super.end();
          }, () => this.scene.ui.setMode(Mode.MODIFIER_SELECT, this.isPlayer(), typeOptions, modifierSelectCallback, this.getRerollCost(typeOptions, this.scene.lockModifierTiers)));
        });
        return false;
      }
      let modifierType: ModifierType;
      let cost: integer;
      switch (rowCursor) {
      case 0:
        switch (cursor) {
        case 0:
          const rerollCost = this.getRerollCost(typeOptions, this.scene.lockModifierTiers);
          if (this.scene.money < rerollCost) {
            this.scene.ui.playError();
            return false;
          } else {
            this.scene.reroll = true;
            this.scene.unshiftPhase(new SelectModifierPhase(this.scene, this.rerollCount + 1, typeOptions.map(o => o.type.tier)));
            this.scene.ui.clearText();
            this.scene.ui.setMode(Mode.MESSAGE).then(() => super.end());
            this.scene.money -= rerollCost;
            this.scene.updateMoneyText();
            this.scene.animateMoneyChanged(false);
            this.scene.playSound("buy");
          }
          break;
        case 1:
          this.scene.ui.setModeWithoutClear(Mode.PARTY, PartyUiMode.MODIFIER_TRANSFER, -1, (fromSlotIndex: integer, itemIndex: integer, itemQuantity: integer, toSlotIndex: integer) => {
            if (toSlotIndex !== undefined && fromSlotIndex < 6 && toSlotIndex < 6 && fromSlotIndex !== toSlotIndex && itemIndex > -1) {
              const itemModifiers = this.scene.findModifiers(m => m instanceof PokemonHeldItemModifier
                    && m.isTransferrable && m.pokemonId === party[fromSlotIndex].id) as PokemonHeldItemModifier[];
              const itemModifier = itemModifiers[itemIndex];
              this.scene.tryTransferHeldItemModifier(itemModifier, party[toSlotIndex], true, itemQuantity);
            } else {
              this.scene.ui.setMode(Mode.MODIFIER_SELECT, this.isPlayer(), typeOptions, modifierSelectCallback, this.getRerollCost(typeOptions, this.scene.lockModifierTiers));
            }
          }, PartyUiHandler.FilterItemMaxStacks);
          break;
        case 2:
          this.scene.ui.setModeWithoutClear(Mode.PARTY, PartyUiMode.CHECK, -1, () => {
            this.scene.ui.setMode(Mode.MODIFIER_SELECT, this.isPlayer(), typeOptions, modifierSelectCallback, this.getRerollCost(typeOptions, this.scene.lockModifierTiers));
          });
          break;
        case 3:
          this.scene.lockModifierTiers = !this.scene.lockModifierTiers;
          const uiHandler = this.scene.ui.getHandler() as ModifierSelectUiHandler;
          uiHandler.setRerollCost(this.getRerollCost(typeOptions, this.scene.lockModifierTiers));
          uiHandler.updateLockRaritiesText();
          uiHandler.updateRerollCostText();
          return false;
        }
        return true;
      case 1:
        modifierType = typeOptions[cursor].type;
        break;
      default:
        const shopOptions = getPlayerShopModifierTypeOptionsForWave(this.scene.currentBattle.waveIndex, this.scene.getWaveMoneyAmount(1));
        const shopOption = shopOptions[rowCursor > 2 || shopOptions.length <= SHOP_OPTIONS_ROW_LIMIT ? cursor : cursor + SHOP_OPTIONS_ROW_LIMIT];
        modifierType = shopOption.type;
        cost = shopOption.cost;
        break;
      }

      if (cost && this.scene.money < cost) {
        this.scene.ui.playError();
        return false;
      }

      const applyModifier = (modifier: Modifier, playSound: boolean = false) => {
        const result = this.scene.addModifier(modifier, false, playSound);
        if (cost) {
          result.then(success => {
            if (success) {
              this.scene.money -= cost;
              this.scene.updateMoneyText();
              this.scene.animateMoneyChanged(false);
              this.scene.playSound("buy");
              (this.scene.ui.getHandler() as ModifierSelectUiHandler).updateCostText();
            } else {
              this.scene.ui.playError();
            }
          });
        } else {
          const doEnd = () => {
            this.scene.ui.clearText();
            this.scene.ui.setMode(Mode.MESSAGE);
            super.end();
          };
          if (result instanceof Promise) {
            result.then(() => doEnd());
          } else {
            doEnd();
          }
        }
      };

      if (modifierType instanceof PokemonModifierType) {
        if (modifierType instanceof FusePokemonModifierType) {
          this.scene.ui.setModeWithoutClear(Mode.PARTY, PartyUiMode.SPLICE, -1, (fromSlotIndex: integer, spliceSlotIndex: integer) => {
            if (spliceSlotIndex !== undefined && fromSlotIndex < 6 && spliceSlotIndex < 6 && fromSlotIndex !== spliceSlotIndex) {
              this.scene.ui.setMode(Mode.MODIFIER_SELECT, this.isPlayer()).then(() => {
                const modifier = modifierType.newModifier(party[fromSlotIndex], party[spliceSlotIndex]);
                applyModifier(modifier, true);
              });
            } else {
              this.scene.ui.setMode(Mode.MODIFIER_SELECT, this.isPlayer(), typeOptions, modifierSelectCallback, this.getRerollCost(typeOptions, this.scene.lockModifierTiers));
            }
          }, modifierType.selectFilter);
        } else {
          const pokemonModifierType = modifierType as PokemonModifierType;
          const isMoveModifier = modifierType instanceof PokemonMoveModifierType;
          const isTmModifier = modifierType instanceof TmModifierType;
          const isRememberMoveModifier = modifierType instanceof RememberMoveModifierType;
          const isPpRestoreModifier = (modifierType instanceof PokemonPpRestoreModifierType || modifierType instanceof PokemonPpUpModifierType);
          const partyUiMode = isMoveModifier ? PartyUiMode.MOVE_MODIFIER
            : isTmModifier ? PartyUiMode.TM_MODIFIER
              : isRememberMoveModifier ? PartyUiMode.REMEMBER_MOVE_MODIFIER
                : PartyUiMode.MODIFIER;
          const tmMoveId = isTmModifier
            ? (modifierType as TmModifierType).moveId
            : undefined;
          this.scene.ui.setModeWithoutClear(Mode.PARTY, partyUiMode, -1, (slotIndex: integer, option: PartyOption) => {
            if (slotIndex < 6) {
              this.scene.ui.setMode(Mode.MODIFIER_SELECT, this.isPlayer()).then(() => {
                const modifier = !isMoveModifier
                  ? !isRememberMoveModifier
                    ? modifierType.newModifier(party[slotIndex])
                    : modifierType.newModifier(party[slotIndex], option as integer)
                  : modifierType.newModifier(party[slotIndex], option - PartyOption.MOVE_1);
                applyModifier(modifier, true);
              });
            } else {
              this.scene.ui.setMode(Mode.MODIFIER_SELECT, this.isPlayer(), typeOptions, modifierSelectCallback, this.getRerollCost(typeOptions, this.scene.lockModifierTiers));
            }
          }, pokemonModifierType.selectFilter, modifierType instanceof PokemonMoveModifierType ? (modifierType as PokemonMoveModifierType).moveSelectFilter : undefined, tmMoveId, isPpRestoreModifier);
        }
      } else {
        applyModifier(modifierType.newModifier());
      }

      return !cost;
    };
    this.scene.ui.setMode(Mode.MODIFIER_SELECT, this.isPlayer(), typeOptions, modifierSelectCallback, this.getRerollCost(typeOptions, this.scene.lockModifierTiers));
  }

  updateSeed(): void {
    this.scene.resetSeed();
  }

  isPlayer(): boolean {
    return true;
  }

  getRerollCost(typeOptions: ModifierTypeOption[], lockRarities: boolean): integer {
    let baseValue = 0;
    if (lockRarities) {
      const tierValues = [50, 125, 300, 750, 2000];
      for (const opt of typeOptions) {
        baseValue += tierValues[opt.type.tier];
      }
    } else {
      baseValue = 250;
    }
    return Math.min(Math.ceil(this.scene.currentBattle.waveIndex / 10) * baseValue * Math.pow(2, this.rerollCount), Number.MAX_SAFE_INTEGER);
  }

  getPoolType(): ModifierPoolType {
    return ModifierPoolType.PLAYER;
  }

  getModifierTypeOptions(modifierCount: integer): ModifierTypeOption[] {
    return getPlayerModifierTypeOptions(modifierCount, this.scene.getParty(), this.scene.lockModifierTiers ? this.modifierTiers : undefined);
  }

  addModifier(modifier: Modifier): Promise<boolean> {
    return this.scene.addModifier(modifier, false, true);
  }
}

export class EggLapsePhase extends Phase {
  constructor(scene: BattleScene) {
    super(scene);
  }

  start() {
    super.start();

    const eggsToHatch: Egg[] = this.scene.gameData.eggs.filter((egg: Egg) => {
      return Overrides.EGG_IMMEDIATE_HATCH_OVERRIDE ? true : --egg.hatchWaves < 1;
    });

    let eggCount: integer = eggsToHatch.length;

    if (eggCount) {
      this.scene.queueMessage(i18next.t("battle:eggHatching"));

      for (const egg of eggsToHatch) {
        this.scene.unshiftPhase(new EggHatchPhase(this.scene, egg, eggCount));
        if (eggCount > 0) {
          eggCount--;
        }
      }

    }
    this.end();
  }
}

export class AddEnemyBuffModifierPhase extends Phase {
  constructor(scene: BattleScene) {
    super(scene);
  }

  start() {
    super.start();

    const waveIndex = this.scene.currentBattle.waveIndex;
    const tier = !(waveIndex % 1000) ? ModifierTier.ULTRA : !(waveIndex % 250) ? ModifierTier.GREAT : ModifierTier.COMMON;

    regenerateModifierPoolThresholds(this.scene.getEnemyParty(), ModifierPoolType.ENEMY_BUFF);

    const count = Math.ceil(waveIndex / 250);
    for (let i = 0; i < count; i++) {
      this.scene.addEnemyModifier(getEnemyBuffModifierForWave(tier, this.scene.findModifiers(m => m instanceof EnemyPersistentModifier, false), this.scene), true, true);
    }
    this.scene.updateModifiers(false, true).then(() => this.end());
  }
}

/**
 * Cures the party of all non-volatile status conditions, shows a message
 * @param {BattleScene} scene The current scene
 * @param {Pokemon} user The user of the move that cures the party
 * @param {string} message The message that should be displayed
 * @param {Abilities} abilityCondition Pokemon with this ability will not be affected ie. Soundproof
 */
export class PartyStatusCurePhase extends BattlePhase {
  private user: Pokemon;
  private message: string;
  private abilityCondition: Abilities;

  constructor(scene: BattleScene, user: Pokemon, message: string, abilityCondition: Abilities) {
    super(scene);

    this.user = user;
    this.message = message;
    this.abilityCondition = abilityCondition;
  }

  start() {
    super.start();
    for (const pokemon of this.scene.getParty()) {
      if (!pokemon.isOnField() || pokemon === this.user) {
        pokemon.resetStatus(false);
        pokemon.updateInfo(true);
      } else {
        if (!pokemon.hasAbility(this.abilityCondition)) {
          pokemon.resetStatus();
          pokemon.updateInfo(true);
        } else {
          // Manually show ability bar, since we're not hooked into the targeting system
          pokemon.scene.unshiftPhase(new ShowAbilityPhase(pokemon.scene, pokemon.id, pokemon.getPassiveAbility()?.id === this.abilityCondition));
        }
      }
    }
    if (this.message) {
      this.scene.queueMessage(this.message);
    }
    this.end();
  }
}

export class PartyHealPhase extends BattlePhase {
  private resumeBgm: boolean;

  constructor(scene: BattleScene, resumeBgm: boolean) {
    super(scene);

    this.resumeBgm = resumeBgm;
  }

  start() {
    super.start();

    const bgmPlaying = this.scene.isBgmPlaying();
    if (bgmPlaying) {
      this.scene.fadeOutBgm(1000, false);
    }
    this.scene.ui.fadeOut(1000).then(() => {
      for (const pokemon of this.scene.getParty()) {
        pokemon.hp = pokemon.getMaxHp();
        pokemon.resetStatus();
        for (const move of pokemon.moveset) {
          move.ppUsed = 0;
        }
        pokemon.updateInfo(true);
      }
      const healSong = this.scene.playSoundWithoutBgm("heal");
      this.scene.time.delayedCall(Utils.fixedInt(healSong.totalDuration * 1000), () => {
        healSong.destroy();
        if (this.resumeBgm && bgmPlaying) {
          this.scene.playBgm();
        }
        this.scene.ui.fadeIn(500).then(() => this.end());
      });
    });
  }
}

export class ShinySparklePhase extends PokemonPhase {
  constructor(scene: BattleScene, battlerIndex: BattlerIndex) {
    super(scene, battlerIndex);
  }

  start() {
    super.start();

    this.getPokemon().sparkle();
    this.scene.time.delayedCall(1000, () => this.end());
  }
}

export class ScanIvsPhase extends PokemonPhase {
  private shownIvs: integer;

  constructor(scene: BattleScene, battlerIndex: BattlerIndex, shownIvs: integer) {
    super(scene, battlerIndex);

    this.shownIvs = shownIvs;
  }

  start() {
    super.start();

    if (!this.shownIvs) {
      return this.end();
    }

    const pokemon = this.getPokemon();

    this.scene.ui.showText(i18next.t("battle:ivScannerUseQuestion", { pokemonName: getPokemonNameWithAffix(pokemon) }), null, () => {
      this.scene.ui.setMode(Mode.CONFIRM, () => {
        this.scene.ui.setMode(Mode.MESSAGE);
        this.scene.ui.clearText();
        new CommonBattleAnim(CommonAnim.LOCK_ON, pokemon, pokemon).play(this.scene, () => {
          this.scene.ui.getMessageHandler().promptIvs(pokemon.id, pokemon.ivs, this.shownIvs).then(() => this.end());
        });
      }, () => {
        this.scene.ui.setMode(Mode.MESSAGE);
        this.scene.ui.clearText();
        this.end();
      });
    });
  }
}

export class TrainerMessageTestPhase extends BattlePhase {
  private trainerTypes: TrainerType[];

  constructor(scene: BattleScene, ...trainerTypes: TrainerType[]) {
    super(scene);

    this.trainerTypes = trainerTypes;
  }

  start() {
    super.start();

    const testMessages: string[] = [];

    for (const t of Object.keys(trainerConfigs)) {
      const type = parseInt(t);
      if (this.trainerTypes.length && !this.trainerTypes.find(tt => tt === type as TrainerType)) {
        continue;
      }
      const config = trainerConfigs[type];
      [config.encounterMessages, config.femaleEncounterMessages, config.victoryMessages, config.femaleVictoryMessages, config.defeatMessages, config.femaleDefeatMessages]
        .map(messages => {
          if (messages?.length) {
            testMessages.push(...messages);
          }
        });
    }

    for (const message of testMessages) {
      this.scene.pushPhase(new TestMessagePhase(this.scene, message));
    }

    this.end();
  }
}

export class TestMessagePhase extends MessagePhase {
  constructor(scene: BattleScene, message: string) {
    super(scene, message, null, true);
  }
}<|MERGE_RESOLUTION|>--- conflicted
+++ resolved
@@ -5012,13 +5012,8 @@
       Promise.all([pokemon.hideInfo()]).then(() => {
         if (this.scene.getParty().length === 6) {
           const promptRelease = () => {
-<<<<<<< HEAD
-            this.scene.ui.showText(i18next.t("battle:partyFull", { pokemonName: pokemon.name }), null, () => {
+            this.scene.ui.showText(i18next.t("battle:partyFull", { pokemonName: getPokemonNameWithAffix(pokemon) }), null, () => {
               this.scene.pokemonInfoContainer.makeRoomForConfirmUi(1, true);
-=======
-            this.scene.ui.showText(i18next.t("battle:partyFull", { pokemonName: getPokemonNameWithAffix(pokemon) }), null, () => {
-              this.scene.pokemonInfoContainer.makeRoomForConfirmUi();
->>>>>>> 5111c916
               this.scene.ui.setMode(Mode.CONFIRM, () => {
                 const newPokemon = this.scene.addPlayerPokemon(pokemon.species, pokemon.level, pokemon.abilityIndex, pokemon.formIndex, pokemon.gender, pokemon.shiny, pokemon.variant, pokemon.ivs, pokemon.nature, pokemon);
                 this.scene.ui.setMode(Mode.SUMMARY, newPokemon, 0, SummaryUiMode.DEFAULT, () => {
