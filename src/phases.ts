import BattleScene, { AnySound, MoveUsedEvent, bypassLogin, startingWave } from "./battle-scene";
import { default as Pokemon, PlayerPokemon, EnemyPokemon, PokemonMove, MoveResult, DamageResult, FieldPosition, HitResult, TurnMove } from "./field/pokemon";
import * as Utils from './utils';
import { Moves } from "./data/enums/moves";
import { allMoves, applyMoveAttrs, BypassSleepAttr, ChargeAttr, applyFilteredMoveAttrs, HitsTagAttr, MissEffectAttr, MoveAttr, MoveEffectAttr, MoveFlags, MultiHitAttr, OverrideMoveEffectAttr, VariableAccuracyAttr, MoveTarget, OneHitKOAttr, getMoveTargets, MoveTargetSet, MoveEffectTrigger, CopyMoveAttr, AttackMove, SelfStatusMove, DelayedAttackAttr, RechargeAttr, PreMoveMessageAttr, HealStatusEffectAttr, IgnoreOpponentStatChangesAttr, NoEffectAttr, BypassRedirectAttr, FixedDamageAttr, PostVictoryStatChangeAttr, OneHitKOAccuracyAttr, ForceSwitchOutAttr, VariableTargetAttr, SacrificialAttr, IncrementMovePriorityAttr  } from "./data/move";
import { Mode } from './ui/ui';
import { Command } from "./ui/command-ui-handler";
import { Stat } from "./data/pokemon-stat";
import { BerryModifier, ContactHeldItemTransferChanceModifier, EnemyAttackStatusEffectChanceModifier, EnemyPersistentModifier, EnemyStatusEffectHealChanceModifier, EnemyTurnHealModifier, ExpBalanceModifier, ExpBoosterModifier, ExpShareModifier, ExtraModifierModifier, FlinchChanceModifier, FusePokemonModifier, HealingBoosterModifier, HitHealModifier, LapsingPersistentModifier, MapModifier, Modifier, MultipleParticipantExpBonusModifier, PersistentModifier, PokemonExpBoosterModifier, PokemonHeldItemModifier, PokemonInstantReviveModifier, SwitchEffectTransferModifier, TempBattleStatBoosterModifier, TurnHealModifier, TurnHeldItemTransferModifier, MoneyMultiplierModifier, MoneyInterestModifier, IvScannerModifier, LapsingPokemonHeldItemModifier, PokemonMultiHitModifier, PokemonMoveAccuracyBoosterModifier, overrideModifiers, overrideHeldItems, BypassSpeedChanceModifier } from "./modifier/modifier";
import PartyUiHandler, { PartyOption, PartyUiMode } from "./ui/party-ui-handler";
import { doPokeballBounceAnim, getPokeballAtlasKey, getPokeballCatchMultiplier, getPokeballTintColor, PokeballType } from "./data/pokeball";
import { CommonAnim, CommonBattleAnim, MoveAnim, initMoveAnim, loadMoveAnimAssets } from "./data/battle-anims";
import { StatusEffect, getStatusEffectActivationText, getStatusEffectCatchRateMultiplier, getStatusEffectHealText, getStatusEffectObtainText, getStatusEffectOverlapText } from "./data/status-effect";
import { SummaryUiMode } from "./ui/summary-ui-handler";
import EvolutionSceneHandler from "./ui/evolution-scene-handler";
import { EvolutionPhase } from "./evolution-phase";
import { Phase } from "./phase";
import { BattleStat, getBattleStatLevelChangeDescription, getBattleStatName } from "./data/battle-stat";
import { biomeLinks, getBiomeName } from "./data/biomes";
import { Biome } from "./data/enums/biome";
import { ModifierTier } from "./modifier/modifier-tier";
import { FusePokemonModifierType, ModifierPoolType, ModifierType, ModifierTypeFunc, ModifierTypeOption, PokemonModifierType, PokemonMoveModifierType, PokemonPpRestoreModifierType, PokemonPpUpModifierType, RememberMoveModifierType, TmModifierType, getDailyRunStarterModifiers, getEnemyBuffModifierForWave, getModifierType, getPlayerModifierTypeOptions, getPlayerShopModifierTypeOptionsForWave, modifierTypes, regenerateModifierPoolThresholds } from "./modifier/modifier-type";
import SoundFade from "phaser3-rex-plugins/plugins/soundfade";
import { BattlerTagLapseType, EncoreTag, HideSpriteTag as HiddenTag, ProtectedTag, TrappedTag } from "./data/battler-tags";
import { BattlerTagType } from "./data/enums/battler-tag-type";
import { getPokemonMessage, getPokemonPrefix } from "./messages";
import { Starter } from "./ui/starter-select-ui-handler";
import { Gender } from "./data/gender";
import { Weather, WeatherType, getRandomWeatherType, getTerrainBlockMessage, getWeatherDamageMessage, getWeatherLapseMessage } from "./data/weather";
import { TempBattleStat } from "./data/temp-battle-stat";
import { ArenaTagSide, ArenaTrapTag, MistTag, TrickRoomTag } from "./data/arena-tag";
import { ArenaTagType } from "./data/enums/arena-tag-type";
import { CheckTrappedAbAttr, IgnoreOpponentStatChangesAbAttr, IgnoreOpponentEvasionAbAttr, PostAttackAbAttr, PostBattleAbAttr, PostDefendAbAttr, PostSummonAbAttr, PostTurnAbAttr, PostWeatherLapseAbAttr, PreSwitchOutAbAttr, PreWeatherDamageAbAttr, ProtectStatAbAttr, RedirectMoveAbAttr, BlockRedirectAbAttr, RunSuccessAbAttr, StatChangeMultiplierAbAttr, SuppressWeatherEffectAbAttr, SyncEncounterNatureAbAttr, applyAbAttrs, applyCheckTrappedAbAttrs, applyPostAttackAbAttrs, applyPostBattleAbAttrs, applyPostDefendAbAttrs, applyPostSummonAbAttrs, applyPostTurnAbAttrs, applyPostWeatherLapseAbAttrs, applyPreStatChangeAbAttrs, applyPreSwitchOutAbAttrs, applyPreWeatherEffectAbAttrs, BattleStatMultiplierAbAttr, applyBattleStatMultiplierAbAttrs, IncrementMovePriorityAbAttr, applyPostVictoryAbAttrs, PostVictoryAbAttr, applyPostBattleInitAbAttrs, PostBattleInitAbAttr, BlockNonDirectDamageAbAttr as BlockNonDirectDamageAbAttr, applyPostKnockOutAbAttrs, PostKnockOutAbAttr, PostBiomeChangeAbAttr, applyPostFaintAbAttrs, PostFaintAbAttr, IncreasePpAbAttr, PostStatChangeAbAttr, applyPostStatChangeAbAttrs, AlwaysHitAbAttr, PreventBerryUseAbAttr, StatChangeCopyAbAttr } from "./data/ability";
import { Unlockables, getUnlockableName } from "./system/unlockables";
import { getBiomeKey } from "./field/arena";
import { BattleType, BattlerIndex, TurnCommand } from "./battle";
import { BattleSpec } from "./enums/battle-spec";
import { Species } from "./data/enums/species";
import { HealAchv, LevelAchv, achvs } from "./system/achv";
import { TrainerConfig, TrainerSlot, trainerConfigs } from "./data/trainer-config";
import { TrainerType } from "./data/enums/trainer-type";
import { EggHatchPhase } from "./egg-hatch-phase";
import { Egg } from "./data/egg";
import { vouchers } from "./system/voucher";
import { loggedInUser, updateUserInfo } from "./account";
import { PlayerGender, SessionSaveData } from "./system/game-data";
import { addPokeballCaptureStars, addPokeballOpenParticles } from "./field/anims";
import { SpeciesFormChangeActiveTrigger, SpeciesFormChangeManualTrigger, SpeciesFormChangeMoveLearnedTrigger, SpeciesFormChangePostMoveTrigger, SpeciesFormChangePreMoveTrigger } from "./data/pokemon-forms";
import { battleSpecDialogue, getCharVariantFromDialogue, miscDialogue } from "./data/dialogue";
import ModifierSelectUiHandler, { SHOP_OPTIONS_ROW_LIMIT } from "./ui/modifier-select-ui-handler";
import { Setting } from "./system/settings";
import { Tutorial, handleTutorial } from "./tutorial";
import { TerrainType } from "./data/terrain";
import { OptionSelectConfig, OptionSelectItem } from "./ui/abstact-option-select-ui-handler";
import { SaveSlotUiMode } from "./ui/save-slot-select-ui-handler";
import { fetchDailyRunSeed, getDailyRunStarters } from "./data/daily-run";
import { GameModes, gameModes } from "./game-mode";
import PokemonSpecies, { getPokemonSpecies, getPokemonSpeciesForm, speciesStarters } from "./data/pokemon-species";
import i18next from './plugins/i18n';
import { Abilities } from "./data/enums/abilities";
import * as Overrides from './overrides';
import { TextStyle, addTextObject } from "./ui/text";
import { Type } from "./data/type";


export class LoginPhase extends Phase {
  private showText: boolean;

  constructor(scene: BattleScene, showText?: boolean) {
    super(scene);

    this.showText = showText === undefined || !!showText;
  }

  start(): void {
    super.start();

    const hasSession = !!Utils.getCookie(Utils.sessionIdKey);

    this.scene.ui.setMode(Mode.LOADING, { buttonActions: [] });
    Utils.executeIf(bypassLogin || hasSession, updateUserInfo).then(response => {
      const success = response ? response[0] : false;
      const statusCode = response ? response[1] : null;
      if (!success) {
        if (!statusCode || statusCode === 400) {
          if (this.showText)
            this.scene.ui.showText(i18next.t('menu:logInOrCreateAccount'));
    
          this.scene.playSound('menu_open');

          const loadData = () => {
            updateUserInfo().then(() => this.scene.gameData.loadSystem().then(() => this.end()));
          };
      
          this.scene.ui.setMode(Mode.LOGIN_FORM, {
            buttonActions: [
              () => {
                this.scene.ui.playSelect();
                loadData();
              }, () => {
                this.scene.playSound('menu_open');
                this.scene.ui.setMode(Mode.REGISTRATION_FORM, {
                  buttonActions: [
                    () => {
                      this.scene.ui.playSelect();
                      updateUserInfo().then(() => this.end());
                    }, () => {
                      this.scene.unshiftPhase(new LoginPhase(this.scene, false));
                      this.end();
                    }
                  ]
                });
              }
            ]
          });
        } else {
          this.scene.unshiftPhase(new UnavailablePhase(this.scene));
          super.end();
        }
        return null;
      } else {
        this.scene.gameData.loadSystem().then(success => {
          if (success || bypassLogin)
            this.end();
          else {
            this.scene.ui.setMode(Mode.MESSAGE);
            this.scene.ui.showText(i18next.t('menu:failedToLoadSaveData'));
          }
        });
      }
    });
  }

  end(): void {
    this.scene.ui.setMode(Mode.MESSAGE);

    if (!this.scene.gameData.gender)
      this.scene.unshiftPhase(new SelectGenderPhase(this.scene));
    
    handleTutorial(this.scene, Tutorial.Intro).then(() => super.end());
  }
}

export class TitlePhase extends Phase {
  private loaded: boolean;
  private lastSessionData: SessionSaveData;
  private gameMode: GameModes;

  constructor(scene: BattleScene) {
    super(scene);

    this.loaded = false;
  }

  start(): void {
    super.start();

    this.scene.ui.clearText();
    this.scene.ui.fadeIn(250);

    this.scene.playBgm('title', true);

    this.scene.gameData.getSession(loggedInUser.lastSessionSlot).then(sessionData => {
      if (sessionData) {
        this.lastSessionData = sessionData;
        const biomeKey = getBiomeKey(sessionData.arena.biome);
        const bgTexture = `${biomeKey}_bg`;
        this.scene.arenaBg.setTexture(bgTexture);
      }
      this.showOptions();
    }).catch(err => {
      console.error(err);
      this.showOptions();
    });
  }

  showOptions(): void {
    const options: OptionSelectItem[] = [];
    if (loggedInUser.lastSessionSlot > -1) {
      options.push({
        label: i18next.t('menu:continue'),
        handler: () => {
          this.loadSaveSlot(this.lastSessionData ? -1 : loggedInUser.lastSessionSlot);
          return true;
        }
      });
    }
    options.push({
      label: i18next.t('menu:newGame'),
      handler: () => {
        const setModeAndEnd = (gameMode: GameModes) => {
          this.gameMode = gameMode;
          this.scene.ui.setMode(Mode.MESSAGE);
          this.scene.ui.clearText();
          this.end();
        };
        if (this.scene.gameData.unlocks[Unlockables.ENDLESS_MODE]) {
          const options: OptionSelectItem[] = [
            {
              label: gameModes[GameModes.CLASSIC].getName(),
              handler: () => {
                setModeAndEnd(GameModes.CLASSIC);
                return true;
              }
            },
            {
              label: gameModes[GameModes.ENDLESS].getName(),
              handler: () => {
                setModeAndEnd(GameModes.ENDLESS);
                return true;
              }
            }
          ];
          if (this.scene.gameData.unlocks[Unlockables.SPLICED_ENDLESS_MODE]) {
            options.push({
              label: gameModes[GameModes.SPLICED_ENDLESS].getName(),
              handler: () => {
                setModeAndEnd(GameModes.SPLICED_ENDLESS);
                return true;
              }
            });
          }
          options.push({
            label: i18next.t('menu:cancel'),
            handler: () => {
              this.scene.clearPhaseQueue();
              this.scene.pushPhase(new TitlePhase(this.scene));
              super.end();
              return true;
            }
          });
          this.scene.ui.showText(i18next.t("menu:selectGameMode"), null, () => this.scene.ui.setOverlayMode(Mode.OPTION_SELECT, { options: options }));
        } else {
          this.gameMode = GameModes.CLASSIC;
          this.scene.ui.setMode(Mode.MESSAGE);
          this.scene.ui.clearText();
          this.end();
        }
        return true;
      }
    },
    {
      label: i18next.t('menu:loadGame'),
      handler: () => {
        this.scene.ui.setOverlayMode(Mode.SAVE_SLOT, SaveSlotUiMode.LOAD,
          (slotId: integer) => {
            if (slotId === -1)
              return this.showOptions();
            this.loadSaveSlot(slotId);
          });
        return true;
      }
    },
    {
      label: i18next.t('menu:dailyRun'),
      handler: () => {
        this.initDailyRun();
        return true;
      },
      keepOpen: true
    });
    const config: OptionSelectConfig = {
      options: options,
      noCancel: true,
      yOffset: 47
    };
    this.scene.ui.setMode(Mode.TITLE, config);
  }

  loadSaveSlot(slotId: integer): void {
    this.scene.sessionSlotId = slotId > -1 ? slotId : loggedInUser.lastSessionSlot;
    this.scene.ui.setMode(Mode.MESSAGE);
    this.scene.gameData.loadSession(this.scene, slotId, slotId === -1 ? this.lastSessionData : null).then((success: boolean) => {
      if (success) {
        this.loaded = true;
        this.scene.ui.showText(i18next.t('menu:sessionSuccess'), null, () => this.end());
      } else
        this.end();
    }).catch(err => {
      console.error(err);
      this.scene.ui.showText(i18next.t('menu:failedToLoadSession'), null);
    });
  }

  initDailyRun(): void {
    this.scene.ui.setMode(Mode.SAVE_SLOT, SaveSlotUiMode.SAVE, (slotId: integer) => {
      this.scene.clearPhaseQueue();
      if (slotId === -1) {
        this.scene.pushPhase(new TitlePhase(this.scene));
        return super.end();
      }
      this.scene.sessionSlotId = slotId;

      const generateDaily = (seed: string) => {
        this.scene.gameMode = gameModes[GameModes.DAILY];

        this.scene.setSeed(seed);
        this.scene.resetSeed(1);

        this.scene.money = this.scene.gameMode.getStartingMoney();

        const starters = getDailyRunStarters(this.scene, seed);
        const startingLevel = this.scene.gameMode.getStartingLevel();

        const party = this.scene.getParty();
        const loadPokemonAssets: Promise<void>[] = [];
        for (let starter of starters) {
          const starterProps = this.scene.gameData.getSpeciesDexAttrProps(starter.species, starter.dexAttr);
          const starterFormIndex = Math.min(starterProps.formIndex, Math.max(starter.species.forms.length - 1, 0));
          const starterGender = starter.species.malePercent !== null
            ? !starterProps.female ? Gender.MALE : Gender.FEMALE
            : Gender.GENDERLESS;
          const starterPokemon = this.scene.addPlayerPokemon(starter.species, startingLevel, starter.abilityIndex, starterFormIndex, starterGender, starterProps.shiny, starterProps.variant, undefined, starter.nature);
          starterPokemon.setVisible(false);
          party.push(starterPokemon);
          loadPokemonAssets.push(starterPokemon.loadAssets());
        }
        
        regenerateModifierPoolThresholds(party, ModifierPoolType.DAILY_STARTER);
        const modifiers: Modifier[] = Array(3).fill(null).map(() => modifierTypes.EXP_SHARE().withIdFromFunc(modifierTypes.EXP_SHARE).newModifier())
          .concat(Array(3).fill(null).map(() => modifierTypes.GOLDEN_EXP_CHARM().withIdFromFunc(modifierTypes.GOLDEN_EXP_CHARM).newModifier()))
          .concat(getDailyRunStarterModifiers(party));

        for (let m of modifiers)
          this.scene.addModifier(m, true, false, false, true);
        this.scene.updateModifiers(true, true);

        Promise.all(loadPokemonAssets).then(() => {
          this.scene.time.delayedCall(500, () => this.scene.playBgm());
          this.scene.gameData.gameStats.dailyRunSessionsPlayed++;
          this.scene.newArena(this.scene.gameMode.getStartingBiome(this.scene));
          this.scene.newBattle();
          this.scene.arena.init();
          this.scene.sessionPlayTime = 0;
          this.scene.lastSavePlayTime = 0;
          this.end();
        });
      };
      
      // If Online, calls seed fetch from db to generate daily run. If Offline, generates a daily run based on current date.
      if (!Utils.isLocal) {
        fetchDailyRunSeed().then(seed => {
          generateDaily(seed);
        }).catch(err => {
          console.error("Failed to load daily run:\n", err);
        });
      } else {
        generateDaily(btoa(new Date().toISOString().substring(0, 10)));
      }
    });
  }

  end(): void {
    if (!this.loaded && !this.scene.gameMode.isDaily) {
      this.scene.arena.preloadBgm();
      this.scene.pushPhase(new SelectStarterPhase(this.scene, this.gameMode));
      this.scene.newArena(this.scene.gameMode.getStartingBiome(this.scene));
    } else
      this.scene.playBgm();

    this.scene.pushPhase(new EncounterPhase(this.scene, this.loaded));

    if (this.loaded) {
      const availablePartyMembers = this.scene.getParty().filter(p => !p.isFainted()).length;

      this.scene.pushPhase(new SummonPhase(this.scene, 0, true, true));
      if (this.scene.currentBattle.double && availablePartyMembers > 1)
        this.scene.pushPhase(new SummonPhase(this.scene, 1, true, true));

      if (this.scene.currentBattle.battleType !== BattleType.TRAINER && (this.scene.currentBattle.waveIndex > 1 || !this.scene.gameMode.isDaily)) {
        const minPartySize = this.scene.currentBattle.double ? 2 : 1;
        if (availablePartyMembers > minPartySize) {
          this.scene.pushPhase(new CheckSwitchPhase(this.scene, 0, this.scene.currentBattle.double));
          if (this.scene.currentBattle.double)
            this.scene.pushPhase(new CheckSwitchPhase(this.scene, 1, this.scene.currentBattle.double));
        }
      }
    }

    for (let achv of Object.keys(this.scene.gameData.achvUnlocks)) {
      if (vouchers.hasOwnProperty(achv))
        this.scene.validateVoucher(vouchers[achv]);
    }

    super.end();
  }
}

export class UnavailablePhase extends Phase {
  constructor(scene: BattleScene) {
    super(scene);
  }

  start(): void {
    this.scene.ui.setMode(Mode.UNAVAILABLE, () => {
      this.scene.unshiftPhase(new LoginPhase(this.scene, true));
      this.end();
    });
  }
}

export class ReloadSessionPhase extends Phase {
  private systemDataStr: string;

  constructor(scene: BattleScene, systemDataStr?: string) {
    super(scene);

    this.systemDataStr = systemDataStr;
  }

  start(): void {
    this.scene.ui.setMode(Mode.SESSION_RELOAD);

    let delayElapsed = false;
    let loaded = false;

    this.scene.time.delayedCall(Utils.fixedInt(1500), () => {
      if (loaded)
        this.end();
      else
        delayElapsed = true;
    });

    this.scene.gameData.clearLocalData();

    (this.systemDataStr ? this.scene.gameData.initSystem(this.systemDataStr) : this.scene.gameData.loadSystem()).then(() => {
      if (delayElapsed)
        this.end();
      else
        loaded = true;
    });
  }
}

export class OutdatedPhase extends Phase {
  constructor(scene: BattleScene) {
    super(scene);
  }

  start(): void {
    this.scene.ui.setMode(Mode.OUTDATED);
  }
}

export class SelectGenderPhase extends Phase {
  constructor(scene: BattleScene) {
    super(scene);
  }
  
  start(): void {
    super.start();

    this.scene.ui.showText(i18next.t('menu:boyOrGirl'), null, () => {
      this.scene.ui.setMode(Mode.OPTION_SELECT, {
        options: [
          {
            label: i18next.t('menu:boy'),
            handler: () => {
              this.scene.gameData.gender = PlayerGender.MALE;
              this.scene.gameData.saveSetting(Setting.Player_Gender, 0);
              this.scene.gameData.saveSystem().then(() => this.end());
              return true;
            }
          },
          {
            label: i18next.t('menu:girl'),
            handler: () => {
              this.scene.gameData.gender = PlayerGender.FEMALE;
              this.scene.gameData.saveSetting(Setting.Player_Gender, 1);
              this.scene.gameData.saveSystem().then(() => this.end());
              return true;
            }
          }
        ]
      });
    });
  }

  end(): void {
    this.scene.ui.setMode(Mode.MESSAGE);
    super.end();
  }
}

export class SelectStarterPhase extends Phase {
  private gameMode: GameModes;

  constructor(scene: BattleScene, gameMode: GameModes) {
    super(scene);

    this.gameMode = gameMode;
  }

  start() {
    super.start();

    this.scene.playBgm('menu');

    this.scene.ui.setMode(Mode.STARTER_SELECT, (starters: Starter[]) => {
      this.scene.ui.clearText();
      this.scene.ui.setMode(Mode.SAVE_SLOT, SaveSlotUiMode.SAVE, (slotId: integer) => {
        if (slotId === -1) {
          this.scene.clearPhaseQueue();
          this.scene.pushPhase(new TitlePhase(this.scene));
          return this.end();
        }
        this.scene.sessionSlotId = slotId;

        const party = this.scene.getParty();
        const loadPokemonAssets: Promise<void>[] = [];
        starters.forEach((starter: Starter, i: integer) => {
          if (!i && Overrides.STARTER_SPECIES_OVERRIDE)
            starter.species = getPokemonSpecies(Overrides.STARTER_SPECIES_OVERRIDE as Species);
          const starterProps = this.scene.gameData.getSpeciesDexAttrProps(starter.species, starter.dexAttr);
          let starterFormIndex = Math.min(starterProps.formIndex, Math.max(starter.species.forms.length - 1, 0));
          if (!i && Overrides.STARTER_SPECIES_OVERRIDE)
            starterFormIndex = Overrides.STARTER_FORM_OVERRIDE;
          const starterGender = starter.species.malePercent !== null
            ? !starterProps.female ? Gender.MALE : Gender.FEMALE
            : Gender.GENDERLESS;
          const starterIvs = this.scene.gameData.dexData[starter.species.speciesId].ivs.slice(0);
          const starterPokemon = this.scene.addPlayerPokemon(starter.species, this.scene.gameMode.getStartingLevel(), starter.abilityIndex, starterFormIndex, starterGender, starterProps.shiny, starterProps.variant, starterIvs, starter.nature);
          starterPokemon.tryPopulateMoveset(starter.moveset);
          if (starter.passive)
            starterPokemon.passive = true;
          starterPokemon.luck = this.scene.gameData.getDexAttrLuck(this.scene.gameData.dexData[starter.species.speciesId].caughtAttr);
          if (starter.pokerus)
            starterPokemon.pokerus = true;
          if (this.scene.gameMode.isSplicedOnly)
            starterPokemon.generateFusionSpecies(true);
          starterPokemon.setVisible(false);
          party.push(starterPokemon);
          loadPokemonAssets.push(starterPokemon.loadAssets());
        });
        overrideModifiers(this.scene);
        overrideHeldItems(this.scene, party[0]);
        Promise.all(loadPokemonAssets).then(() => {
          SoundFade.fadeOut(this.scene, this.scene.sound.get('menu'), 500, true);
          this.scene.time.delayedCall(500, () => this.scene.playBgm());
          if (this.scene.gameMode.isClassic)
            this.scene.gameData.gameStats.classicSessionsPlayed++;
          else
            this.scene.gameData.gameStats.endlessSessionsPlayed++;
          this.scene.newBattle();
          this.scene.arena.init();
          this.scene.sessionPlayTime = 0;
          this.scene.lastSavePlayTime = 0;
          this.end();
        });
      });
    }, this.gameMode);
  }
}

export class BattlePhase extends Phase {
  constructor(scene: BattleScene) {
    super(scene);
  }

  showEnemyTrainer(trainerSlot: TrainerSlot = TrainerSlot.NONE): void {
    const sprites = this.scene.currentBattle.trainer.getSprites();
    const tintSprites = this.scene.currentBattle.trainer.getTintSprites();
    for (let i = 0; i < sprites.length; i++) {
      const visible = !trainerSlot || !i === (trainerSlot === TrainerSlot.TRAINER) || sprites.length < 2;
      [ sprites[i], tintSprites[i] ].map(sprite => {
        if (visible)
          sprite.x = trainerSlot || sprites.length < 2 ? 0 : i ? 16 : -16;
        sprite.setVisible(visible);
        sprite.clearTint();
      })
      sprites[i].setVisible(visible);
      tintSprites[i].setVisible(visible);
      sprites[i].clearTint();
      tintSprites[i].clearTint();
    }
    this.scene.tweens.add({
      targets: this.scene.currentBattle.trainer,
      x: '-=16',
      y: '+=16',
      alpha: 1,
      ease: 'Sine.easeInOut',
      duration: 750
    });
  }

  hideEnemyTrainer(): void {
    this.scene.tweens.add({
      targets: this.scene.currentBattle.trainer,
      x: '+=16',
      y: '-=16',
      alpha: 0,
      ease: 'Sine.easeInOut',
      duration: 750
    });
  }
}

type PokemonFunc = (pokemon: Pokemon) => void;

export abstract class FieldPhase extends BattlePhase {
  getOrder(): BattlerIndex[] {
    const playerField = this.scene.getPlayerField().filter(p => p.isActive()) as Pokemon[];
    const enemyField = this.scene.getEnemyField().filter(p => p.isActive()) as Pokemon[];

    let orderedTargets: Pokemon[] = playerField.concat(enemyField).sort((a: Pokemon, b: Pokemon) => {
      const aSpeed = a?.getBattleStat(Stat.SPD) || 0;
      const bSpeed = b?.getBattleStat(Stat.SPD) || 0;

      return aSpeed < bSpeed ? 1 : aSpeed > bSpeed ? -1 : !this.scene.randBattleSeedInt(2) ? -1 : 1;
    });

    const speedReversed = new Utils.BooleanHolder(false);
    this.scene.arena.applyTags(TrickRoomTag, speedReversed);

    if (speedReversed.value)
      orderedTargets = orderedTargets.reverse();

    return orderedTargets.map(t => t.getFieldIndex() + (!t.isPlayer() ? BattlerIndex.ENEMY : 0));
  }

  executeForAll(func: PokemonFunc): void {
    const field = this.scene.getField(true).filter(p => p.summonData);
    field.forEach(pokemon => func(pokemon));
  }
}

export abstract class PokemonPhase extends FieldPhase {
  protected battlerIndex: BattlerIndex | integer;
  public player: boolean;
  public fieldIndex: integer;

  constructor(scene: BattleScene, battlerIndex: BattlerIndex | integer) {
    super(scene);

    if (battlerIndex === undefined)
      battlerIndex = scene.getField().find(p => p?.isActive()).getBattlerIndex();

    this.battlerIndex = battlerIndex;
    this.player = battlerIndex < 2;
    this.fieldIndex = battlerIndex % 2;
  }

  getPokemon() {
    if (this.battlerIndex > BattlerIndex.ENEMY_2)
      return this.scene.getPokemonById(this.battlerIndex);
    return this.scene.getField()[this.battlerIndex];
  }
}

export abstract class PartyMemberPokemonPhase extends FieldPhase {
  protected partyMemberIndex: integer;
  protected fieldIndex: integer;
  protected player: boolean;

  constructor(scene: BattleScene, partyMemberIndex: integer, player: boolean) {
    super(scene);

    this.partyMemberIndex = partyMemberIndex;
    this.fieldIndex = partyMemberIndex < this.scene.currentBattle.getBattlerCount()
      ? partyMemberIndex
      : -1;
    this.player = player;
  }

  getParty(): Pokemon[] {
    return this.player ? this.scene.getParty() : this.scene.getEnemyParty();
  }

  getPokemon(): Pokemon {
    return this.getParty()[this.partyMemberIndex];
  }
}

export abstract class PlayerPartyMemberPokemonPhase extends PartyMemberPokemonPhase {
  constructor(scene: BattleScene, partyMemberIndex: integer) {
    super(scene, partyMemberIndex, true);
  }

  getPlayerPokemon(): PlayerPokemon {
    return super.getPokemon() as PlayerPokemon;
  }
}

export abstract class EnemyPartyMemberPokemonPhase extends PartyMemberPokemonPhase {
  constructor(scene: BattleScene, partyMemberIndex: integer) {
    super(scene, partyMemberIndex, false);
  }

  getEnemyPokemon(): EnemyPokemon {
    return super.getPokemon() as EnemyPokemon;
  }
}

export class EncounterPhase extends BattlePhase {
  private loaded: boolean;

  constructor(scene: BattleScene, loaded?: boolean) {
    super(scene);

    this.loaded = !!loaded;
  }

  start() {
    super.start();

    this.scene.updateGameInfo();

    this.scene.initSession();

    const loadEnemyAssets = [];

    const battle = this.scene.currentBattle;

    let totalBst = 0;

    battle.enemyLevels.forEach((level, e) => {
      if (!this.loaded) {
        if (battle.battleType === BattleType.TRAINER)
          battle.enemyParty[e] = battle.trainer.genPartyMember(e);
        else {
          const enemySpecies = this.scene.randomSpecies(battle.waveIndex, level, true);
          battle.enemyParty[e] = this.scene.addEnemyPokemon(enemySpecies, level, TrainerSlot.NONE, !!this.scene.getEncounterBossSegments(battle.waveIndex, level, enemySpecies));
          if (this.scene.currentBattle.battleSpec === BattleSpec.FINAL_BOSS)
            battle.enemyParty[e].ivs = new Array(6).fill(31);
          this.scene.getParty().slice(0, !battle.double ? 1 : 2).reverse().forEach(playerPokemon => {
            applyAbAttrs(SyncEncounterNatureAbAttr, playerPokemon, null, battle.enemyParty[e]);
          });
        }
      }
      const enemyPokemon = this.scene.getEnemyParty()[e];
      if (e < (battle.double ? 2 : 1)) {
        enemyPokemon.setX(-66 + enemyPokemon.getFieldPositionOffset()[0]);
        enemyPokemon.resetSummonData();
      }

      if (!this.loaded)
        this.scene.gameData.setPokemonSeen(enemyPokemon, true, battle.battleType === BattleType.TRAINER);

      if (enemyPokemon.species.speciesId === Species.ETERNATUS) {
        if (this.scene.gameMode.isClassic && (battle.battleSpec === BattleSpec.FINAL_BOSS || this.scene.gameMode.isWaveFinal(battle.waveIndex))) {
          if (battle.battleSpec !== BattleSpec.FINAL_BOSS) {
            enemyPokemon.formIndex = 1;
            enemyPokemon.updateScale();
          }
          enemyPokemon.setBoss();
        } else if (!(battle.waveIndex % 1000)) {
          enemyPokemon.formIndex = 1;
          enemyPokemon.updateScale();
        }
      }
      
      totalBst += enemyPokemon.getSpeciesForm().baseTotal;

      loadEnemyAssets.push(enemyPokemon.loadAssets());
  
      console.log(enemyPokemon.name, enemyPokemon.species.speciesId, enemyPokemon.stats);
    });

    if (this.scene.getParty().filter(p => p.isShiny()).length === 6)
      this.scene.validateAchv(achvs.SHINY_PARTY);

    if (battle.battleType === BattleType.TRAINER)
      loadEnemyAssets.push(battle.trainer.loadAssets().then(() => battle.trainer.initSprite()));
    else {
      if (battle.enemyParty.filter(p => p.isBoss()).length > 1) {
        for (let enemyPokemon of battle.enemyParty) {
          if (enemyPokemon.isBoss()) {
            enemyPokemon.setBoss(true, Math.ceil(enemyPokemon.bossSegments * (enemyPokemon.getSpeciesForm().baseTotal / totalBst)));
            enemyPokemon.initBattleInfo();
          }
        }
      }
    }

    Promise.all(loadEnemyAssets).then(() => {
      battle.enemyParty.forEach((enemyPokemon, e) => {
        if (e < (battle.double ? 2 : 1)) {
          if (battle.battleType === BattleType.WILD) {
            this.scene.field.add(enemyPokemon);
            battle.seenEnemyPartyMemberIds.add(enemyPokemon.id);
            const playerPokemon = this.scene.getPlayerPokemon();
            if (playerPokemon?.visible)
              this.scene.field.moveBelow(enemyPokemon as Pokemon, playerPokemon);
            enemyPokemon.tint(0, 0.5);
          } else if (battle.battleType === BattleType.TRAINER) {
            enemyPokemon.setVisible(false);
            this.scene.currentBattle.trainer.tint(0, 0.5);
          }
          if (battle.double)
            enemyPokemon.setFieldPosition(e ? FieldPosition.RIGHT : FieldPosition.LEFT);
        }
      });

      if (!this.loaded) {
        regenerateModifierPoolThresholds(this.scene.getEnemyField(), battle.battleType === BattleType.TRAINER ? ModifierPoolType.TRAINER : ModifierPoolType.WILD);
        this.scene.generateEnemyModifiers();
      }

      this.scene.ui.setMode(Mode.MESSAGE).then(() => {
        if (!this.loaded) {
          this.scene.gameData.saveAll(this.scene, true, battle.waveIndex % 10 === 1 || this.scene.lastSavePlayTime >= 300).then(success => {
            this.scene.disableMenu = false;
            if (!success)
              return this.scene.reset(true);
            this.doEncounter();
          });
        } else
          this.doEncounter();
      });
    });
  }

  doEncounter() {
    this.scene.playBgm(undefined, true);
    this.scene.updateModifiers(false);
    this.scene.setFieldScale(1);

    /*if (startingWave > 10) {
      for (let m = 0; m < Math.min(Math.floor(startingWave / 10), 99); m++)
        this.scene.addModifier(getPlayerModifierTypeOptionsForWave((m + 1) * 10, 1, this.scene.getParty())[0].type.newModifier(), true);
      this.scene.updateModifiers(true);
    }*/

    for (let pokemon of this.scene.getParty()) {
      if (pokemon)
        pokemon.resetBattleData();
    }

    if (!this.loaded)
      this.scene.arena.trySetWeather(getRandomWeatherType(this.scene.arena), false);

    const enemyField = this.scene.getEnemyField();
    this.scene.tweens.add({
      targets: [ this.scene.arenaEnemy, this.scene.currentBattle.trainer, enemyField, this.scene.arenaPlayer, this.scene.trainer ].flat(),
      x: (_target, _key, value, fieldIndex: integer) => fieldIndex < 2 + (enemyField.length) ? value + 300 : value - 300,
      duration: 2000,
      onComplete: () => {
        if (!this.tryOverrideForBattleSpec())
          this.doEncounterCommon();
      }
    });
  }

  getEncounterMessage(): string {
    const enemyField = this.scene.getEnemyField();

    if (this.scene.currentBattle.battleSpec === BattleSpec.FINAL_BOSS)
      return i18next.t('battle:bossAppeared', {bossName: enemyField[0].name});

    if (this.scene.currentBattle.battleType === BattleType.TRAINER) {
      if (this.scene.currentBattle.double) {
        return i18next.t('battle:trainerAppearedDouble', {trainerName: this.scene.currentBattle.trainer.getName(TrainerSlot.NONE, true)});

      }
      else {
        return i18next.t('battle:trainerAppeared', {trainerName: this.scene.currentBattle.trainer.getName(TrainerSlot.NONE, true)});
      }
    }

    return enemyField.length === 1
      ? i18next.t('battle:singleWildAppeared', {pokemonName: enemyField[0].name})
      : i18next.t('battle:multiWildAppeared', {pokemonName1: enemyField[0].name, pokemonName2: enemyField[1].name})
  }

  doEncounterCommon(showEncounterMessage: boolean = true) {
    const enemyField = this.scene.getEnemyField();

    if (this.scene.currentBattle.battleType === BattleType.WILD) {
      enemyField.forEach(enemyPokemon => {
        enemyPokemon.untint(100, 'Sine.easeOut');
        enemyPokemon.cry();
        enemyPokemon.showInfo();
        if (enemyPokemon.isShiny())
          this.scene.validateAchv(achvs.SEE_SHINY);
      });
      this.scene.updateFieldScale();
      if (showEncounterMessage)
        this.scene.ui.showText(this.getEncounterMessage(), null, () => this.end(), 1500);
      else
        this.end();
    } else if (this.scene.currentBattle.battleType === BattleType.TRAINER) {
      const trainer = this.scene.currentBattle.trainer;
      trainer.untint(100, 'Sine.easeOut');
      trainer.playAnim();
      
      const doSummon = () => {
        this.scene.currentBattle.started = true;
        this.scene.playBgm(undefined);
        this.scene.pbTray.showPbTray(this.scene.getParty());
			  this.scene.pbTrayEnemy.showPbTray(this.scene.getEnemyParty());
        const doTrainerSummon = () => {
          this.hideEnemyTrainer();
          const availablePartyMembers = this.scene.getEnemyParty().filter(p => !p.isFainted()).length;
          this.scene.unshiftPhase(new SummonPhase(this.scene, 0, false));
          if (this.scene.currentBattle.double && availablePartyMembers > 1)
            this.scene.unshiftPhase(new SummonPhase(this.scene, 1, false));
          this.end();
        };
        if (showEncounterMessage)
          this.scene.ui.showText(this.getEncounterMessage(), null, doTrainerSummon, 1500, true);
        else
          doTrainerSummon();
      };
      
      const encounterMessages = this.scene.currentBattle.trainer.getEncounterMessages();

      if (!encounterMessages?.length)
        doSummon();
      else {
        const showDialogueAndSummon = () => {
          let message: string;
          this.scene.executeWithSeedOffset(() => message = Utils.randSeedItem(encounterMessages), this.scene.currentBattle.waveIndex);
          this.scene.ui.showDialogue(message, trainer.getName(TrainerSlot.NONE,true), null, () => {
            this.scene.charSprite.hide().then(() => this.scene.hideFieldOverlay(250).then(() => doSummon()));
          });
        };
        if (this.scene.currentBattle.trainer.config.hasCharSprite)
          this.scene.showFieldOverlay(500).then(() => this.scene.charSprite.showCharacter(trainer.getKey(), getCharVariantFromDialogue(encounterMessages[0])).then(() => showDialogueAndSummon()));
        else
          showDialogueAndSummon();
      }
    }
  }

  end() {
    const enemyField = this.scene.getEnemyField();

    enemyField.forEach((enemyPokemon, e) => {
      if (enemyPokemon.isShiny())
        this.scene.unshiftPhase(new ShinySparklePhase(this.scene, BattlerIndex.ENEMY + e));
    });

    if (this.scene.currentBattle.battleType !== BattleType.TRAINER) {
      enemyField.map(p => this.scene.pushPhase(new PostSummonPhase(this.scene, p.getBattlerIndex())));
      const ivScannerModifier = this.scene.findModifier(m => m instanceof IvScannerModifier);
      if (ivScannerModifier)
        enemyField.map(p => this.scene.pushPhase(new ScanIvsPhase(this.scene, p.getBattlerIndex(), Math.min(ivScannerModifier.getStackCount() * 2, 6))));
    }

    if (!this.loaded) {
      const availablePartyMembers = this.scene.getParty().filter(p => !p.isFainted());

      if (availablePartyMembers[0].isOnField())
        applyPostBattleInitAbAttrs(PostBattleInitAbAttr, availablePartyMembers[0]);
      else
        this.scene.pushPhase(new SummonPhase(this.scene, 0));

      if (this.scene.currentBattle.double) {
        if (availablePartyMembers.length > 1) {
          this.scene.pushPhase(new ToggleDoublePositionPhase(this.scene, true));
          if (availablePartyMembers[1].isOnField())
            applyPostBattleInitAbAttrs(PostBattleInitAbAttr, availablePartyMembers[1]);
          else
            this.scene.pushPhase(new SummonPhase(this.scene, 1));
        }
      } else {
        if (availablePartyMembers.length > 1 && availablePartyMembers[1].isOnField())
          this.scene.pushPhase(new ReturnPhase(this.scene, 1));
        this.scene.pushPhase(new ToggleDoublePositionPhase(this.scene, false));
      }
     
       if (this.scene.currentBattle.battleType !== BattleType.TRAINER && (this.scene.currentBattle.waveIndex > 1 || !this.scene.gameMode.isDaily)) {
        const minPartySize = this.scene.currentBattle.double ? 2 : 1;
        if (availablePartyMembers.length > minPartySize) {
          this.scene.pushPhase(new CheckSwitchPhase(this.scene, 0, this.scene.currentBattle.double));
          if (this.scene.currentBattle.double)
            this.scene.pushPhase(new CheckSwitchPhase(this.scene, 1, this.scene.currentBattle.double));
        }
      }
    }

    handleTutorial(this.scene, Tutorial.Access_Menu).then(() => super.end());
  }

  tryOverrideForBattleSpec(): boolean {
    switch (this.scene.currentBattle.battleSpec) {
      case BattleSpec.FINAL_BOSS:
        const enemy = this.scene.getEnemyPokemon();
        this.scene.ui.showText(this.getEncounterMessage(), null, () => {
          this.scene.ui.showDialogue(battleSpecDialogue[BattleSpec.FINAL_BOSS].encounter, enemy.species.name, null, () => {
            this.doEncounterCommon(false);
          });
        }, 1500, true);
        return true;
    }

    return false;
  }
}

export class NextEncounterPhase extends EncounterPhase {
  constructor(scene: BattleScene) {
    super(scene);
  }

  doEncounter(): void {
    this.scene.playBgm(undefined, true);

    for (let pokemon of this.scene.getParty()) {
      if (pokemon)
        pokemon.resetBattleData();
    }

    this.scene.arenaNextEnemy.setBiome(this.scene.arena.biomeType);
    this.scene.arenaNextEnemy.setVisible(true);

    const enemyField = this.scene.getEnemyField();
    this.scene.tweens.add({
      targets: [ this.scene.arenaEnemy, this.scene.arenaNextEnemy, this.scene.currentBattle.trainer, enemyField, this.scene.lastEnemyTrainer ].flat(),
      x: '+=300',
      duration: 2000,
      onComplete: () => {
        this.scene.arenaEnemy.setBiome(this.scene.arena.biomeType);
        this.scene.arenaEnemy.setX(this.scene.arenaNextEnemy.x);
        this.scene.arenaEnemy.setAlpha(1);
        this.scene.arenaNextEnemy.setX(this.scene.arenaNextEnemy.x - 300);
        this.scene.arenaNextEnemy.setVisible(false);
        if (this.scene.lastEnemyTrainer)
          this.scene.lastEnemyTrainer.destroy();
        
        if (!this.tryOverrideForBattleSpec())
          this.doEncounterCommon();
      }
    });
  }
}

export class NewBiomeEncounterPhase extends NextEncounterPhase {
  constructor(scene: BattleScene) {
    super(scene);
  }

  doEncounter(): void {
    this.scene.playBgm(undefined, true);

    for (let pokemon of this.scene.getParty()) {
      if (pokemon)
        pokemon.resetBattleData();
    }

    this.scene.arena.trySetWeather(getRandomWeatherType(this.scene.arena), false);

    for (let pokemon of this.scene.getParty().filter(p => p.isOnField()))
      applyAbAttrs(PostBiomeChangeAbAttr, pokemon, null);

    const enemyField = this.scene.getEnemyField();
    this.scene.tweens.add({
      targets: [ this.scene.arenaEnemy, enemyField ].flat(),
      x: '+=300',
      duration: 2000,
      onComplete: () => {
        if (!this.tryOverrideForBattleSpec())
          this.doEncounterCommon();
      }
    });
  }
}

export class PostSummonPhase extends PokemonPhase {
  constructor(scene: BattleScene, battlerIndex: BattlerIndex) {
    super(scene, battlerIndex);
  }

  start() {
    super.start();

    const pokemon = this.getPokemon();

    this.scene.arena.applyTags(ArenaTrapTag, pokemon);
    applyPostSummonAbAttrs(PostSummonAbAttr, pokemon).then(() => this.end());
  }
}

export class SelectBiomePhase extends BattlePhase {
  constructor(scene: BattleScene) {
    super(scene);
  }

  start() {
    super.start();

    const currentBiome = this.scene.arena.biomeType;

    const setNextBiome = (nextBiome: Biome) => {
      if (this.scene.currentBattle.waveIndex % 10 === 1) {
        this.scene.applyModifiers(MoneyInterestModifier, true, this.scene);
        this.scene.unshiftPhase(new PartyHealPhase(this.scene, false));
      }
      this.scene.unshiftPhase(new SwitchBiomePhase(this.scene, nextBiome));
      this.end();
    };

    if ((this.scene.gameMode.isClassic && this.scene.gameMode.isWaveFinal(this.scene.currentBattle.waveIndex + 9))
      || (this.scene.gameMode.isDaily && this.scene.gameMode.isWaveFinal(this.scene.currentBattle.waveIndex))
      || (this.scene.gameMode.hasShortBiomes && !(this.scene.currentBattle.waveIndex % 50)))
      setNextBiome(Biome.END);
    else if (this.scene.gameMode.hasRandomBiomes)
      setNextBiome(this.generateNextBiome());
    else if (Array.isArray(biomeLinks[currentBiome])) {
      let biomes: Biome[];
      this.scene.executeWithSeedOffset(() => {
        biomes = (biomeLinks[currentBiome] as (Biome | [Biome, integer])[])
          .filter(b => !Array.isArray(b) || !Utils.randSeedInt(b[1]))
          .map(b => !Array.isArray(b) ? b : b[0]);
      }, this.scene.currentBattle.waveIndex);
      if (biomes.length > 1 && this.scene.findModifier(m => m instanceof MapModifier)) {
        let biomeChoices: Biome[];
        this.scene.executeWithSeedOffset(() => {
          biomeChoices = (!Array.isArray(biomeLinks[currentBiome])
            ? [ biomeLinks[currentBiome] as Biome ]
            : biomeLinks[currentBiome] as (Biome | [Biome, integer])[])
            .filter((b, i) => !Array.isArray(b) || !Utils.randSeedInt(b[1]))
            .map(b => Array.isArray(b) ? b[0] : b);
        }, this.scene.currentBattle.waveIndex);
        const biomeSelectItems = biomeChoices.map(b => {
          const ret: OptionSelectItem = {
            label: getBiomeName(b),
            handler: () => {
              this.scene.ui.setMode(Mode.MESSAGE);
              setNextBiome(b);
              return true;
            }
          };
          return ret;
        });
        this.scene.ui.setMode(Mode.OPTION_SELECT, {
          options: biomeSelectItems,
          delay: 1000
        });
      } else
        setNextBiome(biomes[Utils.randSeedInt(biomes.length)]);
    } else if (biomeLinks.hasOwnProperty(currentBiome))
      setNextBiome(biomeLinks[currentBiome] as Biome);
    else
      setNextBiome(this.generateNextBiome());
  }

  generateNextBiome(): Biome {
    if (!(this.scene.currentBattle.waveIndex % 50))
      return Biome.END;
    return this.scene.generateRandomBiome(this.scene.currentBattle.waveIndex);
  }
}

export class SwitchBiomePhase extends BattlePhase {
  private nextBiome: Biome;

  constructor(scene: BattleScene, nextBiome: Biome) {
    super(scene);

    this.nextBiome = nextBiome;
  }

  start() {
    super.start();

    if (this.nextBiome === undefined)
      return this.end();

    this.scene.tweens.add({
      targets: [ this.scene.arenaEnemy, this.scene.lastEnemyTrainer ],
      x: '+=300',
      duration: 2000,
      onComplete: () => {
        this.scene.arenaEnemy.setX(this.scene.arenaEnemy.x - 600);

        this.scene.newArena(this.nextBiome);

        const biomeKey = getBiomeKey(this.nextBiome);
        const bgTexture = `${biomeKey}_bg`;
        this.scene.arenaBgTransition.setTexture(bgTexture)
        this.scene.arenaBgTransition.setAlpha(0);
        this.scene.arenaBgTransition.setVisible(true);
        this.scene.arenaPlayerTransition.setBiome(this.nextBiome);
        this.scene.arenaPlayerTransition.setAlpha(0);
        this.scene.arenaPlayerTransition.setVisible(true);

        this.scene.tweens.add({
          targets: [ this.scene.arenaPlayer, this.scene.arenaBgTransition, this.scene.arenaPlayerTransition ],
          duration: 1000,
          delay: 1000,
          ease: 'Sine.easeInOut',
          alpha: (target: any) => target === this.scene.arenaPlayer ? 0 : 1,
          onComplete: () => {
            this.scene.arenaBg.setTexture(bgTexture);
            this.scene.arenaPlayer.setBiome(this.nextBiome);
            this.scene.arenaPlayer.setAlpha(1);
            this.scene.arenaEnemy.setBiome(this.nextBiome);
            this.scene.arenaEnemy.setAlpha(1);
            this.scene.arenaNextEnemy.setBiome(this.nextBiome);
            this.scene.arenaBgTransition.setVisible(false);
            this.scene.arenaPlayerTransition.setVisible(false);
            if (this.scene.lastEnemyTrainer)
              this.scene.lastEnemyTrainer.destroy();

            this.end();
          }
        });
      }
    });
  }
}

export class SummonPhase extends PartyMemberPokemonPhase {
  private loaded: boolean;

  constructor(scene: BattleScene, fieldIndex: integer, player: boolean = true, loaded: boolean = false) {
    super(scene, fieldIndex, player);

    this.loaded = loaded;
  }

  start() {
    super.start();

    this.preSummon();
  }

  /**
  * Sends out a Pokemon before the battle begins and shows the appropriate messages
  */
  preSummon(): void {
    const partyMember = this.getPokemon();
    // If the Pokemon about to be sent out is fainted, switch to the first non-fainted Pokemon
    if (partyMember.isFainted()) {
      console.warn("The Pokemon about to be sent out is fainted. Attempting to resolve...");
      const party = this.getParty();
      
      // Find the first non-fainted Pokemon index above the current one
      const nonFaintedIndex = party.findIndex((p, i) => i > this.partyMemberIndex && !p.isFainted());
      if (nonFaintedIndex === -1) {
        console.error("Party Details:\n", party);
        throw new Error("All available Pokemon were fainted!");
      }

      // Swaps the fainted Pokemon and the first non-fainted Pokemon in the party
      [party[this.partyMemberIndex], party[nonFaintedIndex]] = [party[nonFaintedIndex], party[this.partyMemberIndex]]; 
      console.warn("Swapped %s %O with %s %O", partyMember?.name, partyMember, party[0]?.name, party[0]);
    }

    if (this.player) {
      this.scene.ui.showText(i18next.t('battle:playerGo', { pokemonName: this.getPokemon().name }));
      if (this.player)
         this.scene.pbTray.hide();
      this.scene.trainer.setTexture(`trainer_${this.scene.gameData.gender === PlayerGender.FEMALE ? 'f' : 'm'}_back_pb`);
      this.scene.time.delayedCall(562, () => {
        this.scene.trainer.setFrame('2');
        this.scene.time.delayedCall(64, () => {
          this.scene.trainer.setFrame('3');
        });
      });
      this.scene.tweens.add({
        targets: this.scene.trainer,
        x: -36,
        duration: 1000,
        onComplete: () => this.scene.trainer.setVisible(false)
      });
      this.scene.time.delayedCall(750, () => this.summon());
    } else {
      this.scene.pbTrayEnemy.hide();
      this.scene.ui.showText(`${this.scene.currentBattle.trainer.getName(!(this.fieldIndex % 2) ? TrainerSlot.TRAINER : TrainerSlot.TRAINER_PARTNER)} sent out\n${this.getPokemon().name}!`, null, () => this.summon());
    }
  }

  summon(): void {
    const pokemon = this.getPokemon();

    const pokeball = this.scene.addFieldSprite(this.player ? 36 : 248, this.player ? 80 : 44, 'pb', getPokeballAtlasKey(pokemon.pokeball));
    pokeball.setVisible(false);
    pokeball.setOrigin(0.5, 0.625);
    this.scene.field.add(pokeball);

    if (this.fieldIndex === 1)
      pokemon.setFieldPosition(FieldPosition.RIGHT, 0);
    else {
      const availablePartyMembers = this.getParty().filter(p => !p.isFainted()).length;
      pokemon.setFieldPosition(!this.scene.currentBattle.double || availablePartyMembers === 1 ? FieldPosition.CENTER : FieldPosition.LEFT);
    }

    const fpOffset = pokemon.getFieldPositionOffset();

    pokeball.setVisible(true);

    this.scene.tweens.add({
      targets: pokeball,
      duration: 650,
      x: (this.player ? 100 : 236) + fpOffset[0]
    });

    this.scene.tweens.add({
      targets: pokeball,
      duration: 150,
      ease: 'Cubic.easeOut',
      y: (this.player ? 70 : 34) + fpOffset[1],
      onComplete: () => {
        this.scene.tweens.add({
          targets: pokeball,
          duration: 500,
          ease: 'Cubic.easeIn',
          angle: 1440,
          y: (this.player ? 132 : 86) + fpOffset[1],
          onComplete: () => {
            this.scene.playSound('pb_rel');
            pokeball.destroy();
            this.scene.add.existing(pokemon);
            this.scene.field.add(pokemon);
            if (!this.player) {
              const playerPokemon = this.scene.getPlayerPokemon() as Pokemon;
              if (playerPokemon?.visible)
                this.scene.field.moveBelow(pokemon, playerPokemon);
              this.scene.currentBattle.seenEnemyPartyMemberIds.add(pokemon.id);
            }
            addPokeballOpenParticles(this.scene, pokemon.x, pokemon.y - 16, pokemon.pokeball);
            this.scene.updateModifiers(this.player);
            this.scene.updateFieldScale();
            pokemon.showInfo();
            pokemon.playAnim();
            pokemon.setVisible(true);
            pokemon.getSprite().setVisible(true);
            pokemon.setScale(0.5);
            pokemon.tint(getPokeballTintColor(pokemon.pokeball));
            pokemon.untint(250, 'Sine.easeIn');
            this.scene.updateFieldScale();
            this.scene.tweens.add({
              targets: pokemon,
              duration: 250,
              ease: 'Sine.easeIn',
              scale: pokemon.getSpriteScale(),
              onComplete: () => {
                pokemon.cry(pokemon.getHpRatio() > 0.25 ? undefined : { rate: 0.85 });
                pokemon.getSprite().clearTint();
                pokemon.resetSummonData();
                this.scene.time.delayedCall(1000, () => this.end());
              }
            });
          }
        });
      }
    });
  }

  onEnd(): void {
    const pokemon = this.getPokemon();

    if (pokemon.isShiny())
      this.scene.unshiftPhase(new ShinySparklePhase(this.scene, pokemon.getBattlerIndex()));

    pokemon.resetTurnData();

    if (!this.loaded || this.scene.currentBattle.battleType === BattleType.TRAINER || (this.scene.currentBattle.waveIndex % 10) === 1) {
      this.scene.triggerPokemonFormChange(pokemon, SpeciesFormChangeActiveTrigger, true);

      this.queuePostSummon();
    }
  }

  queuePostSummon(): void {
    this.scene.pushPhase(new PostSummonPhase(this.scene, this.getPokemon().getBattlerIndex()));
  }

  end() {
    this.onEnd();

    super.end();
  }
}

export class SwitchSummonPhase extends SummonPhase {
  private slotIndex: integer;
  private doReturn: boolean;
  private batonPass: boolean;

  private lastPokemon: Pokemon;

  constructor(scene: BattleScene, fieldIndex: integer, slotIndex: integer, doReturn: boolean, batonPass: boolean, player?: boolean) {
    super(scene, fieldIndex, player !== undefined ? player : true);

    this.slotIndex = slotIndex;
    this.doReturn = doReturn;
    this.batonPass = batonPass;
  }

  preSummon(): void {
    if (!this.player) {
      if (this.slotIndex === -1)
        this.slotIndex = this.scene.currentBattle.trainer.getNextSummonIndex(!this.fieldIndex ? TrainerSlot.TRAINER : TrainerSlot.TRAINER_PARTNER);
      if (this.slotIndex > -1) {
        this.showEnemyTrainer(!(this.fieldIndex % 2) ? TrainerSlot.TRAINER : TrainerSlot.TRAINER_PARTNER);
        this.scene.pbTrayEnemy.showPbTray(this.scene.getEnemyParty());
      }
    }

    if (!this.doReturn || (this.slotIndex !== -1 && !(this.player ? this.scene.getParty() : this.scene.getEnemyParty())[this.slotIndex])) {
      if (this.player)
        return this.switchAndSummon();
      else {
        this.scene.time.delayedCall(750, () => this.switchAndSummon());
        return;
      }
    }

    const pokemon = this.getPokemon();

    if (!this.batonPass)
      (this.player ? this.scene.getEnemyField() : this.scene.getPlayerField()).forEach(enemyPokemon => enemyPokemon.removeTagsBySourceId(pokemon.id));

    applyPreSwitchOutAbAttrs(PreSwitchOutAbAttr, pokemon);

    this.scene.ui.showText(this.player ?
      i18next.t('battle:playerComeBack', { pokemonName: pokemon.name }) :
      i18next.t('battle:trainerComeBack', {
        trainerName: this.scene.currentBattle.trainer.getName(!(this.fieldIndex % 2) ? TrainerSlot.TRAINER : TrainerSlot.TRAINER_PARTNER),
        pokemonName: pokemon.name
      })
    );
    this.scene.playSound('pb_rel');
    pokemon.hideInfo();
    pokemon.tint(getPokeballTintColor(pokemon.pokeball), 1, 250, 'Sine.easeIn');
    this.scene.tweens.add({
      targets: pokemon,
      duration: 250,
      ease: 'Sine.easeIn',
      scale: 0.5,
      onComplete: () => {
        pokemon.setVisible(false);
        this.scene.field.remove(pokemon);
        this.scene.triggerPokemonFormChange(pokemon, SpeciesFormChangeActiveTrigger, true);
        this.scene.time.delayedCall(750, () => this.switchAndSummon());
      }
    });
  }

  switchAndSummon() {
    const party = this.player ? this.getParty() : this.scene.getEnemyParty();
    const switchedPokemon = party[this.slotIndex];
    this.lastPokemon = this.getPokemon();
    if (this.batonPass && switchedPokemon) {
      (this.player ? this.scene.getEnemyField() : this.scene.getPlayerField()).forEach(enemyPokemon => enemyPokemon.transferTagsBySourceId(this.lastPokemon.id, switchedPokemon.id));
      if (!this.scene.findModifier(m => m instanceof SwitchEffectTransferModifier && (m as SwitchEffectTransferModifier).pokemonId === switchedPokemon.id)) {
        const batonPassModifier = this.scene.findModifier(m => m instanceof SwitchEffectTransferModifier
          && (m as SwitchEffectTransferModifier).pokemonId === this.lastPokemon.id) as SwitchEffectTransferModifier;
        if (batonPassModifier && !this.scene.findModifier(m => m instanceof SwitchEffectTransferModifier && (m as SwitchEffectTransferModifier).pokemonId === switchedPokemon.id))
          this.scene.tryTransferHeldItemModifier(batonPassModifier, switchedPokemon, false, false);
      }
    }
    if (switchedPokemon) {
      party[this.slotIndex] = this.lastPokemon;
      party[this.fieldIndex] = switchedPokemon;
      const showTextAndSummon = () => {
        this.scene.ui.showText(this.player ?
          i18next.t('battle:playerGo', { pokemonName: switchedPokemon.name }) :
          i18next.t('battle:trainerGo', {
            trainerName: this.scene.currentBattle.trainer.getName(!(this.fieldIndex % 2) ? TrainerSlot.TRAINER : TrainerSlot.TRAINER_PARTNER),
            pokemonName: this.getPokemon().name
          })
        );
        this.summon();
      };
      if (this.player)
        showTextAndSummon();
      else {
        this.scene.time.delayedCall(1500, () => {
          this.hideEnemyTrainer();
          this.scene.pbTrayEnemy.hide();
          showTextAndSummon();
        });
      }
    } else
      this.end();
  }

  onEnd(): void {
    super.onEnd();

    const pokemon = this.getPokemon();
    const moveId = pokemon.scene.currentBattle.turnCommands[this.fieldIndex]?.move?.move;
    const lastUsedMove = moveId ? allMoves[moveId] : undefined;

    // Compensate for turn spent summoning
    if (pokemon.scene.currentBattle.turnCommands[this.fieldIndex]?.command === Command.POKEMON || !!lastUsedMove?.findAttr(attr => attr instanceof ForceSwitchOutAttr)) //check if hard switch OR pivot move was used
      pokemon.battleSummonData.turnCount--;

    if (this.batonPass && pokemon)
      pokemon.transferSummon(this.lastPokemon);

    this.lastPokemon?.resetSummonData();

    this.scene.triggerPokemonFormChange(pokemon, SpeciesFormChangeActiveTrigger, true);
  }

  queuePostSummon(): void {
    this.scene.unshiftPhase(new PostSummonPhase(this.scene, this.getPokemon().getBattlerIndex()));
  }
}

export class ReturnPhase extends SwitchSummonPhase {
  constructor(scene: BattleScene, fieldIndex: integer) {
    super(scene, fieldIndex, -1, true, false);
  }

  switchAndSummon(): void {
    this.end();
  }

  summon(): void { }

  onEnd(): void {
    const pokemon = this.getPokemon();

    pokemon.resetTurnData();
    pokemon.resetSummonData();

    this.scene.updateFieldScale();

    this.scene.triggerPokemonFormChange(pokemon, SpeciesFormChangeActiveTrigger);
  }
}

export class ShowTrainerPhase extends BattlePhase {
  constructor(scene: BattleScene) {
    super(scene);
  }

  start() {
    super.start();

    this.scene.trainer.setVisible(true)

    this.scene.trainer.setTexture(`trainer_${this.scene.gameData.gender === PlayerGender.FEMALE ? 'f' : 'm'}_back`);

    this.scene.tweens.add({
      targets: this.scene.trainer,
      x: 106,
      duration: 1000,
      onComplete: () => this.end()
    });
  }
}

export class ToggleDoublePositionPhase extends BattlePhase {
  private double: boolean;

  constructor(scene: BattleScene, double: boolean) {
    super(scene);

    this.double = double;
  }

  start() {
    super.start();

    const playerPokemon = this.scene.getPlayerField().find(p => p.isActive(true));
    if (playerPokemon) {
      playerPokemon.setFieldPosition(this.double && this.scene.getParty().filter(p => !p.isFainted()).length > 1 ? FieldPosition.LEFT : FieldPosition.CENTER, 500).then(() => {
        if (playerPokemon.getFieldIndex() === 1) {
          const party = this.scene.getParty();
          party[1] = party[0];
          party[0] = playerPokemon;
        }
        this.end();
      });
    } else
      this.end();
  }
}

export class CheckSwitchPhase extends BattlePhase {
  protected fieldIndex: integer;
  protected useName: boolean;

  constructor(scene: BattleScene, fieldIndex: integer, useName: boolean) {
    super(scene);

    this.fieldIndex = fieldIndex;
    this.useName = useName;
  }

  start() {
    super.start();

    const pokemon = this.scene.getPlayerField()[this.fieldIndex];

    if (this.scene.field.getAll().indexOf(pokemon) === -1) {
      this.scene.unshiftPhase(new SummonMissingPhase(this.scene, this.fieldIndex));
      super.end();
      return;
    }

    if (!this.scene.getParty().slice(1).filter(p => p.isActive()).length) {
      super.end();
      return;
    }

    if (pokemon.getTag(BattlerTagType.FRENZY)) {
      super.end();
      return;
    }

    this.scene.ui.showText(i18next.t('battle:switchQuestion', { pokemonName: this.useName ? pokemon.name : i18next.t('battle:pokemon') }), null, () => {
      this.scene.ui.setMode(Mode.CONFIRM, () => {
        this.scene.ui.setMode(Mode.MESSAGE);
        this.scene.tryRemovePhase(p => p instanceof PostSummonPhase && p.player && p.fieldIndex === this.fieldIndex);
        this.scene.unshiftPhase(new SwitchPhase(this.scene, this.fieldIndex, false, true));
        this.end();
      }, () => {
        this.scene.ui.setMode(Mode.MESSAGE);
        this.end();
      });
    });
  }
}

export class SummonMissingPhase extends SummonPhase {
  constructor(scene: BattleScene, fieldIndex: integer) {
    super(scene, fieldIndex);
  }

  preSummon(): void {
    this.scene.ui.showText(i18next.t('battle:sendOutPokemon', { pokemonName: this.getPokemon().name}));
    this.scene.time.delayedCall(250, () => this.summon());
  }
}

export class LevelCapPhase extends FieldPhase {
  constructor(scene: BattleScene) {
    super(scene);
  }

  start(): void {
    super.start();

    this.scene.ui.setMode(Mode.MESSAGE).then(() => {
      this.scene.playSound('level_up_fanfare');
      this.scene.ui.showText(i18next.t('battle:levelCapUp', { levelCap: this.scene.getMaxExpLevel() }), null, () => this.end(), null, true);
      this.executeForAll(pokemon => pokemon.updateInfo(true));
    });
  }
}

export class TurnInitPhase extends FieldPhase {
  constructor(scene: BattleScene) {
    super(scene);
  }

  start() {
    super.start();

    //this.scene.pushPhase(new MoveAnimTestPhase(this.scene));

    this.scene.getField().forEach((pokemon, i) => {
      if (pokemon?.isActive()) {
        if (pokemon.isPlayer())
          this.scene.currentBattle.addParticipant(pokemon as PlayerPokemon);

        pokemon.resetTurnData();

        this.scene.pushPhase(pokemon.isPlayer() ? new CommandPhase(this.scene, i) : new EnemyCommandPhase(this.scene, i - BattlerIndex.ENEMY));
      }
    });

    this.scene.pushPhase(new TurnStartPhase(this.scene));

    this.end();
  }
}

export class CommandPhase extends FieldPhase {
  protected fieldIndex: integer;

  constructor(scene: BattleScene, fieldIndex: integer) {
    super(scene);

    this.fieldIndex = fieldIndex;
  }

  start() {
    super.start();

    if (this.fieldIndex) {
      const allyCommand = this.scene.currentBattle.turnCommands[this.fieldIndex - 1];
      if (allyCommand.command === Command.BALL || allyCommand.command === Command.RUN)
        this.scene.currentBattle.turnCommands[this.fieldIndex] = { command: allyCommand.command, skip: true };
    }

    if (this.scene.currentBattle.turnCommands[this.fieldIndex]?.skip)
      return this.end();

    const playerPokemon = this.scene.getPlayerField()[this.fieldIndex];

    const moveQueue = playerPokemon.getMoveQueue();

    while (moveQueue.length && moveQueue[0]
      && moveQueue[0].move && (!playerPokemon.getMoveset().find(m => m.moveId === moveQueue[0].move)
      || !playerPokemon.getMoveset()[playerPokemon.getMoveset().findIndex(m => m.moveId === moveQueue[0].move)].isUsable(playerPokemon, moveQueue[0].ignorePP)))
        moveQueue.shift();

    if (moveQueue.length) {
      const queuedMove = moveQueue[0];
      if (!queuedMove.move)
        this.handleCommand(Command.FIGHT, -1, false);
      else {
        const moveIndex = playerPokemon.getMoveset().findIndex(m => m.moveId === queuedMove.move);
        if (moveIndex > -1 && playerPokemon.getMoveset()[moveIndex].isUsable(playerPokemon, queuedMove.ignorePP)) {
          this.handleCommand(Command.FIGHT, moveIndex, queuedMove.ignorePP, { targets: queuedMove.targets, multiple: queuedMove.targets.length > 1 });
        } else
          this.scene.ui.setMode(Mode.COMMAND, this.fieldIndex);
      }
    } else
      this.scene.ui.setMode(Mode.COMMAND, this.fieldIndex);
  }

  handleCommand(command: Command, cursor: integer, ...args: any[]): boolean {
    const playerPokemon = this.scene.getPlayerField()[this.fieldIndex];
    const enemyField = this.scene.getEnemyField();
    let success: boolean;

    switch (command) {
      case Command.FIGHT:
        let useStruggle = false;
        if (cursor === -1 || 
            playerPokemon.trySelectMove(cursor, args[0] as boolean) || 
           (useStruggle = cursor > -1 && !playerPokemon.getMoveset().filter(m => m.isUsable(playerPokemon)).length)) {          
          const moveId = !useStruggle ? cursor > -1 ? playerPokemon.getMoveset()[cursor].moveId : Moves.NONE : Moves.STRUGGLE;
          const turnCommand: TurnCommand = { command: Command.FIGHT, cursor: cursor, move: { move: moveId, targets: [], ignorePP: args[0] }, args: args };
          const moveTargets: MoveTargetSet = args.length < 3 ? getMoveTargets(playerPokemon, moveId) : args[2];
          if (!moveId)
            turnCommand.targets = [ this.fieldIndex ];
          console.log(moveTargets, playerPokemon.name);
          if (moveTargets.targets.length <= 1 || moveTargets.multiple)
            turnCommand.move.targets = moveTargets.targets;
          else if(playerPokemon.getTag(BattlerTagType.CHARGING) && playerPokemon.getMoveQueue().length >= 1)
            turnCommand.move.targets = playerPokemon.getMoveQueue()[0].targets;
          else
            this.scene.unshiftPhase(new SelectTargetPhase(this.scene, this.fieldIndex));
          this.scene.currentBattle.turnCommands[this.fieldIndex] = turnCommand;
          success = true;
        }
        else if (cursor < playerPokemon.getMoveset().length) {
          const move = playerPokemon.getMoveset()[cursor];
          this.scene.ui.setMode(Mode.MESSAGE);

          // Decides between a Disabled, Not Implemented, or No PP translation message
          const errorMessage = 
            playerPokemon.summonData.disabledMove === move.moveId ? 'battle:moveDisabled' : 
            move.getName().endsWith(' (N)') ? 'battle:moveNotImplemented' : 'battle:moveNoPP';
          const moveName = move.getName().replace(' (N)', ''); // Trims off the indicator

          this.scene.ui.showText(i18next.t(errorMessage, { moveName: moveName }), null, () => {
            this.scene.ui.clearText();
            this.scene.ui.setMode(Mode.FIGHT, this.fieldIndex);
          }, null, true);
        }
        break;
      case Command.BALL:
        if (this.scene.arena.biomeType === Biome.END && (!this.scene.gameMode.isClassic || (this.scene.getEnemyField().filter(p => p.isActive(true)).some(p => !p.scene.gameData.dexData[p.species.speciesId].caughtAttr) && this.scene.gameData.getStarterCount(d => !!d.caughtAttr) < Object.keys(speciesStarters).length - 1))) {
          this.scene.ui.setMode(Mode.COMMAND, this.fieldIndex);
          this.scene.ui.setMode(Mode.MESSAGE);
          this.scene.ui.showText(i18next.t('battle:noPokeballForce'), null, () => {
            this.scene.ui.showText(null, 0);
            this.scene.ui.setMode(Mode.COMMAND, this.fieldIndex);
          }, null, true);
        } else if (this.scene.currentBattle.battleType === BattleType.TRAINER) {
          this.scene.ui.setMode(Mode.COMMAND, this.fieldIndex);
          this.scene.ui.setMode(Mode.MESSAGE);
          this.scene.ui.showText(i18next.t('battle:noPokeballTrainer'), null, () => {
            this.scene.ui.showText(null, 0);
            this.scene.ui.setMode(Mode.COMMAND, this.fieldIndex);
          }, null, true);
        } else {
          const targets = this.scene.getEnemyField().filter(p => p.isActive(true)).map(p => p.getBattlerIndex());
          if (targets.length > 1) {
            this.scene.ui.setMode(Mode.COMMAND, this.fieldIndex);
            this.scene.ui.setMode(Mode.MESSAGE);
            this.scene.ui.showText(i18next.t('battle:noPokeballMulti'), null, () => {
              this.scene.ui.showText(null, 0);
              this.scene.ui.setMode(Mode.COMMAND, this.fieldIndex);
            }, null, true);
          } else if (cursor < 5) {
            const targetPokemon = this.scene.getEnemyField().find(p => p.isActive(true));
            if (targetPokemon.isBoss() && targetPokemon.bossSegmentIndex >= 1 && !targetPokemon.hasAbility(Abilities.WONDER_GUARD, false, true) && cursor < PokeballType.MASTER_BALL) {
              this.scene.ui.setMode(Mode.COMMAND, this.fieldIndex);
              this.scene.ui.setMode(Mode.MESSAGE);
              this.scene.ui.showText(i18next.t('battle:noPokeballStrong'), null, () => {
                this.scene.ui.showText(null, 0);
                this.scene.ui.setMode(Mode.COMMAND, this.fieldIndex);
              }, null, true);
            } else {
              this.scene.currentBattle.turnCommands[this.fieldIndex] = { command: Command.BALL, cursor: cursor };
              this.scene.currentBattle.turnCommands[this.fieldIndex].targets = targets;
              if (this.fieldIndex)
                this.scene.currentBattle.turnCommands[this.fieldIndex - 1].skip = true;
              success = true;
            }
          }
        }
        break;
      case Command.POKEMON:
      case Command.RUN:
        const isSwitch = command === Command.POKEMON;
        if (!isSwitch && this.scene.arena.biomeType === Biome.END) {
          this.scene.ui.setMode(Mode.COMMAND, this.fieldIndex);
          this.scene.ui.setMode(Mode.MESSAGE);
          this.scene.ui.showText(i18next.t('battle:noEscapeForce'), null, () => {
            this.scene.ui.showText(null, 0);
            this.scene.ui.setMode(Mode.COMMAND, this.fieldIndex);
          }, null, true);
        } else if (!isSwitch && this.scene.currentBattle.battleType === BattleType.TRAINER) {
          this.scene.ui.setMode(Mode.COMMAND, this.fieldIndex);
          this.scene.ui.setMode(Mode.MESSAGE);
          this.scene.ui.showText(i18next.t('battle:noEscapeTrainer'), null, () => {
            this.scene.ui.showText(null, 0);
            this.scene.ui.setMode(Mode.COMMAND, this.fieldIndex);
          }, null, true);
        } else {
          const trapTag = playerPokemon.findTag(t => t instanceof TrappedTag) as TrappedTag;
          const trapped = new Utils.BooleanHolder(false);
          const batonPass = isSwitch && args[0] as boolean;
          if (!batonPass)
            enemyField.forEach(enemyPokemon => applyCheckTrappedAbAttrs(CheckTrappedAbAttr, enemyPokemon, trapped, playerPokemon));
          if (batonPass || (!trapTag && !trapped.value)) {
            this.scene.currentBattle.turnCommands[this.fieldIndex] = isSwitch
              ? { command: Command.POKEMON, cursor: cursor, args: args }
              : { command: Command.RUN };
            success = true;
            if (!isSwitch && this.fieldIndex)
              this.scene.currentBattle.turnCommands[this.fieldIndex - 1].skip = true;
          } else if (trapTag) {
            if(trapTag.sourceMove === Moves.INGRAIN && this.scene.getPokemonById(trapTag.sourceId).isOfType(Type.GHOST)) {
              success = true;
              this.scene.currentBattle.turnCommands[this.fieldIndex] = isSwitch 
              ? { command: Command.POKEMON, cursor: cursor, args: args }
              : { command: Command.RUN };
              break;
            }
            if (!isSwitch) { 
              this.scene.ui.setMode(Mode.COMMAND, this.fieldIndex);
              this.scene.ui.setMode(Mode.MESSAGE);
            }
            this.scene.ui.showText(
              i18next.t('battle:noEscapePokemon', {
                pokemonName: this.scene.getPokemonById(trapTag.sourceId).name,
                moveName: trapTag.getMoveName(),
                escapeVerb: isSwitch ? i18next.t('battle:escapeVerbSwitch') : i18next.t('battle:escapeVerbFlee')
              }),
              null,
              () => {
                this.scene.ui.showText(null, 0);
                if (!isSwitch)
                  this.scene.ui.setMode(Mode.COMMAND, this.fieldIndex);
              }, null, true);
          }
        }
        break;
    }

    if (success)
      this.end();

    return success;
  }

  cancel() {
    if (this.fieldIndex) {
      this.scene.unshiftPhase(new CommandPhase(this.scene, 0));
      this.scene.unshiftPhase(new CommandPhase(this.scene, 1));
      this.end();
    }
  }

  checkFightOverride(): boolean {
    const pokemon = this.getPokemon();

    const encoreTag = pokemon.getTag(EncoreTag) as EncoreTag;

    if (!encoreTag)
      return false;

    const moveIndex = pokemon.getMoveset().findIndex(m => m.moveId === encoreTag.moveId);

    if (moveIndex === -1 || !pokemon.getMoveset()[moveIndex].isUsable(pokemon))
      return false;

    this.handleCommand(Command.FIGHT, moveIndex, false);

    return true;
  }

  getFieldIndex(): integer {
    return this.fieldIndex;
  }

  getPokemon(): PlayerPokemon {
    return this.scene.getPlayerField()[this.fieldIndex];
  }

  end() {
    this.scene.ui.setMode(Mode.MESSAGE).then(() => super.end());
  }
}

export class EnemyCommandPhase extends FieldPhase {
  protected fieldIndex: integer;

  constructor(scene: BattleScene, fieldIndex: integer) {
    super(scene);

    this.fieldIndex = fieldIndex;
  }

  start() {
    super.start();

    const enemyPokemon = this.scene.getEnemyField()[this.fieldIndex];

    const battle = this.scene.currentBattle;

    const trainer = battle.trainer;

    if (trainer && !enemyPokemon.getMoveQueue().length) {
      const opponents = enemyPokemon.getOpponents();

      const trapTag = enemyPokemon.findTag(t => t instanceof TrappedTag) as TrappedTag;
      const trapped = new Utils.BooleanHolder(false);
      opponents.forEach(playerPokemon => applyCheckTrappedAbAttrs(CheckTrappedAbAttr, playerPokemon, trapped, enemyPokemon));
      if (!trapTag && !trapped.value) {
        const partyMemberScores = trainer.getPartyMemberMatchupScores(enemyPokemon.trainerSlot, true);

        if (partyMemberScores.length) {
          const matchupScores = opponents.map(opp => enemyPokemon.getMatchupScore(opp));
          const matchupScore = matchupScores.reduce((total, score) => total += score, 0) / matchupScores.length;
          
          const sortedPartyMemberScores = trainer.getSortedPartyMemberMatchupScores(partyMemberScores);

          const switchMultiplier = 1 - (battle.enemySwitchCounter ? Math.pow(0.1, (1 / battle.enemySwitchCounter)) : 0);

          if (sortedPartyMemberScores[0][1] * switchMultiplier >= matchupScore * (trainer.config.isBoss ? 2 : 3)) {
            const index = trainer.getNextSummonIndex(enemyPokemon.trainerSlot, partyMemberScores);

            battle.turnCommands[this.fieldIndex + BattlerIndex.ENEMY] =
              { command: Command.POKEMON, cursor: index, args: [ false ] };
            
            battle.enemySwitchCounter++;

            return this.end();
          }
        }
      }
    }

    const nextMove = enemyPokemon.getNextMove();

    this.scene.currentBattle.turnCommands[this.fieldIndex + BattlerIndex.ENEMY] =
      { command: Command.FIGHT, move: nextMove };

    this.scene.currentBattle.enemySwitchCounter = Math.max(this.scene.currentBattle.enemySwitchCounter - 1, 0);

    this.end();
  }
}

export class SelectTargetPhase extends PokemonPhase {
  constructor(scene: BattleScene, fieldIndex: integer) {
    super(scene, fieldIndex);
  }

  start() {
    super.start();

    const turnCommand = this.scene.currentBattle.turnCommands[this.fieldIndex];
    const move = turnCommand.move?.move;
    this.scene.ui.setMode(Mode.TARGET_SELECT, this.fieldIndex, move, (cursor: integer) => {
      this.scene.ui.setMode(Mode.MESSAGE);
      if (cursor === -1) {
        this.scene.currentBattle.turnCommands[this.fieldIndex] = null;
        this.scene.unshiftPhase(new CommandPhase(this.scene, this.fieldIndex));
      } else
        turnCommand.targets = [ cursor ];
      if (turnCommand.command === Command.BALL && this.fieldIndex)
        this.scene.currentBattle.turnCommands[this.fieldIndex - 1].skip = true;
      this.end();
    });
  }
}

export class TurnStartPhase extends FieldPhase {
  constructor(scene: BattleScene) {
    super(scene);
  }

  start() {
    super.start();

    const field = this.scene.getField();
    const order = this.getOrder();

    const battlerBypassSpeed = {};

    this.scene.getField(true).filter(p => p.summonData).map(p => {
      const bypassSpeed = new Utils.BooleanHolder(false);
      this.scene.applyModifiers(BypassSpeedChanceModifier, p.isPlayer(), p, bypassSpeed);
      battlerBypassSpeed[p.getBattlerIndex()] = bypassSpeed;
    });

    const moveOrder = order.slice(0);

    moveOrder.sort((a, b) => {
      const aCommand = this.scene.currentBattle.turnCommands[a];
      const bCommand = this.scene.currentBattle.turnCommands[b];

      if (aCommand.command !== bCommand.command) {
        if (aCommand.command === Command.FIGHT)
          return 1;
        else if (bCommand.command === Command.FIGHT)
          return -1;
      } else if (aCommand.command === Command.FIGHT) {
        const aMove = allMoves[aCommand.move.move];
        const bMove = allMoves[bCommand.move.move];

        const aPriority = new Utils.IntegerHolder(aMove.priority);
        const bPriority = new Utils.IntegerHolder(bMove.priority);

        applyMoveAttrs(IncrementMovePriorityAttr,this.scene.getField().find(p => p?.isActive() && p.getBattlerIndex() === a),null,aMove,aPriority);
        applyMoveAttrs(IncrementMovePriorityAttr,this.scene.getField().find(p => p?.isActive() && p.getBattlerIndex() === b),null,bMove,bPriority);

		    applyAbAttrs(IncrementMovePriorityAbAttr, this.scene.getField().find(p => p?.isActive() && p.getBattlerIndex() === a), null, aMove, aPriority);
        applyAbAttrs(IncrementMovePriorityAbAttr, this.scene.getField().find(p => p?.isActive() && p.getBattlerIndex() === b), null, bMove, bPriority);
        
        if (aPriority.value !== bPriority.value)
          return aPriority.value < bPriority.value ? 1 : -1;
      }

      if (battlerBypassSpeed[a].value !== battlerBypassSpeed[b].value)
        return battlerBypassSpeed[a].value ? -1 : 1;
      
      const aIndex = order.indexOf(a);
      const bIndex = order.indexOf(b);

      return aIndex < bIndex ? -1 : aIndex > bIndex ? 1 : 0;
    });

    for (let o of moveOrder) {

      const pokemon = field[o];
      const turnCommand = this.scene.currentBattle.turnCommands[o];

      if (turnCommand.skip)
        continue;

      switch (turnCommand.command) {
        case Command.FIGHT:
          const queuedMove = turnCommand.move;
          if (!queuedMove)
            continue;
          const move = pokemon.getMoveset().find(m => m.moveId === queuedMove.move) || new PokemonMove(queuedMove.move);
          if (pokemon.isPlayer()) {
            if (turnCommand.cursor === -1)
              this.scene.pushPhase(new MovePhase(this.scene, pokemon, turnCommand.targets || turnCommand.move.targets, move));
            else {
              const playerPhase = new MovePhase(this.scene, pokemon, turnCommand.targets || turnCommand.move.targets, move, false, queuedMove.ignorePP);
              this.scene.pushPhase(playerPhase);
            }
          } else
            this.scene.pushPhase(new MovePhase(this.scene, pokemon, turnCommand.targets || turnCommand.move.targets, move, false, queuedMove.ignorePP));
          break;
        case Command.BALL:
          this.scene.unshiftPhase(new AttemptCapturePhase(this.scene, turnCommand.targets[0] % 2, turnCommand.cursor));
          break;
        case Command.POKEMON:
        case Command.RUN:
          const isSwitch = turnCommand.command === Command.POKEMON;
          if (isSwitch)
            this.scene.unshiftPhase(new SwitchSummonPhase(this.scene, pokemon.getFieldIndex(), turnCommand.cursor, true, turnCommand.args[0] as boolean, pokemon.isPlayer()));
          else
            this.scene.unshiftPhase(new AttemptRunPhase(this.scene, pokemon.getFieldIndex()));
          break;
      }
    }

    if (this.scene.arena.weather)
      this.scene.pushPhase(new WeatherEffectPhase(this.scene, this.scene.arena.weather));

    for (let o of order) {
      if (field[o].status && field[o].status.isPostTurn())
        this.scene.pushPhase(new PostTurnStatusEffectPhase(this.scene, o));
    }

    this.scene.pushPhase(new TurnEndPhase(this.scene));

    this.end();
  }
}

export class TurnEndPhase extends FieldPhase {
  constructor(scene: BattleScene) {
    super(scene);
  }

  start() {
    super.start();

    this.scene.currentBattle.incrementTurn(this.scene);
    
    const handlePokemon = (pokemon: Pokemon) => {
      pokemon.lapseTags(BattlerTagLapseType.TURN_END);
      
      if (pokemon.summonData.disabledMove && !--pokemon.summonData.disabledTurns) {
        this.scene.pushPhase(new MessagePhase(this.scene, i18next.t('battle:notDisabled', { pokemonName: `${getPokemonPrefix(pokemon)}${pokemon.name}`, moveName: allMoves[pokemon.summonData.disabledMove].name })));
        pokemon.summonData.disabledMove = Moves.NONE;
      }

      const hasUsableBerry = !!this.scene.findModifier(m => m instanceof BerryModifier && m.shouldApply([ pokemon ]), pokemon.isPlayer());
      if (hasUsableBerry)
        this.scene.unshiftPhase(new BerryPhase(this.scene, pokemon.getBattlerIndex()));

      this.scene.applyModifiers(TurnHealModifier, pokemon.isPlayer(), pokemon);

      if (this.scene.arena.terrain?.terrainType === TerrainType.GRASSY && pokemon.isGrounded()) {
        this.scene.unshiftPhase(new PokemonHealPhase(this.scene, pokemon.getBattlerIndex(),
          Math.max(pokemon.getMaxHp() >> 4, 1), getPokemonMessage(pokemon, '\'s HP was restored.'), true));
      }

      if (!pokemon.isPlayer()) {
        this.scene.applyModifiers(EnemyTurnHealModifier, false, pokemon);
        this.scene.applyModifier(EnemyStatusEffectHealChanceModifier, false, pokemon);
      }

      applyPostTurnAbAttrs(PostTurnAbAttr, pokemon);

      this.scene.applyModifiers(TurnHeldItemTransferModifier, pokemon.isPlayer(), pokemon);

      pokemon.battleSummonData.turnCount++;
    };

    this.executeForAll(handlePokemon);
      
    this.scene.arena.lapseTags();

    if (this.scene.arena.weather && !this.scene.arena.weather.lapse())
      this.scene.arena.trySetWeather(WeatherType.NONE, false);

    if (this.scene.arena.terrain && !this.scene.arena.terrain.lapse())
      this.scene.arena.trySetTerrain(TerrainType.NONE, false);

    this.end();
  }
}

export class BattleEndPhase extends BattlePhase {
  start() {
    super.start();

    this.scene.currentBattle.addBattleScore(this.scene);
    if (this.scene.currentBattle.moneyScattered)
      this.scene.currentBattle.pickUpScatteredMoney(this.scene);

    this.scene.gameData.gameStats.battles++;
    if (this.scene.currentBattle.trainer)
      this.scene.gameData.gameStats.trainersDefeated++;
    if (this.scene.gameMode.isEndless && this.scene.currentBattle.waveIndex + 1 > this.scene.gameData.gameStats.highestEndlessWave)
			this.scene.gameData.gameStats.highestEndlessWave = this.scene.currentBattle.waveIndex + 1;

    for (let pokemon of this.scene.getField()) {
      if (pokemon)
        pokemon.resetBattleSummonData();
    }

    for (let pokemon of this.scene.getParty().filter(p => !p.isFainted()))
      applyPostBattleAbAttrs(PostBattleAbAttr, pokemon);

    this.scene.clearEnemyHeldItemModifiers();

    const lapsingModifiers = this.scene.findModifiers(m => m instanceof LapsingPersistentModifier || m instanceof LapsingPokemonHeldItemModifier) as (LapsingPersistentModifier | LapsingPokemonHeldItemModifier)[];
    for (let m of lapsingModifiers) {
      const args: any[] = [];
      if (m instanceof LapsingPokemonHeldItemModifier)
        args.push(this.scene.getPokemonById(m.pokemonId));
      if (!m.lapse(args))
        this.scene.removeModifier(m);
    }

    this.scene.updateModifiers().then(() => this.end());
  }
}

export class NewBattlePhase extends BattlePhase {
  start() {
    super.start();

    this.scene.newBattle();

    this.end();
  }
}

export class CommonAnimPhase extends PokemonPhase {
  private anim: CommonAnim;
  private targetIndex: integer;

  constructor(scene: BattleScene, battlerIndex: BattlerIndex, targetIndex: BattlerIndex, anim: CommonAnim) {
    super(scene, battlerIndex);

    this.anim = anim;
    this.targetIndex = targetIndex;
  }

  start() {
    new CommonBattleAnim(this.anim, this.getPokemon(), this.targetIndex !== undefined ? (this.player ? this.scene.getEnemyField() : this.scene.getPlayerField())[this.targetIndex] : this.getPokemon()).play(this.scene, () => {
      this.end();
    });
  }
}

export class MovePhase extends BattlePhase {
  public pokemon: Pokemon;
  public move: PokemonMove;
  public targets: BattlerIndex[];
  protected followUp: boolean;
  protected ignorePp: boolean;
  protected failed: boolean;
  protected cancelled: boolean;

  constructor(scene: BattleScene, pokemon: Pokemon, targets: BattlerIndex[], move: PokemonMove, followUp?: boolean, ignorePp?: boolean) {
    super(scene);

    this.pokemon = pokemon;
    this.targets = targets;
    this.move = move;
    this.followUp = !!followUp;
    this.ignorePp = !!ignorePp;
    this.failed = false;
    this.cancelled = false;
  }

  canMove(): boolean {
    return this.pokemon.isActive(true) && this.move.isUsable(this.pokemon, this.ignorePp) && !!this.targets.length;
  }

  /**Signifies the current move should fail but still use PP */
  fail(): void {
    this.failed = true;
  }

  /**Signifies the current move should cancel and retain PP */
  cancel(): void {
    this.cancelled = true;
  }

  start() {
    super.start();

    console.log(Moves[this.move.moveId]);

    if (!this.canMove()) {
      if (this.move.moveId && this.pokemon.summonData.disabledMove === this.move.moveId)
        this.scene.queueMessage(`${this.move.getName()} is disabled!`);
      return this.end();
    }

    if (!this.followUp) {
      if (this.move.getMove().checkFlag(MoveFlags.IGNORE_ABILITIES, this.pokemon, null))
        this.scene.arena.setIgnoreAbilities();
    } else {
      this.pokemon.turnData.hitsLeft = undefined;
      this.pokemon.turnData.hitCount = undefined;
    }

    // Move redirection abilities (ie. Storm Drain) only support single target moves
    const moveTarget = this.targets.length === 1
      ? new Utils.IntegerHolder(this.targets[0])
      : null;
    if (moveTarget) {
      var oldTarget = moveTarget.value;
      this.scene.getField(true).filter(p => p !== this.pokemon).forEach(p => applyAbAttrs(RedirectMoveAbAttr, p, null, this.move.moveId, moveTarget));
      //Check if this move is immune to being redirected, and restore its target to the intended target if it is.
      if ((this.pokemon.hasAbilityWithAttr(BlockRedirectAbAttr) || this.move.getMove().getAttrs(BypassRedirectAttr).length)) {
        //If an ability prevented this move from being redirected, display its ability pop up.
        if ((this.pokemon.hasAbilityWithAttr(BlockRedirectAbAttr) && !this.move.getMove().getAttrs(BypassRedirectAttr).length) && oldTarget != moveTarget.value) {
          this.scene.unshiftPhase(new ShowAbilityPhase(this.scene, this.pokemon.getBattlerIndex(), this.pokemon.getPassiveAbility().hasAttr(BlockRedirectAbAttr)));
        }
        moveTarget.value = oldTarget;
	    }
      this.targets[0] = moveTarget.value;
    }

    if (this.targets.length === 1 && this.targets[0] === BattlerIndex.ATTACKER) {
      if (this.pokemon.turnData.attacksReceived.length) {
        const attacker = this.pokemon.turnData.attacksReceived.length ? this.pokemon.scene.getPokemonById(this.pokemon.turnData.attacksReceived[0].sourceId) : null;
        if (attacker?.isActive(true))
          this.targets[0] = attacker.getBattlerIndex();
      }
      if (this.targets[0] === BattlerIndex.ATTACKER) {
        this.fail(); // Marks the move as failed for later in doMove
        this.showMoveText();
        this.showFailedText();
      }
    }

    const targets = this.scene.getField(true).filter(p => {
      if (this.targets.indexOf(p.getBattlerIndex()) > -1)
        return true;
      return false;
    });

    const doMove = () => {
      this.pokemon.turnData.acted = true; // Record that the move was attempted, even if it fails
      
      this.pokemon.lapseTags(BattlerTagLapseType.PRE_MOVE);
      
      let ppUsed = 1;
      // Filter all opponents to include only those this move is targeting
      const targetedOpponents = this.pokemon.getOpponents().filter(o => this.targets.includes(o.getBattlerIndex()));
      for (let opponent of targetedOpponents) {
        if (this.move.ppUsed + ppUsed >= this.move.getMovePp()) // If we're already at max PP usage, stop checking
          break;
        if (opponent.hasAbilityWithAttr(IncreasePpAbAttr)) // Accounting for abilities like Pressure
          ppUsed++;
      }
	    
      if (!this.followUp && this.canMove() && !this.cancelled) {
        this.pokemon.lapseTags(BattlerTagLapseType.MOVE);
      }

      const moveQueue = this.pokemon.getMoveQueue();
      if (this.cancelled || this.failed) {
        if (this.failed) {
          this.move.usePp(ppUsed); // Only use PP if the move failed
<<<<<<< HEAD
          this.scene.eventTarget.dispatchEvent(new MoveUsedEvent(this.pokemon.id, this.move.getMove(), ppUsed));
=======
          this.scene.eventTarget.dispatchEvent(new MoveUsedEvent(this.pokemon.getBattlerIndex(), this.move.getMove()));
>>>>>>> c5143993
        }

        // Record a failed move so Abilities like Truant don't trigger next turn and soft-lock
        this.pokemon.pushMoveHistory({ move: Moves.NONE, result: MoveResult.FAIL });

        this.pokemon.lapseTags(BattlerTagLapseType.MOVE_EFFECT); // Remove any tags from moves like Fly/Dive/etc.
        moveQueue.shift(); // Remove the second turn of charge moves
        return this.end();
      }

      this.scene.triggerPokemonFormChange(this.pokemon, SpeciesFormChangePreMoveTrigger);

      if (this.move.moveId)
        this.showMoveText();

      // This should only happen when there are no valid targets left on the field
      if ((moveQueue.length && moveQueue[0].move === Moves.NONE) || !targets.length) {        
        this.showFailedText();
        this.cancel();
        
        // Record a failed move so Abilities like Truant don't trigger next turn and soft-lock
        this.pokemon.pushMoveHistory({ move: Moves.NONE, result: MoveResult.FAIL });

        this.pokemon.lapseTags(BattlerTagLapseType.MOVE_EFFECT); // Remove any tags from moves like Fly/Dive/etc.

        moveQueue.shift();
        return this.end();
      }

      if (!moveQueue.length || !moveQueue.shift().ignorePP) { // using .shift here clears out two turn moves once they've been used
        this.move.usePp(ppUsed);
<<<<<<< HEAD
        this.scene.eventTarget.dispatchEvent(new MoveUsedEvent(this.pokemon.id, this.move.getMove(), ppUsed));
=======
        this.scene.eventTarget.dispatchEvent(new MoveUsedEvent(this.pokemon.getBattlerIndex(), this.move.getMove()));
>>>>>>> c5143993
      }

      if (!allMoves[this.move.moveId].getAttrs(CopyMoveAttr).length)
        this.scene.currentBattle.lastMove = this.move.moveId;

      // Assume conditions affecting targets only apply to moves with a single target
      let success = this.move.getMove().applyConditions(this.pokemon, targets[0], this.move.getMove());
      let cancelled = new Utils.BooleanHolder(false);
      let failedText = this.move.getMove().getFailedText(this.pokemon, targets[0], this.move.getMove(), cancelled);
      if (success && this.scene.arena.isMoveWeatherCancelled(this.move.getMove()))
        success = false;
      else if (success && this.scene.arena.isMoveTerrainCancelled(this.pokemon, this.targets, this.move.getMove())) {
        success = false;
        if (failedText == null)
          failedText = getTerrainBlockMessage(targets[0], this.scene.arena.terrain.terrainType);
      }
      if (success)
        this.scene.unshiftPhase(this.getEffectPhase());
      else {
        this.pokemon.pushMoveHistory({ move: this.move.moveId, targets: this.targets, result: MoveResult.FAIL, virtual: this.move.virtual });
        if (!cancelled.value)
          this.showFailedText(failedText);
      }
      
      this.end();
    };

    if (!this.followUp && this.pokemon.status && !this.pokemon.status.isPostTurn()) {
      this.pokemon.status.incrementTurn();
      let activated = false;
      let healed = false;
      
      switch (this.pokemon.status.effect) {
        case StatusEffect.PARALYSIS:
          if (!this.pokemon.randSeedInt(4)) {
            activated = true;
            this.cancelled = true;
          }
          break;
        case StatusEffect.SLEEP:
          applyMoveAttrs(BypassSleepAttr, this.pokemon, null, this.move.getMove());
          healed = this.pokemon.status.turnCount === this.pokemon.status.cureTurn;
          activated = !healed && !this.pokemon.getTag(BattlerTagType.BYPASS_SLEEP);
          this.cancelled = activated;
          break;
        case StatusEffect.FREEZE:
          healed = !!this.move.getMove().findAttr(attr => attr instanceof HealStatusEffectAttr && attr.selfTarget && attr.isOfEffect(StatusEffect.FREEZE)) || !this.pokemon.randSeedInt(5);
          activated = !healed;
          this.cancelled = activated;
          break;
      }
      
      if (activated) {
        this.scene.queueMessage(getPokemonMessage(this.pokemon, getStatusEffectActivationText(this.pokemon.status.effect)));
        this.scene.unshiftPhase(new CommonAnimPhase(this.scene, this.pokemon.getBattlerIndex(), undefined, CommonAnim.POISON + (this.pokemon.status.effect - 1)));
        doMove();
      } else {
        if (healed) {
          this.scene.queueMessage(getPokemonMessage(this.pokemon, getStatusEffectHealText(this.pokemon.status.effect)));
          this.pokemon.resetStatus();
          this.pokemon.updateInfo();
        }
        doMove();
      }
    } else
      doMove();
  }

  getEffectPhase(): MoveEffectPhase {
    return new MoveEffectPhase(this.scene, this.pokemon.getBattlerIndex(), this.targets, this.move);
  }

  showMoveText(): void {
    if (this.move.getMove().getAttrs(ChargeAttr).length) {
      const lastMove = this.pokemon.getLastXMoves() as TurnMove[];
      if (!lastMove.length || lastMove[0].move !== this.move.getMove().id || lastMove[0].result !== MoveResult.OTHER){
        this.scene.queueMessage(getPokemonMessage(this.pokemon, ` used\n${this.move.getName()}!`), 500);
        return;
      }
    }

    if (this.pokemon.getTag(BattlerTagType.RECHARGING || BattlerTagType.INTERRUPTED))
      return;
    
    this.scene.queueMessage(getPokemonMessage(this.pokemon, ` used\n${this.move.getName()}!`), 500);
    applyMoveAttrs(PreMoveMessageAttr, this.pokemon, this.pokemon.getOpponents().find(() => true), this.move.getMove());
  }

  showFailedText(failedText: string = null): void {
    this.scene.queueMessage(failedText || i18next.t('battle:attackFailed'));
  }

  end() {
    if (!this.followUp && this.canMove())
      this.scene.unshiftPhase(new MoveEndPhase(this.scene, this.pokemon.getBattlerIndex()));

    super.end();
  }
}

export class MoveEffectPhase extends PokemonPhase {
  public move: PokemonMove;
  protected targets: BattlerIndex[];
  
  constructor(scene: BattleScene, battlerIndex: BattlerIndex, targets: BattlerIndex[], move: PokemonMove) {
    super(scene, battlerIndex);

    this.move = move;
    this.targets = targets;
  }

  start() {
    super.start();

    const user = this.getUserPokemon();
    const targets = this.getTargets();

    if (!user?.isOnField())
      return super.end();

    const overridden = new Utils.BooleanHolder(false);

    // Assume single target for override
    applyMoveAttrs(OverrideMoveEffectAttr, user, this.getTarget(), this.move.getMove(), overridden, this.move.virtual).then(() => {

      if (overridden.value)
        return this.end();
      
      user.lapseTags(BattlerTagLapseType.MOVE_EFFECT);

      if (user.turnData.hitsLeft === undefined) {
        const hitCount = new Utils.IntegerHolder(1);
        // Assume single target for multi hit
        applyMoveAttrs(MultiHitAttr, user, this.getTarget(), this.move.getMove(), hitCount);
        if (this.move.getMove() instanceof AttackMove && !this.move.getMove().getAttrs(FixedDamageAttr).length)
          this.scene.applyModifiers(PokemonMultiHitModifier, user.isPlayer(), user, hitCount, new Utils.IntegerHolder(0));
        user.turnData.hitsLeft = user.turnData.hitCount = hitCount.value;
      }

      const moveHistoryEntry = { move: this.move.moveId, targets: this.targets, result: MoveResult.PENDING, virtual: this.move.virtual };
      user.pushMoveHistory(moveHistoryEntry);

      const targetHitChecks = Object.fromEntries(targets.map(p => [ p.getBattlerIndex(), this.hitCheck(p) ]));
      const activeTargets = targets.map(t => t.isActive(true));
      if (!activeTargets.length || (!this.move.getMove().getAttrs(VariableTargetAttr).length && !this.move.getMove().isMultiTarget() && !targetHitChecks[this.targets[0]])) {
        user.turnData.hitCount = 1;
        user.turnData.hitsLeft = 1;
        if (activeTargets.length) {
          this.scene.queueMessage(getPokemonMessage(user, '\'s\nattack missed!'));
          moveHistoryEntry.result = MoveResult.MISS;
          applyMoveAttrs(MissEffectAttr, user, null, this.move.getMove());
        } else {
          this.scene.queueMessage(i18next.t('battle:attackFailed'));
          moveHistoryEntry.result = MoveResult.FAIL;
        }
        return this.end();
      }

      const applyAttrs: Promise<void>[] = [];

      // Move animation only needs one target
      new MoveAnim(this.move.getMove().id as Moves, user, this.getTarget()?.getBattlerIndex()).play(this.scene, () => {
        for (let target of targets) {
          if (!targetHitChecks[target.getBattlerIndex()]) {
            user.turnData.hitCount = 1;
            user.turnData.hitsLeft = 1;
            this.scene.queueMessage(getPokemonMessage(user, '\'s\nattack missed!'));
            if (moveHistoryEntry.result === MoveResult.PENDING)
              moveHistoryEntry.result = MoveResult.MISS;
            applyMoveAttrs(MissEffectAttr, user, null, this.move.getMove());
            continue;
          }

          const isProtected = !this.move.getMove().hasFlag(MoveFlags.IGNORE_PROTECT) && target.findTags(t => t instanceof ProtectedTag).find(t => target.lapseTag(t.tagType));

          const firstHit = moveHistoryEntry.result !== MoveResult.SUCCESS;

          moveHistoryEntry.result = MoveResult.SUCCESS;
          
          const hitResult = !isProtected ? target.apply(user, this.move) : HitResult.NO_EFFECT;

          this.scene.triggerPokemonFormChange(user, SpeciesFormChangePostMoveTrigger);

          applyAttrs.push(new Promise(resolve => {
            applyFilteredMoveAttrs((attr: MoveAttr) => attr instanceof MoveEffectAttr && (attr as MoveEffectAttr).trigger === MoveEffectTrigger.PRE_APPLY && (!attr.firstHitOnly || firstHit),
              user, target, this.move.getMove()).then(() => {
              if (hitResult !== HitResult.FAIL) {
                const chargeEffect = !!this.move.getMove().getAttrs(ChargeAttr).find(ca => (ca as ChargeAttr).usedChargeEffect(user, this.getTarget(), this.move.getMove()));
                // Charge attribute with charge effect takes all effect attributes and applies them to charge stage, so ignore them if this is present
                Utils.executeIf(!chargeEffect, () => applyFilteredMoveAttrs((attr: MoveAttr) => attr instanceof MoveEffectAttr && (attr as MoveEffectAttr).trigger === MoveEffectTrigger.POST_APPLY
                  && (attr as MoveEffectAttr).selfTarget && (!attr.firstHitOnly || firstHit), user, target, this.move.getMove())).then(() => {
                  if (hitResult !== HitResult.NO_EFFECT) {
                    applyFilteredMoveAttrs((attr: MoveAttr) => attr instanceof MoveEffectAttr && (attr as MoveEffectAttr).trigger === MoveEffectTrigger.POST_APPLY
                      && !(attr as MoveEffectAttr).selfTarget && (!attr.firstHitOnly || firstHit), user, target, this.move.getMove()).then(() => {
                      if (hitResult < HitResult.NO_EFFECT) {
                        const flinched = new Utils.BooleanHolder(false);
                        user.scene.applyModifiers(FlinchChanceModifier, user.isPlayer(), user, flinched);
                        if (flinched.value)
                          target.addTag(BattlerTagType.FLINCHED, undefined, this.move.moveId, user.id);
                      }
                      Utils.executeIf(!isProtected && !chargeEffect, () => applyFilteredMoveAttrs((attr: MoveAttr) => attr instanceof MoveEffectAttr && (attr as MoveEffectAttr).trigger === MoveEffectTrigger.HIT && (!attr.firstHitOnly || firstHit),
                        user, target, this.move.getMove()).then(() => {
                          return Utils.executeIf(!target.isFainted() || target.canApplyAbility(), () => applyPostDefendAbAttrs(PostDefendAbAttr, target, user, this.move, hitResult).then(() => {
                            if (!user.isPlayer() && this.move.getMove() instanceof AttackMove)
                              user.scene.applyShuffledModifiers(this.scene, EnemyAttackStatusEffectChanceModifier, false, target);
                          })).then(() => {
                            applyPostAttackAbAttrs(PostAttackAbAttr, user, target, this.move, hitResult).then(() => {
                              if (this.move.getMove() instanceof AttackMove)
                                this.scene.applyModifiers(ContactHeldItemTransferChanceModifier, this.player, user, target.getFieldIndex());
                              resolve();
                            });
                          });
                        })
                      ).then(() => resolve());
                    });
                  } else 
                    applyMoveAttrs(NoEffectAttr, user, null, this.move.getMove()).then(() => resolve());
                });
              } else
                resolve();
            });
          }));
        }
        // Trigger effect which should only apply one time after all targeted effects have already applied
        const postTarget = applyFilteredMoveAttrs((attr: MoveAttr) => attr instanceof MoveEffectAttr && (attr as MoveEffectAttr).trigger === MoveEffectTrigger.POST_TARGET,
          user, null, this.move.getMove());
        
        if (applyAttrs.length)  // If there is a pending asynchronous move effect, do this after
          applyAttrs[applyAttrs.length - 1]?.then(() => postTarget);
        else // Otherwise, push a new asynchronous move effect
          applyAttrs.push(postTarget);

        Promise.allSettled(applyAttrs).then(() => this.end());
      });
    });
  }

  end() {
    const user = this.getUserPokemon();
    if (user) {
      if (--user.turnData.hitsLeft >= 1 && this.getTarget()?.isActive())
        this.scene.unshiftPhase(this.getNewHitPhase());
      else {
        const hitsTotal = user.turnData.hitCount - Math.max(user.turnData.hitsLeft, 0);
        if (hitsTotal > 1)
          this.scene.queueMessage(i18next.t('battle:attackHitsCount', { count: hitsTotal }));
        this.scene.applyModifiers(HitHealModifier, this.player, user);
      }
    }
    
    super.end();
  }

  hitCheck(target: Pokemon): boolean {
    // Moves targeting the user and entry hazards can't miss
    if ([MoveTarget.USER, MoveTarget.ENEMY_SIDE].includes(this.move.getMove().moveTarget))
      return true;

    const user = this.getUserPokemon();

    // Hit check only calculated on first hit for multi-hit moves
    if (user.turnData.hitsLeft < user.turnData.hitCount)
      return true;

    if (user.hasAbilityWithAttr(AlwaysHitAbAttr) || target.hasAbilityWithAttr(AlwaysHitAbAttr))
      return true;

    // If the user should ignore accuracy on a target, check who the user targeted last turn and see if they match
    if (user.getTag(BattlerTagType.IGNORE_ACCURACY) && (user.getLastXMoves().slice(1).find(() => true)?.targets || []).indexOf(target.getBattlerIndex()) !== -1)
      return true;
    
    const hiddenTag = target.getTag(HiddenTag);
    if (hiddenTag && !this.move.getMove().getAttrs(HitsTagAttr).filter(hta => (hta as HitsTagAttr).tagType === hiddenTag.tagType).length)
      return false;

    const moveAccuracy = new Utils.NumberHolder(this.move.getMove().accuracy);

    applyMoveAttrs(VariableAccuracyAttr, user, target, this.move.getMove(), moveAccuracy);

    if (moveAccuracy.value === -1)
      return true;

    const isOhko = !!this.move.getMove().getAttrs(OneHitKOAccuracyAttr).length;

    if (!isOhko)
      user.scene.applyModifiers(PokemonMoveAccuracyBoosterModifier, user.isPlayer(), user, moveAccuracy);

    if (this.scene.arena.weather?.weatherType === WeatherType.FOG)
      moveAccuracy.value = Math.floor(moveAccuracy.value * 0.9);

    if (!isOhko && this.scene.arena.getTag(ArenaTagType.GRAVITY))
      moveAccuracy.value = Math.floor(moveAccuracy.value * 1.67);
      
    const userAccuracyLevel = new Utils.IntegerHolder(user.summonData.battleStats[BattleStat.ACC]);
    const targetEvasionLevel = new Utils.IntegerHolder(target.summonData.battleStats[BattleStat.EVA]);
    applyAbAttrs(IgnoreOpponentStatChangesAbAttr, target, null, userAccuracyLevel);
    applyAbAttrs(IgnoreOpponentStatChangesAbAttr, user, null, targetEvasionLevel);
    applyAbAttrs(IgnoreOpponentEvasionAbAttr, user, null, targetEvasionLevel);
    applyMoveAttrs(IgnoreOpponentStatChangesAttr, user, target, this.move.getMove(), targetEvasionLevel);
    this.scene.applyModifiers(TempBattleStatBoosterModifier, this.player, TempBattleStat.ACC, userAccuracyLevel);

    const rand = user.randSeedInt(100, 1);

    const accuracyMultiplier = new Utils.NumberHolder(1);
    if (userAccuracyLevel.value !== targetEvasionLevel.value) {
      accuracyMultiplier.value = userAccuracyLevel.value > targetEvasionLevel.value
        ? (3 + Math.min(userAccuracyLevel.value - targetEvasionLevel.value, 6)) / 3
        : 3 / (3 + Math.min(targetEvasionLevel.value - userAccuracyLevel.value, 6));
    }

    applyBattleStatMultiplierAbAttrs(BattleStatMultiplierAbAttr, user, BattleStat.ACC, accuracyMultiplier, this.move.getMove());

    const evasionMultiplier = new Utils.NumberHolder(1);
    applyBattleStatMultiplierAbAttrs(BattleStatMultiplierAbAttr, this.getTarget(), BattleStat.EVA, evasionMultiplier);

    accuracyMultiplier.value /= evasionMultiplier.value;

    return rand <= moveAccuracy.value * accuracyMultiplier.value;
  }

  getUserPokemon(): Pokemon {
    if (this.battlerIndex > BattlerIndex.ENEMY_2)
      return this.scene.getPokemonById(this.battlerIndex);
    return (this.player ? this.scene.getPlayerField() : this.scene.getEnemyField())[this.fieldIndex];
  }

  getTargets(): Pokemon[] {
    return this.scene.getField(true).filter(p => this.targets.indexOf(p.getBattlerIndex()) > -1);
  }

  getTarget(): Pokemon {
    return this.getTargets().find(() => true);
  }

  getNewHitPhase() {
    return new MoveEffectPhase(this.scene, this.battlerIndex, this.targets, this.move);
  }
}

export class MoveEndPhase extends PokemonPhase {
  constructor(scene: BattleScene, battlerIndex: BattlerIndex) {
    super(scene, battlerIndex);
  }

  start() {
    super.start();

    const pokemon = this.getPokemon();
    if (pokemon.isActive(true))
      pokemon.lapseTags(BattlerTagLapseType.AFTER_MOVE);

    this.scene.arena.setIgnoreAbilities(false);

    this.end();
  }
}

export class MoveAnimTestPhase extends BattlePhase {
  private moveQueue: Moves[];

  constructor(scene: BattleScene, moveQueue?: Moves[]) {
    super(scene);

    this.moveQueue = moveQueue || Utils.getEnumValues(Moves).slice(1);
  }

  start() {
    const moveQueue = this.moveQueue.slice(0);
    this.playMoveAnim(moveQueue, true);
  }

  playMoveAnim(moveQueue: Moves[], player: boolean) {
    const moveId = player ? moveQueue[0] : moveQueue.shift();
    if (moveId === undefined) {
      this.playMoveAnim(this.moveQueue.slice(0), true);
      return;
    } else if (player)
      console.log(Moves[moveId]);

    initMoveAnim(this.scene, moveId).then(() => {
      loadMoveAnimAssets(this.scene, [ moveId ], true)
        .then(() => {
          new MoveAnim(moveId, player ? this.scene.getPlayerPokemon() : this.scene.getEnemyPokemon(), (player !== (allMoves[moveId] instanceof SelfStatusMove) ? this.scene.getEnemyPokemon() : this.scene.getPlayerPokemon()).getBattlerIndex()).play(this.scene, () => {
            if (player)
              this.playMoveAnim(moveQueue, false);
            else
              this.playMoveAnim(moveQueue, true);
          });
      });
    });
  }
}

export class ShowAbilityPhase extends PokemonPhase {
  private passive: boolean;

  constructor(scene: BattleScene, battlerIndex: BattlerIndex, passive: boolean = false) {
    super(scene, battlerIndex);

    this.passive = passive;
  }

  start() {
    super.start();

    this.scene.abilityBar.showAbility(this.getPokemon(), this.passive);

    this.end();
  }
}

export class StatChangePhase extends PokemonPhase {
  private stats: BattleStat[];
  private selfTarget: boolean;
  private levels: integer;
  private showMessage: boolean;
  private ignoreAbilities: boolean;
  private canBeCopied: boolean;

  constructor(scene: BattleScene, battlerIndex: BattlerIndex, selfTarget: boolean, stats: BattleStat[], levels: integer, showMessage: boolean = true, ignoreAbilities: boolean = false, canBeCopied: boolean = true) {
    super(scene, battlerIndex);

    this.selfTarget = selfTarget;
    this.stats = stats;
    this.levels = levels;
    this.showMessage = showMessage;
    this.ignoreAbilities = ignoreAbilities;
    this.canBeCopied = canBeCopied;
  }

  start() {
    const pokemon = this.getPokemon();

    let random = false;

    if (this.stats.length === 1 && this.stats[0] === BattleStat.RAND) {
      this.stats[0] = this.getRandomStat();
      random = true;
    }

    this.aggregateStatChanges(random);

    if (!pokemon.isActive(true))
      return this.end();

    const filteredStats = this.stats.map(s => s !== BattleStat.RAND ? s : this.getRandomStat()).filter(stat => {
      const cancelled = new Utils.BooleanHolder(false);

      if (!this.selfTarget && this.levels < 0)
        this.scene.arena.applyTagsForSide(MistTag, pokemon.isPlayer() ? ArenaTagSide.PLAYER : ArenaTagSide.ENEMY, cancelled);

      if (!cancelled.value && !this.selfTarget && this.levels < 0)
        applyPreStatChangeAbAttrs(ProtectStatAbAttr, this.getPokemon(), stat, cancelled);
      
      return !cancelled.value;
    });

    const levels = new Utils.IntegerHolder(this.levels);

    if (!this.ignoreAbilities)
      applyAbAttrs(StatChangeMultiplierAbAttr, pokemon, null, levels);

    const battleStats = this.getPokemon().summonData.battleStats;
    const relLevels = filteredStats.map(stat => (levels.value >= 1 ? Math.min(battleStats[stat] + levels.value, 6) : Math.max(battleStats[stat] + levels.value, -6)) - battleStats[stat]);

    const end = () => {
      if (this.showMessage) {
        const messages = this.getStatChangeMessages(filteredStats, levels.value, relLevels);
        for (let message of messages)
          this.scene.queueMessage(message);
      }

      for (let stat of filteredStats)
        pokemon.summonData.battleStats[stat] = Math.max(Math.min(pokemon.summonData.battleStats[stat] + levels.value, 6), -6);
      
      if (levels.value > 0 && this.canBeCopied)
        for (let opponent of pokemon.getOpponents())
          applyAbAttrs(StatChangeCopyAbAttr, opponent, null, this.stats, levels.value);
      
      applyPostStatChangeAbAttrs(PostStatChangeAbAttr, pokemon, filteredStats, this.levels, this.selfTarget);
      
      pokemon.updateInfo();

      handleTutorial(this.scene, Tutorial.Stat_Change).then(() => super.end());
    };

    if (relLevels.filter(l => l).length && this.scene.moveAnimations) {
      pokemon.enableMask();
      const pokemonMaskSprite = pokemon.maskSprite;

      const tileX = (this.player ? 106 : 236) * pokemon.getSpriteScale() * this.scene.field.scale;
      const tileY = ((this.player ? 148 : 84) + (levels.value >= 1 ? 160 : 0)) * pokemon.getSpriteScale() * this.scene.field.scale;
      const tileWidth = 156 * this.scene.field.scale * pokemon.getSpriteScale();
      const tileHeight = 316 * this.scene.field.scale * pokemon.getSpriteScale();

      const statSprite = this.scene.add.tileSprite(tileX, tileY, tileWidth, tileHeight, 'battle_stats', filteredStats.length > 1 ? 'mix' : BattleStat[filteredStats[0]].toLowerCase());
      statSprite.setPipeline(this.scene.fieldSpritePipeline);
      statSprite.setAlpha(0);
      statSprite.setScale(6);
      statSprite.setOrigin(0.5, 1);

      this.scene.playSound(`stat_${levels.value >= 1 ? 'up' : 'down'}`);

      statSprite.setMask(new Phaser.Display.Masks.BitmapMask(this.scene, pokemonMaskSprite));

      this.scene.tweens.add({
        targets: statSprite,
        duration: 250,
        alpha: 0.8375,
        onComplete: () => {
          this.scene.tweens.add({
            targets: statSprite,
            delay: 1000,
            duration: 250,
            alpha: 0
          });
        }
      });

      this.scene.tweens.add({
        targets: statSprite,
        duration: 1500,
        y: `${levels.value >= 1 ? '-' : '+'}=${160 * 6}`
      });
      
      this.scene.time.delayedCall(1750, () => {
        pokemon.disableMask();
        end();
      });
    } else
      end();
  }

  getRandomStat(): BattleStat {
    const allStats = Utils.getEnumValues(BattleStat);
    return allStats[this.getPokemon().randSeedInt(BattleStat.SPD + 1)];
  }

  aggregateStatChanges(random: boolean = false): void {
    const isAccEva = [ BattleStat.ACC, BattleStat.EVA ].some(s => this.stats.includes(s));
    let existingPhase: StatChangePhase;
    if (this.stats.length === 1) {
      while ((existingPhase = (this.scene.findPhase(p => p instanceof StatChangePhase && p.battlerIndex === this.battlerIndex && p.stats.length === 1
        && (p.stats[0] === this.stats[0] || (random && p.stats[0] === BattleStat.RAND))
        && p.selfTarget === this.selfTarget && p.showMessage === this.showMessage && p.ignoreAbilities === this.ignoreAbilities) as StatChangePhase))) {
        if (existingPhase.stats[0] === BattleStat.RAND) {
          existingPhase.stats[0] = this.getRandomStat();
          if (existingPhase.stats[0] !== this.stats[0])
            continue;
        }
        this.levels += existingPhase.levels;

        if (!this.scene.tryRemovePhase(p => p === existingPhase))
          break;
      }
    }
    while ((existingPhase = (this.scene.findPhase(p => p instanceof StatChangePhase && p.battlerIndex === this.battlerIndex && p.selfTarget === this.selfTarget
      && ([ BattleStat.ACC, BattleStat.EVA ].some(s => p.stats.includes(s)) === isAccEva)
      && p.levels === this.levels && p.showMessage === this.showMessage && p.ignoreAbilities === this.ignoreAbilities) as StatChangePhase))) {
      this.stats.push(...existingPhase.stats);
      if (!this.scene.tryRemovePhase(p => p === existingPhase))
        break;
    }
  }

  getStatChangeMessages(stats: BattleStat[], levels: integer, relLevels: integer[]): string[] {
    const messages: string[] = [];

    const relLevelStatIndexes = {};
    for (let rl = 0; rl < relLevels.length; rl++) {
      const relLevel = relLevels[rl];
      if (!relLevelStatIndexes[relLevel])
        relLevelStatIndexes[relLevel] = [];
      relLevelStatIndexes[relLevel].push(rl);
    }

    Object.keys(relLevelStatIndexes).forEach(rl => {
      const relLevelStats = stats.filter((_, i) => relLevelStatIndexes[rl].includes(i));
      let statsFragment = '';

      if (relLevelStats.length > 1) {
        statsFragment = relLevelStats.length >= 5
          ? 'stats'
          : `${relLevelStats.slice(0, -1).map(s => getBattleStatName(s)).join(', ')}${relLevelStats.length > 2 ? ',' : ''} and ${getBattleStatName(relLevelStats[relLevelStats.length - 1])}`;
      } else
        statsFragment = getBattleStatName(relLevelStats[0]);
      messages.push(getPokemonMessage(this.getPokemon(), `'s ${statsFragment} ${getBattleStatLevelChangeDescription(Math.abs(parseInt(rl)), levels >= 1)}!`));
    });

    return messages;
  }
}

export class WeatherEffectPhase extends CommonAnimPhase {
  public weather: Weather;

  constructor(scene: BattleScene, weather: Weather) {
    super(scene, undefined, undefined, CommonAnim.SUNNY + (weather.weatherType - 1));
    this.weather = weather;
  }

  start() {
    if (this.weather.isDamaging()) {
      
      const cancelled = new Utils.BooleanHolder(false);

      this.executeForAll((pokemon: Pokemon) => applyPreWeatherEffectAbAttrs(SuppressWeatherEffectAbAttr, pokemon, this.weather, cancelled));

      if (!cancelled.value) {
        const inflictDamage = (pokemon: Pokemon) => {
          const cancelled = new Utils.BooleanHolder(false);

          applyPreWeatherEffectAbAttrs(PreWeatherDamageAbAttr, pokemon, this.weather, cancelled);
          applyAbAttrs(BlockNonDirectDamageAbAttr, pokemon, cancelled);

          if (cancelled.value)
            return;

          const damage = Math.ceil(pokemon.getMaxHp() / 16);

          this.scene.queueMessage(getWeatherDamageMessage(this.weather.weatherType, pokemon));
          pokemon.damageAndUpdate(damage, HitResult.EFFECTIVE, false, false, true);
        };

        this.executeForAll((pokemon: Pokemon) => {
          const immune = !pokemon || !!pokemon.getTypes(true, true).filter(t => this.weather.isTypeDamageImmune(t)).length;
          if (!immune)
            inflictDamage(pokemon);
        });
      }
    }

    this.scene.ui.showText(getWeatherLapseMessage(this.weather.weatherType), null, () => {
      this.executeForAll((pokemon: Pokemon) => applyPostWeatherLapseAbAttrs(PostWeatherLapseAbAttr, pokemon, this.weather));

      super.start();
    });
  }
}

export class ObtainStatusEffectPhase extends PokemonPhase {
  private statusEffect: StatusEffect;
  private cureTurn: integer;
  private sourceText: string;
  private sourcePokemon: Pokemon;

  constructor(scene: BattleScene, battlerIndex: BattlerIndex, statusEffect: StatusEffect, cureTurn?: integer, sourceText?: string, sourcePokemon?: Pokemon) {
    super(scene, battlerIndex);

    this.statusEffect = statusEffect;
    this.cureTurn = cureTurn;
    this.sourceText = sourceText;
    this.sourcePokemon = sourcePokemon; // For tracking which Pokemon caused the status effect
  }

  start() {
    const pokemon = this.getPokemon();
    if (!pokemon.status) {
      if (pokemon.trySetStatus(this.statusEffect, false, this.sourcePokemon)) {
        if (this.cureTurn)
          pokemon.status.cureTurn = this.cureTurn;
        pokemon.updateInfo(true);
        new CommonBattleAnim(CommonAnim.POISON + (this.statusEffect - 1), pokemon).play(this.scene, () => {
          this.scene.queueMessage(getPokemonMessage(pokemon, getStatusEffectObtainText(this.statusEffect, this.sourceText)));
          if (pokemon.status.isPostTurn())
            this.scene.pushPhase(new PostTurnStatusEffectPhase(this.scene, this.battlerIndex));
          this.end();
        });
        return;
      }
    } else if (pokemon.status.effect === this.statusEffect)
      this.scene.queueMessage(getPokemonMessage(pokemon, getStatusEffectOverlapText(this.statusEffect)));
    this.end();
  }
}

export class PostTurnStatusEffectPhase extends PokemonPhase {
  constructor(scene: BattleScene, battlerIndex: BattlerIndex) {
    super(scene, battlerIndex);
  }

  start() {
    const pokemon = this.getPokemon();
    if (pokemon?.isActive(true) && pokemon.status && pokemon.status.isPostTurn()) {
      pokemon.status.incrementTurn();
      const cancelled = new Utils.BooleanHolder(false);
      applyAbAttrs(BlockNonDirectDamageAbAttr, pokemon, cancelled);

      if (!cancelled.value) {
        this.scene.queueMessage(getPokemonMessage(pokemon, getStatusEffectActivationText(pokemon.status.effect)));
        let damage: integer = 0;
        switch (pokemon.status.effect) {
          case StatusEffect.POISON:
            damage = Math.max(pokemon.getMaxHp() >> 3, 1);
            break;
          case StatusEffect.TOXIC:
            damage = Math.max(Math.floor((pokemon.getMaxHp() / 16) * pokemon.status.turnCount), 1);
            break;
          case StatusEffect.BURN:
            damage = Math.max(pokemon.getMaxHp() >> 4, 1);
            break;
        }
        if (damage) {
		  // Set preventEndure flag to avoid pokemon surviving thanks to focus band, sturdy, endure ...
          this.scene.damageNumberHandler.add(this.getPokemon(), pokemon.damage(damage, false, true));
          pokemon.updateInfo();
        }
        new CommonBattleAnim(CommonAnim.POISON + (pokemon.status.effect - 1), pokemon).play(this.scene, () => this.end());
      } else
        this.end();
    } else
      this.end();
  }
}

export class MessagePhase extends Phase {
  private text: string;
  private callbackDelay: integer;
  private prompt: boolean;
  private promptDelay: integer;

  constructor(scene: BattleScene, text: string, callbackDelay?: integer, prompt?: boolean, promptDelay?: integer) {
    super(scene);

    this.text = text;
    this.callbackDelay = callbackDelay;
    this.prompt = prompt;
    this.promptDelay = promptDelay;
  }

  start() {
    super.start();

    if (this.text.indexOf('$') > -1) {
      const pageIndex = this.text.indexOf('$');
      this.scene.unshiftPhase(new MessagePhase(this.scene, this.text.slice(pageIndex + 1), this.callbackDelay, this.prompt, this.promptDelay));
      this.text = this.text.slice(0, pageIndex).trim();
    }

    this.scene.ui.showText(this.text, null, () => this.end(), this.callbackDelay || (this.prompt ? 0 : 1500), this.prompt, this.promptDelay);
  }

  end() {
    if (this.scene.abilityBar.shown)
      this.scene.abilityBar.hide();

    super.end();
  }
}

export class DamagePhase extends PokemonPhase {
  private amount: integer;
  private damageResult: DamageResult;
  private critical: boolean;

  constructor(scene: BattleScene, battlerIndex: BattlerIndex, amount: integer, damageResult?: DamageResult, critical: boolean = false) {
    super(scene, battlerIndex);

    this.amount = amount;
    this.damageResult = damageResult || HitResult.EFFECTIVE;
    this.critical = critical;
  }

  start() {
    super.start();

    if (this.damageResult === HitResult.ONE_HIT_KO) {
      this.scene.toggleInvert(true);
      this.scene.time.delayedCall(Utils.fixedInt(1000), () => {
        this.scene.toggleInvert(false);
        this.applyDamage();
      });
      return;
    }

    this.applyDamage();
  }

  updateAmount(amount: integer): void {
    this.amount = amount;
  }

  applyDamage() {
    switch (this.damageResult) {
      case HitResult.EFFECTIVE:
        this.scene.playSound('hit');
        break;
      case HitResult.SUPER_EFFECTIVE:
      case HitResult.ONE_HIT_KO:
        this.scene.playSound('hit_strong');
        break;
      case HitResult.NOT_VERY_EFFECTIVE:
        this.scene.playSound('hit_weak');
        break;
    }

    if (this.amount)
      this.scene.damageNumberHandler.add(this.getPokemon(), this.amount, this.damageResult, this.critical);

    if (this.damageResult !== HitResult.OTHER) {
      const flashTimer = this.scene.time.addEvent({
        delay: 100,
        repeat: 5,
        startAt: 200,
        callback: () => {
          this.getPokemon().getSprite().setVisible(flashTimer.repeatCount % 2 === 0);
          if (!flashTimer.repeatCount)
            this.getPokemon().updateInfo().then(() => this.end());
        }
      });
    } else
      this.getPokemon().updateInfo().then(() => this.end());
  }

  end() {
    switch (this.scene.currentBattle.battleSpec) {
      case BattleSpec.FINAL_BOSS:
        const pokemon = this.getPokemon();
        if (pokemon instanceof EnemyPokemon && pokemon.isBoss() && !pokemon.formIndex && pokemon.bossSegmentIndex < 1) {
          this.scene.fadeOutBgm(Utils.fixedInt(2000), false);
          this.scene.ui.showDialogue(battleSpecDialogue[BattleSpec.FINAL_BOSS].firstStageWin, pokemon.species.name, null, () => {
            this.scene.addEnemyModifier(getModifierType(modifierTypes.MINI_BLACK_HOLE).newModifier(pokemon) as PersistentModifier, false, true);
            pokemon.generateAndPopulateMoveset(1);
            this.scene.setFieldScale(0.75);
            this.scene.triggerPokemonFormChange(pokemon, SpeciesFormChangeManualTrigger, false);
            this.scene.currentBattle.double = true;
            const availablePartyMembers = this.scene.getParty().filter(p => !p.isFainted());
            if (availablePartyMembers.length > 1) {
              this.scene.pushPhase(new ToggleDoublePositionPhase(this.scene, true));
              if (!availablePartyMembers[1].isOnField())
                this.scene.pushPhase(new SummonPhase(this.scene, 1));
            }

            super.end();
          });
          return;
        }
        break;
    }

    super.end();
  }
}

export class FaintPhase extends PokemonPhase {
  private preventEndure: boolean;

  constructor(scene: BattleScene, battlerIndex: BattlerIndex, preventEndure?: boolean) {
    super(scene, battlerIndex);

    this.preventEndure = preventEndure;
  }

  start() {
    super.start();

    if (!this.preventEndure) {
      const instantReviveModifier = this.scene.applyModifier(PokemonInstantReviveModifier, this.player, this.getPokemon()) as PokemonInstantReviveModifier;

      if (instantReviveModifier) {
        if (!--instantReviveModifier.stackCount)
          this.scene.removeModifier(instantReviveModifier);
        this.scene.updateModifiers(this.player);
        return this.end();
      }
    }

    if (!this.tryOverrideForBattleSpec())
      this.doFaint();
  }

  doFaint(): void {
    const pokemon = this.getPokemon();

    this.scene.queueMessage(getPokemonMessage(pokemon, ' fainted!'), null, true);

    if (pokemon.turnData?.attacksReceived?.length) {
      const lastAttack = pokemon.turnData.attacksReceived[0];
      applyPostFaintAbAttrs(PostFaintAbAttr, pokemon, this.scene.getPokemonById(lastAttack.sourceId), new PokemonMove(lastAttack.move), lastAttack.result);
    }

    const alivePlayField = this.scene.getField(true);
    alivePlayField.forEach(p => applyPostKnockOutAbAttrs(PostKnockOutAbAttr, p, pokemon));
    if (pokemon.turnData?.attacksReceived?.length) {
      const defeatSource = this.scene.getPokemonById(pokemon.turnData.attacksReceived[0].sourceId);
      if (defeatSource?.isOnField()) {
        applyPostVictoryAbAttrs(PostVictoryAbAttr, defeatSource);
        const pvmove = allMoves[pokemon.turnData.attacksReceived[0].move];
        const pvattrs = pvmove.getAttrs(PostVictoryStatChangeAttr) as PostVictoryStatChangeAttr[];
        if (pvattrs.length) {
          for (let pvattr of pvattrs)
            pvattr.applyPostVictory(defeatSource, defeatSource, pvmove);
        }
      }
    }

    if (this.player) {
      const nonFaintedPartyMembers = this.scene.getParty().filter(p => !p.isFainted());
      const nonFaintedPartyMemberCount = nonFaintedPartyMembers.length;
      if (!nonFaintedPartyMemberCount)
        this.scene.unshiftPhase(new GameOverPhase(this.scene));
      else if (nonFaintedPartyMemberCount >= this.scene.currentBattle.getBattlerCount() || (this.scene.currentBattle.double && !nonFaintedPartyMembers[0].isActive(true)))
        this.scene.pushPhase(new SwitchPhase(this.scene, this.fieldIndex, true, false));
      if (nonFaintedPartyMemberCount === 1 && this.scene.currentBattle.double)
        this.scene.unshiftPhase(new ToggleDoublePositionPhase(this.scene, true));
    } else {
      this.scene.unshiftPhase(new VictoryPhase(this.scene, this.battlerIndex));
      if (this.scene.currentBattle.battleType === BattleType.TRAINER) {
        const hasReservePartyMember = !!this.scene.getEnemyParty().filter(p => p.isActive() && !p.isOnField() && p.trainerSlot === (pokemon as EnemyPokemon).trainerSlot).length;
        if (hasReservePartyMember)
          this.scene.pushPhase(new SwitchSummonPhase(this.scene, this.fieldIndex, -1, false, false, false));
      }
    }

    if (this.scene.currentBattle.double) {
      const allyPokemon = pokemon.getAlly();
      if (allyPokemon?.isActive(true)) {
        let targetingMovePhase: MovePhase;
        do {
          targetingMovePhase = this.scene.findPhase(mp => mp instanceof MovePhase && mp.targets.length === 1 && mp.targets[0] === pokemon.getBattlerIndex() && mp.pokemon.isPlayer() !== allyPokemon.isPlayer()) as MovePhase;
          if (targetingMovePhase && targetingMovePhase.targets[0] !== allyPokemon.getBattlerIndex())
            targetingMovePhase.targets[0] = allyPokemon.getBattlerIndex();
        } while (targetingMovePhase);
      }
    }

    pokemon.lapseTags(BattlerTagLapseType.FAINT);
    this.scene.getField(true).filter(p => p !== pokemon).forEach(p => p.removeTagsBySourceId(pokemon.id));

    pokemon.faintCry(() => {
      if (pokemon instanceof PlayerPokemon)
        pokemon.addFriendship(-10);
      pokemon.hideInfo();
      this.scene.playSound('faint');
      this.scene.tweens.add({
        targets: pokemon,
        duration: 500,
        y: pokemon.y + 150,
        ease: 'Sine.easeIn',
        onComplete: () => {
          pokemon.setVisible(false);
          pokemon.y -= 150;
          pokemon.trySetStatus(StatusEffect.FAINT);
          if (pokemon.isPlayer())
            this.scene.currentBattle.removeFaintedParticipant(pokemon as PlayerPokemon);
          else {
            this.scene.addFaintedEnemyScore(pokemon as EnemyPokemon);
            this.scene.currentBattle.addPostBattleLoot(pokemon as EnemyPokemon);
          }
          this.scene.field.remove(pokemon);
          this.end();
        }
      });
    });
  }

  tryOverrideForBattleSpec(): boolean {
    switch (this.scene.currentBattle.battleSpec) {
      case BattleSpec.FINAL_BOSS:
        if (!this.player) {
          const enemy = this.getPokemon();
          if (enemy.formIndex)
            this.scene.ui.showDialogue(battleSpecDialogue[BattleSpec.FINAL_BOSS].secondStageWin, enemy.species.name, null, () => this.doFaint());
          else {
            // Final boss' HP threshold has been bypassed; cancel faint and force check for 2nd phase
            enemy.hp++;
            this.scene.unshiftPhase(new DamagePhase(this.scene, enemy.getBattlerIndex(), 0, HitResult.OTHER));
            this.end();
          }
          return true;
        }
    }

    return false;
  }
}

export class VictoryPhase extends PokemonPhase {
  constructor(scene: BattleScene, battlerIndex: BattlerIndex) {
    super(scene, battlerIndex);
  }

  start() {
    super.start();

    this.scene.gameData.gameStats.pokemonDefeated++;

    const participantIds = this.scene.currentBattle.playerParticipantIds;
    const party = this.scene.getParty();
    const expShareModifier = this.scene.findModifier(m => m instanceof ExpShareModifier) as ExpShareModifier;
    const expBalanceModifier = this.scene.findModifier(m => m instanceof ExpBalanceModifier) as ExpBalanceModifier;
    const multipleParticipantExpBonusModifier = this.scene.findModifier(m => m instanceof MultipleParticipantExpBonusModifier) as MultipleParticipantExpBonusModifier;
    const nonFaintedPartyMembers = party.filter(p => p.hp);
    const expPartyMembers = nonFaintedPartyMembers.filter(p => p.level < this.scene.getMaxExpLevel());
    const partyMemberExp = [];

    if (participantIds.size) {
      let expValue = this.getPokemon().getExpValue();
      if (this.scene.currentBattle.battleType === BattleType.TRAINER)
        expValue = Math.floor(expValue * 1.5);
      for (let partyMember of nonFaintedPartyMembers) {
        const pId = partyMember.id;
        const participated = participantIds.has(pId);
        if (participated)
          partyMember.addFriendship(2);
        if (!expPartyMembers.includes(partyMember))
          continue;
        if (!participated && !expShareModifier) {
          partyMemberExp.push(0);
          continue;
        }
        let expMultiplier = 0;
        if (participated) {
          expMultiplier += (1 / participantIds.size);
          if (participantIds.size > 1 && multipleParticipantExpBonusModifier)
            expMultiplier += multipleParticipantExpBonusModifier.getStackCount() * 0.2;
        } else if (expShareModifier)
          expMultiplier += (expShareModifier.getStackCount() * 0.2) / participantIds.size;
        if (partyMember.pokerus)
          expMultiplier *= 1.5;
        const pokemonExp = new Utils.NumberHolder(expValue * expMultiplier);
        this.scene.applyModifiers(PokemonExpBoosterModifier, true, partyMember, pokemonExp);
        partyMemberExp.push(Math.floor(pokemonExp.value));
      }

      if (expBalanceModifier) {
        let totalLevel = 0;
        let totalExp = 0;
        expPartyMembers.forEach((expPartyMember, epm) => {
          totalExp += partyMemberExp[epm];
          totalLevel += expPartyMember.level;
        });

        const medianLevel = Math.floor(totalLevel / expPartyMembers.length);

        const recipientExpPartyMemberIndexes = [];
        expPartyMembers.forEach((expPartyMember, epm) => {
          if (expPartyMember.level <= medianLevel)
            recipientExpPartyMemberIndexes.push(epm);
        });

        const splitExp = Math.floor(totalExp / recipientExpPartyMemberIndexes.length);

        expPartyMembers.forEach((_partyMember, pm) => {
          partyMemberExp[pm] = Phaser.Math.Linear(partyMemberExp[pm], recipientExpPartyMemberIndexes.indexOf(pm) > -1 ? splitExp : 0, 0.2 * expBalanceModifier.getStackCount());
        });
      }

      for (let pm = 0; pm < expPartyMembers.length; pm++) {
        const exp = partyMemberExp[pm];

        if (exp) {
          const partyMemberIndex = party.indexOf(expPartyMembers[pm]);
          this.scene.unshiftPhase(expPartyMembers[pm].isOnField() ? new ExpPhase(this.scene, partyMemberIndex, exp) : new ShowPartyExpBarPhase(this.scene, partyMemberIndex, exp));
        }
      }
    }
  
    if (!this.scene.getEnemyParty().find(p => this.scene.currentBattle.battleType ? !p?.isFainted(true) : p.isOnField())) {
      this.scene.pushPhase(new BattleEndPhase(this.scene));
      if (this.scene.currentBattle.battleType === BattleType.TRAINER)
        this.scene.pushPhase(new TrainerVictoryPhase(this.scene));
      if (this.scene.gameMode.isEndless || !this.scene.gameMode.isWaveFinal(this.scene.currentBattle.waveIndex)) {
        this.scene.pushPhase(new EggLapsePhase(this.scene));
        if (this.scene.currentBattle.waveIndex % 10)
          this.scene.pushPhase(new SelectModifierPhase(this.scene));
        else if (this.scene.gameMode.isDaily) {
          this.scene.pushPhase(new ModifierRewardPhase(this.scene, modifierTypes.EXP_CHARM));
          if (this.scene.currentBattle.waveIndex > 10 && !this.scene.gameMode.isWaveFinal(this.scene.currentBattle.waveIndex))
            this.scene.pushPhase(new ModifierRewardPhase(this.scene, modifierTypes.GOLDEN_POKEBALL));
        } else {
          const superExpWave = !this.scene.gameMode.isEndless ? (this.scene.offsetGym ? 0 : 20) : 10;
          if (this.scene.gameMode.isEndless && this.scene.currentBattle.waveIndex === 10)
            this.scene.pushPhase(new ModifierRewardPhase(this.scene, modifierTypes.EXP_SHARE));
          if (this.scene.currentBattle.waveIndex <= 750 && (this.scene.currentBattle.waveIndex <= 500 || (this.scene.currentBattle.waveIndex % 30) === superExpWave))
            this.scene.pushPhase(new ModifierRewardPhase(this.scene, (this.scene.currentBattle.waveIndex % 30) !== superExpWave || this.scene.currentBattle.waveIndex > 250 ? modifierTypes.EXP_CHARM : modifierTypes.SUPER_EXP_CHARM));
          if (this.scene.currentBattle.waveIndex <= 150 && !(this.scene.currentBattle.waveIndex % 50))
            this.scene.pushPhase(new ModifierRewardPhase(this.scene, modifierTypes.GOLDEN_POKEBALL));
          if (this.scene.gameMode.isEndless && !(this.scene.currentBattle.waveIndex % 50)) {
            this.scene.pushPhase(new ModifierRewardPhase(this.scene, !(this.scene.currentBattle.waveIndex % 250) ? modifierTypes.VOUCHER_PREMIUM : modifierTypes.VOUCHER_PLUS));
            this.scene.pushPhase(new AddEnemyBuffModifierPhase(this.scene));
          }
        }
        this.scene.pushPhase(new NewBattlePhase(this.scene));
      } else {
        this.scene.currentBattle.battleType = BattleType.CLEAR;
        this.scene.score += this.scene.gameMode.getClearScoreBonus();
        this.scene.updateScoreText();
        this.scene.pushPhase(new GameOverPhase(this.scene, true));
      }
    }

    this.end();
  }
}

export class TrainerVictoryPhase extends BattlePhase {
  constructor(scene: BattleScene) {
    super(scene);
  }

  start() {
    this.scene.disableMenu = true;

    this.scene.playBgm(this.scene.currentBattle.trainer.config.victoryBgm);

    this.scene.unshiftPhase(new MoneyRewardPhase(this.scene, this.scene.currentBattle.trainer.config.moneyMultiplier));

    const modifierRewardFuncs = this.scene.currentBattle.trainer.config.modifierRewardFuncs;
    for (let modifierRewardFunc of modifierRewardFuncs)
      this.scene.unshiftPhase(new ModifierRewardPhase(this.scene, modifierRewardFunc));

    const trainerType = this.scene.currentBattle.trainer.config.trainerType;
    if (vouchers.hasOwnProperty(TrainerType[trainerType])) {
      if (!this.scene.validateVoucher(vouchers[TrainerType[trainerType]]) && this.scene.currentBattle.trainer.config.isBoss)
        this.scene.unshiftPhase(new ModifierRewardPhase(this.scene, [ modifierTypes.VOUCHER, modifierTypes.VOUCHER, modifierTypes.VOUCHER_PLUS, modifierTypes.VOUCHER_PREMIUM ][vouchers[TrainerType[trainerType]].voucherType]));
    }

    this.scene.ui.showText(i18next.t('battle:trainerDefeated', { trainerName: this.scene.currentBattle.trainer.getName(TrainerSlot.NONE, true) }), null, () => {
      const victoryMessages = this.scene.currentBattle.trainer.getVictoryMessages();
      const showMessage = () => {
        let message: string;
        this.scene.executeWithSeedOffset(() => message = Utils.randSeedItem(victoryMessages), this.scene.currentBattle.waveIndex);
        const messagePages = message.split(/\$/g).map(m => m.trim());
      
        for (let p = messagePages.length - 1; p >= 0; p--) {
          const originalFunc = showMessageOrEnd;
          showMessageOrEnd = () => this.scene.ui.showDialogue(messagePages[p], this.scene.currentBattle.trainer.getName(), null, originalFunc);
        }

        showMessageOrEnd();
      };
      let showMessageOrEnd = () => this.end();
      if (victoryMessages?.length) {
        if (this.scene.currentBattle.trainer.config.hasCharSprite) {
          const originalFunc = showMessageOrEnd;
          showMessageOrEnd = () => this.scene.charSprite.hide().then(() => this.scene.hideFieldOverlay(250).then(() => originalFunc()));
          this.scene.showFieldOverlay(500).then(() => this.scene.charSprite.showCharacter(this.scene.currentBattle.trainer.getKey(), getCharVariantFromDialogue(victoryMessages[0])).then(() => showMessage()));
        } else
          showMessage();
      } else
        showMessageOrEnd();
    }, null, true);

    this.showEnemyTrainer();
  }
}

export class MoneyRewardPhase extends BattlePhase {
  private moneyMultiplier: number;

  constructor(scene: BattleScene, moneyMultiplier: number) {
    super(scene);

    this.moneyMultiplier = moneyMultiplier;
  }

  start() {
    const moneyAmount = new Utils.IntegerHolder(this.scene.getWaveMoneyAmount(this.moneyMultiplier));

    this.scene.applyModifiers(MoneyMultiplierModifier, true, moneyAmount);

    this.scene.addMoney(moneyAmount.value);

    this.scene.ui.showText(`You got ₽${moneyAmount.value.toLocaleString('en-US')}\nfor winning!`, null, () => this.end(), null, true);
  }
}

export class ModifierRewardPhase extends BattlePhase {
  protected modifierType: ModifierType;

  constructor(scene: BattleScene, modifierTypeFunc: ModifierTypeFunc) {
    super(scene);

    this.modifierType = getModifierType(modifierTypeFunc);
  }

  start() {
    super.start();

    this.doReward().then(() => this.end());
  }

  doReward(): Promise<void> {
    return new Promise<void>(resolve => {
      const newModifier = this.modifierType.newModifier();
      this.scene.addModifier(newModifier).then(() => {
        this.scene.playSound('item_fanfare');
        this.scene.ui.showText(`You received\n${newModifier.type.name}!`, null, () => resolve(), null, true);
      });
    })
  }
}

export class GameOverModifierRewardPhase extends ModifierRewardPhase {
  constructor(scene: BattleScene, modifierTypeFunc: ModifierTypeFunc) {
    super(scene, modifierTypeFunc);
  }

  doReward(): Promise<void> {
    return new Promise<void>(resolve => {
      const newModifier = this.modifierType.newModifier();
      this.scene.addModifier(newModifier).then(() => {
        this.scene.playSound('level_up_fanfare');
        this.scene.ui.setMode(Mode.MESSAGE);
        this.scene.ui.fadeIn(250).then(() => {
        this.scene.ui.showText(`You received\n${newModifier.type.name}!`, null, () => {
          this.scene.time.delayedCall(1500, () => this.scene.arenaBg.setVisible(true));
          resolve();
        }, null, true, 1500);
        });
      });
    })
  }
}

export class RibbonModifierRewardPhase extends ModifierRewardPhase {
  private species: PokemonSpecies;

  constructor(scene: BattleScene, modifierTypeFunc: ModifierTypeFunc, species: PokemonSpecies) {
    super(scene, modifierTypeFunc);

    this.species = species;
  }

  doReward(): Promise<void> {
    return new Promise<void>(resolve => {
      const newModifier = this.modifierType.newModifier();
      this.scene.addModifier(newModifier).then(() => {
        this.scene.playSound('level_up_fanfare');
        this.scene.ui.setMode(Mode.MESSAGE);
        this.scene.ui.showText(`${this.species.name} beat ${this.scene.gameMode.getName()} Mode for the first time!\nYou received ${newModifier.type.name}!`, null, () => {
          resolve();
        }, null, true, 1500);
      });
    })
  }
}

export class GameOverPhase extends BattlePhase {
  private victory: boolean;
  private firstRibbons: PokemonSpecies[] = [];

  constructor(scene: BattleScene, victory?: boolean) {
    super(scene);

    this.victory = !!victory;
  }

  start() {
    super.start();

    if (this.victory || !this.scene.enableRetries)
      this.handleGameOver();
    else {
      this.scene.ui.showText(`Would you like to retry from the start of the battle?`, null, () => {
        this.scene.ui.setMode(Mode.CONFIRM, () => {
          this.scene.ui.fadeOut(1250).then(() => {
          this.scene.reset();
            this.scene.clearPhaseQueue();
            this.scene.gameData.loadSession(this.scene, this.scene.sessionSlotId).then(() => {
              this.scene.pushPhase(new EncounterPhase(this.scene, true));

              const availablePartyMembers = this.scene.getParty().filter(p => !p.isFainted()).length;
    
              this.scene.pushPhase(new SummonPhase(this.scene, 0));
              if (this.scene.currentBattle.double && availablePartyMembers > 1)
                this.scene.pushPhase(new SummonPhase(this.scene, 1));
              if (this.scene.currentBattle.waveIndex > 1 && this.scene.currentBattle.battleType !== BattleType.TRAINER) {
                this.scene.pushPhase(new CheckSwitchPhase(this.scene, 0, this.scene.currentBattle.double));
                if (this.scene.currentBattle.double && availablePartyMembers > 1)
                  this.scene.pushPhase(new CheckSwitchPhase(this.scene, 1, this.scene.currentBattle.double));
              }

              this.scene.ui.fadeIn(1250);
              this.end();
            });
          });
        }, () => this.handleGameOver(), false, 0, 0, 1000);
      });
    }
  }

  handleGameOver(): void {
    const doGameOver = (newClear: boolean) => {
      this.scene.disableMenu = true;
      this.scene.time.delayedCall(1000, () => {
        let firstClear = false;
        if (this.victory && newClear) {
          if (this.scene.gameMode.isClassic) {
            firstClear = this.scene.validateAchv(achvs.CLASSIC_VICTORY);
            this.scene.gameData.gameStats.sessionsWon++;
            for (let pokemon of this.scene.getParty()) {
              this.awardRibbon(pokemon);

              if (pokemon.species.getRootSpeciesId() != pokemon.species.getRootSpeciesId(true)) {
                this.awardRibbon(pokemon, true);
              }
            }
          } else if (this.scene.gameMode.isDaily && newClear)
            this.scene.gameData.gameStats.dailyRunSessionsWon++;
        }
        const fadeDuration = this.victory ? 10000 : 5000;
        this.scene.fadeOutBgm(fadeDuration, true);
        const activeBattlers = this.scene.getField().filter(p => p?.isActive(true));
        activeBattlers.map(p => p.hideInfo());
        this.scene.ui.fadeOut(fadeDuration).then(() => {
          activeBattlers.map(a => a.setVisible(false));
          this.scene.setFieldScale(1, true);
          this.scene.clearPhaseQueue();
          this.scene.ui.clearText();

          const clear = (endCardPhase?: EndCardPhase) => {
            if (newClear)
              this.handleUnlocks();
            if (this.victory && newClear) {
              for (let species of this.firstRibbons)
                this.scene.unshiftPhase(new RibbonModifierRewardPhase(this.scene, modifierTypes.VOUCHER_PLUS, species));
              if (!firstClear)
                this.scene.unshiftPhase(new GameOverModifierRewardPhase(this.scene, modifierTypes.VOUCHER_PREMIUM));
            }
            this.scene.pushPhase(new PostGameOverPhase(this.scene, endCardPhase));
            this.end();
          }

          if (this.victory && this.scene.gameMode.isClassic) {
            this.scene.ui.fadeIn(500).then(() => {
              this.scene.charSprite.showCharacter(`rival_${this.scene.gameData.gender === PlayerGender.FEMALE ? 'm' : 'f'}`, getCharVariantFromDialogue(miscDialogue.ending[this.scene.gameData.gender === PlayerGender.FEMALE ? 0 : 1])).then(() => {
                this.scene.ui.showDialogue(miscDialogue.ending[this.scene.gameData.gender === PlayerGender.FEMALE ? 0 : 1], this.scene.gameData.gender === PlayerGender.FEMALE ? trainerConfigs[TrainerType.RIVAL].name : trainerConfigs[TrainerType.RIVAL].nameFemale, null, () => {
                  this.scene.ui.fadeOut(500).then(() => {
                    this.scene.charSprite.hide().then(() => {
                      const endCardPhase = new EndCardPhase(this.scene);
                      this.scene.unshiftPhase(endCardPhase);
                      clear(endCardPhase);
                    });
                  });
                });
              });
            });
          } else
            clear();
        });
      });
    };

    /* Added a local check to see if the game is running offline on victory
    If Online, execute apiFetch as intended
    If Offline, execute offlineNewClear(), a localStorage implementation of newClear daily run checks */
    if (this.victory) {
      if (!Utils.isLocal) {
        Utils.apiFetch(`savedata/newclear?slot=${this.scene.sessionSlotId}`, true)
        .then(response => response.json())
        .then(newClear => doGameOver(newClear));
      } else {
        this.scene.gameData.offlineNewClear(this.scene).then(result => {
          doGameOver(result);
        });
      }
    } else
      doGameOver(false);
  }

  handleUnlocks(): void {
    if (this.victory && this.scene.gameMode.isClassic) {
      if (!this.scene.gameData.unlocks[Unlockables.ENDLESS_MODE])
        this.scene.unshiftPhase(new UnlockPhase(this.scene, Unlockables.ENDLESS_MODE));
      if (this.scene.getParty().filter(p => p.fusionSpecies).length && !this.scene.gameData.unlocks[Unlockables.SPLICED_ENDLESS_MODE])
        this.scene.unshiftPhase(new UnlockPhase(this.scene, Unlockables.SPLICED_ENDLESS_MODE));
      if (!this.scene.gameData.unlocks[Unlockables.MINI_BLACK_HOLE])
        this.scene.unshiftPhase(new UnlockPhase(this.scene, Unlockables.MINI_BLACK_HOLE));
    }
  }

  awardRibbon(pokemon: Pokemon, forStarter: boolean = false): void {
    const speciesId = getPokemonSpecies(pokemon.species.speciesId)
    const speciesRibbonCount = this.scene.gameData.incrementRibbonCount(speciesId, forStarter);
    // first time classic win, award voucher
    if (speciesRibbonCount === 1) {
      this.firstRibbons.push(getPokemonSpecies(pokemon.species.getRootSpeciesId(forStarter)));
    }
  }
}

export class EndCardPhase extends Phase {
  public endCard: Phaser.GameObjects.Image;
  public text: Phaser.GameObjects.Text;

  constructor(scene: BattleScene) {
    super(scene);
  }

  start(): void {
    super.start();

    this.scene.ui.getMessageHandler().bg.setVisible(false);
    this.scene.ui.getMessageHandler().nameBoxContainer.setVisible(false);

    this.endCard = this.scene.add.image(0, 0, `end_${this.scene.gameData.gender === PlayerGender.FEMALE ? 'f' : 'm'}`);
    this.endCard.setOrigin(0);
    this.endCard.setScale(0.5);
    this.scene.field.add(this.endCard);

    this.text = addTextObject(this.scene, this.scene.game.canvas.width / 12, (this.scene.game.canvas.height / 6) - 16, 'Congratulations!', TextStyle.SUMMARY, { fontSize: '128px' });
    this.text.setOrigin(0.5);
    this.scene.field.add(this.text);

    this.scene.ui.clearText();
    
    this.scene.ui.fadeIn(1000).then(() => {
   
      this.scene.ui.showText('', null, () => {
        this.scene.ui.getMessageHandler().bg.setVisible(true);
        this.end();
      }, null, true);
    });
  }
}

export class UnlockPhase extends Phase {
  private unlockable: Unlockables;

  constructor(scene: BattleScene, unlockable: Unlockables) {
    super(scene);

    this.unlockable = unlockable;
  }

  start(): void {
    this.scene.time.delayedCall(2000, () => {
      this.scene.gameData.unlocks[this.unlockable] = true;
      this.scene.playSound('level_up_fanfare');
      this.scene.ui.setMode(Mode.MESSAGE);
      this.scene.ui.showText(`${getUnlockableName(this.unlockable)}\nhas been unlocked.`, null, () => {
        this.scene.time.delayedCall(1500, () => this.scene.arenaBg.setVisible(true));
        this.end();
      }, null, true, 1500);
    });
  }
}

export class PostGameOverPhase extends Phase {
  private endCardPhase: EndCardPhase;

  constructor(scene: BattleScene, endCardPhase: EndCardPhase) {
    super(scene);

    this.endCardPhase = endCardPhase;
  }

  start() {
    super.start();

    const saveAndReset = () => {
      this.scene.gameData.saveAll(this.scene, true, true, true).then(success => {
        if (!success)
          return this.scene.reset(true);
        this.scene.gameData.tryClearSession(this.scene, this.scene.sessionSlotId).then((success: boolean | [boolean, boolean]) => {
          if (!success[0])
            return this.scene.reset(true);
          this.scene.reset();
          this.scene.unshiftPhase(new TitlePhase(this.scene));
          this.end();
        });
      });
    };

    if (this.endCardPhase) {
      this.scene.ui.fadeOut(500).then(() => {
        this.scene.ui.getMessageHandler().bg.setVisible(true);

        this.endCardPhase.endCard.destroy();
        this.endCardPhase.text.destroy();
        saveAndReset();
      });
    } else
      saveAndReset();
  }
}

export class SwitchPhase extends BattlePhase {
  protected fieldIndex: integer;
  private isModal: boolean;
  private doReturn: boolean;

  constructor(scene: BattleScene, fieldIndex: integer, isModal: boolean, doReturn: boolean) {
    super(scene);

    this.fieldIndex = fieldIndex;
    this.isModal = isModal;
    this.doReturn = doReturn;
  }

  start() {
    super.start();

    // Skip modal switch if impossible
    if (this.isModal && !this.scene.getParty().filter(p => !p.isFainted() && !p.isActive(true)).length)
      return super.end();

    // Check if there is any space still in field
    if (this.isModal && this.scene.getPlayerField().filter(p => !p.isFainted() && p.isActive(true)).length >= this.scene.currentBattle.getBattlerCount())
      return super.end();

    // Override field index to 0 in case of double battle where 2/3 remaining party members fainted at once
    const fieldIndex = this.scene.currentBattle.getBattlerCount() === 1 || this.scene.getParty().filter(p => !p.isFainted()).length > 1 ? this.fieldIndex : 0;

    this.scene.ui.setMode(Mode.PARTY, this.isModal ? PartyUiMode.FAINT_SWITCH : PartyUiMode.POST_BATTLE_SWITCH, fieldIndex, (slotIndex: integer, option: PartyOption) => {
      if (slotIndex >= this.scene.currentBattle.getBattlerCount() && slotIndex < 6)
        this.scene.unshiftPhase(new SwitchSummonPhase(this.scene, fieldIndex, slotIndex, this.doReturn, option === PartyOption.PASS_BATON));
      this.scene.ui.setMode(Mode.MESSAGE).then(() => super.end());
    }, PartyUiHandler.FilterNonFainted);
  }
}

export class ExpPhase extends PlayerPartyMemberPokemonPhase {
  private expValue: number;

  constructor(scene: BattleScene, partyMemberIndex: integer, expValue: number) {
    super(scene, partyMemberIndex);

    this.expValue = expValue;
  }

  start() {
    super.start();

    const pokemon = this.getPokemon();
    let exp = new Utils.NumberHolder(this.expValue);
    this.scene.applyModifiers(ExpBoosterModifier, true, exp);
    exp.value = Math.floor(exp.value);
    this.scene.ui.showText(i18next.t('battle:expGain', { pokemonName: pokemon.name, exp: exp.value }), null, () => {
      const lastLevel = pokemon.level;
      let newLevel: integer;
      pokemon.addExp(exp.value);
      newLevel = pokemon.level;
      if (newLevel > lastLevel)
        this.scene.unshiftPhase(new LevelUpPhase(this.scene, this.partyMemberIndex, lastLevel, newLevel));
      pokemon.updateInfo().then(() => this.end());
    }, null, true);
  }
}

export class ShowPartyExpBarPhase extends PlayerPartyMemberPokemonPhase {
  private expValue: number;

  constructor(scene: BattleScene, partyMemberIndex: integer, expValue: number) {
    super(scene, partyMemberIndex);

    this.expValue = expValue;
  }

  start() {
    super.start();

    const pokemon = this.getPokemon();
    let exp = new Utils.NumberHolder(this.expValue);
    this.scene.applyModifiers(ExpBoosterModifier, true, exp);
    exp.value = Math.floor(exp.value);

    const lastLevel = pokemon.level;
    let newLevel: integer;
    pokemon.addExp(exp.value);
    newLevel = pokemon.level;
    if (newLevel > lastLevel)
      this.scene.unshiftPhase(new LevelUpPhase(this.scene, this.partyMemberIndex, lastLevel, newLevel));
    this.scene.unshiftPhase(new HidePartyExpBarPhase(this.scene));
    pokemon.updateInfo();

    if (this.scene.expParty === 2) { // 2 - Skip - no level up frame nor message
        this.end();
    } else if (this.scene.expParty === 1) { // 1 - Only level up - we display the level up in the small frame instead of a message
      if (newLevel > lastLevel) { // this means if we level up
        // instead of displaying the exp gain in the small frame, we display the new level
        // we use the same method for mode 0 & 1, by giving a parameter saying to display the exp or the level
        this.scene.partyExpBar.showPokemonExp(pokemon, exp.value, this.scene.expParty === 1, newLevel).then(() => {
            setTimeout(() => this.end(), 800 / Math.pow(2, this.scene.expGainsSpeed));
        });
      } else {
        this.end();
      }
    } else if (this.scene.expGainsSpeed < 3) {
      this.scene.partyExpBar.showPokemonExp(pokemon, exp.value, this.scene.expParty === 1, newLevel).then(() => {
          setTimeout(() => this.end(), 500 / Math.pow(2, this.scene.expGainsSpeed));
      });
    } else {
      this.end();
    }

  }
}

export class HidePartyExpBarPhase extends BattlePhase {
  constructor(scene: BattleScene) {
    super(scene);
  }

  start() {
    super.start();

    this.scene.partyExpBar.hide().then(() => this.end());
  }
}

export class LevelUpPhase extends PlayerPartyMemberPokemonPhase {
  private lastLevel: integer;
  private level: integer;

  constructor(scene: BattleScene, partyMemberIndex: integer, lastLevel: integer, level: integer) {
    super(scene, partyMemberIndex);

    this.lastLevel = lastLevel;
    this.level = level;
    this.scene = scene;
  }

  start() {
    super.start();

    if (this.level > this.scene.gameData.gameStats.highestLevel)
      this.scene.gameData.gameStats.highestLevel = this.level;

    this.scene.validateAchvs(LevelAchv, new Utils.IntegerHolder(this.level));

    const pokemon = this.getPokemon();
    const prevStats = pokemon.stats.slice(0);
    pokemon.calculateStats();
    pokemon.updateInfo();
    if (this.scene.expParty === 0) { // 0 - default - the normal exp gain display, nothing changed
      this.scene.playSound('level_up_fanfare');
      this.scene.ui.showText(i18next.t('battle:levelUp', { pokemonName: this.getPokemon().name, level: this.level }), null, () => this.scene.ui.getMessageHandler().promptLevelUpStats(this.partyMemberIndex, prevStats, false).then(() => this.end()), null, true);
    } else if (this.scene.expParty === 2) { // 2 - Skip - no level up frame nor message
      this.end();
    } else { // 1 - Only level up - we display the level up in the small frame instead of a message
      // we still want to display the stats if activated
      this.scene.ui.getMessageHandler().promptLevelUpStats(this.partyMemberIndex, prevStats, false).then(() => this.end());
    }
    if (this.level <= 100) {
      const levelMoves = this.getPokemon().getLevelMoves(this.lastLevel + 1);
      for (let lm of levelMoves)
        this.scene.unshiftPhase(new LearnMovePhase(this.scene, this.partyMemberIndex, lm[1]));
    }
    if (!pokemon.pauseEvolutions) {
      const evolution = pokemon.getEvolution();
      if (evolution)
        this.scene.unshiftPhase(new EvolutionPhase(this.scene, pokemon as PlayerPokemon, evolution, this.lastLevel));
    }
  }
}

export class LearnMovePhase extends PlayerPartyMemberPokemonPhase {
  private moveId: Moves;

  constructor(scene: BattleScene, partyMemberIndex: integer, moveId: Moves) {
    super(scene, partyMemberIndex);

    this.moveId = moveId;
  }

  start() {
    super.start();

    const pokemon = this.getPokemon();
    const move = allMoves[this.moveId];

    const existingMoveIndex = pokemon.getMoveset().findIndex(m => m?.moveId === move.id);

    if (existingMoveIndex > -1)
      return this.end();

    const emptyMoveIndex = pokemon.getMoveset().length < 4
      ? pokemon.getMoveset().length
      : pokemon.getMoveset().findIndex(m => m === null);

    const messageMode = this.scene.ui.getHandler() instanceof EvolutionSceneHandler
      ? Mode.EVOLUTION_SCENE
      : Mode.MESSAGE;

    if (emptyMoveIndex > -1) {
      pokemon.setMove(emptyMoveIndex, this.moveId);
      initMoveAnim(this.scene, this.moveId).then(() => {
        loadMoveAnimAssets(this.scene, [ this.moveId ], true)
          .then(() => {
            this.scene.ui.setMode(messageMode).then(() => {
              this.scene.playSound('level_up_fanfare');
              this.scene.ui.showText(i18next.t('battle:learnMove', { pokemonName: pokemon.name, moveName: move.name }), null, () => {
                this.scene.triggerPokemonFormChange(pokemon, SpeciesFormChangeMoveLearnedTrigger, true);
                this.end();
              }, messageMode === Mode.EVOLUTION_SCENE ? 1000 : null, true);
            });
          });
        });
    } else {
      this.scene.ui.setMode(messageMode).then(() => {
        this.scene.ui.showText(i18next.t('battle:learnMovePrompt', { pokemonName: pokemon.name, moveName: move.name }), null, () => {
          this.scene.ui.showText(i18next.t('battle:learnMoveLimitReached', { pokemonName: pokemon.name }), null, () => {
            this.scene.ui.showText(i18next.t('battle:learnMoveReplaceQuestion', { moveName: move.name }), null, () => {
              const noHandler = () => {
                this.scene.ui.setMode(messageMode).then(() => {
                  this.scene.ui.showText(i18next.t('battle:learnMoveStopTeaching', { moveName: move.name }), null, () => {
                    this.scene.ui.setModeWithoutClear(Mode.CONFIRM, () => {
                      this.scene.ui.setMode(messageMode);
                      this.scene.ui.showText(i18next.t('battle:learnMoveNotLearned', { pokemonName: pokemon.name, moveName: move.name }), null, () => this.end(), null, true);
                    }, () => {
                      this.scene.ui.setMode(messageMode);
                      this.scene.unshiftPhase(new LearnMovePhase(this.scene, this.partyMemberIndex, this.moveId));
                      this.end();
                    });
                  });
                });
              };
              this.scene.ui.setModeWithoutClear(Mode.CONFIRM, () => {
                this.scene.ui.setMode(messageMode);
                this.scene.ui.showText(i18next.t('battle:learnMoveForgetQuestion'), null, () => {
                  this.scene.ui.setModeWithoutClear(Mode.SUMMARY, this.getPokemon(), SummaryUiMode.LEARN_MOVE, move, (moveIndex: integer) => {
                    if (moveIndex === 4) {
                      noHandler();
                      return;
                    }
                    this.scene.ui.setMode(messageMode).then(() => {
                      this.scene.ui.showText(i18next.t('battle:countdownPoof'), null, () => {
                        this.scene.ui.showText(i18next.t('battle:learnMoveForgetSuccess', { pokemonName: pokemon.name, moveName: pokemon.moveset[moveIndex].getName() }), null, () => {
                          this.scene.ui.showText(i18next.t('battle:learnMoveAnd'), null, () => {
                            pokemon.setMove(moveIndex, Moves.NONE);
                            this.scene.unshiftPhase(new LearnMovePhase(this.scene, this.partyMemberIndex, this.moveId));
                            this.end();
                          }, null, true);
                        }, null, true);
                      }, null, true);
                    });
                  });
                }, null, true);
              }, noHandler);
            });
          }, null, true);
        }, null, true);
      });
    }
  }
}

export class BerryPhase extends CommonAnimPhase {
  constructor(scene: BattleScene, battlerIndex: BattlerIndex) {
    super(scene, battlerIndex, undefined, CommonAnim.USE_ITEM);
  }

  start() {
    let berryModifiers: BerryModifier[];

    const pokemon = this.getPokemon();

    const cancelled = new Utils.BooleanHolder(false);
    pokemon.getOpponents().map(opp => applyAbAttrs(PreventBerryUseAbAttr, opp, cancelled));

    if (cancelled.value)
      pokemon.scene.queueMessage(getPokemonMessage(pokemon, ' is too\nnervous to eat berries!'));
    else if ((berryModifiers = this.scene.applyModifiers(BerryModifier, this.player, pokemon) as BerryModifier[])) {
      for (let berryModifier of berryModifiers) {
        if (berryModifier.consumed) {
          if (!--berryModifier.stackCount)
            this.scene.removeModifier(berryModifier);
          else
            berryModifier.consumed = false;
          this.scene.updateModifiers(this.player);
        }
      }
      return super.start();
    }

    this.end();
  }
}

export class PokemonHealPhase extends CommonAnimPhase {
  private hpHealed: integer;
  private message: string;
  private showFullHpMessage: boolean;
  private skipAnim: boolean;
  private revive: boolean;
  private healStatus: boolean;
  private preventFullHeal: boolean;

  constructor(scene: BattleScene, battlerIndex: BattlerIndex, hpHealed: integer, message: string, showFullHpMessage: boolean, skipAnim: boolean = false, revive: boolean = false, healStatus: boolean = false, preventFullHeal: boolean = false) {
    super(scene, battlerIndex, undefined, CommonAnim.HEALTH_UP);

    this.hpHealed = hpHealed;
    this.message = message;
    this.showFullHpMessage = showFullHpMessage;
    this.skipAnim = skipAnim;
    this.revive = revive;
    this.healStatus = healStatus;
    this.preventFullHeal = preventFullHeal;
  }

  start() {
    if (!this.skipAnim && (this.revive || this.getPokemon().hp) && this.getPokemon().getHpRatio() < 1)
      super.start();
    else
      this.end();
  }

  end() {
    const pokemon = this.getPokemon();
    
    if (!pokemon.isOnField() || (!this.revive && !pokemon.isActive())) {
      super.end();
      return;
    }

    const fullHp = pokemon.getHpRatio() >= 1;

    const hasMessage = !!this.message;
    let lastStatusEffect = StatusEffect.NONE;

    if (!fullHp || this.hpHealed < 0) {
      const hpRestoreMultiplier = new Utils.IntegerHolder(1);
      if (!this.revive)
        this.scene.applyModifiers(HealingBoosterModifier, this.player, hpRestoreMultiplier);
      const healAmount = new Utils.NumberHolder(Math.floor(this.hpHealed * hpRestoreMultiplier.value));
      if (healAmount.value < 0) {
        pokemon.damageAndUpdate(healAmount.value * -1, HitResult.HEAL);
        healAmount.value = 0;
      }
      // Prevent healing to full if specified (in case of healing tokens so Sturdy doesn't cause a softlock)
      if (this.preventFullHeal && pokemon.hp + healAmount.value >= pokemon.getMaxHp())
        healAmount.value = (pokemon.getMaxHp() - pokemon.hp) - 1;
      healAmount.value = pokemon.heal(healAmount.value);
      if (healAmount.value)
        this.scene.damageNumberHandler.add(pokemon, healAmount.value, HitResult.HEAL);
      if (pokemon.isPlayer()) {
        this.scene.validateAchvs(HealAchv, healAmount);
        if (healAmount.value > this.scene.gameData.gameStats.highestHeal)
          this.scene.gameData.gameStats.highestHeal = healAmount.value;
      }
      if (this.healStatus && !this.revive && pokemon.status) {
        lastStatusEffect = pokemon.status.effect;
        pokemon.resetStatus();
      }
      pokemon.updateInfo().then(() => super.end());
    } else if (this.healStatus && !this.revive && pokemon.status) {
        lastStatusEffect = pokemon.status.effect;
        pokemon.resetStatus();
        pokemon.updateInfo().then(() => super.end());
    } else if (this.showFullHpMessage)
      this.message = getPokemonMessage(pokemon, `'s\nHP is full!`);

    if (this.message)
      this.scene.queueMessage(this.message);

    if (this.healStatus && lastStatusEffect && !hasMessage)
      this.scene.queueMessage(getPokemonMessage(pokemon, getStatusEffectHealText(lastStatusEffect)));

    if (fullHp && !lastStatusEffect)
      super.end();
  }
}

export class AttemptCapturePhase extends PokemonPhase {
  private pokeballType: PokeballType;
  private pokeball: Phaser.GameObjects.Sprite;
  private originalY: number;

  constructor(scene: BattleScene, targetIndex: integer, pokeballType: PokeballType) {
    super(scene, BattlerIndex.ENEMY + targetIndex);

    this.pokeballType = pokeballType;
  }

  start() {
    super.start();

    const pokemon = this.getPokemon() as EnemyPokemon;

    if (!pokemon?.hp)
      return this.end();

    this.scene.pokeballCounts[this.pokeballType]--;

    this.originalY = pokemon.y;

    const _3m = 3 * pokemon.getMaxHp();
    const _2h = 2 * pokemon.hp;
    const catchRate = pokemon.species.catchRate;
    const pokeballMultiplier = getPokeballCatchMultiplier(this.pokeballType);
    const statusMultiplier = pokemon.status ? getStatusEffectCatchRateMultiplier(pokemon.status.effect) : 1;
    const x = Math.round((((_3m - _2h) * catchRate * pokeballMultiplier) / _3m) * statusMultiplier);
    const y = Math.round(65536 / Math.sqrt(Math.sqrt(255 / x)));
    const fpOffset = pokemon.getFieldPositionOffset();

    const pokeballAtlasKey = getPokeballAtlasKey(this.pokeballType);
    this.pokeball = this.scene.addFieldSprite(16, 80, 'pb', pokeballAtlasKey);
    this.pokeball.setOrigin(0.5, 0.625);
    this.scene.field.add(this.pokeball);

    this.scene.playSound('pb_throw');
    this.scene.time.delayedCall(300, () => {
      this.scene.field.moveBelow(this.pokeball as Phaser.GameObjects.GameObject, pokemon);
    });

    this.scene.tweens.add({
      targets: this.pokeball,
      x: { value: 236 + fpOffset[0], ease: 'Linear' },
      y: { value: 16 + fpOffset[1], ease: 'Cubic.easeOut' },
      duration: 500,
      onComplete: () => {
        this.pokeball.setTexture('pb', `${pokeballAtlasKey}_opening`);
        this.scene.time.delayedCall(17, () => this.pokeball.setTexture('pb', `${pokeballAtlasKey}_open`));
        this.scene.playSound('pb_rel');
        pokemon.tint(getPokeballTintColor(this.pokeballType));

        addPokeballOpenParticles(this.scene, this.pokeball.x, this.pokeball.y, this.pokeballType);

        this.scene.tweens.add({
          targets: pokemon,
          duration: 500,
          ease: 'Sine.easeIn',
          scale: 0.25,
          y: 20,
          onComplete: () => {
            this.pokeball.setTexture('pb', `${pokeballAtlasKey}_opening`);
            pokemon.setVisible(false);
            this.scene.playSound('pb_catch');
            this.scene.time.delayedCall(17, () => this.pokeball.setTexture('pb', `${pokeballAtlasKey}`));

            const doShake = () => {
              let shakeCount = 0;
              const pbX = this.pokeball.x;
              const shakeCounter = this.scene.tweens.addCounter({
                from: 0,
                to: 1,
                repeat: 4,
                yoyo: true,
                ease: 'Cubic.easeOut',
                duration: 250,
                repeatDelay: 500,
                onUpdate: t => {
                  if (shakeCount && shakeCount < 4) {
                    const value = t.getValue();
                    const directionMultiplier = shakeCount % 2 === 1 ? 1 : -1;
                    this.pokeball.setX(pbX + value * 4 * directionMultiplier);
                    this.pokeball.setAngle(value * 27.5 * directionMultiplier);
                  }
                },
                onRepeat: () => {
                  if (!pokemon.species.isObtainable()) {
                    shakeCounter.stop();
                    this.failCatch(shakeCount);
                  } else if (shakeCount++ < 3) {
                    if (pokeballMultiplier === -1 || pokemon.randSeedInt(65536) < y)
                      this.scene.playSound('pb_move');
                    else {
                      shakeCounter.stop();
                      this.failCatch(shakeCount);
                    }
                  } else {
                    this.scene.playSound('pb_lock');
                    addPokeballCaptureStars(this.scene, this.pokeball);
                    
                    const pbTint = this.scene.add.sprite(this.pokeball.x, this.pokeball.y, 'pb', 'pb');
                    pbTint.setOrigin(this.pokeball.originX, this.pokeball.originY);
                    pbTint.setTintFill(0);
                    pbTint.setAlpha(0);
                    this.scene.field.add(pbTint);
                    this.scene.tweens.add({
                      targets: pbTint,
                      alpha: 0.375,
                      duration: 200,
                      easing: 'Sine.easeOut',
                      onComplete: () => {
                        this.scene.tweens.add({
                          targets: pbTint,
                          alpha: 0,
                          duration: 200,
                          easing: 'Sine.easeIn',
                          onComplete: () => pbTint.destroy()
                        });
                      }
                    });
                  }
                },
                onComplete: () => this.catch()
              });
            };

            this.scene.time.delayedCall(250, () => doPokeballBounceAnim(this.scene, this.pokeball, 16, 72, 350, doShake));
          }
        });
      }
    });
  }

  failCatch(shakeCount: integer) {
    const pokemon = this.getPokemon();

    this.scene.playSound('pb_rel');
    pokemon.setY(this.originalY);
    if (pokemon.status?.effect !== StatusEffect.SLEEP)
      pokemon.cry(pokemon.getHpRatio() > 0.25 ? undefined : { rate: 0.85 });
    pokemon.tint(getPokeballTintColor(this.pokeballType));
    pokemon.setVisible(true);
    pokemon.untint(250, 'Sine.easeOut');

    const pokeballAtlasKey = getPokeballAtlasKey(this.pokeballType);
    this.pokeball.setTexture('pb', `${pokeballAtlasKey}_opening`);
    this.scene.time.delayedCall(17, () => this.pokeball.setTexture('pb', `${pokeballAtlasKey}_open`));

    this.scene.tweens.add({
      targets: pokemon,
      duration: 250,
      ease: 'Sine.easeOut',
      scale: 1
    });
    
    this.scene.currentBattle.lastUsedPokeball = this.pokeballType;
    this.removePb();
    this.end();
  }

  catch() {
    const pokemon = this.getPokemon() as EnemyPokemon;
    this.scene.unshiftPhase(new VictoryPhase(this.scene, this.battlerIndex));

    const speciesForm = !pokemon.fusionSpecies ? pokemon.getSpeciesForm() : pokemon.getFusionSpeciesForm();

    if (speciesForm.abilityHidden && (pokemon.fusionSpecies ? pokemon.fusionAbilityIndex : pokemon.abilityIndex) === speciesForm.getAbilityCount() - 1)
      this.scene.validateAchv(achvs.HIDDEN_ABILITY);

    if (pokemon.species.subLegendary)
      this.scene.validateAchv(achvs.CATCH_SUB_LEGENDARY);

    if (pokemon.species.legendary)
      this.scene.validateAchv(achvs.CATCH_LEGENDARY);

    if (pokemon.species.mythical)
      this.scene.validateAchv(achvs.CATCH_MYTHICAL);

    this.scene.pokemonInfoContainer.show(pokemon, true);

    this.scene.gameData.updateSpeciesDexIvs(pokemon.species.getRootSpeciesId(true), pokemon.ivs);
      
    this.scene.ui.showText(i18next.t('battle:pokemonCaught', { pokemonName: pokemon.name }), null, () => {
      const end = () => {
        this.scene.pokemonInfoContainer.hide();
        this.removePb();
        this.end();
      };
      const removePokemon = () => {
        this.scene.addFaintedEnemyScore(pokemon);
        this.scene.getPlayerField().filter(p => p.isActive(true)).forEach(playerPokemon => playerPokemon.removeTagsBySourceId(pokemon.id));
        pokemon.hp = 0;
        pokemon.trySetStatus(StatusEffect.FAINT);
        this.scene.clearEnemyHeldItemModifiers();
        this.scene.field.remove(pokemon, true);
      };
      const addToParty = () => {
        const newPokemon = pokemon.addToParty(this.pokeballType);
        const modifiers = this.scene.findModifiers(m => m instanceof PokemonHeldItemModifier, false);
        if (this.scene.getParty().filter(p => p.isShiny()).length === 6)
          this.scene.validateAchv(achvs.SHINY_PARTY);
        Promise.all(modifiers.map(m => this.scene.addModifier(m, true))).then(() => {
          this.scene.updateModifiers(true);
          removePokemon();
          if (newPokemon)
            newPokemon.loadAssets().then(end);
          else
            end();
        });
      };
      Promise.all([ pokemon.hideInfo(), this.scene.gameData.setPokemonCaught(pokemon) ]).then(() => {
        if (this.scene.getParty().length === 6) {
          const promptRelease = () => {
            this.scene.ui.showText(`Your party is full.\nRelease a Pokémon to make room for ${pokemon.name}?`, null, () => {
              this.scene.pokemonInfoContainer.makeRoomForConfirmUi();
              this.scene.ui.setMode(Mode.CONFIRM, () => {
                this.scene.ui.setMode(Mode.PARTY, PartyUiMode.RELEASE, this.fieldIndex, (slotIndex: integer, _option: PartyOption) => {
                  this.scene.ui.setMode(Mode.MESSAGE).then(() => {
                    if (slotIndex < 6)
                      addToParty();
                    else
                      promptRelease();
                  });
                });
              }, () => {
                this.scene.ui.setMode(Mode.MESSAGE).then(() => {
                  removePokemon();
                  end();
                });
              });
            });
          };
          promptRelease();
        } else
          addToParty();
      });
    }, 0, true);
  }

  removePb() {
    this.scene.tweens.add({
      targets: this.pokeball,
      duration: 250,
      delay: 250,
      ease: 'Sine.easeIn',
      alpha: 0,
      onComplete: () => this.pokeball.destroy()
    });
  }
}

export class AttemptRunPhase extends PokemonPhase {
  constructor(scene: BattleScene, fieldIndex: integer) {
    super(scene, fieldIndex);
  }

  start() {
    super.start();

    const playerPokemon = this.getPokemon();
    const enemyField = this.scene.getEnemyField();

    const enemySpeed = enemyField.reduce((total: integer, enemyPokemon: Pokemon) => total + enemyPokemon.getStat(Stat.SPD), 0) / enemyField.length;

    const escapeChance = new Utils.IntegerHolder((((playerPokemon.getStat(Stat.SPD) * 128) / enemySpeed) + (30 * this.scene.currentBattle.escapeAttempts++)) % 256);
    applyAbAttrs(RunSuccessAbAttr, playerPokemon, null, escapeChance);

    if (playerPokemon.randSeedInt(256) < escapeChance.value) {
      this.scene.playSound('flee');
      this.scene.queueMessage(i18next.t('battle:runAwaySuccess'), null, true, 500);
      
      this.scene.tweens.add({
        targets: [ this.scene.arenaEnemy, enemyField ].flat(),
        alpha: 0,
        duration: 250,
        ease: 'Sine.easeIn',
        onComplete: () => enemyField.forEach(enemyPokemon => enemyPokemon.destroy())
      });

      this.scene.clearEnemyHeldItemModifiers();

      enemyField.forEach(enemyPokemon => {
        enemyPokemon.hideInfo().then(() => enemyPokemon.destroy());
        enemyPokemon.hp = 0;
        enemyPokemon.trySetStatus(StatusEffect.FAINT);
      });

      this.scene.pushPhase(new BattleEndPhase(this.scene));
      this.scene.pushPhase(new NewBattlePhase(this.scene));
    } else
      this.scene.queueMessage(i18next.t('battle:runAwayCannotEscape'), null, true, 500);

    this.end();
  }
}

export class SelectModifierPhase extends BattlePhase {
  private rerollCount: integer;
  private modifierTiers: ModifierTier[];

  constructor(scene: BattleScene, rerollCount: integer = 0, modifierTiers?: ModifierTier[]) {
    super(scene);

    this.rerollCount = rerollCount;
    this.modifierTiers = modifierTiers;
  }

  start() {
    super.start();

    if (!this.rerollCount)
      this.updateSeed();

    const party = this.scene.getParty();
    regenerateModifierPoolThresholds(party, this.getPoolType(), this.rerollCount);
    const modifierCount = new Utils.IntegerHolder(3);
    if (this.isPlayer())
      this.scene.applyModifiers(ExtraModifierModifier, true, modifierCount);
    const typeOptions: ModifierTypeOption[] = this.getModifierTypeOptions(modifierCount.value);

    const modifierSelectCallback = (rowCursor: integer, cursor: integer) => {
      if (rowCursor < 0 || cursor < 0) {
        this.scene.ui.showText(i18next.t('battle:skipItemQuestion'), null, () => {
          this.scene.ui.setOverlayMode(Mode.CONFIRM, () => {
            this.scene.ui.revertMode();
            this.scene.ui.setMode(Mode.MESSAGE);
            super.end();
          }, () => this.scene.ui.setMode(Mode.MODIFIER_SELECT, this.isPlayer(), typeOptions, modifierSelectCallback, this.getRerollCost(typeOptions, this.scene.lockModifierTiers)));
        });
        return false;
      }
      let modifierType: ModifierType;
      let cost: integer;
      switch (rowCursor) {
        case 0:
          if (!cursor) {
            const rerollCost = this.getRerollCost(typeOptions, this.scene.lockModifierTiers);
            if (this.scene.money < rerollCost) {
              this.scene.ui.playError();
              return false;
            } else {
              this.scene.unshiftPhase(new SelectModifierPhase(this.scene, this.rerollCount + 1, typeOptions.map(o => o.type.tier)));
              this.scene.ui.clearText();
              this.scene.ui.setMode(Mode.MESSAGE).then(() => super.end());
              this.scene.money -= rerollCost;
              this.scene.updateMoneyText();
              this.scene.playSound('buy');
            }
          } else if (cursor === 1) {
            this.scene.ui.setModeWithoutClear(Mode.PARTY, PartyUiMode.MODIFIER_TRANSFER, -1, (fromSlotIndex: integer, itemIndex: integer, toSlotIndex: integer) => {
              if (toSlotIndex !== undefined && fromSlotIndex < 6 && toSlotIndex < 6 && fromSlotIndex !== toSlotIndex && itemIndex > -1) {
                this.scene.ui.setMode(Mode.MODIFIER_SELECT, this.isPlayer(), typeOptions, modifierSelectCallback, this.getRerollCost(typeOptions, this.scene.lockModifierTiers)).then(() => {
                  const itemModifiers = this.scene.findModifiers(m => m instanceof PokemonHeldItemModifier
                    && (m as PokemonHeldItemModifier).getTransferrable(true) && (m as PokemonHeldItemModifier).pokemonId === party[fromSlotIndex].id) as PokemonHeldItemModifier[];
                  const itemModifier = itemModifiers[itemIndex];
                  this.scene.tryTransferHeldItemModifier(itemModifier, party[toSlotIndex], true, true);
                });
              } else
                this.scene.ui.setMode(Mode.MODIFIER_SELECT, this.isPlayer(), typeOptions, modifierSelectCallback, this.getRerollCost(typeOptions, this.scene.lockModifierTiers));
            }, PartyUiHandler.FilterItemMaxStacks);
          } else {
            this.scene.lockModifierTiers = !this.scene.lockModifierTiers;
            const uiHandler = this.scene.ui.getHandler() as ModifierSelectUiHandler;
            uiHandler.setRerollCost(this.getRerollCost(typeOptions, this.scene.lockModifierTiers));
            uiHandler.updateLockRaritiesText();
            uiHandler.updateRerollCostText();
            return false;
          }
          return true;
        case 1:
          modifierType = typeOptions[cursor].type;
          break;
        default:
          const shopOptions = getPlayerShopModifierTypeOptionsForWave(this.scene.currentBattle.waveIndex, this.scene.getWaveMoneyAmount(1));
          const shopOption = shopOptions[rowCursor > 2 || shopOptions.length <= SHOP_OPTIONS_ROW_LIMIT ? cursor : cursor + SHOP_OPTIONS_ROW_LIMIT];
          modifierType = shopOption.type;
          cost = shopOption.cost;
          break;
      }

      if (cost && this.scene.money < cost) {
        this.scene.ui.playError();
        return false;
      }

      const applyModifier = (modifier: Modifier, playSound: boolean = false) => {
        const result = this.scene.addModifier(modifier, false, playSound);
        if (cost) {
          result.then(success => {
            if (success) {
              this.scene.money -= cost;
              this.scene.updateMoneyText();
              this.scene.playSound('buy');
              (this.scene.ui.getHandler() as ModifierSelectUiHandler).updateCostText();
            } else
              this.scene.ui.playError();
          });
        } else {
          const doEnd = () => {
            this.scene.ui.clearText();
            this.scene.ui.setMode(Mode.MESSAGE);
            super.end();
          };
          if (result instanceof Promise)
            result.then(() => doEnd());
          else
            doEnd();
        }
      };

      if (modifierType instanceof PokemonModifierType) {
        if (modifierType instanceof FusePokemonModifierType) {
          this.scene.ui.setModeWithoutClear(Mode.PARTY, PartyUiMode.SPLICE, -1, (fromSlotIndex: integer, spliceSlotIndex: integer) => {
            if (spliceSlotIndex !== undefined && fromSlotIndex < 6 && spliceSlotIndex < 6 && fromSlotIndex !== spliceSlotIndex) {
              this.scene.ui.setMode(Mode.MODIFIER_SELECT, this.isPlayer()).then(() => {
                const modifier = modifierType.newModifier(party[fromSlotIndex], party[spliceSlotIndex]);
                applyModifier(modifier, true);
              });
            } else
              this.scene.ui.setMode(Mode.MODIFIER_SELECT, this.isPlayer(), typeOptions, modifierSelectCallback, this.getRerollCost(typeOptions, this.scene.lockModifierTiers));
          }, modifierType.selectFilter);
        } else {
          const pokemonModifierType = modifierType as PokemonModifierType;
          const isMoveModifier = modifierType instanceof PokemonMoveModifierType;
          const isTmModifier = modifierType instanceof TmModifierType;
          const isRememberMoveModifier = modifierType instanceof RememberMoveModifierType;
          const isPpRestoreModifier = (modifierType instanceof PokemonPpRestoreModifierType || modifierType instanceof PokemonPpUpModifierType);
          const partyUiMode = isMoveModifier ? PartyUiMode.MOVE_MODIFIER
            : isTmModifier ? PartyUiMode.TM_MODIFIER
            : isRememberMoveModifier ? PartyUiMode.REMEMBER_MOVE_MODIFIER
            : PartyUiMode.MODIFIER;
          const tmMoveId = isTmModifier
            ? (modifierType as TmModifierType).moveId
            : undefined;
          this.scene.ui.setModeWithoutClear(Mode.PARTY, partyUiMode, -1, (slotIndex: integer, option: PartyOption) => {
            if (slotIndex < 6) {
              this.scene.ui.setMode(Mode.MODIFIER_SELECT, this.isPlayer()).then(() => {
                const modifier = !isMoveModifier
                  ? !isRememberMoveModifier
                    ? modifierType.newModifier(party[slotIndex])
                  : modifierType.newModifier(party[slotIndex], option as integer)
                  : modifierType.newModifier(party[slotIndex], option - PartyOption.MOVE_1);
                applyModifier(modifier, true);
              });
            } else
              this.scene.ui.setMode(Mode.MODIFIER_SELECT, this.isPlayer(), typeOptions, modifierSelectCallback, this.getRerollCost(typeOptions, this.scene.lockModifierTiers));
          }, pokemonModifierType.selectFilter, modifierType instanceof PokemonMoveModifierType ? (modifierType as PokemonMoveModifierType).moveSelectFilter : undefined, tmMoveId, isPpRestoreModifier);
        }
      } else
        applyModifier(modifierType.newModifier());

      return !cost;
    };
    this.scene.ui.setMode(Mode.MODIFIER_SELECT, this.isPlayer(), typeOptions, modifierSelectCallback, this.getRerollCost(typeOptions, this.scene.lockModifierTiers));
  }

  updateSeed(): void {
    this.scene.resetSeed();
  }

  isPlayer(): boolean {
    return true;
  }

  getRerollCost(typeOptions: ModifierTypeOption[], lockRarities: boolean): integer {
    let baseValue = 0;
    if (lockRarities) {
      const tierValues = [ 50, 125, 300, 750, 2000 ];
      for (let opt of typeOptions)
        baseValue += tierValues[opt.type.tier];
    } else
      baseValue = 250;
    return Math.min(Math.ceil(this.scene.currentBattle.waveIndex / 10) * baseValue * Math.pow(2, this.rerollCount), Number.MAX_SAFE_INTEGER);
  }
  
  getPoolType(): ModifierPoolType {
    return ModifierPoolType.PLAYER;
  }

  getModifierTypeOptions(modifierCount: integer): ModifierTypeOption[] {
    return getPlayerModifierTypeOptions(modifierCount, this.scene.getParty(), this.scene.lockModifierTiers ? this.modifierTiers : undefined);
  }

  addModifier(modifier: Modifier): Promise<boolean> {
    return this.scene.addModifier(modifier, false, true);
  }
}

export class EggLapsePhase extends Phase {
  constructor(scene: BattleScene) {
    super(scene);
  }

  start() {
    super.start();

    const eggsToHatch: Egg[] = this.scene.gameData.eggs.filter((egg: Egg) => {
      return --egg.hatchWaves < 1
    });

    if (eggsToHatch.length) {
      this.scene.queueMessage(i18next.t('battle:eggHatching'));
      
      for (let egg of eggsToHatch) 
        this.scene.unshiftPhase(new EggHatchPhase(this.scene, egg));
    
    }
    this.end();
  }
}

export class AddEnemyBuffModifierPhase extends Phase {
  constructor(scene: BattleScene) {
    super(scene);
  }

  start() {
    super.start();

    const waveIndex = this.scene.currentBattle.waveIndex;
    const tier = !(waveIndex % 1000) ? ModifierTier.ULTRA : !(waveIndex % 250) ? ModifierTier.GREAT : ModifierTier.COMMON;

    regenerateModifierPoolThresholds(this.scene.getEnemyParty(), ModifierPoolType.ENEMY_BUFF);
    
    const count = Math.ceil(waveIndex / 250);
    for (let i = 0; i < count; i++)
      this.scene.addEnemyModifier(getEnemyBuffModifierForWave(tier, this.scene.findModifiers(m => m instanceof EnemyPersistentModifier, false), this.scene), true, true);
    this.scene.updateModifiers(false, true).then(() => this.end());
  }
}

/**
 * Cures the party of all non-volatile status conditions, shows a message
 * @param {BattleScene} scene The current scene
 * @param {Pokemon} user The user of the move that cures the party
 * @param {string} message The message that should be displayed
 * @param {Abilities} abilityCondition Pokemon with this ability will not be affected ie. Soundproof
 */
export class PartyStatusCurePhase extends BattlePhase {
  private user: Pokemon;
  private message: string;
  private abilityCondition: Abilities;

  constructor(scene: BattleScene, user: Pokemon, message: string, abilityCondition: Abilities) {
    super(scene);

    this.user = user;
    this.message = message;
    this.abilityCondition = abilityCondition;
  }

  start() {
    super.start();
    for (let pokemon of this.scene.getParty()) {
      if (!pokemon.isOnField() || pokemon === this.user) {
        pokemon.resetStatus(false);
        pokemon.updateInfo(true);
      } else {
        if (!pokemon.hasAbility(this.abilityCondition)) {
          pokemon.resetStatus();
          pokemon.updateInfo(true);
        } else {
          // Manually show ability bar, since we're not hooked into the targeting system
          pokemon.scene.unshiftPhase(new ShowAbilityPhase(pokemon.scene, pokemon.id, pokemon.getPassiveAbility()?.id === this.abilityCondition));
        }
      }
    }
    if (this.message)
      this.scene.queueMessage(this.message);
    this.end();
  }
}

export class PartyHealPhase extends BattlePhase {
  private resumeBgm: boolean;

  constructor(scene: BattleScene, resumeBgm: boolean) {
    super(scene);

    this.resumeBgm = resumeBgm;
  }

  start() {
    super.start();

    const bgmPlaying = this.scene.isBgmPlaying();
    if (bgmPlaying)
      this.scene.fadeOutBgm(1000, false);
    this.scene.ui.fadeOut(1000).then(() => {
      for (let pokemon of this.scene.getParty()) {
        pokemon.hp = pokemon.getMaxHp();
        pokemon.resetStatus();
        for (let move of pokemon.moveset)
          move.ppUsed = 0;
        pokemon.updateInfo(true);
      }
      const healSong = this.scene.playSoundWithoutBgm('heal');
      this.scene.time.delayedCall(Utils.fixedInt(healSong.totalDuration * 1000), () => {
        healSong.destroy();
        if (this.resumeBgm && bgmPlaying)
          this.scene.playBgm();
        this.scene.ui.fadeIn(500).then(() => this.end());
      });
    });
  }
}

export class ShinySparklePhase extends PokemonPhase {
  constructor(scene: BattleScene, battlerIndex: BattlerIndex) {
    super(scene, battlerIndex);
  }

  start() {
    super.start();

    this.getPokemon().sparkle();
    this.scene.time.delayedCall(1000, () => this.end());
  }
}

export class ScanIvsPhase extends PokemonPhase {
  private shownIvs: integer;

  constructor(scene: BattleScene, battlerIndex: BattlerIndex, shownIvs: integer) {
    super(scene, battlerIndex);

    this.shownIvs = shownIvs;
  }

  start() {
    super.start();

    if (!this.shownIvs)
      return this.end();

    const pokemon = this.getPokemon();

    this.scene.ui.showText(i18next.t('battle:ivScannerUseQuestion', { pokemonName: pokemon.name }), null, () => {
      this.scene.ui.setMode(Mode.CONFIRM, () => {
        this.scene.ui.setMode(Mode.MESSAGE);
        this.scene.ui.clearText();
        new CommonBattleAnim(CommonAnim.LOCK_ON, pokemon, pokemon).play(this.scene, () => {
          this.scene.ui.getMessageHandler().promptIvs(pokemon.id, pokemon.ivs, this.shownIvs).then(() => this.end());
        });
      }, () => {
        this.scene.ui.setMode(Mode.MESSAGE);
        this.scene.ui.clearText();
        this.end();
      });
    });
  }
}

export class TrainerMessageTestPhase extends BattlePhase {
  private trainerTypes: TrainerType[];

  constructor(scene: BattleScene, ...trainerTypes: TrainerType[]) {
    super(scene);
    
    this.trainerTypes = trainerTypes;
  }

  start() {
    super.start();

    let testMessages: string[] = [];
    
    for (let t of Object.keys(trainerConfigs)) {
      const type = parseInt(t);
      if (this.trainerTypes.length && !this.trainerTypes.find(tt => tt === type as TrainerType))
        continue;
      const config = trainerConfigs[type];
      [ config.encounterMessages, config.femaleEncounterMessages, config.victoryMessages, config.femaleVictoryMessages, config.defeatMessages, config.femaleDefeatMessages ]
        .map(messages => {
          if (messages?.length)
            testMessages.push(...messages);
        });
    }

    for (let message of testMessages)
      this.scene.pushPhase(new TestMessagePhase(this.scene, message));

    this.end();
  }
}

export class TestMessagePhase extends MessagePhase {
  constructor(scene: BattleScene, message: string) {
    super(scene, message, null, true);
  }
}<|MERGE_RESOLUTION|>--- conflicted
+++ resolved
@@ -2324,11 +2324,7 @@
       if (this.cancelled || this.failed) {
         if (this.failed) {
           this.move.usePp(ppUsed); // Only use PP if the move failed
-<<<<<<< HEAD
           this.scene.eventTarget.dispatchEvent(new MoveUsedEvent(this.pokemon.id, this.move.getMove(), ppUsed));
-=======
-          this.scene.eventTarget.dispatchEvent(new MoveUsedEvent(this.pokemon.getBattlerIndex(), this.move.getMove()));
->>>>>>> c5143993
         }
 
         // Record a failed move so Abilities like Truant don't trigger next turn and soft-lock
@@ -2360,11 +2356,7 @@
 
       if (!moveQueue.length || !moveQueue.shift().ignorePP) { // using .shift here clears out two turn moves once they've been used
         this.move.usePp(ppUsed);
-<<<<<<< HEAD
         this.scene.eventTarget.dispatchEvent(new MoveUsedEvent(this.pokemon.id, this.move.getMove(), ppUsed));
-=======
-        this.scene.eventTarget.dispatchEvent(new MoveUsedEvent(this.pokemon.getBattlerIndex(), this.move.getMove()));
->>>>>>> c5143993
       }
 
       if (!allMoves[this.move.moveId].getAttrs(CopyMoveAttr).length)
