import BattleScene, { bypassLogin } from "./battle-scene";
import { default as Pokemon, PlayerPokemon, EnemyPokemon, PokemonMove, MoveResult, DamageResult, FieldPosition, HitResult, TurnMove } from "./field/pokemon";
import * as Utils from "./utils";
import { Moves } from "./data/enums/moves";
import { allMoves, applyMoveAttrs, BypassSleepAttr, ChargeAttr, applyFilteredMoveAttrs, HitsTagAttr, MissEffectAttr, MoveAttr, MoveEffectAttr, MoveFlags, MultiHitAttr, OverrideMoveEffectAttr, VariableAccuracyAttr, MoveTarget, getMoveTargets, MoveTargetSet, MoveEffectTrigger, CopyMoveAttr, AttackMove, SelfStatusMove, PreMoveMessageAttr, HealStatusEffectAttr, IgnoreOpponentStatChangesAttr, NoEffectAttr, BypassRedirectAttr, FixedDamageAttr, PostVictoryStatChangeAttr, OneHitKOAccuracyAttr, ForceSwitchOutAttr, VariableTargetAttr, IncrementMovePriorityAttr  } from "./data/move";
import { Mode } from "./ui/ui";
import { Command } from "./ui/command-ui-handler";
import { Stat } from "./data/pokemon-stat";
import { BerryModifier, ContactHeldItemTransferChanceModifier, EnemyAttackStatusEffectChanceModifier, EnemyPersistentModifier, EnemyStatusEffectHealChanceModifier, EnemyTurnHealModifier, ExpBalanceModifier, ExpBoosterModifier, ExpShareModifier, ExtraModifierModifier, FlinchChanceModifier, HealingBoosterModifier, HitHealModifier, LapsingPersistentModifier, MapModifier, Modifier, MultipleParticipantExpBonusModifier, PersistentModifier, PokemonExpBoosterModifier, PokemonHeldItemModifier, PokemonInstantReviveModifier, SwitchEffectTransferModifier, TempBattleStatBoosterModifier, TurnHealModifier, TurnHeldItemTransferModifier, MoneyMultiplierModifier, MoneyInterestModifier, IvScannerModifier, LapsingPokemonHeldItemModifier, PokemonMultiHitModifier, PokemonMoveAccuracyBoosterModifier, overrideModifiers, overrideHeldItems, BypassSpeedChanceModifier } from "./modifier/modifier";
import PartyUiHandler, { PartyOption, PartyUiMode } from "./ui/party-ui-handler";
import { doPokeballBounceAnim, getPokeballAtlasKey, getPokeballCatchMultiplier, getPokeballTintColor, PokeballType } from "./data/pokeball";
import { CommonAnim, CommonBattleAnim, MoveAnim, initMoveAnim, loadMoveAnimAssets } from "./data/battle-anims";
import { StatusEffect, getStatusEffectActivationText, getStatusEffectCatchRateMultiplier, getStatusEffectHealText, getStatusEffectObtainText, getStatusEffectOverlapText } from "./data/status-effect";
import { SummaryUiMode } from "./ui/summary-ui-handler";
import EvolutionSceneHandler from "./ui/evolution-scene-handler";
import { EvolutionPhase } from "./evolution-phase";
import { Phase } from "./phase";
import { BattleStat, getBattleStatLevelChangeDescription, getBattleStatName } from "./data/battle-stat";
import { biomeLinks, getBiomeName } from "./data/biomes";
import { Biome } from "./data/enums/biome";
import { ModifierTier } from "./modifier/modifier-tier";
import { FusePokemonModifierType, ModifierPoolType, ModifierType, ModifierTypeFunc, ModifierTypeOption, PokemonModifierType, PokemonMoveModifierType, PokemonPpRestoreModifierType, PokemonPpUpModifierType, RememberMoveModifierType, TmModifierType, getDailyRunStarterModifiers, getEnemyBuffModifierForWave, getModifierType, getPlayerModifierTypeOptions, getPlayerShopModifierTypeOptionsForWave, modifierTypes, regenerateModifierPoolThresholds } from "./modifier/modifier-type";
import SoundFade from "phaser3-rex-plugins/plugins/soundfade";
import { BattlerTagLapseType, EncoreTag, HideSpriteTag as HiddenTag, ProtectedTag, TrappedTag } from "./data/battler-tags";
import { BattlerTagType } from "./data/enums/battler-tag-type";
import { getPokemonMessage, getPokemonPrefix } from "./messages";
import { Starter } from "./ui/starter-select-ui-handler";
import { Gender } from "./data/gender";
import { Weather, WeatherType, getRandomWeatherType, getTerrainBlockMessage, getWeatherDamageMessage, getWeatherLapseMessage } from "./data/weather";
import { TempBattleStat } from "./data/temp-battle-stat";
import { ArenaTagSide, ArenaTrapTag, MistTag, TrickRoomTag } from "./data/arena-tag";
import { ArenaTagType } from "./data/enums/arena-tag-type";
import { CheckTrappedAbAttr, IgnoreOpponentStatChangesAbAttr, IgnoreOpponentEvasionAbAttr, PostAttackAbAttr, PostBattleAbAttr, PostDefendAbAttr, PostSummonAbAttr, PostTurnAbAttr, PostWeatherLapseAbAttr, PreSwitchOutAbAttr, PreWeatherDamageAbAttr, ProtectStatAbAttr, RedirectMoveAbAttr, BlockRedirectAbAttr, RunSuccessAbAttr, StatChangeMultiplierAbAttr, SuppressWeatherEffectAbAttr, SyncEncounterNatureAbAttr, applyAbAttrs, applyCheckTrappedAbAttrs, applyPostAttackAbAttrs, applyPostBattleAbAttrs, applyPostDefendAbAttrs, applyPostSummonAbAttrs, applyPostTurnAbAttrs, applyPostWeatherLapseAbAttrs, applyPreStatChangeAbAttrs, applyPreSwitchOutAbAttrs, applyPreWeatherEffectAbAttrs, BattleStatMultiplierAbAttr, applyBattleStatMultiplierAbAttrs, IncrementMovePriorityAbAttr, applyPostVictoryAbAttrs, PostVictoryAbAttr, BlockNonDirectDamageAbAttr as BlockNonDirectDamageAbAttr, applyPostKnockOutAbAttrs, PostKnockOutAbAttr, PostBiomeChangeAbAttr, applyPostFaintAbAttrs, PostFaintAbAttr, IncreasePpAbAttr, PostStatChangeAbAttr, applyPostStatChangeAbAttrs, AlwaysHitAbAttr, PreventBerryUseAbAttr, StatChangeCopyAbAttr, applyPostMoveUsedAbAttrs, PostMoveUsedAbAttr, MaxMultiHitAbAttr, HealFromBerryUseAbAttr } from "./data/ability";
import { Unlockables, getUnlockableName } from "./system/unlockables";
import { getBiomeKey } from "./field/arena";
import { BattleType, BattlerIndex, TurnCommand } from "./battle";
import { BattleSpec } from "./enums/battle-spec";
import { Species } from "./data/enums/species";
import { HealAchv, LevelAchv, achvs } from "./system/achv";
import { TrainerSlot, trainerConfigs } from "./data/trainer-config";
import { TrainerType } from "./data/enums/trainer-type";
import { EggHatchPhase } from "./egg-hatch-phase";
import { Egg } from "./data/egg";
import { vouchers } from "./system/voucher";
import { loggedInUser, updateUserInfo } from "./account";
import { PlayerGender, SessionSaveData } from "./system/game-data";
import { addPokeballCaptureStars, addPokeballOpenParticles } from "./field/anims";
import { SpeciesFormChangeActiveTrigger, SpeciesFormChangeManualTrigger, SpeciesFormChangeMoveLearnedTrigger, SpeciesFormChangePostMoveTrigger, SpeciesFormChangePreMoveTrigger } from "./data/pokemon-forms";
import { battleSpecDialogue, getCharVariantFromDialogue, miscDialogue } from "./data/dialogue";
import ModifierSelectUiHandler, { SHOP_OPTIONS_ROW_LIMIT } from "./ui/modifier-select-ui-handler";
import { Setting } from "./system/settings";
import { Tutorial, handleTutorial } from "./tutorial";
import { TerrainType } from "./data/terrain";
import { OptionSelectConfig, OptionSelectItem } from "./ui/abstact-option-select-ui-handler";
import { SaveSlotUiMode } from "./ui/save-slot-select-ui-handler";
import { fetchDailyRunSeed, getDailyRunStarters } from "./data/daily-run";
import { GameModes, gameModes } from "./game-mode";
import PokemonSpecies, { getPokemonSpecies, speciesStarters } from "./data/pokemon-species";
import i18next from "./plugins/i18n";
import { Abilities } from "./data/enums/abilities";
import * as Overrides from "./overrides";
import { TextStyle, addTextObject } from "./ui/text";
import { Type } from "./data/type";
import { MoveUsedEvent, TurnEndEvent, TurnInitEvent } from "./battle-scene-events";


export class LoginPhase extends Phase {
  private showText: boolean;

  constructor(scene: BattleScene, showText?: boolean) {
    super(scene);

    this.showText = showText === undefined || !!showText;
  }

  start(): void {
    super.start();

    const hasSession = !!Utils.getCookie(Utils.sessionIdKey);

    this.scene.ui.setMode(Mode.LOADING, { buttonActions: [] });
    Utils.executeIf(bypassLogin || hasSession, updateUserInfo).then(response => {
      const success = response ? response[0] : false;
      const statusCode = response ? response[1] : null;
      if (!success) {
        if (!statusCode || statusCode === 400) {
          if (this.showText) {
            this.scene.ui.showText(i18next.t("menu:logInOrCreateAccount"));
          }

          this.scene.playSound("menu_open");

          const loadData = () => {
            updateUserInfo().then(() => this.scene.gameData.loadSystem().then(() => this.end()));
          };

          this.scene.ui.setMode(Mode.LOGIN_FORM, {
            buttonActions: [
              () => {
                this.scene.ui.playSelect();
                loadData();
              }, () => {
                this.scene.playSound("menu_open");
                this.scene.ui.setMode(Mode.REGISTRATION_FORM, {
                  buttonActions: [
                    () => {
                      this.scene.ui.playSelect();
                      updateUserInfo().then(() => this.end());
                    }, () => {
                      this.scene.unshiftPhase(new LoginPhase(this.scene, false));
                      this.end();
                    }
                  ]
                });
              }
            ]
          });
        } else {
          this.scene.unshiftPhase(new UnavailablePhase(this.scene));
          super.end();
        }
        return null;
      } else {
        this.scene.gameData.loadSystem().then(success => {
          if (success || bypassLogin) {
            this.end();
          } else {
            this.scene.ui.setMode(Mode.MESSAGE);
            this.scene.ui.showText(i18next.t("menu:failedToLoadSaveData"));
          }
        });
      }
    });
  }

  end(): void {
    this.scene.ui.setMode(Mode.MESSAGE);

    if (!this.scene.gameData.gender) {
      this.scene.unshiftPhase(new SelectGenderPhase(this.scene));
    }

    handleTutorial(this.scene, Tutorial.Intro).then(() => super.end());
  }
}

export class TitlePhase extends Phase {
  private loaded: boolean;
  private lastSessionData: SessionSaveData;
  private gameMode: GameModes;

  constructor(scene: BattleScene) {
    super(scene);

    this.loaded = false;
  }

  start(): void {
    super.start();

    this.scene.ui.clearText();
    this.scene.ui.fadeIn(250);

    this.scene.playBgm("title", true);

    this.scene.gameData.getSession(loggedInUser.lastSessionSlot).then(sessionData => {
      if (sessionData) {
        this.lastSessionData = sessionData;
        const biomeKey = getBiomeKey(sessionData.arena.biome);
        const bgTexture = `${biomeKey}_bg`;
        this.scene.arenaBg.setTexture(bgTexture);
      }
      this.showOptions();
    }).catch(err => {
      console.error(err);
      this.showOptions();
    });
  }

  showOptions(): void {
    const options: OptionSelectItem[] = [];
    if (loggedInUser.lastSessionSlot > -1) {
      options.push({
        label: i18next.t("menu:continue"),
        handler: () => {
          this.loadSaveSlot(this.lastSessionData ? -1 : loggedInUser.lastSessionSlot);
          return true;
        }
      });
    }
    options.push({
      label: i18next.t("menu:newGame"),
      handler: () => {
        const setModeAndEnd = (gameMode: GameModes) => {
          this.gameMode = gameMode;
          this.scene.ui.setMode(Mode.MESSAGE);
          this.scene.ui.clearText();
          this.end();
        };
        if (this.scene.gameData.unlocks[Unlockables.ENDLESS_MODE]) {
          const options: OptionSelectItem[] = [
            {
              label: gameModes[GameModes.CLASSIC].getName(),
              handler: () => {
                setModeAndEnd(GameModes.CLASSIC);
                return true;
              }
            },
            {
              label: gameModes[GameModes.ENDLESS].getName(),
              handler: () => {
                setModeAndEnd(GameModes.ENDLESS);
                return true;
              }
            }
          ];
          if (this.scene.gameData.unlocks[Unlockables.SPLICED_ENDLESS_MODE]) {
            options.push({
              label: gameModes[GameModes.SPLICED_ENDLESS].getName(),
              handler: () => {
                setModeAndEnd(GameModes.SPLICED_ENDLESS);
                return true;
              }
            });
          }
          options.push({
            label: i18next.t("menu:cancel"),
            handler: () => {
              this.scene.clearPhaseQueue();
              this.scene.pushPhase(new TitlePhase(this.scene));
              super.end();
              return true;
            }
          });
          this.scene.ui.showText(i18next.t("menu:selectGameMode"), null, () => this.scene.ui.setOverlayMode(Mode.OPTION_SELECT, { options: options }));
        } else {
          this.gameMode = GameModes.CLASSIC;
          this.scene.ui.setMode(Mode.MESSAGE);
          this.scene.ui.clearText();
          this.end();
        }
        return true;
      }
    },
    {
      label: i18next.t("menu:loadGame"),
      handler: () => {
        this.scene.ui.setOverlayMode(Mode.SAVE_SLOT, SaveSlotUiMode.LOAD,
          (slotId: integer) => {
            if (slotId === -1) {
              return this.showOptions();
            }
            this.loadSaveSlot(slotId);
          });
        return true;
      }
    },
    {
      label: i18next.t("menu:dailyRun"),
      handler: () => {
        this.initDailyRun();
        return true;
      },
      keepOpen: true
    },
    {
      label: i18next.t("menu:settings"),
      handler: () => {
        this.scene.ui.setOverlayMode(Mode.SETTINGS);
        return true;
      },
      keepOpen: true
    });
    const config: OptionSelectConfig = {
      options: options,
      noCancel: true,
      yOffset: 47
    };
    this.scene.ui.setMode(Mode.TITLE, config);
  }

  loadSaveSlot(slotId: integer): void {
    this.scene.sessionSlotId = slotId > -1 ? slotId : loggedInUser.lastSessionSlot;
    this.scene.ui.setMode(Mode.MESSAGE);
    this.scene.gameData.loadSession(this.scene, slotId, slotId === -1 ? this.lastSessionData : null).then((success: boolean) => {
      if (success) {
        this.loaded = true;
        this.scene.ui.showText(i18next.t("menu:sessionSuccess"), null, () => this.end());
      } else {
        this.end();
      }
    }).catch(err => {
      console.error(err);
      this.scene.ui.showText(i18next.t("menu:failedToLoadSession"), null);
    });
  }

  initDailyRun(): void {
    this.scene.ui.setMode(Mode.SAVE_SLOT, SaveSlotUiMode.SAVE, (slotId: integer) => {
      this.scene.clearPhaseQueue();
      if (slotId === -1) {
        this.scene.pushPhase(new TitlePhase(this.scene));
        return super.end();
      }
      this.scene.sessionSlotId = slotId;

      const generateDaily = (seed: string) => {
        this.scene.gameMode = gameModes[GameModes.DAILY];

        this.scene.setSeed(seed);
        this.scene.resetSeed(1);

        this.scene.money = this.scene.gameMode.getStartingMoney();

        const starters = getDailyRunStarters(this.scene, seed);
        const startingLevel = this.scene.gameMode.getStartingLevel();

        const party = this.scene.getParty();
        const loadPokemonAssets: Promise<void>[] = [];
        for (const starter of starters) {
          const starterProps = this.scene.gameData.getSpeciesDexAttrProps(starter.species, starter.dexAttr);
          const starterFormIndex = Math.min(starterProps.formIndex, Math.max(starter.species.forms.length - 1, 0));
          const starterGender = starter.species.malePercent !== null
            ? !starterProps.female ? Gender.MALE : Gender.FEMALE
            : Gender.GENDERLESS;
          const starterPokemon = this.scene.addPlayerPokemon(starter.species, startingLevel, starter.abilityIndex, starterFormIndex, starterGender, starterProps.shiny, starterProps.variant, undefined, starter.nature);
          starterPokemon.setVisible(false);
          party.push(starterPokemon);
          loadPokemonAssets.push(starterPokemon.loadAssets());
        }

        regenerateModifierPoolThresholds(party, ModifierPoolType.DAILY_STARTER);
        const modifiers: Modifier[] = Array(3).fill(null).map(() => modifierTypes.EXP_SHARE().withIdFromFunc(modifierTypes.EXP_SHARE).newModifier())
          .concat(Array(3).fill(null).map(() => modifierTypes.GOLDEN_EXP_CHARM().withIdFromFunc(modifierTypes.GOLDEN_EXP_CHARM).newModifier()))
          .concat(getDailyRunStarterModifiers(party));

        for (const m of modifiers) {
          this.scene.addModifier(m, true, false, false, true);
        }
        this.scene.updateModifiers(true, true);

        Promise.all(loadPokemonAssets).then(() => {
          this.scene.time.delayedCall(500, () => this.scene.playBgm());
          this.scene.gameData.gameStats.dailyRunSessionsPlayed++;
          this.scene.newArena(this.scene.gameMode.getStartingBiome(this.scene));
          this.scene.newBattle();
          this.scene.arena.init();
          this.scene.sessionPlayTime = 0;
          this.scene.lastSavePlayTime = 0;
          this.end();
        });
      };

      // If Online, calls seed fetch from db to generate daily run. If Offline, generates a daily run based on current date.
      if (!Utils.isLocal) {
        fetchDailyRunSeed().then(seed => {
          generateDaily(seed);
        }).catch(err => {
          console.error("Failed to load daily run:\n", err);
        });
      } else {
        generateDaily(btoa(new Date().toISOString().substring(0, 10)));
      }
    });
  }

  end(): void {
    if (!this.loaded && !this.scene.gameMode.isDaily) {
      this.scene.arena.preloadBgm();
      this.scene.pushPhase(new SelectStarterPhase(this.scene, this.gameMode));
      this.scene.newArena(this.scene.gameMode.getStartingBiome(this.scene));
    } else {
      this.scene.playBgm();
    }

    this.scene.pushPhase(new EncounterPhase(this.scene, this.loaded));

    if (this.loaded) {
      const availablePartyMembers = this.scene.getParty().filter(p => !p.isFainted()).length;

      this.scene.pushPhase(new SummonPhase(this.scene, 0, true, true));
      if (this.scene.currentBattle.double && availablePartyMembers > 1) {
        this.scene.pushPhase(new SummonPhase(this.scene, 1, true, true));
      }

      if (this.scene.currentBattle.battleType !== BattleType.TRAINER && (this.scene.currentBattle.waveIndex > 1 || !this.scene.gameMode.isDaily)) {
        const minPartySize = this.scene.currentBattle.double ? 2 : 1;
        if (availablePartyMembers > minPartySize) {
          this.scene.pushPhase(new CheckSwitchPhase(this.scene, 0, this.scene.currentBattle.double));
          if (this.scene.currentBattle.double) {
            this.scene.pushPhase(new CheckSwitchPhase(this.scene, 1, this.scene.currentBattle.double));
          }
        }
      }
    }

    for (const achv of Object.keys(this.scene.gameData.achvUnlocks)) {
      if (vouchers.hasOwnProperty(achv)) {
        this.scene.validateVoucher(vouchers[achv]);
      }
    }

    super.end();
  }
}

export class UnavailablePhase extends Phase {
  constructor(scene: BattleScene) {
    super(scene);
  }

  start(): void {
    this.scene.ui.setMode(Mode.UNAVAILABLE, () => {
      this.scene.unshiftPhase(new LoginPhase(this.scene, true));
      this.end();
    });
  }
}

export class ReloadSessionPhase extends Phase {
  private systemDataStr: string;

  constructor(scene: BattleScene, systemDataStr?: string) {
    super(scene);

    this.systemDataStr = systemDataStr;
  }

  start(): void {
    this.scene.ui.setMode(Mode.SESSION_RELOAD);

    let delayElapsed = false;
    let loaded = false;

    this.scene.time.delayedCall(Utils.fixedInt(1500), () => {
      if (loaded) {
        this.end();
      } else {
        delayElapsed = true;
      }
    });

    this.scene.gameData.clearLocalData();

    (this.systemDataStr ? this.scene.gameData.initSystem(this.systemDataStr) : this.scene.gameData.loadSystem()).then(() => {
      if (delayElapsed) {
        this.end();
      } else {
        loaded = true;
      }
    });
  }
}

export class OutdatedPhase extends Phase {
  constructor(scene: BattleScene) {
    super(scene);
  }

  start(): void {
    this.scene.ui.setMode(Mode.OUTDATED);
  }
}

export class SelectGenderPhase extends Phase {
  constructor(scene: BattleScene) {
    super(scene);
  }

  start(): void {
    super.start();

    this.scene.ui.showText(i18next.t("menu:boyOrGirl"), null, () => {
      this.scene.ui.setMode(Mode.OPTION_SELECT, {
        options: [
          {
            label: i18next.t("menu:boy"),
            handler: () => {
              this.scene.gameData.gender = PlayerGender.MALE;
              this.scene.gameData.saveSetting(Setting.Player_Gender, 0);
              this.scene.gameData.saveSystem().then(() => this.end());
              return true;
            }
          },
          {
            label: i18next.t("menu:girl"),
            handler: () => {
              this.scene.gameData.gender = PlayerGender.FEMALE;
              this.scene.gameData.saveSetting(Setting.Player_Gender, 1);
              this.scene.gameData.saveSystem().then(() => this.end());
              return true;
            }
          }
        ]
      });
    });
  }

  end(): void {
    this.scene.ui.setMode(Mode.MESSAGE);
    super.end();
  }
}

export class SelectStarterPhase extends Phase {
  private gameMode: GameModes;

  constructor(scene: BattleScene, gameMode: GameModes) {
    super(scene);

    this.gameMode = gameMode;
  }

  start() {
    super.start();

    this.scene.playBgm("menu");

    this.scene.ui.setMode(Mode.STARTER_SELECT, (starters: Starter[]) => {
      this.scene.ui.clearText();
      this.scene.ui.setMode(Mode.SAVE_SLOT, SaveSlotUiMode.SAVE, (slotId: integer) => {
        if (slotId === -1) {
          this.scene.clearPhaseQueue();
          this.scene.pushPhase(new TitlePhase(this.scene));
          return this.end();
        }
        this.scene.sessionSlotId = slotId;

        const party = this.scene.getParty();
        const loadPokemonAssets: Promise<void>[] = [];
        starters.forEach((starter: Starter, i: integer) => {
          if (!i && Overrides.STARTER_SPECIES_OVERRIDE) {
            starter.species = getPokemonSpecies(Overrides.STARTER_SPECIES_OVERRIDE as Species);
          }
          const starterProps = this.scene.gameData.getSpeciesDexAttrProps(starter.species, starter.dexAttr);
          let starterFormIndex = Math.min(starterProps.formIndex, Math.max(starter.species.forms.length - 1, 0));
          if (!i && Overrides.STARTER_SPECIES_OVERRIDE) {
            starterFormIndex = Overrides.STARTER_FORM_OVERRIDE;
          }
          let starterGender = starter.species.malePercent !== null
            ? !starterProps.female ? Gender.MALE : Gender.FEMALE
            : Gender.GENDERLESS;
          if (Overrides.GENDER_OVERRIDE !== null) {
            starterGender = Overrides.GENDER_OVERRIDE;
          }
          const starterIvs = this.scene.gameData.dexData[starter.species.speciesId].ivs.slice(0);
          const starterPokemon = this.scene.addPlayerPokemon(starter.species, this.scene.gameMode.getStartingLevel(), starter.abilityIndex, starterFormIndex, starterGender, starterProps.shiny, starterProps.variant, starterIvs, starter.nature);
          starterPokemon.tryPopulateMoveset(starter.moveset);
          if (starter.passive) {
            starterPokemon.passive = true;
          }
          starterPokemon.luck = this.scene.gameData.getDexAttrLuck(this.scene.gameData.dexData[starter.species.speciesId].caughtAttr);
          if (starter.pokerus) {
            starterPokemon.pokerus = true;
          }
          if (this.scene.gameMode.isSplicedOnly) {
            starterPokemon.generateFusionSpecies(true);
          }
          starterPokemon.setVisible(false);
          party.push(starterPokemon);
          loadPokemonAssets.push(starterPokemon.loadAssets());
        });
        overrideModifiers(this.scene);
        overrideHeldItems(this.scene, party[0]);
        Promise.all(loadPokemonAssets).then(() => {
          SoundFade.fadeOut(this.scene, this.scene.sound.get("menu"), 500, true);
          this.scene.time.delayedCall(500, () => this.scene.playBgm());
          if (this.scene.gameMode.isClassic) {
            this.scene.gameData.gameStats.classicSessionsPlayed++;
          } else {
            this.scene.gameData.gameStats.endlessSessionsPlayed++;
          }
          this.scene.newBattle();
          this.scene.arena.init();
          this.scene.sessionPlayTime = 0;
          this.scene.lastSavePlayTime = 0;
          this.end();
        });
      });
    }, this.gameMode);
  }
}

export class BattlePhase extends Phase {
  constructor(scene: BattleScene) {
    super(scene);
  }

  showEnemyTrainer(trainerSlot: TrainerSlot = TrainerSlot.NONE): void {
    const sprites = this.scene.currentBattle.trainer.getSprites();
    const tintSprites = this.scene.currentBattle.trainer.getTintSprites();
    for (let i = 0; i < sprites.length; i++) {
      const visible = !trainerSlot || !i === (trainerSlot === TrainerSlot.TRAINER) || sprites.length < 2;
      [ sprites[i], tintSprites[i] ].map(sprite => {
        if (visible) {
          sprite.x = trainerSlot || sprites.length < 2 ? 0 : i ? 16 : -16;
        }
        sprite.setVisible(visible);
        sprite.clearTint();
      });
      sprites[i].setVisible(visible);
      tintSprites[i].setVisible(visible);
      sprites[i].clearTint();
      tintSprites[i].clearTint();
    }
    this.scene.tweens.add({
      targets: this.scene.currentBattle.trainer,
      x: "-=16",
      y: "+=16",
      alpha: 1,
      ease: "Sine.easeInOut",
      duration: 750
    });
  }

  hideEnemyTrainer(): void {
    this.scene.tweens.add({
      targets: this.scene.currentBattle.trainer,
      x: "+=16",
      y: "-=16",
      alpha: 0,
      ease: "Sine.easeInOut",
      duration: 750
    });
  }
}

type PokemonFunc = (pokemon: Pokemon) => void;

export abstract class FieldPhase extends BattlePhase {
  getOrder(): BattlerIndex[] {
    const playerField = this.scene.getPlayerField().filter(p => p.isActive()) as Pokemon[];
    const enemyField = this.scene.getEnemyField().filter(p => p.isActive()) as Pokemon[];

    let orderedTargets: Pokemon[] = playerField.concat(enemyField).sort((a: Pokemon, b: Pokemon) => {
      const aSpeed = a?.getBattleStat(Stat.SPD) || 0;
      const bSpeed = b?.getBattleStat(Stat.SPD) || 0;

      return aSpeed < bSpeed ? 1 : aSpeed > bSpeed ? -1 : !this.scene.randBattleSeedInt(2) ? -1 : 1;
    });

    const speedReversed = new Utils.BooleanHolder(false);
    this.scene.arena.applyTags(TrickRoomTag, speedReversed);

    if (speedReversed.value) {
      orderedTargets = orderedTargets.reverse();
    }

    return orderedTargets.map(t => t.getFieldIndex() + (!t.isPlayer() ? BattlerIndex.ENEMY : 0));
  }

  executeForAll(func: PokemonFunc): void {
    const field = this.scene.getField(true).filter(p => p.summonData);
    field.forEach(pokemon => func(pokemon));
  }
}

export abstract class PokemonPhase extends FieldPhase {
  protected battlerIndex: BattlerIndex | integer;
  public player: boolean;
  public fieldIndex: integer;

  constructor(scene: BattleScene, battlerIndex: BattlerIndex | integer) {
    super(scene);

    if (battlerIndex === undefined) {
      battlerIndex = scene.getField().find(p => p?.isActive()).getBattlerIndex();
    }

    this.battlerIndex = battlerIndex;
    this.player = battlerIndex < 2;
    this.fieldIndex = battlerIndex % 2;
  }

  getPokemon() {
    if (this.battlerIndex > BattlerIndex.ENEMY_2) {
      return this.scene.getPokemonById(this.battlerIndex);
    }
    return this.scene.getField()[this.battlerIndex];
  }
}

export abstract class PartyMemberPokemonPhase extends FieldPhase {
  protected partyMemberIndex: integer;
  protected fieldIndex: integer;
  protected player: boolean;

  constructor(scene: BattleScene, partyMemberIndex: integer, player: boolean) {
    super(scene);

    this.partyMemberIndex = partyMemberIndex;
    this.fieldIndex = partyMemberIndex < this.scene.currentBattle.getBattlerCount()
      ? partyMemberIndex
      : -1;
    this.player = player;
  }

  getParty(): Pokemon[] {
    return this.player ? this.scene.getParty() : this.scene.getEnemyParty();
  }

  getPokemon(): Pokemon {
    return this.getParty()[this.partyMemberIndex];
  }
}

export abstract class PlayerPartyMemberPokemonPhase extends PartyMemberPokemonPhase {
  constructor(scene: BattleScene, partyMemberIndex: integer) {
    super(scene, partyMemberIndex, true);
  }

  getPlayerPokemon(): PlayerPokemon {
    return super.getPokemon() as PlayerPokemon;
  }
}

export abstract class EnemyPartyMemberPokemonPhase extends PartyMemberPokemonPhase {
  constructor(scene: BattleScene, partyMemberIndex: integer) {
    super(scene, partyMemberIndex, false);
  }

  getEnemyPokemon(): EnemyPokemon {
    return super.getPokemon() as EnemyPokemon;
  }
}

export class EncounterPhase extends BattlePhase {
  private loaded: boolean;

  constructor(scene: BattleScene, loaded?: boolean) {
    super(scene);

    this.loaded = !!loaded;
  }

  start() {
    super.start();

    this.scene.updateGameInfo();

    this.scene.initSession();

    // Failsafe if players somehow skip floor 200 in classic mode
    if (this.scene.gameMode.isClassic && this.scene.currentBattle.waveIndex > 200) {
      this.scene.unshiftPhase(new GameOverPhase(this.scene));
    }

    const loadEnemyAssets = [];

    const battle = this.scene.currentBattle;

    let totalBst = 0;

    battle.enemyLevels.forEach((level, e) => {
      if (!this.loaded) {
        if (battle.battleType === BattleType.TRAINER) {
          battle.enemyParty[e] = battle.trainer.genPartyMember(e);
        } else {
          const enemySpecies = this.scene.randomSpecies(battle.waveIndex, level, true);
          battle.enemyParty[e] = this.scene.addEnemyPokemon(enemySpecies, level, TrainerSlot.NONE, !!this.scene.getEncounterBossSegments(battle.waveIndex, level, enemySpecies));
          if (this.scene.currentBattle.battleSpec === BattleSpec.FINAL_BOSS) {
            battle.enemyParty[e].ivs = new Array(6).fill(31);
          }
          this.scene.getParty().slice(0, !battle.double ? 1 : 2).reverse().forEach(playerPokemon => {
            applyAbAttrs(SyncEncounterNatureAbAttr, playerPokemon, null, battle.enemyParty[e]);
          });
        }
      }
      const enemyPokemon = this.scene.getEnemyParty()[e];
      if (e < (battle.double ? 2 : 1)) {
        enemyPokemon.setX(-66 + enemyPokemon.getFieldPositionOffset()[0]);
        enemyPokemon.resetSummonData();
      }

      if (!this.loaded) {
        this.scene.gameData.setPokemonSeen(enemyPokemon, true, battle.battleType === BattleType.TRAINER);
      }

      if (enemyPokemon.species.speciesId === Species.ETERNATUS) {
        if (this.scene.gameMode.isClassic && (battle.battleSpec === BattleSpec.FINAL_BOSS || this.scene.gameMode.isWaveFinal(battle.waveIndex))) {
          if (battle.battleSpec !== BattleSpec.FINAL_BOSS) {
            enemyPokemon.formIndex = 1;
            enemyPokemon.updateScale();
          }
          enemyPokemon.setBoss();
        } else if (!(battle.waveIndex % 1000)) {
          enemyPokemon.formIndex = 1;
          enemyPokemon.updateScale();
        }
      }

      totalBst += enemyPokemon.getSpeciesForm().baseTotal;

      loadEnemyAssets.push(enemyPokemon.loadAssets());

      console.log(enemyPokemon.name, enemyPokemon.species.speciesId, enemyPokemon.stats);
    });

    if (this.scene.getParty().filter(p => p.isShiny()).length === 6) {
      this.scene.validateAchv(achvs.SHINY_PARTY);
    }

    if (battle.battleType === BattleType.TRAINER) {
      loadEnemyAssets.push(battle.trainer.loadAssets().then(() => battle.trainer.initSprite()));
    } else {
      if (battle.enemyParty.filter(p => p.isBoss()).length > 1) {
        for (const enemyPokemon of battle.enemyParty) {
          if (enemyPokemon.isBoss()) {
            enemyPokemon.setBoss(true, Math.ceil(enemyPokemon.bossSegments * (enemyPokemon.getSpeciesForm().baseTotal / totalBst)));
            enemyPokemon.initBattleInfo();
          }
        }
      }
    }

    Promise.all(loadEnemyAssets).then(() => {
      battle.enemyParty.forEach((enemyPokemon, e) => {
        if (e < (battle.double ? 2 : 1)) {
          if (battle.battleType === BattleType.WILD) {
            this.scene.field.add(enemyPokemon);
            battle.seenEnemyPartyMemberIds.add(enemyPokemon.id);
            const playerPokemon = this.scene.getPlayerPokemon();
            if (playerPokemon?.visible) {
              this.scene.field.moveBelow(enemyPokemon as Pokemon, playerPokemon);
            }
            enemyPokemon.tint(0, 0.5);
          } else if (battle.battleType === BattleType.TRAINER) {
            enemyPokemon.setVisible(false);
            this.scene.currentBattle.trainer.tint(0, 0.5);
          }
          if (battle.double) {
            enemyPokemon.setFieldPosition(e ? FieldPosition.RIGHT : FieldPosition.LEFT);
          }
        }
      });

      if (!this.loaded) {
        regenerateModifierPoolThresholds(this.scene.getEnemyField(), battle.battleType === BattleType.TRAINER ? ModifierPoolType.TRAINER : ModifierPoolType.WILD);
        this.scene.generateEnemyModifiers();
      }

      this.scene.ui.setMode(Mode.MESSAGE).then(() => {
        if (!this.loaded) {
          this.scene.gameData.saveAll(this.scene, true, battle.waveIndex % 10 === 1 || this.scene.lastSavePlayTime >= 300).then(success => {
            this.scene.disableMenu = false;
            if (!success) {
              return this.scene.reset(true);
            }
            this.doEncounter();
          });
        } else {
          this.doEncounter();
        }
      });
    });
  }

  doEncounter() {
    this.scene.playBgm(undefined, true);
    this.scene.updateModifiers(false);
    this.scene.setFieldScale(1);

    /*if (startingWave > 10) {
      for (let m = 0; m < Math.min(Math.floor(startingWave / 10), 99); m++)
        this.scene.addModifier(getPlayerModifierTypeOptionsForWave((m + 1) * 10, 1, this.scene.getParty())[0].type.newModifier(), true);
      this.scene.updateModifiers(true);
    }*/

    for (const pokemon of this.scene.getParty()) {
      if (pokemon) {
        pokemon.resetBattleData();
      }
    }

    if (!this.loaded) {
      this.scene.arena.trySetWeather(getRandomWeatherType(this.scene.arena), false);
    }

    const enemyField = this.scene.getEnemyField();
    this.scene.tweens.add({
      targets: [ this.scene.arenaEnemy, this.scene.currentBattle.trainer, enemyField, this.scene.arenaPlayer, this.scene.trainer ].flat(),
      x: (_target, _key, value, fieldIndex: integer) => fieldIndex < 2 + (enemyField.length) ? value + 300 : value - 300,
      duration: 2000,
      onComplete: () => {
        if (!this.tryOverrideForBattleSpec()) {
          this.doEncounterCommon();
        }
      }
    });
  }

  getEncounterMessage(): string {
    const enemyField = this.scene.getEnemyField();

    if (this.scene.currentBattle.battleSpec === BattleSpec.FINAL_BOSS) {
      return i18next.t("battle:bossAppeared", {bossName: enemyField[0].name});
    }

    if (this.scene.currentBattle.battleType === BattleType.TRAINER) {
      if (this.scene.currentBattle.double) {
        return i18next.t("battle:trainerAppearedDouble", {trainerName: this.scene.currentBattle.trainer.getName(TrainerSlot.NONE, true)});

      } else {
        return i18next.t("battle:trainerAppeared", {trainerName: this.scene.currentBattle.trainer.getName(TrainerSlot.NONE, true)});
      }
    }

    return enemyField.length === 1
      ? i18next.t("battle:singleWildAppeared", {pokemonName: enemyField[0].name})
      : i18next.t("battle:multiWildAppeared", {pokemonName1: enemyField[0].name, pokemonName2: enemyField[1].name});
  }

  doEncounterCommon(showEncounterMessage: boolean = true) {
    const enemyField = this.scene.getEnemyField();

    if (this.scene.currentBattle.battleType === BattleType.WILD) {
      enemyField.forEach(enemyPokemon => {
        enemyPokemon.untint(100, "Sine.easeOut");
        enemyPokemon.cry();
        enemyPokemon.showInfo();
        if (enemyPokemon.isShiny()) {
          this.scene.validateAchv(achvs.SEE_SHINY);
        }
      });
      this.scene.updateFieldScale();
      if (showEncounterMessage) {
        this.scene.ui.showText(this.getEncounterMessage(), null, () => this.end(), 1500);
      } else {
        this.end();
      }
    } else if (this.scene.currentBattle.battleType === BattleType.TRAINER) {
      const trainer = this.scene.currentBattle.trainer;
      trainer.untint(100, "Sine.easeOut");
      trainer.playAnim();

      const doSummon = () => {
        this.scene.currentBattle.started = true;
        this.scene.playBgm(undefined);
        this.scene.pbTray.showPbTray(this.scene.getParty());
			  this.scene.pbTrayEnemy.showPbTray(this.scene.getEnemyParty());
        const doTrainerSummon = () => {
          this.hideEnemyTrainer();
          const availablePartyMembers = this.scene.getEnemyParty().filter(p => !p.isFainted()).length;
          this.scene.unshiftPhase(new SummonPhase(this.scene, 0, false));
          if (this.scene.currentBattle.double && availablePartyMembers > 1) {
            this.scene.unshiftPhase(new SummonPhase(this.scene, 1, false));
          }
          this.end();
        };
        if (showEncounterMessage) {
          this.scene.ui.showText(this.getEncounterMessage(), null, doTrainerSummon, 1500, true);
        } else {
          doTrainerSummon();
        }
      };

      const encounterMessages = this.scene.currentBattle.trainer.getEncounterMessages();

      if (!encounterMessages?.length) {
        doSummon();
      } else {
        const showDialogueAndSummon = () => {
          let message: string;
          this.scene.executeWithSeedOffset(() => message = Utils.randSeedItem(encounterMessages), this.scene.currentBattle.waveIndex);
          this.scene.ui.showDialogue(message, trainer.getName(TrainerSlot.NONE,true), null, () => {
            this.scene.charSprite.hide().then(() => this.scene.hideFieldOverlay(250).then(() => doSummon()));
          });
        };
        if (this.scene.currentBattle.trainer.config.hasCharSprite) {
          this.scene.showFieldOverlay(500).then(() => this.scene.charSprite.showCharacter(trainer.getKey(), getCharVariantFromDialogue(encounterMessages[0])).then(() => showDialogueAndSummon()));
        } else {
          showDialogueAndSummon();
        }
      }
    }
  }

  end() {
    const enemyField = this.scene.getEnemyField();

    enemyField.forEach((enemyPokemon, e) => {
      if (enemyPokemon.isShiny()) {
        this.scene.unshiftPhase(new ShinySparklePhase(this.scene, BattlerIndex.ENEMY + e));
      }
    });

    if (this.scene.currentBattle.battleType !== BattleType.TRAINER) {
      enemyField.map(p => this.scene.pushPhase(new PostSummonPhase(this.scene, p.getBattlerIndex())));
      const ivScannerModifier = this.scene.findModifier(m => m instanceof IvScannerModifier);
      if (ivScannerModifier) {
        enemyField.map(p => this.scene.pushPhase(new ScanIvsPhase(this.scene, p.getBattlerIndex(), Math.min(ivScannerModifier.getStackCount() * 2, 6))));
      }
    }

    if (!this.loaded) {
      const availablePartyMembers = this.scene.getParty().filter(p => !p.isFainted());

      if (!availablePartyMembers[0].isOnField()) {
        this.scene.pushPhase(new SummonPhase(this.scene, 0));
      }

      if (this.scene.currentBattle.double) {
        if (availablePartyMembers.length > 1) {
          this.scene.pushPhase(new ToggleDoublePositionPhase(this.scene, true));
          if (!availablePartyMembers[1].isOnField()) {
            this.scene.pushPhase(new SummonPhase(this.scene, 1));
          }
        }
      } else {
        if (availablePartyMembers.length > 1 && availablePartyMembers[1].isOnField()) {
          this.scene.pushPhase(new ReturnPhase(this.scene, 1));
        }
        this.scene.pushPhase(new ToggleDoublePositionPhase(this.scene, false));
      }

      if (this.scene.currentBattle.battleType !== BattleType.TRAINER && (this.scene.currentBattle.waveIndex > 1 || !this.scene.gameMode.isDaily)) {
        const minPartySize = this.scene.currentBattle.double ? 2 : 1;
        if (availablePartyMembers.length > minPartySize) {
          this.scene.pushPhase(new CheckSwitchPhase(this.scene, 0, this.scene.currentBattle.double));
          if (this.scene.currentBattle.double) {
            this.scene.pushPhase(new CheckSwitchPhase(this.scene, 1, this.scene.currentBattle.double));
          }
        }
      }
    }
    handleTutorial(this.scene, Tutorial.Access_Menu).then(() => super.end());
  }

  tryOverrideForBattleSpec(): boolean {
    switch (this.scene.currentBattle.battleSpec) {
    case BattleSpec.FINAL_BOSS:
      const enemy = this.scene.getEnemyPokemon();
      this.scene.ui.showText(this.getEncounterMessage(), null, () => {
        this.scene.ui.showDialogue(battleSpecDialogue[BattleSpec.FINAL_BOSS].encounter, enemy.species.name, null, () => {
          this.doEncounterCommon(false);
        });
      }, 1500, true);
      return true;
    }

    return false;
  }
}

export class NextEncounterPhase extends EncounterPhase {
  constructor(scene: BattleScene) {
    super(scene);
  }

  doEncounter(): void {
    this.scene.playBgm(undefined, true);

    for (const pokemon of this.scene.getParty()) {
      if (pokemon) {
        pokemon.resetBattleData();
      }
    }

    this.scene.arenaNextEnemy.setBiome(this.scene.arena.biomeType);
    this.scene.arenaNextEnemy.setVisible(true);

    const enemyField = this.scene.getEnemyField();
    this.scene.tweens.add({
      targets: [ this.scene.arenaEnemy, this.scene.arenaNextEnemy, this.scene.currentBattle.trainer, enemyField, this.scene.lastEnemyTrainer ].flat(),
      x: "+=300",
      duration: 2000,
      onComplete: () => {
        this.scene.arenaEnemy.setBiome(this.scene.arena.biomeType);
        this.scene.arenaEnemy.setX(this.scene.arenaNextEnemy.x);
        this.scene.arenaEnemy.setAlpha(1);
        this.scene.arenaNextEnemy.setX(this.scene.arenaNextEnemy.x - 300);
        this.scene.arenaNextEnemy.setVisible(false);
        if (this.scene.lastEnemyTrainer) {
          this.scene.lastEnemyTrainer.destroy();
        }

        if (!this.tryOverrideForBattleSpec()) {
          this.doEncounterCommon();
        }
      }
    });
  }
}

export class NewBiomeEncounterPhase extends NextEncounterPhase {
  constructor(scene: BattleScene) {
    super(scene);
  }

  doEncounter(): void {
    this.scene.playBgm(undefined, true);

    for (const pokemon of this.scene.getParty()) {
      if (pokemon) {
        pokemon.resetBattleData();
      }
    }

    this.scene.arena.trySetWeather(getRandomWeatherType(this.scene.arena), false);

    for (const pokemon of this.scene.getParty().filter(p => p.isOnField())) {
      applyAbAttrs(PostBiomeChangeAbAttr, pokemon, null);
    }

    const enemyField = this.scene.getEnemyField();
    this.scene.tweens.add({
      targets: [ this.scene.arenaEnemy, enemyField ].flat(),
      x: "+=300",
      duration: 2000,
      onComplete: () => {
        if (!this.tryOverrideForBattleSpec()) {
          this.doEncounterCommon();
        }
      }
    });
  }
}

export class PostSummonPhase extends PokemonPhase {
  constructor(scene: BattleScene, battlerIndex: BattlerIndex) {
    super(scene, battlerIndex);
  }

  start() {
    super.start();

    const pokemon = this.getPokemon();

    this.scene.arena.applyTags(ArenaTrapTag, pokemon);
    applyPostSummonAbAttrs(PostSummonAbAttr, pokemon).then(() => this.end());
  }
}

export class SelectBiomePhase extends BattlePhase {
  constructor(scene: BattleScene) {
    super(scene);
  }

  start() {
    super.start();

    const currentBiome = this.scene.arena.biomeType;

    const setNextBiome = (nextBiome: Biome) => {
      if (this.scene.currentBattle.waveIndex % 10 === 1) {
        this.scene.applyModifiers(MoneyInterestModifier, true, this.scene);
        this.scene.unshiftPhase(new PartyHealPhase(this.scene, false));
      }
      this.scene.unshiftPhase(new SwitchBiomePhase(this.scene, nextBiome));
      this.end();
    };

    if ((this.scene.gameMode.isClassic && this.scene.gameMode.isWaveFinal(this.scene.currentBattle.waveIndex + 9))
      || (this.scene.gameMode.isDaily && this.scene.gameMode.isWaveFinal(this.scene.currentBattle.waveIndex))
      || (this.scene.gameMode.hasShortBiomes && !(this.scene.currentBattle.waveIndex % 50))) {
      setNextBiome(Biome.END);
    } else if (this.scene.gameMode.hasRandomBiomes) {
      setNextBiome(this.generateNextBiome());
    } else if (Array.isArray(biomeLinks[currentBiome])) {
      let biomes: Biome[];
      this.scene.executeWithSeedOffset(() => {
        biomes = (biomeLinks[currentBiome] as (Biome | [Biome, integer])[])
          .filter(b => !Array.isArray(b) || !Utils.randSeedInt(b[1]))
          .map(b => !Array.isArray(b) ? b : b[0]);
      }, this.scene.currentBattle.waveIndex);
      if (biomes.length > 1 && this.scene.findModifier(m => m instanceof MapModifier)) {
        let biomeChoices: Biome[];
        this.scene.executeWithSeedOffset(() => {
          biomeChoices = (!Array.isArray(biomeLinks[currentBiome])
            ? [ biomeLinks[currentBiome] as Biome ]
            : biomeLinks[currentBiome] as (Biome | [Biome, integer])[])
            .filter((b, i) => !Array.isArray(b) || !Utils.randSeedInt(b[1]))
            .map(b => Array.isArray(b) ? b[0] : b);
        }, this.scene.currentBattle.waveIndex);
        const biomeSelectItems = biomeChoices.map(b => {
          const ret: OptionSelectItem = {
            label: getBiomeName(b),
            handler: () => {
              this.scene.ui.setMode(Mode.MESSAGE);
              setNextBiome(b);
              return true;
            }
          };
          return ret;
        });
        this.scene.ui.setMode(Mode.OPTION_SELECT, {
          options: biomeSelectItems,
          delay: 1000
        });
      } else {
        setNextBiome(biomes[Utils.randSeedInt(biomes.length)]);
      }
    } else if (biomeLinks.hasOwnProperty(currentBiome)) {
      setNextBiome(biomeLinks[currentBiome] as Biome);
    } else {
      setNextBiome(this.generateNextBiome());
    }
  }

  generateNextBiome(): Biome {
    if (!(this.scene.currentBattle.waveIndex % 50)) {
      return Biome.END;
    }
    return this.scene.generateRandomBiome(this.scene.currentBattle.waveIndex);
  }
}

export class SwitchBiomePhase extends BattlePhase {
  private nextBiome: Biome;

  constructor(scene: BattleScene, nextBiome: Biome) {
    super(scene);

    this.nextBiome = nextBiome;
  }

  start() {
    super.start();

    if (this.nextBiome === undefined) {
      return this.end();
    }

    this.scene.tweens.add({
      targets: [ this.scene.arenaEnemy, this.scene.lastEnemyTrainer ],
      x: "+=300",
      duration: 2000,
      onComplete: () => {
        this.scene.arenaEnemy.setX(this.scene.arenaEnemy.x - 600);

        this.scene.newArena(this.nextBiome);

        const biomeKey = getBiomeKey(this.nextBiome);
        const bgTexture = `${biomeKey}_bg`;
        this.scene.arenaBgTransition.setTexture(bgTexture);
        this.scene.arenaBgTransition.setAlpha(0);
        this.scene.arenaBgTransition.setVisible(true);
        this.scene.arenaPlayerTransition.setBiome(this.nextBiome);
        this.scene.arenaPlayerTransition.setAlpha(0);
        this.scene.arenaPlayerTransition.setVisible(true);

        this.scene.tweens.add({
          targets: [ this.scene.arenaPlayer, this.scene.arenaBgTransition, this.scene.arenaPlayerTransition ],
          duration: 1000,
          delay: 1000,
          ease: "Sine.easeInOut",
          alpha: (target: any) => target === this.scene.arenaPlayer ? 0 : 1,
          onComplete: () => {
            this.scene.arenaBg.setTexture(bgTexture);
            this.scene.arenaPlayer.setBiome(this.nextBiome);
            this.scene.arenaPlayer.setAlpha(1);
            this.scene.arenaEnemy.setBiome(this.nextBiome);
            this.scene.arenaEnemy.setAlpha(1);
            this.scene.arenaNextEnemy.setBiome(this.nextBiome);
            this.scene.arenaBgTransition.setVisible(false);
            this.scene.arenaPlayerTransition.setVisible(false);
            if (this.scene.lastEnemyTrainer) {
              this.scene.lastEnemyTrainer.destroy();
            }

            this.end();
          }
        });
      }
    });
  }
}

export class SummonPhase extends PartyMemberPokemonPhase {
  private loaded: boolean;

  constructor(scene: BattleScene, fieldIndex: integer, player: boolean = true, loaded: boolean = false) {
    super(scene, fieldIndex, player);

    this.loaded = loaded;
  }

  start() {
    super.start();

    this.preSummon();
  }

  /**
  * Sends out a Pokemon before the battle begins and shows the appropriate messages
  */
  preSummon(): void {
    const partyMember = this.getPokemon();
    // If the Pokemon about to be sent out is fainted, switch to the first non-fainted Pokemon
    if (partyMember.isFainted()) {
      console.warn("The Pokemon about to be sent out is fainted. Attempting to resolve...");
      const party = this.getParty();

      // Find the first non-fainted Pokemon index above the current one
      const nonFaintedIndex = party.findIndex((p, i) => i > this.partyMemberIndex && !p.isFainted());
      if (nonFaintedIndex === -1) {
        console.error("Party Details:\n", party);
        throw new Error("All available Pokemon were fainted!");
      }

      // Swaps the fainted Pokemon and the first non-fainted Pokemon in the party
      [party[this.partyMemberIndex], party[nonFaintedIndex]] = [party[nonFaintedIndex], party[this.partyMemberIndex]];
      console.warn("Swapped %s %O with %s %O", partyMember?.name, partyMember, party[0]?.name, party[0]);
    }

    if (this.player) {
      this.scene.ui.showText(i18next.t("battle:playerGo", { pokemonName: this.getPokemon().name }));
      if (this.player) {
        this.scene.pbTray.hide();
      }
      this.scene.trainer.setTexture(`trainer_${this.scene.gameData.gender === PlayerGender.FEMALE ? "f" : "m"}_back_pb`);
      this.scene.time.delayedCall(562, () => {
        this.scene.trainer.setFrame("2");
        this.scene.time.delayedCall(64, () => {
          this.scene.trainer.setFrame("3");
        });
      });
      this.scene.tweens.add({
        targets: this.scene.trainer,
        x: -36,
        duration: 1000,
        onComplete: () => this.scene.trainer.setVisible(false)
      });
      this.scene.time.delayedCall(750, () => this.summon());
    } else {
      const trainerName = this.scene.currentBattle.trainer.getName(!(this.fieldIndex % 2) ? TrainerSlot.TRAINER : TrainerSlot.TRAINER_PARTNER);
      const pokemonName = this.getPokemon().name;
      const message = i18next.t("battle:trainerSendOut", { trainerName, pokemonName });

      this.scene.pbTrayEnemy.hide();
      this.scene.ui.showText(message, null, () => this.summon());
    }
  }

  summon(): void {
    const pokemon = this.getPokemon();

    const pokeball = this.scene.addFieldSprite(this.player ? 36 : 248, this.player ? 80 : 44, "pb", getPokeballAtlasKey(pokemon.pokeball));
    pokeball.setVisible(false);
    pokeball.setOrigin(0.5, 0.625);
    this.scene.field.add(pokeball);

    if (this.fieldIndex === 1) {
      pokemon.setFieldPosition(FieldPosition.RIGHT, 0);
    } else {
      const availablePartyMembers = this.getParty().filter(p => !p.isFainted()).length;
      pokemon.setFieldPosition(!this.scene.currentBattle.double || availablePartyMembers === 1 ? FieldPosition.CENTER : FieldPosition.LEFT);
    }

    const fpOffset = pokemon.getFieldPositionOffset();

    pokeball.setVisible(true);

    this.scene.tweens.add({
      targets: pokeball,
      duration: 650,
      x: (this.player ? 100 : 236) + fpOffset[0]
    });

    this.scene.tweens.add({
      targets: pokeball,
      duration: 150,
      ease: "Cubic.easeOut",
      y: (this.player ? 70 : 34) + fpOffset[1],
      onComplete: () => {
        this.scene.tweens.add({
          targets: pokeball,
          duration: 500,
          ease: "Cubic.easeIn",
          angle: 1440,
          y: (this.player ? 132 : 86) + fpOffset[1],
          onComplete: () => {
            this.scene.playSound("pb_rel");
            pokeball.destroy();
            this.scene.add.existing(pokemon);
            this.scene.field.add(pokemon);
            if (!this.player) {
              const playerPokemon = this.scene.getPlayerPokemon() as Pokemon;
              if (playerPokemon?.visible) {
                this.scene.field.moveBelow(pokemon, playerPokemon);
              }
              this.scene.currentBattle.seenEnemyPartyMemberIds.add(pokemon.id);
            }
            addPokeballOpenParticles(this.scene, pokemon.x, pokemon.y - 16, pokemon.pokeball);
            this.scene.updateModifiers(this.player);
            this.scene.updateFieldScale();
            pokemon.showInfo();
            pokemon.playAnim();
            pokemon.setVisible(true);
            pokemon.getSprite().setVisible(true);
            pokemon.setScale(0.5);
            pokemon.tint(getPokeballTintColor(pokemon.pokeball));
            pokemon.untint(250, "Sine.easeIn");
            this.scene.updateFieldScale();
            this.scene.tweens.add({
              targets: pokemon,
              duration: 250,
              ease: "Sine.easeIn",
              scale: pokemon.getSpriteScale(),
              onComplete: () => {
                pokemon.cry(pokemon.getHpRatio() > 0.25 ? undefined : { rate: 0.85 });
                pokemon.getSprite().clearTint();
                pokemon.resetSummonData();
                this.scene.time.delayedCall(1000, () => this.end());
              }
            });
          }
        });
      }
    });
  }

  onEnd(): void {
    const pokemon = this.getPokemon();

    if (pokemon.isShiny()) {
      this.scene.unshiftPhase(new ShinySparklePhase(this.scene, pokemon.getBattlerIndex()));
    }

    pokemon.resetTurnData();

    if (!this.loaded || this.scene.currentBattle.battleType === BattleType.TRAINER || (this.scene.currentBattle.waveIndex % 10) === 1) {
      this.scene.triggerPokemonFormChange(pokemon, SpeciesFormChangeActiveTrigger, true);

      this.queuePostSummon();
    }
  }

  queuePostSummon(): void {
    this.scene.pushPhase(new PostSummonPhase(this.scene, this.getPokemon().getBattlerIndex()));
  }

  end() {
    this.onEnd();

    super.end();
  }
}

export class SwitchSummonPhase extends SummonPhase {
  private slotIndex: integer;
  private doReturn: boolean;
  private batonPass: boolean;

  private lastPokemon: Pokemon;

  constructor(scene: BattleScene, fieldIndex: integer, slotIndex: integer, doReturn: boolean, batonPass: boolean, player?: boolean) {
    super(scene, fieldIndex, player !== undefined ? player : true);

    this.slotIndex = slotIndex;
    this.doReturn = doReturn;
    this.batonPass = batonPass;
  }

  preSummon(): void {
    if (!this.player) {
      if (this.slotIndex === -1) {
        this.slotIndex = this.scene.currentBattle.trainer.getNextSummonIndex(!this.fieldIndex ? TrainerSlot.TRAINER : TrainerSlot.TRAINER_PARTNER);
      }
      if (this.slotIndex > -1) {
        this.showEnemyTrainer(!(this.fieldIndex % 2) ? TrainerSlot.TRAINER : TrainerSlot.TRAINER_PARTNER);
        this.scene.pbTrayEnemy.showPbTray(this.scene.getEnemyParty());
      }
    }

    if (!this.doReturn || (this.slotIndex !== -1 && !(this.player ? this.scene.getParty() : this.scene.getEnemyParty())[this.slotIndex])) {
      if (this.player) {
        return this.switchAndSummon();
      } else {
        this.scene.time.delayedCall(750, () => this.switchAndSummon());
        return;
      }
    }

    const pokemon = this.getPokemon();

    if (!this.batonPass) {
      (this.player ? this.scene.getEnemyField() : this.scene.getPlayerField()).forEach(enemyPokemon => enemyPokemon.removeTagsBySourceId(pokemon.id));
    }

    this.scene.ui.showText(this.player ?
      i18next.t("battle:playerComeBack", { pokemonName: pokemon.name }) :
      i18next.t("battle:trainerComeBack", {
        trainerName: this.scene.currentBattle.trainer.getName(!(this.fieldIndex % 2) ? TrainerSlot.TRAINER : TrainerSlot.TRAINER_PARTNER),
        pokemonName: pokemon.name
      })
    );
    this.scene.playSound("pb_rel");
    pokemon.hideInfo();
    pokemon.tint(getPokeballTintColor(pokemon.pokeball), 1, 250, "Sine.easeIn");
    this.scene.tweens.add({
      targets: pokemon,
      duration: 250,
      ease: "Sine.easeIn",
      scale: 0.5,
      onComplete: () => {
        pokemon.setVisible(false);
        this.scene.field.remove(pokemon);
        this.scene.triggerPokemonFormChange(pokemon, SpeciesFormChangeActiveTrigger, true);
        this.scene.time.delayedCall(750, () => this.switchAndSummon());
      }
    });
  }

  switchAndSummon() {
    const party = this.player ? this.getParty() : this.scene.getEnemyParty();
    const switchedPokemon = party[this.slotIndex];
    this.lastPokemon = this.getPokemon();
    applyPreSwitchOutAbAttrs(PreSwitchOutAbAttr, this.lastPokemon);
    if (this.batonPass && switchedPokemon) {
      (this.player ? this.scene.getEnemyField() : this.scene.getPlayerField()).forEach(enemyPokemon => enemyPokemon.transferTagsBySourceId(this.lastPokemon.id, switchedPokemon.id));
      if (!this.scene.findModifier(m => m instanceof SwitchEffectTransferModifier && (m as SwitchEffectTransferModifier).pokemonId === switchedPokemon.id)) {
        const batonPassModifier = this.scene.findModifier(m => m instanceof SwitchEffectTransferModifier
          && (m as SwitchEffectTransferModifier).pokemonId === this.lastPokemon.id) as SwitchEffectTransferModifier;
        if (batonPassModifier && !this.scene.findModifier(m => m instanceof SwitchEffectTransferModifier && (m as SwitchEffectTransferModifier).pokemonId === switchedPokemon.id)) {
          this.scene.tryTransferHeldItemModifier(batonPassModifier, switchedPokemon, false);
        }
      }
    }
    if (switchedPokemon) {
      party[this.slotIndex] = this.lastPokemon;
      party[this.fieldIndex] = switchedPokemon;
      const showTextAndSummon = () => {
        this.scene.ui.showText(this.player ?
          i18next.t("battle:playerGo", { pokemonName: switchedPokemon.name }) :
          i18next.t("battle:trainerGo", {
            trainerName: this.scene.currentBattle.trainer.getName(!(this.fieldIndex % 2) ? TrainerSlot.TRAINER : TrainerSlot.TRAINER_PARTNER),
            pokemonName: this.getPokemon().name
          })
        );
        this.summon();
      };
      if (this.player) {
        showTextAndSummon();
      } else {
        this.scene.time.delayedCall(1500, () => {
          this.hideEnemyTrainer();
          this.scene.pbTrayEnemy.hide();
          showTextAndSummon();
        });
      }
    } else {
      this.end();
    }
  }

  onEnd(): void {
    super.onEnd();

    const pokemon = this.getPokemon();

    const moveId = this.lastPokemon?.scene.currentBattle.lastMove;
    const lastUsedMove = moveId ? allMoves[moveId] : undefined;

    const currentCommand = pokemon.scene.currentBattle.turnCommands[this.fieldIndex]?.command;
    const lastPokemonIsForceSwitchedAndNotFainted = !!lastUsedMove?.findAttr(attr => attr instanceof ForceSwitchOutAttr) && !this.lastPokemon.isFainted();

    // Compensate for turn spent summoning
<<<<<<< HEAD
    if (pokemon.scene.currentBattle.turnCommands[this.fieldIndex]?.command === Command.POKEMON || lastUsedMove?.hasAttr(ForceSwitchOutAttr)) { //check if hard switch OR pivot move was used
=======
    // Or compensate for force switch move if switched out pokemon is not fainted
    if (currentCommand === Command.POKEMON || lastPokemonIsForceSwitchedAndNotFainted) {
>>>>>>> 0c862839
      pokemon.battleSummonData.turnCount--;
    }

    if (this.batonPass && pokemon) {
      pokemon.transferSummon(this.lastPokemon);
    }

    this.lastPokemon?.resetSummonData();

    this.scene.triggerPokemonFormChange(pokemon, SpeciesFormChangeActiveTrigger, true);
  }

  queuePostSummon(): void {
    this.scene.unshiftPhase(new PostSummonPhase(this.scene, this.getPokemon().getBattlerIndex()));
  }
}

export class ReturnPhase extends SwitchSummonPhase {
  constructor(scene: BattleScene, fieldIndex: integer) {
    super(scene, fieldIndex, -1, true, false);
  }

  switchAndSummon(): void {
    this.end();
  }

  summon(): void { }

  onEnd(): void {
    const pokemon = this.getPokemon();

    pokemon.resetTurnData();
    pokemon.resetSummonData();

    this.scene.updateFieldScale();

    this.scene.triggerPokemonFormChange(pokemon, SpeciesFormChangeActiveTrigger);
  }
}

export class ShowTrainerPhase extends BattlePhase {
  constructor(scene: BattleScene) {
    super(scene);
  }

  start() {
    super.start();

    this.scene.trainer.setVisible(true);

    this.scene.trainer.setTexture(`trainer_${this.scene.gameData.gender === PlayerGender.FEMALE ? "f" : "m"}_back`);

    this.scene.tweens.add({
      targets: this.scene.trainer,
      x: 106,
      duration: 1000,
      onComplete: () => this.end()
    });
  }
}

export class ToggleDoublePositionPhase extends BattlePhase {
  private double: boolean;

  constructor(scene: BattleScene, double: boolean) {
    super(scene);

    this.double = double;
  }

  start() {
    super.start();

    const playerPokemon = this.scene.getPlayerField().find(p => p.isActive(true));
    if (playerPokemon) {
      playerPokemon.setFieldPosition(this.double && this.scene.getParty().filter(p => !p.isFainted()).length > 1 ? FieldPosition.LEFT : FieldPosition.CENTER, 500).then(() => {
        if (playerPokemon.getFieldIndex() === 1) {
          const party = this.scene.getParty();
          party[1] = party[0];
          party[0] = playerPokemon;
        }
        this.end();
      });
    } else {
      this.end();
    }
  }
}

export class CheckSwitchPhase extends BattlePhase {
  protected fieldIndex: integer;
  protected useName: boolean;

  constructor(scene: BattleScene, fieldIndex: integer, useName: boolean) {
    super(scene);

    this.fieldIndex = fieldIndex;
    this.useName = useName;
  }

  start() {
    super.start();

    const pokemon = this.scene.getPlayerField()[this.fieldIndex];

    if (this.scene.field.getAll().indexOf(pokemon) === -1) {
      this.scene.unshiftPhase(new SummonMissingPhase(this.scene, this.fieldIndex));
      super.end();
      return;
    }

    if (!this.scene.getParty().slice(1).filter(p => p.isActive()).length) {
      super.end();
      return;
    }

    if (pokemon.getTag(BattlerTagType.FRENZY)) {
      super.end();
      return;
    }

    this.scene.ui.showText(i18next.t("battle:switchQuestion", { pokemonName: this.useName ? pokemon.name : i18next.t("battle:pokemon") }), null, () => {
      this.scene.ui.setMode(Mode.CONFIRM, () => {
        this.scene.ui.setMode(Mode.MESSAGE);
        this.scene.tryRemovePhase(p => p instanceof PostSummonPhase && p.player && p.fieldIndex === this.fieldIndex);
        this.scene.unshiftPhase(new SwitchPhase(this.scene, this.fieldIndex, false, true));
        this.end();
      }, () => {
        this.scene.ui.setMode(Mode.MESSAGE);
        this.end();
      });
    });
  }
}

export class SummonMissingPhase extends SummonPhase {
  constructor(scene: BattleScene, fieldIndex: integer) {
    super(scene, fieldIndex);
  }

  preSummon(): void {
    this.scene.ui.showText(i18next.t("battle:sendOutPokemon", { pokemonName: this.getPokemon().name}));
    this.scene.time.delayedCall(250, () => this.summon());
  }
}

export class LevelCapPhase extends FieldPhase {
  constructor(scene: BattleScene) {
    super(scene);
  }

  start(): void {
    super.start();

    this.scene.ui.setMode(Mode.MESSAGE).then(() => {
      this.scene.playSound("level_up_fanfare");
      this.scene.ui.showText(i18next.t("battle:levelCapUp", { levelCap: this.scene.getMaxExpLevel() }), null, () => this.end(), null, true);
      this.executeForAll(pokemon => pokemon.updateInfo(true));
    });
  }
}

export class TurnInitPhase extends FieldPhase {
  constructor(scene: BattleScene) {
    super(scene);
  }

  start() {
    super.start();

    //this.scene.pushPhase(new MoveAnimTestPhase(this.scene));
    this.scene.eventTarget.dispatchEvent(new TurnInitEvent());

    this.scene.getField().forEach((pokemon, i) => {
      if (pokemon?.isActive()) {
        if (pokemon.isPlayer()) {
          this.scene.currentBattle.addParticipant(pokemon as PlayerPokemon);
        }

        pokemon.resetTurnData();

        this.scene.pushPhase(pokemon.isPlayer() ? new CommandPhase(this.scene, i) : new EnemyCommandPhase(this.scene, i - BattlerIndex.ENEMY));
      }
    });

    this.scene.pushPhase(new TurnStartPhase(this.scene));

    this.end();
  }
}

export class CommandPhase extends FieldPhase {
  protected fieldIndex: integer;

  constructor(scene: BattleScene, fieldIndex: integer) {
    super(scene);

    this.fieldIndex = fieldIndex;
  }

  start() {
    super.start();

    if (this.fieldIndex) {
      const allyCommand = this.scene.currentBattle.turnCommands[this.fieldIndex - 1];
      if (allyCommand.command === Command.BALL || allyCommand.command === Command.RUN) {
        this.scene.currentBattle.turnCommands[this.fieldIndex] = { command: allyCommand.command, skip: true };
      }
    }

    if (this.scene.currentBattle.turnCommands[this.fieldIndex]?.skip) {
      return this.end();
    }

    const playerPokemon = this.scene.getPlayerField()[this.fieldIndex];

    const moveQueue = playerPokemon.getMoveQueue();

    while (moveQueue.length && moveQueue[0]
      && moveQueue[0].move && (!playerPokemon.getMoveset().find(m => m.moveId === moveQueue[0].move)
      || !playerPokemon.getMoveset()[playerPokemon.getMoveset().findIndex(m => m.moveId === moveQueue[0].move)].isUsable(playerPokemon, moveQueue[0].ignorePP))) {
      moveQueue.shift();
    }

    if (moveQueue.length) {
      const queuedMove = moveQueue[0];
      if (!queuedMove.move) {
        this.handleCommand(Command.FIGHT, -1, false);
      } else {
        const moveIndex = playerPokemon.getMoveset().findIndex(m => m.moveId === queuedMove.move);
        if (moveIndex > -1 && playerPokemon.getMoveset()[moveIndex].isUsable(playerPokemon, queuedMove.ignorePP)) {
          this.handleCommand(Command.FIGHT, moveIndex, queuedMove.ignorePP, { targets: queuedMove.targets, multiple: queuedMove.targets.length > 1 });
        } else {
          this.scene.ui.setMode(Mode.COMMAND, this.fieldIndex);
        }
      }
    } else {
      this.scene.ui.setMode(Mode.COMMAND, this.fieldIndex);
    }
  }

  handleCommand(command: Command, cursor: integer, ...args: any[]): boolean {
    const playerPokemon = this.scene.getPlayerField()[this.fieldIndex];
    const enemyField = this.scene.getEnemyField();
    let success: boolean;

    switch (command) {
    case Command.FIGHT:
      let useStruggle = false;
      if (cursor === -1 ||
            playerPokemon.trySelectMove(cursor, args[0] as boolean) ||
           (useStruggle = cursor > -1 && !playerPokemon.getMoveset().filter(m => m.isUsable(playerPokemon)).length)) {
        const moveId = !useStruggle ? cursor > -1 ? playerPokemon.getMoveset()[cursor].moveId : Moves.NONE : Moves.STRUGGLE;
        const turnCommand: TurnCommand = { command: Command.FIGHT, cursor: cursor, move: { move: moveId, targets: [], ignorePP: args[0] }, args: args };
        const moveTargets: MoveTargetSet = args.length < 3 ? getMoveTargets(playerPokemon, moveId) : args[2];
        if (!moveId) {
          turnCommand.targets = [ this.fieldIndex ];
        }
        console.log(moveTargets, playerPokemon.name);
        if (moveTargets.targets.length <= 1 || moveTargets.multiple) {
          turnCommand.move.targets = moveTargets.targets;
        } else if (playerPokemon.getTag(BattlerTagType.CHARGING) && playerPokemon.getMoveQueue().length >= 1) {
          turnCommand.move.targets = playerPokemon.getMoveQueue()[0].targets;
        } else {
          this.scene.unshiftPhase(new SelectTargetPhase(this.scene, this.fieldIndex));
        }
        this.scene.currentBattle.turnCommands[this.fieldIndex] = turnCommand;
        success = true;
      } else if (cursor < playerPokemon.getMoveset().length) {
        const move = playerPokemon.getMoveset()[cursor];
        this.scene.ui.setMode(Mode.MESSAGE);

        // Decides between a Disabled, Not Implemented, or No PP translation message
        const errorMessage =
            playerPokemon.summonData.disabledMove === move.moveId ? "battle:moveDisabled" :
              move.getName().endsWith(" (N)") ? "battle:moveNotImplemented" : "battle:moveNoPP";
        const moveName = move.getName().replace(" (N)", ""); // Trims off the indicator

        this.scene.ui.showText(i18next.t(errorMessage, { moveName: moveName }), null, () => {
          this.scene.ui.clearText();
          this.scene.ui.setMode(Mode.FIGHT, this.fieldIndex);
        }, null, true);
      }
      break;
    case Command.BALL:
      if (this.scene.arena.biomeType === Biome.END && (!this.scene.gameMode.isClassic || (this.scene.getEnemyField().filter(p => p.isActive(true)).some(p => !p.scene.gameData.dexData[p.species.speciesId].caughtAttr) && this.scene.gameData.getStarterCount(d => !!d.caughtAttr) < Object.keys(speciesStarters).length - 1))) {
        this.scene.ui.setMode(Mode.COMMAND, this.fieldIndex);
        this.scene.ui.setMode(Mode.MESSAGE);
        this.scene.ui.showText(i18next.t("battle:noPokeballForce"), null, () => {
          this.scene.ui.showText(null, 0);
          this.scene.ui.setMode(Mode.COMMAND, this.fieldIndex);
        }, null, true);
      } else if (this.scene.currentBattle.battleType === BattleType.TRAINER) {
        this.scene.ui.setMode(Mode.COMMAND, this.fieldIndex);
        this.scene.ui.setMode(Mode.MESSAGE);
        this.scene.ui.showText(i18next.t("battle:noPokeballTrainer"), null, () => {
          this.scene.ui.showText(null, 0);
          this.scene.ui.setMode(Mode.COMMAND, this.fieldIndex);
        }, null, true);
      } else {
        const targets = this.scene.getEnemyField().filter(p => p.isActive(true)).map(p => p.getBattlerIndex());
        if (targets.length > 1) {
          this.scene.ui.setMode(Mode.COMMAND, this.fieldIndex);
          this.scene.ui.setMode(Mode.MESSAGE);
          this.scene.ui.showText(i18next.t("battle:noPokeballMulti"), null, () => {
            this.scene.ui.showText(null, 0);
            this.scene.ui.setMode(Mode.COMMAND, this.fieldIndex);
          }, null, true);
        } else if (cursor < 5) {
          const targetPokemon = this.scene.getEnemyField().find(p => p.isActive(true));
          if (targetPokemon.isBoss() && targetPokemon.bossSegmentIndex >= 1 && !targetPokemon.hasAbility(Abilities.WONDER_GUARD, false, true) && cursor < PokeballType.MASTER_BALL) {
            this.scene.ui.setMode(Mode.COMMAND, this.fieldIndex);
            this.scene.ui.setMode(Mode.MESSAGE);
            this.scene.ui.showText(i18next.t("battle:noPokeballStrong"), null, () => {
              this.scene.ui.showText(null, 0);
              this.scene.ui.setMode(Mode.COMMAND, this.fieldIndex);
            }, null, true);
          } else {
            this.scene.currentBattle.turnCommands[this.fieldIndex] = { command: Command.BALL, cursor: cursor };
            this.scene.currentBattle.turnCommands[this.fieldIndex].targets = targets;
            if (this.fieldIndex) {
              this.scene.currentBattle.turnCommands[this.fieldIndex - 1].skip = true;
            }
            success = true;
          }
        }
      }
      break;
    case Command.POKEMON:
    case Command.RUN:
      const isSwitch = command === Command.POKEMON;
      if (!isSwitch && this.scene.arena.biomeType === Biome.END) {
        this.scene.ui.setMode(Mode.COMMAND, this.fieldIndex);
        this.scene.ui.setMode(Mode.MESSAGE);
        this.scene.ui.showText(i18next.t("battle:noEscapeForce"), null, () => {
          this.scene.ui.showText(null, 0);
          this.scene.ui.setMode(Mode.COMMAND, this.fieldIndex);
        }, null, true);
      } else if (!isSwitch && this.scene.currentBattle.battleType === BattleType.TRAINER) {
        this.scene.ui.setMode(Mode.COMMAND, this.fieldIndex);
        this.scene.ui.setMode(Mode.MESSAGE);
        this.scene.ui.showText(i18next.t("battle:noEscapeTrainer"), null, () => {
          this.scene.ui.showText(null, 0);
          this.scene.ui.setMode(Mode.COMMAND, this.fieldIndex);
        }, null, true);
      } else {
        const trapTag = playerPokemon.findTag(t => t instanceof TrappedTag) as TrappedTag;
        const trapped = new Utils.BooleanHolder(false);
        const batonPass = isSwitch && args[0] as boolean;
        if (!batonPass) {
          enemyField.forEach(enemyPokemon => applyCheckTrappedAbAttrs(CheckTrappedAbAttr, enemyPokemon, trapped, playerPokemon));
        }
        if (batonPass || (!trapTag && !trapped.value)) {
          this.scene.currentBattle.turnCommands[this.fieldIndex] = isSwitch
            ? { command: Command.POKEMON, cursor: cursor, args: args }
            : { command: Command.RUN };
          success = true;
          if (!isSwitch && this.fieldIndex) {
            this.scene.currentBattle.turnCommands[this.fieldIndex - 1].skip = true;
          }
        } else if (trapTag) {
          if (trapTag.sourceMove === Moves.INGRAIN && this.scene.getPokemonById(trapTag.sourceId).isOfType(Type.GHOST)) {
            success = true;
            this.scene.currentBattle.turnCommands[this.fieldIndex] = isSwitch
              ? { command: Command.POKEMON, cursor: cursor, args: args }
              : { command: Command.RUN };
            break;
          }
          if (!isSwitch) {
            this.scene.ui.setMode(Mode.COMMAND, this.fieldIndex);
            this.scene.ui.setMode(Mode.MESSAGE);
          }
          this.scene.ui.showText(
            i18next.t("battle:noEscapePokemon", {
              pokemonName: this.scene.getPokemonById(trapTag.sourceId).name,
              moveName: trapTag.getMoveName(),
              escapeVerb: isSwitch ? i18next.t("battle:escapeVerbSwitch") : i18next.t("battle:escapeVerbFlee")
            }),
            null,
            () => {
              this.scene.ui.showText(null, 0);
              if (!isSwitch) {
                this.scene.ui.setMode(Mode.COMMAND, this.fieldIndex);
              }
            }, null, true);
        }
      }
      break;
    }

    if (success) {
      this.end();
    }

    return success;
  }

  cancel() {
    if (this.fieldIndex) {
      this.scene.unshiftPhase(new CommandPhase(this.scene, 0));
      this.scene.unshiftPhase(new CommandPhase(this.scene, 1));
      this.end();
    }
  }

  checkFightOverride(): boolean {
    const pokemon = this.getPokemon();

    const encoreTag = pokemon.getTag(EncoreTag) as EncoreTag;

    if (!encoreTag) {
      return false;
    }

    const moveIndex = pokemon.getMoveset().findIndex(m => m.moveId === encoreTag.moveId);

    if (moveIndex === -1 || !pokemon.getMoveset()[moveIndex].isUsable(pokemon)) {
      return false;
    }

    this.handleCommand(Command.FIGHT, moveIndex, false);

    return true;
  }

  getFieldIndex(): integer {
    return this.fieldIndex;
  }

  getPokemon(): PlayerPokemon {
    return this.scene.getPlayerField()[this.fieldIndex];
  }

  end() {
    this.scene.ui.setMode(Mode.MESSAGE).then(() => super.end());
  }
}

export class EnemyCommandPhase extends FieldPhase {
  protected fieldIndex: integer;

  constructor(scene: BattleScene, fieldIndex: integer) {
    super(scene);

    this.fieldIndex = fieldIndex;
  }

  start() {
    super.start();

    const enemyPokemon = this.scene.getEnemyField()[this.fieldIndex];

    const battle = this.scene.currentBattle;

    const trainer = battle.trainer;

    if (trainer && !enemyPokemon.getMoveQueue().length) {
      const opponents = enemyPokemon.getOpponents();

      const trapTag = enemyPokemon.findTag(t => t instanceof TrappedTag) as TrappedTag;
      const trapped = new Utils.BooleanHolder(false);
      opponents.forEach(playerPokemon => applyCheckTrappedAbAttrs(CheckTrappedAbAttr, playerPokemon, trapped, enemyPokemon));
      if (!trapTag && !trapped.value) {
        const partyMemberScores = trainer.getPartyMemberMatchupScores(enemyPokemon.trainerSlot, true);

        if (partyMemberScores.length) {
          const matchupScores = opponents.map(opp => enemyPokemon.getMatchupScore(opp));
          const matchupScore = matchupScores.reduce((total, score) => total += score, 0) / matchupScores.length;

          const sortedPartyMemberScores = trainer.getSortedPartyMemberMatchupScores(partyMemberScores);

          const switchMultiplier = 1 - (battle.enemySwitchCounter ? Math.pow(0.1, (1 / battle.enemySwitchCounter)) : 0);

          if (sortedPartyMemberScores[0][1] * switchMultiplier >= matchupScore * (trainer.config.isBoss ? 2 : 3)) {
            const index = trainer.getNextSummonIndex(enemyPokemon.trainerSlot, partyMemberScores);

            battle.turnCommands[this.fieldIndex + BattlerIndex.ENEMY] =
              { command: Command.POKEMON, cursor: index, args: [ false ] };

            battle.enemySwitchCounter++;

            return this.end();
          }
        }
      }
    }

    const nextMove = enemyPokemon.getNextMove();

    this.scene.currentBattle.turnCommands[this.fieldIndex + BattlerIndex.ENEMY] =
      { command: Command.FIGHT, move: nextMove };

    this.scene.currentBattle.enemySwitchCounter = Math.max(this.scene.currentBattle.enemySwitchCounter - 1, 0);

    this.end();
  }
}

export class SelectTargetPhase extends PokemonPhase {
  constructor(scene: BattleScene, fieldIndex: integer) {
    super(scene, fieldIndex);
  }

  start() {
    super.start();

    const turnCommand = this.scene.currentBattle.turnCommands[this.fieldIndex];
    const move = turnCommand.move?.move;
    this.scene.ui.setMode(Mode.TARGET_SELECT, this.fieldIndex, move, (cursor: integer) => {
      this.scene.ui.setMode(Mode.MESSAGE);
      if (cursor === -1) {
        this.scene.currentBattle.turnCommands[this.fieldIndex] = null;
        this.scene.unshiftPhase(new CommandPhase(this.scene, this.fieldIndex));
      } else {
        turnCommand.targets = [ cursor ];
      }
      if (turnCommand.command === Command.BALL && this.fieldIndex) {
        this.scene.currentBattle.turnCommands[this.fieldIndex - 1].skip = true;
      }
      this.end();
    });
  }
}

export class TurnStartPhase extends FieldPhase {
  constructor(scene: BattleScene) {
    super(scene);
  }

  start() {
    super.start();

    const field = this.scene.getField();
    const order = this.getOrder();

    const battlerBypassSpeed = {};

    this.scene.getField(true).filter(p => p.summonData).map(p => {
      const bypassSpeed = new Utils.BooleanHolder(false);
      this.scene.applyModifiers(BypassSpeedChanceModifier, p.isPlayer(), p, bypassSpeed);
      battlerBypassSpeed[p.getBattlerIndex()] = bypassSpeed;
    });

    const moveOrder = order.slice(0);

    moveOrder.sort((a, b) => {
      const aCommand = this.scene.currentBattle.turnCommands[a];
      const bCommand = this.scene.currentBattle.turnCommands[b];

      if (aCommand.command !== bCommand.command) {
        if (aCommand.command === Command.FIGHT) {
          return 1;
        } else if (bCommand.command === Command.FIGHT) {
          return -1;
        }
      } else if (aCommand.command === Command.FIGHT) {
        const aMove = allMoves[aCommand.move.move];
        const bMove = allMoves[bCommand.move.move];

        const aPriority = new Utils.IntegerHolder(aMove.priority);
        const bPriority = new Utils.IntegerHolder(bMove.priority);

        applyMoveAttrs(IncrementMovePriorityAttr,this.scene.getField().find(p => p?.isActive() && p.getBattlerIndex() === a),null,aMove,aPriority);
        applyMoveAttrs(IncrementMovePriorityAttr,this.scene.getField().find(p => p?.isActive() && p.getBattlerIndex() === b),null,bMove,bPriority);

		    applyAbAttrs(IncrementMovePriorityAbAttr, this.scene.getField().find(p => p?.isActive() && p.getBattlerIndex() === a), null, aMove, aPriority);
        applyAbAttrs(IncrementMovePriorityAbAttr, this.scene.getField().find(p => p?.isActive() && p.getBattlerIndex() === b), null, bMove, bPriority);

        if (aPriority.value !== bPriority.value) {
          return aPriority.value < bPriority.value ? 1 : -1;
        }
      }

      if (battlerBypassSpeed[a].value !== battlerBypassSpeed[b].value) {
        return battlerBypassSpeed[a].value ? -1 : 1;
      }

      const aIndex = order.indexOf(a);
      const bIndex = order.indexOf(b);

      return aIndex < bIndex ? -1 : aIndex > bIndex ? 1 : 0;
    });

    for (const o of moveOrder) {

      const pokemon = field[o];
      const turnCommand = this.scene.currentBattle.turnCommands[o];

      if (turnCommand.skip) {
        continue;
      }

      switch (turnCommand.command) {
      case Command.FIGHT:
        const queuedMove = turnCommand.move;
        if (!queuedMove) {
          continue;
        }
        const move = pokemon.getMoveset().find(m => m.moveId === queuedMove.move) || new PokemonMove(queuedMove.move);
        if (pokemon.isPlayer()) {
          if (turnCommand.cursor === -1) {
            this.scene.pushPhase(new MovePhase(this.scene, pokemon, turnCommand.targets || turnCommand.move.targets, move));
          } else {
            const playerPhase = new MovePhase(this.scene, pokemon, turnCommand.targets || turnCommand.move.targets, move, false, queuedMove.ignorePP);
            this.scene.pushPhase(playerPhase);
          }
        } else {
          this.scene.pushPhase(new MovePhase(this.scene, pokemon, turnCommand.targets || turnCommand.move.targets, move, false, queuedMove.ignorePP));
        }
        break;
      case Command.BALL:
        this.scene.unshiftPhase(new AttemptCapturePhase(this.scene, turnCommand.targets[0] % 2, turnCommand.cursor));
        break;
      case Command.POKEMON:
        this.scene.unshiftPhase(new SwitchSummonPhase(this.scene, pokemon.getFieldIndex(), turnCommand.cursor, true, turnCommand.args[0] as boolean, pokemon.isPlayer()));
        break;
      case Command.RUN:
        let runningPokemon = pokemon;
        if (this.scene.currentBattle.double) {
          const playerActivePokemon = field.filter(pokemon => {
            if (!!pokemon) {
              return pokemon.isPlayer() && pokemon.isActive();
            } else {
              return;
            }
          });
          // if only one pokemon is alive, use that one
          if (playerActivePokemon.length > 1) {
            // find which active pokemon has faster speed
            const fasterPokemon = playerActivePokemon[0].getStat(Stat.SPD) > playerActivePokemon[1].getStat(Stat.SPD) ? playerActivePokemon[0] : playerActivePokemon[1];
            // check if either active pokemon has the ability "Run Away"
            const hasRunAway = playerActivePokemon.find(p => p.hasAbility(Abilities.RUN_AWAY));
            runningPokemon = hasRunAway !== undefined ? hasRunAway : fasterPokemon;
          }
        }
        this.scene.unshiftPhase(new AttemptRunPhase(this.scene, runningPokemon.getFieldIndex()));
        break;
      }
    }


    this.scene.pushPhase(new WeatherEffectPhase(this.scene));

    for (const o of order) {
      if (field[o].status && field[o].status.isPostTurn()) {
        this.scene.pushPhase(new PostTurnStatusEffectPhase(this.scene, o));
      }
    }

    this.scene.pushPhase(new BerryPhase(this.scene));
    this.scene.pushPhase(new TurnEndPhase(this.scene));

    this.end();
  }
}

/** The phase after attacks where the pokemon eat berries */
export class BerryPhase extends FieldPhase {
  start() {
    super.start();

    this.executeForAll((pokemon) => {
      const hasUsableBerry = !!this.scene.findModifier((m) => {
        return m instanceof BerryModifier && m.shouldApply([pokemon]);
      }, pokemon.isPlayer());

      if (hasUsableBerry) {
        const cancelled = new Utils.BooleanHolder(false);
        pokemon.getOpponents().map((opp) => applyAbAttrs(PreventBerryUseAbAttr, opp, cancelled));

        if (cancelled.value) {
          pokemon.scene.queueMessage(getPokemonMessage(pokemon, " is too\nnervous to eat berries!"));
        } else {
          this.scene.unshiftPhase(
            new CommonAnimPhase(this.scene, pokemon.getBattlerIndex(), pokemon.getBattlerIndex(), CommonAnim.USE_ITEM)
          );

          for (const berryModifier of this.scene.applyModifiers(BerryModifier, pokemon.isPlayer(), pokemon) as BerryModifier[]) {
            if (berryModifier.consumed) {
              if (!--berryModifier.stackCount) {
                this.scene.removeModifier(berryModifier);
              } else {
                berryModifier.consumed = false;
              }
            }
          }

          this.scene.updateModifiers(pokemon.isPlayer());

          applyAbAttrs(HealFromBerryUseAbAttr, pokemon, new Utils.BooleanHolder(false));
        }
      }
    });

    this.end();
  }
}

export class TurnEndPhase extends FieldPhase {
  constructor(scene: BattleScene) {
    super(scene);
  }

  start() {
    super.start();

    this.scene.currentBattle.incrementTurn(this.scene);
    this.scene.eventTarget.dispatchEvent(new TurnEndEvent(this.scene.currentBattle.turn));

    const handlePokemon = (pokemon: Pokemon) => {
      pokemon.lapseTags(BattlerTagLapseType.TURN_END);

      if (pokemon.summonData.disabledMove && !--pokemon.summonData.disabledTurns) {
        this.scene.pushPhase(new MessagePhase(this.scene, i18next.t("battle:notDisabled", { pokemonName: `${getPokemonPrefix(pokemon)}${pokemon.name}`, moveName: allMoves[pokemon.summonData.disabledMove].name })));
        pokemon.summonData.disabledMove = Moves.NONE;
      }

      this.scene.applyModifiers(TurnHealModifier, pokemon.isPlayer(), pokemon);

      if (this.scene.arena.terrain?.terrainType === TerrainType.GRASSY && pokemon.isGrounded()) {
        this.scene.unshiftPhase(new PokemonHealPhase(this.scene, pokemon.getBattlerIndex(),
          Math.max(pokemon.getMaxHp() >> 4, 1), getPokemonMessage(pokemon, "'s HP was restored."), true));
      }

      if (!pokemon.isPlayer()) {
        this.scene.applyModifiers(EnemyTurnHealModifier, false, pokemon);
        this.scene.applyModifier(EnemyStatusEffectHealChanceModifier, false, pokemon);
      }

      applyPostTurnAbAttrs(PostTurnAbAttr, pokemon);

      this.scene.applyModifiers(TurnHeldItemTransferModifier, pokemon.isPlayer(), pokemon);

      pokemon.battleSummonData.turnCount++;
    };

    this.executeForAll(handlePokemon);

    this.scene.arena.lapseTags();

    if (this.scene.arena.weather && !this.scene.arena.weather.lapse()) {
      this.scene.arena.trySetWeather(WeatherType.NONE, false);
    }

    if (this.scene.arena.terrain && !this.scene.arena.terrain.lapse()) {
      this.scene.arena.trySetTerrain(TerrainType.NONE, false);
    }

    this.end();
  }
}

export class BattleEndPhase extends BattlePhase {
  start() {
    super.start();

    this.scene.currentBattle.addBattleScore(this.scene);

    this.scene.gameData.gameStats.battles++;
    if (this.scene.currentBattle.trainer) {
      this.scene.gameData.gameStats.trainersDefeated++;
    }
    if (this.scene.gameMode.isEndless && this.scene.currentBattle.waveIndex + 1 > this.scene.gameData.gameStats.highestEndlessWave) {
      this.scene.gameData.gameStats.highestEndlessWave = this.scene.currentBattle.waveIndex + 1;
    }

    // Endless graceful end
    if (this.scene.gameMode.isEndless && this.scene.currentBattle.waveIndex >= 5850) {
      this.scene.clearPhaseQueue();
      this.scene.unshiftPhase(new GameOverPhase(this.scene, true));
    }

    for (const pokemon of this.scene.getField()) {
      if (pokemon) {
        pokemon.resetBattleSummonData();
      }
    }

    for (const pokemon of this.scene.getParty().filter(p => !p.isFainted())) {
      applyPostBattleAbAttrs(PostBattleAbAttr, pokemon);
    }

    if (this.scene.currentBattle.moneyScattered) {
      this.scene.currentBattle.pickUpScatteredMoney(this.scene);
    }

    this.scene.clearEnemyHeldItemModifiers();

    const lapsingModifiers = this.scene.findModifiers(m => m instanceof LapsingPersistentModifier || m instanceof LapsingPokemonHeldItemModifier) as (LapsingPersistentModifier | LapsingPokemonHeldItemModifier)[];
    for (const m of lapsingModifiers) {
      const args: any[] = [];
      if (m instanceof LapsingPokemonHeldItemModifier) {
        args.push(this.scene.getPokemonById(m.pokemonId));
      }
      if (!m.lapse(args)) {
        this.scene.removeModifier(m);
      }
    }

    this.scene.updateModifiers().then(() => this.end());
  }
}

export class NewBattlePhase extends BattlePhase {
  start() {
    super.start();

    this.scene.newBattle();

    this.end();
  }
}

export class CommonAnimPhase extends PokemonPhase {
  private anim: CommonAnim;
  private targetIndex: integer;

  constructor(scene: BattleScene, battlerIndex: BattlerIndex, targetIndex: BattlerIndex, anim: CommonAnim) {
    super(scene, battlerIndex);

    this.anim = anim;
    this.targetIndex = targetIndex;
  }

  setAnimation(anim: CommonAnim) {
    this.anim = anim;
  }

  start() {
    new CommonBattleAnim(this.anim, this.getPokemon(), this.targetIndex !== undefined ? (this.player ? this.scene.getEnemyField() : this.scene.getPlayerField())[this.targetIndex] : this.getPokemon()).play(this.scene, () => {
      this.end();
    });
  }
}

export class MovePhase extends BattlePhase {
  public pokemon: Pokemon;
  public move: PokemonMove;
  public targets: BattlerIndex[];
  protected followUp: boolean;
  protected ignorePp: boolean;
  protected failed: boolean;
  protected cancelled: boolean;

  constructor(scene: BattleScene, pokemon: Pokemon, targets: BattlerIndex[], move: PokemonMove, followUp?: boolean, ignorePp?: boolean) {
    super(scene);

    this.pokemon = pokemon;
    this.targets = targets;
    this.move = move;
    this.followUp = !!followUp;
    this.ignorePp = !!ignorePp;
    this.failed = false;
    this.cancelled = false;
  }

  canMove(): boolean {
    return this.pokemon.isActive(true) && this.move.isUsable(this.pokemon, this.ignorePp) && !!this.targets.length;
  }

  /**Signifies the current move should fail but still use PP */
  fail(): void {
    this.failed = true;
  }

  /**Signifies the current move should cancel and retain PP */
  cancel(): void {
    this.cancelled = true;
  }

  start() {
    super.start();

    console.log(Moves[this.move.moveId]);

    if (!this.canMove()) {
      if (this.move.moveId && this.pokemon.summonData?.disabledMove === this.move.moveId) {
        this.scene.queueMessage(`${this.move.getName()} is disabled!`);
      }
      return this.end();
    }

    if (!this.followUp) {
      if (this.move.getMove().checkFlag(MoveFlags.IGNORE_ABILITIES, this.pokemon, null)) {
        this.scene.arena.setIgnoreAbilities();
      }
    } else {
      this.pokemon.turnData.hitsLeft = undefined;
      this.pokemon.turnData.hitCount = undefined;
    }

    // Move redirection abilities (ie. Storm Drain) only support single target moves
    const moveTarget = this.targets.length === 1
      ? new Utils.IntegerHolder(this.targets[0])
      : null;
    if (moveTarget) {
      const oldTarget = moveTarget.value;
      this.scene.getField(true).filter(p => p !== this.pokemon).forEach(p => applyAbAttrs(RedirectMoveAbAttr, p, null, this.move.moveId, moveTarget));
      //Check if this move is immune to being redirected, and restore its target to the intended target if it is.
      if ((this.pokemon.hasAbilityWithAttr(BlockRedirectAbAttr) || this.move.getMove().hasAttr(BypassRedirectAttr))) {
        //If an ability prevented this move from being redirected, display its ability pop up.
        if ((this.pokemon.hasAbilityWithAttr(BlockRedirectAbAttr) && !this.move.getMove().hasAttr(BypassRedirectAttr)) && oldTarget !== moveTarget.value) {
          this.scene.unshiftPhase(new ShowAbilityPhase(this.scene, this.pokemon.getBattlerIndex(), this.pokemon.getPassiveAbility().hasAttr(BlockRedirectAbAttr)));
        }
        moveTarget.value = oldTarget;
	    }
      this.targets[0] = moveTarget.value;
    }

    if (this.targets.length === 1 && this.targets[0] === BattlerIndex.ATTACKER) {
      if (this.pokemon.turnData.attacksReceived.length) {
        const attacker = this.pokemon.turnData.attacksReceived.length ? this.pokemon.scene.getPokemonById(this.pokemon.turnData.attacksReceived[0].sourceId) : null;
        if (attacker?.isActive(true)) {
          this.targets[0] = attacker.getBattlerIndex();
        }
      }
      if (this.targets[0] === BattlerIndex.ATTACKER) {
        this.fail(); // Marks the move as failed for later in doMove
        this.showMoveText();
        this.showFailedText();
      }
    }

    const targets = this.scene.getField(true).filter(p => {
      if (this.targets.indexOf(p.getBattlerIndex()) > -1) {
        return true;
      }
      return false;
    });

    const doMove = () => {
      this.pokemon.turnData.acted = true; // Record that the move was attempted, even if it fails

      this.pokemon.lapseTags(BattlerTagLapseType.PRE_MOVE);

      let ppUsed = 1;
      // Filter all opponents to include only those this move is targeting
      const targetedOpponents = this.pokemon.getOpponents().filter(o => this.targets.includes(o.getBattlerIndex()));
      for (const opponent of targetedOpponents) {
        if (this.move.ppUsed + ppUsed >= this.move.getMovePp()) { // If we're already at max PP usage, stop checking
          break;
        }
        if (opponent.hasAbilityWithAttr(IncreasePpAbAttr)) { // Accounting for abilities like Pressure
          ppUsed++;
        }
      }

      if (!this.followUp && this.canMove() && !this.cancelled) {
        this.pokemon.lapseTags(BattlerTagLapseType.MOVE);
      }

      const moveQueue = this.pokemon.getMoveQueue();
      if (this.cancelled || this.failed) {
        if (this.failed) {
          this.move.usePp(ppUsed); // Only use PP if the move failed
          this.scene.eventTarget.dispatchEvent(new MoveUsedEvent(this.pokemon?.id, this.move.getMove(), ppUsed));
        }

        // Record a failed move so Abilities like Truant don't trigger next turn and soft-lock
        this.pokemon.pushMoveHistory({ move: Moves.NONE, result: MoveResult.FAIL });

        this.pokemon.lapseTags(BattlerTagLapseType.MOVE_EFFECT); // Remove any tags from moves like Fly/Dive/etc.
        moveQueue.shift(); // Remove the second turn of charge moves
        return this.end();
      }

      this.scene.triggerPokemonFormChange(this.pokemon, SpeciesFormChangePreMoveTrigger);

      if (this.move.moveId) {
        this.showMoveText();
      }

      // This should only happen when there are no valid targets left on the field
      if ((moveQueue.length && moveQueue[0].move === Moves.NONE) || !targets.length) {
        this.showFailedText();
        this.cancel();

        // Record a failed move so Abilities like Truant don't trigger next turn and soft-lock
        this.pokemon.pushMoveHistory({ move: Moves.NONE, result: MoveResult.FAIL });

        this.pokemon.lapseTags(BattlerTagLapseType.MOVE_EFFECT); // Remove any tags from moves like Fly/Dive/etc.

        moveQueue.shift();
        return this.end();
      }

      if (!moveQueue.length || !moveQueue.shift().ignorePP) { // using .shift here clears out two turn moves once they've been used
        this.move.usePp(ppUsed);
        this.scene.eventTarget.dispatchEvent(new MoveUsedEvent(this.pokemon?.id, this.move.getMove(), ppUsed));
      }

      if (!allMoves[this.move.moveId].hasAttr(CopyMoveAttr)) {
        this.scene.currentBattle.lastMove = this.move.moveId;
      }

      // Assume conditions affecting targets only apply to moves with a single target
      let success = this.move.getMove().applyConditions(this.pokemon, targets[0], this.move.getMove());
      const cancelled = new Utils.BooleanHolder(false);
      let failedText = this.move.getMove().getFailedText(this.pokemon, targets[0], this.move.getMove(), cancelled);
      if (success && this.scene.arena.isMoveWeatherCancelled(this.move.getMove())) {
        success = false;
      } else if (success && this.scene.arena.isMoveTerrainCancelled(this.pokemon, this.targets, this.move.getMove())) {
        success = false;
        if (failedText === null) {
          failedText = getTerrainBlockMessage(targets[0], this.scene.arena.terrain.terrainType);
        }
      }
      if (success) {
        this.scene.unshiftPhase(this.getEffectPhase());
      } else {
        this.pokemon.pushMoveHistory({ move: this.move.moveId, targets: this.targets, result: MoveResult.FAIL, virtual: this.move.virtual });
        if (!cancelled.value) {
          this.showFailedText(failedText);
        }
      }
      // Checks if Dancer ability is triggered
      if (this.move.getMove().hasFlag(MoveFlags.DANCE_MOVE) && !this.followUp) {
        // Pokemon with Dancer can be on either side of the battle so we check in both cases
        this.scene.getPlayerField().forEach(pokemon => {
          applyPostMoveUsedAbAttrs(PostMoveUsedAbAttr, pokemon, this.move, this.pokemon, this.targets);
        });
        this.scene.getEnemyParty().forEach(pokemon => {
          applyPostMoveUsedAbAttrs(PostMoveUsedAbAttr, pokemon, this.move, this.pokemon, this.targets);
        });
      }
      this.end();
    };

    if (!this.followUp && this.pokemon.status && !this.pokemon.status.isPostTurn()) {
      this.pokemon.status.incrementTurn();
      let activated = false;
      let healed = false;

      switch (this.pokemon.status.effect) {
      case StatusEffect.PARALYSIS:
        if (!this.pokemon.randSeedInt(4)) {
          activated = true;
          this.cancelled = true;
        }
        break;
      case StatusEffect.SLEEP:
        applyMoveAttrs(BypassSleepAttr, this.pokemon, null, this.move.getMove());
        healed = this.pokemon.status.turnCount === this.pokemon.status.cureTurn;
        activated = !healed && !this.pokemon.getTag(BattlerTagType.BYPASS_SLEEP);
        this.cancelled = activated;
        break;
      case StatusEffect.FREEZE:
        healed = !!this.move.getMove().findAttr(attr => attr instanceof HealStatusEffectAttr && attr.selfTarget && attr.isOfEffect(StatusEffect.FREEZE)) || !this.pokemon.randSeedInt(5);
        activated = !healed;
        this.cancelled = activated;
        break;
      }

      if (activated) {
        this.scene.queueMessage(getPokemonMessage(this.pokemon, getStatusEffectActivationText(this.pokemon.status.effect)));
        this.scene.unshiftPhase(new CommonAnimPhase(this.scene, this.pokemon.getBattlerIndex(), undefined, CommonAnim.POISON + (this.pokemon.status.effect - 1)));
        doMove();
      } else {
        if (healed) {
          this.scene.queueMessage(getPokemonMessage(this.pokemon, getStatusEffectHealText(this.pokemon.status.effect)));
          this.pokemon.resetStatus();
          this.pokemon.updateInfo();
        }
        doMove();
      }
    } else {
      doMove();
    }
  }

  getEffectPhase(): MoveEffectPhase {
    return new MoveEffectPhase(this.scene, this.pokemon.getBattlerIndex(), this.targets, this.move);
  }

  showMoveText(): void {
    if (this.move.getMove().hasAttr(ChargeAttr)) {
      const lastMove = this.pokemon.getLastXMoves() as TurnMove[];
      if (!lastMove.length || lastMove[0].move !== this.move.getMove().id || lastMove[0].result !== MoveResult.OTHER) {
        this.scene.queueMessage(getPokemonMessage(this.pokemon, ` used\n${this.move.getName()}!`), 500);
        return;
      }
    }

    if (this.pokemon.getTag(BattlerTagType.RECHARGING || BattlerTagType.INTERRUPTED)) {
      return;
    }

    this.scene.queueMessage(getPokemonMessage(this.pokemon, ` used\n${this.move.getName()}!`), 500);
    applyMoveAttrs(PreMoveMessageAttr, this.pokemon, this.pokemon.getOpponents().find(() => true), this.move.getMove());
  }

  showFailedText(failedText: string = null): void {
    this.scene.queueMessage(failedText || i18next.t("battle:attackFailed"));
  }

  end() {
    if (!this.followUp && this.canMove()) {
      this.scene.unshiftPhase(new MoveEndPhase(this.scene, this.pokemon.getBattlerIndex()));
    }

    super.end();
  }
}

export class MoveEffectPhase extends PokemonPhase {
  public move: PokemonMove;
  protected targets: BattlerIndex[];

  constructor(scene: BattleScene, battlerIndex: BattlerIndex, targets: BattlerIndex[], move: PokemonMove) {
    super(scene, battlerIndex);
    this.move = move;
    // In double battles, if the right Pokemon selects a spread move and the left Pokemon dies
    // with no party members available to switch in, then the right Pokemon takes the index
    // of the left Pokemon and gets hit unless this is checked.
    if (targets.includes(battlerIndex) && this.move.getMove().moveTarget === MoveTarget.ALL_NEAR_OTHERS) {
      const i = targets.indexOf(battlerIndex);
      targets.splice(i,i+1);
    }
    this.targets = targets;
  }

  start() {
    super.start();

    const user = this.getUserPokemon();
    const targets = this.getTargets();

    if (!user?.isOnField()) {
      return super.end();
    }

    const overridden = new Utils.BooleanHolder(false);

    // Assume single target for override
    applyMoveAttrs(OverrideMoveEffectAttr, user, this.getTarget(), this.move.getMove(), overridden, this.move.virtual).then(() => {

      if (overridden.value) {
        return this.end();
      }

      user.lapseTags(BattlerTagLapseType.MOVE_EFFECT);

      if (user.turnData.hitsLeft === undefined) {
        const hitCount = new Utils.IntegerHolder(1);
        // Assume single target for multi hit
        applyMoveAttrs(MultiHitAttr, user, this.getTarget(), this.move.getMove(), hitCount);
        if (this.move.getMove() instanceof AttackMove && !this.move.getMove().hasAttr(FixedDamageAttr)) {
          this.scene.applyModifiers(PokemonMultiHitModifier, user.isPlayer(), user, hitCount, new Utils.IntegerHolder(0));
        }
        user.turnData.hitsLeft = user.turnData.hitCount = hitCount.value;
      }

      const moveHistoryEntry = { move: this.move.moveId, targets: this.targets, result: MoveResult.PENDING, virtual: this.move.virtual };
      user.pushMoveHistory(moveHistoryEntry);

      const targetHitChecks = Object.fromEntries(targets.map(p => [ p.getBattlerIndex(), this.hitCheck(p) ]));
      const activeTargets = targets.map(t => t.isActive(true));
      if (!activeTargets.length || (!this.move.getMove().hasAttr(VariableTargetAttr) && !this.move.getMove().isMultiTarget() && !targetHitChecks[this.targets[0]])) {
        user.turnData.hitCount = 1;
        user.turnData.hitsLeft = 1;
        if (activeTargets.length) {
          this.scene.queueMessage(getPokemonMessage(user, "'s\nattack missed!"));
          moveHistoryEntry.result = MoveResult.MISS;
          applyMoveAttrs(MissEffectAttr, user, null, this.move.getMove());
        } else {
          this.scene.queueMessage(i18next.t("battle:attackFailed"));
          moveHistoryEntry.result = MoveResult.FAIL;
        }
        return this.end();
      }

      const applyAttrs: Promise<void>[] = [];

      // Move animation only needs one target
      new MoveAnim(this.move.getMove().id as Moves, user, this.getTarget()?.getBattlerIndex()).play(this.scene, () => {
        for (const target of targets) {
          if (!targetHitChecks[target.getBattlerIndex()]) {
            user.turnData.hitCount = 1;
            user.turnData.hitsLeft = 1;
            this.scene.queueMessage(getPokemonMessage(user, "'s\nattack missed!"));
            if (moveHistoryEntry.result === MoveResult.PENDING) {
              moveHistoryEntry.result = MoveResult.MISS;
            }
            applyMoveAttrs(MissEffectAttr, user, null, this.move.getMove());
            continue;
          }

          const isProtected = !this.move.getMove().hasFlag(MoveFlags.IGNORE_PROTECT) && target.findTags(t => t instanceof ProtectedTag).find(t => target.lapseTag(t.tagType));

          const firstHit = moveHistoryEntry.result !== MoveResult.SUCCESS;

          moveHistoryEntry.result = MoveResult.SUCCESS;

          const hitResult = !isProtected ? target.apply(user, this.move) : HitResult.NO_EFFECT;

          this.scene.triggerPokemonFormChange(user, SpeciesFormChangePostMoveTrigger);

          applyAttrs.push(new Promise(resolve => {
            applyFilteredMoveAttrs((attr: MoveAttr) => attr instanceof MoveEffectAttr && (attr as MoveEffectAttr).trigger === MoveEffectTrigger.PRE_APPLY && (!attr.firstHitOnly || firstHit),
              user, target, this.move.getMove()).then(() => {
              if (hitResult !== HitResult.FAIL) {
                const chargeEffect = !!this.move.getMove().getAttrs(ChargeAttr).find(ca => ca.usedChargeEffect(user, this.getTarget(), this.move.getMove()));
                // Charge attribute with charge effect takes all effect attributes and applies them to charge stage, so ignore them if this is present
                Utils.executeIf(!chargeEffect, () => applyFilteredMoveAttrs((attr: MoveAttr) => attr instanceof MoveEffectAttr && (attr as MoveEffectAttr).trigger === MoveEffectTrigger.POST_APPLY
                  && (attr as MoveEffectAttr).selfTarget && (!attr.firstHitOnly || firstHit), user, target, this.move.getMove())).then(() => {
                  if (hitResult !== HitResult.NO_EFFECT) {
                    applyFilteredMoveAttrs((attr: MoveAttr) => attr instanceof MoveEffectAttr && (attr as MoveEffectAttr).trigger === MoveEffectTrigger.POST_APPLY
                      && !(attr as MoveEffectAttr).selfTarget && (!attr.firstHitOnly || firstHit), user, target, this.move.getMove()).then(() => {
                      if (hitResult < HitResult.NO_EFFECT) {
                        const flinched = new Utils.BooleanHolder(false);
                        user.scene.applyModifiers(FlinchChanceModifier, user.isPlayer(), user, flinched);
                        if (flinched.value) {
                          target.addTag(BattlerTagType.FLINCHED, undefined, this.move.moveId, user.id);
                        }
                      }
                      Utils.executeIf(!isProtected && !chargeEffect, () => applyFilteredMoveAttrs((attr: MoveAttr) => attr instanceof MoveEffectAttr && (attr as MoveEffectAttr).trigger === MoveEffectTrigger.HIT && (!attr.firstHitOnly || firstHit),
                        user, target, this.move.getMove()).then(() => {
                        return Utils.executeIf(!target.isFainted() || target.canApplyAbility(), () => applyPostDefendAbAttrs(PostDefendAbAttr, target, user, this.move, hitResult).then(() => {
                          if (!user.isPlayer() && this.move.getMove() instanceof AttackMove) {
                            user.scene.applyShuffledModifiers(this.scene, EnemyAttackStatusEffectChanceModifier, false, target);
                          }
                        })).then(() => {
                          applyPostAttackAbAttrs(PostAttackAbAttr, user, target, this.move, hitResult).then(() => {
                            if (this.move.getMove() instanceof AttackMove) {
                              this.scene.applyModifiers(ContactHeldItemTransferChanceModifier, this.player, user, target.getFieldIndex());
                            }
                            resolve();
                          });
                        });
                      })
                      ).then(() => resolve());
                    });
                  } else {
                    applyMoveAttrs(NoEffectAttr, user, null, this.move.getMove()).then(() => resolve());
                  }
                });
              } else {
                resolve();
              }
            });
          }));
        }
        // Trigger effect which should only apply one time after all targeted effects have already applied
        const postTarget = applyFilteredMoveAttrs((attr: MoveAttr) => attr instanceof MoveEffectAttr && (attr as MoveEffectAttr).trigger === MoveEffectTrigger.POST_TARGET,
          user, null, this.move.getMove());

        if (applyAttrs.length) { // If there is a pending asynchronous move effect, do this after
          applyAttrs[applyAttrs.length - 1]?.then(() => postTarget);
        } else { // Otherwise, push a new asynchronous move effect
          applyAttrs.push(postTarget);
        }

        Promise.allSettled(applyAttrs).then(() => this.end());
      });
    });
  }

  end() {
    const user = this.getUserPokemon();
    if (user) {
      if (--user.turnData.hitsLeft >= 1 && this.getTarget()?.isActive()) {
        this.scene.unshiftPhase(this.getNewHitPhase());
      } else {
        const hitsTotal = user.turnData.hitCount - Math.max(user.turnData.hitsLeft, 0);
        if (hitsTotal > 1) {
          this.scene.queueMessage(i18next.t("battle:attackHitsCount", { count: hitsTotal }));
        }
        this.scene.applyModifiers(HitHealModifier, this.player, user);
      }
    }

    super.end();
  }

  hitCheck(target: Pokemon): boolean {
    // Moves targeting the user and entry hazards can't miss
    if ([MoveTarget.USER, MoveTarget.ENEMY_SIDE].includes(this.move.getMove().moveTarget)) {
      return true;
    }

    const user = this.getUserPokemon();

    // Hit check only calculated on first hit for multi-hit moves unless flag is set to check all hits.
    // However, if an ability with the MaxMultiHitAbAttr, namely Skill Link, is present, act as a normal
    // multi-hit move and proceed with all hits
    if (user.turnData.hitsLeft < user.turnData.hitCount) {
      if (!this.move.getMove().hasFlag(MoveFlags.CHECK_ALL_HITS) || user.hasAbilityWithAttr(MaxMultiHitAbAttr)) {
        return true;
      }
    }

    if (user.hasAbilityWithAttr(AlwaysHitAbAttr) || target.hasAbilityWithAttr(AlwaysHitAbAttr)) {
      return true;
    }

    // If the user should ignore accuracy on a target, check who the user targeted last turn and see if they match
    if (user.getTag(BattlerTagType.IGNORE_ACCURACY) && (user.getLastXMoves().slice(1).find(() => true)?.targets || []).indexOf(target.getBattlerIndex()) !== -1) {
      return true;
    }

    const hiddenTag = target.getTag(HiddenTag);
    if (hiddenTag && !this.move.getMove().getAttrs(HitsTagAttr).some(hta => hta.tagType === hiddenTag.tagType)) {
      return false;
    }

    const moveAccuracy = new Utils.NumberHolder(this.move.getMove().accuracy);

    applyMoveAttrs(VariableAccuracyAttr, user, target, this.move.getMove(), moveAccuracy);

    if (moveAccuracy.value === -1) {
      return true;
    }

    const isOhko = this.move.getMove().hasAttr(OneHitKOAccuracyAttr);

    if (!isOhko) {
      user.scene.applyModifiers(PokemonMoveAccuracyBoosterModifier, user.isPlayer(), user, moveAccuracy);
    }

    if (this.scene.arena.weather?.weatherType === WeatherType.FOG) {
      moveAccuracy.value = Math.floor(moveAccuracy.value * 0.9);
    }

    if (!isOhko && this.scene.arena.getTag(ArenaTagType.GRAVITY)) {
      moveAccuracy.value = Math.floor(moveAccuracy.value * 1.67);
    }

    const userAccuracyLevel = new Utils.IntegerHolder(user.summonData.battleStats[BattleStat.ACC]);
    const targetEvasionLevel = new Utils.IntegerHolder(target.summonData.battleStats[BattleStat.EVA]);
    applyAbAttrs(IgnoreOpponentStatChangesAbAttr, target, null, userAccuracyLevel);
    applyAbAttrs(IgnoreOpponentStatChangesAbAttr, user, null, targetEvasionLevel);
    applyAbAttrs(IgnoreOpponentEvasionAbAttr, user, null, targetEvasionLevel);
    applyMoveAttrs(IgnoreOpponentStatChangesAttr, user, target, this.move.getMove(), targetEvasionLevel);
    this.scene.applyModifiers(TempBattleStatBoosterModifier, this.player, TempBattleStat.ACC, userAccuracyLevel);

    const rand = user.randSeedInt(100, 1);

    const accuracyMultiplier = new Utils.NumberHolder(1);
    if (userAccuracyLevel.value !== targetEvasionLevel.value) {
      accuracyMultiplier.value = userAccuracyLevel.value > targetEvasionLevel.value
        ? (3 + Math.min(userAccuracyLevel.value - targetEvasionLevel.value, 6)) / 3
        : 3 / (3 + Math.min(targetEvasionLevel.value - userAccuracyLevel.value, 6));
    }

    applyBattleStatMultiplierAbAttrs(BattleStatMultiplierAbAttr, user, BattleStat.ACC, accuracyMultiplier, this.move.getMove());

    const evasionMultiplier = new Utils.NumberHolder(1);
    applyBattleStatMultiplierAbAttrs(BattleStatMultiplierAbAttr, this.getTarget(), BattleStat.EVA, evasionMultiplier);

    accuracyMultiplier.value /= evasionMultiplier.value;

    return rand <= moveAccuracy.value * accuracyMultiplier.value;
  }

  getUserPokemon(): Pokemon {
    if (this.battlerIndex > BattlerIndex.ENEMY_2) {
      return this.scene.getPokemonById(this.battlerIndex);
    }
    return (this.player ? this.scene.getPlayerField() : this.scene.getEnemyField())[this.fieldIndex];
  }

  getTargets(): Pokemon[] {
    return this.scene.getField(true).filter(p => this.targets.indexOf(p.getBattlerIndex()) > -1);
  }

  getTarget(): Pokemon {
    return this.getTargets().find(() => true);
  }

  getNewHitPhase() {
    return new MoveEffectPhase(this.scene, this.battlerIndex, this.targets, this.move);
  }
}

export class MoveEndPhase extends PokemonPhase {
  constructor(scene: BattleScene, battlerIndex: BattlerIndex) {
    super(scene, battlerIndex);
  }

  start() {
    super.start();

    const pokemon = this.getPokemon();
    if (pokemon.isActive(true)) {
      pokemon.lapseTags(BattlerTagLapseType.AFTER_MOVE);
    }

    this.scene.arena.setIgnoreAbilities(false);

    this.end();
  }
}

export class MoveAnimTestPhase extends BattlePhase {
  private moveQueue: Moves[];

  constructor(scene: BattleScene, moveQueue?: Moves[]) {
    super(scene);

    this.moveQueue = moveQueue || Utils.getEnumValues(Moves).slice(1);
  }

  start() {
    const moveQueue = this.moveQueue.slice(0);
    this.playMoveAnim(moveQueue, true);
  }

  playMoveAnim(moveQueue: Moves[], player: boolean) {
    const moveId = player ? moveQueue[0] : moveQueue.shift();
    if (moveId === undefined) {
      this.playMoveAnim(this.moveQueue.slice(0), true);
      return;
    } else if (player) {
      console.log(Moves[moveId]);
    }

    initMoveAnim(this.scene, moveId).then(() => {
      loadMoveAnimAssets(this.scene, [ moveId ], true)
        .then(() => {
          new MoveAnim(moveId, player ? this.scene.getPlayerPokemon() : this.scene.getEnemyPokemon(), (player !== (allMoves[moveId] instanceof SelfStatusMove) ? this.scene.getEnemyPokemon() : this.scene.getPlayerPokemon()).getBattlerIndex()).play(this.scene, () => {
            if (player) {
              this.playMoveAnim(moveQueue, false);
            } else {
              this.playMoveAnim(moveQueue, true);
            }
          });
        });
    });
  }
}

export class ShowAbilityPhase extends PokemonPhase {
  private passive: boolean;

  constructor(scene: BattleScene, battlerIndex: BattlerIndex, passive: boolean = false) {
    super(scene, battlerIndex);

    this.passive = passive;
  }

  start() {
    super.start();

    this.scene.abilityBar.showAbility(this.getPokemon(), this.passive);

    this.end();
  }
}

export class StatChangePhase extends PokemonPhase {
  private stats: BattleStat[];
  private selfTarget: boolean;
  private levels: integer;
  private showMessage: boolean;
  private ignoreAbilities: boolean;
  private canBeCopied: boolean;

  constructor(scene: BattleScene, battlerIndex: BattlerIndex, selfTarget: boolean, stats: BattleStat[], levels: integer, showMessage: boolean = true, ignoreAbilities: boolean = false, canBeCopied: boolean = true) {
    super(scene, battlerIndex);

    this.selfTarget = selfTarget;
    this.stats = stats;
    this.levels = levels;
    this.showMessage = showMessage;
    this.ignoreAbilities = ignoreAbilities;
    this.canBeCopied = canBeCopied;
  }

  start() {
    const pokemon = this.getPokemon();

    let random = false;

    if (this.stats.length === 1 && this.stats[0] === BattleStat.RAND) {
      this.stats[0] = this.getRandomStat();
      random = true;
    }

    this.aggregateStatChanges(random);

    if (!pokemon.isActive(true)) {
      return this.end();
    }

    const filteredStats = this.stats.map(s => s !== BattleStat.RAND ? s : this.getRandomStat()).filter(stat => {
      const cancelled = new Utils.BooleanHolder(false);

      if (!this.selfTarget && this.levels < 0) {
        this.scene.arena.applyTagsForSide(MistTag, pokemon.isPlayer() ? ArenaTagSide.PLAYER : ArenaTagSide.ENEMY, cancelled);
      }

      if (!cancelled.value && !this.selfTarget && this.levels < 0) {
        applyPreStatChangeAbAttrs(ProtectStatAbAttr, this.getPokemon(), stat, cancelled);
      }

      return !cancelled.value;
    });

    const levels = new Utils.IntegerHolder(this.levels);

    if (!this.ignoreAbilities) {
      applyAbAttrs(StatChangeMultiplierAbAttr, pokemon, null, levels);
    }

    const battleStats = this.getPokemon().summonData.battleStats;
    const relLevels = filteredStats.map(stat => (levels.value >= 1 ? Math.min(battleStats[stat] + levels.value, 6) : Math.max(battleStats[stat] + levels.value, -6)) - battleStats[stat]);

    const end = () => {
      if (this.showMessage) {
        const messages = this.getStatChangeMessages(filteredStats, levels.value, relLevels);
        for (const message of messages) {
          this.scene.queueMessage(message);
        }
      }

      for (const stat of filteredStats) {
        pokemon.summonData.battleStats[stat] = Math.max(Math.min(pokemon.summonData.battleStats[stat] + levels.value, 6), -6);
      }

      if (levels.value > 0 && this.canBeCopied) {
        for (const opponent of pokemon.getOpponents()) {
          applyAbAttrs(StatChangeCopyAbAttr, opponent, null, this.stats, levels.value);
        }
      }

      applyPostStatChangeAbAttrs(PostStatChangeAbAttr, pokemon, filteredStats, this.levels, this.selfTarget);

      pokemon.updateInfo();

      handleTutorial(this.scene, Tutorial.Stat_Change).then(() => super.end());
    };

    if (relLevels.filter(l => l).length && this.scene.moveAnimations) {
      pokemon.enableMask();
      const pokemonMaskSprite = pokemon.maskSprite;

      const tileX = (this.player ? 106 : 236) * pokemon.getSpriteScale() * this.scene.field.scale;
      const tileY = ((this.player ? 148 : 84) + (levels.value >= 1 ? 160 : 0)) * pokemon.getSpriteScale() * this.scene.field.scale;
      const tileWidth = 156 * this.scene.field.scale * pokemon.getSpriteScale();
      const tileHeight = 316 * this.scene.field.scale * pokemon.getSpriteScale();

      // On increase, show the red sprite located at ATK
      // On decrease, show the blue sprite located at SPD
      const spriteColor = levels.value >= 1 ? BattleStat[BattleStat.ATK].toLowerCase() : BattleStat[BattleStat.SPD].toLowerCase();
      const statSprite = this.scene.add.tileSprite(tileX, tileY, tileWidth, tileHeight, "battle_stats", spriteColor);
      statSprite.setPipeline(this.scene.fieldSpritePipeline);
      statSprite.setAlpha(0);
      statSprite.setScale(6);
      statSprite.setOrigin(0.5, 1);

      this.scene.playSound(`stat_${levels.value >= 1 ? "up" : "down"}`);

      statSprite.setMask(new Phaser.Display.Masks.BitmapMask(this.scene, pokemonMaskSprite));

      this.scene.tweens.add({
        targets: statSprite,
        duration: 250,
        alpha: 0.8375,
        onComplete: () => {
          this.scene.tweens.add({
            targets: statSprite,
            delay: 1000,
            duration: 250,
            alpha: 0
          });
        }
      });

      this.scene.tweens.add({
        targets: statSprite,
        duration: 1500,
        y: `${levels.value >= 1 ? "-" : "+"}=${160 * 6}`
      });

      this.scene.time.delayedCall(1750, () => {
        pokemon.disableMask();
        end();
      });
    } else {
      end();
    }
  }

  getRandomStat(): BattleStat {
    const allStats = Utils.getEnumValues(BattleStat);
    return allStats[this.getPokemon().randSeedInt(BattleStat.SPD + 1)];
  }

  aggregateStatChanges(random: boolean = false): void {
    const isAccEva = [ BattleStat.ACC, BattleStat.EVA ].some(s => this.stats.includes(s));
    let existingPhase: StatChangePhase;
    if (this.stats.length === 1) {
      while ((existingPhase = (this.scene.findPhase(p => p instanceof StatChangePhase && p.battlerIndex === this.battlerIndex && p.stats.length === 1
        && (p.stats[0] === this.stats[0] || (random && p.stats[0] === BattleStat.RAND))
        && p.selfTarget === this.selfTarget && p.showMessage === this.showMessage && p.ignoreAbilities === this.ignoreAbilities) as StatChangePhase))) {
        if (existingPhase.stats[0] === BattleStat.RAND) {
          existingPhase.stats[0] = this.getRandomStat();
          if (existingPhase.stats[0] !== this.stats[0]) {
            continue;
          }
        }
        this.levels += existingPhase.levels;

        if (!this.scene.tryRemovePhase(p => p === existingPhase)) {
          break;
        }
      }
    }
    while ((existingPhase = (this.scene.findPhase(p => p instanceof StatChangePhase && p.battlerIndex === this.battlerIndex && p.selfTarget === this.selfTarget
      && ([ BattleStat.ACC, BattleStat.EVA ].some(s => p.stats.includes(s)) === isAccEva)
      && p.levels === this.levels && p.showMessage === this.showMessage && p.ignoreAbilities === this.ignoreAbilities) as StatChangePhase))) {
      this.stats.push(...existingPhase.stats);
      if (!this.scene.tryRemovePhase(p => p === existingPhase)) {
        break;
      }
    }
  }

  getStatChangeMessages(stats: BattleStat[], levels: integer, relLevels: integer[]): string[] {
    const messages: string[] = [];

    const relLevelStatIndexes = {};
    for (let rl = 0; rl < relLevels.length; rl++) {
      const relLevel = relLevels[rl];
      if (!relLevelStatIndexes[relLevel]) {
        relLevelStatIndexes[relLevel] = [];
      }
      relLevelStatIndexes[relLevel].push(rl);
    }

    Object.keys(relLevelStatIndexes).forEach(rl => {
      const relLevelStats = stats.filter((_, i) => relLevelStatIndexes[rl].includes(i));
      let statsFragment = "";

      if (relLevelStats.length > 1) {
        statsFragment = relLevelStats.length >= 5
          ? "stats"
          : `${relLevelStats.slice(0, -1).map(s => getBattleStatName(s)).join(", ")}${relLevelStats.length > 2 ? "," : ""} and ${getBattleStatName(relLevelStats[relLevelStats.length - 1])}`;
      } else {
        statsFragment = getBattleStatName(relLevelStats[0]);
      }
      messages.push(getPokemonMessage(this.getPokemon(), `'s ${statsFragment} ${getBattleStatLevelChangeDescription(Math.abs(parseInt(rl)), levels >= 1)}!`));
    });

    return messages;
  }
}

export class WeatherEffectPhase extends CommonAnimPhase {
  public weather: Weather;

  constructor(scene: BattleScene) {
    super(scene, undefined, undefined, CommonAnim.SUNNY + ((scene?.arena?.weather?.weatherType || WeatherType.NONE) - 1));
    this.weather = scene?.arena?.weather;
  }

  start() {
    // Update weather state with any changes that occurred during the turn
    this.weather = this.scene?.arena?.weather;

    if (!this.weather) {
      this.end();
      return;
    }

    this.setAnimation(CommonAnim.SUNNY + (this.weather.weatherType - 1));

    if (this.weather.isDamaging()) {

      const cancelled = new Utils.BooleanHolder(false);

      this.executeForAll((pokemon: Pokemon) => applyPreWeatherEffectAbAttrs(SuppressWeatherEffectAbAttr, pokemon, this.weather, cancelled));

      if (!cancelled.value) {
        const inflictDamage = (pokemon: Pokemon) => {
          const cancelled = new Utils.BooleanHolder(false);

          applyPreWeatherEffectAbAttrs(PreWeatherDamageAbAttr, pokemon, this.weather, cancelled);
          applyAbAttrs(BlockNonDirectDamageAbAttr, pokemon, cancelled);

          if (cancelled.value) {
            return;
          }

          const damage = Math.ceil(pokemon.getMaxHp() / 16);

          this.scene.queueMessage(getWeatherDamageMessage(this.weather.weatherType, pokemon));
          pokemon.damageAndUpdate(damage, HitResult.EFFECTIVE, false, false, true);
        };

        this.executeForAll((pokemon: Pokemon) => {
          const immune = !pokemon || !!pokemon.getTypes(true, true).filter(t => this.weather.isTypeDamageImmune(t)).length;
          if (!immune) {
            inflictDamage(pokemon);
          }
        });
      }
    }

    this.scene.ui.showText(getWeatherLapseMessage(this.weather.weatherType), null, () => {
      this.executeForAll((pokemon: Pokemon) => applyPostWeatherLapseAbAttrs(PostWeatherLapseAbAttr, pokemon, this.weather));

      super.start();
    });
  }
}

export class ObtainStatusEffectPhase extends PokemonPhase {
  private statusEffect: StatusEffect;
  private cureTurn: integer;
  private sourceText: string;
  private sourcePokemon: Pokemon;

  constructor(scene: BattleScene, battlerIndex: BattlerIndex, statusEffect: StatusEffect, cureTurn?: integer, sourceText?: string, sourcePokemon?: Pokemon) {
    super(scene, battlerIndex);

    this.statusEffect = statusEffect;
    this.cureTurn = cureTurn;
    this.sourceText = sourceText;
    this.sourcePokemon = sourcePokemon; // For tracking which Pokemon caused the status effect
  }

  start() {
    const pokemon = this.getPokemon();
    if (!pokemon.status) {
      if (pokemon.trySetStatus(this.statusEffect, false, this.sourcePokemon)) {
        if (this.cureTurn) {
          pokemon.status.cureTurn = this.cureTurn;
        }
        pokemon.updateInfo(true);
        new CommonBattleAnim(CommonAnim.POISON + (this.statusEffect - 1), pokemon).play(this.scene, () => {
          this.scene.queueMessage(getPokemonMessage(pokemon, getStatusEffectObtainText(this.statusEffect, this.sourceText)));
          if (pokemon.status.isPostTurn()) {
            this.scene.pushPhase(new PostTurnStatusEffectPhase(this.scene, this.battlerIndex));
          }
          this.end();
        });
        return;
      }
    } else if (pokemon.status.effect === this.statusEffect) {
      this.scene.queueMessage(getPokemonMessage(pokemon, getStatusEffectOverlapText(this.statusEffect)));
    }
    this.end();
  }
}

export class PostTurnStatusEffectPhase extends PokemonPhase {
  constructor(scene: BattleScene, battlerIndex: BattlerIndex) {
    super(scene, battlerIndex);
  }

  start() {
    const pokemon = this.getPokemon();
    if (pokemon?.isActive(true) && pokemon.status && pokemon.status.isPostTurn()) {
      pokemon.status.incrementTurn();
      const cancelled = new Utils.BooleanHolder(false);
      applyAbAttrs(BlockNonDirectDamageAbAttr, pokemon, cancelled);

      if (!cancelled.value) {
        this.scene.queueMessage(getPokemonMessage(pokemon, getStatusEffectActivationText(pokemon.status.effect)));
        let damage: integer = 0;
        switch (pokemon.status.effect) {
        case StatusEffect.POISON:
          damage = Math.max(pokemon.getMaxHp() >> 3, 1);
          break;
        case StatusEffect.TOXIC:
          damage = Math.max(Math.floor((pokemon.getMaxHp() / 16) * pokemon.status.turnCount), 1);
          break;
        case StatusEffect.BURN:
          damage = Math.max(pokemon.getMaxHp() >> 4, 1);
          break;
        }
        if (damage) {
		  // Set preventEndure flag to avoid pokemon surviving thanks to focus band, sturdy, endure ...
          this.scene.damageNumberHandler.add(this.getPokemon(), pokemon.damage(damage, false, true));
          pokemon.updateInfo();
        }
        new CommonBattleAnim(CommonAnim.POISON + (pokemon.status.effect - 1), pokemon).play(this.scene, () => this.end());
      } else {
        this.end();
      }
    } else {
      this.end();
    }
  }
}

export class MessagePhase extends Phase {
  private text: string;
  private callbackDelay: integer;
  private prompt: boolean;
  private promptDelay: integer;

  constructor(scene: BattleScene, text: string, callbackDelay?: integer, prompt?: boolean, promptDelay?: integer) {
    super(scene);

    this.text = text;
    this.callbackDelay = callbackDelay;
    this.prompt = prompt;
    this.promptDelay = promptDelay;
  }

  start() {
    super.start();

    if (this.text.indexOf("$") > -1) {
      const pageIndex = this.text.indexOf("$");
      this.scene.unshiftPhase(new MessagePhase(this.scene, this.text.slice(pageIndex + 1), this.callbackDelay, this.prompt, this.promptDelay));
      this.text = this.text.slice(0, pageIndex).trim();
    }

    this.scene.ui.showText(this.text, null, () => this.end(), this.callbackDelay || (this.prompt ? 0 : 1500), this.prompt, this.promptDelay);
  }

  end() {
    if (this.scene.abilityBar.shown) {
      this.scene.abilityBar.hide();
    }

    super.end();
  }
}

export class DamagePhase extends PokemonPhase {
  private amount: integer;
  private damageResult: DamageResult;
  private critical: boolean;

  constructor(scene: BattleScene, battlerIndex: BattlerIndex, amount: integer, damageResult?: DamageResult, critical: boolean = false) {
    super(scene, battlerIndex);

    this.amount = amount;
    this.damageResult = damageResult || HitResult.EFFECTIVE;
    this.critical = critical;
  }

  start() {
    super.start();

    if (this.damageResult === HitResult.ONE_HIT_KO) {
      this.scene.toggleInvert(true);
      this.scene.time.delayedCall(Utils.fixedInt(1000), () => {
        this.scene.toggleInvert(false);
        this.applyDamage();
      });
      return;
    }

    this.applyDamage();
  }

  updateAmount(amount: integer): void {
    this.amount = amount;
  }

  applyDamage() {
    switch (this.damageResult) {
    case HitResult.EFFECTIVE:
      this.scene.playSound("hit");
      break;
    case HitResult.SUPER_EFFECTIVE:
    case HitResult.ONE_HIT_KO:
      this.scene.playSound("hit_strong");
      break;
    case HitResult.NOT_VERY_EFFECTIVE:
      this.scene.playSound("hit_weak");
      break;
    }

    if (this.amount) {
      this.scene.damageNumberHandler.add(this.getPokemon(), this.amount, this.damageResult, this.critical);
    }

    if (this.damageResult !== HitResult.OTHER) {
      const flashTimer = this.scene.time.addEvent({
        delay: 100,
        repeat: 5,
        startAt: 200,
        callback: () => {
          this.getPokemon().getSprite().setVisible(flashTimer.repeatCount % 2 === 0);
          if (!flashTimer.repeatCount) {
            this.getPokemon().updateInfo().then(() => this.end());
          }
        }
      });
    } else {
      this.getPokemon().updateInfo().then(() => this.end());
    }
  }

  end() {
    switch (this.scene.currentBattle.battleSpec) {
    case BattleSpec.FINAL_BOSS:
      const pokemon = this.getPokemon();
      if (pokemon instanceof EnemyPokemon && pokemon.isBoss() && !pokemon.formIndex && pokemon.bossSegmentIndex < 1) {
        this.scene.fadeOutBgm(Utils.fixedInt(2000), false);
        this.scene.ui.showDialogue(battleSpecDialogue[BattleSpec.FINAL_BOSS].firstStageWin, pokemon.species.name, null, () => {
          this.scene.addEnemyModifier(getModifierType(modifierTypes.MINI_BLACK_HOLE).newModifier(pokemon) as PersistentModifier, false, true);
          pokemon.generateAndPopulateMoveset(1);
          this.scene.setFieldScale(0.75);
          this.scene.triggerPokemonFormChange(pokemon, SpeciesFormChangeManualTrigger, false);
          this.scene.currentBattle.double = true;
          const availablePartyMembers = this.scene.getParty().filter(p => !p.isFainted());
          if (availablePartyMembers.length > 1) {
            this.scene.pushPhase(new ToggleDoublePositionPhase(this.scene, true));
            if (!availablePartyMembers[1].isOnField()) {
              this.scene.pushPhase(new SummonPhase(this.scene, 1));
            }
          }

          super.end();
        });
        return;
      }
      break;
    }

    super.end();
  }
}

export class FaintPhase extends PokemonPhase {
  private preventEndure: boolean;

  constructor(scene: BattleScene, battlerIndex: BattlerIndex, preventEndure?: boolean) {
    super(scene, battlerIndex);

    this.preventEndure = preventEndure;
  }

  start() {
    super.start();

    if (!this.preventEndure) {
      const instantReviveModifier = this.scene.applyModifier(PokemonInstantReviveModifier, this.player, this.getPokemon()) as PokemonInstantReviveModifier;

      if (instantReviveModifier) {
        if (!--instantReviveModifier.stackCount) {
          this.scene.removeModifier(instantReviveModifier);
        }
        this.scene.updateModifiers(this.player);
        return this.end();
      }
    }

    if (!this.tryOverrideForBattleSpec()) {
      this.doFaint();
    }
  }

  doFaint(): void {
    const pokemon = this.getPokemon();

    // Track total times pokemon have been KO'd for supreme overlord/last respects
    if (pokemon.isPlayer()) {
      this.scene.currentBattle.playerFaints += 1;
    } else {
      this.scene.currentBattle.enemyFaints += 1;
    }

    this.scene.queueMessage(getPokemonMessage(pokemon, " fainted!"), null, true);

    if (pokemon.turnData?.attacksReceived?.length) {
      const lastAttack = pokemon.turnData.attacksReceived[0];
      applyPostFaintAbAttrs(PostFaintAbAttr, pokemon, this.scene.getPokemonById(lastAttack.sourceId), new PokemonMove(lastAttack.move), lastAttack.result);
    }

    const alivePlayField = this.scene.getField(true);
    alivePlayField.forEach(p => applyPostKnockOutAbAttrs(PostKnockOutAbAttr, p, pokemon));
    if (pokemon.turnData?.attacksReceived?.length) {
      const defeatSource = this.scene.getPokemonById(pokemon.turnData.attacksReceived[0].sourceId);
      if (defeatSource?.isOnField()) {
        applyPostVictoryAbAttrs(PostVictoryAbAttr, defeatSource);
        const pvmove = allMoves[pokemon.turnData.attacksReceived[0].move];
        const pvattrs = pvmove.getAttrs(PostVictoryStatChangeAttr);
        if (pvattrs.length) {
          for (const pvattr of pvattrs) {
            pvattr.applyPostVictory(defeatSource, defeatSource, pvmove);
          }
        }
      }
    }

    if (this.player) {
      const nonFaintedPartyMembers = this.scene.getParty().filter(p => !p.isFainted());
      const nonFaintedPartyMemberCount = nonFaintedPartyMembers.length;
      if (!nonFaintedPartyMemberCount) {
        this.scene.unshiftPhase(new GameOverPhase(this.scene));
      } else if (nonFaintedPartyMemberCount >= this.scene.currentBattle.getBattlerCount() || (this.scene.currentBattle.double && !nonFaintedPartyMembers[0].isActive(true))) {
        this.scene.pushPhase(new SwitchPhase(this.scene, this.fieldIndex, true, false));
      }
      if (nonFaintedPartyMemberCount === 1 && this.scene.currentBattle.double) {
        this.scene.unshiftPhase(new ToggleDoublePositionPhase(this.scene, true));
      }
    } else {
      this.scene.unshiftPhase(new VictoryPhase(this.scene, this.battlerIndex));
      if (this.scene.currentBattle.battleType === BattleType.TRAINER) {
        const hasReservePartyMember = !!this.scene.getEnemyParty().filter(p => p.isActive() && !p.isOnField() && p.trainerSlot === (pokemon as EnemyPokemon).trainerSlot).length;
        if (hasReservePartyMember) {
          this.scene.pushPhase(new SwitchSummonPhase(this.scene, this.fieldIndex, -1, false, false, false));
        }
      }
    }

    if (this.scene.currentBattle.double) {
      const allyPokemon = pokemon.getAlly();
      if (allyPokemon?.isActive(true)) {
        let targetingMovePhase: MovePhase;
        do {
          targetingMovePhase = this.scene.findPhase(mp => mp instanceof MovePhase && mp.targets.length === 1 && mp.targets[0] === pokemon.getBattlerIndex() && mp.pokemon.isPlayer() !== allyPokemon.isPlayer()) as MovePhase;
          if (targetingMovePhase && targetingMovePhase.targets[0] !== allyPokemon.getBattlerIndex()) {
            targetingMovePhase.targets[0] = allyPokemon.getBattlerIndex();
          }
        } while (targetingMovePhase);
      }
    }

    pokemon.lapseTags(BattlerTagLapseType.FAINT);
    this.scene.getField(true).filter(p => p !== pokemon).forEach(p => p.removeTagsBySourceId(pokemon.id));

    pokemon.faintCry(() => {
      if (pokemon instanceof PlayerPokemon) {
        pokemon.addFriendship(-10);
      }
      pokemon.hideInfo();
      this.scene.playSound("faint");
      this.scene.tweens.add({
        targets: pokemon,
        duration: 500,
        y: pokemon.y + 150,
        ease: "Sine.easeIn",
        onComplete: () => {
          pokemon.setVisible(false);
          pokemon.y -= 150;
          pokemon.trySetStatus(StatusEffect.FAINT);
          if (pokemon.isPlayer()) {
            this.scene.currentBattle.removeFaintedParticipant(pokemon as PlayerPokemon);
          } else {
            this.scene.addFaintedEnemyScore(pokemon as EnemyPokemon);
            this.scene.currentBattle.addPostBattleLoot(pokemon as EnemyPokemon);
          }
          this.scene.field.remove(pokemon);
          this.end();
        }
      });
    });
  }

  tryOverrideForBattleSpec(): boolean {
    switch (this.scene.currentBattle.battleSpec) {
    case BattleSpec.FINAL_BOSS:
      if (!this.player) {
        const enemy = this.getPokemon();
        if (enemy.formIndex) {
          this.scene.ui.showDialogue(battleSpecDialogue[BattleSpec.FINAL_BOSS].secondStageWin, enemy.species.name, null, () => this.doFaint());
        } else {
          // Final boss' HP threshold has been bypassed; cancel faint and force check for 2nd phase
          enemy.hp++;
          this.scene.unshiftPhase(new DamagePhase(this.scene, enemy.getBattlerIndex(), 0, HitResult.OTHER));
          this.end();
        }
        return true;
      }
    }

    return false;
  }
}

export class VictoryPhase extends PokemonPhase {
  constructor(scene: BattleScene, battlerIndex: BattlerIndex) {
    super(scene, battlerIndex);
  }

  start() {
    super.start();

    this.scene.gameData.gameStats.pokemonDefeated++;

    const participantIds = this.scene.currentBattle.playerParticipantIds;
    const party = this.scene.getParty();
    const expShareModifier = this.scene.findModifier(m => m instanceof ExpShareModifier) as ExpShareModifier;
    const expBalanceModifier = this.scene.findModifier(m => m instanceof ExpBalanceModifier) as ExpBalanceModifier;
    const multipleParticipantExpBonusModifier = this.scene.findModifier(m => m instanceof MultipleParticipantExpBonusModifier) as MultipleParticipantExpBonusModifier;
    const nonFaintedPartyMembers = party.filter(p => p.hp);
    const expPartyMembers = nonFaintedPartyMembers.filter(p => p.level < this.scene.getMaxExpLevel());
    const partyMemberExp = [];

    if (participantIds.size) {
      let expValue = this.getPokemon().getExpValue();
      if (this.scene.currentBattle.battleType === BattleType.TRAINER) {
        expValue = Math.floor(expValue * 1.5);
      }
      for (const partyMember of nonFaintedPartyMembers) {
        const pId = partyMember.id;
        const participated = participantIds.has(pId);
        if (participated) {
          partyMember.addFriendship(2);
        }
        if (!expPartyMembers.includes(partyMember)) {
          continue;
        }
        if (!participated && !expShareModifier) {
          partyMemberExp.push(0);
          continue;
        }
        let expMultiplier = 0;
        if (participated) {
          expMultiplier += (1 / participantIds.size);
          if (participantIds.size > 1 && multipleParticipantExpBonusModifier) {
            expMultiplier += multipleParticipantExpBonusModifier.getStackCount() * 0.2;
          }
        } else if (expShareModifier) {
          expMultiplier += (expShareModifier.getStackCount() * 0.2) / participantIds.size;
        }
        if (partyMember.pokerus) {
          expMultiplier *= 1.5;
        }
        if (Overrides.XP_MULTIPLIER_OVERRIDE !== null) {
          expMultiplier = Overrides.XP_MULTIPLIER_OVERRIDE;
        }
        const pokemonExp = new Utils.NumberHolder(expValue * expMultiplier);
        this.scene.applyModifiers(PokemonExpBoosterModifier, true, partyMember, pokemonExp);
        partyMemberExp.push(Math.floor(pokemonExp.value));
      }

      if (expBalanceModifier) {
        let totalLevel = 0;
        let totalExp = 0;
        expPartyMembers.forEach((expPartyMember, epm) => {
          totalExp += partyMemberExp[epm];
          totalLevel += expPartyMember.level;
        });

        const medianLevel = Math.floor(totalLevel / expPartyMembers.length);

        const recipientExpPartyMemberIndexes = [];
        expPartyMembers.forEach((expPartyMember, epm) => {
          if (expPartyMember.level <= medianLevel) {
            recipientExpPartyMemberIndexes.push(epm);
          }
        });

        const splitExp = Math.floor(totalExp / recipientExpPartyMemberIndexes.length);

        expPartyMembers.forEach((_partyMember, pm) => {
          partyMemberExp[pm] = Phaser.Math.Linear(partyMemberExp[pm], recipientExpPartyMemberIndexes.indexOf(pm) > -1 ? splitExp : 0, 0.2 * expBalanceModifier.getStackCount());
        });
      }

      for (let pm = 0; pm < expPartyMembers.length; pm++) {
        const exp = partyMemberExp[pm];

        if (exp) {
          const partyMemberIndex = party.indexOf(expPartyMembers[pm]);
          this.scene.unshiftPhase(expPartyMembers[pm].isOnField() ? new ExpPhase(this.scene, partyMemberIndex, exp) : new ShowPartyExpBarPhase(this.scene, partyMemberIndex, exp));
        }
      }
    }

    if (!this.scene.getEnemyParty().find(p => this.scene.currentBattle.battleType ? !p?.isFainted(true) : p.isOnField())) {
      this.scene.pushPhase(new BattleEndPhase(this.scene));
      if (this.scene.currentBattle.battleType === BattleType.TRAINER) {
        this.scene.pushPhase(new TrainerVictoryPhase(this.scene));
      }
      if (this.scene.gameMode.isEndless || !this.scene.gameMode.isWaveFinal(this.scene.currentBattle.waveIndex)) {
        this.scene.pushPhase(new EggLapsePhase(this.scene));
        if (this.scene.currentBattle.waveIndex % 10) {
          this.scene.pushPhase(new SelectModifierPhase(this.scene));
        } else if (this.scene.gameMode.isDaily) {
          this.scene.pushPhase(new ModifierRewardPhase(this.scene, modifierTypes.EXP_CHARM));
          if (this.scene.currentBattle.waveIndex > 10 && !this.scene.gameMode.isWaveFinal(this.scene.currentBattle.waveIndex)) {
            this.scene.pushPhase(new ModifierRewardPhase(this.scene, modifierTypes.GOLDEN_POKEBALL));
          }
        } else {
          const superExpWave = !this.scene.gameMode.isEndless ? (this.scene.offsetGym ? 0 : 20) : 10;
          if (this.scene.gameMode.isEndless && this.scene.currentBattle.waveIndex === 10) {
            this.scene.pushPhase(new ModifierRewardPhase(this.scene, modifierTypes.EXP_SHARE));
          }
          if (this.scene.currentBattle.waveIndex <= 750 && (this.scene.currentBattle.waveIndex <= 500 || (this.scene.currentBattle.waveIndex % 30) === superExpWave)) {
            this.scene.pushPhase(new ModifierRewardPhase(this.scene, (this.scene.currentBattle.waveIndex % 30) !== superExpWave || this.scene.currentBattle.waveIndex > 250 ? modifierTypes.EXP_CHARM : modifierTypes.SUPER_EXP_CHARM));
          }
          if (this.scene.currentBattle.waveIndex <= 150 && !(this.scene.currentBattle.waveIndex % 50)) {
            this.scene.pushPhase(new ModifierRewardPhase(this.scene, modifierTypes.GOLDEN_POKEBALL));
          }
          if (this.scene.gameMode.isEndless && !(this.scene.currentBattle.waveIndex % 50)) {
            this.scene.pushPhase(new ModifierRewardPhase(this.scene, !(this.scene.currentBattle.waveIndex % 250) ? modifierTypes.VOUCHER_PREMIUM : modifierTypes.VOUCHER_PLUS));
            this.scene.pushPhase(new AddEnemyBuffModifierPhase(this.scene));
          }
        }
        this.scene.pushPhase(new NewBattlePhase(this.scene));
      } else {
        this.scene.currentBattle.battleType = BattleType.CLEAR;
        this.scene.score += this.scene.gameMode.getClearScoreBonus();
        this.scene.updateScoreText();
        this.scene.pushPhase(new GameOverPhase(this.scene, true));
      }
    }

    this.end();
  }
}

export class TrainerVictoryPhase extends BattlePhase {
  constructor(scene: BattleScene) {
    super(scene);
  }

  start() {
    this.scene.disableMenu = true;

    this.scene.playBgm(this.scene.currentBattle.trainer.config.victoryBgm);

    this.scene.unshiftPhase(new MoneyRewardPhase(this.scene, this.scene.currentBattle.trainer.config.moneyMultiplier));

    const modifierRewardFuncs = this.scene.currentBattle.trainer.config.modifierRewardFuncs;
    for (const modifierRewardFunc of modifierRewardFuncs) {
      this.scene.unshiftPhase(new ModifierRewardPhase(this.scene, modifierRewardFunc));
    }

    const trainerType = this.scene.currentBattle.trainer.config.trainerType;
    if (vouchers.hasOwnProperty(TrainerType[trainerType])) {
      if (!this.scene.validateVoucher(vouchers[TrainerType[trainerType]]) && this.scene.currentBattle.trainer.config.isBoss) {
        this.scene.unshiftPhase(new ModifierRewardPhase(this.scene, [ modifierTypes.VOUCHER, modifierTypes.VOUCHER, modifierTypes.VOUCHER_PLUS, modifierTypes.VOUCHER_PREMIUM ][vouchers[TrainerType[trainerType]].voucherType]));
      }
    }

    this.scene.ui.showText(i18next.t("battle:trainerDefeated", { trainerName: this.scene.currentBattle.trainer.getName(TrainerSlot.NONE, true) }), null, () => {
      const victoryMessages = this.scene.currentBattle.trainer.getVictoryMessages();
      const showMessage = () => {
        let message: string;
        this.scene.executeWithSeedOffset(() => message = Utils.randSeedItem(victoryMessages), this.scene.currentBattle.waveIndex);
        const messagePages = message.split(/\$/g).map(m => m.trim());

        for (let p = messagePages.length - 1; p >= 0; p--) {
          const originalFunc = showMessageOrEnd;
          showMessageOrEnd = () => this.scene.ui.showDialogue(messagePages[p], this.scene.currentBattle.trainer.getName(), null, originalFunc);
        }

        showMessageOrEnd();
      };
      let showMessageOrEnd = () => this.end();
      if (victoryMessages?.length) {
        if (this.scene.currentBattle.trainer.config.hasCharSprite) {
          const originalFunc = showMessageOrEnd;
          showMessageOrEnd = () => this.scene.charSprite.hide().then(() => this.scene.hideFieldOverlay(250).then(() => originalFunc()));
          this.scene.showFieldOverlay(500).then(() => this.scene.charSprite.showCharacter(this.scene.currentBattle.trainer.getKey(), getCharVariantFromDialogue(victoryMessages[0])).then(() => showMessage()));
        } else {
          showMessage();
        }
      } else {
        showMessageOrEnd();
      }
    }, null, true);

    this.showEnemyTrainer();
  }
}

export class MoneyRewardPhase extends BattlePhase {
  private moneyMultiplier: number;

  constructor(scene: BattleScene, moneyMultiplier: number) {
    super(scene);

    this.moneyMultiplier = moneyMultiplier;
  }

  start() {
    const moneyAmount = new Utils.IntegerHolder(this.scene.getWaveMoneyAmount(this.moneyMultiplier));

    this.scene.applyModifiers(MoneyMultiplierModifier, true, moneyAmount);

    this.scene.addMoney(moneyAmount.value);

    const userLocale = navigator.language || "en-US";
    const formattedMoneyAmount = moneyAmount.value.toLocaleString(userLocale);
    const message = i18next.t("battle:moneyWon", { moneyAmount: formattedMoneyAmount });

    this.scene.ui.showText(message, null, () => this.end(), null, true);
  }
}

export class ModifierRewardPhase extends BattlePhase {
  protected modifierType: ModifierType;

  constructor(scene: BattleScene, modifierTypeFunc: ModifierTypeFunc) {
    super(scene);

    this.modifierType = getModifierType(modifierTypeFunc);
  }

  start() {
    super.start();

    this.doReward().then(() => this.end());
  }

  doReward(): Promise<void> {
    return new Promise<void>(resolve => {
      const newModifier = this.modifierType.newModifier();
      this.scene.addModifier(newModifier).then(() => {
        this.scene.playSound("item_fanfare");
        this.scene.ui.showText(`You received\n${newModifier.type.name}!`, null, () => resolve(), null, true);
      });
    });
  }
}

export class GameOverModifierRewardPhase extends ModifierRewardPhase {
  constructor(scene: BattleScene, modifierTypeFunc: ModifierTypeFunc) {
    super(scene, modifierTypeFunc);
  }

  doReward(): Promise<void> {
    return new Promise<void>(resolve => {
      const newModifier = this.modifierType.newModifier();
      this.scene.addModifier(newModifier).then(() => {
        this.scene.playSound("level_up_fanfare");
        this.scene.ui.setMode(Mode.MESSAGE);
        this.scene.ui.fadeIn(250).then(() => {
          this.scene.ui.showText(`You received\n${newModifier.type.name}!`, null, () => {
            this.scene.time.delayedCall(1500, () => this.scene.arenaBg.setVisible(true));
            resolve();
          }, null, true, 1500);
        });
      });
    });
  }
}

export class RibbonModifierRewardPhase extends ModifierRewardPhase {
  private species: PokemonSpecies;

  constructor(scene: BattleScene, modifierTypeFunc: ModifierTypeFunc, species: PokemonSpecies) {
    super(scene, modifierTypeFunc);

    this.species = species;
  }

  doReward(): Promise<void> {
    return new Promise<void>(resolve => {
      const newModifier = this.modifierType.newModifier();
      this.scene.addModifier(newModifier).then(() => {
        this.scene.playSound("level_up_fanfare");
        this.scene.ui.setMode(Mode.MESSAGE);
        this.scene.ui.showText(`${this.species.name} beat ${this.scene.gameMode.getName()} Mode for the first time!\nYou received ${newModifier.type.name}!`, null, () => {
          resolve();
        }, null, true, 1500);
      });
    });
  }
}

export class GameOverPhase extends BattlePhase {
  private victory: boolean;
  private firstRibbons: PokemonSpecies[] = [];

  constructor(scene: BattleScene, victory?: boolean) {
    super(scene);

    this.victory = !!victory;
  }

  start() {
    super.start();

    // Failsafe if players somehow skip floor 200 in classic mode
    if (this.scene.gameMode.isClassic && this.scene.currentBattle.waveIndex > 200) {
      this.victory = true;
    }

    if (this.victory && this.scene.gameMode.isEndless) {
      this.scene.ui.showDialogue(i18next.t("PGMmiscDialogue:ending_endless"), i18next.t("PGMmiscDialogue:ending_name"), 0, () => this.handleGameOver());
    } else if (this.victory || !this.scene.enableRetries) {
      this.handleGameOver();
    } else {
      this.scene.ui.showText("Would you like to retry from the start of the battle?", null, () => {
        this.scene.ui.setMode(Mode.CONFIRM, () => {
          this.scene.ui.fadeOut(1250).then(() => {
            this.scene.reset();
            this.scene.clearPhaseQueue();
            this.scene.gameData.loadSession(this.scene, this.scene.sessionSlotId).then(() => {
              this.scene.pushPhase(new EncounterPhase(this.scene, true));

              const availablePartyMembers = this.scene.getParty().filter(p => !p.isFainted()).length;

              this.scene.pushPhase(new SummonPhase(this.scene, 0));
              if (this.scene.currentBattle.double && availablePartyMembers > 1) {
                this.scene.pushPhase(new SummonPhase(this.scene, 1));
              }
              if (this.scene.currentBattle.waveIndex > 1 && this.scene.currentBattle.battleType !== BattleType.TRAINER) {
                this.scene.pushPhase(new CheckSwitchPhase(this.scene, 0, this.scene.currentBattle.double));
                if (this.scene.currentBattle.double && availablePartyMembers > 1) {
                  this.scene.pushPhase(new CheckSwitchPhase(this.scene, 1, this.scene.currentBattle.double));
                }
              }

              this.scene.ui.fadeIn(1250);
              this.end();
            });
          });
        }, () => this.handleGameOver(), false, 0, 0, 1000);
      });
    }
  }

  handleGameOver(): void {
    const doGameOver = (newClear: boolean) => {
      this.scene.disableMenu = true;
      this.scene.time.delayedCall(1000, () => {
        let firstClear = false;
        if (this.victory && newClear) {
          if (this.scene.gameMode.isClassic) {
            firstClear = this.scene.validateAchv(achvs.CLASSIC_VICTORY);
            this.scene.gameData.gameStats.sessionsWon++;
            for (const pokemon of this.scene.getParty()) {
              this.awardRibbon(pokemon);

              if (pokemon.species.getRootSpeciesId() !== pokemon.species.getRootSpeciesId(true)) {
                this.awardRibbon(pokemon, true);
              }
            }
          } else if (this.scene.gameMode.isDaily && newClear) {
            this.scene.gameData.gameStats.dailyRunSessionsWon++;
          }
        }
        const fadeDuration = this.victory ? 10000 : 5000;
        this.scene.fadeOutBgm(fadeDuration, true);
        const activeBattlers = this.scene.getField().filter(p => p?.isActive(true));
        activeBattlers.map(p => p.hideInfo());
        this.scene.ui.fadeOut(fadeDuration).then(() => {
          activeBattlers.map(a => a.setVisible(false));
          this.scene.setFieldScale(1, true);
          this.scene.clearPhaseQueue();
          this.scene.ui.clearText();

          const clear = (endCardPhase?: EndCardPhase) => {
            if (newClear) {
              this.handleUnlocks();
            }
            if (this.victory && newClear) {
              for (const species of this.firstRibbons) {
                this.scene.unshiftPhase(new RibbonModifierRewardPhase(this.scene, modifierTypes.VOUCHER_PLUS, species));
              }
              if (!firstClear) {
                this.scene.unshiftPhase(new GameOverModifierRewardPhase(this.scene, modifierTypes.VOUCHER_PREMIUM));
              }
            }
            this.scene.pushPhase(new PostGameOverPhase(this.scene, endCardPhase));
            this.end();
          };

          if (this.victory && this.scene.gameMode.isClassic) {
            this.scene.ui.fadeIn(500).then(() => {
              this.scene.charSprite.showCharacter(`rival_${this.scene.gameData.gender === PlayerGender.FEMALE ? "m" : "f"}`, getCharVariantFromDialogue(miscDialogue.ending[this.scene.gameData.gender === PlayerGender.FEMALE ? 0 : 1])).then(() => {
                this.scene.ui.showDialogue(miscDialogue.ending[this.scene.gameData.gender === PlayerGender.FEMALE ? 0 : 1], this.scene.gameData.gender === PlayerGender.FEMALE ? trainerConfigs[TrainerType.RIVAL].name : trainerConfigs[TrainerType.RIVAL].nameFemale, null, () => {
                  this.scene.ui.fadeOut(500).then(() => {
                    this.scene.charSprite.hide().then(() => {
                      const endCardPhase = new EndCardPhase(this.scene);
                      this.scene.unshiftPhase(endCardPhase);
                      clear(endCardPhase);
                    });
                  });
                });
              });
            });
          } else {
            clear();
          }
        });
      });
    };

    /* Added a local check to see if the game is running offline on victory
    If Online, execute apiFetch as intended
    If Offline, execute offlineNewClear(), a localStorage implementation of newClear daily run checks */
    if (this.victory) {
      if (!Utils.isLocal) {
        Utils.apiFetch(`savedata/newclear?slot=${this.scene.sessionSlotId}`, true)
          .then(response => response.json())
          .then(newClear => doGameOver(newClear));
      } else {
        this.scene.gameData.offlineNewClear(this.scene).then(result => {
          doGameOver(result);
        });
      }
    } else {
      doGameOver(false);
    }
  }

  handleUnlocks(): void {
    if (this.victory && this.scene.gameMode.isClassic) {
      if (!this.scene.gameData.unlocks[Unlockables.ENDLESS_MODE]) {
        this.scene.unshiftPhase(new UnlockPhase(this.scene, Unlockables.ENDLESS_MODE));
      }
      if (this.scene.getParty().filter(p => p.fusionSpecies).length && !this.scene.gameData.unlocks[Unlockables.SPLICED_ENDLESS_MODE]) {
        this.scene.unshiftPhase(new UnlockPhase(this.scene, Unlockables.SPLICED_ENDLESS_MODE));
      }
      if (!this.scene.gameData.unlocks[Unlockables.MINI_BLACK_HOLE]) {
        this.scene.unshiftPhase(new UnlockPhase(this.scene, Unlockables.MINI_BLACK_HOLE));
      }
    }
  }

  awardRibbon(pokemon: Pokemon, forStarter: boolean = false): void {
    const speciesId = getPokemonSpecies(pokemon.species.speciesId);
    const speciesRibbonCount = this.scene.gameData.incrementRibbonCount(speciesId, forStarter);
    // first time classic win, award voucher
    if (speciesRibbonCount === 1) {
      this.firstRibbons.push(getPokemonSpecies(pokemon.species.getRootSpeciesId(forStarter)));
    }
  }
}

export class EndCardPhase extends Phase {
  public endCard: Phaser.GameObjects.Image;
  public text: Phaser.GameObjects.Text;

  constructor(scene: BattleScene) {
    super(scene);
  }

  start(): void {
    super.start();

    this.scene.ui.getMessageHandler().bg.setVisible(false);
    this.scene.ui.getMessageHandler().nameBoxContainer.setVisible(false);

    this.endCard = this.scene.add.image(0, 0, `end_${this.scene.gameData.gender === PlayerGender.FEMALE ? "f" : "m"}`);
    this.endCard.setOrigin(0);
    this.endCard.setScale(0.5);
    this.scene.field.add(this.endCard);

    this.text = addTextObject(this.scene, this.scene.game.canvas.width / 12, (this.scene.game.canvas.height / 6) - 16, "Congratulations!", TextStyle.SUMMARY, { fontSize: "128px" });
    this.text.setOrigin(0.5);
    this.scene.field.add(this.text);

    this.scene.ui.clearText();

    this.scene.ui.fadeIn(1000).then(() => {

      this.scene.ui.showText("", null, () => {
        this.scene.ui.getMessageHandler().bg.setVisible(true);
        this.end();
      }, null, true);
    });
  }
}

export class UnlockPhase extends Phase {
  private unlockable: Unlockables;

  constructor(scene: BattleScene, unlockable: Unlockables) {
    super(scene);

    this.unlockable = unlockable;
  }

  start(): void {
    this.scene.time.delayedCall(2000, () => {
      this.scene.gameData.unlocks[this.unlockable] = true;
      this.scene.playSound("level_up_fanfare");
      this.scene.ui.setMode(Mode.MESSAGE);
      this.scene.ui.showText(`${getUnlockableName(this.unlockable)}\nhas been unlocked.`, null, () => {
        this.scene.time.delayedCall(1500, () => this.scene.arenaBg.setVisible(true));
        this.end();
      }, null, true, 1500);
    });
  }
}

export class PostGameOverPhase extends Phase {
  private endCardPhase: EndCardPhase;

  constructor(scene: BattleScene, endCardPhase: EndCardPhase) {
    super(scene);

    this.endCardPhase = endCardPhase;
  }

  start() {
    super.start();

    const saveAndReset = () => {
      this.scene.gameData.saveAll(this.scene, true, true, true).then(success => {
        if (!success) {
          return this.scene.reset(true);
        }
        this.scene.gameData.tryClearSession(this.scene, this.scene.sessionSlotId).then((success: boolean | [boolean, boolean]) => {
          if (!success[0]) {
            return this.scene.reset(true);
          }
          this.scene.reset();
          this.scene.unshiftPhase(new TitlePhase(this.scene));
          this.end();
        });
      });
    };

    if (this.endCardPhase) {
      this.scene.ui.fadeOut(500).then(() => {
        this.scene.ui.getMessageHandler().bg.setVisible(true);

        this.endCardPhase.endCard.destroy();
        this.endCardPhase.text.destroy();
        saveAndReset();
      });
    } else {
      saveAndReset();
    }
  }
}

export class SwitchPhase extends BattlePhase {
  protected fieldIndex: integer;
  private isModal: boolean;
  private doReturn: boolean;

  constructor(scene: BattleScene, fieldIndex: integer, isModal: boolean, doReturn: boolean) {
    super(scene);

    this.fieldIndex = fieldIndex;
    this.isModal = isModal;
    this.doReturn = doReturn;
  }

  start() {
    super.start();

    // Skip modal switch if impossible
    if (this.isModal && !this.scene.getParty().filter(p => !p.isFainted() && !p.isActive(true)).length) {
      return super.end();
    }

    // Check if there is any space still in field
    if (this.isModal && this.scene.getPlayerField().filter(p => !p.isFainted() && p.isActive(true)).length >= this.scene.currentBattle.getBattlerCount()) {
      return super.end();
    }

    // Override field index to 0 in case of double battle where 2/3 remaining party members fainted at once
    const fieldIndex = this.scene.currentBattle.getBattlerCount() === 1 || this.scene.getParty().filter(p => !p.isFainted()).length > 1 ? this.fieldIndex : 0;

    this.scene.ui.setMode(Mode.PARTY, this.isModal ? PartyUiMode.FAINT_SWITCH : PartyUiMode.POST_BATTLE_SWITCH, fieldIndex, (slotIndex: integer, option: PartyOption) => {
      if (slotIndex >= this.scene.currentBattle.getBattlerCount() && slotIndex < 6) {
        this.scene.unshiftPhase(new SwitchSummonPhase(this.scene, fieldIndex, slotIndex, this.doReturn, option === PartyOption.PASS_BATON));
      }
      this.scene.ui.setMode(Mode.MESSAGE).then(() => super.end());
    }, PartyUiHandler.FilterNonFainted);
  }
}

export class ExpPhase extends PlayerPartyMemberPokemonPhase {
  private expValue: number;

  constructor(scene: BattleScene, partyMemberIndex: integer, expValue: number) {
    super(scene, partyMemberIndex);

    this.expValue = expValue;
  }

  start() {
    super.start();

    const pokemon = this.getPokemon();
    const exp = new Utils.NumberHolder(this.expValue);
    this.scene.applyModifiers(ExpBoosterModifier, true, exp);
    exp.value = Math.floor(exp.value);
    this.scene.ui.showText(i18next.t("battle:expGain", { pokemonName: pokemon.name, exp: exp.value }), null, () => {
      const lastLevel = pokemon.level;
      pokemon.addExp(exp.value);
      const newLevel = pokemon.level;
      if (newLevel > lastLevel) {
        this.scene.unshiftPhase(new LevelUpPhase(this.scene, this.partyMemberIndex, lastLevel, newLevel));
      }
      pokemon.updateInfo().then(() => this.end());
    }, null, true);
  }
}

export class ShowPartyExpBarPhase extends PlayerPartyMemberPokemonPhase {
  private expValue: number;

  constructor(scene: BattleScene, partyMemberIndex: integer, expValue: number) {
    super(scene, partyMemberIndex);

    this.expValue = expValue;
  }

  start() {
    super.start();

    const pokemon = this.getPokemon();
    const exp = new Utils.NumberHolder(this.expValue);
    this.scene.applyModifiers(ExpBoosterModifier, true, exp);
    exp.value = Math.floor(exp.value);

    const lastLevel = pokemon.level;
    pokemon.addExp(exp.value);
    const newLevel = pokemon.level;
    if (newLevel > lastLevel) {
      this.scene.unshiftPhase(new LevelUpPhase(this.scene, this.partyMemberIndex, lastLevel, newLevel));
    }
    this.scene.unshiftPhase(new HidePartyExpBarPhase(this.scene));
    pokemon.updateInfo();

    if (this.scene.expParty === 2) { // 2 - Skip - no level up frame nor message
      this.end();
    } else if (this.scene.expParty === 1) { // 1 - Only level up - we display the level up in the small frame instead of a message
      if (newLevel > lastLevel) { // this means if we level up
        // instead of displaying the exp gain in the small frame, we display the new level
        // we use the same method for mode 0 & 1, by giving a parameter saying to display the exp or the level
        this.scene.partyExpBar.showPokemonExp(pokemon, exp.value, this.scene.expParty === 1, newLevel).then(() => {
          setTimeout(() => this.end(), 800 / Math.pow(2, this.scene.expGainsSpeed));
        });
      } else {
        this.end();
      }
    } else if (this.scene.expGainsSpeed < 3) {
      this.scene.partyExpBar.showPokemonExp(pokemon, exp.value, this.scene.expParty === 1, newLevel).then(() => {
        setTimeout(() => this.end(), 500 / Math.pow(2, this.scene.expGainsSpeed));
      });
    } else {
      this.end();
    }

  }
}

export class HidePartyExpBarPhase extends BattlePhase {
  constructor(scene: BattleScene) {
    super(scene);
  }

  start() {
    super.start();

    this.scene.partyExpBar.hide().then(() => this.end());
  }
}

export class LevelUpPhase extends PlayerPartyMemberPokemonPhase {
  private lastLevel: integer;
  private level: integer;

  constructor(scene: BattleScene, partyMemberIndex: integer, lastLevel: integer, level: integer) {
    super(scene, partyMemberIndex);

    this.lastLevel = lastLevel;
    this.level = level;
    this.scene = scene;
  }

  start() {
    super.start();

    if (this.level > this.scene.gameData.gameStats.highestLevel) {
      this.scene.gameData.gameStats.highestLevel = this.level;
    }

    this.scene.validateAchvs(LevelAchv, new Utils.IntegerHolder(this.level));

    const pokemon = this.getPokemon();
    const prevStats = pokemon.stats.slice(0);
    pokemon.calculateStats();
    pokemon.updateInfo();
    if (this.scene.expParty === 0) { // 0 - default - the normal exp gain display, nothing changed
      this.scene.playSound("level_up_fanfare");
      this.scene.ui.showText(i18next.t("battle:levelUp", { pokemonName: this.getPokemon().name, level: this.level }), null, () => this.scene.ui.getMessageHandler().promptLevelUpStats(this.partyMemberIndex, prevStats, false).then(() => this.end()), null, true);
    } else if (this.scene.expParty === 2) { // 2 - Skip - no level up frame nor message
      this.end();
    } else { // 1 - Only level up - we display the level up in the small frame instead of a message
      // we still want to display the stats if activated
      this.scene.ui.getMessageHandler().promptLevelUpStats(this.partyMemberIndex, prevStats, false).then(() => this.end());
    }
    if (this.level <= 100) {
      const levelMoves = this.getPokemon().getLevelMoves(this.lastLevel + 1);
      for (const lm of levelMoves) {
        this.scene.unshiftPhase(new LearnMovePhase(this.scene, this.partyMemberIndex, lm[1]));
      }
    }
    if (!pokemon.pauseEvolutions) {
      const evolution = pokemon.getEvolution();
      if (evolution) {
        this.scene.unshiftPhase(new EvolutionPhase(this.scene, pokemon as PlayerPokemon, evolution, this.lastLevel));
      }
    }
  }
}

export class LearnMovePhase extends PlayerPartyMemberPokemonPhase {
  private moveId: Moves;

  constructor(scene: BattleScene, partyMemberIndex: integer, moveId: Moves) {
    super(scene, partyMemberIndex);

    this.moveId = moveId;
  }

  start() {
    super.start();

    const pokemon = this.getPokemon();
    const move = allMoves[this.moveId];

    const existingMoveIndex = pokemon.getMoveset().findIndex(m => m?.moveId === move.id);

    if (existingMoveIndex > -1) {
      return this.end();
    }

    const emptyMoveIndex = pokemon.getMoveset().length < 4
      ? pokemon.getMoveset().length
      : pokemon.getMoveset().findIndex(m => m === null);

    const messageMode = this.scene.ui.getHandler() instanceof EvolutionSceneHandler
      ? Mode.EVOLUTION_SCENE
      : Mode.MESSAGE;

    if (emptyMoveIndex > -1) {
      pokemon.setMove(emptyMoveIndex, this.moveId);
      initMoveAnim(this.scene, this.moveId).then(() => {
        loadMoveAnimAssets(this.scene, [ this.moveId ], true)
          .then(() => {
            this.scene.ui.setMode(messageMode).then(() => {
              this.scene.playSound("level_up_fanfare");
              this.scene.ui.showText(i18next.t("battle:learnMove", { pokemonName: pokemon.name, moveName: move.name }), null, () => {
                this.scene.triggerPokemonFormChange(pokemon, SpeciesFormChangeMoveLearnedTrigger, true);
                this.end();
              }, messageMode === Mode.EVOLUTION_SCENE ? 1000 : null, true);
            });
          });
      });
    } else {
      this.scene.ui.setMode(messageMode).then(() => {
        this.scene.ui.showText(i18next.t("battle:learnMovePrompt", { pokemonName: pokemon.name, moveName: move.name }), null, () => {
          this.scene.ui.showText(i18next.t("battle:learnMoveLimitReached", { pokemonName: pokemon.name }), null, () => {
            this.scene.ui.showText(i18next.t("battle:learnMoveReplaceQuestion", { moveName: move.name }), null, () => {
              const noHandler = () => {
                this.scene.ui.setMode(messageMode).then(() => {
                  this.scene.ui.showText(i18next.t("battle:learnMoveStopTeaching", { moveName: move.name }), null, () => {
                    this.scene.ui.setModeWithoutClear(Mode.CONFIRM, () => {
                      this.scene.ui.setMode(messageMode);
                      this.scene.ui.showText(i18next.t("battle:learnMoveNotLearned", { pokemonName: pokemon.name, moveName: move.name }), null, () => this.end(), null, true);
                    }, () => {
                      this.scene.ui.setMode(messageMode);
                      this.scene.unshiftPhase(new LearnMovePhase(this.scene, this.partyMemberIndex, this.moveId));
                      this.end();
                    });
                  });
                });
              };
              this.scene.ui.setModeWithoutClear(Mode.CONFIRM, () => {
                this.scene.ui.setMode(messageMode);
                this.scene.ui.showText(i18next.t("battle:learnMoveForgetQuestion"), null, () => {
                  this.scene.ui.setModeWithoutClear(Mode.SUMMARY, this.getPokemon(), SummaryUiMode.LEARN_MOVE, move, (moveIndex: integer) => {
                    if (moveIndex === 4) {
                      noHandler();
                      return;
                    }
                    this.scene.ui.setMode(messageMode).then(() => {
                      this.scene.ui.showText(i18next.t("battle:countdownPoof"), null, () => {
                        this.scene.ui.showText(i18next.t("battle:learnMoveForgetSuccess", { pokemonName: pokemon.name, moveName: pokemon.moveset[moveIndex].getName() }), null, () => {
                          this.scene.ui.showText(i18next.t("battle:learnMoveAnd"), null, () => {
                            pokemon.setMove(moveIndex, Moves.NONE);
                            this.scene.unshiftPhase(new LearnMovePhase(this.scene, this.partyMemberIndex, this.moveId));
                            this.end();
                          }, null, true);
                        }, null, true);
                      }, null, true);
                    });
                  });
                }, null, true);
              }, noHandler);
            });
          }, null, true);
        }, null, true);
      });
    }
  }
}

export class PokemonHealPhase extends CommonAnimPhase {
  private hpHealed: integer;
  private message: string;
  private showFullHpMessage: boolean;
  private skipAnim: boolean;
  private revive: boolean;
  private healStatus: boolean;
  private preventFullHeal: boolean;

  constructor(scene: BattleScene, battlerIndex: BattlerIndex, hpHealed: integer, message: string, showFullHpMessage: boolean, skipAnim: boolean = false, revive: boolean = false, healStatus: boolean = false, preventFullHeal: boolean = false) {
    super(scene, battlerIndex, undefined, CommonAnim.HEALTH_UP);

    this.hpHealed = hpHealed;
    this.message = message;
    this.showFullHpMessage = showFullHpMessage;
    this.skipAnim = skipAnim;
    this.revive = revive;
    this.healStatus = healStatus;
    this.preventFullHeal = preventFullHeal;
  }

  start() {
    if (!this.skipAnim && (this.revive || this.getPokemon().hp) && this.getPokemon().getHpRatio() < 1) {
      super.start();
    } else {
      this.end();
    }
  }

  end() {
    const pokemon = this.getPokemon();

    if (!pokemon.isOnField() || (!this.revive && !pokemon.isActive())) {
      super.end();
      return;
    }

    const fullHp = pokemon.getHpRatio() >= 1;

    const hasMessage = !!this.message;
    let lastStatusEffect = StatusEffect.NONE;

    if (!fullHp || this.hpHealed < 0) {
      const hpRestoreMultiplier = new Utils.IntegerHolder(1);
      if (!this.revive) {
        this.scene.applyModifiers(HealingBoosterModifier, this.player, hpRestoreMultiplier);
      }
      const healAmount = new Utils.NumberHolder(Math.floor(this.hpHealed * hpRestoreMultiplier.value));
      if (healAmount.value < 0) {
        pokemon.damageAndUpdate(healAmount.value * -1, HitResult.HEAL as DamageResult);
        healAmount.value = 0;
      }
      // Prevent healing to full if specified (in case of healing tokens so Sturdy doesn't cause a softlock)
      if (this.preventFullHeal && pokemon.hp + healAmount.value >= pokemon.getMaxHp()) {
        healAmount.value = (pokemon.getMaxHp() - pokemon.hp) - 1;
      }
      healAmount.value = pokemon.heal(healAmount.value);
      if (healAmount.value) {
        this.scene.damageNumberHandler.add(pokemon, healAmount.value, HitResult.HEAL);
      }
      if (pokemon.isPlayer()) {
        this.scene.validateAchvs(HealAchv, healAmount);
        if (healAmount.value > this.scene.gameData.gameStats.highestHeal) {
          this.scene.gameData.gameStats.highestHeal = healAmount.value;
        }
      }
      if (this.healStatus && !this.revive && pokemon.status) {
        lastStatusEffect = pokemon.status.effect;
        pokemon.resetStatus();
      }
      pokemon.updateInfo().then(() => super.end());
    } else if (this.healStatus && !this.revive && pokemon.status) {
      lastStatusEffect = pokemon.status.effect;
      pokemon.resetStatus();
      pokemon.updateInfo().then(() => super.end());
    } else if (this.showFullHpMessage) {
      this.message = getPokemonMessage(pokemon, "'s\nHP is full!");
    }

    if (this.message) {
      this.scene.queueMessage(this.message);
    }

    if (this.healStatus && lastStatusEffect && !hasMessage) {
      this.scene.queueMessage(getPokemonMessage(pokemon, getStatusEffectHealText(lastStatusEffect)));
    }

    if (fullHp && !lastStatusEffect) {
      super.end();
    }
  }
}

export class AttemptCapturePhase extends PokemonPhase {
  private pokeballType: PokeballType;
  private pokeball: Phaser.GameObjects.Sprite;
  private originalY: number;

  constructor(scene: BattleScene, targetIndex: integer, pokeballType: PokeballType) {
    super(scene, BattlerIndex.ENEMY + targetIndex);

    this.pokeballType = pokeballType;
  }

  start() {
    super.start();

    const pokemon = this.getPokemon() as EnemyPokemon;

    if (!pokemon?.hp) {
      return this.end();
    }

    this.scene.pokeballCounts[this.pokeballType]--;

    this.originalY = pokemon.y;

    const _3m = 3 * pokemon.getMaxHp();
    const _2h = 2 * pokemon.hp;
    const catchRate = pokemon.species.catchRate;
    const pokeballMultiplier = getPokeballCatchMultiplier(this.pokeballType);
    const statusMultiplier = pokemon.status ? getStatusEffectCatchRateMultiplier(pokemon.status.effect) : 1;
    const x = Math.round((((_3m - _2h) * catchRate * pokeballMultiplier) / _3m) * statusMultiplier);
    const y = Math.round(65536 / Math.sqrt(Math.sqrt(255 / x)));
    const fpOffset = pokemon.getFieldPositionOffset();

    const pokeballAtlasKey = getPokeballAtlasKey(this.pokeballType);
    this.pokeball = this.scene.addFieldSprite(16, 80, "pb", pokeballAtlasKey);
    this.pokeball.setOrigin(0.5, 0.625);
    this.scene.field.add(this.pokeball);

    this.scene.playSound("pb_throw");
    this.scene.time.delayedCall(300, () => {
      this.scene.field.moveBelow(this.pokeball as Phaser.GameObjects.GameObject, pokemon);
    });

    this.scene.tweens.add({
      targets: this.pokeball,
      x: { value: 236 + fpOffset[0], ease: "Linear" },
      y: { value: 16 + fpOffset[1], ease: "Cubic.easeOut" },
      duration: 500,
      onComplete: () => {
        this.pokeball.setTexture("pb", `${pokeballAtlasKey}_opening`);
        this.scene.time.delayedCall(17, () => this.pokeball.setTexture("pb", `${pokeballAtlasKey}_open`));
        this.scene.playSound("pb_rel");
        pokemon.tint(getPokeballTintColor(this.pokeballType));

        addPokeballOpenParticles(this.scene, this.pokeball.x, this.pokeball.y, this.pokeballType);

        this.scene.tweens.add({
          targets: pokemon,
          duration: 500,
          ease: "Sine.easeIn",
          scale: 0.25,
          y: 20,
          onComplete: () => {
            this.pokeball.setTexture("pb", `${pokeballAtlasKey}_opening`);
            pokemon.setVisible(false);
            this.scene.playSound("pb_catch");
            this.scene.time.delayedCall(17, () => this.pokeball.setTexture("pb", `${pokeballAtlasKey}`));

            const doShake = () => {
              let shakeCount = 0;
              const pbX = this.pokeball.x;
              const shakeCounter = this.scene.tweens.addCounter({
                from: 0,
                to: 1,
                repeat: 4,
                yoyo: true,
                ease: "Cubic.easeOut",
                duration: 250,
                repeatDelay: 500,
                onUpdate: t => {
                  if (shakeCount && shakeCount < 4) {
                    const value = t.getValue();
                    const directionMultiplier = shakeCount % 2 === 1 ? 1 : -1;
                    this.pokeball.setX(pbX + value * 4 * directionMultiplier);
                    this.pokeball.setAngle(value * 27.5 * directionMultiplier);
                  }
                },
                onRepeat: () => {
                  if (!pokemon.species.isObtainable()) {
                    shakeCounter.stop();
                    this.failCatch(shakeCount);
                  } else if (shakeCount++ < 3) {
                    if (pokeballMultiplier === -1 || pokemon.randSeedInt(65536) < y) {
                      this.scene.playSound("pb_move");
                    } else {
                      shakeCounter.stop();
                      this.failCatch(shakeCount);
                    }
                  } else {
                    this.scene.playSound("pb_lock");
                    addPokeballCaptureStars(this.scene, this.pokeball);

                    const pbTint = this.scene.add.sprite(this.pokeball.x, this.pokeball.y, "pb", "pb");
                    pbTint.setOrigin(this.pokeball.originX, this.pokeball.originY);
                    pbTint.setTintFill(0);
                    pbTint.setAlpha(0);
                    this.scene.field.add(pbTint);
                    this.scene.tweens.add({
                      targets: pbTint,
                      alpha: 0.375,
                      duration: 200,
                      easing: "Sine.easeOut",
                      onComplete: () => {
                        this.scene.tweens.add({
                          targets: pbTint,
                          alpha: 0,
                          duration: 200,
                          easing: "Sine.easeIn",
                          onComplete: () => pbTint.destroy()
                        });
                      }
                    });
                  }
                },
                onComplete: () => this.catch()
              });
            };

            this.scene.time.delayedCall(250, () => doPokeballBounceAnim(this.scene, this.pokeball, 16, 72, 350, doShake));
          }
        });
      }
    });
  }

  failCatch(shakeCount: integer) {
    const pokemon = this.getPokemon();

    this.scene.playSound("pb_rel");
    pokemon.setY(this.originalY);
    if (pokemon.status?.effect !== StatusEffect.SLEEP) {
      pokemon.cry(pokemon.getHpRatio() > 0.25 ? undefined : { rate: 0.85 });
    }
    pokemon.tint(getPokeballTintColor(this.pokeballType));
    pokemon.setVisible(true);
    pokemon.untint(250, "Sine.easeOut");

    const pokeballAtlasKey = getPokeballAtlasKey(this.pokeballType);
    this.pokeball.setTexture("pb", `${pokeballAtlasKey}_opening`);
    this.scene.time.delayedCall(17, () => this.pokeball.setTexture("pb", `${pokeballAtlasKey}_open`));

    this.scene.tweens.add({
      targets: pokemon,
      duration: 250,
      ease: "Sine.easeOut",
      scale: 1
    });

    this.scene.currentBattle.lastUsedPokeball = this.pokeballType;
    this.removePb();
    this.end();
  }

  catch() {
    const pokemon = this.getPokemon() as EnemyPokemon;
    this.scene.unshiftPhase(new VictoryPhase(this.scene, this.battlerIndex));

    const speciesForm = !pokemon.fusionSpecies ? pokemon.getSpeciesForm() : pokemon.getFusionSpeciesForm();

    if (speciesForm.abilityHidden && (pokemon.fusionSpecies ? pokemon.fusionAbilityIndex : pokemon.abilityIndex) === speciesForm.getAbilityCount() - 1) {
      this.scene.validateAchv(achvs.HIDDEN_ABILITY);
    }

    if (pokemon.species.subLegendary) {
      this.scene.validateAchv(achvs.CATCH_SUB_LEGENDARY);
    }

    if (pokemon.species.legendary) {
      this.scene.validateAchv(achvs.CATCH_LEGENDARY);
    }

    if (pokemon.species.mythical) {
      this.scene.validateAchv(achvs.CATCH_MYTHICAL);
    }

    this.scene.pokemonInfoContainer.show(pokemon, true);

    this.scene.gameData.updateSpeciesDexIvs(pokemon.species.getRootSpeciesId(true), pokemon.ivs);

    this.scene.ui.showText(i18next.t("battle:pokemonCaught", { pokemonName: pokemon.name }), null, () => {
      const end = () => {
        this.scene.pokemonInfoContainer.hide();
        this.removePb();
        this.end();
      };
      const removePokemon = () => {
        this.scene.addFaintedEnemyScore(pokemon);
        this.scene.getPlayerField().filter(p => p.isActive(true)).forEach(playerPokemon => playerPokemon.removeTagsBySourceId(pokemon.id));
        pokemon.hp = 0;
        pokemon.trySetStatus(StatusEffect.FAINT);
        this.scene.clearEnemyHeldItemModifiers();
        this.scene.field.remove(pokemon, true);
      };
      const addToParty = () => {
        const newPokemon = pokemon.addToParty(this.pokeballType);
        const modifiers = this.scene.findModifiers(m => m instanceof PokemonHeldItemModifier, false);
        if (this.scene.getParty().filter(p => p.isShiny()).length === 6) {
          this.scene.validateAchv(achvs.SHINY_PARTY);
        }
        Promise.all(modifiers.map(m => this.scene.addModifier(m, true))).then(() => {
          this.scene.updateModifiers(true);
          removePokemon();
          if (newPokemon) {
            newPokemon.loadAssets().then(end);
          } else {
            end();
          }
        });
      };
      Promise.all([ pokemon.hideInfo(), this.scene.gameData.setPokemonCaught(pokemon) ]).then(() => {
        if (this.scene.getParty().length === 6) {
          const promptRelease = () => {
            this.scene.ui.showText(i18next.t("battle:partyFull", { pokemonName: pokemon.name }), null, () => {
              this.scene.pokemonInfoContainer.makeRoomForConfirmUi();
              this.scene.ui.setMode(Mode.CONFIRM, () => {
                this.scene.ui.setMode(Mode.PARTY, PartyUiMode.RELEASE, this.fieldIndex, (slotIndex: integer, _option: PartyOption) => {
                  this.scene.ui.setMode(Mode.MESSAGE).then(() => {
                    if (slotIndex < 6) {
                      addToParty();
                    } else {
                      promptRelease();
                    }
                  });
                });
              }, () => {
                this.scene.ui.setMode(Mode.MESSAGE).then(() => {
                  removePokemon();
                  end();
                });
              });
            });
          };
          promptRelease();
        } else {
          addToParty();
        }
      });
    }, 0, true);
  }

  removePb() {
    this.scene.tweens.add({
      targets: this.pokeball,
      duration: 250,
      delay: 250,
      ease: "Sine.easeIn",
      alpha: 0,
      onComplete: () => this.pokeball.destroy()
    });
  }
}

export class AttemptRunPhase extends PokemonPhase {
  constructor(scene: BattleScene, fieldIndex: integer) {
    super(scene, fieldIndex);
  }

  start() {
    super.start();

    const playerPokemon = this.getPokemon();
    const enemyField = this.scene.getEnemyField();

    const enemySpeed = enemyField.reduce((total: integer, enemyPokemon: Pokemon) => total + enemyPokemon.getStat(Stat.SPD), 0) / enemyField.length;

    const escapeChance = new Utils.IntegerHolder((((playerPokemon.getStat(Stat.SPD) * 128) / enemySpeed) + (30 * this.scene.currentBattle.escapeAttempts++)) % 256);
    applyAbAttrs(RunSuccessAbAttr, playerPokemon, null, escapeChance);

    if (playerPokemon.randSeedInt(256) < escapeChance.value) {
      this.scene.playSound("flee");
      this.scene.queueMessage(i18next.t("battle:runAwaySuccess"), null, true, 500);

      this.scene.tweens.add({
        targets: [ this.scene.arenaEnemy, enemyField ].flat(),
        alpha: 0,
        duration: 250,
        ease: "Sine.easeIn",
        onComplete: () => enemyField.forEach(enemyPokemon => enemyPokemon.destroy())
      });

      this.scene.clearEnemyHeldItemModifiers();

      enemyField.forEach(enemyPokemon => {
        enemyPokemon.hideInfo().then(() => enemyPokemon.destroy());
        enemyPokemon.hp = 0;
        enemyPokemon.trySetStatus(StatusEffect.FAINT);
      });

      this.scene.pushPhase(new BattleEndPhase(this.scene));
      this.scene.pushPhase(new NewBattlePhase(this.scene));
    } else {
      this.scene.queueMessage(i18next.t("battle:runAwayCannotEscape"), null, true, 500);
    }

    this.end();
  }
}

export class SelectModifierPhase extends BattlePhase {
  private rerollCount: integer;
  private modifierTiers: ModifierTier[];

  constructor(scene: BattleScene, rerollCount: integer = 0, modifierTiers?: ModifierTier[]) {
    super(scene);

    this.rerollCount = rerollCount;
    this.modifierTiers = modifierTiers;
  }

  start() {
    super.start();

    if (!this.rerollCount) {
      this.updateSeed();
    } else {
      this.scene.reroll = false;
    }

    const party = this.scene.getParty();
    regenerateModifierPoolThresholds(party, this.getPoolType(), this.rerollCount);
    const modifierCount = new Utils.IntegerHolder(3);
    if (this.isPlayer()) {
      this.scene.applyModifiers(ExtraModifierModifier, true, modifierCount);
    }
    const typeOptions: ModifierTypeOption[] = this.getModifierTypeOptions(modifierCount.value);

    const modifierSelectCallback = (rowCursor: integer, cursor: integer) => {
      if (rowCursor < 0 || cursor < 0) {
        this.scene.ui.showText(i18next.t("battle:skipItemQuestion"), null, () => {
          this.scene.ui.setOverlayMode(Mode.CONFIRM, () => {
            this.scene.ui.revertMode();
            this.scene.ui.setMode(Mode.MESSAGE);
            super.end();
          }, () => this.scene.ui.setMode(Mode.MODIFIER_SELECT, this.isPlayer(), typeOptions, modifierSelectCallback, this.getRerollCost(typeOptions, this.scene.lockModifierTiers)));
        });
        return false;
      }
      let modifierType: ModifierType;
      let cost: integer;
      switch (rowCursor) {
      case 0:
        if (!cursor) {
          const rerollCost = this.getRerollCost(typeOptions, this.scene.lockModifierTiers);
          if (this.scene.money < rerollCost) {
            this.scene.ui.playError();
            return false;
          } else {
            this.scene.reroll = true;
            this.scene.unshiftPhase(new SelectModifierPhase(this.scene, this.rerollCount + 1, typeOptions.map(o => o.type.tier)));
            this.scene.ui.clearText();
            this.scene.ui.setMode(Mode.MESSAGE).then(() => super.end());
            this.scene.money -= rerollCost;
            this.scene.updateMoneyText();
            this.scene.playSound("buy");
          }
        } else if (cursor === 1) {
          this.scene.ui.setModeWithoutClear(Mode.PARTY, PartyUiMode.MODIFIER_TRANSFER, -1, (fromSlotIndex: integer, itemIndex: integer, itemQuantity: integer, toSlotIndex: integer) => {
            if (toSlotIndex !== undefined && fromSlotIndex < 6 && toSlotIndex < 6 && fromSlotIndex !== toSlotIndex && itemIndex > -1) {
              const itemModifiers = this.scene.findModifiers(m => m instanceof PokemonHeldItemModifier
                    && (m as PokemonHeldItemModifier).getTransferrable(true) && (m as PokemonHeldItemModifier).pokemonId === party[fromSlotIndex].id) as PokemonHeldItemModifier[];
              const itemModifier = itemModifiers[itemIndex];
              this.scene.tryTransferHeldItemModifier(itemModifier, party[toSlotIndex], true, itemQuantity);
            } else {
              this.scene.ui.setMode(Mode.MODIFIER_SELECT, this.isPlayer(), typeOptions, modifierSelectCallback, this.getRerollCost(typeOptions, this.scene.lockModifierTiers));
            }
          }, PartyUiHandler.FilterItemMaxStacks);
        } else {
          this.scene.lockModifierTiers = !this.scene.lockModifierTiers;
          const uiHandler = this.scene.ui.getHandler() as ModifierSelectUiHandler;
          uiHandler.setRerollCost(this.getRerollCost(typeOptions, this.scene.lockModifierTiers));
          uiHandler.updateLockRaritiesText();
          uiHandler.updateRerollCostText();
          return false;
        }
        return true;
      case 1:
        modifierType = typeOptions[cursor].type;
        break;
      default:
        const shopOptions = getPlayerShopModifierTypeOptionsForWave(this.scene.currentBattle.waveIndex, this.scene.getWaveMoneyAmount(1));
        const shopOption = shopOptions[rowCursor > 2 || shopOptions.length <= SHOP_OPTIONS_ROW_LIMIT ? cursor : cursor + SHOP_OPTIONS_ROW_LIMIT];
        modifierType = shopOption.type;
        cost = shopOption.cost;
        break;
      }

      if (cost && this.scene.money < cost) {
        this.scene.ui.playError();
        return false;
      }

      const applyModifier = (modifier: Modifier, playSound: boolean = false) => {
        const result = this.scene.addModifier(modifier, false, playSound);
        if (cost) {
          result.then(success => {
            if (success) {
              this.scene.money -= cost;
              this.scene.updateMoneyText();
              this.scene.playSound("buy");
              (this.scene.ui.getHandler() as ModifierSelectUiHandler).updateCostText();
            } else {
              this.scene.ui.playError();
            }
          });
        } else {
          const doEnd = () => {
            this.scene.ui.clearText();
            this.scene.ui.setMode(Mode.MESSAGE);
            super.end();
          };
          if (result instanceof Promise) {
            result.then(() => doEnd());
          } else {
            doEnd();
          }
        }
      };

      if (modifierType instanceof PokemonModifierType) {
        if (modifierType instanceof FusePokemonModifierType) {
          this.scene.ui.setModeWithoutClear(Mode.PARTY, PartyUiMode.SPLICE, -1, (fromSlotIndex: integer, spliceSlotIndex: integer) => {
            if (spliceSlotIndex !== undefined && fromSlotIndex < 6 && spliceSlotIndex < 6 && fromSlotIndex !== spliceSlotIndex) {
              this.scene.ui.setMode(Mode.MODIFIER_SELECT, this.isPlayer()).then(() => {
                const modifier = modifierType.newModifier(party[fromSlotIndex], party[spliceSlotIndex]);
                applyModifier(modifier, true);
              });
            } else {
              this.scene.ui.setMode(Mode.MODIFIER_SELECT, this.isPlayer(), typeOptions, modifierSelectCallback, this.getRerollCost(typeOptions, this.scene.lockModifierTiers));
            }
          }, modifierType.selectFilter);
        } else {
          const pokemonModifierType = modifierType as PokemonModifierType;
          const isMoveModifier = modifierType instanceof PokemonMoveModifierType;
          const isTmModifier = modifierType instanceof TmModifierType;
          const isRememberMoveModifier = modifierType instanceof RememberMoveModifierType;
          const isPpRestoreModifier = (modifierType instanceof PokemonPpRestoreModifierType || modifierType instanceof PokemonPpUpModifierType);
          const partyUiMode = isMoveModifier ? PartyUiMode.MOVE_MODIFIER
            : isTmModifier ? PartyUiMode.TM_MODIFIER
              : isRememberMoveModifier ? PartyUiMode.REMEMBER_MOVE_MODIFIER
                : PartyUiMode.MODIFIER;
          const tmMoveId = isTmModifier
            ? (modifierType as TmModifierType).moveId
            : undefined;
          this.scene.ui.setModeWithoutClear(Mode.PARTY, partyUiMode, -1, (slotIndex: integer, option: PartyOption) => {
            if (slotIndex < 6) {
              this.scene.ui.setMode(Mode.MODIFIER_SELECT, this.isPlayer()).then(() => {
                const modifier = !isMoveModifier
                  ? !isRememberMoveModifier
                    ? modifierType.newModifier(party[slotIndex])
                    : modifierType.newModifier(party[slotIndex], option as integer)
                  : modifierType.newModifier(party[slotIndex], option - PartyOption.MOVE_1);
                applyModifier(modifier, true);
              });
            } else {
              this.scene.ui.setMode(Mode.MODIFIER_SELECT, this.isPlayer(), typeOptions, modifierSelectCallback, this.getRerollCost(typeOptions, this.scene.lockModifierTiers));
            }
          }, pokemonModifierType.selectFilter, modifierType instanceof PokemonMoveModifierType ? (modifierType as PokemonMoveModifierType).moveSelectFilter : undefined, tmMoveId, isPpRestoreModifier);
        }
      } else {
        applyModifier(modifierType.newModifier());
      }

      return !cost;
    };
    this.scene.ui.setMode(Mode.MODIFIER_SELECT, this.isPlayer(), typeOptions, modifierSelectCallback, this.getRerollCost(typeOptions, this.scene.lockModifierTiers));
  }

  updateSeed(): void {
    this.scene.resetSeed();
  }

  isPlayer(): boolean {
    return true;
  }

  getRerollCost(typeOptions: ModifierTypeOption[], lockRarities: boolean): integer {
    let baseValue = 0;
    if (lockRarities) {
      const tierValues = [ 50, 125, 300, 750, 2000 ];
      for (const opt of typeOptions) {
        baseValue += tierValues[opt.type.tier];
      }
    } else {
      baseValue = 250;
    }
    return Math.min(Math.ceil(this.scene.currentBattle.waveIndex / 10) * baseValue * Math.pow(2, this.rerollCount), Number.MAX_SAFE_INTEGER);
  }

  getPoolType(): ModifierPoolType {
    return ModifierPoolType.PLAYER;
  }

  getModifierTypeOptions(modifierCount: integer): ModifierTypeOption[] {
    return getPlayerModifierTypeOptions(modifierCount, this.scene.getParty(), this.scene.lockModifierTiers ? this.modifierTiers : undefined);
  }

  addModifier(modifier: Modifier): Promise<boolean> {
    return this.scene.addModifier(modifier, false, true);
  }
}

export class EggLapsePhase extends Phase {
  constructor(scene: BattleScene) {
    super(scene);
  }

  start() {
    super.start();

    const eggsToHatch: Egg[] = this.scene.gameData.eggs.filter((egg: Egg) => {
      return Overrides.IMMEDIATE_HATCH_EGGS_OVERRIDE ? true : --egg.hatchWaves < 1;
    });

    let eggsToHatchCount: integer = eggsToHatch.length;

    if (eggsToHatchCount) {
      this.scene.queueMessage(i18next.t("battle:eggHatching"));

      for (const egg of eggsToHatch) {
        this.scene.unshiftPhase(new EggHatchPhase(this.scene, egg, eggsToHatchCount));
        if (eggsToHatchCount > 0) {
          eggsToHatchCount--;
        }
      }

    }
    this.end();
  }
}

export class AddEnemyBuffModifierPhase extends Phase {
  constructor(scene: BattleScene) {
    super(scene);
  }

  start() {
    super.start();

    const waveIndex = this.scene.currentBattle.waveIndex;
    const tier = !(waveIndex % 1000) ? ModifierTier.ULTRA : !(waveIndex % 250) ? ModifierTier.GREAT : ModifierTier.COMMON;

    regenerateModifierPoolThresholds(this.scene.getEnemyParty(), ModifierPoolType.ENEMY_BUFF);

    const count = Math.ceil(waveIndex / 250);
    for (let i = 0; i < count; i++) {
      this.scene.addEnemyModifier(getEnemyBuffModifierForWave(tier, this.scene.findModifiers(m => m instanceof EnemyPersistentModifier, false), this.scene), true, true);
    }
    this.scene.updateModifiers(false, true).then(() => this.end());
  }
}

/**
 * Cures the party of all non-volatile status conditions, shows a message
 * @param {BattleScene} scene The current scene
 * @param {Pokemon} user The user of the move that cures the party
 * @param {string} message The message that should be displayed
 * @param {Abilities} abilityCondition Pokemon with this ability will not be affected ie. Soundproof
 */
export class PartyStatusCurePhase extends BattlePhase {
  private user: Pokemon;
  private message: string;
  private abilityCondition: Abilities;

  constructor(scene: BattleScene, user: Pokemon, message: string, abilityCondition: Abilities) {
    super(scene);

    this.user = user;
    this.message = message;
    this.abilityCondition = abilityCondition;
  }

  start() {
    super.start();
    for (const pokemon of this.scene.getParty()) {
      if (!pokemon.isOnField() || pokemon === this.user) {
        pokemon.resetStatus(false);
        pokemon.updateInfo(true);
      } else {
        if (!pokemon.hasAbility(this.abilityCondition)) {
          pokemon.resetStatus();
          pokemon.updateInfo(true);
        } else {
          // Manually show ability bar, since we're not hooked into the targeting system
          pokemon.scene.unshiftPhase(new ShowAbilityPhase(pokemon.scene, pokemon.id, pokemon.getPassiveAbility()?.id === this.abilityCondition));
        }
      }
    }
    if (this.message) {
      this.scene.queueMessage(this.message);
    }
    this.end();
  }
}

export class PartyHealPhase extends BattlePhase {
  private resumeBgm: boolean;

  constructor(scene: BattleScene, resumeBgm: boolean) {
    super(scene);

    this.resumeBgm = resumeBgm;
  }

  start() {
    super.start();

    const bgmPlaying = this.scene.isBgmPlaying();
    if (bgmPlaying) {
      this.scene.fadeOutBgm(1000, false);
    }
    this.scene.ui.fadeOut(1000).then(() => {
      for (const pokemon of this.scene.getParty()) {
        pokemon.hp = pokemon.getMaxHp();
        pokemon.resetStatus();
        for (const move of pokemon.moveset) {
          move.ppUsed = 0;
        }
        pokemon.updateInfo(true);
      }
      const healSong = this.scene.playSoundWithoutBgm("heal");
      this.scene.time.delayedCall(Utils.fixedInt(healSong.totalDuration * 1000), () => {
        healSong.destroy();
        if (this.resumeBgm && bgmPlaying) {
          this.scene.playBgm();
        }
        this.scene.ui.fadeIn(500).then(() => this.end());
      });
    });
  }
}

export class ShinySparklePhase extends PokemonPhase {
  constructor(scene: BattleScene, battlerIndex: BattlerIndex) {
    super(scene, battlerIndex);
  }

  start() {
    super.start();

    this.getPokemon().sparkle();
    this.scene.time.delayedCall(1000, () => this.end());
  }
}

export class ScanIvsPhase extends PokemonPhase {
  private shownIvs: integer;

  constructor(scene: BattleScene, battlerIndex: BattlerIndex, shownIvs: integer) {
    super(scene, battlerIndex);

    this.shownIvs = shownIvs;
  }

  start() {
    super.start();

    if (!this.shownIvs) {
      return this.end();
    }

    const pokemon = this.getPokemon();

    this.scene.ui.showText(i18next.t("battle:ivScannerUseQuestion", { pokemonName: pokemon.name }), null, () => {
      this.scene.ui.setMode(Mode.CONFIRM, () => {
        this.scene.ui.setMode(Mode.MESSAGE);
        this.scene.ui.clearText();
        new CommonBattleAnim(CommonAnim.LOCK_ON, pokemon, pokemon).play(this.scene, () => {
          this.scene.ui.getMessageHandler().promptIvs(pokemon.id, pokemon.ivs, this.shownIvs).then(() => this.end());
        });
      }, () => {
        this.scene.ui.setMode(Mode.MESSAGE);
        this.scene.ui.clearText();
        this.end();
      });
    });
  }
}

export class TrainerMessageTestPhase extends BattlePhase {
  private trainerTypes: TrainerType[];

  constructor(scene: BattleScene, ...trainerTypes: TrainerType[]) {
    super(scene);

    this.trainerTypes = trainerTypes;
  }

  start() {
    super.start();

    const testMessages: string[] = [];

    for (const t of Object.keys(trainerConfigs)) {
      const type = parseInt(t);
      if (this.trainerTypes.length && !this.trainerTypes.find(tt => tt === type as TrainerType)) {
        continue;
      }
      const config = trainerConfigs[type];
      [ config.encounterMessages, config.femaleEncounterMessages, config.victoryMessages, config.femaleVictoryMessages, config.defeatMessages, config.femaleDefeatMessages ]
        .map(messages => {
          if (messages?.length) {
            testMessages.push(...messages);
          }
        });
    }

    for (const message of testMessages) {
      this.scene.pushPhase(new TestMessagePhase(this.scene, message));
    }

    this.end();
  }
}

export class TestMessagePhase extends MessagePhase {
  constructor(scene: BattleScene, message: string) {
    super(scene, message, null, true);
  }
}<|MERGE_RESOLUTION|>--- conflicted
+++ resolved
@@ -1553,15 +1553,11 @@
     const lastUsedMove = moveId ? allMoves[moveId] : undefined;
 
     const currentCommand = pokemon.scene.currentBattle.turnCommands[this.fieldIndex]?.command;
-    const lastPokemonIsForceSwitchedAndNotFainted = !!lastUsedMove?.findAttr(attr => attr instanceof ForceSwitchOutAttr) && !this.lastPokemon.isFainted();
+    const lastPokemonIsForceSwitchedAndNotFainted = lastUsedMove?.hasAttr(ForceSwitchOutAttr) && !this.lastPokemon.isFainted();
 
     // Compensate for turn spent summoning
-<<<<<<< HEAD
-    if (pokemon.scene.currentBattle.turnCommands[this.fieldIndex]?.command === Command.POKEMON || lastUsedMove?.hasAttr(ForceSwitchOutAttr)) { //check if hard switch OR pivot move was used
-=======
     // Or compensate for force switch move if switched out pokemon is not fainted
     if (currentCommand === Command.POKEMON || lastPokemonIsForceSwitchedAndNotFainted) {
->>>>>>> 0c862839
       pokemon.battleSummonData.turnCount--;
     }
 
