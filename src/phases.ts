--- conflicted
+++ resolved
@@ -1972,14 +1972,10 @@
         if (!moveId) {
           turnCommand.targets = [this.fieldIndex];
         }
-<<<<<<< HEAD
         console.log(moveTargets, getPokemonNameWithAffix(playerPokemon));
-=======
-        console.log(moveTargets, playerPokemon.name);
         if (moveTargets.targets.length > 1 && moveTargets.multiple) {
           this.scene.unshiftPhase(new SelectTargetPhase(this.scene, this.fieldIndex));
         }
->>>>>>> 1965f2b1
         if (moveTargets.targets.length <= 1 || moveTargets.multiple) {
           turnCommand.move.targets = moveTargets.targets;
         } else if (playerPokemon.getTag(BattlerTagType.CHARGING) && playerPokemon.getMoveQueue().length >= 1) {
