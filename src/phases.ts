--- conflicted
+++ resolved
@@ -2991,13 +2991,8 @@
     const move = this.move.getMove();
 
     // Assume single target for override
-<<<<<<< HEAD
-    applyMoveAttrs(OverrideMoveEffectAttr, user, this.getTarget(), move, overridden, this.move.virtual).then(() => {
+    applyMoveAttrs(OverrideMoveEffectAttr, user, this.getTarget() ?? null, move, overridden, this.move.virtual).then(() => {
       // If other effects were overriden, stop this phase before they can be applied
-=======
-    applyMoveAttrs(OverrideMoveEffectAttr, user, this.getTarget() ?? null, move, overridden, this.move.virtual).then(() => {
-
->>>>>>> 49bb6815
       if (overridden.value) {
         return this.end();
       }
@@ -3012,12 +3007,8 @@
       if (user.turnData.hitsLeft === undefined) {
         const hitCount = new Utils.IntegerHolder(1);
         // Assume single target for multi hit
-<<<<<<< HEAD
-        applyMoveAttrs(MultiHitAttr, user, this.getTarget(), move, hitCount);
+        applyMoveAttrs(MultiHitAttr, user, this.getTarget() ?? null, move, hitCount);
         // If Parental Bond is applicable, double the hit count
-=======
-        applyMoveAttrs(MultiHitAttr, user, this.getTarget() ?? null, move, hitCount);
->>>>>>> 49bb6815
         applyPreAttackAbAttrs(AddSecondStrikeAbAttr, user, null, move, targets.length, hitCount, new Utils.IntegerHolder(0));
         // If Multi-Lens is applicable, multiply the hit count by the number of Multi-Lenses held by the user
         if (move instanceof AttackMove && !move.hasAttr(FixedDamageAttr)) {
@@ -3035,20 +3026,13 @@
        * @see {@linkcode hitCheck}
        */
       const targetHitChecks = Object.fromEntries(targets.map(p => [p.getBattlerIndex(), this.hitCheck(p)]));
-<<<<<<< HEAD
-
-      // Filter the target list to only those that are active on the field
-      const activeTargets = targets.filter(t => t.isActive(true));
+      const hasActiveTargets = targets.some(t => t.isActive(true));
       /**
        * If no targets are left for the move to hit (FAIL), or the invoked move is single-target
        * (and not random target) and failed the hit check against its target (MISS), log the move
        * as FAILed or MISSed (depending on the conditions above) and end this phase.
        */
-      if (!activeTargets.length || (!move.hasAttr(VariableTargetAttr) && !move.isMultiTarget() && !targetHitChecks[this.targets[0]])) {
-=======
-      const hasActiveTargets = targets.some(t => t.isActive(true));
       if (!hasActiveTargets || (!move.hasAttr(VariableTargetAttr) && !move.isMultiTarget() && !targetHitChecks[this.targets[0]])) {
->>>>>>> 49bb6815
         this.stopMultiHit();
         if (hasActiveTargets) {
           this.scene.queueMessage(i18next.t("battle:attackMissed", { pokemonNameWithAffix: this.getTarget()? getPokemonNameWithAffix(this.getTarget()!) : "" }));
@@ -3149,18 +3133,13 @@
               user, target, move).then(() => {
               // All other effects require the move to not have failed or have been cancelled to trigger
               if (hitResult !== HitResult.FAIL) {
-<<<<<<< HEAD
                 /** Are the move's effects tied to the first turn of a charge move? */
-                const chargeEffect = !!move.getAttrs(ChargeAttr).find(ca => ca.usedChargeEffect(user, this.getTarget(), move));
+                const chargeEffect = !!move.getAttrs(ChargeAttr).find(ca => ca.usedChargeEffect(user, this.getTarget() ?? null, move));
                 /**
                  * If the invoked move's effects are meant to trigger during the move's "charge turn,"
                  * ignore all effects after this point.
                  * Otherwise, apply all self-targeted POST_APPLY effects.
                  */
-=======
-                const chargeEffect = !!move.getAttrs(ChargeAttr).find(ca => ca.usedChargeEffect(user, this.getTarget() ?? null, move));
-                // Charge attribute with charge effect takes all effect attributes and applies them to charge stage, so ignore them if this is present
->>>>>>> 49bb6815
                 Utils.executeIf(!chargeEffect, () => applyFilteredMoveAttrs((attr: MoveAttr) => attr instanceof MoveEffectAttr && attr.trigger === MoveEffectTrigger.POST_APPLY
                     && attr.selfTarget && (!attr.firstHitOnly || firstHit) && (!attr.lastHitOnly || lastHit), user, target, move)).then(() => {
                   // All effects past this point require the move to have hit the target
@@ -3314,12 +3293,8 @@
     return rand <= moveAccuracy * (accuracyMultiplier!); // TODO: is this bang correct?
   }
 
-<<<<<<< HEAD
   /** Returns the {@linkcode Pokemon} using this phase's invoked move */
-  getUserPokemon(): Pokemon {
-=======
   getUserPokemon(): Pokemon | undefined {
->>>>>>> 49bb6815
     if (this.battlerIndex > BattlerIndex.ENEMY_2) {
       return this.scene.getPokemonById(this.battlerIndex) ?? undefined;
     }
@@ -3331,14 +3306,9 @@
     return this.scene.getField(true).filter(p => this.targets.indexOf(p.getBattlerIndex()) > -1);
   }
 
-<<<<<<< HEAD
   /** Returns the first target of this phase's invoked move */
-  getTarget(): Pokemon {
+  getTarget(): Pokemon | undefined {
     return this.getTargets()[0];
-=======
-  getTarget(): Pokemon | undefined {
-    return this.getTargets().find(() => true);
->>>>>>> 49bb6815
   }
 
   /**
