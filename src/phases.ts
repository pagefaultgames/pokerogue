//#region 00 Imports
import BattleScene, { bypassLogin } from "./battle-scene";
import { default as Pokemon, PlayerPokemon, EnemyPokemon, PokemonMove, MoveResult, DamageResult, FieldPosition, HitResult, TurnMove } from "./field/pokemon";
import * as Utils from "./utils";
import { allMoves, applyMoveAttrs, BypassSleepAttr, ChargeAttr, applyFilteredMoveAttrs, HitsTagAttr, MissEffectAttr, MoveAttr, MoveEffectAttr, MoveFlags, MultiHitAttr, OverrideMoveEffectAttr, MoveTarget, getMoveTargets, MoveTargetSet, MoveEffectTrigger, CopyMoveAttr, AttackMove, SelfStatusMove, PreMoveMessageAttr, HealStatusEffectAttr, NoEffectAttr, BypassRedirectAttr, FixedDamageAttr, PostVictoryStatChangeAttr, ForceSwitchOutAttr, VariableTargetAttr, IncrementMovePriorityAttr, MoveHeaderAttr, MoveCategory } from "./data/move";
import { Mode } from "./ui/ui";
import { Command } from "./ui/command-ui-handler";
import { Stat } from "./data/pokemon-stat";
import { BerryModifier, ContactHeldItemTransferChanceModifier, EnemyAttackStatusEffectChanceModifier, EnemyPersistentModifier, EnemyStatusEffectHealChanceModifier, EnemyTurnHealModifier, ExpBalanceModifier, ExpBoosterModifier, ExpShareModifier, ExtraModifierModifier, FlinchChanceModifier, HealingBoosterModifier, HitHealModifier, LapsingPersistentModifier, MapModifier, Modifier, MultipleParticipantExpBonusModifier, PokemonExpBoosterModifier, PokemonHeldItemModifier, PokemonInstantReviveModifier, SwitchEffectTransferModifier, TurnHealModifier, TurnHeldItemTransferModifier, MoneyMultiplierModifier, MoneyInterestModifier, IvScannerModifier, LapsingPokemonHeldItemModifier, PokemonMultiHitModifier, overrideModifiers, overrideHeldItems, BypassSpeedChanceModifier, TurnStatusEffectModifier, PokemonResetNegativeStatStageModifier } from "./modifier/modifier";
import PartyUiHandler, { PartyOption, PartyUiMode } from "./ui/party-ui-handler";
import { doPokeballBounceAnim, getPokeballAtlasKey, getPokeballCatchMultiplier, getPokeballTintColor, PokeballType } from "./data/pokeball";
import { CommonAnim, CommonBattleAnim, MoveAnim, initMoveAnim, loadMoveAnimAssets } from "./data/battle-anims";
import { StatusEffect, getStatusEffectActivationText, getStatusEffectCatchRateMultiplier, getStatusEffectHealText, getStatusEffectObtainText, getStatusEffectOverlapText } from "./data/status-effect";
import { SummaryUiMode } from "./ui/summary-ui-handler";
import EvolutionSceneHandler from "./ui/evolution-scene-handler";
import { EvolutionPhase } from "./evolution-phase";
import { Phase } from "./phase";
import { BattleStat, getBattleStatLevelChangeDescription, getBattleStatName } from "./data/battle-stat";
import { biomeLinks, getBiomeName } from "./data/biomes";
import { ModifierTier } from "./modifier/modifier-tier";
import { FusePokemonModifierType, ModifierPoolType, ModifierType, ModifierTypeFunc, ModifierTypeOption, PokemonModifierType, PokemonMoveModifierType, PokemonPpRestoreModifierType, PokemonPpUpModifierType, RememberMoveModifierType, TmModifierType, getDailyRunStarterModifiers, getEnemyBuffModifierForWave, getLuckString, getModifierType, getPartyLuckValue, getPlayerModifierTypeOptions, getPlayerShopModifierTypeOptionsForWave, modifierTypes, regenerateModifierPoolThresholds } from "./modifier/modifier-type";
import SoundFade from "phaser3-rex-plugins/plugins/soundfade";
import { BattlerTagLapseType, CenterOfAttentionTag, EncoreTag, ProtectedTag, SemiInvulnerableTag, TrappedTag } from "./data/battler-tags";
import { getPokemonNameWithAffix } from "./messages";
import { Starter } from "./ui/starter-select-ui-handler";
import { Gender } from "./data/gender";
import { Weather, WeatherType, getRandomWeatherType, getTerrainBlockMessage, getWeatherDamageMessage, getWeatherLapseMessage } from "./data/weather";
<<<<<<< HEAD
import { ArenaTagSide, ArenaTrapTag, MistTag, TrickRoomTag } from "./data/arena-tag";
import { CheckTrappedAbAttr, PostAttackAbAttr, PostBattleAbAttr, PostDefendAbAttr, PostSummonAbAttr, PostTurnAbAttr, PostWeatherLapseAbAttr, PreSwitchOutAbAttr, PreWeatherDamageAbAttr, ProtectStatAbAttr, RedirectMoveAbAttr, BlockRedirectAbAttr, RunSuccessAbAttr, StatChangeMultiplierAbAttr, SuppressWeatherEffectAbAttr, SyncEncounterNatureAbAttr, applyAbAttrs, applyCheckTrappedAbAttrs, applyPostAttackAbAttrs, applyPostBattleAbAttrs, applyPostDefendAbAttrs, applyPostSummonAbAttrs, applyPostTurnAbAttrs, applyPostWeatherLapseAbAttrs, applyPreStatChangeAbAttrs, applyPreSwitchOutAbAttrs, applyPreWeatherEffectAbAttrs, IncrementMovePriorityAbAttr, applyPostVictoryAbAttrs, PostVictoryAbAttr, BlockNonDirectDamageAbAttr as BlockNonDirectDamageAbAttr, applyPostKnockOutAbAttrs, PostKnockOutAbAttr, PostBiomeChangeAbAttr, applyPostFaintAbAttrs, PostFaintAbAttr, IncreasePpAbAttr, PostStatChangeAbAttr, applyPostStatChangeAbAttrs, AlwaysHitAbAttr, PreventBerryUseAbAttr, StatChangeCopyAbAttr, PokemonTypeChangeAbAttr, applyPreAttackAbAttrs, applyPostMoveUsedAbAttrs, PostMoveUsedAbAttr, MaxMultiHitAbAttr, HealFromBerryUseAbAttr, IgnoreMoveEffectsAbAttr, BlockStatusDamageAbAttr, BypassSpeedChanceAbAttr, AddSecondStrikeAbAttr, BattlerTagImmunityAbAttr } from "./data/ability";
=======
import { ArenaTagSide, ArenaTrapTag, ConditionalProtectTag, MistTag, TrickRoomTag } from "./data/arena-tag";
import { CheckTrappedAbAttr, PostAttackAbAttr, PostBattleAbAttr, PostDefendAbAttr, PostSummonAbAttr, PostTurnAbAttr, PostWeatherLapseAbAttr, PreSwitchOutAbAttr, PreWeatherDamageAbAttr, ProtectStatAbAttr, RedirectMoveAbAttr, BlockRedirectAbAttr, RunSuccessAbAttr, StatChangeMultiplierAbAttr, SuppressWeatherEffectAbAttr, SyncEncounterNatureAbAttr, applyAbAttrs, applyCheckTrappedAbAttrs, applyPostAttackAbAttrs, applyPostBattleAbAttrs, applyPostDefendAbAttrs, applyPostSummonAbAttrs, applyPostTurnAbAttrs, applyPostWeatherLapseAbAttrs, applyPreStatChangeAbAttrs, applyPreSwitchOutAbAttrs, applyPreWeatherEffectAbAttrs, ChangeMovePriorityAbAttr, applyPostVictoryAbAttrs, PostVictoryAbAttr, BlockNonDirectDamageAbAttr as BlockNonDirectDamageAbAttr, applyPostKnockOutAbAttrs, PostKnockOutAbAttr, PostBiomeChangeAbAttr, PreventBypassSpeedChanceAbAttr, applyPostFaintAbAttrs, PostFaintAbAttr, IncreasePpAbAttr, PostStatChangeAbAttr, applyPostStatChangeAbAttrs, AlwaysHitAbAttr, PreventBerryUseAbAttr, StatChangeCopyAbAttr, PokemonTypeChangeAbAttr, applyPreAttackAbAttrs, applyPostMoveUsedAbAttrs, PostMoveUsedAbAttr, MaxMultiHitAbAttr, HealFromBerryUseAbAttr, IgnoreMoveEffectsAbAttr, BlockStatusDamageAbAttr, BypassSpeedChanceAbAttr, AddSecondStrikeAbAttr, ReduceBurnDamageAbAttr } from "./data/ability";
>>>>>>> de29c1f0
import { Unlockables, getUnlockableName } from "./system/unlockables";
import { getBiomeKey } from "./field/arena";
import { BattleType, BattlerIndex, TurnCommand } from "./battle";
import { ChallengeAchv, HealAchv, LevelAchv, achvs } from "./system/achv";
import { TrainerSlot, trainerConfigs } from "./data/trainer-config";
import { EggHatchPhase } from "./egg-hatch-phase";
import { Egg } from "./data/egg";
import { vouchers } from "./system/voucher";
import { clientSessionId, loggedInUser, updateUserInfo } from "./account";
import { SessionSaveData, decrypt } from "./system/game-data";
import { addPokeballCaptureStars, addPokeballOpenParticles } from "./field/anims";
import { SpeciesFormChangeActiveTrigger, SpeciesFormChangeMoveLearnedTrigger, SpeciesFormChangePostMoveTrigger, SpeciesFormChangePreMoveTrigger } from "./data/pokemon-forms";
import { battleSpecDialogue, getCharVariantFromDialogue, miscDialogue } from "./data/dialogue";
import ModifierSelectUiHandler, { SHOP_OPTIONS_ROW_LIMIT } from "./ui/modifier-select-ui-handler";
import { SettingKeys } from "./system/settings/settings";
import { Tutorial, handleTutorial } from "./tutorial";
import { TerrainType } from "./data/terrain";
import { OptionSelectConfig, OptionSelectItem } from "./ui/abstact-option-select-ui-handler";
import { SaveSlotUiMode } from "./ui/save-slot-select-ui-handler";
import { fetchDailyRunSeed, getDailyRunStarters } from "./data/daily-run";
import { GameMode, GameModes, getGameMode } from "./game-mode";
import PokemonSpecies, { getPokemonSpecies, speciesStarters } from "./data/pokemon-species";
import i18next from "./plugins/i18n";
import Overrides from "#app/overrides";
import { TextStyle, addTextObject, getTextColor } from "./ui/text";
import { Type } from "./data/type";
import { BerryUsedEvent, EncounterPhaseEvent, MoveUsedEvent, TurnEndEvent, TurnInitEvent } from "./events/battle-scene";
import { Abilities } from "#enums/abilities";
import { ArenaTagType } from "#enums/arena-tag-type";
import { BattleSpec } from "#enums/battle-spec";
import { BattleStyle } from "#enums/battle-style";
import { BattlerTagType } from "#enums/battler-tag-type";
import { Biome } from "#enums/biome";
import { ExpNotification } from "#enums/exp-notification";
import { Moves } from "#enums/moves";
import { PlayerGender } from "#enums/player-gender";
import { Species } from "#enums/species";
import { TrainerType } from "#enums/trainer-type";
import TrainerData from "./system/trainer-data";
import PersistentModifierData from "./system/modifier-data";
import ArenaData from "./system/arena-data";
import ChallengeData from "./system/challenge-data";
import { Challenges } from "./enums/challenges"
import PokemonData from "./system/pokemon-data"
import * as LoggerTools from "./logger"
import { applyChallenges, ChallengeType } from "./data/challenge";
<<<<<<< HEAD
import { getNatureDecrease, getNatureIncrease, getNatureName } from "./data/nature";
import { GameDataType } from "./enums/game-data-type";
import { Session } from "inspector";
=======
import { pokemonEvolutions } from "./data/pokemon-evolutions";
>>>>>>> de29c1f0

const { t } = i18next;



//#endregion





//#region 01 Uncategorized
function catchCalc(pokemon: EnemyPokemon) {
  const _3m = 3 * pokemon.getMaxHp();
  const _2h = 2 * pokemon.hp;
  const catchRate = pokemon.species.catchRate;
  const statusMultiplier = pokemon.status ? getStatusEffectCatchRateMultiplier(pokemon.status.effect) : 1;
  const rate1 = Math.round(65536 / Math.sqrt(Math.sqrt(255 / (Math.round((((_3m - _2h) * catchRate * 1) / _3m) * statusMultiplier)))));
  const rate2 = Math.round(65536 / Math.sqrt(Math.sqrt(255 / (Math.round((((_3m - _2h) * catchRate * 1.5) / _3m) * statusMultiplier)))));
  const rate3 = Math.round(65536 / Math.sqrt(Math.sqrt(255 / (Math.round((((_3m - _2h) * catchRate * 2) / _3m) * statusMultiplier)))));
  const rate4 = Math.round(65536 / Math.sqrt(Math.sqrt(255 / (Math.round((((_3m - _2h) * catchRate * 3) / _3m) * statusMultiplier)))));

  var rates = [rate1, rate2, rate3, rate4]
  var rates2 = rates.map(r => ((r/65536) ** 3))
  //console.log(rates2)

  return rates2
}
function catchCalcRaw(pokemon: EnemyPokemon) {
  const _3m = 3 * pokemon.getMaxHp();
  const _2h = 2 * pokemon.hp;
  const catchRate = pokemon.species.catchRate;
  const statusMultiplier = pokemon.status ? getStatusEffectCatchRateMultiplier(pokemon.status.effect) : 1;
  const rate1 = Math.round(65536 / Math.sqrt(Math.sqrt(255 / (Math.round((((_3m - _2h) * catchRate * 1) / _3m) * statusMultiplier)))));
  const rate2 = Math.round(65536 / Math.sqrt(Math.sqrt(255 / (Math.round((((_3m - _2h) * catchRate * 1.5) / _3m) * statusMultiplier)))));
  const rate3 = Math.round(65536 / Math.sqrt(Math.sqrt(255 / (Math.round((((_3m - _2h) * catchRate * 2) / _3m) * statusMultiplier)))));
  const rate4 = Math.round(65536 / Math.sqrt(Math.sqrt(255 / (Math.round((((_3m - _2h) * catchRate * 3) / _3m) * statusMultiplier)))));

  var rates = [rate1, rate2, rate3, rate4]
  var rates2 = rates.map(r => ((r/65536) ** 3))
  //console.log(rates2)
  //console.log("output: ", rates)

  return rates
}

/**
 * Finds the best Poké Ball to catch a Pokemon with, and the % chance of capturing it.
 * @param pokemon The Pokémon to get the catch rate for.
 * @param override Show the best Poké Ball to use, even if you don't have any.
 * @returns The name and % rate of the best Poké Ball.
 */
function findBest(scene: BattleScene, pokemon: EnemyPokemon, override?: boolean) {
  var rates = catchCalc(pokemon)
  var rates_raw = catchCalcRaw(pokemon)
  var rolls = []
  var offset = 0
  scene.getModifiers(BypassSpeedChanceModifier, true).forEach(m => {
    //console.log(m, m.getPokemon(this.scene), pokemon)
    var p = m.getPokemon(scene)
    scene.getField().forEach((p2, idx) => {
      if (p == p2) {
        console.log(m.getPokemon(scene).name + " (Position: " + (idx + 1) + ") has a Quick Claw")
        offset++
      }
    })
  })
  scene.currentBattle.multiInt(scene, rolls, offset + 3, 65536)
  //console.log(rolls)
  //console.log(rolls.slice(offset, offset + 3))
  if (scene.pokeballCounts[0] == 0 && !override) rates[0] = 0
  if (scene.pokeballCounts[1] == 0 && !override) rates[1] = 0
  if (scene.pokeballCounts[2] == 0 && !override) rates[2] = 0
  if (scene.pokeballCounts[3] == 0 && !override) rates[3] = 0
  var rates2 = rates.slice()
  rates2.sort(function(a, b) {return b - a})
  const ballNames = [
    "Poké Ball",
    "Great Ball",
    "Ultra Ball",
    "Rogue Ball",
    "Master Ball"
  ]
  var func_output = ""
  rates_raw.forEach((v, i) => {
    if (scene.pokeballCounts[i] == 0 && !override)
      return; // Don't list success for Poke Balls we don't have
    //console.log(ballNames[i])
    //console.log(v, rolls[offset + 0], v > rolls[offset + 0])
    //console.log(v, rolls[offset + 1], v > rolls[offset + 1])
    //console.log(v, rolls[offset + 2], v > rolls[offset + 2])
    if (v > rolls[offset + 0]) {
      //console.log("1 roll")
      if (v > rolls[offset + 1]) {
        //console.log("2 roll")
        if (v > rolls[offset + 2]) {
          //console.log("Caught!")
          if (func_output == "") {
            func_output = ballNames[i] + " catches"
          }
        }
      }
    }
    if (v > rolls[offset] && v > rolls[1 + offset] && v > rolls[2 + offset]) {
      if (func_output == "") {
        func_output = ballNames[i] + " catches"
      }
    }
  })
  if (func_output != "") {
    return func_output
  }
  return "Can't catch"
  var n = ""
  switch (rates2[0]) {
    case rates[0]:
      // Poke Balls are best
      n = "Poké Ball "
      break;
    case rates[1]:
      // Great Balls are best
      n = "Great Ball "
      break;
    case rates[2]:
      // Ultra Balls are best
      n = "Ultra Ball "
      break;
    case rates[3]:
      // Rogue Balls are best
      n = "Rogue Ball "
      break;
    default:
      // Master Balls are the only thing that will work
      if (scene.pokeballCounts[4] != 0 || override) {
        return "Master Ball";
      } else {
        return "No balls"
      }
  }
  return n + " (FAIL)"
  return n + Math.round(rates2[0] * 100) + "%";
}
export function parseSlotData(slotId: integer): SessionSaveData {
  var S = localStorage.getItem(`sessionData${slotId ? slotId : ""}_${loggedInUser.username}`)
  if (S == null) {
    // No data in this slot
    return undefined;
  }
  var dataStr = decrypt(S, true)
  var Save = JSON.parse(dataStr, (k: string, v: any) => {
    /*const versions = [ scene.game.config.gameVersion, sessionData.gameVersion || '0.0.0' ];

    if (versions[0] !== versions[1]) {
      const [ versionNumbers, oldVersionNumbers ] = versions.map(ver => ver.split('.').map(v => parseInt(v)));
    }*/

    if (k === "party" || k === "enemyParty") {
      const ret: PokemonData[] = [];
      if (v === null) {
        v = [];
      }
      for (const pd of v) {
        ret.push(new PokemonData(pd));
      }
      return ret;
    }

    if (k === "trainer") {
      return v ? new TrainerData(v) : null;
    }

    if (k === "modifiers" || k === "enemyModifiers") {
      const player = k === "modifiers";
      const ret: PersistentModifierData[] = [];
      if (v === null) {
        v = [];
      }
      for (const md of v) {
        if (md?.className === "ExpBalanceModifier") { // Temporarily limit EXP Balance until it gets reworked
          md.stackCount = Math.min(md.stackCount, 4);
        }
        if (md instanceof EnemyAttackStatusEffectChanceModifier && md.effect === StatusEffect.FREEZE || md.effect === StatusEffect.SLEEP) {
          continue;
        }
        ret.push(new PersistentModifierData(md, player));
      }
      return ret;
    }

    if (k === "arena") {
      return new ArenaData(v);
    }

    if (k === "challenges") {
      const ret: ChallengeData[] = [];
      if (v === null) {
        v = [];
      }
      for (const c of v) {
        ret.push(new ChallengeData(c));
      }
      return ret;
    }

    return v;
  }) as SessionSaveData;
  Save.slot = slotId
  Save.description = (slotId + 1) + " - "
  var challengeParts: ChallengeData[] = new Array(5)
  var nameParts: string[] = new Array(5)
  if (Save.challenges != undefined) {
    for (var i = 0; i < Save.challenges.length; i++) {
      switch (Save.challenges[i].id) {
        case Challenges.SINGLE_TYPE:
          challengeParts[0] = Save.challenges[i]
          nameParts[1] = Save.challenges[i].toChallenge().getValue()
          nameParts[1] = nameParts[1][0].toUpperCase() + nameParts[1].substring(1)
          if (nameParts[1] == "unknown") {
            nameParts[1] = undefined
            challengeParts[1] = undefined
          }
          break;
        case Challenges.SINGLE_GENERATION:
          challengeParts[1] = Save.challenges[i]
          nameParts[0] = "Gen " + Save.challenges[i].value
          if (nameParts[0] == "Gen 0") {
            nameParts[0] = undefined
            challengeParts[0] = undefined
          }
          break;
        case Challenges.LOWER_MAX_STARTER_COST:
          challengeParts[2] = Save.challenges[i]
          nameParts[3] = (10 - challengeParts[0].value) + "cost"
          break;
        case Challenges.LOWER_STARTER_POINTS:
          challengeParts[3] = Save.challenges[i]
          nameParts[4] = (10 - challengeParts[0].value) + "pt"
          break;
        case Challenges.FRESH_START:
          challengeParts[4] = Save.challenges[i]
          nameParts[2] = "FS"
          break;
      }
    }
  }
  for (var i = 0; i < challengeParts.length; i++) {
    if (challengeParts[i] == undefined || challengeParts[i] == null) {
      challengeParts.splice(i, 1)
      i--
    }
  }
  for (var i = 0; i < nameParts.length; i++) {
    if (nameParts[i] == undefined || nameParts[i] == null || nameParts[i] == "") {
      nameParts.splice(i, 1)
      i--
    }
  }
  if (challengeParts.length == 1 && false) {
    switch (challengeParts[0].id) {
      case Challenges.SINGLE_TYPE:
        Save.description += "Mono " + challengeParts[0].toChallenge().getValue()
        break;
      case Challenges.SINGLE_GENERATION:
        Save.description += "Gen " + challengeParts[0].value
        break;
      case Challenges.LOWER_MAX_STARTER_COST:
        Save.description += "Max cost " + (10 - challengeParts[0].value)
        break;
      case Challenges.LOWER_STARTER_POINTS:
        Save.description += (10 - challengeParts[0].value) + "-point"
        break;
      case Challenges.FRESH_START:
        Save.description += "Fresh Start"
        break;
    }
  } else if (challengeParts.length == 0) {
    switch (Save.gameMode) {
      case GameModes.CLASSIC:
        Save.description += "Classic";
        break;
      case GameModes.ENDLESS:
        Save.description += "Endless";
        break;
      case GameModes.SPLICED_ENDLESS:
        Save.description += "Endless+";
        break;
      case GameModes.DAILY:
        Save.description += "Daily";
        break;
    }
  } else {
    Save.description += nameParts.join(" ")
  }
  Save.description += " (" + getBiomeName(Save.arena.biome) + " " + Save.waveIndex + ")"
  return Save;
}
//#endregion





//#region 02 LoginPhase
export class LoginPhase extends Phase {
  private showText: boolean;

  constructor(scene: BattleScene, showText?: boolean) {
    super(scene);

    this.showText = showText === undefined || !!showText;
  }

  start(): void {
    super.start();

    const hasSession = !!Utils.getCookie(Utils.sessionIdKey);

    this.scene.ui.setMode(Mode.LOADING, { buttonActions: [] });
    Utils.executeIf(bypassLogin || hasSession, updateUserInfo).then(response => {
      const success = response ? response[0] : false;
      const statusCode = response ? response[1] : null;
      if (!success) {
        if (!statusCode || statusCode === 400) {
          if (this.showText) {
            this.scene.ui.showText(i18next.t("menu:logInOrCreateAccount"));
          }

          this.scene.playSound("menu_open");

          const loadData = () => {
            updateUserInfo().then(success => {
              if (!success[0]) {
                Utils.removeCookie(Utils.sessionIdKey);
                this.scene.reset(true, true);
                return;
              }
              this.scene.gameData.loadSystem().then(() => this.end());
            });
          };

          this.scene.ui.setMode(Mode.LOGIN_FORM, {
            buttonActions: [
              () => {
                this.scene.ui.playSelect();
                loadData();
              }, () => {
                this.scene.playSound("menu_open");
                this.scene.ui.setMode(Mode.REGISTRATION_FORM, {
                  buttonActions: [
                    () => {
                      this.scene.ui.playSelect();
                      updateUserInfo().then(success => {
                        if (!success[0]) {
                          Utils.removeCookie(Utils.sessionIdKey);
                          this.scene.reset(true, true);
                          return;
                        }
                        this.end();
                      } );
                    }, () => {
                      this.scene.unshiftPhase(new LoginPhase(this.scene, false));
                      this.end();
                    }
                  ]
                });
              }, () => {
                const redirectUri = encodeURIComponent(`${import.meta.env.VITE_SERVER_URL}/auth/discord/callback`);
                const discordId = import.meta.env.VITE_DISCORD_CLIENT_ID;
                const discordUrl = `https://discord.com/api/oauth2/authorize?client_id=${discordId}&redirect_uri=${redirectUri}&response_type=code&scope=identify&prompt=none`;
                window.open(discordUrl, "_self");
              }, () => {
                const redirectUri = encodeURIComponent(`${import.meta.env.VITE_SERVER_URL}/auth/google/callback`);
                const googleId = import.meta.env.VITE_GOOGLE_CLIENT_ID;
                const googleUrl = `https://accounts.google.com/o/oauth2/auth?client_id=${googleId}&redirect_uri=${redirectUri}&response_type=code&scope=openid`;
                window.open(googleUrl, "_self");
              }
            ]
          });
        } else if (statusCode === 401) {
          Utils.removeCookie(Utils.sessionIdKey);
          this.scene.reset(true, true);
        } else {
          this.scene.unshiftPhase(new UnavailablePhase(this.scene));
          super.end();
        }
        return null;
      } else {
        this.scene.gameData.loadSystem().then(success => {
          if (success || bypassLogin) {
            this.end();
          } else {
            this.scene.ui.setMode(Mode.MESSAGE);
            this.scene.ui.showText(t("menu:failedToLoadSaveData"));
          }
        });
      }
    });
  }

  end(): void {
    this.scene.ui.setMode(Mode.MESSAGE);

    if (!this.scene.gameData.gender) {
      this.scene.unshiftPhase(new SelectGenderPhase(this.scene));
    }

    handleTutorial(this.scene, Tutorial.Intro).then(() => super.end());
  }
}
//#endregion





//#region 03 TitlePhase
export class TitlePhase extends Phase {
  private loaded: boolean;
  private lastSessionData: SessionSaveData;
  public gameMode: GameModes;

  constructor(scene: BattleScene) {
    super(scene);

    this.loaded = false;
  }

  setBiomeByType(biome: Biome, override?: boolean): void {
    if (!this.scene.menuChangesBiome && !override)
      return;
    this.scene.arenaBg.setTexture(`${getBiomeKey(biome)}_bg`);
  }
  setBiomeByName(biome: string, override?: boolean): void {
    if (!this.scene.menuChangesBiome && !override)
      return;
    this.scene.arenaBg.setTexture(`${getBiomeKey(Utils.getEnumValues(Biome)[Utils.getEnumKeys(Biome).indexOf(biome)])}_bg`);
  }
  setBiomeByFile(sessionData: SessionSaveData, override?: boolean): void {
    if (!this.scene.menuChangesBiome && !override)
      return;
    this.scene.arenaBg.setTexture(`${getBiomeKey(sessionData.arena.biome)}_bg`);
  }

  confirmSlot = (message: string, slotFilter: (i: integer) => boolean, callback: (i: integer) => void) => {
    const p = this;
    this.scene.ui.revertMode();
    this.scene.ui.showText(message, null, () => {
      const config: OptionSelectConfig = {
        options: new Array(5).fill(null).map((_, i) => i).filter(slotFilter).map(i => {
          var data = parseSlotData(i)
          return {
            //label: `${i18next.t("menuUiHandler:slot", {slotNumber: i+1})}`,
            label: (data ? `${i18next.t("menuUiHandler:slot", {slotNumber: i+1})}${data.description.substring(1)}` : `${i18next.t("menuUiHandler:slot", {slotNumber: i+1})}`),
            handler: () => {
              callback(i);
              this.scene.ui.revertMode();
              this.scene.ui.showText(null, 0);
              return true;
            }
          };
        }).concat([{
          label: i18next.t("menuUiHandler:cancel"),
          handler: () => {
            p.callEnd()
            return true
          }
        }]),
        //xOffset: 98
      };
      this.scene.ui.setOverlayMode(Mode.MENU_OPTION_SELECT, config);
    });
  };

  start(): void {
    super.start();
    //console.log(LoggerTools.importDocument(JSON.stringify(LoggerTools.newDocument())))

    this.scene.ui.clearText();
    this.scene.ui.fadeIn(250);

    this.scene.playBgm("title", true);

<<<<<<< HEAD
    this.scene.biomeChangeMode = false

    this.scene.gameData.getSession(loggedInUser.lastSessionSlot).then(sessionData => {
=======
    this.scene.gameData.getSession(loggedInUser?.lastSessionSlot ?? -1).then(sessionData => {
>>>>>>> de29c1f0
      if (sessionData) {
        this.lastSessionData = sessionData;
        this.setBiomeByFile(sessionData, true)
        this.setBiomeByType(Biome.END)
      }
      this.showOptions();
    }).catch(err => {
      console.error(err);
      this.showOptions();
    });
  }

  getLastSave(log?: boolean, dailyOnly?: boolean, noDaily?: boolean): SessionSaveData {
    var saves: Array<Array<any>> = [];
    for (var i = 0; i < 5; i++) {
      var s = parseSlotData(i);
      if (s != undefined) {
        if ((!noDaily && !dailyOnly) || (s.gameMode == GameModes.DAILY && dailyOnly) || (s.gameMode != GameModes.DAILY && noDaily)) {
          saves.push([i, s, s.timestamp]);
        }
      }
    }
    saves.sort((a, b): integer => {return b[2] - a[2]})
    if (log) console.log(saves)
    if (saves == undefined) return undefined;
    if (saves[0] == undefined) return undefined;
    return saves[0][1]
  }
  getLastSavesOfEach(log?: boolean): SessionSaveData[] {
    var saves: Array<Array<any>> = [];
    for (var i = 0; i < 5; i++) {
      var s = parseSlotData(i);
      if (s != undefined) {
        saves.push([i, s, s.timestamp]);
      }
    }
    saves.sort((a, b): integer => {return b[2] - a[2]})
    if (log) console.log(saves)
    if (saves == undefined) return undefined;
    if (saves[0] == undefined) return undefined;
    var validSaves = []
    var hasNormal = false;
    var hasDaily = false;
    for (var i = 0; i < saves.length; i++) {
      if (saves[i][1].gameMode == GameModes.DAILY && !hasDaily) {
        hasDaily = true;
        validSaves.push(saves[i])
      }
      if (saves[i][1].gameMode != GameModes.DAILY && !hasNormal) {
        hasNormal = true;
        validSaves.push(saves[i])
      }
    }
    console.log(saves, validSaves)
    if (validSaves.length == 0)
      return undefined;
    return validSaves.map(f => f[1]);
  }
  getSaves(log?: boolean, dailyOnly?: boolean): SessionSaveData[] {
    var saves: Array<Array<any>> = [];
    for (var i = 0; i < 5; i++) {
      var s = parseSlotData(i);
      if (s != undefined) {
        if (!dailyOnly || s.gameMode == GameModes.DAILY) {
          saves.push([i, s, s.timestamp]);
        }
      }
    }
    saves.sort((a, b): integer => {return b[2] - a[2]})
    if (log) console.log(saves)
    if (saves == undefined) return undefined;
    return saves.map(f => f[1]);
  }
  getSavesUnsorted(log?: boolean, dailyOnly?: boolean): SessionSaveData[] {
    var saves: Array<Array<any>> = [];
    for (var i = 0; i < 5; i++) {
      var s = parseSlotData(i);
      if (s != undefined) {
        if (!dailyOnly || s.gameMode == GameModes.DAILY) {
          saves.push([i, s, s.timestamp]);
        }
      }
    }
    if (log) console.log(saves)
    if (saves == undefined) return undefined;
    return saves.map(f => f[1]);
  }

  callEnd(): boolean {
    this.scene.clearPhaseQueue();
    this.scene.pushPhase(new TitlePhase(this.scene));
    super.end();
    return true;
  }

  showLoggerOptions(txt: string, options: OptionSelectItem[]): boolean {
    this.scene.ui.showText("Export or clear game logs.", null, () => this.scene.ui.setOverlayMode(Mode.OPTION_SELECT, { options: options }));
    return true;
  }

  logMenu(): boolean {
    const options: OptionSelectItem[] = [];
    LoggerTools.getLogs()
    for (var i = 0; i < LoggerTools.logs.length; i++) {
      if (localStorage.getItem(LoggerTools.logs[i][1]) != null) {
        options.push(LoggerTools.generateOption(i, this.getSaves()) as OptionSelectItem)
      } else {
        //options.push(LoggerTools.generateAddOption(i, this.scene, this))
      }
    }
    options.push({
      label: "Delete all",
      handler: () => {
        for (var i = 0; i < LoggerTools.logs.length; i++) {
          if (localStorage.getItem(LoggerTools.logs[i][1]) != null) {
            localStorage.removeItem(LoggerTools.logs[i][1])
          }
        }
        this.scene.clearPhaseQueue();
        this.scene.pushPhase(new TitlePhase(this.scene));
        super.end();
        return true;
      }
    }, {
      label: i18next.t("menu:cancel"),
      handler: () => {
        this.scene.clearPhaseQueue();
        this.scene.pushPhase(new TitlePhase(this.scene));
        super.end();
        return true;
      }
    });
    this.scene.ui.showText("Export or clear game logs.", null, () => this.scene.ui.setOverlayMode(Mode.OPTION_SELECT, { options: options }));
    return true;
  }
  logRenameMenu(): boolean {
    const options: OptionSelectItem[] = [];
    LoggerTools.getLogs()
    this.setBiomeByType(Biome.FACTORY)
    for (var i = 0; i < LoggerTools.logs.length; i++) {
      if (localStorage.getItem(LoggerTools.logs[i][1]) != null) {
        options.push(LoggerTools.generateEditOption(this.scene, i, this.getSaves(), this) as OptionSelectItem)
      } else {
        //options.push(LoggerTools.generateAddOption(i, this.scene, this))
      }
    }
    options.push({
      label: "Delete all",
      handler: () => {
        for (var i = 0; i < LoggerTools.logs.length; i++) {
          if (localStorage.getItem(LoggerTools.logs[i][1]) != null) {
            localStorage.removeItem(LoggerTools.logs[i][1])
          }
        }
        this.scene.clearPhaseQueue();
        this.scene.pushPhase(new TitlePhase(this.scene));
        super.end();
        return true;
      }
    }, {
      label: i18next.t("menu:cancel"),
      handler: () => {
        this.scene.clearPhaseQueue();
        this.scene.pushPhase(new TitlePhase(this.scene));
        super.end();
        return true;
      }
    });
    this.scene.ui.showText("Export, rename, or delete logs.", null, () => this.scene.ui.setOverlayMode(Mode.OPTION_SELECT, { options: options }));
    return true;
  }

  showOptions(): void {
    this.scene.biomeChangeMode = true
    const options: OptionSelectItem[] = [];
<<<<<<< HEAD
    if (false)
    if (loggedInUser.lastSessionSlot > -1) {
=======
    if (loggedInUser && loggedInUser.lastSessionSlot > -1) {
>>>>>>> de29c1f0
      options.push({
        label: i18next.t("continue", {ns: "menu"}),
        handler: () => {
          this.loadSaveSlot(this.lastSessionData || !loggedInUser ? -1 : loggedInUser.lastSessionSlot);
          return true;
        }
      });
    }
    // Replaces 'Continue' with all Daily Run saves, sorted by when they last saved
    // If there are no daily runs, it instead shows the most recently saved run
    // If this fails too, there are no saves, and the option does not appear
    var lastsaves = this.getSaves(false, true); // Gets all Daily Runs sorted by last play time
    var lastsave = this.getLastSave(); // Gets the last save you played
    var ls1 = this.getLastSave(false, true)
    var ls2 = this.getLastSavesOfEach()
    this.scene.quickloadDisplayMode = "Both"
    switch (true) {
      case (this.scene.quickloadDisplayMode == "Daily" && this.getLastSave(false, true) != undefined):
        options.push({
          label: (ls1.description ? ls1.description : "[???]"),
          handler: () => {
            this.loadSaveSlot(ls1.slot);
            return true;
          }
        })
        break;
      case this.scene.quickloadDisplayMode == "Dailies" && this.getLastSave(false, true) != undefined:
        lastsaves.forEach(lastsave1 => {
          options.push({
            label: (lastsave1.description ? lastsave1.description : "[???]"),
            handler: () => {
              this.loadSaveSlot(lastsave1.slot);
              return true;
            }
          })
        })
        break;
      case lastsave != undefined && (this.scene.quickloadDisplayMode == "Latest" || ((this.scene.quickloadDisplayMode == "Daily" || this.scene.quickloadDisplayMode == "Dailies") && this.getLastSave(false, true) == undefined)):
        options.push({
          label: (lastsave.description ? lastsave.description : "[???]"),
          handler: () => {
            this.loadSaveSlot(lastsave.slot);
            return true;
          }
        })
        break;
      case this.scene.quickloadDisplayMode == "Both" && ls2 != undefined:
        ls2.forEach(lastsave2 => {
          options.push({
            label: (lastsave2.description ? lastsave2.description : "[???]"),
            handler: () => {
              this.loadSaveSlot(lastsave2.slot);
              return true;
            }
          })
        })
        break;
      default: // If set to "Off" or all above conditions failed
        if (loggedInUser.lastSessionSlot > -1) {
          options.push({
            label: i18next.t("continue", null, { ns: "menu"}),
            handler: () => {
              this.loadSaveSlot(this.lastSessionData ? -1 : loggedInUser.lastSessionSlot);
              return true;
            }
          });
        }
        break;
    }
    options.push({
      label: i18next.t("menu:newGame"),
      handler: () => {
        this.scene.biomeChangeMode = false
        this.setBiomeByType(Biome.TOWN)
        const setModeAndEnd = (gameMode: GameModes) => {
          this.gameMode = gameMode;
          this.scene.ui.setMode(Mode.MESSAGE);
          this.scene.ui.clearText();
          this.end();
        };
        if (this.scene.gameData.unlocks[Unlockables.ENDLESS_MODE]) {
          const options: OptionSelectItem[] = [
            {
              label: GameMode.getModeName(GameModes.CLASSIC),
              handler: () => {
                setModeAndEnd(GameModes.CLASSIC);
                return true;
              }
            },
            {
              label: GameMode.getModeName(GameModes.CHALLENGE),
              handler: () => {
                setModeAndEnd(GameModes.CHALLENGE);
                return true;
              }
            },
            {
              label: GameMode.getModeName(GameModes.ENDLESS),
              handler: () => {
                setModeAndEnd(GameModes.ENDLESS);
                return true;
              }
            }
          ];
          if (this.scene.gameData.unlocks[Unlockables.SPLICED_ENDLESS_MODE]) {
            options.push({
              label: GameMode.getModeName(GameModes.SPLICED_ENDLESS),
              handler: () => {
                setModeAndEnd(GameModes.SPLICED_ENDLESS);
                return true;
              }
            });
          }
          options.push({
            label: i18next.t("menuUiHandler:importSession"),
            handler: () => {
              this.confirmSlot(i18next.t("menuUiHandler:importSlotSelect"), () => true, slotId => this.scene.gameData.importData(GameDataType.SESSION, slotId));
              return true;
            },
            keepOpen: true
          })
          options.push({
            label: i18next.t("menu:cancel"),
            handler: () => {
              this.scene.clearPhaseQueue();
              this.scene.pushPhase(new TitlePhase(this.scene));
              super.end();
              return true;
            }
          });
          this.scene.ui.showText(i18next.t("menu:selectGameMode"), null, () => this.scene.ui.setOverlayMode(Mode.OPTION_SELECT, { options: options }));
        } else {
          const options: OptionSelectItem[] = [
            {
              label: GameMode.getModeName(GameModes.CLASSIC),
              handler: () => {
                setModeAndEnd(GameModes.CLASSIC);
                return true;
              }
            }
          ];
          options.push({
            label: i18next.t("menuUiHandler:importSession"),
            handler: () => {
              this.confirmSlot(i18next.t("menuUiHandler:importSlotSelect"), () => true, slotId => this.scene.gameData.importData(GameDataType.SESSION, slotId));
              return true;
            },
            keepOpen: true
          })
          options.push({
            label: i18next.t("menu:cancel"),
            handler: () => {
              this.scene.clearPhaseQueue();
              this.scene.pushPhase(new TitlePhase(this.scene));
              super.end();
              return true;
            }
          });
          this.scene.ui.showText(i18next.t("menu:selectGameMode"), null, () => this.scene.ui.setOverlayMode(Mode.OPTION_SELECT, { options: options }));
        }
        return true;
      }
    }, {
      label: "Manage Logs",
      handler: () => {
        this.scene.biomeChangeMode = false
        //return this.logRenameMenu()
        this.scene.ui.setOverlayMode(Mode.LOG_HANDLER,
          (k: string) => {
            if (k === undefined) {
              return this.showOptions();
            }
            console.log(k)
            this.showOptions();
          }, () => {
            this.showOptions();
          });
        return true;
      }
    }, {
      label: "Manage Logs (Old Menu)",
      handler: () => {
        return this.logRenameMenu()
      }
    })
    options.push({
      label: i18next.t("menu:loadGame"),
      handler: () => {
        this.scene.biomeChangeMode = false
        this.scene.ui.setOverlayMode(Mode.SAVE_SLOT, SaveSlotUiMode.LOAD,
          (slotId: integer, autoSlot: integer) => {
            if (slotId === -1) {
              return this.showOptions();
            }
            this.loadSaveSlot(slotId, autoSlot);
          });
        return true;
      }
    })
    if (false) {
      options.push({
        label: i18next.t("menu:dailyRun"),
        handler: () => {
          this.scene.biomeChangeMode = false
          this.setupDaily();
          return true;
        },
        keepOpen: true
      })
    }
    options.push({
      label: i18next.t("menu:settings"),
      handler: () => {
        this.scene.biomeChangeMode = false
        this.scene.ui.setOverlayMode(Mode.SETTINGS);
        return true;
      },
      keepOpen: true
    });
    const config: OptionSelectConfig = {
      options: options,
      noCancel: true,
      yOffset: 47
    };
    this.scene.ui.setMode(Mode.TITLE, config);
  }

<<<<<<< HEAD
  loadSaveSlot(slotId: integer, autoSlot?: integer): void {
    this.scene.sessionSlotId = slotId > -1 ? slotId : loggedInUser.lastSessionSlot;
    this.scene.ui.setMode(Mode.MESSAGE);
    this.scene.gameData.loadSession(this.scene, slotId, slotId === -1 ? this.lastSessionData : null, autoSlot).then((success: boolean) => {
=======
  loadSaveSlot(slotId: integer): void {
    this.scene.sessionSlotId = slotId > -1 || !loggedInUser ? slotId : loggedInUser.lastSessionSlot;
    this.scene.ui.setMode(Mode.MESSAGE);
    this.scene.ui.resetModeChain();
    this.scene.gameData.loadSession(this.scene, slotId, slotId === -1 ? this.lastSessionData : undefined).then((success: boolean) => {
>>>>>>> de29c1f0
      if (success) {
        this.loaded = true;
        this.scene.ui.showText(i18next.t("menu:sessionSuccess"), null, () => this.end());
      } else {
        this.end();
      }
    }).catch(err => {
      console.error(err);
      this.scene.ui.showText(i18next.t("menu:failedToLoadSession"), null);
    });
  }

  initDailyRun(): void {
    this.scene.ui.setMode(Mode.SAVE_SLOT, SaveSlotUiMode.SAVE, (slotId: integer) => {
      this.scene.clearPhaseQueue();
      if (slotId === -1) {
        this.scene.pushPhase(new TitlePhase(this.scene));
        return super.end();
      }
      this.scene.sessionSlotId = slotId;

      const generateDaily = (seed: string) => {
        this.scene.gameMode = getGameMode(GameModes.DAILY);

        this.scene.setSeed(seed);
        this.scene.resetSeed(1);

        this.scene.money = this.scene.gameMode.getStartingMoney();

        const starters = getDailyRunStarters(this.scene, seed);
        const startingLevel = this.scene.gameMode.getStartingLevel();

        const party = this.scene.getParty();
        const loadPokemonAssets: Promise<void>[] = [];
        for (const starter of starters) {
          const starterProps = this.scene.gameData.getSpeciesDexAttrProps(starter.species, starter.dexAttr);
          const starterFormIndex = Math.min(starterProps.formIndex, Math.max(starter.species.forms.length - 1, 0));
          const starterGender = starter.species.malePercent !== null
            ? !starterProps.female ? Gender.MALE : Gender.FEMALE
            : Gender.GENDERLESS;
          const starterPokemon = this.scene.addPlayerPokemon(starter.species, startingLevel, starter.abilityIndex, starterFormIndex, starterGender, starterProps.shiny, starterProps.variant, undefined, starter.nature);
          starterPokemon.setVisible(false);
          party.push(starterPokemon);
          loadPokemonAssets.push(starterPokemon.loadAssets());
        }

        regenerateModifierPoolThresholds(party, ModifierPoolType.DAILY_STARTER);
        const modifiers: Modifier[] = Array(3).fill(null).map(() => modifierTypes.EXP_SHARE().withIdFromFunc(modifierTypes.EXP_SHARE).newModifier())
          .concat(Array(3).fill(null).map(() => modifierTypes.GOLDEN_EXP_CHARM().withIdFromFunc(modifierTypes.GOLDEN_EXP_CHARM).newModifier()))
          .concat(getDailyRunStarterModifiers(party))
          .filter((m) => m !== null);

        for (const m of modifiers) {
          this.scene.addModifier(m, true, false, false, true);
        }
        this.scene.updateModifiers(true, true);

        Promise.all(loadPokemonAssets).then(() => {
          this.scene.time.delayedCall(500, () => this.scene.playBgm());
          this.scene.gameData.gameStats.dailyRunSessionsPlayed++;
          this.scene.newArena(this.scene.gameMode.getStartingBiome(this.scene));
          this.scene.newBattle();
          this.scene.arena.init();
          this.scene.sessionPlayTime = 0;
          this.scene.lastSavePlayTime = 0;
          this.end();
        });
      };

      // If Online, calls seed fetch from db to generate daily run. If Offline, generates a daily run based on current date.
      if (!Utils.isLocal) {
        fetchDailyRunSeed().then(seed => {
          if (seed) {
            generateDaily(seed);
          } else {
            throw new Error("Daily run seed is null!");
          }
        }).catch(err => {
          console.error("Failed to load daily run:\n", err);
        });
      } else {
        generateDaily(btoa(new Date().toISOString().substring(0, 10)));
      }
    });
  }
  setupDaily(): void {
    // TODO
    var saves = this.getSaves()
    var saveNames = new Array(5).fill("")
    for (var i = 0; i < saves.length; i++) {
      saveNames[saves[i][0]] = saves[i][1].description
    }
    const ui = this.scene.ui
    const confirmSlot = (message: string, slotFilter: (i: integer) => boolean, callback: (i: integer) => void) => {
      ui.revertMode();
      ui.showText(message, null, () => {
        const config: OptionSelectConfig = {
          options: new Array(5).fill(null).map((_, i) => i).filter(slotFilter).map(i => {
            return {
              label: (i+1) + " " + saveNames[i],
              handler: () => {
                callback(i);
                ui.revertMode();
                ui.showText(null, 0);
                return true;
              }
            };
          }).concat([{
            label: i18next.t("menuUiHandler:cancel"),
            handler: () => {
              ui.revertMode();
              ui.showText(null, 0);
              return true;
            }
          }]),
          xOffset: 98
        };
        ui.setOverlayMode(Mode.MENU_OPTION_SELECT, config);
      });
    };
    ui.showText("This feature is incomplete.", null, () => {
      this.scene.clearPhaseQueue();
      this.scene.pushPhase(new TitlePhase(this.scene));
      super.end();
      return true;
    })
    return;
    confirmSlot("Select a slot to replace.", () => true, slotId => this.scene.gameData.importData(GameDataType.SESSION, slotId));
  }
  end(): void {
    this.scene.biomeChangeMode = false
    if (!this.loaded && !this.scene.gameMode.isDaily) {
      this.scene.arena.preloadBgm();
      this.scene.gameMode = getGameMode(this.gameMode);
      if (this.gameMode === GameModes.CHALLENGE) {
        this.scene.pushPhase(new SelectChallengePhase(this.scene));
      } else {
        this.scene.pushPhase(new SelectStarterPhase(this.scene));
      }
      this.scene.newArena(this.scene.gameMode.getStartingBiome(this.scene));
    } else {
      this.scene.playBgm();
    }

    this.scene.pushPhase(new EncounterPhase(this.scene, this.loaded));

    if (this.loaded) {
      const availablePartyMembers = this.scene.getParty().filter(p => p.isAllowedInBattle()).length;

      this.scene.pushPhase(new SummonPhase(this.scene, 0, true, true));
      if (this.scene.currentBattle.double && availablePartyMembers > 1) {
        this.scene.pushPhase(new SummonPhase(this.scene, 1, true, true));
      }

      if (this.scene.currentBattle.battleType !== BattleType.TRAINER && (this.scene.currentBattle.waveIndex > 1 || !this.scene.gameMode.isDaily)) {
        const minPartySize = this.scene.currentBattle.double ? 2 : 1;
        if (availablePartyMembers > minPartySize) {
          this.scene.pushPhase(new CheckSwitchPhase(this.scene, 0, this.scene.currentBattle.double));
          if (this.scene.currentBattle.double) {
            this.scene.pushPhase(new CheckSwitchPhase(this.scene, 1, this.scene.currentBattle.double));
          }
        }
      }
    }

    for (const achv of Object.keys(this.scene.gameData.achvUnlocks)) {
      if (vouchers.hasOwnProperty(achv)) {
        this.scene.validateVoucher(vouchers[achv]);
      }
    }

    super.end();
  }
}
//#endregion





//#region 04 UnavailablePhase
export class UnavailablePhase extends Phase {
  constructor(scene: BattleScene) {
    super(scene);
  }

  start(): void {
    this.scene.ui.setMode(Mode.UNAVAILABLE, () => {
      this.scene.unshiftPhase(new LoginPhase(this.scene, true));
      this.end();
    });
  }
}
//#endregion





//#region 05 ReloadSessionPhase
export class ReloadSessionPhase extends Phase {
  private systemDataStr: string | null;

  constructor(scene: BattleScene, systemDataStr?: string) {
    super(scene);

    this.systemDataStr = systemDataStr ?? null;
  }

  start(): void {
    this.scene.ui.setMode(Mode.SESSION_RELOAD);

    let delayElapsed = false;
    let loaded = false;

    this.scene.time.delayedCall(Utils.fixedInt(1500), () => {
      if (loaded) {
        this.end();
      } else {
        delayElapsed = true;
      }
    });

    this.scene.gameData.clearLocalData();

    (this.systemDataStr ? this.scene.gameData.initSystem(this.systemDataStr) : this.scene.gameData.loadSystem()).then(() => {
      if (delayElapsed) {
        this.end();
      } else {
        loaded = true;
      }
    });
  }
}
//#endregion





//#region 06 OutdatedPhase
export class OutdatedPhase extends Phase {
  constructor(scene: BattleScene) {
    super(scene);
  }

  start(): void {
    this.scene.ui.setMode(Mode.OUTDATED);
  }
}
//#endregion





//#region 07 SelectGenderPhase
export class SelectGenderPhase extends Phase {
  constructor(scene: BattleScene) {
    super(scene);
  }

  start(): void {
    super.start();

    this.scene.ui.showText(i18next.t("menu:boyOrGirl"), null, () => {
      this.scene.ui.setMode(Mode.OPTION_SELECT, {
        options: [
          {
            label: i18next.t("settings:boy"),
            handler: () => {
              this.scene.gameData.gender = PlayerGender.MALE;
              this.scene.gameData.saveSetting(SettingKeys.Player_Gender, 0);
              this.scene.gameData.saveSystem().then(() => this.end());
              return true;
            }
          },
          {
            label: i18next.t("settings:girl"),
            handler: () => {
              this.scene.gameData.gender = PlayerGender.FEMALE;
              this.scene.gameData.saveSetting(SettingKeys.Player_Gender, 1);
              this.scene.gameData.saveSystem().then(() => this.end());
              return true;
            }
          }
        ]
      });
    });
  }

  end(): void {
    this.scene.ui.setMode(Mode.MESSAGE);
    super.end();
  }
}
//#endregion





//#region 08 SelectChallengePhase
export class SelectChallengePhase extends Phase {
  constructor(scene: BattleScene) {
    super(scene);
  }

  start() {
    super.start();

    this.scene.playBgm("menu");

    this.scene.ui.setMode(Mode.CHALLENGE_SELECT);
  }
}
//#endregion





//#region 09 SelectStarterPhase
export class SelectStarterPhase extends Phase {

  constructor(scene: BattleScene) {
    super(scene);
  }

  start() {
    super.start();

    this.scene.playBgm("menu");

    this.scene.ui.setMode(Mode.STARTER_SELECT, (starters: Starter[]) => {
      this.scene.ui.clearText();
      this.scene.ui.setMode(Mode.SAVE_SLOT, SaveSlotUiMode.SAVE, (slotId: integer) => {
        if (slotId === -1) {
          this.scene.clearPhaseQueue();
          this.scene.pushPhase(new TitlePhase(this.scene));
          return this.end();
        }
        this.scene.sessionSlotId = slotId;
        this.initBattle(starters);
      });
    });
  }

  /**
   * Initialize starters before starting the first battle
   * @param starters {@linkcode Pokemon} with which to start the first battle
   */
  initBattle(starters: Starter[]) {
    const party = this.scene.getParty();
    const loadPokemonAssets: Promise<void>[] = [];
    starters.forEach((starter: Starter, i: integer) => {
      if (!i && Overrides.STARTER_SPECIES_OVERRIDE) {
        starter.species = getPokemonSpecies(Overrides.STARTER_SPECIES_OVERRIDE as Species);
      }
      const starterProps = this.scene.gameData.getSpeciesDexAttrProps(starter.species, starter.dexAttr);
      let starterFormIndex = Math.min(starterProps.formIndex, Math.max(starter.species.forms.length - 1, 0));
      if (
        starter.species.speciesId in Overrides.STARTER_FORM_OVERRIDES &&
        starter.species.forms[Overrides.STARTER_FORM_OVERRIDES[starter.species.speciesId]!]
      ) {
        starterFormIndex = Overrides.STARTER_FORM_OVERRIDES[starter.species.speciesId]!;
      }

      let starterGender = starter.species.malePercent !== null
        ? !starterProps.female ? Gender.MALE : Gender.FEMALE
        : Gender.GENDERLESS;
      if (Overrides.GENDER_OVERRIDE !== null) {
        starterGender = Overrides.GENDER_OVERRIDE;
      }
      const starterIvs = this.scene.gameData.dexData[starter.species.speciesId].ivs.slice(0);
      const starterPokemon = this.scene.addPlayerPokemon(starter.species, this.scene.gameMode.getStartingLevel(), starter.abilityIndex, starterFormIndex, starterGender, starterProps.shiny, starterProps.variant, starterIvs, starter.nature);
      starter.moveset && starterPokemon.tryPopulateMoveset(starter.moveset);
      if (starter.passive) {
        starterPokemon.passive = true;
      }
      starterPokemon.luck = this.scene.gameData.getDexAttrLuck(this.scene.gameData.dexData[starter.species.speciesId].caughtAttr);
      if (starter.pokerus) {
        starterPokemon.pokerus = true;
      }

      if (starter.nickname) {
        starterPokemon.nickname = starter.nickname;
      }

      if (this.scene.gameMode.isSplicedOnly) {
        starterPokemon.generateFusionSpecies(true);
      }
      starterPokemon.setVisible(false);
      applyChallenges(this.scene.gameMode, ChallengeType.STARTER_MODIFY, starterPokemon);
      party.push(starterPokemon);
      loadPokemonAssets.push(starterPokemon.loadAssets());
    });
    overrideModifiers(this.scene);
    overrideHeldItems(this.scene, party[0]);
    Promise.all(loadPokemonAssets).then(() => {
      SoundFade.fadeOut(this.scene, this.scene.sound.get("menu"), 500, true);
      this.scene.time.delayedCall(500, () => this.scene.playBgm());
      if (this.scene.gameMode.isClassic) {
        this.scene.gameData.gameStats.classicSessionsPlayed++;
      } else {
        this.scene.gameData.gameStats.endlessSessionsPlayed++;
      }
      this.scene.newBattle();
      this.scene.arena.init();
      this.scene.sessionPlayTime = 0;
      this.scene.lastSavePlayTime = 0;
      // Ensures Keldeo (or any future Pokemon that have this type of form change) starts in the correct form
      this.scene.getParty().forEach((p: PlayerPokemon) => {
        this.scene.triggerPokemonFormChange(p, SpeciesFormChangeMoveLearnedTrigger);
      });
      this.end();
    });
  }
}
//#endregion





//#region 10 BattlePhase
export class BattlePhase extends Phase {
  constructor(scene: BattleScene) {
    super(scene);
  }

  showEnemyTrainer(trainerSlot: TrainerSlot = TrainerSlot.NONE): void {
    const sprites = this.scene.currentBattle.trainer?.getSprites()!; // TODO: is this bang correct?
    const tintSprites = this.scene.currentBattle.trainer?.getTintSprites()!; // TODO: is this bang correct?
    for (let i = 0; i < sprites.length; i++) {
      const visible = !trainerSlot || !i === (trainerSlot === TrainerSlot.TRAINER) || sprites.length < 2;
      [sprites[i], tintSprites[i]].map(sprite => {
        if (visible) {
          sprite.x = trainerSlot || sprites.length < 2 ? 0 : i ? 16 : -16;
        }
        sprite.setVisible(visible);
        sprite.clearTint();
      });
      sprites[i].setVisible(visible);
      tintSprites[i].setVisible(visible);
      sprites[i].clearTint();
      tintSprites[i].clearTint();
    }
    this.scene.tweens.add({
      targets: this.scene.currentBattle.trainer,
      x: "-=16",
      y: "+=16",
      alpha: 1,
      ease: "Sine.easeInOut",
      duration: 750
    });
  }

  hideEnemyTrainer(): void {
    this.scene.tweens.add({
      targets: this.scene.currentBattle.trainer,
      x: "+=16",
      y: "-=16",
      alpha: 0,
      ease: "Sine.easeInOut",
      duration: 750
    });
  }
}
//#endregion





//#region 11 FieldPhase
type PokemonFunc = (pokemon: Pokemon) => void;
export abstract class FieldPhase extends BattlePhase {
  getOrder(): BattlerIndex[] {
    const playerField = this.scene.getPlayerField().filter(p => p.isActive()) as Pokemon[];
    const enemyField = this.scene.getEnemyField().filter(p => p.isActive()) as Pokemon[];

    // We shuffle the list before sorting so speed ties produce random results
    let orderedTargets: Pokemon[] = playerField.concat(enemyField);
    // We seed it with the current turn to prevent an inconsistency where it
    // was varying based on how long since you last reloaded
    this.scene.executeWithSeedOffset(() => {
      orderedTargets = Utils.randSeedShuffle(orderedTargets);
    }, this.scene.currentBattle.turn, this.scene.waveSeed);

    orderedTargets.sort((a: Pokemon, b: Pokemon) => {
      const aSpeed = a?.getBattleStat(Stat.SPD) || 0;
      const bSpeed = b?.getBattleStat(Stat.SPD) || 0;

      return bSpeed - aSpeed;
    });

    const speedReversed = new Utils.BooleanHolder(false);
    this.scene.arena.applyTags(TrickRoomTag, speedReversed);

    if (speedReversed.value) {
      orderedTargets = orderedTargets.reverse();
    }

    return orderedTargets.map(t => t.getFieldIndex() + (!t.isPlayer() ? BattlerIndex.ENEMY : 0));
  }

  executeForAll(func: PokemonFunc): void {
    const field = this.scene.getField(true).filter(p => p.summonData);
    field.forEach(pokemon => func(pokemon));
  }
}
//#endregion





//#region 12 PokemonPhase
export abstract class PokemonPhase extends FieldPhase {
  protected battlerIndex: BattlerIndex | integer;
  public player: boolean;
  public fieldIndex: integer;

  constructor(scene: BattleScene, battlerIndex?: BattlerIndex | integer) {
    super(scene);

    if (battlerIndex === undefined) {
      battlerIndex = scene.getField().find(p => p?.isActive())!.getBattlerIndex(); // TODO: is the bang correct here?
    }

    this.battlerIndex = battlerIndex;
    this.player = battlerIndex < 2;
    this.fieldIndex = battlerIndex % 2;
  }

  getPokemon(): Pokemon {
    if (this.battlerIndex > BattlerIndex.ENEMY_2) {
      return this.scene.getPokemonById(this.battlerIndex)!; //TODO: is this bang correct?
    }
    return this.scene.getField()[this.battlerIndex]!; //TODO: is this bang correct?
  }
}
//#endregion





//#region 13 PartyMembPkmn
export abstract class PartyMemberPokemonPhase extends FieldPhase {
  protected partyMemberIndex: integer;
  protected fieldIndex: integer;
  protected player: boolean;

  constructor(scene: BattleScene, partyMemberIndex: integer, player: boolean) {
    super(scene);

    this.partyMemberIndex = partyMemberIndex;
    this.fieldIndex = partyMemberIndex < this.scene.currentBattle.getBattlerCount()
      ? partyMemberIndex
      : -1;
    this.player = player;
  }

  getParty(): Pokemon[] {
    return this.player ? this.scene.getParty() : this.scene.getEnemyParty();
  }

  getPokemon(): Pokemon {
    return this.getParty()[this.partyMemberIndex];
  }
}
//#endregion





//#region 14 PlayerPartyMemberPokemonPhase
export abstract class PlayerPartyMemberPokemonPhase extends PartyMemberPokemonPhase {
  constructor(scene: BattleScene, partyMemberIndex: integer) {
    super(scene, partyMemberIndex, true);
  }

  getPlayerPokemon(): PlayerPokemon {
    return super.getPokemon() as PlayerPokemon;
  }
}
//#endregion





//#region 15 EnemyPartyMemberPokemonPhase
export abstract class EnemyPartyMemberPokemonPhase extends PartyMemberPokemonPhase {
  constructor(scene: BattleScene, partyMemberIndex: integer) {
    super(scene, partyMemberIndex, false);
  }

  getEnemyPokemon(): EnemyPokemon {
    return super.getPokemon() as EnemyPokemon;
  }
}
//#endregion





//#region 16 EncounterPhase
export class EncounterPhase extends BattlePhase {
  private loaded: boolean;

  constructor(scene: BattleScene, loaded?: boolean) {
    super(scene);

    this.loaded = !!loaded;
  }

  start() {
    super.start();

    this.scene.updateGameInfo();

    this.scene.initSession();

    this.scene.eventTarget.dispatchEvent(new EncounterPhaseEvent());

    // Failsafe if players somehow skip floor 200 in classic mode
    if (this.scene.gameMode.isClassic && this.scene.currentBattle.waveIndex > 200) {
      this.scene.unshiftPhase(new GameOverPhase(this.scene));
    }

    const loadEnemyAssets: Promise<void>[] = [];

    const battle = this.scene.currentBattle;

    let totalBst = 0;

<<<<<<< HEAD
    while (LoggerTools.rarities.length > 0) {
      LoggerTools.rarities.pop()
    }
    LoggerTools.rarityslot[0] = 0
    //console.log(this.scene.gameMode.getDailyOverride())
    battle.enemyLevels.forEach((level, e) => {
=======
    battle.enemyLevels?.forEach((level, e) => {
>>>>>>> de29c1f0
      if (!this.loaded) {
        if (battle.battleType === BattleType.TRAINER) {
          battle.enemyParty[e] = battle.trainer?.genPartyMember(e)!; // TODO:: is the bang correct here?
        } else {
          LoggerTools.rarityslot[0] = e
          const enemySpecies = this.scene.randomSpecies(battle.waveIndex, level, true);
          battle.enemyParty[e] = this.scene.addEnemyPokemon(enemySpecies, level, TrainerSlot.NONE, !!this.scene.getEncounterBossSegments(battle.waveIndex, level, enemySpecies));
          if (this.scene.currentBattle.battleSpec === BattleSpec.FINAL_BOSS) {
            battle.enemyParty[e].ivs = new Array(6).fill(31);
          }
          this.scene.getParty().slice(0, !battle.double ? 1 : 2).reverse().forEach(playerPokemon => {
            applyAbAttrs(SyncEncounterNatureAbAttr, playerPokemon, null, battle.enemyParty[e]);
          });
        }
      }
      const enemyPokemon = this.scene.getEnemyParty()[e];
      if (e < (battle.double ? 2 : 1)) {
        enemyPokemon.setX(-66 + enemyPokemon.getFieldPositionOffset()[0]);
        enemyPokemon.resetSummonData();
      }

      if (!this.loaded) {
        this.scene.gameData.setPokemonSeen(enemyPokemon, true, battle.battleType === BattleType.TRAINER);
      }

      if (enemyPokemon.species.speciesId === Species.ETERNATUS) {
        if (this.scene.gameMode.isClassic && (battle.battleSpec === BattleSpec.FINAL_BOSS || this.scene.gameMode.isWaveFinal(battle.waveIndex))) {
          if (battle.battleSpec !== BattleSpec.FINAL_BOSS) {
            enemyPokemon.formIndex = 1;
            enemyPokemon.updateScale();
          }
          enemyPokemon.setBoss();
        } else if (!(battle.waveIndex % 1000)) {
          enemyPokemon.formIndex = 1;
          enemyPokemon.updateScale();
        }
      }

      totalBst += enemyPokemon.getSpeciesForm().baseTotal;

      loadEnemyAssets.push(enemyPokemon.loadAssets());

      console.log(getPokemonNameWithAffix(enemyPokemon), enemyPokemon.species.speciesId, enemyPokemon.stats);
    });
    console.log(LoggerTools.rarities)

    if (this.scene.getParty().filter(p => p.isShiny()).length === 6) {
      this.scene.validateAchv(achvs.SHINY_PARTY);
    }

    if (battle.battleType === BattleType.TRAINER) {
      loadEnemyAssets.push(battle.trainer?.loadAssets().then(() => battle.trainer?.initSprite())!); // TODO: is this bang correct?
    } else {
      // This block only applies for double battles to init the boss segments (idk why it's split up like this)
      if (battle.enemyParty.filter(p => p.isBoss()).length > 1) {
        for (const enemyPokemon of battle.enemyParty) {
          // If the enemy pokemon is a boss and wasn't populated from data source, then set it up
          if (enemyPokemon.isBoss() && !enemyPokemon.isPopulatedFromDataSource) {
            enemyPokemon.setBoss(true, Math.ceil(enemyPokemon.bossSegments * (enemyPokemon.getSpeciesForm().baseTotal / totalBst)));
            enemyPokemon.initBattleInfo();
          }
        }
      }
    }

    Promise.all(loadEnemyAssets).then(() => {
      battle.enemyParty.forEach((enemyPokemon, e) => {
        if (e < (battle.double ? 2 : 1)) {
          if (battle.battleType === BattleType.WILD) {
            this.scene.field.add(enemyPokemon);
            battle.seenEnemyPartyMemberIds.add(enemyPokemon.id);
            const playerPokemon = this.scene.getPlayerPokemon();
            if (playerPokemon?.visible) {
              this.scene.field.moveBelow(enemyPokemon as Pokemon, playerPokemon);
            }
            enemyPokemon.tint(0, 0.5);
          } else if (battle.battleType === BattleType.TRAINER) {
            enemyPokemon.setVisible(false);
            this.scene.currentBattle.trainer?.tint(0, 0.5);
          }
          if (battle.double) {
            enemyPokemon.setFieldPosition(e ? FieldPosition.RIGHT : FieldPosition.LEFT);
          }
        }
      });

      if (!this.loaded) {
        regenerateModifierPoolThresholds(this.scene.getEnemyField(), battle.battleType === BattleType.TRAINER ? ModifierPoolType.TRAINER : ModifierPoolType.WILD);
        this.scene.generateEnemyModifiers();
      }

      this.scene.ui.setMode(Mode.MESSAGE).then(() => {
        if (!this.loaded) {
          //@ts-ignore
          this.scene.gameData.saveAll(this.scene, true, battle.waveIndex % 10 === 1 || this.scene.lastSavePlayTime >= 300).then(success => { // TODO: get rid of ts-ignore
            this.scene.disableMenu = false;
            if (!success) {
              return this.scene.reset(true);
            }
            this.doEncounter();
          });
        } else {
          this.doEncounter();
        }
      });
    });
  }

  doEncounter() {
    this.scene.playBgm(undefined, true);
    this.scene.updateModifiers(false);
    this.scene.setFieldScale(1);

    /*if (startingWave > 10) {
      for (let m = 0; m < Math.min(Math.floor(startingWave / 10), 99); m++)
        this.scene.addModifier(getPlayerModifierTypeOptionsForWave((m + 1) * 10, 1, this.scene.getParty())[0].type.newModifier(), true);
      this.scene.updateModifiers(true);
    }*/

    for (const pokemon of this.scene.getParty()) {
      if (pokemon) {
        pokemon.resetBattleData();
      }
    }

    if (!this.loaded) {
      this.scene.arena.trySetWeather(getRandomWeatherType(this.scene.arena), false);
    }

    const enemyField = this.scene.getEnemyField();
    this.scene.tweens.add({
      targets: [this.scene.arenaEnemy, this.scene.currentBattle.trainer, enemyField, this.scene.arenaPlayer, this.scene.trainer].flat(),
      x: (_target, _key, value, fieldIndex: integer) => fieldIndex < 2 + (enemyField.length) ? value + 300 : value - 300,
      duration: 2000,
      onComplete: () => {
        if (!this.tryOverrideForBattleSpec()) {
          this.doEncounterCommon();
        }
      }
    });
  }

  getEncounterMessage(): string {
    const enemyField = this.scene.getEnemyField();

    if (this.scene.currentBattle.battleSpec === BattleSpec.FINAL_BOSS) {
      return i18next.t("battle:bossAppeared", { bossName: getPokemonNameWithAffix(enemyField[0])});
    }

    if (this.scene.currentBattle.battleType === BattleType.TRAINER) {
      if (this.scene.currentBattle.double) {
        return i18next.t("battle:trainerAppearedDouble", { trainerName: this.scene.currentBattle.trainer?.getName(TrainerSlot.NONE, true) });

      } else {
        return i18next.t("battle:trainerAppeared", { trainerName: this.scene.currentBattle.trainer?.getName(TrainerSlot.NONE, true) });
      }
    }

    return enemyField.length === 1
      ? i18next.t("battle:singleWildAppeared", { pokemonName: enemyField[0].getNameToRender() })
      : i18next.t("battle:multiWildAppeared", { pokemonName1: enemyField[0].getNameToRender(), pokemonName2: enemyField[1].getNameToRender() });
  }

  doEncounterCommon(showEncounterMessage: boolean = true) {
    const enemyField = this.scene.getEnemyField();

    //LoggerTools.resetWave(this.scene, this.scene.currentBattle.waveIndex)
    if (this.scene.lazyReloads) {
      LoggerTools.flagResetIfExists(this.scene)
    }
    LoggerTools.logTeam(this.scene, this.scene.currentBattle.waveIndex)
    if (this.scene.getEnemyParty()[0].hasTrainer()) {
      LoggerTools.logTrainer(this.scene, this.scene.currentBattle.waveIndex)
    }
    if (this.scene.currentBattle.waveIndex == 1) {
      LoggerTools.logPlayerTeam(this.scene)
      if (this.scene.gameMode.modeId == GameModes.DAILY && this.scene.disableDailyShinies) {
        this.scene.getParty().forEach(p => {
          p.species.luckOverride = 0; // Disable shiny luck for party members
        })
      }
    }
    LoggerTools.resetWaveActions(this.scene, undefined, true)

    this.scene.doShinyCheck()

    if (LoggerTools.autoCheckpoints.includes(this.scene.currentBattle.waveIndex)) {
      //this.scene.gameData.saveGameToAuto(this.scene)
    }

    if (this.scene.currentBattle.battleType === BattleType.WILD) {
      enemyField.forEach(enemyPokemon => {
        enemyPokemon.untint(100, "Sine.easeOut");
        enemyPokemon.cry();
        enemyPokemon.showInfo();
        if (enemyPokemon.isShiny()) {
          this.scene.validateAchv(achvs.SEE_SHINY);
        }
      });
      this.scene.updateFieldScale();
      if (showEncounterMessage) {
        this.scene.ui.showText(this.getEncounterMessage(), null, () => this.end(), 1500);
      } else {
        this.end();
      }
    } else if (this.scene.currentBattle.battleType === BattleType.TRAINER) {
      const trainer = this.scene.currentBattle.trainer;
      trainer?.untint(100, "Sine.easeOut");
      trainer?.playAnim();

      const doSummon = () => {
        this.scene.currentBattle.started = true;
        this.scene.playBgm(undefined);
        this.scene.pbTray.showPbTray(this.scene.getParty());
        this.scene.pbTrayEnemy.showPbTray(this.scene.getEnemyParty());
        const doTrainerSummon = () => {
          this.hideEnemyTrainer();
          const availablePartyMembers = this.scene.getEnemyParty().filter(p => !p.isFainted()).length;
          this.scene.unshiftPhase(new SummonPhase(this.scene, 0, false));
          if (this.scene.currentBattle.double && availablePartyMembers > 1) {
            this.scene.unshiftPhase(new SummonPhase(this.scene, 1, false));
          }
          this.end();
        };
        if (showEncounterMessage) {
          this.scene.ui.showText(this.getEncounterMessage(), null, doTrainerSummon, 1500, true);
        } else {
          doTrainerSummon();
        }
      };

      const encounterMessages = this.scene.currentBattle.trainer?.getEncounterMessages();

      if (!encounterMessages?.length) {
        doSummon();
      } else {
        let message: string;
        this.scene.executeWithSeedOffset(() => message = Utils.randSeedItem(encounterMessages), this.scene.currentBattle.waveIndex);
        message = message!; // tell TS compiler it's defined now
        const showDialogueAndSummon = () => {
          this.scene.ui.showDialogue(message, trainer?.getName(TrainerSlot.NONE, true), null, () => {
            this.scene.charSprite.hide().then(() => this.scene.hideFieldOverlay(250).then(() => doSummon()));
          });
        };
        if (this.scene.currentBattle.trainer?.config.hasCharSprite && !this.scene.ui.shouldSkipDialogue(message)) {
          this.scene.showFieldOverlay(500).then(() => this.scene.charSprite.showCharacter(trainer?.getKey()!, getCharVariantFromDialogue(encounterMessages[0])).then(() => showDialogueAndSummon())); // TODO: is this bang correct?
        } else {
          showDialogueAndSummon();
        }
      }
    }
  }

  end() {
    const enemyField = this.scene.getEnemyField();

    enemyField.forEach((enemyPokemon, e) => {
      enemyPokemon.flyout.revealMoves()
      if (enemyPokemon.isShiny()) {
        this.scene.unshiftPhase(new ShinySparklePhase(this.scene, BattlerIndex.ENEMY + e));
      }
    });

    if (this.scene.currentBattle.battleType !== BattleType.TRAINER) {
      enemyField.map(p => this.scene.pushConditionalPhase(new PostSummonPhase(this.scene, p.getBattlerIndex()), () => {
        // if there is not a player party, we can't continue
        if (!this.scene.getParty()?.length) {
          return false;
        }
        // how many player pokemon are on the field ?
        const pokemonsOnFieldCount = this.scene.getParty().filter(p => p.isOnField()).length;
        // if it's a 2vs1, there will never be a 2nd pokemon on our field even
        const requiredPokemonsOnField = Math.min(this.scene.getParty().filter((p) => !p.isFainted()).length, 2);
        // if it's a double, there should be 2, otherwise 1
        if (this.scene.currentBattle.double) {
          return pokemonsOnFieldCount === requiredPokemonsOnField;
        }
        return pokemonsOnFieldCount === 1;
      }));
      const ivScannerModifier = this.scene.findModifier(m => m instanceof IvScannerModifier);
      if (ivScannerModifier) {
        enemyField.map(p => this.scene.pushPhase(new ScanIvsPhase(this.scene, p.getBattlerIndex(), Math.min(ivScannerModifier.getStackCount() * 2, 6))));
      }
    }

    if (!this.loaded) {
      const availablePartyMembers = this.scene.getParty().filter(p => p.isAllowedInBattle());

      if (!availablePartyMembers[0].isOnField()) {
        this.scene.pushPhase(new SummonPhase(this.scene, 0));
      }

      if (this.scene.currentBattle.double) {
        if (availablePartyMembers.length > 1) {
          this.scene.pushPhase(new ToggleDoublePositionPhase(this.scene, true));
          if (!availablePartyMembers[1].isOnField()) {
            this.scene.pushPhase(new SummonPhase(this.scene, 1));
          }
        }
      } else {
        if (availablePartyMembers.length > 1 && availablePartyMembers[1].isOnField()) {
          this.scene.pushPhase(new ReturnPhase(this.scene, 1));
        }
        this.scene.pushPhase(new ToggleDoublePositionPhase(this.scene, false));
      }

      if (this.scene.currentBattle.battleType !== BattleType.TRAINER && (this.scene.currentBattle.waveIndex > 1 || !this.scene.gameMode.isDaily)) {
        const minPartySize = this.scene.currentBattle.double ? 2 : 1;
        if (availablePartyMembers.length > minPartySize) {
          this.scene.pushPhase(new CheckSwitchPhase(this.scene, 0, this.scene.currentBattle.double));
          if (this.scene.currentBattle.double) {
            this.scene.pushPhase(new CheckSwitchPhase(this.scene, 1, this.scene.currentBattle.double));
          }
        }
      }
    }
    handleTutorial(this.scene, Tutorial.Access_Menu).then(() => {
      // Auto-show the flyout
      if (this.scene.currentBattle.battleType !== BattleType.TRAINER) {
        this.scene.arenaFlyout.display2()
        this.scene.arenaFlyout.toggleFlyout(true)
        this.scene.arenaFlyout.isAuto = true
      }
      super.end()
    });
  }

  tryOverrideForBattleSpec(): boolean {
    switch (this.scene.currentBattle.battleSpec) {
    case BattleSpec.FINAL_BOSS:
      const enemy = this.scene.getEnemyPokemon();
      this.scene.ui.showText(this.getEncounterMessage(), null, () => {
        const count = 5643853 + this.scene.gameData.gameStats.classicSessionsPlayed;
        //The two lines below check if English ordinals (1st, 2nd, 3rd, Xth) are used and determine which one to use.
        //Otherwise, it defaults to an empty string.
        //As of 08-07-24: Spanish and Italian default to the English translations
        const ordinalUse = ["en", "es", "it"];
        const currentLanguage = i18next.resolvedLanguage ?? "en";
        const ordinalIndex = (ordinalUse.includes(currentLanguage)) ? ["st", "nd", "rd"][((count + 90) % 100 - 10) % 10 - 1] ?? "th" : "";
        const cycleCount = count.toLocaleString() + ordinalIndex;
        const encounterDialogue = i18next.t(`${(this.scene.gameData.gender === PlayerGender.FEMALE) ? "PGF" : "PGM"}battleSpecDialogue:encounter`, {cycleCount: cycleCount});
        this.scene.ui.showDialogue(encounterDialogue, enemy?.species.name, null, () => {
          this.doEncounterCommon(false);
        });
      }, 1500, true);
      return true;
    }

    return false;
  }
}
//#endregion





//#region 17 NextEncounterPhase
export class NextEncounterPhase extends EncounterPhase {
  constructor(scene: BattleScene) {
    super(scene);
  }

  start() {
    super.start();
  }

  doEncounter(): void {
    this.scene.playBgm(undefined, true);

    for (const pokemon of this.scene.getParty()) {
      if (pokemon) {
        pokemon.resetBattleData();
      }
    }

    this.scene.arenaNextEnemy.setBiome(this.scene.arena.biomeType);
    this.scene.arenaNextEnemy.setVisible(true);

    const enemyField = this.scene.getEnemyField();
    this.scene.tweens.add({
      targets: [this.scene.arenaEnemy, this.scene.arenaNextEnemy, this.scene.currentBattle.trainer, enemyField, this.scene.lastEnemyTrainer].flat(),
      x: "+=300",
      duration: 2000,
      onComplete: () => {
        this.scene.arenaEnemy.setBiome(this.scene.arena.biomeType);
        this.scene.arenaEnemy.setX(this.scene.arenaNextEnemy.x);
        this.scene.arenaEnemy.setAlpha(1);
        this.scene.arenaNextEnemy.setX(this.scene.arenaNextEnemy.x - 300);
        this.scene.arenaNextEnemy.setVisible(false);
        if (this.scene.lastEnemyTrainer) {
          this.scene.lastEnemyTrainer.destroy();
        }

        if (!this.tryOverrideForBattleSpec()) {
          this.doEncounterCommon();
        }
      }
    });
  }
}
//#endregion





//#region 18 NewBiomeEncounterPhase
export class NewBiomeEncounterPhase extends NextEncounterPhase {
  constructor(scene: BattleScene) {
    super(scene);
  }

  doEncounter(): void {
    this.scene.playBgm(undefined, true);

    for (const pokemon of this.scene.getParty()) {
      if (pokemon) {
        pokemon.resetBattleData();
      }
    }

    this.scene.arena.trySetWeather(getRandomWeatherType(this.scene.arena), false);

    for (const pokemon of this.scene.getParty().filter(p => p.isOnField())) {
      applyAbAttrs(PostBiomeChangeAbAttr, pokemon, null);
    }

    const enemyField = this.scene.getEnemyField();
    this.scene.tweens.add({
      targets: [this.scene.arenaEnemy, enemyField].flat(),
      x: "+=300",
      duration: 2000,
      onComplete: () => {
        if (!this.tryOverrideForBattleSpec()) {
          this.doEncounterCommon();
        }
      }
    });
  }
}
//#endregion





//#region 19 PostSummonPhase
export class PostSummonPhase extends PokemonPhase {
  constructor(scene: BattleScene, battlerIndex: BattlerIndex) {
    super(scene, battlerIndex);
  }

  start() {
    super.start();

    const pokemon = this.getPokemon();

    if (pokemon.status?.effect === StatusEffect.TOXIC) {
      pokemon.status.turnCount = 0;
    }
    this.scene.arena.applyTags(ArenaTrapTag, pokemon);
    applyPostSummonAbAttrs(PostSummonAbAttr, pokemon).then(() => this.end());
  }
}
//#endregion





//#region 20 SelectBiomePh.
export class SelectBiomePhase extends BattlePhase {
  constructor(scene: BattleScene) {
    super(scene);
  }

  start() {
    super.start();

    const currentBiome = this.scene.arena.biomeType;

    const setNextBiome = (nextBiome: Biome) => {
      if (this.scene.currentBattle.waveIndex % 10 === 1) {
        this.scene.applyModifiers(MoneyInterestModifier, true, this.scene);
        this.scene.unshiftPhase(new PartyHealPhase(this.scene, false));
      }
      this.scene.unshiftPhase(new SwitchBiomePhase(this.scene, nextBiome));
      this.end();
    };

    if ((this.scene.gameMode.isClassic && this.scene.gameMode.isWaveFinal(this.scene.currentBattle.waveIndex + 9))
      || (this.scene.gameMode.isDaily && this.scene.gameMode.isWaveFinal(this.scene.currentBattle.waveIndex))
      || (this.scene.gameMode.hasShortBiomes && !(this.scene.currentBattle.waveIndex % 50))) {
      setNextBiome(Biome.END);
    } else if (this.scene.gameMode.hasRandomBiomes) {
      setNextBiome(this.generateNextBiome());
    } else if (Array.isArray(biomeLinks[currentBiome])) {
      let biomes: Biome[] = [];
      this.scene.executeWithSeedOffset(() => {
        biomes = (biomeLinks[currentBiome] as (Biome | [Biome, integer])[])
          .filter(b => !Array.isArray(b) || !Utils.randSeedInt(b[1]))
          .map(b => !Array.isArray(b) ? b : b[0]);
      }, this.scene.currentBattle.waveIndex);
      if (biomes.length > 1 && this.scene.findModifier(m => m instanceof MapModifier)) {
        let biomeChoices: Biome[] = [];
        this.scene.executeWithSeedOffset(() => {
          biomeChoices = (!Array.isArray(biomeLinks[currentBiome])
            ? [biomeLinks[currentBiome] as Biome]
            : biomeLinks[currentBiome] as (Biome | [Biome, integer])[])
            .filter((b, i) => !Array.isArray(b) || !Utils.randSeedInt(b[1]))
            .map(b => Array.isArray(b) ? b[0] : b);
        }, this.scene.currentBattle.waveIndex);
        const biomeSelectItems = biomeChoices.map(b => {
          const ret: OptionSelectItem = {
            label: getBiomeName(b),
            handler: () => {
              this.scene.ui.setMode(Mode.MESSAGE);
              setNextBiome(b);
              return true;
            }
          };
          return ret;
        });
        this.scene.ui.setMode(Mode.OPTION_SELECT, {
          options: biomeSelectItems,
          delay: 1000
        });
      } else {
        setNextBiome(biomes[Utils.randSeedInt(biomes.length)]);
      }
    } else if (biomeLinks.hasOwnProperty(currentBiome)) {
      setNextBiome(biomeLinks[currentBiome] as Biome);
    } else {
      setNextBiome(this.generateNextBiome());
    }
  }

  generateNextBiome(): Biome {
    if (!(this.scene.currentBattle.waveIndex % 50)) {
      return Biome.END;
    }
    return this.scene.generateRandomBiome(this.scene.currentBattle.waveIndex);
  }
}
//#endregion





//#region 21 SwitchBiomePhase
export class SwitchBiomePhase extends BattlePhase {
  private nextBiome: Biome;

  constructor(scene: BattleScene, nextBiome: Biome) {
    super(scene);

    this.nextBiome = nextBiome;
  }

  start() {
    super.start();

    if (this.nextBiome === undefined) {
      return this.end();
    }

    this.scene.tweens.add({
      targets: [this.scene.arenaEnemy, this.scene.lastEnemyTrainer],
      x: "+=300",
      duration: 2000,
      onComplete: () => {
        this.scene.arenaEnemy.setX(this.scene.arenaEnemy.x - 600);

        this.scene.newArena(this.nextBiome);

        const biomeKey = getBiomeKey(this.nextBiome);
        const bgTexture = `${biomeKey}_bg`;
        this.scene.arenaBgTransition.setTexture(bgTexture);
        this.scene.arenaBgTransition.setAlpha(0);
        this.scene.arenaBgTransition.setVisible(true);
        this.scene.arenaPlayerTransition.setBiome(this.nextBiome);
        this.scene.arenaPlayerTransition.setAlpha(0);
        this.scene.arenaPlayerTransition.setVisible(true);

        this.scene.tweens.add({
          targets: [this.scene.arenaPlayer, this.scene.arenaBgTransition, this.scene.arenaPlayerTransition],
          duration: 1000,
          delay: 1000,
          ease: "Sine.easeInOut",
          alpha: (target: any) => target === this.scene.arenaPlayer ? 0 : 1,
          onComplete: () => {
            this.scene.arenaBg.setTexture(bgTexture);
            this.scene.arenaPlayer.setBiome(this.nextBiome);
            this.scene.arenaPlayer.setAlpha(1);
            this.scene.arenaEnemy.setBiome(this.nextBiome);
            this.scene.arenaEnemy.setAlpha(1);
            this.scene.arenaNextEnemy.setBiome(this.nextBiome);
            this.scene.arenaBgTransition.setVisible(false);
            this.scene.arenaPlayerTransition.setVisible(false);
            if (this.scene.lastEnemyTrainer) {
              this.scene.lastEnemyTrainer.destroy();
            }

            this.end();
          }
        });
      }
    });
  }
}
//#endregion





//#region 22 SummonPhase
export class SummonPhase extends PartyMemberPokemonPhase {
  private loaded: boolean;

  constructor(scene: BattleScene, fieldIndex: integer, player: boolean = true, loaded: boolean = false) {
    super(scene, fieldIndex, player);

    this.loaded = loaded;
  }

  start() {
    super.start();

    this.preSummon();
  }

  /**
  * Sends out a Pokemon before the battle begins and shows the appropriate messages
  */
  preSummon(): void {
    const partyMember = this.getPokemon();
    // If the Pokemon about to be sent out is fainted or illegal under a challenge, switch to the first non-fainted legal Pokemon
    if (!partyMember.isAllowedInBattle()) {
      console.warn("The Pokemon about to be sent out is fainted or illegal under a challenge. Attempting to resolve...");

      // First check if they're somehow still in play, if so remove them.
      if (partyMember.isOnField()) {
        partyMember.leaveField();
      }

      const party = this.getParty();

      // Find the first non-fainted Pokemon index above the current one
      const legalIndex = party.findIndex((p, i) => i > this.partyMemberIndex && p.isAllowedInBattle());
      if (legalIndex === -1) {
        console.error("Party Details:\n", party);
        console.error("All available Pokemon were fainted or illegal!");
        this.scene.clearPhaseQueue();
        this.scene.unshiftPhase(new GameOverPhase(this.scene));
        this.end();
        return;
      }

      // Swaps the fainted Pokemon and the first non-fainted legal Pokemon in the party
      [party[this.partyMemberIndex], party[legalIndex]] = [party[legalIndex], party[this.partyMemberIndex]];
      console.warn("Swapped %s %O with %s %O", getPokemonNameWithAffix(partyMember), partyMember, getPokemonNameWithAffix(party[0]), party[0]);
    }

    if (this.player) {
      this.scene.ui.showText(i18next.t("battle:playerGo", { pokemonName: getPokemonNameWithAffix(this.getPokemon()) }));
      if (this.player) {
        this.scene.pbTray.hide();
      }
      this.scene.trainer.setTexture(`trainer_${this.scene.gameData.gender === PlayerGender.FEMALE ? "f" : "m"}_back_pb`);
      this.scene.time.delayedCall(562, () => {
        this.scene.trainer.setFrame("2");
        this.scene.time.delayedCall(64, () => {
          this.scene.trainer.setFrame("3");
        });
      });
      this.scene.tweens.add({
        targets: this.scene.trainer,
        x: -36,
        duration: 1000,
        onComplete: () => this.scene.trainer.setVisible(false)
      });
      this.scene.time.delayedCall(750, () => this.summon());
    } else {
      const trainerName = this.scene.currentBattle.trainer?.getName(!(this.fieldIndex % 2) ? TrainerSlot.TRAINER : TrainerSlot.TRAINER_PARTNER);
      const pokemonName = this.getPokemon().getNameToRender();
      const message = i18next.t("battle:trainerSendOut", { trainerName, pokemonName });

      this.scene.pbTrayEnemy.hide();
      this.scene.ui.showText(message, null, () => this.summon());
    }
  }

  summon(): void {
    const pokemon = this.getPokemon();

    const pokeball = this.scene.addFieldSprite(this.player ? 36 : 248, this.player ? 80 : 44, "pb", getPokeballAtlasKey(pokemon.pokeball));
    pokeball.setVisible(false);
    pokeball.setOrigin(0.5, 0.625);
    this.scene.field.add(pokeball);

    if (this.fieldIndex === 1) {
      pokemon.setFieldPosition(FieldPosition.RIGHT, 0);
    } else {
      const availablePartyMembers = this.getParty().filter(p => p.isAllowedInBattle()).length;
      pokemon.setFieldPosition(!this.scene.currentBattle.double || availablePartyMembers === 1 ? FieldPosition.CENTER : FieldPosition.LEFT);
    }

    const fpOffset = pokemon.getFieldPositionOffset();

    pokeball.setVisible(true);

    this.scene.tweens.add({
      targets: pokeball,
      duration: 650,
      x: (this.player ? 100 : 236) + fpOffset[0]
    });

    this.scene.tweens.add({
      targets: pokeball,
      duration: 150,
      ease: "Cubic.easeOut",
      y: (this.player ? 70 : 34) + fpOffset[1],
      onComplete: () => {
        this.scene.tweens.add({
          targets: pokeball,
          duration: 500,
          ease: "Cubic.easeIn",
          angle: 1440,
          y: (this.player ? 132 : 86) + fpOffset[1],
          onComplete: () => {
            this.scene.playSound("pb_rel");
            pokeball.destroy();
            this.scene.add.existing(pokemon);
            this.scene.field.add(pokemon);
            if (!this.player) {
              const playerPokemon = this.scene.getPlayerPokemon() as Pokemon;
              if (playerPokemon?.visible) {
                this.scene.field.moveBelow(pokemon, playerPokemon);
              }
              this.scene.currentBattle.seenEnemyPartyMemberIds.add(pokemon.id);
            }
            addPokeballOpenParticles(this.scene, pokemon.x, pokemon.y - 16, pokemon.pokeball);
            this.scene.updateModifiers(this.player);
            this.scene.updateFieldScale();
            pokemon.showInfo();
            pokemon.playAnim();
            pokemon.setVisible(true);
            pokemon.getSprite().setVisible(true);
            pokemon.setScale(0.5);
            pokemon.tint(getPokeballTintColor(pokemon.pokeball));
            pokemon.untint(250, "Sine.easeIn");
            this.scene.updateFieldScale();
            this.scene.tweens.add({
              targets: pokemon,
              duration: 250,
              ease: "Sine.easeIn",
              scale: pokemon.getSpriteScale(),
              onComplete: () => {
                pokemon.cry(pokemon.getHpRatio() > 0.25 ? undefined : { rate: 0.85 });
                pokemon.getSprite().clearTint();
                pokemon.resetSummonData();
                this.scene.time.delayedCall(1000, () => this.end());
              }
            });
          }
        });
      }
    });
  }

  onEnd(): void {
    const pokemon = this.getPokemon();

    if (pokemon.isShiny()) {
      this.scene.unshiftPhase(new ShinySparklePhase(this.scene, pokemon.getBattlerIndex()));
    }

    pokemon.resetTurnData();

    if (!this.loaded || this.scene.currentBattle.battleType === BattleType.TRAINER || (this.scene.currentBattle.waveIndex % 10) === 1) {
      this.scene.triggerPokemonFormChange(pokemon, SpeciesFormChangeActiveTrigger, true);
      this.queuePostSummon();
    }
  }

  queuePostSummon(): void {
    this.scene.pushPhase(new PostSummonPhase(this.scene, this.getPokemon().getBattlerIndex()));
  }

  end() {
    this.onEnd();

    super.end();
  }
}
//#endregion





//#region 23 SwitchSummonPhase
export class SwitchSummonPhase extends SummonPhase {
  private slotIndex: integer;
  private doReturn: boolean;
  private batonPass: boolean;

  private lastPokemon: Pokemon;

  /**
   * Constructor for creating a new SwitchSummonPhase
   * @param scene {@linkcode BattleScene} the scene the phase is associated with
   * @param fieldIndex integer representing position on the battle field
   * @param slotIndex integer for the index of pokemon (in party of 6) to switch into
   * @param doReturn boolean whether to render "comeback" dialogue
   * @param batonPass boolean if the switch is from baton pass
   * @param player boolean if the switch is from the player
   */
  constructor(scene: BattleScene, fieldIndex: integer, slotIndex: integer, doReturn: boolean, batonPass: boolean, player?: boolean) {
    super(scene, fieldIndex, player !== undefined ? player : true);

    this.slotIndex = slotIndex;
    this.doReturn = doReturn;
    this.batonPass = batonPass;
  }

  start(): void {
    super.start();
  }

  preSummon(): void {
    if (!this.player) {
      if (this.slotIndex === -1) {
        //@ts-ignore
        this.slotIndex = this.scene.currentBattle.trainer?.getNextSummonIndex(!this.fieldIndex ? TrainerSlot.TRAINER : TrainerSlot.TRAINER_PARTNER); // TODO: what would be the default trainer-slot fallback?
      }
      if (this.slotIndex > -1) {
        this.showEnemyTrainer(!(this.fieldIndex % 2) ? TrainerSlot.TRAINER : TrainerSlot.TRAINER_PARTNER);
        this.scene.pbTrayEnemy.showPbTray(this.scene.getEnemyParty());
      }
    }

    if (!this.doReturn || (this.slotIndex !== -1 && !(this.player ? this.scene.getParty() : this.scene.getEnemyParty())[this.slotIndex])) {
      if (this.player) {
        return this.switchAndSummon();
      } else {
        this.scene.time.delayedCall(750, () => this.switchAndSummon());
        return;
      }
    }

    const pokemon = this.getPokemon();

    if (!this.batonPass) {
      (this.player ? this.scene.getEnemyField() : this.scene.getPlayerField()).forEach(enemyPokemon => enemyPokemon.removeTagsBySourceId(pokemon.id));
    }

    this.scene.ui.showText(this.player ?
      i18next.t("battle:playerComeBack", { pokemonName: getPokemonNameWithAffix(pokemon) }) :
      i18next.t("battle:trainerComeBack", {
        trainerName: this.scene.currentBattle.trainer?.getName(!(this.fieldIndex % 2) ? TrainerSlot.TRAINER : TrainerSlot.TRAINER_PARTNER),
        pokemonName: getPokemonNameWithAffix(pokemon)
      })
    );
    this.scene.playSound("pb_rel");
    pokemon.hideInfo(); // this is also done by pokemon.leaveField(), but needs to go earlier for animation purposes
    pokemon.tint(getPokeballTintColor(pokemon.pokeball), 1, 250, "Sine.easeIn");
    this.scene.tweens.add({
      targets: pokemon,
      duration: 250,
      ease: "Sine.easeIn",
      scale: 0.5,
      onComplete: () => {
        // 300ms delay on leaveField is necessary to avoid calling hideInfo() twice
        // and double-animating the stats panel slideout
        this.scene.time.delayedCall(300, () => pokemon.leaveField(!this.batonPass));
        this.scene.time.delayedCall(750, () => this.switchAndSummon());
      }
    });
  }

  switchAndSummon() {
    const party = this.player ? this.getParty() : this.scene.getEnemyParty();
    const switchedInPokemon = party[this.slotIndex];
    this.lastPokemon = this.getPokemon();
    applyPreSwitchOutAbAttrs(PreSwitchOutAbAttr, this.lastPokemon);
    if (this.batonPass && switchedInPokemon) {
      (this.player ? this.scene.getEnemyField() : this.scene.getPlayerField()).forEach(enemyPokemon => enemyPokemon.transferTagsBySourceId(this.lastPokemon.id, switchedInPokemon.id));
      if (!this.scene.findModifier(m => m instanceof SwitchEffectTransferModifier && (m as SwitchEffectTransferModifier).pokemonId === switchedInPokemon.id)) {
        const batonPassModifier = this.scene.findModifier(m => m instanceof SwitchEffectTransferModifier
          && (m as SwitchEffectTransferModifier).pokemonId === this.lastPokemon.id) as SwitchEffectTransferModifier;
        if (batonPassModifier && !this.scene.findModifier(m => m instanceof SwitchEffectTransferModifier && (m as SwitchEffectTransferModifier).pokemonId === switchedInPokemon.id)) {
          this.scene.tryTransferHeldItemModifier(batonPassModifier, switchedInPokemon, false);
        }
      }
    }
    if (switchedInPokemon) {
      party[this.slotIndex] = this.lastPokemon;
      party[this.fieldIndex] = switchedInPokemon;
      const showTextAndSummon = () => {
        this.scene.ui.showText(this.player ?
          i18next.t("battle:playerGo", { pokemonName: getPokemonNameWithAffix(switchedInPokemon) }) :
          i18next.t("battle:trainerGo", {
            trainerName: this.scene.currentBattle.trainer?.getName(!(this.fieldIndex % 2) ? TrainerSlot.TRAINER : TrainerSlot.TRAINER_PARTNER),
            pokemonName: this.getPokemon().getNameToRender()
          })
        );
        // Ensure improperly persisted summon data (such as tags) is cleared upon switching
        if (!this.batonPass) {
          switchedInPokemon.resetBattleData();
          switchedInPokemon.resetSummonData();
        }
        this.summon();
      };
      if (this.player) {
        showTextAndSummon();
      } else {
        this.scene.time.delayedCall(1500, () => {
          this.hideEnemyTrainer();
          this.scene.pbTrayEnemy.hide();
          showTextAndSummon();
        });
      }
    } else {
      this.end();
    }
  }

  onEnd(): void {
    super.onEnd();

    const pokemon = this.getPokemon();

    const moveId = this.lastPokemon?.scene.currentBattle.lastMove;
    const lastUsedMove = moveId ? allMoves[moveId] : undefined;

    const currentCommand = pokemon.scene.currentBattle.turnCommands[this.fieldIndex]?.command;
    const lastPokemonIsForceSwitchedAndNotFainted = lastUsedMove?.hasAttr(ForceSwitchOutAttr) && !this.lastPokemon.isFainted();

    // Compensate for turn spent summoning
    // Or compensate for force switch move if switched out pokemon is not fainted
    if (currentCommand === Command.POKEMON || lastPokemonIsForceSwitchedAndNotFainted) {
      pokemon.battleSummonData.turnCount--;
    }

    if (this.batonPass && pokemon) {
      pokemon.transferSummon(this.lastPokemon);
    }

    this.lastPokemon?.resetSummonData();

    this.scene.triggerPokemonFormChange(pokemon, SpeciesFormChangeActiveTrigger, true);
  }

  queuePostSummon(): void {
    this.scene.unshiftPhase(new PostSummonPhase(this.scene, this.getPokemon().getBattlerIndex()));
  }
}
//#endregion





//#region 24 ReturnPhase
export class ReturnPhase extends SwitchSummonPhase {
  constructor(scene: BattleScene, fieldIndex: integer) {
    super(scene, fieldIndex, -1, true, false);
  }

  switchAndSummon(): void {
    this.end();
  }

  summon(): void { }

  onEnd(): void {
    const pokemon = this.getPokemon();

    pokemon.resetTurnData();
    pokemon.resetSummonData();

    this.scene.updateFieldScale();

    this.scene.triggerPokemonFormChange(pokemon, SpeciesFormChangeActiveTrigger);
  }
}
//#endregion





//#region 25 ShowTrainerPhase
export class ShowTrainerPhase extends BattlePhase {
  constructor(scene: BattleScene) {
    super(scene);
  }

  start() {
    super.start();

    this.scene.trainer.setVisible(true);

    this.scene.trainer.setTexture(`trainer_${this.scene.gameData.gender === PlayerGender.FEMALE ? "f" : "m"}_back`);

    this.scene.tweens.add({
      targets: this.scene.trainer,
      x: 106,
      duration: 1000,
      onComplete: () => this.end()
    });
  }
}
//#endregion





//#region 26 ToggleDoublePositionPhase
export class ToggleDoublePositionPhase extends BattlePhase {
  private double: boolean;

  constructor(scene: BattleScene, double: boolean) {
    super(scene);

    this.double = double;
  }

  start() {
    super.start();

    const playerPokemon = this.scene.getPlayerField().find(p => p.isActive(true));
    if (playerPokemon) {
      playerPokemon.setFieldPosition(this.double && this.scene.getParty().filter(p => p.isAllowedInBattle()).length > 1 ? FieldPosition.LEFT : FieldPosition.CENTER, 500).then(() => {
        if (playerPokemon.getFieldIndex() === 1) {
          const party = this.scene.getParty();
          party[1] = party[0];
          party[0] = playerPokemon;
        }
        this.end();
      });
    } else {
      this.end();
    }
  }
}
//#endregion





//#region 27 CheckSwitchPhase
export class CheckSwitchPhase extends BattlePhase {
  protected fieldIndex: integer;
  protected useName: boolean;

  constructor(scene: BattleScene, fieldIndex: integer, useName: boolean) {
    super(scene);

    this.fieldIndex = fieldIndex;
    this.useName = useName;
  }

  start() {
    super.start();

    const pokemon = this.scene.getPlayerField()[this.fieldIndex];

    if (this.scene.battleStyle === BattleStyle.SET) {
      super.end();
      return;
    }

    if (this.scene.field.getAll().indexOf(pokemon) === -1) {
      this.scene.unshiftPhase(new SummonMissingPhase(this.scene, this.fieldIndex));
      super.end();
      return;
    }

    if (!this.scene.getParty().slice(1).filter(p => p.isActive()).length) {
      super.end();
      return;
    }

    if (pokemon.getTag(BattlerTagType.FRENZY)) {
      super.end();
      return;
    }

    for (var i = 0; i < this.scene.getEnemyField().length; i++) {
      var pk = this.scene.getEnemyField()[i]
      var maxIVs = []
      var ivnames = ["HP", "Atk", "Def", "Sp.Atk", "Sp.Def", "Speed"]
      pk.ivs.forEach((iv, j) => {if (iv == 31) maxIVs.push(ivnames[j])})
      var ivDesc = maxIVs.join(",")
      if (ivDesc == "") {
        ivDesc = "No Max IVs"
      } else {
        ivDesc = "31: " + ivDesc
      }
      pk.getBattleInfo().flyoutMenu.toggleFlyout(true)
      pk.getBattleInfo().flyoutMenu.flyoutText[0].text = getNatureName(pk.nature)
      pk.getBattleInfo().flyoutMenu.flyoutText[1].text = ivDesc
      pk.getBattleInfo().flyoutMenu.flyoutText[2].text = pk.getAbility().name
      pk.getBattleInfo().flyoutMenu.flyoutText[3].text = pk.getPassiveAbility().name
      if (pk.hasAbility(pk.species.abilityHidden, true, true)) {
        pk.getBattleInfo().flyoutMenu.flyoutText[2].setColor("#e8e8a8")
      }
    }
    if (false) {
      this.scene.pokemonInfoContainer.show(this.scene.getEnemyField()[0], false, 1, true);
      if (this.scene.getEnemyField()[1] != undefined) {
        this.scene.tweens.add({
          targets: this.scene.pokemonInfoContainer,
          alpha: 1,
          duration: 5000,
          onComplete: () => {
            this.scene.pokemonInfoContainer.hide(1.3)
            this.scene.tweens.add({
              targets: this.scene.pokemonInfoContainer,
              alpha: 1,
              duration: 1000,
              onComplete: () => {
                this.scene.pokemonInfoContainer.show(this.scene.getEnemyField()[1], false, 1, true);
              }
            })
          }
        })
      }
    }

    for (var i = 0; i < this.scene.getEnemyField().length; i++) {
      var pk = this.scene.getEnemyField()[i]
      var maxIVs = []
      var ivnames = ["HP", "Atk", "Def", "Sp.Atk", "Sp.Def", "Speed"]
      pk.ivs.forEach((iv, j) => {if (iv == 31) maxIVs.push(ivnames[j])})
      var ivDesc = maxIVs.join(",")
      if (ivDesc == "") {
        ivDesc = "No Max IVs"
      } else {
        ivDesc = "31: " + ivDesc
      }
      pk.getBattleInfo().flyoutMenu.toggleFlyout(true)
      pk.getBattleInfo().flyoutMenu.flyoutText[0].text = getNatureName(pk.nature)
      pk.getBattleInfo().flyoutMenu.flyoutText[1].text = ivDesc
      pk.getBattleInfo().flyoutMenu.flyoutText[2].text = pk.getAbility().name
      pk.getBattleInfo().flyoutMenu.flyoutText[3].text = pk.getPassiveAbility().name
      if (pk.hasAbility(pk.species.abilityHidden, true, true)) {
        pk.getBattleInfo().flyoutMenu.flyoutText[2].setColor("#e8e8a8")
      }
    }
    if (false) {
      this.scene.pokemonInfoContainer.show(this.scene.getEnemyField()[0], false, 1, true);
      if (this.scene.getEnemyField()[1] != undefined) {
        this.scene.tweens.add({
          targets: this.scene.pokemonInfoContainer,
          alpha: 1,
          duration: 5000,
          onComplete: () => {
            this.scene.pokemonInfoContainer.hide(1.3)
            this.scene.tweens.add({
              targets: this.scene.pokemonInfoContainer,
              alpha: 1,
              duration: 1000,
              onComplete: () => {
                this.scene.pokemonInfoContainer.show(this.scene.getEnemyField()[1], false, 1, true);
              }
            })
          }
        })
      }
    }

    this.scene.ui.showText(i18next.t("battle:switchQuestion", { pokemonName: this.useName ? getPokemonNameWithAffix(pokemon) : i18next.t("battle:pokemon") }), null, () => {
      this.scene.ui.setMode(Mode.CONFIRM, () => {
        this.scene.ui.setMode(Mode.MESSAGE);
        LoggerTools.isPreSwitch.value = true
        this.scene.tryRemovePhase(p => p instanceof PostSummonPhase && p.player && p.fieldIndex === this.fieldIndex);
        this.scene.unshiftPhase(new SwitchPhase(this.scene, this.fieldIndex, false, true));
        for (var i = 0; i < this.scene.getEnemyField().length; i++) {
          this.scene.getEnemyField()[i].getBattleInfo().flyoutMenu.toggleFlyout(false)
          this.scene.getEnemyField()[i].getBattleInfo().flyoutMenu.flyoutText[0].text = "???"
          this.scene.getEnemyField()[i].getBattleInfo().flyoutMenu.flyoutText[1].text = "???"
          this.scene.getEnemyField()[i].getBattleInfo().flyoutMenu.flyoutText[2].text = "???"
          this.scene.getEnemyField()[i].getBattleInfo().flyoutMenu.flyoutText[3].text = "???"
          this.scene.getEnemyField()[i].getBattleInfo().flyoutMenu.flyoutText[2].setColor("#f8f8f8")
          this.scene.getEnemyField()[i].flyout.setText()
        }
        //this.scene.pokemonInfoContainer.hide()
        this.end();
      }, () => {
        this.scene.ui.setMode(Mode.MESSAGE);
        for (var i = 0; i < this.scene.getEnemyField().length; i++) {
          this.scene.getEnemyField()[i].getBattleInfo().flyoutMenu.toggleFlyout(false)
          this.scene.getEnemyField()[i].getBattleInfo().flyoutMenu.flyoutText[0].text = "???"
          this.scene.getEnemyField()[i].getBattleInfo().flyoutMenu.flyoutText[1].text = "???"
          this.scene.getEnemyField()[i].getBattleInfo().flyoutMenu.flyoutText[2].text = "???"
          this.scene.getEnemyField()[i].getBattleInfo().flyoutMenu.flyoutText[3].text = "???"
          this.scene.getEnemyField()[i].getBattleInfo().flyoutMenu.flyoutText[2].setColor("#f8f8f8")
        }
        //this.scene.pokemonInfoContainer.hide()
        this.end();
      });
    });
  }
}
//#endregion





//#region 28 SummonMissingPhase
export class SummonMissingPhase extends SummonPhase {
  constructor(scene: BattleScene, fieldIndex: integer) {
    super(scene, fieldIndex);
  }

  preSummon(): void {
    this.scene.ui.showText(i18next.t("battle:sendOutPokemon", { pokemonName: getPokemonNameWithAffix(this.getPokemon()) }));
    this.scene.time.delayedCall(250, () => this.summon());
  }
}
//#endregion





//#region 29 LevelCapPhase
export class LevelCapPhase extends FieldPhase {
  constructor(scene: BattleScene) {
    super(scene);
  }

  start(): void {
    super.start();

    this.scene.ui.setMode(Mode.MESSAGE).then(() => {
      this.scene.playSound("level_up_fanfare");
      this.scene.ui.showText(i18next.t("battle:levelCapUp", { levelCap: this.scene.getMaxExpLevel() }), null, () => this.end(), null, true);
      this.executeForAll(pokemon => pokemon.updateInfo(true));
    });
  }
}
//#endregion





//#region 30 TurnInitPhase
export class TurnInitPhase extends FieldPhase {
  constructor(scene: BattleScene) {
    super(scene);
  }

  start() {
    super.start();

    // If the flyout was shown automatically, and the user hasn't made it go away, auto-hide it
    this.scene.arenaFlyout.dismiss()

    this.scene.getPlayerField().forEach(p => {
      // If this pokemon is in play and evolved into something illegal under the current challenge, force a switch
      if (p.isOnField() && !p.isAllowedInBattle()) {
        this.scene.queueMessage(i18next.t("challenges:illegalEvolution", { "pokemon": p.name }), null, true);

        const allowedPokemon = this.scene.getParty().filter(p => p.isAllowedInBattle());

        if (!allowedPokemon.length) {
          // If there are no longer any legal pokemon in the party, game over.
          this.scene.clearPhaseQueue();
          this.scene.unshiftPhase(new GameOverPhase(this.scene));
        } else if (allowedPokemon.length >= this.scene.currentBattle.getBattlerCount() || (this.scene.currentBattle.double && !allowedPokemon[0].isActive(true))) {
          // If there is at least one pokemon in the back that is legal to switch in, force a switch.
          p.switchOut(false);
        } else {
          // If there are no pokemon in the back but we're not game overing, just hide the pokemon.
          // This should only happen in double battles.
          p.leaveField();
        }
        if (allowedPokemon.length === 1 && this.scene.currentBattle.double) {
          this.scene.unshiftPhase(new ToggleDoublePositionPhase(this.scene, true));
        }
      }
    });

    //this.scene.pushPhase(new MoveAnimTestPhase(this.scene));
    this.scene.eventTarget.dispatchEvent(new TurnInitEvent());

    LoggerTools.enemyPlan[0] = ""
    LoggerTools.enemyPlan[1] = ""
    LoggerTools.enemyPlan[2] = ""
    LoggerTools.enemyPlan[3] = ""

    if (false) {
      this.scene.getField().forEach((pokemon, i) => {
        if (pokemon?.isActive()) {
          if (pokemon.isPlayer()) {
            this.scene.currentBattle.addParticipant(pokemon as PlayerPokemon);
          } else {
            pokemon.flyout.setText()
            pokemon.usedInBattle = true;
            pokemon.getBattleInfo().iconsActive = true
          }
          pokemon.resetTurnData();
          this.scene.pushPhase(pokemon.isPlayer() ? new CommandPhase(this.scene, i) : new EnemyCommandPhase(this.scene, i - BattlerIndex.ENEMY));
        }
      });
    } else {
      this.scene.getField().forEach((pokemon, i) => {
        if (pokemon?.isActive()) {
          if (!pokemon.isPlayer()) {
            pokemon.flyout.setText()
            pokemon.usedInBattle = true;
            pokemon.getBattleInfo().iconsActive = true
            pokemon.resetTurnData();
            this.scene.pushPhase(pokemon.isPlayer() ? new CommandPhase(this.scene, i) : new EnemyCommandPhase(this.scene, i - BattlerIndex.ENEMY));
          }
        }
      });
      this.scene.getField().forEach((pokemon, i) => {
        if (pokemon?.isActive()) {
          if (pokemon.isPlayer()) {
            this.scene.currentBattle.addParticipant(pokemon as PlayerPokemon);
            pokemon.resetTurnData();
            this.scene.pushPhase(pokemon.isPlayer() ? new CommandPhase(this.scene, i) : new EnemyCommandPhase(this.scene, i - BattlerIndex.ENEMY));
          }
        }
      });
    }

    var Pt = this.scene.getEnemyParty()
    var Pt1 = []
    var Pt2 = []
    for (var i = 0; i < Pt.length; i++) {
      if (i % 2 == 0) {
        Pt1.push(Pt[i])
      } else {
        Pt2.push(Pt[i])
      }
    }
    Pt.forEach((pokemon, i) => {
      if (pokemon != undefined && pokemon.hp > 0 && pokemon.isActive())
        if (pokemon.hasTrainer() || true) {
          console.log(i)
          if (pokemon.getFieldIndex() == 1 && pokemon.isOnField()) {
            // Switch this to cycle between
            //   - hiding the top mon's team bar
            //   - showing the bottom mon's team bar with its active slots reversed
            if (false) {
              pokemon.getBattleInfo().displayParty(Pt)
              Pt[0].getBattleInfo().switchIconVisibility(false); // Make the top mon's team bar go away
              Pt[0].getBattleInfo().iconsActive = false; // Prevent the top mon from re-opening its bar
            } else {
              pokemon.getBattleInfo().displayParty(Pt2)
            }
          } else {
            pokemon.getBattleInfo().displayParty((this.scene.currentBattle.double ? Pt1 : Pt))
          }
        }
    })

    this.scene.pushPhase(new TurnStartPhase(this.scene));

    var txt = ["Turn: " + this.scene.currentBattle.turn]
    if (!this.scene.getEnemyField()[0].hasTrainer()) {
      this.scene.getEnemyField().forEach((pk, i) => {
        if (pk.isActive() && pk.hp > 0)
        txt = txt.concat(findBest(this.scene, pk))
      })
    }
    if (txt.length > 2) {
      txt = ["Turn: " + this.scene.currentBattle.turn]
    }

    this.scene.arenaFlyout.updateFieldText()

    this.scene.setScoreText(txt.join(" / "))

    this.end();
  }
}
//#endregion





//#region 31 CommandPhase
export class CommandPhase extends FieldPhase {
  protected fieldIndex: integer;

  constructor(scene: BattleScene, fieldIndex: integer) {
    super(scene);

    this.fieldIndex = fieldIndex;
  }

  start() {
    super.start();

    if (this.fieldIndex) {
      // If we somehow are attempting to check the right pokemon but there's only one pokemon out
      // Switch back to the center pokemon. This can happen rarely in double battles with mid turn switching
      if (this.scene.getPlayerField().filter(p => p.isActive()).length === 1) {
        this.fieldIndex = FieldPosition.CENTER;
      } else {
        const allyCommand = this.scene.currentBattle.turnCommands[this.fieldIndex - 1];
        if (allyCommand?.command === Command.BALL || allyCommand?.command === Command.RUN) {
          this.scene.currentBattle.turnCommands[this.fieldIndex] = { command: allyCommand?.command, skip: true };
        }
      }
    }

    if (this.scene.currentBattle.turnCommands[this.fieldIndex]?.skip) {
      return this.end();
    }

    const playerPokemon = this.scene.getPlayerField()[this.fieldIndex];

    const moveQueue = playerPokemon.getMoveQueue();

    while (moveQueue.length && moveQueue[0]
      && moveQueue[0].move && (!playerPokemon.getMoveset().find(m => m?.moveId === moveQueue[0].move)
        || !playerPokemon.getMoveset()[playerPokemon.getMoveset().findIndex(m => m?.moveId === moveQueue[0].move)]!.isUsable(playerPokemon, moveQueue[0].ignorePP))) { // TODO: is the bang correct?
      moveQueue.shift();
    }

    if (moveQueue.length) {
      const queuedMove = moveQueue[0];
      if (!queuedMove.move) {
        this.handleCommand(Command.FIGHT, -1, false);
      } else {
<<<<<<< HEAD
        const moveIndex = playerPokemon.getMoveset().findIndex(m => m.moveId === queuedMove.move);
        if (moveIndex > -1 && playerPokemon.getMoveset()[moveIndex].isUsable(playerPokemon, queuedMove.ignorePP)) {
          this.handleCommand(Command.FIGHT, moveIndex, queuedMove.ignorePP, { targets: queuedMove.targets, multiple: queuedMove.targets.length > 1, isContinuing: true });
=======
        const moveIndex = playerPokemon.getMoveset().findIndex(m => m?.moveId === queuedMove.move);
        if (moveIndex > -1 && playerPokemon.getMoveset()[moveIndex]!.isUsable(playerPokemon, queuedMove.ignorePP)) { // TODO: is the bang correct?
          this.handleCommand(Command.FIGHT, moveIndex, queuedMove.ignorePP, { targets: queuedMove.targets, multiple: queuedMove.targets.length > 1 });
>>>>>>> de29c1f0
        } else {
          this.scene.ui.setMode(Mode.COMMAND, this.fieldIndex);
        }
      }
    } else {
      this.scene.ui.setMode(Mode.COMMAND, this.fieldIndex);
    }
  }

  handleCommand(command: Command, cursor: integer, ...args: any[]): boolean {
    const playerPokemon = this.scene.getPlayerField()[this.fieldIndex];
    const enemyField = this.scene.getEnemyField();
    let success: boolean;

    switch (command) {
    case Command.FIGHT:
      let useStruggle = false;
      if (cursor === -1 ||
          playerPokemon.trySelectMove(cursor, args[0] as boolean) ||
          (useStruggle = cursor > -1 && !playerPokemon.getMoveset().filter(m => m?.isUsable(playerPokemon)).length)) {
        const moveId = !useStruggle ? cursor > -1 ? playerPokemon.getMoveset()[cursor]!.moveId : Moves.NONE : Moves.STRUGGLE; // TODO: is the bang correct?
        const turnCommand: TurnCommand = { command: Command.FIGHT, cursor: cursor, move: { move: moveId, targets: [], ignorePP: args[0] }, args: args };
        const moveTargets: MoveTargetSet = args.length < 3 ? getMoveTargets(playerPokemon, moveId) : args[2];
        if (!moveId) {
          turnCommand.targets = [this.fieldIndex];
        }
        console.log(moveTargets, getPokemonNameWithAffix(playerPokemon));
        if (moveTargets.targets.length > 1 && moveTargets.multiple) {
          this.scene.unshiftPhase(new SelectTargetPhase(this.scene, this.fieldIndex));
        }
        if (moveTargets.targets.length <= 1 || moveTargets.multiple) {
          turnCommand.move!.targets = moveTargets.targets; //TODO: is the bang correct here?
        } else if (playerPokemon.getTag(BattlerTagType.CHARGING) && playerPokemon.getMoveQueue().length >= 1) {
          turnCommand.move!.targets = playerPokemon.getMoveQueue()[0].targets; //TODO: is the bang correct here?
        } else {
          this.scene.unshiftPhase(new SelectTargetPhase(this.scene, this.fieldIndex));
        }
        this.scene.currentBattle.turnCommands[this.fieldIndex] = turnCommand;
        success = true;
      } else if (cursor < playerPokemon.getMoveset().length) {
        const move = playerPokemon.getMoveset()[cursor]!; //TODO: is this bang correct?
        this.scene.ui.setMode(Mode.MESSAGE);

        // Decides between a Disabled, Not Implemented, or No PP translation message
        const errorMessage =
            playerPokemon.summonData.disabledMove === move.moveId ? "battle:moveDisabled" :
              move.getName().endsWith(" (N)") ? "battle:moveNotImplemented" : "battle:moveNoPP";
        const moveName = move.getName().replace(" (N)", ""); // Trims off the indicator

        this.scene.ui.showText(i18next.t(errorMessage, { moveName: moveName }), null, () => {
          this.scene.ui.clearText();
          this.scene.ui.setMode(Mode.FIGHT, this.fieldIndex);
        }, null, true);
      }
      break;
    case Command.BALL:
      if (!this.scene.gameMode.isFreshStartChallenge() && this.scene.arena.biomeType === Biome.END && (!this.scene.gameMode.isClassic || (this.scene.getEnemyField().filter(p => p.isActive(true)).some(p => !p.scene.gameData.dexData[p.species.speciesId].caughtAttr) && this.scene.gameData.getStarterCount(d => !!d.caughtAttr) < Object.keys(speciesStarters).length - 1))) {
        this.scene.ui.setMode(Mode.COMMAND, this.fieldIndex);
        this.scene.ui.setMode(Mode.MESSAGE);
        this.scene.ui.showText(i18next.t("battle:noPokeballForce"), null, () => {
          this.scene.ui.showText("", 0);
          this.scene.ui.setMode(Mode.COMMAND, this.fieldIndex);
        }, null, true);
      } else if (this.scene.currentBattle.battleType === BattleType.TRAINER) {
        this.scene.ui.setMode(Mode.COMMAND, this.fieldIndex);
        this.scene.ui.setMode(Mode.MESSAGE);
        this.scene.ui.showText(i18next.t("battle:noPokeballTrainer"), null, () => {
          this.scene.ui.showText("", 0);
          this.scene.ui.setMode(Mode.COMMAND, this.fieldIndex);
        }, null, true);
      } else {
        const targets = this.scene.getEnemyField().filter(p => p.isActive(true)).map(p => p.getBattlerIndex());
        if (targets.length > 1) {
          this.scene.ui.setMode(Mode.COMMAND, this.fieldIndex);
          this.scene.ui.setMode(Mode.MESSAGE);
          this.scene.ui.showText(i18next.t("battle:noPokeballMulti"), null, () => {
            this.scene.ui.showText("", 0);
            this.scene.ui.setMode(Mode.COMMAND, this.fieldIndex);
          }, null, true);
        } else if (cursor < 5) {
          const targetPokemon = this.scene.getEnemyField().find(p => p.isActive(true));
          if (targetPokemon?.isBoss() && targetPokemon?.bossSegmentIndex >= 1 && !targetPokemon?.hasAbility(Abilities.WONDER_GUARD, false, true) && cursor < PokeballType.MASTER_BALL) {
            this.scene.ui.setMode(Mode.COMMAND, this.fieldIndex);
            this.scene.ui.setMode(Mode.MESSAGE);
            this.scene.ui.showText(i18next.t("battle:noPokeballStrong"), null, () => {
              this.scene.ui.showText("", 0);
              this.scene.ui.setMode(Mode.COMMAND, this.fieldIndex);
            }, null, true);
          } else {
            this.scene.currentBattle.turnCommands[this.fieldIndex] = { command: Command.BALL, cursor: cursor };
            this.scene.currentBattle.turnCommands[this.fieldIndex]!.targets = targets;
            if (this.fieldIndex) {
              this.scene.currentBattle.turnCommands[this.fieldIndex - 1]!.skip = true;
            }
            success = true;
          }
        }
      }
      break;
    case Command.POKEMON:
    case Command.RUN:
      const isSwitch = command === Command.POKEMON;
      if (!isSwitch && this.scene.arena.biomeType === Biome.END) {
        this.scene.ui.setMode(Mode.COMMAND, this.fieldIndex);
        this.scene.ui.setMode(Mode.MESSAGE);
        this.scene.ui.showText(i18next.t("battle:noEscapeForce"), null, () => {
          this.scene.ui.showText("", 0);
          this.scene.ui.setMode(Mode.COMMAND, this.fieldIndex);
        }, null, true);
      } else if (!isSwitch && this.scene.currentBattle.battleType === BattleType.TRAINER) {
        this.scene.ui.setMode(Mode.COMMAND, this.fieldIndex);
        this.scene.ui.setMode(Mode.MESSAGE);
        this.scene.ui.showText(i18next.t("battle:noEscapeTrainer"), null, () => {
          this.scene.ui.showText("", 0);
          this.scene.ui.setMode(Mode.COMMAND, this.fieldIndex);
        }, null, true);
      } else {
        const trapTag = playerPokemon.findTag(t => t instanceof TrappedTag) as TrappedTag;
        const trapped = new Utils.BooleanHolder(false);
        const batonPass = isSwitch && args[0] as boolean;
        const trappedAbMessages: string[] = [];
        if (!batonPass) {
          enemyField.forEach(enemyPokemon => applyCheckTrappedAbAttrs(CheckTrappedAbAttr, enemyPokemon, trapped, playerPokemon, true, trappedAbMessages));
        }
        if (batonPass || (!trapTag && !trapped.value)) {
          this.scene.currentBattle.turnCommands[this.fieldIndex] = isSwitch
            ? { command: Command.POKEMON, cursor: cursor, args: args }
            : { command: Command.RUN };
          success = true;
          if (!isSwitch && this.fieldIndex) {
            this.scene.currentBattle.turnCommands[this.fieldIndex - 1]!.skip = true;
          }
        } else if (trapTag) {
          if (trapTag.sourceMove === Moves.INGRAIN && trapTag.sourceId && this.scene.getPokemonById(trapTag.sourceId)?.isOfType(Type.GHOST)) {
            success = true;
            this.scene.currentBattle.turnCommands[this.fieldIndex] = isSwitch
              ? { command: Command.POKEMON, cursor: cursor, args: args }
              : { command: Command.RUN };
            break;
          }
          if (!isSwitch) {
            this.scene.ui.setMode(Mode.COMMAND, this.fieldIndex);
            this.scene.ui.setMode(Mode.MESSAGE);
          }
          this.scene.ui.showText(
            i18next.t("battle:noEscapePokemon", {
              pokemonName:  trapTag.sourceId && this.scene.getPokemonById(trapTag.sourceId) ? getPokemonNameWithAffix(this.scene.getPokemonById(trapTag.sourceId)!) : "",
              moveName: trapTag.getMoveName(),
              escapeVerb: isSwitch ? i18next.t("battle:escapeVerbSwitch") : i18next.t("battle:escapeVerbFlee")
            }),
            null,
            () => {
              this.scene.ui.showText("", 0);
              if (!isSwitch) {
                this.scene.ui.setMode(Mode.COMMAND, this.fieldIndex);
              }
            }, null, true);
        } else if (trapped.value && trappedAbMessages.length > 0) {
          if (!isSwitch) {
            this.scene.ui.setMode(Mode.MESSAGE);
          }
          this.scene.ui.showText(trappedAbMessages[0], null, () => {
            this.scene.ui.showText("", 0);
            if (!isSwitch) {
              this.scene.ui.setMode(Mode.COMMAND, this.fieldIndex);
            }
          }, null, true);
        }
      }
      break;
    }

    if (success!) { // TODO: is the bang correct?
      this.end();
    }

    return success!; // TODO: is the bang correct?
  }

  cancel() {
    if (this.fieldIndex) {
      this.scene.unshiftPhase(new CommandPhase(this.scene, 0));
      this.scene.unshiftPhase(new CommandPhase(this.scene, 1));
      this.end();
    }
  }

  checkFightOverride(): boolean {
    const pokemon = this.getPokemon();

    const encoreTag = pokemon.getTag(EncoreTag) as EncoreTag;

    if (!encoreTag) {
      return false;
    }

    const moveIndex = pokemon.getMoveset().findIndex(m => m?.moveId === encoreTag.moveId);

    if (moveIndex === -1 || !pokemon.getMoveset()[moveIndex]!.isUsable(pokemon)) { // TODO: is this bang correct?
      return false;
    }

    this.handleCommand(Command.FIGHT, moveIndex, false);

    return true;
  }

  getFieldIndex(): integer {
    return this.fieldIndex;
  }

  getPokemon(): PlayerPokemon {
    return this.scene.getPlayerField()[this.fieldIndex];
  }

  end() {
    this.scene.ui.setMode(Mode.MESSAGE).then(() => super.end());
  }
}
//#endregion

<<<<<<< HEAD




//#region 32 EnemyCommandPhase
=======
/**
 * Phase for determining an enemy AI's action for the next turn.
 * During this phase, the enemy decides whether to switch (if it has a trainer)
 * or to use a move from its moveset.
 *
 * For more information on how the Enemy AI works, see docs/enemy-ai.md
 * @see {@linkcode Pokemon.getMatchupScore}
 * @see {@linkcode EnemyPokemon.getNextMove}
 */
>>>>>>> de29c1f0
export class EnemyCommandPhase extends FieldPhase {
  protected fieldIndex: integer;

  constructor(scene: BattleScene, fieldIndex: integer) {
    super(scene);

    this.fieldIndex = fieldIndex;
  }

  start() {
    super.start();

    const enemyPokemon = this.scene.getEnemyField()[this.fieldIndex];
    console.log(enemyPokemon.getMoveset().map(m => m.getName()))

    const battle = this.scene.currentBattle;

    const trainer = battle.trainer;

    /**
     * If the enemy has a trainer, decide whether or not the enemy should switch
     * to another member in its party.
     *
     * This block compares the active enemy Pokemon's {@linkcode Pokemon.getMatchupScore | matchup score}
     * against the active player Pokemon with the enemy party's other non-fainted Pokemon. If a party
     * member's matchup score is 3x the active enemy's score (or 2x for "boss" trainers),
     * the enemy will switch to that Pokemon.
     */
    if (trainer && !enemyPokemon.getMoveQueue().length) {
      const opponents = enemyPokemon.getOpponents();

      const trapTag = enemyPokemon.findTag(t => t instanceof TrappedTag) as TrappedTag;
      const trapped = new Utils.BooleanHolder(false);
      opponents.forEach(playerPokemon => applyCheckTrappedAbAttrs(CheckTrappedAbAttr, playerPokemon, trapped, enemyPokemon, true, []));
      if (!trapTag && !trapped.value) {
        const partyMemberScores = trainer.getPartyMemberMatchupScores(enemyPokemon.trainerSlot, true);

        if (partyMemberScores.length) {
          const matchupScores = opponents.map(opp => enemyPokemon.getMatchupScore(opp));
          const matchupScore = matchupScores.reduce((total, score) => total += score, 0) / matchupScores.length;

          const sortedPartyMemberScores = trainer.getSortedPartyMemberMatchupScores(partyMemberScores);

          const switchMultiplier = 1 - (battle.enemySwitchCounter ? Math.pow(0.1, (1 / battle.enemySwitchCounter)) : 0);

          if (sortedPartyMemberScores[0][1] * switchMultiplier >= matchupScore * (trainer.config.isBoss ? 2 : 3)) {
            const index = trainer.getNextSummonIndex(enemyPokemon.trainerSlot, partyMemberScores);

            battle.turnCommands[this.fieldIndex + BattlerIndex.ENEMY] =
              { command: Command.POKEMON, cursor: index, args: [false] };
            console.log(enemyPokemon.name + " selects:", "Switch to " + this.scene.getEnemyParty()[index].name)
            battle.enemySwitchCounter++;

            LoggerTools.enemyPlan[this.fieldIndex*2] = "Switching out"
            LoggerTools.enemyPlan[this.fieldIndex*2 + 1] = "→ " + this.scene.getEnemyParty()[index].name

            enemyPokemon.flyout.setText()

            var txt = ["Turn: " + this.scene.currentBattle.turn]
            if (!this.scene.getEnemyField()[0].hasTrainer()) {
              this.scene.getEnemyField().forEach((pk, i) => {
                if (pk.isActive() && pk.hp > 0)
                txt = txt.concat(findBest(this.scene, pk))
              })
            }
            if (txt.length > 2) {
              txt = ["Turn: " + this.scene.currentBattle.turn]
            }
        
            this.scene.arenaFlyout.updateFieldText()
        
            this.scene.setScoreText(txt.join(" / "))

            return this.end();
          }
        }
      }
    }

    /** Select a move to use (and a target to use it against, if applicable) */
    const nextMove = enemyPokemon.getNextMove();
    const mv = new PokemonMove(nextMove.move)

    this.scene.currentBattle.turnCommands[this.fieldIndex + BattlerIndex.ENEMY] =
      { command: Command.FIGHT, move: nextMove };
    const targetLabels = ["Counter", "[PLAYER L]", "[PLAYER R]", "[ENEMY L]", "[ENEMY R]"]
    this.scene.getParty().forEach((v, i, a) => {
      if (v.isActive() && v.name) {
        targetLabels[i + 1] = v.name
      }
    })
    this.scene.getEnemyParty().forEach((v, i, a) => {
      if (v.isActive() && v.name) {
        targetLabels[i + 3] = v.name
      }
    })
    if (this.fieldIndex == 0) {
      targetLabels[3] = "Self"
    }
    if (this.fieldIndex == 1) {
      targetLabels[4] = "Self"
    }
    if (targetLabels[1] == targetLabels[2]) {
      targetLabels[1] += " (L)"
      targetLabels[2] += " (R)"
    }
    console.log(enemyPokemon.name + " selects:", mv.getName() + " → " + nextMove.targets.map((m) => targetLabels[m + 1]))
    this.scene.currentBattle.enemySwitchCounter = Math.max(this.scene.currentBattle.enemySwitchCounter - 1, 0);

    LoggerTools.enemyPlan[this.fieldIndex*2] = mv.getName()
    LoggerTools.enemyPlan[this.fieldIndex*2 + 1] = "→ " + nextMove.targets.map((m) => targetLabels[m + 1])
    this.scene.arenaFlyout.updateFieldText()

    var txt = ["Turn: " + this.scene.currentBattle.turn]
    if (!this.scene.getEnemyField()[0].hasTrainer()) {
      this.scene.getEnemyField().forEach((pk, i) => {
        if (pk.isActive() && pk.hp > 0)
        txt = txt.concat(findBest(this.scene, pk))
      })
    }
    if (txt.length > 2) {
      txt = ["Turn: " + this.scene.currentBattle.turn]
    }

    this.scene.arenaFlyout.updateFieldText()

    this.scene.setScoreText(txt.join(" / "))

    this.end();
  }
}
//#endregion





//#region 33 SelectTargetPhase
export class SelectTargetPhase extends PokemonPhase {
  constructor(scene: BattleScene, fieldIndex: integer) {
    super(scene, fieldIndex);
  }

  start() {
    super.start();

    const turnCommand = this.scene.currentBattle.turnCommands[this.fieldIndex];
    const move = turnCommand?.move?.move;
    this.scene.ui.setMode(Mode.TARGET_SELECT, this.fieldIndex, move, (targets: BattlerIndex[]) => {
      this.scene.ui.setMode(Mode.MESSAGE);
      if (targets.length < 1) {
        this.scene.currentBattle.turnCommands[this.fieldIndex] = null;
        this.scene.unshiftPhase(new CommandPhase(this.scene, this.fieldIndex));
      } else {
        turnCommand!.targets = targets; //TODO: is the bang correct here?
      }
      if (turnCommand?.command === Command.BALL && this.fieldIndex) {
        this.scene.currentBattle.turnCommands[this.fieldIndex - 1]!.skip = true; //TODO: is the bang correct here?
      }
      this.end();
    });
  }
}
//#endregion





//#region 34 TurnStartPhase
export class TurnStartPhase extends FieldPhase {
  constructor(scene: BattleScene) {
    super(scene);
  }

  generateTargString(t: BattlerIndex[]) {
    var targets = ['Self']
    for (var i = 0; i < this.scene.getField().length; i++) {
      if (this.scene.getField()[i] != null)
      targets[this.scene.getField()[i].getBattlerIndex() + 1] = this.scene.getField()[i].name
    }
    for (var i = 0; i < this.scene.getEnemyField().length; i++) {
      if (this.scene.getEnemyField()[i] != null)
      targets[this.scene.getEnemyField()[i].getBattlerIndex() + 1] = this.scene.getEnemyField()[i].name
    }
    var targetFull = []
    for (var i = 0; i < t.length; i++) {
      targetFull.push(targets[t[i] + 1])
    }
    if (targetFull.join(", ") == targets.join(", ")) return ""
    return " → " + targetFull.join(", ")
  }

  getBattlers(user: Pokemon): Pokemon[] {
    var battlers = []
    battlers[0] = this.scene.getField()[0]
    battlers[1] = this.scene.getField()[1]
    battlers[2] = this.scene.getEnemyField()[0]
    battlers[3] = this.scene.getEnemyField()[1]
    battlers.unshift(user)
    return battlers;
  }

  start() {
    super.start();

    const field = this.scene.getField();
    const order = this.getOrder();

    const battlerBypassSpeed = {};

    const playerActions = []

    const moveOrder = order.slice(0);

    while (LoggerTools.Actions.length > 0) {
      LoggerTools.Actions.pop()
    }

    for (const o of moveOrder) {

      const pokemon = field[o];
      const turnCommand = this.scene.currentBattle.turnCommands[o];

      if (turnCommand.skip || !pokemon.isPlayer()) {
        continue;
      }

      switch (turnCommand.command) {
      case Command.FIGHT:
        const queuedMove = turnCommand.move;
        if (!queuedMove) {
          continue;
        }
        LoggerTools.Actions[pokemon.getBattlerIndex()] = `[[ ${new PokemonMove(queuedMove.move).getName()} unknown target ]]`
        break;
      case Command.BALL:
        var ballNames = [
          "Poké Ball",
          "Great Ball",
          "Ultra Ball",
          "Rogue Ball",
          "Master Ball",
          "Luxury Ball"
        ]
        LoggerTools.Actions[pokemon.getBattlerIndex()] = ballNames[turnCommand.cursor]
        playerActions.push(ballNames[turnCommand.cursor])
        //this.scene.unshiftPhase(new AttemptCapturePhase(this.scene, turnCommand.targets[0] % 2, turnCommand.cursor));
        break;
      case Command.POKEMON:
        break;
      case Command.RUN:
        LoggerTools.Actions[pokemon.getBattlerIndex()] = "Run"
        playerActions.push("Run")
        break;
      }
    }
    //LoggerTools.logActions(this.scene, this.scene.currentBattle.waveIndex, playerActions.join(" | "))

    this.scene.getField(true).filter(p => p.summonData).map(p => {
      const bypassSpeed = new Utils.BooleanHolder(false);
      const canCheckHeldItems = new Utils.BooleanHolder(true);
      applyAbAttrs(BypassSpeedChanceAbAttr, p, null, bypassSpeed);
      applyAbAttrs(PreventBypassSpeedChanceAbAttr, p, null, bypassSpeed, canCheckHeldItems);
      if (canCheckHeldItems.value) {
        this.scene.applyModifiers(BypassSpeedChanceModifier, p.isPlayer(), p, bypassSpeed);
      }
      battlerBypassSpeed[p.getBattlerIndex()] = bypassSpeed;
    });

    moveOrder.sort((a, b) => {
      const aCommand = this.scene.currentBattle.turnCommands[a];
      const bCommand = this.scene.currentBattle.turnCommands[b];

      if (aCommand?.command !== bCommand?.command) {
        if (aCommand?.command === Command.FIGHT) {
          return 1;
        } else if (bCommand?.command === Command.FIGHT) {
          return -1;
        }
      } else if (aCommand?.command === Command.FIGHT) {
        const aMove = allMoves[aCommand.move!.move];//TODO: is the bang correct here?
        const bMove = allMoves[bCommand!.move!.move];//TODO: is the bang correct here?

        const aPriority = new Utils.IntegerHolder(aMove.priority);
        const bPriority = new Utils.IntegerHolder(bMove.priority);

        applyMoveAttrs(IncrementMovePriorityAttr, this.scene.getField().find(p => p?.isActive() && p.getBattlerIndex() === a)!, null, aMove, aPriority); //TODO: is the bang correct here?
        applyMoveAttrs(IncrementMovePriorityAttr, this.scene.getField().find(p => p?.isActive() && p.getBattlerIndex() === b)!, null, bMove, bPriority); //TODO: is the bang correct here?

        applyAbAttrs(ChangeMovePriorityAbAttr, this.scene.getField().find(p => p?.isActive() && p.getBattlerIndex() === a)!, null, aMove, aPriority); //TODO: is the bang correct here?
        applyAbAttrs(ChangeMovePriorityAbAttr, this.scene.getField().find(p => p?.isActive() && p.getBattlerIndex() === b)!, null, bMove, bPriority); //TODO: is the bang correct here?

        if (aPriority.value !== bPriority.value) {
          const bracketDifference = Math.ceil(aPriority.value) - Math.ceil(bPriority.value);
          const hasSpeedDifference = battlerBypassSpeed[a].value !== battlerBypassSpeed[b].value;
          if (bracketDifference === 0 && hasSpeedDifference) {
            return battlerBypassSpeed[a].value ? -1 : 1;
          }
          return aPriority.value < bPriority.value ? 1 : -1;
        }
      }

      if (battlerBypassSpeed[a].value !== battlerBypassSpeed[b].value) {
        return battlerBypassSpeed[a].value ? -1 : 1;
      }

      const aIndex = order.indexOf(a);
      const bIndex = order.indexOf(b);

      return aIndex < bIndex ? -1 : aIndex > bIndex ? 1 : 0;
    });

    let orderIndex = 0;

    for (const o of moveOrder) {

      const pokemon = field[o];
      const turnCommand = this.scene.currentBattle.turnCommands[o];

      if (turnCommand?.skip) {
        continue;
      }

      switch (turnCommand?.command) {
      case Command.FIGHT:
        const queuedMove = turnCommand.move;
        pokemon.turnData.order = orderIndex++;
        if (!queuedMove) {
          continue;
        }
        const move = pokemon.getMoveset().find(m => m?.moveId === queuedMove.move) || new PokemonMove(queuedMove.move);
        if (move.getMove().hasAttr(MoveHeaderAttr)) {
          this.scene.unshiftPhase(new MoveHeaderPhase(this.scene, pokemon, move));
        }
        if (pokemon.isPlayer()) {
          if (turnCommand.cursor === -1) {
<<<<<<< HEAD
            //console.log("turncommand cursor was -1 -- running TOP block")
            this.scene.pushPhase(new MovePhase(this.scene, pokemon, turnCommand.targets || turnCommand.move.targets, move));
            var targets = turnCommand.targets || turnCommand.move.targets
            var mv = move
            if (pokemon.isPlayer()) {
              console.log(turnCommand.targets, turnCommand.move.targets)
              LoggerTools.Actions[pokemon.getBattlerIndex()] = mv.getName()
              if (this.scene.currentBattle.double) {
                var targIDs = ["Self", "Self", "Ally", "L", "R"]
                if (pokemon.getBattlerIndex() == 1) targIDs = ["Self", "Ally", "Self", "L", "R"]
                LoggerTools.Actions[pokemon.getBattlerIndex()] += " → " + targets.map(v => targIDs[v+1])
              } else {
                var targIDs = ["Self", "", "", "", ""]
                var myField = this.scene.getField()
                if (myField[0])
                  targIDs[1] = myField[0].name
                if (myField[1])
                  targIDs[2] = myField[1].name
                var eField = this.scene.getEnemyField()
                if (eField[0])
                  targIDs[3] = eField[0].name
                if (eField[1])
                  targIDs[4] = eField[1].name
                //LoggerTools.Actions[pokemon.getBattlerIndex()] += " → " + targets.map(v => targIDs[v+1])
              }
              console.log(mv.getName(), targets)
            }
          } else {
            //console.log("turncommand = ", turnCommand, " -- running BOTTOM block")
            const playerPhase = new MovePhase(this.scene, pokemon, turnCommand.targets || turnCommand.move.targets, move, false, queuedMove.ignorePP);
            var targets = turnCommand.targets || turnCommand.move.targets
            var mv = move
            if (pokemon.isPlayer()) {
              console.log(turnCommand.targets, turnCommand.move.targets)
              if (turnCommand.args[1] && turnCommand.args[1].isContinuing != undefined) {
                console.log(mv.getName(), targets)
              } else {
                LoggerTools.Actions[pokemon.getBattlerIndex()] = mv.getName()
                if (this.scene.currentBattle.double) {
                  var targIDs = ["Self", "Self", "Ally", "L", "R"]
                  if (pokemon.getBattlerIndex() == 1) targIDs = ["Self", "Ally", "Self", "L", "R"]
                  LoggerTools.Actions[pokemon.getBattlerIndex()] += " → " + targets.map(v => targIDs[v+1])
                } else {
                  var targIDs = ["Self", "", "", "", ""]
                  var myField = this.scene.getField()
                  if (myField[0])
                    targIDs[1] = myField[0].name
                  if (myField[1])
                    targIDs[2] = myField[1].name
                  var eField = this.scene.getEnemyField()
                  if (eField[0])
                    targIDs[3] = eField[0].name
                  if (eField[1])
                    targIDs[4] = eField[1].name
                  //LoggerTools.Actions[pokemon.getBattlerIndex()] += " → " + targets.map(v => targIDs[v+1])
                }
                console.log(mv.getName(), targets)
              }
            }
            this.scene.pushPhase(playerPhase);
          }
        } else {
          this.scene.pushPhase(new MovePhase(this.scene, pokemon, turnCommand.targets || turnCommand.move.targets, move, false, queuedMove.ignorePP));
          var targets = turnCommand.targets || turnCommand.move.targets
          var mv = new PokemonMove(queuedMove.move)
=======
            this.scene.pushPhase(new MovePhase(this.scene, pokemon, turnCommand.targets || turnCommand.move!.targets, move));//TODO: is the bang correct here?
          } else {
            const playerPhase = new MovePhase(this.scene, pokemon, turnCommand.targets || turnCommand.move!.targets, move, false, queuedMove.ignorePP);//TODO: is the bang correct here?
            this.scene.pushPhase(playerPhase);
          }
        } else {
          this.scene.pushPhase(new MovePhase(this.scene, pokemon, turnCommand.targets || turnCommand.move!.targets, move, false, queuedMove.ignorePP));//TODO: is the bang correct here?
>>>>>>> de29c1f0
        }
        break;
      case Command.BALL:
        this.scene.unshiftPhase(new AttemptCapturePhase(this.scene, turnCommand.targets![0] % 2, turnCommand.cursor!));//TODO: is the bang correct here?
        break;
      case Command.POKEMON:
<<<<<<< HEAD
        if (pokemon.isPlayer()) {
          //  " " + LoggerTools.playerPokeName(this.scene, pokemon) + 
          LoggerTools.Actions[pokemon.getBattlerIndex()] = ((turnCommand.args[0] as boolean) ? "Baton" : "Switch") + " to " + LoggerTools.playerPokeName(this.scene, turnCommand.cursor)
        }
        this.scene.unshiftPhase(new SwitchSummonPhase(this.scene, pokemon.getFieldIndex(), turnCommand.cursor, true, turnCommand.args[0] as boolean, pokemon.isPlayer()));
=======
        this.scene.unshiftPhase(new SwitchSummonPhase(this.scene, pokemon.getFieldIndex(), turnCommand.cursor!, true, turnCommand.args![0] as boolean, pokemon.isPlayer()));//TODO: is the bang correct here?
>>>>>>> de29c1f0
        break;
      case Command.RUN:
        let runningPokemon = pokemon;
        if (this.scene.currentBattle.double) {
          const playerActivePokemon = field.filter(pokemon => {
            if (!!pokemon) {
              return pokemon.isPlayer() && pokemon.isActive();
            } else {
              return;
            }
          });
            // if only one pokemon is alive, use that one
          if (playerActivePokemon.length > 1) {
            // find which active pokemon has faster speed
            const fasterPokemon = playerActivePokemon[0].getStat(Stat.SPD) > playerActivePokemon[1].getStat(Stat.SPD) ? playerActivePokemon[0] : playerActivePokemon[1];
            // check if either active pokemon has the ability "Run Away"
            const hasRunAway = playerActivePokemon.find(p => p.hasAbility(Abilities.RUN_AWAY));
            runningPokemon = hasRunAway !== undefined ? hasRunAway : fasterPokemon;
          }
        }
        this.scene.unshiftPhase(new AttemptRunPhase(this.scene, runningPokemon.getFieldIndex()));
        break;
      }
    }


    this.scene.pushPhase(new WeatherEffectPhase(this.scene));

    for (const o of order) {
      if (field[o].status && field[o].status.isPostTurn()) {
        this.scene.pushPhase(new PostTurnStatusEffectPhase(this.scene, o));
      }
    }

    this.scene.pushPhase(new BerryPhase(this.scene));
    this.scene.pushPhase(new TurnEndPhase(this.scene));

    this.scene.arenaFlyout.updateFieldText()
    
    if (LoggerTools.Actions.length > 1 && !this.scene.currentBattle.double) {
      LoggerTools.Actions.pop() // If this is a single battle, but we somehow have two actions, delete the second
    }
    if (LoggerTools.Actions.length > 1 && (LoggerTools.Actions[0] == "" || LoggerTools.Actions[0] == undefined || LoggerTools.Actions[0] == null))
      LoggerTools.Actions.shift() // If the left slot isn't doing anything, delete its entry
    LoggerTools.logActions(this.scene, this.scene.currentBattle.waveIndex, LoggerTools.Actions.join(" & "))

    /**
     * this.end() will call shiftPhase(), which dumps everything from PrependQueue (aka everything that is unshifted()) to the front
     * of the queue and dequeues to start the next phase
     * this is important since stuff like SwitchSummon, AttemptRun, AttemptCapture Phases break the "flow" and should take precedence
     */
    this.end();
  }
}
//#endregion





//#region 35 BerryPhase
/** The phase after attacks where the pokemon eat berries */
export class BerryPhase extends FieldPhase {
  start() {
    super.start();

    this.executeForAll((pokemon) => {
      const hasUsableBerry = !!this.scene.findModifier((m) => {
        return m instanceof BerryModifier && m.shouldApply([pokemon]);
      }, pokemon.isPlayer());

      if (hasUsableBerry) {
        const cancelled = new Utils.BooleanHolder(false);
        pokemon.getOpponents().map((opp) => applyAbAttrs(PreventBerryUseAbAttr, opp, cancelled));

        if (cancelled.value) {
          pokemon.scene.queueMessage(i18next.t("abilityTriggers:preventBerryUse", { pokemonNameWithAffix: getPokemonNameWithAffix(pokemon) }));
        } else {
          this.scene.unshiftPhase(
            new CommonAnimPhase(this.scene, pokemon.getBattlerIndex(), pokemon.getBattlerIndex(), CommonAnim.USE_ITEM)
          );

          for (const berryModifier of this.scene.applyModifiers(BerryModifier, pokemon.isPlayer(), pokemon) as BerryModifier[]) {
            if (berryModifier.consumed) {
              if (!--berryModifier.stackCount) {
                this.scene.removeModifier(berryModifier);
              } else {
                berryModifier.consumed = false;
              }
            }
            this.scene.eventTarget.dispatchEvent(new BerryUsedEvent(berryModifier)); // Announce a berry was used
          }

          this.scene.updateModifiers(pokemon.isPlayer());

          applyAbAttrs(HealFromBerryUseAbAttr, pokemon, new Utils.BooleanHolder(false));
        }
      }
    });

    this.end();
  }
}
//#endregion





//#region 36 TurnEndPhase
export class TurnEndPhase extends FieldPhase {
  constructor(scene: BattleScene) {
    super(scene);
  }

  start() {
    super.start();

    this.scene.arenaFlyout.updateFieldText()

    this.scene.currentBattle.incrementTurn(this.scene);
    this.scene.eventTarget.dispatchEvent(new TurnEndEvent(this.scene.currentBattle.turn));

    const handlePokemon = (pokemon: Pokemon) => {
      pokemon.lapseTags(BattlerTagLapseType.TURN_END);

      if (pokemon.summonData.disabledMove && !--pokemon.summonData.disabledTurns) {
        this.scene.pushPhase(new MessagePhase(this.scene, i18next.t("battle:notDisabled", { pokemonName: getPokemonNameWithAffix(pokemon), moveName: allMoves[pokemon.summonData.disabledMove].name })));
        pokemon.summonData.disabledMove = Moves.NONE;
      }

      this.scene.applyModifiers(TurnHealModifier, pokemon.isPlayer(), pokemon);

      if (this.scene.arena.terrain?.terrainType === TerrainType.GRASSY && pokemon.isGrounded()) {
        this.scene.unshiftPhase(new PokemonHealPhase(this.scene, pokemon.getBattlerIndex(),
          Math.max(pokemon.getMaxHp() >> 4, 1), i18next.t("battle:turnEndHpRestore", { pokemonName: getPokemonNameWithAffix(pokemon) }), true));
      }

      if (!pokemon.isPlayer()) {
        this.scene.applyModifiers(EnemyTurnHealModifier, false, pokemon);
        this.scene.applyModifier(EnemyStatusEffectHealChanceModifier, false, pokemon);
      }

      applyPostTurnAbAttrs(PostTurnAbAttr, pokemon);

      this.scene.applyModifiers(TurnStatusEffectModifier, pokemon.isPlayer(), pokemon);

      this.scene.applyModifiers(TurnHeldItemTransferModifier, pokemon.isPlayer(), pokemon);

      pokemon.battleSummonData.turnCount++;
    };

    this.executeForAll(handlePokemon);

    this.scene.arena.lapseTags();

    if (this.scene.arena.weather && !this.scene.arena.weather.lapse()) {
      this.scene.arena.trySetWeather(WeatherType.NONE, false);
    }

    if (this.scene.arena.terrain && !this.scene.arena.terrain.lapse()) {
      this.scene.arena.trySetTerrain(TerrainType.NONE, false);
    }

    this.scene.peekBattleContents(50)

    this.end();
  }
}
//#endregion





//#region 37 BattleEndPhase
export class BattleEndPhase extends BattlePhase {
  start() {
    super.start();

    this.scene.currentBattle.addBattleScore(this.scene);

    this.scene.gameData.gameStats.battles++;
    if (this.scene.currentBattle.trainer) {
      this.scene.gameData.gameStats.trainersDefeated++;
    }
    if (this.scene.gameMode.isEndless && this.scene.currentBattle.waveIndex + 1 > this.scene.gameData.gameStats.highestEndlessWave) {
      this.scene.gameData.gameStats.highestEndlessWave = this.scene.currentBattle.waveIndex + 1;
    }

    // Endless graceful end
    if (this.scene.gameMode.isEndless && this.scene.currentBattle.waveIndex >= 5850) {
      this.scene.clearPhaseQueue();
      this.scene.unshiftPhase(new GameOverPhase(this.scene, true));
    }

    for (const pokemon of this.scene.getField()) {
      if (pokemon) {
        pokemon.resetBattleSummonData();
      }
    }

    for (const pokemon of this.scene.getParty().filter(p => p.isAllowedInBattle())) {
      applyPostBattleAbAttrs(PostBattleAbAttr, pokemon);
    }

    if (this.scene.currentBattle.moneyScattered) {
      this.scene.currentBattle.pickUpScatteredMoney(this.scene);
    }

    this.scene.clearEnemyHeldItemModifiers();

    const lapsingModifiers = this.scene.findModifiers(m => m instanceof LapsingPersistentModifier || m instanceof LapsingPokemonHeldItemModifier) as (LapsingPersistentModifier | LapsingPokemonHeldItemModifier)[];
    for (const m of lapsingModifiers) {
      const args: any[] = [];
      if (m instanceof LapsingPokemonHeldItemModifier) {
        args.push(this.scene.getPokemonById(m.pokemonId));
      }
      if (!m.lapse(args)) {
        this.scene.removeModifier(m);
      }
    }

    var drpd: LoggerTools.DRPD = LoggerTools.getDRPD(this.scene)
    var wv: LoggerTools.Wave = LoggerTools.getWave(drpd, this.scene.currentBattle.waveIndex, this.scene)
    var lastcount = 0;
    var lastval = undefined;
    var tempActions = wv.actions.slice();
    var prevWaveActions = []
    wv.actions = []
    // Loop through each action
    for (var i = 0; i < tempActions.length; i++) {
      if (tempActions[i].substring(0, 10) == "[MOVEBACK]") {
        prevWaveActions.push(tempActions[i].substring(10))
      } else if (tempActions[i] != lastval) {
        if (lastcount > 0) {
          wv.actions.push(lastval + (lastcount == 1 ? "" : " x" + lastcount))
        }
        lastval = tempActions[i]
        lastcount = 1
      } else {
        lastcount++
      }
    }
    if (lastcount > 0) {
      wv.actions.push(lastval + (lastcount == 1 ? "" : " x" + lastcount))
    }
    console.log(tempActions, wv.actions)
    var wv2: LoggerTools.Wave = LoggerTools.getWave(drpd, this.scene.currentBattle.waveIndex - 1, this.scene)
    wv2.actions = wv2.actions.concat(prevWaveActions)
    console.log(drpd)
    LoggerTools.save(this.scene, drpd)

    this.scene.updateModifiers().then(() => this.end());
  }
}
//#endregion





//#region 38 NewBattlePhase
export class NewBattlePhase extends BattlePhase {
  start() {
    super.start();

    this.scene.newBattle();

    this.end();
  }
}
//#endregion





//#region 39 CommonAnimPhase
export class CommonAnimPhase extends PokemonPhase {
  private anim: CommonAnim | null;
  private targetIndex: integer | undefined;

  constructor(scene: BattleScene, battlerIndex?: BattlerIndex, targetIndex?: BattlerIndex | undefined, anim?: CommonAnim) {
    super(scene, battlerIndex);

    this.anim = anim!; // TODO: is this bang correct?
    this.targetIndex = targetIndex;
  }

  setAnimation(anim: CommonAnim) {
    this.anim = anim;
  }

  start() {
    new CommonBattleAnim(this.anim, this.getPokemon(), this.targetIndex !== undefined ? (this.player ? this.scene.getEnemyField() : this.scene.getPlayerField())[this.targetIndex] : this.getPokemon()).play(this.scene, () => {
      this.end();
    });
  }
}
//#endregion




<<<<<<< HEAD

//#region 40 MovePhase
=======
export class MoveHeaderPhase extends BattlePhase {
  public pokemon: Pokemon;
  public move: PokemonMove;

  constructor(scene: BattleScene, pokemon: Pokemon, move: PokemonMove) {
    super(scene);

    this.pokemon = pokemon;
    this.move = move;
  }

  canMove(): boolean {
    return this.pokemon.isActive(true) && this.move.isUsable(this.pokemon);
  }

  start() {
    super.start();

    if (this.canMove()) {
      applyMoveAttrs(MoveHeaderAttr, this.pokemon, null, this.move.getMove()).then(() => this.end());
    } else {
      this.end();
    }
  }
}

>>>>>>> de29c1f0
export class MovePhase extends BattlePhase {
  public pokemon: Pokemon;
  public move: PokemonMove;
  public targets: BattlerIndex[];
  protected followUp: boolean;
  protected ignorePp: boolean;
  protected failed: boolean;
  protected cancelled: boolean;

  constructor(scene: BattleScene, pokemon: Pokemon, targets: BattlerIndex[], move: PokemonMove, followUp?: boolean, ignorePp?: boolean) {
    super(scene);

    this.pokemon = pokemon;
    this.targets = targets;
    this.move = move;
    this.followUp = !!followUp;
    this.ignorePp = !!ignorePp;
    this.failed = false;
    this.cancelled = false;
  }

  canMove(): boolean {
    return this.pokemon.isActive(true) && this.move.isUsable(this.pokemon, this.ignorePp) && !!this.targets.length;
  }

  /**Signifies the current move should fail but still use PP */
  fail(): void {
    this.failed = true;
  }

  /**Signifies the current move should cancel and retain PP */
  cancel(): void {
    this.cancelled = true;
  }

  start() {
    super.start();

    console.log(Moves[this.move.moveId]);

    if (!this.canMove()) {
      if (this.move.moveId && this.pokemon.summonData?.disabledMove === this.move.moveId) {
        this.scene.queueMessage(`${this.move.getName()} is disabled!`);
      }
      if (this.pokemon.isActive(true) && this.move.ppUsed >= this.move.getMovePp()) { // if the move PP was reduced from Spite or otherwise, the move fails
        this.fail();
        this.showMoveText();
        this.showFailedText();
      }
      return this.end();
    }

    if (!this.followUp) {
      if (this.move.getMove().checkFlag(MoveFlags.IGNORE_ABILITIES, this.pokemon, null)) {
        this.scene.arena.setIgnoreAbilities();
      }
    } else {
      this.pokemon.turnData.hitsLeft = 0; // TODO: is `0` correct?
      this.pokemon.turnData.hitCount = 0; // TODO: is `0` correct?
    }

    // Move redirection abilities (ie. Storm Drain) only support single target moves
    const moveTarget = this.targets.length === 1
      ? new Utils.IntegerHolder(this.targets[0])
      : null;
    if (moveTarget) {
      const oldTarget = moveTarget.value;
      this.scene.getField(true).filter(p => p !== this.pokemon).forEach(p => applyAbAttrs(RedirectMoveAbAttr, p, null, this.move.moveId, moveTarget));
      this.pokemon.getOpponents().forEach(p => {
        const redirectTag = p.getTag(CenterOfAttentionTag) as CenterOfAttentionTag;
        if (redirectTag && (!redirectTag.powder || (!this.pokemon.isOfType(Type.GRASS) && !this.pokemon.hasAbility(Abilities.OVERCOAT)))) {
          moveTarget.value = p.getBattlerIndex();
        }
      });
      //Check if this move is immune to being redirected, and restore its target to the intended target if it is.
      if ((this.pokemon.hasAbilityWithAttr(BlockRedirectAbAttr) || this.move.getMove().hasAttr(BypassRedirectAttr))) {
        //If an ability prevented this move from being redirected, display its ability pop up.
        if ((this.pokemon.hasAbilityWithAttr(BlockRedirectAbAttr) && !this.move.getMove().hasAttr(BypassRedirectAttr)) && oldTarget !== moveTarget.value) {
          this.scene.unshiftPhase(new ShowAbilityPhase(this.scene, this.pokemon.getBattlerIndex(), this.pokemon.getPassiveAbility().hasAttr(BlockRedirectAbAttr)));
        }
        moveTarget.value = oldTarget;
      }
      this.targets[0] = moveTarget.value;
    }

    // Check for counterattack moves to switch target
    if (this.targets.length === 1 && this.targets[0] === BattlerIndex.ATTACKER) {
      if (this.pokemon.turnData.attacksReceived.length) {
        const attack = this.pokemon.turnData.attacksReceived[0];
        this.targets[0] = attack.sourceBattlerIndex;

        // account for metal burst and comeuppance hitting remaining targets in double battles
        // counterattack will redirect to remaining ally if original attacker faints
        if (this.scene.currentBattle.double && this.move.getMove().hasFlag(MoveFlags.REDIRECT_COUNTER)) {
          if (this.scene.getField()[this.targets[0]].hp === 0) {
            const opposingField = this.pokemon.isPlayer() ? this.scene.getEnemyField() : this.scene.getPlayerField();
            //@ts-ignore
            this.targets[0] = opposingField.find(p => p.hp > 0)?.getBattlerIndex(); //TODO: fix ts-ignore
          }
        }
      }
      if (this.targets[0] === BattlerIndex.ATTACKER) {
        this.fail(); // Marks the move as failed for later in doMove
        this.showMoveText();
        this.showFailedText();
      }
    }

    const targets = this.scene.getField(true).filter(p => {
      if (this.targets.indexOf(p.getBattlerIndex()) > -1) {
        return true;
      }
      return false;
    });

    const doMove = () => {
      this.pokemon.turnData.acted = true; // Record that the move was attempted, even if it fails

      this.pokemon.lapseTags(BattlerTagLapseType.PRE_MOVE);

      let ppUsed = 1;
      // Filter all opponents to include only those this move is targeting
      const targetedOpponents = this.pokemon.getOpponents().filter(o => this.targets.includes(o.getBattlerIndex()));
      for (const opponent of targetedOpponents) {
        if (this.move.ppUsed + ppUsed >= this.move.getMovePp()) { // If we're already at max PP usage, stop checking
          break;
        }
        if (opponent.hasAbilityWithAttr(IncreasePpAbAttr)) { // Accounting for abilities like Pressure
          ppUsed++;
        }
      }

      if (!this.followUp && this.canMove() && !this.cancelled) {
        this.pokemon.lapseTags(BattlerTagLapseType.MOVE);
      }

      const moveQueue = this.pokemon.getMoveQueue();
      if (this.cancelled || this.failed) {
        if (this.failed) {
          this.move.usePp(ppUsed); // Only use PP if the move failed
          this.scene.eventTarget.dispatchEvent(new MoveUsedEvent(this.pokemon?.id, this.move.getMove(), this.move.ppUsed));
        }

        // Record a failed move so Abilities like Truant don't trigger next turn and soft-lock
        this.pokemon.pushMoveHistory({ move: Moves.NONE, result: MoveResult.FAIL });

        this.pokemon.lapseTags(BattlerTagLapseType.MOVE_EFFECT); // Remove any tags from moves like Fly/Dive/etc.
        moveQueue.shift(); // Remove the second turn of charge moves
        return this.end();
      }

      this.scene.triggerPokemonFormChange(this.pokemon, SpeciesFormChangePreMoveTrigger);

      if (this.move.moveId) {
        this.showMoveText();
      }

      // This should only happen when there are no valid targets left on the field
      if ((moveQueue.length && moveQueue[0].move === Moves.NONE) || !targets.length) {
        this.showFailedText();
        this.cancel();

        // Record a failed move so Abilities like Truant don't trigger next turn and soft-lock
        this.pokemon.pushMoveHistory({ move: Moves.NONE, result: MoveResult.FAIL });

        this.pokemon.lapseTags(BattlerTagLapseType.MOVE_EFFECT); // Remove any tags from moves like Fly/Dive/etc.

        moveQueue.shift();
        return this.end();
      }

      if (!moveQueue.length || !moveQueue.shift()?.ignorePP) { // using .shift here clears out two turn moves once they've been used
        this.move.usePp(ppUsed);
        this.scene.eventTarget.dispatchEvent(new MoveUsedEvent(this.pokemon?.id, this.move.getMove(), this.move.ppUsed));
      }

      if (!allMoves[this.move.moveId].hasAttr(CopyMoveAttr)) {
        this.scene.currentBattle.lastMove = this.move.moveId;
      }

      // Assume conditions affecting targets only apply to moves with a single target
      let success = this.move.getMove().applyConditions(this.pokemon, targets[0], this.move.getMove());
      const cancelled = new Utils.BooleanHolder(false);
      let failedText = this.move.getMove().getFailedText(this.pokemon, targets[0], this.move.getMove(), cancelled);
      if (success && this.scene.arena.isMoveWeatherCancelled(this.move.getMove())) {
        success = false;
      } else if (success && this.scene.arena.isMoveTerrainCancelled(this.pokemon, this.targets, this.move.getMove())) {
        success = false;
        if (failedText === null) {
          failedText = getTerrainBlockMessage(targets[0], this.scene.arena.terrain?.terrainType!); // TODO: is this bang correct?
        }
      }

      /**
       * Trigger pokemon type change before playing the move animation
       * Will still change the user's type when using Roar, Whirlwind, Trick-or-Treat, and Forest's Curse,
       * regardless of whether the move successfully executes or not.
       */
      if (success || [Moves.ROAR, Moves.WHIRLWIND, Moves.TRICK_OR_TREAT, Moves.FORESTS_CURSE].includes(this.move.moveId)) {
        applyPreAttackAbAttrs(PokemonTypeChangeAbAttr, this.pokemon, null, this.move.getMove());
      }

      if (success) {
        this.scene.unshiftPhase(this.getEffectPhase());
      } else {
        this.pokemon.pushMoveHistory({ move: this.move.moveId, targets: this.targets, result: MoveResult.FAIL, virtual: this.move.virtual });
        if (!cancelled.value) {
          this.showFailedText(failedText);
        }
      }
      // Checks if Dancer ability is triggered
      if (this.move.getMove().hasFlag(MoveFlags.DANCE_MOVE) && !this.followUp) {
        // Pokemon with Dancer can be on either side of the battle so we check in both cases
        this.scene.getPlayerField().forEach(pokemon => {
          applyPostMoveUsedAbAttrs(PostMoveUsedAbAttr, pokemon, this.move, this.pokemon, this.targets);
        });
        this.scene.getEnemyField().forEach(pokemon => {
          applyPostMoveUsedAbAttrs(PostMoveUsedAbAttr, pokemon, this.move, this.pokemon, this.targets);
        });
      }
      this.end();
    };

    if (!this.followUp && this.pokemon.status && !this.pokemon.status.isPostTurn()) {
      this.pokemon.status.incrementTurn();
      let activated = false;
      let healed = false;

      switch (this.pokemon.status.effect) {
      case StatusEffect.PARALYSIS:
        if (!this.pokemon.randSeedInt(4, undefined, "Paralysis chance")) {
          activated = true;
          this.cancelled = true;
        }
        break;
      case StatusEffect.SLEEP:
        applyMoveAttrs(BypassSleepAttr, this.pokemon, null, this.move.getMove());
        healed = this.pokemon.status.turnCount === this.pokemon.status.cureTurn;
        activated = !healed && !this.pokemon.getTag(BattlerTagType.BYPASS_SLEEP);
        this.cancelled = activated;
        break;
      case StatusEffect.FREEZE:
        healed = !!this.move.getMove().findAttr(attr => attr instanceof HealStatusEffectAttr && attr.selfTarget && attr.isOfEffect(StatusEffect.FREEZE)) || !this.pokemon.randSeedInt(5, undefined, "Chance to thaw out from freeze");
        activated = !healed;
        this.cancelled = activated;
        break;
      }

      if (activated) {
        this.scene.queueMessage(getStatusEffectActivationText(this.pokemon.status.effect, getPokemonNameWithAffix(this.pokemon)));
        this.scene.unshiftPhase(new CommonAnimPhase(this.scene, this.pokemon.getBattlerIndex(), undefined, CommonAnim.POISON + (this.pokemon.status.effect - 1)));
        doMove();
      } else {
        if (healed) {
          this.scene.queueMessage(getStatusEffectHealText(this.pokemon.status.effect, getPokemonNameWithAffix(this.pokemon)));
          this.pokemon.resetStatus();
          this.pokemon.updateInfo();
        }
        doMove();
      }
    } else {
      doMove();
    }
  }

  getEffectPhase(): MoveEffectPhase {
    return new MoveEffectPhase(this.scene, this.pokemon.getBattlerIndex(), this.targets, this.move);
  }

  showMoveText(): void {
    if (this.move.getMove().hasAttr(ChargeAttr)) {
      const lastMove = this.pokemon.getLastXMoves() as TurnMove[];
      if (!lastMove.length || lastMove[0].move !== this.move.getMove().id || lastMove[0].result !== MoveResult.OTHER) {
        this.scene.queueMessage(i18next.t("battle:useMove", {
          pokemonNameWithAffix: getPokemonNameWithAffix(this.pokemon),
          moveName: this.move.getName()
        }), 500);
        return;
      }
    }

    if (this.pokemon.getTag(BattlerTagType.RECHARGING || BattlerTagType.INTERRUPTED)) {
      return;
    }

    this.scene.queueMessage(i18next.t("battle:useMove", {
      pokemonNameWithAffix: getPokemonNameWithAffix(this.pokemon),
      moveName: this.move.getName()
    }), 500);
    applyMoveAttrs(PreMoveMessageAttr, this.pokemon, this.pokemon.getOpponents().find(() => true)!, this.move.getMove()); //TODO: is the bang correct here?
  }

  showFailedText(failedText: string | null = null): void {
    this.scene.queueMessage(failedText || i18next.t("battle:attackFailed"));
  }

  end() {
    if (!this.followUp && this.canMove()) {
      this.scene.unshiftPhase(new MoveEndPhase(this.scene, this.pokemon.getBattlerIndex()));
    }

    super.end();
  }
}
//#endregion





//#region 41 MoveEffectPhase
export class MoveEffectPhase extends PokemonPhase {
  public move: PokemonMove;
  protected targets: BattlerIndex[];

  constructor(scene: BattleScene, battlerIndex: BattlerIndex, targets: BattlerIndex[], move: PokemonMove) {
    super(scene, battlerIndex);
    this.move = move;
    /**
     * In double battles, if the right Pokemon selects a spread move and the left Pokemon dies
     * with no party members available to switch in, then the right Pokemon takes the index
     * of the left Pokemon and gets hit unless this is checked.
     */
    if (targets.includes(battlerIndex) && this.move.getMove().moveTarget === MoveTarget.ALL_NEAR_OTHERS) {
      const i = targets.indexOf(battlerIndex);
      targets.splice(i, i + 1);
    }
    this.targets = targets;
  }

  start() {
    super.start();

    /** The Pokemon using this phase's invoked move */
    const user = this.getUserPokemon();
    /** All Pokemon targeted by this phase's invoked move */
    const targets = this.getTargets();

    /** If the user was somehow removed from the field, end this phase */
    if (!user?.isOnField()) {
      return super.end();
    }

    /**
     * Does an effect from this move override other effects on this turn?
     * e.g. Charging moves (Fly, etc.) on their first turn of use.
     */
    const overridden = new Utils.BooleanHolder(false);
    /** The {@linkcode Move} object from {@linkcode allMoves} invoked by this phase */
    const move = this.move.getMove();

    // Assume single target for override
    applyMoveAttrs(OverrideMoveEffectAttr, user, this.getTarget() ?? null, move, overridden, this.move.virtual).then(() => {
      // If other effects were overriden, stop this phase before they can be applied
      if (overridden.value) {
        return this.end();
      }

      user.lapseTags(BattlerTagLapseType.MOVE_EFFECT);

      /**
       * If this phase is for the first hit of the invoked move,
       * resolve the move's total hit count. This block combines the
       * effects of the move itself, Parental Bond, and Multi-Lens to do so.
       */
      if (user.turnData.hitsLeft === undefined) {
        const hitCount = new Utils.IntegerHolder(1);
        // Assume single target for multi hit
        applyMoveAttrs(MultiHitAttr, user, this.getTarget() ?? null, move, hitCount);
        // If Parental Bond is applicable, double the hit count
        applyPreAttackAbAttrs(AddSecondStrikeAbAttr, user, null, move, targets.length, hitCount, new Utils.IntegerHolder(0));
        // If Multi-Lens is applicable, multiply the hit count by 1 + the number of Multi-Lenses held by the user
        if (move instanceof AttackMove && !move.hasAttr(FixedDamageAttr)) {
          this.scene.applyModifiers(PokemonMultiHitModifier, user.isPlayer(), user, hitCount, new Utils.IntegerHolder(0));
        }
        // Set the user's relevant turnData fields to reflect the final hit count
        user.turnData.hitCount = hitCount.value;
        user.turnData.hitsLeft = hitCount.value;
      }

      /**
       * Log to be entered into the user's move history once the move result is resolved.
       * Note that `result` (a {@linkcode MoveResult}) logs whether the move was successfully
       * used in the sense of "Does it have an effect on the user?".
       */
      const moveHistoryEntry = { move: this.move.moveId, targets: this.targets, result: MoveResult.PENDING, virtual: this.move.virtual };

      /**
       * Stores results of hit checks of the invoked move against all targets, organized by battler index.
       * @see {@linkcode hitCheck}
       */
      const targetHitChecks = Object.fromEntries(targets.map(p => [p.getBattlerIndex(), this.hitCheck(p)]));
      const hasActiveTargets = targets.some(t => t.isActive(true));
      /**
       * If no targets are left for the move to hit (FAIL), or the invoked move is single-target
       * (and not random target) and failed the hit check against its target (MISS), log the move
       * as FAILed or MISSed (depending on the conditions above) and end this phase.
       */
      if (!hasActiveTargets || (!move.hasAttr(VariableTargetAttr) && !move.isMultiTarget() && !targetHitChecks[this.targets[0]])) {
        this.stopMultiHit();
        if (hasActiveTargets) {
          this.scene.queueMessage(i18next.t("battle:attackMissed", { pokemonNameWithAffix: this.getTarget()? getPokemonNameWithAffix(this.getTarget()!) : "" }));
          moveHistoryEntry.result = MoveResult.MISS;
          applyMoveAttrs(MissEffectAttr, user, null, move);
        } else {
          this.scene.queueMessage(i18next.t("battle:attackFailed"));
          moveHistoryEntry.result = MoveResult.FAIL;
        }
        user.pushMoveHistory(moveHistoryEntry);
        return this.end();
      }

      /** All move effect attributes are chained together in this array to be applied asynchronously. */
      const applyAttrs: Promise<void>[] = [];

      // Move animation only needs one target
      new MoveAnim(move.id as Moves, user, this.getTarget()?.getBattlerIndex()!).play(this.scene, () => { // TODO: is the bang correct here?
        /** Has the move successfully hit a target (for damage) yet? */
        let hasHit: boolean = false;
        for (const target of targets) {
          /**
           * If the move missed a target, stop all future hits against that target
           * and move on to the next target (if there is one).
           */
          if (!targetHitChecks[target.getBattlerIndex()]) {
            this.stopMultiHit(target);
            this.scene.queueMessage(i18next.t("battle:attackMissed", { pokemonNameWithAffix: getPokemonNameWithAffix(target) }));
            if (moveHistoryEntry.result === MoveResult.PENDING) {
              moveHistoryEntry.result = MoveResult.MISS;
            }
            user.pushMoveHistory(moveHistoryEntry);
            applyMoveAttrs(MissEffectAttr, user, null, move);
            continue;
          }

          /** The {@linkcode ArenaTagSide} to which the target belongs */
          const targetSide = target.isPlayer() ? ArenaTagSide.PLAYER : ArenaTagSide.ENEMY;
          /** Has the invoked move been cancelled by conditional protection (e.g Quick Guard)? */
          const hasConditionalProtectApplied = new Utils.BooleanHolder(false);
          /** Does the applied conditional protection bypass Protect-ignoring effects? */
          const bypassIgnoreProtect = new Utils.BooleanHolder(false);
          // If the move is not targeting a Pokemon on the user's side, try to apply conditional protection effects
          if (!this.move.getMove().isAllyTarget()) {
            this.scene.arena.applyTagsForSide(ConditionalProtectTag, targetSide, hasConditionalProtectApplied, user, target, move.id, bypassIgnoreProtect);
          }

          /** Is the target protected by Protect, etc. or a relevant conditional protection effect? */
          const isProtected = (bypassIgnoreProtect.value || !this.move.getMove().checkFlag(MoveFlags.IGNORE_PROTECT, user, target))
            && (hasConditionalProtectApplied.value || target.findTags(t => t instanceof ProtectedTag).find(t => target.lapseTag(t.tagType)));

          /** Does this phase represent the invoked move's first strike? */
          const firstHit = (user.turnData.hitsLeft === user.turnData.hitCount);

          // Only log the move's result on the first strike
          if (firstHit) {
            user.pushMoveHistory(moveHistoryEntry);
          }

          /**
           * Since all fail/miss checks have applied, the move is considered successfully applied.
           * It's worth noting that if the move has no effect or is protected against, this assignment
           * is overwritten and the move is logged as a FAIL.
           */
          moveHistoryEntry.result = MoveResult.SUCCESS;

          /**
           * Stores the result of applying the invoked move to the target.
           * If the target is protected, the result is always `NO_EFFECT`.
           * Otherwise, the hit result is based on type effectiveness, immunities,
           * and other factors that may negate the attack or status application.
           *
           * Internally, the call to {@linkcode Pokemon.apply} is where damage is calculated
           * (for attack moves) and the target's HP is updated. However, this isn't
           * made visible to the user until the resulting {@linkcode DamagePhase}
           * is invoked.
           */
          const hitResult = !isProtected ? target.apply(user, move) : HitResult.NO_EFFECT;

          /** Does {@linkcode hitResult} indicate that damage was dealt to the target? */
          const dealsDamage = [
            HitResult.EFFECTIVE,
            HitResult.SUPER_EFFECTIVE,
            HitResult.NOT_VERY_EFFECTIVE,
            HitResult.ONE_HIT_KO
          ].includes(hitResult);

          /** Is this target the first one hit by the move on its current strike? */
          const firstTarget = dealsDamage && !hasHit;
          if (firstTarget) {
            hasHit = true;
          }

          /**
           * If the move has no effect on the target (i.e. the target is protected or immune),
           * change the logged move result to FAIL.
           */
          if (hitResult === HitResult.NO_EFFECT) {
            moveHistoryEntry.result = MoveResult.FAIL;
          }

          /** Does this phase represent the invoked move's last strike? */
          const lastHit = (user.turnData.hitsLeft === 1 || !this.getTarget()?.isActive());

          /**
           * If the user can change forms by using the invoked move,
           * it only changes forms after the move's last hit
           * (see Relic Song's interaction with Parental Bond when used by Meloetta).
           */
          if (lastHit) {
            this.scene.triggerPokemonFormChange(user, SpeciesFormChangePostMoveTrigger);
          }

          /**
           * Create a Promise that applys *all* effects from the invoked move's MoveEffectAttrs.
           * These are ordered by trigger type (see {@linkcode MoveEffectTrigger}), and each trigger
           * type requires different conditions to be met with respect to the move's hit result.
           */
          applyAttrs.push(new Promise(resolve => {
            // Apply all effects with PRE_MOVE triggers (if the target isn't immune to the move)
            applyFilteredMoveAttrs((attr: MoveAttr) => attr instanceof MoveEffectAttr && attr.trigger === MoveEffectTrigger.PRE_APPLY && (!attr.firstHitOnly || firstHit) && (!attr.lastHitOnly || lastHit) && hitResult !== HitResult.NO_EFFECT,
              user, target, move).then(() => {
              // All other effects require the move to not have failed or have been cancelled to trigger
              if (hitResult !== HitResult.FAIL) {
                /** Are the move's effects tied to the first turn of a charge move? */
                const chargeEffect = !!move.getAttrs(ChargeAttr).find(ca => ca.usedChargeEffect(user, this.getTarget() ?? null, move));
                /**
                 * If the invoked move's effects are meant to trigger during the move's "charge turn,"
                 * ignore all effects after this point.
                 * Otherwise, apply all self-targeted POST_APPLY effects.
                 */
                Utils.executeIf(!chargeEffect, () => applyFilteredMoveAttrs((attr: MoveAttr) => attr instanceof MoveEffectAttr && attr.trigger === MoveEffectTrigger.POST_APPLY
                    && attr.selfTarget && (!attr.firstHitOnly || firstHit) && (!attr.lastHitOnly || lastHit), user, target, move)).then(() => {
                  // All effects past this point require the move to have hit the target
                  if (hitResult !== HitResult.NO_EFFECT) {
                    // Apply all non-self-targeted POST_APPLY effects
                    applyFilteredMoveAttrs((attr: MoveAttr) => attr instanceof MoveEffectAttr && (attr as MoveEffectAttr).trigger === MoveEffectTrigger.POST_APPLY
                      && !(attr as MoveEffectAttr).selfTarget && (!attr.firstHitOnly || firstHit) && (!attr.lastHitOnly || lastHit), user, target, this.move.getMove()).then(() => {
                      /**
                       * If the move hit, and the target doesn't have Shield Dust,
                       * apply the chance to flinch the target gained from King's Rock
                       */
                      if (dealsDamage && !target.hasAbilityWithAttr(IgnoreMoveEffectsAbAttr)) {
                        const flinched = new Utils.BooleanHolder(false);
                        user.scene.applyModifiers(FlinchChanceModifier, user.isPlayer(), user, flinched);
                        if (flinched.value) {
                          target.addTag(BattlerTagType.FLINCHED, undefined, this.move.moveId, user.id);
                        }
                      }
                      // If the move was not protected against, apply all HIT effects
                      Utils.executeIf(!isProtected && !chargeEffect, () => applyFilteredMoveAttrs((attr: MoveAttr) => attr instanceof MoveEffectAttr && (attr as MoveEffectAttr).trigger === MoveEffectTrigger.HIT
                          && (!attr.firstHitOnly || firstHit) && (!attr.lastHitOnly || lastHit) && (!attr.firstTargetOnly || firstTarget), user, target, this.move.getMove()).then(() => {
                        // Apply the target's post-defend ability effects (as long as the target is active or can otherwise apply them)
                        return Utils.executeIf(!target.isFainted() || target.canApplyAbility(), () => applyPostDefendAbAttrs(PostDefendAbAttr, target, user, this.move.getMove(), hitResult).then(() => {
                          // If the invoked move is an enemy attack, apply the enemy's status effect-inflicting tags and tokens
                          target.lapseTag(BattlerTagType.BEAK_BLAST_CHARGING);
                          if (move.category === MoveCategory.PHYSICAL && user.isPlayer() !== target.isPlayer()) {
                            target.lapseTag(BattlerTagType.SHELL_TRAP);
                          }
                          if (!user.isPlayer() && this.move.getMove() instanceof AttackMove) {
                            user.scene.applyShuffledModifiers(this.scene, EnemyAttackStatusEffectChanceModifier, false, target);
                          }
                        })).then(() => {
                          // Apply the user's post-attack ability effects
                          applyPostAttackAbAttrs(PostAttackAbAttr, user, target, this.move.getMove(), hitResult).then(() => {
                            /**
                             * If the invoked move is an attack, apply the user's chance to
                             * steal an item from the target granted by Grip Claw
                             */
                            if (this.move.getMove() instanceof AttackMove) {
                              this.scene.applyModifiers(ContactHeldItemTransferChanceModifier, this.player, user, target);
                            }
                            resolve();
                          });
                        });
                      })
                      ).then(() => resolve());
                    });
                  } else {
                    applyMoveAttrs(NoEffectAttr, user, null, move).then(() => resolve());
                  }
                });
              } else {
                resolve();
              }
            });
          }));
        }
        // Apply the move's POST_TARGET effects on the move's last hit, after all targeted effects have resolved
        const postTarget = (user.turnData.hitsLeft === 1 || !this.getTarget()?.isActive()) ?
          applyFilteredMoveAttrs((attr: MoveAttr) => attr instanceof MoveEffectAttr && attr.trigger === MoveEffectTrigger.POST_TARGET, user, null, move) :
          null;

        if (!!postTarget) {
          if (applyAttrs.length) { // If there is a pending asynchronous move effect, do this after
            applyAttrs[applyAttrs.length - 1]?.then(() => postTarget);
          } else { // Otherwise, push a new asynchronous move effect
            applyAttrs.push(postTarget);
          }
        }

        // Wait for all move effects to finish applying, then end this phase
        Promise.allSettled(applyAttrs).then(() => this.end());
      });
    });
  }

  end() {
    const move = this.move.getMove();
    move.type = move.defaultType;
    const user = this.getUserPokemon();
    /**
     * If this phase isn't for the invoked move's last strike,
     * unshift another MoveEffectPhase for the next strike.
     * Otherwise, queue a message indicating the number of times the move has struck
     * (if the move has struck more than once), then apply the heal from Shell Bell
     * to the user.
     */
    if (user) {
      if (user.turnData.hitsLeft && --user.turnData.hitsLeft >= 1 && this.getTarget()?.isActive()) {
        this.scene.unshiftPhase(this.getNewHitPhase());
      } else {
        // Queue message for number of hits made by multi-move
        // If multi-hit attack only hits once, still want to render a message
        const hitsTotal = user.turnData.hitCount! - Math.max(user.turnData.hitsLeft!, 0); // TODO: are those bangs correct?
        if (hitsTotal > 1 || (user.turnData.hitsLeft && user.turnData.hitsLeft > 0)) {
          // If there are multiple hits, or if there are hits of the multi-hit move left
          this.scene.queueMessage(i18next.t("battle:attackHitsCount", { count: hitsTotal }));
        }
        this.scene.applyModifiers(HitHealModifier, this.player, user);
      }
    }

    super.end();
  }

  /**
   * Resolves whether this phase's invoked move hits or misses the given target
   * @param target {@linkcode Pokemon} the Pokemon targeted by the invoked move
   * @returns `true` if the move does not miss the target; `false` otherwise
   */
  hitCheck(target: Pokemon): boolean {
    // Moves targeting the user and entry hazards can't miss
    if ([MoveTarget.USER, MoveTarget.ENEMY_SIDE].includes(this.move.getMove().moveTarget)) {
      return true;
    }

    const user = this.getUserPokemon()!; // TODO: is this bang correct?

    // Hit check only calculated on first hit for multi-hit moves unless flag is set to check all hits.
    // However, if an ability with the MaxMultiHitAbAttr, namely Skill Link, is present, act as a normal
    // multi-hit move and proceed with all hits
    if (user.turnData.hitsLeft < user.turnData.hitCount) {
      if (!this.move.getMove().hasFlag(MoveFlags.CHECK_ALL_HITS) || user.hasAbilityWithAttr(MaxMultiHitAbAttr)) {
        return true;
      }
    }

    if (user.hasAbilityWithAttr(AlwaysHitAbAttr) || target.hasAbilityWithAttr(AlwaysHitAbAttr)) {
      return true;
    }

    // If the user should ignore accuracy on a target, check who the user targeted last turn and see if they match
    if (user.getTag(BattlerTagType.IGNORE_ACCURACY) && (user.getLastXMoves().find(() => true)?.targets || []).indexOf(target.getBattlerIndex()) !== -1) {
      return true;
    }

    if (target.getTag(BattlerTagType.ALWAYS_GET_HIT)) {
      return true;
    }

    const semiInvulnerableTag = target.getTag(SemiInvulnerableTag);
    if (semiInvulnerableTag && !this.move.getMove().getAttrs(HitsTagAttr).some(hta => hta.tagType === semiInvulnerableTag.tagType)) {
      return false;
    }

    const moveAccuracy = this.move.getMove().calculateBattleAccuracy(user!, target); // TODO: is the bang correct here?

    if (moveAccuracy === -1) {
      return true;
    }

    const accuracyMultiplier = user.getAccuracyMultiplier(target, this.move.getMove());
    const rand = user.randSeedInt(100, 1, "Accuracy roll");

    return rand <= moveAccuracy * (accuracyMultiplier!); // TODO: is this bang correct?
  }

  /** Returns the {@linkcode Pokemon} using this phase's invoked move */
  getUserPokemon(): Pokemon | undefined {
    if (this.battlerIndex > BattlerIndex.ENEMY_2) {
      return this.scene.getPokemonById(this.battlerIndex) ?? undefined;
    }
    return (this.player ? this.scene.getPlayerField() : this.scene.getEnemyField())[this.fieldIndex];
  }

  /** Returns an array of all {@linkcode Pokemon} targeted by this phase's invoked move */
  getTargets(): Pokemon[] {
    return this.scene.getField(true).filter(p => this.targets.indexOf(p.getBattlerIndex()) > -1);
  }

  /** Returns the first target of this phase's invoked move */
  getTarget(): Pokemon | undefined {
    return this.getTargets()[0];
  }

  /**
   * Removes the given {@linkcode Pokemon} from this phase's target list
   * @param target {@linkcode Pokemon} the Pokemon to be removed
   */
  removeTarget(target: Pokemon): void {
    const targetIndex = this.targets.findIndex(ind => ind === target.getBattlerIndex());
    if (targetIndex !== -1) {
      this.targets.splice(this.targets.findIndex(ind => ind === target.getBattlerIndex()), 1);
    }
  }

  /**
   * Prevents subsequent strikes of this phase's invoked move from occurring
   * @param target {@linkcode Pokemon} if defined, only stop subsequent
   * strikes against this Pokemon
   */
  stopMultiHit(target?: Pokemon): void {
    /** If given a specific target, remove the target from subsequent strikes */
    if (target) {
      this.removeTarget(target);
    }
    /**
     * If no target specified, or the specified target was the last of this move's
     * targets, completely cancel all subsequent strikes.
    */
    if (!target || this.targets.length === 0 ) {
      this.getUserPokemon()!.turnData.hitCount = 1; // TODO: is the bang correct here?
      this.getUserPokemon()!.turnData.hitsLeft = 1; // TODO: is the bang correct here?
    }
  }

  /** Returns a new MoveEffectPhase with the same properties as this phase */
  getNewHitPhase() {
    return new MoveEffectPhase(this.scene, this.battlerIndex, this.targets, this.move);
  }
}
//#endregion





//#region 42 MoveEndPhase
export class MoveEndPhase extends PokemonPhase {
  constructor(scene: BattleScene, battlerIndex: BattlerIndex) {
    super(scene, battlerIndex);
  }

  start() {
    super.start();

    const pokemon = this.getPokemon();
    if (pokemon.isActive(true)) {
      pokemon.lapseTags(BattlerTagLapseType.AFTER_MOVE);
    }

    this.scene.arena.setIgnoreAbilities(false);

    this.end();
  }
}
//#endregion





//#region 43 MoveAnimTestPhase
export class MoveAnimTestPhase extends BattlePhase {
  private moveQueue: Moves[];

  constructor(scene: BattleScene, moveQueue?: Moves[]) {
    super(scene);

    this.moveQueue = moveQueue || Utils.getEnumValues(Moves).slice(1);
  }

  start() {
    const moveQueue = this.moveQueue.slice(0);
    this.playMoveAnim(moveQueue, true);
  }

  playMoveAnim(moveQueue: Moves[], player: boolean) {
    const moveId = player ? moveQueue[0] : moveQueue.shift();
    if (moveId === undefined) {
      this.playMoveAnim(this.moveQueue.slice(0), true);
      return;
    } else if (player) {
      console.log(Moves[moveId]);
    }

    initMoveAnim(this.scene, moveId).then(() => {
      loadMoveAnimAssets(this.scene, [moveId], true)
        .then(() => {
          new MoveAnim(moveId, player ? this.scene.getPlayerPokemon()! : this.scene.getEnemyPokemon()!, (player !== (allMoves[moveId] instanceof SelfStatusMove) ? this.scene.getEnemyPokemon()! : this.scene.getPlayerPokemon()!).getBattlerIndex()).play(this.scene, () => { // TODO: are the bangs correct here?
            if (player) {
              this.playMoveAnim(moveQueue, false);
            } else {
              this.playMoveAnim(moveQueue, true);
            }
          });
        });
    });
  }
}
//#endregion





//#region 44 ShowAbilityPhase
export class ShowAbilityPhase extends PokemonPhase {
  private passive: boolean;

  constructor(scene: BattleScene, battlerIndex: BattlerIndex, passive: boolean = false) {
    super(scene, battlerIndex);

    this.passive = passive;
  }

  start() {
    super.start();

    const pokemon = this.getPokemon();

    if (pokemon) {
      this.scene.abilityBar.showAbility(pokemon, this.passive);

      if (pokemon?.battleData) {
        pokemon.battleData.abilityRevealed = true;
      }
    }

    this.end();
  }
}
//#endregion





<<<<<<< HEAD
//#region 45 StatChangePhase
export type StatChangeCallback = (target: Pokemon, changed: BattleStat[], relativeChanges: number[]) => void;
=======
export type StatChangeCallback = (target: Pokemon | null, changed: BattleStat[], relativeChanges: number[]) => void;

>>>>>>> de29c1f0
export class StatChangePhase extends PokemonPhase {
  private stats: BattleStat[];
  private selfTarget: boolean;
  private levels: integer;
  private showMessage: boolean;
  private ignoreAbilities: boolean;
  private canBeCopied: boolean;
  private onChange: StatChangeCallback | null;


  constructor(scene: BattleScene, battlerIndex: BattlerIndex, selfTarget: boolean, stats: BattleStat[], levels: integer, showMessage: boolean = true, ignoreAbilities: boolean = false, canBeCopied: boolean = true, onChange: StatChangeCallback | null = null) {
    super(scene, battlerIndex);

    this.selfTarget = selfTarget;
    this.stats = stats;
    this.levels = levels;
    this.showMessage = showMessage;
    this.ignoreAbilities = ignoreAbilities;
    this.canBeCopied = canBeCopied;
    this.onChange = onChange;
  }

  start() {
    const pokemon = this.getPokemon();

    let random = false;

    if (this.stats.length === 1 && this.stats[0] === BattleStat.RAND) {
      this.stats[0] = this.getRandomStat();
      random = true;
    }

    this.aggregateStatChanges(random);

    if (!pokemon.isActive(true)) {
      return this.end();
    }

    const filteredStats = this.stats.map(s => s !== BattleStat.RAND ? s : this.getRandomStat()).filter(stat => {
      const cancelled = new Utils.BooleanHolder(false);

      if (!this.selfTarget && this.levels < 0) {
        this.scene.arena.applyTagsForSide(MistTag, pokemon.isPlayer() ? ArenaTagSide.PLAYER : ArenaTagSide.ENEMY, cancelled);
      }

      if (!cancelled.value && !this.selfTarget && this.levels < 0) {
        applyPreStatChangeAbAttrs(ProtectStatAbAttr, this.getPokemon(), stat, cancelled);
      }

      return !cancelled.value;
    });

    const levels = new Utils.IntegerHolder(this.levels);

    if (!this.ignoreAbilities) {
      applyAbAttrs(StatChangeMultiplierAbAttr, pokemon, null, levels);
    }

    const battleStats = this.getPokemon().summonData.battleStats;
    const relLevels = filteredStats.map(stat => (levels.value >= 1 ? Math.min(battleStats![stat] + levels.value, 6) : Math.max(battleStats![stat] + levels.value, -6)) - battleStats![stat]);

    this.onChange && this.onChange(this.getPokemon(), filteredStats, relLevels);

    const end = () => {
      if (this.showMessage) {
        const messages = this.getStatChangeMessages(filteredStats, levels.value, relLevels);
        for (const message of messages) {
          this.scene.queueMessage(message);
        }
      }

      for (const stat of filteredStats) {
        pokemon.summonData.battleStats[stat] = Math.max(Math.min(pokemon.summonData.battleStats[stat] + levels.value, 6), -6);
      }

      if (levels.value > 0 && this.canBeCopied) {
        for (const opponent of pokemon.getOpponents()) {
          applyAbAttrs(StatChangeCopyAbAttr, opponent, null, this.stats, levels.value);
        }
      }

      applyPostStatChangeAbAttrs(PostStatChangeAbAttr, pokemon, filteredStats, this.levels, this.selfTarget);

      // Look for any other stat change phases; if this is the last one, do White Herb check
      const existingPhase = this.scene.findPhase(p => p instanceof StatChangePhase && p.battlerIndex === this.battlerIndex);
      if (!(existingPhase instanceof StatChangePhase)) {
        // Apply White Herb if needed
        const whiteHerb = this.scene.applyModifier(PokemonResetNegativeStatStageModifier, this.player, pokemon) as PokemonResetNegativeStatStageModifier;
        // If the White Herb was applied, consume it
        if (whiteHerb) {
          --whiteHerb.stackCount;
          if (whiteHerb.stackCount <= 0) {
            this.scene.removeModifier(whiteHerb);
          }
          this.scene.updateModifiers(this.player);
        }
      }

      pokemon.updateInfo();

      handleTutorial(this.scene, Tutorial.Stat_Change).then(() => super.end());
    };

    if (relLevels.filter(l => l).length && this.scene.moveAnimations) {
      pokemon.enableMask();
      const pokemonMaskSprite = pokemon.maskSprite;

      const tileX = (this.player ? 106 : 236) * pokemon.getSpriteScale() * this.scene.field.scale;
      const tileY = ((this.player ? 148 : 84) + (levels.value >= 1 ? 160 : 0)) * pokemon.getSpriteScale() * this.scene.field.scale;
      const tileWidth = 156 * this.scene.field.scale * pokemon.getSpriteScale();
      const tileHeight = 316 * this.scene.field.scale * pokemon.getSpriteScale();

      // On increase, show the red sprite located at ATK
      // On decrease, show the blue sprite located at SPD
      const spriteColor = levels.value >= 1 ? BattleStat[BattleStat.ATK].toLowerCase() : BattleStat[BattleStat.SPD].toLowerCase();
      const statSprite = this.scene.add.tileSprite(tileX, tileY, tileWidth, tileHeight, "battle_stats", spriteColor);
      statSprite.setPipeline(this.scene.fieldSpritePipeline);
      statSprite.setAlpha(0);
      statSprite.setScale(6);
      statSprite.setOrigin(0.5, 1);

      this.scene.playSound(`stat_${levels.value >= 1 ? "up" : "down"}`);

      statSprite.setMask(new Phaser.Display.Masks.BitmapMask(this.scene, pokemonMaskSprite ?? undefined));

      this.scene.tweens.add({
        targets: statSprite,
        duration: 250,
        alpha: 0.8375,
        onComplete: () => {
          this.scene.tweens.add({
            targets: statSprite,
            delay: 1000,
            duration: 250,
            alpha: 0
          });
        }
      });

      this.scene.tweens.add({
        targets: statSprite,
        duration: 1500,
        y: `${levels.value >= 1 ? "-" : "+"}=${160 * 6}`
      });

      this.scene.time.delayedCall(1750, () => {
        pokemon.disableMask();
        end();
      });
    } else {
      end();
    }
  }

  getRandomStat(): BattleStat {
    const allStats = Utils.getEnumValues(BattleStat);
<<<<<<< HEAD
    return allStats[this.getPokemon().randSeedInt(BattleStat.SPD + 1, undefined, "Randomly selecting a stat")];
=======
    return this.getPokemon() ? allStats[this.getPokemon()!.randSeedInt(BattleStat.SPD + 1)] : BattleStat.ATK; // TODO: return default ATK on random? idk...
>>>>>>> de29c1f0
  }

  aggregateStatChanges(random: boolean = false): void {
    const isAccEva = [BattleStat.ACC, BattleStat.EVA].some(s => this.stats.includes(s));
    let existingPhase: StatChangePhase;
    if (this.stats.length === 1) {
      while ((existingPhase = (this.scene.findPhase(p => p instanceof StatChangePhase && p.battlerIndex === this.battlerIndex && p.stats.length === 1
        && (p.stats[0] === this.stats[0] || (random && p.stats[0] === BattleStat.RAND))
        && p.selfTarget === this.selfTarget && p.showMessage === this.showMessage && p.ignoreAbilities === this.ignoreAbilities) as StatChangePhase))) {
        if (existingPhase.stats[0] === BattleStat.RAND) {
          existingPhase.stats[0] = this.getRandomStat();
          if (existingPhase.stats[0] !== this.stats[0]) {
            continue;
          }
        }
        this.levels += existingPhase.levels;

        if (!this.scene.tryRemovePhase(p => p === existingPhase)) {
          break;
        }
      }
    }
    while ((existingPhase = (this.scene.findPhase(p => p instanceof StatChangePhase && p.battlerIndex === this.battlerIndex && p.selfTarget === this.selfTarget
      && ([BattleStat.ACC, BattleStat.EVA].some(s => p.stats.includes(s)) === isAccEva)
      && p.levels === this.levels && p.showMessage === this.showMessage && p.ignoreAbilities === this.ignoreAbilities) as StatChangePhase))) {
      this.stats.push(...existingPhase.stats);
      if (!this.scene.tryRemovePhase(p => p === existingPhase)) {
        break;
      }
    }
  }

  getStatChangeMessages(stats: BattleStat[], levels: integer, relLevels: integer[]): string[] {
    const messages: string[] = [];

    const relLevelStatIndexes = {};
    for (let rl = 0; rl < relLevels.length; rl++) {
      const relLevel = relLevels[rl];
      if (!relLevelStatIndexes[relLevel]) {
        relLevelStatIndexes[relLevel] = [];
      }
      relLevelStatIndexes[relLevel].push(rl);
    }

    Object.keys(relLevelStatIndexes).forEach(rl => {
      const relLevelStats = stats.filter((_, i) => relLevelStatIndexes[rl].includes(i));
      let statsFragment = "";

      if (relLevelStats.length > 1) {
        statsFragment = relLevelStats.length >= 5
          ? i18next.t("battle:stats")
          : `${relLevelStats.slice(0, -1).map(s => getBattleStatName(s)).join(", ")}${relLevelStats.length > 2 ? "," : ""} ${i18next.t("battle:statsAnd")} ${getBattleStatName(relLevelStats[relLevelStats.length - 1])}`;
        messages.push(getBattleStatLevelChangeDescription(getPokemonNameWithAffix(this.getPokemon()), statsFragment, Math.abs(parseInt(rl)), levels >= 1,relLevelStats.length));
      } else {
        statsFragment = getBattleStatName(relLevelStats[0]);
        messages.push(getBattleStatLevelChangeDescription(getPokemonNameWithAffix(this.getPokemon()), statsFragment, Math.abs(parseInt(rl)), levels >= 1,relLevelStats.length));
      }
    });

    return messages;
  }
}
//#endregion





//#region 46 WeatherEffectPhase
export class WeatherEffectPhase extends CommonAnimPhase {
  public weather: Weather | null;

  constructor(scene: BattleScene) {
    super(scene, undefined, undefined, CommonAnim.SUNNY + ((scene?.arena?.weather?.weatherType || WeatherType.NONE) - 1));
    this.weather = scene?.arena?.weather;
  }

  start() {
    // Update weather state with any changes that occurred during the turn
    this.weather = this.scene?.arena?.weather;

    if (!this.weather) {
      this.end();
      return;
    }

    this.setAnimation(CommonAnim.SUNNY + (this.weather.weatherType - 1));

    if (this.weather.isDamaging()) {

      const cancelled = new Utils.BooleanHolder(false);

      this.executeForAll((pokemon: Pokemon) => applyPreWeatherEffectAbAttrs(SuppressWeatherEffectAbAttr, pokemon, this.weather, cancelled));

      if (!cancelled.value) {
        const inflictDamage = (pokemon: Pokemon) => {
          const cancelled = new Utils.BooleanHolder(false);

          applyPreWeatherEffectAbAttrs(PreWeatherDamageAbAttr, pokemon, this.weather , cancelled);
          applyAbAttrs(BlockNonDirectDamageAbAttr, pokemon, cancelled);

          if (cancelled.value) {
            return;
          }

          const damage = Math.ceil(pokemon.getMaxHp() / 16);

          this.scene.queueMessage(getWeatherDamageMessage(this.weather?.weatherType!, pokemon)!); // TODO: are those bangs correct?
          pokemon.damageAndUpdate(damage, HitResult.EFFECTIVE, false, false, true);
        };

        this.executeForAll((pokemon: Pokemon) => {
          const immune = !pokemon || !!pokemon.getTypes(true, true).filter(t => this.weather?.isTypeDamageImmune(t)).length;
          if (!immune) {
            inflictDamage(pokemon);
          }
        });
      }
    }

    this.scene.ui.showText(getWeatherLapseMessage(this.weather.weatherType)!, null, () => { // TODO: is this bang correct?
      this.executeForAll((pokemon: Pokemon) => applyPostWeatherLapseAbAttrs(PostWeatherLapseAbAttr, pokemon, this.weather));

      super.start();
    });
  }
}
//#endregion





//#region 47 ObtainStatusEffectPhase
export class ObtainStatusEffectPhase extends PokemonPhase {
  private statusEffect: StatusEffect | undefined;
  private cureTurn: integer | null;
  private sourceText: string | null;
  private sourcePokemon: Pokemon | null;

  constructor(scene: BattleScene, battlerIndex: BattlerIndex, statusEffect?: StatusEffect, cureTurn?: integer | null, sourceText?: string, sourcePokemon?: Pokemon) {
    super(scene, battlerIndex);

    this.statusEffect = statusEffect;
    this.cureTurn = cureTurn!; // TODO: is this bang correct?
    this.sourceText = sourceText!; // TODO: is this bang correct?
    this.sourcePokemon = sourcePokemon!; // For tracking which Pokemon caused the status effect // TODO: is this bang correct?
  }

  start() {
    const pokemon = this.getPokemon();
    if (!pokemon?.status) {
      if (pokemon?.trySetStatus(this.statusEffect, false, this.sourcePokemon)) {
        if (this.cureTurn) {
          pokemon.status!.cureTurn = this.cureTurn; // TODO: is this bang correct?
        }
        pokemon.updateInfo(true);
        new CommonBattleAnim(CommonAnim.POISON + (this.statusEffect! - 1), pokemon).play(this.scene, () => {
          this.scene.queueMessage(getStatusEffectObtainText(this.statusEffect, getPokemonNameWithAffix(pokemon), this.sourceText ?? undefined));
          if (pokemon.status?.isPostTurn()) {
            this.scene.pushPhase(new PostTurnStatusEffectPhase(this.scene, this.battlerIndex));
          }
          this.end();
        });
        return;
      }
    } else if (pokemon.status.effect === this.statusEffect) {
      this.scene.queueMessage(getStatusEffectOverlapText(this.statusEffect, getPokemonNameWithAffix(pokemon)));
    }
    this.end();
  }
}
//#endregion





//#region 48 PostTurnStatusEffectPhase
export class PostTurnStatusEffectPhase extends PokemonPhase {
  constructor(scene: BattleScene, battlerIndex: BattlerIndex) {
    super(scene, battlerIndex);
  }

  start() {
    const pokemon = this.getPokemon();
    if (pokemon?.isActive(true) && pokemon.status && pokemon.status.isPostTurn()) {
      pokemon.status.incrementTurn();
      const cancelled = new Utils.BooleanHolder(false);
      applyAbAttrs(BlockNonDirectDamageAbAttr, pokemon, cancelled);
      applyAbAttrs(BlockStatusDamageAbAttr, pokemon, cancelled);

      if (!cancelled.value) {
        this.scene.queueMessage(getStatusEffectActivationText(pokemon.status.effect, getPokemonNameWithAffix(pokemon)));
        const damage = new Utils.NumberHolder(0);
        switch (pokemon.status.effect) {
        case StatusEffect.POISON:
          damage.value = Math.max(pokemon.getMaxHp() >> 3, 1);
          break;
        case StatusEffect.TOXIC:
          damage.value = Math.max(Math.floor((pokemon.getMaxHp() / 16) * pokemon.status.turnCount), 1);
          break;
        case StatusEffect.BURN:
          damage.value = Math.max(pokemon.getMaxHp() >> 4, 1);
          applyAbAttrs(ReduceBurnDamageAbAttr, pokemon, null, damage);
          break;
        }
        if (damage.value) {
          // Set preventEndure flag to avoid pokemon surviving thanks to focus band, sturdy, endure ...
          this.scene.damageNumberHandler.add(this.getPokemon(), pokemon.damage(damage.value, false, true));
          pokemon.updateInfo();
        }
        new CommonBattleAnim(CommonAnim.POISON + (pokemon.status.effect - 1), pokemon).play(this.scene, () => this.end());
      } else {
        this.end();
      }
    } else {
      this.end();
    }
  }

  override end() {
    if (this.scene.currentBattle.battleSpec === BattleSpec.FINAL_BOSS) {
      this.scene.initFinalBossPhaseTwo(this.getPokemon());
    } else {
      super.end();
    }
  }
}
//#endregion





//#region 49 MessagePhase
export class MessagePhase extends Phase {
  private text: string;
  private callbackDelay: integer | null;
  private prompt: boolean | null;
  private promptDelay: integer | null;

  constructor(scene: BattleScene, text: string, callbackDelay?: integer | null, prompt?: boolean | null, promptDelay?: integer | null) {
    super(scene);

    this.text = text;
    this.callbackDelay = callbackDelay!; // TODO: is this bang correct?
    this.prompt = prompt!; // TODO: is this bang correct?
    this.promptDelay = promptDelay!; // TODO: is this bang correct?
  }

  start() {
    super.start();

    if (this.text.indexOf("$") > -1) {
      const pageIndex = this.text.indexOf("$");
      this.scene.unshiftPhase(new MessagePhase(this.scene, this.text.slice(pageIndex + 1), this.callbackDelay, this.prompt, this.promptDelay));
      this.text = this.text.slice(0, pageIndex).trim();
    }

    this.scene.ui.showText(this.text, null, () => this.end(), this.callbackDelay || (this.prompt ? 0 : 1500), this.prompt, this.promptDelay);
  }

  end() {
    if (this.scene.abilityBar.shown) {
      this.scene.abilityBar.hide();
    }

    super.end();
  }
}
//#endregion





//#region 50 DamagePhase
export class DamagePhase extends PokemonPhase {
  private amount: integer;
  private damageResult: DamageResult;
  private critical: boolean;

  constructor(scene: BattleScene, battlerIndex: BattlerIndex, amount: integer, damageResult?: DamageResult, critical: boolean = false) {
    super(scene, battlerIndex);

    this.amount = amount;
    this.damageResult = damageResult || HitResult.EFFECTIVE;
    this.critical = critical;
  }

  start() {
    super.start();

    if (this.damageResult === HitResult.ONE_HIT_KO) {
      if (this.scene.moveAnimations) {
        this.scene.toggleInvert(true);
      }
      this.scene.time.delayedCall(Utils.fixedInt(1000), () => {
        this.scene.toggleInvert(false);
        this.applyDamage();
      });
      return;
    }

    this.applyDamage();
  }

  updateAmount(amount: integer): void {
    this.amount = amount;
  }

  applyDamage() {
    switch (this.damageResult) {
    case HitResult.EFFECTIVE:
      this.scene.playSound("hit");
      break;
    case HitResult.SUPER_EFFECTIVE:
    case HitResult.ONE_HIT_KO:
      this.scene.playSound("hit_strong");
      break;
    case HitResult.NOT_VERY_EFFECTIVE:
      this.scene.playSound("hit_weak");
      break;
    }

    if (this.amount) {
      this.scene.damageNumberHandler.add(this.getPokemon(), this.amount, this.damageResult, this.critical);
    }

    if (this.damageResult !== HitResult.OTHER) {
      const flashTimer = this.scene.time.addEvent({
        delay: 100,
        repeat: 5,
        startAt: 200,
        callback: () => {
          this.getPokemon().getSprite().setVisible(flashTimer.repeatCount % 2 === 0);
          if (!flashTimer.repeatCount) {
            this.getPokemon().updateInfo().then(() => this.end());
          }
        }
      });
    } else {
      this.getPokemon().updateInfo().then(() => this.end());
    }
  }

  override end() {
    if (this.scene.currentBattle.battleSpec === BattleSpec.FINAL_BOSS) {
      this.scene.initFinalBossPhaseTwo(this.getPokemon());
    } else {
      super.end();
    }
  }
}
//#endregion





//#region 51 FaintPhase
export class FaintPhase extends PokemonPhase {
  private preventEndure: boolean;

  constructor(scene: BattleScene, battlerIndex: BattlerIndex, preventEndure?: boolean) {
    super(scene, battlerIndex);

    this.preventEndure = preventEndure!; // TODO: is this bang correct?
  }

  start() {
    super.start();

    if (!this.preventEndure) {
      const instantReviveModifier = this.scene.applyModifier(PokemonInstantReviveModifier, this.player, this.getPokemon()) as PokemonInstantReviveModifier;

      if (instantReviveModifier) {
        if (!--instantReviveModifier.stackCount) {
          this.scene.removeModifier(instantReviveModifier);
        }
        this.scene.updateModifiers(this.player);
        return this.end();
      }
    }

    if (!this.tryOverrideForBattleSpec()) {
      this.doFaint();
    }
  }

  doFaint(): void {
    const pokemon = this.getPokemon();


    // Track total times pokemon have been KO'd for supreme overlord/last respects
    if (pokemon.isPlayer()) {
      this.scene.currentBattle.playerFaints += 1;
    } else {
      this.scene.currentBattle.enemyFaints += 1;
    }

    this.scene.queueMessage(i18next.t("battle:fainted", { pokemonNameWithAffix: getPokemonNameWithAffix(pokemon) }), null, true);

    if (pokemon.turnData?.attacksReceived?.length) {
      const lastAttack = pokemon.turnData.attacksReceived[0];
      applyPostFaintAbAttrs(PostFaintAbAttr, pokemon, this.scene.getPokemonById(lastAttack.sourceId)!, new PokemonMove(lastAttack.move).getMove(), lastAttack.result); // TODO: is this bang correct?
    }

    const alivePlayField = this.scene.getField(true);
    alivePlayField.forEach(p => applyPostKnockOutAbAttrs(PostKnockOutAbAttr, p, pokemon));
    if (pokemon.turnData?.attacksReceived?.length) {
      const defeatSource = this.scene.getPokemonById(pokemon.turnData.attacksReceived[0].sourceId);
      if (defeatSource?.isOnField()) {
        applyPostVictoryAbAttrs(PostVictoryAbAttr, defeatSource);
        const pvmove = allMoves[pokemon.turnData.attacksReceived[0].move];
        const pvattrs = pvmove.getAttrs(PostVictoryStatChangeAttr);
        if (pvattrs.length) {
          for (const pvattr of pvattrs) {
            pvattr.applyPostVictory(defeatSource, defeatSource, pvmove);
          }
        }
      }
    }

    if (this.player) {
      const nonFaintedLegalPartyMembers = this.scene.getParty().filter(p => p.isAllowedInBattle());
      const nonFaintedPartyMemberCount = nonFaintedLegalPartyMembers.length;
      if (!nonFaintedPartyMemberCount) {
        this.scene.unshiftPhase(new GameOverPhase(this.scene));
<<<<<<< HEAD
      } else if (nonFaintedPartyMemberCount >= this.scene.currentBattle.getBattlerCount() || (this.scene.currentBattle.double && !nonFaintedLegalPartyMembers[0].isActive(true))) {
        LoggerTools.isFaintSwitch.value = true;
        this.scene.pushPhase(new SwitchPhase(this.scene, this.fieldIndex, true, false));
      }
      if (nonFaintedPartyMemberCount === 1 && this.scene.currentBattle.double) {
=======
      } else if (nonFaintedPartyMemberCount === 1 && this.scene.currentBattle.double) {
>>>>>>> de29c1f0
        this.scene.unshiftPhase(new ToggleDoublePositionPhase(this.scene, true));
      } else if (nonFaintedPartyMemberCount >= this.scene.currentBattle.getBattlerCount()) {
        this.scene.pushPhase(new SwitchPhase(this.scene, this.fieldIndex, true, false));
      }
    } else {
      this.scene.unshiftPhase(new VictoryPhase(this.scene, this.battlerIndex));
      if (this.scene.currentBattle.battleType === BattleType.TRAINER) {
        const hasReservePartyMember = !!this.scene.getEnemyParty().filter(p => p.isActive() && !p.isOnField() && p.trainerSlot === (pokemon as EnemyPokemon).trainerSlot).length;
        if (hasReservePartyMember) {
          this.scene.pushPhase(new SwitchSummonPhase(this.scene, this.fieldIndex, -1, false, false, false));
        }
      }
    }

    // in double battles redirect potential moves off fainted pokemon
    if (this.scene.currentBattle.double) {
      const allyPokemon = pokemon.getAlly();
      this.scene.redirectPokemonMoves(pokemon, allyPokemon);
    }

    pokemon.lapseTags(BattlerTagLapseType.FAINT);
    this.scene.getField(true).filter(p => p !== pokemon).forEach(p => p.removeTagsBySourceId(pokemon.id));

    pokemon.faintCry(() => {
      if (pokemon instanceof PlayerPokemon) {
        pokemon.addFriendship(-10);
      }
      pokemon.hideInfo();
      this.scene.playSound("faint");
      this.scene.tweens.add({
        targets: pokemon,
        duration: 500,
        y: pokemon.y + 150,
        ease: "Sine.easeIn",
        onComplete: () => {
          pokemon.setVisible(false);
          pokemon.y -= 150;
          pokemon.trySetStatus(StatusEffect.FAINT);
          if (pokemon.isPlayer()) {
            this.scene.currentBattle.removeFaintedParticipant(pokemon as PlayerPokemon);
          } else {
            this.scene.addFaintedEnemyScore(pokemon as EnemyPokemon);
            this.scene.currentBattle.addPostBattleLoot(pokemon as EnemyPokemon);
          }
          this.scene.field.remove(pokemon);
          this.end();
        }
      });
    });
  }

  tryOverrideForBattleSpec(): boolean {
    switch (this.scene.currentBattle.battleSpec) {
    case BattleSpec.FINAL_BOSS:
      if (!this.player) {
        const enemy = this.getPokemon();
        if (enemy.formIndex) {
          this.scene.ui.showDialogue(battleSpecDialogue[BattleSpec.FINAL_BOSS].secondStageWin, enemy.species.name, null, () => this.doFaint());
        } else {
          // Final boss' HP threshold has been bypassed; cancel faint and force check for 2nd phase
          enemy.hp++;
          this.scene.unshiftPhase(new DamagePhase(this.scene, enemy.getBattlerIndex(), 0, HitResult.OTHER));
          this.end();
        }
        return true;
      }
    }

    return false;
  }
}
//#endregion





//#region 52 VictoryPhase
export class VictoryPhase extends PokemonPhase {
  constructor(scene: BattleScene, battlerIndex: BattlerIndex) {
    super(scene, battlerIndex);
  }

  start() {
    super.start();

    this.scene.gameData.gameStats.pokemonDefeated++;

    const participantIds = this.scene.currentBattle.playerParticipantIds;
    const party = this.scene.getParty();
    const expShareModifier = this.scene.findModifier(m => m instanceof ExpShareModifier) as ExpShareModifier;
    const expBalanceModifier = this.scene.findModifier(m => m instanceof ExpBalanceModifier) as ExpBalanceModifier;
    const multipleParticipantExpBonusModifier = this.scene.findModifier(m => m instanceof MultipleParticipantExpBonusModifier) as MultipleParticipantExpBonusModifier;
    const nonFaintedPartyMembers = party.filter(p => p.hp);
    const expPartyMembers = nonFaintedPartyMembers.filter(p => p.level < this.scene.getMaxExpLevel());
    const partyMemberExp: number[] = [];

    if (participantIds.size) {
      let expValue = this.getPokemon().getExpValue();
      if (this.scene.currentBattle.battleType === BattleType.TRAINER) {
        expValue = Math.floor(expValue * 1.5);
      }
      for (const partyMember of nonFaintedPartyMembers) {
        const pId = partyMember.id;
        const participated = participantIds.has(pId);
        if (participated) {
          partyMember.addFriendship(2);
        }
        if (!expPartyMembers.includes(partyMember)) {
          continue;
        }
        if (!participated && !expShareModifier) {
          partyMemberExp.push(0);
          continue;
        }
        let expMultiplier = 0;
        if (participated) {
          expMultiplier += (1 / participantIds.size);
          if (participantIds.size > 1 && multipleParticipantExpBonusModifier) {
            expMultiplier += multipleParticipantExpBonusModifier.getStackCount() * 0.2;
          }
        } else if (expShareModifier) {
          expMultiplier += (expShareModifier.getStackCount() * 0.2) / participantIds.size;
        }
        if (partyMember.pokerus) {
          expMultiplier *= 1.5;
        }
        if (Overrides.XP_MULTIPLIER_OVERRIDE !== null) {
          expMultiplier = Overrides.XP_MULTIPLIER_OVERRIDE;
        }
        const pokemonExp = new Utils.NumberHolder(expValue * expMultiplier);
        this.scene.applyModifiers(PokemonExpBoosterModifier, true, partyMember, pokemonExp);
        partyMemberExp.push(Math.floor(pokemonExp.value));
      }

      if (expBalanceModifier) {
        let totalLevel = 0;
        let totalExp = 0;
        expPartyMembers.forEach((expPartyMember, epm) => {
          totalExp += partyMemberExp[epm];
          totalLevel += expPartyMember.level;
        });

        const medianLevel = Math.floor(totalLevel / expPartyMembers.length);

        const recipientExpPartyMemberIndexes: number[] = [];
        expPartyMembers.forEach((expPartyMember, epm) => {
          if (expPartyMember.level <= medianLevel) {
            recipientExpPartyMemberIndexes.push(epm);
          }
        });

        const splitExp = Math.floor(totalExp / recipientExpPartyMemberIndexes.length);

        expPartyMembers.forEach((_partyMember, pm) => {
          partyMemberExp[pm] = Phaser.Math.Linear(partyMemberExp[pm], recipientExpPartyMemberIndexes.indexOf(pm) > -1 ? splitExp : 0, 0.2 * expBalanceModifier.getStackCount());
        });
      }

      for (let pm = 0; pm < expPartyMembers.length; pm++) {
        const exp = partyMemberExp[pm];

        if (exp) {
          const partyMemberIndex = party.indexOf(expPartyMembers[pm]);
          this.scene.unshiftPhase(expPartyMembers[pm].isOnField() ? new ExpPhase(this.scene, partyMemberIndex, exp) : new ShowPartyExpBarPhase(this.scene, partyMemberIndex, exp));
        }
      }
    }

    if (!this.scene.getEnemyParty().find(p => this.scene.currentBattle.battleType ? !p?.isFainted(true) : p.isOnField())) {
      this.scene.pushPhase(new BattleEndPhase(this.scene));
      if (this.scene.currentBattle.battleType === BattleType.TRAINER) {
        this.scene.pushPhase(new TrainerVictoryPhase(this.scene));
      }
      if (this.scene.gameMode.isEndless || !this.scene.gameMode.isWaveFinal(this.scene.currentBattle.waveIndex)) {
        this.scene.pushPhase(new EggLapsePhase(this.scene));
        if (this.scene.currentBattle.waveIndex % 10) {
          this.scene.pushPhase(new SelectModifierPhase(this.scene));
        } else if (this.scene.gameMode.isDaily) {
          LoggerTools.logShop(this.scene, this.scene.currentBattle.waveIndex, "")
          this.scene.pushPhase(new ModifierRewardPhase(this.scene, modifierTypes.EXP_CHARM));
          if (this.scene.currentBattle.waveIndex > 10 && !this.scene.gameMode.isWaveFinal(this.scene.currentBattle.waveIndex)) {
            this.scene.pushPhase(new ModifierRewardPhase(this.scene, modifierTypes.GOLDEN_POKEBALL));
          }
        } else {
          LoggerTools.logShop(this.scene, this.scene.currentBattle.waveIndex, "")
          const superExpWave = !this.scene.gameMode.isEndless ? (this.scene.offsetGym ? 0 : 20) : 10;
          if (this.scene.gameMode.isEndless && this.scene.currentBattle.waveIndex === 10) {
            this.scene.pushPhase(new ModifierRewardPhase(this.scene, modifierTypes.EXP_SHARE));
          }
          if (this.scene.currentBattle.waveIndex <= 750 && (this.scene.currentBattle.waveIndex <= 500 || (this.scene.currentBattle.waveIndex % 30) === superExpWave)) {
            this.scene.pushPhase(new ModifierRewardPhase(this.scene, (this.scene.currentBattle.waveIndex % 30) !== superExpWave || this.scene.currentBattle.waveIndex > 250 ? modifierTypes.EXP_CHARM : modifierTypes.SUPER_EXP_CHARM));
          }
          if (this.scene.currentBattle.waveIndex <= 150 && !(this.scene.currentBattle.waveIndex % 50)) {
            this.scene.pushPhase(new ModifierRewardPhase(this.scene, modifierTypes.GOLDEN_POKEBALL));
          }
          if (this.scene.gameMode.isEndless && !(this.scene.currentBattle.waveIndex % 50)) {
            this.scene.pushPhase(new ModifierRewardPhase(this.scene, !(this.scene.currentBattle.waveIndex % 250) ? modifierTypes.VOUCHER_PREMIUM : modifierTypes.VOUCHER_PLUS));
            this.scene.pushPhase(new AddEnemyBuffModifierPhase(this.scene));
          }
        }
        this.scene.pushPhase(new NewBattlePhase(this.scene));
      } else {
        LoggerTools.logShop(this.scene, this.scene.currentBattle.waveIndex, "")
        this.scene.currentBattle.battleType = BattleType.CLEAR;
        this.scene.score += this.scene.gameMode.getClearScoreBonus();
        this.scene.updateScoreText();
        this.scene.pushPhase(new GameOverPhase(this.scene, true));
      }
    }

    this.end();
  }
}
//#endregion





//#region 53 TrainerVictoryPhase
export class TrainerVictoryPhase extends BattlePhase {
  constructor(scene: BattleScene) {
    super(scene);
  }

  start() {
    this.scene.disableMenu = true;

    this.scene.playBgm(this.scene.currentBattle.trainer?.config.victoryBgm);

    this.scene.unshiftPhase(new MoneyRewardPhase(this.scene, this.scene.currentBattle.trainer?.config.moneyMultiplier!)); // TODO: is this bang correct?

    const modifierRewardFuncs = this.scene.currentBattle.trainer?.config.modifierRewardFuncs!; // TODO: is this bang correct?
    for (const modifierRewardFunc of modifierRewardFuncs) {
      this.scene.unshiftPhase(new ModifierRewardPhase(this.scene, modifierRewardFunc));
    }

    const trainerType = this.scene.currentBattle.trainer?.config.trainerType!; // TODO: is this bang correct?
    if (vouchers.hasOwnProperty(TrainerType[trainerType])) {
      if (!this.scene.validateVoucher(vouchers[TrainerType[trainerType]]) && this.scene.currentBattle.trainer?.config.isBoss) {
        this.scene.unshiftPhase(new ModifierRewardPhase(this.scene, [modifierTypes.VOUCHER, modifierTypes.VOUCHER, modifierTypes.VOUCHER_PLUS, modifierTypes.VOUCHER_PREMIUM][vouchers[TrainerType[trainerType]].voucherType]));
      }
    }

    this.scene.ui.showText(i18next.t("battle:trainerDefeated", { trainerName: this.scene.currentBattle.trainer?.getName(TrainerSlot.NONE, true) }), null, () => {
      const victoryMessages = this.scene.currentBattle.trainer?.getVictoryMessages()!; // TODO: is this bang correct?
      let message: string;
      this.scene.executeWithSeedOffset(() => message = Utils.randSeedItem(victoryMessages), this.scene.currentBattle.waveIndex);
      message = message!; // tell TS compiler it's defined now

      const showMessage = () => {
        const originalFunc = showMessageOrEnd;
        showMessageOrEnd = () => this.scene.ui.showDialogue(message, this.scene.currentBattle.trainer?.getName(), null, originalFunc);

        showMessageOrEnd();
      };
      let showMessageOrEnd = () => this.end();
      if (victoryMessages?.length) {
        if (this.scene.currentBattle.trainer?.config.hasCharSprite && !this.scene.ui.shouldSkipDialogue(message)) {
          const originalFunc = showMessageOrEnd;
          showMessageOrEnd = () => this.scene.charSprite.hide().then(() => this.scene.hideFieldOverlay(250).then(() => originalFunc()));
          this.scene.showFieldOverlay(500).then(() => this.scene.charSprite.showCharacter(this.scene.currentBattle.trainer?.getKey()!, getCharVariantFromDialogue(victoryMessages[0])).then(() => showMessage())); // TODO: is this bang correct?
        } else {
          showMessage();
        }
      } else {
        showMessageOrEnd();
      }
    }, null, true);

    this.showEnemyTrainer();
  }
}
//#endregion





//#region 54 MoneyRewardPhase
export class MoneyRewardPhase extends BattlePhase {
  private moneyMultiplier: number;

  constructor(scene: BattleScene, moneyMultiplier: number) {
    super(scene);

    this.moneyMultiplier = moneyMultiplier;
  }

  start() {
    const moneyAmount = new Utils.IntegerHolder(this.scene.getWaveMoneyAmount(this.moneyMultiplier));

    this.scene.applyModifiers(MoneyMultiplierModifier, true, moneyAmount);

    if (this.scene.arena.getTag(ArenaTagType.HAPPY_HOUR)) {
      moneyAmount.value *= 2;
    }

    this.scene.addMoney(moneyAmount.value);

    const userLocale = navigator.language || "en-US";
    const formattedMoneyAmount = moneyAmount.value.toLocaleString(userLocale);
    const message = i18next.t("battle:moneyWon", { moneyAmount: formattedMoneyAmount });

    this.scene.ui.showText(message, null, () => this.end(), null, true);
  }
}
//#endregion





//#region 55 ModifierRewardPhase
export class ModifierRewardPhase extends BattlePhase {
  protected modifierType: ModifierType;

  constructor(scene: BattleScene, modifierTypeFunc: ModifierTypeFunc) {
    super(scene);

    this.modifierType = getModifierType(modifierTypeFunc);
  }

  start() {
    super.start();

    this.doReward().then(() => this.end());
  }

  doReward(): Promise<void> {
    return new Promise<void>(resolve => {
      const newModifier = this.modifierType.newModifier();
      this.scene.addModifier(newModifier).then(() => {
        this.scene.playSound("item_fanfare");
        this.scene.ui.showText(i18next.t("battle:rewardGain", { modifierName: newModifier?.type.name }), null, () => resolve(), null, true);
      });
    });
  }
}
//#endregion





//#region 56 GameOverModifierRewardPhase
export class GameOverModifierRewardPhase extends ModifierRewardPhase {
  constructor(scene: BattleScene, modifierTypeFunc: ModifierTypeFunc) {
    super(scene, modifierTypeFunc);
  }

  doReward(): Promise<void> {
    return new Promise<void>(resolve => {
      const newModifier = this.modifierType.newModifier();
      this.scene.addModifier(newModifier).then(() => {
        this.scene.playSound("level_up_fanfare");
        this.scene.ui.setMode(Mode.MESSAGE);
        this.scene.ui.fadeIn(250).then(() => {
          this.scene.ui.showText(i18next.t("battle:rewardGain", { modifierName: newModifier?.type.name }), null, () => {
            this.scene.time.delayedCall(1500, () => this.scene.arenaBg.setVisible(true));
            resolve();
          }, null, true, 1500);
        });
      });
    });
  }
}
//#endregion





//#region 57 RibbonModifierRewardPhase
export class RibbonModifierRewardPhase extends ModifierRewardPhase {
  private species: PokemonSpecies;

  constructor(scene: BattleScene, modifierTypeFunc: ModifierTypeFunc, species: PokemonSpecies) {
    super(scene, modifierTypeFunc);

    this.species = species;
  }

  doReward(): Promise<void> {
    return new Promise<void>(resolve => {
      const newModifier = this.modifierType.newModifier();
      this.scene.addModifier(newModifier).then(() => {
        this.scene.playSound("level_up_fanfare");
        this.scene.ui.setMode(Mode.MESSAGE);
        this.scene.ui.showText(i18next.t("battle:beatModeFirstTime", {
          speciesName: this.species.name,
          gameMode: this.scene.gameMode.getName(),
          newModifier: newModifier?.type.name
        }), null, () => {
          resolve();
        }, null, true, 1500);
      });
    });
  }
}
//#endregion





//#region 58 GameOverPhase
export class GameOverPhase extends BattlePhase {
  private victory: boolean;
  private firstRibbons: PokemonSpecies[] = [];

  constructor(scene: BattleScene, victory?: boolean) {
    super(scene);

    this.victory = !!victory;
  }

  start() {
    super.start();

    // Failsafe if players somehow skip floor 200 in classic mode
    if (this.scene.gameMode.isClassic && this.scene.currentBattle.waveIndex > 200) {
      this.victory = true;
    }

    if (this.victory && this.scene.gameMode.isEndless) {
      this.scene.ui.showDialogue(i18next.t("PGMmiscDialogue:ending_endless"), i18next.t("PGMmiscDialogue:ending_name"), 0, () => this.handleGameOver());
    } else if (this.victory || !this.scene.enableRetries) {
      this.handleGameOver();
    } else {
      this.scene.ui.showText(i18next.t("battle:retryBattle"), null, () => {
        this.scene.ui.setMode(Mode.CONFIRM, () => {
          this.scene.ui.fadeOut(1250).then(() => {
            this.scene.reset();
            this.scene.clearPhaseQueue();
            this.scene.gameData.loadSession(this.scene, this.scene.sessionSlotId).then(() => {
              this.scene.pushPhase(new EncounterPhase(this.scene, true));

              const availablePartyMembers = this.scene.getParty().filter(p => p.isAllowedInBattle()).length;

              this.scene.pushPhase(new SummonPhase(this.scene, 0));
              if (this.scene.currentBattle.double && availablePartyMembers > 1) {
                this.scene.pushPhase(new SummonPhase(this.scene, 1));
              }
              if (this.scene.currentBattle.waveIndex > 1 && this.scene.currentBattle.battleType !== BattleType.TRAINER) {
                this.scene.pushPhase(new CheckSwitchPhase(this.scene, 0, this.scene.currentBattle.double));
                if (this.scene.currentBattle.double && availablePartyMembers > 1) {
                  this.scene.pushPhase(new CheckSwitchPhase(this.scene, 1, this.scene.currentBattle.double));
                }
              }

              this.scene.ui.fadeIn(1250);
              this.end();
            });
          });
        }, () => this.handleGameOver(), false, 0, 0, 1000);
      });
    }
  }

  handleGameOver(): void {
    const doGameOver = (newClear: boolean) => {
      this.scene.disableMenu = true;
      this.scene.time.delayedCall(1000, () => {
        let firstClear = false;
        if (this.victory && newClear) {
          if (this.scene.gameMode.isClassic) {
            firstClear = this.scene.validateAchv(achvs.CLASSIC_VICTORY);
            this.scene.validateAchv(achvs.UNEVOLVED_CLASSIC_VICTORY);
            this.scene.gameData.gameStats.sessionsWon++;
            for (const pokemon of this.scene.getParty()) {
              this.awardRibbon(pokemon);

              if (pokemon.species.getRootSpeciesId() !== pokemon.species.getRootSpeciesId(true)) {
                this.awardRibbon(pokemon, true);
              }
            }
          } else if (this.scene.gameMode.isDaily && newClear) {
            this.scene.gameData.gameStats.dailyRunSessionsWon++;
          }
        }
        const fadeDuration = this.victory ? 10000 : 5000;
        this.scene.fadeOutBgm(fadeDuration, true);
        const activeBattlers = this.scene.getField().filter(p => p?.isActive(true));
        activeBattlers.map(p => p.hideInfo());
        this.scene.ui.fadeOut(fadeDuration).then(() => {
          activeBattlers.map(a => a.setVisible(false));
          this.scene.setFieldScale(1, true);
          this.scene.clearPhaseQueue();
          this.scene.ui.clearText();

          if (this.victory && this.scene.gameMode.isChallenge) {
            this.scene.gameMode.challenges.forEach(c => this.scene.validateAchvs(ChallengeAchv, c));
          }

          const clear = (endCardPhase?: EndCardPhase) => {
            if (newClear) {
              this.handleUnlocks();
            }
            if (this.victory && newClear) {
              for (const species of this.firstRibbons) {
                this.scene.unshiftPhase(new RibbonModifierRewardPhase(this.scene, modifierTypes.VOUCHER_PLUS, species));
              }
              if (!firstClear) {
                this.scene.unshiftPhase(new GameOverModifierRewardPhase(this.scene, modifierTypes.VOUCHER_PREMIUM));
              }
            }
            this.scene.pushPhase(new PostGameOverPhase(this.scene, endCardPhase));
            this.end();
          };

          if (this.victory && this.scene.gameMode.isClassic) {
            const message = miscDialogue.ending[this.scene.gameData.gender === PlayerGender.FEMALE ? 0 : 1];

            if (!this.scene.ui.shouldSkipDialogue(message)) {
              this.scene.ui.fadeIn(500).then(() => {
                this.scene.charSprite.showCharacter(`rival_${this.scene.gameData.gender === PlayerGender.FEMALE ? "m" : "f"}`, getCharVariantFromDialogue(miscDialogue.ending[this.scene.gameData.gender === PlayerGender.FEMALE ? 0 : 1])).then(() => {
                  this.scene.ui.showDialogue(message, this.scene.gameData.gender === PlayerGender.FEMALE ? trainerConfigs[TrainerType.RIVAL].name : trainerConfigs[TrainerType.RIVAL].nameFemale, null, () => {
                    this.scene.ui.fadeOut(500).then(() => {
                      this.scene.charSprite.hide().then(() => {
                        const endCardPhase = new EndCardPhase(this.scene);
                        this.scene.unshiftPhase(endCardPhase);
                        clear(endCardPhase);
                      });
                    });
                  });
                });
              });
            } else {
              const endCardPhase = new EndCardPhase(this.scene);
              this.scene.unshiftPhase(endCardPhase);
              clear(endCardPhase);
            }
          } else {
            clear();
          }
        });
      });
    };

    /* Added a local check to see if the game is running offline on victory
    If Online, execute apiFetch as intended
    If Offline, execute offlineNewClear(), a localStorage implementation of newClear daily run checks */
    if (this.victory) {
      if (!Utils.isLocal) {
        Utils.apiFetch(`savedata/session/newclear?slot=${this.scene.sessionSlotId}&clientSessionId=${clientSessionId}`, true)
          .then(response => response.json())
          .then(newClear => doGameOver(newClear));
      } else {
        this.scene.gameData.offlineNewClear(this.scene).then(result => {
          doGameOver(result);
        });
      }
    } else {
      doGameOver(false);
    }
  }

  handleUnlocks(): void {
    if (this.victory && this.scene.gameMode.isClassic) {
      if (!this.scene.gameData.unlocks[Unlockables.ENDLESS_MODE]) {
        this.scene.unshiftPhase(new UnlockPhase(this.scene, Unlockables.ENDLESS_MODE));
      }
      if (this.scene.getParty().filter(p => p.fusionSpecies).length && !this.scene.gameData.unlocks[Unlockables.SPLICED_ENDLESS_MODE]) {
        this.scene.unshiftPhase(new UnlockPhase(this.scene, Unlockables.SPLICED_ENDLESS_MODE));
      }
      if (!this.scene.gameData.unlocks[Unlockables.MINI_BLACK_HOLE]) {
        this.scene.unshiftPhase(new UnlockPhase(this.scene, Unlockables.MINI_BLACK_HOLE));
      }
      if (!this.scene.gameData.unlocks[Unlockables.EVIOLITE] && this.scene.getParty().some(p => p.getSpeciesForm(true).speciesId in pokemonEvolutions)) {
        this.scene.unshiftPhase(new UnlockPhase(this.scene, Unlockables.EVIOLITE));
      }
    }
  }

  awardRibbon(pokemon: Pokemon, forStarter: boolean = false): void {
    const speciesId = getPokemonSpecies(pokemon.species.speciesId);
    const speciesRibbonCount = this.scene.gameData.incrementRibbonCount(speciesId, forStarter);
    // first time classic win, award voucher
    if (speciesRibbonCount === 1) {
      this.firstRibbons.push(getPokemonSpecies(pokemon.species.getRootSpeciesId(forStarter)));
    }
  }
}
//#endregion





//#region 59 EndCardPhase
export class EndCardPhase extends Phase {
  public endCard: Phaser.GameObjects.Image;
  public text: Phaser.GameObjects.Text;

  constructor(scene: BattleScene) {
    super(scene);
  }

  start(): void {
    super.start();

    this.scene.ui.getMessageHandler().bg.setVisible(false);
    this.scene.ui.getMessageHandler().nameBoxContainer.setVisible(false);

    this.endCard = this.scene.add.image(0, 0, `end_${this.scene.gameData.gender === PlayerGender.FEMALE ? "f" : "m"}`);
    this.endCard.setOrigin(0);
    this.endCard.setScale(0.5);
    this.scene.field.add(this.endCard);

    this.text = addTextObject(this.scene, this.scene.game.canvas.width / 12, (this.scene.game.canvas.height / 6) - 16, i18next.t("battle:congratulations"), TextStyle.SUMMARY, { fontSize: "128px" });
    this.text.setOrigin(0.5);
    this.scene.field.add(this.text);

    this.scene.ui.clearText();

    this.scene.ui.fadeIn(1000).then(() => {

      this.scene.ui.showText("", null, () => {
        this.scene.ui.getMessageHandler().bg.setVisible(true);
        this.end();
      }, null, true);
    });
  }
}
//#endregion





//#region 60 UnlockPhase
export class UnlockPhase extends Phase {
  private unlockable: Unlockables;

  constructor(scene: BattleScene, unlockable: Unlockables) {
    super(scene);

    this.unlockable = unlockable;
  }

  start(): void {
    this.scene.time.delayedCall(2000, () => {
      this.scene.gameData.unlocks[this.unlockable] = true;
      this.scene.playSound("level_up_fanfare");
      this.scene.ui.setMode(Mode.MESSAGE);
      this.scene.ui.showText(i18next.t("battle:unlockedSomething", { unlockedThing: getUnlockableName(this.unlockable) }), null, () => {
        this.scene.time.delayedCall(1500, () => this.scene.arenaBg.setVisible(true));
        this.end();
      }, null, true, 1500);
    });
  }
}
//#endregion





//#region 61 PostGameOverPhase
export class PostGameOverPhase extends Phase {
  private endCardPhase: EndCardPhase | null;

  constructor(scene: BattleScene, endCardPhase?: EndCardPhase) {
    super(scene);

    this.endCardPhase = endCardPhase!; // TODO: is this bang correct?
  }

  start() {
    super.start();

    const saveAndReset = () => {
      this.scene.gameData.saveAll(this.scene, true, true, true).then(success => {
        if (!success) {
          return this.scene.reset(true);
        }
        this.scene.gameData.tryClearSession(this.scene, this.scene.sessionSlotId).then((success: boolean | [boolean, boolean]) => {
          if (!success[0]) {
            return this.scene.reset(true);
          }
          this.scene.reset();
          this.scene.unshiftPhase(new TitlePhase(this.scene));
          this.end();
        });
      });
    };

    if (this.endCardPhase) {
      this.scene.ui.fadeOut(500).then(() => {
        this.scene.ui.getMessageHandler().bg.setVisible(true);

        this.endCardPhase?.endCard.destroy();
        this.endCardPhase?.text.destroy();
        saveAndReset();
      });
    } else {
      saveAndReset();
    }
  }
}
//#endregion





<<<<<<< HEAD
//#region 62 SwitchPhase
=======
/**
 * Opens the party selector UI and transitions into a {@linkcode SwitchSummonPhase}
 * for the player (if a switch would be valid for the current battle state).
 */
>>>>>>> de29c1f0
export class SwitchPhase extends BattlePhase {
  protected fieldIndex: integer;
  private isModal: boolean;
  private doReturn: boolean;

  /**
   * Creates a new SwitchPhase
   * @param scene {@linkcode BattleScene} Current battle scene
   * @param fieldIndex Field index to switch out
   * @param isModal Indicates if the switch should be forced (true) or is
   * optional (false).
   * @param doReturn Indicates if the party member on the field should be
   * recalled to ball or has already left the field. Passed to {@linkcode SwitchSummonPhase}.
   */
  constructor(scene: BattleScene, fieldIndex: integer, isModal: boolean, doReturn: boolean) {
    super(scene);

    this.fieldIndex = fieldIndex;
    this.isModal = isModal;
    this.doReturn = doReturn;
  }

  start() {
    super.start();

    // Skip modal switch if impossible (no remaining party members that aren't in battle)
    if (this.isModal && !this.scene.getParty().filter(p => p.isAllowedInBattle() && !p.isActive(true)).length) {
      LoggerTools.isPreSwitch.value = false;
      LoggerTools.isFaintSwitch.value = false;
      return super.end();
    }

    // Skip if the fainted party member has been revived already. doReturn is
    // only passed as `false` from FaintPhase (as opposed to other usages such
    // as ForceSwitchOutAttr or CheckSwitchPhase), so we only want to check this
    // if the mon should have already been returned but is still alive and well
    // on the field. see also; battle.test.ts
    if (this.isModal && !this.doReturn && !this.scene.getParty()[this.fieldIndex].isFainted()) {
      return super.end();
    }

    // Check if there is any space still in field
    if (this.isModal && this.scene.getPlayerField().filter(p => p.isAllowedInBattle() && p.isActive(true)).length >= this.scene.currentBattle.getBattlerCount()) {
      LoggerTools.isPreSwitch.value = false;
      LoggerTools.isFaintSwitch.value = false;
      return super.end();
    }

    // Override field index to 0 in case of double battle where 2/3 remaining legal party members fainted at once
    const fieldIndex = this.scene.currentBattle.getBattlerCount() === 1 || this.scene.getParty().filter(p => p.isAllowedInBattle()).length > 1 ? this.fieldIndex : 0;

    this.scene.ui.setMode(Mode.PARTY, this.isModal ? PartyUiMode.FAINT_SWITCH : PartyUiMode.POST_BATTLE_SWITCH, fieldIndex, (slotIndex: integer, option: PartyOption) => {
      if (this.isModal) {console.error("Forced Switch Detected")}
      if (slotIndex >= this.scene.currentBattle.getBattlerCount() && slotIndex < 6) {
        if (LoggerTools.isPreSwitch.value) {
          LoggerTools.logActions(this.scene, this.scene.currentBattle.waveIndex, "Pre-switch" + (option == PartyOption.PASS_BATON ? "+ Baton" : "") + " " + LoggerTools.playerPokeName(this.scene, fieldIndex) + " to " + LoggerTools.playerPokeName(this.scene, slotIndex))
        } else if (LoggerTools.isFaintSwitch.value) {
          LoggerTools.logActions(this.scene, this.scene.currentBattle.waveIndex, (option == PartyOption.PASS_BATON ? "Baton" : "Send") + " in " + LoggerTools.playerPokeName(this.scene, slotIndex))
        } else {
          //LoggerTools.Actions[this.scene.getParty()[fieldIndex].getBattlerIndex()] += " to " + LoggerTools.playerPokeName(this.scene, slotIndex)
          LoggerTools.logActions(this.scene, this.scene.currentBattle.waveIndex, `Switch ${LoggerTools.playerPokeName(this.scene, fieldIndex)} to ${LoggerTools.playerPokeName(this.scene, slotIndex)}`)
        }
        this.scene.unshiftPhase(new SwitchSummonPhase(this.scene, fieldIndex, slotIndex, this.doReturn, option === PartyOption.PASS_BATON));
      }
      LoggerTools.isPreSwitch.value = false;
      this.scene.ui.setMode(Mode.MESSAGE).then(() => super.end());
    }, PartyUiHandler.FilterNonFainted);
  }
}
//#endregion





//#region 63 ExpPhase
export class ExpPhase extends PlayerPartyMemberPokemonPhase {
  private expValue: number;

  constructor(scene: BattleScene, partyMemberIndex: integer, expValue: number) {
    super(scene, partyMemberIndex);

    this.expValue = expValue;
  }

  start() {
    super.start();

    const pokemon = this.getPokemon();
    const exp = new Utils.NumberHolder(this.expValue);
    this.scene.applyModifiers(ExpBoosterModifier, true, exp);
    exp.value = Math.floor(exp.value);
    this.scene.ui.showText(i18next.t("battle:expGain", { pokemonName: getPokemonNameWithAffix(pokemon), exp: exp.value }), null, () => {
      const lastLevel = pokemon.level;
      pokemon.addExp(exp.value);
      const newLevel = pokemon.level;
      if (newLevel > lastLevel) {
        this.scene.unshiftPhase(new LevelUpPhase(this.scene, this.partyMemberIndex, lastLevel, newLevel));
      }
      pokemon.updateInfo().then(() => this.end());
    }, null, true);
  }
}
//#endregion





//#region 64 ShowPartyExpBarPhase
export class ShowPartyExpBarPhase extends PlayerPartyMemberPokemonPhase {
  private expValue: number;

  constructor(scene: BattleScene, partyMemberIndex: integer, expValue: number) {
    super(scene, partyMemberIndex);

    this.expValue = expValue;
  }

  start() {
    super.start();

    const pokemon = this.getPokemon();
    const exp = new Utils.NumberHolder(this.expValue);
    this.scene.applyModifiers(ExpBoosterModifier, true, exp);
    exp.value = Math.floor(exp.value);

    const lastLevel = pokemon.level;
    pokemon.addExp(exp.value);
    const newLevel = pokemon.level;
    if (newLevel > lastLevel) {
      this.scene.unshiftPhase(new LevelUpPhase(this.scene, this.partyMemberIndex, lastLevel, newLevel));
    }
    this.scene.unshiftPhase(new HidePartyExpBarPhase(this.scene));
    pokemon.updateInfo();

    if (this.scene.expParty === ExpNotification.SKIP) {
      this.end();
    } else if (this.scene.expParty === ExpNotification.ONLY_LEVEL_UP) {
      if (newLevel > lastLevel) { // this means if we level up
        // instead of displaying the exp gain in the small frame, we display the new level
        // we use the same method for mode 0 & 1, by giving a parameter saying to display the exp or the level
        this.scene.partyExpBar.showPokemonExp(pokemon, exp.value, this.scene.expParty === ExpNotification.ONLY_LEVEL_UP, newLevel).then(() => {
          setTimeout(() => this.end(), 800 / Math.pow(2, this.scene.expGainsSpeed));
        });
      } else {
        this.end();
      }
    } else if (this.scene.expGainsSpeed < 3) {
      this.scene.partyExpBar.showPokemonExp(pokemon, exp.value, false, newLevel).then(() => {
        setTimeout(() => this.end(), 500 / Math.pow(2, this.scene.expGainsSpeed));
      });
    } else {
      this.end();
    }

  }
}
//#endregion





//#region 65 HidePartyExpBarPhase
export class HidePartyExpBarPhase extends BattlePhase {
  constructor(scene: BattleScene) {
    super(scene);
  }

  start() {
    super.start();

    this.scene.partyExpBar.hide().then(() => this.end());
  }
}
//#endregion





//#region 66 LevelUpPhase
export class LevelUpPhase extends PlayerPartyMemberPokemonPhase {
  private lastLevel: integer;
  private level: integer;

  constructor(scene: BattleScene, partyMemberIndex: integer, lastLevel: integer, level: integer) {
    super(scene, partyMemberIndex);

    this.lastLevel = lastLevel;
    this.level = level;
    this.scene = scene;
  }

  start() {
    super.start();

    if (this.level > this.scene.gameData.gameStats.highestLevel) {
      this.scene.gameData.gameStats.highestLevel = this.level;
    }

    this.scene.validateAchvs(LevelAchv, new Utils.IntegerHolder(this.level));

    const pokemon = this.getPokemon();
    const prevStats = pokemon.stats.slice(0);
    pokemon.calculateStats();
    pokemon.updateInfo();
    if (this.scene.expParty === ExpNotification.DEFAULT) {
      this.scene.playSound("level_up_fanfare");
      this.scene.ui.showText(i18next.t("battle:levelUp", { pokemonName: getPokemonNameWithAffix(this.getPokemon()), level: this.level }), null, () => this.scene.ui.getMessageHandler().promptLevelUpStats(this.partyMemberIndex, prevStats, false).then(() => this.end()), null, true);
    } else if (this.scene.expParty === ExpNotification.SKIP) {
      this.end();
    } else {
      // we still want to display the stats if activated
      this.scene.ui.getMessageHandler().promptLevelUpStats(this.partyMemberIndex, prevStats, false).then(() => this.end());
    }
    if (this.lastLevel < 100) { // this feels like an unnecessary optimization
      const levelMoves = this.getPokemon().getLevelMoves(this.lastLevel + 1);
      for (const lm of levelMoves) {
        this.scene.unshiftPhase(new LearnMovePhase(this.scene, this.partyMemberIndex, lm[1]));
      }
    }
    if (!pokemon.pauseEvolutions) {
      const evolution = pokemon.getEvolution();
      if (evolution) {
        this.scene.unshiftPhase(new EvolutionPhase(this.scene, pokemon as PlayerPokemon, evolution, this.lastLevel));
      }
    }
  }
}
//#endregion





//#region 67 LearnMovePhase
export class LearnMovePhase extends PlayerPartyMemberPokemonPhase {
  private moveId: Moves;

  constructor(scene: BattleScene, partyMemberIndex: integer, moveId: Moves) {
    super(scene, partyMemberIndex);

    this.moveId = moveId;
  }

  start() {
    super.start();

    const pokemon = this.getPokemon();
    const move = allMoves[this.moveId];

    const existingMoveIndex = pokemon.getMoveset().findIndex(m => m?.moveId === move.id);

    if (existingMoveIndex > -1) {
      return this.end();
    }

    const emptyMoveIndex = pokemon.getMoveset().length < 4
      ? pokemon.getMoveset().length
      : pokemon.getMoveset().findIndex(m => m === null);

    const messageMode = this.scene.ui.getHandler() instanceof EvolutionSceneHandler
      ? Mode.EVOLUTION_SCENE
      : Mode.MESSAGE;
    const noHandler = () => {
      this.scene.ui.setMode(messageMode).then(() => {
        this.scene.ui.showText(i18next.t("battle:learnMoveStopTeaching", { moveName: move.name }), null, () => {
          this.scene.ui.setModeWithoutClear(Mode.CONFIRM, () => {
            this.scene.ui.setMode(messageMode);
            var W = LoggerTools.getWave(LoggerTools.getDRPD(this.scene), this.scene.currentBattle.waveIndex, this.scene)
            if (W.shop != "") {
              LoggerTools.logShop(this.scene, this.scene.currentBattle.waveIndex, W.shop + "; skip learning it")
            } else {
              var actions = LoggerTools.getActionCount(this.scene, this.scene.currentBattle.waveIndex)
              LoggerTools.logActions(this.scene, this.scene.currentBattle.waveIndex, "Skip " + move.name)
            }
            this.scene.ui.showText(i18next.t("battle:learnMoveNotLearned", { pokemonName: getPokemonNameWithAffix(pokemon), moveName: move.name }), null, () => this.end(), null, true);
          }, (false ? movesFullHandler : () => {
            this.scene.ui.setMode(messageMode);
            this.scene.unshiftPhase(new LearnMovePhase(this.scene, this.partyMemberIndex, this.moveId));
            this.end();
          }));
        });
      });
    };
    const noHandlerInstant = () => {
      this.scene.ui.setMode(messageMode);
      var W = LoggerTools.getWave(LoggerTools.getDRPD(this.scene), this.scene.currentBattle.waveIndex, this.scene)
      if (W.shop != "") {
        LoggerTools.logShop(this.scene, this.scene.currentBattle.waveIndex, W.shop + "; skip learning it")
      } else {
        var actions = LoggerTools.getActionCount(this.scene, this.scene.currentBattle.waveIndex)
        LoggerTools.logActions(this.scene, this.scene.currentBattle.waveIndex, (actions == 0 ? "" : "") + LoggerTools.playerPokeName(this.scene, pokemon) + " | Skip " + move.name)
      }
      this.scene.ui.showText(i18next.t("battle:learnMoveNotLearned", { pokemonName: getPokemonNameWithAffix(pokemon), moveName: move.name }), null, () => this.end(), null, true);
    };
    const movesFullHandler = () => {
      this.scene.ui.showText(i18next.t("battle:learnMovePrompt", { pokemonName: getPokemonNameWithAffix(pokemon), moveName: move.name }), null, () => {
        this.scene.ui.showText(i18next.t("battle:learnMoveLimitReached", { pokemonName: getPokemonNameWithAffix(pokemon) }), null, () => {
          this.scene.ui.showText(i18next.t("battle:learnMoveReplaceQuestion", { moveName: move.name }), null, () => {
            this.scene.ui.setModeWithoutClear(Mode.CONFIRM, () => {
              this.scene.ui.setMode(messageMode);
              this.scene.ui.showText(i18next.t("battle:learnMoveForgetQuestion"), null, () => {
                this.scene.ui.setModeWithoutClear(Mode.SUMMARY, this.getPokemon(), SummaryUiMode.LEARN_MOVE, move, (moveIndex: integer) => {
                  if (moveIndex === 4) {
                    noHandler();
                    return;
                  }
                  this.scene.ui.setMode(messageMode).then(() => {
                    this.scene.ui.showText(i18next.t("battle:countdownPoof"), null, () => {
                      this.scene.ui.showText(i18next.t("battle:learnMoveForgetSuccess", { pokemonName: getPokemonNameWithAffix(pokemon), moveName: pokemon.moveset[moveIndex].getName() }), null, () => {
                        this.scene.ui.showText(i18next.t("battle:learnMoveAnd"), null, () => {
                          var W = LoggerTools.getWave(LoggerTools.getDRPD(this.scene), this.scene.currentBattle.waveIndex, this.scene)
                          if (W.shop != "") {
                            LoggerTools.logShop(this.scene, this.scene.currentBattle.waveIndex, W.shop + " | " + new PokemonMove(this.moveId).getName() + " → " + pokemon.moveset[moveIndex].getName())
                          } else {
                            var actions = LoggerTools.getActionCount(this.scene, this.scene.currentBattle.waveIndex)
                            LoggerTools.logActions(this.scene, this.scene.currentBattle.waveIndex, (actions == 0 ? "" : "") + LoggerTools.playerPokeName(this.scene, pokemon) + " | " + new PokemonMove(this.moveId).getName() + " → " + pokemon.moveset[moveIndex].getName())
                          }
                          pokemon.setMove(moveIndex, Moves.NONE);
                          this.scene.unshiftPhase(new LearnMovePhase(this.scene, this.partyMemberIndex, this.moveId));
                          this.end();
                        }, null, true);
                      }, null, true);
                    }, null, true);
                  });
                });
              }, null, true);
            }, noHandler);
          });
        }, null, true);
      }, null, true);
    }
    if (emptyMoveIndex > -1) {
      pokemon.setMove(emptyMoveIndex, this.moveId);
      initMoveAnim(this.scene, this.moveId).then(() => {
        loadMoveAnimAssets(this.scene, [this.moveId], true)
          .then(() => {
            this.scene.ui.setMode(messageMode).then(() => {
              this.scene.playSound("level_up_fanfare");
              this.scene.ui.showText(i18next.t("battle:learnMove", { pokemonName: getPokemonNameWithAffix(pokemon), moveName: move.name }), null, () => {
                this.scene.triggerPokemonFormChange(pokemon, SpeciesFormChangeMoveLearnedTrigger, true);
                this.end();
              }, messageMode === Mode.EVOLUTION_SCENE ? 1000 : null, true);
            });
          });
      });
    } else if (move.isUnimplemented() && false) {
      this.scene.ui.setMode(messageMode).then(() => {
<<<<<<< HEAD
        this.scene.ui.showText(`${getPokemonNameWithAffix(pokemon)} wants to learn ${move.name}, but this move does nothing.`, null, () => {
          this.scene.ui.showText(`Would you like to teach ${move.name} anyways? (This will be logged as normal)`, null, () => {
            this.scene.ui.setModeWithoutClear(Mode.CONFIRM, movesFullHandler, noHandler)
          })
        })
=======
        this.scene.ui.showText(i18next.t("battle:learnMovePrompt", { pokemonName: getPokemonNameWithAffix(pokemon), moveName: move.name }), null, () => {
          this.scene.ui.showText(i18next.t("battle:learnMoveLimitReached", { pokemonName: getPokemonNameWithAffix(pokemon) }), null, () => {
            this.scene.ui.showText(i18next.t("battle:learnMoveReplaceQuestion", { moveName: move.name }), null, () => {
              const noHandler = () => {
                this.scene.ui.setMode(messageMode).then(() => {
                  this.scene.ui.showText(i18next.t("battle:learnMoveStopTeaching", { moveName: move.name }), null, () => {
                    this.scene.ui.setModeWithoutClear(Mode.CONFIRM, () => {
                      this.scene.ui.setMode(messageMode);
                      this.scene.ui.showText(i18next.t("battle:learnMoveNotLearned", { pokemonName: getPokemonNameWithAffix(pokemon), moveName: move.name }), null, () => this.end(), null, true);
                    }, () => {
                      this.scene.ui.setMode(messageMode);
                      this.scene.unshiftPhase(new LearnMovePhase(this.scene, this.partyMemberIndex, this.moveId));
                      this.end();
                    });
                  });
                });
              };
              this.scene.ui.setModeWithoutClear(Mode.CONFIRM, () => {
                this.scene.ui.setMode(messageMode);
                this.scene.ui.showText(i18next.t("battle:learnMoveForgetQuestion"), null, () => {
                  this.scene.ui.setModeWithoutClear(Mode.SUMMARY, this.getPokemon(), SummaryUiMode.LEARN_MOVE, move, (moveIndex: integer) => {
                    if (moveIndex === 4) {
                      noHandler();
                      return;
                    }
                    this.scene.ui.setMode(messageMode).then(() => {
                      this.scene.ui.showText(i18next.t("battle:countdownPoof"), null, () => {
                        this.scene.ui.showText(i18next.t("battle:learnMoveForgetSuccess", { pokemonName: getPokemonNameWithAffix(pokemon), moveName: pokemon.moveset[moveIndex]!.getName() }), null, () => { // TODO: is the bang correct?
                          this.scene.ui.showText(i18next.t("battle:learnMoveAnd"), null, () => {
                            pokemon.setMove(moveIndex, Moves.NONE);
                            this.scene.unshiftPhase(new LearnMovePhase(this.scene, this.partyMemberIndex, this.moveId));
                            this.end();
                          }, null, true);
                        }, null, true);
                      }, null, true);
                    });
                  });
                }, null, true);
              }, noHandler);
            });
          }, null, true);
        }, null, true);
>>>>>>> de29c1f0
      });
    } else {
      this.scene.ui.setMode(messageMode).then(movesFullHandler);
    }
  }
}
//#endregion





//#region 68 PokemonHealPhase
export class PokemonHealPhase extends CommonAnimPhase {
  private hpHealed: integer;
  private message: string | null;
  private showFullHpMessage: boolean;
  private skipAnim: boolean;
  private revive: boolean;
  private healStatus: boolean;
  private preventFullHeal: boolean;

  constructor(scene: BattleScene, battlerIndex: BattlerIndex, hpHealed: integer, message: string | null, showFullHpMessage: boolean, skipAnim: boolean = false, revive: boolean = false, healStatus: boolean = false, preventFullHeal: boolean = false) {
    super(scene, battlerIndex, undefined, CommonAnim.HEALTH_UP);

    this.hpHealed = hpHealed;
    this.message = message;
    this.showFullHpMessage = showFullHpMessage;
    this.skipAnim = skipAnim;
    this.revive = revive;
    this.healStatus = healStatus;
    this.preventFullHeal = preventFullHeal;
  }

  start() {
    if (!this.skipAnim && (this.revive || this.getPokemon().hp) && !this.getPokemon().isFullHp()) {
      super.start();
    } else {
      this.end();
    }
  }

  end() {
    const pokemon = this.getPokemon();

    if (!pokemon.isOnField() || (!this.revive && !pokemon.isActive())) {
      super.end();
      return;
    }

    const hasMessage = !!this.message;
    const healOrDamage = (!pokemon.isFullHp() || this.hpHealed < 0);
    let lastStatusEffect = StatusEffect.NONE;

    if (healOrDamage) {
      const hpRestoreMultiplier = new Utils.IntegerHolder(1);
      if (!this.revive) {
        this.scene.applyModifiers(HealingBoosterModifier, this.player, hpRestoreMultiplier);
      }
      const healAmount = new Utils.NumberHolder(Math.floor(this.hpHealed * hpRestoreMultiplier.value));
      if (healAmount.value < 0) {
        pokemon.damageAndUpdate(healAmount.value * -1, HitResult.HEAL as DamageResult);
        healAmount.value = 0;
      }
      // Prevent healing to full if specified (in case of healing tokens so Sturdy doesn't cause a softlock)
      if (this.preventFullHeal && pokemon.hp + healAmount.value >= pokemon.getMaxHp()) {
        healAmount.value = (pokemon.getMaxHp() - pokemon.hp) - 1;
      }
      healAmount.value = pokemon.heal(healAmount.value);
      if (healAmount.value) {
        this.scene.damageNumberHandler.add(pokemon, healAmount.value, HitResult.HEAL);
      }
      if (pokemon.isPlayer()) {
        this.scene.validateAchvs(HealAchv, healAmount);
        if (healAmount.value > this.scene.gameData.gameStats.highestHeal) {
          this.scene.gameData.gameStats.highestHeal = healAmount.value;
        }
      }
      if (this.healStatus && !this.revive && pokemon.status) {
        lastStatusEffect = pokemon.status.effect;
        pokemon.resetStatus();
      }
      pokemon.updateInfo().then(() => super.end());
    } else if (this.healStatus && !this.revive && pokemon.status) {
      lastStatusEffect = pokemon.status.effect;
      pokemon.resetStatus();
      pokemon.updateInfo().then(() => super.end());
    } else if (this.showFullHpMessage) {
      this.message = i18next.t("battle:hpIsFull", { pokemonName: getPokemonNameWithAffix(pokemon) });
    }

    if (this.message) {
      this.scene.queueMessage(this.message);
    }

    if (this.healStatus && lastStatusEffect && !hasMessage) {
      this.scene.queueMessage(getStatusEffectHealText(lastStatusEffect, getPokemonNameWithAffix(pokemon)));
    }

    if (!healOrDamage && !lastStatusEffect) {
      super.end();
    }
  }
}
//#endregion





//#region 69 AttemptCapturePhase
export class AttemptCapturePhase extends PokemonPhase {
  /** The Pokeball being used. */
  private pokeballType: PokeballType;
  /** The Pokeball sprite. */
  private pokeball: Phaser.GameObjects.Sprite;
  /** The sprite's original Y position. */
  private originalY: number;

  constructor(scene: BattleScene, targetIndex: integer, pokeballType: PokeballType) {
    super(scene, BattlerIndex.ENEMY + targetIndex);

    this.pokeballType = pokeballType;
  }

  roll(y?: integer) {
    var roll = (this.getPokemon() as EnemyPokemon).randSeedInt(65536, undefined, "Capture roll")
    if (y != undefined) {
      console.log(roll, y, roll < y)
    } else {
      console.log(roll)
    }
    return roll;
  }

  start() {
    super.start();

    const pokemon = this.getPokemon() as EnemyPokemon;

    if (!pokemon?.hp) {
      return this.end();
    }

    this.scene.pokeballCounts[this.pokeballType]--;

    this.originalY = pokemon.y;

    const _3m = 3 * pokemon.getMaxHp();
    const _2h = 2 * pokemon.hp;
    const catchRate = pokemon.species.catchRate;
    const pokeballMultiplier = getPokeballCatchMultiplier(this.pokeballType);
    const statusMultiplier = pokemon.status ? getStatusEffectCatchRateMultiplier(pokemon.status.effect) : 1;
    const x = Math.round((((_3m - _2h) * catchRate * pokeballMultiplier) / _3m) * statusMultiplier);
    const y = Math.round(65536 / Math.sqrt(Math.sqrt(255 / x)));
    const fpOffset = pokemon.getFieldPositionOffset();

    const pokeballAtlasKey = getPokeballAtlasKey(this.pokeballType);
    this.pokeball = this.scene.addFieldSprite(16, 80, "pb", pokeballAtlasKey);
    this.pokeball.setOrigin(0.5, 0.625);
    this.scene.field.add(this.pokeball);

    this.scene.playSound("pb_throw");
    this.scene.time.delayedCall(300, () => {
      this.scene.field.moveBelow(this.pokeball as Phaser.GameObjects.GameObject, pokemon);
    });

    this.scene.tweens.add({
      targets: this.pokeball,
      x: { value: 236 + fpOffset[0], ease: "Linear" },
      y: { value: 16 + fpOffset[1], ease: "Cubic.easeOut" },
      duration: 500,
      onComplete: () => {
        this.pokeball.setTexture("pb", `${pokeballAtlasKey}_opening`);
        this.scene.time.delayedCall(17, () => this.pokeball.setTexture("pb", `${pokeballAtlasKey}_open`));
        this.scene.playSound("pb_rel");
        pokemon.tint(getPokeballTintColor(this.pokeballType));

        addPokeballOpenParticles(this.scene, this.pokeball.x, this.pokeball.y, this.pokeballType);

        this.scene.tweens.add({
          targets: pokemon,
          duration: 500,
          ease: "Sine.easeIn",
          scale: 0.25,
          y: 20,
          onComplete: () => {
            this.pokeball.setTexture("pb", `${pokeballAtlasKey}_opening`);
            pokemon.setVisible(false);
            this.scene.playSound("pb_catch");
            this.scene.time.delayedCall(17, () => this.pokeball.setTexture("pb", `${pokeballAtlasKey}`));

            const doShake = () => {
              let shakeCount = 0;
              const pbX = this.pokeball.x;
              const shakeCounter = this.scene.tweens.addCounter({
                from: 0,
                to: 1,
                repeat: 4,
                yoyo: true,
                ease: "Cubic.easeOut",
                duration: 250,
                repeatDelay: 500,
                onUpdate: t => {
                  if (shakeCount && shakeCount < 4) {
                    const value = t.getValue();
                    const directionMultiplier = shakeCount % 2 === 1 ? 1 : -1;
                    this.pokeball.setX(pbX + value * 4 * directionMultiplier);
                    this.pokeball.setAngle(value * 27.5 * directionMultiplier);
                  }
                },
                onRepeat: () => {
                  if (!pokemon.species.isObtainable()) {
                    shakeCounter.stop();
                    this.failCatch(shakeCount);
                  } else if (shakeCount++ < 3) {
                    if (pokeballMultiplier === -1 || this.roll(y) < y) {
                      this.scene.playSound("pb_move");
                    } else {
                      shakeCounter.stop();
                      this.failCatch(shakeCount);
                    }
                  } else {
                    this.scene.playSound("pb_lock");
                    addPokeballCaptureStars(this.scene, this.pokeball);

                    const pbTint = this.scene.add.sprite(this.pokeball.x, this.pokeball.y, "pb", "pb");
                    pbTint.setOrigin(this.pokeball.originX, this.pokeball.originY);
                    pbTint.setTintFill(0);
                    pbTint.setAlpha(0);
                    this.scene.field.add(pbTint);
                    this.scene.tweens.add({
                      targets: pbTint,
                      alpha: 0.375,
                      duration: 200,
                      easing: "Sine.easeOut",
                      onComplete: () => {
                        this.scene.tweens.add({
                          targets: pbTint,
                          alpha: 0,
                          duration: 200,
                          easing: "Sine.easeIn",
                          onComplete: () => pbTint.destroy()
                        });
                      }
                    });
                  }
                },
                onComplete: () => {
                  this.catch();
                }
              });
            };

            this.scene.time.delayedCall(250, () => doPokeballBounceAnim(this.scene, this.pokeball, 16, 72, 350, doShake));
          }
        });
      }
    });
  }

  failCatch(shakeCount: integer) {
    const pokemon = this.getPokemon();

    this.scene.playSound("pb_rel");
    pokemon.setY(this.originalY);
    if (pokemon.status?.effect !== StatusEffect.SLEEP) {
      pokemon.cry(pokemon.getHpRatio() > 0.25 ? undefined : { rate: 0.85 });
    }
    pokemon.tint(getPokeballTintColor(this.pokeballType));
    pokemon.setVisible(true);
    pokemon.untint(250, "Sine.easeOut");

    const pokeballAtlasKey = getPokeballAtlasKey(this.pokeballType);
    this.pokeball.setTexture("pb", `${pokeballAtlasKey}_opening`);
    this.scene.time.delayedCall(17, () => this.pokeball.setTexture("pb", `${pokeballAtlasKey}_open`));

    this.scene.tweens.add({
      targets: pokemon,
      duration: 250,
      ease: "Sine.easeOut",
      scale: 1
    });

    this.scene.currentBattle.lastUsedPokeball = this.pokeballType;
    this.removePb();
    this.end();
  }

  catch() {
    /** The Pokemon being caught. */
    const pokemon = this.getPokemon() as EnemyPokemon;

    /** Used for achievements. */
    const speciesForm = !pokemon.fusionSpecies ? pokemon.getSpeciesForm() : pokemon.getFusionSpeciesForm();

    // Achievements
    if (speciesForm.abilityHidden && (pokemon.fusionSpecies ? pokemon.fusionAbilityIndex : pokemon.abilityIndex) === speciesForm.getAbilityCount() - 1)
      this.scene.validateAchv(achvs.HIDDEN_ABILITY);
    if (pokemon.species.subLegendary)
      this.scene.validateAchv(achvs.CATCH_SUB_LEGENDARY);
    if (pokemon.species.legendary)
      this.scene.validateAchv(achvs.CATCH_LEGENDARY);
    if (pokemon.species.mythical)
      this.scene.validateAchv(achvs.CATCH_MYTHICAL);

    // Show its info
    this.scene.pokemonInfoContainer.show(pokemon, true);
    // Update new IVs
    this.scene.gameData.updateSpeciesDexIvs(pokemon.species.getRootSpeciesId(true), pokemon.ivs);

    this.scene.ui.showText(i18next.t("battle:pokemonCaught", { pokemonName: getPokemonNameWithAffix(pokemon) }), null, () => {
      const end = () => {
        this.scene.unshiftPhase(new VictoryPhase(this.scene, this.battlerIndex));
        this.scene.pokemonInfoContainer.hide();
        this.removePb();
        this.end();
      };
      LoggerTools.logCapture(this.scene, this.scene.currentBattle.waveIndex, pokemon)
      const removePokemon = () => {
        this.scene.addFaintedEnemyScore(pokemon);
        this.scene.getPlayerField().filter(p => p.isActive(true)).forEach(playerPokemon => playerPokemon.removeTagsBySourceId(pokemon.id));
        pokemon.hp = 0;
        pokemon.trySetStatus(StatusEffect.FAINT);
        this.scene.clearEnemyHeldItemModifiers();
        this.scene.field.remove(pokemon, true);
      };
      const addToParty = () => {
        const newPokemon = pokemon.addToParty(this.pokeballType);
        const modifiers = this.scene.findModifiers(m => m instanceof PokemonHeldItemModifier, false);
        if (this.scene.getParty().filter(p => p.isShiny()).length === 6) {
          this.scene.validateAchv(achvs.SHINY_PARTY);
        }
        Promise.all(modifiers.map(m => this.scene.addModifier(m, true))).then(() => {
          this.scene.updateModifiers(true);
          removePokemon();
          if (newPokemon) {
            newPokemon.loadAssets().then(end);
          } else {
            end();
          }
        });
      };
      Promise.all([pokemon.hideInfo(), this.scene.gameData.setPokemonCaught(pokemon)]).then(() => {
        if (this.scene.getParty().length === 6) {
          const promptRelease = () => {
<<<<<<< HEAD
            // Say that your party is full
            this.scene.ui.showText(i18next.t("battle:partyFull", { pokemonName: getPokemonNameWithAffix(pokemon) }), null, () => {
              // Ask if you want to make room
=======
            this.scene.ui.showText(i18next.t("battle:partyFull", { pokemonName: pokemon.getNameToRender() }), null, () => {
>>>>>>> de29c1f0
              this.scene.pokemonInfoContainer.makeRoomForConfirmUi(1, true);
              this.scene.ui.setMode(Mode.CONFIRM, () => {
                // YES
                // Open up the party menu on the RELEASE setting
                const newPokemon = this.scene.addPlayerPokemon(pokemon.species, pokemon.level, pokemon.abilityIndex, pokemon.formIndex, pokemon.gender, pokemon.shiny, pokemon.variant, pokemon.ivs, pokemon.nature, pokemon);
                this.scene.ui.setMode(Mode.SUMMARY, newPokemon, 0, SummaryUiMode.DEFAULT, () => {
                  this.scene.ui.setMode(Mode.MESSAGE).then(() => {
                    promptRelease();
                  });
                }, false);
              }, () => {
                this.scene.ui.setMode(Mode.PARTY, PartyUiMode.RELEASE, this.fieldIndex, (slotIndex: integer, _option: PartyOption) => {
                  this.scene.ui.setMode(Mode.MESSAGE).then(() => {
                    if (slotIndex < 6) {
                      addToParty();
                    } else {
                      promptRelease();
                    }
                  });
                }, undefined, undefined, undefined, undefined, pokemon.name);
              }, () => {
                // NO
                LoggerTools.logActions(this.scene, this.scene.currentBattle.waveIndex, "Don't keep " + pokemon.name)
                this.scene.ui.setMode(Mode.MESSAGE).then(() => {
                  removePokemon();
                  end();
                });
              }, "fullParty");
            });
          };
          promptRelease();
        } else {
          //LoggerTools.logActions(this.scene, this.scene.currentBattle.waveIndex, `${pokemon.name} added to party`)
          addToParty();
        }
      });
    }, 0, true);
  }

  /** Remove the Poke Ball from the scene. */
  removePb() {
    this.scene.tweens.add({
      targets: this.pokeball,
      duration: 250,
      delay: 250,
      ease: "Sine.easeIn",
      alpha: 0,
      onComplete: () => this.pokeball.destroy()
    });
  }
}
//#endregion





//#region 70 AttemptRunPhase
export class AttemptRunPhase extends PokemonPhase {
  constructor(scene: BattleScene, fieldIndex: integer) {
    super(scene, fieldIndex);
  }

  start() {
    super.start();

    const playerPokemon = this.getPokemon();
    const enemyField = this.scene.getEnemyField();

    const enemySpeed = enemyField.reduce((total: integer, enemyPokemon: Pokemon) => total + enemyPokemon.getStat(Stat.SPD), 0) / enemyField.length;

    const escapeChance = new Utils.IntegerHolder((((playerPokemon.getStat(Stat.SPD) * 128) / enemySpeed) + (30 * this.scene.currentBattle.escapeAttempts++)) % 256);
    applyAbAttrs(RunSuccessAbAttr, playerPokemon, null, escapeChance);

    if (playerPokemon.randSeedInt(256, undefined, "Run attempt") < escapeChance.value) {
      this.scene.playSound("flee");
      LoggerTools.logShop(this.scene, this.scene.currentBattle.waveIndex, "Fled")
      this.scene.queueMessage(i18next.t("battle:runAwaySuccess"), null, true, 500);

      this.scene.tweens.add({
        targets: [this.scene.arenaEnemy, enemyField].flat(),
        alpha: 0,
        duration: 250,
        ease: "Sine.easeIn",
        onComplete: () => enemyField.forEach(enemyPokemon => enemyPokemon.destroy())
      });

      this.scene.clearEnemyHeldItemModifiers();

      enemyField.forEach(enemyPokemon => {
        enemyPokemon.hideInfo().then(() => enemyPokemon.destroy());
        enemyPokemon.hp = 0;
        enemyPokemon.trySetStatus(StatusEffect.FAINT);
      });

      this.scene.pushPhase(new BattleEndPhase(this.scene));
      this.scene.pushPhase(new NewBattlePhase(this.scene));
    } else {
      this.scene.queueMessage(i18next.t("battle:runAwayCannotEscape"), null, true, 500);
    }

    this.end();
  }
}
//#endregion





//#region 71 SelectModifierPhase
const tierNames = [
  "Poké",
  "Great",
  "Ultra",
  "Rogue",
  "Master"
]
/**
 * This function rolls for modifiers with a certain luck value, checking to see if shiny luck would affect your results.
 * @param scene 
 * @param predictionCost 
 * @param rerollOverride 
 * @param modifierOverride 
 * @returns 
 */
export function shinyCheckStep(scene: BattleScene, predictionCost: Utils.IntegerHolder, rerollOverride: integer, modifierOverride?: integer) {
  var minLuck = -1
  var modifierPredictions = []
  const party = scene.getParty();
  regenerateModifierPoolThresholds(party, ModifierPoolType.PLAYER, rerollOverride);
  const modifierCount = new Utils.IntegerHolder(3);
  scene.applyModifiers(ExtraModifierModifier, true, modifierCount);
  if (modifierOverride) {
    //modifierCount.value = modifierOverride
  }
  var isOk = true;
  const typeOptions: ModifierTypeOption[] = getPlayerModifierTypeOptions(modifierCount.value, scene.getParty(), undefined, scene, true, true);
  typeOptions.forEach((option, idx) => {
    let lastTier = option.type.tier
    if (option.alternates && option.alternates.length > 0) {
      for (var i = 0; i < option.alternates.length; i++) {
        if (option.alternates[i] > lastTier) {
          //lastTier = option.alternates[i]
          //console.log("Conflict found! (" + i + " luck, " + rerollOverride + " rolls, item " + (idx + 1) + ")")
          isOk = false // Shiny Luck affects this wave in some way
          if (minLuck == -1 && i != 0)
            minLuck = i
        }
      }
    }
  })
  modifierPredictions.push(typeOptions)
  predictionCost.value += (Math.min(Math.ceil(scene.currentBattle.waveIndex / 10) * 250 * Math.pow(2, rerollOverride), Number.MAX_SAFE_INTEGER))
  return [isOk, minLuck];
}
/**
 * Simulates modifier rolls for as many rerolls as you can afford, checking to see if shiny luck will alter your results.
 * @param scene The current `BattleScene`.
 * @returns `true` if no changes were detected, `false` otherwise
 */
export function runShinyCheck(scene: BattleScene, mode: integer, wv?: integer) {
  var minLuck: integer = -1
  if (mode == 1) {
    scene.emulateReset(wv)
  } else {
    scene.resetSeed(wv);
  }
  const predictionCost = new Utils.IntegerHolder(0)
  var isOk = true;
  for (var i = 0; predictionCost.value < scene.money && i < 8; i++) {
    var r = shinyCheckStep(scene, predictionCost, i)
    isOk = isOk && (r[0] as boolean)
    if (isOk || (r[1] as integer) === -1) {
      // Do nothing
    } else if (minLuck == -1) {
      minLuck = (r[1] as integer)
      console.log("Luck " + r[1] + " breaks")
    } else {
      console.log("Updated from " + minLuck + " to " + Math.min(minLuck, (r[1] as integer)))
      minLuck = Math.min(minLuck, (r[1] as integer))
    }
  }
  if (mode == 1) {
    scene.restoreSeed(wv)
  } else {
    scene.resetSeed(wv);
  }
  if (!isOk) {
    console.log("Conflict found!")
  }
  if (minLuck == 15) {
    //minLuck = 0
  }
  return [isOk, minLuck]
}
export class SelectModifierPhase extends BattlePhase {
  private rerollCount: integer;
  private modifierTiers: ModifierTier[];
  private modifierPredictions: ModifierTypeOption[][] = []
  private predictionCost: integer;

  constructor(scene: BattleScene, rerollCount: integer = 0, modifierTiers?: ModifierTier[], predictionCost?: integer, modifierPredictions?: ModifierTypeOption[][]) {
    super(scene);

    this.rerollCount = rerollCount;
<<<<<<< HEAD
    this.modifierTiers = modifierTiers;
    this.modifierPredictions = []
    if (modifierPredictions != undefined) {
      this.modifierPredictions = modifierPredictions;
    }
    this.predictionCost = 0
  }

  generateSelection(rerollOverride: integer, modifierOverride?: integer) {
    //const STATE = Phaser.Math.RND.state() // Store RNG state
    //console.log("====================")
    //console.log("  Reroll Prediction: " + rerollOverride)
    const party = this.scene.getParty();
    regenerateModifierPoolThresholds(party, this.getPoolType(), rerollOverride);
    const modifierCount = new Utils.IntegerHolder(3);
    if (this.isPlayer()) {
      this.scene.applyModifiers(ExtraModifierModifier, true, modifierCount);
    }
    if (modifierOverride) {
      //modifierCount.value = modifierOverride
    }
    const typeOptions: ModifierTypeOption[] = this.getModifierTypeOptions(modifierCount.value, true, true);
    typeOptions.forEach((option, idx) => {
      //console.log(option.type.name)
    })
    //console.log("====================")
    this.modifierPredictions.push(typeOptions)
    this.predictionCost += this.getRerollCost(typeOptions, false, rerollOverride)
    //Phaser.Math.RND.state(STATE) // Restore RNG state like nothing happened
=======
    this.modifierTiers = modifierTiers!; // TODO: is this bang correct?
>>>>>>> de29c1f0
  }

  start() {
    super.start();

    if (!this.rerollCount) {
      this.updateSeed();
      console.log("\n\nPerforming reroll prediction\n\n\n")
      this.predictionCost = 0
      for (var idx = 0; idx < 10 && this.predictionCost < this.scene.money; idx++) {
        this.generateSelection(idx)
      }
      this.updateSeed();
    } else {
      this.scene.reroll = false;
    }

    const party = this.scene.getParty();
    regenerateModifierPoolThresholds(party, this.getPoolType(), this.rerollCount);
    const modifierCount = new Utils.IntegerHolder(3);
    if (this.isPlayer()) {
      this.scene.applyModifiers(ExtraModifierModifier, true, modifierCount);
    }
    const typeOptions: ModifierTypeOption[] = this.getModifierTypeOptions(modifierCount.value);

    const modifierSelectCallback = (rowCursor: integer, cursor: integer) => {
      if (rowCursor < 0 || cursor < 0) {
        this.scene.ui.showText(i18next.t("battle:skipItemQuestion"), null, () => {
          this.scene.ui.setOverlayMode(Mode.CONFIRM, () => {
            LoggerTools.logShop(this.scene, this.scene.currentBattle.waveIndex, "Skip taking items")
            this.scene.ui.revertMode();
            this.scene.ui.setMode(Mode.MESSAGE);
            super.end();
          }, () => this.scene.ui.setMode(Mode.MODIFIER_SELECT, this.isPlayer(), typeOptions, modifierSelectCallback, this.getRerollCost(typeOptions, this.scene.lockModifierTiers), this.modifierPredictions));
        });
        return false;
      }
      let modifierType: ModifierType;
      let cost: integer;
      switch (rowCursor) {
      case 0:
        switch (cursor) {
<<<<<<< HEAD
          case 0:
            const rerollCost1 = this.getRerollCost(typeOptions, this.scene.lockModifierTiers);
            if (this.scene.money < rerollCost1) {
              this.scene.ui.playError();
              return false;
            } else {
              this.scene.reroll = true;
              LoggerTools.logActions(this.scene, this.scene.currentBattle.waveIndex, "Reroll" + (this.scene.lockModifierTiers ? " (Locked)" : ""))
              this.scene.unshiftPhase(new SelectModifierPhase(this.scene, this.rerollCount + 1, typeOptions.map(o => o.type.tier), this.predictionCost, this.modifierPredictions));
              this.scene.ui.clearText();
              this.scene.ui.setMode(Mode.MESSAGE).then(() => super.end());
              this.scene.money -= rerollCost1;
              this.scene.updateMoneyText();
              this.scene.animateMoneyChanged(false);
              this.scene.playSound("buy");
            }
            break;
          case 0.1:
            const rerollCost2 = this.getRerollCost(this.modifierPredictions[this.rerollCount], false);
            if (this.scene.money < rerollCost2) {
              this.scene.ui.playError();
              return false;
            } else {
              this.scene.reroll = true;
              LoggerTools.logActions(this.scene, this.scene.currentBattle.waveIndex, "+1 Reroll")
              this.scene.unshiftPhase(new SelectModifierPhase(this.scene, this.rerollCount + 1, typeOptions.map(o => o.type.tier), this.predictionCost, this.modifierPredictions));
              this.scene.ui.clearText();
              this.scene.ui.setMode(Mode.MESSAGE).then(() => super.end());
              this.scene.money -= rerollCost2;
              this.scene.updateMoneyText();
              this.scene.animateMoneyChanged(false);
              this.scene.playSound("buy");
            }
            break;
          case 0.2:
            const rerollCost3 = this.getRerollCost(this.modifierPredictions[this.rerollCount + 1], false);
            {
              this.scene.reroll = true;
              LoggerTools.logActions(this.scene, this.scene.currentBattle.waveIndex, "-1 Reroll")
              this.scene.unshiftPhase(new SelectModifierPhase(this.scene, this.rerollCount - 1, typeOptions.map(o => o.type.tier), this.predictionCost, this.modifierPredictions));
              this.scene.ui.clearText();
              this.scene.ui.setMode(Mode.MESSAGE).then(() => super.end());
              this.scene.money += rerollCost3;
              this.scene.updateMoneyText();
              this.scene.animateMoneyChanged(false);
              this.scene.playSound("buy");
            }
            break;
=======
        case 0:
          const rerollCost = this.getRerollCost(typeOptions, this.scene.lockModifierTiers);
          if (this.scene.money < rerollCost) {
            this.scene.ui.playError();
            return false;
          } else {
            this.scene.reroll = true;
            this.scene.unshiftPhase(new SelectModifierPhase(this.scene, this.rerollCount + 1, typeOptions.map(o => o.type?.tier).filter(t => t !== undefined) as ModifierTier[]));
            this.scene.ui.clearText();
            this.scene.ui.setMode(Mode.MESSAGE).then(() => super.end());
            if (!Overrides.WAIVE_ROLL_FEE_OVERRIDE) {
              this.scene.money -= rerollCost;
              this.scene.updateMoneyText();
              this.scene.animateMoneyChanged(false);
            }
            this.scene.playSound("buy");
          }
          break;
>>>>>>> de29c1f0
        case 1:
          this.scene.ui.setModeWithoutClear(Mode.PARTY, PartyUiMode.MODIFIER_TRANSFER, -1, (fromSlotIndex: integer, itemIndex: integer, itemQuantity: integer, toSlotIndex: integer, isAll: boolean, isFirst: boolean) => {
            if (toSlotIndex !== undefined && fromSlotIndex < 6 && toSlotIndex < 6 && fromSlotIndex !== toSlotIndex && itemIndex > -1) {
              const itemModifiers = this.scene.findModifiers(m => m instanceof PokemonHeldItemModifier
                    && m.isTransferrable && m.pokemonId === party[fromSlotIndex].id) as PokemonHeldItemModifier[];
              const itemModifier = itemModifiers[itemIndex];
              if (isAll) {
                if (isFirst)
                  LoggerTools.logActions(this.scene, this.scene.currentBattle.waveIndex, `Transfer ALL | ${LoggerTools.playerPokeName(this.scene, fromSlotIndex)} → ${LoggerTools.playerPokeName(this.scene, toSlotIndex)}`)
              } else {
                LoggerTools.logActions(this.scene, this.scene.currentBattle.waveIndex, `Transfer ${itemModifier.type.name + (itemQuantity == itemModifier.getStackCount() ? "" : " x" + itemQuantity)} | ${LoggerTools.playerPokeName(this.scene, fromSlotIndex)} → ${LoggerTools.playerPokeName(this.scene, toSlotIndex)}`)
              }
              this.scene.tryTransferHeldItemModifier(itemModifier, party[toSlotIndex], true, itemQuantity);
            } else {
              this.scene.ui.setMode(Mode.MODIFIER_SELECT, this.isPlayer(), typeOptions, modifierSelectCallback, this.getRerollCost(typeOptions, this.scene.lockModifierTiers));
            }
          }, PartyUiHandler.FilterItemMaxStacks);
          break;
        case 2:
          this.scene.ui.setModeWithoutClear(Mode.PARTY, PartyUiMode.CHECK, -1, () => {
            this.scene.ui.setMode(Mode.MODIFIER_SELECT, this.isPlayer(), typeOptions, modifierSelectCallback, this.getRerollCost(typeOptions, this.scene.lockModifierTiers));
          });
          break;
        case 3:
          this.scene.lockModifierTiers = !this.scene.lockModifierTiers;
          const uiHandler = this.scene.ui.getHandler() as ModifierSelectUiHandler;
          uiHandler.setRerollCost(this.getRerollCost(typeOptions, this.scene.lockModifierTiers));
          uiHandler.updateLockRaritiesText();
          uiHandler.updateRerollCostText();
          return false;
        }
        return true;
      case 1:
        if (typeOptions[cursor].type) {
          modifierType = typeOptions[cursor].type;
        }
        break;
      default:
        const shopOptions = getPlayerShopModifierTypeOptionsForWave(this.scene.currentBattle.waveIndex, this.scene.getWaveMoneyAmount(1));
        const shopOption = shopOptions[rowCursor > 2 || shopOptions.length <= SHOP_OPTIONS_ROW_LIMIT ? cursor : cursor + SHOP_OPTIONS_ROW_LIMIT];
        if (shopOption.type) {
          modifierType = shopOption.type;
        }
        cost = shopOption.cost;
        break;
      }

      if (cost! && (this.scene.money < cost) && !Overrides.WAIVE_ROLL_FEE_OVERRIDE) { // TODO: is the bang on cost correct?
        this.scene.ui.playError();
        return false;
      }

      const applyModifier = (modifier: Modifier, playSound: boolean = false) => {
        const result = this.scene.addModifier(modifier, false, playSound);
        if (cost) {
          result.then(success => {
            if (success) {
              if (!Overrides.WAIVE_ROLL_FEE_OVERRIDE) {
                this.scene.money -= cost;
                this.scene.updateMoneyText();
                this.scene.animateMoneyChanged(false);
              }
              this.scene.playSound("buy");
              (this.scene.ui.getHandler() as ModifierSelectUiHandler).updateCostText();
            } else {
              this.scene.ui.playError();
            }
          });
        } else {
          const doEnd = () => {
            this.scene.ui.clearText();
            this.scene.ui.setMode(Mode.MESSAGE);
            super.end();
          };
          if (result instanceof Promise) {
            result.then(() => doEnd());
          } else {
            doEnd();
          }
        }
      };

      if (modifierType! instanceof PokemonModifierType) { //TODO: is the bang correct?
        if (modifierType instanceof FusePokemonModifierType) {
          this.scene.ui.setModeWithoutClear(Mode.PARTY, PartyUiMode.SPLICE, -1, (fromSlotIndex: integer, spliceSlotIndex: integer) => {
            if (spliceSlotIndex !== undefined && fromSlotIndex < 6 && spliceSlotIndex < 6 && fromSlotIndex !== spliceSlotIndex) {
              LoggerTools.logShop(this.scene, this.scene.currentBattle.waveIndex, modifierType.name + " → " + this.scene.getParty()[fromSlotIndex].name + " + " + this.scene.getParty()[spliceSlotIndex].name)
              this.scene.ui.setMode(Mode.MODIFIER_SELECT, this.isPlayer()).then(() => {
                const modifier = modifierType.newModifier(party[fromSlotIndex], party[spliceSlotIndex])!; //TODO: is the bang correct?
                applyModifier(modifier, true);
              });
            } else {
              this.scene.ui.setMode(Mode.MODIFIER_SELECT, this.isPlayer(), typeOptions, modifierSelectCallback, this.getRerollCost(typeOptions, this.scene.lockModifierTiers));
            }
          }, modifierType.selectFilter);
        } else {
          const pokemonModifierType = modifierType as PokemonModifierType;
          const isMoveModifier = modifierType instanceof PokemonMoveModifierType;
          const isTmModifier = modifierType instanceof TmModifierType;
          const isRememberMoveModifier = modifierType instanceof RememberMoveModifierType;
          const isPpRestoreModifier = (modifierType instanceof PokemonPpRestoreModifierType || modifierType instanceof PokemonPpUpModifierType);
          const partyUiMode = isMoveModifier ? PartyUiMode.MOVE_MODIFIER
            : isTmModifier ? PartyUiMode.TM_MODIFIER
              : isRememberMoveModifier ? PartyUiMode.REMEMBER_MOVE_MODIFIER
                : PartyUiMode.MODIFIER;
          const tmMoveId = isTmModifier
            ? (modifierType as TmModifierType).moveId
            : undefined;
          this.scene.ui.setModeWithoutClear(Mode.PARTY, partyUiMode, -1, (slotIndex: integer, option: PartyOption) => {
            if (slotIndex < 6) {
              this.scene.ui.setMode(Mode.MODIFIER_SELECT, this.isPlayer()).then(() => {
                const modifier = !isMoveModifier
                  ? !isRememberMoveModifier
                    ? modifierType.newModifier(party[slotIndex])
                    : modifierType.newModifier(party[slotIndex], option as integer)
                  : modifierType.newModifier(party[slotIndex], option - PartyOption.MOVE_1);
<<<<<<< HEAD
                if (isPpRestoreModifier) {
                  LoggerTools.logShop(this.scene, this.scene.currentBattle.waveIndex, modifierType.name + " → " + this.scene.getParty()[slotIndex].name + " → " + this.scene.getParty()[slotIndex].moveset[option - PartyOption.MOVE_1].getName())
                } else if (isRememberMoveModifier) {
                  LoggerTools.logShop(this.scene, this.scene.currentBattle.waveIndex, modifierType.name + " → " + this.scene.getParty()[slotIndex].name)
                } else if (isTmModifier) {
                  LoggerTools.logShop(this.scene, this.scene.currentBattle.waveIndex, modifierType.name + " → " + this.scene.getParty()[slotIndex].name)
                } else {
                  LoggerTools.logShop(this.scene, this.scene.currentBattle.waveIndex, modifierType.name + " → " + this.scene.getParty()[slotIndex].name)
                }
                applyModifier(modifier, true);
=======
                applyModifier(modifier!, true); // TODO: is the bang correct?
>>>>>>> de29c1f0
              });
            } else {
              this.scene.ui.setMode(Mode.MODIFIER_SELECT, this.isPlayer(), typeOptions, modifierSelectCallback, this.getRerollCost(typeOptions, this.scene.lockModifierTiers));
            }
          }, pokemonModifierType.selectFilter, modifierType instanceof PokemonMoveModifierType ? (modifierType as PokemonMoveModifierType).moveSelectFilter : undefined, tmMoveId, isPpRestoreModifier);
        }
      } else {
<<<<<<< HEAD
        LoggerTools.logShop(this.scene, this.scene.currentBattle.waveIndex, modifierType.name)
        applyModifier(modifierType.newModifier());
=======
        applyModifier(modifierType!.newModifier()!); // TODO: is the bang correct?
>>>>>>> de29c1f0
      }

      return !cost!;// TODO: is the bang correct?
    };
    if (this.rerollCount == 0) {
      this.modifierPredictions.forEach((mp, r) => {
        console.log("Rerolls: " + r)
        mp.forEach((m, i) => {
          console.log("  " + m.type.name)
          if (m.alternates) {
            let showedLuckFlag = false
            for (var j = 0, currentTier = m.type.tier; j < m.alternates.length; j++) {
              if (m.alternates[j] > currentTier) {
                currentTier = m.alternates[j]
                if (m.advancedAlternates) {
                  if (!showedLuckFlag) {
                    showedLuckFlag = true
                    console.log("    Your luck: " + getPartyLuckValue(party) + " (" + getLuckString(getPartyLuckValue(party)) + ")")
                  }
                  console.log("    At " + j + " luck (" + getLuckString(j) + "): " + m.advancedAlternates[j])
                } else {
                  if (!showedLuckFlag) {
                    showedLuckFlag = true
                    console.log("    Your luck: " + getPartyLuckValue(party) + " (" + getLuckString(getPartyLuckValue(party)) + ")")
                  }
                  console.log("    At " + j + " luck (" + getLuckString(j) + "): " + tierNames[currentTier] + "-tier item (failed to generate item)")
                }
              }
            }
          } else {
            console.log("    No alt-luck data")
          }
        })
      })
    }
    this.scene.ui.setMode(Mode.MODIFIER_SELECT, this.isPlayer(), typeOptions, modifierSelectCallback, this.getRerollCost(typeOptions, this.scene.lockModifierTiers));
  }

  updateSeed(): void {
    this.scene.resetSeed();
  }

  isPlayer(): boolean {
    return true;
  }

  getRerollCost(typeOptions: ModifierTypeOption[], lockRarities: boolean, rerollOverride?: integer): integer {
    let baseValue = 0;
    if (Overrides.WAIVE_ROLL_FEE_OVERRIDE) {
      return baseValue;
    } else if (lockRarities) {
      const tierValues = [50, 125, 300, 750, 2000];
      for (const opt of typeOptions) {
        baseValue += opt.type?.tier ? tierValues[opt.type.tier] : 0;
      }
    } else {
      baseValue = 250;
    }
    return Math.min(Math.ceil(this.scene.currentBattle.waveIndex / 10) * baseValue * Math.pow(2, (rerollOverride != undefined ? rerollOverride : this.rerollCount)), Number.MAX_SAFE_INTEGER);
  }

  getPoolType(): ModifierPoolType {
    return ModifierPoolType.PLAYER;
  }

  getModifierTypeOptions(modifierCount: integer, shutUpBro?: boolean, calcAllLuck?: boolean, advanced?: boolean): ModifierTypeOption[] {
    return getPlayerModifierTypeOptions(modifierCount, this.scene.getParty(), this.scene.lockModifierTiers ? this.modifierTiers : undefined, this.scene, shutUpBro, calcAllLuck, advanced);
  }

  addModifier(modifier: Modifier): Promise<boolean> {
    return this.scene.addModifier(modifier, false, true);
  }
}
//#endregion





//#region 72 EggLapsePhase
export class EggLapsePhase extends Phase {
  constructor(scene: BattleScene) {
    super(scene);
  }

  start() {
    super.start();

    const eggsToHatch: Egg[] = this.scene.gameData.eggs.filter((egg: Egg) => {
      return Overrides.EGG_IMMEDIATE_HATCH_OVERRIDE ? true : --egg.hatchWaves < 1;
    });

    let eggCount: integer = eggsToHatch.length;

    if (eggCount) {
      this.scene.queueMessage(i18next.t("battle:eggHatching"));

      for (const egg of eggsToHatch) {
        this.scene.unshiftPhase(new EggHatchPhase(this.scene, egg, eggCount));
        if (eggCount > 0) {
          eggCount--;
        }
      }

    }
    this.end();
  }
}
//#endregion





//#region 73 AddEnemyBuffModifierPhase
export class AddEnemyBuffModifierPhase extends Phase {
  constructor(scene: BattleScene) {
    super(scene);
  }

  start() {
    super.start();

    const waveIndex = this.scene.currentBattle.waveIndex;
    const tier = !(waveIndex % 1000) ? ModifierTier.ULTRA : !(waveIndex % 250) ? ModifierTier.GREAT : ModifierTier.COMMON;

    regenerateModifierPoolThresholds(this.scene.getEnemyParty(), ModifierPoolType.ENEMY_BUFF);

    const count = Math.ceil(waveIndex / 250);
    for (let i = 0; i < count; i++) {
      this.scene.addEnemyModifier(getEnemyBuffModifierForWave(tier, this.scene.findModifiers(m => m instanceof EnemyPersistentModifier, false), this.scene), true, true);
    }
    this.scene.updateModifiers(false, true).then(() => this.end());
  }
}
//#endregion





//#region 74 PartyStatusCurePhase
/**
 * Cures the party of all non-volatile status conditions, shows a message
 * @param {BattleScene} scene The current scene
 * @param {Pokemon} user The user of the move that cures the party
 * @param {string} message The message that should be displayed
 * @param {Abilities} abilityCondition Pokemon with this ability will not be affected ie. Soundproof
 */
export class PartyStatusCurePhase extends BattlePhase {
  private user: Pokemon;
  private message: string;
  private abilityCondition: Abilities;

  constructor(scene: BattleScene, user: Pokemon, message: string, abilityCondition: Abilities) {
    super(scene);

    this.user = user;
    this.message = message;
    this.abilityCondition = abilityCondition;
  }

  start() {
    super.start();
    for (const pokemon of this.scene.getParty()) {
      if (!pokemon.isOnField() || pokemon === this.user) {
        pokemon.resetStatus(false);
        pokemon.updateInfo(true);
      } else {
        if (!pokemon.hasAbility(this.abilityCondition)) {
          pokemon.resetStatus();
          pokemon.updateInfo(true);
        } else {
          // Manually show ability bar, since we're not hooked into the targeting system
          pokemon.scene.unshiftPhase(new ShowAbilityPhase(pokemon.scene, pokemon.id, pokemon.getPassiveAbility()?.id === this.abilityCondition));
        }
      }
    }
    if (this.message) {
      this.scene.queueMessage(this.message);
    }
    this.end();
  }
}
//#endregion





//#region 75 PartyHealPhase
export class PartyHealPhase extends BattlePhase {
  private resumeBgm: boolean;

  constructor(scene: BattleScene, resumeBgm: boolean) {
    super(scene);

    this.resumeBgm = resumeBgm;
  }

  start() {
    super.start();

    const bgmPlaying = this.scene.isBgmPlaying();
    if (bgmPlaying) {
      this.scene.fadeOutBgm(1000, false);
    }
    this.scene.ui.fadeOut(1000).then(() => {
      for (const pokemon of this.scene.getParty()) {
        pokemon.hp = pokemon.getMaxHp();
        pokemon.resetStatus();
        for (const move of pokemon.moveset) {
          move!.ppUsed = 0; // TODO: is this bang correct?
        }
        pokemon.updateInfo(true);
      }
      const healSong = this.scene.playSoundWithoutBgm("heal");
      this.scene.time.delayedCall(Utils.fixedInt(healSong.totalDuration * 1000), () => {
        healSong.destroy();
        if (this.resumeBgm && bgmPlaying) {
          this.scene.playBgm();
        }
        this.scene.ui.fadeIn(500).then(() => this.end());
      });
    });
  }
}
//#endregion





//#region 76 ShinySparklePhase
export class ShinySparklePhase extends PokemonPhase {
  constructor(scene: BattleScene, battlerIndex: BattlerIndex) {
    super(scene, battlerIndex);
  }

  start() {
    super.start();

    this.getPokemon().sparkle();
    this.scene.time.delayedCall(1000, () => this.end());
  }
}
//#endregion





//#region 77 ScanIvsPhase
export class ScanIvsPhase extends PokemonPhase {
  private shownIvs: integer;

  constructor(scene: BattleScene, battlerIndex: BattlerIndex, shownIvs: integer) {
    super(scene, battlerIndex);

    this.shownIvs = shownIvs;
  }

  start() {
    super.start();

    if (!this.shownIvs) {
      return this.end();
    }

    const pokemon = this.getPokemon();

<<<<<<< HEAD
    this.scene.ui.showText(i18next.t("battle:ivScannerUseQuestion", { pokemonName: getPokemonNameWithAffix(pokemon) }), null, () => {
      this.scene.ui.setMode(Mode.CONFIRM, () => {
        LoggerTools.logActions(this.scene, this.scene.currentBattle.waveIndex, "IV Scanner → " + LoggerTools.enemyPokeName(this.scene, pokemon))
        this.scene.ui.setMode(Mode.MESSAGE);
        this.scene.ui.clearText();
        new CommonBattleAnim(CommonAnim.LOCK_ON, pokemon, pokemon).play(this.scene, () => {
          this.scene.ui.getMessageHandler().promptIvs(pokemon.id, pokemon.ivs, this.shownIvs).then(() => this.end());
=======
    let enemyIvs: number[] = [];
    let statsContainer: Phaser.GameObjects.Sprite[] = [];
    let statsContainerLabels: Phaser.GameObjects.Sprite[] = [];
    const enemyField = this.scene.getEnemyField();
    const uiTheme = (this.scene as BattleScene).uiTheme; // Assuming uiTheme is accessible
    for (let e = 0; e < enemyField.length; e++) {
      enemyIvs = enemyField[e].ivs;
      const currentIvs = this.scene.gameData.dexData[enemyField[e].species.getRootSpeciesId()].ivs;  // we are using getRootSpeciesId() here because we want to check against the baby form, not the mid form if it exists
      const ivsToShow = this.scene.ui.getMessageHandler().getTopIvs(enemyIvs, this.shownIvs);
      statsContainer = enemyField[e].getBattleInfo().getStatsValueContainer().list as Phaser.GameObjects.Sprite[];
      statsContainerLabels = statsContainer.filter(m => m.name.indexOf("icon_stat_label") >= 0);
      for (let s = 0; s < statsContainerLabels.length; s++) {
        const ivStat = Stat[statsContainerLabels[s].frame.name];
        if (enemyIvs[ivStat] > currentIvs[ivStat] && ivsToShow.indexOf(Number(ivStat)) >= 0) {
          const hexColour = enemyIvs[ivStat] === 31 ? getTextColor(TextStyle.PERFECT_IV, false, uiTheme) : getTextColor(TextStyle.SUMMARY_GREEN, false, uiTheme);
          const hexTextColour = Phaser.Display.Color.HexStringToColor(hexColour).color;
          statsContainerLabels[s].setTint(hexTextColour);
        }
        statsContainerLabels[s].setVisible(true);
      }
    }

    if (!this.scene.hideIvs) {
      this.scene.ui.showText(i18next.t("battle:ivScannerUseQuestion", { pokemonName: getPokemonNameWithAffix(pokemon) }), null, () => {
        this.scene.ui.setMode(Mode.CONFIRM, () => {
          this.scene.ui.setMode(Mode.MESSAGE);
          this.scene.ui.clearText();
          new CommonBattleAnim(CommonAnim.LOCK_ON, pokemon, pokemon).play(this.scene, () => {
            this.scene.ui.getMessageHandler().promptIvs(pokemon.id, pokemon.ivs, this.shownIvs).then(() => this.end());
          });
        }, () => {
          this.scene.ui.setMode(Mode.MESSAGE);
          this.scene.ui.clearText();
          this.end();
>>>>>>> de29c1f0
        });
      });
    } else {
      this.end();
    }
  }
}
//#endregion





//#region 78 TrainerMessageTestPhase
export class TrainerMessageTestPhase extends BattlePhase {
  private trainerTypes: TrainerType[];

  constructor(scene: BattleScene, ...trainerTypes: TrainerType[]) {
    super(scene);

    this.trainerTypes = trainerTypes;
  }

  start() {
    super.start();

    const testMessages: string[] = [];

    for (const t of Object.keys(trainerConfigs)) {
      const type = parseInt(t);
      if (this.trainerTypes.length && !this.trainerTypes.find(tt => tt === type as TrainerType)) {
        continue;
      }
      const config = trainerConfigs[type];
      [config.encounterMessages, config.femaleEncounterMessages, config.victoryMessages, config.femaleVictoryMessages, config.defeatMessages, config.femaleDefeatMessages]
        .map(messages => {
          if (messages?.length) {
            testMessages.push(...messages);
          }
        });
    }

    for (const message of testMessages) {
      this.scene.pushPhase(new TestMessagePhase(this.scene, message));
    }

    this.end();
  }
}
//#endregion





//#region 79 TestMessagePhase
export class TestMessagePhase extends MessagePhase {
  constructor(scene: BattleScene, message: string) {
    super(scene, message, null, true);
  }
}
//#endregion<|MERGE_RESOLUTION|>--- conflicted
+++ resolved
@@ -6,7 +6,7 @@
 import { Mode } from "./ui/ui";
 import { Command } from "./ui/command-ui-handler";
 import { Stat } from "./data/pokemon-stat";
-import { BerryModifier, ContactHeldItemTransferChanceModifier, EnemyAttackStatusEffectChanceModifier, EnemyPersistentModifier, EnemyStatusEffectHealChanceModifier, EnemyTurnHealModifier, ExpBalanceModifier, ExpBoosterModifier, ExpShareModifier, ExtraModifierModifier, FlinchChanceModifier, HealingBoosterModifier, HitHealModifier, LapsingPersistentModifier, MapModifier, Modifier, MultipleParticipantExpBonusModifier, PokemonExpBoosterModifier, PokemonHeldItemModifier, PokemonInstantReviveModifier, SwitchEffectTransferModifier, TurnHealModifier, TurnHeldItemTransferModifier, MoneyMultiplierModifier, MoneyInterestModifier, IvScannerModifier, LapsingPokemonHeldItemModifier, PokemonMultiHitModifier, overrideModifiers, overrideHeldItems, BypassSpeedChanceModifier, TurnStatusEffectModifier, PokemonResetNegativeStatStageModifier } from "./modifier/modifier";
+import { BerryModifier, ContactHeldItemTransferChanceModifier, EnemyAttackStatusEffectChanceModifier, EnemyPersistentModifier, EnemyStatusEffectHealChanceModifier, EnemyTurnHealModifier, ExpBalanceModifier, ExpBoosterModifier, ExpShareModifier, ExtraModifierModifier, FlinchChanceModifier, HealingBoosterModifier, HitHealModifier, LapsingPersistentModifier, MapModifier, Modifier, MultipleParticipantExpBonusModifier, PokemonExpBoosterModifier, PokemonHeldItemModifier, PokemonInstantReviveModifier, SwitchEffectTransferModifier, TurnHealModifier, TurnHeldItemTransferModifier, MoneyMultiplierModifier, MoneyInterestModifier, IvScannerModifier, LapsingPokemonHeldItemModifier, PokemonMultiHitModifier, overrideModifiers, overrideHeldItems, BypassSpeedChanceModifier, TurnStatusEffectModifier, PokemonResetNegativeStatStageModifier, PersistentModifier } from "./modifier/modifier";
 import PartyUiHandler, { PartyOption, PartyUiMode } from "./ui/party-ui-handler";
 import { doPokeballBounceAnim, getPokeballAtlasKey, getPokeballCatchMultiplier, getPokeballTintColor, PokeballType } from "./data/pokeball";
 import { CommonAnim, CommonBattleAnim, MoveAnim, initMoveAnim, loadMoveAnimAssets } from "./data/battle-anims";
@@ -25,13 +25,8 @@
 import { Starter } from "./ui/starter-select-ui-handler";
 import { Gender } from "./data/gender";
 import { Weather, WeatherType, getRandomWeatherType, getTerrainBlockMessage, getWeatherDamageMessage, getWeatherLapseMessage } from "./data/weather";
-<<<<<<< HEAD
-import { ArenaTagSide, ArenaTrapTag, MistTag, TrickRoomTag } from "./data/arena-tag";
-import { CheckTrappedAbAttr, PostAttackAbAttr, PostBattleAbAttr, PostDefendAbAttr, PostSummonAbAttr, PostTurnAbAttr, PostWeatherLapseAbAttr, PreSwitchOutAbAttr, PreWeatherDamageAbAttr, ProtectStatAbAttr, RedirectMoveAbAttr, BlockRedirectAbAttr, RunSuccessAbAttr, StatChangeMultiplierAbAttr, SuppressWeatherEffectAbAttr, SyncEncounterNatureAbAttr, applyAbAttrs, applyCheckTrappedAbAttrs, applyPostAttackAbAttrs, applyPostBattleAbAttrs, applyPostDefendAbAttrs, applyPostSummonAbAttrs, applyPostTurnAbAttrs, applyPostWeatherLapseAbAttrs, applyPreStatChangeAbAttrs, applyPreSwitchOutAbAttrs, applyPreWeatherEffectAbAttrs, IncrementMovePriorityAbAttr, applyPostVictoryAbAttrs, PostVictoryAbAttr, BlockNonDirectDamageAbAttr as BlockNonDirectDamageAbAttr, applyPostKnockOutAbAttrs, PostKnockOutAbAttr, PostBiomeChangeAbAttr, applyPostFaintAbAttrs, PostFaintAbAttr, IncreasePpAbAttr, PostStatChangeAbAttr, applyPostStatChangeAbAttrs, AlwaysHitAbAttr, PreventBerryUseAbAttr, StatChangeCopyAbAttr, PokemonTypeChangeAbAttr, applyPreAttackAbAttrs, applyPostMoveUsedAbAttrs, PostMoveUsedAbAttr, MaxMultiHitAbAttr, HealFromBerryUseAbAttr, IgnoreMoveEffectsAbAttr, BlockStatusDamageAbAttr, BypassSpeedChanceAbAttr, AddSecondStrikeAbAttr, BattlerTagImmunityAbAttr } from "./data/ability";
-=======
 import { ArenaTagSide, ArenaTrapTag, ConditionalProtectTag, MistTag, TrickRoomTag } from "./data/arena-tag";
-import { CheckTrappedAbAttr, PostAttackAbAttr, PostBattleAbAttr, PostDefendAbAttr, PostSummonAbAttr, PostTurnAbAttr, PostWeatherLapseAbAttr, PreSwitchOutAbAttr, PreWeatherDamageAbAttr, ProtectStatAbAttr, RedirectMoveAbAttr, BlockRedirectAbAttr, RunSuccessAbAttr, StatChangeMultiplierAbAttr, SuppressWeatherEffectAbAttr, SyncEncounterNatureAbAttr, applyAbAttrs, applyCheckTrappedAbAttrs, applyPostAttackAbAttrs, applyPostBattleAbAttrs, applyPostDefendAbAttrs, applyPostSummonAbAttrs, applyPostTurnAbAttrs, applyPostWeatherLapseAbAttrs, applyPreStatChangeAbAttrs, applyPreSwitchOutAbAttrs, applyPreWeatherEffectAbAttrs, ChangeMovePriorityAbAttr, applyPostVictoryAbAttrs, PostVictoryAbAttr, BlockNonDirectDamageAbAttr as BlockNonDirectDamageAbAttr, applyPostKnockOutAbAttrs, PostKnockOutAbAttr, PostBiomeChangeAbAttr, PreventBypassSpeedChanceAbAttr, applyPostFaintAbAttrs, PostFaintAbAttr, IncreasePpAbAttr, PostStatChangeAbAttr, applyPostStatChangeAbAttrs, AlwaysHitAbAttr, PreventBerryUseAbAttr, StatChangeCopyAbAttr, PokemonTypeChangeAbAttr, applyPreAttackAbAttrs, applyPostMoveUsedAbAttrs, PostMoveUsedAbAttr, MaxMultiHitAbAttr, HealFromBerryUseAbAttr, IgnoreMoveEffectsAbAttr, BlockStatusDamageAbAttr, BypassSpeedChanceAbAttr, AddSecondStrikeAbAttr, ReduceBurnDamageAbAttr } from "./data/ability";
->>>>>>> de29c1f0
+import { CheckTrappedAbAttr, PostAttackAbAttr, PostBattleAbAttr, PostDefendAbAttr, PostSummonAbAttr, PostTurnAbAttr, PostWeatherLapseAbAttr, PreSwitchOutAbAttr, PreWeatherDamageAbAttr, ProtectStatAbAttr, RedirectMoveAbAttr, BlockRedirectAbAttr, RunSuccessAbAttr, StatChangeMultiplierAbAttr, SuppressWeatherEffectAbAttr, SyncEncounterNatureAbAttr, applyAbAttrs, applyCheckTrappedAbAttrs, applyPostAttackAbAttrs, applyPostBattleAbAttrs, applyPostDefendAbAttrs, applyPostSummonAbAttrs, applyPostTurnAbAttrs, applyPostWeatherLapseAbAttrs, applyPreStatChangeAbAttrs, applyPreSwitchOutAbAttrs, applyPreWeatherEffectAbAttrs, ChangeMovePriorityAbAttr, applyPostVictoryAbAttrs, PostVictoryAbAttr, BlockNonDirectDamageAbAttr as BlockNonDirectDamageAbAttr, applyPostKnockOutAbAttrs, PostKnockOutAbAttr, PostBiomeChangeAbAttr, PreventBypassSpeedChanceAbAttr, applyPostFaintAbAttrs, PostFaintAbAttr, IncreasePpAbAttr, PostStatChangeAbAttr, applyPostStatChangeAbAttrs, AlwaysHitAbAttr, PreventBerryUseAbAttr, StatChangeCopyAbAttr, PokemonTypeChangeAbAttr, applyPreAttackAbAttrs, applyPostMoveUsedAbAttrs, PostMoveUsedAbAttr, MaxMultiHitAbAttr, HealFromBerryUseAbAttr, IgnoreMoveEffectsAbAttr, BlockStatusDamageAbAttr, BypassSpeedChanceAbAttr, AddSecondStrikeAbAttr, ReduceBurnDamageAbAttr, BattlerTagImmunityAbAttr } from "./data/ability";
 import { Unlockables, getUnlockableName } from "./system/unlockables";
 import { getBiomeKey } from "./field/arena";
 import { BattleType, BattlerIndex, TurnCommand } from "./battle";
@@ -78,13 +73,10 @@
 import PokemonData from "./system/pokemon-data"
 import * as LoggerTools from "./logger"
 import { applyChallenges, ChallengeType } from "./data/challenge";
-<<<<<<< HEAD
+import { pokemonEvolutions } from "./data/pokemon-evolutions";
 import { getNatureDecrease, getNatureIncrease, getNatureName } from "./data/nature";
 import { GameDataType } from "./enums/game-data-type";
 import { Session } from "inspector";
-=======
-import { pokemonEvolutions } from "./data/pokemon-evolutions";
->>>>>>> de29c1f0
 
 const { t } = i18next;
 
@@ -567,13 +559,9 @@
 
     this.scene.playBgm("title", true);
 
-<<<<<<< HEAD
     this.scene.biomeChangeMode = false
 
-    this.scene.gameData.getSession(loggedInUser.lastSessionSlot).then(sessionData => {
-=======
     this.scene.gameData.getSession(loggedInUser?.lastSessionSlot ?? -1).then(sessionData => {
->>>>>>> de29c1f0
       if (sessionData) {
         this.lastSessionData = sessionData;
         this.setBiomeByFile(sessionData, true)
@@ -749,16 +737,12 @@
   showOptions(): void {
     this.scene.biomeChangeMode = true
     const options: OptionSelectItem[] = [];
-<<<<<<< HEAD
     if (false)
-    if (loggedInUser.lastSessionSlot > -1) {
-=======
-    if (loggedInUser && loggedInUser.lastSessionSlot > -1) {
->>>>>>> de29c1f0
+    if (loggedInUser && loggedInUser!.lastSessionSlot > -1) {
       options.push({
         label: i18next.t("continue", {ns: "menu"}),
         handler: () => {
-          this.loadSaveSlot(this.lastSessionData || !loggedInUser ? -1 : loggedInUser.lastSessionSlot);
+          this.loadSaveSlot(this.lastSessionData ? -1 : loggedInUser!.lastSessionSlot);
           return true;
         }
       });
@@ -813,11 +797,11 @@
         })
         break;
       default: // If set to "Off" or all above conditions failed
-        if (loggedInUser.lastSessionSlot > -1) {
+        if (loggedInUser && loggedInUser.lastSessionSlot > -1) {
           options.push({
-            label: i18next.t("continue", null, { ns: "menu"}),
+            label: i18next.t("continue", { ns: "menu"}),
             handler: () => {
-              this.loadSaveSlot(this.lastSessionData ? -1 : loggedInUser.lastSessionSlot);
+              this.loadSaveSlot(this.lastSessionData ? -1 : loggedInUser!.lastSessionSlot);
               return true;
             }
           });
@@ -982,18 +966,11 @@
     this.scene.ui.setMode(Mode.TITLE, config);
   }
 
-<<<<<<< HEAD
   loadSaveSlot(slotId: integer, autoSlot?: integer): void {
-    this.scene.sessionSlotId = slotId > -1 ? slotId : loggedInUser.lastSessionSlot;
-    this.scene.ui.setMode(Mode.MESSAGE);
-    this.scene.gameData.loadSession(this.scene, slotId, slotId === -1 ? this.lastSessionData : null, autoSlot).then((success: boolean) => {
-=======
-  loadSaveSlot(slotId: integer): void {
     this.scene.sessionSlotId = slotId > -1 || !loggedInUser ? slotId : loggedInUser.lastSessionSlot;
     this.scene.ui.setMode(Mode.MESSAGE);
     this.scene.ui.resetModeChain();
-    this.scene.gameData.loadSession(this.scene, slotId, slotId === -1 ? this.lastSessionData : undefined).then((success: boolean) => {
->>>>>>> de29c1f0
+    this.scene.gameData.loadSession(this.scene, slotId, slotId === -1 ? this.lastSessionData : undefined, autoSlot).then((success: boolean) => {
       if (success) {
         this.loaded = true;
         this.scene.ui.showText(i18next.t("menu:sessionSuccess"), null, () => this.end());
@@ -1635,16 +1612,12 @@
 
     let totalBst = 0;
 
-<<<<<<< HEAD
     while (LoggerTools.rarities.length > 0) {
       LoggerTools.rarities.pop()
     }
     LoggerTools.rarityslot[0] = 0
     //console.log(this.scene.gameMode.getDailyOverride())
-    battle.enemyLevels.forEach((level, e) => {
-=======
     battle.enemyLevels?.forEach((level, e) => {
->>>>>>> de29c1f0
       if (!this.loaded) {
         if (battle.battleType === BattleType.TRAINER) {
           battle.enemyParty[e] = battle.trainer?.genPartyMember(e)!; // TODO:: is the bang correct here?
@@ -3086,15 +3059,9 @@
       if (!queuedMove.move) {
         this.handleCommand(Command.FIGHT, -1, false);
       } else {
-<<<<<<< HEAD
-        const moveIndex = playerPokemon.getMoveset().findIndex(m => m.moveId === queuedMove.move);
-        if (moveIndex > -1 && playerPokemon.getMoveset()[moveIndex].isUsable(playerPokemon, queuedMove.ignorePP)) {
-          this.handleCommand(Command.FIGHT, moveIndex, queuedMove.ignorePP, { targets: queuedMove.targets, multiple: queuedMove.targets.length > 1, isContinuing: true });
-=======
         const moveIndex = playerPokemon.getMoveset().findIndex(m => m?.moveId === queuedMove.move);
         if (moveIndex > -1 && playerPokemon.getMoveset()[moveIndex]!.isUsable(playerPokemon, queuedMove.ignorePP)) { // TODO: is the bang correct?
-          this.handleCommand(Command.FIGHT, moveIndex, queuedMove.ignorePP, { targets: queuedMove.targets, multiple: queuedMove.targets.length > 1 });
->>>>>>> de29c1f0
+          this.handleCommand(Command.FIGHT, moveIndex, queuedMove.ignorePP, { targets: queuedMove.targets, multiple: queuedMove.targets.length > 1, isContinuing: true });
         } else {
           this.scene.ui.setMode(Mode.COMMAND, this.fieldIndex);
         }
@@ -3316,13 +3283,11 @@
 }
 //#endregion
 
-<<<<<<< HEAD
 
 
 
 
 //#region 32 EnemyCommandPhase
-=======
 /**
  * Phase for determining an enemy AI's action for the next turn.
  * During this phase, the enemy decides whether to switch (if it has a trainer)
@@ -3332,7 +3297,6 @@
  * @see {@linkcode Pokemon.getMatchupScore}
  * @see {@linkcode EnemyPokemon.getNextMove}
  */
->>>>>>> de29c1f0
 export class EnemyCommandPhase extends FieldPhase {
   protected fieldIndex: integer;
 
@@ -3670,13 +3634,12 @@
         }
         if (pokemon.isPlayer()) {
           if (turnCommand.cursor === -1) {
-<<<<<<< HEAD
             //console.log("turncommand cursor was -1 -- running TOP block")
-            this.scene.pushPhase(new MovePhase(this.scene, pokemon, turnCommand.targets || turnCommand.move.targets, move));
-            var targets = turnCommand.targets || turnCommand.move.targets
+            this.scene.pushPhase(new MovePhase(this.scene, pokemon, turnCommand.targets || turnCommand.move!.targets, move));//TODO: is the bang correct here?
+            var targets = turnCommand.targets || turnCommand.move!.targets
             var mv = move
             if (pokemon.isPlayer()) {
-              console.log(turnCommand.targets, turnCommand.move.targets)
+              console.log(turnCommand.targets, turnCommand.move!.targets)
               LoggerTools.Actions[pokemon.getBattlerIndex()] = mv.getName()
               if (this.scene.currentBattle.double) {
                 var targIDs = ["Self", "Self", "Ally", "L", "R"]
@@ -3700,12 +3663,12 @@
             }
           } else {
             //console.log("turncommand = ", turnCommand, " -- running BOTTOM block")
-            const playerPhase = new MovePhase(this.scene, pokemon, turnCommand.targets || turnCommand.move.targets, move, false, queuedMove.ignorePP);
-            var targets = turnCommand.targets || turnCommand.move.targets
+            const playerPhase = new MovePhase(this.scene, pokemon, turnCommand.targets || turnCommand.move!.targets, move, false, queuedMove.ignorePP);//TODO: is the bang correct here?
+            var targets = turnCommand.targets || turnCommand.move!.targets
             var mv = move
             if (pokemon.isPlayer()) {
-              console.log(turnCommand.targets, turnCommand.move.targets)
-              if (turnCommand.args[1] && turnCommand.args[1].isContinuing != undefined) {
+              console.log(turnCommand.targets, turnCommand.move!.targets)
+              if (turnCommand.args && turnCommand.args[1] && turnCommand.args[1].isContinuing != undefined) {
                 console.log(mv.getName(), targets)
               } else {
                 LoggerTools.Actions[pokemon.getBattlerIndex()] = mv.getName()
@@ -3733,33 +3696,20 @@
             this.scene.pushPhase(playerPhase);
           }
         } else {
-          this.scene.pushPhase(new MovePhase(this.scene, pokemon, turnCommand.targets || turnCommand.move.targets, move, false, queuedMove.ignorePP));
+          this.scene.pushPhase(new MovePhase(this.scene, pokemon, turnCommand.targets || turnCommand.move!.targets, move, false, queuedMove.ignorePP));//TODO: is the bang correct here?
           var targets = turnCommand.targets || turnCommand.move.targets
           var mv = new PokemonMove(queuedMove.move)
-=======
-            this.scene.pushPhase(new MovePhase(this.scene, pokemon, turnCommand.targets || turnCommand.move!.targets, move));//TODO: is the bang correct here?
-          } else {
-            const playerPhase = new MovePhase(this.scene, pokemon, turnCommand.targets || turnCommand.move!.targets, move, false, queuedMove.ignorePP);//TODO: is the bang correct here?
-            this.scene.pushPhase(playerPhase);
-          }
-        } else {
-          this.scene.pushPhase(new MovePhase(this.scene, pokemon, turnCommand.targets || turnCommand.move!.targets, move, false, queuedMove.ignorePP));//TODO: is the bang correct here?
->>>>>>> de29c1f0
         }
         break;
       case Command.BALL:
         this.scene.unshiftPhase(new AttemptCapturePhase(this.scene, turnCommand.targets![0] % 2, turnCommand.cursor!));//TODO: is the bang correct here?
         break;
       case Command.POKEMON:
-<<<<<<< HEAD
         if (pokemon.isPlayer()) {
           //  " " + LoggerTools.playerPokeName(this.scene, pokemon) + 
-          LoggerTools.Actions[pokemon.getBattlerIndex()] = ((turnCommand.args[0] as boolean) ? "Baton" : "Switch") + " to " + LoggerTools.playerPokeName(this.scene, turnCommand.cursor)
-        }
-        this.scene.unshiftPhase(new SwitchSummonPhase(this.scene, pokemon.getFieldIndex(), turnCommand.cursor, true, turnCommand.args[0] as boolean, pokemon.isPlayer()));
-=======
+          LoggerTools.Actions[pokemon.getBattlerIndex()] = ((turnCommand.args![0] as boolean) ? "Baton" : "Switch") + " to " + LoggerTools.playerPokeName(this.scene, turnCommand.cursor!)
+        }
         this.scene.unshiftPhase(new SwitchSummonPhase(this.scene, pokemon.getFieldIndex(), turnCommand.cursor!, true, turnCommand.args![0] as boolean, pokemon.isPlayer()));//TODO: is the bang correct here?
->>>>>>> de29c1f0
         break;
       case Command.RUN:
         let runningPokemon = pokemon;
@@ -4060,15 +4010,7 @@
     });
   }
 }
-//#endregion
-
-
-
-
-<<<<<<< HEAD
-
-//#region 40 MovePhase
-=======
+
 export class MoveHeaderPhase extends BattlePhase {
   public pokemon: Pokemon;
   public move: PokemonMove;
@@ -4094,8 +4036,13 @@
     }
   }
 }
-
->>>>>>> de29c1f0
+//#endregion
+
+
+
+
+
+//#region 40 MovePhase
 export class MovePhase extends BattlePhase {
   public pokemon: Pokemon;
   public move: PokemonMove;
@@ -4940,17 +4887,12 @@
 }
 //#endregion
 
-
-
-
-
-<<<<<<< HEAD
+export type StatChangeCallback = (target: Pokemon | null, changed: BattleStat[], relativeChanges: number[]) => void;
+
+
+
+
 //#region 45 StatChangePhase
-export type StatChangeCallback = (target: Pokemon, changed: BattleStat[], relativeChanges: number[]) => void;
-=======
-export type StatChangeCallback = (target: Pokemon | null, changed: BattleStat[], relativeChanges: number[]) => void;
-
->>>>>>> de29c1f0
 export class StatChangePhase extends PokemonPhase {
   private stats: BattleStat[];
   private selfTarget: boolean;
@@ -5107,11 +5049,7 @@
 
   getRandomStat(): BattleStat {
     const allStats = Utils.getEnumValues(BattleStat);
-<<<<<<< HEAD
-    return allStats[this.getPokemon().randSeedInt(BattleStat.SPD + 1, undefined, "Randomly selecting a stat")];
-=======
-    return this.getPokemon() ? allStats[this.getPokemon()!.randSeedInt(BattleStat.SPD + 1)] : BattleStat.ATK; // TODO: return default ATK on random? idk...
->>>>>>> de29c1f0
+    return this.getPokemon() ? allStats[this.getPokemon()!.randSeedInt(BattleStat.SPD + 1, undefined, "Randomly selecting a stat")] : BattleStat.ATK; // TODO: return default ATK on random? idk...
   }
 
   aggregateStatChanges(random: boolean = false): void {
@@ -5459,12 +5397,34 @@
     }
   }
 
-  override end() {
-    if (this.scene.currentBattle.battleSpec === BattleSpec.FINAL_BOSS) {
-      this.scene.initFinalBossPhaseTwo(this.getPokemon());
-    } else {
-      super.end();
-    }
+  end() {
+    switch (this.scene.currentBattle.battleSpec) {
+    case BattleSpec.FINAL_BOSS:
+      const pokemon = this.getPokemon();
+      if (pokemon instanceof EnemyPokemon && pokemon.isBoss() && !pokemon.formIndex && pokemon.bossSegmentIndex < 1) {
+        this.scene.fadeOutBgm(Utils.fixedInt(2000), false);
+        this.scene.ui.showDialogue(battleSpecDialogue[BattleSpec.FINAL_BOSS].firstStageWin, pokemon.species.name, null, () => {
+          this.scene.addEnemyModifier(getModifierType(modifierTypes.MINI_BLACK_HOLE).newModifier(pokemon) as PersistentModifier, false, true);
+          pokemon.generateAndPopulateMoveset(1);
+          this.scene.setFieldScale(0.75);
+          this.scene.initFinalBossPhaseTwo(this.getPokemon());
+          this.scene.currentBattle.double = true;
+          const availablePartyMembers = this.scene.getParty().filter(p => p.isAllowedInBattle());
+          if (availablePartyMembers.length > 1) {
+            this.scene.pushPhase(new ToggleDoublePositionPhase(this.scene, true));
+            if (!availablePartyMembers[1].isOnField()) {
+              this.scene.pushPhase(new SummonPhase(this.scene, 1));
+            }
+          }
+
+          super.end();
+        });
+        return;
+      }
+      break;
+    }
+
+    super.end();
   }
 }
 //#endregion
@@ -5542,17 +5502,10 @@
       const nonFaintedPartyMemberCount = nonFaintedLegalPartyMembers.length;
       if (!nonFaintedPartyMemberCount) {
         this.scene.unshiftPhase(new GameOverPhase(this.scene));
-<<<<<<< HEAD
-      } else if (nonFaintedPartyMemberCount >= this.scene.currentBattle.getBattlerCount() || (this.scene.currentBattle.double && !nonFaintedLegalPartyMembers[0].isActive(true))) {
-        LoggerTools.isFaintSwitch.value = true;
-        this.scene.pushPhase(new SwitchPhase(this.scene, this.fieldIndex, true, false));
-      }
-      if (nonFaintedPartyMemberCount === 1 && this.scene.currentBattle.double) {
-=======
       } else if (nonFaintedPartyMemberCount === 1 && this.scene.currentBattle.double) {
->>>>>>> de29c1f0
         this.scene.unshiftPhase(new ToggleDoublePositionPhase(this.scene, true));
       } else if (nonFaintedPartyMemberCount >= this.scene.currentBattle.getBattlerCount()) {
+        LoggerTools.isFaintSwitch.value = true;
         this.scene.pushPhase(new SwitchPhase(this.scene, this.fieldIndex, true, false));
       }
     } else {
@@ -6253,20 +6206,16 @@
     }
   }
 }
-//#endregion
-
-
-
-
-
-<<<<<<< HEAD
-//#region 62 SwitchPhase
-=======
+
 /**
  * Opens the party selector UI and transitions into a {@linkcode SwitchSummonPhase}
  * for the player (if a switch would be valid for the current battle state).
  */
->>>>>>> de29c1f0
+
+
+
+
+//#region 62 SwitchPhase
 export class SwitchPhase extends BattlePhase {
   protected fieldIndex: integer;
   private isModal: boolean;
@@ -6579,7 +6528,7 @@
                   }
                   this.scene.ui.setMode(messageMode).then(() => {
                     this.scene.ui.showText(i18next.t("battle:countdownPoof"), null, () => {
-                      this.scene.ui.showText(i18next.t("battle:learnMoveForgetSuccess", { pokemonName: getPokemonNameWithAffix(pokemon), moveName: pokemon.moveset[moveIndex].getName() }), null, () => {
+                      this.scene.ui.showText(i18next.t("battle:learnMoveForgetSuccess", { pokemonName: getPokemonNameWithAffix(pokemon), moveName: pokemon.moveset[moveIndex]!.getName() }), null, () => { // TODO: is the bang correct?
                         this.scene.ui.showText(i18next.t("battle:learnMoveAnd"), null, () => {
                           var W = LoggerTools.getWave(LoggerTools.getDRPD(this.scene), this.scene.currentBattle.waveIndex, this.scene)
                           if (W.shop != "") {
@@ -6618,56 +6567,11 @@
       });
     } else if (move.isUnimplemented() && false) {
       this.scene.ui.setMode(messageMode).then(() => {
-<<<<<<< HEAD
         this.scene.ui.showText(`${getPokemonNameWithAffix(pokemon)} wants to learn ${move.name}, but this move does nothing.`, null, () => {
           this.scene.ui.showText(`Would you like to teach ${move.name} anyways? (This will be logged as normal)`, null, () => {
             this.scene.ui.setModeWithoutClear(Mode.CONFIRM, movesFullHandler, noHandler)
           })
         })
-=======
-        this.scene.ui.showText(i18next.t("battle:learnMovePrompt", { pokemonName: getPokemonNameWithAffix(pokemon), moveName: move.name }), null, () => {
-          this.scene.ui.showText(i18next.t("battle:learnMoveLimitReached", { pokemonName: getPokemonNameWithAffix(pokemon) }), null, () => {
-            this.scene.ui.showText(i18next.t("battle:learnMoveReplaceQuestion", { moveName: move.name }), null, () => {
-              const noHandler = () => {
-                this.scene.ui.setMode(messageMode).then(() => {
-                  this.scene.ui.showText(i18next.t("battle:learnMoveStopTeaching", { moveName: move.name }), null, () => {
-                    this.scene.ui.setModeWithoutClear(Mode.CONFIRM, () => {
-                      this.scene.ui.setMode(messageMode);
-                      this.scene.ui.showText(i18next.t("battle:learnMoveNotLearned", { pokemonName: getPokemonNameWithAffix(pokemon), moveName: move.name }), null, () => this.end(), null, true);
-                    }, () => {
-                      this.scene.ui.setMode(messageMode);
-                      this.scene.unshiftPhase(new LearnMovePhase(this.scene, this.partyMemberIndex, this.moveId));
-                      this.end();
-                    });
-                  });
-                });
-              };
-              this.scene.ui.setModeWithoutClear(Mode.CONFIRM, () => {
-                this.scene.ui.setMode(messageMode);
-                this.scene.ui.showText(i18next.t("battle:learnMoveForgetQuestion"), null, () => {
-                  this.scene.ui.setModeWithoutClear(Mode.SUMMARY, this.getPokemon(), SummaryUiMode.LEARN_MOVE, move, (moveIndex: integer) => {
-                    if (moveIndex === 4) {
-                      noHandler();
-                      return;
-                    }
-                    this.scene.ui.setMode(messageMode).then(() => {
-                      this.scene.ui.showText(i18next.t("battle:countdownPoof"), null, () => {
-                        this.scene.ui.showText(i18next.t("battle:learnMoveForgetSuccess", { pokemonName: getPokemonNameWithAffix(pokemon), moveName: pokemon.moveset[moveIndex]!.getName() }), null, () => { // TODO: is the bang correct?
-                          this.scene.ui.showText(i18next.t("battle:learnMoveAnd"), null, () => {
-                            pokemon.setMove(moveIndex, Moves.NONE);
-                            this.scene.unshiftPhase(new LearnMovePhase(this.scene, this.partyMemberIndex, this.moveId));
-                            this.end();
-                          }, null, true);
-                        }, null, true);
-                      }, null, true);
-                    });
-                  });
-                }, null, true);
-              }, noHandler);
-            });
-          }, null, true);
-        }, null, true);
->>>>>>> de29c1f0
       });
     } else {
       this.scene.ui.setMode(messageMode).then(movesFullHandler);
@@ -7014,13 +6918,9 @@
       Promise.all([pokemon.hideInfo(), this.scene.gameData.setPokemonCaught(pokemon)]).then(() => {
         if (this.scene.getParty().length === 6) {
           const promptRelease = () => {
-<<<<<<< HEAD
             // Say that your party is full
-            this.scene.ui.showText(i18next.t("battle:partyFull", { pokemonName: getPokemonNameWithAffix(pokemon) }), null, () => {
+            this.scene.ui.showText(i18next.t("battle:partyFull", { pokemonName: pokemon.getNameToRender() }), null, () => {
               // Ask if you want to make room
-=======
-            this.scene.ui.showText(i18next.t("battle:partyFull", { pokemonName: pokemon.getNameToRender() }), null, () => {
->>>>>>> de29c1f0
               this.scene.pokemonInfoContainer.makeRoomForConfirmUi(1, true);
               this.scene.ui.setMode(Mode.CONFIRM, () => {
                 // YES
@@ -7227,8 +7127,7 @@
     super(scene);
 
     this.rerollCount = rerollCount;
-<<<<<<< HEAD
-    this.modifierTiers = modifierTiers;
+    this.modifierTiers = modifierTiers!; // TODO: is this bang correct?
     this.modifierPredictions = []
     if (modifierPredictions != undefined) {
       this.modifierPredictions = modifierPredictions;
@@ -7257,9 +7156,6 @@
     this.modifierPredictions.push(typeOptions)
     this.predictionCost += this.getRerollCost(typeOptions, false, rerollOverride)
     //Phaser.Math.RND.state(STATE) // Restore RNG state like nothing happened
-=======
-    this.modifierTiers = modifierTiers!; // TODO: is this bang correct?
->>>>>>> de29c1f0
   }
 
   start() {
@@ -7302,7 +7198,6 @@
       switch (rowCursor) {
       case 0:
         switch (cursor) {
-<<<<<<< HEAD
           case 0:
             const rerollCost1 = this.getRerollCost(typeOptions, this.scene.lockModifierTiers);
             if (this.scene.money < rerollCost1) {
@@ -7311,13 +7206,15 @@
             } else {
               this.scene.reroll = true;
               LoggerTools.logActions(this.scene, this.scene.currentBattle.waveIndex, "Reroll" + (this.scene.lockModifierTiers ? " (Locked)" : ""))
-              this.scene.unshiftPhase(new SelectModifierPhase(this.scene, this.rerollCount + 1, typeOptions.map(o => o.type.tier), this.predictionCost, this.modifierPredictions));
+              this.scene.unshiftPhase(new SelectModifierPhase(this.scene, this.rerollCount + 1, typeOptions.map(o => o.type?.tier).filter(t => t !== undefined) as ModifierTier[], this.predictionCost, this.modifierPredictions));
               this.scene.ui.clearText();
               this.scene.ui.setMode(Mode.MESSAGE).then(() => super.end());
-              this.scene.money -= rerollCost1;
-              this.scene.updateMoneyText();
-              this.scene.animateMoneyChanged(false);
-              this.scene.playSound("buy");
+              if (!Overrides.WAIVE_ROLL_FEE_OVERRIDE) {
+                this.scene.money -= rerollCost1;
+                this.scene.updateMoneyText();
+                this.scene.animateMoneyChanged(false);
+                this.scene.playSound("buy");
+              }
             }
             break;
           case 0.1:
@@ -7331,10 +7228,12 @@
               this.scene.unshiftPhase(new SelectModifierPhase(this.scene, this.rerollCount + 1, typeOptions.map(o => o.type.tier), this.predictionCost, this.modifierPredictions));
               this.scene.ui.clearText();
               this.scene.ui.setMode(Mode.MESSAGE).then(() => super.end());
-              this.scene.money -= rerollCost2;
-              this.scene.updateMoneyText();
-              this.scene.animateMoneyChanged(false);
-              this.scene.playSound("buy");
+              if (!Overrides.WAIVE_ROLL_FEE_OVERRIDE) {
+                this.scene.money -= rerollCost2;
+                this.scene.updateMoneyText();
+                this.scene.animateMoneyChanged(false);
+                this.scene.playSound("buy");
+              }
             }
             break;
           case 0.2:
@@ -7345,32 +7244,14 @@
               this.scene.unshiftPhase(new SelectModifierPhase(this.scene, this.rerollCount - 1, typeOptions.map(o => o.type.tier), this.predictionCost, this.modifierPredictions));
               this.scene.ui.clearText();
               this.scene.ui.setMode(Mode.MESSAGE).then(() => super.end());
-              this.scene.money += rerollCost3;
-              this.scene.updateMoneyText();
-              this.scene.animateMoneyChanged(false);
-              this.scene.playSound("buy");
+              if (!Overrides.WAIVE_ROLL_FEE_OVERRIDE) {
+                this.scene.money -= rerollCost3;
+                this.scene.updateMoneyText();
+                this.scene.animateMoneyChanged(false);
+                this.scene.playSound("buy");
+              }
             }
             break;
-=======
-        case 0:
-          const rerollCost = this.getRerollCost(typeOptions, this.scene.lockModifierTiers);
-          if (this.scene.money < rerollCost) {
-            this.scene.ui.playError();
-            return false;
-          } else {
-            this.scene.reroll = true;
-            this.scene.unshiftPhase(new SelectModifierPhase(this.scene, this.rerollCount + 1, typeOptions.map(o => o.type?.tier).filter(t => t !== undefined) as ModifierTier[]));
-            this.scene.ui.clearText();
-            this.scene.ui.setMode(Mode.MESSAGE).then(() => super.end());
-            if (!Overrides.WAIVE_ROLL_FEE_OVERRIDE) {
-              this.scene.money -= rerollCost;
-              this.scene.updateMoneyText();
-              this.scene.animateMoneyChanged(false);
-            }
-            this.scene.playSound("buy");
-          }
-          break;
->>>>>>> de29c1f0
         case 1:
           this.scene.ui.setModeWithoutClear(Mode.PARTY, PartyUiMode.MODIFIER_TRANSFER, -1, (fromSlotIndex: integer, itemIndex: integer, itemQuantity: integer, toSlotIndex: integer, isAll: boolean, isFirst: boolean) => {
             if (toSlotIndex !== undefined && fromSlotIndex < 6 && toSlotIndex < 6 && fromSlotIndex !== toSlotIndex && itemIndex > -1) {
@@ -7487,7 +7368,6 @@
                     ? modifierType.newModifier(party[slotIndex])
                     : modifierType.newModifier(party[slotIndex], option as integer)
                   : modifierType.newModifier(party[slotIndex], option - PartyOption.MOVE_1);
-<<<<<<< HEAD
                 if (isPpRestoreModifier) {
                   LoggerTools.logShop(this.scene, this.scene.currentBattle.waveIndex, modifierType.name + " → " + this.scene.getParty()[slotIndex].name + " → " + this.scene.getParty()[slotIndex].moveset[option - PartyOption.MOVE_1].getName())
                 } else if (isRememberMoveModifier) {
@@ -7497,10 +7377,7 @@
                 } else {
                   LoggerTools.logShop(this.scene, this.scene.currentBattle.waveIndex, modifierType.name + " → " + this.scene.getParty()[slotIndex].name)
                 }
-                applyModifier(modifier, true);
-=======
                 applyModifier(modifier!, true); // TODO: is the bang correct?
->>>>>>> de29c1f0
               });
             } else {
               this.scene.ui.setMode(Mode.MODIFIER_SELECT, this.isPlayer(), typeOptions, modifierSelectCallback, this.getRerollCost(typeOptions, this.scene.lockModifierTiers));
@@ -7508,12 +7385,8 @@
           }, pokemonModifierType.selectFilter, modifierType instanceof PokemonMoveModifierType ? (modifierType as PokemonMoveModifierType).moveSelectFilter : undefined, tmMoveId, isPpRestoreModifier);
         }
       } else {
-<<<<<<< HEAD
         LoggerTools.logShop(this.scene, this.scene.currentBattle.waveIndex, modifierType.name)
-        applyModifier(modifierType.newModifier());
-=======
         applyModifier(modifierType!.newModifier()!); // TODO: is the bang correct?
->>>>>>> de29c1f0
       }
 
       return !cost!;// TODO: is the bang correct?
@@ -7785,15 +7658,6 @@
 
     const pokemon = this.getPokemon();
 
-<<<<<<< HEAD
-    this.scene.ui.showText(i18next.t("battle:ivScannerUseQuestion", { pokemonName: getPokemonNameWithAffix(pokemon) }), null, () => {
-      this.scene.ui.setMode(Mode.CONFIRM, () => {
-        LoggerTools.logActions(this.scene, this.scene.currentBattle.waveIndex, "IV Scanner → " + LoggerTools.enemyPokeName(this.scene, pokemon))
-        this.scene.ui.setMode(Mode.MESSAGE);
-        this.scene.ui.clearText();
-        new CommonBattleAnim(CommonAnim.LOCK_ON, pokemon, pokemon).play(this.scene, () => {
-          this.scene.ui.getMessageHandler().promptIvs(pokemon.id, pokemon.ivs, this.shownIvs).then(() => this.end());
-=======
     let enemyIvs: number[] = [];
     let statsContainer: Phaser.GameObjects.Sprite[] = [];
     let statsContainerLabels: Phaser.GameObjects.Sprite[] = [];
@@ -7819,6 +7683,7 @@
     if (!this.scene.hideIvs) {
       this.scene.ui.showText(i18next.t("battle:ivScannerUseQuestion", { pokemonName: getPokemonNameWithAffix(pokemon) }), null, () => {
         this.scene.ui.setMode(Mode.CONFIRM, () => {
+        LoggerTools.logActions(this.scene, this.scene.currentBattle.waveIndex, "IV Scanner → " + LoggerTools.enemyPokeName(this.scene, pokemon))
           this.scene.ui.setMode(Mode.MESSAGE);
           this.scene.ui.clearText();
           new CommonBattleAnim(CommonAnim.LOCK_ON, pokemon, pokemon).play(this.scene, () => {
@@ -7828,7 +7693,6 @@
           this.scene.ui.setMode(Mode.MESSAGE);
           this.scene.ui.clearText();
           this.end();
->>>>>>> de29c1f0
         });
       });
     } else {
