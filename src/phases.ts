import BattleScene, { MoveUsedEvent, TurnEndEvent, TurnInitEvent, bypassLogin } from "./battle-scene";
import { default as Pokemon, PlayerPokemon, EnemyPokemon, PokemonMove, MoveResult, DamageResult, FieldPosition, HitResult, TurnMove } from "./field/pokemon";
import * as Utils from "./utils";
import { Moves } from "./data/enums/moves";
import { allMoves, applyMoveAttrs, BypassSleepAttr, ChargeAttr, applyFilteredMoveAttrs, HitsTagAttr, MissEffectAttr, MoveAttr, MoveEffectAttr, MoveFlags, MultiHitAttr, OverrideMoveEffectAttr, VariableAccuracyAttr, MoveTarget, getMoveTargets, MoveTargetSet, MoveEffectTrigger, CopyMoveAttr, AttackMove, SelfStatusMove, PreMoveMessageAttr, HealStatusEffectAttr, IgnoreOpponentStatChangesAttr, NoEffectAttr, BypassRedirectAttr, FixedDamageAttr, PostVictoryStatChangeAttr, OneHitKOAccuracyAttr, ForceSwitchOutAttr, VariableTargetAttr, IncrementMovePriorityAttr  } from "./data/move";
import { Mode } from "./ui/ui";
import { Command } from "./ui/command-ui-handler";
import { Stat } from "./data/pokemon-stat";
import { BerryModifier, ContactHeldItemTransferChanceModifier, EnemyAttackStatusEffectChanceModifier, EnemyPersistentModifier, EnemyStatusEffectHealChanceModifier, EnemyTurnHealModifier, ExpBalanceModifier, ExpBoosterModifier, ExpShareModifier, ExtraModifierModifier, FlinchChanceModifier, HealingBoosterModifier, HitHealModifier, LapsingPersistentModifier, MapModifier, Modifier, MultipleParticipantExpBonusModifier, PersistentModifier, PokemonExpBoosterModifier, PokemonHeldItemModifier, PokemonInstantReviveModifier, SwitchEffectTransferModifier, TempBattleStatBoosterModifier, TurnHealModifier, TurnHeldItemTransferModifier, MoneyMultiplierModifier, MoneyInterestModifier, IvScannerModifier, LapsingPokemonHeldItemModifier, PokemonMultiHitModifier, PokemonMoveAccuracyBoosterModifier, overrideModifiers, overrideHeldItems, BypassSpeedChanceModifier } from "./modifier/modifier";
import PartyUiHandler, { PartyOption, PartyUiMode } from "./ui/party-ui-handler";
import { doPokeballBounceAnim, getPokeballAtlasKey, getPokeballCatchMultiplier, getPokeballTintColor, PokeballType } from "./data/pokeball";
import { CommonAnim, CommonBattleAnim, MoveAnim, initMoveAnim, loadMoveAnimAssets } from "./data/battle-anims";
import { StatusEffect, getStatusEffectActivationText, getStatusEffectCatchRateMultiplier, getStatusEffectHealText, getStatusEffectObtainText, getStatusEffectOverlapText } from "./data/status-effect";
import { SummaryUiMode } from "./ui/summary-ui-handler";
import EvolutionSceneHandler from "./ui/evolution-scene-handler";
import { EvolutionPhase } from "./evolution-phase";
import { Phase } from "./phase";
import { BattleStat, getBattleStatLevelChangeDescription, getBattleStatName } from "./data/battle-stat";
import { biomeLinks, getBiomeName } from "./data/biomes";
import { Biome } from "./data/enums/biome";
import { ModifierTier } from "./modifier/modifier-tier";
import { FusePokemonModifierType, ModifierPoolType, ModifierType, ModifierTypeFunc, ModifierTypeOption, PokemonModifierType, PokemonMoveModifierType, PokemonPpRestoreModifierType, PokemonPpUpModifierType, RememberMoveModifierType, TmModifierType, getDailyRunStarterModifiers, getEnemyBuffModifierForWave, getModifierType, getPlayerModifierTypeOptions, getPlayerShopModifierTypeOptionsForWave, modifierTypes, regenerateModifierPoolThresholds } from "./modifier/modifier-type";
import SoundFade from "phaser3-rex-plugins/plugins/soundfade";
import { BattlerTagLapseType, EncoreTag, HideSpriteTag as HiddenTag, ProtectedTag, TrappedTag } from "./data/battler-tags";
import { BattlerTagType } from "./data/enums/battler-tag-type";
import { getPokemonMessage, getPokemonPrefix } from "./messages";
import { Starter } from "./ui/starter-select-ui-handler";
import { Gender } from "./data/gender";
import { Weather, WeatherType, getRandomWeatherType, getTerrainBlockMessage, getWeatherDamageMessage, getWeatherLapseMessage } from "./data/weather";
import { TempBattleStat } from "./data/temp-battle-stat";
import { ArenaTagSide, ArenaTrapTag, MistTag, TrickRoomTag } from "./data/arena-tag";
import { ArenaTagType } from "./data/enums/arena-tag-type";
import { CheckTrappedAbAttr, IgnoreOpponentStatChangesAbAttr, IgnoreOpponentEvasionAbAttr, PostAttackAbAttr, PostBattleAbAttr, PostDefendAbAttr, PostSummonAbAttr, PostTurnAbAttr, PostWeatherLapseAbAttr, PreSwitchOutAbAttr, PreWeatherDamageAbAttr, ProtectStatAbAttr, RedirectMoveAbAttr, BlockRedirectAbAttr, RunSuccessAbAttr, StatChangeMultiplierAbAttr, SuppressWeatherEffectAbAttr, SyncEncounterNatureAbAttr, applyAbAttrs, applyCheckTrappedAbAttrs, applyPostAttackAbAttrs, applyPostBattleAbAttrs, applyPostDefendAbAttrs, applyPostSummonAbAttrs, applyPostTurnAbAttrs, applyPostWeatherLapseAbAttrs, applyPreStatChangeAbAttrs, applyPreSwitchOutAbAttrs, applyPreWeatherEffectAbAttrs, BattleStatMultiplierAbAttr, applyBattleStatMultiplierAbAttrs, IncrementMovePriorityAbAttr, applyPostVictoryAbAttrs, PostVictoryAbAttr, applyPostBattleInitAbAttrs, PostBattleInitAbAttr, BlockNonDirectDamageAbAttr as BlockNonDirectDamageAbAttr, applyPostKnockOutAbAttrs, PostKnockOutAbAttr, PostBiomeChangeAbAttr, applyPostFaintAbAttrs, PostFaintAbAttr, IncreasePpAbAttr, PostStatChangeAbAttr, applyPostStatChangeAbAttrs, AlwaysHitAbAttr, PreventBerryUseAbAttr, StatChangeCopyAbAttr } from "./data/ability";
import { Unlockables, getUnlockableName } from "./system/unlockables";
import { getBiomeKey } from "./field/arena";
import { BattleType, BattlerIndex, TurnCommand } from "./battle";
import { BattleSpec } from "./enums/battle-spec";
import { Species } from "./data/enums/species";
import { HealAchv, LevelAchv, achvs } from "./system/achv";
import { TrainerSlot, trainerConfigs } from "./data/trainer-config";
import { TrainerType } from "./data/enums/trainer-type";
import { EggHatchPhase } from "./egg-hatch-phase";
import { Egg } from "./data/egg";
import { vouchers } from "./system/voucher";
import { loggedInUser, updateUserInfo } from "./account";
import { PlayerGender, SessionSaveData } from "./system/game-data";
import { addPokeballCaptureStars, addPokeballOpenParticles } from "./field/anims";
import { SpeciesFormChangeActiveTrigger, SpeciesFormChangeManualTrigger, SpeciesFormChangeMoveLearnedTrigger, SpeciesFormChangePostMoveTrigger, SpeciesFormChangePreMoveTrigger } from "./data/pokemon-forms";
import { battleSpecDialogue, getCharVariantFromDialogue, miscDialogue } from "./data/dialogue";
import ModifierSelectUiHandler, { SHOP_OPTIONS_ROW_LIMIT } from "./ui/modifier-select-ui-handler";
import { Setting } from "./system/settings";
import { Tutorial, handleTutorial } from "./tutorial";
import { TerrainType } from "./data/terrain";
import { OptionSelectConfig, OptionSelectItem } from "./ui/abstact-option-select-ui-handler";
import { SaveSlotUiMode } from "./ui/save-slot-select-ui-handler";
import { fetchDailyRunSeed, getDailyRunStarters } from "./data/daily-run";
import { GameModes, gameModes } from "./game-mode";
import PokemonSpecies, { getPokemonSpecies, speciesStarters } from "./data/pokemon-species";
import i18next from "./plugins/i18n";
import { Abilities } from "./data/enums/abilities";
import * as Overrides from "./overrides";
import { TextStyle, addTextObject } from "./ui/text";
import { Type } from "./data/type";


export class LoginPhase extends Phase {
  private showText: boolean;

  constructor(scene: BattleScene, showText?: boolean) {
    super(scene);

    this.showText = showText === undefined || !!showText;
  }

  start(): void {
    super.start();

    const hasSession = !!Utils.getCookie(Utils.sessionIdKey);

    this.scene.ui.setMode(Mode.LOADING, { buttonActions: [] });
    Utils.executeIf(bypassLogin || hasSession, updateUserInfo).then(response => {
      const success = response ? response[0] : false;
      const statusCode = response ? response[1] : null;
      if (!success) {
        if (!statusCode || statusCode === 400) {
          if (this.showText) {
            this.scene.ui.showText(i18next.t("menu:logInOrCreateAccount"));
          }

          this.scene.playSound("menu_open");

          const loadData = () => {
            updateUserInfo().then(() => this.scene.gameData.loadSystem().then(() => this.end()));
          };

          this.scene.ui.setMode(Mode.LOGIN_FORM, {
            buttonActions: [
              () => {
                this.scene.ui.playSelect();
                loadData();
              }, () => {
                this.scene.playSound("menu_open");
                this.scene.ui.setMode(Mode.REGISTRATION_FORM, {
                  buttonActions: [
                    () => {
                      this.scene.ui.playSelect();
                      updateUserInfo().then(() => this.end());
                    }, () => {
                      this.scene.unshiftPhase(new LoginPhase(this.scene, false));
                      this.end();
                    }
                  ]
                });
              }
            ]
          });
        } else {
          this.scene.unshiftPhase(new UnavailablePhase(this.scene));
          super.end();
        }
        return null;
      } else {
        this.scene.gameData.loadSystem().then(success => {
          if (success || bypassLogin) {
            this.end();
          } else {
            this.scene.ui.setMode(Mode.MESSAGE);
            this.scene.ui.showText(i18next.t("menu:failedToLoadSaveData"));
          }
        });
      }
    });
  }

  end(): void {
    this.scene.ui.setMode(Mode.MESSAGE);

    if (!this.scene.gameData.gender) {
      this.scene.unshiftPhase(new SelectGenderPhase(this.scene));
    }

    handleTutorial(this.scene, Tutorial.Intro).then(() => super.end());
  }
}

export class TitlePhase extends Phase {
  private loaded: boolean;
  private lastSessionData: SessionSaveData;
  private gameMode: GameModes;

  constructor(scene: BattleScene) {
    super(scene);

    this.loaded = false;
  }

  start(): void {
    super.start();

    this.scene.ui.clearText();
    this.scene.ui.fadeIn(250);

    this.scene.playBgm("title", true);

    this.scene.gameData.getSession(loggedInUser.lastSessionSlot).then(sessionData => {
      if (sessionData) {
        this.lastSessionData = sessionData;
        const biomeKey = getBiomeKey(sessionData.arena.biome);
        const bgTexture = `${biomeKey}_bg`;
        this.scene.arenaBg.setTexture(bgTexture);
      }
      this.showOptions();
    }).catch(err => {
      console.error(err);
      this.showOptions();
    });
  }

  showOptions(): void {
    const options: OptionSelectItem[] = [];
    if (loggedInUser.lastSessionSlot > -1) {
      options.push({
        label: i18next.t("menu:continue"),
        handler: () => {
          this.loadSaveSlot(this.lastSessionData ? -1 : loggedInUser.lastSessionSlot);
          return true;
        }
      });
    }
    options.push({
      label: i18next.t("menu:newGame"),
      handler: () => {
        const setModeAndEnd = (gameMode: GameModes) => {
          this.gameMode = gameMode;
          this.scene.ui.setMode(Mode.MESSAGE);
          this.scene.ui.clearText();
          this.end();
        };
        if (this.scene.gameData.unlocks[Unlockables.ENDLESS_MODE]) {
          const options: OptionSelectItem[] = [
            {
              label: gameModes[GameModes.CLASSIC].getName(),
              handler: () => {
                setModeAndEnd(GameModes.CLASSIC);
                return true;
              }
            },
            {
              label: gameModes[GameModes.ENDLESS].getName(),
              handler: () => {
                setModeAndEnd(GameModes.ENDLESS);
                return true;
              }
            }
          ];
          if (this.scene.gameData.unlocks[Unlockables.SPLICED_ENDLESS_MODE]) {
            options.push({
              label: gameModes[GameModes.SPLICED_ENDLESS].getName(),
              handler: () => {
                setModeAndEnd(GameModes.SPLICED_ENDLESS);
                return true;
              }
            });
          }
          options.push({
            label: i18next.t("menu:cancel"),
            handler: () => {
              this.scene.clearPhaseQueue();
              this.scene.pushPhase(new TitlePhase(this.scene));
              super.end();
              return true;
            }
          });
          this.scene.ui.showText(i18next.t("menu:selectGameMode"), null, () => this.scene.ui.setOverlayMode(Mode.OPTION_SELECT, { options: options }));
        } else {
          this.gameMode = GameModes.CLASSIC;
          this.scene.ui.setMode(Mode.MESSAGE);
          this.scene.ui.clearText();
          this.end();
        }
        return true;
      }
    },
    {
      label: i18next.t("menu:loadGame"),
      handler: () => {
        this.scene.ui.setOverlayMode(Mode.SAVE_SLOT, SaveSlotUiMode.LOAD,
          (slotId: integer) => {
            if (slotId === -1) {
              return this.showOptions();
            }
            this.loadSaveSlot(slotId);
          });
        return true;
      }
    },
    {
      label: i18next.t("menu:dailyRun"),
      handler: () => {
        this.initDailyRun();
        return true;
      },
      keepOpen: true
    });
    const config: OptionSelectConfig = {
      options: options,
      noCancel: true,
      yOffset: 47
    };
    this.scene.ui.setMode(Mode.TITLE, config);
  }

  loadSaveSlot(slotId: integer): void {
    this.scene.sessionSlotId = slotId > -1 ? slotId : loggedInUser.lastSessionSlot;
    this.scene.ui.setMode(Mode.MESSAGE);
    this.scene.gameData.loadSession(this.scene, slotId, slotId === -1 ? this.lastSessionData : null).then((success: boolean) => {
      if (success) {
        this.loaded = true;
        this.scene.ui.showText(i18next.t("menu:sessionSuccess"), null, () => this.end());
      } else {
        this.end();
      }
    }).catch(err => {
      console.error(err);
      this.scene.ui.showText(i18next.t("menu:failedToLoadSession"), null);
    });
  }

  initDailyRun(): void {
    this.scene.ui.setMode(Mode.SAVE_SLOT, SaveSlotUiMode.SAVE, (slotId: integer) => {
      this.scene.clearPhaseQueue();
      if (slotId === -1) {
        this.scene.pushPhase(new TitlePhase(this.scene));
        return super.end();
      }
      this.scene.sessionSlotId = slotId;

      const generateDaily = (seed: string) => {
        this.scene.gameMode = gameModes[GameModes.DAILY];

        this.scene.setSeed(seed);
        this.scene.resetSeed(1);

        this.scene.money = this.scene.gameMode.getStartingMoney();

        const starters = getDailyRunStarters(this.scene, seed);
        const startingLevel = this.scene.gameMode.getStartingLevel();

        const party = this.scene.getParty();
        const loadPokemonAssets: Promise<void>[] = [];
        for (const starter of starters) {
          const starterProps = this.scene.gameData.getSpeciesDexAttrProps(starter.species, starter.dexAttr);
          const starterFormIndex = Math.min(starterProps.formIndex, Math.max(starter.species.forms.length - 1, 0));
          const starterGender = starter.species.malePercent !== null
            ? !starterProps.female ? Gender.MALE : Gender.FEMALE
            : Gender.GENDERLESS;
          const starterPokemon = this.scene.addPlayerPokemon(starter.species, startingLevel, starter.abilityIndex, starterFormIndex, starterGender, starterProps.shiny, starterProps.variant, undefined, starter.nature);
          starterPokemon.setVisible(false);
          party.push(starterPokemon);
          loadPokemonAssets.push(starterPokemon.loadAssets());
        }

        regenerateModifierPoolThresholds(party, ModifierPoolType.DAILY_STARTER);
        const modifiers: Modifier[] = Array(3).fill(null).map(() => modifierTypes.EXP_SHARE().withIdFromFunc(modifierTypes.EXP_SHARE).newModifier())
          .concat(Array(3).fill(null).map(() => modifierTypes.GOLDEN_EXP_CHARM().withIdFromFunc(modifierTypes.GOLDEN_EXP_CHARM).newModifier()))
          .concat(getDailyRunStarterModifiers(party));

        for (const m of modifiers) {
          this.scene.addModifier(m, true, false, false, true);
        }
        this.scene.updateModifiers(true, true);

        Promise.all(loadPokemonAssets).then(() => {
          this.scene.time.delayedCall(500, () => this.scene.playBgm());
          this.scene.gameData.gameStats.dailyRunSessionsPlayed++;
          this.scene.newArena(this.scene.gameMode.getStartingBiome(this.scene));
          this.scene.newBattle();
          this.scene.arena.init();
          this.scene.sessionPlayTime = 0;
          this.scene.lastSavePlayTime = 0;
          this.end();
        });
      };

      // If Online, calls seed fetch from db to generate daily run. If Offline, generates a daily run based on current date.
      if (!Utils.isLocal) {
        fetchDailyRunSeed().then(seed => {
          generateDaily(seed);
        }).catch(err => {
          console.error("Failed to load daily run:\n", err);
        });
      } else {
        generateDaily(btoa(new Date().toISOString().substring(0, 10)));
      }
    });
  }

  end(): void {
    if (!this.loaded && !this.scene.gameMode.isDaily) {
      this.scene.arena.preloadBgm();
      this.scene.pushPhase(new SelectStarterPhase(this.scene, this.gameMode));
      this.scene.newArena(this.scene.gameMode.getStartingBiome(this.scene));
    } else {
      this.scene.playBgm();
    }

    this.scene.pushPhase(new EncounterPhase(this.scene, this.loaded));

    if (this.loaded) {
      const availablePartyMembers = this.scene.getParty().filter(p => !p.isFainted()).length;

      this.scene.pushPhase(new SummonPhase(this.scene, 0, true, true));
      if (this.scene.currentBattle.double && availablePartyMembers > 1) {
        this.scene.pushPhase(new SummonPhase(this.scene, 1, true, true));
      }

      if (this.scene.currentBattle.battleType !== BattleType.TRAINER && (this.scene.currentBattle.waveIndex > 1 || !this.scene.gameMode.isDaily)) {
        const minPartySize = this.scene.currentBattle.double ? 2 : 1;
        if (availablePartyMembers > minPartySize) {
          this.scene.pushPhase(new CheckSwitchPhase(this.scene, 0, this.scene.currentBattle.double));
          if (this.scene.currentBattle.double) {
            this.scene.pushPhase(new CheckSwitchPhase(this.scene, 1, this.scene.currentBattle.double));
          }
        }
      }
    }

    for (const achv of Object.keys(this.scene.gameData.achvUnlocks)) {
      if (vouchers.hasOwnProperty(achv)) {
        this.scene.validateVoucher(vouchers[achv]);
      }
    }

    super.end();
  }
}

export class UnavailablePhase extends Phase {
  constructor(scene: BattleScene) {
    super(scene);
  }

  start(): void {
    this.scene.ui.setMode(Mode.UNAVAILABLE, () => {
      this.scene.unshiftPhase(new LoginPhase(this.scene, true));
      this.end();
    });
  }
}

export class ReloadSessionPhase extends Phase {
  private systemDataStr: string;

  constructor(scene: BattleScene, systemDataStr?: string) {
    super(scene);

    this.systemDataStr = systemDataStr;
  }

  start(): void {
    this.scene.ui.setMode(Mode.SESSION_RELOAD);

    let delayElapsed = false;
    let loaded = false;

    this.scene.time.delayedCall(Utils.fixedInt(1500), () => {
      if (loaded) {
        this.end();
      } else {
        delayElapsed = true;
      }
    });

    this.scene.gameData.clearLocalData();

    (this.systemDataStr ? this.scene.gameData.initSystem(this.systemDataStr) : this.scene.gameData.loadSystem()).then(() => {
      if (delayElapsed) {
        this.end();
      } else {
        loaded = true;
      }
    });
  }
}

export class OutdatedPhase extends Phase {
  constructor(scene: BattleScene) {
    super(scene);
  }

  start(): void {
    this.scene.ui.setMode(Mode.OUTDATED);
  }
}

export class SelectGenderPhase extends Phase {
  constructor(scene: BattleScene) {
    super(scene);
  }

  start(): void {
    super.start();

    this.scene.ui.showText(i18next.t("menu:boyOrGirl"), null, () => {
      this.scene.ui.setMode(Mode.OPTION_SELECT, {
        options: [
          {
            label: i18next.t("menu:boy"),
            handler: () => {
              this.scene.gameData.gender = PlayerGender.MALE;
              this.scene.gameData.saveSetting(Setting.Player_Gender, 0);
              this.scene.gameData.saveSystem().then(() => this.end());
              return true;
            }
          },
          {
            label: i18next.t("menu:girl"),
            handler: () => {
              this.scene.gameData.gender = PlayerGender.FEMALE;
              this.scene.gameData.saveSetting(Setting.Player_Gender, 1);
              this.scene.gameData.saveSystem().then(() => this.end());
              return true;
            }
          }
        ]
      });
    });
  }

  end(): void {
    this.scene.ui.setMode(Mode.MESSAGE);
    super.end();
  }
}

export class SelectStarterPhase extends Phase {
  private gameMode: GameModes;

  constructor(scene: BattleScene, gameMode: GameModes) {
    super(scene);

    this.gameMode = gameMode;
  }

  start() {
    super.start();

    this.scene.playBgm("menu");

    this.scene.ui.setMode(Mode.STARTER_SELECT, (starters: Starter[]) => {
      this.scene.ui.clearText();
      this.scene.ui.setMode(Mode.SAVE_SLOT, SaveSlotUiMode.SAVE, (slotId: integer) => {
        if (slotId === -1) {
          this.scene.clearPhaseQueue();
          this.scene.pushPhase(new TitlePhase(this.scene));
          return this.end();
        }
        this.scene.sessionSlotId = slotId;

        const party = this.scene.getParty();
        const loadPokemonAssets: Promise<void>[] = [];
        starters.forEach((starter: Starter, i: integer) => {
          if (!i && Overrides.STARTER_SPECIES_OVERRIDE) {
            starter.species = getPokemonSpecies(Overrides.STARTER_SPECIES_OVERRIDE as Species);
          }
          const starterProps = this.scene.gameData.getSpeciesDexAttrProps(starter.species, starter.dexAttr);
          let starterFormIndex = Math.min(starterProps.formIndex, Math.max(starter.species.forms.length - 1, 0));
          if (!i && Overrides.STARTER_SPECIES_OVERRIDE) {
            starterFormIndex = Overrides.STARTER_FORM_OVERRIDE;
          }
          const starterGender = starter.species.malePercent !== null
            ? !starterProps.female ? Gender.MALE : Gender.FEMALE
            : Gender.GENDERLESS;
          const starterIvs = this.scene.gameData.dexData[starter.species.speciesId].ivs.slice(0);
          const starterPokemon = this.scene.addPlayerPokemon(starter.species, this.scene.gameMode.getStartingLevel(), starter.abilityIndex, starterFormIndex, starterGender, starterProps.shiny, starterProps.variant, starterIvs, starter.nature);
          starterPokemon.tryPopulateMoveset(starter.moveset);
          if (starter.passive) {
            starterPokemon.passive = true;
          }
          starterPokemon.luck = this.scene.gameData.getDexAttrLuck(this.scene.gameData.dexData[starter.species.speciesId].caughtAttr);
          if (starter.pokerus) {
            starterPokemon.pokerus = true;
          }
          if (this.scene.gameMode.isSplicedOnly) {
            starterPokemon.generateFusionSpecies(true);
          }
          starterPokemon.setVisible(false);
          party.push(starterPokemon);
          loadPokemonAssets.push(starterPokemon.loadAssets());
        });
        overrideModifiers(this.scene);
        overrideHeldItems(this.scene, party[0]);
        Promise.all(loadPokemonAssets).then(() => {
          SoundFade.fadeOut(this.scene, this.scene.sound.get("menu"), 500, true);
          this.scene.time.delayedCall(500, () => this.scene.playBgm());
          if (this.scene.gameMode.isClassic) {
            this.scene.gameData.gameStats.classicSessionsPlayed++;
          } else {
            this.scene.gameData.gameStats.endlessSessionsPlayed++;
          }
          this.scene.newBattle();
          this.scene.arena.init();
          this.scene.sessionPlayTime = 0;
          this.scene.lastSavePlayTime = 0;
          this.end();
        });
      });
    }, this.gameMode);
  }
}

export class BattlePhase extends Phase {
  constructor(scene: BattleScene) {
    super(scene);
  }

  showEnemyTrainer(trainerSlot: TrainerSlot = TrainerSlot.NONE): void {
    const sprites = this.scene.currentBattle.trainer.getSprites();
    const tintSprites = this.scene.currentBattle.trainer.getTintSprites();
    for (let i = 0; i < sprites.length; i++) {
      const visible = !trainerSlot || !i === (trainerSlot === TrainerSlot.TRAINER) || sprites.length < 2;
      [ sprites[i], tintSprites[i] ].map(sprite => {
        if (visible) {
          sprite.x = trainerSlot || sprites.length < 2 ? 0 : i ? 16 : -16;
        }
        sprite.setVisible(visible);
        sprite.clearTint();
      });
      sprites[i].setVisible(visible);
      tintSprites[i].setVisible(visible);
      sprites[i].clearTint();
      tintSprites[i].clearTint();
    }
    this.scene.tweens.add({
      targets: this.scene.currentBattle.trainer,
      x: "-=16",
      y: "+=16",
      alpha: 1,
      ease: "Sine.easeInOut",
      duration: 750
    });
  }

  hideEnemyTrainer(): void {
    this.scene.tweens.add({
      targets: this.scene.currentBattle.trainer,
      x: "+=16",
      y: "-=16",
      alpha: 0,
      ease: "Sine.easeInOut",
      duration: 750
    });
  }
}

type PokemonFunc = (pokemon: Pokemon) => void;

export abstract class FieldPhase extends BattlePhase {
  getOrder(): BattlerIndex[] {
    const playerField = this.scene.getPlayerField().filter(p => p.isActive()) as Pokemon[];
    const enemyField = this.scene.getEnemyField().filter(p => p.isActive()) as Pokemon[];

    let orderedTargets: Pokemon[] = playerField.concat(enemyField).sort((a: Pokemon, b: Pokemon) => {
      const aSpeed = a?.getBattleStat(Stat.SPD) || 0;
      const bSpeed = b?.getBattleStat(Stat.SPD) || 0;

      return aSpeed < bSpeed ? 1 : aSpeed > bSpeed ? -1 : !this.scene.randBattleSeedInt(2) ? -1 : 1;
    });

    const speedReversed = new Utils.BooleanHolder(false);
    this.scene.arena.applyTags(TrickRoomTag, speedReversed);

    if (speedReversed.value) {
      orderedTargets = orderedTargets.reverse();
    }

    return orderedTargets.map(t => t.getFieldIndex() + (!t.isPlayer() ? BattlerIndex.ENEMY : 0));
  }

  executeForAll(func: PokemonFunc): void {
    const field = this.scene.getField(true).filter(p => p.summonData);
    field.forEach(pokemon => func(pokemon));
  }
}

export abstract class PokemonPhase extends FieldPhase {
  protected battlerIndex: BattlerIndex | integer;
  public player: boolean;
  public fieldIndex: integer;

  constructor(scene: BattleScene, battlerIndex: BattlerIndex | integer) {
    super(scene);

    if (battlerIndex === undefined) {
      battlerIndex = scene.getField().find(p => p?.isActive()).getBattlerIndex();
    }

    this.battlerIndex = battlerIndex;
    this.player = battlerIndex < 2;
    this.fieldIndex = battlerIndex % 2;
  }

  getPokemon() {
    if (this.battlerIndex > BattlerIndex.ENEMY_2) {
      return this.scene.getPokemonById(this.battlerIndex);
    }
    return this.scene.getField()[this.battlerIndex];
  }
}

export abstract class PartyMemberPokemonPhase extends FieldPhase {
  protected partyMemberIndex: integer;
  protected fieldIndex: integer;
  protected player: boolean;

  constructor(scene: BattleScene, partyMemberIndex: integer, player: boolean) {
    super(scene);

    this.partyMemberIndex = partyMemberIndex;
    this.fieldIndex = partyMemberIndex < this.scene.currentBattle.getBattlerCount()
      ? partyMemberIndex
      : -1;
    this.player = player;
  }

  getParty(): Pokemon[] {
    return this.player ? this.scene.getParty() : this.scene.getEnemyParty();
  }

  getPokemon(): Pokemon {
    return this.getParty()[this.partyMemberIndex];
  }
}

export abstract class PlayerPartyMemberPokemonPhase extends PartyMemberPokemonPhase {
  constructor(scene: BattleScene, partyMemberIndex: integer) {
    super(scene, partyMemberIndex, true);
  }

  getPlayerPokemon(): PlayerPokemon {
    return super.getPokemon() as PlayerPokemon;
  }
}

export abstract class EnemyPartyMemberPokemonPhase extends PartyMemberPokemonPhase {
  constructor(scene: BattleScene, partyMemberIndex: integer) {
    super(scene, partyMemberIndex, false);
  }

  getEnemyPokemon(): EnemyPokemon {
    return super.getPokemon() as EnemyPokemon;
  }
}

export class EncounterPhase extends BattlePhase {
  private loaded: boolean;

  constructor(scene: BattleScene, loaded?: boolean) {
    super(scene);

    this.loaded = !!loaded;
  }

  start() {
    super.start();

    this.scene.updateGameInfo();

    this.scene.initSession();

    const loadEnemyAssets = [];

    const battle = this.scene.currentBattle;

    let totalBst = 0;

    battle.enemyLevels.forEach((level, e) => {
      if (!this.loaded) {
        if (battle.battleType === BattleType.TRAINER) {
          battle.enemyParty[e] = battle.trainer.genPartyMember(e);
        } else {
          const enemySpecies = this.scene.randomSpecies(battle.waveIndex, level, true);
          battle.enemyParty[e] = this.scene.addEnemyPokemon(enemySpecies, level, TrainerSlot.NONE, !!this.scene.getEncounterBossSegments(battle.waveIndex, level, enemySpecies));
          if (this.scene.currentBattle.battleSpec === BattleSpec.FINAL_BOSS) {
            battle.enemyParty[e].ivs = new Array(6).fill(31);
          }
          this.scene.getParty().slice(0, !battle.double ? 1 : 2).reverse().forEach(playerPokemon => {
            applyAbAttrs(SyncEncounterNatureAbAttr, playerPokemon, null, battle.enemyParty[e]);
          });
        }
      }
      const enemyPokemon = this.scene.getEnemyParty()[e];
      if (e < (battle.double ? 2 : 1)) {
        enemyPokemon.setX(-66 + enemyPokemon.getFieldPositionOffset()[0]);
        enemyPokemon.resetSummonData();
      }

      if (!this.loaded) {
        this.scene.gameData.setPokemonSeen(enemyPokemon, true, battle.battleType === BattleType.TRAINER);
      }

      if (enemyPokemon.species.speciesId === Species.ETERNATUS) {
        if (this.scene.gameMode.isClassic && (battle.battleSpec === BattleSpec.FINAL_BOSS || this.scene.gameMode.isWaveFinal(battle.waveIndex))) {
          if (battle.battleSpec !== BattleSpec.FINAL_BOSS) {
            enemyPokemon.formIndex = 1;
            enemyPokemon.updateScale();
          }
          enemyPokemon.setBoss();
        } else if (!(battle.waveIndex % 1000)) {
          enemyPokemon.formIndex = 1;
          enemyPokemon.updateScale();
        }
      }

      totalBst += enemyPokemon.getSpeciesForm().baseTotal;

      loadEnemyAssets.push(enemyPokemon.loadAssets());

      console.log(enemyPokemon.name, enemyPokemon.species.speciesId, enemyPokemon.stats);
    });

    if (this.scene.getParty().filter(p => p.isShiny()).length === 6) {
      this.scene.validateAchv(achvs.SHINY_PARTY);
    }

    if (battle.battleType === BattleType.TRAINER) {
      loadEnemyAssets.push(battle.trainer.loadAssets().then(() => battle.trainer.initSprite()));
    } else {
      if (battle.enemyParty.filter(p => p.isBoss()).length > 1) {
        for (const enemyPokemon of battle.enemyParty) {
          if (enemyPokemon.isBoss()) {
            enemyPokemon.setBoss(true, Math.ceil(enemyPokemon.bossSegments * (enemyPokemon.getSpeciesForm().baseTotal / totalBst)));
            enemyPokemon.initBattleInfo();
          }
        }
      }
    }

    Promise.all(loadEnemyAssets).then(() => {
      battle.enemyParty.forEach((enemyPokemon, e) => {
        if (e < (battle.double ? 2 : 1)) {
          if (battle.battleType === BattleType.WILD) {
            this.scene.field.add(enemyPokemon);
            battle.seenEnemyPartyMemberIds.add(enemyPokemon.id);
            const playerPokemon = this.scene.getPlayerPokemon();
            if (playerPokemon?.visible) {
              this.scene.field.moveBelow(enemyPokemon as Pokemon, playerPokemon);
            }
            enemyPokemon.tint(0, 0.5);
          } else if (battle.battleType === BattleType.TRAINER) {
            enemyPokemon.setVisible(false);
            this.scene.currentBattle.trainer.tint(0, 0.5);
          }
          if (battle.double) {
            enemyPokemon.setFieldPosition(e ? FieldPosition.RIGHT : FieldPosition.LEFT);
          }
        }
      });

      if (!this.loaded) {
        regenerateModifierPoolThresholds(this.scene.getEnemyField(), battle.battleType === BattleType.TRAINER ? ModifierPoolType.TRAINER : ModifierPoolType.WILD);
        this.scene.generateEnemyModifiers();
      }

      this.scene.ui.setMode(Mode.MESSAGE).then(() => {
        if (!this.loaded) {
          this.scene.gameData.saveAll(this.scene, true, battle.waveIndex % 10 === 1 || this.scene.lastSavePlayTime >= 300).then(success => {
            this.scene.disableMenu = false;
            if (!success) {
              return this.scene.reset(true);
            }
            this.doEncounter();
          });
        } else {
          this.doEncounter();
        }
      });
    });
  }

  doEncounter() {
    this.scene.playBgm(undefined, true);
    this.scene.updateModifiers(false);
    this.scene.setFieldScale(1);

    /*if (startingWave > 10) {
      for (let m = 0; m < Math.min(Math.floor(startingWave / 10), 99); m++)
        this.scene.addModifier(getPlayerModifierTypeOptionsForWave((m + 1) * 10, 1, this.scene.getParty())[0].type.newModifier(), true);
      this.scene.updateModifiers(true);
    }*/

    for (const pokemon of this.scene.getParty()) {
      if (pokemon) {
        pokemon.resetBattleData();
      }
    }

    if (!this.loaded) {
      this.scene.arena.trySetWeather(getRandomWeatherType(this.scene.arena), false);
    }

    const enemyField = this.scene.getEnemyField();
    this.scene.tweens.add({
      targets: [ this.scene.arenaEnemy, this.scene.currentBattle.trainer, enemyField, this.scene.arenaPlayer, this.scene.trainer ].flat(),
      x: (_target, _key, value, fieldIndex: integer) => fieldIndex < 2 + (enemyField.length) ? value + 300 : value - 300,
      duration: 2000,
      onComplete: () => {
        if (!this.tryOverrideForBattleSpec()) {
          this.doEncounterCommon();
        }
      }
    });
  }

  getEncounterMessage(): string {
    const enemyField = this.scene.getEnemyField();

    if (this.scene.currentBattle.battleSpec === BattleSpec.FINAL_BOSS) {
      return i18next.t("battle:bossAppeared", {bossName: enemyField[0].name});
    }

    if (this.scene.currentBattle.battleType === BattleType.TRAINER) {
      if (this.scene.currentBattle.double) {
        return i18next.t("battle:trainerAppearedDouble", {trainerName: this.scene.currentBattle.trainer.getName(TrainerSlot.NONE, true)});

      } else {
        return i18next.t("battle:trainerAppeared", {trainerName: this.scene.currentBattle.trainer.getName(TrainerSlot.NONE, true)});
      }
    }

    return enemyField.length === 1
      ? i18next.t("battle:singleWildAppeared", {pokemonName: enemyField[0].name})
      : i18next.t("battle:multiWildAppeared", {pokemonName1: enemyField[0].name, pokemonName2: enemyField[1].name});
  }

  doEncounterCommon(showEncounterMessage: boolean = true) {
    const enemyField = this.scene.getEnemyField();

    if (this.scene.currentBattle.battleType === BattleType.WILD) {
      enemyField.forEach(enemyPokemon => {
        enemyPokemon.untint(100, "Sine.easeOut");
        enemyPokemon.cry();
        enemyPokemon.showInfo();
        if (enemyPokemon.isShiny()) {
          this.scene.validateAchv(achvs.SEE_SHINY);
        }
      });
      this.scene.updateFieldScale();
      if (showEncounterMessage) {
        this.scene.ui.showText(this.getEncounterMessage(), null, () => this.end(), 1500);
      } else {
        this.end();
      }
    } else if (this.scene.currentBattle.battleType === BattleType.TRAINER) {
      const trainer = this.scene.currentBattle.trainer;
      trainer.untint(100, "Sine.easeOut");
      trainer.playAnim();

      const doSummon = () => {
        this.scene.currentBattle.started = true;
        this.scene.playBgm(undefined);
        this.scene.pbTray.showPbTray(this.scene.getParty());
			  this.scene.pbTrayEnemy.showPbTray(this.scene.getEnemyParty());
        const doTrainerSummon = () => {
          this.hideEnemyTrainer();
          const availablePartyMembers = this.scene.getEnemyParty().filter(p => !p.isFainted()).length;
          this.scene.unshiftPhase(new SummonPhase(this.scene, 0, false));
          if (this.scene.currentBattle.double && availablePartyMembers > 1) {
            this.scene.unshiftPhase(new SummonPhase(this.scene, 1, false));
          }
          this.end();
        };
        if (showEncounterMessage) {
          this.scene.ui.showText(this.getEncounterMessage(), null, doTrainerSummon, 1500, true);
        } else {
          doTrainerSummon();
        }
      };

      const encounterMessages = this.scene.currentBattle.trainer.getEncounterMessages();

      if (!encounterMessages?.length) {
        doSummon();
      } else {
        const showDialogueAndSummon = () => {
          let message: string;
          this.scene.executeWithSeedOffset(() => message = Utils.randSeedItem(encounterMessages), this.scene.currentBattle.waveIndex);
          this.scene.ui.showDialogue(message, trainer.getName(TrainerSlot.NONE,true), null, () => {
            this.scene.charSprite.hide().then(() => this.scene.hideFieldOverlay(250).then(() => doSummon()));
          });
        };
        if (this.scene.currentBattle.trainer.config.hasCharSprite) {
          this.scene.showFieldOverlay(500).then(() => this.scene.charSprite.showCharacter(trainer.getKey(), getCharVariantFromDialogue(encounterMessages[0])).then(() => showDialogueAndSummon()));
        } else {
          showDialogueAndSummon();
        }
      }
    }
  }

  end() {
    const enemyField = this.scene.getEnemyField();

    enemyField.forEach((enemyPokemon, e) => {
      if (enemyPokemon.isShiny()) {
        this.scene.unshiftPhase(new ShinySparklePhase(this.scene, BattlerIndex.ENEMY + e));
      }
    });

    if (this.scene.currentBattle.battleType !== BattleType.TRAINER) {
      enemyField.map(p => this.scene.pushPhase(new PostSummonPhase(this.scene, p.getBattlerIndex())));
      const ivScannerModifier = this.scene.findModifier(m => m instanceof IvScannerModifier);
      if (ivScannerModifier) {
        enemyField.map(p => this.scene.pushPhase(new ScanIvsPhase(this.scene, p.getBattlerIndex(), Math.min(ivScannerModifier.getStackCount() * 2, 6))));
      }
    }

    if (!this.loaded) {
      const availablePartyMembers = this.scene.getParty().filter(p => !p.isFainted());

      if (availablePartyMembers[0].isOnField()) {
        applyPostBattleInitAbAttrs(PostBattleInitAbAttr, availablePartyMembers[0]);
      } else {
        this.scene.pushPhase(new SummonPhase(this.scene, 0));
      }

      if (this.scene.currentBattle.double) {
        if (availablePartyMembers.length > 1) {
          this.scene.pushPhase(new ToggleDoublePositionPhase(this.scene, true));
          if (availablePartyMembers[1].isOnField()) {
            applyPostBattleInitAbAttrs(PostBattleInitAbAttr, availablePartyMembers[1]);
          } else {
            this.scene.pushPhase(new SummonPhase(this.scene, 1));
          }
        }
      } else {
        if (availablePartyMembers.length > 1 && availablePartyMembers[1].isOnField()) {
          this.scene.pushPhase(new ReturnPhase(this.scene, 1));
        }
        this.scene.pushPhase(new ToggleDoublePositionPhase(this.scene, false));
      }

      if (this.scene.currentBattle.battleType !== BattleType.TRAINER && (this.scene.currentBattle.waveIndex > 1 || !this.scene.gameMode.isDaily)) {
        const minPartySize = this.scene.currentBattle.double ? 2 : 1;
        if (availablePartyMembers.length > minPartySize) {
          this.scene.pushPhase(new CheckSwitchPhase(this.scene, 0, this.scene.currentBattle.double));
          if (this.scene.currentBattle.double) {
            this.scene.pushPhase(new CheckSwitchPhase(this.scene, 1, this.scene.currentBattle.double));
          }
        }
      }
    }

    handleTutorial(this.scene, Tutorial.Access_Menu).then(() => super.end());
  }

  tryOverrideForBattleSpec(): boolean {
    switch (this.scene.currentBattle.battleSpec) {
    case BattleSpec.FINAL_BOSS:
      const enemy = this.scene.getEnemyPokemon();
      this.scene.ui.showText(this.getEncounterMessage(), null, () => {
        this.scene.ui.showDialogue(battleSpecDialogue[BattleSpec.FINAL_BOSS].encounter, enemy.species.name, null, () => {
          this.doEncounterCommon(false);
        });
      }, 1500, true);
      return true;
    }

    return false;
  }
}

export class NextEncounterPhase extends EncounterPhase {
  constructor(scene: BattleScene) {
    super(scene);
  }

  doEncounter(): void {
    this.scene.playBgm(undefined, true);

    for (const pokemon of this.scene.getParty()) {
      if (pokemon) {
        pokemon.resetBattleData();
      }
    }

    this.scene.arenaNextEnemy.setBiome(this.scene.arena.biomeType);
    this.scene.arenaNextEnemy.setVisible(true);

    const enemyField = this.scene.getEnemyField();
    this.scene.tweens.add({
      targets: [ this.scene.arenaEnemy, this.scene.arenaNextEnemy, this.scene.currentBattle.trainer, enemyField, this.scene.lastEnemyTrainer ].flat(),
      x: "+=300",
      duration: 2000,
      onComplete: () => {
        this.scene.arenaEnemy.setBiome(this.scene.arena.biomeType);
        this.scene.arenaEnemy.setX(this.scene.arenaNextEnemy.x);
        this.scene.arenaEnemy.setAlpha(1);
        this.scene.arenaNextEnemy.setX(this.scene.arenaNextEnemy.x - 300);
        this.scene.arenaNextEnemy.setVisible(false);
        if (this.scene.lastEnemyTrainer) {
          this.scene.lastEnemyTrainer.destroy();
        }

        if (!this.tryOverrideForBattleSpec()) {
          this.doEncounterCommon();
        }
      }
    });
  }
}

export class NewBiomeEncounterPhase extends NextEncounterPhase {
  constructor(scene: BattleScene) {
    super(scene);
  }

  doEncounter(): void {
    this.scene.playBgm(undefined, true);

    for (const pokemon of this.scene.getParty()) {
      if (pokemon) {
        pokemon.resetBattleData();
      }
    }

    this.scene.arena.trySetWeather(getRandomWeatherType(this.scene.arena), false);

    for (const pokemon of this.scene.getParty().filter(p => p.isOnField())) {
      applyAbAttrs(PostBiomeChangeAbAttr, pokemon, null);
    }

    const enemyField = this.scene.getEnemyField();
    this.scene.tweens.add({
      targets: [ this.scene.arenaEnemy, enemyField ].flat(),
      x: "+=300",
      duration: 2000,
      onComplete: () => {
        if (!this.tryOverrideForBattleSpec()) {
          this.doEncounterCommon();
        }
      }
    });
  }
}

export class PostSummonPhase extends PokemonPhase {
  constructor(scene: BattleScene, battlerIndex: BattlerIndex) {
    super(scene, battlerIndex);
  }

  start() {
    super.start();

    const pokemon = this.getPokemon();

    this.scene.arena.applyTags(ArenaTrapTag, pokemon);
    applyPostSummonAbAttrs(PostSummonAbAttr, pokemon).then(() => this.end());
  }
}

export class SelectBiomePhase extends BattlePhase {
  constructor(scene: BattleScene) {
    super(scene);
  }

  start() {
    super.start();

    const currentBiome = this.scene.arena.biomeType;

    const setNextBiome = (nextBiome: Biome) => {
      if (this.scene.currentBattle.waveIndex % 10 === 1) {
        this.scene.applyModifiers(MoneyInterestModifier, true, this.scene);
        this.scene.unshiftPhase(new PartyHealPhase(this.scene, false));
      }
      this.scene.unshiftPhase(new SwitchBiomePhase(this.scene, nextBiome));
      this.end();
    };

    if ((this.scene.gameMode.isClassic && this.scene.gameMode.isWaveFinal(this.scene.currentBattle.waveIndex + 9))
      || (this.scene.gameMode.isDaily && this.scene.gameMode.isWaveFinal(this.scene.currentBattle.waveIndex))
      || (this.scene.gameMode.hasShortBiomes && !(this.scene.currentBattle.waveIndex % 50))) {
      setNextBiome(Biome.END);
    } else if (this.scene.gameMode.hasRandomBiomes) {
      setNextBiome(this.generateNextBiome());
    } else if (Array.isArray(biomeLinks[currentBiome])) {
      let biomes: Biome[];
      this.scene.executeWithSeedOffset(() => {
        biomes = (biomeLinks[currentBiome] as (Biome | [Biome, integer])[])
          .filter(b => !Array.isArray(b) || !Utils.randSeedInt(b[1]))
          .map(b => !Array.isArray(b) ? b : b[0]);
      }, this.scene.currentBattle.waveIndex);
      if (biomes.length > 1 && this.scene.findModifier(m => m instanceof MapModifier)) {
        let biomeChoices: Biome[];
        this.scene.executeWithSeedOffset(() => {
          biomeChoices = (!Array.isArray(biomeLinks[currentBiome])
            ? [ biomeLinks[currentBiome] as Biome ]
            : biomeLinks[currentBiome] as (Biome | [Biome, integer])[])
            .filter((b, i) => !Array.isArray(b) || !Utils.randSeedInt(b[1]))
            .map(b => Array.isArray(b) ? b[0] : b);
        }, this.scene.currentBattle.waveIndex);
        const biomeSelectItems = biomeChoices.map(b => {
          const ret: OptionSelectItem = {
            label: getBiomeName(b),
            handler: () => {
              this.scene.ui.setMode(Mode.MESSAGE);
              setNextBiome(b);
              return true;
            }
          };
          return ret;
        });
        this.scene.ui.setMode(Mode.OPTION_SELECT, {
          options: biomeSelectItems,
          delay: 1000
        });
      } else {
        setNextBiome(biomes[Utils.randSeedInt(biomes.length)]);
      }
    } else if (biomeLinks.hasOwnProperty(currentBiome)) {
      setNextBiome(biomeLinks[currentBiome] as Biome);
    } else {
      setNextBiome(this.generateNextBiome());
    }
  }

  generateNextBiome(): Biome {
    if (!(this.scene.currentBattle.waveIndex % 50)) {
      return Biome.END;
    }
    return this.scene.generateRandomBiome(this.scene.currentBattle.waveIndex);
  }
}

export class SwitchBiomePhase extends BattlePhase {
  private nextBiome: Biome;

  constructor(scene: BattleScene, nextBiome: Biome) {
    super(scene);

    this.nextBiome = nextBiome;
  }

  start() {
    super.start();

    if (this.nextBiome === undefined) {
      return this.end();
    }

    this.scene.tweens.add({
      targets: [ this.scene.arenaEnemy, this.scene.lastEnemyTrainer ],
      x: "+=300",
      duration: 2000,
      onComplete: () => {
        this.scene.arenaEnemy.setX(this.scene.arenaEnemy.x - 600);

        this.scene.newArena(this.nextBiome);

        const biomeKey = getBiomeKey(this.nextBiome);
        const bgTexture = `${biomeKey}_bg`;
        this.scene.arenaBgTransition.setTexture(bgTexture);
        this.scene.arenaBgTransition.setAlpha(0);
        this.scene.arenaBgTransition.setVisible(true);
        this.scene.arenaPlayerTransition.setBiome(this.nextBiome);
        this.scene.arenaPlayerTransition.setAlpha(0);
        this.scene.arenaPlayerTransition.setVisible(true);

        this.scene.tweens.add({
          targets: [ this.scene.arenaPlayer, this.scene.arenaBgTransition, this.scene.arenaPlayerTransition ],
          duration: 1000,
          delay: 1000,
          ease: "Sine.easeInOut",
          alpha: (target: any) => target === this.scene.arenaPlayer ? 0 : 1,
          onComplete: () => {
            this.scene.arenaBg.setTexture(bgTexture);
            this.scene.arenaPlayer.setBiome(this.nextBiome);
            this.scene.arenaPlayer.setAlpha(1);
            this.scene.arenaEnemy.setBiome(this.nextBiome);
            this.scene.arenaEnemy.setAlpha(1);
            this.scene.arenaNextEnemy.setBiome(this.nextBiome);
            this.scene.arenaBgTransition.setVisible(false);
            this.scene.arenaPlayerTransition.setVisible(false);
            if (this.scene.lastEnemyTrainer) {
              this.scene.lastEnemyTrainer.destroy();
            }

            this.end();
          }
        });
      }
    });
  }
}

export class SummonPhase extends PartyMemberPokemonPhase {
  private loaded: boolean;

  constructor(scene: BattleScene, fieldIndex: integer, player: boolean = true, loaded: boolean = false) {
    super(scene, fieldIndex, player);

    this.loaded = loaded;
  }

  start() {
    super.start();

    this.preSummon();
  }

  /**
  * Sends out a Pokemon before the battle begins and shows the appropriate messages
  */
  preSummon(): void {
    const partyMember = this.getPokemon();
    // If the Pokemon about to be sent out is fainted, switch to the first non-fainted Pokemon
    if (partyMember.isFainted()) {
      console.warn("The Pokemon about to be sent out is fainted. Attempting to resolve...");
      const party = this.getParty();

      // Find the first non-fainted Pokemon index above the current one
      const nonFaintedIndex = party.findIndex((p, i) => i > this.partyMemberIndex && !p.isFainted());
      if (nonFaintedIndex === -1) {
        console.error("Party Details:\n", party);
        throw new Error("All available Pokemon were fainted!");
      }

      // Swaps the fainted Pokemon and the first non-fainted Pokemon in the party
      [party[this.partyMemberIndex], party[nonFaintedIndex]] = [party[nonFaintedIndex], party[this.partyMemberIndex]];
      console.warn("Swapped %s %O with %s %O", partyMember?.name, partyMember, party[0]?.name, party[0]);
    }

    if (this.player) {
      this.scene.ui.showText(i18next.t("battle:playerGo", { pokemonName: this.getPokemon().name }));
      if (this.player) {
        this.scene.pbTray.hide();
      }
      this.scene.trainer.setTexture(`trainer_${this.scene.gameData.gender === PlayerGender.FEMALE ? "f" : "m"}_back_pb`);
      this.scene.time.delayedCall(562, () => {
        this.scene.trainer.setFrame("2");
        this.scene.time.delayedCall(64, () => {
          this.scene.trainer.setFrame("3");
        });
      });
      this.scene.tweens.add({
        targets: this.scene.trainer,
        x: -36,
        duration: 1000,
        onComplete: () => this.scene.trainer.setVisible(false)
      });
      this.scene.time.delayedCall(750, () => this.summon());
    } else {
      const trainerName = this.scene.currentBattle.trainer.getName(!(this.fieldIndex % 2) ? TrainerSlot.TRAINER : TrainerSlot.TRAINER_PARTNER);	
      const pokemonName = this.getPokemon().name;	
      const message = i18next.t("battle:trainerSendOut", { trainerName, pokemonName });

      this.scene.pbTrayEnemy.hide();
      this.scene.ui.showText(message, null, () => this.summon());
    }
  }

  summon(): void {
    const pokemon = this.getPokemon();

    const pokeball = this.scene.addFieldSprite(this.player ? 36 : 248, this.player ? 80 : 44, "pb", getPokeballAtlasKey(pokemon.pokeball));
    pokeball.setVisible(false);
    pokeball.setOrigin(0.5, 0.625);
    this.scene.field.add(pokeball);

    if (this.fieldIndex === 1) {
      pokemon.setFieldPosition(FieldPosition.RIGHT, 0);
    } else {
      const availablePartyMembers = this.getParty().filter(p => !p.isFainted()).length;
      pokemon.setFieldPosition(!this.scene.currentBattle.double || availablePartyMembers === 1 ? FieldPosition.CENTER : FieldPosition.LEFT);
    }

    const fpOffset = pokemon.getFieldPositionOffset();

    pokeball.setVisible(true);

    this.scene.tweens.add({
      targets: pokeball,
      duration: 650,
      x: (this.player ? 100 : 236) + fpOffset[0]
    });

    this.scene.tweens.add({
      targets: pokeball,
      duration: 150,
      ease: "Cubic.easeOut",
      y: (this.player ? 70 : 34) + fpOffset[1],
      onComplete: () => {
        this.scene.tweens.add({
          targets: pokeball,
          duration: 500,
          ease: "Cubic.easeIn",
          angle: 1440,
          y: (this.player ? 132 : 86) + fpOffset[1],
          onComplete: () => {
            this.scene.playSound("pb_rel");
            pokeball.destroy();
            this.scene.add.existing(pokemon);
            this.scene.field.add(pokemon);
            if (!this.player) {
              const playerPokemon = this.scene.getPlayerPokemon() as Pokemon;
              if (playerPokemon?.visible) {
                this.scene.field.moveBelow(pokemon, playerPokemon);
              }
              this.scene.currentBattle.seenEnemyPartyMemberIds.add(pokemon.id);
            }
            addPokeballOpenParticles(this.scene, pokemon.x, pokemon.y - 16, pokemon.pokeball);
            this.scene.updateModifiers(this.player);
            this.scene.updateFieldScale();
            pokemon.showInfo();
            pokemon.playAnim();
            pokemon.setVisible(true);
            pokemon.getSprite().setVisible(true);
            pokemon.setScale(0.5);
            pokemon.tint(getPokeballTintColor(pokemon.pokeball));
            pokemon.untint(250, "Sine.easeIn");
            this.scene.updateFieldScale();
            this.scene.tweens.add({
              targets: pokemon,
              duration: 250,
              ease: "Sine.easeIn",
              scale: pokemon.getSpriteScale(),
              onComplete: () => {
                pokemon.cry(pokemon.getHpRatio() > 0.25 ? undefined : { rate: 0.85 });
                pokemon.getSprite().clearTint();
                pokemon.resetSummonData();
                this.scene.time.delayedCall(1000, () => this.end());
              }
            });
          }
        });
      }
    });
  }

  onEnd(): void {
    const pokemon = this.getPokemon();

    if (pokemon.isShiny()) {
      this.scene.unshiftPhase(new ShinySparklePhase(this.scene, pokemon.getBattlerIndex()));
    }

    pokemon.resetTurnData();

    if (!this.loaded || this.scene.currentBattle.battleType === BattleType.TRAINER || (this.scene.currentBattle.waveIndex % 10) === 1) {
      this.scene.triggerPokemonFormChange(pokemon, SpeciesFormChangeActiveTrigger, true);

      this.queuePostSummon();
    }
  }

  queuePostSummon(): void {
    this.scene.pushPhase(new PostSummonPhase(this.scene, this.getPokemon().getBattlerIndex()));
  }

  end() {
    this.onEnd();

    super.end();
  }
}

export class SwitchSummonPhase extends SummonPhase {
  private slotIndex: integer;
  private doReturn: boolean;
  private batonPass: boolean;

  private lastPokemon: Pokemon;

  constructor(scene: BattleScene, fieldIndex: integer, slotIndex: integer, doReturn: boolean, batonPass: boolean, player?: boolean) {
    super(scene, fieldIndex, player !== undefined ? player : true);

    this.slotIndex = slotIndex;
    this.doReturn = doReturn;
    this.batonPass = batonPass;
  }

  preSummon(): void {
    if (!this.player) {
      if (this.slotIndex === -1) {
        this.slotIndex = this.scene.currentBattle.trainer.getNextSummonIndex(!this.fieldIndex ? TrainerSlot.TRAINER : TrainerSlot.TRAINER_PARTNER);
      }
      if (this.slotIndex > -1) {
        this.showEnemyTrainer(!(this.fieldIndex % 2) ? TrainerSlot.TRAINER : TrainerSlot.TRAINER_PARTNER);
        this.scene.pbTrayEnemy.showPbTray(this.scene.getEnemyParty());
      }
    }

    if (!this.doReturn || (this.slotIndex !== -1 && !(this.player ? this.scene.getParty() : this.scene.getEnemyParty())[this.slotIndex])) {
      if (this.player) {
        return this.switchAndSummon();
      } else {
        this.scene.time.delayedCall(750, () => this.switchAndSummon());
        return;
      }
    }

    const pokemon = this.getPokemon();

    if (!this.batonPass) {
      (this.player ? this.scene.getEnemyField() : this.scene.getPlayerField()).forEach(enemyPokemon => enemyPokemon.removeTagsBySourceId(pokemon.id));
    }

    applyPreSwitchOutAbAttrs(PreSwitchOutAbAttr, pokemon);

    this.scene.ui.showText(this.player ?
      i18next.t("battle:playerComeBack", { pokemonName: pokemon.name }) :
      i18next.t("battle:trainerComeBack", {
        trainerName: this.scene.currentBattle.trainer.getName(!(this.fieldIndex % 2) ? TrainerSlot.TRAINER : TrainerSlot.TRAINER_PARTNER),
        pokemonName: pokemon.name
      })
    );
    this.scene.playSound("pb_rel");
    pokemon.hideInfo();
    pokemon.tint(getPokeballTintColor(pokemon.pokeball), 1, 250, "Sine.easeIn");
    this.scene.tweens.add({
      targets: pokemon,
      duration: 250,
      ease: "Sine.easeIn",
      scale: 0.5,
      onComplete: () => {
        pokemon.setVisible(false);
        this.scene.field.remove(pokemon);
        this.scene.triggerPokemonFormChange(pokemon, SpeciesFormChangeActiveTrigger, true);
        this.scene.time.delayedCall(750, () => this.switchAndSummon());
      }
    });
  }

  switchAndSummon() {
    const party = this.player ? this.getParty() : this.scene.getEnemyParty();
    const switchedPokemon = party[this.slotIndex];
    this.lastPokemon = this.getPokemon();
    if (this.batonPass && switchedPokemon) {
      (this.player ? this.scene.getEnemyField() : this.scene.getPlayerField()).forEach(enemyPokemon => enemyPokemon.transferTagsBySourceId(this.lastPokemon.id, switchedPokemon.id));
      if (!this.scene.findModifier(m => m instanceof SwitchEffectTransferModifier && (m as SwitchEffectTransferModifier).pokemonId === switchedPokemon.id)) {
        const batonPassModifier = this.scene.findModifier(m => m instanceof SwitchEffectTransferModifier
          && (m as SwitchEffectTransferModifier).pokemonId === this.lastPokemon.id) as SwitchEffectTransferModifier;
        if (batonPassModifier && !this.scene.findModifier(m => m instanceof SwitchEffectTransferModifier && (m as SwitchEffectTransferModifier).pokemonId === switchedPokemon.id)) {
          this.scene.tryTransferHeldItemModifier(batonPassModifier, switchedPokemon, false, false);
        }
      }
    }
    if (switchedPokemon) {
      party[this.slotIndex] = this.lastPokemon;
      party[this.fieldIndex] = switchedPokemon;
      const showTextAndSummon = () => {
        this.scene.ui.showText(this.player ?
          i18next.t("battle:playerGo", { pokemonName: switchedPokemon.name }) :
          i18next.t("battle:trainerGo", {
            trainerName: this.scene.currentBattle.trainer.getName(!(this.fieldIndex % 2) ? TrainerSlot.TRAINER : TrainerSlot.TRAINER_PARTNER),
            pokemonName: this.getPokemon().name
          })
        );
        this.summon();
      };
      if (this.player) {
        showTextAndSummon();
      } else {
        this.scene.time.delayedCall(1500, () => {
          this.hideEnemyTrainer();
          this.scene.pbTrayEnemy.hide();
          showTextAndSummon();
        });
      }
    } else {
      this.end();
    }
  }

  onEnd(): void {
    super.onEnd();

    const pokemon = this.getPokemon();
    const moveId = pokemon.scene.currentBattle.turnCommands[this.fieldIndex]?.move?.move;
    const lastUsedMove = moveId ? allMoves[moveId] : undefined;

    // Compensate for turn spent summoning
    if (pokemon.scene.currentBattle.turnCommands[this.fieldIndex]?.command === Command.POKEMON || !!lastUsedMove?.findAttr(attr => attr instanceof ForceSwitchOutAttr)) { //check if hard switch OR pivot move was used
      pokemon.battleSummonData.turnCount--;
    }

    if (this.batonPass && pokemon) {
      pokemon.transferSummon(this.lastPokemon);
    }

    this.lastPokemon?.resetSummonData();

    this.scene.triggerPokemonFormChange(pokemon, SpeciesFormChangeActiveTrigger, true);
  }

  queuePostSummon(): void {
    this.scene.unshiftPhase(new PostSummonPhase(this.scene, this.getPokemon().getBattlerIndex()));
  }
}

export class ReturnPhase extends SwitchSummonPhase {
  constructor(scene: BattleScene, fieldIndex: integer) {
    super(scene, fieldIndex, -1, true, false);
  }

  switchAndSummon(): void {
    this.end();
  }

  summon(): void { }

  onEnd(): void {
    const pokemon = this.getPokemon();

    pokemon.resetTurnData();
    pokemon.resetSummonData();

    this.scene.updateFieldScale();

    this.scene.triggerPokemonFormChange(pokemon, SpeciesFormChangeActiveTrigger);
  }
}

export class ShowTrainerPhase extends BattlePhase {
  constructor(scene: BattleScene) {
    super(scene);
  }

  start() {
    super.start();

    this.scene.trainer.setVisible(true);

    this.scene.trainer.setTexture(`trainer_${this.scene.gameData.gender === PlayerGender.FEMALE ? "f" : "m"}_back`);

    this.scene.tweens.add({
      targets: this.scene.trainer,
      x: 106,
      duration: 1000,
      onComplete: () => this.end()
    });
  }
}

export class ToggleDoublePositionPhase extends BattlePhase {
  private double: boolean;

  constructor(scene: BattleScene, double: boolean) {
    super(scene);

    this.double = double;
  }

  start() {
    super.start();

    const playerPokemon = this.scene.getPlayerField().find(p => p.isActive(true));
    if (playerPokemon) {
      playerPokemon.setFieldPosition(this.double && this.scene.getParty().filter(p => !p.isFainted()).length > 1 ? FieldPosition.LEFT : FieldPosition.CENTER, 500).then(() => {
        if (playerPokemon.getFieldIndex() === 1) {
          const party = this.scene.getParty();
          party[1] = party[0];
          party[0] = playerPokemon;
        }
        this.end();
      });
    } else {
      this.end();
    }
  }
}

export class CheckSwitchPhase extends BattlePhase {
  protected fieldIndex: integer;
  protected useName: boolean;

  constructor(scene: BattleScene, fieldIndex: integer, useName: boolean) {
    super(scene);

    this.fieldIndex = fieldIndex;
    this.useName = useName;
  }

  start() {
    super.start();

    const pokemon = this.scene.getPlayerField()[this.fieldIndex];

    if (this.scene.field.getAll().indexOf(pokemon) === -1) {
      this.scene.unshiftPhase(new SummonMissingPhase(this.scene, this.fieldIndex));
      super.end();
      return;
    }

    if (!this.scene.getParty().slice(1).filter(p => p.isActive()).length) {
      super.end();
      return;
    }

    if (pokemon.getTag(BattlerTagType.FRENZY)) {
      super.end();
      return;
    }

    this.scene.ui.showText(i18next.t("battle:switchQuestion", { pokemonName: this.useName ? pokemon.name : i18next.t("battle:pokemon") }), null, () => {
      this.scene.ui.setMode(Mode.CONFIRM, () => {
        this.scene.ui.setMode(Mode.MESSAGE);
        this.scene.tryRemovePhase(p => p instanceof PostSummonPhase && p.player && p.fieldIndex === this.fieldIndex);
        this.scene.unshiftPhase(new SwitchPhase(this.scene, this.fieldIndex, false, true));
        this.end();
      }, () => {
        this.scene.ui.setMode(Mode.MESSAGE);
        this.end();
      });
    });
  }
}

export class SummonMissingPhase extends SummonPhase {
  constructor(scene: BattleScene, fieldIndex: integer) {
    super(scene, fieldIndex);
  }

  preSummon(): void {
    this.scene.ui.showText(i18next.t("battle:sendOutPokemon", { pokemonName: this.getPokemon().name}));
    this.scene.time.delayedCall(250, () => this.summon());
  }
}

export class LevelCapPhase extends FieldPhase {
  constructor(scene: BattleScene) {
    super(scene);
  }

  start(): void {
    super.start();

    this.scene.ui.setMode(Mode.MESSAGE).then(() => {
      this.scene.playSound("level_up_fanfare");
      this.scene.ui.showText(i18next.t("battle:levelCapUp", { levelCap: this.scene.getMaxExpLevel() }), null, () => this.end(), null, true);
      this.executeForAll(pokemon => pokemon.updateInfo(true));
    });
  }
}

export class TurnInitPhase extends FieldPhase {
  constructor(scene: BattleScene) {
    super(scene);
  }

  start() {
    super.start();

    //this.scene.pushPhase(new MoveAnimTestPhase(this.scene));
    this.scene.eventTarget.dispatchEvent(new TurnInitEvent());

    this.scene.getField().forEach((pokemon, i) => {
      if (pokemon?.isActive()) {
        if (pokemon.isPlayer()) {
          this.scene.currentBattle.addParticipant(pokemon as PlayerPokemon);
        }

        pokemon.resetTurnData();

        this.scene.pushPhase(pokemon.isPlayer() ? new CommandPhase(this.scene, i) : new EnemyCommandPhase(this.scene, i - BattlerIndex.ENEMY));
      }
    });

    this.scene.pushPhase(new TurnStartPhase(this.scene));

    this.end();
  }
}

export class CommandPhase extends FieldPhase {
  protected fieldIndex: integer;

  constructor(scene: BattleScene, fieldIndex: integer) {
    super(scene);

    this.fieldIndex = fieldIndex;
  }

  start() {
    super.start();

    if (this.fieldIndex) {
      const allyCommand = this.scene.currentBattle.turnCommands[this.fieldIndex - 1];
      if (allyCommand.command === Command.BALL || allyCommand.command === Command.RUN) {
        this.scene.currentBattle.turnCommands[this.fieldIndex] = { command: allyCommand.command, skip: true };
      }
    }

    if (this.scene.currentBattle.turnCommands[this.fieldIndex]?.skip) {
      return this.end();
    }

    const playerPokemon = this.scene.getPlayerField()[this.fieldIndex];

    const moveQueue = playerPokemon.getMoveQueue();

    while (moveQueue.length && moveQueue[0]
      && moveQueue[0].move && (!playerPokemon.getMoveset().find(m => m.moveId === moveQueue[0].move)
      || !playerPokemon.getMoveset()[playerPokemon.getMoveset().findIndex(m => m.moveId === moveQueue[0].move)].isUsable(playerPokemon, moveQueue[0].ignorePP))) {
      moveQueue.shift();
    }

    if (moveQueue.length) {
      const queuedMove = moveQueue[0];
      if (!queuedMove.move) {
        this.handleCommand(Command.FIGHT, -1, false);
      } else {
        const moveIndex = playerPokemon.getMoveset().findIndex(m => m.moveId === queuedMove.move);
        if (moveIndex > -1 && playerPokemon.getMoveset()[moveIndex].isUsable(playerPokemon, queuedMove.ignorePP)) {
          this.handleCommand(Command.FIGHT, moveIndex, queuedMove.ignorePP, { targets: queuedMove.targets, multiple: queuedMove.targets.length > 1 });
        } else {
          this.scene.ui.setMode(Mode.COMMAND, this.fieldIndex);
        }
      }
    } else {
      this.scene.ui.setMode(Mode.COMMAND, this.fieldIndex);
    }
  }

  handleCommand(command: Command, cursor: integer, ...args: any[]): boolean {
    const playerPokemon = this.scene.getPlayerField()[this.fieldIndex];
    const enemyField = this.scene.getEnemyField();
    let success: boolean;

    switch (command) {
    case Command.FIGHT:
      let useStruggle = false;
      if (cursor === -1 ||
            playerPokemon.trySelectMove(cursor, args[0] as boolean) ||
           (useStruggle = cursor > -1 && !playerPokemon.getMoveset().filter(m => m.isUsable(playerPokemon)).length)) {
        const moveId = !useStruggle ? cursor > -1 ? playerPokemon.getMoveset()[cursor].moveId : Moves.NONE : Moves.STRUGGLE;
        const turnCommand: TurnCommand = { command: Command.FIGHT, cursor: cursor, move: { move: moveId, targets: [], ignorePP: args[0] }, args: args };
        const moveTargets: MoveTargetSet = args.length < 3 ? getMoveTargets(playerPokemon, moveId) : args[2];
        if (!moveId) {
          turnCommand.targets = [ this.fieldIndex ];
        }
        console.log(moveTargets, playerPokemon.name);
        if (moveTargets.targets.length <= 1 || moveTargets.multiple) {
          turnCommand.move.targets = moveTargets.targets;
        } else if(playerPokemon.getTag(BattlerTagType.CHARGING) && playerPokemon.getMoveQueue().length >= 1) {
          turnCommand.move.targets = playerPokemon.getMoveQueue()[0].targets;
        } else {
          this.scene.unshiftPhase(new SelectTargetPhase(this.scene, this.fieldIndex));
        }
        this.scene.currentBattle.turnCommands[this.fieldIndex] = turnCommand;
        success = true;
      } else if (cursor < playerPokemon.getMoveset().length) {
        const move = playerPokemon.getMoveset()[cursor];
        this.scene.ui.setMode(Mode.MESSAGE);

        // Decides between a Disabled, Not Implemented, or No PP translation message
        const errorMessage =
            playerPokemon.summonData.disabledMove === move.moveId ? "battle:moveDisabled" :
              move.getName().endsWith(" (N)") ? "battle:moveNotImplemented" : "battle:moveNoPP";
        const moveName = move.getName().replace(" (N)", ""); // Trims off the indicator

        this.scene.ui.showText(i18next.t(errorMessage, { moveName: moveName }), null, () => {
          this.scene.ui.clearText();
          this.scene.ui.setMode(Mode.FIGHT, this.fieldIndex);
        }, null, true);
      }
      break;
    case Command.BALL:
      if (this.scene.arena.biomeType === Biome.END && (!this.scene.gameMode.isClassic || (this.scene.getEnemyField().filter(p => p.isActive(true)).some(p => !p.scene.gameData.dexData[p.species.speciesId].caughtAttr) && this.scene.gameData.getStarterCount(d => !!d.caughtAttr) < Object.keys(speciesStarters).length - 1))) {
        this.scene.ui.setMode(Mode.COMMAND, this.fieldIndex);
        this.scene.ui.setMode(Mode.MESSAGE);
        this.scene.ui.showText(i18next.t("battle:noPokeballForce"), null, () => {
          this.scene.ui.showText(null, 0);
          this.scene.ui.setMode(Mode.COMMAND, this.fieldIndex);
        }, null, true);
      } else if (this.scene.currentBattle.battleType === BattleType.TRAINER) {
        this.scene.ui.setMode(Mode.COMMAND, this.fieldIndex);
        this.scene.ui.setMode(Mode.MESSAGE);
        this.scene.ui.showText(i18next.t("battle:noPokeballTrainer"), null, () => {
          this.scene.ui.showText(null, 0);
          this.scene.ui.setMode(Mode.COMMAND, this.fieldIndex);
        }, null, true);
      } else {
        const targets = this.scene.getEnemyField().filter(p => p.isActive(true)).map(p => p.getBattlerIndex());
        if (targets.length > 1) {
          this.scene.ui.setMode(Mode.COMMAND, this.fieldIndex);
          this.scene.ui.setMode(Mode.MESSAGE);
          this.scene.ui.showText(i18next.t("battle:noPokeballMulti"), null, () => {
            this.scene.ui.showText(null, 0);
            this.scene.ui.setMode(Mode.COMMAND, this.fieldIndex);
          }, null, true);
        } else if (cursor < 5) {
          const targetPokemon = this.scene.getEnemyField().find(p => p.isActive(true));
          if (targetPokemon.isBoss() && targetPokemon.bossSegmentIndex >= 1 && !targetPokemon.hasAbility(Abilities.WONDER_GUARD, false, true) && cursor < PokeballType.MASTER_BALL) {
            this.scene.ui.setMode(Mode.COMMAND, this.fieldIndex);
            this.scene.ui.setMode(Mode.MESSAGE);
            this.scene.ui.showText(i18next.t("battle:noPokeballStrong"), null, () => {
              this.scene.ui.showText(null, 0);
              this.scene.ui.setMode(Mode.COMMAND, this.fieldIndex);
            }, null, true);
          } else {
            this.scene.currentBattle.turnCommands[this.fieldIndex] = { command: Command.BALL, cursor: cursor };
            this.scene.currentBattle.turnCommands[this.fieldIndex].targets = targets;
            if (this.fieldIndex) {
              this.scene.currentBattle.turnCommands[this.fieldIndex - 1].skip = true;
            }
            success = true;
          }
        }
      }
      break;
    case Command.POKEMON:
    case Command.RUN:
      const isSwitch = command === Command.POKEMON;
      if (!isSwitch && this.scene.arena.biomeType === Biome.END) {
        this.scene.ui.setMode(Mode.COMMAND, this.fieldIndex);
        this.scene.ui.setMode(Mode.MESSAGE);
        this.scene.ui.showText(i18next.t("battle:noEscapeForce"), null, () => {
          this.scene.ui.showText(null, 0);
          this.scene.ui.setMode(Mode.COMMAND, this.fieldIndex);
        }, null, true);
      } else if (!isSwitch && this.scene.currentBattle.battleType === BattleType.TRAINER) {
        this.scene.ui.setMode(Mode.COMMAND, this.fieldIndex);
        this.scene.ui.setMode(Mode.MESSAGE);
        this.scene.ui.showText(i18next.t("battle:noEscapeTrainer"), null, () => {
          this.scene.ui.showText(null, 0);
          this.scene.ui.setMode(Mode.COMMAND, this.fieldIndex);
        }, null, true);
      } else {
        const trapTag = playerPokemon.findTag(t => t instanceof TrappedTag) as TrappedTag;
        const trapped = new Utils.BooleanHolder(false);
        const batonPass = isSwitch && args[0] as boolean;
        if (!batonPass) {
          enemyField.forEach(enemyPokemon => applyCheckTrappedAbAttrs(CheckTrappedAbAttr, enemyPokemon, trapped, playerPokemon));
        }
        if (batonPass || (!trapTag && !trapped.value)) {
          this.scene.currentBattle.turnCommands[this.fieldIndex] = isSwitch
            ? { command: Command.POKEMON, cursor: cursor, args: args }
            : { command: Command.RUN };
          success = true;
          if (!isSwitch && this.fieldIndex) {
            this.scene.currentBattle.turnCommands[this.fieldIndex - 1].skip = true;
          }
        } else if (trapTag) {
          if(trapTag.sourceMove === Moves.INGRAIN && this.scene.getPokemonById(trapTag.sourceId).isOfType(Type.GHOST)) {
            success = true;
            this.scene.currentBattle.turnCommands[this.fieldIndex] = isSwitch
              ? { command: Command.POKEMON, cursor: cursor, args: args }
              : { command: Command.RUN };
            break;
          }
          if (!isSwitch) {
            this.scene.ui.setMode(Mode.COMMAND, this.fieldIndex);
            this.scene.ui.setMode(Mode.MESSAGE);
          }
          this.scene.ui.showText(
            i18next.t("battle:noEscapePokemon", {
              pokemonName: this.scene.getPokemonById(trapTag.sourceId).name,
              moveName: trapTag.getMoveName(),
              escapeVerb: isSwitch ? i18next.t("battle:escapeVerbSwitch") : i18next.t("battle:escapeVerbFlee")
            }),
            null,
            () => {
              this.scene.ui.showText(null, 0);
              if (!isSwitch) {
                this.scene.ui.setMode(Mode.COMMAND, this.fieldIndex);
              }
            }, null, true);
        }
      }
      break;
    }

    if (success) {
      this.end();
    }

    return success;
  }

  cancel() {
    if (this.fieldIndex) {
      this.scene.unshiftPhase(new CommandPhase(this.scene, 0));
      this.scene.unshiftPhase(new CommandPhase(this.scene, 1));
      this.end();
    }
  }

  checkFightOverride(): boolean {
    const pokemon = this.getPokemon();

    const encoreTag = pokemon.getTag(EncoreTag) as EncoreTag;

    if (!encoreTag) {
      return false;
    }

    const moveIndex = pokemon.getMoveset().findIndex(m => m.moveId === encoreTag.moveId);

    if (moveIndex === -1 || !pokemon.getMoveset()[moveIndex].isUsable(pokemon)) {
      return false;
    }

    this.handleCommand(Command.FIGHT, moveIndex, false);

    return true;
  }

  getFieldIndex(): integer {
    return this.fieldIndex;
  }

  getPokemon(): PlayerPokemon {
    return this.scene.getPlayerField()[this.fieldIndex];
  }

  end() {
    this.scene.ui.setMode(Mode.MESSAGE).then(() => super.end());
  }
}

export class EnemyCommandPhase extends FieldPhase {
  protected fieldIndex: integer;

  constructor(scene: BattleScene, fieldIndex: integer) {
    super(scene);

    this.fieldIndex = fieldIndex;
  }

  start() {
    super.start();

    const enemyPokemon = this.scene.getEnemyField()[this.fieldIndex];

    const battle = this.scene.currentBattle;

    const trainer = battle.trainer;

    if (trainer && !enemyPokemon.getMoveQueue().length) {
      const opponents = enemyPokemon.getOpponents();

      const trapTag = enemyPokemon.findTag(t => t instanceof TrappedTag) as TrappedTag;
      const trapped = new Utils.BooleanHolder(false);
      opponents.forEach(playerPokemon => applyCheckTrappedAbAttrs(CheckTrappedAbAttr, playerPokemon, trapped, enemyPokemon));
      if (!trapTag && !trapped.value) {
        const partyMemberScores = trainer.getPartyMemberMatchupScores(enemyPokemon.trainerSlot, true);

        if (partyMemberScores.length) {
          const matchupScores = opponents.map(opp => enemyPokemon.getMatchupScore(opp));
          const matchupScore = matchupScores.reduce((total, score) => total += score, 0) / matchupScores.length;

          const sortedPartyMemberScores = trainer.getSortedPartyMemberMatchupScores(partyMemberScores);

          const switchMultiplier = 1 - (battle.enemySwitchCounter ? Math.pow(0.1, (1 / battle.enemySwitchCounter)) : 0);

          if (sortedPartyMemberScores[0][1] * switchMultiplier >= matchupScore * (trainer.config.isBoss ? 2 : 3)) {
            const index = trainer.getNextSummonIndex(enemyPokemon.trainerSlot, partyMemberScores);

            battle.turnCommands[this.fieldIndex + BattlerIndex.ENEMY] =
              { command: Command.POKEMON, cursor: index, args: [ false ] };

            battle.enemySwitchCounter++;

            return this.end();
          }
        }
      }
    }

    const nextMove = enemyPokemon.getNextMove();

    this.scene.currentBattle.turnCommands[this.fieldIndex + BattlerIndex.ENEMY] =
      { command: Command.FIGHT, move: nextMove };

    this.scene.currentBattle.enemySwitchCounter = Math.max(this.scene.currentBattle.enemySwitchCounter - 1, 0);

    this.end();
  }
}

export class SelectTargetPhase extends PokemonPhase {
  constructor(scene: BattleScene, fieldIndex: integer) {
    super(scene, fieldIndex);
  }

  start() {
    super.start();

    const turnCommand = this.scene.currentBattle.turnCommands[this.fieldIndex];
    const move = turnCommand.move?.move;
    this.scene.ui.setMode(Mode.TARGET_SELECT, this.fieldIndex, move, (cursor: integer) => {
      this.scene.ui.setMode(Mode.MESSAGE);
      if (cursor === -1) {
        this.scene.currentBattle.turnCommands[this.fieldIndex] = null;
        this.scene.unshiftPhase(new CommandPhase(this.scene, this.fieldIndex));
      } else {
        turnCommand.targets = [ cursor ];
      }
      if (turnCommand.command === Command.BALL && this.fieldIndex) {
        this.scene.currentBattle.turnCommands[this.fieldIndex - 1].skip = true;
      }
      this.end();
    });
  }
}

export class TurnStartPhase extends FieldPhase {
  constructor(scene: BattleScene) {
    super(scene);
  }

  start() {
    super.start();

    const field = this.scene.getField();
    const order = this.getOrder();

    const battlerBypassSpeed = {};

    this.scene.getField(true).filter(p => p.summonData).map(p => {
      const bypassSpeed = new Utils.BooleanHolder(false);
      this.scene.applyModifiers(BypassSpeedChanceModifier, p.isPlayer(), p, bypassSpeed);
      battlerBypassSpeed[p.getBattlerIndex()] = bypassSpeed;
    });

    const moveOrder = order.slice(0);

    moveOrder.sort((a, b) => {
      const aCommand = this.scene.currentBattle.turnCommands[a];
      const bCommand = this.scene.currentBattle.turnCommands[b];

      if (aCommand.command !== bCommand.command) {
        if (aCommand.command === Command.FIGHT) {
          return 1;
        } else if (bCommand.command === Command.FIGHT) {
          return -1;
        }
      } else if (aCommand.command === Command.FIGHT) {
        const aMove = allMoves[aCommand.move.move];
        const bMove = allMoves[bCommand.move.move];

        const aPriority = new Utils.IntegerHolder(aMove.priority);
        const bPriority = new Utils.IntegerHolder(bMove.priority);

        applyMoveAttrs(IncrementMovePriorityAttr,this.scene.getField().find(p => p?.isActive() && p.getBattlerIndex() === a),null,aMove,aPriority);
        applyMoveAttrs(IncrementMovePriorityAttr,this.scene.getField().find(p => p?.isActive() && p.getBattlerIndex() === b),null,bMove,bPriority);

		    applyAbAttrs(IncrementMovePriorityAbAttr, this.scene.getField().find(p => p?.isActive() && p.getBattlerIndex() === a), null, aMove, aPriority);
        applyAbAttrs(IncrementMovePriorityAbAttr, this.scene.getField().find(p => p?.isActive() && p.getBattlerIndex() === b), null, bMove, bPriority);

        if (aPriority.value !== bPriority.value) {
          return aPriority.value < bPriority.value ? 1 : -1;
        }
      }

      if (battlerBypassSpeed[a].value !== battlerBypassSpeed[b].value) {
        return battlerBypassSpeed[a].value ? -1 : 1;
      }

      const aIndex = order.indexOf(a);
      const bIndex = order.indexOf(b);

      return aIndex < bIndex ? -1 : aIndex > bIndex ? 1 : 0;
    });

    for (const o of moveOrder) {

      const pokemon = field[o];
      const turnCommand = this.scene.currentBattle.turnCommands[o];

      if (turnCommand.skip) {
        continue;
      }

      switch (turnCommand.command) {
      case Command.FIGHT:
        const queuedMove = turnCommand.move;
        if (!queuedMove) {
          continue;
        }
        const move = pokemon.getMoveset().find(m => m.moveId === queuedMove.move) || new PokemonMove(queuedMove.move);
        if (pokemon.isPlayer()) {
          if (turnCommand.cursor === -1) {
            this.scene.pushPhase(new MovePhase(this.scene, pokemon, turnCommand.targets || turnCommand.move.targets, move));
          } else {
            const playerPhase = new MovePhase(this.scene, pokemon, turnCommand.targets || turnCommand.move.targets, move, false, queuedMove.ignorePP);
            this.scene.pushPhase(playerPhase);
          }
        } else {
          this.scene.pushPhase(new MovePhase(this.scene, pokemon, turnCommand.targets || turnCommand.move.targets, move, false, queuedMove.ignorePP));
        }
        break;
      case Command.BALL:
        this.scene.unshiftPhase(new AttemptCapturePhase(this.scene, turnCommand.targets[0] % 2, turnCommand.cursor));
        break;
      case Command.POKEMON:
      case Command.RUN:
        const isSwitch = turnCommand.command === Command.POKEMON;
        if (isSwitch) {
          this.scene.unshiftPhase(new SwitchSummonPhase(this.scene, pokemon.getFieldIndex(), turnCommand.cursor, true, turnCommand.args[0] as boolean, pokemon.isPlayer()));
        } else {
          this.scene.unshiftPhase(new AttemptRunPhase(this.scene, pokemon.getFieldIndex()));
        }
        break;
      }
    }

    this.scene.pushPhase(new BerryPhase(this.scene));

    if (this.scene.arena.weather) {
      this.scene.pushPhase(new WeatherEffectPhase(this.scene, this.scene.arena.weather));
    }

    for (const o of order) {
      if (field[o].status && field[o].status.isPostTurn()) {
        this.scene.pushPhase(new PostTurnStatusEffectPhase(this.scene, o));
      }
    }

    this.scene.pushPhase(new TurnEndPhase(this.scene));

    this.end();
  }
}

/** The phase after attacks where the pokemon eat berries */
export class BerryPhase extends FieldPhase {
  start() {
    super.start();

    this.executeForAll((pokemon) => {
      const hasUsableBerry = !!this.scene.findModifier((m) => {
        return m instanceof BerryModifier && m.shouldApply([pokemon]);	
      }, pokemon.isPlayer());

      if (hasUsableBerry) {
        const cancelled = new Utils.BooleanHolder(false);
        pokemon.getOpponents().map((opp) => applyAbAttrs(PreventBerryUseAbAttr, opp, cancelled));

        if (cancelled.value) {
          pokemon.scene.queueMessage(getPokemonMessage(pokemon, " is too\nnervous to eat berries!"));
        } else {
          this.scene.unshiftPhase(new CommonAnimPhase(this.scene, pokemon.getBattlerIndex(), pokemon.getBattlerIndex(), CommonAnim.USE_ITEM));

          for (const berryModifier of this.scene.applyModifiers(BerryModifier, pokemon.isPlayer(), pokemon) as BerryModifier[]) {
            if (berryModifier.consumed) {
              if (!--berryModifier.stackCount) {
                this.scene.removeModifier(berryModifier);
              } else {
                berryModifier.consumed = false;
              }
            }
          }

          this.scene.updateModifiers(pokemon.isPlayer());
        }
      }
    });

    this.end();
  }
}

export class TurnEndPhase extends FieldPhase {
  constructor(scene: BattleScene) {
    super(scene);
  }

  start() {
    super.start();

    this.scene.currentBattle.incrementTurn(this.scene);
<<<<<<< HEAD
    this.scene.eventTarget.dispatchEvent(new TurnEndEvent(this.scene.currentBattle.turn));console.log("Turn End");
    
=======

>>>>>>> e2be6ba0
    const handlePokemon = (pokemon: Pokemon) => {
      pokemon.lapseTags(BattlerTagLapseType.TURN_END);

      if (pokemon.summonData.disabledMove && !--pokemon.summonData.disabledTurns) {
        this.scene.pushPhase(new MessagePhase(this.scene, i18next.t("battle:notDisabled", { pokemonName: `${getPokemonPrefix(pokemon)}${pokemon.name}`, moveName: allMoves[pokemon.summonData.disabledMove].name })));
        pokemon.summonData.disabledMove = Moves.NONE;
      }

      this.scene.applyModifiers(TurnHealModifier, pokemon.isPlayer(), pokemon);

      if (this.scene.arena.terrain?.terrainType === TerrainType.GRASSY && pokemon.isGrounded()) {
        this.scene.unshiftPhase(new PokemonHealPhase(this.scene, pokemon.getBattlerIndex(),
          Math.max(pokemon.getMaxHp() >> 4, 1), getPokemonMessage(pokemon, "'s HP was restored."), true));
      }

      if (!pokemon.isPlayer()) {
        this.scene.applyModifiers(EnemyTurnHealModifier, false, pokemon);
        this.scene.applyModifier(EnemyStatusEffectHealChanceModifier, false, pokemon);
      }

      applyPostTurnAbAttrs(PostTurnAbAttr, pokemon);

      this.scene.applyModifiers(TurnHeldItemTransferModifier, pokemon.isPlayer(), pokemon);

      pokemon.battleSummonData.turnCount++;
    };

    this.executeForAll(handlePokemon);

    this.scene.arena.lapseTags();

    if (this.scene.arena.weather && !this.scene.arena.weather.lapse()) {
      this.scene.arena.trySetWeather(WeatherType.NONE, false);
    }

    if (this.scene.arena.terrain && !this.scene.arena.terrain.lapse()) {
      this.scene.arena.trySetTerrain(TerrainType.NONE, false);
    }

    this.end();
  }
}

export class BattleEndPhase extends BattlePhase {
  start() {
    super.start();

    this.scene.currentBattle.addBattleScore(this.scene);
    if (this.scene.currentBattle.moneyScattered) {
      this.scene.currentBattle.pickUpScatteredMoney(this.scene);
    }

    this.scene.gameData.gameStats.battles++;
    if (this.scene.currentBattle.trainer) {
      this.scene.gameData.gameStats.trainersDefeated++;
    }
    if (this.scene.gameMode.isEndless && this.scene.currentBattle.waveIndex + 1 > this.scene.gameData.gameStats.highestEndlessWave) {
      this.scene.gameData.gameStats.highestEndlessWave = this.scene.currentBattle.waveIndex + 1;
    }

    for (const pokemon of this.scene.getField()) {
      if (pokemon) {
        pokemon.resetBattleSummonData();
      }
    }

    for (const pokemon of this.scene.getParty().filter(p => !p.isFainted())) {
      applyPostBattleAbAttrs(PostBattleAbAttr, pokemon);
    }

    this.scene.clearEnemyHeldItemModifiers();

    const lapsingModifiers = this.scene.findModifiers(m => m instanceof LapsingPersistentModifier || m instanceof LapsingPokemonHeldItemModifier) as (LapsingPersistentModifier | LapsingPokemonHeldItemModifier)[];
    for (const m of lapsingModifiers) {
      const args: any[] = [];
      if (m instanceof LapsingPokemonHeldItemModifier) {
        args.push(this.scene.getPokemonById(m.pokemonId));
      }
      if (!m.lapse(args)) {
        this.scene.removeModifier(m);
      }
    }

    this.scene.updateModifiers().then(() => this.end());
  }
}

export class NewBattlePhase extends BattlePhase {
  start() {
    super.start();

    this.scene.newBattle();

    this.end();
  }
}

export class CommonAnimPhase extends PokemonPhase {
  private anim: CommonAnim;
  private targetIndex: integer;

  constructor(scene: BattleScene, battlerIndex: BattlerIndex, targetIndex: BattlerIndex, anim: CommonAnim) {
    super(scene, battlerIndex);

    this.anim = anim;
    this.targetIndex = targetIndex;
  }

  start() {
    new CommonBattleAnim(this.anim, this.getPokemon(), this.targetIndex !== undefined ? (this.player ? this.scene.getEnemyField() : this.scene.getPlayerField())[this.targetIndex] : this.getPokemon()).play(this.scene, () => {
      this.end();
    });
  }
}

export class MovePhase extends BattlePhase {
  public pokemon: Pokemon;
  public move: PokemonMove;
  public targets: BattlerIndex[];
  protected followUp: boolean;
  protected ignorePp: boolean;
  protected failed: boolean;
  protected cancelled: boolean;

  constructor(scene: BattleScene, pokemon: Pokemon, targets: BattlerIndex[], move: PokemonMove, followUp?: boolean, ignorePp?: boolean) {
    super(scene);

    this.pokemon = pokemon;
    this.targets = targets;
    this.move = move;
    this.followUp = !!followUp;
    this.ignorePp = !!ignorePp;
    this.failed = false;
    this.cancelled = false;
  }

  canMove(): boolean {
    return this.pokemon.isActive(true) && this.move.isUsable(this.pokemon, this.ignorePp) && !!this.targets.length;
  }

  /**Signifies the current move should fail but still use PP */
  fail(): void {
    this.failed = true;
  }

  /**Signifies the current move should cancel and retain PP */
  cancel(): void {
    this.cancelled = true;
  }

  start() {
    super.start();

    console.log(Moves[this.move.moveId]);

    if (!this.canMove()) {
      if (this.move.moveId && this.pokemon.summonData.disabledMove === this.move.moveId) {
        this.scene.queueMessage(`${this.move.getName()} is disabled!`);
      }
      return this.end();
    }

    if (!this.followUp) {
      if (this.move.getMove().checkFlag(MoveFlags.IGNORE_ABILITIES, this.pokemon, null)) {
        this.scene.arena.setIgnoreAbilities();
      }
    } else {
      this.pokemon.turnData.hitsLeft = undefined;
      this.pokemon.turnData.hitCount = undefined;
    }

    // Move redirection abilities (ie. Storm Drain) only support single target moves
    const moveTarget = this.targets.length === 1
      ? new Utils.IntegerHolder(this.targets[0])
      : null;
    if (moveTarget) {
      const oldTarget = moveTarget.value;
      this.scene.getField(true).filter(p => p !== this.pokemon).forEach(p => applyAbAttrs(RedirectMoveAbAttr, p, null, this.move.moveId, moveTarget));
      //Check if this move is immune to being redirected, and restore its target to the intended target if it is.
      if ((this.pokemon.hasAbilityWithAttr(BlockRedirectAbAttr) || this.move.getMove().getAttrs(BypassRedirectAttr).length)) {
        //If an ability prevented this move from being redirected, display its ability pop up.
        if ((this.pokemon.hasAbilityWithAttr(BlockRedirectAbAttr) && !this.move.getMove().getAttrs(BypassRedirectAttr).length) && oldTarget !== moveTarget.value) {
          this.scene.unshiftPhase(new ShowAbilityPhase(this.scene, this.pokemon.getBattlerIndex(), this.pokemon.getPassiveAbility().hasAttr(BlockRedirectAbAttr)));
        }
        moveTarget.value = oldTarget;
	    }
      this.targets[0] = moveTarget.value;
    }

    if (this.targets.length === 1 && this.targets[0] === BattlerIndex.ATTACKER) {
      if (this.pokemon.turnData.attacksReceived.length) {
        const attacker = this.pokemon.turnData.attacksReceived.length ? this.pokemon.scene.getPokemonById(this.pokemon.turnData.attacksReceived[0].sourceId) : null;
        if (attacker?.isActive(true)) {
          this.targets[0] = attacker.getBattlerIndex();
        }
      }
      if (this.targets[0] === BattlerIndex.ATTACKER) {
        this.fail(); // Marks the move as failed for later in doMove
        this.showMoveText();
        this.showFailedText();
      }
    }

    const targets = this.scene.getField(true).filter(p => {
      if (this.targets.indexOf(p.getBattlerIndex()) > -1) {
        return true;
      }
      return false;
    });

    const doMove = () => {
      this.pokemon.turnData.acted = true; // Record that the move was attempted, even if it fails

      this.pokemon.lapseTags(BattlerTagLapseType.PRE_MOVE);

      let ppUsed = 1;
      // Filter all opponents to include only those this move is targeting
      const targetedOpponents = this.pokemon.getOpponents().filter(o => this.targets.includes(o.getBattlerIndex()));
      for (const opponent of targetedOpponents) {
        if (this.move.ppUsed + ppUsed >= this.move.getMovePp()) { // If we're already at max PP usage, stop checking        
          break;
        }
        if (opponent.hasAbilityWithAttr(IncreasePpAbAttr)) { // Accounting for abilities like Pressure        
          ppUsed++;
        }
      }

      if (!this.followUp && this.canMove() && !this.cancelled) {
        this.pokemon.lapseTags(BattlerTagLapseType.MOVE);
      }

      const moveQueue = this.pokemon.getMoveQueue();
      if (this.cancelled || this.failed) {
        if (this.failed) {
          this.move.usePp(ppUsed); // Only use PP if the move failed
          this.scene.eventTarget.dispatchEvent(new MoveUsedEvent(this.pokemon.id, this.move.getMove(), ppUsed));
        }

        // Record a failed move so Abilities like Truant don't trigger next turn and soft-lock
        this.pokemon.pushMoveHistory({ move: Moves.NONE, result: MoveResult.FAIL });

        this.pokemon.lapseTags(BattlerTagLapseType.MOVE_EFFECT); // Remove any tags from moves like Fly/Dive/etc.
        moveQueue.shift(); // Remove the second turn of charge moves
        return this.end();
      }

      this.scene.triggerPokemonFormChange(this.pokemon, SpeciesFormChangePreMoveTrigger);

      if (this.move.moveId) {
        this.showMoveText();
      }

      // This should only happen when there are no valid targets left on the field
      if ((moveQueue.length && moveQueue[0].move === Moves.NONE) || !targets.length) {
        this.showFailedText();
        this.cancel();

        // Record a failed move so Abilities like Truant don't trigger next turn and soft-lock
        this.pokemon.pushMoveHistory({ move: Moves.NONE, result: MoveResult.FAIL });

        this.pokemon.lapseTags(BattlerTagLapseType.MOVE_EFFECT); // Remove any tags from moves like Fly/Dive/etc.

        moveQueue.shift();
        return this.end();
      }

      if (!moveQueue.length || !moveQueue.shift().ignorePP) { // using .shift here clears out two turn moves once they've been used
        this.move.usePp(ppUsed);
        this.scene.eventTarget.dispatchEvent(new MoveUsedEvent(this.pokemon.id, this.move.getMove(), ppUsed));
      }

      if (!allMoves[this.move.moveId].getAttrs(CopyMoveAttr).length) {
        this.scene.currentBattle.lastMove = this.move.moveId;
      }

      // Assume conditions affecting targets only apply to moves with a single target
      let success = this.move.getMove().applyConditions(this.pokemon, targets[0], this.move.getMove());
      const cancelled = new Utils.BooleanHolder(false);
      let failedText = this.move.getMove().getFailedText(this.pokemon, targets[0], this.move.getMove(), cancelled);
      if (success && this.scene.arena.isMoveWeatherCancelled(this.move.getMove())) {
        success = false;
      } else if (success && this.scene.arena.isMoveTerrainCancelled(this.pokemon, this.targets, this.move.getMove())) {
        success = false;
        if (failedText === null) {
          failedText = getTerrainBlockMessage(targets[0], this.scene.arena.terrain.terrainType);
        }
      }
      if (success) {
        this.scene.unshiftPhase(this.getEffectPhase());
      } else {
        this.pokemon.pushMoveHistory({ move: this.move.moveId, targets: this.targets, result: MoveResult.FAIL, virtual: this.move.virtual });
        if (!cancelled.value) {
          this.showFailedText(failedText);
        }
      }

      this.end();
    };

    if (!this.followUp && this.pokemon.status && !this.pokemon.status.isPostTurn()) {
      this.pokemon.status.incrementTurn();
      let activated = false;
      let healed = false;

      switch (this.pokemon.status.effect) {
      case StatusEffect.PARALYSIS:
        if (!this.pokemon.randSeedInt(4)) {
          activated = true;
          this.cancelled = true;
        }
        break;
      case StatusEffect.SLEEP:
        applyMoveAttrs(BypassSleepAttr, this.pokemon, null, this.move.getMove());
        healed = this.pokemon.status.turnCount === this.pokemon.status.cureTurn;
        activated = !healed && !this.pokemon.getTag(BattlerTagType.BYPASS_SLEEP);
        this.cancelled = activated;
        break;
      case StatusEffect.FREEZE:
        healed = !!this.move.getMove().findAttr(attr => attr instanceof HealStatusEffectAttr && attr.selfTarget && attr.isOfEffect(StatusEffect.FREEZE)) || !this.pokemon.randSeedInt(5);
        activated = !healed;
        this.cancelled = activated;
        break;
      }

      if (activated) {
        this.scene.queueMessage(getPokemonMessage(this.pokemon, getStatusEffectActivationText(this.pokemon.status.effect)));
        this.scene.unshiftPhase(new CommonAnimPhase(this.scene, this.pokemon.getBattlerIndex(), undefined, CommonAnim.POISON + (this.pokemon.status.effect - 1)));
        doMove();
      } else {
        if (healed) {
          this.scene.queueMessage(getPokemonMessage(this.pokemon, getStatusEffectHealText(this.pokemon.status.effect)));
          this.pokemon.resetStatus();
          this.pokemon.updateInfo();
        }
        doMove();
      }
    } else {
      doMove();
    }
  }

  getEffectPhase(): MoveEffectPhase {
    return new MoveEffectPhase(this.scene, this.pokemon.getBattlerIndex(), this.targets, this.move);
  }

  showMoveText(): void {
    if (this.move.getMove().getAttrs(ChargeAttr).length) {
      const lastMove = this.pokemon.getLastXMoves() as TurnMove[];
      if (!lastMove.length || lastMove[0].move !== this.move.getMove().id || lastMove[0].result !== MoveResult.OTHER){
        this.scene.queueMessage(getPokemonMessage(this.pokemon, ` used\n${this.move.getName()}!`), 500);
        return;
      }
    }

    if (this.pokemon.getTag(BattlerTagType.RECHARGING || BattlerTagType.INTERRUPTED)) {
      return;
    }

    this.scene.queueMessage(getPokemonMessage(this.pokemon, ` used\n${this.move.getName()}!`), 500);
    applyMoveAttrs(PreMoveMessageAttr, this.pokemon, this.pokemon.getOpponents().find(() => true), this.move.getMove());
  }

  showFailedText(failedText: string = null): void {
    this.scene.queueMessage(failedText || i18next.t("battle:attackFailed"));
  }

  end() {
    if (!this.followUp && this.canMove()) {
      this.scene.unshiftPhase(new MoveEndPhase(this.scene, this.pokemon.getBattlerIndex()));
    }

    super.end();
  }
}

export class MoveEffectPhase extends PokemonPhase {
  public move: PokemonMove;
  protected targets: BattlerIndex[];

  constructor(scene: BattleScene, battlerIndex: BattlerIndex, targets: BattlerIndex[], move: PokemonMove) {
    super(scene, battlerIndex);

    this.move = move;
    this.targets = targets;
  }

  start() {
    super.start();

    const user = this.getUserPokemon();
    const targets = this.getTargets();

    if (!user?.isOnField()) {
      return super.end();
    }

    const overridden = new Utils.BooleanHolder(false);

    // Assume single target for override
    applyMoveAttrs(OverrideMoveEffectAttr, user, this.getTarget(), this.move.getMove(), overridden, this.move.virtual).then(() => {

      if (overridden.value) {
        return this.end();
      }

      user.lapseTags(BattlerTagLapseType.MOVE_EFFECT);

      if (user.turnData.hitsLeft === undefined) {
        const hitCount = new Utils.IntegerHolder(1);
        // Assume single target for multi hit
        applyMoveAttrs(MultiHitAttr, user, this.getTarget(), this.move.getMove(), hitCount);
        if (this.move.getMove() instanceof AttackMove && !this.move.getMove().getAttrs(FixedDamageAttr).length) {
          this.scene.applyModifiers(PokemonMultiHitModifier, user.isPlayer(), user, hitCount, new Utils.IntegerHolder(0));
        }
        user.turnData.hitsLeft = user.turnData.hitCount = hitCount.value;
      }

      const moveHistoryEntry = { move: this.move.moveId, targets: this.targets, result: MoveResult.PENDING, virtual: this.move.virtual };
      user.pushMoveHistory(moveHistoryEntry);

      const targetHitChecks = Object.fromEntries(targets.map(p => [ p.getBattlerIndex(), this.hitCheck(p) ]));
      const activeTargets = targets.map(t => t.isActive(true));
      if (!activeTargets.length || (!this.move.getMove().getAttrs(VariableTargetAttr).length && !this.move.getMove().isMultiTarget() && !targetHitChecks[this.targets[0]])) {
        user.turnData.hitCount = 1;
        user.turnData.hitsLeft = 1;
        if (activeTargets.length) {
          this.scene.queueMessage(getPokemonMessage(user, "'s\nattack missed!"));
          moveHistoryEntry.result = MoveResult.MISS;
          applyMoveAttrs(MissEffectAttr, user, null, this.move.getMove());
        } else {
          this.scene.queueMessage(i18next.t("battle:attackFailed"));
          moveHistoryEntry.result = MoveResult.FAIL;
        }
        return this.end();
      }

      const applyAttrs: Promise<void>[] = [];

      // Move animation only needs one target
      new MoveAnim(this.move.getMove().id as Moves, user, this.getTarget()?.getBattlerIndex()).play(this.scene, () => {
        for (const target of targets) {
          if (!targetHitChecks[target.getBattlerIndex()]) {
            user.turnData.hitCount = 1;
            user.turnData.hitsLeft = 1;
            this.scene.queueMessage(getPokemonMessage(user, "'s\nattack missed!"));
            if (moveHistoryEntry.result === MoveResult.PENDING) {
              moveHistoryEntry.result = MoveResult.MISS;
            }
            applyMoveAttrs(MissEffectAttr, user, null, this.move.getMove());
            continue;
          }

          const isProtected = !this.move.getMove().hasFlag(MoveFlags.IGNORE_PROTECT) && target.findTags(t => t instanceof ProtectedTag).find(t => target.lapseTag(t.tagType));

          const firstHit = moveHistoryEntry.result !== MoveResult.SUCCESS;

          moveHistoryEntry.result = MoveResult.SUCCESS;

          const hitResult = !isProtected ? target.apply(user, this.move) : HitResult.NO_EFFECT;

          this.scene.triggerPokemonFormChange(user, SpeciesFormChangePostMoveTrigger);

          applyAttrs.push(new Promise(resolve => {
            applyFilteredMoveAttrs((attr: MoveAttr) => attr instanceof MoveEffectAttr && (attr as MoveEffectAttr).trigger === MoveEffectTrigger.PRE_APPLY && (!attr.firstHitOnly || firstHit),
              user, target, this.move.getMove()).then(() => {
              if (hitResult !== HitResult.FAIL) {
                const chargeEffect = !!this.move.getMove().getAttrs(ChargeAttr).find(ca => (ca as ChargeAttr).usedChargeEffect(user, this.getTarget(), this.move.getMove()));
                // Charge attribute with charge effect takes all effect attributes and applies them to charge stage, so ignore them if this is present
                Utils.executeIf(!chargeEffect, () => applyFilteredMoveAttrs((attr: MoveAttr) => attr instanceof MoveEffectAttr && (attr as MoveEffectAttr).trigger === MoveEffectTrigger.POST_APPLY
                  && (attr as MoveEffectAttr).selfTarget && (!attr.firstHitOnly || firstHit), user, target, this.move.getMove())).then(() => {
                  if (hitResult !== HitResult.NO_EFFECT) {
                    applyFilteredMoveAttrs((attr: MoveAttr) => attr instanceof MoveEffectAttr && (attr as MoveEffectAttr).trigger === MoveEffectTrigger.POST_APPLY
                      && !(attr as MoveEffectAttr).selfTarget && (!attr.firstHitOnly || firstHit), user, target, this.move.getMove()).then(() => {
                      if (hitResult < HitResult.NO_EFFECT) {
                        const flinched = new Utils.BooleanHolder(false);
                        user.scene.applyModifiers(FlinchChanceModifier, user.isPlayer(), user, flinched);
                        if (flinched.value) {
                          target.addTag(BattlerTagType.FLINCHED, undefined, this.move.moveId, user.id);
                        }
                      }
                      Utils.executeIf(!isProtected && !chargeEffect, () => applyFilteredMoveAttrs((attr: MoveAttr) => attr instanceof MoveEffectAttr && (attr as MoveEffectAttr).trigger === MoveEffectTrigger.HIT && (!attr.firstHitOnly || firstHit),
                        user, target, this.move.getMove()).then(() => {
                        return Utils.executeIf(!target.isFainted() || target.canApplyAbility(), () => applyPostDefendAbAttrs(PostDefendAbAttr, target, user, this.move, hitResult).then(() => {
                          if (!user.isPlayer() && this.move.getMove() instanceof AttackMove) {
                            user.scene.applyShuffledModifiers(this.scene, EnemyAttackStatusEffectChanceModifier, false, target);
                          }
                        })).then(() => {
                          applyPostAttackAbAttrs(PostAttackAbAttr, user, target, this.move, hitResult).then(() => {
                            if (this.move.getMove() instanceof AttackMove) {
                              this.scene.applyModifiers(ContactHeldItemTransferChanceModifier, this.player, user, target.getFieldIndex());
                            }
                            resolve();
                          });
                        });
                      })
                      ).then(() => resolve());
                    });
                  } else {
                    applyMoveAttrs(NoEffectAttr, user, null, this.move.getMove()).then(() => resolve());
                  }
                });
              } else {
                resolve();
              }
            });
          }));
        }
        // Trigger effect which should only apply one time after all targeted effects have already applied
        const postTarget = applyFilteredMoveAttrs((attr: MoveAttr) => attr instanceof MoveEffectAttr && (attr as MoveEffectAttr).trigger === MoveEffectTrigger.POST_TARGET,
          user, null, this.move.getMove());
<<<<<<< HEAD
        
        if (applyAttrs.length)  { // If there is a pending asynchronous move effect, do this after
=======

        if (applyAttrs.length) { // If there is a pending asynchronous move effect, do this after
>>>>>>> e2be6ba0
          applyAttrs[applyAttrs.length - 1]?.then(() => postTarget);
        } else { // Otherwise, push a new asynchronous move effect
          applyAttrs.push(postTarget);
        }

        Promise.allSettled(applyAttrs).then(() => this.end());
      });
    });
  }

  end() {
    const user = this.getUserPokemon();
    if (user) {
      if (--user.turnData.hitsLeft >= 1 && this.getTarget()?.isActive()) {
        this.scene.unshiftPhase(this.getNewHitPhase());
      } else {
        const hitsTotal = user.turnData.hitCount - Math.max(user.turnData.hitsLeft, 0);
        if (hitsTotal > 1) {
          this.scene.queueMessage(i18next.t("battle:attackHitsCount", { count: hitsTotal }));
        }
        this.scene.applyModifiers(HitHealModifier, this.player, user);
      }
    }

    super.end();
  }

  hitCheck(target: Pokemon): boolean {
    // Moves targeting the user and entry hazards can't miss
    if ([MoveTarget.USER, MoveTarget.ENEMY_SIDE].includes(this.move.getMove().moveTarget)) {
      return true;
    }

    const user = this.getUserPokemon();

    // Hit check only calculated on first hit for multi-hit moves
    if (user.turnData.hitsLeft < user.turnData.hitCount) {
      return true;
    }

    if (user.hasAbilityWithAttr(AlwaysHitAbAttr) || target.hasAbilityWithAttr(AlwaysHitAbAttr)) {
      return true;
    }

    // If the user should ignore accuracy on a target, check who the user targeted last turn and see if they match
    if (user.getTag(BattlerTagType.IGNORE_ACCURACY) && (user.getLastXMoves().slice(1).find(() => true)?.targets || []).indexOf(target.getBattlerIndex()) !== -1) {
      return true;
    }

    const hiddenTag = target.getTag(HiddenTag);
    if (hiddenTag && !this.move.getMove().getAttrs(HitsTagAttr).filter(hta => (hta as HitsTagAttr).tagType === hiddenTag.tagType).length) {
      return false;
    }

    const moveAccuracy = new Utils.NumberHolder(this.move.getMove().accuracy);

    applyMoveAttrs(VariableAccuracyAttr, user, target, this.move.getMove(), moveAccuracy);

    if (moveAccuracy.value === -1) {
      return true;
    }

    const isOhko = !!this.move.getMove().getAttrs(OneHitKOAccuracyAttr).length;

    if (!isOhko) {
      user.scene.applyModifiers(PokemonMoveAccuracyBoosterModifier, user.isPlayer(), user, moveAccuracy);
    }

    if (this.scene.arena.weather?.weatherType === WeatherType.FOG) {
      moveAccuracy.value = Math.floor(moveAccuracy.value * 0.9);
    }

    if (!isOhko && this.scene.arena.getTag(ArenaTagType.GRAVITY)) {
      moveAccuracy.value = Math.floor(moveAccuracy.value * 1.67);
    }

    const userAccuracyLevel = new Utils.IntegerHolder(user.summonData.battleStats[BattleStat.ACC]);
    const targetEvasionLevel = new Utils.IntegerHolder(target.summonData.battleStats[BattleStat.EVA]);
    applyAbAttrs(IgnoreOpponentStatChangesAbAttr, target, null, userAccuracyLevel);
    applyAbAttrs(IgnoreOpponentStatChangesAbAttr, user, null, targetEvasionLevel);
    applyAbAttrs(IgnoreOpponentEvasionAbAttr, user, null, targetEvasionLevel);
    applyMoveAttrs(IgnoreOpponentStatChangesAttr, user, target, this.move.getMove(), targetEvasionLevel);
    this.scene.applyModifiers(TempBattleStatBoosterModifier, this.player, TempBattleStat.ACC, userAccuracyLevel);

    const rand = user.randSeedInt(100, 1);

    const accuracyMultiplier = new Utils.NumberHolder(1);
    if (userAccuracyLevel.value !== targetEvasionLevel.value) {
      accuracyMultiplier.value = userAccuracyLevel.value > targetEvasionLevel.value
        ? (3 + Math.min(userAccuracyLevel.value - targetEvasionLevel.value, 6)) / 3
        : 3 / (3 + Math.min(targetEvasionLevel.value - userAccuracyLevel.value, 6));
    }

    applyBattleStatMultiplierAbAttrs(BattleStatMultiplierAbAttr, user, BattleStat.ACC, accuracyMultiplier, this.move.getMove());

    const evasionMultiplier = new Utils.NumberHolder(1);
    applyBattleStatMultiplierAbAttrs(BattleStatMultiplierAbAttr, this.getTarget(), BattleStat.EVA, evasionMultiplier);

    accuracyMultiplier.value /= evasionMultiplier.value;

    return rand <= moveAccuracy.value * accuracyMultiplier.value;
  }

  getUserPokemon(): Pokemon {
    if (this.battlerIndex > BattlerIndex.ENEMY_2) {
      return this.scene.getPokemonById(this.battlerIndex);
    }
    return (this.player ? this.scene.getPlayerField() : this.scene.getEnemyField())[this.fieldIndex];
  }

  getTargets(): Pokemon[] {
    return this.scene.getField(true).filter(p => this.targets.indexOf(p.getBattlerIndex()) > -1);
  }

  getTarget(): Pokemon {
    return this.getTargets().find(() => true);
  }

  getNewHitPhase() {
    return new MoveEffectPhase(this.scene, this.battlerIndex, this.targets, this.move);
  }
}

export class MoveEndPhase extends PokemonPhase {
  constructor(scene: BattleScene, battlerIndex: BattlerIndex) {
    super(scene, battlerIndex);
  }

  start() {
    super.start();

    const pokemon = this.getPokemon();
    if (pokemon.isActive(true)) {
      pokemon.lapseTags(BattlerTagLapseType.AFTER_MOVE);
    }

    this.scene.arena.setIgnoreAbilities(false);

    this.end();
  }
}

export class MoveAnimTestPhase extends BattlePhase {
  private moveQueue: Moves[];

  constructor(scene: BattleScene, moveQueue?: Moves[]) {
    super(scene);

    this.moveQueue = moveQueue || Utils.getEnumValues(Moves).slice(1);
  }

  start() {
    const moveQueue = this.moveQueue.slice(0);
    this.playMoveAnim(moveQueue, true);
  }

  playMoveAnim(moveQueue: Moves[], player: boolean) {
    const moveId = player ? moveQueue[0] : moveQueue.shift();
    if (moveId === undefined) {
      this.playMoveAnim(this.moveQueue.slice(0), true);
      return;
    } else if (player) {
      console.log(Moves[moveId]);
    }

    initMoveAnim(this.scene, moveId).then(() => {
      loadMoveAnimAssets(this.scene, [ moveId ], true)
        .then(() => {
          new MoveAnim(moveId, player ? this.scene.getPlayerPokemon() : this.scene.getEnemyPokemon(), (player !== (allMoves[moveId] instanceof SelfStatusMove) ? this.scene.getEnemyPokemon() : this.scene.getPlayerPokemon()).getBattlerIndex()).play(this.scene, () => {
            if (player) {
              this.playMoveAnim(moveQueue, false);
            } else {
              this.playMoveAnim(moveQueue, true);
            }
          });
        });
    });
  }
}

export class ShowAbilityPhase extends PokemonPhase {
  private passive: boolean;

  constructor(scene: BattleScene, battlerIndex: BattlerIndex, passive: boolean = false) {
    super(scene, battlerIndex);

    this.passive = passive;
  }

  start() {
    super.start();

    this.scene.abilityBar.showAbility(this.getPokemon(), this.passive);

    this.end();
  }
}

export class StatChangePhase extends PokemonPhase {
  private stats: BattleStat[];
  private selfTarget: boolean;
  private levels: integer;
  private showMessage: boolean;
  private ignoreAbilities: boolean;
  private canBeCopied: boolean;

  constructor(scene: BattleScene, battlerIndex: BattlerIndex, selfTarget: boolean, stats: BattleStat[], levels: integer, showMessage: boolean = true, ignoreAbilities: boolean = false, canBeCopied: boolean = true) {
    super(scene, battlerIndex);

    this.selfTarget = selfTarget;
    this.stats = stats;
    this.levels = levels;
    this.showMessage = showMessage;
    this.ignoreAbilities = ignoreAbilities;
    this.canBeCopied = canBeCopied;
  }

  start() {
    const pokemon = this.getPokemon();

    let random = false;

    if (this.stats.length === 1 && this.stats[0] === BattleStat.RAND) {
      this.stats[0] = this.getRandomStat();
      random = true;
    }

    this.aggregateStatChanges(random);

    if (!pokemon.isActive(true)) {
      return this.end();
    }

    const filteredStats = this.stats.map(s => s !== BattleStat.RAND ? s : this.getRandomStat()).filter(stat => {
      const cancelled = new Utils.BooleanHolder(false);

      if (!this.selfTarget && this.levels < 0) {
        this.scene.arena.applyTagsForSide(MistTag, pokemon.isPlayer() ? ArenaTagSide.PLAYER : ArenaTagSide.ENEMY, cancelled);
      }

      if (!cancelled.value && !this.selfTarget && this.levels < 0) {
        applyPreStatChangeAbAttrs(ProtectStatAbAttr, this.getPokemon(), stat, cancelled);
      }

      return !cancelled.value;
    });

    const levels = new Utils.IntegerHolder(this.levels);

    if (!this.ignoreAbilities) {
      applyAbAttrs(StatChangeMultiplierAbAttr, pokemon, null, levels);
    }

    const battleStats = this.getPokemon().summonData.battleStats;
    const relLevels = filteredStats.map(stat => (levels.value >= 1 ? Math.min(battleStats[stat] + levels.value, 6) : Math.max(battleStats[stat] + levels.value, -6)) - battleStats[stat]);

    const end = () => {
      if (this.showMessage) {
        const messages = this.getStatChangeMessages(filteredStats, levels.value, relLevels);
        for (const message of messages) {
          this.scene.queueMessage(message);
        }
      }

      for (const stat of filteredStats) {
        pokemon.summonData.battleStats[stat] = Math.max(Math.min(pokemon.summonData.battleStats[stat] + levels.value, 6), -6);
      }

      if (levels.value > 0 && this.canBeCopied) {
        for (const opponent of pokemon.getOpponents()) {
          applyAbAttrs(StatChangeCopyAbAttr, opponent, null, this.stats, levels.value);
        }
      }

      applyPostStatChangeAbAttrs(PostStatChangeAbAttr, pokemon, filteredStats, this.levels, this.selfTarget);

      pokemon.updateInfo();

      handleTutorial(this.scene, Tutorial.Stat_Change).then(() => super.end());
    };

    if (relLevels.filter(l => l).length && this.scene.moveAnimations) {
      pokemon.enableMask();
      const pokemonMaskSprite = pokemon.maskSprite;

      const tileX = (this.player ? 106 : 236) * pokemon.getSpriteScale() * this.scene.field.scale;
      const tileY = ((this.player ? 148 : 84) + (levels.value >= 1 ? 160 : 0)) * pokemon.getSpriteScale() * this.scene.field.scale;
      const tileWidth = 156 * this.scene.field.scale * pokemon.getSpriteScale();
      const tileHeight = 316 * this.scene.field.scale * pokemon.getSpriteScale();

      const statSprite = this.scene.add.tileSprite(tileX, tileY, tileWidth, tileHeight, "battle_stats", filteredStats.length > 1 ? "mix" : BattleStat[filteredStats[0]].toLowerCase());
      statSprite.setPipeline(this.scene.fieldSpritePipeline);
      statSprite.setAlpha(0);
      statSprite.setScale(6);
      statSprite.setOrigin(0.5, 1);

      this.scene.playSound(`stat_${levels.value >= 1 ? "up" : "down"}`);

      statSprite.setMask(new Phaser.Display.Masks.BitmapMask(this.scene, pokemonMaskSprite));

      this.scene.tweens.add({
        targets: statSprite,
        duration: 250,
        alpha: 0.8375,
        onComplete: () => {
          this.scene.tweens.add({
            targets: statSprite,
            delay: 1000,
            duration: 250,
            alpha: 0
          });
        }
      });

      this.scene.tweens.add({
        targets: statSprite,
        duration: 1500,
        y: `${levels.value >= 1 ? "-" : "+"}=${160 * 6}`
      });

      this.scene.time.delayedCall(1750, () => {
        pokemon.disableMask();
        end();
      });
    } else {
      end();
    }
  }

  getRandomStat(): BattleStat {
    const allStats = Utils.getEnumValues(BattleStat);
    return allStats[this.getPokemon().randSeedInt(BattleStat.SPD + 1)];
  }

  aggregateStatChanges(random: boolean = false): void {
    const isAccEva = [ BattleStat.ACC, BattleStat.EVA ].some(s => this.stats.includes(s));
    let existingPhase: StatChangePhase;
    if (this.stats.length === 1) {
      while ((existingPhase = (this.scene.findPhase(p => p instanceof StatChangePhase && p.battlerIndex === this.battlerIndex && p.stats.length === 1
        && (p.stats[0] === this.stats[0] || (random && p.stats[0] === BattleStat.RAND))
        && p.selfTarget === this.selfTarget && p.showMessage === this.showMessage && p.ignoreAbilities === this.ignoreAbilities) as StatChangePhase))) {
        if (existingPhase.stats[0] === BattleStat.RAND) {
          existingPhase.stats[0] = this.getRandomStat();
          if (existingPhase.stats[0] !== this.stats[0]) {
            continue;
          }
        }
        this.levels += existingPhase.levels;

        if (!this.scene.tryRemovePhase(p => p === existingPhase)) {
          break;
        }
      }
    }
    while ((existingPhase = (this.scene.findPhase(p => p instanceof StatChangePhase && p.battlerIndex === this.battlerIndex && p.selfTarget === this.selfTarget
      && ([ BattleStat.ACC, BattleStat.EVA ].some(s => p.stats.includes(s)) === isAccEva)
      && p.levels === this.levels && p.showMessage === this.showMessage && p.ignoreAbilities === this.ignoreAbilities) as StatChangePhase))) {
      this.stats.push(...existingPhase.stats);
      if (!this.scene.tryRemovePhase(p => p === existingPhase)) {
        break;
      }
    }
  }

  getStatChangeMessages(stats: BattleStat[], levels: integer, relLevels: integer[]): string[] {
    const messages: string[] = [];

    const relLevelStatIndexes = {};
    for (let rl = 0; rl < relLevels.length; rl++) {
      const relLevel = relLevels[rl];
      if (!relLevelStatIndexes[relLevel]) {
        relLevelStatIndexes[relLevel] = [];
      }
      relLevelStatIndexes[relLevel].push(rl);
    }

    Object.keys(relLevelStatIndexes).forEach(rl => {
      const relLevelStats = stats.filter((_, i) => relLevelStatIndexes[rl].includes(i));
      let statsFragment = "";

      if (relLevelStats.length > 1) {
        statsFragment = relLevelStats.length >= 5
          ? "stats"
          : `${relLevelStats.slice(0, -1).map(s => getBattleStatName(s)).join(", ")}${relLevelStats.length > 2 ? "," : ""} and ${getBattleStatName(relLevelStats[relLevelStats.length - 1])}`;
      } else {
        statsFragment = getBattleStatName(relLevelStats[0]);
      }
      messages.push(getPokemonMessage(this.getPokemon(), `'s ${statsFragment} ${getBattleStatLevelChangeDescription(Math.abs(parseInt(rl)), levels >= 1)}!`));
    });

    return messages;
  }
}

export class WeatherEffectPhase extends CommonAnimPhase {
  public weather: Weather;

  constructor(scene: BattleScene, weather: Weather) {
    super(scene, undefined, undefined, CommonAnim.SUNNY + (weather.weatherType - 1));
    this.weather = weather;
  }

  start() {
    if (this.weather.isDamaging()) {

      const cancelled = new Utils.BooleanHolder(false);

      this.executeForAll((pokemon: Pokemon) => applyPreWeatherEffectAbAttrs(SuppressWeatherEffectAbAttr, pokemon, this.weather, cancelled));

      if (!cancelled.value) {
        const inflictDamage = (pokemon: Pokemon) => {
          const cancelled = new Utils.BooleanHolder(false);

          applyPreWeatherEffectAbAttrs(PreWeatherDamageAbAttr, pokemon, this.weather, cancelled);
          applyAbAttrs(BlockNonDirectDamageAbAttr, pokemon, cancelled);

          if (cancelled.value) {
            return;
          }

          const damage = Math.ceil(pokemon.getMaxHp() / 16);

          this.scene.queueMessage(getWeatherDamageMessage(this.weather.weatherType, pokemon));
          pokemon.damageAndUpdate(damage, HitResult.EFFECTIVE, false, false, true);
        };

        this.executeForAll((pokemon: Pokemon) => {
          const immune = !pokemon || !!pokemon.getTypes(true, true).filter(t => this.weather.isTypeDamageImmune(t)).length;
          if (!immune) {
            inflictDamage(pokemon);
          }
        });
      }
    }

    this.scene.ui.showText(getWeatherLapseMessage(this.weather.weatherType), null, () => {
      this.executeForAll((pokemon: Pokemon) => applyPostWeatherLapseAbAttrs(PostWeatherLapseAbAttr, pokemon, this.weather));

      super.start();
    });
  }
}

export class ObtainStatusEffectPhase extends PokemonPhase {
  private statusEffect: StatusEffect;
  private cureTurn: integer;
  private sourceText: string;
  private sourcePokemon: Pokemon;

  constructor(scene: BattleScene, battlerIndex: BattlerIndex, statusEffect: StatusEffect, cureTurn?: integer, sourceText?: string, sourcePokemon?: Pokemon) {
    super(scene, battlerIndex);

    this.statusEffect = statusEffect;
    this.cureTurn = cureTurn;
    this.sourceText = sourceText;
    this.sourcePokemon = sourcePokemon; // For tracking which Pokemon caused the status effect
  }

  start() {
    const pokemon = this.getPokemon();
    if (!pokemon.status) {
      if (pokemon.trySetStatus(this.statusEffect, false, this.sourcePokemon)) {
        if (this.cureTurn) {
          pokemon.status.cureTurn = this.cureTurn;
        }
        pokemon.updateInfo(true);
        new CommonBattleAnim(CommonAnim.POISON + (this.statusEffect - 1), pokemon).play(this.scene, () => {
          this.scene.queueMessage(getPokemonMessage(pokemon, getStatusEffectObtainText(this.statusEffect, this.sourceText)));
          if (pokemon.status.isPostTurn()) {
            this.scene.pushPhase(new PostTurnStatusEffectPhase(this.scene, this.battlerIndex));
          }
          this.end();
        });
        return;
      }
    } else if (pokemon.status.effect === this.statusEffect) {
      this.scene.queueMessage(getPokemonMessage(pokemon, getStatusEffectOverlapText(this.statusEffect)));
    }
    this.end();
  }
}

export class PostTurnStatusEffectPhase extends PokemonPhase {
  constructor(scene: BattleScene, battlerIndex: BattlerIndex) {
    super(scene, battlerIndex);
  }

  start() {
    const pokemon = this.getPokemon();
    if (pokemon?.isActive(true) && pokemon.status && pokemon.status.isPostTurn()) {
      pokemon.status.incrementTurn();
      const cancelled = new Utils.BooleanHolder(false);
      applyAbAttrs(BlockNonDirectDamageAbAttr, pokemon, cancelled);

      if (!cancelled.value) {
        this.scene.queueMessage(getPokemonMessage(pokemon, getStatusEffectActivationText(pokemon.status.effect)));
        let damage: integer = 0;
        switch (pokemon.status.effect) {
        case StatusEffect.POISON:
          damage = Math.max(pokemon.getMaxHp() >> 3, 1);
          break;
        case StatusEffect.TOXIC:
          damage = Math.max(Math.floor((pokemon.getMaxHp() / 16) * pokemon.status.turnCount), 1);
          break;
        case StatusEffect.BURN:
          damage = Math.max(pokemon.getMaxHp() >> 4, 1);
          break;
        }
        if (damage) {
		  // Set preventEndure flag to avoid pokemon surviving thanks to focus band, sturdy, endure ...
          this.scene.damageNumberHandler.add(this.getPokemon(), pokemon.damage(damage, false, true));
          pokemon.updateInfo();
        }
        new CommonBattleAnim(CommonAnim.POISON + (pokemon.status.effect - 1), pokemon).play(this.scene, () => this.end());
      } else {
        this.end();
      }
    } else {
      this.end();
    }
  }
}

export class MessagePhase extends Phase {
  private text: string;
  private callbackDelay: integer;
  private prompt: boolean;
  private promptDelay: integer;

  constructor(scene: BattleScene, text: string, callbackDelay?: integer, prompt?: boolean, promptDelay?: integer) {
    super(scene);

    this.text = text;
    this.callbackDelay = callbackDelay;
    this.prompt = prompt;
    this.promptDelay = promptDelay;
  }

  start() {
    super.start();

    if (this.text.indexOf("$") > -1) {
      const pageIndex = this.text.indexOf("$");
      this.scene.unshiftPhase(new MessagePhase(this.scene, this.text.slice(pageIndex + 1), this.callbackDelay, this.prompt, this.promptDelay));
      this.text = this.text.slice(0, pageIndex).trim();
    }

    this.scene.ui.showText(this.text, null, () => this.end(), this.callbackDelay || (this.prompt ? 0 : 1500), this.prompt, this.promptDelay);
  }

  end() {
    if (this.scene.abilityBar.shown) {
      this.scene.abilityBar.hide();
    }

    super.end();
  }
}

export class DamagePhase extends PokemonPhase {
  private amount: integer;
  private damageResult: DamageResult;
  private critical: boolean;

  constructor(scene: BattleScene, battlerIndex: BattlerIndex, amount: integer, damageResult?: DamageResult, critical: boolean = false) {
    super(scene, battlerIndex);

    this.amount = amount;
    this.damageResult = damageResult || HitResult.EFFECTIVE;
    this.critical = critical;
  }

  start() {
    super.start();

    if (this.damageResult === HitResult.ONE_HIT_KO) {
      this.scene.toggleInvert(true);
      this.scene.time.delayedCall(Utils.fixedInt(1000), () => {
        this.scene.toggleInvert(false);
        this.applyDamage();
      });
      return;
    }

    this.applyDamage();
  }

  updateAmount(amount: integer): void {
    this.amount = amount;
  }

  applyDamage() {
    switch (this.damageResult) {
    case HitResult.EFFECTIVE:
      this.scene.playSound("hit");
      break;
    case HitResult.SUPER_EFFECTIVE:
    case HitResult.ONE_HIT_KO:
      this.scene.playSound("hit_strong");
      break;
    case HitResult.NOT_VERY_EFFECTIVE:
      this.scene.playSound("hit_weak");
      break;
    }

    if (this.amount) {
      this.scene.damageNumberHandler.add(this.getPokemon(), this.amount, this.damageResult, this.critical);
    }

    if (this.damageResult !== HitResult.OTHER) {
      const flashTimer = this.scene.time.addEvent({
        delay: 100,
        repeat: 5,
        startAt: 200,
        callback: () => {
          this.getPokemon().getSprite().setVisible(flashTimer.repeatCount % 2 === 0);
          if (!flashTimer.repeatCount) {
            this.getPokemon().updateInfo().then(() => this.end());
          }
        }
      });
    } else {
      this.getPokemon().updateInfo().then(() => this.end());
    }
  }

  end() {
    switch (this.scene.currentBattle.battleSpec) {
    case BattleSpec.FINAL_BOSS:
      const pokemon = this.getPokemon();
      if (pokemon instanceof EnemyPokemon && pokemon.isBoss() && !pokemon.formIndex && pokemon.bossSegmentIndex < 1) {
        this.scene.fadeOutBgm(Utils.fixedInt(2000), false);
        this.scene.ui.showDialogue(battleSpecDialogue[BattleSpec.FINAL_BOSS].firstStageWin, pokemon.species.name, null, () => {
          this.scene.addEnemyModifier(getModifierType(modifierTypes.MINI_BLACK_HOLE).newModifier(pokemon) as PersistentModifier, false, true);
          pokemon.generateAndPopulateMoveset(1);
          this.scene.setFieldScale(0.75);
          this.scene.triggerPokemonFormChange(pokemon, SpeciesFormChangeManualTrigger, false);
          this.scene.currentBattle.double = true;
          const availablePartyMembers = this.scene.getParty().filter(p => !p.isFainted());
          if (availablePartyMembers.length > 1) {
            this.scene.pushPhase(new ToggleDoublePositionPhase(this.scene, true));
            if (!availablePartyMembers[1].isOnField()) {
              this.scene.pushPhase(new SummonPhase(this.scene, 1));
            }
          }

          super.end();
        });
        return;
      }
      break;
    }

    super.end();
  }
}

export class FaintPhase extends PokemonPhase {
  private preventEndure: boolean;

  constructor(scene: BattleScene, battlerIndex: BattlerIndex, preventEndure?: boolean) {
    super(scene, battlerIndex);

    this.preventEndure = preventEndure;
  }

  start() {
    super.start();

    if (!this.preventEndure) {
      const instantReviveModifier = this.scene.applyModifier(PokemonInstantReviveModifier, this.player, this.getPokemon()) as PokemonInstantReviveModifier;

      if (instantReviveModifier) {
        if (!--instantReviveModifier.stackCount) {
          this.scene.removeModifier(instantReviveModifier);
        }
        this.scene.updateModifiers(this.player);
        return this.end();
      }
    }

    if (!this.tryOverrideForBattleSpec()) {
      this.doFaint();
    }
  }

  doFaint(): void {
    const pokemon = this.getPokemon();

    this.scene.queueMessage(getPokemonMessage(pokemon, " fainted!"), null, true);

    if (pokemon.turnData?.attacksReceived?.length) {
      const lastAttack = pokemon.turnData.attacksReceived[0];
      applyPostFaintAbAttrs(PostFaintAbAttr, pokemon, this.scene.getPokemonById(lastAttack.sourceId), new PokemonMove(lastAttack.move), lastAttack.result);
    }

    const alivePlayField = this.scene.getField(true);
    alivePlayField.forEach(p => applyPostKnockOutAbAttrs(PostKnockOutAbAttr, p, pokemon));
    if (pokemon.turnData?.attacksReceived?.length) {
      const defeatSource = this.scene.getPokemonById(pokemon.turnData.attacksReceived[0].sourceId);
      if (defeatSource?.isOnField()) {
        applyPostVictoryAbAttrs(PostVictoryAbAttr, defeatSource);
        const pvmove = allMoves[pokemon.turnData.attacksReceived[0].move];
        const pvattrs = pvmove.getAttrs(PostVictoryStatChangeAttr) as PostVictoryStatChangeAttr[];
        if (pvattrs.length) {
          for (const pvattr of pvattrs) {
            pvattr.applyPostVictory(defeatSource, defeatSource, pvmove);
          }
        }
      }
    }

    if (this.player) {
      const nonFaintedPartyMembers = this.scene.getParty().filter(p => !p.isFainted());
      const nonFaintedPartyMemberCount = nonFaintedPartyMembers.length;
      if (!nonFaintedPartyMemberCount) {
        this.scene.unshiftPhase(new GameOverPhase(this.scene));
      } else if (nonFaintedPartyMemberCount >= this.scene.currentBattle.getBattlerCount() || (this.scene.currentBattle.double && !nonFaintedPartyMembers[0].isActive(true))) {
        this.scene.pushPhase(new SwitchPhase(this.scene, this.fieldIndex, true, false));
      }
      if (nonFaintedPartyMemberCount === 1 && this.scene.currentBattle.double) {
        this.scene.unshiftPhase(new ToggleDoublePositionPhase(this.scene, true));
      }
    } else {
      this.scene.unshiftPhase(new VictoryPhase(this.scene, this.battlerIndex));
      if (this.scene.currentBattle.battleType === BattleType.TRAINER) {
        const hasReservePartyMember = !!this.scene.getEnemyParty().filter(p => p.isActive() && !p.isOnField() && p.trainerSlot === (pokemon as EnemyPokemon).trainerSlot).length;
        if (hasReservePartyMember) {
          this.scene.pushPhase(new SwitchSummonPhase(this.scene, this.fieldIndex, -1, false, false, false));
        }
      }
    }

    if (this.scene.currentBattle.double) {
      const allyPokemon = pokemon.getAlly();
      if (allyPokemon?.isActive(true)) {
        let targetingMovePhase: MovePhase;
        do {
          targetingMovePhase = this.scene.findPhase(mp => mp instanceof MovePhase && mp.targets.length === 1 && mp.targets[0] === pokemon.getBattlerIndex() && mp.pokemon.isPlayer() !== allyPokemon.isPlayer()) as MovePhase;
          if (targetingMovePhase && targetingMovePhase.targets[0] !== allyPokemon.getBattlerIndex()) {
            targetingMovePhase.targets[0] = allyPokemon.getBattlerIndex();
          }
        } while (targetingMovePhase);
      }
    }

    pokemon.lapseTags(BattlerTagLapseType.FAINT);
    this.scene.getField(true).filter(p => p !== pokemon).forEach(p => p.removeTagsBySourceId(pokemon.id));

    pokemon.faintCry(() => {
      if (pokemon instanceof PlayerPokemon) {
        pokemon.addFriendship(-10);
      }
      pokemon.hideInfo();
      this.scene.playSound("faint");
      this.scene.tweens.add({
        targets: pokemon,
        duration: 500,
        y: pokemon.y + 150,
        ease: "Sine.easeIn",
        onComplete: () => {
          pokemon.setVisible(false);
          pokemon.y -= 150;
          pokemon.trySetStatus(StatusEffect.FAINT);
          if (pokemon.isPlayer()) {
            this.scene.currentBattle.removeFaintedParticipant(pokemon as PlayerPokemon);
          } else {
            this.scene.addFaintedEnemyScore(pokemon as EnemyPokemon);
            this.scene.currentBattle.addPostBattleLoot(pokemon as EnemyPokemon);
          }
          this.scene.field.remove(pokemon);
          this.end();
        }
      });
    });
  }

  tryOverrideForBattleSpec(): boolean {
    switch (this.scene.currentBattle.battleSpec) {
    case BattleSpec.FINAL_BOSS:
      if (!this.player) {
        const enemy = this.getPokemon();
        if (enemy.formIndex) {
          this.scene.ui.showDialogue(battleSpecDialogue[BattleSpec.FINAL_BOSS].secondStageWin, enemy.species.name, null, () => this.doFaint());
        } else {
          // Final boss' HP threshold has been bypassed; cancel faint and force check for 2nd phase
          enemy.hp++;
          this.scene.unshiftPhase(new DamagePhase(this.scene, enemy.getBattlerIndex(), 0, HitResult.OTHER));
          this.end();
        }
        return true;
      }
    }

    return false;
  }
}

export class VictoryPhase extends PokemonPhase {
  constructor(scene: BattleScene, battlerIndex: BattlerIndex) {
    super(scene, battlerIndex);
  }

  start() {
    super.start();

    this.scene.gameData.gameStats.pokemonDefeated++;

    const participantIds = this.scene.currentBattle.playerParticipantIds;
    const party = this.scene.getParty();
    const expShareModifier = this.scene.findModifier(m => m instanceof ExpShareModifier) as ExpShareModifier;
    const expBalanceModifier = this.scene.findModifier(m => m instanceof ExpBalanceModifier) as ExpBalanceModifier;
    const multipleParticipantExpBonusModifier = this.scene.findModifier(m => m instanceof MultipleParticipantExpBonusModifier) as MultipleParticipantExpBonusModifier;
    const nonFaintedPartyMembers = party.filter(p => p.hp);
    const expPartyMembers = nonFaintedPartyMembers.filter(p => p.level < this.scene.getMaxExpLevel());
    const partyMemberExp = [];

    if (participantIds.size) {
      let expValue = this.getPokemon().getExpValue();
      if (this.scene.currentBattle.battleType === BattleType.TRAINER) {
        expValue = Math.floor(expValue * 1.5);
      }
      for (const partyMember of nonFaintedPartyMembers) {
        const pId = partyMember.id;
        const participated = participantIds.has(pId);
        if (participated) {
          partyMember.addFriendship(2);
        }
        if (!expPartyMembers.includes(partyMember)) {
          continue;
        }
        if (!participated && !expShareModifier) {
          partyMemberExp.push(0);
          continue;
        }
        let expMultiplier = 0;
        if (participated) {
          expMultiplier += (1 / participantIds.size);
          if (participantIds.size > 1 && multipleParticipantExpBonusModifier) {
            expMultiplier += multipleParticipantExpBonusModifier.getStackCount() * 0.2;
          }
        } else if (expShareModifier) {
          expMultiplier += (expShareModifier.getStackCount() * 0.2) / participantIds.size;
        }
        if (partyMember.pokerus) {
          expMultiplier *= 1.5;
        }
        const pokemonExp = new Utils.NumberHolder(expValue * expMultiplier);
        this.scene.applyModifiers(PokemonExpBoosterModifier, true, partyMember, pokemonExp);
        partyMemberExp.push(Math.floor(pokemonExp.value));
      }

      if (expBalanceModifier) {
        let totalLevel = 0;
        let totalExp = 0;
        expPartyMembers.forEach((expPartyMember, epm) => {
          totalExp += partyMemberExp[epm];
          totalLevel += expPartyMember.level;
        });

        const medianLevel = Math.floor(totalLevel / expPartyMembers.length);

        const recipientExpPartyMemberIndexes = [];
        expPartyMembers.forEach((expPartyMember, epm) => {
          if (expPartyMember.level <= medianLevel) {
            recipientExpPartyMemberIndexes.push(epm);
          }
        });

        const splitExp = Math.floor(totalExp / recipientExpPartyMemberIndexes.length);

        expPartyMembers.forEach((_partyMember, pm) => {
          partyMemberExp[pm] = Phaser.Math.Linear(partyMemberExp[pm], recipientExpPartyMemberIndexes.indexOf(pm) > -1 ? splitExp : 0, 0.2 * expBalanceModifier.getStackCount());
        });
      }

      for (let pm = 0; pm < expPartyMembers.length; pm++) {
        const exp = partyMemberExp[pm];

        if (exp) {
          const partyMemberIndex = party.indexOf(expPartyMembers[pm]);
          this.scene.unshiftPhase(expPartyMembers[pm].isOnField() ? new ExpPhase(this.scene, partyMemberIndex, exp) : new ShowPartyExpBarPhase(this.scene, partyMemberIndex, exp));
        }
      }
    }

    if (!this.scene.getEnemyParty().find(p => this.scene.currentBattle.battleType ? !p?.isFainted(true) : p.isOnField())) {
      this.scene.pushPhase(new BattleEndPhase(this.scene));
      if (this.scene.currentBattle.battleType === BattleType.TRAINER) {
        this.scene.pushPhase(new TrainerVictoryPhase(this.scene));
      }
      if (this.scene.gameMode.isEndless || !this.scene.gameMode.isWaveFinal(this.scene.currentBattle.waveIndex)) {
        this.scene.pushPhase(new EggLapsePhase(this.scene));
        if (this.scene.currentBattle.waveIndex % 10) {
          this.scene.pushPhase(new SelectModifierPhase(this.scene));
        } else if (this.scene.gameMode.isDaily) {
          this.scene.pushPhase(new ModifierRewardPhase(this.scene, modifierTypes.EXP_CHARM));
          if (this.scene.currentBattle.waveIndex > 10 && !this.scene.gameMode.isWaveFinal(this.scene.currentBattle.waveIndex)) {
            this.scene.pushPhase(new ModifierRewardPhase(this.scene, modifierTypes.GOLDEN_POKEBALL));
          }
        } else {
          const superExpWave = !this.scene.gameMode.isEndless ? (this.scene.offsetGym ? 0 : 20) : 10;
          if (this.scene.gameMode.isEndless && this.scene.currentBattle.waveIndex === 10) {
            this.scene.pushPhase(new ModifierRewardPhase(this.scene, modifierTypes.EXP_SHARE));
          }
          if (this.scene.currentBattle.waveIndex <= 750 && (this.scene.currentBattle.waveIndex <= 500 || (this.scene.currentBattle.waveIndex % 30) === superExpWave)) {
            this.scene.pushPhase(new ModifierRewardPhase(this.scene, (this.scene.currentBattle.waveIndex % 30) !== superExpWave || this.scene.currentBattle.waveIndex > 250 ? modifierTypes.EXP_CHARM : modifierTypes.SUPER_EXP_CHARM));
          }
          if (this.scene.currentBattle.waveIndex <= 150 && !(this.scene.currentBattle.waveIndex % 50)) {
            this.scene.pushPhase(new ModifierRewardPhase(this.scene, modifierTypes.GOLDEN_POKEBALL));
          }
          if (this.scene.gameMode.isEndless && !(this.scene.currentBattle.waveIndex % 50)) {
            this.scene.pushPhase(new ModifierRewardPhase(this.scene, !(this.scene.currentBattle.waveIndex % 250) ? modifierTypes.VOUCHER_PREMIUM : modifierTypes.VOUCHER_PLUS));
            this.scene.pushPhase(new AddEnemyBuffModifierPhase(this.scene));
          }
        }
        this.scene.pushPhase(new NewBattlePhase(this.scene));
      } else {
        this.scene.currentBattle.battleType = BattleType.CLEAR;
        this.scene.score += this.scene.gameMode.getClearScoreBonus();
        this.scene.updateScoreText();
        this.scene.pushPhase(new GameOverPhase(this.scene, true));
      }
    }

    this.end();
  }
}

export class TrainerVictoryPhase extends BattlePhase {
  constructor(scene: BattleScene) {
    super(scene);
  }

  start() {
    this.scene.disableMenu = true;

    this.scene.playBgm(this.scene.currentBattle.trainer.config.victoryBgm);

    this.scene.unshiftPhase(new MoneyRewardPhase(this.scene, this.scene.currentBattle.trainer.config.moneyMultiplier));

    const modifierRewardFuncs = this.scene.currentBattle.trainer.config.modifierRewardFuncs;
    for (const modifierRewardFunc of modifierRewardFuncs) {
      this.scene.unshiftPhase(new ModifierRewardPhase(this.scene, modifierRewardFunc));
    }

    const trainerType = this.scene.currentBattle.trainer.config.trainerType;
    if (vouchers.hasOwnProperty(TrainerType[trainerType])) {
      if (!this.scene.validateVoucher(vouchers[TrainerType[trainerType]]) && this.scene.currentBattle.trainer.config.isBoss) {
        this.scene.unshiftPhase(new ModifierRewardPhase(this.scene, [ modifierTypes.VOUCHER, modifierTypes.VOUCHER, modifierTypes.VOUCHER_PLUS, modifierTypes.VOUCHER_PREMIUM ][vouchers[TrainerType[trainerType]].voucherType]));
      }
    }

    this.scene.ui.showText(i18next.t("battle:trainerDefeated", { trainerName: this.scene.currentBattle.trainer.getName(TrainerSlot.NONE, true) }), null, () => {
      const victoryMessages = this.scene.currentBattle.trainer.getVictoryMessages();
      const showMessage = () => {
        let message: string;
        this.scene.executeWithSeedOffset(() => message = Utils.randSeedItem(victoryMessages), this.scene.currentBattle.waveIndex);
        const messagePages = message.split(/\$/g).map(m => m.trim());

        for (let p = messagePages.length - 1; p >= 0; p--) {
          const originalFunc = showMessageOrEnd;
          showMessageOrEnd = () => this.scene.ui.showDialogue(messagePages[p], this.scene.currentBattle.trainer.getName(), null, originalFunc);
        }

        showMessageOrEnd();
      };
      let showMessageOrEnd = () => this.end();
      if (victoryMessages?.length) {
        if (this.scene.currentBattle.trainer.config.hasCharSprite) {
          const originalFunc = showMessageOrEnd;
          showMessageOrEnd = () => this.scene.charSprite.hide().then(() => this.scene.hideFieldOverlay(250).then(() => originalFunc()));
          this.scene.showFieldOverlay(500).then(() => this.scene.charSprite.showCharacter(this.scene.currentBattle.trainer.getKey(), getCharVariantFromDialogue(victoryMessages[0])).then(() => showMessage()));
        } else {
          showMessage();
        }
      } else {
        showMessageOrEnd();
      }
    }, null, true);

    this.showEnemyTrainer();
  }
}

export class MoneyRewardPhase extends BattlePhase {
  private moneyMultiplier: number;

  constructor(scene: BattleScene, moneyMultiplier: number) {
    super(scene);

    this.moneyMultiplier = moneyMultiplier;
  }

  start() {
    const moneyAmount = new Utils.IntegerHolder(this.scene.getWaveMoneyAmount(this.moneyMultiplier));

    this.scene.applyModifiers(MoneyMultiplierModifier, true, moneyAmount);

    this.scene.addMoney(moneyAmount.value);

    this.scene.ui.showText(`You got ₽${moneyAmount.value.toLocaleString("en-US")}\nfor winning!`, null, () => this.end(), null, true);
  }
}

export class ModifierRewardPhase extends BattlePhase {
  protected modifierType: ModifierType;

  constructor(scene: BattleScene, modifierTypeFunc: ModifierTypeFunc) {
    super(scene);

    this.modifierType = getModifierType(modifierTypeFunc);
  }

  start() {
    super.start();

    this.doReward().then(() => this.end());
  }

  doReward(): Promise<void> {
    return new Promise<void>(resolve => {
      const newModifier = this.modifierType.newModifier();
      this.scene.addModifier(newModifier).then(() => {
        this.scene.playSound("item_fanfare");
        this.scene.ui.showText(`You received\n${newModifier.type.name}!`, null, () => resolve(), null, true);
      });
    });
  }
}

export class GameOverModifierRewardPhase extends ModifierRewardPhase {
  constructor(scene: BattleScene, modifierTypeFunc: ModifierTypeFunc) {
    super(scene, modifierTypeFunc);
  }

  doReward(): Promise<void> {
    return new Promise<void>(resolve => {
      const newModifier = this.modifierType.newModifier();
      this.scene.addModifier(newModifier).then(() => {
        this.scene.playSound("level_up_fanfare");
        this.scene.ui.setMode(Mode.MESSAGE);
        this.scene.ui.fadeIn(250).then(() => {
          this.scene.ui.showText(`You received\n${newModifier.type.name}!`, null, () => {
            this.scene.time.delayedCall(1500, () => this.scene.arenaBg.setVisible(true));
            resolve();
          }, null, true, 1500);
        });
      });
    });
  }
}

export class RibbonModifierRewardPhase extends ModifierRewardPhase {
  private species: PokemonSpecies;

  constructor(scene: BattleScene, modifierTypeFunc: ModifierTypeFunc, species: PokemonSpecies) {
    super(scene, modifierTypeFunc);

    this.species = species;
  }

  doReward(): Promise<void> {
    return new Promise<void>(resolve => {
      const newModifier = this.modifierType.newModifier();
      this.scene.addModifier(newModifier).then(() => {
        this.scene.playSound("level_up_fanfare");
        this.scene.ui.setMode(Mode.MESSAGE);
        this.scene.ui.showText(`${this.species.name} beat ${this.scene.gameMode.getName()} Mode for the first time!\nYou received ${newModifier.type.name}!`, null, () => {
          resolve();
        }, null, true, 1500);
      });
    });
  }
}

export class GameOverPhase extends BattlePhase {
  private victory: boolean;
  private firstRibbons: PokemonSpecies[] = [];

  constructor(scene: BattleScene, victory?: boolean) {
    super(scene);

    this.victory = !!victory;
  }

  start() {
    super.start();

    if (this.victory || !this.scene.enableRetries) {
      this.handleGameOver();
    } else {
      this.scene.ui.showText("Would you like to retry from the start of the battle?", null, () => {
        this.scene.ui.setMode(Mode.CONFIRM, () => {
          this.scene.ui.fadeOut(1250).then(() => {
            this.scene.reset();
            this.scene.clearPhaseQueue();
            this.scene.gameData.loadSession(this.scene, this.scene.sessionSlotId).then(() => {
              this.scene.pushPhase(new EncounterPhase(this.scene, true));

              const availablePartyMembers = this.scene.getParty().filter(p => !p.isFainted()).length;

              this.scene.pushPhase(new SummonPhase(this.scene, 0));
              if (this.scene.currentBattle.double && availablePartyMembers > 1) {
                this.scene.pushPhase(new SummonPhase(this.scene, 1));
              }
              if (this.scene.currentBattle.waveIndex > 1 && this.scene.currentBattle.battleType !== BattleType.TRAINER) {
                this.scene.pushPhase(new CheckSwitchPhase(this.scene, 0, this.scene.currentBattle.double));
                if (this.scene.currentBattle.double && availablePartyMembers > 1) {
                  this.scene.pushPhase(new CheckSwitchPhase(this.scene, 1, this.scene.currentBattle.double));
                }
              }

              this.scene.ui.fadeIn(1250);
              this.end();
            });
          });
        }, () => this.handleGameOver(), false, 0, 0, 1000);
      });
    }
  }

  handleGameOver(): void {
    const doGameOver = (newClear: boolean) => {
      this.scene.disableMenu = true;
      this.scene.time.delayedCall(1000, () => {
        let firstClear = false;
        if (this.victory && newClear) {
          if (this.scene.gameMode.isClassic) {
            firstClear = this.scene.validateAchv(achvs.CLASSIC_VICTORY);
            this.scene.gameData.gameStats.sessionsWon++;
            for (const pokemon of this.scene.getParty()) {
              this.awardRibbon(pokemon);

              if (pokemon.species.getRootSpeciesId() !== pokemon.species.getRootSpeciesId(true)) {
                this.awardRibbon(pokemon, true);
              }
            }
          } else if (this.scene.gameMode.isDaily && newClear) {
            this.scene.gameData.gameStats.dailyRunSessionsWon++;
          }
        }
        const fadeDuration = this.victory ? 10000 : 5000;
        this.scene.fadeOutBgm(fadeDuration, true);
        const activeBattlers = this.scene.getField().filter(p => p?.isActive(true));
        activeBattlers.map(p => p.hideInfo());
        this.scene.ui.fadeOut(fadeDuration).then(() => {
          activeBattlers.map(a => a.setVisible(false));
          this.scene.setFieldScale(1, true);
          this.scene.clearPhaseQueue();
          this.scene.ui.clearText();

          const clear = (endCardPhase?: EndCardPhase) => {
            if (newClear) {
              this.handleUnlocks();
            }
            if (this.victory && newClear) {
              for (const species of this.firstRibbons) {
                this.scene.unshiftPhase(new RibbonModifierRewardPhase(this.scene, modifierTypes.VOUCHER_PLUS, species));
              }
              if (!firstClear) {
                this.scene.unshiftPhase(new GameOverModifierRewardPhase(this.scene, modifierTypes.VOUCHER_PREMIUM));
              }
            }
            this.scene.pushPhase(new PostGameOverPhase(this.scene, endCardPhase));
            this.end();
          };

          if (this.victory && this.scene.gameMode.isClassic) {
            this.scene.ui.fadeIn(500).then(() => {
              this.scene.charSprite.showCharacter(`rival_${this.scene.gameData.gender === PlayerGender.FEMALE ? "m" : "f"}`, getCharVariantFromDialogue(miscDialogue.ending[this.scene.gameData.gender === PlayerGender.FEMALE ? 0 : 1])).then(() => {
                this.scene.ui.showDialogue(miscDialogue.ending[this.scene.gameData.gender === PlayerGender.FEMALE ? 0 : 1], this.scene.gameData.gender === PlayerGender.FEMALE ? trainerConfigs[TrainerType.RIVAL].name : trainerConfigs[TrainerType.RIVAL].nameFemale, null, () => {
                  this.scene.ui.fadeOut(500).then(() => {
                    this.scene.charSprite.hide().then(() => {
                      const endCardPhase = new EndCardPhase(this.scene);
                      this.scene.unshiftPhase(endCardPhase);
                      clear(endCardPhase);
                    });
                  });
                });
              });
            });
          } else {
            clear();
          }
        });
      });
    };

    /* Added a local check to see if the game is running offline on victory
    If Online, execute apiFetch as intended
    If Offline, execute offlineNewClear(), a localStorage implementation of newClear daily run checks */
    if (this.victory) {
      if (!Utils.isLocal) {
        Utils.apiFetch(`savedata/newclear?slot=${this.scene.sessionSlotId}`, true)
          .then(response => response.json())
          .then(newClear => doGameOver(newClear));
      } else {
        this.scene.gameData.offlineNewClear(this.scene).then(result => {
          doGameOver(result);
        });
      }
    } else {
      doGameOver(false);
    }
  }

  handleUnlocks(): void {
    if (this.victory && this.scene.gameMode.isClassic) {
      if (!this.scene.gameData.unlocks[Unlockables.ENDLESS_MODE]) {
        this.scene.unshiftPhase(new UnlockPhase(this.scene, Unlockables.ENDLESS_MODE));
      }
      if (this.scene.getParty().filter(p => p.fusionSpecies).length && !this.scene.gameData.unlocks[Unlockables.SPLICED_ENDLESS_MODE]) {
        this.scene.unshiftPhase(new UnlockPhase(this.scene, Unlockables.SPLICED_ENDLESS_MODE));
      }
      if (!this.scene.gameData.unlocks[Unlockables.MINI_BLACK_HOLE]) {
        this.scene.unshiftPhase(new UnlockPhase(this.scene, Unlockables.MINI_BLACK_HOLE));
      }
    }
  }

  awardRibbon(pokemon: Pokemon, forStarter: boolean = false): void {
    const speciesId = getPokemonSpecies(pokemon.species.speciesId);
    const speciesRibbonCount = this.scene.gameData.incrementRibbonCount(speciesId, forStarter);
    // first time classic win, award voucher
    if (speciesRibbonCount === 1) {
      this.firstRibbons.push(getPokemonSpecies(pokemon.species.getRootSpeciesId(forStarter)));
    }
  }
}

export class EndCardPhase extends Phase {
  public endCard: Phaser.GameObjects.Image;
  public text: Phaser.GameObjects.Text;

  constructor(scene: BattleScene) {
    super(scene);
  }

  start(): void {
    super.start();

    this.scene.ui.getMessageHandler().bg.setVisible(false);
    this.scene.ui.getMessageHandler().nameBoxContainer.setVisible(false);

    this.endCard = this.scene.add.image(0, 0, `end_${this.scene.gameData.gender === PlayerGender.FEMALE ? "f" : "m"}`);
    this.endCard.setOrigin(0);
    this.endCard.setScale(0.5);
    this.scene.field.add(this.endCard);

    this.text = addTextObject(this.scene, this.scene.game.canvas.width / 12, (this.scene.game.canvas.height / 6) - 16, "Congratulations!", TextStyle.SUMMARY, { fontSize: "128px" });
    this.text.setOrigin(0.5);
    this.scene.field.add(this.text);

    this.scene.ui.clearText();

    this.scene.ui.fadeIn(1000).then(() => {

      this.scene.ui.showText("", null, () => {
        this.scene.ui.getMessageHandler().bg.setVisible(true);
        this.end();
      }, null, true);
    });
  }
}

export class UnlockPhase extends Phase {
  private unlockable: Unlockables;

  constructor(scene: BattleScene, unlockable: Unlockables) {
    super(scene);

    this.unlockable = unlockable;
  }

  start(): void {
    this.scene.time.delayedCall(2000, () => {
      this.scene.gameData.unlocks[this.unlockable] = true;
      this.scene.playSound("level_up_fanfare");
      this.scene.ui.setMode(Mode.MESSAGE);
      this.scene.ui.showText(`${getUnlockableName(this.unlockable)}\nhas been unlocked.`, null, () => {
        this.scene.time.delayedCall(1500, () => this.scene.arenaBg.setVisible(true));
        this.end();
      }, null, true, 1500);
    });
  }
}

export class PostGameOverPhase extends Phase {
  private endCardPhase: EndCardPhase;

  constructor(scene: BattleScene, endCardPhase: EndCardPhase) {
    super(scene);

    this.endCardPhase = endCardPhase;
  }

  start() {
    super.start();

    const saveAndReset = () => {
      this.scene.gameData.saveAll(this.scene, true, true, true).then(success => {
        if (!success) {
          return this.scene.reset(true);
        }
        this.scene.gameData.tryClearSession(this.scene, this.scene.sessionSlotId).then((success: boolean | [boolean, boolean]) => {
          if (!success[0]) {
            return this.scene.reset(true);
          }
          this.scene.reset();
          this.scene.unshiftPhase(new TitlePhase(this.scene));
          this.end();
        });
      });
    };

    if (this.endCardPhase) {
      this.scene.ui.fadeOut(500).then(() => {
        this.scene.ui.getMessageHandler().bg.setVisible(true);

        this.endCardPhase.endCard.destroy();
        this.endCardPhase.text.destroy();
        saveAndReset();
      });
    } else {
      saveAndReset();
    }
  }
}

export class SwitchPhase extends BattlePhase {
  protected fieldIndex: integer;
  private isModal: boolean;
  private doReturn: boolean;

  constructor(scene: BattleScene, fieldIndex: integer, isModal: boolean, doReturn: boolean) {
    super(scene);

    this.fieldIndex = fieldIndex;
    this.isModal = isModal;
    this.doReturn = doReturn;
  }

  start() {
    super.start();

    // Skip modal switch if impossible
    if (this.isModal && !this.scene.getParty().filter(p => !p.isFainted() && !p.isActive(true)).length) {
      return super.end();
    }

    // Check if there is any space still in field
    if (this.isModal && this.scene.getPlayerField().filter(p => !p.isFainted() && p.isActive(true)).length >= this.scene.currentBattle.getBattlerCount()) {
      return super.end();
    }

    // Override field index to 0 in case of double battle where 2/3 remaining party members fainted at once
    const fieldIndex = this.scene.currentBattle.getBattlerCount() === 1 || this.scene.getParty().filter(p => !p.isFainted()).length > 1 ? this.fieldIndex : 0;

    this.scene.ui.setMode(Mode.PARTY, this.isModal ? PartyUiMode.FAINT_SWITCH : PartyUiMode.POST_BATTLE_SWITCH, fieldIndex, (slotIndex: integer, option: PartyOption) => {
      if (slotIndex >= this.scene.currentBattle.getBattlerCount() && slotIndex < 6) {
        this.scene.unshiftPhase(new SwitchSummonPhase(this.scene, fieldIndex, slotIndex, this.doReturn, option === PartyOption.PASS_BATON));
      }
      this.scene.ui.setMode(Mode.MESSAGE).then(() => super.end());
    }, PartyUiHandler.FilterNonFainted);
  }
}

export class ExpPhase extends PlayerPartyMemberPokemonPhase {
  private expValue: number;

  constructor(scene: BattleScene, partyMemberIndex: integer, expValue: number) {
    super(scene, partyMemberIndex);

    this.expValue = expValue;
  }

  start() {
    super.start();

    const pokemon = this.getPokemon();
    const exp = new Utils.NumberHolder(this.expValue);
    this.scene.applyModifiers(ExpBoosterModifier, true, exp);
    exp.value = Math.floor(exp.value);
    this.scene.ui.showText(i18next.t("battle:expGain", { pokemonName: pokemon.name, exp: exp.value }), null, () => {
      const lastLevel = pokemon.level;
      pokemon.addExp(exp.value);
      const newLevel = pokemon.level;
      if (newLevel > lastLevel) {
        this.scene.unshiftPhase(new LevelUpPhase(this.scene, this.partyMemberIndex, lastLevel, newLevel));
      }
      pokemon.updateInfo().then(() => this.end());
    }, null, true);
  }
}

export class ShowPartyExpBarPhase extends PlayerPartyMemberPokemonPhase {
  private expValue: number;

  constructor(scene: BattleScene, partyMemberIndex: integer, expValue: number) {
    super(scene, partyMemberIndex);

    this.expValue = expValue;
  }

  start() {
    super.start();

    const pokemon = this.getPokemon();
    const exp = new Utils.NumberHolder(this.expValue);
    this.scene.applyModifiers(ExpBoosterModifier, true, exp);
    exp.value = Math.floor(exp.value);

    const lastLevel = pokemon.level;
    pokemon.addExp(exp.value);
    const newLevel = pokemon.level;
    if (newLevel > lastLevel) {
      this.scene.unshiftPhase(new LevelUpPhase(this.scene, this.partyMemberIndex, lastLevel, newLevel));
    }
    this.scene.unshiftPhase(new HidePartyExpBarPhase(this.scene));
    pokemon.updateInfo();

    if (this.scene.expParty === 2) { // 2 - Skip - no level up frame nor message
      this.end();
    } else if (this.scene.expParty === 1) { // 1 - Only level up - we display the level up in the small frame instead of a message
      if (newLevel > lastLevel) { // this means if we level up
        // instead of displaying the exp gain in the small frame, we display the new level
        // we use the same method for mode 0 & 1, by giving a parameter saying to display the exp or the level
        this.scene.partyExpBar.showPokemonExp(pokemon, exp.value, this.scene.expParty === 1, newLevel).then(() => {
          setTimeout(() => this.end(), 800 / Math.pow(2, this.scene.expGainsSpeed));
        });
      } else {
        this.end();
      }
    } else if (this.scene.expGainsSpeed < 3) {
      this.scene.partyExpBar.showPokemonExp(pokemon, exp.value, this.scene.expParty === 1, newLevel).then(() => {
        setTimeout(() => this.end(), 500 / Math.pow(2, this.scene.expGainsSpeed));
      });
    } else {
      this.end();
    }

  }
}

export class HidePartyExpBarPhase extends BattlePhase {
  constructor(scene: BattleScene) {
    super(scene);
  }

  start() {
    super.start();

    this.scene.partyExpBar.hide().then(() => this.end());
  }
}

export class LevelUpPhase extends PlayerPartyMemberPokemonPhase {
  private lastLevel: integer;
  private level: integer;

  constructor(scene: BattleScene, partyMemberIndex: integer, lastLevel: integer, level: integer) {
    super(scene, partyMemberIndex);

    this.lastLevel = lastLevel;
    this.level = level;
    this.scene = scene;
  }

  start() {
    super.start();

    if (this.level > this.scene.gameData.gameStats.highestLevel) {
      this.scene.gameData.gameStats.highestLevel = this.level;
    }

    this.scene.validateAchvs(LevelAchv, new Utils.IntegerHolder(this.level));

    const pokemon = this.getPokemon();
    const prevStats = pokemon.stats.slice(0);
    pokemon.calculateStats();
    pokemon.updateInfo();
    if (this.scene.expParty === 0) { // 0 - default - the normal exp gain display, nothing changed
      this.scene.playSound("level_up_fanfare");
      this.scene.ui.showText(i18next.t("battle:levelUp", { pokemonName: this.getPokemon().name, level: this.level }), null, () => this.scene.ui.getMessageHandler().promptLevelUpStats(this.partyMemberIndex, prevStats, false).then(() => this.end()), null, true);
    } else if (this.scene.expParty === 2) { // 2 - Skip - no level up frame nor message
      this.end();
    } else { // 1 - Only level up - we display the level up in the small frame instead of a message
      // we still want to display the stats if activated
      this.scene.ui.getMessageHandler().promptLevelUpStats(this.partyMemberIndex, prevStats, false).then(() => this.end());
    }
    if (this.level <= 100) {
      const levelMoves = this.getPokemon().getLevelMoves(this.lastLevel + 1);
      for (const lm of levelMoves) {
        this.scene.unshiftPhase(new LearnMovePhase(this.scene, this.partyMemberIndex, lm[1]));
      }
    }
    if (!pokemon.pauseEvolutions) {
      const evolution = pokemon.getEvolution();
      if (evolution) {
        this.scene.unshiftPhase(new EvolutionPhase(this.scene, pokemon as PlayerPokemon, evolution, this.lastLevel));
      }
    }
  }
}

export class LearnMovePhase extends PlayerPartyMemberPokemonPhase {
  private moveId: Moves;

  constructor(scene: BattleScene, partyMemberIndex: integer, moveId: Moves) {
    super(scene, partyMemberIndex);

    this.moveId = moveId;
  }

  start() {
    super.start();

    const pokemon = this.getPokemon();
    const move = allMoves[this.moveId];

    const existingMoveIndex = pokemon.getMoveset().findIndex(m => m?.moveId === move.id);

    if (existingMoveIndex > -1) {
      return this.end();
    }

    const emptyMoveIndex = pokemon.getMoveset().length < 4
      ? pokemon.getMoveset().length
      : pokemon.getMoveset().findIndex(m => m === null);

    const messageMode = this.scene.ui.getHandler() instanceof EvolutionSceneHandler
      ? Mode.EVOLUTION_SCENE
      : Mode.MESSAGE;

    if (emptyMoveIndex > -1) {
      pokemon.setMove(emptyMoveIndex, this.moveId);
      initMoveAnim(this.scene, this.moveId).then(() => {
        loadMoveAnimAssets(this.scene, [ this.moveId ], true)
          .then(() => {
            this.scene.ui.setMode(messageMode).then(() => {
              this.scene.playSound("level_up_fanfare");
              this.scene.ui.showText(i18next.t("battle:learnMove", { pokemonName: pokemon.name, moveName: move.name }), null, () => {
                this.scene.triggerPokemonFormChange(pokemon, SpeciesFormChangeMoveLearnedTrigger, true);
                this.end();
              }, messageMode === Mode.EVOLUTION_SCENE ? 1000 : null, true);
            });
          });
      });
    } else {
      this.scene.ui.setMode(messageMode).then(() => {
        this.scene.ui.showText(i18next.t("battle:learnMovePrompt", { pokemonName: pokemon.name, moveName: move.name }), null, () => {
          this.scene.ui.showText(i18next.t("battle:learnMoveLimitReached", { pokemonName: pokemon.name }), null, () => {
            this.scene.ui.showText(i18next.t("battle:learnMoveReplaceQuestion", { moveName: move.name }), null, () => {
              const noHandler = () => {
                this.scene.ui.setMode(messageMode).then(() => {
                  this.scene.ui.showText(i18next.t("battle:learnMoveStopTeaching", { moveName: move.name }), null, () => {
                    this.scene.ui.setModeWithoutClear(Mode.CONFIRM, () => {
                      this.scene.ui.setMode(messageMode);
                      this.scene.ui.showText(i18next.t("battle:learnMoveNotLearned", { pokemonName: pokemon.name, moveName: move.name }), null, () => this.end(), null, true);
                    }, () => {
                      this.scene.ui.setMode(messageMode);
                      this.scene.unshiftPhase(new LearnMovePhase(this.scene, this.partyMemberIndex, this.moveId));
                      this.end();
                    });
                  });
                });
              };
              this.scene.ui.setModeWithoutClear(Mode.CONFIRM, () => {
                this.scene.ui.setMode(messageMode);
                this.scene.ui.showText(i18next.t("battle:learnMoveForgetQuestion"), null, () => {
                  this.scene.ui.setModeWithoutClear(Mode.SUMMARY, this.getPokemon(), SummaryUiMode.LEARN_MOVE, move, (moveIndex: integer) => {
                    if (moveIndex === 4) {
                      noHandler();
                      return;
                    }
                    this.scene.ui.setMode(messageMode).then(() => {
                      this.scene.ui.showText(i18next.t("battle:countdownPoof"), null, () => {
                        this.scene.ui.showText(i18next.t("battle:learnMoveForgetSuccess", { pokemonName: pokemon.name, moveName: pokemon.moveset[moveIndex].getName() }), null, () => {
                          this.scene.ui.showText(i18next.t("battle:learnMoveAnd"), null, () => {
                            pokemon.setMove(moveIndex, Moves.NONE);
                            this.scene.unshiftPhase(new LearnMovePhase(this.scene, this.partyMemberIndex, this.moveId));
                            this.end();
                          }, null, true);
                        }, null, true);
                      }, null, true);
                    });
                  });
                }, null, true);
              }, noHandler);
            });
          }, null, true);
        }, null, true);
      });
    }
  }
}

export class PokemonHealPhase extends CommonAnimPhase {
  private hpHealed: integer;
  private message: string;
  private showFullHpMessage: boolean;
  private skipAnim: boolean;
  private revive: boolean;
  private healStatus: boolean;
  private preventFullHeal: boolean;

  constructor(scene: BattleScene, battlerIndex: BattlerIndex, hpHealed: integer, message: string, showFullHpMessage: boolean, skipAnim: boolean = false, revive: boolean = false, healStatus: boolean = false, preventFullHeal: boolean = false) {
    super(scene, battlerIndex, undefined, CommonAnim.HEALTH_UP);

    this.hpHealed = hpHealed;
    this.message = message;
    this.showFullHpMessage = showFullHpMessage;
    this.skipAnim = skipAnim;
    this.revive = revive;
    this.healStatus = healStatus;
    this.preventFullHeal = preventFullHeal;
  }

  start() {
    if (!this.skipAnim && (this.revive || this.getPokemon().hp) && this.getPokemon().getHpRatio() < 1) {
      super.start();
    } else {
      this.end();
    }
  }

  end() {
    const pokemon = this.getPokemon();

    if (!pokemon.isOnField() || (!this.revive && !pokemon.isActive())) {
      super.end();
      return;
    }

    const fullHp = pokemon.getHpRatio() >= 1;

    const hasMessage = !!this.message;
    let lastStatusEffect = StatusEffect.NONE;

    if (!fullHp || this.hpHealed < 0) {
      const hpRestoreMultiplier = new Utils.IntegerHolder(1);
      if (!this.revive) {
        this.scene.applyModifiers(HealingBoosterModifier, this.player, hpRestoreMultiplier);
      }
      const healAmount = new Utils.NumberHolder(Math.floor(this.hpHealed * hpRestoreMultiplier.value));
      if (healAmount.value < 0) {
        pokemon.damageAndUpdate(healAmount.value * -1, HitResult.HEAL);
        healAmount.value = 0;
      }
      // Prevent healing to full if specified (in case of healing tokens so Sturdy doesn't cause a softlock)
      if (this.preventFullHeal && pokemon.hp + healAmount.value >= pokemon.getMaxHp()) {
        healAmount.value = (pokemon.getMaxHp() - pokemon.hp) - 1;
      }
      healAmount.value = pokemon.heal(healAmount.value);
      if (healAmount.value) {
        this.scene.damageNumberHandler.add(pokemon, healAmount.value, HitResult.HEAL);
      }
      if (pokemon.isPlayer()) {
        this.scene.validateAchvs(HealAchv, healAmount);
        if (healAmount.value > this.scene.gameData.gameStats.highestHeal) {
          this.scene.gameData.gameStats.highestHeal = healAmount.value;
        }
      }
      if (this.healStatus && !this.revive && pokemon.status) {
        lastStatusEffect = pokemon.status.effect;
        pokemon.resetStatus();
      }
      pokemon.updateInfo().then(() => super.end());
    } else if (this.healStatus && !this.revive && pokemon.status) {
      lastStatusEffect = pokemon.status.effect;
      pokemon.resetStatus();
      pokemon.updateInfo().then(() => super.end());
    } else if (this.showFullHpMessage) {
      this.message = getPokemonMessage(pokemon, "'s\nHP is full!");
    }

    if (this.message) {
      this.scene.queueMessage(this.message);
    }

    if (this.healStatus && lastStatusEffect && !hasMessage) {
      this.scene.queueMessage(getPokemonMessage(pokemon, getStatusEffectHealText(lastStatusEffect)));
    }

    if (fullHp && !lastStatusEffect) {
      super.end();
    }
  }
}

export class AttemptCapturePhase extends PokemonPhase {
  private pokeballType: PokeballType;
  private pokeball: Phaser.GameObjects.Sprite;
  private originalY: number;

  constructor(scene: BattleScene, targetIndex: integer, pokeballType: PokeballType) {
    super(scene, BattlerIndex.ENEMY + targetIndex);

    this.pokeballType = pokeballType;
  }

  start() {
    super.start();

    const pokemon = this.getPokemon() as EnemyPokemon;

    if (!pokemon?.hp) {
      return this.end();
    }

    this.scene.pokeballCounts[this.pokeballType]--;

    this.originalY = pokemon.y;

    const _3m = 3 * pokemon.getMaxHp();
    const _2h = 2 * pokemon.hp;
    const catchRate = pokemon.species.catchRate;
    const pokeballMultiplier = getPokeballCatchMultiplier(this.pokeballType);
    const statusMultiplier = pokemon.status ? getStatusEffectCatchRateMultiplier(pokemon.status.effect) : 1;
    const x = Math.round((((_3m - _2h) * catchRate * pokeballMultiplier) / _3m) * statusMultiplier);
    const y = Math.round(65536 / Math.sqrt(Math.sqrt(255 / x)));
    const fpOffset = pokemon.getFieldPositionOffset();

    const pokeballAtlasKey = getPokeballAtlasKey(this.pokeballType);
    this.pokeball = this.scene.addFieldSprite(16, 80, "pb", pokeballAtlasKey);
    this.pokeball.setOrigin(0.5, 0.625);
    this.scene.field.add(this.pokeball);

    this.scene.playSound("pb_throw");
    this.scene.time.delayedCall(300, () => {
      this.scene.field.moveBelow(this.pokeball as Phaser.GameObjects.GameObject, pokemon);
    });

    this.scene.tweens.add({
      targets: this.pokeball,
      x: { value: 236 + fpOffset[0], ease: "Linear" },
      y: { value: 16 + fpOffset[1], ease: "Cubic.easeOut" },
      duration: 500,
      onComplete: () => {
        this.pokeball.setTexture("pb", `${pokeballAtlasKey}_opening`);
        this.scene.time.delayedCall(17, () => this.pokeball.setTexture("pb", `${pokeballAtlasKey}_open`));
        this.scene.playSound("pb_rel");
        pokemon.tint(getPokeballTintColor(this.pokeballType));

        addPokeballOpenParticles(this.scene, this.pokeball.x, this.pokeball.y, this.pokeballType);

        this.scene.tweens.add({
          targets: pokemon,
          duration: 500,
          ease: "Sine.easeIn",
          scale: 0.25,
          y: 20,
          onComplete: () => {
            this.pokeball.setTexture("pb", `${pokeballAtlasKey}_opening`);
            pokemon.setVisible(false);
            this.scene.playSound("pb_catch");
            this.scene.time.delayedCall(17, () => this.pokeball.setTexture("pb", `${pokeballAtlasKey}`));

            const doShake = () => {
              let shakeCount = 0;
              const pbX = this.pokeball.x;
              const shakeCounter = this.scene.tweens.addCounter({
                from: 0,
                to: 1,
                repeat: 4,
                yoyo: true,
                ease: "Cubic.easeOut",
                duration: 250,
                repeatDelay: 500,
                onUpdate: t => {
                  if (shakeCount && shakeCount < 4) {
                    const value = t.getValue();
                    const directionMultiplier = shakeCount % 2 === 1 ? 1 : -1;
                    this.pokeball.setX(pbX + value * 4 * directionMultiplier);
                    this.pokeball.setAngle(value * 27.5 * directionMultiplier);
                  }
                },
                onRepeat: () => {
                  if (!pokemon.species.isObtainable()) {
                    shakeCounter.stop();
                    this.failCatch(shakeCount);
                  } else if (shakeCount++ < 3) {
                    if (pokeballMultiplier === -1 || pokemon.randSeedInt(65536) < y) {
                      this.scene.playSound("pb_move");
                    } else {
                      shakeCounter.stop();
                      this.failCatch(shakeCount);
                    }
                  } else {
                    this.scene.playSound("pb_lock");
                    addPokeballCaptureStars(this.scene, this.pokeball);

                    const pbTint = this.scene.add.sprite(this.pokeball.x, this.pokeball.y, "pb", "pb");
                    pbTint.setOrigin(this.pokeball.originX, this.pokeball.originY);
                    pbTint.setTintFill(0);
                    pbTint.setAlpha(0);
                    this.scene.field.add(pbTint);
                    this.scene.tweens.add({
                      targets: pbTint,
                      alpha: 0.375,
                      duration: 200,
                      easing: "Sine.easeOut",
                      onComplete: () => {
                        this.scene.tweens.add({
                          targets: pbTint,
                          alpha: 0,
                          duration: 200,
                          easing: "Sine.easeIn",
                          onComplete: () => pbTint.destroy()
                        });
                      }
                    });
                  }
                },
                onComplete: () => this.catch()
              });
            };

            this.scene.time.delayedCall(250, () => doPokeballBounceAnim(this.scene, this.pokeball, 16, 72, 350, doShake));
          }
        });
      }
    });
  }

  failCatch(shakeCount: integer) {
    const pokemon = this.getPokemon();

    this.scene.playSound("pb_rel");
    pokemon.setY(this.originalY);
    if (pokemon.status?.effect !== StatusEffect.SLEEP) {
      pokemon.cry(pokemon.getHpRatio() > 0.25 ? undefined : { rate: 0.85 });
    }
    pokemon.tint(getPokeballTintColor(this.pokeballType));
    pokemon.setVisible(true);
    pokemon.untint(250, "Sine.easeOut");

    const pokeballAtlasKey = getPokeballAtlasKey(this.pokeballType);
    this.pokeball.setTexture("pb", `${pokeballAtlasKey}_opening`);
    this.scene.time.delayedCall(17, () => this.pokeball.setTexture("pb", `${pokeballAtlasKey}_open`));

    this.scene.tweens.add({
      targets: pokemon,
      duration: 250,
      ease: "Sine.easeOut",
      scale: 1
    });

    this.scene.currentBattle.lastUsedPokeball = this.pokeballType;
    this.removePb();
    this.end();
  }

  catch() {
    const pokemon = this.getPokemon() as EnemyPokemon;
    this.scene.unshiftPhase(new VictoryPhase(this.scene, this.battlerIndex));

    const speciesForm = !pokemon.fusionSpecies ? pokemon.getSpeciesForm() : pokemon.getFusionSpeciesForm();

    if (speciesForm.abilityHidden && (pokemon.fusionSpecies ? pokemon.fusionAbilityIndex : pokemon.abilityIndex) === speciesForm.getAbilityCount() - 1) {
      this.scene.validateAchv(achvs.HIDDEN_ABILITY);
    }

    if (pokemon.species.subLegendary) {
      this.scene.validateAchv(achvs.CATCH_SUB_LEGENDARY);
    }

    if (pokemon.species.legendary) {
      this.scene.validateAchv(achvs.CATCH_LEGENDARY);
    }

    if (pokemon.species.mythical) {
      this.scene.validateAchv(achvs.CATCH_MYTHICAL);
    }

    this.scene.pokemonInfoContainer.show(pokemon, true);

    this.scene.gameData.updateSpeciesDexIvs(pokemon.species.getRootSpeciesId(true), pokemon.ivs);

    this.scene.ui.showText(i18next.t("battle:pokemonCaught", { pokemonName: pokemon.name }), null, () => {
      const end = () => {
        this.scene.pokemonInfoContainer.hide();
        this.removePb();
        this.end();
      };
      const removePokemon = () => {
        this.scene.addFaintedEnemyScore(pokemon);
        this.scene.getPlayerField().filter(p => p.isActive(true)).forEach(playerPokemon => playerPokemon.removeTagsBySourceId(pokemon.id));
        pokemon.hp = 0;
        pokemon.trySetStatus(StatusEffect.FAINT);
        this.scene.clearEnemyHeldItemModifiers();
        this.scene.field.remove(pokemon, true);
      };
      const addToParty = () => {
        const newPokemon = pokemon.addToParty(this.pokeballType);
        const modifiers = this.scene.findModifiers(m => m instanceof PokemonHeldItemModifier, false);
        if (this.scene.getParty().filter(p => p.isShiny()).length === 6) {
          this.scene.validateAchv(achvs.SHINY_PARTY);
        }
        Promise.all(modifiers.map(m => this.scene.addModifier(m, true))).then(() => {
          this.scene.updateModifiers(true);
          removePokemon();
          if (newPokemon) {
            newPokemon.loadAssets().then(end);
          } else {
            end();
          }
        });
      };
      Promise.all([ pokemon.hideInfo(), this.scene.gameData.setPokemonCaught(pokemon) ]).then(() => {
        if (this.scene.getParty().length === 6) {
          const promptRelease = () => {
            this.scene.ui.showText(`Your party is full.\nRelease a Pokémon to make room for ${pokemon.name}?`, null, () => {
              this.scene.pokemonInfoContainer.makeRoomForConfirmUi();
              this.scene.ui.setMode(Mode.CONFIRM, () => {
                this.scene.ui.setMode(Mode.PARTY, PartyUiMode.RELEASE, this.fieldIndex, (slotIndex: integer, _option: PartyOption) => {
                  this.scene.ui.setMode(Mode.MESSAGE).then(() => {
                    if (slotIndex < 6) {
                      addToParty();
                    } else {
                      promptRelease();
                    }
                  });
                });
              }, () => {
                this.scene.ui.setMode(Mode.MESSAGE).then(() => {
                  removePokemon();
                  end();
                });
              });
            });
          };
          promptRelease();
        } else {
          addToParty();
        }
      });
    }, 0, true);
  }

  removePb() {
    this.scene.tweens.add({
      targets: this.pokeball,
      duration: 250,
      delay: 250,
      ease: "Sine.easeIn",
      alpha: 0,
      onComplete: () => this.pokeball.destroy()
    });
  }
}

export class AttemptRunPhase extends PokemonPhase {
  constructor(scene: BattleScene, fieldIndex: integer) {
    super(scene, fieldIndex);
  }

  start() {
    super.start();

    const playerPokemon = this.getPokemon();
    const enemyField = this.scene.getEnemyField();

    const enemySpeed = enemyField.reduce((total: integer, enemyPokemon: Pokemon) => total + enemyPokemon.getStat(Stat.SPD), 0) / enemyField.length;

    const escapeChance = new Utils.IntegerHolder((((playerPokemon.getStat(Stat.SPD) * 128) / enemySpeed) + (30 * this.scene.currentBattle.escapeAttempts++)) % 256);
    applyAbAttrs(RunSuccessAbAttr, playerPokemon, null, escapeChance);

    if (playerPokemon.randSeedInt(256) < escapeChance.value) {
      this.scene.playSound("flee");
      this.scene.queueMessage(i18next.t("battle:runAwaySuccess"), null, true, 500);

      this.scene.tweens.add({
        targets: [ this.scene.arenaEnemy, enemyField ].flat(),
        alpha: 0,
        duration: 250,
        ease: "Sine.easeIn",
        onComplete: () => enemyField.forEach(enemyPokemon => enemyPokemon.destroy())
      });

      this.scene.clearEnemyHeldItemModifiers();

      enemyField.forEach(enemyPokemon => {
        enemyPokemon.hideInfo().then(() => enemyPokemon.destroy());
        enemyPokemon.hp = 0;
        enemyPokemon.trySetStatus(StatusEffect.FAINT);
      });

      this.scene.pushPhase(new BattleEndPhase(this.scene));
      this.scene.pushPhase(new NewBattlePhase(this.scene));
    } else {
      this.scene.queueMessage(i18next.t("battle:runAwayCannotEscape"), null, true, 500);
    }

    this.end();
  }
}

export class SelectModifierPhase extends BattlePhase {
  private rerollCount: integer;
  private modifierTiers: ModifierTier[];

  constructor(scene: BattleScene, rerollCount: integer = 0, modifierTiers?: ModifierTier[]) {
    super(scene);

    this.rerollCount = rerollCount;
    this.modifierTiers = modifierTiers;
  }

  start() {
    super.start();

    if (!this.rerollCount) {
      this.updateSeed();
    }

    const party = this.scene.getParty();
    regenerateModifierPoolThresholds(party, this.getPoolType(), this.rerollCount);
    const modifierCount = new Utils.IntegerHolder(3);
    if (this.isPlayer()) {
      this.scene.applyModifiers(ExtraModifierModifier, true, modifierCount);
    }
    const typeOptions: ModifierTypeOption[] = this.getModifierTypeOptions(modifierCount.value);

    const modifierSelectCallback = (rowCursor: integer, cursor: integer) => {
      if (rowCursor < 0 || cursor < 0) {
        this.scene.ui.showText(i18next.t("battle:skipItemQuestion"), null, () => {
          this.scene.ui.setOverlayMode(Mode.CONFIRM, () => {
            this.scene.ui.revertMode();
            this.scene.ui.setMode(Mode.MESSAGE);
            super.end();
          }, () => this.scene.ui.setMode(Mode.MODIFIER_SELECT, this.isPlayer(), typeOptions, modifierSelectCallback, this.getRerollCost(typeOptions, this.scene.lockModifierTiers)));
        });
        return false;
      }
      let modifierType: ModifierType;
      let cost: integer;
      switch (rowCursor) {
      case 0:
        if (!cursor) {
          const rerollCost = this.getRerollCost(typeOptions, this.scene.lockModifierTiers);
          if (this.scene.money < rerollCost) {
            this.scene.ui.playError();
            return false;
          } else {
            this.scene.unshiftPhase(new SelectModifierPhase(this.scene, this.rerollCount + 1, typeOptions.map(o => o.type.tier)));
            this.scene.ui.clearText();
            this.scene.ui.setMode(Mode.MESSAGE).then(() => super.end());
            this.scene.money -= rerollCost;
            this.scene.updateMoneyText();
            this.scene.playSound("buy");
          }
        } else if (cursor === 1) {
          this.scene.ui.setModeWithoutClear(Mode.PARTY, PartyUiMode.MODIFIER_TRANSFER, -1, (fromSlotIndex: integer, itemIndex: integer, toSlotIndex: integer) => {
            if (toSlotIndex !== undefined && fromSlotIndex < 6 && toSlotIndex < 6 && fromSlotIndex !== toSlotIndex && itemIndex > -1) {
              this.scene.ui.setMode(Mode.MODIFIER_SELECT, this.isPlayer(), typeOptions, modifierSelectCallback, this.getRerollCost(typeOptions, this.scene.lockModifierTiers)).then(() => {
                const itemModifiers = this.scene.findModifiers(m => m instanceof PokemonHeldItemModifier
                    && (m as PokemonHeldItemModifier).getTransferrable(true) && (m as PokemonHeldItemModifier).pokemonId === party[fromSlotIndex].id) as PokemonHeldItemModifier[];
                const itemModifier = itemModifiers[itemIndex];
                this.scene.tryTransferHeldItemModifier(itemModifier, party[toSlotIndex], true, true);
              });
            } else {
              this.scene.ui.setMode(Mode.MODIFIER_SELECT, this.isPlayer(), typeOptions, modifierSelectCallback, this.getRerollCost(typeOptions, this.scene.lockModifierTiers));
            }
          }, PartyUiHandler.FilterItemMaxStacks);
        } else {
          this.scene.lockModifierTiers = !this.scene.lockModifierTiers;
          const uiHandler = this.scene.ui.getHandler() as ModifierSelectUiHandler;
          uiHandler.setRerollCost(this.getRerollCost(typeOptions, this.scene.lockModifierTiers));
          uiHandler.updateLockRaritiesText();
          uiHandler.updateRerollCostText();
          return false;
        }
        return true;
      case 1:
        modifierType = typeOptions[cursor].type;
        break;
      default:
        const shopOptions = getPlayerShopModifierTypeOptionsForWave(this.scene.currentBattle.waveIndex, this.scene.getWaveMoneyAmount(1));
        const shopOption = shopOptions[rowCursor > 2 || shopOptions.length <= SHOP_OPTIONS_ROW_LIMIT ? cursor : cursor + SHOP_OPTIONS_ROW_LIMIT];
        modifierType = shopOption.type;
        cost = shopOption.cost;
        break;
      }

      if (cost && this.scene.money < cost) {
        this.scene.ui.playError();
        return false;
      }

      const applyModifier = (modifier: Modifier, playSound: boolean = false) => {
        const result = this.scene.addModifier(modifier, false, playSound);
        if (cost) {
          result.then(success => {
            if (success) {
              this.scene.money -= cost;
              this.scene.updateMoneyText();
              this.scene.playSound("buy");
              (this.scene.ui.getHandler() as ModifierSelectUiHandler).updateCostText();
            } else {
              this.scene.ui.playError();
            }
          });
        } else {
          const doEnd = () => {
            this.scene.ui.clearText();
            this.scene.ui.setMode(Mode.MESSAGE);
            super.end();
          };
          if (result instanceof Promise) {
            result.then(() => doEnd());
          } else {
            doEnd();
          }
        }
      };

      if (modifierType instanceof PokemonModifierType) {
        if (modifierType instanceof FusePokemonModifierType) {
          this.scene.ui.setModeWithoutClear(Mode.PARTY, PartyUiMode.SPLICE, -1, (fromSlotIndex: integer, spliceSlotIndex: integer) => {
            if (spliceSlotIndex !== undefined && fromSlotIndex < 6 && spliceSlotIndex < 6 && fromSlotIndex !== spliceSlotIndex) {
              this.scene.ui.setMode(Mode.MODIFIER_SELECT, this.isPlayer()).then(() => {
                const modifier = modifierType.newModifier(party[fromSlotIndex], party[spliceSlotIndex]);
                applyModifier(modifier, true);
              });
            } else {
              this.scene.ui.setMode(Mode.MODIFIER_SELECT, this.isPlayer(), typeOptions, modifierSelectCallback, this.getRerollCost(typeOptions, this.scene.lockModifierTiers));
            }
          }, modifierType.selectFilter);
        } else {
          const pokemonModifierType = modifierType as PokemonModifierType;
          const isMoveModifier = modifierType instanceof PokemonMoveModifierType;
          const isTmModifier = modifierType instanceof TmModifierType;
          const isRememberMoveModifier = modifierType instanceof RememberMoveModifierType;
          const isPpRestoreModifier = (modifierType instanceof PokemonPpRestoreModifierType || modifierType instanceof PokemonPpUpModifierType);
          const partyUiMode = isMoveModifier ? PartyUiMode.MOVE_MODIFIER
            : isTmModifier ? PartyUiMode.TM_MODIFIER
              : isRememberMoveModifier ? PartyUiMode.REMEMBER_MOVE_MODIFIER
                : PartyUiMode.MODIFIER;
          const tmMoveId = isTmModifier
            ? (modifierType as TmModifierType).moveId
            : undefined;
          this.scene.ui.setModeWithoutClear(Mode.PARTY, partyUiMode, -1, (slotIndex: integer, option: PartyOption) => {
            if (slotIndex < 6) {
              this.scene.ui.setMode(Mode.MODIFIER_SELECT, this.isPlayer()).then(() => {
                const modifier = !isMoveModifier
                  ? !isRememberMoveModifier
                    ? modifierType.newModifier(party[slotIndex])
                    : modifierType.newModifier(party[slotIndex], option as integer)
                  : modifierType.newModifier(party[slotIndex], option - PartyOption.MOVE_1);
                applyModifier(modifier, true);
              });
            } else {
              this.scene.ui.setMode(Mode.MODIFIER_SELECT, this.isPlayer(), typeOptions, modifierSelectCallback, this.getRerollCost(typeOptions, this.scene.lockModifierTiers));
            }
          }, pokemonModifierType.selectFilter, modifierType instanceof PokemonMoveModifierType ? (modifierType as PokemonMoveModifierType).moveSelectFilter : undefined, tmMoveId, isPpRestoreModifier);
        }
      } else {
        applyModifier(modifierType.newModifier());
      }

      return !cost;
    };
    this.scene.ui.setMode(Mode.MODIFIER_SELECT, this.isPlayer(), typeOptions, modifierSelectCallback, this.getRerollCost(typeOptions, this.scene.lockModifierTiers));
  }

  updateSeed(): void {
    this.scene.resetSeed();
  }

  isPlayer(): boolean {
    return true;
  }

  getRerollCost(typeOptions: ModifierTypeOption[], lockRarities: boolean): integer {
    let baseValue = 0;
    if (lockRarities) {
      const tierValues = [ 50, 125, 300, 750, 2000 ];
      for (const opt of typeOptions) {
        baseValue += tierValues[opt.type.tier];
      }
    } else {
      baseValue = 250;
    }
    return Math.min(Math.ceil(this.scene.currentBattle.waveIndex / 10) * baseValue * Math.pow(2, this.rerollCount), Number.MAX_SAFE_INTEGER);
  }

  getPoolType(): ModifierPoolType {
    return ModifierPoolType.PLAYER;
  }

  getModifierTypeOptions(modifierCount: integer): ModifierTypeOption[] {
    return getPlayerModifierTypeOptions(modifierCount, this.scene.getParty(), this.scene.lockModifierTiers ? this.modifierTiers : undefined);
  }

  addModifier(modifier: Modifier): Promise<boolean> {
    return this.scene.addModifier(modifier, false, true);
  }
}

export class EggLapsePhase extends Phase {
  constructor(scene: BattleScene) {
    super(scene);
  }

  start() {
    super.start();

    const eggsToHatch: Egg[] = this.scene.gameData.eggs.filter((egg: Egg) => {
      return --egg.hatchWaves < 1;
    });

    if (eggsToHatch.length) {
      this.scene.queueMessage(i18next.t("battle:eggHatching"));

      for (const egg of eggsToHatch) {
        this.scene.unshiftPhase(new EggHatchPhase(this.scene, egg));
      }

    }
    this.end();
  }
}

export class AddEnemyBuffModifierPhase extends Phase {
  constructor(scene: BattleScene) {
    super(scene);
  }

  start() {
    super.start();

    const waveIndex = this.scene.currentBattle.waveIndex;
    const tier = !(waveIndex % 1000) ? ModifierTier.ULTRA : !(waveIndex % 250) ? ModifierTier.GREAT : ModifierTier.COMMON;

    regenerateModifierPoolThresholds(this.scene.getEnemyParty(), ModifierPoolType.ENEMY_BUFF);

    const count = Math.ceil(waveIndex / 250);
    for (let i = 0; i < count; i++) {
      this.scene.addEnemyModifier(getEnemyBuffModifierForWave(tier, this.scene.findModifiers(m => m instanceof EnemyPersistentModifier, false), this.scene), true, true);
    }
    this.scene.updateModifiers(false, true).then(() => this.end());
  }
}

/**
 * Cures the party of all non-volatile status conditions, shows a message
 * @param {BattleScene} scene The current scene
 * @param {Pokemon} user The user of the move that cures the party
 * @param {string} message The message that should be displayed
 * @param {Abilities} abilityCondition Pokemon with this ability will not be affected ie. Soundproof
 */
export class PartyStatusCurePhase extends BattlePhase {
  private user: Pokemon;
  private message: string;
  private abilityCondition: Abilities;

  constructor(scene: BattleScene, user: Pokemon, message: string, abilityCondition: Abilities) {
    super(scene);

    this.user = user;
    this.message = message;
    this.abilityCondition = abilityCondition;
  }

  start() {
    super.start();
    for (const pokemon of this.scene.getParty()) {
      if (!pokemon.isOnField() || pokemon === this.user) {
        pokemon.resetStatus(false);
        pokemon.updateInfo(true);
      } else {
        if (!pokemon.hasAbility(this.abilityCondition)) {
          pokemon.resetStatus();
          pokemon.updateInfo(true);
        } else {
          // Manually show ability bar, since we're not hooked into the targeting system
          pokemon.scene.unshiftPhase(new ShowAbilityPhase(pokemon.scene, pokemon.id, pokemon.getPassiveAbility()?.id === this.abilityCondition));
        }
      }
    }
    if (this.message) {
      this.scene.queueMessage(this.message);
    }
    this.end();
  }
}

export class PartyHealPhase extends BattlePhase {
  private resumeBgm: boolean;

  constructor(scene: BattleScene, resumeBgm: boolean) {
    super(scene);

    this.resumeBgm = resumeBgm;
  }

  start() {
    super.start();

    const bgmPlaying = this.scene.isBgmPlaying();
    if (bgmPlaying) {
      this.scene.fadeOutBgm(1000, false);
    }
    this.scene.ui.fadeOut(1000).then(() => {
      for (const pokemon of this.scene.getParty()) {
        pokemon.hp = pokemon.getMaxHp();
        pokemon.resetStatus();
        for (const move of pokemon.moveset) {
          move.ppUsed = 0;
        }
        pokemon.updateInfo(true);
      }
      const healSong = this.scene.playSoundWithoutBgm("heal");
      this.scene.time.delayedCall(Utils.fixedInt(healSong.totalDuration * 1000), () => {
        healSong.destroy();
        if (this.resumeBgm && bgmPlaying) {
          this.scene.playBgm();
        }
        this.scene.ui.fadeIn(500).then(() => this.end());
      });
    });
  }
}

export class ShinySparklePhase extends PokemonPhase {
  constructor(scene: BattleScene, battlerIndex: BattlerIndex) {
    super(scene, battlerIndex);
  }

  start() {
    super.start();

    this.getPokemon().sparkle();
    this.scene.time.delayedCall(1000, () => this.end());
  }
}

export class ScanIvsPhase extends PokemonPhase {
  private shownIvs: integer;

  constructor(scene: BattleScene, battlerIndex: BattlerIndex, shownIvs: integer) {
    super(scene, battlerIndex);

    this.shownIvs = shownIvs;
  }

  start() {
    super.start();

    if (!this.shownIvs) {
      return this.end();
    }

    const pokemon = this.getPokemon();

    this.scene.ui.showText(i18next.t("battle:ivScannerUseQuestion", { pokemonName: pokemon.name }), null, () => {
      this.scene.ui.setMode(Mode.CONFIRM, () => {
        this.scene.ui.setMode(Mode.MESSAGE);
        this.scene.ui.clearText();
        new CommonBattleAnim(CommonAnim.LOCK_ON, pokemon, pokemon).play(this.scene, () => {
          this.scene.ui.getMessageHandler().promptIvs(pokemon.id, pokemon.ivs, this.shownIvs).then(() => this.end());
        });
      }, () => {
        this.scene.ui.setMode(Mode.MESSAGE);
        this.scene.ui.clearText();
        this.end();
      });
    });
  }
}

export class TrainerMessageTestPhase extends BattlePhase {
  private trainerTypes: TrainerType[];

  constructor(scene: BattleScene, ...trainerTypes: TrainerType[]) {
    super(scene);

    this.trainerTypes = trainerTypes;
  }

  start() {
    super.start();

    const testMessages: string[] = [];

    for (const t of Object.keys(trainerConfigs)) {
      const type = parseInt(t);
      if (this.trainerTypes.length && !this.trainerTypes.find(tt => tt === type as TrainerType)) {
        continue;
      }
      const config = trainerConfigs[type];
      [ config.encounterMessages, config.femaleEncounterMessages, config.victoryMessages, config.femaleVictoryMessages, config.defeatMessages, config.femaleDefeatMessages ]
        .map(messages => {
          if (messages?.length) {
            testMessages.push(...messages);
          }
        });
    }

    for (const message of testMessages) {
      this.scene.pushPhase(new TestMessagePhase(this.scene, message));
    }

    this.end();
  }
}

export class TestMessagePhase extends MessagePhase {
  constructor(scene: BattleScene, message: string) {
    super(scene, message, null, true);
  }
}<|MERGE_RESOLUTION|>--- conflicted
+++ resolved
@@ -1311,8 +1311,8 @@
       });
       this.scene.time.delayedCall(750, () => this.summon());
     } else {
-      const trainerName = this.scene.currentBattle.trainer.getName(!(this.fieldIndex % 2) ? TrainerSlot.TRAINER : TrainerSlot.TRAINER_PARTNER);	
-      const pokemonName = this.getPokemon().name;	
+      const trainerName = this.scene.currentBattle.trainer.getName(!(this.fieldIndex % 2) ? TrainerSlot.TRAINER : TrainerSlot.TRAINER_PARTNER);
+      const pokemonName = this.getPokemon().name;
       const message = i18next.t("battle:trainerSendOut", { trainerName, pokemonName });
 
       this.scene.pbTrayEnemy.hide();
@@ -2192,7 +2192,7 @@
 
     this.executeForAll((pokemon) => {
       const hasUsableBerry = !!this.scene.findModifier((m) => {
-        return m instanceof BerryModifier && m.shouldApply([pokemon]);	
+        return m instanceof BerryModifier && m.shouldApply([pokemon]);
       }, pokemon.isPlayer());
 
       if (hasUsableBerry) {
@@ -2232,12 +2232,8 @@
     super.start();
 
     this.scene.currentBattle.incrementTurn(this.scene);
-<<<<<<< HEAD
     this.scene.eventTarget.dispatchEvent(new TurnEndEvent(this.scene.currentBattle.turn));console.log("Turn End");
-    
-=======
-
->>>>>>> e2be6ba0
+
     const handlePokemon = (pokemon: Pokemon) => {
       pokemon.lapseTags(BattlerTagLapseType.TURN_END);
 
@@ -2457,10 +2453,10 @@
       // Filter all opponents to include only those this move is targeting
       const targetedOpponents = this.pokemon.getOpponents().filter(o => this.targets.includes(o.getBattlerIndex()));
       for (const opponent of targetedOpponents) {
-        if (this.move.ppUsed + ppUsed >= this.move.getMovePp()) { // If we're already at max PP usage, stop checking        
+        if (this.move.ppUsed + ppUsed >= this.move.getMovePp()) { // If we're already at max PP usage, stop checking
           break;
         }
-        if (opponent.hasAbilityWithAttr(IncreasePpAbAttr)) { // Accounting for abilities like Pressure        
+        if (opponent.hasAbilityWithAttr(IncreasePpAbAttr)) { // Accounting for abilities like Pressure
           ppUsed++;
         }
       }
@@ -2748,13 +2744,8 @@
         // Trigger effect which should only apply one time after all targeted effects have already applied
         const postTarget = applyFilteredMoveAttrs((attr: MoveAttr) => attr instanceof MoveEffectAttr && (attr as MoveEffectAttr).trigger === MoveEffectTrigger.POST_TARGET,
           user, null, this.move.getMove());
-<<<<<<< HEAD
-        
+
         if (applyAttrs.length)  { // If there is a pending asynchronous move effect, do this after
-=======
-
-        if (applyAttrs.length) { // If there is a pending asynchronous move effect, do this after
->>>>>>> e2be6ba0
           applyAttrs[applyAttrs.length - 1]?.then(() => postTarget);
         } else { // Otherwise, push a new asynchronous move effect
           applyAttrs.push(postTarget);
