--- conflicted
+++ resolved
@@ -2616,35 +2616,25 @@
   showMoveText(): void {
     if (this.move.getMove().getAttrs(ChargeAttr).length) {
       const lastMove = this.pokemon.getLastXMoves() as TurnMove[];
-<<<<<<< HEAD
-      if (!lastMove.length || lastMove[0].move !== this.move.getMove().id || lastMove[0].result !== MoveResult.OTHER){
-        this.scene.queueMessage(i18next.t('battle:useMove', { 
-          pokemonPrefix: getPokemonPrefix(this.pokemon), 
-          pokemonName: this.pokemon.name, 
-          moveName: this.move.getName() 
+      if (!lastMove.length || lastMove[0].move !== this.move.getMove().id || lastMove[0].result !== MoveResult.OTHER) {
+        this.scene.queueMessage(i18next.t("battle:useMove", {
+          pokemonPrefix: getPokemonPrefix(this.pokemon),
+          pokemonName: this.pokemon.name,
+          moveName: this.move.getName()
         }), 500);
-=======
-      if (!lastMove.length || lastMove[0].move !== this.move.getMove().id || lastMove[0].result !== MoveResult.OTHER) {
-        this.scene.queueMessage(getPokemonMessage(this.pokemon, ` used\n${this.move.getName()}!`), 500);
->>>>>>> b7683620
         return;
       }
     }
 
     if (this.pokemon.getTag(BattlerTagType.RECHARGING || BattlerTagType.INTERRUPTED)) {
       return;
-<<<<<<< HEAD
-    
-    this.scene.queueMessage(i18next.t('battle:useMove', { 
-      pokemonPrefix: getPokemonPrefix(this.pokemon), 
-      pokemonName: this.pokemon.name, 
-      moveName: this.move.getName() 
+    }
+
+    this.scene.queueMessage(i18next.t("battle:useMove", {
+      pokemonPrefix: getPokemonPrefix(this.pokemon),
+      pokemonName: this.pokemon.name,
+      moveName: this.move.getName()
     }), 500);
-=======
-    }
-
-    this.scene.queueMessage(getPokemonMessage(this.pokemon, ` used\n${this.move.getName()}!`), 500);
->>>>>>> b7683620
     applyMoveAttrs(PreMoveMessageAttr, this.pokemon, this.pokemon.getOpponents().find(() => true), this.move.getMove());
   }
 
