import BattleScene, { bypassLogin } from "./battle-scene";
import { DamageResult, default as Pokemon, EnemyPokemon, FieldPosition, HitResult, MoveResult, PlayerPokemon, PokemonMove, TurnMove } from "./field/pokemon";
import * as Utils from "./utils";
<<<<<<< HEAD
import { isNullOrUndefined } from "./utils";
import { allMoves, applyFilteredMoveAttrs, applyMoveAttrs, AttackMove, BypassRedirectAttr, BypassSleepAttr, ChargeAttr, CopyMoveAttr, FixedDamageAttr, ForceSwitchOutAttr, getMoveTargets, HealStatusEffectAttr, HitsTagAttr, IncrementMovePriorityAttr, MissEffectAttr, MoveAttr, MoveEffectAttr, MoveEffectTrigger, MoveFlags, MoveTarget, MoveTargetSet, MultiHitAttr, NoEffectAttr, OverrideMoveEffectAttr, PostVictoryStatChangeAttr, PreMoveMessageAttr, SelfStatusMove, VariableTargetAttr } from "./data/move";
import { Mode } from "./ui/ui";
import { Command } from "./ui/command-ui-handler";
import { Stat } from "./data/pokemon-stat";
import { BerryModifier, BypassSpeedChanceModifier, ContactHeldItemTransferChanceModifier, EnemyAttackStatusEffectChanceModifier, EnemyPersistentModifier, EnemyStatusEffectHealChanceModifier, EnemyTurnHealModifier, ExpBalanceModifier, ExpBoosterModifier, ExpShareModifier, ExtraModifierModifier, FlinchChanceModifier, HealingBoosterModifier, HitHealModifier, IvScannerModifier, LapsingPersistentModifier, LapsingPokemonHeldItemModifier, MapModifier, Modifier, MoneyInterestModifier, MoneyMultiplierModifier, MultipleParticipantExpBonusModifier, overrideHeldItems, overrideModifiers, PersistentModifier, PokemonExpBoosterModifier, PokemonHeldItemModifier, PokemonIncrementingStatModifier, PokemonInstantReviveModifier, PokemonMultiHitModifier, PokemonResetNegativeStatStageModifier, SwitchEffectTransferModifier, TurnHealModifier, TurnHeldItemTransferModifier, TurnStatusEffectModifier } from "./modifier/modifier";
=======
import { allMoves, applyMoveAttrs, BypassSleepAttr, ChargeAttr, applyFilteredMoveAttrs, HitsTagAttr, MissEffectAttr, MoveAttr, MoveEffectAttr, MoveFlags, MultiHitAttr, OverrideMoveEffectAttr, MoveTarget, getMoveTargets, MoveTargetSet, MoveEffectTrigger, CopyMoveAttr, AttackMove, SelfStatusMove, PreMoveMessageAttr, HealStatusEffectAttr, NoEffectAttr, BypassRedirectAttr, FixedDamageAttr, PostVictoryStatChangeAttr, ForceSwitchOutAttr, VariableTargetAttr, IncrementMovePriorityAttr, MoveHeaderAttr, MoveCategory } from "./data/move";
import { Mode } from "./ui/ui";
import { Command } from "./ui/command-ui-handler";
import { Stat } from "./data/pokemon-stat";
import { BerryModifier, ContactHeldItemTransferChanceModifier, EnemyAttackStatusEffectChanceModifier, EnemyPersistentModifier, EnemyStatusEffectHealChanceModifier, EnemyTurnHealModifier, ExpBalanceModifier, ExpBoosterModifier, ExpShareModifier, ExtraModifierModifier, FlinchChanceModifier, HealingBoosterModifier, HitHealModifier, LapsingPersistentModifier, MapModifier, Modifier, MultipleParticipantExpBonusModifier, PokemonExpBoosterModifier, PokemonHeldItemModifier, PokemonInstantReviveModifier, SwitchEffectTransferModifier, TurnHealModifier, TurnHeldItemTransferModifier, MoneyMultiplierModifier, MoneyInterestModifier, IvScannerModifier, LapsingPokemonHeldItemModifier, PokemonMultiHitModifier, overrideModifiers, overrideHeldItems, BypassSpeedChanceModifier, TurnStatusEffectModifier, PokemonResetNegativeStatStageModifier } from "./modifier/modifier";
>>>>>>> bdde03b0
import PartyUiHandler, { PartyOption, PartyUiMode } from "./ui/party-ui-handler";
import { doPokeballBounceAnim, getPokeballAtlasKey, getPokeballCatchMultiplier, getPokeballTintColor, PokeballType } from "./data/pokeball";
import { CommonAnim, CommonBattleAnim, initEncounterAnims, initMoveAnim, loadEncounterAnimAssets, loadMoveAnimAssets, MoveAnim } from "./data/battle-anims";
import { getStatusEffectActivationText, getStatusEffectCatchRateMultiplier, getStatusEffectHealText, getStatusEffectObtainText, getStatusEffectOverlapText, StatusEffect } from "./data/status-effect";
import { SummaryUiMode } from "./ui/summary-ui-handler";
import EvolutionSceneHandler from "./ui/evolution-scene-handler";
import { EvolutionPhase } from "./evolution-phase";
import { Phase } from "./phase";
import { BattleStat, getBattleStatLevelChangeDescription, getBattleStatName } from "./data/battle-stat";
import { biomeLinks, getBiomeName } from "./data/biomes";
import { ModifierTier } from "./modifier/modifier-tier";
import { CustomModifierSettings, FusePokemonModifierType, getDailyRunStarterModifiers, getEnemyBuffModifierForWave, getModifierType, getPlayerModifierTypeOptions, getPlayerShopModifierTypeOptionsForWave, ModifierPoolType, ModifierType, ModifierTypeFunc, ModifierTypeOption, modifierTypes, PokemonModifierType, PokemonMoveModifierType, PokemonPpRestoreModifierType, PokemonPpUpModifierType, regenerateModifierPoolThresholds, RememberMoveModifierType, TmModifierType } from "./modifier/modifier-type";
import SoundFade from "phaser3-rex-plugins/plugins/soundfade";
<<<<<<< HEAD
import { BattlerTagLapseType, CenterOfAttentionTag, EncoreTag, MysteryEncounterPostSummonTag, ProtectedTag, SemiInvulnerableTag, TrappedTag } from "./data/battler-tags";
import { getPokemonMessage, getPokemonNameWithAffix } from "./messages";
import { Starter } from "./ui/starter-select-ui-handler";
import { Gender } from "./data/gender";
import { getRandomWeatherType, getTerrainBlockMessage, getWeatherDamageMessage, getWeatherLapseMessage, Weather, WeatherType } from "./data/weather";
import { ArenaTagSide, ArenaTrapTag, MistTag, TrickRoomTag } from "./data/arena-tag";
import {
  AddSecondStrikeAbAttr, AlwaysHitAbAttr, applyAbAttrs, applyCheckTrappedAbAttrs, applyPostAttackAbAttrs, applyPostBattleAbAttrs, applyPostDefendAbAttrs, applyPostFaintAbAttrs, applyPostKnockOutAbAttrs, applyPostMoveUsedAbAttrs, applyPostStatChangeAbAttrs, applyPostSummonAbAttrs, applyPostTurnAbAttrs, applyPostVictoryAbAttrs, applyPostWeatherLapseAbAttrs, applyPreAttackAbAttrs, applyPreStatChangeAbAttrs, applyPreSwitchOutAbAttrs, applyPreWeatherEffectAbAttrs, BlockNonDirectDamageAbAttr as BlockNonDirectDamageAbAttr, BlockRedirectAbAttr, BlockStatusDamageAbAttr, BypassSpeedChanceAbAttr, CheckTrappedAbAttr, HealFromBerryUseAbAttr, IgnoreMoveEffectsAbAttr, IncreasePpAbAttr, IncrementMovePriorityAbAttr, MaxMultiHitAbAttr, PokemonTypeChangeAbAttr, PostAttackAbAttr, PostBattleAbAttr, PostBiomeChangeAbAttr, PostDefendAbAttr, PostFaintAbAttr, PostKnockOutAbAttr, PostMoveUsedAbAttr, PostStatChangeAbAttr, PostSummonAbAttr, PostTurnAbAttr, PostVictoryAbAttr, PostWeatherLapseAbAttr, PreSwitchOutAbAttr, PreventBerryUseAbAttr, PreWeatherDamageAbAttr, ProtectStatAbAttr, RedirectMoveAbAttr, RunSuccessAbAttr, StatChangeCopyAbAttr, StatChangeMultiplierAbAttr, SuppressWeatherEffectAbAttr, SyncEncounterNatureAbAttr
} from "./data/ability";
import { getUnlockableName, Unlockables } from "./system/unlockables";
=======
import { BattlerTagLapseType, CenterOfAttentionTag, EncoreTag, ProtectedTag, SemiInvulnerableTag, TrappedTag } from "./data/battler-tags";
import { getPokemonNameWithAffix } from "./messages";
import { Starter } from "./ui/starter-select-ui-handler";
import { Gender } from "./data/gender";
import { Weather, WeatherType, getRandomWeatherType, getTerrainBlockMessage, getWeatherDamageMessage, getWeatherLapseMessage } from "./data/weather";
import { ArenaTagSide, ArenaTrapTag, ConditionalProtectTag, MistTag, TrickRoomTag } from "./data/arena-tag";
import { CheckTrappedAbAttr, PostAttackAbAttr, PostBattleAbAttr, PostDefendAbAttr, PostSummonAbAttr, PostTurnAbAttr, PostWeatherLapseAbAttr, PreSwitchOutAbAttr, PreWeatherDamageAbAttr, ProtectStatAbAttr, RedirectMoveAbAttr, BlockRedirectAbAttr, RunSuccessAbAttr, StatChangeMultiplierAbAttr, SuppressWeatherEffectAbAttr, SyncEncounterNatureAbAttr, applyAbAttrs, applyCheckTrappedAbAttrs, applyPostAttackAbAttrs, applyPostBattleAbAttrs, applyPostDefendAbAttrs, applyPostSummonAbAttrs, applyPostTurnAbAttrs, applyPostWeatherLapseAbAttrs, applyPreStatChangeAbAttrs, applyPreSwitchOutAbAttrs, applyPreWeatherEffectAbAttrs, ChangeMovePriorityAbAttr, applyPostVictoryAbAttrs, PostVictoryAbAttr, BlockNonDirectDamageAbAttr as BlockNonDirectDamageAbAttr, applyPostKnockOutAbAttrs, PostKnockOutAbAttr, PostBiomeChangeAbAttr, PreventBypassSpeedChanceAbAttr, applyPostFaintAbAttrs, PostFaintAbAttr, IncreasePpAbAttr, PostStatChangeAbAttr, applyPostStatChangeAbAttrs, AlwaysHitAbAttr, PreventBerryUseAbAttr, StatChangeCopyAbAttr, PokemonTypeChangeAbAttr, applyPreAttackAbAttrs, applyPostMoveUsedAbAttrs, PostMoveUsedAbAttr, MaxMultiHitAbAttr, HealFromBerryUseAbAttr, IgnoreMoveEffectsAbAttr, BlockStatusDamageAbAttr, BypassSpeedChanceAbAttr, AddSecondStrikeAbAttr, ReduceBurnDamageAbAttr } from "./data/ability";
import { Unlockables, getUnlockableName } from "./system/unlockables";
>>>>>>> bdde03b0
import { getBiomeKey } from "./field/arena";
import { BattlerIndex, BattleType, TurnCommand } from "./battle";
import { achvs, ChallengeAchv, HealAchv, LevelAchv } from "./system/achv";
import { trainerConfigs, TrainerSlot } from "./data/trainer-config";
import { EggHatchPhase } from "./egg-hatch-phase";
import { Egg } from "./data/egg";
import { vouchers } from "./system/voucher";
import { clientSessionId, loggedInUser, updateUserInfo } from "./account";
import { SessionSaveData } from "./system/game-data";
import { addPokeballCaptureStars, addPokeballOpenParticles } from "./field/anims";
import { SpeciesFormChangeActiveTrigger, SpeciesFormChangeMoveLearnedTrigger, SpeciesFormChangePostMoveTrigger, SpeciesFormChangePreMoveTrigger } from "./data/pokemon-forms";
import { battleSpecDialogue, getCharVariantFromDialogue, miscDialogue } from "./data/dialogue";
import { SettingKeys } from "./system/settings/settings";
import { handleTutorial, Tutorial } from "./tutorial";
import { TerrainType } from "./data/terrain";
import { OptionSelectConfig, OptionSelectItem } from "./ui/abstact-option-select-ui-handler";
import { SaveSlotUiMode } from "./ui/save-slot-select-ui-handler";
import { fetchDailyRunSeed, getDailyRunStarters } from "./data/daily-run";
import { GameMode, GameModes, getGameMode } from "./game-mode";
import PokemonSpecies, { getPokemonSpecies, speciesStarters } from "./data/pokemon-species";
import i18next from "./plugins/i18n";
<<<<<<< HEAD
import { addTextObject, TextStyle } from "./ui/text";
=======
import Overrides from "#app/overrides";
import { TextStyle, addTextObject, getTextColor } from "./ui/text";
>>>>>>> bdde03b0
import { Type } from "./data/type";
import { BerryUsedEvent, EncounterPhaseEvent, MoveUsedEvent, TurnEndEvent, TurnInitEvent } from "./events/battle-scene";
import { Abilities } from "#enums/abilities";
import { ArenaTagType } from "#enums/arena-tag-type";
import { BattleSpec } from "#enums/battle-spec";
import { BattleStyle } from "#enums/battle-style";
import { BattlerTagType } from "#enums/battler-tag-type";
import { Biome } from "#enums/biome";
import { ExpNotification } from "#enums/exp-notification";
import { Moves } from "#enums/moves";
import { PlayerGender } from "#enums/player-gender";
import { Species } from "#enums/species";
import { TrainerType } from "#enums/trainer-type";
import { applyChallenges, ChallengeType } from "./data/challenge";
<<<<<<< HEAD
import { MysteryEncounterPhase } from "#app/phases/mystery-encounter-phases";
import { doTrainerExclamation, handleMysteryEncounterBattleStartEffects, handleMysteryEncounterVictory } from "#app/data/mystery-encounters/utils/encounter-phase-utils";
import ModifierSelectUiHandler, { SHOP_OPTIONS_ROW_LIMIT } from "#app/ui/modifier-select-ui-handler";
import { getEncounterText } from "#app/data/mystery-encounters/utils/encounter-dialogue-utils";
import { MysteryEncounterMode } from "#enums/mystery-encounter-mode";
import Overrides from "#app/overrides";
=======
import { pokemonEvolutions } from "./data/pokemon-evolutions";
>>>>>>> bdde03b0

const { t } = i18next;

export class LoginPhase extends Phase {
  private showText: boolean;

  constructor(scene: BattleScene, showText?: boolean) {
    super(scene);

    this.showText = showText === undefined || !!showText;
  }

  start(): void {
    super.start();

    const hasSession = !!Utils.getCookie(Utils.sessionIdKey);

    this.scene.ui.setMode(Mode.LOADING, { buttonActions: [] });
    Utils.executeIf(bypassLogin || hasSession, updateUserInfo).then(response => {
      const success = response ? response[0] : false;
      const statusCode = response ? response[1] : null;
      if (!success) {
        if (!statusCode || statusCode === 400) {
          if (this.showText) {
            this.scene.ui.showText(i18next.t("menu:logInOrCreateAccount"));
          }

          this.scene.playSound("menu_open");

          const loadData = () => {
            updateUserInfo().then(success => {
              if (!success[0]) {
                Utils.removeCookie(Utils.sessionIdKey);
                this.scene.reset(true, true);
                return;
              }
              this.scene.gameData.loadSystem().then(() => this.end());
            });
          };

          this.scene.ui.setMode(Mode.LOGIN_FORM, {
            buttonActions: [
              () => {
                this.scene.ui.playSelect();
                loadData();
              }, () => {
                this.scene.playSound("menu_open");
                this.scene.ui.setMode(Mode.REGISTRATION_FORM, {
                  buttonActions: [
                    () => {
                      this.scene.ui.playSelect();
                      updateUserInfo().then(success => {
                        if (!success[0]) {
                          Utils.removeCookie(Utils.sessionIdKey);
                          this.scene.reset(true, true);
                          return;
                        }
                        this.end();
                      } );
                    }, () => {
                      this.scene.unshiftPhase(new LoginPhase(this.scene, false));
                      this.end();
                    }
                  ]
                });
              }, () => {
                const redirectUri = encodeURIComponent(`${import.meta.env.VITE_SERVER_URL}/auth/discord/callback`);
                const discordId = import.meta.env.VITE_DISCORD_CLIENT_ID;
                const discordUrl = `https://discord.com/api/oauth2/authorize?client_id=${discordId}&redirect_uri=${redirectUri}&response_type=code&scope=identify&prompt=none`;
                window.open(discordUrl, "_self");
              }, () => {
                const redirectUri = encodeURIComponent(`${import.meta.env.VITE_SERVER_URL}/auth/google/callback`);
                const googleId = import.meta.env.VITE_GOOGLE_CLIENT_ID;
                const googleUrl = `https://accounts.google.com/o/oauth2/auth?client_id=${googleId}&redirect_uri=${redirectUri}&response_type=code&scope=openid`;
                window.open(googleUrl, "_self");
              }
            ]
          });
        } else if (statusCode === 401) {
          Utils.removeCookie(Utils.sessionIdKey);
          this.scene.reset(true, true);
        } else {
          this.scene.unshiftPhase(new UnavailablePhase(this.scene));
          super.end();
        }
        return null;
      } else {
        this.scene.gameData.loadSystem().then(success => {
          if (success || bypassLogin) {
            this.end();
          } else {
            this.scene.ui.setMode(Mode.MESSAGE);
            this.scene.ui.showText(t("menu:failedToLoadSaveData"));
          }
        });
      }
    });
  }

  end(): void {
    this.scene.ui.setMode(Mode.MESSAGE);

    if (!this.scene.gameData.gender) {
      this.scene.unshiftPhase(new SelectGenderPhase(this.scene));
    }

    handleTutorial(this.scene, Tutorial.Intro).then(() => super.end());
  }
}

export class TitlePhase extends Phase {
  private loaded: boolean;
  private lastSessionData: SessionSaveData;
  public gameMode: GameModes;

  constructor(scene: BattleScene) {
    super(scene);

    this.loaded = false;
  }

  start(): void {
    super.start();

    this.scene.ui.clearText();
    this.scene.ui.fadeIn(250);

    this.scene.playBgm("title", true);

    this.scene.gameData.getSession(loggedInUser?.lastSessionSlot ?? -1).then(sessionData => {
      if (sessionData) {
        this.lastSessionData = sessionData;
        const biomeKey = getBiomeKey(sessionData.arena.biome);
        const bgTexture = `${biomeKey}_bg`;
        this.scene.arenaBg.setTexture(bgTexture);
      }
      this.showOptions();
    }).catch(err => {
      console.error(err);
      this.showOptions();
    });
  }

  showOptions(): void {
    const options: OptionSelectItem[] = [];
    if (loggedInUser && loggedInUser.lastSessionSlot > -1) {
      options.push({
        label: i18next.t("continue", {ns: "menu"}),
        handler: () => {
          this.loadSaveSlot(this.lastSessionData || !loggedInUser ? -1 : loggedInUser.lastSessionSlot);
          return true;
        }
      });
    }
    options.push({
      label: i18next.t("menu:newGame"),
      handler: () => {
        const setModeAndEnd = (gameMode: GameModes) => {
          this.gameMode = gameMode;
          this.scene.ui.setMode(Mode.MESSAGE);
          this.scene.ui.clearText();
          this.end();
        };
        if (this.scene.gameData.unlocks[Unlockables.ENDLESS_MODE]) {
          const options: OptionSelectItem[] = [
            {
              label: GameMode.getModeName(GameModes.CLASSIC),
              handler: () => {
                setModeAndEnd(GameModes.CLASSIC);
                return true;
              }
            },
            {
              label: GameMode.getModeName(GameModes.CHALLENGE),
              handler: () => {
                setModeAndEnd(GameModes.CHALLENGE);
                return true;
              }
            },
            {
              label: GameMode.getModeName(GameModes.ENDLESS),
              handler: () => {
                setModeAndEnd(GameModes.ENDLESS);
                return true;
              }
            }
          ];
          if (this.scene.gameData.unlocks[Unlockables.SPLICED_ENDLESS_MODE]) {
            options.push({
              label: GameMode.getModeName(GameModes.SPLICED_ENDLESS),
              handler: () => {
                setModeAndEnd(GameModes.SPLICED_ENDLESS);
                return true;
              }
            });
          }
          options.push({
            label: i18next.t("menu:cancel"),
            handler: () => {
              this.scene.clearPhaseQueue();
              this.scene.pushPhase(new TitlePhase(this.scene));
              super.end();
              return true;
            }
          });
          this.scene.ui.showText(i18next.t("menu:selectGameMode"), null, () => this.scene.ui.setOverlayMode(Mode.OPTION_SELECT, { options: options }));
        } else {
          this.gameMode = GameModes.CLASSIC;
          this.scene.ui.setMode(Mode.MESSAGE);
          this.scene.ui.clearText();
          this.end();
        }
        return true;
      }
    },
    {
      label: i18next.t("menu:loadGame"),
      handler: () => {
        this.scene.ui.setOverlayMode(Mode.SAVE_SLOT, SaveSlotUiMode.LOAD,
          (slotId: integer) => {
            if (slotId === -1) {
              return this.showOptions();
            }
            this.loadSaveSlot(slotId);
          });
        return true;
      }
    },
    {
      label: i18next.t("menu:dailyRun"),
      handler: () => {
        this.initDailyRun();
        return true;
      },
      keepOpen: true
    },
    {
      label: i18next.t("menu:settings"),
      handler: () => {
        this.scene.ui.setOverlayMode(Mode.SETTINGS);
        return true;
      },
      keepOpen: true
    });
    const config: OptionSelectConfig = {
      options: options,
      noCancel: true,
      yOffset: 47
    };
    this.scene.ui.setMode(Mode.TITLE, config);
  }

  loadSaveSlot(slotId: integer): void {
    this.scene.sessionSlotId = slotId > -1 || !loggedInUser ? slotId : loggedInUser.lastSessionSlot;
    this.scene.ui.setMode(Mode.MESSAGE);
    this.scene.ui.resetModeChain();
    this.scene.gameData.loadSession(this.scene, slotId, slotId === -1 ? this.lastSessionData : undefined).then((success: boolean) => {
      if (success) {
        this.loaded = true;
        this.scene.ui.showText(i18next.t("menu:sessionSuccess"), null, () => this.end());
      } else {
        this.end();
      }
    }).catch(err => {
      console.error(err);
      this.scene.ui.showText(i18next.t("menu:failedToLoadSession"), null);
    });
  }

  initDailyRun(): void {
    this.scene.ui.setMode(Mode.SAVE_SLOT, SaveSlotUiMode.SAVE, (slotId: integer) => {
      this.scene.clearPhaseQueue();
      if (slotId === -1) {
        this.scene.pushPhase(new TitlePhase(this.scene));
        return super.end();
      }
      this.scene.sessionSlotId = slotId;

      const generateDaily = (seed: string) => {
        this.scene.gameMode = getGameMode(GameModes.DAILY);

        this.scene.setSeed(seed);
        this.scene.resetSeed(1);

        this.scene.money = this.scene.gameMode.getStartingMoney();

        const starters = getDailyRunStarters(this.scene, seed);
        const startingLevel = this.scene.gameMode.getStartingLevel();

        const party = this.scene.getParty();
        const loadPokemonAssets: Promise<void>[] = [];
        for (const starter of starters) {
          const starterProps = this.scene.gameData.getSpeciesDexAttrProps(starter.species, starter.dexAttr);
          const starterFormIndex = Math.min(starterProps.formIndex, Math.max(starter.species.forms.length - 1, 0));
          const starterGender = starter.species.malePercent !== null
            ? !starterProps.female ? Gender.MALE : Gender.FEMALE
            : Gender.GENDERLESS;
          const starterPokemon = this.scene.addPlayerPokemon(starter.species, startingLevel, starter.abilityIndex, starterFormIndex, starterGender, starterProps.shiny, starterProps.variant, undefined, starter.nature);
          starterPokemon.setVisible(false);
          party.push(starterPokemon);
          loadPokemonAssets.push(starterPokemon.loadAssets());
        }

        regenerateModifierPoolThresholds(party, ModifierPoolType.DAILY_STARTER);
        const modifiers: Modifier[] = Array(3).fill(null).map(() => modifierTypes.EXP_SHARE().withIdFromFunc(modifierTypes.EXP_SHARE).newModifier())
          .concat(Array(3).fill(null).map(() => modifierTypes.GOLDEN_EXP_CHARM().withIdFromFunc(modifierTypes.GOLDEN_EXP_CHARM).newModifier()))
          .concat(getDailyRunStarterModifiers(party))
          .filter((m) => m !== null);

        for (const m of modifiers) {
          this.scene.addModifier(m, true, false, false, true);
        }
        this.scene.updateModifiers(true, true);

        Promise.all(loadPokemonAssets).then(() => {
          this.scene.time.delayedCall(500, () => this.scene.playBgm());
          this.scene.gameData.gameStats.dailyRunSessionsPlayed++;
          this.scene.newArena(this.scene.gameMode.getStartingBiome(this.scene));
          this.scene.newBattle();
          this.scene.arena.init();
          this.scene.sessionPlayTime = 0;
          this.scene.lastSavePlayTime = 0;
          this.end();
        });
      };

      // If Online, calls seed fetch from db to generate daily run. If Offline, generates a daily run based on current date.
      if (!Utils.isLocal) {
        fetchDailyRunSeed().then(seed => {
          if (seed) {
            generateDaily(seed);
          } else {
            throw new Error("Daily run seed is null!");
          }
        }).catch(err => {
          console.error("Failed to load daily run:\n", err);
        });
      } else {
        generateDaily(btoa(new Date().toISOString().substring(0, 10)));
      }
    });
  }

  end(): void {
    if (!this.loaded && !this.scene.gameMode.isDaily) {
      this.scene.arena.preloadBgm();
      this.scene.gameMode = getGameMode(this.gameMode);
      if (this.gameMode === GameModes.CHALLENGE) {
        this.scene.pushPhase(new SelectChallengePhase(this.scene));
      } else {
        this.scene.pushPhase(new SelectStarterPhase(this.scene));
      }
      this.scene.newArena(this.scene.gameMode.getStartingBiome(this.scene));
    } else {
      this.scene.playBgm();
    }

    this.scene.pushPhase(new EncounterPhase(this.scene, this.loaded));

    if (this.loaded) {
      const availablePartyMembers = this.scene.getParty().filter(p => p.isAllowedInBattle()).length;

      this.scene.pushPhase(new SummonPhase(this.scene, 0, true, true));
      if (this.scene.currentBattle.double && availablePartyMembers > 1) {
        this.scene.pushPhase(new SummonPhase(this.scene, 1, true, true));
      }

      if (this.scene.currentBattle.battleType !== BattleType.TRAINER && (this.scene.currentBattle.waveIndex > 1 || !this.scene.gameMode.isDaily)) {
        const minPartySize = this.scene.currentBattle.double ? 2 : 1;
        if (availablePartyMembers > minPartySize) {
          this.scene.pushPhase(new CheckSwitchPhase(this.scene, 0, this.scene.currentBattle.double));
          if (this.scene.currentBattle.double) {
            this.scene.pushPhase(new CheckSwitchPhase(this.scene, 1, this.scene.currentBattle.double));
          }
        }
      }
    }

    for (const achv of Object.keys(this.scene.gameData.achvUnlocks)) {
      if (vouchers.hasOwnProperty(achv)) {
        this.scene.validateVoucher(vouchers[achv]);
      }
    }

    super.end();
  }
}

export class UnavailablePhase extends Phase {
  constructor(scene: BattleScene) {
    super(scene);
  }

  start(): void {
    this.scene.ui.setMode(Mode.UNAVAILABLE, () => {
      this.scene.unshiftPhase(new LoginPhase(this.scene, true));
      this.end();
    });
  }
}

export class ReloadSessionPhase extends Phase {
  private systemDataStr: string | null;

  constructor(scene: BattleScene, systemDataStr?: string) {
    super(scene);

    this.systemDataStr = systemDataStr ?? null;
  }

  start(): void {
    this.scene.ui.setMode(Mode.SESSION_RELOAD);

    let delayElapsed = false;
    let loaded = false;

    this.scene.time.delayedCall(Utils.fixedInt(1500), () => {
      if (loaded) {
        this.end();
      } else {
        delayElapsed = true;
      }
    });

    this.scene.gameData.clearLocalData();

    (this.systemDataStr ? this.scene.gameData.initSystem(this.systemDataStr) : this.scene.gameData.loadSystem()).then(() => {
      if (delayElapsed) {
        this.end();
      } else {
        loaded = true;
      }
    });
  }
}

export class OutdatedPhase extends Phase {
  constructor(scene: BattleScene) {
    super(scene);
  }

  start(): void {
    this.scene.ui.setMode(Mode.OUTDATED);
  }
}

export class SelectGenderPhase extends Phase {
  constructor(scene: BattleScene) {
    super(scene);
  }

  start(): void {
    super.start();

    this.scene.ui.showText(i18next.t("menu:boyOrGirl"), null, () => {
      this.scene.ui.setMode(Mode.OPTION_SELECT, {
        options: [
          {
            label: i18next.t("settings:boy"),
            handler: () => {
              this.scene.gameData.gender = PlayerGender.MALE;
              this.scene.gameData.saveSetting(SettingKeys.Player_Gender, 0);
              this.scene.gameData.saveSystem().then(() => this.end());
              return true;
            }
          },
          {
            label: i18next.t("settings:girl"),
            handler: () => {
              this.scene.gameData.gender = PlayerGender.FEMALE;
              this.scene.gameData.saveSetting(SettingKeys.Player_Gender, 1);
              this.scene.gameData.saveSystem().then(() => this.end());
              return true;
            }
          }
        ]
      });
    });
  }

  end(): void {
    this.scene.ui.setMode(Mode.MESSAGE);
    super.end();
  }
}

export class SelectChallengePhase extends Phase {
  constructor(scene: BattleScene) {
    super(scene);
  }

  start() {
    super.start();

    this.scene.playBgm("menu");

    this.scene.ui.setMode(Mode.CHALLENGE_SELECT);
  }
}

export class SelectStarterPhase extends Phase {

  constructor(scene: BattleScene) {
    super(scene);
  }

  start() {
    super.start();

    this.scene.playBgm("menu");

    this.scene.ui.setMode(Mode.STARTER_SELECT, (starters: Starter[]) => {
      this.scene.ui.clearText();
      this.scene.ui.setMode(Mode.SAVE_SLOT, SaveSlotUiMode.SAVE, (slotId: integer) => {
        if (slotId === -1) {
          this.scene.clearPhaseQueue();
          this.scene.pushPhase(new TitlePhase(this.scene));
          return this.end();
        }
        this.scene.sessionSlotId = slotId;
        this.initBattle(starters);
      });
    });
  }

  /**
   * Initialize starters before starting the first battle
   * @param starters {@linkcode Pokemon} with which to start the first battle
   */
  initBattle(starters: Starter[]) {
    const party = this.scene.getParty();
    const loadPokemonAssets: Promise<void>[] = [];
    starters.forEach((starter: Starter, i: integer) => {
      if (!i && Overrides.STARTER_SPECIES_OVERRIDE) {
        starter.species = getPokemonSpecies(Overrides.STARTER_SPECIES_OVERRIDE as Species);
      }
      const starterProps = this.scene.gameData.getSpeciesDexAttrProps(starter.species, starter.dexAttr);
      let starterFormIndex = Math.min(starterProps.formIndex, Math.max(starter.species.forms.length - 1, 0));
      if (
        starter.species.speciesId in Overrides.STARTER_FORM_OVERRIDES &&
        starter.species.forms[Overrides.STARTER_FORM_OVERRIDES[starter.species.speciesId]!]
      ) {
        starterFormIndex = Overrides.STARTER_FORM_OVERRIDES[starter.species.speciesId]!;
      }

      let starterGender = starter.species.malePercent !== null
        ? !starterProps.female ? Gender.MALE : Gender.FEMALE
        : Gender.GENDERLESS;
      if (Overrides.GENDER_OVERRIDE !== null) {
        starterGender = Overrides.GENDER_OVERRIDE;
      }
      const starterIvs = this.scene.gameData.dexData[starter.species.speciesId].ivs.slice(0);
      const starterPokemon = this.scene.addPlayerPokemon(starter.species, this.scene.gameMode.getStartingLevel(), starter.abilityIndex, starterFormIndex, starterGender, starterProps.shiny, starterProps.variant, starterIvs, starter.nature);
      starter.moveset && starterPokemon.tryPopulateMoveset(starter.moveset);
      if (starter.passive) {
        starterPokemon.passive = true;
      }
      starterPokemon.luck = this.scene.gameData.getDexAttrLuck(this.scene.gameData.dexData[starter.species.speciesId].caughtAttr);
      if (starter.pokerus) {
        starterPokemon.pokerus = true;
      }

      if (starter.nickname) {
        starterPokemon.nickname = starter.nickname;
      }

      if (this.scene.gameMode.isSplicedOnly) {
        starterPokemon.generateFusionSpecies(true);
      }
      starterPokemon.setVisible(false);
      applyChallenges(this.scene.gameMode, ChallengeType.STARTER_MODIFY, starterPokemon);
      party.push(starterPokemon);
      loadPokemonAssets.push(starterPokemon.loadAssets());
    });
    overrideModifiers(this.scene);
    overrideHeldItems(this.scene, party[0]);
    Promise.all(loadPokemonAssets).then(() => {
      SoundFade.fadeOut(this.scene, this.scene.sound.get("menu"), 500, true);
      this.scene.time.delayedCall(500, () => this.scene.playBgm());
      if (this.scene.gameMode.isClassic) {
        this.scene.gameData.gameStats.classicSessionsPlayed++;
      } else {
        this.scene.gameData.gameStats.endlessSessionsPlayed++;
      }
      this.scene.newBattle();
      this.scene.arena.init();
      this.scene.sessionPlayTime = 0;
      this.scene.lastSavePlayTime = 0;
      // Ensures Keldeo (or any future Pokemon that have this type of form change) starts in the correct form
      this.scene.getParty().forEach((p: PlayerPokemon) => {
        this.scene.triggerPokemonFormChange(p, SpeciesFormChangeMoveLearnedTrigger);
      });
      this.end();
    });
  }
}

export class BattlePhase extends Phase {
  constructor(scene: BattleScene) {
    super(scene);
  }

  showEnemyTrainer(trainerSlot: TrainerSlot = TrainerSlot.NONE): void {
    const sprites = this.scene.currentBattle.trainer?.getSprites()!; // TODO: is this bang correct?
    const tintSprites = this.scene.currentBattle.trainer?.getTintSprites()!; // TODO: is this bang correct?
    for (let i = 0; i < sprites.length; i++) {
      const visible = !trainerSlot || !i === (trainerSlot === TrainerSlot.TRAINER) || sprites.length < 2;
      [sprites[i], tintSprites[i]].map(sprite => {
        if (visible) {
          sprite.x = trainerSlot || sprites.length < 2 ? 0 : i ? 16 : -16;
        }
        sprite.setVisible(visible);
        sprite.clearTint();
      });
      sprites[i].setVisible(visible);
      tintSprites[i].setVisible(visible);
      sprites[i].clearTint();
      tintSprites[i].clearTint();
    }
    this.scene.tweens.add({
      targets: this.scene.currentBattle.trainer,
      x: "-=16",
      y: "+=16",
      alpha: 1,
      ease: "Sine.easeInOut",
      duration: 750
    });
  }

  hideEnemyTrainer(): void {
    this.scene.tweens.add({
      targets: this.scene.currentBattle.trainer,
      x: "+=16",
      y: "-=16",
      alpha: 0,
      ease: "Sine.easeInOut",
      duration: 750
    });
  }
}

type PokemonFunc = (pokemon: Pokemon) => void;

export abstract class FieldPhase extends BattlePhase {
  getOrder(): BattlerIndex[] {
    const playerField = this.scene.getPlayerField().filter(p => p.isActive()) as Pokemon[];
    const enemyField = this.scene.getEnemyField().filter(p => p.isActive()) as Pokemon[];

    // We shuffle the list before sorting so speed ties produce random results
    let orderedTargets: Pokemon[] = playerField.concat(enemyField);
    // We seed it with the current turn to prevent an inconsistency where it
    // was varying based on how long since you last reloaded
    this.scene.executeWithSeedOffset(() => {
      orderedTargets = Utils.randSeedShuffle(orderedTargets);
    }, this.scene.currentBattle.turn, this.scene.waveSeed);

    orderedTargets.sort((a: Pokemon, b: Pokemon) => {
      const aSpeed = a?.getBattleStat(Stat.SPD) || 0;
      const bSpeed = b?.getBattleStat(Stat.SPD) || 0;

      return bSpeed - aSpeed;
    });

    const speedReversed = new Utils.BooleanHolder(false);
    this.scene.arena.applyTags(TrickRoomTag, speedReversed);

    if (speedReversed.value) {
      orderedTargets = orderedTargets.reverse();
    }

    return orderedTargets.map(t => t.getFieldIndex() + (!t.isPlayer() ? BattlerIndex.ENEMY : 0));
  }

  executeForAll(func: PokemonFunc): void {
    const field = this.scene.getField(true).filter(p => p.summonData);
    field.forEach(pokemon => func(pokemon));
  }
}

export abstract class PokemonPhase extends FieldPhase {
  protected battlerIndex: BattlerIndex | integer;
  public player: boolean;
  public fieldIndex: integer;

  constructor(scene: BattleScene, battlerIndex?: BattlerIndex | integer) {
    super(scene);

    if (battlerIndex === undefined) {
      battlerIndex = scene.getField().find(p => p?.isActive())!.getBattlerIndex(); // TODO: is the bang correct here?
    }

    this.battlerIndex = battlerIndex;
    this.player = battlerIndex < 2;
    this.fieldIndex = battlerIndex % 2;
  }

  getPokemon(): Pokemon {
    if (this.battlerIndex > BattlerIndex.ENEMY_2) {
      return this.scene.getPokemonById(this.battlerIndex)!; //TODO: is this bang correct?
    }
    return this.scene.getField()[this.battlerIndex]!; //TODO: is this bang correct?
  }
}

export abstract class PartyMemberPokemonPhase extends FieldPhase {
  protected partyMemberIndex: integer;
  protected fieldIndex: integer;
  protected player: boolean;

  constructor(scene: BattleScene, partyMemberIndex: integer, player: boolean) {
    super(scene);

    this.partyMemberIndex = partyMemberIndex;
    this.fieldIndex = partyMemberIndex < this.scene.currentBattle.getBattlerCount()
      ? partyMemberIndex
      : -1;
    this.player = player;
  }

  getParty(): Pokemon[] {
    return this.player ? this.scene.getParty() : this.scene.getEnemyParty();
  }

  getPokemon(): Pokemon {
    return this.getParty()[this.partyMemberIndex];
  }
}

export abstract class PlayerPartyMemberPokemonPhase extends PartyMemberPokemonPhase {
  constructor(scene: BattleScene, partyMemberIndex: integer) {
    super(scene, partyMemberIndex, true);
  }

  getPlayerPokemon(): PlayerPokemon {
    return super.getPokemon() as PlayerPokemon;
  }
}

export abstract class EnemyPartyMemberPokemonPhase extends PartyMemberPokemonPhase {
  constructor(scene: BattleScene, partyMemberIndex: integer) {
    super(scene, partyMemberIndex, false);
  }

  getEnemyPokemon(): EnemyPokemon {
    return super.getPokemon() as EnemyPokemon;
  }
}

export class EncounterPhase extends BattlePhase {
  private loaded: boolean;

  constructor(scene: BattleScene, loaded?: boolean) {
    super(scene);

    this.loaded = !!loaded;
  }

  start() {
    super.start();

    this.scene.updateGameInfo();

    this.scene.initSession();

    this.scene.eventTarget.dispatchEvent(new EncounterPhaseEvent());

    // Failsafe if players somehow skip floor 200 in classic mode
    if (this.scene.gameMode.isClassic && this.scene.currentBattle.waveIndex > 200) {
      this.scene.unshiftPhase(new GameOverPhase(this.scene));
    }

    const loadEnemyAssets: Promise<void>[] = [];

    const battle = this.scene.currentBattle;

    // Init Mystery Encounter if there is one
    const mysteryEncounter = battle.mysteryEncounter;
    if (mysteryEncounter) {
      // If ME has an onInit() function, call it
      // Usually used for calculating rand data before initializing anything visual
      // Also prepopulates any dialogue tokens from encounter/option requirements
      this.scene.executeWithSeedOffset(() => {
        if (mysteryEncounter.onInit) {
          mysteryEncounter.onInit(this.scene);
        }
        mysteryEncounter.populateDialogueTokensFromRequirements(this.scene);
      }, this.scene.currentBattle.waveIndex);

      // Add any special encounter animations to load
      if (mysteryEncounter.encounterAnimations && mysteryEncounter.encounterAnimations.length > 0) {
        loadEnemyAssets.push(initEncounterAnims(this.scene, mysteryEncounter.encounterAnimations).then(() => loadEncounterAnimAssets(this.scene, true)));
      }

      // Add intro visuals for mystery encounter
      mysteryEncounter.initIntroVisuals(this.scene);
      this.scene.field.add(mysteryEncounter.introVisuals);
    }

    let totalBst = 0;

    battle.enemyLevels?.forEach((level, e) => {
      if (!this.loaded) {
        if (battle.battleType === BattleType.TRAINER) {
          battle.enemyParty[e] = battle.trainer?.genPartyMember(e)!; // TODO:: is the bang correct here?
        } else {
          const enemySpecies = this.scene.randomSpecies(battle.waveIndex, level, true);
          battle.enemyParty[e] = this.scene.addEnemyPokemon(enemySpecies, level, TrainerSlot.NONE, !!this.scene.getEncounterBossSegments(battle.waveIndex, level, enemySpecies));
          if (this.scene.currentBattle.battleSpec === BattleSpec.FINAL_BOSS) {
            battle.enemyParty[e].ivs = new Array(6).fill(31);
          }
          this.scene.getParty().slice(0, !battle.double ? 1 : 2).reverse().forEach(playerPokemon => {
            applyAbAttrs(SyncEncounterNatureAbAttr, playerPokemon, null, battle.enemyParty[e]);
          });
        }
      }
      const enemyPokemon = this.scene.getEnemyParty()[e];
      if (e < (battle.double ? 2 : 1)) {
        enemyPokemon.setX(-66 + enemyPokemon.getFieldPositionOffset()[0]);
        enemyPokemon.resetSummonData();
      }

      if (!this.loaded) {
        this.scene.gameData.setPokemonSeen(enemyPokemon, true, battle.battleType === BattleType.TRAINER || battle?.mysteryEncounter?.encounterMode === MysteryEncounterMode.TRAINER_BATTLE);
      }

      if (enemyPokemon.species.speciesId === Species.ETERNATUS) {
        if (this.scene.gameMode.isClassic && (battle.battleSpec === BattleSpec.FINAL_BOSS || this.scene.gameMode.isWaveFinal(battle.waveIndex))) {
          if (battle.battleSpec !== BattleSpec.FINAL_BOSS) {
            enemyPokemon.formIndex = 1;
            enemyPokemon.updateScale();
          }
          enemyPokemon.setBoss();
        } else if (!(battle.waveIndex % 1000)) {
          enemyPokemon.formIndex = 1;
          enemyPokemon.updateScale();
          const bossMBH = this.scene.findModifier(m => m instanceof TurnHeldItemTransferModifier && m.pokemonId === enemyPokemon.id, false) as TurnHeldItemTransferModifier;
          this.scene.removeModifier(bossMBH!);
          bossMBH?.setTransferrableFalse();
          this.scene.addEnemyModifier(bossMBH!);
        }
      }

      totalBst += enemyPokemon.getSpeciesForm().baseTotal;

      loadEnemyAssets.push(enemyPokemon.loadAssets());

      console.log(getPokemonNameWithAffix(enemyPokemon), enemyPokemon.species.speciesId, enemyPokemon.stats);
    });

    if (this.scene.getParty().filter(p => p.isShiny()).length === 6) {
      this.scene.validateAchv(achvs.SHINY_PARTY);
    }

    if (battle.battleType === BattleType.TRAINER) {
<<<<<<< HEAD
      loadEnemyAssets.push(battle.trainer.loadAssets().then(() => battle.trainer.initSprite()));
    } else if (battle.battleType === BattleType.MYSTERY_ENCOUNTER) {
      if (!battle.mysteryEncounter) {
        const newEncounter = this.scene.getMysteryEncounter(mysteryEncounter);
        battle.mysteryEncounter = newEncounter;
      }
      loadEnemyAssets.push(battle.mysteryEncounter.introVisuals.loadAssets().then(() => battle.mysteryEncounter.introVisuals.initSprite()));
      // Load Mystery Encounter Exclamation bubble and sfx
      loadEnemyAssets.push(new Promise<void>(resolve => {
        this.scene.loadSe("GEN8- Exclaim", "battle_anims", "GEN8- Exclaim.wav");
        this.scene.loadImage("exclaim", "mystery-encounters");
        this.scene.load.once(Phaser.Loader.Events.COMPLETE, () => resolve());
        if (!this.scene.load.isLoading()) {
          this.scene.load.start();
        }
      }));
=======
      loadEnemyAssets.push(battle.trainer?.loadAssets().then(() => battle.trainer?.initSprite())!); // TODO: is this bang correct?
>>>>>>> bdde03b0
    } else {
      // This block only applies for double battles to init the boss segments (idk why it's split up like this)
      if (battle.enemyParty.filter(p => p.isBoss()).length > 1) {
        for (const enemyPokemon of battle.enemyParty) {
          // If the enemy pokemon is a boss and wasn't populated from data source, then set it up
          if (enemyPokemon.isBoss() && !enemyPokemon.isPopulatedFromDataSource) {
            enemyPokemon.setBoss(true, Math.ceil(enemyPokemon.bossSegments * (enemyPokemon.getSpeciesForm().baseTotal / totalBst)));
            enemyPokemon.initBattleInfo();
          }
        }
      }
    }

    Promise.all(loadEnemyAssets).then(() => {
      battle.enemyParty.forEach((enemyPokemon, e) => {
        if (e < (battle.double ? 2 : 1)) {
          if (battle.battleType === BattleType.WILD) {
            this.scene.field.add(enemyPokemon);
            battle.seenEnemyPartyMemberIds.add(enemyPokemon.id);
            const playerPokemon = this.scene.getPlayerPokemon();
            if (playerPokemon?.visible) {
              this.scene.field.moveBelow(enemyPokemon as Pokemon, playerPokemon);
            }
            enemyPokemon.tint(0, 0.5);
          } else if (battle.battleType === BattleType.TRAINER) {
            enemyPokemon.setVisible(false);
<<<<<<< HEAD
            this.scene.currentBattle.trainer.tint(0, 0.5);
          } else if (battle.battleType === BattleType.MYSTERY_ENCOUNTER) {
            // TODO: this may not be necessary, but leaving as placeholder
=======
            this.scene.currentBattle.trainer?.tint(0, 0.5);
>>>>>>> bdde03b0
          }
          if (battle.double) {
            enemyPokemon.setFieldPosition(e ? FieldPosition.RIGHT : FieldPosition.LEFT);
          }
        }
      });

      if (!this.loaded) {
        regenerateModifierPoolThresholds(this.scene.getEnemyField(), battle.battleType === BattleType.TRAINER ? ModifierPoolType.TRAINER : ModifierPoolType.WILD);
        this.scene.generateEnemyModifiers();
      }

      this.scene.ui.setMode(Mode.MESSAGE).then(() => {
        if (!this.loaded) {
          //@ts-ignore
          this.scene.gameData.saveAll(this.scene, true, battle.waveIndex % 10 === 1 || this.scene.lastSavePlayTime >= 300).then(success => { // TODO: get rid of ts-ignore
            this.scene.disableMenu = false;
            if (!success) {
              return this.scene.reset(true);
            }
            this.doEncounter();
          });
        } else {
          this.doEncounter();
        }
      });
    });
  }

  doEncounter() {
    this.scene.playBgm(undefined, true);
    this.scene.updateModifiers(false);
    this.scene.setFieldScale(1);

    /*if (startingWave > 10) {
      for (let m = 0; m < Math.min(Math.floor(startingWave / 10), 99); m++)
        this.scene.addModifier(getPlayerModifierTypeOptionsForWave((m + 1) * 10, 1, this.scene.getParty())[0].type.newModifier(), true);
      this.scene.updateModifiers(true);
    }*/

    for (const pokemon of this.scene.getParty()) {
      if (pokemon) {
        pokemon.resetBattleData();
      }
    }

    if (!this.loaded) {
      this.scene.arena.trySetWeather(getRandomWeatherType(this.scene.arena), false);
    }

    const enemyField = this.scene.getEnemyField();
    this.scene.tweens.add({
      targets: [this.scene.arenaEnemy, this.scene.currentBattle.trainer, enemyField, this.scene.arenaPlayer, this.scene.trainer].flat(),
      x: (_target, _key, value, fieldIndex: integer) => fieldIndex < 2 + (enemyField.length) ? value + 300 : value - 300,
      duration: 2000,
      onComplete: () => {
        if (!this.tryOverrideForBattleSpec()) {
          this.doEncounterCommon();
        }
      }
    });

    const encounterIntroVisuals = this.scene.currentBattle?.mysteryEncounter?.introVisuals;
    if (encounterIntroVisuals) {
      const enterFromRight = encounterIntroVisuals.enterFromRight;
      if (enterFromRight) {
        encounterIntroVisuals.x += 500;
      }
      this.scene.tweens.add({
        targets: encounterIntroVisuals,
        x: enterFromRight ? "-=200" : "+=300",
        duration: 2000
      });
    }
  }

  getEncounterMessage(): string {
    const enemyField = this.scene.getEnemyField();

    if (this.scene.currentBattle.battleSpec === BattleSpec.FINAL_BOSS) {
      return i18next.t("battle:bossAppeared", { bossName: getPokemonNameWithAffix(enemyField[0])});
    }

    if (this.scene.currentBattle.battleType === BattleType.TRAINER) {
      if (this.scene.currentBattle.double) {
        return i18next.t("battle:trainerAppearedDouble", { trainerName: this.scene.currentBattle.trainer?.getName(TrainerSlot.NONE, true) });

      } else {
        return i18next.t("battle:trainerAppeared", { trainerName: this.scene.currentBattle.trainer?.getName(TrainerSlot.NONE, true) });
      }
    }

    return enemyField.length === 1
      ? i18next.t("battle:singleWildAppeared", { pokemonName: enemyField[0].getNameToRender() })
      : i18next.t("battle:multiWildAppeared", { pokemonName1: enemyField[0].getNameToRender(), pokemonName2: enemyField[1].getNameToRender() });
  }

  doEncounterCommon(showEncounterMessage: boolean = true) {
    const enemyField = this.scene.getEnemyField();

    if (this.scene.currentBattle.battleType === BattleType.WILD) {
      enemyField.forEach(enemyPokemon => {
        enemyPokemon.untint(100, "Sine.easeOut");
        enemyPokemon.cry();
        enemyPokemon.showInfo();
        if (enemyPokemon.isShiny()) {
          this.scene.validateAchv(achvs.SEE_SHINY);
        }
      });
      this.scene.updateFieldScale();
      if (showEncounterMessage) {
        this.scene.ui.showText(this.getEncounterMessage(), null, () => this.end(), 1500);
      } else {
        this.end();
      }
    } else if (this.scene.currentBattle.battleType === BattleType.TRAINER) {
      const trainer = this.scene.currentBattle.trainer;
      trainer?.untint(100, "Sine.easeOut");
      trainer?.playAnim();

      const doSummon = () => {
        this.scene.currentBattle.started = true;
        this.scene.playBgm(undefined);
        this.scene.pbTray.showPbTray(this.scene.getParty());
        this.scene.pbTrayEnemy.showPbTray(this.scene.getEnemyParty());
        const doTrainerSummon = () => {
          this.hideEnemyTrainer();
          const availablePartyMembers = this.scene.getEnemyParty().filter(p => !p.isFainted()).length;
          this.scene.unshiftPhase(new SummonPhase(this.scene, 0, false));
          if (this.scene.currentBattle.double && availablePartyMembers > 1) {
            this.scene.unshiftPhase(new SummonPhase(this.scene, 1, false));
          }
          this.end();
        };
        if (showEncounterMessage) {
          this.scene.ui.showText(this.getEncounterMessage(), null, doTrainerSummon, 1500, true);
        } else {
          doTrainerSummon();
        }
      };

      const encounterMessages = this.scene.currentBattle.trainer?.getEncounterMessages();

      if (!encounterMessages?.length) {
        doSummon();
      } else {
        let message: string;
        this.scene.executeWithSeedOffset(() => message = Utils.randSeedItem(encounterMessages), this.scene.currentBattle.waveIndex);
        message = message!; // tell TS compiler it's defined now
        const showDialogueAndSummon = () => {
          this.scene.ui.showDialogue(message, trainer?.getName(TrainerSlot.NONE, true), null, () => {
            this.scene.charSprite.hide().then(() => this.scene.hideFieldOverlay(250).then(() => doSummon()));
          });
        };
        if (this.scene.currentBattle.trainer?.config.hasCharSprite && !this.scene.ui.shouldSkipDialogue(message)) {
          this.scene.showFieldOverlay(500).then(() => this.scene.charSprite.showCharacter(trainer?.getKey()!, getCharVariantFromDialogue(encounterMessages[0])).then(() => showDialogueAndSummon())); // TODO: is this bang correct?
        } else {
          showDialogueAndSummon();
        }
      }
    } else if (this.scene.currentBattle.battleType === BattleType.MYSTERY_ENCOUNTER) {
      const introVisuals = this.scene.currentBattle.mysteryEncounter.introVisuals;
      introVisuals.playAnim();

      if (this.scene.currentBattle.mysteryEncounter.onVisualsStart) {
        this.scene.currentBattle.mysteryEncounter.onVisualsStart(this.scene);
      }

      const doEncounter = () => {
        const doShowEncounterOptions = () => {
          this.scene.ui.clearText();
          this.scene.ui.getMessageHandler().hideNameText();

          this.scene.unshiftPhase(new MysteryEncounterPhase(this.scene));
          this.end();
        };

        if (showEncounterMessage) {
          const introDialogue = this.scene.currentBattle.mysteryEncounter.dialogue.intro;
          const FIRST_DIALOGUE_PROMPT_DELAY = 750;
          let i = 0;
          const showNextDialogue = () => {
            const nextAction = i === introDialogue.length - 1 ? doShowEncounterOptions : showNextDialogue;
            const dialogue = introDialogue[i];
            const title = getEncounterText(this.scene, dialogue.speaker);
            const text = getEncounterText(this.scene, dialogue.text);
            i++;
            if (title) {
              this.scene.ui.showDialogue(text, title, null, nextAction, 0, i === 1 ? FIRST_DIALOGUE_PROMPT_DELAY : 0);
            } else {
              this.scene.ui.showText(text, null, nextAction, i === 1 ? FIRST_DIALOGUE_PROMPT_DELAY : 0, true);
            }
          };

          if (introDialogue.length > 0) {
            showNextDialogue();
          }
        } else {
          doShowEncounterOptions();
        }
      };

      const encounterMessage = i18next.t("battle:mysteryEncounterAppeared");

      if (!encounterMessage) {
        doEncounter();
      } else {
        doTrainerExclamation(this.scene);
        this.scene.ui.showDialogue(encounterMessage, "???", null, () => {
          this.scene.charSprite.hide().then(() => this.scene.hideFieldOverlay(250).then(() => doEncounter()));
        });
      }
    }
  }

  end() {
    const enemyField = this.scene.getEnemyField();

    enemyField.forEach((enemyPokemon, e) => {
      if (enemyPokemon.isShiny()) {
        this.scene.unshiftPhase(new ShinySparklePhase(this.scene, BattlerIndex.ENEMY + e));
      }
    });

    if (this.scene.currentBattle.battleType !== BattleType.TRAINER && this.scene.currentBattle.battleType !== BattleType.MYSTERY_ENCOUNTER) {
      enemyField.map(p => this.scene.pushConditionalPhase(new PostSummonPhase(this.scene, p.getBattlerIndex()), () => {
        // if there is not a player party, we can't continue
        if (!this.scene.getParty()?.length) {
          return false;
        }
        // how many player pokemon are on the field ?
        const pokemonsOnFieldCount = this.scene.getParty().filter(p => p.isOnField()).length;
        // if it's a 2vs1, there will never be a 2nd pokemon on our field even
        const requiredPokemonsOnField = Math.min(this.scene.getParty().filter((p) => !p.isFainted()).length, 2);
        // if it's a double, there should be 2, otherwise 1
        if (this.scene.currentBattle.double) {
          return pokemonsOnFieldCount === requiredPokemonsOnField;
        }
        return pokemonsOnFieldCount === 1;
      }));
      const ivScannerModifier = this.scene.findModifier(m => m instanceof IvScannerModifier);
      if (ivScannerModifier) {
        enemyField.map(p => this.scene.pushPhase(new ScanIvsPhase(this.scene, p.getBattlerIndex(), Math.min(ivScannerModifier.getStackCount() * 2, 6))));
      }
    }

    if (!this.loaded) {
      const availablePartyMembers = this.scene.getParty().filter(p => p.isAllowedInBattle());

      if (!availablePartyMembers[0].isOnField()) {
        this.scene.pushPhase(new SummonPhase(this.scene, 0));
      }

      if (this.scene.currentBattle.double) {
        if (availablePartyMembers.length > 1) {
          this.scene.pushPhase(new ToggleDoublePositionPhase(this.scene, true));
          if (!availablePartyMembers[1].isOnField()) {
            this.scene.pushPhase(new SummonPhase(this.scene, 1));
          }
        }
      } else {
        if (availablePartyMembers.length > 1 && availablePartyMembers[1].isOnField()) {
          this.scene.pushPhase(new ReturnPhase(this.scene, 1));
        }
        this.scene.pushPhase(new ToggleDoublePositionPhase(this.scene, false));
      }

      if (this.scene.currentBattle.battleType !== BattleType.TRAINER && (this.scene.currentBattle.waveIndex > 1 || !this.scene.gameMode.isDaily)) {
        const minPartySize = this.scene.currentBattle.double ? 2 : 1;
        if (availablePartyMembers.length > minPartySize) {
          this.scene.pushPhase(new CheckSwitchPhase(this.scene, 0, this.scene.currentBattle.double));
          if (this.scene.currentBattle.double) {
            this.scene.pushPhase(new CheckSwitchPhase(this.scene, 1, this.scene.currentBattle.double));
          }
        }
      }
    }
    handleTutorial(this.scene, Tutorial.Access_Menu).then(() => super.end());
  }

  tryOverrideForBattleSpec(): boolean {
    switch (this.scene.currentBattle.battleSpec) {
    case BattleSpec.FINAL_BOSS:
      const enemy = this.scene.getEnemyPokemon();
      this.scene.ui.showText(this.getEncounterMessage(), null, () => {
        const count = 5643853 + this.scene.gameData.gameStats.classicSessionsPlayed;
        //The two lines below check if English ordinals (1st, 2nd, 3rd, Xth) are used and determine which one to use.
        //Otherwise, it defaults to an empty string.
        //As of 08-07-24: Spanish and Italian default to the English translations
        const ordinalUse = ["en", "es", "it"];
        const currentLanguage = i18next.resolvedLanguage ?? "en";
        const ordinalIndex = (ordinalUse.includes(currentLanguage)) ? ["st", "nd", "rd"][((count + 90) % 100 - 10) % 10 - 1] ?? "th" : "";
        const cycleCount = count.toLocaleString() + ordinalIndex;
        const encounterDialogue = i18next.t(`${(this.scene.gameData.gender === PlayerGender.FEMALE) ? "PGF" : "PGM"}battleSpecDialogue:encounter`, {cycleCount: cycleCount});
        this.scene.ui.showDialogue(encounterDialogue, enemy?.species.name, null, () => {
          this.doEncounterCommon(false);
        });
      }, 1500, true);
      return true;
    }

    return false;
  }
}

export class NextEncounterPhase extends EncounterPhase {
  constructor(scene: BattleScene) {
    super(scene);
  }

  start() {
    super.start();
  }

  doEncounter(): void {
    this.scene.playBgm(undefined, true);

    for (const pokemon of this.scene.getParty()) {
      if (pokemon) {
        pokemon.resetBattleData();
      }
    }

    this.scene.arenaNextEnemy.setBiome(this.scene.arena.biomeType);
    this.scene.arenaNextEnemy.setVisible(true);

    const enemyField = this.scene.getEnemyField();
    const moveTargets: any[] = [this.scene.arenaEnemy, this.scene.arenaNextEnemy, this.scene.currentBattle.trainer, enemyField, this.scene.lastEnemyTrainer];
    const lastEncounterVisuals = this.scene?.lastMysteryEncounter?.introVisuals;
    if (lastEncounterVisuals) {
      moveTargets.push(lastEncounterVisuals);
    }
    const nextEncounterVisuals = this.scene.currentBattle?.mysteryEncounter?.introVisuals;
    if (nextEncounterVisuals) {
      const enterFromRight = nextEncounterVisuals.enterFromRight;
      if (enterFromRight) {
        nextEncounterVisuals.x += 500;
        this.scene.tweens.add({
          targets: nextEncounterVisuals,
          x: "-=200",
          duration: 2000
        });
      } else {
        moveTargets.push(nextEncounterVisuals);
      }
    }
    this.scene.tweens.add({
      targets: moveTargets.flat(),
      x: "+=300",
      duration: 2000,
      onComplete: () => {
        this.scene.arenaEnemy.setBiome(this.scene.arena.biomeType);
        this.scene.arenaEnemy.setX(this.scene.arenaNextEnemy.x);
        this.scene.arenaEnemy.setAlpha(1);
        this.scene.arenaNextEnemy.setX(this.scene.arenaNextEnemy.x - 300);
        this.scene.arenaNextEnemy.setVisible(false);
        if (this.scene.lastEnemyTrainer) {
          this.scene.lastEnemyTrainer.destroy();
        }
        if (lastEncounterVisuals) {
          this.scene.field.remove(lastEncounterVisuals, true);
          this.scene.lastMysteryEncounter.introVisuals = null;
        }

        if (!this.tryOverrideForBattleSpec()) {
          this.doEncounterCommon();
        }
      }
    });
  }
}

export class NewBiomeEncounterPhase extends NextEncounterPhase {
  constructor(scene: BattleScene) {
    super(scene);
  }

  doEncounter(): void {
    this.scene.playBgm(undefined, true);

    for (const pokemon of this.scene.getParty()) {
      if (pokemon) {
        pokemon.resetBattleData();
      }
    }

    this.scene.arena.trySetWeather(getRandomWeatherType(this.scene.arena), false);

    for (const pokemon of this.scene.getParty().filter(p => p.isOnField())) {
      applyAbAttrs(PostBiomeChangeAbAttr, pokemon, null);
    }

    const enemyField = this.scene.getEnemyField();
    const moveTargets: any[]  = [this.scene.arenaEnemy, enemyField];
    const mysteryEncounter = this.scene.currentBattle?.mysteryEncounter?.introVisuals;
    if (mysteryEncounter) {
      moveTargets.push(mysteryEncounter);
    }

    this.scene.tweens.add({
      targets: moveTargets.flat(),
      x: "+=300",
      duration: 2000,
      onComplete: () => {
        if (!this.tryOverrideForBattleSpec()) {
          this.doEncounterCommon();
        }
      }
    });
  }
}

export class PostSummonPhase extends PokemonPhase {
  constructor(scene: BattleScene, battlerIndex: BattlerIndex) {
    super(scene, battlerIndex);
  }

  start() {
    super.start();

    const pokemon = this.getPokemon();

    if (pokemon.status?.effect === StatusEffect.TOXIC) {
      pokemon.status.turnCount = 0;
    }
    this.scene.arena.applyTags(ArenaTrapTag, pokemon);

    // If this is mystery encounter and has post summon phase tag, apply post summon effects
    if (pokemon.findTags(t => t instanceof MysteryEncounterPostSummonTag)) {
      pokemon.lapseTag(BattlerTagType.MYSTERY_ENCOUNTER_POST_SUMMON);
    }

    applyPostSummonAbAttrs(PostSummonAbAttr, pokemon).then(() => this.end());
  }
}

export class SelectBiomePhase extends BattlePhase {
  constructor(scene: BattleScene) {
    super(scene);
  }

  start() {
    super.start();

    const currentBiome = this.scene.arena.biomeType;

    const setNextBiome = (nextBiome: Biome) => {
      if (this.scene.currentBattle.waveIndex % 10 === 1) {
        this.scene.applyModifiers(MoneyInterestModifier, true, this.scene);
        this.scene.unshiftPhase(new PartyHealPhase(this.scene, false));
      }
      this.scene.unshiftPhase(new SwitchBiomePhase(this.scene, nextBiome));
      this.end();
    };

    if ((this.scene.gameMode.isClassic && this.scene.gameMode.isWaveFinal(this.scene.currentBattle.waveIndex + 9))
      || (this.scene.gameMode.isDaily && this.scene.gameMode.isWaveFinal(this.scene.currentBattle.waveIndex))
      || (this.scene.gameMode.hasShortBiomes && !(this.scene.currentBattle.waveIndex % 50))) {
      setNextBiome(Biome.END);
    } else if (this.scene.gameMode.hasRandomBiomes) {
      setNextBiome(this.generateNextBiome());
    } else if (Array.isArray(biomeLinks[currentBiome])) {
      let biomes: Biome[] = [];
      this.scene.executeWithSeedOffset(() => {
        biomes = (biomeLinks[currentBiome] as (Biome | [Biome, integer])[])
          .filter(b => !Array.isArray(b) || !Utils.randSeedInt(b[1]))
          .map(b => !Array.isArray(b) ? b : b[0]);
      }, this.scene.currentBattle.waveIndex);
      if (biomes.length > 1 && this.scene.findModifier(m => m instanceof MapModifier)) {
        let biomeChoices: Biome[] = [];
        this.scene.executeWithSeedOffset(() => {
          biomeChoices = (!Array.isArray(biomeLinks[currentBiome])
            ? [biomeLinks[currentBiome] as Biome]
            : biomeLinks[currentBiome] as (Biome | [Biome, integer])[])
            .filter((b, i) => !Array.isArray(b) || !Utils.randSeedInt(b[1]))
            .map(b => Array.isArray(b) ? b[0] : b);
        }, this.scene.currentBattle.waveIndex);
        const biomeSelectItems = biomeChoices.map(b => {
          const ret: OptionSelectItem = {
            label: getBiomeName(b),
            handler: () => {
              this.scene.ui.setMode(Mode.MESSAGE);
              setNextBiome(b);
              return true;
            }
          };
          return ret;
        });
        this.scene.ui.setMode(Mode.OPTION_SELECT, {
          options: biomeSelectItems,
          delay: 1000
        });
      } else {
        setNextBiome(biomes[Utils.randSeedInt(biomes.length)]);
      }
    } else if (biomeLinks.hasOwnProperty(currentBiome)) {
      setNextBiome(biomeLinks[currentBiome] as Biome);
    } else {
      setNextBiome(this.generateNextBiome());
    }
  }

  generateNextBiome(): Biome {
    if (!(this.scene.currentBattle.waveIndex % 50)) {
      return Biome.END;
    }
    return this.scene.generateRandomBiome(this.scene.currentBattle.waveIndex);
  }
}

export class SwitchBiomePhase extends BattlePhase {
  private nextBiome: Biome;

  constructor(scene: BattleScene, nextBiome: Biome) {
    super(scene);

    this.nextBiome = nextBiome;
  }

  start() {
    super.start();

    if (this.nextBiome === undefined) {
      return this.end();
    }

    this.scene.tweens.add({
      targets: [this.scene.arenaEnemy, this.scene.lastEnemyTrainer],
      x: "+=300",
      duration: 2000,
      onComplete: () => {
        this.scene.arenaEnemy.setX(this.scene.arenaEnemy.x - 600);

        this.scene.newArena(this.nextBiome);

        const biomeKey = getBiomeKey(this.nextBiome);
        const bgTexture = `${biomeKey}_bg`;
        this.scene.arenaBgTransition.setTexture(bgTexture);
        this.scene.arenaBgTransition.setAlpha(0);
        this.scene.arenaBgTransition.setVisible(true);
        this.scene.arenaPlayerTransition.setBiome(this.nextBiome);
        this.scene.arenaPlayerTransition.setAlpha(0);
        this.scene.arenaPlayerTransition.setVisible(true);

        this.scene.tweens.add({
          targets: [this.scene.arenaPlayer, this.scene.arenaBgTransition, this.scene.arenaPlayerTransition],
          duration: 1000,
          delay: 1000,
          ease: "Sine.easeInOut",
          alpha: (target: any) => target === this.scene.arenaPlayer ? 0 : 1,
          onComplete: () => {
            this.scene.arenaBg.setTexture(bgTexture);
            this.scene.arenaPlayer.setBiome(this.nextBiome);
            this.scene.arenaPlayer.setAlpha(1);
            this.scene.arenaEnemy.setBiome(this.nextBiome);
            this.scene.arenaEnemy.setAlpha(1);
            this.scene.arenaNextEnemy.setBiome(this.nextBiome);
            this.scene.arenaBgTransition.setVisible(false);
            this.scene.arenaPlayerTransition.setVisible(false);
            if (this.scene.lastEnemyTrainer) {
              this.scene.lastEnemyTrainer.destroy();
            }

            this.end();
          }
        });
      }
    });
  }
}

export class SummonPhase extends PartyMemberPokemonPhase {
  private loaded: boolean;

  constructor(scene: BattleScene, fieldIndex: integer, player: boolean = true, loaded: boolean = false) {
    super(scene, fieldIndex, player);

    this.loaded = loaded;
  }

  start() {
    super.start();

    this.preSummon();
  }

  /**
  * Sends out a Pokemon before the battle begins and shows the appropriate messages
  */
  preSummon(): void {
    const partyMember = this.getPokemon();
    // If the Pokemon about to be sent out is fainted or illegal under a challenge, switch to the first non-fainted legal Pokemon
    if (!partyMember.isAllowedInBattle() || (this.player && !this.getParty().some(p => p.id === partyMember.id))) {
      console.warn("The Pokemon about to be sent out is fainted or illegal under a challenge. Attempting to resolve...");

      // First check if they're somehow still in play, if so remove them.
      if (partyMember.isOnField()) {
        partyMember.leaveField();
      }

      const party = this.getParty();

      // Find the first non-fainted Pokemon index above the current one
      const legalIndex = party.findIndex((p, i) => i > this.partyMemberIndex && p.isAllowedInBattle());
      if (legalIndex === -1) {
        console.error("Party Details:\n", party);
        console.error("All available Pokemon were fainted or illegal!");
        this.scene.clearPhaseQueue();
        this.scene.unshiftPhase(new GameOverPhase(this.scene));
        this.end();
        return;
      }

      // Swaps the fainted Pokemon and the first non-fainted legal Pokemon in the party
      [party[this.partyMemberIndex], party[legalIndex]] = [party[legalIndex], party[this.partyMemberIndex]];
      console.warn("Swapped %s %O with %s %O", getPokemonNameWithAffix(partyMember), partyMember, getPokemonNameWithAffix(party[0]), party[0]);
    }

    if (this.player) {
      this.scene.ui.showText(i18next.t("battle:playerGo", { pokemonName: getPokemonNameWithAffix(this.getPokemon()) }));
      if (this.player) {
        this.scene.pbTray.hide();
      }
      this.scene.trainer.setTexture(`trainer_${this.scene.gameData.gender === PlayerGender.FEMALE ? "f" : "m"}_back_pb`);
      this.scene.time.delayedCall(562, () => {
        this.scene.trainer.setFrame("2");
        this.scene.time.delayedCall(64, () => {
          this.scene.trainer.setFrame("3");
        });
      });
      this.scene.tweens.add({
        targets: this.scene.trainer,
        x: -36,
        duration: 1000,
        onComplete: () => this.scene.trainer.setVisible(false)
      });
      this.scene.time.delayedCall(750, () => this.summon());
<<<<<<< HEAD
    } else if (this.scene.currentBattle.battleType === BattleType.TRAINER || this.scene.currentBattle.mysteryEncounter?.encounterMode === MysteryEncounterMode.TRAINER_BATTLE) {
      const trainerName = this.scene.currentBattle.trainer.getName(!(this.fieldIndex % 2) ? TrainerSlot.TRAINER : TrainerSlot.TRAINER_PARTNER);
      const pokemonName = getPokemonNameWithAffix(this.getPokemon());
=======
    } else {
      const trainerName = this.scene.currentBattle.trainer?.getName(!(this.fieldIndex % 2) ? TrainerSlot.TRAINER : TrainerSlot.TRAINER_PARTNER);
      const pokemonName = this.getPokemon().getNameToRender();
>>>>>>> bdde03b0
      const message = i18next.t("battle:trainerSendOut", { trainerName, pokemonName });

      this.scene.pbTrayEnemy.hide();
      this.scene.ui.showText(message, null, () => this.summon());
    } else if (this.scene.currentBattle.battleType === BattleType.MYSTERY_ENCOUNTER) {
      this.scene.pbTrayEnemy.hide();
      this.summonWild();
    }
  }

  summon(): void {
    const pokemon = this.getPokemon();

    const pokeball = this.scene.addFieldSprite(this.player ? 36 : 248, this.player ? 80 : 44, "pb", getPokeballAtlasKey(pokemon.pokeball));
    pokeball.setVisible(false);
    pokeball.setOrigin(0.5, 0.625);
    this.scene.field.add(pokeball);

    if (this.fieldIndex === 1) {
      pokemon.setFieldPosition(FieldPosition.RIGHT, 0);
    } else {
      const availablePartyMembers = this.getParty().filter(p => p.isAllowedInBattle()).length;
      pokemon.setFieldPosition(!this.scene.currentBattle.double || availablePartyMembers === 1 ? FieldPosition.CENTER : FieldPosition.LEFT);
    }

    const fpOffset = pokemon.getFieldPositionOffset();

    pokeball.setVisible(true);

    this.scene.tweens.add({
      targets: pokeball,
      duration: 650,
      x: (this.player ? 100 : 236) + fpOffset[0]
    });

    this.scene.tweens.add({
      targets: pokeball,
      duration: 150,
      ease: "Cubic.easeOut",
      y: (this.player ? 70 : 34) + fpOffset[1],
      onComplete: () => {
        this.scene.tweens.add({
          targets: pokeball,
          duration: 500,
          ease: "Cubic.easeIn",
          angle: 1440,
          y: (this.player ? 132 : 86) + fpOffset[1],
          onComplete: () => {
            this.scene.playSound("pb_rel");
            pokeball.destroy();
            this.scene.add.existing(pokemon);
            this.scene.field.add(pokemon);
            if (!this.player) {
              const playerPokemon = this.scene.getPlayerPokemon() as Pokemon;
              if (playerPokemon?.visible) {
                this.scene.field.moveBelow(pokemon, playerPokemon);
              }
              this.scene.currentBattle.seenEnemyPartyMemberIds.add(pokemon.id);
            }
            addPokeballOpenParticles(this.scene, pokemon.x, pokemon.y - 16, pokemon.pokeball);
            this.scene.updateModifiers(this.player);
            this.scene.updateFieldScale();
            pokemon.showInfo();
            pokemon.playAnim();
            pokemon.setVisible(true);
            pokemon.getSprite().setVisible(true);
            pokemon.setScale(0.5);
            pokemon.tint(getPokeballTintColor(pokemon.pokeball));
            pokemon.untint(250, "Sine.easeIn");
            this.scene.updateFieldScale();
            this.scene.tweens.add({
              targets: pokemon,
              duration: 250,
              ease: "Sine.easeIn",
              scale: pokemon.getSpriteScale(),
              onComplete: () => {
                pokemon.cry(pokemon.getHpRatio() > 0.25 ? undefined : { rate: 0.85 });
                pokemon.getSprite().clearTint();
                pokemon.resetSummonData();
                this.scene.time.delayedCall(1000, () => this.end());
              }
            });
          }
        });
      }
    });
  }

  summonWild(): void {
    const pokemon = this.getPokemon();

    if (this.fieldIndex === 1) {
      pokemon.setFieldPosition(FieldPosition.RIGHT, 0);
    } else {
      const availablePartyMembers = this.getParty().filter(p => !p.isFainted()).length;
      pokemon.setFieldPosition(!this.scene.currentBattle.double || availablePartyMembers === 1 ? FieldPosition.CENTER : FieldPosition.LEFT);
    }

    this.scene.add.existing(pokemon);
    this.scene.field.add(pokemon);
    if (!this.player) {
      const playerPokemon = this.scene.getPlayerPokemon() as Pokemon;
      if (playerPokemon?.visible) {
        this.scene.field.moveBelow(pokemon, playerPokemon);
      }
      this.scene.currentBattle.seenEnemyPartyMemberIds.add(pokemon.id);
    }
    this.scene.updateModifiers(this.player);
    this.scene.updateFieldScale();
    pokemon.showInfo();
    pokemon.playAnim();
    pokemon.setVisible(true);
    pokemon.getSprite().setVisible(true);
    pokemon.setScale(0.75);
    pokemon.tint(getPokeballTintColor(pokemon.pokeball));
    pokemon.untint(250, "Sine.easeIn");
    this.scene.updateFieldScale();
    pokemon.x += 16;
    pokemon.y -= 20;
    pokemon.alpha = 0;

    // Ease pokemon in
    this.scene.tweens.add({
      targets: pokemon,
      x: "-=16",
      y: "+=16",
      alpha: 1,
      duration: 1000,
      ease: "Sine.easeIn",
      scale: pokemon.getSpriteScale(),
      onComplete: () => {
        pokemon.cry(pokemon.getHpRatio() > 0.25 ? undefined : { rate: 0.85 });
        pokemon.getSprite().clearTint();
        pokemon.resetSummonData();
        this.scene.updateFieldScale();
        this.scene.time.delayedCall(1000, () => this.end());
      }
    });
  }

  onEnd(): void {
    const pokemon = this.getPokemon();

    if (pokemon.isShiny()) {
      this.scene.unshiftPhase(new ShinySparklePhase(this.scene, pokemon.getBattlerIndex()));
    }

    pokemon.resetTurnData();

    if (!this.loaded || this.scene.currentBattle.battleType === BattleType.TRAINER || (this.scene.currentBattle.waveIndex % 10) === 1 || this.scene.currentBattle.battleType === BattleType.MYSTERY_ENCOUNTER) {
      this.scene.triggerPokemonFormChange(pokemon, SpeciesFormChangeActiveTrigger, true);
      this.queuePostSummon();
    }
  }

  queuePostSummon(): void {
    this.scene.pushPhase(new PostSummonPhase(this.scene, this.getPokemon().getBattlerIndex()));
  }

  end() {
    this.onEnd();

    super.end();
  }
}

export class SwitchSummonPhase extends SummonPhase {
  private slotIndex: integer;
  private doReturn: boolean;
  private batonPass: boolean;

  private lastPokemon: Pokemon;

  /**
   * Constructor for creating a new SwitchSummonPhase
   * @param scene {@linkcode BattleScene} the scene the phase is associated with
   * @param fieldIndex integer representing position on the battle field
   * @param slotIndex integer for the index of pokemon (in party of 6) to switch into
   * @param doReturn boolean whether to render "comeback" dialogue
   * @param batonPass boolean if the switch is from baton pass
   * @param player boolean if the switch is from the player
   */
  constructor(scene: BattleScene, fieldIndex: integer, slotIndex: integer, doReturn: boolean, batonPass: boolean, player?: boolean) {
    super(scene, fieldIndex, player !== undefined ? player : true);

    this.slotIndex = slotIndex;
    this.doReturn = doReturn;
    this.batonPass = batonPass;
  }

  start(): void {
    super.start();
  }

  preSummon(): void {
    if (!this.player) {
      if (this.slotIndex === -1) {
        //@ts-ignore
        this.slotIndex = this.scene.currentBattle.trainer?.getNextSummonIndex(!this.fieldIndex ? TrainerSlot.TRAINER : TrainerSlot.TRAINER_PARTNER); // TODO: what would be the default trainer-slot fallback?
      }
      if (this.slotIndex > -1) {
        this.showEnemyTrainer(!(this.fieldIndex % 2) ? TrainerSlot.TRAINER : TrainerSlot.TRAINER_PARTNER);
        this.scene.pbTrayEnemy.showPbTray(this.scene.getEnemyParty());
      }
    }

    if (!this.doReturn || (this.slotIndex !== -1 && !(this.player ? this.scene.getParty() : this.scene.getEnemyParty())[this.slotIndex])) {
      if (this.player) {
        return this.switchAndSummon();
      } else {
        this.scene.time.delayedCall(750, () => this.switchAndSummon());
        return;
      }
    }

    const pokemon = this.getPokemon();

    if (!this.batonPass) {
      (this.player ? this.scene.getEnemyField() : this.scene.getPlayerField()).forEach(enemyPokemon => enemyPokemon.removeTagsBySourceId(pokemon.id));
    }

    // TODO: maybe remove this? Not sure if still necessary
    // if (!pokemon.isActive() || !pokemon.isOnField()) {
    //   this.switchAndSummon();
    // }

    this.scene.ui.showText(this.player ?
      i18next.t("battle:playerComeBack", { pokemonName: getPokemonNameWithAffix(pokemon) }) :
      i18next.t("battle:trainerComeBack", {
        trainerName: this.scene.currentBattle.trainer?.getName(!(this.fieldIndex % 2) ? TrainerSlot.TRAINER : TrainerSlot.TRAINER_PARTNER),
        pokemonName: getPokemonNameWithAffix(pokemon)
      })
    );
    this.scene.playSound("pb_rel");
    pokemon.hideInfo();
    pokemon.tint(getPokeballTintColor(pokemon.pokeball), 1, 250, "Sine.easeIn");
    this.scene.tweens.add({
      targets: pokemon,
      duration: 250,
      ease: "Sine.easeIn",
      scale: 0.5,
      onComplete: () => {
        pokemon.leaveField(!this.batonPass, false);
        this.scene.time.delayedCall(750, () => this.switchAndSummon());
      }
    });
  }

  switchAndSummon() {
    const party = this.player ? this.getParty() : this.scene.getEnemyParty();
    const switchedInPokemon = party[this.slotIndex];
    this.lastPokemon = this.getPokemon();
    applyPreSwitchOutAbAttrs(PreSwitchOutAbAttr, this.lastPokemon);
    if (this.batonPass && switchedInPokemon) {
      (this.player ? this.scene.getEnemyField() : this.scene.getPlayerField()).forEach(enemyPokemon => enemyPokemon.transferTagsBySourceId(this.lastPokemon.id, switchedInPokemon.id));
      if (!this.scene.findModifier(m => m instanceof SwitchEffectTransferModifier && (m as SwitchEffectTransferModifier).pokemonId === switchedInPokemon.id)) {
        const batonPassModifier = this.scene.findModifier(m => m instanceof SwitchEffectTransferModifier
          && (m as SwitchEffectTransferModifier).pokemonId === this.lastPokemon.id) as SwitchEffectTransferModifier;
        if (batonPassModifier && !this.scene.findModifier(m => m instanceof SwitchEffectTransferModifier && (m as SwitchEffectTransferModifier).pokemonId === switchedInPokemon.id)) {
          this.scene.tryTransferHeldItemModifier(batonPassModifier, switchedInPokemon, false);
        }
      }
    }
    if (switchedInPokemon) {
      party[this.slotIndex] = this.lastPokemon;
      party[this.fieldIndex] = switchedInPokemon;
      const showTextAndSummon = () => {
        this.scene.ui.showText(this.player ?
          i18next.t("battle:playerGo", { pokemonName: getPokemonNameWithAffix(switchedInPokemon) }) :
          i18next.t("battle:trainerGo", {
            trainerName: this.scene.currentBattle.trainer?.getName(!(this.fieldIndex % 2) ? TrainerSlot.TRAINER : TrainerSlot.TRAINER_PARTNER),
            pokemonName: this.getPokemon().getNameToRender()
          })
        );
        // Ensure improperly persisted summon data (such as tags) is cleared upon switching
        if (!this.batonPass) {
          switchedInPokemon.resetBattleData();
          switchedInPokemon.resetSummonData();
        }
        this.summon();
      };
      if (this.player) {
        showTextAndSummon();
      } else {
        this.scene.time.delayedCall(1500, () => {
          this.hideEnemyTrainer();
          this.scene.pbTrayEnemy.hide();
          showTextAndSummon();
        });
      }
    } else {
      this.end();
    }
  }

  onEnd(): void {
    super.onEnd();

    const pokemon = this.getPokemon();

    const moveId = this.lastPokemon?.scene.currentBattle.lastMove;
    const lastUsedMove = moveId ? allMoves[moveId] : undefined;

    const currentCommand = pokemon.scene.currentBattle.turnCommands[this.fieldIndex]?.command;
    const lastPokemonIsForceSwitchedAndNotFainted = lastUsedMove?.hasAttr(ForceSwitchOutAttr) && !this.lastPokemon.isFainted();

    // Compensate for turn spent summoning
    // Or compensate for force switch move if switched out pokemon is not fainted
    if (currentCommand === Command.POKEMON || lastPokemonIsForceSwitchedAndNotFainted) {
      pokemon.battleSummonData.turnCount--;
    }

    if (this.batonPass && pokemon) {
      pokemon.transferSummon(this.lastPokemon);
    }

    this.lastPokemon?.resetSummonData();

    this.scene.triggerPokemonFormChange(pokemon, SpeciesFormChangeActiveTrigger, true);
  }

  queuePostSummon(): void {
    this.scene.unshiftPhase(new PostSummonPhase(this.scene, this.getPokemon().getBattlerIndex()));
  }
}

export class ReturnPhase extends SwitchSummonPhase {
  constructor(scene: BattleScene, fieldIndex: integer) {
    super(scene, fieldIndex, -1, true, false);
  }

  switchAndSummon(): void {
    this.end();
  }

  summon(): void { }

  onEnd(): void {
    const pokemon = this.getPokemon();

    pokemon.resetTurnData();
    pokemon.resetSummonData();

    this.scene.updateFieldScale();

    this.scene.triggerPokemonFormChange(pokemon, SpeciesFormChangeActiveTrigger);
  }
}

export class ShowTrainerPhase extends BattlePhase {
  constructor(scene: BattleScene) {
    super(scene);
  }

  start() {
    super.start();

    this.scene.trainer.setVisible(true);

    this.scene.trainer.setTexture(`trainer_${this.scene.gameData.gender === PlayerGender.FEMALE ? "f" : "m"}_back`);

    this.scene.tweens.add({
      targets: this.scene.trainer,
      x: 106,
      duration: 1000,
      onComplete: () => this.end()
    });
  }
}

export class ToggleDoublePositionPhase extends BattlePhase {
  private double: boolean;

  constructor(scene: BattleScene, double: boolean) {
    super(scene);

    this.double = double;
  }

  start() {
    super.start();

    const playerPokemon = this.scene.getPlayerField().find(p => p.isActive(true));
    if (playerPokemon) {
      playerPokemon.setFieldPosition(this.double && this.scene.getParty().filter(p => p.isAllowedInBattle()).length > 1 ? FieldPosition.LEFT : FieldPosition.CENTER, 500).then(() => {
        if (playerPokemon.getFieldIndex() === 1) {
          const party = this.scene.getParty();
          party[1] = party[0];
          party[0] = playerPokemon;
        }
        this.end();
      });
    } else {
      this.end();
    }
  }
}

export class CheckSwitchPhase extends BattlePhase {
  protected fieldIndex: integer;
  protected useName: boolean;

  constructor(scene: BattleScene, fieldIndex: integer, useName: boolean) {
    super(scene);

    this.fieldIndex = fieldIndex;
    this.useName = useName;
  }

  start() {
    super.start();

    const pokemon = this.scene.getPlayerField()[this.fieldIndex];

    if (this.scene.battleStyle === BattleStyle.SET) {
      super.end();
      return;
    }

    if (this.scene.field.getAll().indexOf(pokemon) === -1) {
      this.scene.unshiftPhase(new SummonMissingPhase(this.scene, this.fieldIndex));
      super.end();
      return;
    }

    if (!this.scene.getParty().slice(1).filter(p => p.isActive()).length) {
      super.end();
      return;
    }

    if (pokemon.getTag(BattlerTagType.FRENZY)) {
      super.end();
      return;
    }

    this.scene.ui.showText(i18next.t("battle:switchQuestion", { pokemonName: this.useName ? getPokemonNameWithAffix(pokemon) : i18next.t("battle:pokemon") }), null, () => {
      this.scene.ui.setMode(Mode.CONFIRM, () => {
        this.scene.ui.setMode(Mode.MESSAGE);
        this.scene.tryRemovePhase(p => p instanceof PostSummonPhase && p.player && p.fieldIndex === this.fieldIndex);
        this.scene.unshiftPhase(new SwitchPhase(this.scene, this.fieldIndex, false, true));
        this.end();
      }, () => {
        this.scene.ui.setMode(Mode.MESSAGE);
        this.end();
      });
    });
  }
}

export class SummonMissingPhase extends SummonPhase {
  constructor(scene: BattleScene, fieldIndex: integer) {
    super(scene, fieldIndex);
  }

  preSummon(): void {
    this.scene.ui.showText(i18next.t("battle:sendOutPokemon", { pokemonName: getPokemonNameWithAffix(this.getPokemon()) }));
    this.scene.time.delayedCall(250, () => this.summon());
  }
}

export class LevelCapPhase extends FieldPhase {
  constructor(scene: BattleScene) {
    super(scene);
  }

  start(): void {
    super.start();

    this.scene.ui.setMode(Mode.MESSAGE).then(() => {
      this.scene.playSound("level_up_fanfare");
      this.scene.ui.showText(i18next.t("battle:levelCapUp", { levelCap: this.scene.getMaxExpLevel() }), null, () => this.end(), null, true);
      this.executeForAll(pokemon => pokemon.updateInfo(true));
    });
  }
}

export class TurnInitPhase extends FieldPhase {
  constructor(scene: BattleScene) {
    super(scene);
  }

  start() {
    super.start();

    this.scene.getPlayerField().forEach(p => {
      // If this pokemon is in play and evolved into something illegal under the current challenge, force a switch
      if (p.isOnField() && !p.isAllowedInBattle()) {
        this.scene.queueMessage(i18next.t("challenges:illegalEvolution", { "pokemon": p.name }), null, true);

        const allowedPokemon = this.scene.getParty().filter(p => p.isAllowedInBattle());

        if (!allowedPokemon.length) {
          // If there are no longer any legal pokemon in the party, game over.
          this.scene.clearPhaseQueue();
          this.scene.unshiftPhase(new GameOverPhase(this.scene));
        } else if (allowedPokemon.length >= this.scene.currentBattle.getBattlerCount() || (this.scene.currentBattle.double && !allowedPokemon[0].isActive(true))) {
          // If there is at least one pokemon in the back that is legal to switch in, force a switch.
          p.switchOut(false);
        } else {
          // If there are no pokemon in the back but we're not game overing, just hide the pokemon.
          // This should only happen in double battles.
          p.leaveField();
        }
        if (allowedPokemon.length === 1 && this.scene.currentBattle.double) {
          this.scene.unshiftPhase(new ToggleDoublePositionPhase(this.scene, true));
        }
      }
    });

    //this.scene.pushPhase(new MoveAnimTestPhase(this.scene));
    this.scene.eventTarget.dispatchEvent(new TurnInitEvent());

    handleMysteryEncounterBattleStartEffects(this.scene);

    this.scene.getField().forEach((pokemon, i) => {
      if (pokemon?.isActive()) {
        if (pokemon.isPlayer()) {
          this.scene.currentBattle.addParticipant(pokemon as PlayerPokemon);
        }

        pokemon.resetTurnData();

        this.scene.pushPhase(pokemon.isPlayer() ? new CommandPhase(this.scene, i) : new EnemyCommandPhase(this.scene, i - BattlerIndex.ENEMY));
      }
    });

    this.scene.pushPhase(new TurnStartPhase(this.scene));

    this.end();
  }
}

export class CommandPhase extends FieldPhase {
  protected fieldIndex: integer;

  constructor(scene: BattleScene, fieldIndex: integer) {
    super(scene);

    this.fieldIndex = fieldIndex;
  }

  start() {
    super.start();

    if (this.fieldIndex) {
      // If we somehow are attempting to check the right pokemon but there's only one pokemon out
      // Switch back to the center pokemon. This can happen rarely in double battles with mid turn switching
      if (this.scene.getPlayerField().filter(p => p.isActive()).length === 1) {
        this.fieldIndex = FieldPosition.CENTER;
      } else {
        const allyCommand = this.scene.currentBattle.turnCommands[this.fieldIndex - 1];
        if (allyCommand?.command === Command.BALL || allyCommand?.command === Command.RUN) {
          this.scene.currentBattle.turnCommands[this.fieldIndex] = { command: allyCommand?.command, skip: true };
        }
      }
    }

    if (this.scene.currentBattle.turnCommands[this.fieldIndex]?.skip) {
      return this.end();
    }

    const playerPokemon = this.scene.getPlayerField()[this.fieldIndex];

    const moveQueue = playerPokemon.getMoveQueue();

    while (moveQueue.length && moveQueue[0]
      && moveQueue[0].move && (!playerPokemon.getMoveset().find(m => m?.moveId === moveQueue[0].move)
        || !playerPokemon.getMoveset()[playerPokemon.getMoveset().findIndex(m => m?.moveId === moveQueue[0].move)]!.isUsable(playerPokemon, moveQueue[0].ignorePP))) { // TODO: is the bang correct?
      moveQueue.shift();
    }

    if (moveQueue.length) {
      const queuedMove = moveQueue[0];
      if (!queuedMove.move) {
        this.handleCommand(Command.FIGHT, -1, false);
      } else {
        const moveIndex = playerPokemon.getMoveset().findIndex(m => m?.moveId === queuedMove.move);
        if (moveIndex > -1 && playerPokemon.getMoveset()[moveIndex]!.isUsable(playerPokemon, queuedMove.ignorePP)) { // TODO: is the bang correct?
          this.handleCommand(Command.FIGHT, moveIndex, queuedMove.ignorePP, { targets: queuedMove.targets, multiple: queuedMove.targets.length > 1 });
        } else {
          this.scene.ui.setMode(Mode.COMMAND, this.fieldIndex);
        }
      }
    } else {
      this.scene.ui.setMode(Mode.COMMAND, this.fieldIndex);
    }
  }

  handleCommand(command: Command, cursor: integer, ...args: any[]): boolean {
    const playerPokemon = this.scene.getPlayerField()[this.fieldIndex];
    const enemyField = this.scene.getEnemyField();
    let success: boolean;

    switch (command) {
    case Command.FIGHT:
      let useStruggle = false;
      if (cursor === -1 ||
          playerPokemon.trySelectMove(cursor, args[0] as boolean) ||
          (useStruggle = cursor > -1 && !playerPokemon.getMoveset().filter(m => m?.isUsable(playerPokemon)).length)) {
        const moveId = !useStruggle ? cursor > -1 ? playerPokemon.getMoveset()[cursor]!.moveId : Moves.NONE : Moves.STRUGGLE; // TODO: is the bang correct?
        const turnCommand: TurnCommand = { command: Command.FIGHT, cursor: cursor, move: { move: moveId, targets: [], ignorePP: args[0] }, args: args };
        const moveTargets: MoveTargetSet = args.length < 3 ? getMoveTargets(playerPokemon, moveId) : args[2];
        if (!moveId) {
          turnCommand.targets = [this.fieldIndex];
        }
        console.log(moveTargets, getPokemonNameWithAffix(playerPokemon));
        if (moveTargets.targets.length > 1 && moveTargets.multiple) {
          this.scene.unshiftPhase(new SelectTargetPhase(this.scene, this.fieldIndex));
        }
        if (moveTargets.targets.length <= 1 || moveTargets.multiple) {
          turnCommand.move!.targets = moveTargets.targets; //TODO: is the bang correct here?
        } else if (playerPokemon.getTag(BattlerTagType.CHARGING) && playerPokemon.getMoveQueue().length >= 1) {
          turnCommand.move!.targets = playerPokemon.getMoveQueue()[0].targets; //TODO: is the bang correct here?
        } else {
          this.scene.unshiftPhase(new SelectTargetPhase(this.scene, this.fieldIndex));
        }
        this.scene.currentBattle.turnCommands[this.fieldIndex] = turnCommand;
        success = true;
      } else if (cursor < playerPokemon.getMoveset().length) {
        const move = playerPokemon.getMoveset()[cursor]!; //TODO: is this bang correct?
        this.scene.ui.setMode(Mode.MESSAGE);

        // Decides between a Disabled, Not Implemented, or No PP translation message
        const errorMessage =
            playerPokemon.summonData.disabledMove === move.moveId ? "battle:moveDisabled" :
              move.getName().endsWith(" (N)") ? "battle:moveNotImplemented" : "battle:moveNoPP";
        const moveName = move.getName().replace(" (N)", ""); // Trims off the indicator

        this.scene.ui.showText(i18next.t(errorMessage, { moveName: moveName }), null, () => {
          this.scene.ui.clearText();
          this.scene.ui.setMode(Mode.FIGHT, this.fieldIndex);
        }, null, true);
      }
      break;
    case Command.BALL:
      const notInDex = (this.scene.getEnemyField().filter(p => p.isActive(true)).some(p => !p.scene.gameData.dexData[p.species.speciesId].caughtAttr) && this.scene.gameData.getStarterCount(d => !!d.caughtAttr) < Object.keys(speciesStarters).length - 1);
      if (this.scene.arena.biomeType === Biome.END && (!this.scene.gameMode.isClassic || this.scene.gameMode.isFreshStartChallenge() || notInDex )) {
        this.scene.ui.setMode(Mode.COMMAND, this.fieldIndex);
        this.scene.ui.setMode(Mode.MESSAGE);
        this.scene.ui.showText(i18next.t("battle:noPokeballForce"), null, () => {
          this.scene.ui.showText("", 0);
          this.scene.ui.setMode(Mode.COMMAND, this.fieldIndex);
        }, null, true);
      } else if (this.scene.currentBattle.battleType === BattleType.TRAINER) {
        this.scene.ui.setMode(Mode.COMMAND, this.fieldIndex);
        this.scene.ui.setMode(Mode.MESSAGE);
        this.scene.ui.showText(i18next.t("battle:noPokeballTrainer"), null, () => {
          this.scene.ui.showText("", 0);
          this.scene.ui.setMode(Mode.COMMAND, this.fieldIndex);
        }, null, true);
      } else if (this.scene.currentBattle.battleType === BattleType.MYSTERY_ENCOUNTER && !this.scene.currentBattle.mysteryEncounter.catchAllowed) {
        this.scene.ui.setMode(Mode.COMMAND, this.fieldIndex);
        this.scene.ui.setMode(Mode.MESSAGE);
        this.scene.ui.showText(i18next.t("battle:noPokeballMysteryEncounter"), null, () => {
          this.scene.ui.showText(null, 0);
          this.scene.ui.setMode(Mode.COMMAND, this.fieldIndex);
        }, null, true);
      } else {
        const targets = this.scene.getEnemyField().filter(p => p.isActive(true)).map(p => p.getBattlerIndex());
        if (targets.length > 1) {
          this.scene.ui.setMode(Mode.COMMAND, this.fieldIndex);
          this.scene.ui.setMode(Mode.MESSAGE);
          this.scene.ui.showText(i18next.t("battle:noPokeballMulti"), null, () => {
            this.scene.ui.showText("", 0);
            this.scene.ui.setMode(Mode.COMMAND, this.fieldIndex);
          }, null, true);
        } else if (cursor < 5) {
          const targetPokemon = this.scene.getEnemyField().find(p => p.isActive(true));
          if (targetPokemon?.isBoss() && targetPokemon?.bossSegmentIndex >= 1 && !targetPokemon?.hasAbility(Abilities.WONDER_GUARD, false, true) && cursor < PokeballType.MASTER_BALL) {
            this.scene.ui.setMode(Mode.COMMAND, this.fieldIndex);
            this.scene.ui.setMode(Mode.MESSAGE);
            this.scene.ui.showText(i18next.t("battle:noPokeballStrong"), null, () => {
              this.scene.ui.showText("", 0);
              this.scene.ui.setMode(Mode.COMMAND, this.fieldIndex);
            }, null, true);
          } else {
            this.scene.currentBattle.turnCommands[this.fieldIndex] = { command: Command.BALL, cursor: cursor };
            this.scene.currentBattle.turnCommands[this.fieldIndex]!.targets = targets;
            if (this.fieldIndex) {
              this.scene.currentBattle.turnCommands[this.fieldIndex - 1]!.skip = true;
            }
            success = true;
          }
        }
      }
      break;
    case Command.POKEMON:
    case Command.RUN:
      const isSwitch = command === Command.POKEMON;
      if (!isSwitch && this.scene.arena.biomeType === Biome.END) {
        this.scene.ui.setMode(Mode.COMMAND, this.fieldIndex);
        this.scene.ui.setMode(Mode.MESSAGE);
        this.scene.ui.showText(i18next.t("battle:noEscapeForce"), null, () => {
          this.scene.ui.showText("", 0);
          this.scene.ui.setMode(Mode.COMMAND, this.fieldIndex);
        }, null, true);
      } else if (!isSwitch && (this.scene.currentBattle.battleType === BattleType.TRAINER || this.scene.currentBattle.mysteryEncounter?.encounterMode === MysteryEncounterMode.TRAINER_BATTLE)) {
        this.scene.ui.setMode(Mode.COMMAND, this.fieldIndex);
        this.scene.ui.setMode(Mode.MESSAGE);
        this.scene.ui.showText(i18next.t("battle:noEscapeTrainer"), null, () => {
          this.scene.ui.showText("", 0);
          this.scene.ui.setMode(Mode.COMMAND, this.fieldIndex);
        }, null, true);
      } else {
        const trapTag = playerPokemon.findTag(t => t instanceof TrappedTag) as TrappedTag;
        const trapped = new Utils.BooleanHolder(false);
        const batonPass = isSwitch && args[0] as boolean;
        const trappedAbMessages: string[] = [];
        if (!batonPass) {
          enemyField.forEach(enemyPokemon => applyCheckTrappedAbAttrs(CheckTrappedAbAttr, enemyPokemon, trapped, playerPokemon, true, trappedAbMessages));
        }
        if (batonPass || (!trapTag && !trapped.value)) {
          this.scene.currentBattle.turnCommands[this.fieldIndex] = isSwitch
            ? { command: Command.POKEMON, cursor: cursor, args: args }
            : { command: Command.RUN };
          success = true;
          if (!isSwitch && this.fieldIndex) {
            this.scene.currentBattle.turnCommands[this.fieldIndex - 1]!.skip = true;
          }
        } else if (trapTag) {
          if (trapTag.sourceMove === Moves.INGRAIN && trapTag.sourceId && this.scene.getPokemonById(trapTag.sourceId)?.isOfType(Type.GHOST)) {
            success = true;
            this.scene.currentBattle.turnCommands[this.fieldIndex] = isSwitch
              ? { command: Command.POKEMON, cursor: cursor, args: args }
              : { command: Command.RUN };
            break;
          }
          if (!isSwitch) {
            this.scene.ui.setMode(Mode.COMMAND, this.fieldIndex);
            this.scene.ui.setMode(Mode.MESSAGE);
          }
          this.scene.ui.showText(
            i18next.t("battle:noEscapePokemon", {
              pokemonName:  trapTag.sourceId && this.scene.getPokemonById(trapTag.sourceId) ? getPokemonNameWithAffix(this.scene.getPokemonById(trapTag.sourceId)!) : "",
              moveName: trapTag.getMoveName(),
              escapeVerb: isSwitch ? i18next.t("battle:escapeVerbSwitch") : i18next.t("battle:escapeVerbFlee")
            }),
            null,
            () => {
              this.scene.ui.showText("", 0);
              if (!isSwitch) {
                this.scene.ui.setMode(Mode.COMMAND, this.fieldIndex);
              }
            }, null, true);
        } else if (trapped.value && trappedAbMessages.length > 0) {
          if (!isSwitch) {
            this.scene.ui.setMode(Mode.MESSAGE);
          }
          this.scene.ui.showText(trappedAbMessages[0], null, () => {
            this.scene.ui.showText("", 0);
            if (!isSwitch) {
              this.scene.ui.setMode(Mode.COMMAND, this.fieldIndex);
            }
          }, null, true);
        }
      }
      break;
    }

    if (success!) { // TODO: is the bang correct?
      this.end();
    }

    return success!; // TODO: is the bang correct?
  }

  cancel() {
    if (this.fieldIndex) {
      this.scene.unshiftPhase(new CommandPhase(this.scene, 0));
      this.scene.unshiftPhase(new CommandPhase(this.scene, 1));
      this.end();
    }
  }

  checkFightOverride(): boolean {
    const pokemon = this.getPokemon();

    const encoreTag = pokemon.getTag(EncoreTag) as EncoreTag;

    if (!encoreTag) {
      return false;
    }

    const moveIndex = pokemon.getMoveset().findIndex(m => m?.moveId === encoreTag.moveId);

    if (moveIndex === -1 || !pokemon.getMoveset()[moveIndex]!.isUsable(pokemon)) { // TODO: is this bang correct?
      return false;
    }

    this.handleCommand(Command.FIGHT, moveIndex, false);

    return true;
  }

  getFieldIndex(): integer {
    return this.fieldIndex;
  }

  getPokemon(): PlayerPokemon {
    return this.scene.getPlayerField()[this.fieldIndex];
  }

  end() {
    this.scene.ui.setMode(Mode.MESSAGE).then(() => super.end());
  }
}

/**
 * Phase for determining an enemy AI's action for the next turn.
 * During this phase, the enemy decides whether to switch (if it has a trainer)
 * or to use a move from its moveset.
 *
 * For more information on how the Enemy AI works, see docs/enemy-ai.md
 * @see {@linkcode Pokemon.getMatchupScore}
 * @see {@linkcode EnemyPokemon.getNextMove}
 */
export class EnemyCommandPhase extends FieldPhase {
  protected fieldIndex: integer;

  constructor(scene: BattleScene, fieldIndex: integer) {
    super(scene);

    this.fieldIndex = fieldIndex;
  }

  start() {
    super.start();

    const enemyPokemon = this.scene.getEnemyField()[this.fieldIndex];

    const battle = this.scene.currentBattle;

    const trainer = battle.trainer;

    /**
     * If the enemy has a trainer, decide whether or not the enemy should switch
     * to another member in its party.
     *
     * This block compares the active enemy Pokemon's {@linkcode Pokemon.getMatchupScore | matchup score}
     * against the active player Pokemon with the enemy party's other non-fainted Pokemon. If a party
     * member's matchup score is 3x the active enemy's score (or 2x for "boss" trainers),
     * the enemy will switch to that Pokemon.
     */
    if (trainer && !enemyPokemon.getMoveQueue().length) {
      const opponents = enemyPokemon.getOpponents();

      const trapTag = enemyPokemon.findTag(t => t instanceof TrappedTag) as TrappedTag;
      const trapped = new Utils.BooleanHolder(false);
      opponents.forEach(playerPokemon => applyCheckTrappedAbAttrs(CheckTrappedAbAttr, playerPokemon, trapped, enemyPokemon, true, []));
      if (!trapTag && !trapped.value) {
        const partyMemberScores = trainer.getPartyMemberMatchupScores(enemyPokemon.trainerSlot, true);

        if (partyMemberScores.length) {
          const matchupScores = opponents.map(opp => enemyPokemon.getMatchupScore(opp));
          const matchupScore = matchupScores.reduce((total, score) => total += score, 0) / matchupScores.length;

          const sortedPartyMemberScores = trainer.getSortedPartyMemberMatchupScores(partyMemberScores);

          const switchMultiplier = 1 - (battle.enemySwitchCounter ? Math.pow(0.1, (1 / battle.enemySwitchCounter)) : 0);

          if (sortedPartyMemberScores[0][1] * switchMultiplier >= matchupScore * (trainer.config.isBoss ? 2 : 3)) {
            const index = trainer.getNextSummonIndex(enemyPokemon.trainerSlot, partyMemberScores);

            battle.turnCommands[this.fieldIndex + BattlerIndex.ENEMY] =
              { command: Command.POKEMON, cursor: index, args: [false] };

            battle.enemySwitchCounter++;

            return this.end();
          }
        }
      }
    }

    /** Select a move to use (and a target to use it against, if applicable) */
    const nextMove = enemyPokemon.getNextMove();

    this.scene.currentBattle.turnCommands[this.fieldIndex + BattlerIndex.ENEMY] =
      { command: Command.FIGHT, move: nextMove };

    this.scene.currentBattle.enemySwitchCounter = Math.max(this.scene.currentBattle.enemySwitchCounter - 1, 0);

    this.end();
  }
}

export class SelectTargetPhase extends PokemonPhase {
  constructor(scene: BattleScene, fieldIndex: integer) {
    super(scene, fieldIndex);
  }

  start() {
    super.start();

    const turnCommand = this.scene.currentBattle.turnCommands[this.fieldIndex];
    const move = turnCommand?.move?.move;
    this.scene.ui.setMode(Mode.TARGET_SELECT, this.fieldIndex, move, (targets: BattlerIndex[]) => {
      this.scene.ui.setMode(Mode.MESSAGE);
      if (targets.length < 1) {
        this.scene.currentBattle.turnCommands[this.fieldIndex] = null;
        this.scene.unshiftPhase(new CommandPhase(this.scene, this.fieldIndex));
      } else {
        turnCommand!.targets = targets; //TODO: is the bang correct here?
      }
      if (turnCommand?.command === Command.BALL && this.fieldIndex) {
        this.scene.currentBattle.turnCommands[this.fieldIndex - 1]!.skip = true; //TODO: is the bang correct here?
      }
      this.end();
    });
  }
}

export class TurnStartPhase extends FieldPhase {
  constructor(scene: BattleScene) {
    super(scene);
  }

  start() {
    super.start();

    const field = this.scene.getField();
    const order = this.getOrder();

    const battlerBypassSpeed = {};

    this.scene.getField(true).filter(p => p.summonData).map(p => {
      const bypassSpeed = new Utils.BooleanHolder(false);
      const canCheckHeldItems = new Utils.BooleanHolder(true);
      applyAbAttrs(BypassSpeedChanceAbAttr, p, null, bypassSpeed);
      applyAbAttrs(PreventBypassSpeedChanceAbAttr, p, null, bypassSpeed, canCheckHeldItems);
      if (canCheckHeldItems.value) {
        this.scene.applyModifiers(BypassSpeedChanceModifier, p.isPlayer(), p, bypassSpeed);
      }
      battlerBypassSpeed[p.getBattlerIndex()] = bypassSpeed;
    });

    const moveOrder = order.slice(0);

    moveOrder.sort((a, b) => {
      const aCommand = this.scene.currentBattle.turnCommands[a];
      const bCommand = this.scene.currentBattle.turnCommands[b];

      if (aCommand?.command !== bCommand?.command) {
        if (aCommand?.command === Command.FIGHT) {
          return 1;
        } else if (bCommand?.command === Command.FIGHT) {
          return -1;
        }
      } else if (aCommand?.command === Command.FIGHT) {
        const aMove = allMoves[aCommand.move!.move];//TODO: is the bang correct here?
        const bMove = allMoves[bCommand!.move!.move];//TODO: is the bang correct here?

        const aPriority = new Utils.IntegerHolder(aMove.priority);
        const bPriority = new Utils.IntegerHolder(bMove.priority);

        applyMoveAttrs(IncrementMovePriorityAttr, this.scene.getField().find(p => p?.isActive() && p.getBattlerIndex() === a)!, null, aMove, aPriority); //TODO: is the bang correct here?
        applyMoveAttrs(IncrementMovePriorityAttr, this.scene.getField().find(p => p?.isActive() && p.getBattlerIndex() === b)!, null, bMove, bPriority); //TODO: is the bang correct here?

        applyAbAttrs(ChangeMovePriorityAbAttr, this.scene.getField().find(p => p?.isActive() && p.getBattlerIndex() === a)!, null, aMove, aPriority); //TODO: is the bang correct here?
        applyAbAttrs(ChangeMovePriorityAbAttr, this.scene.getField().find(p => p?.isActive() && p.getBattlerIndex() === b)!, null, bMove, bPriority); //TODO: is the bang correct here?

        if (aPriority.value !== bPriority.value) {
          const bracketDifference = Math.ceil(aPriority.value) - Math.ceil(bPriority.value);
          const hasSpeedDifference = battlerBypassSpeed[a].value !== battlerBypassSpeed[b].value;
          if (bracketDifference === 0 && hasSpeedDifference) {
            return battlerBypassSpeed[a].value ? -1 : 1;
          }
          return aPriority.value < bPriority.value ? 1 : -1;
        }
      }

      if (battlerBypassSpeed[a].value !== battlerBypassSpeed[b].value) {
        return battlerBypassSpeed[a].value ? -1 : 1;
      }

      const aIndex = order.indexOf(a);
      const bIndex = order.indexOf(b);

      return aIndex < bIndex ? -1 : aIndex > bIndex ? 1 : 0;
    });

    let orderIndex = 0;

    for (const o of moveOrder) {

      const pokemon = field[o];
      const turnCommand = this.scene.currentBattle.turnCommands[o];

      if (turnCommand?.skip) {
        continue;
      }

      switch (turnCommand?.command) {
      case Command.FIGHT:
        const queuedMove = turnCommand.move;
        pokemon.turnData.order = orderIndex++;
        if (!queuedMove) {
          continue;
        }
        const move = pokemon.getMoveset().find(m => m?.moveId === queuedMove.move) || new PokemonMove(queuedMove.move);
        if (move.getMove().hasAttr(MoveHeaderAttr)) {
          this.scene.unshiftPhase(new MoveHeaderPhase(this.scene, pokemon, move));
        }
        if (pokemon.isPlayer()) {
          if (turnCommand.cursor === -1) {
            this.scene.pushPhase(new MovePhase(this.scene, pokemon, turnCommand.targets || turnCommand.move!.targets, move));//TODO: is the bang correct here?
          } else {
            const playerPhase = new MovePhase(this.scene, pokemon, turnCommand.targets || turnCommand.move!.targets, move, false, queuedMove.ignorePP);//TODO: is the bang correct here?
            this.scene.pushPhase(playerPhase);
          }
        } else {
          this.scene.pushPhase(new MovePhase(this.scene, pokemon, turnCommand.targets || turnCommand.move!.targets, move, false, queuedMove.ignorePP));//TODO: is the bang correct here?
        }
        break;
      case Command.BALL:
        this.scene.unshiftPhase(new AttemptCapturePhase(this.scene, turnCommand.targets![0] % 2, turnCommand.cursor!));//TODO: is the bang correct here?
        break;
      case Command.POKEMON:
        this.scene.unshiftPhase(new SwitchSummonPhase(this.scene, pokemon.getFieldIndex(), turnCommand.cursor!, true, turnCommand.args![0] as boolean, pokemon.isPlayer()));//TODO: is the bang correct here?
        break;
      case Command.RUN:
        let runningPokemon = pokemon;
        if (this.scene.currentBattle.double) {
          const playerActivePokemon = field.filter(pokemon => {
            if (!!pokemon) {
              return pokemon.isPlayer() && pokemon.isActive();
            } else {
              return;
            }
          });
            // if only one pokemon is alive, use that one
          if (playerActivePokemon.length > 1) {
            // find which active pokemon has faster speed
            const fasterPokemon = playerActivePokemon[0].getStat(Stat.SPD) > playerActivePokemon[1].getStat(Stat.SPD) ? playerActivePokemon[0] : playerActivePokemon[1];
            // check if either active pokemon has the ability "Run Away"
            const hasRunAway = playerActivePokemon.find(p => p.hasAbility(Abilities.RUN_AWAY));
            runningPokemon = hasRunAway !== undefined ? hasRunAway : fasterPokemon;
          }
        }
        this.scene.unshiftPhase(new AttemptRunPhase(this.scene, runningPokemon.getFieldIndex()));
        break;
      }
    }


    this.scene.pushPhase(new WeatherEffectPhase(this.scene));

    for (const o of order) {
      if (field[o].status && field[o].status.isPostTurn()) {
        this.scene.pushPhase(new PostTurnStatusEffectPhase(this.scene, o));
      }
    }

    this.scene.pushPhase(new BerryPhase(this.scene));
    this.scene.pushPhase(new TurnEndPhase(this.scene));

    /**
     * this.end() will call shiftPhase(), which dumps everything from PrependQueue (aka everything that is unshifted()) to the front
     * of the queue and dequeues to start the next phase
     * this is important since stuff like SwitchSummon, AttemptRun, AttemptCapture Phases break the "flow" and should take precedence
     */
    this.end();
  }
}

/** The phase after attacks where the pokemon eat berries */
export class BerryPhase extends FieldPhase {
  start() {
    super.start();

    this.executeForAll((pokemon) => {
      const hasUsableBerry = !!this.scene.findModifier((m) => {
        return m instanceof BerryModifier && m.shouldApply([pokemon]);
      }, pokemon.isPlayer());

      if (hasUsableBerry) {
        const cancelled = new Utils.BooleanHolder(false);
        pokemon.getOpponents().map((opp) => applyAbAttrs(PreventBerryUseAbAttr, opp, cancelled));

        if (cancelled.value) {
          pokemon.scene.queueMessage(i18next.t("abilityTriggers:preventBerryUse", { pokemonNameWithAffix: getPokemonNameWithAffix(pokemon) }));
        } else {
          this.scene.unshiftPhase(
            new CommonAnimPhase(this.scene, pokemon.getBattlerIndex(), pokemon.getBattlerIndex(), CommonAnim.USE_ITEM)
          );

          for (const berryModifier of this.scene.applyModifiers(BerryModifier, pokemon.isPlayer(), pokemon) as BerryModifier[]) {
            if (berryModifier.consumed) {
              if (!--berryModifier.stackCount) {
                this.scene.removeModifier(berryModifier);
              } else {
                berryModifier.consumed = false;
              }
            }
            this.scene.eventTarget.dispatchEvent(new BerryUsedEvent(berryModifier)); // Announce a berry was used
          }

          this.scene.updateModifiers(pokemon.isPlayer());

          applyAbAttrs(HealFromBerryUseAbAttr, pokemon, new Utils.BooleanHolder(false));
        }
      }
    });

    this.end();
  }
}

export class TurnEndPhase extends FieldPhase {
  constructor(scene: BattleScene) {
    super(scene);
  }

  start() {
    super.start();

    this.scene.currentBattle.incrementTurn(this.scene);
    this.scene.eventTarget.dispatchEvent(new TurnEndEvent(this.scene.currentBattle.turn));

    const handlePokemon = (pokemon: Pokemon) => {
      pokemon.lapseTags(BattlerTagLapseType.TURN_END);

      if (pokemon.summonData.disabledMove && !--pokemon.summonData.disabledTurns) {
        this.scene.pushPhase(new MessagePhase(this.scene, i18next.t("battle:notDisabled", { pokemonName: getPokemonNameWithAffix(pokemon), moveName: allMoves[pokemon.summonData.disabledMove].name })));
        pokemon.summonData.disabledMove = Moves.NONE;
      }

      this.scene.applyModifiers(TurnHealModifier, pokemon.isPlayer(), pokemon);

      if (this.scene.arena.terrain?.terrainType === TerrainType.GRASSY && pokemon.isGrounded()) {
        this.scene.unshiftPhase(new PokemonHealPhase(this.scene, pokemon.getBattlerIndex(),
          Math.max(pokemon.getMaxHp() >> 4, 1), i18next.t("battle:turnEndHpRestore", { pokemonName: getPokemonNameWithAffix(pokemon) }), true));
      }

      if (!pokemon.isPlayer()) {
        this.scene.applyModifiers(EnemyTurnHealModifier, false, pokemon);
        this.scene.applyModifier(EnemyStatusEffectHealChanceModifier, false, pokemon);
      }

      applyPostTurnAbAttrs(PostTurnAbAttr, pokemon);

      this.scene.applyModifiers(TurnStatusEffectModifier, pokemon.isPlayer(), pokemon);

      this.scene.applyModifiers(TurnHeldItemTransferModifier, pokemon.isPlayer(), pokemon);

      pokemon.battleSummonData.turnCount++;
    };

    this.executeForAll(handlePokemon);

    this.scene.arena.lapseTags();

    if (this.scene.arena.weather && !this.scene.arena.weather.lapse()) {
      this.scene.arena.trySetWeather(WeatherType.NONE, false);
    }

    if (this.scene.arena.terrain && !this.scene.arena.terrain.lapse()) {
      this.scene.arena.trySetTerrain(TerrainType.NONE, false);
    }

    this.end();
  }
}

export class BattleEndPhase extends BattlePhase {
  start() {
    super.start();

    this.scene.currentBattle.addBattleScore(this.scene);

    this.scene.gameData.gameStats.battles++;
    if (this.scene.currentBattle.trainer) {
      this.scene.gameData.gameStats.trainersDefeated++;
    }
    if (this.scene.gameMode.isEndless && this.scene.currentBattle.waveIndex + 1 > this.scene.gameData.gameStats.highestEndlessWave) {
      this.scene.gameData.gameStats.highestEndlessWave = this.scene.currentBattle.waveIndex + 1;
    }

    // Endless graceful end
    if (this.scene.gameMode.isEndless && this.scene.currentBattle.waveIndex >= 5850) {
      this.scene.clearPhaseQueue();
      this.scene.unshiftPhase(new GameOverPhase(this.scene, true));
    }

    for (const pokemon of this.scene.getField()) {
      if (pokemon) {
        pokemon.resetBattleSummonData();
      }
    }

    for (const pokemon of this.scene.getParty().filter(p => p.isAllowedInBattle())) {
      applyPostBattleAbAttrs(PostBattleAbAttr, pokemon);
    }

    if (this.scene.currentBattle.moneyScattered) {
      this.scene.currentBattle.pickUpScatteredMoney(this.scene);
    }

    this.scene.clearEnemyHeldItemModifiers();

    const lapsingModifiers = this.scene.findModifiers(m => m instanceof LapsingPersistentModifier || m instanceof LapsingPokemonHeldItemModifier) as (LapsingPersistentModifier | LapsingPokemonHeldItemModifier)[];
    for (const m of lapsingModifiers) {
      const args: any[] = [];
      if (m instanceof LapsingPokemonHeldItemModifier) {
        args.push(this.scene.getPokemonById(m.pokemonId));
      }
      if (!m.lapse(args)) {
        this.scene.removeModifier(m);
      }
    }

    this.scene.updateModifiers().then(() => this.end());
  }
}

export class NewBattlePhase extends BattlePhase {
  start() {
    super.start();

    this.scene.newBattle();

    this.end();
  }
}

export class CommonAnimPhase extends PokemonPhase {
<<<<<<< HEAD
  private anim: CommonAnim;
  private targetIndex: integer;
  private playOnEmptyField: boolean;

  constructor(scene: BattleScene, battlerIndex: BattlerIndex, targetIndex: BattlerIndex, anim: CommonAnim, playOnEmptyField: boolean = false) {
=======
  private anim: CommonAnim | null;
  private targetIndex: integer | undefined;

  constructor(scene: BattleScene, battlerIndex?: BattlerIndex, targetIndex?: BattlerIndex | undefined, anim?: CommonAnim) {
>>>>>>> bdde03b0
    super(scene, battlerIndex);

    this.anim = anim!; // TODO: is this bang correct?
    this.targetIndex = targetIndex;
    this.playOnEmptyField = playOnEmptyField;
  }

  setAnimation(anim: CommonAnim) {
    this.anim = anim;
  }

  start() {
    const target = this.targetIndex !== undefined ? (this.player ? this.scene.getEnemyField() : this.scene.getPlayerField())[this.targetIndex] : this.getPokemon();
    new CommonBattleAnim(this.anim, this.getPokemon(), target, this.playOnEmptyField).play(this.scene, () => {
      this.end();
    });
  }
}

export class MoveHeaderPhase extends BattlePhase {
  public pokemon: Pokemon;
  public move: PokemonMove;

  constructor(scene: BattleScene, pokemon: Pokemon, move: PokemonMove) {
    super(scene);

    this.pokemon = pokemon;
    this.move = move;
  }

  canMove(): boolean {
    return this.pokemon.isActive(true) && this.move.isUsable(this.pokemon);
  }

  start() {
    super.start();

    if (this.canMove()) {
      applyMoveAttrs(MoveHeaderAttr, this.pokemon, null, this.move.getMove()).then(() => this.end());
    } else {
      this.end();
    }
  }
}

export class MovePhase extends BattlePhase {
  public pokemon: Pokemon;
  public move: PokemonMove;
  public targets: BattlerIndex[];
  protected followUp: boolean;
  protected ignorePp: boolean;
  protected failed: boolean;
  protected cancelled: boolean;

  constructor(scene: BattleScene, pokemon: Pokemon, targets: BattlerIndex[], move: PokemonMove, followUp?: boolean, ignorePp?: boolean) {
    super(scene);

    this.pokemon = pokemon;
    this.targets = targets;
    this.move = move;
    this.followUp = !!followUp;
    this.ignorePp = !!ignorePp;
    this.failed = false;
    this.cancelled = false;
  }

  canMove(): boolean {
    return this.pokemon.isActive(true) && this.move.isUsable(this.pokemon, this.ignorePp) && !!this.targets.length;
  }

  /**Signifies the current move should fail but still use PP */
  fail(): void {
    this.failed = true;
  }

  /**Signifies the current move should cancel and retain PP */
  cancel(): void {
    this.cancelled = true;
  }

  start() {
    super.start();

    console.log(Moves[this.move.moveId]);

    if (!this.canMove()) {
      if (this.move.moveId && this.pokemon.summonData?.disabledMove === this.move.moveId) {
        this.scene.queueMessage(`${this.move.getName()} is disabled!`);
      }
      if (this.pokemon.isActive(true) && this.move.ppUsed >= this.move.getMovePp()) { // if the move PP was reduced from Spite or otherwise, the move fails
        this.fail();
        this.showMoveText();
        this.showFailedText();
      }
      return this.end();
    }

    if (!this.followUp) {
      if (this.move.getMove().checkFlag(MoveFlags.IGNORE_ABILITIES, this.pokemon, null)) {
        this.scene.arena.setIgnoreAbilities();
      }
    } else {
      this.pokemon.turnData.hitsLeft = 0; // TODO: is `0` correct?
      this.pokemon.turnData.hitCount = 0; // TODO: is `0` correct?
    }

    // Move redirection abilities (ie. Storm Drain) only support single target moves
    const moveTarget = this.targets.length === 1
      ? new Utils.IntegerHolder(this.targets[0])
      : null;
    if (moveTarget) {
      const oldTarget = moveTarget.value;
      this.scene.getField(true).filter(p => p !== this.pokemon).forEach(p => applyAbAttrs(RedirectMoveAbAttr, p, null, this.move.moveId, moveTarget));
      this.pokemon.getOpponents().forEach(p => {
        const redirectTag = p.getTag(CenterOfAttentionTag) as CenterOfAttentionTag;
        if (redirectTag && (!redirectTag.powder || (!this.pokemon.isOfType(Type.GRASS) && !this.pokemon.hasAbility(Abilities.OVERCOAT)))) {
          moveTarget.value = p.getBattlerIndex();
        }
      });
      //Check if this move is immune to being redirected, and restore its target to the intended target if it is.
      if ((this.pokemon.hasAbilityWithAttr(BlockRedirectAbAttr) || this.move.getMove().hasAttr(BypassRedirectAttr))) {
        //If an ability prevented this move from being redirected, display its ability pop up.
        if ((this.pokemon.hasAbilityWithAttr(BlockRedirectAbAttr) && !this.move.getMove().hasAttr(BypassRedirectAttr)) && oldTarget !== moveTarget.value) {
          this.scene.unshiftPhase(new ShowAbilityPhase(this.scene, this.pokemon.getBattlerIndex(), this.pokemon.getPassiveAbility().hasAttr(BlockRedirectAbAttr)));
        }
        moveTarget.value = oldTarget;
      }
      this.targets[0] = moveTarget.value;
    }

    // Check for counterattack moves to switch target
    if (this.targets.length === 1 && this.targets[0] === BattlerIndex.ATTACKER) {
      if (this.pokemon.turnData.attacksReceived.length) {
        const attack = this.pokemon.turnData.attacksReceived[0];
        this.targets[0] = attack.sourceBattlerIndex;

        // account for metal burst and comeuppance hitting remaining targets in double battles
        // counterattack will redirect to remaining ally if original attacker faints
        if (this.scene.currentBattle.double && this.move.getMove().hasFlag(MoveFlags.REDIRECT_COUNTER)) {
          if (this.scene.getField()[this.targets[0]].hp === 0) {
            const opposingField = this.pokemon.isPlayer() ? this.scene.getEnemyField() : this.scene.getPlayerField();
            //@ts-ignore
            this.targets[0] = opposingField.find(p => p.hp > 0)?.getBattlerIndex(); //TODO: fix ts-ignore
          }
        }
      }
      if (this.targets[0] === BattlerIndex.ATTACKER) {
        this.fail(); // Marks the move as failed for later in doMove
        this.showMoveText();
        this.showFailedText();
      }
    }

    const targets = this.scene.getField(true).filter(p => {
      if (this.targets.indexOf(p.getBattlerIndex()) > -1) {
        return true;
      }
      return false;
    });

    const doMove = () => {
      this.pokemon.turnData.acted = true; // Record that the move was attempted, even if it fails

      this.pokemon.lapseTags(BattlerTagLapseType.PRE_MOVE);

      let ppUsed = 1;
      // Filter all opponents to include only those this move is targeting
      const targetedOpponents = this.pokemon.getOpponents().filter(o => this.targets.includes(o.getBattlerIndex()));
      for (const opponent of targetedOpponents) {
        if (this.move.ppUsed + ppUsed >= this.move.getMovePp()) { // If we're already at max PP usage, stop checking
          break;
        }
        if (opponent.hasAbilityWithAttr(IncreasePpAbAttr)) { // Accounting for abilities like Pressure
          ppUsed++;
        }
      }

      if (!this.followUp && this.canMove() && !this.cancelled) {
        this.pokemon.lapseTags(BattlerTagLapseType.MOVE);
      }

      const moveQueue = this.pokemon.getMoveQueue();
      if (this.cancelled || this.failed) {
        if (this.failed) {
          this.move.usePp(ppUsed); // Only use PP if the move failed
          this.scene.eventTarget.dispatchEvent(new MoveUsedEvent(this.pokemon?.id, this.move.getMove(), this.move.ppUsed));
        }

        // Record a failed move so Abilities like Truant don't trigger next turn and soft-lock
        this.pokemon.pushMoveHistory({ move: Moves.NONE, result: MoveResult.FAIL });

        this.pokemon.lapseTags(BattlerTagLapseType.MOVE_EFFECT); // Remove any tags from moves like Fly/Dive/etc.
        moveQueue.shift(); // Remove the second turn of charge moves
        return this.end();
      }

      this.scene.triggerPokemonFormChange(this.pokemon, SpeciesFormChangePreMoveTrigger);

      if (this.move.moveId) {
        this.showMoveText();
      }

      // This should only happen when there are no valid targets left on the field
      if ((moveQueue.length && moveQueue[0].move === Moves.NONE) || !targets.length) {
        this.showFailedText();
        this.cancel();

        // Record a failed move so Abilities like Truant don't trigger next turn and soft-lock
        this.pokemon.pushMoveHistory({ move: Moves.NONE, result: MoveResult.FAIL });

        this.pokemon.lapseTags(BattlerTagLapseType.MOVE_EFFECT); // Remove any tags from moves like Fly/Dive/etc.

        moveQueue.shift();
        return this.end();
      }

      if (!moveQueue.length || !moveQueue.shift()?.ignorePP) { // using .shift here clears out two turn moves once they've been used
        this.move.usePp(ppUsed);
        this.scene.eventTarget.dispatchEvent(new MoveUsedEvent(this.pokemon?.id, this.move.getMove(), this.move.ppUsed));
      }

      if (!allMoves[this.move.moveId].hasAttr(CopyMoveAttr)) {
        this.scene.currentBattle.lastMove = this.move.moveId;
      }

      // Assume conditions affecting targets only apply to moves with a single target
      let success = this.move.getMove().applyConditions(this.pokemon, targets[0], this.move.getMove());
      const cancelled = new Utils.BooleanHolder(false);
      let failedText = this.move.getMove().getFailedText(this.pokemon, targets[0], this.move.getMove(), cancelled);
      if (success && this.scene.arena.isMoveWeatherCancelled(this.move.getMove())) {
        success = false;
      } else if (success && this.scene.arena.isMoveTerrainCancelled(this.pokemon, this.targets, this.move.getMove())) {
        success = false;
        if (failedText === null) {
          failedText = getTerrainBlockMessage(targets[0], this.scene.arena.terrain?.terrainType!); // TODO: is this bang correct?
        }
      }

      /**
       * Trigger pokemon type change before playing the move animation
       * Will still change the user's type when using Roar, Whirlwind, Trick-or-Treat, and Forest's Curse,
       * regardless of whether the move successfully executes or not.
       */
      if (success || [Moves.ROAR, Moves.WHIRLWIND, Moves.TRICK_OR_TREAT, Moves.FORESTS_CURSE].includes(this.move.moveId)) {
        applyPreAttackAbAttrs(PokemonTypeChangeAbAttr, this.pokemon, null, this.move.getMove());
      }

      if (success) {
        this.scene.unshiftPhase(this.getEffectPhase());
      } else {
        this.pokemon.pushMoveHistory({ move: this.move.moveId, targets: this.targets, result: MoveResult.FAIL, virtual: this.move.virtual });
        if (!cancelled.value) {
          this.showFailedText(failedText);
        }
      }
      // Checks if Dancer ability is triggered
      if (this.move.getMove().hasFlag(MoveFlags.DANCE_MOVE) && !this.followUp) {
        // Pokemon with Dancer can be on either side of the battle so we check in both cases
        this.scene.getPlayerField().forEach(pokemon => {
          applyPostMoveUsedAbAttrs(PostMoveUsedAbAttr, pokemon, this.move, this.pokemon, this.targets);
        });
        this.scene.getEnemyField().forEach(pokemon => {
          applyPostMoveUsedAbAttrs(PostMoveUsedAbAttr, pokemon, this.move, this.pokemon, this.targets);
        });
      }
      this.end();
    };

    if (!this.followUp && this.pokemon.status && !this.pokemon.status.isPostTurn()) {
      this.pokemon.status.incrementTurn();
      let activated = false;
      let healed = false;

      switch (this.pokemon.status.effect) {
      case StatusEffect.PARALYSIS:
        if (!this.pokemon.randSeedInt(4)) {
          activated = true;
          this.cancelled = true;
        }
        break;
      case StatusEffect.SLEEP:
        applyMoveAttrs(BypassSleepAttr, this.pokemon, null, this.move.getMove());
        healed = this.pokemon.status.turnCount === this.pokemon.status.cureTurn;
        activated = !healed && !this.pokemon.getTag(BattlerTagType.BYPASS_SLEEP);
        this.cancelled = activated;
        break;
      case StatusEffect.FREEZE:
        healed = !!this.move.getMove().findAttr(attr => attr instanceof HealStatusEffectAttr && attr.selfTarget && attr.isOfEffect(StatusEffect.FREEZE)) || !this.pokemon.randSeedInt(5);
        activated = !healed;
        this.cancelled = activated;
        break;
      }

      if (activated) {
        this.scene.queueMessage(getStatusEffectActivationText(this.pokemon.status.effect, getPokemonNameWithAffix(this.pokemon)));
        this.scene.unshiftPhase(new CommonAnimPhase(this.scene, this.pokemon.getBattlerIndex(), undefined, CommonAnim.POISON + (this.pokemon.status.effect - 1)));
        doMove();
      } else {
        if (healed) {
          this.scene.queueMessage(getStatusEffectHealText(this.pokemon.status.effect, getPokemonNameWithAffix(this.pokemon)));
          this.pokemon.resetStatus();
          this.pokemon.updateInfo();
        }
        doMove();
      }
    } else {
      doMove();
    }
  }

  getEffectPhase(): MoveEffectPhase {
    return new MoveEffectPhase(this.scene, this.pokemon.getBattlerIndex(), this.targets, this.move);
  }

  showMoveText(): void {
    if (this.move.getMove().hasAttr(ChargeAttr)) {
      const lastMove = this.pokemon.getLastXMoves() as TurnMove[];
      if (!lastMove.length || lastMove[0].move !== this.move.getMove().id || lastMove[0].result !== MoveResult.OTHER) {
        this.scene.queueMessage(i18next.t("battle:useMove", {
          pokemonNameWithAffix: getPokemonNameWithAffix(this.pokemon),
          moveName: this.move.getName()
        }), 500);
        return;
      }
    }

    if (this.pokemon.getTag(BattlerTagType.RECHARGING || BattlerTagType.INTERRUPTED)) {
      return;
    }

    this.scene.queueMessage(i18next.t("battle:useMove", {
      pokemonNameWithAffix: getPokemonNameWithAffix(this.pokemon),
      moveName: this.move.getName()
    }), 500);
    applyMoveAttrs(PreMoveMessageAttr, this.pokemon, this.pokemon.getOpponents().find(() => true)!, this.move.getMove()); //TODO: is the bang correct here?
  }

  showFailedText(failedText: string | null = null): void {
    this.scene.queueMessage(failedText || i18next.t("battle:attackFailed"));
  }

  end() {
    if (!this.followUp && this.canMove()) {
      this.scene.unshiftPhase(new MoveEndPhase(this.scene, this.pokemon.getBattlerIndex()));
    }

    super.end();
  }
}

export class MoveEffectPhase extends PokemonPhase {
  public move: PokemonMove;
  protected targets: BattlerIndex[];

  constructor(scene: BattleScene, battlerIndex: BattlerIndex, targets: BattlerIndex[], move: PokemonMove) {
    super(scene, battlerIndex);
    this.move = move;
    /**
     * In double battles, if the right Pokemon selects a spread move and the left Pokemon dies
     * with no party members available to switch in, then the right Pokemon takes the index
     * of the left Pokemon and gets hit unless this is checked.
     */
    if (targets.includes(battlerIndex) && this.move.getMove().moveTarget === MoveTarget.ALL_NEAR_OTHERS) {
      const i = targets.indexOf(battlerIndex);
      targets.splice(i, i + 1);
    }
    this.targets = targets;
  }

  start() {
    super.start();

    /** The Pokemon using this phase's invoked move */
    const user = this.getUserPokemon();
    /** All Pokemon targeted by this phase's invoked move */
    const targets = this.getTargets();

    /** If the user was somehow removed from the field, end this phase */
    if (!user?.isOnField()) {
      return super.end();
    }

    /**
     * Does an effect from this move override other effects on this turn?
     * e.g. Charging moves (Fly, etc.) on their first turn of use.
     */
    const overridden = new Utils.BooleanHolder(false);
    /** The {@linkcode Move} object from {@linkcode allMoves} invoked by this phase */
    const move = this.move.getMove();

    // Assume single target for override
    applyMoveAttrs(OverrideMoveEffectAttr, user, this.getTarget() ?? null, move, overridden, this.move.virtual).then(() => {
      // If other effects were overriden, stop this phase before they can be applied
      if (overridden.value) {
        return this.end();
      }

      user.lapseTags(BattlerTagLapseType.MOVE_EFFECT);

      /**
       * If this phase is for the first hit of the invoked move,
       * resolve the move's total hit count. This block combines the
       * effects of the move itself, Parental Bond, and Multi-Lens to do so.
       */
      if (user.turnData.hitsLeft === undefined) {
        const hitCount = new Utils.IntegerHolder(1);
        // Assume single target for multi hit
        applyMoveAttrs(MultiHitAttr, user, this.getTarget() ?? null, move, hitCount);
        // If Parental Bond is applicable, double the hit count
        applyPreAttackAbAttrs(AddSecondStrikeAbAttr, user, null, move, targets.length, hitCount, new Utils.IntegerHolder(0));
        // If Multi-Lens is applicable, multiply the hit count by 1 + the number of Multi-Lenses held by the user
        if (move instanceof AttackMove && !move.hasAttr(FixedDamageAttr)) {
          this.scene.applyModifiers(PokemonMultiHitModifier, user.isPlayer(), user, hitCount, new Utils.IntegerHolder(0));
        }
        // Set the user's relevant turnData fields to reflect the final hit count
        user.turnData.hitCount = hitCount.value;
        user.turnData.hitsLeft = hitCount.value;
      }

      /**
       * Log to be entered into the user's move history once the move result is resolved.
       * Note that `result` (a {@linkcode MoveResult}) logs whether the move was successfully
       * used in the sense of "Does it have an effect on the user?".
       */
      const moveHistoryEntry = { move: this.move.moveId, targets: this.targets, result: MoveResult.PENDING, virtual: this.move.virtual };

      /**
       * Stores results of hit checks of the invoked move against all targets, organized by battler index.
       * @see {@linkcode hitCheck}
       */
      const targetHitChecks = Object.fromEntries(targets.map(p => [p.getBattlerIndex(), this.hitCheck(p)]));
      const hasActiveTargets = targets.some(t => t.isActive(true));
      /**
       * If no targets are left for the move to hit (FAIL), or the invoked move is single-target
       * (and not random target) and failed the hit check against its target (MISS), log the move
       * as FAILed or MISSed (depending on the conditions above) and end this phase.
       */
      if (!hasActiveTargets || (!move.hasAttr(VariableTargetAttr) && !move.isMultiTarget() && !targetHitChecks[this.targets[0]])) {
        this.stopMultiHit();
        if (hasActiveTargets) {
          this.scene.queueMessage(i18next.t("battle:attackMissed", { pokemonNameWithAffix: this.getTarget()? getPokemonNameWithAffix(this.getTarget()!) : "" }));
          moveHistoryEntry.result = MoveResult.MISS;
          applyMoveAttrs(MissEffectAttr, user, null, move);
        } else {
          this.scene.queueMessage(i18next.t("battle:attackFailed"));
          moveHistoryEntry.result = MoveResult.FAIL;
        }
        user.pushMoveHistory(moveHistoryEntry);
        return this.end();
      }

      /** All move effect attributes are chained together in this array to be applied asynchronously. */
      const applyAttrs: Promise<void>[] = [];

      // Move animation only needs one target
      new MoveAnim(move.id as Moves, user, this.getTarget()?.getBattlerIndex()!).play(this.scene, () => { // TODO: is the bang correct here?
        /** Has the move successfully hit a target (for damage) yet? */
        let hasHit: boolean = false;
        for (const target of targets) {
          /**
           * If the move missed a target, stop all future hits against that target
           * and move on to the next target (if there is one).
           */
          if (!targetHitChecks[target.getBattlerIndex()]) {
            this.stopMultiHit(target);
            this.scene.queueMessage(i18next.t("battle:attackMissed", { pokemonNameWithAffix: getPokemonNameWithAffix(target) }));
            if (moveHistoryEntry.result === MoveResult.PENDING) {
              moveHistoryEntry.result = MoveResult.MISS;
            }
            user.pushMoveHistory(moveHistoryEntry);
            applyMoveAttrs(MissEffectAttr, user, null, move);
            continue;
          }

          /** The {@linkcode ArenaTagSide} to which the target belongs */
          const targetSide = target.isPlayer() ? ArenaTagSide.PLAYER : ArenaTagSide.ENEMY;
          /** Has the invoked move been cancelled by conditional protection (e.g Quick Guard)? */
          const hasConditionalProtectApplied = new Utils.BooleanHolder(false);
          /** Does the applied conditional protection bypass Protect-ignoring effects? */
          const bypassIgnoreProtect = new Utils.BooleanHolder(false);
          // If the move is not targeting a Pokemon on the user's side, try to apply conditional protection effects
          if (!this.move.getMove().isAllyTarget()) {
            this.scene.arena.applyTagsForSide(ConditionalProtectTag, targetSide, hasConditionalProtectApplied, user, target, move.id, bypassIgnoreProtect);
          }

          /** Is the target protected by Protect, etc. or a relevant conditional protection effect? */
          const isProtected = (bypassIgnoreProtect.value || !this.move.getMove().checkFlag(MoveFlags.IGNORE_PROTECT, user, target))
            && (hasConditionalProtectApplied.value || target.findTags(t => t instanceof ProtectedTag).find(t => target.lapseTag(t.tagType)));

          /** Does this phase represent the invoked move's first strike? */
          const firstHit = (user.turnData.hitsLeft === user.turnData.hitCount);

          // Only log the move's result on the first strike
          if (firstHit) {
            user.pushMoveHistory(moveHistoryEntry);
          }

          /**
           * Since all fail/miss checks have applied, the move is considered successfully applied.
           * It's worth noting that if the move has no effect or is protected against, this assignment
           * is overwritten and the move is logged as a FAIL.
           */
          moveHistoryEntry.result = MoveResult.SUCCESS;

          /**
           * Stores the result of applying the invoked move to the target.
           * If the target is protected, the result is always `NO_EFFECT`.
           * Otherwise, the hit result is based on type effectiveness, immunities,
           * and other factors that may negate the attack or status application.
           *
           * Internally, the call to {@linkcode Pokemon.apply} is where damage is calculated
           * (for attack moves) and the target's HP is updated. However, this isn't
           * made visible to the user until the resulting {@linkcode DamagePhase}
           * is invoked.
           */
          const hitResult = !isProtected ? target.apply(user, move) : HitResult.NO_EFFECT;

          /** Does {@linkcode hitResult} indicate that damage was dealt to the target? */
          const dealsDamage = [
            HitResult.EFFECTIVE,
            HitResult.SUPER_EFFECTIVE,
            HitResult.NOT_VERY_EFFECTIVE,
            HitResult.ONE_HIT_KO
          ].includes(hitResult);

          /** Is this target the first one hit by the move on its current strike? */
          const firstTarget = dealsDamage && !hasHit;
          if (firstTarget) {
            hasHit = true;
          }

          /**
           * If the move has no effect on the target (i.e. the target is protected or immune),
           * change the logged move result to FAIL.
           */
          if (hitResult === HitResult.NO_EFFECT) {
            moveHistoryEntry.result = MoveResult.FAIL;
          }

          /** Does this phase represent the invoked move's last strike? */
          const lastHit = (user.turnData.hitsLeft === 1 || !this.getTarget()?.isActive());

          /**
           * If the user can change forms by using the invoked move,
           * it only changes forms after the move's last hit
           * (see Relic Song's interaction with Parental Bond when used by Meloetta).
           */
          if (lastHit) {
            this.scene.triggerPokemonFormChange(user, SpeciesFormChangePostMoveTrigger);
          }

          /**
           * Create a Promise that applys *all* effects from the invoked move's MoveEffectAttrs.
           * These are ordered by trigger type (see {@linkcode MoveEffectTrigger}), and each trigger
           * type requires different conditions to be met with respect to the move's hit result.
           */
          applyAttrs.push(new Promise(resolve => {
            // Apply all effects with PRE_MOVE triggers (if the target isn't immune to the move)
            applyFilteredMoveAttrs((attr: MoveAttr) => attr instanceof MoveEffectAttr && attr.trigger === MoveEffectTrigger.PRE_APPLY && (!attr.firstHitOnly || firstHit) && (!attr.lastHitOnly || lastHit) && hitResult !== HitResult.NO_EFFECT,
              user, target, move).then(() => {
              // All other effects require the move to not have failed or have been cancelled to trigger
              if (hitResult !== HitResult.FAIL) {
                /** Are the move's effects tied to the first turn of a charge move? */
                const chargeEffect = !!move.getAttrs(ChargeAttr).find(ca => ca.usedChargeEffect(user, this.getTarget() ?? null, move));
                /**
                 * If the invoked move's effects are meant to trigger during the move's "charge turn,"
                 * ignore all effects after this point.
                 * Otherwise, apply all self-targeted POST_APPLY effects.
                 */
                Utils.executeIf(!chargeEffect, () => applyFilteredMoveAttrs((attr: MoveAttr) => attr instanceof MoveEffectAttr && attr.trigger === MoveEffectTrigger.POST_APPLY
                    && attr.selfTarget && (!attr.firstHitOnly || firstHit) && (!attr.lastHitOnly || lastHit), user, target, move)).then(() => {
                  // All effects past this point require the move to have hit the target
                  if (hitResult !== HitResult.NO_EFFECT) {
                    // Apply all non-self-targeted POST_APPLY effects
                    applyFilteredMoveAttrs((attr: MoveAttr) => attr instanceof MoveEffectAttr && (attr as MoveEffectAttr).trigger === MoveEffectTrigger.POST_APPLY
                      && !(attr as MoveEffectAttr).selfTarget && (!attr.firstHitOnly || firstHit) && (!attr.lastHitOnly || lastHit), user, target, this.move.getMove()).then(() => {
                      /**
                       * If the move hit, and the target doesn't have Shield Dust,
                       * apply the chance to flinch the target gained from King's Rock
                       */
                      if (dealsDamage && !target.hasAbilityWithAttr(IgnoreMoveEffectsAbAttr)) {
                        const flinched = new Utils.BooleanHolder(false);
                        user.scene.applyModifiers(FlinchChanceModifier, user.isPlayer(), user, flinched);
                        if (flinched.value) {
                          target.addTag(BattlerTagType.FLINCHED, undefined, this.move.moveId, user.id);
                        }
                      }
                      // If the move was not protected against, apply all HIT effects
                      Utils.executeIf(!isProtected && !chargeEffect, () => applyFilteredMoveAttrs((attr: MoveAttr) => attr instanceof MoveEffectAttr && (attr as MoveEffectAttr).trigger === MoveEffectTrigger.HIT
                          && (!attr.firstHitOnly || firstHit) && (!attr.lastHitOnly || lastHit) && (!attr.firstTargetOnly || firstTarget), user, target, this.move.getMove()).then(() => {
                        // Apply the target's post-defend ability effects (as long as the target is active or can otherwise apply them)
                        return Utils.executeIf(!target.isFainted() || target.canApplyAbility(), () => applyPostDefendAbAttrs(PostDefendAbAttr, target, user, this.move.getMove(), hitResult).then(() => {
                          // If the invoked move is an enemy attack, apply the enemy's status effect-inflicting tags and tokens
                          target.lapseTag(BattlerTagType.BEAK_BLAST_CHARGING);
                          if (move.category === MoveCategory.PHYSICAL && user.isPlayer() !== target.isPlayer()) {
                            target.lapseTag(BattlerTagType.SHELL_TRAP);
                          }
                          if (!user.isPlayer() && this.move.getMove() instanceof AttackMove) {
                            user.scene.applyShuffledModifiers(this.scene, EnemyAttackStatusEffectChanceModifier, false, target);
                          }
                        })).then(() => {
                          // Apply the user's post-attack ability effects
                          applyPostAttackAbAttrs(PostAttackAbAttr, user, target, this.move.getMove(), hitResult).then(() => {
                            /**
                             * If the invoked move is an attack, apply the user's chance to
                             * steal an item from the target granted by Grip Claw
                             */
                            if (this.move.getMove() instanceof AttackMove) {
                              this.scene.applyModifiers(ContactHeldItemTransferChanceModifier, this.player, user, target);
                            }
                            resolve();
                          });
                        });
                      })
                      ).then(() => resolve());
                    });
                  } else {
                    applyMoveAttrs(NoEffectAttr, user, null, move).then(() => resolve());
                  }
                });
              } else {
                resolve();
              }
            });
          }));
        }
        // Apply the move's POST_TARGET effects on the move's last hit, after all targeted effects have resolved
        const postTarget = (user.turnData.hitsLeft === 1 || !this.getTarget()?.isActive()) ?
          applyFilteredMoveAttrs((attr: MoveAttr) => attr instanceof MoveEffectAttr && attr.trigger === MoveEffectTrigger.POST_TARGET, user, null, move) :
          null;

        if (!!postTarget) {
          if (applyAttrs.length) { // If there is a pending asynchronous move effect, do this after
            applyAttrs[applyAttrs.length - 1]?.then(() => postTarget);
          } else { // Otherwise, push a new asynchronous move effect
            applyAttrs.push(postTarget);
          }
        }

        // Wait for all move effects to finish applying, then end this phase
        Promise.allSettled(applyAttrs).then(() => this.end());
      });
    });
  }

  end() {
    const move = this.move.getMove();
    move.type = move.defaultType;
    const user = this.getUserPokemon();
    /**
     * If this phase isn't for the invoked move's last strike,
     * unshift another MoveEffectPhase for the next strike.
     * Otherwise, queue a message indicating the number of times the move has struck
     * (if the move has struck more than once), then apply the heal from Shell Bell
     * to the user.
     */
    if (user) {
      if (user.turnData.hitsLeft && --user.turnData.hitsLeft >= 1 && this.getTarget()?.isActive()) {
        this.scene.unshiftPhase(this.getNewHitPhase());
      } else {
        // Queue message for number of hits made by multi-move
        // If multi-hit attack only hits once, still want to render a message
        const hitsTotal = user.turnData.hitCount! - Math.max(user.turnData.hitsLeft!, 0); // TODO: are those bangs correct?
        if (hitsTotal > 1 || (user.turnData.hitsLeft && user.turnData.hitsLeft > 0)) {
          // If there are multiple hits, or if there are hits of the multi-hit move left
          this.scene.queueMessage(i18next.t("battle:attackHitsCount", { count: hitsTotal }));
        }
        this.scene.applyModifiers(HitHealModifier, this.player, user);
      }
    }

    super.end();
  }

  /**
   * Resolves whether this phase's invoked move hits or misses the given target
   * @param target {@linkcode Pokemon} the Pokemon targeted by the invoked move
   * @returns `true` if the move does not miss the target; `false` otherwise
   */
  hitCheck(target: Pokemon): boolean {
    // Moves targeting the user and entry hazards can't miss
    if ([MoveTarget.USER, MoveTarget.ENEMY_SIDE].includes(this.move.getMove().moveTarget)) {
      return true;
    }

    const user = this.getUserPokemon()!; // TODO: is this bang correct?

    // Hit check only calculated on first hit for multi-hit moves unless flag is set to check all hits.
    // However, if an ability with the MaxMultiHitAbAttr, namely Skill Link, is present, act as a normal
    // multi-hit move and proceed with all hits
    if (user.turnData.hitsLeft < user.turnData.hitCount) {
      if (!this.move.getMove().hasFlag(MoveFlags.CHECK_ALL_HITS) || user.hasAbilityWithAttr(MaxMultiHitAbAttr)) {
        return true;
      }
    }

    if (user.hasAbilityWithAttr(AlwaysHitAbAttr) || target.hasAbilityWithAttr(AlwaysHitAbAttr)) {
      return true;
    }

    // If the user should ignore accuracy on a target, check who the user targeted last turn and see if they match
    if (user.getTag(BattlerTagType.IGNORE_ACCURACY) && (user.getLastXMoves().find(() => true)?.targets || []).indexOf(target.getBattlerIndex()) !== -1) {
      return true;
    }

    if (target.getTag(BattlerTagType.ALWAYS_GET_HIT)) {
      return true;
    }

    const semiInvulnerableTag = target.getTag(SemiInvulnerableTag);
    if (semiInvulnerableTag && !this.move.getMove().getAttrs(HitsTagAttr).some(hta => hta.tagType === semiInvulnerableTag.tagType)) {
      return false;
    }

    const moveAccuracy = this.move.getMove().calculateBattleAccuracy(user!, target); // TODO: is the bang correct here?

    if (moveAccuracy === -1) {
      return true;
    }

    const accuracyMultiplier = user.getAccuracyMultiplier(target, this.move.getMove());
    const rand = user.randSeedInt(100, 1);

    return rand <= moveAccuracy * (accuracyMultiplier!); // TODO: is this bang correct?
  }

  /** Returns the {@linkcode Pokemon} using this phase's invoked move */
  getUserPokemon(): Pokemon | undefined {
    if (this.battlerIndex > BattlerIndex.ENEMY_2) {
      return this.scene.getPokemonById(this.battlerIndex) ?? undefined;
    }
    return (this.player ? this.scene.getPlayerField() : this.scene.getEnemyField())[this.fieldIndex];
  }

  /** Returns an array of all {@linkcode Pokemon} targeted by this phase's invoked move */
  getTargets(): Pokemon[] {
    return this.scene.getField(true).filter(p => this.targets.indexOf(p.getBattlerIndex()) > -1);
  }

  /** Returns the first target of this phase's invoked move */
  getTarget(): Pokemon | undefined {
    return this.getTargets()[0];
  }

  /**
   * Removes the given {@linkcode Pokemon} from this phase's target list
   * @param target {@linkcode Pokemon} the Pokemon to be removed
   */
  removeTarget(target: Pokemon): void {
    const targetIndex = this.targets.findIndex(ind => ind === target.getBattlerIndex());
    if (targetIndex !== -1) {
      this.targets.splice(this.targets.findIndex(ind => ind === target.getBattlerIndex()), 1);
    }
  }

  /**
   * Prevents subsequent strikes of this phase's invoked move from occurring
   * @param target {@linkcode Pokemon} if defined, only stop subsequent
   * strikes against this Pokemon
   */
  stopMultiHit(target?: Pokemon): void {
    /** If given a specific target, remove the target from subsequent strikes */
    if (target) {
      this.removeTarget(target);
    }
    /**
     * If no target specified, or the specified target was the last of this move's
     * targets, completely cancel all subsequent strikes.
    */
    if (!target || this.targets.length === 0 ) {
      this.getUserPokemon()!.turnData.hitCount = 1; // TODO: is the bang correct here?
      this.getUserPokemon()!.turnData.hitsLeft = 1; // TODO: is the bang correct here?
    }
  }

  /** Returns a new MoveEffectPhase with the same properties as this phase */
  getNewHitPhase() {
    return new MoveEffectPhase(this.scene, this.battlerIndex, this.targets, this.move);
  }
}

export class MoveEndPhase extends PokemonPhase {
  constructor(scene: BattleScene, battlerIndex: BattlerIndex) {
    super(scene, battlerIndex);
  }

  start() {
    super.start();

    const pokemon = this.getPokemon();
    if (pokemon.isActive(true)) {
      pokemon.lapseTags(BattlerTagLapseType.AFTER_MOVE);
    }

    this.scene.arena.setIgnoreAbilities(false);

    this.end();
  }
}

export class MoveAnimTestPhase extends BattlePhase {
  private moveQueue: Moves[];

  constructor(scene: BattleScene, moveQueue?: Moves[]) {
    super(scene);

    this.moveQueue = moveQueue || Utils.getEnumValues(Moves).slice(1);
  }

  start() {
    const moveQueue = this.moveQueue.slice(0);
    this.playMoveAnim(moveQueue, true);
  }

  playMoveAnim(moveQueue: Moves[], player: boolean) {
    const moveId = player ? moveQueue[0] : moveQueue.shift();
    if (moveId === undefined) {
      this.playMoveAnim(this.moveQueue.slice(0), true);
      return;
    } else if (player) {
      console.log(Moves[moveId]);
    }

    initMoveAnim(this.scene, moveId).then(() => {
      loadMoveAnimAssets(this.scene, [moveId], true)
        .then(() => {
          new MoveAnim(moveId, player ? this.scene.getPlayerPokemon()! : this.scene.getEnemyPokemon()!, (player !== (allMoves[moveId] instanceof SelfStatusMove) ? this.scene.getEnemyPokemon()! : this.scene.getPlayerPokemon()!).getBattlerIndex()).play(this.scene, () => { // TODO: are the bangs correct here?
            if (player) {
              this.playMoveAnim(moveQueue, false);
            } else {
              this.playMoveAnim(moveQueue, true);
            }
          });
        });
    });
  }
}

export class ShowAbilityPhase extends PokemonPhase {
  private passive: boolean;

  constructor(scene: BattleScene, battlerIndex: BattlerIndex, passive: boolean = false) {
    super(scene, battlerIndex);

    this.passive = passive;
  }

  start() {
    super.start();

    const pokemon = this.getPokemon();

    if (pokemon) {
      this.scene.abilityBar.showAbility(pokemon, this.passive);

      if (pokemon?.battleData) {
        pokemon.battleData.abilityRevealed = true;
      }
    }

    this.end();
  }
}

export type StatChangeCallback = (target: Pokemon | null, changed: BattleStat[], relativeChanges: number[]) => void;

export class StatChangePhase extends PokemonPhase {
  private stats: BattleStat[];
  private selfTarget: boolean;
  private levels: integer;
  private showMessage: boolean;
  private ignoreAbilities: boolean;
  private canBeCopied: boolean;
  private onChange: StatChangeCallback | null;


  constructor(scene: BattleScene, battlerIndex: BattlerIndex, selfTarget: boolean, stats: BattleStat[], levels: integer, showMessage: boolean = true, ignoreAbilities: boolean = false, canBeCopied: boolean = true, onChange: StatChangeCallback | null = null) {
    super(scene, battlerIndex);

    this.selfTarget = selfTarget;
    this.stats = stats;
    this.levels = levels;
    this.showMessage = showMessage;
    this.ignoreAbilities = ignoreAbilities;
    this.canBeCopied = canBeCopied;
    this.onChange = onChange;
  }

  start() {
    const pokemon = this.getPokemon();

    let random = false;

    if (this.stats.length === 1 && this.stats[0] === BattleStat.RAND) {
      this.stats[0] = this.getRandomStat();
      random = true;
    }

    this.aggregateStatChanges(random);

    if (!pokemon.isActive(true)) {
      return this.end();
    }

    const filteredStats = this.stats.map(s => s !== BattleStat.RAND ? s : this.getRandomStat()).filter(stat => {
      const cancelled = new Utils.BooleanHolder(false);

      if (!this.selfTarget && this.levels < 0) {
        this.scene.arena.applyTagsForSide(MistTag, pokemon.isPlayer() ? ArenaTagSide.PLAYER : ArenaTagSide.ENEMY, cancelled);
      }

      if (!cancelled.value && !this.selfTarget && this.levels < 0) {
        applyPreStatChangeAbAttrs(ProtectStatAbAttr, this.getPokemon(), stat, cancelled);
      }

      return !cancelled.value;
    });

    const levels = new Utils.IntegerHolder(this.levels);

    if (!this.ignoreAbilities) {
      applyAbAttrs(StatChangeMultiplierAbAttr, pokemon, null, levels);
    }

    const battleStats = this.getPokemon().summonData.battleStats;
    const relLevels = filteredStats.map(stat => (levels.value >= 1 ? Math.min(battleStats![stat] + levels.value, 6) : Math.max(battleStats![stat] + levels.value, -6)) - battleStats![stat]);

    this.onChange && this.onChange(this.getPokemon(), filteredStats, relLevels);

    const end = () => {
      if (this.showMessage) {
        const messages = this.getStatChangeMessages(filteredStats, levels.value, relLevels);
        for (const message of messages) {
          this.scene.queueMessage(message);
        }
      }

      for (const stat of filteredStats) {
        pokemon.summonData.battleStats[stat] = Math.max(Math.min(pokemon.summonData.battleStats[stat] + levels.value, 6), -6);
      }

      if (levels.value > 0 && this.canBeCopied) {
        for (const opponent of pokemon.getOpponents()) {
          applyAbAttrs(StatChangeCopyAbAttr, opponent, null, this.stats, levels.value);
        }
      }

      applyPostStatChangeAbAttrs(PostStatChangeAbAttr, pokemon, filteredStats, this.levels, this.selfTarget);

      // Look for any other stat change phases; if this is the last one, do White Herb check
      const existingPhase = this.scene.findPhase(p => p instanceof StatChangePhase && p.battlerIndex === this.battlerIndex);
      if (!(existingPhase instanceof StatChangePhase)) {
        // Apply White Herb if needed
        const whiteHerb = this.scene.applyModifier(PokemonResetNegativeStatStageModifier, this.player, pokemon) as PokemonResetNegativeStatStageModifier;
        // If the White Herb was applied, consume it
        if (whiteHerb) {
          --whiteHerb.stackCount;
          if (whiteHerb.stackCount <= 0) {
            this.scene.removeModifier(whiteHerb);
          }
          this.scene.updateModifiers(this.player);
        }
      }

      pokemon.updateInfo();

      handleTutorial(this.scene, Tutorial.Stat_Change).then(() => super.end());
    };

    if (relLevels.filter(l => l).length && this.scene.moveAnimations) {
      pokemon.enableMask();
      const pokemonMaskSprite = pokemon.maskSprite;

      const tileX = (this.player ? 106 : 236) * pokemon.getSpriteScale() * this.scene.field.scale;
      const tileY = ((this.player ? 148 : 84) + (levels.value >= 1 ? 160 : 0)) * pokemon.getSpriteScale() * this.scene.field.scale;
      const tileWidth = 156 * this.scene.field.scale * pokemon.getSpriteScale();
      const tileHeight = 316 * this.scene.field.scale * pokemon.getSpriteScale();

      // On increase, show the red sprite located at ATK
      // On decrease, show the blue sprite located at SPD
      const spriteColor = levels.value >= 1 ? BattleStat[BattleStat.ATK].toLowerCase() : BattleStat[BattleStat.SPD].toLowerCase();
      const statSprite = this.scene.add.tileSprite(tileX, tileY, tileWidth, tileHeight, "battle_stats", spriteColor);
      statSprite.setPipeline(this.scene.fieldSpritePipeline);
      statSprite.setAlpha(0);
      statSprite.setScale(6);
      statSprite.setOrigin(0.5, 1);

      this.scene.playSound(`stat_${levels.value >= 1 ? "up" : "down"}`);

      statSprite.setMask(new Phaser.Display.Masks.BitmapMask(this.scene, pokemonMaskSprite ?? undefined));

      this.scene.tweens.add({
        targets: statSprite,
        duration: 250,
        alpha: 0.8375,
        onComplete: () => {
          this.scene.tweens.add({
            targets: statSprite,
            delay: 1000,
            duration: 250,
            alpha: 0
          });
        }
      });

      this.scene.tweens.add({
        targets: statSprite,
        duration: 1500,
        y: `${levels.value >= 1 ? "-" : "+"}=${160 * 6}`
      });

      this.scene.time.delayedCall(1750, () => {
        pokemon.disableMask();
        end();
      });
    } else {
      end();
    }
  }

  getRandomStat(): BattleStat {
    const allStats = Utils.getEnumValues(BattleStat);
    return this.getPokemon() ? allStats[this.getPokemon()!.randSeedInt(BattleStat.SPD + 1)] : BattleStat.ATK; // TODO: return default ATK on random? idk...
  }

  aggregateStatChanges(random: boolean = false): void {
    const isAccEva = [BattleStat.ACC, BattleStat.EVA].some(s => this.stats.includes(s));
    let existingPhase: StatChangePhase;
    if (this.stats.length === 1) {
      while ((existingPhase = (this.scene.findPhase(p => p instanceof StatChangePhase && p.battlerIndex === this.battlerIndex && p.stats.length === 1
        && (p.stats[0] === this.stats[0] || (random && p.stats[0] === BattleStat.RAND))
        && p.selfTarget === this.selfTarget && p.showMessage === this.showMessage && p.ignoreAbilities === this.ignoreAbilities) as StatChangePhase))) {
        if (existingPhase.stats[0] === BattleStat.RAND) {
          existingPhase.stats[0] = this.getRandomStat();
          if (existingPhase.stats[0] !== this.stats[0]) {
            continue;
          }
        }
        this.levels += existingPhase.levels;

        if (!this.scene.tryRemovePhase(p => p === existingPhase)) {
          break;
        }
      }
    }
    while ((existingPhase = (this.scene.findPhase(p => p instanceof StatChangePhase && p.battlerIndex === this.battlerIndex && p.selfTarget === this.selfTarget
      && ([BattleStat.ACC, BattleStat.EVA].some(s => p.stats.includes(s)) === isAccEva)
      && p.levels === this.levels && p.showMessage === this.showMessage && p.ignoreAbilities === this.ignoreAbilities) as StatChangePhase))) {
      this.stats.push(...existingPhase.stats);
      if (!this.scene.tryRemovePhase(p => p === existingPhase)) {
        break;
      }
    }
  }

  getStatChangeMessages(stats: BattleStat[], levels: integer, relLevels: integer[]): string[] {
    const messages: string[] = [];

    const relLevelStatIndexes = {};
    for (let rl = 0; rl < relLevels.length; rl++) {
      const relLevel = relLevels[rl];
      if (!relLevelStatIndexes[relLevel]) {
        relLevelStatIndexes[relLevel] = [];
      }
      relLevelStatIndexes[relLevel].push(rl);
    }

    Object.keys(relLevelStatIndexes).forEach(rl => {
      const relLevelStats = stats.filter((_, i) => relLevelStatIndexes[rl].includes(i));
      let statsFragment = "";

      if (relLevelStats.length > 1) {
        statsFragment = relLevelStats.length >= 5
          ? i18next.t("battle:stats")
          : `${relLevelStats.slice(0, -1).map(s => getBattleStatName(s)).join(", ")}${relLevelStats.length > 2 ? "," : ""} ${i18next.t("battle:statsAnd")} ${getBattleStatName(relLevelStats[relLevelStats.length - 1])}`;
        messages.push(getBattleStatLevelChangeDescription(getPokemonNameWithAffix(this.getPokemon()), statsFragment, Math.abs(parseInt(rl)), levels >= 1,relLevelStats.length));
      } else {
        statsFragment = getBattleStatName(relLevelStats[0]);
        messages.push(getBattleStatLevelChangeDescription(getPokemonNameWithAffix(this.getPokemon()), statsFragment, Math.abs(parseInt(rl)), levels >= 1,relLevelStats.length));
      }
    });

    return messages;
  }
}

export class WeatherEffectPhase extends CommonAnimPhase {
  public weather: Weather | null;

  constructor(scene: BattleScene) {
    super(scene, undefined, undefined, CommonAnim.SUNNY + ((scene?.arena?.weather?.weatherType || WeatherType.NONE) - 1));
    this.weather = scene?.arena?.weather;
  }

  start() {
    // Update weather state with any changes that occurred during the turn
    this.weather = this.scene?.arena?.weather;

    if (!this.weather) {
      this.end();
      return;
    }

    this.setAnimation(CommonAnim.SUNNY + (this.weather.weatherType - 1));

    if (this.weather.isDamaging()) {

      const cancelled = new Utils.BooleanHolder(false);

      this.executeForAll((pokemon: Pokemon) => applyPreWeatherEffectAbAttrs(SuppressWeatherEffectAbAttr, pokemon, this.weather, cancelled));

      if (!cancelled.value) {
        const inflictDamage = (pokemon: Pokemon) => {
          const cancelled = new Utils.BooleanHolder(false);

          applyPreWeatherEffectAbAttrs(PreWeatherDamageAbAttr, pokemon, this.weather , cancelled);
          applyAbAttrs(BlockNonDirectDamageAbAttr, pokemon, cancelled);

          if (cancelled.value) {
            return;
          }

          const damage = Math.ceil(pokemon.getMaxHp() / 16);

          this.scene.queueMessage(getWeatherDamageMessage(this.weather?.weatherType!, pokemon)!); // TODO: are those bangs correct?
          pokemon.damageAndUpdate(damage, HitResult.EFFECTIVE, false, false, true);
        };

        this.executeForAll((pokemon: Pokemon) => {
          const immune = !pokemon || !!pokemon.getTypes(true, true).filter(t => this.weather?.isTypeDamageImmune(t)).length;
          if (!immune) {
            inflictDamage(pokemon);
          }
        });
      }
    }

    this.scene.ui.showText(getWeatherLapseMessage(this.weather.weatherType)!, null, () => { // TODO: is this bang correct?
      this.executeForAll((pokemon: Pokemon) => applyPostWeatherLapseAbAttrs(PostWeatherLapseAbAttr, pokemon, this.weather));

      super.start();
    });
  }
}

export class ObtainStatusEffectPhase extends PokemonPhase {
  private statusEffect: StatusEffect | undefined;
  private cureTurn: integer | null;
  private sourceText: string | null;
  private sourcePokemon: Pokemon | null;

  constructor(scene: BattleScene, battlerIndex: BattlerIndex, statusEffect?: StatusEffect, cureTurn?: integer | null, sourceText?: string, sourcePokemon?: Pokemon) {
    super(scene, battlerIndex);

    this.statusEffect = statusEffect;
    this.cureTurn = cureTurn!; // TODO: is this bang correct?
    this.sourceText = sourceText!; // TODO: is this bang correct?
    this.sourcePokemon = sourcePokemon!; // For tracking which Pokemon caused the status effect // TODO: is this bang correct?
  }

  start() {
    const pokemon = this.getPokemon();
    if (!pokemon?.status) {
      if (pokemon?.trySetStatus(this.statusEffect, false, this.sourcePokemon)) {
        if (this.cureTurn) {
          pokemon.status!.cureTurn = this.cureTurn; // TODO: is this bang correct?
        }
        pokemon.updateInfo(true);
        new CommonBattleAnim(CommonAnim.POISON + (this.statusEffect! - 1), pokemon).play(this.scene, () => {
          this.scene.queueMessage(getStatusEffectObtainText(this.statusEffect, getPokemonNameWithAffix(pokemon), this.sourceText ?? undefined));
          if (pokemon.status?.isPostTurn()) {
            this.scene.pushPhase(new PostTurnStatusEffectPhase(this.scene, this.battlerIndex));
          }
          this.end();
        });
        return;
      }
    } else if (pokemon.status.effect === this.statusEffect) {
      this.scene.queueMessage(getStatusEffectOverlapText(this.statusEffect, getPokemonNameWithAffix(pokemon)));
    }
    this.end();
  }
}

export class PostTurnStatusEffectPhase extends PokemonPhase {
  constructor(scene: BattleScene, battlerIndex: BattlerIndex) {
    super(scene, battlerIndex);
  }

  start() {
    const pokemon = this.getPokemon();
    if (pokemon?.isActive(true) && pokemon.status && pokemon.status.isPostTurn()) {
      pokemon.status.incrementTurn();
      const cancelled = new Utils.BooleanHolder(false);
      applyAbAttrs(BlockNonDirectDamageAbAttr, pokemon, cancelled);
      applyAbAttrs(BlockStatusDamageAbAttr, pokemon, cancelled);

      if (!cancelled.value) {
        this.scene.queueMessage(getStatusEffectActivationText(pokemon.status.effect, getPokemonNameWithAffix(pokemon)));
        const damage = new Utils.NumberHolder(0);
        switch (pokemon.status.effect) {
        case StatusEffect.POISON:
          damage.value = Math.max(pokemon.getMaxHp() >> 3, 1);
          break;
        case StatusEffect.TOXIC:
          damage.value = Math.max(Math.floor((pokemon.getMaxHp() / 16) * pokemon.status.turnCount), 1);
          break;
        case StatusEffect.BURN:
          damage.value = Math.max(pokemon.getMaxHp() >> 4, 1);
          applyAbAttrs(ReduceBurnDamageAbAttr, pokemon, null, damage);
          break;
        }
        if (damage.value) {
          // Set preventEndure flag to avoid pokemon surviving thanks to focus band, sturdy, endure ...
          this.scene.damageNumberHandler.add(this.getPokemon(), pokemon.damage(damage.value, false, true));
          pokemon.updateInfo();
        }
        new CommonBattleAnim(CommonAnim.POISON + (pokemon.status.effect - 1), pokemon).play(this.scene, () => this.end());
      } else {
        this.end();
      }
    } else {
      this.end();
    }
  }

  override end() {
    if (this.scene.currentBattle.battleSpec === BattleSpec.FINAL_BOSS) {
      this.scene.initFinalBossPhaseTwo(this.getPokemon());
    } else {
      super.end();
    }
  }
}

export class MessagePhase extends Phase {
  private text: string;
  private callbackDelay: integer | null;
  private prompt: boolean | null;
  private promptDelay: integer | null;

  constructor(scene: BattleScene, text: string, callbackDelay?: integer | null, prompt?: boolean | null, promptDelay?: integer | null) {
    super(scene);

    this.text = text;
    this.callbackDelay = callbackDelay!; // TODO: is this bang correct?
    this.prompt = prompt!; // TODO: is this bang correct?
    this.promptDelay = promptDelay!; // TODO: is this bang correct?
  }

  start() {
    super.start();

    if (this.text.indexOf("$") > -1) {
      const pageIndex = this.text.indexOf("$");
      this.scene.unshiftPhase(new MessagePhase(this.scene, this.text.slice(pageIndex + 1), this.callbackDelay, this.prompt, this.promptDelay));
      this.text = this.text.slice(0, pageIndex).trim();
    }

    this.scene.ui.showText(this.text, null, () => this.end(), this.callbackDelay || (this.prompt ? 0 : 1500), this.prompt, this.promptDelay);
  }

  end() {
    if (this.scene.abilityBar.shown) {
      this.scene.abilityBar.hide();
    }

    super.end();
  }
}

export class DamagePhase extends PokemonPhase {
  private amount: integer;
  private damageResult: DamageResult;
  private critical: boolean;

  constructor(scene: BattleScene, battlerIndex: BattlerIndex, amount: integer, damageResult?: DamageResult, critical: boolean = false) {
    super(scene, battlerIndex);

    this.amount = amount;
    this.damageResult = damageResult || HitResult.EFFECTIVE;
    this.critical = critical;
  }

  start() {
    super.start();

    if (this.damageResult === HitResult.ONE_HIT_KO) {
      if (this.scene.moveAnimations) {
        this.scene.toggleInvert(true);
      }
      this.scene.time.delayedCall(Utils.fixedInt(1000), () => {
        this.scene.toggleInvert(false);
        this.applyDamage();
      });
      return;
    }

    this.applyDamage();
  }

  updateAmount(amount: integer): void {
    this.amount = amount;
  }

  applyDamage() {
    switch (this.damageResult) {
    case HitResult.EFFECTIVE:
      this.scene.playSound("hit");
      break;
    case HitResult.SUPER_EFFECTIVE:
    case HitResult.ONE_HIT_KO:
      this.scene.playSound("hit_strong");
      break;
    case HitResult.NOT_VERY_EFFECTIVE:
      this.scene.playSound("hit_weak");
      break;
    }

    if (this.amount) {
      this.scene.damageNumberHandler.add(this.getPokemon(), this.amount, this.damageResult, this.critical);
    }

    if (this.damageResult !== HitResult.OTHER) {
      const flashTimer = this.scene.time.addEvent({
        delay: 100,
        repeat: 5,
        startAt: 200,
        callback: () => {
          this.getPokemon().getSprite().setVisible(flashTimer.repeatCount % 2 === 0);
          if (!flashTimer.repeatCount) {
            this.getPokemon().updateInfo().then(() => this.end());
          }
        }
      });
    } else {
      this.getPokemon().updateInfo().then(() => this.end());
    }
  }

  override end() {
    if (this.scene.currentBattle.battleSpec === BattleSpec.FINAL_BOSS) {
      this.scene.initFinalBossPhaseTwo(this.getPokemon());
    } else {
      super.end();
    }
  }
}

export class FaintPhase extends PokemonPhase {
  private preventEndure: boolean;

  constructor(scene: BattleScene, battlerIndex: BattlerIndex, preventEndure?: boolean) {
    super(scene, battlerIndex);

    this.preventEndure = preventEndure!; // TODO: is this bang correct?
  }

  start() {
    super.start();

    if (!this.preventEndure) {
      const instantReviveModifier = this.scene.applyModifier(PokemonInstantReviveModifier, this.player, this.getPokemon()) as PokemonInstantReviveModifier;

      if (instantReviveModifier) {
        if (!--instantReviveModifier.stackCount) {
          this.scene.removeModifier(instantReviveModifier);
        }
        this.scene.updateModifiers(this.player);
        return this.end();
      }
    }

    if (!this.tryOverrideForBattleSpec()) {
      this.doFaint();
    }
  }

  doFaint(): void {
    const pokemon = this.getPokemon();


    // Track total times pokemon have been KO'd for supreme overlord/last respects
    if (pokemon.isPlayer()) {
      this.scene.currentBattle.playerFaints += 1;
    } else {
      this.scene.currentBattle.enemyFaints += 1;
    }

    this.scene.queueMessage(i18next.t("battle:fainted", { pokemonNameWithAffix: getPokemonNameWithAffix(pokemon) }), null, true);

    if (pokemon.turnData?.attacksReceived?.length) {
      const lastAttack = pokemon.turnData.attacksReceived[0];
      applyPostFaintAbAttrs(PostFaintAbAttr, pokemon, this.scene.getPokemonById(lastAttack.sourceId)!, new PokemonMove(lastAttack.move).getMove(), lastAttack.result); // TODO: is this bang correct?
    }

    const alivePlayField = this.scene.getField(true);
    alivePlayField.forEach(p => applyPostKnockOutAbAttrs(PostKnockOutAbAttr, p, pokemon));
    if (pokemon.turnData?.attacksReceived?.length) {
      const defeatSource = this.scene.getPokemonById(pokemon.turnData.attacksReceived[0].sourceId);
      if (defeatSource?.isOnField()) {
        applyPostVictoryAbAttrs(PostVictoryAbAttr, defeatSource);
        const pvmove = allMoves[pokemon.turnData.attacksReceived[0].move];
        const pvattrs = pvmove.getAttrs(PostVictoryStatChangeAttr);
        if (pvattrs.length) {
          for (const pvattr of pvattrs) {
            pvattr.applyPostVictory(defeatSource, defeatSource, pvmove);
          }
        }
      }
    }

    if (this.player) {
      /** The total number of Pokemon in the player's party that can legally fight */
      const legalPlayerPokemon = this.scene.getParty().filter(p => p.isAllowedInBattle());
      /** The total number of legal player Pokemon that aren't currently on the field */
      const legalPlayerPartyPokemon = legalPlayerPokemon.filter(p => !p.isActive(true));
      if (!legalPlayerPokemon.length) {
        /** If the player doesn't have any legal Pokemon, end the game */
        this.scene.unshiftPhase(new GameOverPhase(this.scene));
      } else if (this.scene.currentBattle.double && legalPlayerPokemon.length === 1 && legalPlayerPartyPokemon.length === 0) {
        /**
         * If the player has exactly one Pokemon in total at this point in a double battle, and that Pokemon
         * is already on the field, unshift a phase that moves that Pokemon to center position.
         */
        this.scene.unshiftPhase(new ToggleDoublePositionPhase(this.scene, true));
      } else if (legalPlayerPartyPokemon.length > 0) {
        /**
         * If previous conditions weren't met, and the player has at least 1 legal Pokemon off the field,
         * push a phase that prompts the player to summon a Pokemon from their party.
         */
        this.scene.pushPhase(new SwitchPhase(this.scene, this.fieldIndex, true, false));
      }
    } else {
      this.scene.unshiftPhase(new VictoryPhase(this.scene, this.battlerIndex));
      if (this.scene.currentBattle.battleType === BattleType.TRAINER || this.scene.currentBattle.battleType === BattleType.MYSTERY_ENCOUNTER) {
        const hasReservePartyMember = !!this.scene.getEnemyParty().filter(p => p.isActive() && !p.isOnField() && p.trainerSlot === (pokemon as EnemyPokemon).trainerSlot).length;
        if (hasReservePartyMember) {
          this.scene.pushPhase(new SwitchSummonPhase(this.scene, this.fieldIndex, -1, false, false, false));
        }
      }
    }

    // in double battles redirect potential moves off fainted pokemon
    if (this.scene.currentBattle.double) {
      const allyPokemon = pokemon.getAlly();
      this.scene.redirectPokemonMoves(pokemon, allyPokemon);
    }

    pokemon.lapseTags(BattlerTagLapseType.FAINT);
    this.scene.getField(true).filter(p => p !== pokemon).forEach(p => p.removeTagsBySourceId(pokemon.id));

    pokemon.faintCry(() => {
      if (pokemon instanceof PlayerPokemon) {
        pokemon.addFriendship(-10);
      }
      pokemon.hideInfo();
      this.scene.playSound("faint");
      this.scene.tweens.add({
        targets: pokemon,
        duration: 500,
        y: pokemon.y + 150,
        ease: "Sine.easeIn",
        onComplete: () => {
          pokemon.setVisible(false);
          pokemon.y -= 150;
          pokemon.trySetStatus(StatusEffect.FAINT);
          if (pokemon.isPlayer()) {
            this.scene.currentBattle.removeFaintedParticipant(pokemon as PlayerPokemon);
          } else {
            this.scene.addFaintedEnemyScore(pokemon as EnemyPokemon);
            this.scene.currentBattle.addPostBattleLoot(pokemon as EnemyPokemon);
          }
          this.scene.field.remove(pokemon);
          this.end();
        }
      });
    });
  }

  tryOverrideForBattleSpec(): boolean {
    switch (this.scene.currentBattle.battleSpec) {
    case BattleSpec.FINAL_BOSS:
      if (!this.player) {
        const enemy = this.getPokemon();
        if (enemy.formIndex) {
          this.scene.ui.showDialogue(battleSpecDialogue[BattleSpec.FINAL_BOSS].secondStageWin, enemy.species.name, null, () => this.doFaint());
        } else {
          // Final boss' HP threshold has been bypassed; cancel faint and force check for 2nd phase
          enemy.hp++;
          this.scene.unshiftPhase(new DamagePhase(this.scene, enemy.getBattlerIndex(), 0, HitResult.OTHER));
          this.end();
        }
        return true;
      }
    }

    return false;
  }
}

export class VictoryPhase extends PokemonPhase {
  /** If true, indicates that the phase is intended for EXP purposes only, and not to continue a battle to next phase */
  isExpOnly: boolean;

  constructor(scene: BattleScene, battlerIndex: BattlerIndex, isExpOnly: boolean = false) {
    super(scene, battlerIndex);

    this.isExpOnly = isExpOnly;
  }

  start() {
    super.start();

    this.scene.gameData.gameStats.pokemonDefeated++;

    const participantIds = this.scene.currentBattle.playerParticipantIds;
    const party = this.scene.getParty();
    const expShareModifier = this.scene.findModifier(m => m instanceof ExpShareModifier) as ExpShareModifier;
    const expBalanceModifier = this.scene.findModifier(m => m instanceof ExpBalanceModifier) as ExpBalanceModifier;
    const multipleParticipantExpBonusModifier = this.scene.findModifier(m => m instanceof MultipleParticipantExpBonusModifier) as MultipleParticipantExpBonusModifier;
    const nonFaintedPartyMembers = party.filter(p => p.hp);
    const expPartyMembers = nonFaintedPartyMembers.filter(p => p.level < this.scene.getMaxExpLevel());
    const partyMemberExp: number[] = [];

    if (participantIds.size) {
      let expValue = this.getPokemon().getExpValue();
      if (this.scene.currentBattle.battleType === BattleType.TRAINER) {
        expValue = Math.floor(expValue * 1.5);
      } else if (this.scene.currentBattle.battleType === BattleType.MYSTERY_ENCOUNTER) {
        expValue = Math.floor(expValue * this.scene.currentBattle.mysteryEncounter.expMultiplier);
      }
      for (const partyMember of nonFaintedPartyMembers) {
        const pId = partyMember.id;
        const participated = participantIds.has(pId);
        if (participated) {
          partyMember.addFriendship(2);
          const machoBraceModifier = partyMember.getHeldItems().find(m => m instanceof PokemonIncrementingStatModifier);
          if (!isNullOrUndefined(machoBraceModifier) && machoBraceModifier.stackCount < machoBraceModifier.getMaxStackCount(this.scene)) {
            machoBraceModifier.stackCount++;
            this.scene.updateModifiers(true, true);
            partyMember.updateInfo();
          }
        }
        if (!expPartyMembers.includes(partyMember)) {
          continue;
        }
        if (!participated && !expShareModifier) {
          partyMemberExp.push(0);
          continue;
        }
        let expMultiplier = 0;
        if (participated) {
          expMultiplier += (1 / participantIds.size);
          if (participantIds.size > 1 && multipleParticipantExpBonusModifier) {
            expMultiplier += multipleParticipantExpBonusModifier.getStackCount() * 0.2;
          }
        } else if (expShareModifier) {
          expMultiplier += (expShareModifier.getStackCount() * 0.2) / participantIds.size;
        }
        if (partyMember.pokerus) {
          expMultiplier *= 1.5;
        }
        if (Overrides.XP_MULTIPLIER_OVERRIDE !== null) {
          expMultiplier = Overrides.XP_MULTIPLIER_OVERRIDE;
        }
        const pokemonExp = new Utils.NumberHolder(expValue * expMultiplier);
        this.scene.applyModifiers(PokemonExpBoosterModifier, true, partyMember, pokemonExp);
        partyMemberExp.push(Math.floor(pokemonExp.value));
      }

      if (expBalanceModifier) {
        let totalLevel = 0;
        let totalExp = 0;
        expPartyMembers.forEach((expPartyMember, epm) => {
          totalExp += partyMemberExp[epm];
          totalLevel += expPartyMember.level;
        });

        const medianLevel = Math.floor(totalLevel / expPartyMembers.length);

        const recipientExpPartyMemberIndexes: number[] = [];
        expPartyMembers.forEach((expPartyMember, epm) => {
          if (expPartyMember.level <= medianLevel) {
            recipientExpPartyMemberIndexes.push(epm);
          }
        });

        const splitExp = Math.floor(totalExp / recipientExpPartyMemberIndexes.length);

        expPartyMembers.forEach((_partyMember, pm) => {
          partyMemberExp[pm] = Phaser.Math.Linear(partyMemberExp[pm], recipientExpPartyMemberIndexes.indexOf(pm) > -1 ? splitExp : 0, 0.2 * expBalanceModifier.getStackCount());
        });
      }

      for (let pm = 0; pm < expPartyMembers.length; pm++) {
        const exp = partyMemberExp[pm];

        if (exp) {
          const partyMemberIndex = party.indexOf(expPartyMembers[pm]);
          this.scene.unshiftPhase(expPartyMembers[pm].isOnField() ? new ExpPhase(this.scene, partyMemberIndex, exp) : new ShowPartyExpBarPhase(this.scene, partyMemberIndex, exp));
        }
      }
    }

    if (this.scene.currentBattle.battleType === BattleType.MYSTERY_ENCOUNTER) {
      handleMysteryEncounterVictory(this.scene, false, this.isExpOnly);
      this.end();
      return;
    }

    if (!this.scene.getEnemyParty().find(p => this.scene.currentBattle.battleType === BattleType.WILD ? p.isOnField() : !p?.isFainted(true))) {
      this.scene.pushPhase(new BattleEndPhase(this.scene));
      if (this.scene.currentBattle.battleType === BattleType.TRAINER) {
        this.scene.pushPhase(new TrainerVictoryPhase(this.scene));
      }
      if (this.scene.gameMode.isEndless || !this.scene.gameMode.isWaveFinal(this.scene.currentBattle.waveIndex)) {
        this.scene.pushPhase(new EggLapsePhase(this.scene));
        if (this.scene.currentBattle.waveIndex % 10) {
          this.scene.pushPhase(new SelectModifierPhase(this.scene));
        } else if (this.scene.gameMode.isDaily) {
          this.scene.pushPhase(new ModifierRewardPhase(this.scene, modifierTypes.EXP_CHARM));
          if (this.scene.currentBattle.waveIndex > 10 && !this.scene.gameMode.isWaveFinal(this.scene.currentBattle.waveIndex)) {
            this.scene.pushPhase(new ModifierRewardPhase(this.scene, modifierTypes.GOLDEN_POKEBALL));
          }
        } else {
          const superExpWave = !this.scene.gameMode.isEndless ? (this.scene.offsetGym ? 0 : 20) : 10;
          if (this.scene.gameMode.isEndless && this.scene.currentBattle.waveIndex === 10) {
            this.scene.pushPhase(new ModifierRewardPhase(this.scene, modifierTypes.EXP_SHARE));
          }
          if (this.scene.currentBattle.waveIndex <= 750 && (this.scene.currentBattle.waveIndex <= 500 || (this.scene.currentBattle.waveIndex % 30) === superExpWave)) {
            this.scene.pushPhase(new ModifierRewardPhase(this.scene, (this.scene.currentBattle.waveIndex % 30) !== superExpWave || this.scene.currentBattle.waveIndex > 250 ? modifierTypes.EXP_CHARM : modifierTypes.SUPER_EXP_CHARM));
          }
          if (this.scene.currentBattle.waveIndex <= 150 && !(this.scene.currentBattle.waveIndex % 50)) {
            this.scene.pushPhase(new ModifierRewardPhase(this.scene, modifierTypes.GOLDEN_POKEBALL));
          }
          if (this.scene.gameMode.isEndless && !(this.scene.currentBattle.waveIndex % 50)) {
            this.scene.pushPhase(new ModifierRewardPhase(this.scene, !(this.scene.currentBattle.waveIndex % 250) ? modifierTypes.VOUCHER_PREMIUM : modifierTypes.VOUCHER_PLUS));
            this.scene.pushPhase(new AddEnemyBuffModifierPhase(this.scene));
          }
        }

        this.scene.pushPhase(new NewBattlePhase(this.scene));
      } else {
        this.scene.currentBattle.battleType = BattleType.CLEAR;
        this.scene.score += this.scene.gameMode.getClearScoreBonus();
        this.scene.updateScoreText();
        this.scene.pushPhase(new GameOverPhase(this.scene, true));
      }
    }

    this.end();
  }
}

export class TrainerVictoryPhase extends BattlePhase {
  constructor(scene: BattleScene) {
    super(scene);
  }

  start() {
    this.scene.disableMenu = true;

    this.scene.playBgm(this.scene.currentBattle.trainer?.config.victoryBgm);

    this.scene.unshiftPhase(new MoneyRewardPhase(this.scene, this.scene.currentBattle.trainer?.config.moneyMultiplier!)); // TODO: is this bang correct?

    const modifierRewardFuncs = this.scene.currentBattle.trainer?.config.modifierRewardFuncs!; // TODO: is this bang correct?
    for (const modifierRewardFunc of modifierRewardFuncs) {
      this.scene.unshiftPhase(new ModifierRewardPhase(this.scene, modifierRewardFunc));
    }

    const trainerType = this.scene.currentBattle.trainer?.config.trainerType!; // TODO: is this bang correct?
    if (vouchers.hasOwnProperty(TrainerType[trainerType])) {
      if (!this.scene.validateVoucher(vouchers[TrainerType[trainerType]]) && this.scene.currentBattle.trainer?.config.isBoss) {
        this.scene.unshiftPhase(new ModifierRewardPhase(this.scene, [modifierTypes.VOUCHER, modifierTypes.VOUCHER, modifierTypes.VOUCHER_PLUS, modifierTypes.VOUCHER_PREMIUM][vouchers[TrainerType[trainerType]].voucherType]));
      }
    }

    this.scene.ui.showText(i18next.t("battle:trainerDefeated", { trainerName: this.scene.currentBattle.trainer?.getName(TrainerSlot.NONE, true) }), null, () => {
      const victoryMessages = this.scene.currentBattle.trainer?.getVictoryMessages()!; // TODO: is this bang correct?
      let message: string;
      this.scene.executeWithSeedOffset(() => message = Utils.randSeedItem(victoryMessages), this.scene.currentBattle.waveIndex);
      message = message!; // tell TS compiler it's defined now

      const showMessage = () => {
        const originalFunc = showMessageOrEnd;
        showMessageOrEnd = () => this.scene.ui.showDialogue(message, this.scene.currentBattle.trainer?.getName(), null, originalFunc);

        showMessageOrEnd();
      };
      let showMessageOrEnd = () => this.end();
      if (victoryMessages?.length) {
        if (this.scene.currentBattle.trainer?.config.hasCharSprite && !this.scene.ui.shouldSkipDialogue(message)) {
          const originalFunc = showMessageOrEnd;
          showMessageOrEnd = () => this.scene.charSprite.hide().then(() => this.scene.hideFieldOverlay(250).then(() => originalFunc()));
          this.scene.showFieldOverlay(500).then(() => this.scene.charSprite.showCharacter(this.scene.currentBattle.trainer?.getKey()!, getCharVariantFromDialogue(victoryMessages[0])).then(() => showMessage())); // TODO: is this bang correct?
        } else {
          showMessage();
        }
      } else {
        showMessageOrEnd();
      }
    }, null, true);

    this.showEnemyTrainer();
  }
}

export class MoneyRewardPhase extends BattlePhase {
  private moneyMultiplier: number;

  constructor(scene: BattleScene, moneyMultiplier: number) {
    super(scene);

    this.moneyMultiplier = moneyMultiplier;
  }

  start() {
    const moneyAmount = new Utils.IntegerHolder(this.scene.getWaveMoneyAmount(this.moneyMultiplier));

    this.scene.applyModifiers(MoneyMultiplierModifier, true, moneyAmount);

    if (this.scene.arena.getTag(ArenaTagType.HAPPY_HOUR)) {
      moneyAmount.value *= 2;
    }

    this.scene.addMoney(moneyAmount.value);

    const userLocale = navigator.language || "en-US";
    const formattedMoneyAmount = moneyAmount.value.toLocaleString(userLocale);
    const message = i18next.t("battle:moneyWon", { moneyAmount: formattedMoneyAmount });

    this.scene.ui.showText(message, null, () => this.end(), null, true);
  }
}

export class ModifierRewardPhase extends BattlePhase {
  protected modifierType: ModifierType;

  constructor(scene: BattleScene, modifierTypeFunc: ModifierTypeFunc) {
    super(scene);

    this.modifierType = getModifierType(modifierTypeFunc);
  }

  start() {
    super.start();

    this.doReward().then(() => this.end());
  }

  doReward(): Promise<void> {
    return new Promise<void>(resolve => {
      const newModifier = this.modifierType.newModifier();
      this.scene.addModifier(newModifier).then(() => {
        this.scene.playSound("item_fanfare");
        this.scene.ui.showText(i18next.t("battle:rewardGain", { modifierName: newModifier?.type.name }), null, () => resolve(), null, true);
      });
    });
  }
}

export class GameOverModifierRewardPhase extends ModifierRewardPhase {
  constructor(scene: BattleScene, modifierTypeFunc: ModifierTypeFunc) {
    super(scene, modifierTypeFunc);
  }

  doReward(): Promise<void> {
    return new Promise<void>(resolve => {
      const newModifier = this.modifierType.newModifier();
      this.scene.addModifier(newModifier).then(() => {
        this.scene.playSound("level_up_fanfare");
        this.scene.ui.setMode(Mode.MESSAGE);
        this.scene.ui.fadeIn(250).then(() => {
          this.scene.ui.showText(i18next.t("battle:rewardGain", { modifierName: newModifier?.type.name }), null, () => {
            this.scene.time.delayedCall(1500, () => this.scene.arenaBg.setVisible(true));
            resolve();
          }, null, true, 1500);
        });
      });
    });
  }
}

export class RibbonModifierRewardPhase extends ModifierRewardPhase {
  private species: PokemonSpecies;

  constructor(scene: BattleScene, modifierTypeFunc: ModifierTypeFunc, species: PokemonSpecies) {
    super(scene, modifierTypeFunc);

    this.species = species;
  }

  doReward(): Promise<void> {
    return new Promise<void>(resolve => {
      const newModifier = this.modifierType.newModifier();
      this.scene.addModifier(newModifier).then(() => {
        this.scene.playSound("level_up_fanfare");
        this.scene.ui.setMode(Mode.MESSAGE);
        this.scene.ui.showText(i18next.t("battle:beatModeFirstTime", {
          speciesName: this.species.name,
          gameMode: this.scene.gameMode.getName(),
          newModifier: newModifier?.type.name
        }), null, () => {
          resolve();
        }, null, true, 1500);
      });
    });
  }
}

export class GameOverPhase extends BattlePhase {
  private victory: boolean;
  private firstRibbons: PokemonSpecies[] = [];

  constructor(scene: BattleScene, victory?: boolean) {
    super(scene);

    this.victory = !!victory;
  }

  start() {
    super.start();

    // Failsafe if players somehow skip floor 200 in classic mode
    if (this.scene.gameMode.isClassic && this.scene.currentBattle.waveIndex > 200) {
      this.victory = true;
    }

    if (this.victory && this.scene.gameMode.isEndless) {
      this.scene.ui.showDialogue(i18next.t("PGMmiscDialogue:ending_endless"), i18next.t("PGMmiscDialogue:ending_name"), 0, () => this.handleGameOver());
    } else if (this.victory || !this.scene.enableRetries) {
      this.handleGameOver();
    } else {
      this.scene.ui.showText(i18next.t("battle:retryBattle"), null, () => {
        this.scene.ui.setMode(Mode.CONFIRM, () => {
          this.scene.ui.fadeOut(1250).then(() => {
            this.scene.reset();
            this.scene.clearPhaseQueue();
            this.scene.gameData.loadSession(this.scene, this.scene.sessionSlotId).then(() => {
              this.scene.pushPhase(new EncounterPhase(this.scene, true));

              const availablePartyMembers = this.scene.getParty().filter(p => p.isAllowedInBattle()).length;

              this.scene.pushPhase(new SummonPhase(this.scene, 0));
              if (this.scene.currentBattle.double && availablePartyMembers > 1) {
                this.scene.pushPhase(new SummonPhase(this.scene, 1));
              }
              if (this.scene.currentBattle.waveIndex > 1 && this.scene.currentBattle.battleType !== BattleType.TRAINER) {
                this.scene.pushPhase(new CheckSwitchPhase(this.scene, 0, this.scene.currentBattle.double));
                if (this.scene.currentBattle.double && availablePartyMembers > 1) {
                  this.scene.pushPhase(new CheckSwitchPhase(this.scene, 1, this.scene.currentBattle.double));
                }
              }

              this.scene.ui.fadeIn(1250);
              this.end();
            });
          });
        }, () => this.handleGameOver(), false, 0, 0, 1000);
      });
    }
  }

  handleGameOver(): void {
    const doGameOver = (newClear: boolean) => {
      this.scene.disableMenu = true;
      this.scene.time.delayedCall(1000, () => {
        let firstClear = false;
        if (this.victory && newClear) {
          if (this.scene.gameMode.isClassic) {
            firstClear = this.scene.validateAchv(achvs.CLASSIC_VICTORY);
            this.scene.validateAchv(achvs.UNEVOLVED_CLASSIC_VICTORY);
            this.scene.gameData.gameStats.sessionsWon++;
            for (const pokemon of this.scene.getParty()) {
              this.awardRibbon(pokemon);

              if (pokemon.species.getRootSpeciesId() !== pokemon.species.getRootSpeciesId(true)) {
                this.awardRibbon(pokemon, true);
              }
            }
          } else if (this.scene.gameMode.isDaily && newClear) {
            this.scene.gameData.gameStats.dailyRunSessionsWon++;
          }
        }
        const fadeDuration = this.victory ? 10000 : 5000;
        this.scene.fadeOutBgm(fadeDuration, true);
        const activeBattlers = this.scene.getField().filter(p => p?.isActive(true));
        activeBattlers.map(p => p.hideInfo());
        this.scene.ui.fadeOut(fadeDuration).then(() => {
          activeBattlers.map(a => a.setVisible(false));
          this.scene.setFieldScale(1, true);
          this.scene.clearPhaseQueue();
          this.scene.ui.clearText();

          if (this.victory && this.scene.gameMode.isChallenge) {
            this.scene.gameMode.challenges.forEach(c => this.scene.validateAchvs(ChallengeAchv, c));
          }

          const clear = (endCardPhase?: EndCardPhase) => {
            if (newClear) {
              this.handleUnlocks();
            }
            if (this.victory && newClear) {
              for (const species of this.firstRibbons) {
                this.scene.unshiftPhase(new RibbonModifierRewardPhase(this.scene, modifierTypes.VOUCHER_PLUS, species));
              }
              if (!firstClear) {
                this.scene.unshiftPhase(new GameOverModifierRewardPhase(this.scene, modifierTypes.VOUCHER_PREMIUM));
              }
            }
            this.scene.pushPhase(new PostGameOverPhase(this.scene, endCardPhase));
            this.end();
          };

          if (this.victory && this.scene.gameMode.isClassic) {
            const message = miscDialogue.ending[this.scene.gameData.gender === PlayerGender.FEMALE ? 0 : 1];

            if (!this.scene.ui.shouldSkipDialogue(message)) {
              this.scene.ui.fadeIn(500).then(() => {
                this.scene.charSprite.showCharacter(`rival_${this.scene.gameData.gender === PlayerGender.FEMALE ? "m" : "f"}`, getCharVariantFromDialogue(miscDialogue.ending[this.scene.gameData.gender === PlayerGender.FEMALE ? 0 : 1])).then(() => {
                  this.scene.ui.showDialogue(message, this.scene.gameData.gender === PlayerGender.FEMALE ? trainerConfigs[TrainerType.RIVAL].name : trainerConfigs[TrainerType.RIVAL].nameFemale, null, () => {
                    this.scene.ui.fadeOut(500).then(() => {
                      this.scene.charSprite.hide().then(() => {
                        const endCardPhase = new EndCardPhase(this.scene);
                        this.scene.unshiftPhase(endCardPhase);
                        clear(endCardPhase);
                      });
                    });
                  });
                });
              });
            } else {
              const endCardPhase = new EndCardPhase(this.scene);
              this.scene.unshiftPhase(endCardPhase);
              clear(endCardPhase);
            }
          } else {
            clear();
          }
        });
      });
    };

    /* Added a local check to see if the game is running offline on victory
    If Online, execute apiFetch as intended
    If Offline, execute offlineNewClear(), a localStorage implementation of newClear daily run checks */
    if (this.victory) {
      if (!Utils.isLocal) {
        Utils.apiFetch(`savedata/session/newclear?slot=${this.scene.sessionSlotId}&clientSessionId=${clientSessionId}`, true)
          .then(response => response.json())
          .then(newClear => doGameOver(newClear));
      } else {
        this.scene.gameData.offlineNewClear(this.scene).then(result => {
          doGameOver(result);
        });
      }
    } else {
      doGameOver(false);
    }
  }

  handleUnlocks(): void {
    if (this.victory && this.scene.gameMode.isClassic) {
      if (!this.scene.gameData.unlocks[Unlockables.ENDLESS_MODE]) {
        this.scene.unshiftPhase(new UnlockPhase(this.scene, Unlockables.ENDLESS_MODE));
      }
      if (this.scene.getParty().filter(p => p.fusionSpecies).length && !this.scene.gameData.unlocks[Unlockables.SPLICED_ENDLESS_MODE]) {
        this.scene.unshiftPhase(new UnlockPhase(this.scene, Unlockables.SPLICED_ENDLESS_MODE));
      }
      if (!this.scene.gameData.unlocks[Unlockables.MINI_BLACK_HOLE]) {
        this.scene.unshiftPhase(new UnlockPhase(this.scene, Unlockables.MINI_BLACK_HOLE));
      }
      if (!this.scene.gameData.unlocks[Unlockables.EVIOLITE] && this.scene.getParty().some(p => p.getSpeciesForm(true).speciesId in pokemonEvolutions)) {
        this.scene.unshiftPhase(new UnlockPhase(this.scene, Unlockables.EVIOLITE));
      }
    }
  }

  awardRibbon(pokemon: Pokemon, forStarter: boolean = false): void {
    const speciesId = getPokemonSpecies(pokemon.species.speciesId);
    const speciesRibbonCount = this.scene.gameData.incrementRibbonCount(speciesId, forStarter);
    // first time classic win, award voucher
    if (speciesRibbonCount === 1) {
      this.firstRibbons.push(getPokemonSpecies(pokemon.species.getRootSpeciesId(forStarter)));
    }
  }
}

export class EndCardPhase extends Phase {
  public endCard: Phaser.GameObjects.Image;
  public text: Phaser.GameObjects.Text;

  constructor(scene: BattleScene) {
    super(scene);
  }

  start(): void {
    super.start();

    this.scene.ui.getMessageHandler().bg.setVisible(false);
    this.scene.ui.getMessageHandler().nameBoxContainer.setVisible(false);

    this.endCard = this.scene.add.image(0, 0, `end_${this.scene.gameData.gender === PlayerGender.FEMALE ? "f" : "m"}`);
    this.endCard.setOrigin(0);
    this.endCard.setScale(0.5);
    this.scene.field.add(this.endCard);

    this.text = addTextObject(this.scene, this.scene.game.canvas.width / 12, (this.scene.game.canvas.height / 6) - 16, i18next.t("battle:congratulations"), TextStyle.SUMMARY, { fontSize: "128px" });
    this.text.setOrigin(0.5);
    this.scene.field.add(this.text);

    this.scene.ui.clearText();

    this.scene.ui.fadeIn(1000).then(() => {

      this.scene.ui.showText("", null, () => {
        this.scene.ui.getMessageHandler().bg.setVisible(true);
        this.end();
      }, null, true);
    });
  }
}

export class UnlockPhase extends Phase {
  private unlockable: Unlockables;

  constructor(scene: BattleScene, unlockable: Unlockables) {
    super(scene);

    this.unlockable = unlockable;
  }

  start(): void {
    this.scene.time.delayedCall(2000, () => {
      this.scene.gameData.unlocks[this.unlockable] = true;
      this.scene.playSound("level_up_fanfare");
      this.scene.ui.setMode(Mode.MESSAGE);
      this.scene.ui.showText(i18next.t("battle:unlockedSomething", { unlockedThing: getUnlockableName(this.unlockable) }), null, () => {
        this.scene.time.delayedCall(1500, () => this.scene.arenaBg.setVisible(true));
        this.end();
      }, null, true, 1500);
    });
  }
}

export class PostGameOverPhase extends Phase {
  private endCardPhase: EndCardPhase | null;

  constructor(scene: BattleScene, endCardPhase?: EndCardPhase) {
    super(scene);

    this.endCardPhase = endCardPhase!; // TODO: is this bang correct?
  }

  start() {
    super.start();

    const saveAndReset = () => {
      this.scene.gameData.saveAll(this.scene, true, true, true).then(success => {
        if (!success) {
          return this.scene.reset(true);
        }
        this.scene.gameData.tryClearSession(this.scene, this.scene.sessionSlotId).then((success: boolean | [boolean, boolean]) => {
          if (!success[0]) {
            return this.scene.reset(true);
          }
          this.scene.reset();
          this.scene.unshiftPhase(new TitlePhase(this.scene));
          this.end();
        });
      });
    };

    if (this.endCardPhase) {
      this.scene.ui.fadeOut(500).then(() => {
        this.scene.ui.getMessageHandler().bg.setVisible(true);

        this.endCardPhase?.endCard.destroy();
        this.endCardPhase?.text.destroy();
        saveAndReset();
      });
    } else {
      saveAndReset();
    }
  }
}

/**
 * Opens the party selector UI and transitions into a {@linkcode SwitchSummonPhase}
 * for the player (if a switch would be valid for the current battle state).
 */
export class SwitchPhase extends BattlePhase {
  protected fieldIndex: integer;
  private isModal: boolean;
  private doReturn: boolean;

  /**
   * Creates a new SwitchPhase
   * @param scene {@linkcode BattleScene} Current battle scene
   * @param fieldIndex Field index to switch out
   * @param isModal Indicates if the switch should be forced (true) or is
   * optional (false).
   * @param doReturn Indicates if the party member on the field should be
   * recalled to ball or has already left the field. Passed to {@linkcode SwitchSummonPhase}.
   */
  constructor(scene: BattleScene, fieldIndex: integer, isModal: boolean, doReturn: boolean) {
    super(scene);

    this.fieldIndex = fieldIndex;
    this.isModal = isModal;
    this.doReturn = doReturn;
  }

  start() {
    super.start();

    // Skip modal switch if impossible (no remaining party members that aren't in battle)
    if (this.isModal && !this.scene.getParty().filter(p => p.isAllowedInBattle() && !p.isActive(true)).length) {
      return super.end();
    }

    // Skip if the fainted party member has been revived already. doReturn is
    // only passed as `false` from FaintPhase (as opposed to other usages such
    // as ForceSwitchOutAttr or CheckSwitchPhase), so we only want to check this
    // if the mon should have already been returned but is still alive and well
    // on the field. see also; battle.test.ts
    if (this.isModal && !this.doReturn && !this.scene.getParty()[this.fieldIndex].isFainted()) {
      return super.end();
    }

    // Check if there is any space still in field
    if (this.isModal && this.scene.getPlayerField().filter(p => p.isAllowedInBattle() && p.isActive(true)).length >= this.scene.currentBattle.getBattlerCount()) {
      return super.end();
    }

    // Override field index to 0 in case of double battle where 2/3 remaining legal party members fainted at once
    const fieldIndex = this.scene.currentBattle.getBattlerCount() === 1 || this.scene.getParty().filter(p => p.isAllowedInBattle()).length > 1 ? this.fieldIndex : 0;

    this.scene.ui.setMode(Mode.PARTY, this.isModal ? PartyUiMode.FAINT_SWITCH : PartyUiMode.POST_BATTLE_SWITCH, fieldIndex, (slotIndex: integer, option: PartyOption) => {
      if (slotIndex >= this.scene.currentBattle.getBattlerCount() && slotIndex < 6) {
        this.scene.unshiftPhase(new SwitchSummonPhase(this.scene, fieldIndex, slotIndex, this.doReturn, option === PartyOption.PASS_BATON));
      }
      this.scene.ui.setMode(Mode.MESSAGE).then(() => super.end());
    }, PartyUiHandler.FilterNonFainted);
  }
}

export class ExpPhase extends PlayerPartyMemberPokemonPhase {
  private expValue: number;

  constructor(scene: BattleScene, partyMemberIndex: integer, expValue: number) {
    super(scene, partyMemberIndex);

    this.expValue = expValue;
  }

  start() {
    super.start();

    const pokemon = this.getPokemon();
    const exp = new Utils.NumberHolder(this.expValue);
    this.scene.applyModifiers(ExpBoosterModifier, true, exp);
    exp.value = Math.floor(exp.value);
    this.scene.ui.showText(i18next.t("battle:expGain", { pokemonName: getPokemonNameWithAffix(pokemon), exp: exp.value }), null, () => {
      const lastLevel = pokemon.level;
      pokemon.addExp(exp.value);
      const newLevel = pokemon.level;
      if (newLevel > lastLevel) {
        this.scene.unshiftPhase(new LevelUpPhase(this.scene, this.partyMemberIndex, lastLevel, newLevel));
      }
      pokemon.updateInfo().then(() => this.end());
    }, null, true);
  }
}

export class ShowPartyExpBarPhase extends PlayerPartyMemberPokemonPhase {
  private expValue: number;

  constructor(scene: BattleScene, partyMemberIndex: integer, expValue: number) {
    super(scene, partyMemberIndex);

    this.expValue = expValue;
  }

  start() {
    super.start();

    const pokemon = this.getPokemon();
    const exp = new Utils.NumberHolder(this.expValue);
    this.scene.applyModifiers(ExpBoosterModifier, true, exp);
    exp.value = Math.floor(exp.value);

    const lastLevel = pokemon.level;
    pokemon.addExp(exp.value);
    const newLevel = pokemon.level;
    if (newLevel > lastLevel) {
      this.scene.unshiftPhase(new LevelUpPhase(this.scene, this.partyMemberIndex, lastLevel, newLevel));
    }
    this.scene.unshiftPhase(new HidePartyExpBarPhase(this.scene));
    pokemon.updateInfo();

    if (this.scene.expParty === ExpNotification.SKIP) {
      this.end();
    } else if (this.scene.expParty === ExpNotification.ONLY_LEVEL_UP) {
      if (newLevel > lastLevel) { // this means if we level up
        // instead of displaying the exp gain in the small frame, we display the new level
        // we use the same method for mode 0 & 1, by giving a parameter saying to display the exp or the level
        this.scene.partyExpBar.showPokemonExp(pokemon, exp.value, this.scene.expParty === ExpNotification.ONLY_LEVEL_UP, newLevel).then(() => {
          setTimeout(() => this.end(), 800 / Math.pow(2, this.scene.expGainsSpeed));
        });
      } else {
        this.end();
      }
    } else if (this.scene.expGainsSpeed < 3) {
      this.scene.partyExpBar.showPokemonExp(pokemon, exp.value, false, newLevel).then(() => {
        setTimeout(() => this.end(), 500 / Math.pow(2, this.scene.expGainsSpeed));
      });
    } else {
      this.end();
    }

  }
}

export class HidePartyExpBarPhase extends BattlePhase {
  constructor(scene: BattleScene) {
    super(scene);
  }

  start() {
    super.start();

    this.scene.partyExpBar.hide().then(() => this.end());
  }
}

export class LevelUpPhase extends PlayerPartyMemberPokemonPhase {
  private lastLevel: integer;
  private level: integer;

  constructor(scene: BattleScene, partyMemberIndex: integer, lastLevel: integer, level: integer) {
    super(scene, partyMemberIndex);

    this.lastLevel = lastLevel;
    this.level = level;
    this.scene = scene;
  }

  start() {
    super.start();

    if (this.level > this.scene.gameData.gameStats.highestLevel) {
      this.scene.gameData.gameStats.highestLevel = this.level;
    }

    this.scene.validateAchvs(LevelAchv, new Utils.IntegerHolder(this.level));

    const pokemon = this.getPokemon();
    const prevStats = pokemon.stats.slice(0);
    pokemon.calculateStats();
    pokemon.updateInfo();
    if (this.scene.expParty === ExpNotification.DEFAULT) {
      this.scene.playSound("level_up_fanfare");
      this.scene.ui.showText(i18next.t("battle:levelUp", { pokemonName: getPokemonNameWithAffix(this.getPokemon()), level: this.level }), null, () => this.scene.ui.getMessageHandler().promptLevelUpStats(this.partyMemberIndex, prevStats, false).then(() => this.end()), null, true);
    } else if (this.scene.expParty === ExpNotification.SKIP) {
      this.end();
    } else {
      // we still want to display the stats if activated
      this.scene.ui.getMessageHandler().promptLevelUpStats(this.partyMemberIndex, prevStats, false).then(() => this.end());
    }
    if (this.lastLevel < 100) { // this feels like an unnecessary optimization
      const levelMoves = this.getPokemon().getLevelMoves(this.lastLevel + 1);
      for (const lm of levelMoves) {
        this.scene.unshiftPhase(new LearnMovePhase(this.scene, this.partyMemberIndex, lm[1]));
      }
    }
    if (!pokemon.pauseEvolutions) {
      const evolution = pokemon.getEvolution();
      if (evolution) {
        this.scene.unshiftPhase(new EvolutionPhase(this.scene, pokemon as PlayerPokemon, evolution, this.lastLevel));
      }
    }
  }
}

export class LearnMovePhase extends PlayerPartyMemberPokemonPhase {
  private moveId: Moves;

  constructor(scene: BattleScene, partyMemberIndex: integer, moveId: Moves) {
    super(scene, partyMemberIndex);

    this.moveId = moveId;
  }

  start() {
    super.start();

    const pokemon = this.getPokemon();
    const move = allMoves[this.moveId];

    const existingMoveIndex = pokemon.getMoveset().findIndex(m => m?.moveId === move.id);

    if (existingMoveIndex > -1) {
      return this.end();
    }

    const emptyMoveIndex = pokemon.getMoveset().length < 4
      ? pokemon.getMoveset().length
      : pokemon.getMoveset().findIndex(m => m === null);

    const messageMode = this.scene.ui.getHandler() instanceof EvolutionSceneHandler
      ? Mode.EVOLUTION_SCENE
      : Mode.MESSAGE;

    if (emptyMoveIndex > -1) {
      pokemon.setMove(emptyMoveIndex, this.moveId);
      initMoveAnim(this.scene, this.moveId).then(() => {
        loadMoveAnimAssets(this.scene, [this.moveId], true)
          .then(() => {
            this.scene.ui.setMode(messageMode).then(() => {
              this.scene.playSound("level_up_fanfare");
              this.scene.ui.showText(i18next.t("battle:learnMove", { pokemonName: getPokemonNameWithAffix(pokemon), moveName: move.name }), null, () => {
                this.scene.triggerPokemonFormChange(pokemon, SpeciesFormChangeMoveLearnedTrigger, true);
                this.end();
              }, messageMode === Mode.EVOLUTION_SCENE ? 1000 : null, true);
            });
          });
      });
    } else {
      this.scene.ui.setMode(messageMode).then(() => {
        this.scene.ui.showText(i18next.t("battle:learnMovePrompt", { pokemonName: getPokemonNameWithAffix(pokemon), moveName: move.name }), null, () => {
          this.scene.ui.showText(i18next.t("battle:learnMoveLimitReached", { pokemonName: getPokemonNameWithAffix(pokemon) }), null, () => {
            this.scene.ui.showText(i18next.t("battle:learnMoveReplaceQuestion", { moveName: move.name }), null, () => {
              const noHandler = () => {
                this.scene.ui.setMode(messageMode).then(() => {
                  this.scene.ui.showText(i18next.t("battle:learnMoveStopTeaching", { moveName: move.name }), null, () => {
                    this.scene.ui.setModeWithoutClear(Mode.CONFIRM, () => {
                      this.scene.ui.setMode(messageMode);
                      this.scene.ui.showText(i18next.t("battle:learnMoveNotLearned", { pokemonName: getPokemonNameWithAffix(pokemon), moveName: move.name }), null, () => this.end(), null, true);
                    }, () => {
                      this.scene.ui.setMode(messageMode);
                      this.scene.unshiftPhase(new LearnMovePhase(this.scene, this.partyMemberIndex, this.moveId));
                      this.end();
                    });
                  });
                });
              };
              this.scene.ui.setModeWithoutClear(Mode.CONFIRM, () => {
                this.scene.ui.setMode(messageMode);
                this.scene.ui.showText(i18next.t("battle:learnMoveForgetQuestion"), null, () => {
                  this.scene.ui.setModeWithoutClear(Mode.SUMMARY, this.getPokemon(), SummaryUiMode.LEARN_MOVE, move, (moveIndex: integer) => {
                    if (moveIndex === 4) {
                      noHandler();
                      return;
                    }
                    this.scene.ui.setMode(messageMode).then(() => {
                      this.scene.ui.showText(i18next.t("battle:countdownPoof"), null, () => {
                        this.scene.ui.showText(i18next.t("battle:learnMoveForgetSuccess", { pokemonName: getPokemonNameWithAffix(pokemon), moveName: pokemon.moveset[moveIndex]!.getName() }), null, () => { // TODO: is the bang correct?
                          this.scene.ui.showText(i18next.t("battle:learnMoveAnd"), null, () => {
                            pokemon.setMove(moveIndex, Moves.NONE);
                            this.scene.unshiftPhase(new LearnMovePhase(this.scene, this.partyMemberIndex, this.moveId));
                            this.end();
                          }, null, true);
                        }, null, true);
                      }, null, true);
                    });
                  });
                }, null, true);
              }, noHandler);
            });
          }, null, true);
        }, null, true);
      });
    }
  }
}

export class PokemonHealPhase extends CommonAnimPhase {
  private hpHealed: integer;
  private message: string | null;
  private showFullHpMessage: boolean;
  private skipAnim: boolean;
  private revive: boolean;
  private healStatus: boolean;
  private preventFullHeal: boolean;

  constructor(scene: BattleScene, battlerIndex: BattlerIndex, hpHealed: integer, message: string | null, showFullHpMessage: boolean, skipAnim: boolean = false, revive: boolean = false, healStatus: boolean = false, preventFullHeal: boolean = false) {
    super(scene, battlerIndex, undefined, CommonAnim.HEALTH_UP);

    this.hpHealed = hpHealed;
    this.message = message;
    this.showFullHpMessage = showFullHpMessage;
    this.skipAnim = skipAnim;
    this.revive = revive;
    this.healStatus = healStatus;
    this.preventFullHeal = preventFullHeal;
  }

  start() {
    if (!this.skipAnim && (this.revive || this.getPokemon().hp) && !this.getPokemon().isFullHp()) {
      super.start();
    } else {
      this.end();
    }
  }

  end() {
    const pokemon = this.getPokemon();

    if (!pokemon.isOnField() || (!this.revive && !pokemon.isActive())) {
      super.end();
      return;
    }

    const hasMessage = !!this.message;
    const healOrDamage = (!pokemon.isFullHp() || this.hpHealed < 0);
    let lastStatusEffect = StatusEffect.NONE;

    if (healOrDamage) {
      const hpRestoreMultiplier = new Utils.IntegerHolder(1);
      if (!this.revive) {
        this.scene.applyModifiers(HealingBoosterModifier, this.player, hpRestoreMultiplier);
      }
      const healAmount = new Utils.NumberHolder(Math.floor(this.hpHealed * hpRestoreMultiplier.value));
      if (healAmount.value < 0) {
        pokemon.damageAndUpdate(healAmount.value * -1, HitResult.HEAL as DamageResult);
        healAmount.value = 0;
      }
      // Prevent healing to full if specified (in case of healing tokens so Sturdy doesn't cause a softlock)
      if (this.preventFullHeal && pokemon.hp + healAmount.value >= pokemon.getMaxHp()) {
        healAmount.value = (pokemon.getMaxHp() - pokemon.hp) - 1;
      }
      healAmount.value = pokemon.heal(healAmount.value);
      if (healAmount.value) {
        this.scene.damageNumberHandler.add(pokemon, healAmount.value, HitResult.HEAL);
      }
      if (pokemon.isPlayer()) {
        this.scene.validateAchvs(HealAchv, healAmount);
        if (healAmount.value > this.scene.gameData.gameStats.highestHeal) {
          this.scene.gameData.gameStats.highestHeal = healAmount.value;
        }
      }
      if (this.healStatus && !this.revive && pokemon.status) {
        lastStatusEffect = pokemon.status.effect;
        pokemon.resetStatus();
      }
      pokemon.updateInfo().then(() => super.end());
    } else if (this.healStatus && !this.revive && pokemon.status) {
      lastStatusEffect = pokemon.status.effect;
      pokemon.resetStatus();
      pokemon.updateInfo().then(() => super.end());
    } else if (this.showFullHpMessage) {
      this.message = i18next.t("battle:hpIsFull", { pokemonName: getPokemonNameWithAffix(pokemon) });
    }

    if (this.message) {
      this.scene.queueMessage(this.message);
    }

    if (this.healStatus && lastStatusEffect && !hasMessage) {
      this.scene.queueMessage(getStatusEffectHealText(lastStatusEffect, getPokemonNameWithAffix(pokemon)));
    }

    if (!healOrDamage && !lastStatusEffect) {
      super.end();
    }
  }
}

export class AttemptCapturePhase extends PokemonPhase {
  private pokeballType: PokeballType;
  private pokeball: Phaser.GameObjects.Sprite;
  private originalY: number;

  constructor(scene: BattleScene, targetIndex: integer, pokeballType: PokeballType) {
    super(scene, BattlerIndex.ENEMY + targetIndex);

    this.pokeballType = pokeballType;
  }

  start() {
    super.start();

    const pokemon = this.getPokemon() as EnemyPokemon;

    if (!pokemon?.hp) {
      return this.end();
    }

    this.scene.pokeballCounts[this.pokeballType]--;

    this.originalY = pokemon.y;

    const _3m = 3 * pokemon.getMaxHp();
    const _2h = 2 * pokemon.hp;
    const catchRate = pokemon.species.catchRate;
    const pokeballMultiplier = getPokeballCatchMultiplier(this.pokeballType);
    const statusMultiplier = pokemon.status ? getStatusEffectCatchRateMultiplier(pokemon.status.effect) : 1;
    const x = Math.round((((_3m - _2h) * catchRate * pokeballMultiplier) / _3m) * statusMultiplier);
    const y = Math.round(65536 / Math.sqrt(Math.sqrt(255 / x)));
    const fpOffset = pokemon.getFieldPositionOffset();

    const pokeballAtlasKey = getPokeballAtlasKey(this.pokeballType);
    this.pokeball = this.scene.addFieldSprite(16, 80, "pb", pokeballAtlasKey);
    this.pokeball.setOrigin(0.5, 0.625);
    this.scene.field.add(this.pokeball);

    this.scene.playSound("pb_throw");
    this.scene.time.delayedCall(300, () => {
      this.scene.field.moveBelow(this.pokeball as Phaser.GameObjects.GameObject, pokemon);
    });

    this.scene.tweens.add({
      targets: this.pokeball,
      x: { value: 236 + fpOffset[0], ease: "Linear" },
      y: { value: 16 + fpOffset[1], ease: "Cubic.easeOut" },
      duration: 500,
      onComplete: () => {
        this.pokeball.setTexture("pb", `${pokeballAtlasKey}_opening`);
        this.scene.time.delayedCall(17, () => this.pokeball.setTexture("pb", `${pokeballAtlasKey}_open`));
        this.scene.playSound("pb_rel");
        pokemon.tint(getPokeballTintColor(this.pokeballType));

        addPokeballOpenParticles(this.scene, this.pokeball.x, this.pokeball.y, this.pokeballType);

        this.scene.tweens.add({
          targets: pokemon,
          duration: 500,
          ease: "Sine.easeIn",
          scale: 0.25,
          y: 20,
          onComplete: () => {
            this.pokeball.setTexture("pb", `${pokeballAtlasKey}_opening`);
            pokemon.setVisible(false);
            this.scene.playSound("pb_catch");
            this.scene.time.delayedCall(17, () => this.pokeball.setTexture("pb", `${pokeballAtlasKey}`));

            const doShake = () => {
              let shakeCount = 0;
              const pbX = this.pokeball.x;
              const shakeCounter = this.scene.tweens.addCounter({
                from: 0,
                to: 1,
                repeat: 4,
                yoyo: true,
                ease: "Cubic.easeOut",
                duration: 250,
                repeatDelay: 500,
                onUpdate: t => {
                  if (shakeCount && shakeCount < 4) {
                    const value = t.getValue();
                    const directionMultiplier = shakeCount % 2 === 1 ? 1 : -1;
                    this.pokeball.setX(pbX + value * 4 * directionMultiplier);
                    this.pokeball.setAngle(value * 27.5 * directionMultiplier);
                  }
                },
                onRepeat: () => {
                  if (!pokemon.species.isObtainable()) {
                    shakeCounter.stop();
                    this.failCatch(shakeCount);
                  } else if (shakeCount++ < 3) {
                    if (pokeballMultiplier === -1 || pokemon.randSeedInt(65536) < y) {
                      this.scene.playSound("pb_move");
                    } else {
                      shakeCounter.stop();
                      this.failCatch(shakeCount);
                    }
                  } else {
                    this.scene.playSound("pb_lock");
                    addPokeballCaptureStars(this.scene, this.pokeball);

                    const pbTint = this.scene.add.sprite(this.pokeball.x, this.pokeball.y, "pb", "pb");
                    pbTint.setOrigin(this.pokeball.originX, this.pokeball.originY);
                    pbTint.setTintFill(0);
                    pbTint.setAlpha(0);
                    this.scene.field.add(pbTint);
                    this.scene.tweens.add({
                      targets: pbTint,
                      alpha: 0.375,
                      duration: 200,
                      easing: "Sine.easeOut",
                      onComplete: () => {
                        this.scene.tweens.add({
                          targets: pbTint,
                          alpha: 0,
                          duration: 200,
                          easing: "Sine.easeIn",
                          onComplete: () => pbTint.destroy()
                        });
                      }
                    });
                  }
                },
                onComplete: () => {
                  this.catch();
                }
              });
            };

            this.scene.time.delayedCall(250, () => doPokeballBounceAnim(this.scene, this.pokeball, 16, 72, 350, doShake));
          }
        });
      }
    });
  }

  failCatch(shakeCount: integer) {
    const pokemon = this.getPokemon();

    this.scene.playSound("pb_rel");
    pokemon.setY(this.originalY);
    if (pokemon.status?.effect !== StatusEffect.SLEEP) {
      pokemon.cry(pokemon.getHpRatio() > 0.25 ? undefined : { rate: 0.85 });
    }
    pokemon.tint(getPokeballTintColor(this.pokeballType));
    pokemon.setVisible(true);
    pokemon.untint(250, "Sine.easeOut");

    const pokeballAtlasKey = getPokeballAtlasKey(this.pokeballType);
    this.pokeball.setTexture("pb", `${pokeballAtlasKey}_opening`);
    this.scene.time.delayedCall(17, () => this.pokeball.setTexture("pb", `${pokeballAtlasKey}_open`));

    this.scene.tweens.add({
      targets: pokemon,
      duration: 250,
      ease: "Sine.easeOut",
      scale: 1
    });

    this.scene.currentBattle.lastUsedPokeball = this.pokeballType;
    this.removePb();
    this.end();
  }

  catch() {
    const pokemon = this.getPokemon() as EnemyPokemon;

    const speciesForm = !pokemon.fusionSpecies ? pokemon.getSpeciesForm() : pokemon.getFusionSpeciesForm();

    if (speciesForm.abilityHidden && (pokemon.fusionSpecies ? pokemon.fusionAbilityIndex : pokemon.abilityIndex) === speciesForm.getAbilityCount() - 1) {
      this.scene.validateAchv(achvs.HIDDEN_ABILITY);
    }

    if (pokemon.species.subLegendary) {
      this.scene.validateAchv(achvs.CATCH_SUB_LEGENDARY);
    }

    if (pokemon.species.legendary) {
      this.scene.validateAchv(achvs.CATCH_LEGENDARY);
    }

    if (pokemon.species.mythical) {
      this.scene.validateAchv(achvs.CATCH_MYTHICAL);
    }

    this.scene.pokemonInfoContainer.show(pokemon, true);

    this.scene.gameData.updateSpeciesDexIvs(pokemon.species.getRootSpeciesId(true), pokemon.ivs);

    this.scene.ui.showText(i18next.t("battle:pokemonCaught", { pokemonName: getPokemonNameWithAffix(pokemon) }), null, () => {
      const end = () => {
        this.scene.unshiftPhase(new VictoryPhase(this.scene, this.battlerIndex));
        this.scene.pokemonInfoContainer.hide();
        this.removePb();
        this.end();
      };
      const removePokemon = () => {
        this.scene.addFaintedEnemyScore(pokemon);
        this.scene.getPlayerField().filter(p => p.isActive(true)).forEach(playerPokemon => playerPokemon.removeTagsBySourceId(pokemon.id));
        pokemon.hp = 0;
        pokemon.trySetStatus(StatusEffect.FAINT);
        this.scene.clearEnemyHeldItemModifiers();
        this.scene.field.remove(pokemon, true);
      };
      const addToParty = () => {
        const newPokemon = pokemon.addToParty(this.pokeballType);
        const modifiers = this.scene.findModifiers(m => m instanceof PokemonHeldItemModifier, false);
        if (this.scene.getParty().filter(p => p.isShiny()).length === 6) {
          this.scene.validateAchv(achvs.SHINY_PARTY);
        }
        Promise.all(modifiers.map(m => this.scene.addModifier(m, true))).then(() => {
          this.scene.updateModifiers(true);
          removePokemon();
          if (newPokemon) {
            newPokemon.loadAssets().then(end);
          } else {
            end();
          }
        });
      };
      Promise.all([pokemon.hideInfo(), this.scene.gameData.setPokemonCaught(pokemon)]).then(() => {
        if (this.scene.getParty().length === 6) {
          const promptRelease = () => {
            this.scene.ui.showText(i18next.t("battle:partyFull", { pokemonName: pokemon.getNameToRender() }), null, () => {
              this.scene.pokemonInfoContainer.makeRoomForConfirmUi(1, true);
              this.scene.ui.setMode(Mode.CONFIRM, () => {
                const newPokemon = this.scene.addPlayerPokemon(pokemon.species, pokemon.level, pokemon.abilityIndex, pokemon.formIndex, pokemon.gender, pokemon.shiny, pokemon.variant, pokemon.ivs, pokemon.nature, pokemon);
                this.scene.ui.setMode(Mode.SUMMARY, newPokemon, 0, SummaryUiMode.DEFAULT, () => {
                  this.scene.ui.setMode(Mode.MESSAGE).then(() => {
                    promptRelease();
                  });
                }, false);
              }, () => {
                this.scene.ui.setMode(Mode.PARTY, PartyUiMode.RELEASE, this.fieldIndex, (slotIndex: integer, _option: PartyOption) => {
                  this.scene.ui.setMode(Mode.MESSAGE).then(() => {
                    if (slotIndex < 6) {
                      addToParty();
                    } else {
                      promptRelease();
                    }
                  });
                });
              }, () => {
                this.scene.ui.setMode(Mode.MESSAGE).then(() => {
                  removePokemon();
                  end();
                });
              }, "fullParty");
            });
          };
          promptRelease();
        } else {
          addToParty();
        }
      });
    }, 0, true);
  }

  removePb() {
    this.scene.tweens.add({
      targets: this.pokeball,
      duration: 250,
      delay: 250,
      ease: "Sine.easeIn",
      alpha: 0,
      onComplete: () => this.pokeball.destroy()
    });
  }
}

export class AttemptRunPhase extends PokemonPhase {
  constructor(scene: BattleScene, fieldIndex: integer) {
    super(scene, fieldIndex);
  }

  start() {
    super.start();

    const playerPokemon = this.getPokemon();
    const enemyField = this.scene.getEnemyField();

    const enemySpeed = enemyField.reduce((total: integer, enemyPokemon: Pokemon) => total + enemyPokemon.getStat(Stat.SPD), 0) / enemyField.length;

    const escapeChance = new Utils.IntegerHolder((((playerPokemon.getStat(Stat.SPD) * 128) / enemySpeed) + (30 * this.scene.currentBattle.escapeAttempts++)) % 256);
    applyAbAttrs(RunSuccessAbAttr, playerPokemon, null, escapeChance);

    if (playerPokemon.randSeedInt(256) < escapeChance.value) {
      this.scene.playSound("flee");
      this.scene.queueMessage(i18next.t("battle:runAwaySuccess"), null, true, 500);

      this.scene.tweens.add({
        targets: [this.scene.arenaEnemy, enemyField].flat(),
        alpha: 0,
        duration: 250,
        ease: "Sine.easeIn",
        onComplete: () => enemyField.forEach(enemyPokemon => enemyPokemon.destroy())
      });

      this.scene.clearEnemyHeldItemModifiers();

      enemyField.forEach(enemyPokemon => {
        enemyPokemon.hideInfo().then(() => enemyPokemon.destroy());
        enemyPokemon.hp = 0;
        enemyPokemon.trySetStatus(StatusEffect.FAINT);
      });

      this.scene.pushPhase(new BattleEndPhase(this.scene));
      this.scene.pushPhase(new NewBattlePhase(this.scene));
    } else {
      this.scene.queueMessage(i18next.t("battle:runAwayCannotEscape"), null, true, 500);
    }

    this.end();
  }
}

export class SelectModifierPhase extends BattlePhase {
  private rerollCount: integer;
  private modifierTiers: ModifierTier[];
  private customModifierSettings: CustomModifierSettings;

  constructor(scene: BattleScene, rerollCount: integer = 0, modifierTiers?: ModifierTier[], customModifierSettings?: CustomModifierSettings) {
    super(scene);

    this.rerollCount = rerollCount;
<<<<<<< HEAD
    this.modifierTiers = modifierTiers;
    this.customModifierSettings = customModifierSettings;
=======
    this.modifierTiers = modifierTiers!; // TODO: is this bang correct?
>>>>>>> bdde03b0
  }

  start() {
    super.start();

    if (!this.rerollCount) {
      this.updateSeed();
    } else {
      this.scene.reroll = false;
    }

    const party = this.scene.getParty();
    regenerateModifierPoolThresholds(party, this.getPoolType(), this.rerollCount);
    const modifierCount = new Utils.IntegerHolder(3);
    if (this.isPlayer()) {
      this.scene.applyModifiers(ExtraModifierModifier, true, modifierCount);
    }

    // If custom modifiers are specified, overrides default item count
    if (!!this.customModifierSettings) {
      const newItemCount = (this.customModifierSettings.guaranteedModifierTiers?.length || 0) +
        (this.customModifierSettings.guaranteedModifierTypeOptions?.length || 0) +
        (this.customModifierSettings.guaranteedModifierTypeFuncs?.length || 0);
      if (this.customModifierSettings.fillRemaining) {
        const originalCount = modifierCount.value;
        modifierCount.value = originalCount > newItemCount ? originalCount : newItemCount;
      } else {
        modifierCount.value = newItemCount;
      }
    }

    const typeOptions: ModifierTypeOption[] = this.getModifierTypeOptions(modifierCount.value);

    const modifierSelectCallback = (rowCursor: integer, cursor: integer) => {
      if (rowCursor < 0 || cursor < 0) {
        this.scene.ui.showText(i18next.t("battle:skipItemQuestion"), null, () => {
          this.scene.ui.setOverlayMode(Mode.CONFIRM, () => {
            this.scene.ui.revertMode();
            this.scene.ui.setMode(Mode.MESSAGE);
            super.end();
          }, () => this.scene.ui.setMode(Mode.MODIFIER_SELECT, this.isPlayer(), typeOptions, modifierSelectCallback, this.getRerollCost(typeOptions, this.scene.lockModifierTiers)));
        });
        return false;
      }
      let modifierType: ModifierType;
      let cost: integer;
      switch (rowCursor) {
      case 0:
        switch (cursor) {
        case 0:
          const rerollCost = this.getRerollCost(typeOptions, this.scene.lockModifierTiers);
          if (rerollCost === 0 || this.scene.money < rerollCost) {
            this.scene.ui.playError();
            return false;
          } else {
            this.scene.reroll = true;
            this.scene.unshiftPhase(new SelectModifierPhase(this.scene, this.rerollCount + 1, typeOptions.map(o => o.type?.tier).filter(t => t !== undefined) as ModifierTier[]));
            this.scene.ui.clearText();
            this.scene.ui.setMode(Mode.MESSAGE).then(() => super.end());
            if (!Overrides.WAIVE_ROLL_FEE_OVERRIDE) {
              this.scene.money -= rerollCost;
              this.scene.updateMoneyText();
              this.scene.animateMoneyChanged(false);
            }
            this.scene.playSound("buy");
          }
          break;
        case 1:
          this.scene.ui.setModeWithoutClear(Mode.PARTY, PartyUiMode.MODIFIER_TRANSFER, -1, (fromSlotIndex: integer, itemIndex: integer, itemQuantity: integer, toSlotIndex: integer) => {
            if (toSlotIndex !== undefined && fromSlotIndex < 6 && toSlotIndex < 6 && fromSlotIndex !== toSlotIndex && itemIndex > -1) {
              const itemModifiers = this.scene.findModifiers(m => m instanceof PokemonHeldItemModifier
                    && m.isTransferrable && m.pokemonId === party[fromSlotIndex].id) as PokemonHeldItemModifier[];
              const itemModifier = itemModifiers[itemIndex];
              this.scene.tryTransferHeldItemModifier(itemModifier, party[toSlotIndex], true, itemQuantity);
            } else {
              this.scene.ui.setMode(Mode.MODIFIER_SELECT, this.isPlayer(), typeOptions, modifierSelectCallback, this.getRerollCost(typeOptions, this.scene.lockModifierTiers));
            }
          }, PartyUiHandler.FilterItemMaxStacks);
          break;
        case 2:
          this.scene.ui.setModeWithoutClear(Mode.PARTY, PartyUiMode.CHECK, -1, () => {
            this.scene.ui.setMode(Mode.MODIFIER_SELECT, this.isPlayer(), typeOptions, modifierSelectCallback, this.getRerollCost(typeOptions, this.scene.lockModifierTiers));
          });
          break;
        case 3:
          this.scene.lockModifierTiers = !this.scene.lockModifierTiers;
          const uiHandler = this.scene.ui.getHandler() as ModifierSelectUiHandler;
          uiHandler.setRerollCost(this.getRerollCost(typeOptions, this.scene.lockModifierTiers));
          uiHandler.updateLockRaritiesText();
          uiHandler.updateRerollCostText();
          return false;
        }
        return true;
      case 1:
<<<<<<< HEAD
        if (typeOptions.length === 0) {
          this.scene.ui.clearText();
          this.scene.ui.setMode(Mode.MESSAGE);
          super.end();
          return true;
        }
        modifierType = typeOptions[cursor].type;
=======
        if (typeOptions[cursor].type) {
          modifierType = typeOptions[cursor].type;
        }
>>>>>>> bdde03b0
        break;
      default:
        const shopOptions = getPlayerShopModifierTypeOptionsForWave(this.scene.currentBattle.waveIndex, this.scene.getWaveMoneyAmount(1));
        const shopOption = shopOptions[rowCursor > 2 || shopOptions.length <= SHOP_OPTIONS_ROW_LIMIT ? cursor : cursor + SHOP_OPTIONS_ROW_LIMIT];
        if (shopOption.type) {
          modifierType = shopOption.type;
        }
        cost = shopOption.cost;
        break;
      }

      if (cost! && (this.scene.money < cost) && !Overrides.WAIVE_ROLL_FEE_OVERRIDE) { // TODO: is the bang on cost correct?
        this.scene.ui.playError();
        return false;
      }

      const applyModifier = (modifier: Modifier, playSound: boolean = false) => {
        const result = this.scene.addModifier(modifier, false, playSound);
        if (cost) {
          result.then(success => {
            if (success) {
              if (!Overrides.WAIVE_ROLL_FEE_OVERRIDE) {
                this.scene.money -= cost;
                this.scene.updateMoneyText();
                this.scene.animateMoneyChanged(false);
              }
              this.scene.playSound("buy");
              (this.scene.ui.getHandler() as ModifierSelectUiHandler).updateCostText();
            } else {
              this.scene.ui.playError();
            }
          });
        } else {
          const doEnd = () => {
            this.scene.ui.clearText();
            this.scene.ui.setMode(Mode.MESSAGE);
            super.end();
          };
          if (result instanceof Promise) {
            result.then(() => doEnd());
          } else {
            doEnd();
          }
        }
      };

      if (modifierType! instanceof PokemonModifierType) { //TODO: is the bang correct?
        if (modifierType instanceof FusePokemonModifierType) {
          this.scene.ui.setModeWithoutClear(Mode.PARTY, PartyUiMode.SPLICE, -1, (fromSlotIndex: integer, spliceSlotIndex: integer) => {
            if (spliceSlotIndex !== undefined && fromSlotIndex < 6 && spliceSlotIndex < 6 && fromSlotIndex !== spliceSlotIndex) {
              this.scene.ui.setMode(Mode.MODIFIER_SELECT, this.isPlayer()).then(() => {
                const modifier = modifierType.newModifier(party[fromSlotIndex], party[spliceSlotIndex])!; //TODO: is the bang correct?
                applyModifier(modifier, true);
              });
            } else {
              this.scene.ui.setMode(Mode.MODIFIER_SELECT, this.isPlayer(), typeOptions, modifierSelectCallback, this.getRerollCost(typeOptions, this.scene.lockModifierTiers));
            }
          }, modifierType.selectFilter);
        } else {
          const pokemonModifierType = modifierType as PokemonModifierType;
          const isMoveModifier = modifierType instanceof PokemonMoveModifierType;
          const isTmModifier = modifierType instanceof TmModifierType;
          const isRememberMoveModifier = modifierType instanceof RememberMoveModifierType;
          const isPpRestoreModifier = (modifierType instanceof PokemonPpRestoreModifierType || modifierType instanceof PokemonPpUpModifierType);
          const partyUiMode = isMoveModifier ? PartyUiMode.MOVE_MODIFIER
            : isTmModifier ? PartyUiMode.TM_MODIFIER
              : isRememberMoveModifier ? PartyUiMode.REMEMBER_MOVE_MODIFIER
                : PartyUiMode.MODIFIER;
          const tmMoveId = isTmModifier
            ? (modifierType as TmModifierType).moveId
            : undefined;
          this.scene.ui.setModeWithoutClear(Mode.PARTY, partyUiMode, -1, (slotIndex: integer, option: PartyOption) => {
            if (slotIndex < 6) {
              this.scene.ui.setMode(Mode.MODIFIER_SELECT, this.isPlayer()).then(() => {
                const modifier = !isMoveModifier
                  ? !isRememberMoveModifier
                    ? modifierType.newModifier(party[slotIndex])
                    : modifierType.newModifier(party[slotIndex], option as integer)
                  : modifierType.newModifier(party[slotIndex], option - PartyOption.MOVE_1);
                applyModifier(modifier!, true); // TODO: is the bang correct?
              });
            } else {
              this.scene.ui.setMode(Mode.MODIFIER_SELECT, this.isPlayer(), typeOptions, modifierSelectCallback, this.getRerollCost(typeOptions, this.scene.lockModifierTiers));
            }
          }, pokemonModifierType.selectFilter, modifierType instanceof PokemonMoveModifierType ? (modifierType as PokemonMoveModifierType).moveSelectFilter : undefined, tmMoveId, isPpRestoreModifier);
        }
      } else {
        applyModifier(modifierType!.newModifier()!); // TODO: is the bang correct?
      }

      return !cost!;// TODO: is the bang correct?
    };
    this.scene.ui.setMode(Mode.MODIFIER_SELECT, this.isPlayer(), typeOptions, modifierSelectCallback, this.getRerollCost(typeOptions, this.scene.lockModifierTiers));
  }

  updateSeed(): void {
    this.scene.resetSeed();
  }

  isPlayer(): boolean {
    return true;
  }

  getRerollCost(typeOptions: ModifierTypeOption[], lockRarities: boolean): integer {
    let baseValue = 0;
    if (Overrides.WAIVE_ROLL_FEE_OVERRIDE) {
      return baseValue;
    } else if (lockRarities) {
      const tierValues = [50, 125, 300, 750, 2000];
      for (const opt of typeOptions) {
        baseValue += tierValues[opt.type.tier ?? 0];
      }
    } else {
      baseValue = 250;
    }
    const multiplier = !isNullOrUndefined(this.customModifierSettings?.rerollMultiplier) ? this.customModifierSettings.rerollMultiplier : 1;
    return Math.min(Math.ceil(this.scene.currentBattle.waveIndex / 10) * baseValue * Math.pow(2, this.rerollCount) * multiplier, Number.MAX_SAFE_INTEGER);
  }

  getPoolType(): ModifierPoolType {
    return ModifierPoolType.PLAYER;
  }

  getModifierTypeOptions(modifierCount: integer): ModifierTypeOption[] {
    return getPlayerModifierTypeOptions(modifierCount, this.scene.getParty(), this.scene.lockModifierTiers ? this.modifierTiers : undefined, this.customModifierSettings);
  }

  addModifier(modifier: Modifier): Promise<boolean> {
    return this.scene.addModifier(modifier, false, true);
  }
}

export class EggLapsePhase extends Phase {
  constructor(scene: BattleScene) {
    super(scene);
  }

  start() {
    super.start();

    const eggsToHatch: Egg[] = this.scene.gameData.eggs.filter((egg: Egg) => {
      return Overrides.EGG_IMMEDIATE_HATCH_OVERRIDE ? true : --egg.hatchWaves < 1;
    });

    let eggCount: integer = eggsToHatch.length;

    if (eggCount) {
      this.scene.queueMessage(i18next.t("battle:eggHatching"));

      for (const egg of eggsToHatch) {
        this.scene.unshiftPhase(new EggHatchPhase(this.scene, egg, eggCount));
        if (eggCount > 0) {
          eggCount--;
        }
      }

    }
    this.end();
  }
}

export class AddEnemyBuffModifierPhase extends Phase {
  constructor(scene: BattleScene) {
    super(scene);
  }

  start() {
    super.start();

    const waveIndex = this.scene.currentBattle.waveIndex;
    const tier = !(waveIndex % 1000) ? ModifierTier.ULTRA : !(waveIndex % 250) ? ModifierTier.GREAT : ModifierTier.COMMON;

    regenerateModifierPoolThresholds(this.scene.getEnemyParty(), ModifierPoolType.ENEMY_BUFF);

    const count = Math.ceil(waveIndex / 250);
    for (let i = 0; i < count; i++) {
      this.scene.addEnemyModifier(getEnemyBuffModifierForWave(tier, this.scene.findModifiers(m => m instanceof EnemyPersistentModifier, false), this.scene), true, true);
    }
    this.scene.updateModifiers(false, true).then(() => this.end());
  }
}

/**
 * Cures the party of all non-volatile status conditions, shows a message
 * @param {BattleScene} scene The current scene
 * @param {Pokemon} user The user of the move that cures the party
 * @param {string} message The message that should be displayed
 * @param {Abilities} abilityCondition Pokemon with this ability will not be affected ie. Soundproof
 */
export class PartyStatusCurePhase extends BattlePhase {
  private user: Pokemon;
  private message: string;
  private abilityCondition: Abilities;

  constructor(scene: BattleScene, user: Pokemon, message: string, abilityCondition: Abilities) {
    super(scene);

    this.user = user;
    this.message = message;
    this.abilityCondition = abilityCondition;
  }

  start() {
    super.start();
    for (const pokemon of this.scene.getParty()) {
      if (!pokemon.isOnField() || pokemon === this.user) {
        pokemon.resetStatus(false);
        pokemon.updateInfo(true);
      } else {
        if (!pokemon.hasAbility(this.abilityCondition)) {
          pokemon.resetStatus();
          pokemon.updateInfo(true);
        } else {
          // Manually show ability bar, since we're not hooked into the targeting system
          pokemon.scene.unshiftPhase(new ShowAbilityPhase(pokemon.scene, pokemon.id, pokemon.getPassiveAbility()?.id === this.abilityCondition));
        }
      }
    }
    if (this.message) {
      this.scene.queueMessage(this.message);
    }
    this.end();
  }
}

export class PartyHealPhase extends BattlePhase {
  private resumeBgm: boolean;

  constructor(scene: BattleScene, resumeBgm: boolean) {
    super(scene);

    this.resumeBgm = resumeBgm;
  }

  start() {
    super.start();

    const bgmPlaying = this.scene.isBgmPlaying();
    if (bgmPlaying) {
      this.scene.fadeOutBgm(1000, false);
    }
    this.scene.ui.fadeOut(1000).then(() => {
      for (const pokemon of this.scene.getParty()) {
        pokemon.hp = pokemon.getMaxHp();
        pokemon.resetStatus();
        for (const move of pokemon.moveset) {
          move!.ppUsed = 0; // TODO: is this bang correct?
        }
        pokemon.updateInfo(true);
      }
      const healSong = this.scene.playSoundWithoutBgm("heal");
      this.scene.time.delayedCall(Utils.fixedInt(healSong.totalDuration * 1000), () => {
        healSong.destroy();
        if (this.resumeBgm && bgmPlaying) {
          this.scene.playBgm();
        }
        this.scene.ui.fadeIn(500).then(() => this.end());
      });
    });
  }
}

export class ShinySparklePhase extends PokemonPhase {
  constructor(scene: BattleScene, battlerIndex: BattlerIndex) {
    super(scene, battlerIndex);
  }

  start() {
    super.start();

    this.getPokemon().sparkle();
    this.scene.time.delayedCall(1000, () => this.end());
  }
}

export class ScanIvsPhase extends PokemonPhase {
  private shownIvs: integer;

  constructor(scene: BattleScene, battlerIndex: BattlerIndex, shownIvs: integer) {
    super(scene, battlerIndex);

    this.shownIvs = shownIvs;
  }

  start() {
    super.start();

    if (!this.shownIvs) {
      return this.end();
    }

    const pokemon = this.getPokemon();

    let enemyIvs: number[] = [];
    let statsContainer: Phaser.GameObjects.Sprite[] = [];
    let statsContainerLabels: Phaser.GameObjects.Sprite[] = [];
    const enemyField = this.scene.getEnemyField();
    const uiTheme = (this.scene as BattleScene).uiTheme; // Assuming uiTheme is accessible
    for (let e = 0; e < enemyField.length; e++) {
      enemyIvs = enemyField[e].ivs;
      const currentIvs = this.scene.gameData.dexData[enemyField[e].species.getRootSpeciesId()].ivs;  // we are using getRootSpeciesId() here because we want to check against the baby form, not the mid form if it exists
      const ivsToShow = this.scene.ui.getMessageHandler().getTopIvs(enemyIvs, this.shownIvs);
      statsContainer = enemyField[e].getBattleInfo().getStatsValueContainer().list as Phaser.GameObjects.Sprite[];
      statsContainerLabels = statsContainer.filter(m => m.name.indexOf("icon_stat_label") >= 0);
      for (let s = 0; s < statsContainerLabels.length; s++) {
        const ivStat = Stat[statsContainerLabels[s].frame.name];
        if (enemyIvs[ivStat] > currentIvs[ivStat] && ivsToShow.indexOf(Number(ivStat)) >= 0) {
          const hexColour = enemyIvs[ivStat] === 31 ? getTextColor(TextStyle.PERFECT_IV, false, uiTheme) : getTextColor(TextStyle.SUMMARY_GREEN, false, uiTheme);
          const hexTextColour = Phaser.Display.Color.HexStringToColor(hexColour).color;
          statsContainerLabels[s].setTint(hexTextColour);
        }
        statsContainerLabels[s].setVisible(true);
      }
    }

    if (!this.scene.hideIvs) {
      this.scene.ui.showText(i18next.t("battle:ivScannerUseQuestion", { pokemonName: getPokemonNameWithAffix(pokemon) }), null, () => {
        this.scene.ui.setMode(Mode.CONFIRM, () => {
          this.scene.ui.setMode(Mode.MESSAGE);
          this.scene.ui.clearText();
          new CommonBattleAnim(CommonAnim.LOCK_ON, pokemon, pokemon).play(this.scene, () => {
            this.scene.ui.getMessageHandler().promptIvs(pokemon.id, pokemon.ivs, this.shownIvs).then(() => this.end());
          });
        }, () => {
          this.scene.ui.setMode(Mode.MESSAGE);
          this.scene.ui.clearText();
          this.end();
        });
      });
    } else {
      this.end();
    }
  }
}

export class TrainerMessageTestPhase extends BattlePhase {
  private trainerTypes: TrainerType[];

  constructor(scene: BattleScene, ...trainerTypes: TrainerType[]) {
    super(scene);

    this.trainerTypes = trainerTypes;
  }

  start() {
    super.start();

    const testMessages: string[] = [];

    for (const t of Object.keys(trainerConfigs)) {
      const type = parseInt(t);
      if (this.trainerTypes.length && !this.trainerTypes.find(tt => tt === type as TrainerType)) {
        continue;
      }
      const config = trainerConfigs[type];
      [config.encounterMessages, config.femaleEncounterMessages, config.victoryMessages, config.femaleVictoryMessages, config.defeatMessages, config.femaleDefeatMessages]
        .map(messages => {
          if (messages?.length) {
            testMessages.push(...messages);
          }
        });
    }

    for (const message of testMessages) {
      this.scene.pushPhase(new TestMessagePhase(this.scene, message));
    }

    this.end();
  }
}

export class TestMessagePhase extends MessagePhase {
  constructor(scene: BattleScene, message: string) {
    super(scene, message, null, true);
  }
}<|MERGE_RESOLUTION|>--- conflicted
+++ resolved
@@ -1,20 +1,11 @@
 import BattleScene, { bypassLogin } from "./battle-scene";
 import { DamageResult, default as Pokemon, EnemyPokemon, FieldPosition, HitResult, MoveResult, PlayerPokemon, PokemonMove, TurnMove } from "./field/pokemon";
 import * as Utils from "./utils";
-<<<<<<< HEAD
-import { isNullOrUndefined } from "./utils";
-import { allMoves, applyFilteredMoveAttrs, applyMoveAttrs, AttackMove, BypassRedirectAttr, BypassSleepAttr, ChargeAttr, CopyMoveAttr, FixedDamageAttr, ForceSwitchOutAttr, getMoveTargets, HealStatusEffectAttr, HitsTagAttr, IncrementMovePriorityAttr, MissEffectAttr, MoveAttr, MoveEffectAttr, MoveEffectTrigger, MoveFlags, MoveTarget, MoveTargetSet, MultiHitAttr, NoEffectAttr, OverrideMoveEffectAttr, PostVictoryStatChangeAttr, PreMoveMessageAttr, SelfStatusMove, VariableTargetAttr } from "./data/move";
-import { Mode } from "./ui/ui";
-import { Command } from "./ui/command-ui-handler";
-import { Stat } from "./data/pokemon-stat";
-import { BerryModifier, BypassSpeedChanceModifier, ContactHeldItemTransferChanceModifier, EnemyAttackStatusEffectChanceModifier, EnemyPersistentModifier, EnemyStatusEffectHealChanceModifier, EnemyTurnHealModifier, ExpBalanceModifier, ExpBoosterModifier, ExpShareModifier, ExtraModifierModifier, FlinchChanceModifier, HealingBoosterModifier, HitHealModifier, IvScannerModifier, LapsingPersistentModifier, LapsingPokemonHeldItemModifier, MapModifier, Modifier, MoneyInterestModifier, MoneyMultiplierModifier, MultipleParticipantExpBonusModifier, overrideHeldItems, overrideModifiers, PersistentModifier, PokemonExpBoosterModifier, PokemonHeldItemModifier, PokemonIncrementingStatModifier, PokemonInstantReviveModifier, PokemonMultiHitModifier, PokemonResetNegativeStatStageModifier, SwitchEffectTransferModifier, TurnHealModifier, TurnHeldItemTransferModifier, TurnStatusEffectModifier } from "./modifier/modifier";
-=======
 import { allMoves, applyMoveAttrs, BypassSleepAttr, ChargeAttr, applyFilteredMoveAttrs, HitsTagAttr, MissEffectAttr, MoveAttr, MoveEffectAttr, MoveFlags, MultiHitAttr, OverrideMoveEffectAttr, MoveTarget, getMoveTargets, MoveTargetSet, MoveEffectTrigger, CopyMoveAttr, AttackMove, SelfStatusMove, PreMoveMessageAttr, HealStatusEffectAttr, NoEffectAttr, BypassRedirectAttr, FixedDamageAttr, PostVictoryStatChangeAttr, ForceSwitchOutAttr, VariableTargetAttr, IncrementMovePriorityAttr, MoveHeaderAttr, MoveCategory } from "./data/move";
 import { Mode } from "./ui/ui";
 import { Command } from "./ui/command-ui-handler";
 import { Stat } from "./data/pokemon-stat";
 import { BerryModifier, ContactHeldItemTransferChanceModifier, EnemyAttackStatusEffectChanceModifier, EnemyPersistentModifier, EnemyStatusEffectHealChanceModifier, EnemyTurnHealModifier, ExpBalanceModifier, ExpBoosterModifier, ExpShareModifier, ExtraModifierModifier, FlinchChanceModifier, HealingBoosterModifier, HitHealModifier, LapsingPersistentModifier, MapModifier, Modifier, MultipleParticipantExpBonusModifier, PokemonExpBoosterModifier, PokemonHeldItemModifier, PokemonInstantReviveModifier, SwitchEffectTransferModifier, TurnHealModifier, TurnHeldItemTransferModifier, MoneyMultiplierModifier, MoneyInterestModifier, IvScannerModifier, LapsingPokemonHeldItemModifier, PokemonMultiHitModifier, overrideModifiers, overrideHeldItems, BypassSpeedChanceModifier, TurnStatusEffectModifier, PokemonResetNegativeStatStageModifier } from "./modifier/modifier";
->>>>>>> bdde03b0
 import PartyUiHandler, { PartyOption, PartyUiMode } from "./ui/party-ui-handler";
 import { doPokeballBounceAnim, getPokeballAtlasKey, getPokeballCatchMultiplier, getPokeballTintColor, PokeballType } from "./data/pokeball";
 import { CommonAnim, CommonBattleAnim, initEncounterAnims, initMoveAnim, loadEncounterAnimAssets, loadMoveAnimAssets, MoveAnim } from "./data/battle-anims";
@@ -28,18 +19,6 @@
 import { ModifierTier } from "./modifier/modifier-tier";
 import { CustomModifierSettings, FusePokemonModifierType, getDailyRunStarterModifiers, getEnemyBuffModifierForWave, getModifierType, getPlayerModifierTypeOptions, getPlayerShopModifierTypeOptionsForWave, ModifierPoolType, ModifierType, ModifierTypeFunc, ModifierTypeOption, modifierTypes, PokemonModifierType, PokemonMoveModifierType, PokemonPpRestoreModifierType, PokemonPpUpModifierType, regenerateModifierPoolThresholds, RememberMoveModifierType, TmModifierType } from "./modifier/modifier-type";
 import SoundFade from "phaser3-rex-plugins/plugins/soundfade";
-<<<<<<< HEAD
-import { BattlerTagLapseType, CenterOfAttentionTag, EncoreTag, MysteryEncounterPostSummonTag, ProtectedTag, SemiInvulnerableTag, TrappedTag } from "./data/battler-tags";
-import { getPokemonMessage, getPokemonNameWithAffix } from "./messages";
-import { Starter } from "./ui/starter-select-ui-handler";
-import { Gender } from "./data/gender";
-import { getRandomWeatherType, getTerrainBlockMessage, getWeatherDamageMessage, getWeatherLapseMessage, Weather, WeatherType } from "./data/weather";
-import { ArenaTagSide, ArenaTrapTag, MistTag, TrickRoomTag } from "./data/arena-tag";
-import {
-  AddSecondStrikeAbAttr, AlwaysHitAbAttr, applyAbAttrs, applyCheckTrappedAbAttrs, applyPostAttackAbAttrs, applyPostBattleAbAttrs, applyPostDefendAbAttrs, applyPostFaintAbAttrs, applyPostKnockOutAbAttrs, applyPostMoveUsedAbAttrs, applyPostStatChangeAbAttrs, applyPostSummonAbAttrs, applyPostTurnAbAttrs, applyPostVictoryAbAttrs, applyPostWeatherLapseAbAttrs, applyPreAttackAbAttrs, applyPreStatChangeAbAttrs, applyPreSwitchOutAbAttrs, applyPreWeatherEffectAbAttrs, BlockNonDirectDamageAbAttr as BlockNonDirectDamageAbAttr, BlockRedirectAbAttr, BlockStatusDamageAbAttr, BypassSpeedChanceAbAttr, CheckTrappedAbAttr, HealFromBerryUseAbAttr, IgnoreMoveEffectsAbAttr, IncreasePpAbAttr, IncrementMovePriorityAbAttr, MaxMultiHitAbAttr, PokemonTypeChangeAbAttr, PostAttackAbAttr, PostBattleAbAttr, PostBiomeChangeAbAttr, PostDefendAbAttr, PostFaintAbAttr, PostKnockOutAbAttr, PostMoveUsedAbAttr, PostStatChangeAbAttr, PostSummonAbAttr, PostTurnAbAttr, PostVictoryAbAttr, PostWeatherLapseAbAttr, PreSwitchOutAbAttr, PreventBerryUseAbAttr, PreWeatherDamageAbAttr, ProtectStatAbAttr, RedirectMoveAbAttr, RunSuccessAbAttr, StatChangeCopyAbAttr, StatChangeMultiplierAbAttr, SuppressWeatherEffectAbAttr, SyncEncounterNatureAbAttr
-} from "./data/ability";
-import { getUnlockableName, Unlockables } from "./system/unlockables";
-=======
 import { BattlerTagLapseType, CenterOfAttentionTag, EncoreTag, ProtectedTag, SemiInvulnerableTag, TrappedTag } from "./data/battler-tags";
 import { getPokemonNameWithAffix } from "./messages";
 import { Starter } from "./ui/starter-select-ui-handler";
@@ -48,7 +27,6 @@
 import { ArenaTagSide, ArenaTrapTag, ConditionalProtectTag, MistTag, TrickRoomTag } from "./data/arena-tag";
 import { CheckTrappedAbAttr, PostAttackAbAttr, PostBattleAbAttr, PostDefendAbAttr, PostSummonAbAttr, PostTurnAbAttr, PostWeatherLapseAbAttr, PreSwitchOutAbAttr, PreWeatherDamageAbAttr, ProtectStatAbAttr, RedirectMoveAbAttr, BlockRedirectAbAttr, RunSuccessAbAttr, StatChangeMultiplierAbAttr, SuppressWeatherEffectAbAttr, SyncEncounterNatureAbAttr, applyAbAttrs, applyCheckTrappedAbAttrs, applyPostAttackAbAttrs, applyPostBattleAbAttrs, applyPostDefendAbAttrs, applyPostSummonAbAttrs, applyPostTurnAbAttrs, applyPostWeatherLapseAbAttrs, applyPreStatChangeAbAttrs, applyPreSwitchOutAbAttrs, applyPreWeatherEffectAbAttrs, ChangeMovePriorityAbAttr, applyPostVictoryAbAttrs, PostVictoryAbAttr, BlockNonDirectDamageAbAttr as BlockNonDirectDamageAbAttr, applyPostKnockOutAbAttrs, PostKnockOutAbAttr, PostBiomeChangeAbAttr, PreventBypassSpeedChanceAbAttr, applyPostFaintAbAttrs, PostFaintAbAttr, IncreasePpAbAttr, PostStatChangeAbAttr, applyPostStatChangeAbAttrs, AlwaysHitAbAttr, PreventBerryUseAbAttr, StatChangeCopyAbAttr, PokemonTypeChangeAbAttr, applyPreAttackAbAttrs, applyPostMoveUsedAbAttrs, PostMoveUsedAbAttr, MaxMultiHitAbAttr, HealFromBerryUseAbAttr, IgnoreMoveEffectsAbAttr, BlockStatusDamageAbAttr, BypassSpeedChanceAbAttr, AddSecondStrikeAbAttr, ReduceBurnDamageAbAttr } from "./data/ability";
 import { Unlockables, getUnlockableName } from "./system/unlockables";
->>>>>>> bdde03b0
 import { getBiomeKey } from "./field/arena";
 import { BattlerIndex, BattleType, TurnCommand } from "./battle";
 import { achvs, ChallengeAchv, HealAchv, LevelAchv } from "./system/achv";
@@ -70,12 +48,8 @@
 import { GameMode, GameModes, getGameMode } from "./game-mode";
 import PokemonSpecies, { getPokemonSpecies, speciesStarters } from "./data/pokemon-species";
 import i18next from "./plugins/i18n";
-<<<<<<< HEAD
-import { addTextObject, TextStyle } from "./ui/text";
-=======
 import Overrides from "#app/overrides";
 import { TextStyle, addTextObject, getTextColor } from "./ui/text";
->>>>>>> bdde03b0
 import { Type } from "./data/type";
 import { BerryUsedEvent, EncounterPhaseEvent, MoveUsedEvent, TurnEndEvent, TurnInitEvent } from "./events/battle-scene";
 import { Abilities } from "#enums/abilities";
@@ -90,16 +64,12 @@
 import { Species } from "#enums/species";
 import { TrainerType } from "#enums/trainer-type";
 import { applyChallenges, ChallengeType } from "./data/challenge";
-<<<<<<< HEAD
+import { pokemonEvolutions } from "./data/pokemon-evolutions";
 import { MysteryEncounterPhase } from "#app/phases/mystery-encounter-phases";
 import { doTrainerExclamation, handleMysteryEncounterBattleStartEffects, handleMysteryEncounterVictory } from "#app/data/mystery-encounters/utils/encounter-phase-utils";
 import ModifierSelectUiHandler, { SHOP_OPTIONS_ROW_LIMIT } from "#app/ui/modifier-select-ui-handler";
 import { getEncounterText } from "#app/data/mystery-encounters/utils/encounter-dialogue-utils";
 import { MysteryEncounterMode } from "#enums/mystery-encounter-mode";
-import Overrides from "#app/overrides";
-=======
-import { pokemonEvolutions } from "./data/pokemon-evolutions";
->>>>>>> bdde03b0
 
 const { t } = i18next;
 
@@ -954,8 +924,7 @@
     }
 
     if (battle.battleType === BattleType.TRAINER) {
-<<<<<<< HEAD
-      loadEnemyAssets.push(battle.trainer.loadAssets().then(() => battle.trainer.initSprite()));
+      loadEnemyAssets.push(battle.trainer?.loadAssets().then(() => battle.trainer?.initSprite())!); // TODO: is this bang correct?
     } else if (battle.battleType === BattleType.MYSTERY_ENCOUNTER) {
       if (!battle.mysteryEncounter) {
         const newEncounter = this.scene.getMysteryEncounter(mysteryEncounter);
@@ -971,9 +940,6 @@
           this.scene.load.start();
         }
       }));
-=======
-      loadEnemyAssets.push(battle.trainer?.loadAssets().then(() => battle.trainer?.initSprite())!); // TODO: is this bang correct?
->>>>>>> bdde03b0
     } else {
       // This block only applies for double battles to init the boss segments (idk why it's split up like this)
       if (battle.enemyParty.filter(p => p.isBoss()).length > 1) {
@@ -1000,13 +966,9 @@
             enemyPokemon.tint(0, 0.5);
           } else if (battle.battleType === BattleType.TRAINER) {
             enemyPokemon.setVisible(false);
-<<<<<<< HEAD
-            this.scene.currentBattle.trainer.tint(0, 0.5);
+            this.scene.currentBattle.trainer?.tint(0, 0.5);
           } else if (battle.battleType === BattleType.MYSTERY_ENCOUNTER) {
             // TODO: this may not be necessary, but leaving as placeholder
-=======
-            this.scene.currentBattle.trainer?.tint(0, 0.5);
->>>>>>> bdde03b0
           }
           if (battle.double) {
             enemyPokemon.setFieldPosition(e ? FieldPosition.RIGHT : FieldPosition.LEFT);
@@ -1644,15 +1606,9 @@
         onComplete: () => this.scene.trainer.setVisible(false)
       });
       this.scene.time.delayedCall(750, () => this.summon());
-<<<<<<< HEAD
     } else if (this.scene.currentBattle.battleType === BattleType.TRAINER || this.scene.currentBattle.mysteryEncounter?.encounterMode === MysteryEncounterMode.TRAINER_BATTLE) {
-      const trainerName = this.scene.currentBattle.trainer.getName(!(this.fieldIndex % 2) ? TrainerSlot.TRAINER : TrainerSlot.TRAINER_PARTNER);
-      const pokemonName = getPokemonNameWithAffix(this.getPokemon());
-=======
-    } else {
       const trainerName = this.scene.currentBattle.trainer?.getName(!(this.fieldIndex % 2) ? TrainerSlot.TRAINER : TrainerSlot.TRAINER_PARTNER);
       const pokemonName = this.getPokemon().getNameToRender();
->>>>>>> bdde03b0
       const message = i18next.t("battle:trainerSendOut", { trainerName, pokemonName });
 
       this.scene.pbTrayEnemy.hide();
@@ -2307,7 +2263,7 @@
         this.scene.ui.setMode(Mode.COMMAND, this.fieldIndex);
         this.scene.ui.setMode(Mode.MESSAGE);
         this.scene.ui.showText(i18next.t("battle:noPokeballMysteryEncounter"), null, () => {
-          this.scene.ui.showText(null, 0);
+          this.scene.ui.showText("", 0);
           this.scene.ui.setMode(Mode.COMMAND, this.fieldIndex);
         }, null, true);
       } else {
@@ -2879,18 +2835,11 @@
 }
 
 export class CommonAnimPhase extends PokemonPhase {
-<<<<<<< HEAD
-  private anim: CommonAnim;
-  private targetIndex: integer;
-  private playOnEmptyField: boolean;
-
-  constructor(scene: BattleScene, battlerIndex: BattlerIndex, targetIndex: BattlerIndex, anim: CommonAnim, playOnEmptyField: boolean = false) {
-=======
   private anim: CommonAnim | null;
   private targetIndex: integer | undefined;
-
-  constructor(scene: BattleScene, battlerIndex?: BattlerIndex, targetIndex?: BattlerIndex | undefined, anim?: CommonAnim) {
->>>>>>> bdde03b0
+  private playOnEmptyField: boolean;
+
+  constructor(scene: BattleScene, battlerIndex?: BattlerIndex, targetIndex?: BattlerIndex | undefined, anim?: CommonAnim, playOnEmptyField: boolean = false) {
     super(scene, battlerIndex);
 
     this.anim = anim!; // TODO: is this bang correct?
@@ -5682,18 +5631,14 @@
 export class SelectModifierPhase extends BattlePhase {
   private rerollCount: integer;
   private modifierTiers: ModifierTier[];
-  private customModifierSettings: CustomModifierSettings;
+  private customModifierSettings: CustomModifierSettings | undefined;
 
   constructor(scene: BattleScene, rerollCount: integer = 0, modifierTiers?: ModifierTier[], customModifierSettings?: CustomModifierSettings) {
     super(scene);
 
     this.rerollCount = rerollCount;
-<<<<<<< HEAD
-    this.modifierTiers = modifierTiers;
+    this.modifierTiers = modifierTiers!; // TODO: is this bang correct?
     this.customModifierSettings = customModifierSettings;
-=======
-    this.modifierTiers = modifierTiers!; // TODO: is this bang correct?
->>>>>>> bdde03b0
   }
 
   start() {
@@ -5788,19 +5733,15 @@
         }
         return true;
       case 1:
-<<<<<<< HEAD
         if (typeOptions.length === 0) {
           this.scene.ui.clearText();
           this.scene.ui.setMode(Mode.MESSAGE);
           super.end();
           return true;
         }
-        modifierType = typeOptions[cursor].type;
-=======
         if (typeOptions[cursor].type) {
           modifierType = typeOptions[cursor].type;
         }
->>>>>>> bdde03b0
         break;
       default:
         const shopOptions = getPlayerShopModifierTypeOptionsForWave(this.scene.currentBattle.waveIndex, this.scene.getWaveMoneyAmount(1));
