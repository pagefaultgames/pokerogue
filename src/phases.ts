--- conflicted
+++ resolved
@@ -5069,30 +5069,14 @@
       return Overrides.IMMEDIATE_HATCH_EGGS_OVERRIDE ? true : --egg.hatchWaves < 1;
     });
 
-<<<<<<< HEAD
-    if (eggsToHatch.length) {
-      let pokemonHatched: PlayerPokemon[] = [];
-      console.log('1')
-=======
     let eggsToHatchCount: integer = eggsToHatch.length;
 
     if (eggsToHatchCount) {
->>>>>>> a01cb96d
       this.scene.queueMessage(i18next.t("battle:eggHatching"));
       console.log('2')
       this.scene.unshiftPhase(new EggSkipPhase(this.scene, eggsToHatch, pokemonHatched));
 
-<<<<<<< HEAD
       console.log(pokemonHatched);
-=======
-      for (const egg of eggsToHatch) {
-        this.scene.unshiftPhase(new EggHatchPhase(this.scene, egg, eggsToHatchCount));
-        if (eggsToHatchCount > 0) {
-          eggsToHatchCount--;
-        }
-      }
-
->>>>>>> a01cb96d
     }
     this.end();
   }
