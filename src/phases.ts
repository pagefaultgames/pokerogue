--- conflicted
+++ resolved
@@ -26,11 +26,7 @@
 import { Gender } from "./data/gender";
 import { Weather, WeatherType, getRandomWeatherType, getTerrainBlockMessage, getWeatherDamageMessage, getWeatherLapseMessage } from "./data/weather";
 import { ArenaTagSide, ArenaTrapTag, MistTag, TrickRoomTag } from "./data/arena-tag";
-<<<<<<< HEAD
-import { CheckTrappedAbAttr, IgnoreOpponentStatChangesAbAttr, IgnoreOpponentEvasionAbAttr, PostAttackAbAttr, PostBattleAbAttr, PostDefendAbAttr, PostSummonAbAttr, PostTurnAbAttr, PostWeatherLapseAbAttr, PreSwitchOutAbAttr, PreWeatherDamageAbAttr, ProtectStatAbAttr, RedirectMoveAbAttr, BlockRedirectAbAttr, RunSuccessAbAttr, StatChangeMultiplierAbAttr, SuppressWeatherEffectAbAttr, SyncEncounterNatureAbAttr, applyAbAttrs, applyCheckTrappedAbAttrs, applyPostAttackAbAttrs, applyPostBattleAbAttrs, applyPostDefendAbAttrs, applyPostSummonAbAttrs, applyPostTurnAbAttrs, applyPostWeatherLapseAbAttrs, applyPreStatChangeAbAttrs, applyPreSwitchOutAbAttrs, applyPreWeatherEffectAbAttrs, BattleStatMultiplierAbAttr, applyBattleStatMultiplierAbAttrs, IncrementMovePriorityAbAttr, applyPostVictoryAbAttrs, PostVictoryAbAttr, BlockNonDirectDamageAbAttr as BlockNonDirectDamageAbAttr, applyPostKnockOutAbAttrs, PostKnockOutAbAttr, PostBiomeChangeAbAttr, applyPostFaintAbAttrs, PostFaintAbAttr, IncreasePpAbAttr, PostStatChangeAbAttr, applyPostStatChangeAbAttrs, AlwaysHitAbAttr, PreventBerryUseAbAttr, StatChangeCopyAbAttr, PokemonTypeChangeAbAttr, applyPreAttackAbAttrs, applyPostMoveUsedAbAttrs, PostMoveUsedAbAttr, MaxMultiHitAbAttr, HealFromBerryUseAbAttr, WonderSkinAbAttr, applyPreDefendAbAttrs, IgnoreMoveEffectsAbAttr, BlockStatusDamageAbAttr, BypassSpeedChanceAbAttr, AddSecondStrikeAbAttr, BattlerTagImmunityAbAttr } from "./data/ability";
-=======
-import { CheckTrappedAbAttr, PostAttackAbAttr, PostBattleAbAttr, PostDefendAbAttr, PostSummonAbAttr, PostTurnAbAttr, PostWeatherLapseAbAttr, PreSwitchOutAbAttr, PreWeatherDamageAbAttr, ProtectStatAbAttr, RedirectMoveAbAttr, BlockRedirectAbAttr, RunSuccessAbAttr, StatChangeMultiplierAbAttr, SuppressWeatherEffectAbAttr, SyncEncounterNatureAbAttr, applyAbAttrs, applyCheckTrappedAbAttrs, applyPostAttackAbAttrs, applyPostBattleAbAttrs, applyPostDefendAbAttrs, applyPostSummonAbAttrs, applyPostTurnAbAttrs, applyPostWeatherLapseAbAttrs, applyPreStatChangeAbAttrs, applyPreSwitchOutAbAttrs, applyPreWeatherEffectAbAttrs, IncrementMovePriorityAbAttr, applyPostVictoryAbAttrs, PostVictoryAbAttr, BlockNonDirectDamageAbAttr as BlockNonDirectDamageAbAttr, applyPostKnockOutAbAttrs, PostKnockOutAbAttr, PostBiomeChangeAbAttr, applyPostFaintAbAttrs, PostFaintAbAttr, IncreasePpAbAttr, PostStatChangeAbAttr, applyPostStatChangeAbAttrs, AlwaysHitAbAttr, PreventBerryUseAbAttr, StatChangeCopyAbAttr, PokemonTypeChangeAbAttr, applyPreAttackAbAttrs, applyPostMoveUsedAbAttrs, PostMoveUsedAbAttr, MaxMultiHitAbAttr, HealFromBerryUseAbAttr, IgnoreMoveEffectsAbAttr, BlockStatusDamageAbAttr, BypassSpeedChanceAbAttr, AddSecondStrikeAbAttr } from "./data/ability";
->>>>>>> e1de9373
+import { CheckTrappedAbAttr, PostAttackAbAttr, PostBattleAbAttr, PostDefendAbAttr, PostSummonAbAttr, PostTurnAbAttr, PostWeatherLapseAbAttr, PreSwitchOutAbAttr, PreWeatherDamageAbAttr, ProtectStatAbAttr, RedirectMoveAbAttr, BlockRedirectAbAttr, RunSuccessAbAttr, StatChangeMultiplierAbAttr, SuppressWeatherEffectAbAttr, SyncEncounterNatureAbAttr, applyAbAttrs, applyCheckTrappedAbAttrs, applyPostAttackAbAttrs, applyPostBattleAbAttrs, applyPostDefendAbAttrs, applyPostSummonAbAttrs, applyPostTurnAbAttrs, applyPostWeatherLapseAbAttrs, applyPreStatChangeAbAttrs, applyPreSwitchOutAbAttrs, applyPreWeatherEffectAbAttrs, IncrementMovePriorityAbAttr, applyPostVictoryAbAttrs, PostVictoryAbAttr, BlockNonDirectDamageAbAttr as BlockNonDirectDamageAbAttr, applyPostKnockOutAbAttrs, PostKnockOutAbAttr, PostBiomeChangeAbAttr, applyPostFaintAbAttrs, PostFaintAbAttr, IncreasePpAbAttr, PostStatChangeAbAttr, applyPostStatChangeAbAttrs, AlwaysHitAbAttr, PreventBerryUseAbAttr, StatChangeCopyAbAttr, PokemonTypeChangeAbAttr, applyPreAttackAbAttrs, applyPostMoveUsedAbAttrs, PostMoveUsedAbAttr, MaxMultiHitAbAttr, HealFromBerryUseAbAttr, IgnoreMoveEffectsAbAttr, BlockStatusDamageAbAttr, BypassSpeedChanceAbAttr, AddSecondStrikeAbAttr, BattlerTagImmunityAbAttr } from "./data/ability";
 import { Unlockables, getUnlockableName } from "./system/unlockables";
 import { getBiomeKey } from "./field/arena";
 import { BattleType, BattlerIndex, TurnCommand } from "./battle";
@@ -69,7 +65,6 @@
 import { PlayerGender } from "#enums/player-gender";
 import { Species } from "#enums/species";
 import { TrainerType } from "#enums/trainer-type";
-<<<<<<< HEAD
 import TrainerData from "./system/trainer-data";
 import PersistentModifierData from "./system/modifier-data";
 import ArenaData from "./system/arena-data";
@@ -77,12 +72,10 @@
 import { Challenges } from "./enums/challenges"
 import PokemonData from "./system/pokemon-data"
 import * as LoggerTools from "./logger"
+import { applyChallenges, ChallengeType } from "./data/challenge";
 import { getNatureDecrease, getNatureIncrease, getNatureName } from "./data/nature";
 import { GameDataType } from "./enums/game-data-type";
 import { Session } from "inspector";
-=======
-import { applyChallenges, ChallengeType } from "./data/challenge";
->>>>>>> e1de9373
 
 const { t } = i18next;
 
@@ -2482,7 +2475,6 @@
       return;
     }
 
-<<<<<<< HEAD
     for (var i = 0; i < this.scene.getEnemyField().length; i++) {
       var pk = this.scene.getEnemyField()[i]
       var maxIVs = []
@@ -2525,10 +2517,49 @@
       }
     }
 
-    this.scene.ui.showText(i18next.t("battle:switchQuestion", { pokemonName: this.useName ? pokemon.name : i18next.t("battle:pokemon") }), null, () => {
-=======
+    for (var i = 0; i < this.scene.getEnemyField().length; i++) {
+      var pk = this.scene.getEnemyField()[i]
+      var maxIVs = []
+      var ivnames = ["HP", "Atk", "Def", "Sp.Atk", "Sp.Def", "Speed"]
+      pk.ivs.forEach((iv, j) => {if (iv == 31) maxIVs.push(ivnames[j])})
+      var ivDesc = maxIVs.join(",")
+      if (ivDesc == "") {
+        ivDesc = "No Max IVs"
+      } else {
+        ivDesc = "31: " + ivDesc
+      }
+      pk.getBattleInfo().flyoutMenu.toggleFlyout(true)
+      pk.getBattleInfo().flyoutMenu.flyoutText[0].text = getNatureName(pk.nature)
+      pk.getBattleInfo().flyoutMenu.flyoutText[1].text = ivDesc
+      pk.getBattleInfo().flyoutMenu.flyoutText[2].text = pk.getAbility().name
+      pk.getBattleInfo().flyoutMenu.flyoutText[3].text = pk.getPassiveAbility().name
+      if (pk.hasAbility(pk.species.abilityHidden, true, true)) {
+        pk.getBattleInfo().flyoutMenu.flyoutText[2].setColor("#e8e8a8")
+      }
+    }
+    if (false) {
+      this.scene.pokemonInfoContainer.show(this.scene.getEnemyField()[0], false, 1, true);
+      if (this.scene.getEnemyField()[1] != undefined) {
+        this.scene.tweens.add({
+          targets: this.scene.pokemonInfoContainer,
+          alpha: 1,
+          duration: 5000,
+          onComplete: () => {
+            this.scene.pokemonInfoContainer.hide(1.3)
+            this.scene.tweens.add({
+              targets: this.scene.pokemonInfoContainer,
+              alpha: 1,
+              duration: 1000,
+              onComplete: () => {
+                this.scene.pokemonInfoContainer.show(this.scene.getEnemyField()[1], false, 1, true);
+              }
+            })
+          }
+        })
+      }
+    }
+
     this.scene.ui.showText(i18next.t("battle:switchQuestion", { pokemonName: this.useName ? getPokemonNameWithAffix(pokemon) : i18next.t("battle:pokemon") }), null, () => {
->>>>>>> e1de9373
       this.scene.ui.setMode(Mode.CONFIRM, () => {
         this.scene.ui.setMode(Mode.MESSAGE);
         LoggerTools.isPreSwitch.value = true
@@ -3395,7 +3426,6 @@
     this.scene.pushPhase(new BerryPhase(this.scene));
     this.scene.pushPhase(new TurnEndPhase(this.scene));
 
-<<<<<<< HEAD
     this.scene.arenaFlyout.updateFieldText()
 
     if (LoggerTools.Actions.length > 1 && (LoggerTools.Actions[0] == "" || LoggerTools.Actions[0] == undefined || LoggerTools.Actions[0] == null))
@@ -3403,13 +3433,18 @@
 
     LoggerTools.logActions(this.scene, this.scene.currentBattle.waveIndex, LoggerTools.Actions.join(" | "))
 
-=======
+    this.scene.arenaFlyout.updateFieldText()
+
+    if (LoggerTools.Actions.length > 1 && (LoggerTools.Actions[0] == "" || LoggerTools.Actions[0] == undefined || LoggerTools.Actions[0] == null))
+      LoggerTools.Actions.shift() // If the left slot isn't doing anything, delete its entry
+
+    LoggerTools.logActions(this.scene, this.scene.currentBattle.waveIndex, LoggerTools.Actions.join(" | "))
+
     /**
      * this.end() will call shiftPhase(), which dumps everything from PrependQueue (aka everything that is unshifted()) to the front
      * of the queue and dequeues to start the next phase
      * this is important since stuff like SwitchSummon, AttemptRun, AttemptCapture Phases break the "flow" and should take precedence
      */
->>>>>>> e1de9373
     this.end();
   }
 }
@@ -4350,15 +4385,11 @@
 //#endregion
 
 
-<<<<<<< HEAD
 
 
 
 //#region 45 StatChangePhase
-=======
 export type StatChangeCallback = (target: Pokemon, changed: BattleStat[], relativeChanges: number[]) => void;
-
->>>>>>> e1de9373
 export class StatChangePhase extends PokemonPhase {
   private stats: BattleStat[];
   private selfTarget: boolean;
@@ -5944,7 +5975,6 @@
                   this.scene.ui.showText(i18next.t("battle:learnMoveStopTeaching", { moveName: move.name }), null, () => {
                     this.scene.ui.setModeWithoutClear(Mode.CONFIRM, () => {
                       this.scene.ui.setMode(messageMode);
-<<<<<<< HEAD
                       var W = LoggerTools.getWave(LoggerTools.getDRPD(this.scene), this.scene.currentBattle.waveIndex, this.scene)
                       if (W.shop != "") {
                         LoggerTools.logShop(this.scene, this.scene.currentBattle.waveIndex, W.shop + "; skip learning it")
@@ -5952,10 +5982,7 @@
                         var actions = LoggerTools.getActionCount(this.scene, this.scene.currentBattle.waveIndex)
                         LoggerTools.logActions(this.scene, this.scene.currentBattle.waveIndex, (actions == 0 ? "" : "") + LoggerTools.playerPokeName(this.scene, pokemon) + " | Skip " + move.name)
                       }
-                      this.scene.ui.showText(i18next.t("battle:learnMoveNotLearned", { pokemonName: pokemon.name, moveName: move.name }), null, () => this.end(), null, true);
-=======
                       this.scene.ui.showText(i18next.t("battle:learnMoveNotLearned", { pokemonName: getPokemonNameWithAffix(pokemon), moveName: move.name }), null, () => this.end(), null, true);
->>>>>>> e1de9373
                     }, () => {
                       this.scene.ui.setMode(messageMode);
                       this.scene.unshiftPhase(new LearnMovePhase(this.scene, this.partyMemberIndex, this.moveId));
@@ -6304,8 +6331,6 @@
     this.scene.pokemonInfoContainer.show(pokemon, true);
     // Update new IVs
     this.scene.gameData.updateSpeciesDexIvs(pokemon.species.getRootSpeciesId(true), pokemon.ivs);
-    
-    LoggerTools.appendAction(this.scene, this.scene.currentBattle.waveIndex, ` (Catches ${pokemon.name})`)
 
     this.scene.ui.showText(i18next.t("battle:pokemonCaught", { pokemonName: getPokemonNameWithAffix(pokemon) }), null, () => {
       const end = () => {
@@ -6342,18 +6367,13 @@
       Promise.all([pokemon.hideInfo(), this.scene.gameData.setPokemonCaught(pokemon)]).then(() => {
         if (this.scene.getParty().length === 6) {
           const promptRelease = () => {
-<<<<<<< HEAD
             // Say that your party is full
-            this.scene.ui.showText(i18next.t("battle:partyFull", { pokemonName: pokemon.name }), null, () => {
+            this.scene.ui.showText(i18next.t("battle:partyFull", { pokemonName: getPokemonNameWithAffix(pokemon) }), null, () => {
               // Ask if you want to make room
-              this.scene.pokemonInfoContainer.makeRoomForConfirmUi();
+              this.scene.pokemonInfoContainer.makeRoomForConfirmUi(1, true);
               this.scene.ui.setMode(Mode.CONFIRM, () => {
                 // YES
                 // Open up the party menu on the RELEASE setting
-=======
-            this.scene.ui.showText(i18next.t("battle:partyFull", { pokemonName: getPokemonNameWithAffix(pokemon) }), null, () => {
-              this.scene.pokemonInfoContainer.makeRoomForConfirmUi(1, true);
-              this.scene.ui.setMode(Mode.CONFIRM, () => {
                 const newPokemon = this.scene.addPlayerPokemon(pokemon.species, pokemon.level, pokemon.abilityIndex, pokemon.formIndex, pokemon.gender, pokemon.shiny, pokemon.variant, pokemon.ivs, pokemon.nature, pokemon);
                 this.scene.ui.setMode(Mode.SUMMARY, newPokemon, 0, SummaryUiMode.DEFAULT, () => {
                   this.scene.ui.setMode(Mode.MESSAGE).then(() => {
@@ -6361,7 +6381,6 @@
                   });
                 }, false);
               }, () => {
->>>>>>> e1de9373
                 this.scene.ui.setMode(Mode.PARTY, PartyUiMode.RELEASE, this.fieldIndex, (slotIndex: integer, _option: PartyOption) => {
                   this.scene.ui.setMode(Mode.MESSAGE).then(() => {
                     if (slotIndex < 6) {
