import BattleScene, { STARTER_FORM_OVERRIDE, STARTER_SPECIES_OVERRIDE, bypassLogin, startingWave } from "./battle-scene";
import { default as Pokemon, PlayerPokemon, EnemyPokemon, PokemonMove, MoveResult, DamageResult, FieldPosition, HitResult, TurnMove } from "./field/pokemon";
import * as Utils from './utils';
import { Moves } from "./data/enums/moves";
import { allMoves, applyMoveAttrs, BypassSleepAttr, ChargeAttr, applyFilteredMoveAttrs, HitsTagAttr, MissEffectAttr, MoveAttr, MoveEffectAttr, MoveFlags, MultiHitAttr, OverrideMoveEffectAttr, VariableAccuracyAttr, MoveTarget, OneHitKOAttr, getMoveTargets, MoveTargetSet, MoveEffectTrigger, CopyMoveAttr, AttackMove, SelfStatusMove, DelayedAttackAttr, RechargeAttr, PreMoveMessageAttr, HealStatusEffectAttr, IgnoreOpponentStatChangesAttr, NoEffectAttr, FixedDamageAttr, PostVictoryStatChangeAttr, OneHitKOAccuracyAttr } from "./data/move";
import { Mode } from './ui/ui';
import { Command } from "./ui/command-ui-handler";
import { Stat } from "./data/pokemon-stat";
import { BerryModifier, ContactHeldItemTransferChanceModifier, EnemyAttackStatusEffectChanceModifier, EnemyPersistentModifier, EnemyStatusEffectHealChanceModifier, EnemyTurnHealModifier, ExpBalanceModifier, ExpBoosterModifier, ExpShareModifier, ExtraModifierModifier, FlinchChanceModifier, FusePokemonModifier, HealingBoosterModifier, HitHealModifier, LapsingPersistentModifier, MapModifier, Modifier, MultipleParticipantExpBonusModifier, PersistentModifier, PokemonExpBoosterModifier, PokemonHeldItemModifier, PokemonInstantReviveModifier, SwitchEffectTransferModifier, TempBattleStatBoosterModifier, TurnHealModifier, TurnHeldItemTransferModifier, MoneyMultiplierModifier, MoneyInterestModifier, IvScannerModifier, PokemonFriendshipBoosterModifier, LapsingPokemonHeldItemModifier, PokemonMultiHitModifier, PokemonMoveAccuracyBoosterModifier } from "./modifier/modifier";
import PartyUiHandler, { PartyOption, PartyUiMode } from "./ui/party-ui-handler";
import { doPokeballBounceAnim, getPokeballAtlasKey, getPokeballCatchMultiplier, getPokeballTintColor, PokeballType } from "./data/pokeball";
import { CommonAnim, CommonBattleAnim, MoveAnim, initMoveAnim, loadMoveAnimAssets } from "./data/battle-anims";
import { StatusEffect, getStatusEffectActivationText, getStatusEffectCatchRateMultiplier, getStatusEffectHealText, getStatusEffectObtainText, getStatusEffectOverlapText } from "./data/status-effect";
import { SummaryUiMode } from "./ui/summary-ui-handler";
import EvolutionSceneHandler from "./ui/evolution-scene-handler";
import { EvolutionPhase } from "./evolution-phase";
import { Phase } from "./phase";
import { BattleStat, getBattleStatLevelChangeDescription, getBattleStatName } from "./data/battle-stat";
import { biomeLinks, getBiomeName } from "./data/biomes";
import { Biome } from "./data/enums/biome";
import { ModifierTier } from "./modifier/modifier-tier";
import { FusePokemonModifierType, ModifierPoolType, ModifierType, ModifierTypeFunc, ModifierTypeOption, PokemonModifierType, PokemonMoveModifierType, RememberMoveModifierType, TmModifierType, getDailyRunStarterModifiers, getEnemyBuffModifierForWave, getModifierType, getPlayerModifierTypeOptions, getPlayerShopModifierTypeOptionsForWave, modifierTypes, regenerateModifierPoolThresholds } from "./modifier/modifier-type";
import SoundFade from "phaser3-rex-plugins/plugins/soundfade";
import { BattlerTagLapseType, EncoreTag, HideSpriteTag as HiddenTag, ProtectedTag, TrappedTag } from "./data/battler-tags";
import { BattlerTagType } from "./data/enums/battler-tag-type";
import { getPokemonMessage } from "./messages";
import { Starter } from "./ui/starter-select-ui-handler";
import { Gender } from "./data/gender";
import { Weather, WeatherType, getRandomWeatherType, getTerrainBlockMessage, getWeatherDamageMessage, getWeatherLapseMessage } from "./data/weather";
import { TempBattleStat } from "./data/temp-battle-stat";
import { ArenaTagSide, ArenaTrapTag, MistTag, TrickRoomTag } from "./data/arena-tag";
import { ArenaTagType } from "./data/enums/arena-tag-type";
import { CheckTrappedAbAttr, IgnoreOpponentStatChangesAbAttr, PostAttackAbAttr, PostBattleAbAttr, PostDefendAbAttr, PostSummonAbAttr, PostTurnAbAttr, PostWeatherLapseAbAttr, PreSwitchOutAbAttr, PreWeatherDamageAbAttr, ProtectStatAbAttr, RedirectMoveAbAttr, RunSuccessAbAttr, StatChangeMultiplierAbAttr, SuppressWeatherEffectAbAttr, SyncEncounterNatureAbAttr, applyAbAttrs, applyCheckTrappedAbAttrs, applyPostAttackAbAttrs, applyPostBattleAbAttrs, applyPostDefendAbAttrs, applyPostSummonAbAttrs, applyPostTurnAbAttrs, applyPostWeatherLapseAbAttrs, applyPreStatChangeAbAttrs, applyPreSwitchOutAbAttrs, applyPreWeatherEffectAbAttrs, BattleStatMultiplierAbAttr, applyBattleStatMultiplierAbAttrs, IncrementMovePriorityAbAttr, applyPostVictoryAbAttrs, PostVictoryAbAttr, applyPostBattleInitAbAttrs, PostBattleInitAbAttr, BlockNonDirectDamageAbAttr as BlockNonDirectDamageAbAttr, applyPostKnockOutAbAttrs, PostKnockOutAbAttr, PostBiomeChangeAbAttr, applyPostFaintAbAttrs, PostFaintAbAttr, IncreasePpAbAttr, PostStatChangeAbAttr, applyPostStatChangeAbAttrs, AlwaysHitAbAttr, PreventBerryUseAbAttr } from "./data/ability";
import { Unlockables, getUnlockableName } from "./system/unlockables";
import { getBiomeKey } from "./field/arena";
import { BattleType, BattlerIndex, TurnCommand } from "./battle";
import { BattleSpec } from "./enums/battle-spec";
import { Species } from "./data/enums/species";
import { HealAchv, LevelAchv, achvs } from "./system/achv";
import { TrainerSlot, trainerConfigs } from "./data/trainer-config";
import { TrainerType } from "./data/enums/trainer-type";
import { EggHatchPhase } from "./egg-hatch-phase";
import { Egg } from "./data/egg";
import { vouchers } from "./system/voucher";
import { loggedInUser, updateUserInfo } from "./account";
import { PlayerGender, SessionSaveData } from "./system/game-data";
import { addPokeballCaptureStars, addPokeballOpenParticles } from "./field/anims";
import { SpeciesFormChangeActiveTrigger, SpeciesFormChangeManualTrigger, SpeciesFormChangeMoveLearnedTrigger, SpeciesFormChangePostMoveTrigger, SpeciesFormChangePreMoveTrigger } from "./data/pokemon-forms";
import { battleSpecDialogue, getCharVariantFromDialogue } from "./data/dialogue";
import ModifierSelectUiHandler, { SHOP_OPTIONS_ROW_LIMIT } from "./ui/modifier-select-ui-handler";
import { Setting } from "./system/settings";
import { Tutorial, handleTutorial } from "./tutorial";
import { TerrainType } from "./data/terrain";
import { OptionSelectConfig, OptionSelectItem } from "./ui/abstact-option-select-ui-handler";
import { SaveSlotUiMode } from "./ui/save-slot-select-ui-handler";
import { fetchDailyRunSeed, getDailyRunStarters } from "./data/daily-run";
import { GameModes, gameModes } from "./game-mode";
import { getPokemonSpecies, speciesStarters } from "./data/pokemon-species";
import i18next from './plugins/i18n';
import { Abilities } from "./data/enums/abilities";

export class LoginPhase extends Phase {
  private showText: boolean;

  constructor(scene: BattleScene, showText?: boolean) {
    super(scene);

    this.showText = showText === undefined || !!showText;
  }

  start(): void {
    super.start();

    const hasSession = !!Utils.getCookie(Utils.sessionIdKey);

    this.scene.ui.setMode(Mode.LOADING, { buttonActions: [] });
    Utils.executeIf(bypassLogin || hasSession, updateUserInfo).then(response => {
      const success = response ? response[0] : false;
      const statusCode = response ? response[1] : null;
      if (!success) {
        if (!statusCode || statusCode === 400) {
          if (this.showText)
            this.scene.ui.showText(i18next.t('menu:logInOrCreateAccount'));
    
          this.scene.playSound('menu_open');

          const loadData = () => {
            updateUserInfo().then(() => this.scene.gameData.loadSystem().then(() => this.end()));
          };
      
          this.scene.ui.setMode(Mode.LOGIN_FORM, {
            buttonActions: [
              () => {
                this.scene.ui.playSelect();
                loadData();
              }, () => {
                this.scene.playSound('menu_open');
                this.scene.ui.setMode(Mode.REGISTRATION_FORM, {
                  buttonActions: [
                    () => {
                      this.scene.ui.playSelect();
                      updateUserInfo().then(() => this.end());
                    }, () => {
                      this.scene.unshiftPhase(new LoginPhase(this.scene, false));
                      this.end();
                    }
                  ]
                });
              }
            ]
          });
        } else {
          this.scene.unshiftPhase(new UnavailablePhase(this.scene));
          super.end();
        }
        return null;
      } else {
        this.scene.gameData.loadSystem().then(success => {
          if (success || bypassLogin)
            this.end();
          else {
            this.scene.ui.setMode(Mode.MESSAGE);
            this.scene.ui.showText(i18next.t('menu:failedToLoadSaveData'));
          }
        });
      }
    });
  }

  end(): void {
    this.scene.ui.setMode(Mode.MESSAGE);

    if (!this.scene.gameData.gender)
      this.scene.unshiftPhase(new SelectGenderPhase(this.scene));
    
    handleTutorial(this.scene, Tutorial.Intro).then(() => super.end());
  }
}

export class TitlePhase extends Phase {
  private loaded: boolean;
  private lastSessionData: SessionSaveData;
  private gameMode: GameModes;

  constructor(scene: BattleScene) {
    super(scene);

    this.loaded = false;
  }

  start(): void {
    super.start();

    this.scene.ui.clearText();
    this.scene.ui.fadeIn(250);

    this.scene.playBgm('title', true);

    this.scene.gameData.getSession(loggedInUser.lastSessionSlot).then(sessionData => {
      if (sessionData) {
        this.lastSessionData = sessionData;
        console.log(sessionData);
        const biomeKey = getBiomeKey(sessionData.arena.biome);
        const bgTexture = `${biomeKey}_bg`;
        this.scene.arenaBg.setTexture(bgTexture);
      }
      this.showOptions();
    }).catch(err => {
      console.error(err);
      this.showOptions();
    });
  }

  showOptions(): void {
    const options: OptionSelectItem[] = [];
    if (loggedInUser.lastSessionSlot > -1) {
      options.push({
        label: i18next.t('menu:continue'),
        handler: () => {
          this.loadSaveSlot(this.lastSessionData ? -1 : loggedInUser.lastSessionSlot);
          return true;
        }
      });
    }
    options.push({
      label: i18next.t('menu:newGame'),
      handler: () => {
        const setModeAndEnd = (gameMode: GameModes) => {
          this.gameMode = gameMode;
          this.scene.ui.setMode(Mode.MESSAGE);
          this.scene.ui.clearText();
          this.end();
        };
        if (this.scene.gameData.unlocks[Unlockables.ENDLESS_MODE]) {
          const options: OptionSelectItem[] = [
            {
              label: gameModes[GameModes.CLASSIC].getName(),
              handler: () => {
                setModeAndEnd(GameModes.CLASSIC);
                return true;
              }
            },
            {
              label: gameModes[GameModes.ENDLESS].getName(),
              handler: () => {
                setModeAndEnd(GameModes.ENDLESS);
                return true;
              }
            }
          ];
          if (this.scene.gameData.unlocks[Unlockables.SPLICED_ENDLESS_MODE]) {
            options.push({
              label: gameModes[GameModes.SPLICED_ENDLESS].getName(),
              handler: () => {
                setModeAndEnd(GameModes.SPLICED_ENDLESS);
                return true;
              }
            });
          }
          options.push({
            label: i18next.t('menu:cancel'),
            handler: () => {
              this.scene.clearPhaseQueue();
              this.scene.pushPhase(new TitlePhase(this.scene));
              super.end();
              return true;
            }
          });
          this.scene.ui.showText(i18next.t("menu:selectGameMode"), null, () => this.scene.ui.setOverlayMode(Mode.OPTION_SELECT, { options: options }));
        } else {
          this.gameMode = GameModes.CLASSIC;
          this.scene.ui.setMode(Mode.MESSAGE);
          this.scene.ui.clearText();
          this.end();
        }
        return true;
      }
    },
    {
      label: i18next.t('menu:loadGame'),
      handler: () => {
        this.scene.ui.setOverlayMode(Mode.SAVE_SLOT, SaveSlotUiMode.LOAD,
          (slotId: integer) => {
            if (slotId === -1)
              return this.showOptions();
            this.loadSaveSlot(slotId);
          });
        return true;
      }
    },
    {
      label: i18next.t('menu:dailyRun'),
      handler: () => {
        this.initDailyRun();
        return true;
      },
      keepOpen: true
    });
    const config: OptionSelectConfig = {
      options: options,
      noCancel: true,
      yOffset: 47
    };
    this.scene.ui.setMode(Mode.TITLE, config);
  }

  loadSaveSlot(slotId: integer): void {
    this.scene.sessionSlotId = slotId > -1 ? slotId : loggedInUser.lastSessionSlot;
    this.scene.ui.setMode(Mode.MESSAGE);
    this.scene.gameData.loadSession(this.scene, slotId, slotId === -1 ? this.lastSessionData : null).then((success: boolean) => {
      if (success) {
        this.loaded = true;
        this.scene.ui.showText(i18next.t('menu:sessionSuccess'), null, () => this.end());
      } else
        this.end();
    }).catch(err => {
      console.error(err);
      this.scene.ui.showText(i18next.t('menu:failedToLoadSession'), null);
    });
  }

  initDailyRun(): void {
    this.scene.ui.setMode(Mode.SAVE_SLOT, SaveSlotUiMode.SAVE, (slotId: integer) => {
      this.scene.clearPhaseQueue();
      if (slotId === -1) {
        this.scene.pushPhase(new TitlePhase(this.scene));
        return super.end();
      }
      this.scene.sessionSlotId = slotId;

      fetchDailyRunSeed().then(seed => {
        this.scene.gameMode = gameModes[GameModes.DAILY];

        this.scene.setSeed(seed);
        this.scene.resetSeed(1);

        this.scene.money = this.scene.gameMode.getStartingMoney();

        const starters = getDailyRunStarters(this.scene, seed);
        const startingLevel = this.scene.gameMode.getStartingLevel();

        const party = this.scene.getParty();
        const loadPokemonAssets: Promise<void>[] = [];
        for (let starter of starters) {
          const starterProps = this.scene.gameData.getSpeciesDexAttrProps(starter.species, starter.dexAttr);
          const starterFormIndex = Math.min(starterProps.formIndex, Math.max(starter.species.forms.length - 1, 0));
          const starterGender = starter.species.malePercent !== null
            ? !starterProps.female ? Gender.MALE : Gender.FEMALE
            : Gender.GENDERLESS;
          const starterPokemon = this.scene.addPlayerPokemon(starter.species, startingLevel, starter.abilityIndex, starterFormIndex, starterGender, starterProps.shiny, starterProps.variant, undefined, starter.nature);
          starterPokemon.setVisible(false);
          party.push(starterPokemon);
          loadPokemonAssets.push(starterPokemon.loadAssets());
        }
        
        regenerateModifierPoolThresholds(party, ModifierPoolType.DAILY_STARTER);
        const modifiers: Modifier[] = Array(3).fill(null).map(() => modifierTypes.EXP_SHARE().withIdFromFunc(modifierTypes.EXP_SHARE).newModifier())
          .concat(Array(3).fill(null).map(() => modifierTypes.GOLDEN_EXP_CHARM().withIdFromFunc(modifierTypes.GOLDEN_EXP_CHARM).newModifier()))
          .concat(getDailyRunStarterModifiers(party));

        for (let m of modifiers)
          this.scene.addModifier(m, true, false, false, true);
        this.scene.updateModifiers(true, true);

        Promise.all(loadPokemonAssets).then(() => {
          this.scene.time.delayedCall(500, () => this.scene.playBgm());
          this.scene.gameData.gameStats.dailyRunSessionsPlayed++;
          this.scene.newArena(this.scene.gameMode.getStartingBiome(this.scene));
          this.scene.newBattle();
          this.scene.arena.init();
          this.scene.sessionPlayTime = 0;
          this.end();
        });
      });
    });
  }

  end(): void {
    if (!this.loaded && !this.scene.gameMode.isDaily) {
      this.scene.arena.preloadBgm();
      this.scene.pushPhase(new SelectStarterPhase(this.scene, this.gameMode));
      this.scene.newArena(this.scene.gameMode.getStartingBiome(this.scene));
    } else
      this.scene.playBgm();

    this.scene.pushPhase(new EncounterPhase(this.scene, this.loaded));

    if (this.loaded) {
      const availablePartyMembers = this.scene.getParty().filter(p => !p.isFainted()).length;

      this.scene.pushPhase(new SummonPhase(this.scene, 0, true, true));
      if (this.scene.currentBattle.double && availablePartyMembers > 1)
        this.scene.pushPhase(new SummonPhase(this.scene, 1, true, true));
      if (this.scene.currentBattle.waveIndex > 1 && this.scene.currentBattle.battleType !== BattleType.TRAINER) {
        this.scene.pushPhase(new CheckSwitchPhase(this.scene, 0, this.scene.currentBattle.double));
        if (this.scene.currentBattle.double && availablePartyMembers > 1)
          this.scene.pushPhase(new CheckSwitchPhase(this.scene, 1, this.scene.currentBattle.double));
      }
    }

    for (let achv of Object.keys(this.scene.gameData.achvUnlocks)) {
      if (vouchers.hasOwnProperty(achv))
        this.scene.validateVoucher(vouchers[achv]);
    }

    super.end();
  }
}

export class UnavailablePhase extends Phase {
  constructor(scene: BattleScene) {
    super(scene);
  }

  start(): void {
    this.scene.ui.setMode(Mode.UNAVAILABLE, () => {
      this.scene.unshiftPhase(new LoginPhase(this.scene, true));
      this.end();
    });
  }
}

export class ReloadSessionPhase extends Phase {
  constructor(scene: BattleScene) {
    super(scene);
  }

  start(): void {
    this.scene.ui.setMode(Mode.SESSION_RELOAD);

    let delayElapsed = false;
    let loaded = false;

    this.scene.time.delayedCall(Utils.fixedInt(1500), () => {
      if (loaded)
        this.end();
      else
        delayElapsed = true;
    });

    this.scene.gameData.loadSystem().then(() => {
      if (delayElapsed)
        this.end();
      else
        loaded = true;
    });
  }
}

export class OutdatedPhase extends Phase {
  constructor(scene: BattleScene) {
    super(scene);
  }

  start(): void {
    this.scene.ui.setMode(Mode.OUTDATED);
  }
}

export class SelectGenderPhase extends Phase {
  constructor(scene: BattleScene) {
    super(scene);
  }
  
  start(): void {
    super.start();

    this.scene.ui.showText(i18next.t('menu:boyOrGirl'), null, () => {
      this.scene.ui.setMode(Mode.OPTION_SELECT, {
        options: [
          {
            label: i18next.t('menu:boy'),
            handler: () => {
              this.scene.gameData.gender = PlayerGender.MALE;
              this.scene.gameData.saveSetting(Setting.Player_Gender, 0);
              this.scene.gameData.saveSystem().then(() => this.end());
              return true;
            }
          },
          {
            label: i18next.t('menu:girl'),
            handler: () => {
              this.scene.gameData.gender = PlayerGender.FEMALE;
              this.scene.gameData.saveSetting(Setting.Player_Gender, 1);
              this.scene.gameData.saveSystem().then(() => this.end());
              return true;
            }
          }
        ]
      });
    });
  }

  end(): void {
    this.scene.ui.setMode(Mode.MESSAGE);
    super.end();
  }
}

export class SelectStarterPhase extends Phase {
  private gameMode: GameModes;

  constructor(scene: BattleScene, gameMode: GameModes) {
    super(scene);

    this.gameMode = gameMode;
  }

  start() {
    super.start();

    this.scene.playBgm('menu');

    this.scene.ui.setMode(Mode.STARTER_SELECT, (starters: Starter[]) => {
      this.scene.ui.clearText();
      this.scene.ui.setMode(Mode.SAVE_SLOT, SaveSlotUiMode.SAVE, (slotId: integer) => {
        if (slotId === -1) {
          this.scene.clearPhaseQueue();
          this.scene.pushPhase(new TitlePhase(this.scene));
          return this.end();
        }
        this.scene.sessionSlotId = slotId;

        const party = this.scene.getParty();
        const loadPokemonAssets: Promise<void>[] = [];
        starters.forEach((starter: Starter, i: integer) => {
          if (!i && STARTER_SPECIES_OVERRIDE)
            starter.species = getPokemonSpecies(STARTER_SPECIES_OVERRIDE as Species);
          const starterProps = this.scene.gameData.getSpeciesDexAttrProps(starter.species, starter.dexAttr);
          let starterFormIndex = Math.min(starterProps.formIndex, Math.max(starter.species.forms.length - 1, 0));
          if (!i && STARTER_SPECIES_OVERRIDE)
            starterFormIndex = STARTER_FORM_OVERRIDE;
          const starterGender = starter.species.malePercent !== null
            ? !starterProps.female ? Gender.MALE : Gender.FEMALE
            : Gender.GENDERLESS;
          const starterIvs = this.scene.gameData.dexData[starter.species.speciesId].ivs.slice(0);
          const starterPokemon = this.scene.addPlayerPokemon(starter.species, this.scene.gameMode.getStartingLevel(), starter.abilityIndex, starterFormIndex, starterGender, starterProps.shiny, starterProps.variant, starterIvs, starter.nature);
          starterPokemon.tryPopulateMoveset(starter.moveset);
          if (starter.passive)
            starterPokemon.passive = true;
          starterPokemon.luck = this.scene.gameData.getDexAttrLuck(this.scene.gameData.dexData[starter.species.speciesId].caughtAttr);
          if (starter.pokerus)
            starterPokemon.pokerus = true;
          if (this.scene.gameMode.isSplicedOnly)
            starterPokemon.generateFusionSpecies(true);
          starterPokemon.setVisible(false);
          party.push(starterPokemon);
          loadPokemonAssets.push(starterPokemon.loadAssets());
        });
        Promise.all(loadPokemonAssets).then(() => {
          SoundFade.fadeOut(this.scene, this.scene.sound.get('menu'), 500, true);
          this.scene.time.delayedCall(500, () => this.scene.playBgm());
          if (this.scene.gameMode.isClassic)
            this.scene.gameData.gameStats.classicSessionsPlayed++;
          else
            this.scene.gameData.gameStats.endlessSessionsPlayed++;
          this.scene.newBattle();
          this.scene.arena.init();
          this.scene.sessionPlayTime = 0;
          this.end();
        });
      });
    }, this.gameMode);
  }
}

export class BattlePhase extends Phase {
  constructor(scene: BattleScene) {
    super(scene);
  }

  showEnemyTrainer(trainerSlot: TrainerSlot = TrainerSlot.NONE): void {
    const sprites = this.scene.currentBattle.trainer.getSprites();
    const tintSprites = this.scene.currentBattle.trainer.getTintSprites();
    for (let i = 0; i < sprites.length; i++) {
      const visible = !trainerSlot || !i === (trainerSlot === TrainerSlot.TRAINER) || sprites.length < 2;
      [ sprites[i], tintSprites[i] ].map(sprite => {
        if (visible)
          sprite.x = trainerSlot || sprites.length < 2 ? 0 : i ? 16 : -16;
        sprite.setVisible(visible);
        sprite.clearTint();
      })
      sprites[i].setVisible(visible);
      tintSprites[i].setVisible(visible);
      sprites[i].clearTint();
      tintSprites[i].clearTint();
    }
    this.scene.tweens.add({
      targets: this.scene.currentBattle.trainer,
      x: '-=16',
      y: '+=16',
      alpha: 1,
      ease: 'Sine.easeInOut',
      duration: 750
    });
  }

  hideEnemyTrainer(): void {
    this.scene.tweens.add({
      targets: this.scene.currentBattle.trainer,
      x: '+=16',
      y: '-=16',
      alpha: 0,
      ease: 'Sine.easeInOut',
      duration: 750
    });
  }
}

type PokemonFunc = (pokemon: Pokemon) => void;

export abstract class FieldPhase extends BattlePhase {
  getOrder(): BattlerIndex[] {
    const playerField = this.scene.getPlayerField().filter(p => p.isActive()) as Pokemon[];
    const enemyField = this.scene.getEnemyField().filter(p => p.isActive()) as Pokemon[];

    let orderedTargets: Pokemon[] = playerField.concat(enemyField).sort((a: Pokemon, b: Pokemon) => {
      const aSpeed = a?.getBattleStat(Stat.SPD) || 0;
      const bSpeed = b?.getBattleStat(Stat.SPD) || 0;

      return aSpeed < bSpeed ? 1 : aSpeed > bSpeed ? -1 : !this.scene.randBattleSeedInt(2) ? -1 : 1;
    });

    const speedReversed = new Utils.BooleanHolder(false);
    this.scene.arena.applyTags(TrickRoomTag, speedReversed);

    if (speedReversed.value)
      orderedTargets = orderedTargets.reverse();

    return orderedTargets.map(t => t.getFieldIndex() + (!t.isPlayer() ? BattlerIndex.ENEMY : 0));
  }

  executeForAll(func: PokemonFunc): void {
    const field = this.scene.getField(true).filter(p => p.summonData);
    field.forEach(pokemon => func(pokemon));
  }
}

export abstract class PokemonPhase extends FieldPhase {
  protected battlerIndex: BattlerIndex | integer;
  public player: boolean;
  public fieldIndex: integer;

  constructor(scene: BattleScene, battlerIndex: BattlerIndex | integer) {
    super(scene);

    if (battlerIndex === undefined)
      battlerIndex = scene.getField().find(p => p?.isActive()).getBattlerIndex();

    this.battlerIndex = battlerIndex;
    this.player = battlerIndex < 2;
    this.fieldIndex = battlerIndex % 2;
  }

  getPokemon() {
    if (this.battlerIndex > BattlerIndex.ENEMY_2)
      return this.scene.getPokemonById(this.battlerIndex);
    return this.scene.getField()[this.battlerIndex];
  }
}

export abstract class PartyMemberPokemonPhase extends FieldPhase {
  protected partyMemberIndex: integer;
  protected fieldIndex: integer;
  protected player: boolean;

  constructor(scene: BattleScene, partyMemberIndex: integer, player: boolean) {
    super(scene);

    this.partyMemberIndex = partyMemberIndex;
    this.fieldIndex = partyMemberIndex < this.scene.currentBattle.getBattlerCount()
      ? partyMemberIndex
      : -1;
    this.player = player;
  }

  getParty(): Pokemon[] {
    return this.player ? this.scene.getParty() : this.scene.getEnemyParty();
  }

  getPokemon(): Pokemon {
    return this.getParty()[this.partyMemberIndex];
  }
}

export abstract class PlayerPartyMemberPokemonPhase extends PartyMemberPokemonPhase {
  constructor(scene: BattleScene, partyMemberIndex: integer) {
    super(scene, partyMemberIndex, true);
  }

  getPlayerPokemon(): PlayerPokemon {
    return super.getPokemon() as PlayerPokemon;
  }
}

export abstract class EnemyPartyMemberPokemonPhase extends PartyMemberPokemonPhase {
  constructor(scene: BattleScene, partyMemberIndex: integer) {
    super(scene, partyMemberIndex, false);
  }

  getEnemyPokemon(): EnemyPokemon {
    return super.getPokemon() as EnemyPokemon;
  }
}

export class EncounterPhase extends BattlePhase {
  private loaded: boolean;

  constructor(scene: BattleScene, loaded?: boolean) {
    super(scene);

    this.loaded = !!loaded;
  }

  start() {
    super.start();

    this.scene.initSession();

    const loadEnemyAssets = [];

    const battle = this.scene.currentBattle;

    let totalBst = 0;

    battle.enemyLevels.forEach((level, e) => {
      if (!this.loaded) {
        if (battle.battleType === BattleType.TRAINER)
          battle.enemyParty[e] = battle.trainer.genPartyMember(e);
        else {
          const enemySpecies = this.scene.randomSpecies(battle.waveIndex, level, true);
          battle.enemyParty[e] = this.scene.addEnemyPokemon(enemySpecies, level, TrainerSlot.NONE, !!this.scene.getEncounterBossSegments(battle.waveIndex, level, enemySpecies));
          if (this.scene.currentBattle.battleSpec === BattleSpec.FINAL_BOSS)
            battle.enemyParty[e].ivs = new Array(6).fill(31);
          this.scene.getParty().slice(0, !battle.double ? 1 : 2).reverse().forEach(playerPokemon => {
            applyAbAttrs(SyncEncounterNatureAbAttr, playerPokemon, null, battle.enemyParty[e]);
          });
        }
      }
      const enemyPokemon = this.scene.getEnemyParty()[e];
      if (e < (battle.double ? 2 : 1)) {
        enemyPokemon.setX(-66 + enemyPokemon.getFieldPositionOffset()[0]);
        enemyPokemon.resetSummonData();
      }

      if (!this.loaded)
        this.scene.gameData.setPokemonSeen(enemyPokemon, true, battle.battleType === BattleType.TRAINER);

      if (enemyPokemon.species.speciesId === Species.ETERNATUS) {
        if (this.scene.gameMode.isClassic && (battle.battleSpec === BattleSpec.FINAL_BOSS || this.scene.gameMode.isWaveFinal(battle.waveIndex))) {
          if (battle.battleSpec !== BattleSpec.FINAL_BOSS) {
            enemyPokemon.formIndex = 1;
            enemyPokemon.updateScale();
          }
          enemyPokemon.setBoss();
        } else if (!(battle.waveIndex % 1000)) {
          enemyPokemon.formIndex = 1;
          enemyPokemon.updateScale();
        }
      }
      
      totalBst += enemyPokemon.getSpeciesForm().baseTotal;

      loadEnemyAssets.push(enemyPokemon.loadAssets());
  
      console.log(enemyPokemon.name, enemyPokemon.species.speciesId, enemyPokemon.stats);
    });

    if (this.scene.getParty().filter(p => p.isShiny()).length === 6)
      this.scene.validateAchv(achvs.SHINY_PARTY);

    if (battle.battleType === BattleType.TRAINER)
      loadEnemyAssets.push(battle.trainer.loadAssets().then(() => battle.trainer.initSprite()));
    else {
      if (battle.enemyParty.filter(p => p.isBoss()).length > 1) {
        for (let enemyPokemon of battle.enemyParty) {
          if (enemyPokemon.isBoss()) {
            enemyPokemon.setBoss(true, Math.ceil(enemyPokemon.bossSegments * (enemyPokemon.getSpeciesForm().baseTotal / totalBst)));
            enemyPokemon.initBattleInfo();
          }
        }
      }
    }

    Promise.all(loadEnemyAssets).then(() => {
      battle.enemyParty.forEach((enemyPokemon, e) => {
        if (e < (battle.double ? 2 : 1)) {
          if (battle.battleType === BattleType.WILD) {
            this.scene.field.add(enemyPokemon);
            battle.seenEnemyPartyMemberIds.add(enemyPokemon.id);
            const playerPokemon = this.scene.getPlayerPokemon();
            if (playerPokemon?.visible)
              this.scene.field.moveBelow(enemyPokemon as Pokemon, playerPokemon);
            enemyPokemon.tint(0, 0.5);
          } else if (battle.battleType === BattleType.TRAINER) {
            enemyPokemon.setVisible(false);
            this.scene.currentBattle.trainer.tint(0, 0.5);
          }
          if (battle.double)
            enemyPokemon.setFieldPosition(e ? FieldPosition.RIGHT : FieldPosition.LEFT);
        }
      });

      if (!this.loaded) {
        regenerateModifierPoolThresholds(this.scene.getEnemyField(), battle.battleType === BattleType.TRAINER ? ModifierPoolType.TRAINER : ModifierPoolType.WILD);
        this.scene.generateEnemyModifiers();
      }

      this.scene.ui.setMode(Mode.MESSAGE).then(() => {
        if (!this.loaded) {
          this.scene.gameData.saveSystem().then(success => {
            this.scene.disableMenu = false;
            if (!success)
              return this.scene.reset(true);
            this.scene.gameData.saveSession(this.scene, true).then(() => this.doEncounter());
          });
        } else
          this.doEncounter();
      });
    });
  }

  doEncounter() {
    this.scene.playBgm(undefined, true);
    this.scene.updateModifiers(false);
    this.scene.setFieldScale(1);

    /*if (startingWave > 10) {
      for (let m = 0; m < Math.min(Math.floor(startingWave / 10), 99); m++)
        this.scene.addModifier(getPlayerModifierTypeOptionsForWave((m + 1) * 10, 1, this.scene.getParty())[0].type.newModifier(), true);
      this.scene.updateModifiers(true);
    }*/

    for (let pokemon of this.scene.getParty()) {
      if (pokemon)
        pokemon.resetBattleData();
    }

    if (!this.loaded)
      this.scene.arena.trySetWeather(getRandomWeatherType(this.scene.arena), false);

    const enemyField = this.scene.getEnemyField();
    this.scene.tweens.add({
      targets: [ this.scene.arenaEnemy, this.scene.currentBattle.trainer, enemyField, this.scene.arenaPlayer, this.scene.trainer ].flat(),
      x: (_target, _key, value, fieldIndex: integer) => fieldIndex < 2 + (enemyField.length) ? value + 300 : value - 300,
      duration: 2000,
      onComplete: () => {
        if (!this.tryOverrideForBattleSpec())
          this.doEncounterCommon();
      }
    });
  }

  getEncounterMessage(): string {
    const enemyField = this.scene.getEnemyField();

    if (this.scene.currentBattle.battleSpec === BattleSpec.FINAL_BOSS)
      return i18next.t('menu:bossAppeared', {bossName: enemyField[0].name});

    if (this.scene.currentBattle.battleType === BattleType.TRAINER)
      return i18next.t('menu:trainerAppeared', {trainerName: this.scene.currentBattle.trainer.getName(TrainerSlot.NONE, true)});

    return enemyField.length === 1
      ? i18next.t('menu:singleWildAppeared', {pokemonName: enemyField[0].name})
      : i18next.t('menu:multiWildAppeared', {pokemonName1: enemyField[0].name, pokemonName2: enemyField[1].name})
  }

  doEncounterCommon(showEncounterMessage: boolean = true) {
    const enemyField = this.scene.getEnemyField();

    if (this.scene.currentBattle.battleType === BattleType.WILD) {
      enemyField.forEach(enemyPokemon => {
        enemyPokemon.untint(100, 'Sine.easeOut');
        enemyPokemon.cry();
        enemyPokemon.showInfo();
        if (enemyPokemon.isShiny())
          this.scene.validateAchv(achvs.SEE_SHINY);
      });
      this.scene.updateFieldScale();
      if (showEncounterMessage)
        this.scene.ui.showText(this.getEncounterMessage(), null, () => this.end(), 1500);
      else
        this.end();
    } else if (this.scene.currentBattle.battleType === BattleType.TRAINER) {
      const trainer = this.scene.currentBattle.trainer;
      trainer.untint(100, 'Sine.easeOut');
      trainer.playAnim();
      
      const doSummon = () => {
        this.scene.currentBattle.started = true;
        this.scene.playBgm(undefined);
        this.scene.pbTray.showPbTray(this.scene.getParty());
			  this.scene.pbTrayEnemy.showPbTray(this.scene.getEnemyParty());
        const doTrainerSummon = () => {
          this.hideEnemyTrainer();
          const availablePartyMembers = this.scene.getEnemyParty().filter(p => !p.isFainted()).length;
          this.scene.unshiftPhase(new SummonPhase(this.scene, 0, false));
          if (this.scene.currentBattle.double && availablePartyMembers > 1)
            this.scene.unshiftPhase(new SummonPhase(this.scene, 1, false));
          this.end();
        };
        if (showEncounterMessage)
          this.scene.ui.showText(this.getEncounterMessage(), null, doTrainerSummon, 1500, true);
        else
          doTrainerSummon();
      };
      
      const encounterMessages = this.scene.currentBattle.trainer.getEncounterMessages();

      if (!encounterMessages?.length)
        doSummon();
      else {
        const showDialogueAndSummon = () => {
          let message: string;
          this.scene.executeWithSeedOffset(() => message = Utils.randSeedItem(encounterMessages), this.scene.currentBattle.waveIndex);
          this.scene.ui.showDialogue(message, trainer.getName(), null, () => {
            this.scene.charSprite.hide().then(() => this.scene.hideFieldOverlay(250).then(() => doSummon()));
          });
        };
        if (this.scene.currentBattle.trainer.config.hasCharSprite)
          this.scene.showFieldOverlay(500).then(() => this.scene.charSprite.showCharacter(trainer.getKey(), getCharVariantFromDialogue(encounterMessages[0])).then(() => showDialogueAndSummon()));
        else
          showDialogueAndSummon();
      }
    }
  }

  end() {
    const enemyField = this.scene.getEnemyField();

    enemyField.forEach((enemyPokemon, e) => {
      if (enemyPokemon.isShiny())
        this.scene.unshiftPhase(new ShinySparklePhase(this.scene, BattlerIndex.ENEMY + e));
    });

    if (this.scene.currentBattle.battleType !== BattleType.TRAINER) {
      enemyField.map(p => this.scene.pushPhase(new PostSummonPhase(this.scene, p.getBattlerIndex())));
      const ivScannerModifier = this.scene.findModifier(m => m instanceof IvScannerModifier);
      if (ivScannerModifier)
        enemyField.map(p => this.scene.pushPhase(new ScanIvsPhase(this.scene, p.getBattlerIndex(), Math.min(ivScannerModifier.getStackCount() * 2, 6))));
    }

    if (!this.loaded) {
      const availablePartyMembers = this.scene.getParty().filter(p => !p.isFainted());

      if (availablePartyMembers[0].isOnField())
        applyPostBattleInitAbAttrs(PostBattleInitAbAttr, availablePartyMembers[0]);
      else
        this.scene.pushPhase(new SummonPhase(this.scene, 0));

      if (this.scene.currentBattle.double) {
        if (availablePartyMembers.length > 1) {
          this.scene.pushPhase(new ToggleDoublePositionPhase(this.scene, true));
          if (availablePartyMembers[1].isOnField())
            applyPostBattleInitAbAttrs(PostBattleInitAbAttr, availablePartyMembers[1]);
          else
            this.scene.pushPhase(new SummonPhase(this.scene, 1));
        }
      } else {
        if (availablePartyMembers.length > 1 && availablePartyMembers[1].isOnField())
          this.scene.pushPhase(new ReturnPhase(this.scene, 1));
        this.scene.pushPhase(new ToggleDoublePositionPhase(this.scene, false));
      }
     
      if (this.scene.currentBattle.waveIndex > startingWave && this.scene.currentBattle.battleType !== BattleType.TRAINER) {
        this.scene.pushPhase(new CheckSwitchPhase(this.scene, 0, this.scene.currentBattle.double));
        if (this.scene.currentBattle.double && availablePartyMembers.length > 1)
          this.scene.pushPhase(new CheckSwitchPhase(this.scene, 1, this.scene.currentBattle.double));
      }
    }

    handleTutorial(this.scene, Tutorial.Access_Menu).then(() => super.end());
  }

  tryOverrideForBattleSpec(): boolean {
    switch (this.scene.currentBattle.battleSpec) {
      case BattleSpec.FINAL_BOSS:
        const enemy = this.scene.getEnemyPokemon();
        this.scene.ui.showText(this.getEncounterMessage(), null, () => {
          this.scene.ui.showDialogue(battleSpecDialogue[BattleSpec.FINAL_BOSS].encounter, enemy.species.name, null, () => {
            this.doEncounterCommon(false);
          });
        }, 1500, true);
        return true;
    }

    return false;
  }
}

export class NextEncounterPhase extends EncounterPhase {
  constructor(scene: BattleScene) {
    super(scene);
  }

  doEncounter(): void {
    this.scene.playBgm(undefined, true);

    for (let pokemon of this.scene.getParty()) {
      if (pokemon)
        pokemon.resetBattleData();
    }

    this.scene.arenaNextEnemy.setBiome(this.scene.arena.biomeType);
    this.scene.arenaNextEnemy.setVisible(true);

    const enemyField = this.scene.getEnemyField();
    this.scene.tweens.add({
      targets: [ this.scene.arenaEnemy, this.scene.arenaNextEnemy, this.scene.currentBattle.trainer, enemyField, this.scene.lastEnemyTrainer ].flat(),
      x: '+=300',
      duration: 2000,
      onComplete: () => {
        this.scene.arenaEnemy.setBiome(this.scene.arena.biomeType);
        this.scene.arenaEnemy.setX(this.scene.arenaNextEnemy.x);
        this.scene.arenaEnemy.setAlpha(1);
        this.scene.arenaNextEnemy.setX(this.scene.arenaNextEnemy.x - 300);
        this.scene.arenaNextEnemy.setVisible(false);
        if (this.scene.lastEnemyTrainer)
          this.scene.lastEnemyTrainer.destroy();
        
        if (!this.tryOverrideForBattleSpec())
          this.doEncounterCommon();
      }
    });
  }
}

export class NewBiomeEncounterPhase extends NextEncounterPhase {
  constructor(scene: BattleScene) {
    super(scene);
  }

  doEncounter(): void {
    this.scene.playBgm(undefined, true);

    for (let pokemon of this.scene.getParty()) {
      if (pokemon)
        pokemon.resetBattleData();
    }

    this.scene.arena.trySetWeather(getRandomWeatherType(this.scene.arena), false);

    for (let pokemon of this.scene.getParty().filter(p => p.isOnField()))
      applyAbAttrs(PostBiomeChangeAbAttr, pokemon, null);

    const enemyField = this.scene.getEnemyField();
    this.scene.tweens.add({
      targets: [ this.scene.arenaEnemy, enemyField ].flat(),
      x: '+=300',
      duration: 2000,
      onComplete: () => {
        if (!this.tryOverrideForBattleSpec())
          this.doEncounterCommon();
      }
    });
  }
}

export class PostSummonPhase extends PokemonPhase {
  constructor(scene: BattleScene, battlerIndex: BattlerIndex) {
    super(scene, battlerIndex);
  }

  start() {
    super.start();

    const pokemon = this.getPokemon();

    this.scene.arena.applyTags(ArenaTrapTag, pokemon);
    applyPostSummonAbAttrs(PostSummonAbAttr, pokemon).then(() => this.end());
  }
}

export class SelectBiomePhase extends BattlePhase {
  constructor(scene: BattleScene) {
    super(scene);
  }

  start() {
    super.start();

    const currentBiome = this.scene.arena.biomeType;

    const setNextBiome = (nextBiome: Biome) => {
      if (this.scene.currentBattle.waveIndex % 10 === 1) {
        this.scene.applyModifiers(MoneyInterestModifier, true, this.scene);
        this.scene.unshiftPhase(new PartyHealPhase(this.scene, false));
      }
      this.scene.unshiftPhase(new SwitchBiomePhase(this.scene, nextBiome));
      this.end();
    };

    if ((this.scene.gameMode.isClassic && this.scene.gameMode.isWaveFinal(this.scene.currentBattle.waveIndex + 9))
      || (this.scene.gameMode.isDaily && this.scene.gameMode.isWaveFinal(this.scene.currentBattle.waveIndex))
      || (this.scene.gameMode.hasShortBiomes && !(this.scene.currentBattle.waveIndex % 50)))
      setNextBiome(Biome.END);
    else if (this.scene.gameMode.hasRandomBiomes)
      setNextBiome(this.generateNextBiome());
    else if (Array.isArray(biomeLinks[currentBiome])) {
      let biomes: Biome[];
      this.scene.executeWithSeedOffset(() => {
        biomes = (biomeLinks[currentBiome] as (Biome | [Biome, integer])[])
          .filter(b => !Array.isArray(b) || !Utils.randSeedInt(b[1]))
          .map(b => !Array.isArray(b) ? b : b[0]);
      }, this.scene.currentBattle.waveIndex);
      if (biomes.length > 1 && this.scene.findModifier(m => m instanceof MapModifier)) {
        let biomeChoices: Biome[];
        this.scene.executeWithSeedOffset(() => {
          biomeChoices = (!Array.isArray(biomeLinks[currentBiome])
            ? [ biomeLinks[currentBiome] as Biome ]
            : biomeLinks[currentBiome] as (Biome | [Biome, integer])[])
            .filter((b, i) => !Array.isArray(b) || !Utils.randSeedInt(b[1]))
            .map(b => Array.isArray(b) ? b[0] : b);
        }, this.scene.currentBattle.waveIndex);
        const biomeSelectItems = biomeChoices.map(b => {
          const ret: OptionSelectItem = {
            label: getBiomeName(b),
            handler: () => {
              this.scene.ui.setMode(Mode.MESSAGE);
              setNextBiome(b);
              return true;
            }
          };
          return ret;
        });
        this.scene.ui.setMode(Mode.OPTION_SELECT, {
          options: biomeSelectItems,
          delay: 1000
        });
      } else
        setNextBiome(biomes[Utils.randSeedInt(biomes.length)]);
    } else if (biomeLinks.hasOwnProperty(currentBiome))
      setNextBiome(biomeLinks[currentBiome] as Biome);
    else
      setNextBiome(this.generateNextBiome());
  }

  generateNextBiome(): Biome {
    if (!(this.scene.currentBattle.waveIndex % 50))
      return Biome.END;
    return this.scene.generateRandomBiome(this.scene.currentBattle.waveIndex);
  }
}

export class SwitchBiomePhase extends BattlePhase {
  private nextBiome: Biome;

  constructor(scene: BattleScene, nextBiome: Biome) {
    super(scene);

    this.nextBiome = nextBiome;
  }

  start() {
    super.start();

    if (this.nextBiome === undefined)
      return this.end();

    this.scene.tweens.add({
      targets: [ this.scene.arenaEnemy, this.scene.lastEnemyTrainer ],
      x: '+=300',
      duration: 2000,
      onComplete: () => {
        this.scene.arenaEnemy.setX(this.scene.arenaEnemy.x - 600);

        this.scene.newArena(this.nextBiome);

        const biomeKey = getBiomeKey(this.nextBiome);
        const bgTexture = `${biomeKey}_bg`;
        this.scene.arenaBgTransition.setTexture(bgTexture)
        this.scene.arenaBgTransition.setAlpha(0);
        this.scene.arenaBgTransition.setVisible(true);
        this.scene.arenaPlayerTransition.setBiome(this.nextBiome);
        this.scene.arenaPlayerTransition.setAlpha(0);
        this.scene.arenaPlayerTransition.setVisible(true);

        this.scene.tweens.add({
          targets: [ this.scene.arenaPlayer, this.scene.arenaBgTransition, this.scene.arenaPlayerTransition ],
          duration: 1000,
          delay: 1000,
          ease: 'Sine.easeInOut',
          alpha: (target: any) => target === this.scene.arenaPlayer ? 0 : 1,
          onComplete: () => {
            this.scene.arenaBg.setTexture(bgTexture);
            this.scene.arenaPlayer.setBiome(this.nextBiome);
            this.scene.arenaPlayer.setAlpha(1);
            this.scene.arenaEnemy.setBiome(this.nextBiome);
            this.scene.arenaEnemy.setAlpha(1);
            this.scene.arenaNextEnemy.setBiome(this.nextBiome);
            this.scene.arenaBgTransition.setVisible(false);
            this.scene.arenaPlayerTransition.setVisible(false);
            if (this.scene.lastEnemyTrainer)
              this.scene.lastEnemyTrainer.destroy();

            this.end();
          }
        });
      }
    });
  }
}

export class SummonPhase extends PartyMemberPokemonPhase {
  private loaded: boolean;

  constructor(scene: BattleScene, fieldIndex: integer, player: boolean = true, loaded: boolean = false) {
    super(scene, fieldIndex, player);

    this.loaded = loaded;
  }

  start() {
    super.start();

    this.preSummon();
  }

  preSummon(): void {
    const partyMember = this.getPokemon();
    if (partyMember.isFainted()) {
      const party = this.getParty();
      const nonFaintedIndex = party.slice(this.partyMemberIndex).findIndex(p => !p.isFainted()) + this.partyMemberIndex;
      const nonFaintedPartyMember = party[nonFaintedIndex];
      party[nonFaintedIndex] = partyMember;
      party[this.partyMemberIndex] = nonFaintedPartyMember;
    }

    if (this.player) {
      this.scene.ui.showText(i18next.t('menu:playerGo', { pokemonName: this.getPokemon().name }));
      if (this.player)
         this.scene.pbTray.hide();
      this.scene.trainer.setTexture(`trainer_${this.scene.gameData.gender === PlayerGender.FEMALE ? 'f' : 'm'}_back_pb`);
      this.scene.time.delayedCall(562, () => {
        this.scene.trainer.setFrame('2');
        this.scene.time.delayedCall(64, () => {
          this.scene.trainer.setFrame('3');
        });
      });
      this.scene.tweens.add({
        targets: this.scene.trainer,
        x: -36,
        duration: 1000,
        onComplete: () => this.scene.trainer.setVisible(false)
      });
      this.scene.time.delayedCall(750, () => this.summon());
    } else {
      this.scene.pbTrayEnemy.hide();
      this.scene.ui.showText(`${this.scene.currentBattle.trainer.getName(!(this.fieldIndex % 2) ? TrainerSlot.TRAINER : TrainerSlot.TRAINER_PARTNER)} sent out\n${this.getPokemon().name}!`, null, () => this.summon());
    }
  }

  summon(): void {
    const pokemon = this.getPokemon();

    const pokeball = this.scene.addFieldSprite(this.player ? 36 : 248, this.player ? 80 : 44, 'pb', getPokeballAtlasKey(pokemon.pokeball));
    pokeball.setVisible(false);
    pokeball.setOrigin(0.5, 0.625);
    this.scene.field.add(pokeball);

    if (this.fieldIndex === 1)
      pokemon.setFieldPosition(FieldPosition.RIGHT, 0);
    else {
      const availablePartyMembers = this.getParty().filter(p => !p.isFainted()).length;
      pokemon.setFieldPosition(!this.scene.currentBattle.double || availablePartyMembers === 1 ? FieldPosition.CENTER : FieldPosition.LEFT);
    }

    const fpOffset = pokemon.getFieldPositionOffset();

    pokeball.setVisible(true);

    this.scene.tweens.add({
      targets: pokeball,
      duration: 650,
      x: (this.player ? 100 : 236) + fpOffset[0]
    });

    this.scene.tweens.add({
      targets: pokeball,
      duration: 150,
      ease: 'Cubic.easeOut',
      y: (this.player ? 70 : 34) + fpOffset[1],
      onComplete: () => {
        this.scene.tweens.add({
          targets: pokeball,
          duration: 500,
          ease: 'Cubic.easeIn',
          angle: 1440,
          y: (this.player ? 132 : 86) + fpOffset[1],
          onComplete: () => {
            this.scene.playSound('pb_rel');
            pokeball.destroy();
            this.scene.add.existing(pokemon);
            this.scene.field.add(pokemon);
            if (!this.player) {
              const playerPokemon = this.scene.getPlayerPokemon() as Pokemon;
              if (playerPokemon?.visible)
                this.scene.field.moveBelow(pokemon, playerPokemon);
              this.scene.currentBattle.seenEnemyPartyMemberIds.add(pokemon.id);
            }
            addPokeballOpenParticles(this.scene, pokemon.x, pokemon.y - 16, pokemon.pokeball);
            this.scene.updateModifiers(this.player);
            this.scene.updateFieldScale();
            pokemon.showInfo();
            pokemon.playAnim();
            pokemon.setVisible(true);
            pokemon.getSprite().setVisible(true);
            pokemon.setScale(0.5);
            pokemon.tint(getPokeballTintColor(pokemon.pokeball));
            pokemon.untint(250, 'Sine.easeIn');
            this.scene.updateFieldScale();
            this.scene.tweens.add({
              targets: pokemon,
              duration: 250,
              ease: 'Sine.easeIn',
              scale: pokemon.getSpriteScale(),
              onComplete: () => {
                pokemon.cry(pokemon.getHpRatio() > 0.25 ? undefined : { rate: 0.85 });
                pokemon.getSprite().clearTint();
                pokemon.resetSummonData();
                this.scene.time.delayedCall(1000, () => this.end());
              }
            });
          }
        });
      }
    });
  }

  onEnd(): void {
    const pokemon = this.getPokemon();

    if (pokemon.isShiny())
      this.scene.unshiftPhase(new ShinySparklePhase(this.scene, pokemon.getBattlerIndex()));

    pokemon.resetTurnData();

    if (!this.loaded || this.scene.currentBattle.battleType === BattleType.TRAINER || (this.scene.currentBattle.waveIndex % 10) === 1) {
      this.scene.triggerPokemonFormChange(pokemon, SpeciesFormChangeActiveTrigger, true);

      this.queuePostSummon();
    }
  }

  queuePostSummon(): void {
    this.scene.pushPhase(new PostSummonPhase(this.scene, this.getPokemon().getBattlerIndex()));
  }

  end() {
    this.onEnd();

    super.end();
  }
}

export class SwitchSummonPhase extends SummonPhase {
  private slotIndex: integer;
  private doReturn: boolean;
  private batonPass: boolean;

  private lastPokemon: Pokemon;

  constructor(scene: BattleScene, fieldIndex: integer, slotIndex: integer, doReturn: boolean, batonPass: boolean, player?: boolean) {
    super(scene, fieldIndex, player !== undefined ? player : true);

    this.slotIndex = slotIndex;
    this.doReturn = doReturn;
    this.batonPass = batonPass;
  }

  preSummon(): void {
    if (!this.player) {
      if (this.slotIndex === -1)
        this.slotIndex = this.scene.currentBattle.trainer.getNextSummonIndex(!this.fieldIndex ? TrainerSlot.TRAINER : TrainerSlot.TRAINER_PARTNER);
      if (this.slotIndex > -1) {
        this.showEnemyTrainer(!(this.fieldIndex % 2) ? TrainerSlot.TRAINER : TrainerSlot.TRAINER_PARTNER);
        this.scene.pbTrayEnemy.showPbTray(this.scene.getEnemyParty());
      }
    }

    if (!this.doReturn || (this.slotIndex !== -1 && !(this.player ? this.scene.getParty() : this.scene.getEnemyParty())[this.slotIndex])) {
      if (this.player)
        return this.switchAndSummon();
      else {
        this.scene.time.delayedCall(750, () => this.switchAndSummon());
        return;
      }
    }

    const pokemon = this.getPokemon();

    if (!this.batonPass)
      (this.player ? this.scene.getEnemyField() : this.scene.getPlayerField()).forEach(enemyPokemon => enemyPokemon.removeTagsBySourceId(pokemon.id));

    applyPreSwitchOutAbAttrs(PreSwitchOutAbAttr, pokemon);

    this.scene.ui.showText(this.player ?
      i18next.t('menu:playerComeBack', { pokemonName: pokemon.name }) :
      i18next.t('menu:trainerComeBack', {
        trainerName: this.scene.currentBattle.trainer.getName(!(this.fieldIndex % 2) ? TrainerSlot.TRAINER : TrainerSlot.TRAINER_PARTNER),
        pokemonName: pokemon.name
      })
    );
    this.scene.playSound('pb_rel');
    pokemon.hideInfo();
    pokemon.tint(getPokeballTintColor(pokemon.pokeball), 1, 250, 'Sine.easeIn');
    this.scene.tweens.add({
      targets: pokemon,
      duration: 250,
      ease: 'Sine.easeIn',
      scale: 0.5,
      onComplete: () => {
        pokemon.setVisible(false);
        this.scene.field.remove(pokemon);
        this.scene.triggerPokemonFormChange(pokemon, SpeciesFormChangeActiveTrigger, true);
        this.scene.time.delayedCall(750, () => this.switchAndSummon());
      }
    });
  }

  switchAndSummon() {
    const party = this.player ? this.getParty() : this.scene.getEnemyParty();
    const switchedPokemon = party[this.slotIndex];
    this.lastPokemon = this.getPokemon();
    if (this.batonPass && switchedPokemon) {
      (this.player ? this.scene.getEnemyField() : this.scene.getPlayerField()).forEach(enemyPokemon => enemyPokemon.transferTagsBySourceId(this.lastPokemon.id, switchedPokemon.id));
      if (!this.scene.findModifier(m => m instanceof SwitchEffectTransferModifier && (m as SwitchEffectTransferModifier).pokemonId === switchedPokemon.id)) {
        const batonPassModifier = this.scene.findModifier(m => m instanceof SwitchEffectTransferModifier
          && (m as SwitchEffectTransferModifier).pokemonId === this.lastPokemon.id) as SwitchEffectTransferModifier;
        if (batonPassModifier && !this.scene.findModifier(m => m instanceof SwitchEffectTransferModifier && (m as SwitchEffectTransferModifier).pokemonId === switchedPokemon.id))
          this.scene.tryTransferHeldItemModifier(batonPassModifier, switchedPokemon, false, false);
      }
    }
    if (switchedPokemon) {
      party[this.slotIndex] = this.lastPokemon;
      party[this.fieldIndex] = switchedPokemon;
      const showTextAndSummon = () => {
        this.scene.ui.showText(this.player ?
          i18next.t('menu:playerGo', { pokemonName: switchedPokemon.name }) :
          i18next.t('menu:trainerGo', {
            trainerName: this.scene.currentBattle.trainer.getName(!(this.fieldIndex % 2) ? TrainerSlot.TRAINER : TrainerSlot.TRAINER_PARTNER),
            pokemonName: this.getPokemon().name
          })
        );
        this.summon();
      };
      if (this.player)
        showTextAndSummon();
      else {
        this.scene.time.delayedCall(1500, () => {
          this.hideEnemyTrainer();
          this.scene.pbTrayEnemy.hide();
          showTextAndSummon();
        });
      }
    } else
      this.end();
  }

  onEnd(): void {
    super.onEnd();

    const pokemon = this.getPokemon();

    // Compensate for turn spent summoning
    if (pokemon.scene.currentBattle.turnCommands[this.fieldIndex]?.command === Command.POKEMON)
      pokemon.battleSummonData.turnCount--;

    if (this.batonPass && pokemon)
      pokemon.transferSummon(this.lastPokemon);

    this.lastPokemon?.resetSummonData();

    this.scene.triggerPokemonFormChange(pokemon, SpeciesFormChangeActiveTrigger, true);
  }

  queuePostSummon(): void {
    this.scene.unshiftPhase(new PostSummonPhase(this.scene, this.getPokemon().getBattlerIndex()));
  }
}

export class ReturnPhase extends SwitchSummonPhase {
  constructor(scene: BattleScene, fieldIndex: integer) {
    super(scene, fieldIndex, -1, true, false);
  }

  switchAndSummon(): void {
    this.end();
  }

  summon(): void { }

  onEnd(): void {
    const pokemon = this.getPokemon();

    pokemon.resetTurnData();
    pokemon.resetSummonData();

    this.scene.updateFieldScale();

    this.scene.triggerPokemonFormChange(pokemon, SpeciesFormChangeActiveTrigger);
  }
}

export class ShowTrainerPhase extends BattlePhase {
  constructor(scene: BattleScene) {
    super(scene);
  }

  start() {
    super.start();

    this.scene.trainer.setVisible(true)

    this.scene.trainer.setTexture(`trainer_${this.scene.gameData.gender === PlayerGender.FEMALE ? 'f' : 'm'}_back`);

    this.scene.tweens.add({
      targets: this.scene.trainer,
      x: 106,
      duration: 1000,
      onComplete: () => this.end()
    });
  }
}

export class ToggleDoublePositionPhase extends BattlePhase {
  private double: boolean;

  constructor(scene: BattleScene, double: boolean) {
    super(scene);

    this.double = double;
  }

  start() {
    super.start();

    const playerPokemon = this.scene.getPlayerField().find(p => p.isActive(true));
    if (playerPokemon) {
      playerPokemon.setFieldPosition(this.double && this.scene.getParty().filter(p => !p.isFainted()).length > 1 ? FieldPosition.LEFT : FieldPosition.CENTER, 500).then(() => {
        if (playerPokemon.getFieldIndex() === 1) {
          const party = this.scene.getParty();
          party[1] = party[0];
          party[0] = playerPokemon;
        }
        this.end();
      });
    } else
      this.end();
  }
}

export class CheckSwitchPhase extends BattlePhase {
  protected fieldIndex: integer;
  protected useName: boolean;

  constructor(scene: BattleScene, fieldIndex: integer, useName: boolean) {
    super(scene);

    this.fieldIndex = fieldIndex;
    this.useName = useName;
  }

  start() {
    super.start();

    const pokemon = this.scene.getPlayerField()[this.fieldIndex];

    if (this.scene.field.getAll().indexOf(pokemon) === -1) {
      this.scene.unshiftPhase(new SummonMissingPhase(this.scene, this.fieldIndex));
      super.end();
      return;
    }

    if (!this.scene.getParty().slice(1).filter(p => p.isActive()).length) {
      super.end();
      return;
    }

    if (pokemon.getTag(BattlerTagType.FRENZY)) {
      super.end();
      return;
    }

    this.scene.ui.showText(i18next.t('menu:switchQuestion', { pokemonName: this.useName ? pokemon.name : i18next.t('menu:pokemon') }), null, () => {
      this.scene.ui.setMode(Mode.CONFIRM, () => {
        this.scene.ui.setMode(Mode.MESSAGE);
        this.scene.tryRemovePhase(p => p instanceof PostSummonPhase && p.player && p.fieldIndex === this.fieldIndex);
        this.scene.unshiftPhase(new SwitchPhase(this.scene, this.fieldIndex, false, true));
        this.end();
      }, () => {
        this.scene.ui.setMode(Mode.MESSAGE);
        this.end();
      });
    });
  }
}

export class SummonMissingPhase extends SummonPhase {
  constructor(scene: BattleScene, fieldIndex: integer) {
    super(scene, fieldIndex);
  }

  preSummon(): void {
    this.scene.ui.showText(i18next.t('menu:sendOutPokemon', { pokemonName: this.getPokemon().name}));
    this.scene.time.delayedCall(250, () => this.summon());
  }
}

export class LevelCapPhase extends FieldPhase {
  constructor(scene: BattleScene) {
    super(scene);
  }

  start(): void {
    super.start();

    this.scene.ui.setMode(Mode.MESSAGE).then(() => {
      this.scene.playSound('level_up_fanfare');
      this.scene.ui.showText(i18next.t('menu:levelCapUp', { levelCap: this.scene.getMaxExpLevel() }), null, () => this.end(), null, true);
      this.executeForAll(pokemon => pokemon.updateInfo(true));
    });
  }
}

export class TurnInitPhase extends FieldPhase {
  constructor(scene: BattleScene) {
    super(scene);
  }

  start() {
    super.start();

    //this.scene.pushPhase(new MoveAnimTestPhase(this.scene));

    this.scene.getField().forEach((pokemon, i) => {
      if (pokemon?.isActive()) {
        if (pokemon.isPlayer())
          this.scene.currentBattle.addParticipant(pokemon as PlayerPokemon);

        pokemon.resetTurnData();

        this.scene.pushPhase(pokemon.isPlayer() ? new CommandPhase(this.scene, i) : new EnemyCommandPhase(this.scene, i - BattlerIndex.ENEMY));
      }
    });

    this.scene.pushPhase(new TurnStartPhase(this.scene));

    this.end();
  }
}

export class CommandPhase extends FieldPhase {
  protected fieldIndex: integer;

  constructor(scene: BattleScene, fieldIndex: integer) {
    super(scene);

    this.fieldIndex = fieldIndex;
  }

  start() {
    super.start();

    if (this.fieldIndex) {
      const allyCommand = this.scene.currentBattle.turnCommands[this.fieldIndex - 1];
      if (allyCommand.command === Command.BALL || allyCommand.command === Command.RUN)
        this.scene.currentBattle.turnCommands[this.fieldIndex] = { command: allyCommand.command, skip: true };
    }

    if (this.scene.currentBattle.turnCommands[this.fieldIndex]?.skip)
      return this.end();

    const playerPokemon = this.scene.getPlayerField()[this.fieldIndex];

    const moveQueue = playerPokemon.getMoveQueue();

    while (moveQueue.length && moveQueue[0]
      && moveQueue[0].move && (!playerPokemon.getMoveset().find(m => m.moveId === moveQueue[0].move)
      || !playerPokemon.getMoveset()[playerPokemon.getMoveset().findIndex(m => m.moveId === moveQueue[0].move)].isUsable(playerPokemon, moveQueue[0].ignorePP)))
        moveQueue.shift();

    if (moveQueue.length) {
      const queuedMove = moveQueue[0];
      if (!queuedMove.move)
        this.handleCommand(Command.FIGHT, -1, false);
      else {
        const moveIndex = playerPokemon.getMoveset().findIndex(m => m.moveId === queuedMove.move);
        if (moveIndex > -1 && playerPokemon.getMoveset()[moveIndex].isUsable(playerPokemon, queuedMove.ignorePP)) {
          this.handleCommand(Command.FIGHT, moveIndex, queuedMove.ignorePP, { targets: queuedMove.targets, multiple: queuedMove.targets.length > 1 });
        } else
          this.scene.ui.setMode(Mode.COMMAND, this.fieldIndex);
      }
    } else
      this.scene.ui.setMode(Mode.COMMAND, this.fieldIndex);
  }

  handleCommand(command: Command, cursor: integer, ...args: any[]): boolean {
    const playerPokemon = this.scene.getPlayerField()[this.fieldIndex];
    const enemyField = this.scene.getEnemyField();
    let success: boolean;

    switch (command) {
      case Command.FIGHT:
        let useStruggle = false;
        if (cursor === -1 || playerPokemon.trySelectMove(cursor, args[0] as boolean) || (useStruggle = cursor > -1 && !playerPokemon.getMoveset().filter(m => m.isUsable(playerPokemon)).length)) {
          const moveId = !useStruggle ? cursor > -1 ? playerPokemon.getMoveset()[cursor].moveId : Moves.NONE : Moves.STRUGGLE;
          const turnCommand: TurnCommand = { command: Command.FIGHT, cursor: cursor, move: { move: moveId, targets: [], ignorePP: args[0] }, args: args };
          const moveTargets: MoveTargetSet = args.length < 3 ? getMoveTargets(playerPokemon, moveId) : args[2];
          if (moveId) {
            const move = playerPokemon.getMoveset()[cursor];
            if (move.getName().endsWith(' (N)')) {
              this.scene.ui.setMode(Mode.MESSAGE);
              this.scene.ui.showText(i18next.t('menu:moveNotImplemented', { moveName: move.getName().slice(0, -4) }), null, () => {
                this.scene.ui.clearText();
                this.scene.ui.setMode(Mode.FIGHT, this.fieldIndex);
              }, null, true);
              return;
            }
          } else
            turnCommand.targets = [ this.fieldIndex ];
          console.log(moveTargets, playerPokemon.name);
          if (moveTargets.targets.length <= 1 || moveTargets.multiple)
            turnCommand.move.targets = moveTargets.targets;
          else
            this.scene.unshiftPhase(new SelectTargetPhase(this.scene, this.fieldIndex));
          this.scene.currentBattle.turnCommands[this.fieldIndex] = turnCommand;
          success = true;
        } else if (cursor < playerPokemon.getMoveset().length) {
          const move = playerPokemon.getMoveset()[cursor];
          if (playerPokemon.summonData.disabledMove === move.moveId) {
            this.scene.ui.setMode(Mode.MESSAGE);
            this.scene.ui.showText(i18next.t('menu:moveDisabled', { moveName: move.getName() }), null, () => {
              this.scene.ui.clearText();
              this.scene.ui.setMode(Mode.FIGHT, this.fieldIndex);
            }, null, true);
          }
        }
        break;
      case Command.BALL:
        if (this.scene.arena.biomeType === Biome.END && (!this.scene.gameMode.isClassic || (this.scene.getEnemyField().filter(p => p.isActive(true)).some(p => !p.scene.gameData.dexData[p.species.speciesId].caughtAttr) && this.scene.gameData.getStarterCount(d => !!d.caughtAttr) < Object.keys(speciesStarters).length - 1))) {
          this.scene.ui.setMode(Mode.COMMAND, this.fieldIndex);
          this.scene.ui.setMode(Mode.MESSAGE);
          this.scene.ui.showText(i18next.t('menu:noPokeballForce'), null, () => {
            this.scene.ui.showText(null, 0);
            this.scene.ui.setMode(Mode.COMMAND, this.fieldIndex);
          }, null, true);
        } else if (this.scene.currentBattle.battleType === BattleType.TRAINER) {
          this.scene.ui.setMode(Mode.COMMAND, this.fieldIndex);
          this.scene.ui.setMode(Mode.MESSAGE);
          this.scene.ui.showText(i18next.t('menu:noPokeballTrainer'), null, () => {
            this.scene.ui.showText(null, 0);
            this.scene.ui.setMode(Mode.COMMAND, this.fieldIndex);
          }, null, true);
        } else {
          const targets = this.scene.getEnemyField().filter(p => p.isActive(true)).map(p => p.getBattlerIndex());
          if (targets.length > 1) {
            this.scene.ui.setMode(Mode.COMMAND, this.fieldIndex);
            this.scene.ui.setMode(Mode.MESSAGE);
            this.scene.ui.showText(i18next.t('menu:noPokeballMulti'), null, () => {
              this.scene.ui.showText(null, 0);
              this.scene.ui.setMode(Mode.COMMAND, this.fieldIndex);
            }, null, true);
          } else if (cursor < 5) {
            const targetPokemon = this.scene.getEnemyField().find(p => p.isActive(true));
            if (targetPokemon.isBoss() && targetPokemon.bossSegmentIndex >= 1 && cursor < PokeballType.MASTER_BALL) {
              this.scene.ui.setMode(Mode.COMMAND, this.fieldIndex);
              this.scene.ui.setMode(Mode.MESSAGE);
              this.scene.ui.showText(i18next.t('menu:noPokeballStrong'), null, () => {
                this.scene.ui.showText(null, 0);
                this.scene.ui.setMode(Mode.COMMAND, this.fieldIndex);
              }, null, true);
            } else {
              this.scene.currentBattle.turnCommands[this.fieldIndex] = { command: Command.BALL, cursor: cursor };
              this.scene.currentBattle.turnCommands[this.fieldIndex].targets = targets;
              if (this.fieldIndex)
                this.scene.currentBattle.turnCommands[this.fieldIndex - 1].skip = true;
              success = true;
            }
          }
        }
        break;
      case Command.POKEMON:
      case Command.RUN:
        const isSwitch = command === Command.POKEMON;
        if (!isSwitch && this.scene.arena.biomeType === Biome.END) {
          this.scene.ui.setMode(Mode.COMMAND, this.fieldIndex);
          this.scene.ui.setMode(Mode.MESSAGE);
          this.scene.ui.showText(i18next.t('menu:noEscapeForce'), null, () => {
            this.scene.ui.showText(null, 0);
            this.scene.ui.setMode(Mode.COMMAND, this.fieldIndex);
          }, null, true);
        } else if (!isSwitch && this.scene.currentBattle.battleType === BattleType.TRAINER) {
          this.scene.ui.setMode(Mode.COMMAND, this.fieldIndex);
          this.scene.ui.setMode(Mode.MESSAGE);
          this.scene.ui.showText(i18next.t('menu:noEscapeTrainer'), null, () => {
            this.scene.ui.showText(null, 0);
            this.scene.ui.setMode(Mode.COMMAND, this.fieldIndex);
          }, null, true);
        } else {
          const trapTag = playerPokemon.findTag(t => t instanceof TrappedTag) as TrappedTag;
          const trapped = new Utils.BooleanHolder(false);
          const batonPass = isSwitch && args[0] as boolean;
          if (!batonPass)
            enemyField.forEach(enemyPokemon => applyCheckTrappedAbAttrs(CheckTrappedAbAttr, enemyPokemon, trapped));
          if (batonPass || (!trapTag && !trapped.value)) {
            this.scene.currentBattle.turnCommands[this.fieldIndex] = isSwitch
              ? { command: Command.POKEMON, cursor: cursor, args: args }
              : { command: Command.RUN };
            success = true;
            if (!isSwitch && this.fieldIndex)
              this.scene.currentBattle.turnCommands[this.fieldIndex - 1].skip = true;
          } else if (trapTag) {
            if (!isSwitch) {
              this.scene.ui.setMode(Mode.COMMAND, this.fieldIndex);
              this.scene.ui.setMode(Mode.MESSAGE);
            }
            this.scene.ui.showText(
              i18next.t('menu:noEscapePokemon', {
                pokemonName: this.scene.getPokemonById(trapTag.sourceId).name,
                moveName: trapTag.getMoveName(),
                escapeVerb: isSwitch ? i18next.t('menu:escapeVerbSwitch') : i18next.t('menu:escapeVerbFlee')
              }),
              null,
              () => {
                this.scene.ui.showText(null, 0);
                if (!isSwitch)
                  this.scene.ui.setMode(Mode.COMMAND, this.fieldIndex);
              }, null, true);
          }
        }
        break;
    }

    if (success)
      this.end();

    return success;
  }

  cancel() {
    if (this.fieldIndex) {
      this.scene.unshiftPhase(new CommandPhase(this.scene, 0));
      this.scene.unshiftPhase(new CommandPhase(this.scene, 1));
      this.end();
    }
  }

  checkFightOverride(): boolean {
    const pokemon = this.getPokemon();

    const encoreTag = pokemon.getTag(EncoreTag) as EncoreTag;

    if (!encoreTag)
      return false;

    const moveIndex = pokemon.getMoveset().findIndex(m => m.moveId === encoreTag.moveId);

    if (moveIndex === -1 || !pokemon.getMoveset()[moveIndex].isUsable(pokemon))
      return false;

    this.handleCommand(Command.FIGHT, moveIndex, false);

    return true;
  }

  getFieldIndex(): integer {
    return this.fieldIndex;
  }

  getPokemon(): PlayerPokemon {
    return this.scene.getPlayerField()[this.fieldIndex];
  }

  end() {
    this.scene.ui.setMode(Mode.MESSAGE).then(() => super.end());
  }
}

export class EnemyCommandPhase extends FieldPhase {
  protected fieldIndex: integer;

  constructor(scene: BattleScene, fieldIndex: integer) {
    super(scene);

    this.fieldIndex = fieldIndex;
  }

  start() {
    super.start();

    const enemyPokemon = this.scene.getEnemyField()[this.fieldIndex];

    const battle = this.scene.currentBattle;

    const trainer = battle.trainer;

    if (trainer && !enemyPokemon.getMoveQueue().length) {
      const opponents = enemyPokemon.getOpponents();

      const trapTag = enemyPokemon.findTag(t => t instanceof TrappedTag) as TrappedTag;
      const trapped = new Utils.BooleanHolder(false);
      opponents.forEach(playerPokemon => applyCheckTrappedAbAttrs(CheckTrappedAbAttr, playerPokemon, trapped));
      if (!trapTag && !trapped.value) {
        const partyMemberScores = trainer.getPartyMemberMatchupScores(enemyPokemon.trainerSlot, true);

        if (partyMemberScores.length) {
          const matchupScores = opponents.map(opp => enemyPokemon.getMatchupScore(opp));
          const matchupScore = matchupScores.reduce((total, score) => total += score, 0) / matchupScores.length;
          
          const sortedPartyMemberScores = trainer.getSortedPartyMemberMatchupScores(partyMemberScores);

          const switchMultiplier = 1 - (battle.enemySwitchCounter ? Math.pow(0.1, (1 / battle.enemySwitchCounter)) : 0);

          if (sortedPartyMemberScores[0][1] * switchMultiplier >= matchupScore * (trainer.config.isBoss ? 2 : 3)) {
            const index = trainer.getNextSummonIndex(enemyPokemon.trainerSlot, partyMemberScores);

            battle.turnCommands[this.fieldIndex + BattlerIndex.ENEMY] =
              { command: Command.POKEMON, cursor: index, args: [ false ] };
            
            battle.enemySwitchCounter++;

            return this.end();
          }
        }
      }
    }

    const nextMove = enemyPokemon.getNextMove();

    this.scene.currentBattle.turnCommands[this.fieldIndex + BattlerIndex.ENEMY] =
      { command: Command.FIGHT, move: nextMove };

    this.scene.currentBattle.enemySwitchCounter = Math.max(this.scene.currentBattle.enemySwitchCounter - 1, 0);

    this.end();
  }
}

export class SelectTargetPhase extends PokemonPhase {
  constructor(scene: BattleScene, fieldIndex: integer) {
    super(scene, fieldIndex);
  }

  start() {
    super.start();

    const turnCommand = this.scene.currentBattle.turnCommands[this.fieldIndex];
    const move = turnCommand.move?.move;
    this.scene.ui.setMode(Mode.TARGET_SELECT, this.fieldIndex, move, (cursor: integer) => {
      this.scene.ui.setMode(Mode.MESSAGE);
      if (cursor === -1) {
        this.scene.currentBattle.turnCommands[this.fieldIndex] = null;
        this.scene.unshiftPhase(new CommandPhase(this.scene, this.fieldIndex));
      } else
        turnCommand.targets = [ cursor ];
      if (turnCommand.command === Command.BALL && this.fieldIndex)
        this.scene.currentBattle.turnCommands[this.fieldIndex - 1].skip = true;
      this.end();
    });
  }
}

export class TurnStartPhase extends FieldPhase {
  constructor(scene: BattleScene) {
    super(scene);
  }

  start() {
    super.start();

    const field = this.scene.getField();
    const order = this.getOrder();

    const moveOrder = order.slice(0);

    moveOrder.sort((a, b) => {
      const aCommand = this.scene.currentBattle.turnCommands[a];
      const bCommand = this.scene.currentBattle.turnCommands[b];

      if (aCommand.command !== bCommand.command) {
        if (aCommand.command === Command.FIGHT)
          return 1;
        else if (bCommand.command === Command.FIGHT)
          return -1;
      } else if (aCommand.command === Command.FIGHT) {
        const aMove = allMoves[aCommand.move.move];
        const bMove = allMoves[bCommand.move.move];

        const aPriority = new Utils.IntegerHolder(aMove.priority);
        const bPriority = new Utils.IntegerHolder(bMove.priority);

		    applyAbAttrs(IncrementMovePriorityAbAttr, this.scene.getField().find(p => p?.isActive() && p.getBattlerIndex() === a), null, aMove, aPriority);
        applyAbAttrs(IncrementMovePriorityAbAttr, this.scene.getField().find(p => p?.isActive() && p.getBattlerIndex() === b), null, bMove, bPriority);
        
        if (aPriority.value !== bPriority.value)
          return aPriority.value < bPriority.value ? 1 : -1;
      }
      
      const aIndex = order.indexOf(a);
      const bIndex = order.indexOf(b);

      return aIndex < bIndex ? -1 : aIndex > bIndex ? 1 : 0;
    });

    for (let o of moveOrder) {

      const pokemon = field[o];
      const turnCommand = this.scene.currentBattle.turnCommands[o];

      if (turnCommand.skip)
        continue;

      switch (turnCommand.command) {
        case Command.FIGHT:
          const queuedMove = turnCommand.move;
          if (!queuedMove)
            continue;
          const move = pokemon.getMoveset().find(m => m.moveId === queuedMove.move) || new PokemonMove(queuedMove.move);
          if (pokemon.isPlayer()) {
            if (turnCommand.cursor === -1)
              this.scene.pushPhase(new MovePhase(this.scene, pokemon, turnCommand.targets || turnCommand.move.targets, move));
            else {
              const playerPhase = new MovePhase(this.scene, pokemon, turnCommand.targets || turnCommand.move.targets, move, false, queuedMove.ignorePP);
              this.scene.pushPhase(playerPhase);
            }
          } else
            this.scene.pushPhase(new MovePhase(this.scene, pokemon, turnCommand.targets || turnCommand.move.targets, move, false, queuedMove.ignorePP));
          break;
        case Command.BALL:
          this.scene.unshiftPhase(new AttemptCapturePhase(this.scene, turnCommand.targets[0] % 2, turnCommand.cursor));
          break;
        case Command.POKEMON:
        case Command.RUN:
          const isSwitch = turnCommand.command === Command.POKEMON;
          if (isSwitch)
            this.scene.unshiftPhase(new SwitchSummonPhase(this.scene, pokemon.getFieldIndex(), turnCommand.cursor, true, turnCommand.args[0] as boolean, pokemon.isPlayer()));
          else
            this.scene.unshiftPhase(new AttemptRunPhase(this.scene, pokemon.getFieldIndex()));
          break;
      }
    }

    if (this.scene.arena.weather)
      this.scene.pushPhase(new WeatherEffectPhase(this.scene, this.scene.arena.weather));

    for (let o of order) {
      if (field[o].status && field[o].status.isPostTurn())
        this.scene.pushPhase(new PostTurnStatusEffectPhase(this.scene, o));
    }

    this.scene.pushPhase(new TurnEndPhase(this.scene));

    this.end();
  }
}

export class TurnEndPhase extends FieldPhase {
  constructor(scene: BattleScene) {
    super(scene);
  }

  start() {
    super.start();

    this.scene.currentBattle.incrementTurn(this.scene);
    
    const handlePokemon = (pokemon: Pokemon) => {
      pokemon.lapseTags(BattlerTagLapseType.TURN_END);
      
      if (pokemon.summonData.disabledMove && !--pokemon.summonData.disabledTurns) {
        this.scene.pushPhase(new MessagePhase(this.scene, i18next.t('menu:notDisabled', { moveName: allMoves[pokemon.summonData.disabledMove].name })));
        pokemon.summonData.disabledMove = Moves.NONE;
      }

      const hasUsableBerry = !!this.scene.findModifier(m => m instanceof BerryModifier && m.shouldApply([ pokemon ]), pokemon.isPlayer());
      if (hasUsableBerry)
        this.scene.unshiftPhase(new BerryPhase(this.scene, pokemon.getBattlerIndex()));

      this.scene.applyModifiers(TurnHealModifier, pokemon.isPlayer(), pokemon);

      if (this.scene.arena.terrain?.terrainType === TerrainType.GRASSY && pokemon.isGrounded()) {
        this.scene.unshiftPhase(new PokemonHealPhase(this.scene, pokemon.getBattlerIndex(),
          Math.max(pokemon.getMaxHp() >> 4, 1), getPokemonMessage(pokemon, '\'s HP was restored.'), true));
      }

      if (!pokemon.isPlayer()) {
        this.scene.applyModifiers(EnemyTurnHealModifier, false, pokemon);
        this.scene.applyModifier(EnemyStatusEffectHealChanceModifier, false, pokemon);
      }

      applyPostTurnAbAttrs(PostTurnAbAttr, pokemon);

      this.scene.applyModifiers(TurnHeldItemTransferModifier, pokemon.isPlayer(), pokemon);

      pokemon.battleSummonData.turnCount++;
    };

    this.executeForAll(handlePokemon);
      
    this.scene.arena.lapseTags();

    if (this.scene.arena.weather && !this.scene.arena.weather.lapse())
      this.scene.arena.trySetWeather(WeatherType.NONE, false);

    if (this.scene.arena.terrain && !this.scene.arena.terrain.lapse())
      this.scene.arena.trySetTerrain(TerrainType.NONE, false);

    this.end();
  }
}

export class BattleEndPhase extends BattlePhase {
  start() {
    super.start();

    this.scene.currentBattle.addBattleScore(this.scene);
    if (this.scene.currentBattle.moneyScattered)
      this.scene.currentBattle.pickUpScatteredMoney(this.scene);

    this.scene.gameData.gameStats.battles++;
    if (this.scene.currentBattle.trainer)
      this.scene.gameData.gameStats.trainersDefeated++;
    if (this.scene.gameMode.isEndless && this.scene.currentBattle.waveIndex + 1 > this.scene.gameData.gameStats.highestEndlessWave)
			this.scene.gameData.gameStats.highestEndlessWave = this.scene.currentBattle.waveIndex + 1;

    for (let pokemon of this.scene.getField()) {
      if (pokemon)
        pokemon.resetBattleSummonData();
    }

    for (let pokemon of this.scene.getParty().filter(p => !p.isFainted()))
      applyPostBattleAbAttrs(PostBattleAbAttr, pokemon);

    this.scene.clearEnemyHeldItemModifiers();

    const lapsingModifiers = this.scene.findModifiers(m => m instanceof LapsingPersistentModifier || m instanceof LapsingPokemonHeldItemModifier) as (LapsingPersistentModifier | LapsingPokemonHeldItemModifier)[];
    for (let m of lapsingModifiers) {
      const args: any[] = [];
      if (m instanceof LapsingPokemonHeldItemModifier)
        args.push(this.scene.getPokemonById(m.pokemonId));
      if (!m.lapse(args))
        this.scene.removeModifier(m);
    }

    this.scene.updateModifiers().then(() => this.end());
  }
}

export class NewBattlePhase extends BattlePhase {
  start() {
    super.start();

    this.scene.newBattle();

    this.end();
  }
}

export class CommonAnimPhase extends PokemonPhase {
  private anim: CommonAnim;
  private targetIndex: integer;

  constructor(scene: BattleScene, battlerIndex: BattlerIndex, targetIndex: BattlerIndex, anim: CommonAnim) {
    super(scene, battlerIndex);

    this.anim = anim;
    this.targetIndex = targetIndex;
  }

  start() {
    new CommonBattleAnim(this.anim, this.getPokemon(), this.targetIndex !== undefined ? (this.player ? this.scene.getEnemyField() : this.scene.getPlayerField())[this.targetIndex] : this.getPokemon()).play(this.scene, () => {
      this.end();
    });
  }
}

export class MovePhase extends BattlePhase {
  public pokemon: Pokemon;
  public move: PokemonMove;
  public targets: BattlerIndex[];
  protected followUp: boolean;
  protected ignorePp: boolean;
  protected cancelled: boolean;

  constructor(scene: BattleScene, pokemon: Pokemon, targets: BattlerIndex[], move: PokemonMove, followUp?: boolean, ignorePp?: boolean) {
    super(scene);

    this.pokemon = pokemon;
    this.targets = targets;
    this.move = move;
    this.followUp = !!followUp;
    this.ignorePp = !!ignorePp;
    this.cancelled = false;
  }

  canMove(): boolean {
    return this.pokemon.isActive(true) && this.move.isUsable(this.pokemon, this.ignorePp) && !!this.targets.length;
  }

  cancel(): void {
    this.cancelled = true;
  }

  start() {
    super.start();

    console.log(Moves[this.move.moveId]);

    if (!this.canMove()) {
      if (this.move.moveId && this.pokemon.summonData.disabledMove === this.move.moveId)
        this.scene.queueMessage(`${this.move.getName()} is disabled!`);
      return this.end();
    }

    if (!this.followUp) {
      if (this.move.getMove().checkFlag(MoveFlags.IGNORE_ABILITIES, this.pokemon, null))
        this.scene.arena.setIgnoreAbilities();
    } else {
      this.pokemon.turnData.hitsLeft = undefined;
      this.pokemon.turnData.hitCount = undefined;
    }

    // Move redirection abilities (ie. Storm Drain) only support single target moves
    const moveTarget = this.targets.length === 1
      ? new Utils.IntegerHolder(this.targets[0])
      : null;
    if (moveTarget) {
      this.scene.getField(true).filter(p => p !== this.pokemon).forEach(p => applyAbAttrs(RedirectMoveAbAttr, p, null, this.move.moveId, moveTarget));
      this.targets[0] = moveTarget.value;
    }

    if (this.targets.length === 1 && this.targets[0] === BattlerIndex.ATTACKER) {
      if (this.pokemon.turnData.attacksReceived.length) {
        const attacker = this.pokemon.turnData.attacksReceived.length ? this.pokemon.scene.getPokemonById(this.pokemon.turnData.attacksReceived[0].sourceId) : null;
        if (attacker?.isActive(true))
          this.targets[0] = attacker.getBattlerIndex();
      }
      if (this.targets[0] === BattlerIndex.ATTACKER) {
        this.cancel();
        this.showMoveText();
        this.showFailedText();
      }
    }

    const targets = this.scene.getField(true).filter(p => {
      if (this.targets.indexOf(p.getBattlerIndex()) > -1) {
        const hiddenTag = p.getTag(HiddenTag);
        if (hiddenTag && !this.move.getMove().getAttrs(HitsTagAttr).filter(hta => (hta as HitsTagAttr).tagType === hiddenTag.tagType).length && !p.hasAbilityWithAttr(AlwaysHitAbAttr) && !this.pokemon.hasAbilityWithAttr(AlwaysHitAbAttr))
          return false;
        return true;
      }
      return false;
    });

    const doMove = () => {
      this.pokemon.turnData.acted = true; // Record that the move was attempted, even if it fails
      
      this.pokemon.lapseTags(BattlerTagLapseType.PRE_MOVE);
	    
      if (!this.followUp && this.canMove() && !this.cancelled) {
        this.pokemon.lapseTags(BattlerTagLapseType.MOVE);
      }
      if (this.cancelled) {
        this.pokemon.pushMoveHistory({ move: Moves.NONE, result: MoveResult.FAIL });
        return this.end();
      }

      const moveQueue = this.pokemon.getMoveQueue();

      this.scene.triggerPokemonFormChange(this.pokemon, SpeciesFormChangePreMoveTrigger);

      if (this.move.moveId)
        this.showMoveText();
      
      if ((moveQueue.length && moveQueue[0].move === Moves.NONE) || !targets.length) {
        moveQueue.shift();
        this.cancel();
      }

      if (this.cancelled) {
        this.pokemon.pushMoveHistory({ move: Moves.NONE, result: MoveResult.FAIL });
        return this.end();
      }

      if (!moveQueue.length || !moveQueue.shift().ignorePP) {
        this.move.ppUsed++;
        const targetedOpponents = this.pokemon.getOpponents().filter(o => this.targets.includes(o.getBattlerIndex()));
        for (let opponent of targetedOpponents) {
          if (this.move.ppUsed === this.move.getMove().pp)
            break;
          if (opponent.hasAbilityWithAttr(IncreasePpAbAttr))
            this.move.ppUsed = Math.min(this.move.ppUsed + 1, this.move.getMovePp());
        }
      }

      if (!allMoves[this.move.moveId].getAttrs(CopyMoveAttr).length)
        this.scene.currentBattle.lastMove = this.move.moveId;

      // Assume conditions affecting targets only apply to moves with a single target
      let success = this.move.getMove().applyConditions(this.pokemon, targets[0], this.move.getMove());
      let failedText = null;
      if (success && this.scene.arena.isMoveWeatherCancelled(this.move.getMove()))
        success = false;
      else if (success && this.scene.arena.isMoveTerrainCancelled(this.pokemon, this.move.getMove())) {
        success = false;
        failedText = getTerrainBlockMessage(targets[0], this.scene.arena.terrain.terrainType);
      }
      if (success)
        this.scene.unshiftPhase(this.getEffectPhase());
      else {
        this.pokemon.pushMoveHistory({ move: this.move.moveId, targets: this.targets, result: MoveResult.FAIL, virtual: this.move.virtual });
        this.showFailedText(failedText);
      }
      
      this.end();
    };

    if (!this.followUp && this.pokemon.status && !this.pokemon.status.isPostTurn()) {
      this.pokemon.status.incrementTurn();
      let activated = false;
      let healed = false;
      
      switch (this.pokemon.status.effect) {
        case StatusEffect.PARALYSIS:
          if (!this.pokemon.randSeedInt(4)) {
            activated = true;
            this.cancelled = true;
          }
          break;
        case StatusEffect.SLEEP:
          applyMoveAttrs(BypassSleepAttr, this.pokemon, null, this.move.getMove());
          healed = this.pokemon.status.turnCount === this.pokemon.status.cureTurn;
          activated = !healed && !this.pokemon.getTag(BattlerTagType.BYPASS_SLEEP);
          this.cancelled = activated;
          break;
        case StatusEffect.FREEZE:
          healed = !!this.move.getMove().findAttr(attr => attr instanceof HealStatusEffectAttr && attr.selfTarget && attr.isOfEffect(StatusEffect.FREEZE)) || !this.pokemon.randSeedInt(5);
          activated = !healed;
          this.cancelled = activated;
          break;
      }
      
      if (activated) {
        this.scene.queueMessage(getPokemonMessage(this.pokemon, getStatusEffectActivationText(this.pokemon.status.effect)));
        this.scene.unshiftPhase(new CommonAnimPhase(this.scene, this.pokemon.getBattlerIndex(), undefined, CommonAnim.POISON + (this.pokemon.status.effect - 1)));
        doMove();
      } else {
        if (healed) {
          this.scene.queueMessage(getPokemonMessage(this.pokemon, getStatusEffectHealText(this.pokemon.status.effect)));
          this.pokemon.resetStatus();
          this.pokemon.updateInfo();
        }
        doMove();
      }
    } else
      doMove();
  }

  getEffectPhase(): MoveEffectPhase {
    return new MoveEffectPhase(this.scene, this.pokemon.getBattlerIndex(), this.targets, this.move);
  }

  showMoveText(): void {
    if (this.move.getMove().getAttrs(ChargeAttr).length) {
      this.scene.queueMessage(getPokemonMessage(this.pokemon, ` used\n${this.move.getName()}!`), 500);
      const lastMove = this.pokemon.getLastXMoves() as TurnMove[];
      if (!lastMove.length || lastMove[0].move !== this.move.getMove().id || lastMove[0].result !== MoveResult.OTHER)
        return;
    }

    if (this.pokemon.getTag(BattlerTagType.RECHARGING))
      return;
    
    this.scene.queueMessage(getPokemonMessage(this.pokemon, ` used\n${this.move.getName()}!`), 500);
    applyMoveAttrs(PreMoveMessageAttr, this.pokemon, this.pokemon.getOpponents().find(() => true), this.move.getMove());
  }

  showFailedText(failedText: string = null): void {
    this.scene.queueMessage(failedText || i18next.t('menu:attackFailed'));
  }

  end() {
    if (!this.followUp && this.canMove())
      this.scene.unshiftPhase(new MoveEndPhase(this.scene, this.pokemon.getBattlerIndex()));

    super.end();
  }
}

export class MoveEffectPhase extends PokemonPhase {
  public move: PokemonMove;
  protected targets: BattlerIndex[];
  
  constructor(scene: BattleScene, battlerIndex: BattlerIndex, targets: BattlerIndex[], move: PokemonMove) {
    super(scene, battlerIndex);

    this.move = move;
    this.targets = targets;
  }

  start() {
    super.start();

    const user = this.getUserPokemon();
    const targets = this.getTargets();

    if (!user?.isOnField())
      return super.end();

    const overridden = new Utils.BooleanHolder(false);

    // Assume single target for override
    applyMoveAttrs(OverrideMoveEffectAttr, user, this.getTarget(), this.move.getMove(), overridden, this.move.virtual).then(() => {

      if (overridden.value)
        return this.end();
      
      user.lapseTags(BattlerTagLapseType.MOVE_EFFECT);

      if (user.turnData.hitsLeft === undefined) {
        const hitCount = new Utils.IntegerHolder(1);
        // Assume single target for multi hit
        applyMoveAttrs(MultiHitAttr, user, this.getTarget(), this.move.getMove(), hitCount);
        if (this.move.getMove() instanceof AttackMove && !this.move.getMove().getAttrs(FixedDamageAttr).length)
          this.scene.applyModifiers(PokemonMultiHitModifier, user.isPlayer(), user, hitCount, new Utils.IntegerHolder(0));
        user.turnData.hitsLeft = user.turnData.hitCount = hitCount.value;
      }

      const moveHistoryEntry = { move: this.move.moveId, targets: this.targets, result: MoveResult.PENDING, virtual: this.move.virtual };
      user.pushMoveHistory(moveHistoryEntry);

      const targetHitChecks = Object.fromEntries(targets.map(p => [ p.getBattlerIndex(), this.hitCheck(p) ]));
      const activeTargets = targets.map(t => t.isActive(true));
      if (!activeTargets.length || (!this.move.getMove().isMultiTarget() && !targetHitChecks[this.targets[0]])) {
        user.turnData.hitCount = 1;
        user.turnData.hitsLeft = 1;
        if (activeTargets.length) {
          this.scene.queueMessage(getPokemonMessage(user, '\'s\nattack missed!'));
          moveHistoryEntry.result = MoveResult.MISS;
          applyMoveAttrs(MissEffectAttr, user, null, this.move.getMove());
        } else {
          this.scene.queueMessage(i18next.t('menu:attackFailed'));
          moveHistoryEntry.result = MoveResult.FAIL;
        }
        return this.end();
      }

      const applyAttrs: Promise<void>[] = [];

      // Move animation only needs one target
      new MoveAnim(this.move.getMove().id as Moves, user, this.getTarget()?.getBattlerIndex()).play(this.scene, () => {
        for (let target of targets) {
          if (!targetHitChecks[target.getBattlerIndex()]) {
            user.turnData.hitCount = 1;
            user.turnData.hitsLeft = 1;
            this.scene.queueMessage(getPokemonMessage(user, '\'s\nattack missed!'));
            if (moveHistoryEntry.result === MoveResult.PENDING)
              moveHistoryEntry.result = MoveResult.MISS;
            applyMoveAttrs(MissEffectAttr, user, null, this.move.getMove());
            continue;
          }

          const isProtected = !this.move.getMove().hasFlag(MoveFlags.IGNORE_PROTECT) && target.findTags(t => t instanceof ProtectedTag).find(t => target.lapseTag(t.tagType));

          const firstHit = moveHistoryEntry.result !== MoveResult.SUCCESS;

          moveHistoryEntry.result = MoveResult.SUCCESS;
          
          const hitResult = !isProtected ? target.apply(user, this.move, firstHit) : HitResult.NO_EFFECT;

          this.scene.triggerPokemonFormChange(user, SpeciesFormChangePostMoveTrigger);

          applyAttrs.push(new Promise(resolve => {
            applyFilteredMoveAttrs((attr: MoveAttr) => attr instanceof MoveEffectAttr && (attr as MoveEffectAttr).trigger === MoveEffectTrigger.PRE_APPLY && (!attr.firstHitOnly || firstHit),
              user, target, this.move.getMove()).then(() => {
              if (hitResult !== HitResult.FAIL) {
                const chargeEffect = !!this.move.getMove().getAttrs(ChargeAttr).find(ca => (ca as ChargeAttr).usedChargeEffect(user, this.getTarget(), this.move.getMove()));
                // Charge attribute with charge effect takes all effect attributes and applies them to charge stage, so ignore them if this is present
                Utils.executeIf(!chargeEffect, () => applyFilteredMoveAttrs((attr: MoveAttr) => attr instanceof MoveEffectAttr && (attr as MoveEffectAttr).trigger === MoveEffectTrigger.POST_APPLY
                  && (attr as MoveEffectAttr).selfTarget && (!attr.firstHitOnly || firstHit), user, target, this.move.getMove())).then(() => {
                  if (hitResult !== HitResult.NO_EFFECT) {
                    applyFilteredMoveAttrs((attr: MoveAttr) => attr instanceof MoveEffectAttr && (attr as MoveEffectAttr).trigger === MoveEffectTrigger.POST_APPLY
                      && !(attr as MoveEffectAttr).selfTarget && (!attr.firstHitOnly || firstHit), user, target, this.move.getMove()).then(() => {
                      if (hitResult < HitResult.NO_EFFECT) {
                        const flinched = new Utils.BooleanHolder(false);
                        user.scene.applyModifiers(FlinchChanceModifier, user.isPlayer(), user, flinched);
                        if (flinched.value)
                          target.addTag(BattlerTagType.FLINCHED, undefined, this.move.moveId, user.id);
                      }
                      Utils.executeIf(!isProtected && !chargeEffect, () => applyFilteredMoveAttrs((attr: MoveAttr) => attr instanceof MoveEffectAttr && (attr as MoveEffectAttr).trigger === MoveEffectTrigger.HIT && (!attr.firstHitOnly || firstHit),
                        user, target, this.move.getMove()).then(() => {
                          return Utils.executeIf(!target.isFainted() || target.canApplyAbility(), () => applyPostDefendAbAttrs(PostDefendAbAttr, target, user, this.move, hitResult).then(() => {
                            if (!user.isPlayer() && this.move.getMove() instanceof AttackMove)
                              user.scene.applyShuffledModifiers(this.scene, EnemyAttackStatusEffectChanceModifier, false, target);
                          })).then(() => {
                            applyPostAttackAbAttrs(PostAttackAbAttr, user, target, this.move, hitResult).then(() => {
                              if (this.move.getMove() instanceof AttackMove)
                                this.scene.applyModifiers(ContactHeldItemTransferChanceModifier, this.player, user, target.getFieldIndex());
                              resolve();
                            });
                          });
                        })
                      ).then(() => resolve());
                    });
                  } else 
                    applyMoveAttrs(NoEffectAttr, user, null, this.move.getMove()).then(() => resolve());
                });
              } else
                resolve();
            });
          }));
        }
        Promise.allSettled(applyAttrs).then(() => this.end());
      });
    });
  }

  end() {
    const user = this.getUserPokemon();
    if (user) {
      if (--user.turnData.hitsLeft >= 1 && this.getTarget()?.isActive())
        this.scene.unshiftPhase(this.getNewHitPhase());
      else {
        const hitsTotal = user.turnData.hitCount - Math.max(user.turnData.hitsLeft, 0);
        if (hitsTotal > 1)
          this.scene.queueMessage(i18next.t('menu:attackHitsCount', { count: hitsTotal }));
        this.scene.applyModifiers(HitHealModifier, this.player, user);
      }
    }
    
    super.end();
  }

  hitCheck(target: Pokemon): boolean {
    if (this.move.getMove().moveTarget === MoveTarget.USER)
      return true;

    const user = this.getUserPokemon();

    // Hit check only calculated on first hit for multi-hit moves
    if (user.turnData.hitsLeft < user.turnData.hitCount)
      return true;

    if (user.hasAbilityWithAttr(AlwaysHitAbAttr) || target.hasAbilityWithAttr(AlwaysHitAbAttr))
      return true;

    const hiddenTag = target.getTag(HiddenTag);
    if (hiddenTag && !this.move.getMove().getAttrs(HitsTagAttr).filter(hta => (hta as HitsTagAttr).tagType === hiddenTag.tagType).length)
      return false;

    if (user.getTag(BattlerTagType.IGNORE_ACCURACY) && (user.getLastXMoves().find(() => true)?.targets || []).indexOf(target.getBattlerIndex()) > -1)
      return true;

    const moveAccuracy = new Utils.NumberHolder(this.move.getMove().accuracy);

    applyMoveAttrs(VariableAccuracyAttr, user, target, this.move.getMove(), moveAccuracy);

    if (moveAccuracy.value === -1)
      return true;

    const isOhko = !!this.move.getMove().getAttrs(OneHitKOAccuracyAttr).length;

    if (!isOhko)
      user.scene.applyModifiers(PokemonMoveAccuracyBoosterModifier, user.isPlayer(), user, moveAccuracy);

    if (this.scene.arena.weather?.weatherType === WeatherType.FOG)
      moveAccuracy.value = Math.floor(moveAccuracy.value * 0.9);

    if (!isOhko && this.scene.arena.getTag(ArenaTagType.GRAVITY))
      moveAccuracy.value = Math.floor(moveAccuracy.value * 1.67);
      
    const userAccuracyLevel = new Utils.IntegerHolder(user.summonData.battleStats[BattleStat.ACC]);
    const targetEvasionLevel = new Utils.IntegerHolder(target.summonData.battleStats[BattleStat.EVA]);
    applyAbAttrs(IgnoreOpponentStatChangesAbAttr, target, null, userAccuracyLevel);
    applyAbAttrs(IgnoreOpponentStatChangesAbAttr, user, null, targetEvasionLevel);
    applyMoveAttrs(IgnoreOpponentStatChangesAttr, user, target, this.move.getMove(), targetEvasionLevel);
    this.scene.applyModifiers(TempBattleStatBoosterModifier, this.player, TempBattleStat.ACC, userAccuracyLevel);

    const rand = user.randSeedInt(100, 1);

    const accuracyMultiplier = new Utils.NumberHolder(1);
    if (userAccuracyLevel.value !== targetEvasionLevel.value) {
      accuracyMultiplier.value = userAccuracyLevel.value > targetEvasionLevel.value
        ? (3 + Math.min(userAccuracyLevel.value - targetEvasionLevel.value, 6)) / 3
        : 3 / (3 + Math.min(targetEvasionLevel.value - userAccuracyLevel.value, 6));
    }

    applyBattleStatMultiplierAbAttrs(BattleStatMultiplierAbAttr, user, BattleStat.ACC, accuracyMultiplier);

    const evasionMultiplier = new Utils.NumberHolder(1);
    applyBattleStatMultiplierAbAttrs(BattleStatMultiplierAbAttr, this.getTarget(), BattleStat.EVA, evasionMultiplier);

    accuracyMultiplier.value /= evasionMultiplier.value;

    return rand <= moveAccuracy.value * accuracyMultiplier.value;
  }

  getUserPokemon(): Pokemon {
    if (this.battlerIndex > BattlerIndex.ENEMY_2)
      return this.scene.getPokemonById(this.battlerIndex);
    return (this.player ? this.scene.getPlayerField() : this.scene.getEnemyField())[this.fieldIndex];
  }

  getTargets(): Pokemon[] {
    return this.scene.getField(true).filter(p => this.targets.indexOf(p.getBattlerIndex()) > -1);
  }

  getTarget(): Pokemon {
    return this.getTargets().find(() => true);
  }

  getNewHitPhase() {
    return new MoveEffectPhase(this.scene, this.battlerIndex, this.targets, this.move);
  }
}

export class MoveEndPhase extends PokemonPhase {
  constructor(scene: BattleScene, battlerIndex: BattlerIndex) {
    super(scene, battlerIndex);
  }

  start() {
    super.start();

    const pokemon = this.getPokemon();
    if (pokemon.isActive(true))
      pokemon.lapseTags(BattlerTagLapseType.AFTER_MOVE);

    this.scene.arena.setIgnoreAbilities(false);

    this.end();
  }
}

export class MoveAnimTestPhase extends BattlePhase {
  private moveQueue: Moves[];

  constructor(scene: BattleScene, moveQueue?: Moves[]) {
    super(scene);

    this.moveQueue = moveQueue || Utils.getEnumValues(Moves).slice(1);
  }

  start() {
    const moveQueue = this.moveQueue.slice(0);
    this.playMoveAnim(moveQueue, true);
  }

  playMoveAnim(moveQueue: Moves[], player: boolean) {
    const moveId = player ? moveQueue[0] : moveQueue.shift();
    if (moveId === undefined) {
      this.playMoveAnim(this.moveQueue.slice(0), true);
      return;
    } else if (player)
      console.log(Moves[moveId]);

    initMoveAnim(this.scene, moveId).then(() => {
      loadMoveAnimAssets(this.scene, [ moveId ], true)
        .then(() => {
          new MoveAnim(moveId, player ? this.scene.getPlayerPokemon() : this.scene.getEnemyPokemon(), (player !== (allMoves[moveId] instanceof SelfStatusMove) ? this.scene.getEnemyPokemon() : this.scene.getPlayerPokemon()).getBattlerIndex()).play(this.scene, () => {
            if (player)
              this.playMoveAnim(moveQueue, false);
            else
              this.playMoveAnim(moveQueue, true);
          });
      });
    });
  }
}

export class ShowAbilityPhase extends PokemonPhase {
  private passive: boolean;

  constructor(scene: BattleScene, battlerIndex: BattlerIndex, passive: boolean = false) {
    super(scene, battlerIndex);

    this.passive = passive;
  }

  start() {
    super.start();

    this.scene.abilityBar.showAbility(this.getPokemon(), this.passive);

    this.end();
  }
}

export class StatChangePhase extends PokemonPhase {
  private stats: BattleStat[];
  private selfTarget: boolean;
  private levels: Utils.IntegerHolder;
  private showMessage: boolean;
  private ignoreAbilities: boolean;
  private doChangeSynchronously: boolean;

  private relLevels: number[];
  private filteredStats: BattleStat[];

  /**
   * @param doChangeSynchronously save the stat changes before the phase gets queued, only tested for use with Moves.SPECTRAL_THIEF
   */
  constructor(scene: BattleScene, battlerIndex: BattlerIndex, selfTarget: boolean, stats: BattleStat[], levels: integer, showMessage: boolean = true, ignoreAbilities: boolean = false, doChangeSynchronously: boolean = false) {
    super(scene, battlerIndex);

    this.selfTarget = selfTarget;
    this.stats = stats;
    this.levels = new Utils.IntegerHolder(levels);
    this.showMessage = showMessage;
    this.ignoreAbilities = ignoreAbilities;
    this.doChangeSynchronously = doChangeSynchronously;
    if (doChangeSynchronously)
      this.applyChanges()
  }

  applyChanges() {
    const pokemon = this.getPokemon();

    let random = false;

    const allStats = Utils.getEnumValues(BattleStat);
    if (this.stats.length === 1 && this.stats[0] === BattleStat.RAND) {
      this.stats[0] = this.getRandomStat();
      random = true;
    }

    this.aggregateStatChanges(random);

    if (!pokemon.isActive(true))
      return this.end();

<<<<<<< HEAD
    const filteredStats = this.stats.map(s => s !== BattleStat.RAND ? s : this.getRandomStat()).filter(stat => {
=======
    const allStats = Utils.getEnumValues(BattleStat);
    this.filteredStats = this.stats.map(s => s !== BattleStat.RAND ? s : allStats[pokemon.randSeedInt(BattleStat.SPD + 1)]).filter(stat => {
>>>>>>> d637fd7b
      const cancelled = new Utils.BooleanHolder(false);

      if (!this.selfTarget && this.levels.value < 0)
        this.scene.arena.applyTagsForSide(MistTag, pokemon.isPlayer() ? ArenaTagSide.PLAYER : ArenaTagSide.ENEMY, cancelled);

      if (!cancelled.value && !this.selfTarget && this.levels.value < 0)
        applyPreStatChangeAbAttrs(ProtectStatAbAttr, this.getPokemon(), stat, cancelled);
      
      return !cancelled.value;
    });

    if (!this.ignoreAbilities)
      applyAbAttrs(StatChangeMultiplierAbAttr, pokemon, null, this.levels);

    const battleStats = this.getPokemon().summonData.battleStats;
    this.relLevels = this.filteredStats.map(stat => (this.levels.value >= 1 ? Math.min(battleStats[stat] + this.levels.value, 6) : Math.max(battleStats[stat] + this.levels.value, -6)) - battleStats[stat]);

    for (let stat of this.filteredStats)
      pokemon.summonData.battleStats[stat] = Math.max(Math.min(pokemon.summonData.battleStats[stat] + this.levels.value, 6), -6);
      
  }

  start() {
    const pokemon = this.getPokemon();
    const levels = this.levels
    if(!this.doChangeSynchronously)
      this.applyChanges();

    const end = () => {
      if (this.showMessage) {
        const messages = this.getStatChangeMessages(this.filteredStats, levels.value, this.relLevels);
        for (let message of messages)
          this.scene.queueMessage(message);
      }

      applyPostStatChangeAbAttrs(PostStatChangeAbAttr, pokemon, this.filteredStats, levels.value, this.selfTarget)
      this.end();
    };

    if (this.relLevels.filter(l => l).length && this.scene.moveAnimations) {
      pokemon.enableMask();
      const pokemonMaskSprite = pokemon.maskSprite;

      const tileX = (this.player ? 106 : 236) * pokemon.getSpriteScale() * this.scene.field.scale;
      const tileY = ((this.player ? 148 : 84) + (levels.value >= 1 ? 160 : 0)) * pokemon.getSpriteScale() * this.scene.field.scale;
      const tileWidth = 156 * this.scene.field.scale * pokemon.getSpriteScale();
      const tileHeight = 316 * this.scene.field.scale * pokemon.getSpriteScale();

      const statSprite = this.scene.add.tileSprite(tileX, tileY, tileWidth, tileHeight, 'battle_stats', this.filteredStats.length > 1 ? 'mix' : BattleStat[this.filteredStats[0]].toLowerCase());
      statSprite.setPipeline(this.scene.fieldSpritePipeline);
      statSprite.setAlpha(0);
      statSprite.setScale(6);
      statSprite.setOrigin(0.5, 1);

      this.scene.playSound(`stat_${levels.value >= 1 ? 'up' : 'down'}`);

      statSprite.setMask(new Phaser.Display.Masks.BitmapMask(this.scene, pokemonMaskSprite));

      this.scene.tweens.add({
        targets: statSprite,
        duration: 250,
        alpha: 0.8375,
        onComplete: () => {
          this.scene.tweens.add({
            targets: statSprite,
            delay: 1000,
            duration: 250,
            alpha: 0
          });
        }
      });

      this.scene.tweens.add({
        targets: statSprite,
        duration: 1500,
        y: `${levels.value >= 1 ? '-' : '+'}=${160 * 6}`
      });
      
      this.scene.time.delayedCall(1750, () => {
        pokemon.disableMask();
        end();
      });
    } else
      end();
  }

  getRandomStat(): BattleStat {
    const allStats = Utils.getEnumValues(BattleStat);
    return allStats[this.getPokemon().randSeedInt(BattleStat.SPD + 1)];
  }

  aggregateStatChanges(random: boolean = false): void {
    const isAccEva = [ BattleStat.ACC, BattleStat.EVA ].some(s => this.stats.includes(s));
    let existingPhase: StatChangePhase;
    if (this.stats.length === 1) {
      while ((existingPhase = (this.scene.findPhase(p => p instanceof StatChangePhase && p.battlerIndex === this.battlerIndex && p.stats.length === 1
        && (p.stats[0] === this.stats[0] || (random && p.stats[0] === BattleStat.RAND))
        && p.selfTarget === this.selfTarget && p.showMessage === this.showMessage && p.ignoreAbilities === this.ignoreAbilities) as StatChangePhase))) {
        if (existingPhase.stats[0] === BattleStat.RAND) {
          existingPhase.stats[0] = this.getRandomStat();
          if (existingPhase.stats[0] !== this.stats[0])
            continue;
        }
        this.levels += existingPhase.levels;

        if (!this.scene.tryRemovePhase(p => p === existingPhase))
          break;
      }
    }
    while ((existingPhase = (this.scene.findPhase(p => p instanceof StatChangePhase && p.battlerIndex === this.battlerIndex && p.selfTarget === this.selfTarget
      && ([ BattleStat.ACC, BattleStat.EVA ].some(s => p.stats.includes(s)) === isAccEva)
      && p.levels === this.levels && p.showMessage === this.showMessage && p.ignoreAbilities === this.ignoreAbilities) as StatChangePhase))) {
      this.stats.push(...existingPhase.stats);
      if (!this.scene.tryRemovePhase(p => p === existingPhase))
        break;
    }
  }

  getStatChangeMessages(stats: BattleStat[], levels: integer, relLevels: integer[]): string[] {
    const messages: string[] = [];

    const relLevelStatIndexes = {};
    for (let rl = 0; rl < relLevels.length; rl++) {
      const relLevel = relLevels[rl];
      if (!relLevelStatIndexes[relLevel])
        relLevelStatIndexes[relLevel] = [];
      relLevelStatIndexes[relLevel].push(rl);
    }

    Object.keys(relLevelStatIndexes).forEach(rl => {
      const relLevelStats = stats.filter((_, i) => relLevelStatIndexes[rl].includes(i));
      let statsFragment = '';

      if (relLevelStats.length > 1) {
        statsFragment = relLevelStats.length >= 5
          ? 'stats'
          : `${relLevelStats.slice(0, -1).map(s => getBattleStatName(s)).join(', ')}, and ${getBattleStatName(relLevelStats[relLevelStats.length - 1])}`;
      } else
        statsFragment = getBattleStatName(relLevelStats[0]);
      messages.push(getPokemonMessage(this.getPokemon(), `'s ${statsFragment} ${getBattleStatLevelChangeDescription(Math.abs(parseInt(rl)), levels >= 1)}!`));
    });

    return messages;
  }
}

export class WeatherEffectPhase extends CommonAnimPhase {
  public weather: Weather;

  constructor(scene: BattleScene, weather: Weather) {
    super(scene, undefined, undefined, CommonAnim.SUNNY + (weather.weatherType - 1));
    this.weather = weather;
  }

  start() {
    if (this.weather.isDamaging()) {
      
      const cancelled = new Utils.BooleanHolder(false);

      this.executeForAll((pokemon: Pokemon) => applyPreWeatherEffectAbAttrs(SuppressWeatherEffectAbAttr, pokemon, this.weather, cancelled));

      if (!cancelled.value) {
        const inflictDamage = (pokemon: Pokemon) => {
          const cancelled = new Utils.BooleanHolder(false);

          applyPreWeatherEffectAbAttrs(PreWeatherDamageAbAttr, pokemon, this.weather, cancelled);
          applyAbAttrs(BlockNonDirectDamageAbAttr, pokemon, cancelled);

          if (cancelled.value)
            return;

          const damage = Math.ceil(pokemon.getMaxHp() / 16);

          this.scene.queueMessage(getWeatherDamageMessage(this.weather.weatherType, pokemon));
          pokemon.damageAndUpdate(damage, HitResult.EFFECTIVE, false, false, true);
        };

        this.executeForAll((pokemon: Pokemon) => {
          const immune = !pokemon || !!pokemon.getTypes(true, true).filter(t => this.weather.isTypeDamageImmune(t)).length;
          if (!immune)
            inflictDamage(pokemon);
        });
      }
    }

    this.scene.ui.showText(getWeatherLapseMessage(this.weather.weatherType), null, () => {
      this.executeForAll((pokemon: Pokemon) => applyPostWeatherLapseAbAttrs(PostWeatherLapseAbAttr, pokemon, this.weather));

      super.start();
    });
  }
}

export class ObtainStatusEffectPhase extends PokemonPhase {
  private statusEffect: StatusEffect;
  private cureTurn: integer;
  private sourceText: string;

  constructor(scene: BattleScene, battlerIndex: BattlerIndex, statusEffect: StatusEffect, cureTurn?: integer, sourceText?: string) {
    super(scene, battlerIndex);

    this.statusEffect = statusEffect;
    this.cureTurn = cureTurn;
    this.sourceText = sourceText;
  }

  start() {
    const pokemon = this.getPokemon();
    if (!pokemon.status) {
      if (pokemon.trySetStatus(this.statusEffect)) {
        if (this.cureTurn)
          pokemon.status.cureTurn = this.cureTurn;
        pokemon.updateInfo(true);
        new CommonBattleAnim(CommonAnim.POISON + (this.statusEffect - 1), pokemon).play(this.scene, () => {
          this.scene.queueMessage(getPokemonMessage(pokemon, getStatusEffectObtainText(this.statusEffect, this.sourceText)));
          if (pokemon.status.isPostTurn())
            this.scene.pushPhase(new PostTurnStatusEffectPhase(this.scene, this.battlerIndex));
          this.end();
        });
        return;
      }
    } else if (pokemon.status.effect === this.statusEffect)
      this.scene.queueMessage(getPokemonMessage(pokemon, getStatusEffectOverlapText(this.statusEffect)));
    this.end();
  }
}

export class PostTurnStatusEffectPhase extends PokemonPhase {
  constructor(scene: BattleScene, battlerIndex: BattlerIndex) {
    super(scene, battlerIndex);
  }

  start() {
    const pokemon = this.getPokemon();
    if (pokemon?.isActive(true) && pokemon.status && pokemon.status.isPostTurn()) {
      pokemon.status.incrementTurn();
      const cancelled = new Utils.BooleanHolder(false);
      applyAbAttrs(BlockNonDirectDamageAbAttr, pokemon, cancelled);

      if (!cancelled.value) {
        this.scene.queueMessage(getPokemonMessage(pokemon, getStatusEffectActivationText(pokemon.status.effect)));

        let netEffect = 0;  // This variable now handles both healing and damage
        const isHealing = pokemon.hasAbility(Abilities.POISON_HEAL); // Added check for both Ability and the new Passives

        switch (pokemon.status.effect) {
          case StatusEffect.POISON:
          case StatusEffect.TOXIC:
            if (isHealing) {
              netEffect = Math.max(pokemon.getMaxHp() >> 3, 1);  // Healing logic
            } else {
              // Toxic damage increases over time, Poison does not
              netEffect = (pokemon.status.effect === StatusEffect.TOXIC) ?
                Math.max(Math.floor((pokemon.getMaxHp() / 16) * pokemon.status.turnCount), 1) : // Applies if Toxic
              Math.max(pokemon.getMaxHp() >> 3, 1);  // Damage logic for Poison otherwise
            }
            break;
          case StatusEffect.BURN:
            netEffect = Math.max(pokemon.getMaxHp() >> 4, 1);  // Burn always causes damage
            break;
        }

        if (netEffect > 0) {
          if (isHealing) {
            this.scene.damageNumberHandler.add(pokemon, pokemon.heal(netEffect), HitResult.HEAL);
          } else {
            this.scene.damageNumberHandler.add(pokemon, pokemon.damage(netEffect));
          }

          const animType = CommonAnim.POISON + (pokemon.status.effect - 1);
          new CommonBattleAnim(animType, pokemon).play(this.scene, () => this.end());
          pokemon.updateInfo();
        } else {
          this.end();  // End the phase if no net effect to apply
        }
      }
    } else {
      this.end();
    }
  }
}

export class MessagePhase extends Phase {
  private text: string;
  private callbackDelay: integer;
  private prompt: boolean;
  private promptDelay: integer;

  constructor(scene: BattleScene, text: string, callbackDelay?: integer, prompt?: boolean, promptDelay?: integer) {
    super(scene);

    this.text = text;
    this.callbackDelay = callbackDelay;
    this.prompt = prompt;
    this.promptDelay = promptDelay;
  }

  start() {
    super.start();

    if (this.text.indexOf('$') > -1) {
      const pageIndex = this.text.indexOf('$');
      this.scene.unshiftPhase(new MessagePhase(this.scene, this.text.slice(pageIndex + 1), this.callbackDelay, this.prompt, this.promptDelay));
      this.text = this.text.slice(0, pageIndex).trim();
    }

    this.scene.ui.showText(this.text, null, () => this.end(), this.callbackDelay || (this.prompt ? 0 : 1500), this.prompt, this.promptDelay);
  }

  end() {
    if (this.scene.abilityBar.shown)
      this.scene.abilityBar.hide();

    super.end();
  }
}

export class DamagePhase extends PokemonPhase {
  private amount: integer;
  private damageResult: DamageResult;
  private critical: boolean;

  constructor(scene: BattleScene, battlerIndex: BattlerIndex, amount: integer, damageResult?: DamageResult, critical: boolean = false) {
    super(scene, battlerIndex);

    this.amount = amount;
    this.damageResult = damageResult || HitResult.EFFECTIVE;
    this.critical = critical;
  }

  start() {
    super.start();

    if (this.damageResult === HitResult.ONE_HIT_KO) {
      this.scene.toggleInvert(true);
      this.scene.time.delayedCall(Utils.fixedInt(1000), () => {
        this.scene.toggleInvert(false);
        this.applyDamage();
      });
      return;
    }

    this.applyDamage();
  }

  updateAmount(amount: integer): void {
    this.amount = amount;
  }

  applyDamage() {
    switch (this.damageResult) {
      case HitResult.EFFECTIVE:
        this.scene.playSound('hit');
        break;
      case HitResult.SUPER_EFFECTIVE:
      case HitResult.ONE_HIT_KO:
        this.scene.playSound('hit_strong');
        break;
      case HitResult.NOT_VERY_EFFECTIVE:
        this.scene.playSound('hit_weak');
        break;
    }

    if (this.amount)
      this.scene.damageNumberHandler.add(this.getPokemon(), this.amount, this.damageResult, this.critical);

    if (this.damageResult !== HitResult.OTHER) {
      const flashTimer = this.scene.time.addEvent({
        delay: 100,
        repeat: 5,
        startAt: 200,
        callback: () => {
          this.getPokemon().getSprite().setVisible(flashTimer.repeatCount % 2 === 0);
          if (!flashTimer.repeatCount)
            this.getPokemon().updateInfo().then(() => this.end());
        }
      });
    } else
      this.getPokemon().updateInfo().then(() => this.end());
  }

  end() {
    switch (this.scene.currentBattle.battleSpec) {
      case BattleSpec.FINAL_BOSS:
        const pokemon = this.getPokemon();
        if (pokemon instanceof EnemyPokemon && pokemon.isBoss() && !pokemon.formIndex && pokemon.bossSegmentIndex < 1) {
          this.scene.fadeOutBgm(Utils.fixedInt(2000), false);
          this.scene.ui.showDialogue(battleSpecDialogue[BattleSpec.FINAL_BOSS].firstStageWin, pokemon.species.name, null, () => {
            this.scene.addEnemyModifier(getModifierType(modifierTypes.MINI_BLACK_HOLE).newModifier(pokemon) as PersistentModifier, false, true);
            pokemon.generateAndPopulateMoveset(1);
            this.scene.setFieldScale(0.75);
            this.scene.triggerPokemonFormChange(pokemon, SpeciesFormChangeManualTrigger, false);
            this.scene.currentBattle.double = true;
            const availablePartyMembers = this.scene.getParty().filter(p => !p.isFainted());
            if (availablePartyMembers.length > 1) {
              this.scene.pushPhase(new ToggleDoublePositionPhase(this.scene, true));
              if (!availablePartyMembers[1].isOnField())
                this.scene.pushPhase(new SummonPhase(this.scene, 1));
            }

            super.end();
          });
          return;
        }
        break;
    }

    super.end();
  }
}

export class FaintPhase extends PokemonPhase {
  private preventEndure: boolean;

  constructor(scene: BattleScene, battlerIndex: BattlerIndex, preventEndure?: boolean) {
    super(scene, battlerIndex);

    this.preventEndure = preventEndure;
  }

  start() {
    super.start();

    if (!this.preventEndure) {
      const instantReviveModifier = this.scene.applyModifier(PokemonInstantReviveModifier, this.player, this.getPokemon()) as PokemonInstantReviveModifier;

      if (instantReviveModifier) {
        if (!--instantReviveModifier.stackCount)
          this.scene.removeModifier(instantReviveModifier);
        this.scene.updateModifiers(this.player);
        return this.end();
      }
    }

    if (!this.tryOverrideForBattleSpec())
      this.doFaint();
  }

  doFaint(): void {
    const pokemon = this.getPokemon();

    this.scene.queueMessage(getPokemonMessage(pokemon, ' fainted!'), null, true);

    if (pokemon.turnData?.attacksReceived?.length) {
      const lastAttack = pokemon.turnData.attacksReceived[0];
      applyPostFaintAbAttrs(PostFaintAbAttr, pokemon, this.scene.getPokemonById(lastAttack.sourceId), new PokemonMove(lastAttack.move), lastAttack.result);
    }

    const alivePlayField = this.scene.getField(true);
    alivePlayField.forEach(p => applyPostKnockOutAbAttrs(PostKnockOutAbAttr, p, pokemon));
    if (pokemon.turnData?.attacksReceived?.length) {
      const defeatSource = this.scene.getPokemonById(pokemon.turnData.attacksReceived[0].sourceId);
      if (defeatSource?.isOnField()) {
        applyPostVictoryAbAttrs(PostVictoryAbAttr, defeatSource);
        const pvmove = allMoves[pokemon.turnData.attacksReceived[0].move];
        const pvattrs = pvmove.getAttrs(PostVictoryStatChangeAttr);
        if (pvattrs.length) {
          for (let pvattr of pvattrs) {
            pvattr.applyPostVictory(defeatSource, defeatSource, pvmove);
          }
        }
      }
    }

    if (this.player) {
      const nonFaintedPartyMembers = this.scene.getParty().filter(p => !p.isFainted());
      const nonFaintedPartyMemberCount = nonFaintedPartyMembers.length;
      if (!nonFaintedPartyMemberCount)
        this.scene.unshiftPhase(new GameOverPhase(this.scene));
      else if (nonFaintedPartyMemberCount >= this.scene.currentBattle.getBattlerCount() || (this.scene.currentBattle.double && !nonFaintedPartyMembers[0].isActive(true)))
        this.scene.pushPhase(new SwitchPhase(this.scene, this.fieldIndex, true, false));
      if (nonFaintedPartyMemberCount === 1 && this.scene.currentBattle.double)
        this.scene.unshiftPhase(new ToggleDoublePositionPhase(this.scene, true));
    } else {
      this.scene.unshiftPhase(new VictoryPhase(this.scene, this.battlerIndex));
      if (this.scene.currentBattle.battleType === BattleType.TRAINER) {
        const hasReservePartyMember = !!this.scene.getEnemyParty().filter(p => p.isActive() && !p.isOnField() && p.trainerSlot === (pokemon as EnemyPokemon).trainerSlot).length;
        if (hasReservePartyMember)
          this.scene.pushPhase(new SwitchSummonPhase(this.scene, this.fieldIndex, -1, false, false, false));
      }
    }

    if (this.scene.currentBattle.double) {
      const allyPokemon = pokemon.getAlly();
      if (allyPokemon?.isActive(true)) {
        let targetingMovePhase: MovePhase;
        do {
          targetingMovePhase = this.scene.findPhase(mp => mp instanceof MovePhase && mp.targets.length === 1 && mp.targets[0] === pokemon.getBattlerIndex() && mp.pokemon.isPlayer() !== allyPokemon.isPlayer()) as MovePhase;
          if (targetingMovePhase && targetingMovePhase.targets[0] !== allyPokemon.getBattlerIndex())
            targetingMovePhase.targets[0] = allyPokemon.getBattlerIndex();
        } while (targetingMovePhase);
      }
    }

    pokemon.lapseTags(BattlerTagLapseType.FAINT);
    this.scene.getField(true).filter(p => p !== pokemon).forEach(p => p.removeTagsBySourceId(pokemon.id));

    pokemon.faintCry(() => {
      const friendshipDecrease = new Utils.IntegerHolder(10);
      pokemon.friendship = Math.max(pokemon.friendship - friendshipDecrease.value, 0);
      pokemon.hideInfo();
      this.scene.playSound('faint');
      this.scene.tweens.add({
        targets: pokemon,
        duration: 500,
        y: pokemon.y + 150,
        ease: 'Sine.easeIn',
        onComplete: () => {
          pokemon.setVisible(false);
          pokemon.y -= 150;
          pokemon.trySetStatus(StatusEffect.FAINT);
          if (pokemon.isPlayer())
            this.scene.currentBattle.removeFaintedParticipant(pokemon as PlayerPokemon);
          else {
            this.scene.addFaintedEnemyScore(pokemon as EnemyPokemon);
            this.scene.currentBattle.addPostBattleLoot(pokemon as EnemyPokemon);
          }
          this.scene.field.remove(pokemon);
          this.end();
        }
      });
    });
  }

  tryOverrideForBattleSpec(): boolean {
    switch (this.scene.currentBattle.battleSpec) {
      case BattleSpec.FINAL_BOSS:
        if (!this.player) {
          const enemy = this.getPokemon();
          if (enemy.formIndex)
            this.scene.ui.showDialogue(battleSpecDialogue[BattleSpec.FINAL_BOSS].secondStageWin, enemy.species.name, null, () => this.doFaint());
          else {
            // Final boss' HP threshold has been bypassed; cancel faint and force check for 2nd phase
            enemy.hp++;
            this.scene.unshiftPhase(new DamagePhase(this.scene, enemy.getBattlerIndex(), 0, HitResult.OTHER));
            this.end();
          }
          return true;
        }
    }

    return false;
  }
}

export class VictoryPhase extends PokemonPhase {
  constructor(scene: BattleScene, battlerIndex: BattlerIndex) {
    super(scene, battlerIndex);
  }

  start() {
    super.start();

    this.scene.gameData.gameStats.pokemonDefeated++;

    const participantIds = this.scene.currentBattle.playerParticipantIds;
    const party = this.scene.getParty();
    const expShareModifier = this.scene.findModifier(m => m instanceof ExpShareModifier) as ExpShareModifier;
    const expBalanceModifier = this.scene.findModifier(m => m instanceof ExpBalanceModifier) as ExpBalanceModifier;
    const multipleParticipantExpBonusModifier = this.scene.findModifier(m => m instanceof MultipleParticipantExpBonusModifier) as MultipleParticipantExpBonusModifier;
    const expPartyMembers = party.filter(p => p.hp && p.level < this.scene.getMaxExpLevel());
    const partyMemberExp = [];

    if (participantIds.size) {
      let expValue = this.getPokemon().getExpValue();
      if (this.scene.currentBattle.battleType === BattleType.TRAINER)
        expValue = Math.floor(expValue * 1.5);
      for (let partyMember of expPartyMembers) {
        const pId = partyMember.id;
        const participated = participantIds.has(pId);
        if (participated) {
          const friendshipIncrease = new Utils.IntegerHolder(2);
          this.scene.applyModifier(PokemonFriendshipBoosterModifier, true, partyMember, friendshipIncrease);
          partyMember.friendship = Math.min(partyMember.friendship + friendshipIncrease.value, 255);
          if (partyMember.friendship === 255)
            this.scene.validateAchv(achvs.MAX_FRIENDSHIP);
        }
        else if (!expShareModifier) {
          partyMemberExp.push(0);
          continue;
        }
        let expMultiplier = 0;
        if (participated) {
          expMultiplier += (1 / participantIds.size);
          if (participantIds.size > 1 && multipleParticipantExpBonusModifier)
            expMultiplier += multipleParticipantExpBonusModifier.getStackCount() * 0.2;
        } else if (expShareModifier)
          expMultiplier += (expShareModifier.getStackCount() * 0.2) / participantIds.size;
        if (partyMember.pokerus)
          expMultiplier *= 1.5;
        const pokemonExp = new Utils.NumberHolder(expValue * expMultiplier);
        this.scene.applyModifiers(PokemonExpBoosterModifier, true, partyMember, pokemonExp);
        partyMemberExp.push(Math.floor(pokemonExp.value));
      }

      if (expBalanceModifier) {
        let totalLevel = 0;
        let totalExp = 0;
        expPartyMembers.forEach((expPartyMember, epm) => {
          totalExp += partyMemberExp[epm];
          totalLevel += expPartyMember.level;
        });

        const medianLevel = Math.floor(totalLevel / expPartyMembers.length);

        const recipientExpPartyMemberIndexes = [];
        expPartyMembers.forEach((expPartyMember, epm) => {
          if (expPartyMember.level <= medianLevel)
            recipientExpPartyMemberIndexes.push(epm);
        });

        const splitExp = Math.floor(totalExp / recipientExpPartyMemberIndexes.length);

        expPartyMembers.forEach((_partyMember, pm) => {
          partyMemberExp[pm] = Phaser.Math.Linear(partyMemberExp[pm], recipientExpPartyMemberIndexes.indexOf(pm) > -1 ? splitExp : 0, 0.2 * expBalanceModifier.getStackCount());
        });
      }

      for (let pm = 0; pm < expPartyMembers.length; pm++) {
        const exp = partyMemberExp[pm];

        if (exp) {
          const partyMemberIndex = party.indexOf(expPartyMembers[pm]);
          this.scene.unshiftPhase(expPartyMembers[pm].isOnField() ? new ExpPhase(this.scene, partyMemberIndex, exp) : new ShowPartyExpBarPhase(this.scene, partyMemberIndex, exp));
        }
      }
    }
  
    if (!this.scene.getEnemyParty().find(p => this.scene.currentBattle.battleType ? !p?.isFainted(true) : p.isOnField())) {
      this.scene.pushPhase(new BattleEndPhase(this.scene));
      if (this.scene.currentBattle.battleType === BattleType.TRAINER)
        this.scene.pushPhase(new TrainerVictoryPhase(this.scene));
      if (this.scene.gameMode.isEndless || !this.scene.gameMode.isWaveFinal(this.scene.currentBattle.waveIndex)) {
        this.scene.pushPhase(new EggLapsePhase(this.scene));
        if (this.scene.currentBattle.waveIndex % 10)
          this.scene.pushPhase(new SelectModifierPhase(this.scene));
        else if (this.scene.gameMode.isDaily) {
          this.scene.pushPhase(new ModifierRewardPhase(this.scene, modifierTypes.EXP_CHARM));
          if (this.scene.currentBattle.waveIndex > 10 && !this.scene.gameMode.isWaveFinal(this.scene.currentBattle.waveIndex))
            this.scene.pushPhase(new ModifierRewardPhase(this.scene, modifierTypes.GOLDEN_POKEBALL));
        } else {
          const superExpWave = !this.scene.gameMode.isEndless ? (this.scene.offsetGym ? 0 : 20) : 10;
          if (this.scene.gameMode.isEndless && this.scene.currentBattle.waveIndex === 10)
            this.scene.pushPhase(new ModifierRewardPhase(this.scene, modifierTypes.EXP_SHARE));
          if (this.scene.currentBattle.waveIndex <= 750 && (this.scene.currentBattle.waveIndex <= 500 || (this.scene.currentBattle.waveIndex % 30) === superExpWave))
            this.scene.pushPhase(new ModifierRewardPhase(this.scene, (this.scene.currentBattle.waveIndex % 30) !== superExpWave || this.scene.currentBattle.waveIndex > 250 ? modifierTypes.EXP_CHARM : modifierTypes.SUPER_EXP_CHARM));
          if (this.scene.currentBattle.waveIndex <= 150 && !(this.scene.currentBattle.waveIndex % 50))
            this.scene.pushPhase(new ModifierRewardPhase(this.scene, modifierTypes.GOLDEN_POKEBALL));
          if (this.scene.gameMode.isEndless && !(this.scene.currentBattle.waveIndex % 50)) {
            this.scene.pushPhase(new ModifierRewardPhase(this.scene, !(this.scene.currentBattle.waveIndex % 250) ? modifierTypes.VOUCHER_PREMIUM : modifierTypes.VOUCHER_PLUS));
            this.scene.pushPhase(new AddEnemyBuffModifierPhase(this.scene));
          }
        }
        this.scene.pushPhase(new NewBattlePhase(this.scene));
      } else {
        this.scene.currentBattle.battleType = BattleType.CLEAR;
        this.scene.score += this.scene.gameMode.getClearScoreBonus();
        this.scene.updateScoreText();
        this.scene.pushPhase(new GameOverPhase(this.scene, true));
      }
    }

    this.end();
  }
}

export class TrainerVictoryPhase extends BattlePhase {
  constructor(scene: BattleScene) {
    super(scene);
  }

  start() {
    this.scene.disableMenu = true;

    this.scene.playBgm(this.scene.currentBattle.trainer.config.victoryBgm);

    this.scene.unshiftPhase(new MoneyRewardPhase(this.scene, this.scene.currentBattle.trainer.config.moneyMultiplier));

    const modifierRewardFuncs = this.scene.currentBattle.trainer.config.modifierRewardFuncs;
    for (let modifierRewardFunc of modifierRewardFuncs)
      this.scene.unshiftPhase(new ModifierRewardPhase(this.scene, modifierRewardFunc));

    const trainerType = this.scene.currentBattle.trainer.config.trainerType;
    if (vouchers.hasOwnProperty(TrainerType[trainerType])) {
      if (!this.scene.validateVoucher(vouchers[TrainerType[trainerType]]) && this.scene.currentBattle.trainer.config.isBoss)
        this.scene.pushPhase(new ModifierRewardPhase(this.scene, modifierTypes.VOUCHER));
    }

    this.scene.ui.showText(i18next.t('menu:trainerDefeated', { trainerName: this.scene.currentBattle.trainer.getName(TrainerSlot.NONE, true) }), null, () => {
      const victoryMessages = this.scene.currentBattle.trainer.getVictoryMessages();
      const showMessage = () => {
        let message: string;
        this.scene.executeWithSeedOffset(() => message = Utils.randSeedItem(victoryMessages), this.scene.currentBattle.waveIndex);
        const messagePages = message.split(/\$/g).map(m => m.trim());
      
        for (let p = messagePages.length - 1; p >= 0; p--) {
          const originalFunc = showMessageOrEnd;
          showMessageOrEnd = () => this.scene.ui.showDialogue(messagePages[p], this.scene.currentBattle.trainer.getName(), null, originalFunc);
        }

        showMessageOrEnd();
      };
      let showMessageOrEnd = () => this.end();
      if (victoryMessages?.length) {
        if (this.scene.currentBattle.trainer.config.hasCharSprite) {
          const originalFunc = showMessageOrEnd;
          showMessageOrEnd = () => this.scene.charSprite.hide().then(() => this.scene.hideFieldOverlay(250).then(() => originalFunc()));
          this.scene.showFieldOverlay(500).then(() => this.scene.charSprite.showCharacter(this.scene.currentBattle.trainer.getKey(), getCharVariantFromDialogue(victoryMessages[0])).then(() => showMessage()));
        } else
          showMessage();
      } else
        showMessageOrEnd();
    }, null, true);

    this.showEnemyTrainer();
  }
}

export class MoneyRewardPhase extends BattlePhase {
  private moneyMultiplier: number;

  constructor(scene: BattleScene, moneyMultiplier: number) {
    super(scene);

    this.moneyMultiplier = moneyMultiplier;
  }

  start() {
    const moneyAmount = new Utils.IntegerHolder(this.scene.getWaveMoneyAmount(this.moneyMultiplier));

    this.scene.applyModifiers(MoneyMultiplierModifier, true, moneyAmount);

    this.scene.addMoney(moneyAmount.value);

    this.scene.ui.showText(`You got ₽${moneyAmount.value.toLocaleString('en-US')}\nfor winning!`, null, () => this.end(), null, true);
  }
}

export class ModifierRewardPhase extends BattlePhase {
  protected modifierType: ModifierType;

  constructor(scene: BattleScene, modifierTypeFunc: ModifierTypeFunc) {
    super(scene);

    this.modifierType = getModifierType(modifierTypeFunc);
  }

  start() {
    super.start();

    this.doReward().then(() => this.end());
  }

  doReward(): Promise<void> {
    return new Promise<void>(resolve => {
      const newModifier = this.modifierType.newModifier();
      this.scene.addModifier(newModifier).then(() => {
        this.scene.playSound('item_fanfare');
        this.scene.ui.showText(`You received\n${newModifier.type.name}!`, null, () => resolve(), null, true);
      });
    })
  }
}

export class GameOverModifierRewardPhase extends ModifierRewardPhase {
  constructor(scene: BattleScene, modifierTypeFunc: ModifierTypeFunc) {
    super(scene, modifierTypeFunc);
  }

  doReward(): Promise<void> {
    return new Promise<void>(resolve => {
      const newModifier = this.modifierType.newModifier();
      this.scene.addModifier(newModifier).then(() => {
        this.scene.gameData.saveSystem().then(success => {
          if (success) {
            this.scene.playSound('level_up_fanfare');
            this.scene.ui.setMode(Mode.MESSAGE);
            this.scene.arenaBg.setVisible(false);
            this.scene.ui.fadeIn(250).then(() => {
              this.scene.ui.showText(`You received\n${newModifier.type.name}!`, null, () => {
                this.scene.time.delayedCall(1500, () => this.scene.arenaBg.setVisible(true));
                resolve();
              }, null, true, 1500);
            });
          } else
            this.scene.reset(true);
        });
      });
    })
  }
}

export class GameOverPhase extends BattlePhase {
  private victory: boolean;

  constructor(scene: BattleScene, victory?: boolean) {
    super(scene);

    this.victory = !!victory;
  }

  start() {
    super.start();

    if (this.victory || !this.scene.enableRetries)
      this.handleClearSession();
    else {
      this.scene.ui.showText(`Would you like to retry from the start of the battle?`, null, () => {
        this.scene.ui.setMode(Mode.CONFIRM, () => {
          this.scene.ui.fadeOut(1250).then(() => {
          this.scene.reset();
            this.scene.clearPhaseQueue();
            this.scene.gameData.loadSession(this.scene, this.scene.sessionSlotId).then(() => {
              this.scene.pushPhase(new EncounterPhase(this.scene, true));

              const availablePartyMembers = this.scene.getParty().filter(p => !p.isFainted()).length;
    
              this.scene.pushPhase(new SummonPhase(this.scene, 0));
              if (this.scene.currentBattle.double && availablePartyMembers > 1)
                this.scene.pushPhase(new SummonPhase(this.scene, 1));
              if (this.scene.currentBattle.waveIndex > 1 && this.scene.currentBattle.battleType !== BattleType.TRAINER) {
                this.scene.pushPhase(new CheckSwitchPhase(this.scene, 0, this.scene.currentBattle.double));
                if (this.scene.currentBattle.double && availablePartyMembers > 1)
                  this.scene.pushPhase(new CheckSwitchPhase(this.scene, 1, this.scene.currentBattle.double));
              }

              this.scene.ui.fadeIn(1250);
              this.end();
            });
          });
        }, () => this.handleClearSession(), false, 0, 0, 1000);
      });
    }
  }

  handleClearSession(): void {
    this.scene.gameData.tryClearSession(this.scene, this.scene.sessionSlotId).then((success: boolean | [boolean, boolean]) => {
      if (!success[0])
        return this.scene.reset(true);
      this.scene.time.delayedCall(1000, () => {
        let firstClear = false;
        if (this.victory && success[1]) {
          if (this.scene.gameMode.isClassic) {
            firstClear = this.scene.validateAchv(achvs.CLASSIC_VICTORY);
            this.scene.gameData.gameStats.sessionsWon++;
          } else if (this.scene.gameMode.isDaily && success[1])
            this.scene.gameData.gameStats.dailyRunSessionsWon++;
        }
        this.scene.gameData.saveSystem();
        const fadeDuration = this.victory ? 10000 : 5000;
        this.scene.fadeOutBgm(fadeDuration, true);
        this.scene.ui.fadeOut(fadeDuration).then(() => {
          this.scene.setFieldScale(1, true);
          this.scene.clearPhaseQueue();
          this.scene.ui.clearText();
          this.handleUnlocks();
          if (this.victory && !firstClear && success[1])
            this.scene.unshiftPhase(new GameOverModifierRewardPhase(this.scene, modifierTypes.VOUCHER_PREMIUM));
          this.scene.reset();
          this.scene.unshiftPhase(new TitlePhase(this.scene));
          this.end();
        });
      });
    });
  }

  handleUnlocks(): void {
    if (this.victory && this.scene.gameMode.isClassic) {
      if (!this.scene.gameData.unlocks[Unlockables.ENDLESS_MODE])
        this.scene.unshiftPhase(new UnlockPhase(this.scene, Unlockables.ENDLESS_MODE));
      if (this.scene.getParty().filter(p => p.fusionSpecies).length && !this.scene.gameData.unlocks[Unlockables.SPLICED_ENDLESS_MODE])
        this.scene.unshiftPhase(new UnlockPhase(this.scene, Unlockables.SPLICED_ENDLESS_MODE));
      if (!this.scene.gameData.unlocks[Unlockables.MINI_BLACK_HOLE])
        this.scene.unshiftPhase(new UnlockPhase(this.scene, Unlockables.MINI_BLACK_HOLE));
    }
  }
}

export class UnlockPhase extends Phase {
  private unlockable: Unlockables;

  constructor(scene: BattleScene, unlockable: Unlockables) {
    super(scene);

    this.unlockable = unlockable;
  }

  start(): void {
    this.scene.time.delayedCall(2000, () => {
      this.scene.gameData.unlocks[this.unlockable] = true;
      this.scene.gameData.saveSystem().then(success => {
        if (success) {
          this.scene.playSound('level_up_fanfare');
          this.scene.ui.setMode(Mode.MESSAGE);
          this.scene.arenaBg.setVisible(false);
          this.scene.ui.fadeIn(250).then(() => {
            this.scene.ui.showText(`${getUnlockableName(this.unlockable)}\nhas been unlocked.`, null, () => {
              this.scene.time.delayedCall(1500, () => this.scene.arenaBg.setVisible(true));
              this.end();
            }, null, true, 1500);
          });
        } else
          this.scene.reset(true);
      });
    });
  }
}

export class SwitchPhase extends BattlePhase {
  protected fieldIndex: integer;
  private isModal: boolean;
  private doReturn: boolean;

  constructor(scene: BattleScene, fieldIndex: integer, isModal: boolean, doReturn: boolean) {
    super(scene);

    this.fieldIndex = fieldIndex;
    this.isModal = isModal;
    this.doReturn = doReturn;
  }

  start() {
    super.start();

    // Skip modal switch if impossible
    if (this.isModal && !this.scene.getParty().filter(p => !p.isFainted() && !p.isActive(true)).length)
      return super.end();

    // Override field index to 0 in case of double battle where 2/3 remaining party members fainted at once
    const fieldIndex = this.scene.currentBattle.getBattlerCount() === 1 || this.scene.getParty().filter(p => !p.isFainted()).length > 1 ? this.fieldIndex : 0;

    this.scene.ui.setMode(Mode.PARTY, this.isModal ? PartyUiMode.FAINT_SWITCH : PartyUiMode.POST_BATTLE_SWITCH, fieldIndex, (slotIndex: integer, option: PartyOption) => {
      if (slotIndex >= this.scene.currentBattle.getBattlerCount() && slotIndex < 6)
        this.scene.unshiftPhase(new SwitchSummonPhase(this.scene, fieldIndex, slotIndex, this.doReturn, option === PartyOption.PASS_BATON));
      this.scene.ui.setMode(Mode.MESSAGE).then(() => super.end());
    }, PartyUiHandler.FilterNonFainted);
  }
}

export class ExpPhase extends PlayerPartyMemberPokemonPhase {
  private expValue: number;

  constructor(scene: BattleScene, partyMemberIndex: integer, expValue: number) {
    super(scene, partyMemberIndex);

    this.expValue = expValue;
  }

  start() {
    super.start();

    const pokemon = this.getPokemon();
    let exp = new Utils.NumberHolder(this.expValue);
    this.scene.applyModifiers(ExpBoosterModifier, true, exp);
    exp.value = Math.floor(exp.value);
    this.scene.ui.showText(i18next.t('menu:expGain', { pokemonName: pokemon.name, exp: exp.value }), null, () => {
      const lastLevel = pokemon.level;
      let newLevel: integer;
      pokemon.addExp(exp.value);
      newLevel = pokemon.level;
      if (newLevel > lastLevel)
        this.scene.unshiftPhase(new LevelUpPhase(this.scene, this.partyMemberIndex, lastLevel, newLevel));
      pokemon.updateInfo().then(() => this.end());
    }, null, true);
  }
}

export class ShowPartyExpBarPhase extends PlayerPartyMemberPokemonPhase {
  private expValue: number;

  constructor(scene: BattleScene, partyMemberIndex: integer, expValue: number) {
    super(scene, partyMemberIndex);

    this.expValue = expValue;
  }

  start() {
    super.start();

    const pokemon = this.getPokemon();
    let exp = new Utils.NumberHolder(this.expValue);
    this.scene.applyModifiers(ExpBoosterModifier, true, exp);
    exp.value = Math.floor(exp.value);

    const lastLevel = pokemon.level;
    let newLevel: integer;
    pokemon.addExp(exp.value);
    newLevel = pokemon.level;
    if (newLevel > lastLevel)
      this.scene.unshiftPhase(new LevelUpPhase(this.scene, this.partyMemberIndex, lastLevel, newLevel));
    this.scene.unshiftPhase(new HidePartyExpBarPhase(this.scene));
    pokemon.updateInfo();

    if (this.scene.expGainsSpeed < 3) {
      this.scene.partyExpBar.showPokemonExp(pokemon, exp.value).then(() => {
        if (newLevel > lastLevel)
          this.end();
        else
          setTimeout(() => this.end(), 500 / Math.pow(2, this.scene.expGainsSpeed));
      });
    } else {
      this.end();
    }

  }
}

export class HidePartyExpBarPhase extends BattlePhase {
  constructor(scene: BattleScene) {
    super(scene);
  }

  start() {
    super.start();

    this.scene.partyExpBar.hide().then(() => this.end());
  }
}

export class LevelUpPhase extends PlayerPartyMemberPokemonPhase {
  private lastLevel: integer;
  private level: integer;

  constructor(scene: BattleScene, partyMemberIndex: integer, lastLevel: integer, level: integer) {
    super(scene, partyMemberIndex);

    this.lastLevel = lastLevel;
    this.level = level;
  }

  start() {
    super.start();

    if (this.level > this.scene.gameData.gameStats.highestLevel)
      this.scene.gameData.gameStats.highestLevel = this.level;

    this.scene.validateAchvs(LevelAchv, new Utils.IntegerHolder(this.level));

    const pokemon = this.getPokemon();
    const prevStats = pokemon.stats.slice(0);
    pokemon.calculateStats();
    pokemon.updateInfo();
    this.scene.playSound('level_up_fanfare');
    this.scene.ui.showText(i18next.t('menu:levelUp', { pokemonName: this.getPokemon().name, level: this.level }), null, () => this.scene.ui.getMessageHandler().promptLevelUpStats(this.partyMemberIndex, prevStats, false).then(() => this.end()), null, true);
    if (this.level <= 100) {
      const levelMoves = this.getPokemon().getLevelMoves(this.lastLevel + 1);
      for (let lm of levelMoves)
        this.scene.unshiftPhase(new LearnMovePhase(this.scene, this.partyMemberIndex, lm[1]));
    }
    if (!pokemon.pauseEvolutions) {
      const evolution = pokemon.getEvolution();
      if (evolution)
        this.scene.unshiftPhase(new EvolutionPhase(this.scene, pokemon as PlayerPokemon, evolution, this.lastLevel));
    }
  }
}

export class LearnMovePhase extends PlayerPartyMemberPokemonPhase {
  private moveId: Moves;

  constructor(scene: BattleScene, partyMemberIndex: integer, moveId: Moves) {
    super(scene, partyMemberIndex);

    this.moveId = moveId;
  }

  start() {
    super.start();

    const pokemon = this.getPokemon();
    const move = allMoves[this.moveId];

    const existingMoveIndex = pokemon.getMoveset().findIndex(m => m?.moveId === move.id);

    if (existingMoveIndex > -1)
      return this.end();

    const emptyMoveIndex = pokemon.getMoveset().length < 4
      ? pokemon.getMoveset().length
      : pokemon.getMoveset().findIndex(m => m === null);

    const messageMode = this.scene.ui.getHandler() instanceof EvolutionSceneHandler
      ? Mode.EVOLUTION_SCENE
      : Mode.MESSAGE;

    if (emptyMoveIndex > -1) {
      pokemon.setMove(emptyMoveIndex, this.moveId);
      initMoveAnim(this.scene, this.moveId).then(() => {
        loadMoveAnimAssets(this.scene, [ this.moveId ], true)
          .then(() => {
            this.scene.ui.setMode(messageMode).then(() => {
              this.scene.playSound('level_up_fanfare');
              this.scene.ui.showText(i18next.t('menu:learnMove', { pokemonName: pokemon.name, moveName: move.name }), null, () => {
                this.scene.triggerPokemonFormChange(pokemon, SpeciesFormChangeMoveLearnedTrigger, true);
                this.end();
              }, messageMode === Mode.EVOLUTION_SCENE ? 1000 : null, true);
            });
          });
        });
    } else {
      this.scene.ui.setMode(messageMode).then(() => {
        this.scene.ui.showText(i18next.t('menu:learnMovePrompt', { pokemonName: pokemon.name, moveName: move.name }), null, () => {
          this.scene.ui.showText(i18next.t('menu:learnMoveLimitReached', { pokemonName: pokemon.name }), null, () => {
            this.scene.ui.showText(i18next.t('menu:learnMoveReplaceQuestion', { moveName: move.name }), null, () => {
              const noHandler = () => {
                this.scene.ui.setMode(messageMode).then(() => {
                  this.scene.ui.showText(i18next.t('menu:learnMoveStopTeaching', { moveName: move.name }), null, () => {
                    this.scene.ui.setModeWithoutClear(Mode.CONFIRM, () => {
                      this.scene.ui.setMode(messageMode);
                      this.scene.ui.showText(i18next.t('menu:learnMoveNotLearned', { pokemonName: pokemon.name, moveName: move.name }), null, () => this.end(), null, true);
                    }, () => {
                      this.scene.ui.setMode(messageMode);
                      this.scene.unshiftPhase(new LearnMovePhase(this.scene, this.partyMemberIndex, this.moveId));
                      this.end();
                    });
                  });
                });
              };
              this.scene.ui.setModeWithoutClear(Mode.CONFIRM, () => {
                this.scene.ui.setMode(messageMode);
                this.scene.ui.showText(i18next.t('menu:learnMoveForgetQuestion'), null, () => {
                  this.scene.ui.setModeWithoutClear(Mode.SUMMARY, this.getPokemon(), SummaryUiMode.LEARN_MOVE, move, (moveIndex: integer) => {
                    if (moveIndex === 4) {
                      noHandler();
                      return;
                    }
                    this.scene.ui.setMode(messageMode).then(() => {
                      this.scene.ui.showText('@d{32}1, @d{15}2, and@d{15}… @d{15}… @d{15}… @d{15}@s{pb_bounce_1}Poof!', null, () => {
                        this.scene.ui.showText(i18next.t('menu:learnMoveForgetSuccess', { pokemonName: pokemon.name, moveName: pokemon.moveset[moveIndex].getName() }), null, () => {
                          this.scene.ui.showText('And…', null, () => {
                            pokemon.setMove(moveIndex, Moves.NONE);
                            this.scene.unshiftPhase(new LearnMovePhase(this.scene, this.partyMemberIndex, this.moveId));
                            this.end();
                          }, null, true);
                        }, null, true);
                      }, null, true);
                    });
                  });
                }, null, true);
              }, noHandler);
            });
          }, null, true);
        }, null, true);
      });
    }
  }
}

export class BerryPhase extends CommonAnimPhase {
  constructor(scene: BattleScene, battlerIndex: BattlerIndex) {
    super(scene, battlerIndex, undefined, CommonAnim.USE_ITEM);
  }

  start() {
    let berryModifiers: BerryModifier[];

    const pokemon = this.getPokemon();

    const cancelled = new Utils.BooleanHolder(false);
    pokemon.getOpponents().map(opp => applyAbAttrs(PreventBerryUseAbAttr, opp, cancelled));

    if (cancelled.value)
      pokemon.scene.queueMessage(getPokemonMessage(pokemon, ' is too\nnervous to eat berries!'));
    else if ((berryModifiers = this.scene.applyModifiers(BerryModifier, this.player, pokemon) as BerryModifier[])) {
      for (let berryModifier of berryModifiers) {
        if (berryModifier.consumed) {
          if (!--berryModifier.stackCount)
            this.scene.removeModifier(berryModifier);
          else
            berryModifier.consumed = false;
          this.scene.updateModifiers(this.player);
        }
      }
      return super.start();
    }

    this.end();
  }
}

export class PokemonHealPhase extends CommonAnimPhase {
  private hpHealed: integer;
  private message: string;
  private showFullHpMessage: boolean;
  private skipAnim: boolean;
  private revive: boolean;
  private healStatus: boolean;
  private preventFullHeal: boolean;

  constructor(scene: BattleScene, battlerIndex: BattlerIndex, hpHealed: integer, message: string, showFullHpMessage: boolean, skipAnim: boolean = false, revive: boolean = false, healStatus: boolean = false, preventFullHeal: boolean = false) {
    super(scene, battlerIndex, undefined, CommonAnim.HEALTH_UP);

    this.hpHealed = hpHealed;
    this.message = message;
    this.showFullHpMessage = showFullHpMessage;
    this.skipAnim = skipAnim;
    this.revive = revive;
    this.healStatus = healStatus;
    this.preventFullHeal = preventFullHeal;
  }

  start() {
    if (!this.skipAnim && (this.revive || this.getPokemon().hp) && this.getPokemon().getHpRatio() < 1)
      super.start();
    else
      this.end();
  }

  end() {
    const pokemon = this.getPokemon();
    
    if (!pokemon.isOnField() || (!this.revive && !pokemon.isActive())) {
      super.end();
      return;
    }

    const fullHp = pokemon.getHpRatio() >= 1;

    const hasMessage = !!this.message;
    let lastStatusEffect = StatusEffect.NONE;

    if (!fullHp || this.hpHealed < 0) {
      const hpRestoreMultiplier = new Utils.IntegerHolder(1);
      if (!this.revive)
        this.scene.applyModifiers(HealingBoosterModifier, this.player, hpRestoreMultiplier);
      const healAmount = new Utils.NumberHolder(Math.floor(this.hpHealed * hpRestoreMultiplier.value));
      if (healAmount.value < 0) {
        pokemon.damageAndUpdate(healAmount.value * -1, HitResult.HEAL);
        healAmount.value = 0;
      }
      // Prevent healing to full if specified (in case of healing tokens so Sturdy doesn't cause a softlock)
      if (this.preventFullHeal && pokemon.hp + healAmount.value >= pokemon.getMaxHp())
        healAmount.value = (pokemon.getMaxHp() - pokemon.hp) - 1;
      healAmount.value = pokemon.heal(healAmount.value);
      if (healAmount.value)
        this.scene.damageNumberHandler.add(pokemon, healAmount.value, HitResult.HEAL);
      if (pokemon.isPlayer()) {
        this.scene.validateAchvs(HealAchv, healAmount);
        if (healAmount.value > this.scene.gameData.gameStats.highestHeal)
          this.scene.gameData.gameStats.highestHeal = healAmount.value;
      }
      if (this.healStatus && !this.revive && pokemon.status) {
        lastStatusEffect = pokemon.status.effect;
        pokemon.resetStatus();
      }
      pokemon.updateInfo().then(() => super.end());
    } else if (this.healStatus && !this.revive && pokemon.status) {
        lastStatusEffect = pokemon.status.effect;
        pokemon.resetStatus();
        pokemon.updateInfo().then(() => super.end());
    } else if (this.showFullHpMessage)
      this.message = getPokemonMessage(pokemon, `'s\nHP is full!`);

    if (this.message)
      this.scene.queueMessage(this.message);

    if (this.healStatus && lastStatusEffect && !hasMessage)
      this.scene.queueMessage(getPokemonMessage(pokemon, getStatusEffectHealText(lastStatusEffect)));

    if (fullHp && !lastStatusEffect)
      super.end();
  }
}

export class AttemptCapturePhase extends PokemonPhase {
  private pokeballType: PokeballType;
  private pokeball: Phaser.GameObjects.Sprite;
  private originalY: number;

  constructor(scene: BattleScene, targetIndex: integer, pokeballType: PokeballType) {
    super(scene, BattlerIndex.ENEMY + targetIndex);

    this.pokeballType = pokeballType;
  }

  start() {
    super.start();

    const pokemon = this.getPokemon() as EnemyPokemon;

    if (!pokemon?.hp)
      return this.end();

    this.scene.pokeballCounts[this.pokeballType]--;

    this.originalY = pokemon.y;

    const _3m = 3 * pokemon.getMaxHp();
    const _2h = 2 * pokemon.hp;
    const catchRate = pokemon.species.catchRate;
    const pokeballMultiplier = getPokeballCatchMultiplier(this.pokeballType);
    const statusMultiplier = pokemon.status ? getStatusEffectCatchRateMultiplier(pokemon.status.effect) : 1;
    const x = Math.round((((_3m - _2h) * catchRate * pokeballMultiplier) / _3m) * statusMultiplier);
    const y = Math.round(65536 / Math.sqrt(Math.sqrt(255 / x)));
    const fpOffset = pokemon.getFieldPositionOffset();

    const pokeballAtlasKey = getPokeballAtlasKey(this.pokeballType);
    this.pokeball = this.scene.addFieldSprite(16, 80, 'pb', pokeballAtlasKey);
    this.pokeball.setOrigin(0.5, 0.625);
    this.scene.field.add(this.pokeball);

    this.scene.playSound('pb_throw');
    this.scene.time.delayedCall(300, () => {
      this.scene.field.moveBelow(this.pokeball as Phaser.GameObjects.GameObject, pokemon);
    });

    this.scene.tweens.add({
      targets: this.pokeball,
      x: { value: 236 + fpOffset[0], ease: 'Linear' },
      y: { value: 16 + fpOffset[1], ease: 'Cubic.easeOut' },
      duration: 500,
      onComplete: () => {
        this.pokeball.setTexture('pb', `${pokeballAtlasKey}_opening`);
        this.scene.time.delayedCall(17, () => this.pokeball.setTexture('pb', `${pokeballAtlasKey}_open`));
        this.scene.playSound('pb_rel');
        pokemon.tint(getPokeballTintColor(this.pokeballType));

        addPokeballOpenParticles(this.scene, this.pokeball.x, this.pokeball.y, this.pokeballType);

        this.scene.tweens.add({
          targets: pokemon,
          duration: 500,
          ease: 'Sine.easeIn',
          scale: 0.25,
          y: 20,
          onComplete: () => {
            this.pokeball.setTexture('pb', `${pokeballAtlasKey}_opening`);
            pokemon.setVisible(false);
            this.scene.playSound('pb_catch');
            this.scene.time.delayedCall(17, () => this.pokeball.setTexture('pb', `${pokeballAtlasKey}`));

            const doShake = () => {
              let shakeCount = 0;
              const pbX = this.pokeball.x;
              const shakeCounter = this.scene.tweens.addCounter({
                from: 0,
                to: 1,
                repeat: 4,
                yoyo: true,
                ease: 'Cubic.easeOut',
                duration: 250,
                repeatDelay: 500,
                onUpdate: t => {
                  if (shakeCount && shakeCount < 4) {
                    const value = t.getValue();
                    const directionMultiplier = shakeCount % 2 === 1 ? 1 : -1;
                    this.pokeball.setX(pbX + value * 4 * directionMultiplier);
                    this.pokeball.setAngle(value * 27.5 * directionMultiplier);
                  }
                },
                onRepeat: () => {
                  if (!pokemon.species.isObtainable()) {
                    shakeCounter.stop();
                    this.failCatch(shakeCount);
                  } else if (shakeCount++ < 3) {
                    if (pokeballMultiplier === -1 || pokemon.randSeedInt(65536) < y)
                      this.scene.playSound('pb_move');
                    else {
                      shakeCounter.stop();
                      this.failCatch(shakeCount);
                    }
                  } else {
                    this.scene.playSound('pb_lock');
                    addPokeballCaptureStars(this.scene, this.pokeball);
                    
                    const pbTint = this.scene.add.sprite(this.pokeball.x, this.pokeball.y, 'pb', 'pb');
                    pbTint.setOrigin(this.pokeball.originX, this.pokeball.originY);
                    pbTint.setTintFill(0);
                    pbTint.setAlpha(0);
                    this.scene.field.add(pbTint);
                    this.scene.tweens.add({
                      targets: pbTint,
                      alpha: 0.375,
                      duration: 200,
                      easing: 'Sine.easeOut',
                      onComplete: () => {
                        this.scene.tweens.add({
                          targets: pbTint,
                          alpha: 0,
                          duration: 200,
                          easing: 'Sine.easeIn',
                          onComplete: () => pbTint.destroy()
                        });
                      }
                    });
                  }
                },
                onComplete: () => this.catch()
              });
            };

            this.scene.time.delayedCall(250, () => doPokeballBounceAnim(this.scene, this.pokeball, 16, 72, 350, doShake));
          }
        });
      }
    });
  }

  failCatch(shakeCount: integer) {
    const pokemon = this.getPokemon();

    this.scene.playSound('pb_rel');
    pokemon.setY(this.originalY);
    if (pokemon.status?.effect !== StatusEffect.SLEEP)
      pokemon.cry(pokemon.getHpRatio() > 0.25 ? undefined : { rate: 0.85 });
    pokemon.tint(getPokeballTintColor(this.pokeballType));
    pokemon.setVisible(true);
    pokemon.untint(250, 'Sine.easeOut');

    const pokeballAtlasKey = getPokeballAtlasKey(this.pokeballType);
    this.pokeball.setTexture('pb', `${pokeballAtlasKey}_opening`);
    this.scene.time.delayedCall(17, () => this.pokeball.setTexture('pb', `${pokeballAtlasKey}_open`));

    this.scene.tweens.add({
      targets: pokemon,
      duration: 250,
      ease: 'Sine.easeOut',
      scale: 1
    });
    
    this.removePb();
    this.end();
  }

  catch() {
    const pokemon = this.getPokemon() as EnemyPokemon;
    this.scene.unshiftPhase(new VictoryPhase(this.scene, this.battlerIndex));

    const speciesForm = !pokemon.fusionSpecies ? pokemon.getSpeciesForm() : pokemon.getFusionSpeciesForm();

    if (speciesForm.abilityHidden && (pokemon.fusionSpecies ? pokemon.fusionAbilityIndex : pokemon.abilityIndex) === speciesForm.getAbilityCount() - 1)
      this.scene.validateAchv(achvs.HIDDEN_ABILITY);

    if (pokemon.species.pseudoLegendary || pokemon.species.legendary)
      this.scene.validateAchv(achvs.CATCH_LEGENDARY);

    if (pokemon.species.mythical)
      this.scene.validateAchv(achvs.CATCH_MYTHICAL);

    this.scene.pokemonInfoContainer.show(pokemon, true);

    this.scene.gameData.updateSpeciesDexIvs(pokemon.species.speciesId, pokemon.ivs);
      
    this.scene.ui.showText(i18next.t('menu:pokemonCaught', { pokemonName: pokemon.name }), null, () => {
      const end = () => {
        this.scene.pokemonInfoContainer.hide();
        this.removePb();
        this.end();
      };
      const removePokemon = () => {
        this.scene.addFaintedEnemyScore(pokemon);
        this.scene.getPlayerField().filter(p => p.isActive(true)).forEach(playerPokemon => playerPokemon.removeTagsBySourceId(pokemon.id));
        pokemon.hp = 0;
        pokemon.trySetStatus(StatusEffect.FAINT);
        this.scene.clearEnemyHeldItemModifiers();
        this.scene.field.remove(pokemon, true);
      };
      const addToParty = () => {
        const newPokemon = pokemon.addToParty(this.pokeballType);
        const modifiers = this.scene.findModifiers(m => m instanceof PokemonHeldItemModifier, false);
        if (this.scene.getParty().filter(p => p.isShiny()).length === 6)
          this.scene.validateAchv(achvs.SHINY_PARTY);
        Promise.all(modifiers.map(m => this.scene.addModifier(m, true))).then(() => {
          this.scene.updateModifiers(true);
          removePokemon();
          if (newPokemon)
            newPokemon.loadAssets().then(end);
          else
            end();
        });
      };
      Promise.all([ pokemon.hideInfo(), this.scene.gameData.setPokemonCaught(pokemon) ]).then(() => {
        if (this.scene.getParty().length === 6) {
          const promptRelease = () => {
            this.scene.ui.showText(`Your party is full.\nRelease a Pokémon to make room for ${pokemon.name}?`, null, () => {
              this.scene.ui.setMode(Mode.CONFIRM, () => {
                this.scene.ui.setMode(Mode.PARTY, PartyUiMode.RELEASE, this.fieldIndex, (slotIndex: integer, _option: PartyOption) => {
                  this.scene.ui.setMode(Mode.MESSAGE).then(() => {
                    if (slotIndex < 6)
                      addToParty();
                    else
                      promptRelease();
                  });
                });
              }, () => {
                this.scene.ui.setMode(Mode.MESSAGE).then(() => {
                  removePokemon();
                  end();
                });
              });
            });
          };
          promptRelease();
        } else
          addToParty();
      });
    }, 0, true);
  }

  removePb() {
    this.scene.tweens.add({
      targets: this.pokeball,
      duration: 250,
      delay: 250,
      ease: 'Sine.easeIn',
      alpha: 0,
      onComplete: () => this.pokeball.destroy()
    });
  }
}

export class AttemptRunPhase extends PokemonPhase {
  constructor(scene: BattleScene, fieldIndex: integer) {
    super(scene, fieldIndex);
  }

  start() {
    super.start();

    const playerPokemon = this.getPokemon();
    const enemyField = this.scene.getEnemyField();

    const enemySpeed = enemyField.reduce((total: integer, enemyPokemon: Pokemon) => total + enemyPokemon.getStat(Stat.SPD), 0) / enemyField.length;

    const escapeChance = new Utils.IntegerHolder((((playerPokemon.getStat(Stat.SPD) * 128) / enemySpeed) + (30 * this.scene.currentBattle.escapeAttempts++)) % 256);
    applyAbAttrs(RunSuccessAbAttr, playerPokemon, null, escapeChance);

    if (playerPokemon.randSeedInt(256) < escapeChance.value) {
      this.scene.playSound('flee');
      this.scene.queueMessage(i18next.t('menu:runAwaySuccess'), null, true, 500);
      
      this.scene.tweens.add({
        targets: [ this.scene.arenaEnemy, enemyField ].flat(),
        alpha: 0,
        duration: 250,
        ease: 'Sine.easeIn',
        onComplete: () => enemyField.forEach(enemyPokemon => enemyPokemon.destroy())
      });

      this.scene.clearEnemyHeldItemModifiers();

      enemyField.forEach(enemyPokemon => {
        enemyPokemon.hideInfo().then(() => enemyPokemon.destroy());
        enemyPokemon.hp = 0;
        enemyPokemon.trySetStatus(StatusEffect.FAINT);
      });

      this.scene.pushPhase(new BattleEndPhase(this.scene));
      this.scene.pushPhase(new NewBattlePhase(this.scene));
    } else
      this.scene.queueMessage(i18next.t('menu:runAwayCannotEscape'), null, true, 500);

    this.end();
  }
}

export class SelectModifierPhase extends BattlePhase {
  private rerollCount: integer;
  private modifierTiers: ModifierTier[];

  constructor(scene: BattleScene, rerollCount: integer = 0, modifierTiers?: ModifierTier[]) {
    super(scene);

    this.rerollCount = rerollCount;
    this.modifierTiers = modifierTiers;
  }

  start() {
    super.start();

    if (!this.rerollCount)
      this.updateSeed();

    const party = this.scene.getParty();
    regenerateModifierPoolThresholds(party, this.getPoolType(), this.rerollCount);
    const modifierCount = new Utils.IntegerHolder(3);
    if (this.isPlayer())
      this.scene.applyModifiers(ExtraModifierModifier, true, modifierCount);
    const typeOptions: ModifierTypeOption[] = this.getModifierTypeOptions(modifierCount.value);

    const modifierSelectCallback = (rowCursor: integer, cursor: integer) => {
      if (rowCursor < 0 || cursor < 0) {
        this.scene.ui.showText(i18next.t('menu:skipItemQuestion'), null, () => {
          this.scene.ui.setOverlayMode(Mode.CONFIRM, () => {
            this.scene.ui.revertMode();
            this.scene.ui.setMode(Mode.MESSAGE);
            super.end();
          }, () => this.scene.ui.setMode(Mode.MODIFIER_SELECT, this.isPlayer(), typeOptions, modifierSelectCallback, this.getRerollCost(typeOptions, this.scene.lockModifierTiers)));
        });
        return false;
      }
      let modifierType: ModifierType;
      let cost: integer;
      switch (rowCursor) {
        case 0:
          if (!cursor) {
            const rerollCost = this.getRerollCost(typeOptions, this.scene.lockModifierTiers);
            if (this.scene.money < rerollCost) {
              this.scene.ui.playError();
              return false;
            } else {
              this.scene.unshiftPhase(new SelectModifierPhase(this.scene, this.rerollCount + 1, typeOptions.map(o => o.type.tier)));
              this.scene.ui.clearText();
              this.scene.ui.setMode(Mode.MESSAGE).then(() => super.end());
              this.scene.money -= rerollCost;
              this.scene.updateMoneyText();
              this.scene.playSound('buy');
            }
          } else if (cursor === 1) {
            this.scene.ui.setModeWithoutClear(Mode.PARTY, PartyUiMode.MODIFIER_TRANSFER, -1, (fromSlotIndex: integer, itemIndex: integer, toSlotIndex: integer) => {
              if (toSlotIndex !== undefined && fromSlotIndex < 6 && toSlotIndex < 6 && fromSlotIndex !== toSlotIndex && itemIndex > -1) {
                this.scene.ui.setMode(Mode.MODIFIER_SELECT, this.isPlayer(), typeOptions, modifierSelectCallback, this.getRerollCost(typeOptions, this.scene.lockModifierTiers)).then(() => {
                  const itemModifiers = this.scene.findModifiers(m => m instanceof PokemonHeldItemModifier
                    && (m as PokemonHeldItemModifier).getTransferrable(true) && (m as PokemonHeldItemModifier).pokemonId === party[fromSlotIndex].id) as PokemonHeldItemModifier[];
                  const itemModifier = itemModifiers[itemIndex];
                  this.scene.tryTransferHeldItemModifier(itemModifier, party[toSlotIndex], true, true);
                });
              } else
                this.scene.ui.setMode(Mode.MODIFIER_SELECT, this.isPlayer(), typeOptions, modifierSelectCallback, this.getRerollCost(typeOptions, this.scene.lockModifierTiers));
            }, PartyUiHandler.FilterItemMaxStacks);
          } else {
            this.scene.lockModifierTiers = !this.scene.lockModifierTiers;
            const uiHandler = this.scene.ui.getHandler() as ModifierSelectUiHandler;
            uiHandler.setRerollCost(this.getRerollCost(typeOptions, this.scene.lockModifierTiers));
            uiHandler.updateLockRaritiesText();
            uiHandler.updateRerollCostText();
            return false;
          }
          return true;
        case 1:
          modifierType = typeOptions[cursor].type;
          break;
        default:
          const shopOptions = getPlayerShopModifierTypeOptionsForWave(this.scene.currentBattle.waveIndex, this.scene.getWaveMoneyAmount(1));
          const shopOption = shopOptions[rowCursor > 2 || shopOptions.length <= SHOP_OPTIONS_ROW_LIMIT ? cursor : cursor + SHOP_OPTIONS_ROW_LIMIT];
          modifierType = shopOption.type;
          cost = shopOption.cost;
          break;
      }

      if (cost && this.scene.money < cost) {
        this.scene.ui.playError();
        return false;
      }

      const applyModifier = (modifier: Modifier, playSound: boolean = false) => {
        const result = this.scene.addModifier(modifier, false, playSound);
        if (cost) {
          result.then(success => {
            if (success) {
              this.scene.money -= cost;
              this.scene.updateMoneyText();
              this.scene.playSound('buy');
              (this.scene.ui.getHandler() as ModifierSelectUiHandler).updateCostText();
            } else
              this.scene.ui.playError();
          });
        } else {
          const doEnd = () => {
            this.scene.ui.clearText();
            this.scene.ui.setMode(Mode.MESSAGE);
            super.end();
          };
          if (result instanceof Promise)
            result.then(() => doEnd());
          else
            doEnd();
        }
      };

      if (modifierType instanceof PokemonModifierType) {
        if (modifierType instanceof FusePokemonModifierType) {
          this.scene.ui.setModeWithoutClear(Mode.PARTY, PartyUiMode.SPLICE, -1, (fromSlotIndex: integer, spliceSlotIndex: integer) => {
            if (spliceSlotIndex !== undefined && fromSlotIndex < 6 && spliceSlotIndex < 6 && fromSlotIndex !== spliceSlotIndex) {
              this.scene.ui.setMode(Mode.MODIFIER_SELECT, this.isPlayer()).then(() => {
                const modifier = modifierType.newModifier(party[fromSlotIndex], party[spliceSlotIndex]);
                applyModifier(modifier, true);
              });
            } else
              this.scene.ui.setMode(Mode.MODIFIER_SELECT, this.isPlayer(), typeOptions, modifierSelectCallback, this.getRerollCost(typeOptions, this.scene.lockModifierTiers));
          }, modifierType.selectFilter);
        } else {
          const pokemonModifierType = modifierType as PokemonModifierType;
          const isMoveModifier = modifierType instanceof PokemonMoveModifierType;
          const isTmModifier = modifierType instanceof TmModifierType;
          const isRememberMoveModifier = modifierType instanceof RememberMoveModifierType;
          const partyUiMode = isMoveModifier ? PartyUiMode.MOVE_MODIFIER
            : isTmModifier ? PartyUiMode.TM_MODIFIER
            : isRememberMoveModifier ? PartyUiMode.REMEMBER_MOVE_MODIFIER
            : PartyUiMode.MODIFIER;
          const tmMoveId = isTmModifier
            ? (modifierType as TmModifierType).moveId
            : undefined;
          this.scene.ui.setModeWithoutClear(Mode.PARTY, partyUiMode, -1, (slotIndex: integer, option: PartyOption) => {
            if (slotIndex < 6) {
              this.scene.ui.setMode(Mode.MODIFIER_SELECT, this.isPlayer()).then(() => {
                const modifier = !isMoveModifier
                  ? !isRememberMoveModifier
                    ? modifierType.newModifier(party[slotIndex])
                  : modifierType.newModifier(party[slotIndex], option as integer)
                  : modifierType.newModifier(party[slotIndex], option - PartyOption.MOVE_1);
                applyModifier(modifier, true);
              });
            } else
              this.scene.ui.setMode(Mode.MODIFIER_SELECT, this.isPlayer(), typeOptions, modifierSelectCallback, this.getRerollCost(typeOptions, this.scene.lockModifierTiers));
          }, pokemonModifierType.selectFilter, modifierType instanceof PokemonMoveModifierType ? (modifierType as PokemonMoveModifierType).moveSelectFilter : undefined, tmMoveId);
        }
      } else
        applyModifier(modifierType.newModifier());

      return !cost;
    };
    this.scene.ui.setMode(Mode.MODIFIER_SELECT, this.isPlayer(), typeOptions, modifierSelectCallback, this.getRerollCost(typeOptions, this.scene.lockModifierTiers));
  }

  updateSeed(): void {
    this.scene.resetSeed();
  }

  isPlayer(): boolean {
    return true;
  }

  getRerollCost(typeOptions: ModifierTypeOption[], lockRarities: boolean): integer {
    let baseValue = 0;
    if (lockRarities) {
      const tierValues = [ 50, 125, 300, 750, 2000 ];
      for (let opt of typeOptions)
        baseValue += tierValues[opt.type.tier];
    } else
      baseValue = 250;
    return Math.min(Math.ceil(this.scene.currentBattle.waveIndex / 10) * baseValue * Math.pow(2, this.rerollCount), Number.MAX_SAFE_INTEGER);
  }
  
  getPoolType(): ModifierPoolType {
    return ModifierPoolType.PLAYER;
  }

  getModifierTypeOptions(modifierCount: integer): ModifierTypeOption[] {
    return getPlayerModifierTypeOptions(modifierCount, this.scene.getParty(), this.scene.lockModifierTiers ? this.modifierTiers : undefined);
  }

  addModifier(modifier: Modifier): Promise<boolean> {
    return this.scene.addModifier(modifier, false, true);
  }
}

export class EggLapsePhase extends Phase {
  constructor(scene: BattleScene) {
    super(scene);
  }

  start() {
    super.start();

    const eggsToHatch: Egg[] = this.scene.gameData.eggs.filter((egg: Egg) => {
      return --egg.hatchWaves < 1
    });

    if (eggsToHatch.length) {
      this.scene.queueMessage(i18next.t('menu:eggHatching'));
      
      for (let egg of eggsToHatch) 
        this.scene.unshiftPhase(new EggHatchPhase(this.scene, egg));
    
    }
    this.end();
  }
}

export class AddEnemyBuffModifierPhase extends Phase {
  constructor(scene: BattleScene) {
    super(scene);
  }

  start() {
    super.start();

    const waveIndex = this.scene.currentBattle.waveIndex;
    const tier = !(waveIndex % 1000) ? ModifierTier.ULTRA : !(waveIndex % 250) ? ModifierTier.GREAT : ModifierTier.COMMON;

    regenerateModifierPoolThresholds(this.scene.getEnemyParty(), ModifierPoolType.ENEMY_BUFF);
    
    const count = Math.ceil(waveIndex / 250);
    for (let i = 0; i < count; i++)
      this.scene.addEnemyModifier(getEnemyBuffModifierForWave(tier, this.scene.findModifiers(m => m instanceof EnemyPersistentModifier, false), this.scene), true, true);
    this.scene.updateModifiers(false, true).then(() => this.end());
  }
}

export class PartyStatusCurePhase extends BattlePhase {
  private user: Pokemon;
  private message: string;
  private abilityCondition: Abilities;

  constructor(scene: BattleScene, user: Pokemon, message: string, abilityCondition: Abilities) {
    super(scene);

    this.user = user;
    this.message = message;
    this.abilityCondition = abilityCondition;
  }

  start() {
    super.start();
    for (let pokemon of this.scene.getParty()) {
      if (!pokemon.isOnField() || pokemon === this.user) {
        pokemon.resetStatus(false);
        pokemon.updateInfo(true);
      } else {
        if (pokemon.getAbility().id !== this.abilityCondition) {
          pokemon.resetStatus();
          pokemon.updateInfo(true);
        }
      }
    }
    if (this.message)
      this.scene.queueMessage(this.message);
    this.end();
  }
}

export class PartyHealPhase extends BattlePhase {
  private resumeBgm: boolean;

  constructor(scene: BattleScene, resumeBgm: boolean) {
    super(scene);

    this.resumeBgm = resumeBgm;
  }

  start() {
    super.start();

    const bgmPlaying = this.scene.isBgmPlaying();
    if (bgmPlaying)
      this.scene.fadeOutBgm(1000, false);
    this.scene.ui.fadeOut(1000).then(() => {
      for (let pokemon of this.scene.getParty()) {
        pokemon.hp = pokemon.getMaxHp();
        pokemon.resetStatus();
        for (let move of pokemon.moveset)
          move.ppUsed = 0;
        pokemon.updateInfo(true);
      }
      const healSong = this.scene.playSoundWithoutBgm('heal');
      this.scene.time.delayedCall(Utils.fixedInt(healSong.totalDuration * 1000), () => {
        healSong.destroy();
        if (this.resumeBgm && bgmPlaying)
          this.scene.playBgm();
        this.scene.ui.fadeIn(500).then(() => this.end());
      });
    });
  }
}

export class ShinySparklePhase extends PokemonPhase {
  constructor(scene: BattleScene, battlerIndex: BattlerIndex) {
    super(scene, battlerIndex);
  }

  start() {
    super.start();

    this.getPokemon().sparkle();
    this.scene.time.delayedCall(1000, () => this.end());
  }
}

export class ScanIvsPhase extends PokemonPhase {
  private shownIvs: integer;

  constructor(scene: BattleScene, battlerIndex: BattlerIndex, shownIvs: integer) {
    super(scene, battlerIndex);

    this.shownIvs = shownIvs;
  }

  start() {
    super.start();

    if (!this.shownIvs)
      return this.end();

    const pokemon = this.getPokemon();

    this.scene.ui.showText(i18next.t('menu:ivScannerUseQuestion', { pokemonName: pokemon.name }), null, () => {
      this.scene.ui.setMode(Mode.CONFIRM, () => {
        this.scene.ui.setMode(Mode.MESSAGE);
        this.scene.ui.clearText();
        new CommonBattleAnim(CommonAnim.LOCK_ON, pokemon, pokemon).play(this.scene, () => {
          this.scene.ui.getMessageHandler().promptIvs(pokemon.id, pokemon.ivs, this.shownIvs).then(() => this.end());
        });
      }, () => {
        this.scene.ui.setMode(Mode.MESSAGE);
        this.scene.ui.clearText();
        this.end();
      });
    });
  }
}

export class TrainerMessageTestPhase extends BattlePhase {
  private trainerTypes: TrainerType[];

  constructor(scene: BattleScene, ...trainerTypes: TrainerType[]) {
    super(scene);
    
    this.trainerTypes = trainerTypes;
  }

  start() {
    super.start();

    let testMessages: string[] = [];
    
    for (let t of Object.keys(trainerConfigs)) {
      const type = parseInt(t);
      if (this.trainerTypes.length && !this.trainerTypes.find(tt => tt === type as TrainerType))
        continue;
      const config = trainerConfigs[type];
      [ config.encounterMessages, config.femaleEncounterMessages, config.victoryMessages, config.femaleVictoryMessages, config.defeatMessages, config.femaleDefeatMessages ]
        .map(messages => {
          if (messages?.length)
            testMessages.push(...messages);
        });
    }

    for (let message of testMessages)
      this.scene.pushPhase(new TestMessagePhase(this.scene, message));

    this.end();
  }
}

export class TestMessagePhase extends MessagePhase {
  constructor(scene: BattleScene, message: string) {
    super(scene, message, null, true);
  }
}<|MERGE_RESOLUTION|>--- conflicted
+++ resolved
@@ -2690,12 +2690,7 @@
     if (!pokemon.isActive(true))
       return this.end();
 
-<<<<<<< HEAD
     const filteredStats = this.stats.map(s => s !== BattleStat.RAND ? s : this.getRandomStat()).filter(stat => {
-=======
-    const allStats = Utils.getEnumValues(BattleStat);
-    this.filteredStats = this.stats.map(s => s !== BattleStat.RAND ? s : allStats[pokemon.randSeedInt(BattleStat.SPD + 1)]).filter(stat => {
->>>>>>> d637fd7b
       const cancelled = new Utils.BooleanHolder(false);
 
       if (!this.selfTarget && this.levels.value < 0)
