import BattleScene, { bypassLogin } from "./battle-scene";
import { default as Pokemon, PlayerPokemon, EnemyPokemon, PokemonMove, MoveResult, DamageResult, FieldPosition, HitResult, TurnMove } from "./field/pokemon";
import * as Utils from "./utils";
import { allMoves, applyMoveAttrs, BypassSleepAttr, ChargeAttr, applyFilteredMoveAttrs, HitsTagAttr, MissEffectAttr, MoveAttr, MoveEffectAttr, MoveFlags, MultiHitAttr, OverrideMoveEffectAttr, VariableAccuracyAttr, MoveTarget, getMoveTargets, MoveTargetSet, MoveEffectTrigger, CopyMoveAttr, AttackMove, SelfStatusMove, PreMoveMessageAttr, HealStatusEffectAttr, IgnoreOpponentStatChangesAttr, NoEffectAttr, BypassRedirectAttr, FixedDamageAttr, PostVictoryStatChangeAttr, OneHitKOAccuracyAttr, ForceSwitchOutAttr, VariableTargetAttr, IncrementMovePriorityAttr } from "./data/move";
import { Mode } from "./ui/ui";
import { Command } from "./ui/command-ui-handler";
import { Stat } from "./data/pokemon-stat";
import { BerryModifier, ContactHeldItemTransferChanceModifier, EnemyAttackStatusEffectChanceModifier, EnemyPersistentModifier, EnemyStatusEffectHealChanceModifier, EnemyTurnHealModifier, ExpBalanceModifier, ExpBoosterModifier, ExpShareModifier, ExtraModifierModifier, FlinchChanceModifier, HealingBoosterModifier, HitHealModifier, LapsingPersistentModifier, MapModifier, Modifier, MultipleParticipantExpBonusModifier, PersistentModifier, PokemonExpBoosterModifier, PokemonHeldItemModifier, PokemonInstantReviveModifier, SwitchEffectTransferModifier, TempBattleStatBoosterModifier, TurnHealModifier, TurnHeldItemTransferModifier, MoneyMultiplierModifier, MoneyInterestModifier, IvScannerModifier, LapsingPokemonHeldItemModifier, PokemonMultiHitModifier, PokemonMoveAccuracyBoosterModifier, overrideModifiers, overrideHeldItems, BypassSpeedChanceModifier, TurnStatusEffectModifier } from "./modifier/modifier";
import PartyUiHandler, { PartyOption, PartyUiMode } from "./ui/party-ui-handler";
import { doPokeballBounceAnim, getPokeballAtlasKey, getPokeballCatchMultiplier, getPokeballTintColor, PokeballType } from "./data/pokeball";
import { CommonAnim, CommonBattleAnim, MoveAnim, initMoveAnim, loadMoveAnimAssets } from "./data/battle-anims";
import { StatusEffect, getStatusEffectActivationText, getStatusEffectCatchRateMultiplier, getStatusEffectHealText, getStatusEffectObtainText, getStatusEffectOverlapText } from "./data/status-effect";
import { SummaryUiMode } from "./ui/summary-ui-handler";
import EvolutionSceneHandler from "./ui/evolution-scene-handler";
import { EvolutionPhase } from "./evolution-phase";
import { Phase } from "./phase";
import { BattleStat, getBattleStatLevelChangeDescription, getBattleStatName } from "./data/battle-stat";
import { biomeLinks, getBiomeName } from "./data/biomes";
import { ModifierTier } from "./modifier/modifier-tier";
import { FusePokemonModifierType, ModifierPoolType, ModifierType, ModifierTypeFunc, ModifierTypeOption, PokemonModifierType, PokemonMoveModifierType, PokemonPpRestoreModifierType, PokemonPpUpModifierType, RememberMoveModifierType, TmModifierType, getDailyRunStarterModifiers, getEnemyBuffModifierForWave, getModifierType, getPlayerModifierTypeOptions, getPlayerShopModifierTypeOptionsForWave, modifierTypes, regenerateModifierPoolThresholds } from "./modifier/modifier-type";
import SoundFade from "phaser3-rex-plugins/plugins/soundfade";
import { BattlerTagLapseType, CenterOfAttentionTag, EncoreTag, ProtectedTag, SemiInvulnerableTag, TrappedTag } from "./data/battler-tags";
import { getPokemonMessage, getPokemonNameWithAffix } from "./messages";
import { Starter } from "./ui/starter-select-ui-handler";
import { Gender } from "./data/gender";
import { Weather, WeatherType, getRandomWeatherType, getTerrainBlockMessage, getWeatherDamageMessage, getWeatherLapseMessage } from "./data/weather";
import { TempBattleStat } from "./data/temp-battle-stat";
import { ArenaTagSide, ArenaTrapTag, MistTag, TrickRoomTag } from "./data/arena-tag";
import { CheckTrappedAbAttr, IgnoreOpponentStatChangesAbAttr, IgnoreOpponentEvasionAbAttr, PostAttackAbAttr, PostBattleAbAttr, PostDefendAbAttr, PostSummonAbAttr, PostTurnAbAttr, PostWeatherLapseAbAttr, PreSwitchOutAbAttr, PreWeatherDamageAbAttr, ProtectStatAbAttr, RedirectMoveAbAttr, BlockRedirectAbAttr, RunSuccessAbAttr, StatChangeMultiplierAbAttr, SuppressWeatherEffectAbAttr, SyncEncounterNatureAbAttr, applyAbAttrs, applyCheckTrappedAbAttrs, applyPostAttackAbAttrs, applyPostBattleAbAttrs, applyPostDefendAbAttrs, applyPostSummonAbAttrs, applyPostTurnAbAttrs, applyPostWeatherLapseAbAttrs, applyPreStatChangeAbAttrs, applyPreSwitchOutAbAttrs, applyPreWeatherEffectAbAttrs, BattleStatMultiplierAbAttr, applyBattleStatMultiplierAbAttrs, IncrementMovePriorityAbAttr, applyPostVictoryAbAttrs, PostVictoryAbAttr, BlockNonDirectDamageAbAttr as BlockNonDirectDamageAbAttr, applyPostKnockOutAbAttrs, PostKnockOutAbAttr, PostBiomeChangeAbAttr, applyPostFaintAbAttrs, PostFaintAbAttr, IncreasePpAbAttr, PostStatChangeAbAttr, applyPostStatChangeAbAttrs, AlwaysHitAbAttr, PreventBerryUseAbAttr, StatChangeCopyAbAttr, PokemonTypeChangeAbAttr, applyPreAttackAbAttrs, applyPostMoveUsedAbAttrs, PostMoveUsedAbAttr, MaxMultiHitAbAttr, HealFromBerryUseAbAttr, WonderSkinAbAttr, applyPreDefendAbAttrs, IgnoreMoveEffectsAbAttr, BlockStatusDamageAbAttr, BypassSpeedChanceAbAttr, AddSecondStrikeAbAttr } from "./data/ability";
import { Unlockables, getUnlockableName } from "./system/unlockables";
import { getBiomeKey } from "./field/arena";
import { BattleType, BattlerIndex, TurnCommand } from "./battle";
import { ChallengeAchv, HealAchv, LevelAchv, achvs } from "./system/achv";
import { TrainerSlot, trainerConfigs } from "./data/trainer-config";
import { EggHatchPhase } from "./egg-hatch-phase";
import { Egg } from "./data/egg";
import { vouchers } from "./system/voucher";
import { clientSessionId, loggedInUser, updateUserInfo } from "./account";
import { SessionSaveData } from "./system/game-data";
import { addPokeballCaptureStars, addPokeballOpenParticles } from "./field/anims";
import { SpeciesFormChangeActiveTrigger, SpeciesFormChangeManualTrigger, SpeciesFormChangeMoveLearnedTrigger, SpeciesFormChangePostMoveTrigger, SpeciesFormChangePreMoveTrigger } from "./data/pokemon-forms";
import { battleSpecDialogue, getCharVariantFromDialogue, miscDialogue } from "./data/dialogue";
import ModifierSelectUiHandler, { SHOP_OPTIONS_ROW_LIMIT } from "./ui/modifier-select-ui-handler";
import { SettingKeys } from "./system/settings/settings";
import { Tutorial, handleTutorial } from "./tutorial";
import { TerrainType } from "./data/terrain";
import { OptionSelectConfig, OptionSelectItem } from "./ui/abstact-option-select-ui-handler";
import { SaveSlotUiMode } from "./ui/save-slot-select-ui-handler";
import { fetchDailyRunSeed, getDailyRunStarters } from "./data/daily-run";
import { GameMode, GameModes, getGameMode } from "./game-mode";
import PokemonSpecies, { getPokemonSpecies, speciesStarters } from "./data/pokemon-species";
import i18next from "./plugins/i18n";
import * as Overrides from "./overrides";
import { TextStyle, addTextObject } from "./ui/text";
import { Type } from "./data/type";
import { BerryUsedEvent, EncounterPhaseEvent, MoveUsedEvent, TurnEndEvent, TurnInitEvent } from "./events/battle-scene";
import { Abilities } from "#enums/abilities";
import { ArenaTagType } from "#enums/arena-tag-type";
import { BattleSpec } from "#enums/battle-spec";
import { BattleStyle } from "#enums/battle-style";
import { BattlerTagType } from "#enums/battler-tag-type";
import { Biome } from "#enums/biome";
import { ExpNotification } from "#enums/exp-notification";
import { Moves } from "#enums/moves";
import { PlayerGender } from "#enums/player-gender";
import { Species } from "#enums/species";
import { TrainerType } from "#enums/trainer-type";
<<<<<<< HEAD
import { ChallengeType, applyChallenges } from "./data/challenge";
=======
import { applyChallenges, ChallengeType } from "./data/challenge";
>>>>>>> 1965f2b1

const { t } = i18next;

export class LoginPhase extends Phase {
  private showText: boolean;

  constructor(scene: BattleScene, showText?: boolean) {
    super(scene);

    this.showText = showText === undefined || !!showText;
  }

  start(): void {
    super.start();

    const hasSession = !!Utils.getCookie(Utils.sessionIdKey);

    this.scene.ui.setMode(Mode.LOADING, { buttonActions: [] });
    Utils.executeIf(bypassLogin || hasSession, updateUserInfo).then(response => {
      const success = response ? response[0] : false;
      const statusCode = response ? response[1] : null;
      if (!success) {
        if (!statusCode || statusCode === 400) {
          if (this.showText) {
            this.scene.ui.showText(i18next.t("menu:logInOrCreateAccount"));
          }

          this.scene.playSound("menu_open");

          const loadData = () => {
            updateUserInfo().then(success => {
              if (!success[0]) {
                Utils.setCookie(Utils.sessionIdKey, "");
                this.scene.reset(true, true);
                return;
              }
              this.scene.gameData.loadSystem().then(() => this.end());
            });
          };

          this.scene.ui.setMode(Mode.LOGIN_FORM, {
            buttonActions: [
              () => {
                this.scene.ui.playSelect();
                loadData();
              }, () => {
                this.scene.playSound("menu_open");
                this.scene.ui.setMode(Mode.REGISTRATION_FORM, {
                  buttonActions: [
                    () => {
                      this.scene.ui.playSelect();
                      updateUserInfo().then(success => {
                        if (!success[0]) {
                          Utils.setCookie(Utils.sessionIdKey, "");
                          this.scene.reset(true, true);
                          return;
                        }
                        this.end();
                      } );
                    }, () => {
                      this.scene.unshiftPhase(new LoginPhase(this.scene, false));
                      this.end();
                    }
                  ]
                });
              }, () => {
                const redirectUri = encodeURIComponent(`${import.meta.env.VITE_SERVER_URL}/auth/discord/callback`);
                const discordId = import.meta.env.VITE_DISCORD_CLIENT_ID;
                const discordUrl = `https://discord.com/api/oauth2/authorize?client_id=${discordId}&redirect_uri=${redirectUri}&response_type=code&scope=identify`;
                window.open(discordUrl, "_self");
              }, () => {
                const redirectUri = encodeURIComponent(`${import.meta.env.VITE_SERVER_URL}/auth/google/callback`);
                const googleId = import.meta.env.VITE_GOOGLE_CLIENT_ID;
                const googleUrl = `https://accounts.google.com/o/oauth2/auth?client_id=${googleId}&redirect_uri=${redirectUri}&response_type=code&scope=openid`;
                window.open(googleUrl, "_self");
              }
            ]
          });
        } else if (statusCode === 401) {
          Utils.setCookie(Utils.sessionIdKey, "");
          this.scene.reset(true, true);
        } else {
          this.scene.unshiftPhase(new UnavailablePhase(this.scene));
          super.end();
        }
        return null;
      } else {
        this.scene.gameData.loadSystem().then(success => {
          if (success || bypassLogin) {
            this.end();
          } else {
            this.scene.ui.setMode(Mode.MESSAGE);
            this.scene.ui.showText(t("menu:failedToLoadSaveData"));
          }
        });
      }
    });
  }

  end(): void {
    this.scene.ui.setMode(Mode.MESSAGE);

    if (!this.scene.gameData.gender) {
      this.scene.unshiftPhase(new SelectGenderPhase(this.scene));
    }

    handleTutorial(this.scene, Tutorial.Intro).then(() => super.end());
  }
}

export class TitlePhase extends Phase {
  private loaded: boolean;
  private lastSessionData: SessionSaveData;
  public gameMode: GameModes;

  constructor(scene: BattleScene) {
    super(scene);

    this.loaded = false;
  }

  start(): void {
    super.start();

    this.scene.ui.clearText();
    this.scene.ui.fadeIn(250);

    this.scene.playBgm("title", true);

    this.scene.gameData.getSession(loggedInUser.lastSessionSlot).then(sessionData => {
      if (sessionData) {
        this.lastSessionData = sessionData;
        const biomeKey = getBiomeKey(sessionData.arena.biome);
        const bgTexture = `${biomeKey}_bg`;
        this.scene.arenaBg.setTexture(bgTexture);
      }
      this.showOptions();
    }).catch(err => {
      console.error(err);
      this.showOptions();
    });
  }

  showOptions(): void {
    const options: OptionSelectItem[] = [];
    if (loggedInUser.lastSessionSlot > -1) {
      options.push({
        label: i18next.t("continue", null, { ns: "menu"}),
        handler: () => {
          this.loadSaveSlot(this.lastSessionData ? -1 : loggedInUser.lastSessionSlot);
          return true;
        }
      });
    }
    options.push({
      label: i18next.t("menu:newGame"),
      handler: () => {
        const setModeAndEnd = (gameMode: GameModes) => {
          this.gameMode = gameMode;
          this.scene.ui.setMode(Mode.MESSAGE);
          this.scene.ui.clearText();
          this.end();
        };
        if (this.scene.gameData.unlocks[Unlockables.ENDLESS_MODE]) {
          const options: OptionSelectItem[] = [
            {
              label: GameMode.getModeName(GameModes.CLASSIC),
              handler: () => {
                setModeAndEnd(GameModes.CLASSIC);
                return true;
              }
            },
            {
              label: GameMode.getModeName(GameModes.CHALLENGE),
              handler: () => {
                setModeAndEnd(GameModes.CHALLENGE);
                return true;
              }
            },
            {
              label: GameMode.getModeName(GameModes.ENDLESS),
              handler: () => {
                setModeAndEnd(GameModes.ENDLESS);
                return true;
              }
            }
          ];
          if (this.scene.gameData.unlocks[Unlockables.SPLICED_ENDLESS_MODE]) {
            options.push({
              label: GameMode.getModeName(GameModes.SPLICED_ENDLESS),
              handler: () => {
                setModeAndEnd(GameModes.SPLICED_ENDLESS);
                return true;
              }
            });
          }
          options.push({
            label: i18next.t("menu:cancel"),
            handler: () => {
              this.scene.clearPhaseQueue();
              this.scene.pushPhase(new TitlePhase(this.scene));
              super.end();
              return true;
            }
          });
          this.scene.ui.showText(i18next.t("menu:selectGameMode"), null, () => this.scene.ui.setOverlayMode(Mode.OPTION_SELECT, { options: options }));
        } else {
          this.gameMode = GameModes.CLASSIC;
          this.scene.ui.setMode(Mode.MESSAGE);
          this.scene.ui.clearText();
          this.end();
        }
        return true;
      }
    },
    {
      label: i18next.t("menu:loadGame"),
      handler: () => {
        this.scene.ui.setOverlayMode(Mode.SAVE_SLOT, SaveSlotUiMode.LOAD,
          (slotId: integer) => {
            if (slotId === -1) {
              return this.showOptions();
            }
            this.loadSaveSlot(slotId);
          });
        return true;
      }
    },
    {
      label: i18next.t("menu:dailyRun"),
      handler: () => {
        this.initDailyRun();
        return true;
      },
      keepOpen: true
    },
    {
      label: i18next.t("menu:settings"),
      handler: () => {
        this.scene.ui.setOverlayMode(Mode.SETTINGS);
        return true;
      },
      keepOpen: true
    });
    const config: OptionSelectConfig = {
      options: options,
      noCancel: true,
      yOffset: 47
    };
    this.scene.ui.setMode(Mode.TITLE, config);
  }

  loadSaveSlot(slotId: integer): void {
    this.scene.sessionSlotId = slotId > -1 ? slotId : loggedInUser.lastSessionSlot;
    this.scene.ui.setMode(Mode.MESSAGE);
    this.scene.gameData.loadSession(this.scene, slotId, slotId === -1 ? this.lastSessionData : null).then((success: boolean) => {
      if (success) {
        this.loaded = true;
        this.scene.ui.showText(i18next.t("menu:sessionSuccess"), null, () => this.end());
      } else {
        this.end();
      }
    }).catch(err => {
      console.error(err);
      this.scene.ui.showText(i18next.t("menu:failedToLoadSession"), null);
    });
  }

  initDailyRun(): void {
    this.scene.ui.setMode(Mode.SAVE_SLOT, SaveSlotUiMode.SAVE, (slotId: integer) => {
      this.scene.clearPhaseQueue();
      if (slotId === -1) {
        this.scene.pushPhase(new TitlePhase(this.scene));
        return super.end();
      }
      this.scene.sessionSlotId = slotId;

      const generateDaily = (seed: string) => {
        this.scene.gameMode = getGameMode(GameModes.DAILY);

        this.scene.setSeed(seed);
        this.scene.resetSeed(1);

        this.scene.money = this.scene.gameMode.getStartingMoney();

        const starters = getDailyRunStarters(this.scene, seed);
        const startingLevel = this.scene.gameMode.getStartingLevel();

        const party = this.scene.getParty();
        const loadPokemonAssets: Promise<void>[] = [];
        for (const starter of starters) {
          const starterProps = this.scene.gameData.getSpeciesDexAttrProps(starter.species, starter.dexAttr);
          const starterFormIndex = Math.min(starterProps.formIndex, Math.max(starter.species.forms.length - 1, 0));
          const starterGender = starter.species.malePercent !== null
            ? !starterProps.female ? Gender.MALE : Gender.FEMALE
            : Gender.GENDERLESS;
          const starterPokemon = this.scene.addPlayerPokemon(starter.species, startingLevel, starter.abilityIndex, starterFormIndex, starterGender, starterProps.shiny, starterProps.variant, undefined, starter.nature);
          starterPokemon.setVisible(false);
          party.push(starterPokemon);
          loadPokemonAssets.push(starterPokemon.loadAssets());
        }

        regenerateModifierPoolThresholds(party, ModifierPoolType.DAILY_STARTER);
        const modifiers: Modifier[] = Array(3).fill(null).map(() => modifierTypes.EXP_SHARE().withIdFromFunc(modifierTypes.EXP_SHARE).newModifier())
          .concat(Array(3).fill(null).map(() => modifierTypes.GOLDEN_EXP_CHARM().withIdFromFunc(modifierTypes.GOLDEN_EXP_CHARM).newModifier()))
          .concat(getDailyRunStarterModifiers(party));

        for (const m of modifiers) {
          this.scene.addModifier(m, true, false, false, true);
        }
        this.scene.updateModifiers(true, true);

        Promise.all(loadPokemonAssets).then(() => {
          this.scene.time.delayedCall(500, () => this.scene.playBgm());
          this.scene.gameData.gameStats.dailyRunSessionsPlayed++;
          this.scene.newArena(this.scene.gameMode.getStartingBiome(this.scene));
          this.scene.newBattle();
          this.scene.arena.init();
          this.scene.sessionPlayTime = 0;
          this.scene.lastSavePlayTime = 0;
          this.end();
        });
      };

      // If Online, calls seed fetch from db to generate daily run. If Offline, generates a daily run based on current date.
      if (!Utils.isLocal) {
        fetchDailyRunSeed().then(seed => {
          generateDaily(seed);
        }).catch(err => {
          console.error("Failed to load daily run:\n", err);
        });
      } else {
        generateDaily(btoa(new Date().toISOString().substring(0, 10)));
      }
    });
  }

  end(): void {
    if (!this.loaded && !this.scene.gameMode.isDaily) {
      this.scene.arena.preloadBgm();
      this.scene.gameMode = getGameMode(this.gameMode);
      if (this.gameMode === GameModes.CHALLENGE) {
        this.scene.pushPhase(new SelectChallengePhase(this.scene));
      } else {
        this.scene.pushPhase(new SelectStarterPhase(this.scene));
      }
      this.scene.newArena(this.scene.gameMode.getStartingBiome(this.scene));
    } else {
      this.scene.playBgm();
    }

    this.scene.pushPhase(new EncounterPhase(this.scene, this.loaded));

    if (this.loaded) {
      const availablePartyMembers = this.scene.getParty().filter(p => p.isAllowedInBattle()).length;

      this.scene.pushPhase(new SummonPhase(this.scene, 0, true, true));
      if (this.scene.currentBattle.double && availablePartyMembers > 1) {
        this.scene.pushPhase(new SummonPhase(this.scene, 1, true, true));
      }

      if (this.scene.currentBattle.battleType !== BattleType.TRAINER && (this.scene.currentBattle.waveIndex > 1 || !this.scene.gameMode.isDaily)) {
        const minPartySize = this.scene.currentBattle.double ? 2 : 1;
        if (availablePartyMembers > minPartySize) {
          this.scene.pushPhase(new CheckSwitchPhase(this.scene, 0, this.scene.currentBattle.double));
          if (this.scene.currentBattle.double) {
            this.scene.pushPhase(new CheckSwitchPhase(this.scene, 1, this.scene.currentBattle.double));
          }
        }
      }
    }

    for (const achv of Object.keys(this.scene.gameData.achvUnlocks)) {
      if (vouchers.hasOwnProperty(achv)) {
        this.scene.validateVoucher(vouchers[achv]);
      }
    }

    super.end();
  }
}

export class UnavailablePhase extends Phase {
  constructor(scene: BattleScene) {
    super(scene);
  }

  start(): void {
    this.scene.ui.setMode(Mode.UNAVAILABLE, () => {
      this.scene.unshiftPhase(new LoginPhase(this.scene, true));
      this.end();
    });
  }
}

export class ReloadSessionPhase extends Phase {
  private systemDataStr: string;

  constructor(scene: BattleScene, systemDataStr?: string) {
    super(scene);

    this.systemDataStr = systemDataStr;
  }

  start(): void {
    this.scene.ui.setMode(Mode.SESSION_RELOAD);

    let delayElapsed = false;
    let loaded = false;

    this.scene.time.delayedCall(Utils.fixedInt(1500), () => {
      if (loaded) {
        this.end();
      } else {
        delayElapsed = true;
      }
    });

    this.scene.gameData.clearLocalData();

    (this.systemDataStr ? this.scene.gameData.initSystem(this.systemDataStr) : this.scene.gameData.loadSystem()).then(() => {
      if (delayElapsed) {
        this.end();
      } else {
        loaded = true;
      }
    });
  }
}

export class OutdatedPhase extends Phase {
  constructor(scene: BattleScene) {
    super(scene);
  }

  start(): void {
    this.scene.ui.setMode(Mode.OUTDATED);
  }
}

export class SelectGenderPhase extends Phase {
  constructor(scene: BattleScene) {
    super(scene);
  }

  start(): void {
    super.start();

    this.scene.ui.showText(i18next.t("menu:boyOrGirl"), null, () => {
      this.scene.ui.setMode(Mode.OPTION_SELECT, {
        options: [
          {
            label: i18next.t("settings:boy"),
            handler: () => {
              this.scene.gameData.gender = PlayerGender.MALE;
              this.scene.gameData.saveSetting(SettingKeys.Player_Gender, 0);
              this.scene.gameData.saveSystem().then(() => this.end());
              return true;
            }
          },
          {
            label: i18next.t("settings:girl"),
            handler: () => {
              this.scene.gameData.gender = PlayerGender.FEMALE;
              this.scene.gameData.saveSetting(SettingKeys.Player_Gender, 1);
              this.scene.gameData.saveSystem().then(() => this.end());
              return true;
            }
          }
        ]
      });
    });
  }

  end(): void {
    this.scene.ui.setMode(Mode.MESSAGE);
    super.end();
  }
}

export class SelectChallengePhase extends Phase {
  constructor(scene: BattleScene) {
    super(scene);
  }

  start() {
    super.start();

    this.scene.playBgm("menu");

    this.scene.ui.setMode(Mode.CHALLENGE_SELECT);
  }
}

export class SelectStarterPhase extends Phase {

  constructor(scene: BattleScene) {
    super(scene);
  }

  start() {
    super.start();

    this.scene.playBgm("menu");

    this.scene.ui.setMode(Mode.STARTER_SELECT, (starters: Starter[]) => {
      this.scene.ui.clearText();
      this.scene.ui.setMode(Mode.SAVE_SLOT, SaveSlotUiMode.SAVE, (slotId: integer) => {
        if (slotId === -1) {
          this.scene.clearPhaseQueue();
          this.scene.pushPhase(new TitlePhase(this.scene));
          return this.end();
        }
        this.scene.sessionSlotId = slotId;
        this.initBattle(starters);
      });
    });
  }

  /**
   * Initialize starters before starting the first battle
   * @param starters {@linkcode Pokemon} with which to start the first battle
   */
  initBattle(starters: Starter[]) {
    const party = this.scene.getParty();
    const loadPokemonAssets: Promise<void>[] = [];
    starters.forEach((starter: Starter, i: integer) => {
      if (!i && Overrides.STARTER_SPECIES_OVERRIDE) {
        starter.species = getPokemonSpecies(Overrides.STARTER_SPECIES_OVERRIDE as Species);
      }
      const starterProps = this.scene.gameData.getSpeciesDexAttrProps(starter.species, starter.dexAttr);
      let starterFormIndex = Math.min(starterProps.formIndex, Math.max(starter.species.forms.length - 1, 0));
      if (
        starter.species.speciesId in Overrides.STARTER_FORM_OVERRIDES &&
        starter.species.forms[Overrides.STARTER_FORM_OVERRIDES[starter.species.speciesId]]
      ) {
        starterFormIndex = Overrides.STARTER_FORM_OVERRIDES[starter.species.speciesId];
      }

      let starterGender = starter.species.malePercent !== null
        ? !starterProps.female ? Gender.MALE : Gender.FEMALE
        : Gender.GENDERLESS;
      if (Overrides.GENDER_OVERRIDE !== null) {
        starterGender = Overrides.GENDER_OVERRIDE;
      }
      const starterIvs = this.scene.gameData.dexData[starter.species.speciesId].ivs.slice(0);
      const starterPokemon = this.scene.addPlayerPokemon(starter.species, this.scene.gameMode.getStartingLevel(), starter.abilityIndex, starterFormIndex, starterGender, starterProps.shiny, starterProps.variant, starterIvs, starter.nature);
      starterPokemon.tryPopulateMoveset(starter.moveset);
      if (starter.passive) {
        starterPokemon.passive = true;
      }
      starterPokemon.luck = this.scene.gameData.getDexAttrLuck(this.scene.gameData.dexData[starter.species.speciesId].caughtAttr);
      if (starter.pokerus) {
        starterPokemon.pokerus = true;
      }
      if (this.scene.gameMode.isSplicedOnly) {
        starterPokemon.generateFusionSpecies(true);
      }
      starterPokemon.setVisible(false);
      applyChallenges(this.scene.gameMode, ChallengeType.STARTER_MODIFY, starterPokemon);
      party.push(starterPokemon);
      loadPokemonAssets.push(starterPokemon.loadAssets());
    });
    overrideModifiers(this.scene);
    overrideHeldItems(this.scene, party[0]);
    Promise.all(loadPokemonAssets).then(() => {
      SoundFade.fadeOut(this.scene, this.scene.sound.get("menu"), 500, true);
      this.scene.time.delayedCall(500, () => this.scene.playBgm());
      if (this.scene.gameMode.isClassic) {
        this.scene.gameData.gameStats.classicSessionsPlayed++;
      } else {
        this.scene.gameData.gameStats.endlessSessionsPlayed++;
      }
      this.scene.newBattle();
      this.scene.arena.init();
      this.scene.sessionPlayTime = 0;
      this.scene.lastSavePlayTime = 0;
      this.end();
    });
  }
}

export class BattlePhase extends Phase {
  constructor(scene: BattleScene) {
    super(scene);
  }

  showEnemyTrainer(trainerSlot: TrainerSlot = TrainerSlot.NONE): void {
    const sprites = this.scene.currentBattle.trainer.getSprites();
    const tintSprites = this.scene.currentBattle.trainer.getTintSprites();
    for (let i = 0; i < sprites.length; i++) {
      const visible = !trainerSlot || !i === (trainerSlot === TrainerSlot.TRAINER) || sprites.length < 2;
      [sprites[i], tintSprites[i]].map(sprite => {
        if (visible) {
          sprite.x = trainerSlot || sprites.length < 2 ? 0 : i ? 16 : -16;
        }
        sprite.setVisible(visible);
        sprite.clearTint();
      });
      sprites[i].setVisible(visible);
      tintSprites[i].setVisible(visible);
      sprites[i].clearTint();
      tintSprites[i].clearTint();
    }
    this.scene.tweens.add({
      targets: this.scene.currentBattle.trainer,
      x: "-=16",
      y: "+=16",
      alpha: 1,
      ease: "Sine.easeInOut",
      duration: 750
    });
  }

  hideEnemyTrainer(): void {
    this.scene.tweens.add({
      targets: this.scene.currentBattle.trainer,
      x: "+=16",
      y: "-=16",
      alpha: 0,
      ease: "Sine.easeInOut",
      duration: 750
    });
  }
}

type PokemonFunc = (pokemon: Pokemon) => void;

export abstract class FieldPhase extends BattlePhase {
  getOrder(): BattlerIndex[] {
    const playerField = this.scene.getPlayerField().filter(p => p.isActive()) as Pokemon[];
    const enemyField = this.scene.getEnemyField().filter(p => p.isActive()) as Pokemon[];

    // We shuffle the list before sorting so speed ties produce random results
    let orderedTargets: Pokemon[] = playerField.concat(enemyField);
    // We seed it with the current turn to prevent an inconsistency where it
    // was varying based on how long since you last reloaded
    this.scene.executeWithSeedOffset(() => {
      orderedTargets = Utils.randSeedShuffle(orderedTargets);
    }, this.scene.currentBattle.turn, this.scene.waveSeed);

    orderedTargets.sort((a: Pokemon, b: Pokemon) => {
      const aSpeed = a?.getBattleStat(Stat.SPD) || 0;
      const bSpeed = b?.getBattleStat(Stat.SPD) || 0;

      return bSpeed - aSpeed;
    });

    const speedReversed = new Utils.BooleanHolder(false);
    this.scene.arena.applyTags(TrickRoomTag, speedReversed);

    if (speedReversed.value) {
      orderedTargets = orderedTargets.reverse();
    }

    return orderedTargets.map(t => t.getFieldIndex() + (!t.isPlayer() ? BattlerIndex.ENEMY : 0));
  }

  executeForAll(func: PokemonFunc): void {
    const field = this.scene.getField(true).filter(p => p.summonData);
    field.forEach(pokemon => func(pokemon));
  }
}

export abstract class PokemonPhase extends FieldPhase {
  protected battlerIndex: BattlerIndex | integer;
  public player: boolean;
  public fieldIndex: integer;

  constructor(scene: BattleScene, battlerIndex: BattlerIndex | integer) {
    super(scene);

    if (battlerIndex === undefined) {
      battlerIndex = scene.getField().find(p => p?.isActive()).getBattlerIndex();
    }

    this.battlerIndex = battlerIndex;
    this.player = battlerIndex < 2;
    this.fieldIndex = battlerIndex % 2;
  }

  getPokemon() {
    if (this.battlerIndex > BattlerIndex.ENEMY_2) {
      return this.scene.getPokemonById(this.battlerIndex);
    }
    return this.scene.getField()[this.battlerIndex];
  }
}

export abstract class PartyMemberPokemonPhase extends FieldPhase {
  protected partyMemberIndex: integer;
  protected fieldIndex: integer;
  protected player: boolean;

  constructor(scene: BattleScene, partyMemberIndex: integer, player: boolean) {
    super(scene);

    this.partyMemberIndex = partyMemberIndex;
    this.fieldIndex = partyMemberIndex < this.scene.currentBattle.getBattlerCount()
      ? partyMemberIndex
      : -1;
    this.player = player;
  }

  getParty(): Pokemon[] {
    return this.player ? this.scene.getParty() : this.scene.getEnemyParty();
  }

  getPokemon(): Pokemon {
    return this.getParty()[this.partyMemberIndex];
  }
}

export abstract class PlayerPartyMemberPokemonPhase extends PartyMemberPokemonPhase {
  constructor(scene: BattleScene, partyMemberIndex: integer) {
    super(scene, partyMemberIndex, true);
  }

  getPlayerPokemon(): PlayerPokemon {
    return super.getPokemon() as PlayerPokemon;
  }
}

export abstract class EnemyPartyMemberPokemonPhase extends PartyMemberPokemonPhase {
  constructor(scene: BattleScene, partyMemberIndex: integer) {
    super(scene, partyMemberIndex, false);
  }

  getEnemyPokemon(): EnemyPokemon {
    return super.getPokemon() as EnemyPokemon;
  }
}

export class EncounterPhase extends BattlePhase {
  private loaded: boolean;

  constructor(scene: BattleScene, loaded?: boolean) {
    super(scene);

    this.loaded = !!loaded;
  }

  start() {
    super.start();

    this.scene.updateGameInfo();

    this.scene.initSession();

    this.scene.eventTarget.dispatchEvent(new EncounterPhaseEvent());

    // Failsafe if players somehow skip floor 200 in classic mode
    if (this.scene.gameMode.isClassic && this.scene.currentBattle.waveIndex > 200) {
      this.scene.unshiftPhase(new GameOverPhase(this.scene));
    }

    const loadEnemyAssets = [];

    const battle = this.scene.currentBattle;

    let totalBst = 0;

    battle.enemyLevels.forEach((level, e) => {
      if (!this.loaded) {
        if (battle.battleType === BattleType.TRAINER) {
          battle.enemyParty[e] = battle.trainer.genPartyMember(e);
        } else {
          const enemySpecies = this.scene.randomSpecies(battle.waveIndex, level, true);
          battle.enemyParty[e] = this.scene.addEnemyPokemon(enemySpecies, level, TrainerSlot.NONE, !!this.scene.getEncounterBossSegments(battle.waveIndex, level, enemySpecies));
          if (this.scene.currentBattle.battleSpec === BattleSpec.FINAL_BOSS) {
            battle.enemyParty[e].ivs = new Array(6).fill(31);
          }
          this.scene.getParty().slice(0, !battle.double ? 1 : 2).reverse().forEach(playerPokemon => {
            applyAbAttrs(SyncEncounterNatureAbAttr, playerPokemon, null, battle.enemyParty[e]);
          });
        }
      }
      const enemyPokemon = this.scene.getEnemyParty()[e];
      if (e < (battle.double ? 2 : 1)) {
        enemyPokemon.setX(-66 + enemyPokemon.getFieldPositionOffset()[0]);
        enemyPokemon.resetSummonData();
      }

      if (!this.loaded) {
        this.scene.gameData.setPokemonSeen(enemyPokemon, true, battle.battleType === BattleType.TRAINER);
      }

      if (enemyPokemon.species.speciesId === Species.ETERNATUS) {
        if (this.scene.gameMode.isClassic && (battle.battleSpec === BattleSpec.FINAL_BOSS || this.scene.gameMode.isWaveFinal(battle.waveIndex))) {
          if (battle.battleSpec !== BattleSpec.FINAL_BOSS) {
            enemyPokemon.formIndex = 1;
            enemyPokemon.updateScale();
          }
          enemyPokemon.setBoss();
        } else if (!(battle.waveIndex % 1000)) {
          enemyPokemon.formIndex = 1;
          enemyPokemon.updateScale();
        }
      }

      totalBst += enemyPokemon.getSpeciesForm().baseTotal;

      loadEnemyAssets.push(enemyPokemon.loadAssets());

      console.log(enemyPokemon.name, enemyPokemon.species.speciesId, enemyPokemon.stats);
    });

    if (this.scene.getParty().filter(p => p.isShiny()).length === 6) {
      this.scene.validateAchv(achvs.SHINY_PARTY);
    }

    if (battle.battleType === BattleType.TRAINER) {
      loadEnemyAssets.push(battle.trainer.loadAssets().then(() => battle.trainer.initSprite()));
    } else {
      // This block only applies for double battles to init the boss segments (idk why it's split up like this)
      if (battle.enemyParty.filter(p => p.isBoss()).length > 1) {
        for (const enemyPokemon of battle.enemyParty) {
          // If the enemy pokemon is a boss and wasn't populated from data source, then set it up
          if (enemyPokemon.isBoss() && !enemyPokemon.isPopulatedFromDataSource) {
            enemyPokemon.setBoss(true, Math.ceil(enemyPokemon.bossSegments * (enemyPokemon.getSpeciesForm().baseTotal / totalBst)));
            enemyPokemon.initBattleInfo();
          }
        }
      }
    }

    Promise.all(loadEnemyAssets).then(() => {
      battle.enemyParty.forEach((enemyPokemon, e) => {
        if (e < (battle.double ? 2 : 1)) {
          if (battle.battleType === BattleType.WILD) {
            this.scene.field.add(enemyPokemon);
            battle.seenEnemyPartyMemberIds.add(enemyPokemon.id);
            const playerPokemon = this.scene.getPlayerPokemon();
            if (playerPokemon?.visible) {
              this.scene.field.moveBelow(enemyPokemon as Pokemon, playerPokemon);
            }
            enemyPokemon.tint(0, 0.5);
          } else if (battle.battleType === BattleType.TRAINER) {
            enemyPokemon.setVisible(false);
            this.scene.currentBattle.trainer.tint(0, 0.5);
          }
          if (battle.double) {
            enemyPokemon.setFieldPosition(e ? FieldPosition.RIGHT : FieldPosition.LEFT);
          }
        }
      });

      if (!this.loaded) {
        regenerateModifierPoolThresholds(this.scene.getEnemyField(), battle.battleType === BattleType.TRAINER ? ModifierPoolType.TRAINER : ModifierPoolType.WILD);
        this.scene.generateEnemyModifiers();
      }

      this.scene.ui.setMode(Mode.MESSAGE).then(() => {
        if (!this.loaded) {
          this.scene.gameData.saveAll(this.scene, true, battle.waveIndex % 10 === 1 || this.scene.lastSavePlayTime >= 300).then(success => {
            this.scene.disableMenu = false;
            if (!success) {
              return this.scene.reset(true);
            }
            this.doEncounter();
          });
        } else {
          this.doEncounter();
        }
      });
    });
  }

  doEncounter() {
    this.scene.playBgm(undefined, true);
    this.scene.updateModifiers(false);
    this.scene.setFieldScale(1);

    /*if (startingWave > 10) {
      for (let m = 0; m < Math.min(Math.floor(startingWave / 10), 99); m++)
        this.scene.addModifier(getPlayerModifierTypeOptionsForWave((m + 1) * 10, 1, this.scene.getParty())[0].type.newModifier(), true);
      this.scene.updateModifiers(true);
    }*/

    for (const pokemon of this.scene.getParty()) {
      if (pokemon) {
        pokemon.resetBattleData();
      }
    }

    if (!this.loaded) {
      this.scene.arena.trySetWeather(getRandomWeatherType(this.scene.arena), false);
    }

    const enemyField = this.scene.getEnemyField();
    this.scene.tweens.add({
      targets: [this.scene.arenaEnemy, this.scene.currentBattle.trainer, enemyField, this.scene.arenaPlayer, this.scene.trainer].flat(),
      x: (_target, _key, value, fieldIndex: integer) => fieldIndex < 2 + (enemyField.length) ? value + 300 : value - 300,
      duration: 2000,
      onComplete: () => {
        if (!this.tryOverrideForBattleSpec()) {
          this.doEncounterCommon();
        }
      }
    });
  }

  getEncounterMessage(): string {
    const enemyField = this.scene.getEnemyField();

    if (this.scene.currentBattle.battleSpec === BattleSpec.FINAL_BOSS) {
      return i18next.t("battle:bossAppeared", { bossName: enemyField[0].name });
    }

    if (this.scene.currentBattle.battleType === BattleType.TRAINER) {
      if (this.scene.currentBattle.double) {
        return i18next.t("battle:trainerAppearedDouble", { trainerName: this.scene.currentBattle.trainer.getName(TrainerSlot.NONE, true) });

      } else {
        return i18next.t("battle:trainerAppeared", { trainerName: this.scene.currentBattle.trainer.getName(TrainerSlot.NONE, true) });
      }
    }

    return enemyField.length === 1
      ? i18next.t("battle:singleWildAppeared", { pokemonName: enemyField[0].name })
      : i18next.t("battle:multiWildAppeared", { pokemonName1: enemyField[0].name, pokemonName2: enemyField[1].name });
  }

  doEncounterCommon(showEncounterMessage: boolean = true) {
    const enemyField = this.scene.getEnemyField();

    if (this.scene.currentBattle.battleType === BattleType.WILD) {
      enemyField.forEach(enemyPokemon => {
        enemyPokemon.untint(100, "Sine.easeOut");
        enemyPokemon.cry();
        enemyPokemon.showInfo();
        if (enemyPokemon.isShiny()) {
          this.scene.validateAchv(achvs.SEE_SHINY);
        }
      });
      this.scene.updateFieldScale();
      if (showEncounterMessage) {
        this.scene.ui.showText(this.getEncounterMessage(), null, () => this.end(), 1500);
      } else {
        this.end();
      }
    } else if (this.scene.currentBattle.battleType === BattleType.TRAINER) {
      const trainer = this.scene.currentBattle.trainer;
      trainer.untint(100, "Sine.easeOut");
      trainer.playAnim();

      const doSummon = () => {
        this.scene.currentBattle.started = true;
        this.scene.playBgm(undefined);
        this.scene.pbTray.showPbTray(this.scene.getParty());
        this.scene.pbTrayEnemy.showPbTray(this.scene.getEnemyParty());
        const doTrainerSummon = () => {
          this.hideEnemyTrainer();
          const availablePartyMembers = this.scene.getEnemyParty().filter(p => !p.isFainted()).length;
          this.scene.unshiftPhase(new SummonPhase(this.scene, 0, false));
          if (this.scene.currentBattle.double && availablePartyMembers > 1) {
            this.scene.unshiftPhase(new SummonPhase(this.scene, 1, false));
          }
          this.end();
        };
        if (showEncounterMessage) {
          this.scene.ui.showText(this.getEncounterMessage(), null, doTrainerSummon, 1500, true);
        } else {
          doTrainerSummon();
        }
      };

      const encounterMessages = this.scene.currentBattle.trainer.getEncounterMessages();

      if (!encounterMessages?.length) {
        doSummon();
      } else {
        let message: string;
        this.scene.executeWithSeedOffset(() => message = Utils.randSeedItem(encounterMessages), this.scene.currentBattle.waveIndex);

        const showDialogueAndSummon = () => {
          this.scene.ui.showDialogue(message, trainer.getName(TrainerSlot.NONE, true), null, () => {
            this.scene.charSprite.hide().then(() => this.scene.hideFieldOverlay(250).then(() => doSummon()));
          });
        };
        if (this.scene.currentBattle.trainer.config.hasCharSprite && !this.scene.ui.shouldSkipDialogue(message)) {
          this.scene.showFieldOverlay(500).then(() => this.scene.charSprite.showCharacter(trainer.getKey(), getCharVariantFromDialogue(encounterMessages[0])).then(() => showDialogueAndSummon()));
        } else {
          showDialogueAndSummon();
        }
      }
    }
  }

  end() {
    const enemyField = this.scene.getEnemyField();

    enemyField.forEach((enemyPokemon, e) => {
      if (enemyPokemon.isShiny()) {
        this.scene.unshiftPhase(new ShinySparklePhase(this.scene, BattlerIndex.ENEMY + e));
      }
    });

    if (this.scene.currentBattle.battleType !== BattleType.TRAINER) {
      enemyField.map(p => this.scene.pushConditionalPhase(new PostSummonPhase(this.scene, p.getBattlerIndex()), () => {
        // if there is not a player party, we can't continue
        if (!this.scene.getParty()?.length) {
          return false;
        }
        // how many player pokemon are on the field ?
        const pokemonsOnFieldCount = this.scene.getParty().filter(p => p.isOnField()).length;
        // if it's a 2vs1, there will never be a 2nd pokemon on our field even
        const requiredPokemonsOnField = Math.min(this.scene.getParty().filter((p) => !p.isFainted()).length, 2);
        // if it's a double, there should be 2, otherwise 1
        if (this.scene.currentBattle.double) {
          return pokemonsOnFieldCount === requiredPokemonsOnField;
        }
        return pokemonsOnFieldCount === 1;
      }));
      const ivScannerModifier = this.scene.findModifier(m => m instanceof IvScannerModifier);
      if (ivScannerModifier) {
        enemyField.map(p => this.scene.pushPhase(new ScanIvsPhase(this.scene, p.getBattlerIndex(), Math.min(ivScannerModifier.getStackCount() * 2, 6))));
      }
    }

    if (!this.loaded) {
      const availablePartyMembers = this.scene.getParty().filter(p => p.isAllowedInBattle());

      if (!availablePartyMembers[0].isOnField()) {
        this.scene.pushPhase(new SummonPhase(this.scene, 0));
      }

      if (this.scene.currentBattle.double) {
        if (availablePartyMembers.length > 1) {
          this.scene.pushPhase(new ToggleDoublePositionPhase(this.scene, true));
          if (!availablePartyMembers[1].isOnField()) {
            this.scene.pushPhase(new SummonPhase(this.scene, 1));
          }
        }
      } else {
        if (availablePartyMembers.length > 1 && availablePartyMembers[1].isOnField()) {
          this.scene.pushPhase(new ReturnPhase(this.scene, 1));
        }
        this.scene.pushPhase(new ToggleDoublePositionPhase(this.scene, false));
      }

      if (this.scene.currentBattle.battleType !== BattleType.TRAINER && (this.scene.currentBattle.waveIndex > 1 || !this.scene.gameMode.isDaily)) {
        const minPartySize = this.scene.currentBattle.double ? 2 : 1;
        if (availablePartyMembers.length > minPartySize) {
          this.scene.pushPhase(new CheckSwitchPhase(this.scene, 0, this.scene.currentBattle.double));
          if (this.scene.currentBattle.double) {
            this.scene.pushPhase(new CheckSwitchPhase(this.scene, 1, this.scene.currentBattle.double));
          }
        }
      }
    }
    handleTutorial(this.scene, Tutorial.Access_Menu).then(() => super.end());
  }

  tryOverrideForBattleSpec(): boolean {
    switch (this.scene.currentBattle.battleSpec) {
    case BattleSpec.FINAL_BOSS:
      const enemy = this.scene.getEnemyPokemon();
      this.scene.ui.showText(this.getEncounterMessage(), null, () => {
        this.scene.ui.showDialogue(battleSpecDialogue[BattleSpec.FINAL_BOSS].encounter, enemy.species.name, null, () => {
          this.doEncounterCommon(false);
        });
      }, 1500, true);
      return true;
    }

    return false;
  }
}

export class NextEncounterPhase extends EncounterPhase {
  constructor(scene: BattleScene) {
    super(scene);
  }

  start() {
    super.start();
  }

  doEncounter(): void {
    this.scene.playBgm(undefined, true);

    for (const pokemon of this.scene.getParty()) {
      if (pokemon) {
        pokemon.resetBattleData();
      }
    }

    this.scene.arenaNextEnemy.setBiome(this.scene.arena.biomeType);
    this.scene.arenaNextEnemy.setVisible(true);

    const enemyField = this.scene.getEnemyField();
    this.scene.tweens.add({
      targets: [this.scene.arenaEnemy, this.scene.arenaNextEnemy, this.scene.currentBattle.trainer, enemyField, this.scene.lastEnemyTrainer].flat(),
      x: "+=300",
      duration: 2000,
      onComplete: () => {
        this.scene.arenaEnemy.setBiome(this.scene.arena.biomeType);
        this.scene.arenaEnemy.setX(this.scene.arenaNextEnemy.x);
        this.scene.arenaEnemy.setAlpha(1);
        this.scene.arenaNextEnemy.setX(this.scene.arenaNextEnemy.x - 300);
        this.scene.arenaNextEnemy.setVisible(false);
        if (this.scene.lastEnemyTrainer) {
          this.scene.lastEnemyTrainer.destroy();
        }

        if (!this.tryOverrideForBattleSpec()) {
          this.doEncounterCommon();
        }
      }
    });
  }
}

export class NewBiomeEncounterPhase extends NextEncounterPhase {
  constructor(scene: BattleScene) {
    super(scene);
  }

  doEncounter(): void {
    this.scene.playBgm(undefined, true);

    for (const pokemon of this.scene.getParty()) {
      if (pokemon) {
        pokemon.resetBattleData();
      }
    }

    this.scene.arena.trySetWeather(getRandomWeatherType(this.scene.arena), false);

    for (const pokemon of this.scene.getParty().filter(p => p.isOnField())) {
      applyAbAttrs(PostBiomeChangeAbAttr, pokemon, null);
    }

    const enemyField = this.scene.getEnemyField();
    this.scene.tweens.add({
      targets: [this.scene.arenaEnemy, enemyField].flat(),
      x: "+=300",
      duration: 2000,
      onComplete: () => {
        if (!this.tryOverrideForBattleSpec()) {
          this.doEncounterCommon();
        }
      }
    });
  }
}

export class PostSummonPhase extends PokemonPhase {
  constructor(scene: BattleScene, battlerIndex: BattlerIndex) {
    super(scene, battlerIndex);
  }

  start() {
    super.start();

    const pokemon = this.getPokemon();

    if (pokemon.status?.effect === StatusEffect.TOXIC) {
      pokemon.status.turnCount = 0;
    }
    this.scene.arena.applyTags(ArenaTrapTag, pokemon);
    applyPostSummonAbAttrs(PostSummonAbAttr, pokemon).then(() => this.end());
  }
}

export class SelectBiomePhase extends BattlePhase {
  constructor(scene: BattleScene) {
    super(scene);
  }

  start() {
    super.start();

    const currentBiome = this.scene.arena.biomeType;

    const setNextBiome = (nextBiome: Biome) => {
      if (this.scene.currentBattle.waveIndex % 10 === 1) {
        this.scene.applyModifiers(MoneyInterestModifier, true, this.scene);
        this.scene.unshiftPhase(new PartyHealPhase(this.scene, false));
      }
      this.scene.unshiftPhase(new SwitchBiomePhase(this.scene, nextBiome));
      this.end();
    };

    if ((this.scene.gameMode.isClassic && this.scene.gameMode.isWaveFinal(this.scene.currentBattle.waveIndex + 9))
      || (this.scene.gameMode.isDaily && this.scene.gameMode.isWaveFinal(this.scene.currentBattle.waveIndex))
      || (this.scene.gameMode.hasShortBiomes && !(this.scene.currentBattle.waveIndex % 50))) {
      setNextBiome(Biome.END);
    } else if (this.scene.gameMode.hasRandomBiomes) {
      setNextBiome(this.generateNextBiome());
    } else if (Array.isArray(biomeLinks[currentBiome])) {
      let biomes: Biome[];
      this.scene.executeWithSeedOffset(() => {
        biomes = (biomeLinks[currentBiome] as (Biome | [Biome, integer])[])
          .filter(b => !Array.isArray(b) || !Utils.randSeedInt(b[1]))
          .map(b => !Array.isArray(b) ? b : b[0]);
      }, this.scene.currentBattle.waveIndex);
      if (biomes.length > 1 && this.scene.findModifier(m => m instanceof MapModifier)) {
        let biomeChoices: Biome[];
        this.scene.executeWithSeedOffset(() => {
          biomeChoices = (!Array.isArray(biomeLinks[currentBiome])
            ? [biomeLinks[currentBiome] as Biome]
            : biomeLinks[currentBiome] as (Biome | [Biome, integer])[])
            .filter((b, i) => !Array.isArray(b) || !Utils.randSeedInt(b[1]))
            .map(b => Array.isArray(b) ? b[0] : b);
        }, this.scene.currentBattle.waveIndex);
        const biomeSelectItems = biomeChoices.map(b => {
          const ret: OptionSelectItem = {
            label: getBiomeName(b),
            handler: () => {
              this.scene.ui.setMode(Mode.MESSAGE);
              setNextBiome(b);
              return true;
            }
          };
          return ret;
        });
        this.scene.ui.setMode(Mode.OPTION_SELECT, {
          options: biomeSelectItems,
          delay: 1000
        });
      } else {
        setNextBiome(biomes[Utils.randSeedInt(biomes.length)]);
      }
    } else if (biomeLinks.hasOwnProperty(currentBiome)) {
      setNextBiome(biomeLinks[currentBiome] as Biome);
    } else {
      setNextBiome(this.generateNextBiome());
    }
  }

  generateNextBiome(): Biome {
    if (!(this.scene.currentBattle.waveIndex % 50)) {
      return Biome.END;
    }
    return this.scene.generateRandomBiome(this.scene.currentBattle.waveIndex);
  }
}

export class SwitchBiomePhase extends BattlePhase {
  private nextBiome: Biome;

  constructor(scene: BattleScene, nextBiome: Biome) {
    super(scene);

    this.nextBiome = nextBiome;
  }

  start() {
    super.start();

    if (this.nextBiome === undefined) {
      return this.end();
    }

    this.scene.tweens.add({
      targets: [this.scene.arenaEnemy, this.scene.lastEnemyTrainer],
      x: "+=300",
      duration: 2000,
      onComplete: () => {
        this.scene.arenaEnemy.setX(this.scene.arenaEnemy.x - 600);

        this.scene.newArena(this.nextBiome);

        const biomeKey = getBiomeKey(this.nextBiome);
        const bgTexture = `${biomeKey}_bg`;
        this.scene.arenaBgTransition.setTexture(bgTexture);
        this.scene.arenaBgTransition.setAlpha(0);
        this.scene.arenaBgTransition.setVisible(true);
        this.scene.arenaPlayerTransition.setBiome(this.nextBiome);
        this.scene.arenaPlayerTransition.setAlpha(0);
        this.scene.arenaPlayerTransition.setVisible(true);

        this.scene.tweens.add({
          targets: [this.scene.arenaPlayer, this.scene.arenaBgTransition, this.scene.arenaPlayerTransition],
          duration: 1000,
          delay: 1000,
          ease: "Sine.easeInOut",
          alpha: (target: any) => target === this.scene.arenaPlayer ? 0 : 1,
          onComplete: () => {
            this.scene.arenaBg.setTexture(bgTexture);
            this.scene.arenaPlayer.setBiome(this.nextBiome);
            this.scene.arenaPlayer.setAlpha(1);
            this.scene.arenaEnemy.setBiome(this.nextBiome);
            this.scene.arenaEnemy.setAlpha(1);
            this.scene.arenaNextEnemy.setBiome(this.nextBiome);
            this.scene.arenaBgTransition.setVisible(false);
            this.scene.arenaPlayerTransition.setVisible(false);
            if (this.scene.lastEnemyTrainer) {
              this.scene.lastEnemyTrainer.destroy();
            }

            this.end();
          }
        });
      }
    });
  }
}

export class SummonPhase extends PartyMemberPokemonPhase {
  private loaded: boolean;

  constructor(scene: BattleScene, fieldIndex: integer, player: boolean = true, loaded: boolean = false) {
    super(scene, fieldIndex, player);

    this.loaded = loaded;
  }

  start() {
    super.start();

    this.preSummon();
  }

  /**
  * Sends out a Pokemon before the battle begins and shows the appropriate messages
  */
  preSummon(): void {
    const partyMember = this.getPokemon();
    // If the Pokemon about to be sent out is fainted or illegal under a challenge, switch to the first non-fainted legal Pokemon
    if (!partyMember.isAllowedInBattle()) {
      console.warn("The Pokemon about to be sent out is fainted or illegal under a challenge. Attempting to resolve...");

      // First check if they're somehow still in play, if so remove them.
      if (partyMember.isOnField()) {
        partyMember.hideInfo();
        partyMember.setVisible(false);
        this.scene.field.remove(partyMember);
        this.scene.triggerPokemonFormChange(partyMember, SpeciesFormChangeActiveTrigger, true);
      }

      const party = this.getParty();

      // Find the first non-fainted Pokemon index above the current one
      const legalIndex = party.findIndex((p, i) => i > this.partyMemberIndex && p.isAllowedInBattle());
      if (legalIndex === -1) {
        console.error("Party Details:\n", party);
        console.error("All available Pokemon were fainted or illegal!");
        this.scene.clearPhaseQueue();
        this.scene.unshiftPhase(new GameOverPhase(this.scene));
        this.end();
        return;
      }

      // Swaps the fainted Pokemon and the first non-fainted legal Pokemon in the party
      [party[this.partyMemberIndex], party[legalIndex]] = [party[legalIndex], party[this.partyMemberIndex]];
      console.warn("Swapped %s %O with %s %O", partyMember?.name, partyMember, party[0]?.name, party[0]);
    }

    if (this.player) {
      this.scene.ui.showText(i18next.t("battle:playerGo", { pokemonName: this.getPokemon().name }));
      if (this.player) {
        this.scene.pbTray.hide();
      }
      this.scene.trainer.setTexture(`trainer_${this.scene.gameData.gender === PlayerGender.FEMALE ? "f" : "m"}_back_pb`);
      this.scene.time.delayedCall(562, () => {
        this.scene.trainer.setFrame("2");
        this.scene.time.delayedCall(64, () => {
          this.scene.trainer.setFrame("3");
        });
      });
      this.scene.tweens.add({
        targets: this.scene.trainer,
        x: -36,
        duration: 1000,
        onComplete: () => this.scene.trainer.setVisible(false)
      });
      this.scene.time.delayedCall(750, () => this.summon());
    } else {
      const trainerName = this.scene.currentBattle.trainer.getName(!(this.fieldIndex % 2) ? TrainerSlot.TRAINER : TrainerSlot.TRAINER_PARTNER);
      const pokemonName = this.getPokemon().name;
      const message = i18next.t("battle:trainerSendOut", { trainerName, pokemonName });

      this.scene.pbTrayEnemy.hide();
      this.scene.ui.showText(message, null, () => this.summon());
    }
  }

  summon(): void {
    const pokemon = this.getPokemon();

    const pokeball = this.scene.addFieldSprite(this.player ? 36 : 248, this.player ? 80 : 44, "pb", getPokeballAtlasKey(pokemon.pokeball));
    pokeball.setVisible(false);
    pokeball.setOrigin(0.5, 0.625);
    this.scene.field.add(pokeball);

    if (this.fieldIndex === 1) {
      pokemon.setFieldPosition(FieldPosition.RIGHT, 0);
    } else {
      const availablePartyMembers = this.getParty().filter(p => p.isAllowedInBattle()).length;
      pokemon.setFieldPosition(!this.scene.currentBattle.double || availablePartyMembers === 1 ? FieldPosition.CENTER : FieldPosition.LEFT);
    }

    const fpOffset = pokemon.getFieldPositionOffset();

    pokeball.setVisible(true);

    this.scene.tweens.add({
      targets: pokeball,
      duration: 650,
      x: (this.player ? 100 : 236) + fpOffset[0]
    });

    this.scene.tweens.add({
      targets: pokeball,
      duration: 150,
      ease: "Cubic.easeOut",
      y: (this.player ? 70 : 34) + fpOffset[1],
      onComplete: () => {
        this.scene.tweens.add({
          targets: pokeball,
          duration: 500,
          ease: "Cubic.easeIn",
          angle: 1440,
          y: (this.player ? 132 : 86) + fpOffset[1],
          onComplete: () => {
            this.scene.playSound("pb_rel");
            pokeball.destroy();
            this.scene.add.existing(pokemon);
            this.scene.field.add(pokemon);
            if (!this.player) {
              const playerPokemon = this.scene.getPlayerPokemon() as Pokemon;
              if (playerPokemon?.visible) {
                this.scene.field.moveBelow(pokemon, playerPokemon);
              }
              this.scene.currentBattle.seenEnemyPartyMemberIds.add(pokemon.id);
            }
            addPokeballOpenParticles(this.scene, pokemon.x, pokemon.y - 16, pokemon.pokeball);
            this.scene.updateModifiers(this.player);
            this.scene.updateFieldScale();
            pokemon.showInfo();
            pokemon.playAnim();
            pokemon.setVisible(true);
            pokemon.getSprite().setVisible(true);
            pokemon.setScale(0.5);
            pokemon.tint(getPokeballTintColor(pokemon.pokeball));
            pokemon.untint(250, "Sine.easeIn");
            this.scene.updateFieldScale();
            this.scene.tweens.add({
              targets: pokemon,
              duration: 250,
              ease: "Sine.easeIn",
              scale: pokemon.getSpriteScale(),
              onComplete: () => {
                pokemon.cry(pokemon.getHpRatio() > 0.25 ? undefined : { rate: 0.85 });
                pokemon.getSprite().clearTint();
                pokemon.resetSummonData();
                this.scene.time.delayedCall(1000, () => this.end());
              }
            });
          }
        });
      }
    });
  }

  onEnd(): void {
    const pokemon = this.getPokemon();

    if (pokemon.isShiny()) {
      this.scene.unshiftPhase(new ShinySparklePhase(this.scene, pokemon.getBattlerIndex()));
    }

    pokemon.resetTurnData();

    if (!this.loaded || this.scene.currentBattle.battleType === BattleType.TRAINER || (this.scene.currentBattle.waveIndex % 10) === 1) {
      this.scene.triggerPokemonFormChange(pokemon, SpeciesFormChangeActiveTrigger, true);
      this.queuePostSummon();
    }
  }

  queuePostSummon(): void {
    this.scene.pushPhase(new PostSummonPhase(this.scene, this.getPokemon().getBattlerIndex()));
  }

  end() {
    this.onEnd();

    super.end();
  }
}

export class SwitchSummonPhase extends SummonPhase {
  private slotIndex: integer;
  private doReturn: boolean;
  private batonPass: boolean;

  private lastPokemon: Pokemon;

  constructor(scene: BattleScene, fieldIndex: integer, slotIndex: integer, doReturn: boolean, batonPass: boolean, player?: boolean) {
    super(scene, fieldIndex, player !== undefined ? player : true);

    this.slotIndex = slotIndex;
    this.doReturn = doReturn;
    this.batonPass = batonPass;
  }

  start(): void {
    super.start();
  }

  preSummon(): void {
    if (!this.player) {
      if (this.slotIndex === -1) {
        this.slotIndex = this.scene.currentBattle.trainer.getNextSummonIndex(!this.fieldIndex ? TrainerSlot.TRAINER : TrainerSlot.TRAINER_PARTNER);
      }
      if (this.slotIndex > -1) {
        this.showEnemyTrainer(!(this.fieldIndex % 2) ? TrainerSlot.TRAINER : TrainerSlot.TRAINER_PARTNER);
        this.scene.pbTrayEnemy.showPbTray(this.scene.getEnemyParty());
      }
    }

    if (!this.doReturn || (this.slotIndex !== -1 && !(this.player ? this.scene.getParty() : this.scene.getEnemyParty())[this.slotIndex])) {
      if (this.player) {
        return this.switchAndSummon();
      } else {
        this.scene.time.delayedCall(750, () => this.switchAndSummon());
        return;
      }
    }

    const pokemon = this.getPokemon();

    if (!this.batonPass) {
      (this.player ? this.scene.getEnemyField() : this.scene.getPlayerField()).forEach(enemyPokemon => enemyPokemon.removeTagsBySourceId(pokemon.id));
    }

    this.scene.ui.showText(this.player ?
      i18next.t("battle:playerComeBack", { pokemonName: pokemon.name }) :
      i18next.t("battle:trainerComeBack", {
        trainerName: this.scene.currentBattle.trainer.getName(!(this.fieldIndex % 2) ? TrainerSlot.TRAINER : TrainerSlot.TRAINER_PARTNER),
        pokemonName: pokemon.name
      })
    );
    this.scene.playSound("pb_rel");
    pokemon.hideInfo();
    pokemon.tint(getPokeballTintColor(pokemon.pokeball), 1, 250, "Sine.easeIn");
    this.scene.tweens.add({
      targets: pokemon,
      duration: 250,
      ease: "Sine.easeIn",
      scale: 0.5,
      onComplete: () => {
        pokemon.setVisible(false);
        this.scene.field.remove(pokemon);
        this.scene.triggerPokemonFormChange(pokemon, SpeciesFormChangeActiveTrigger, true);
        this.scene.time.delayedCall(750, () => this.switchAndSummon());
      }
    });
  }

  switchAndSummon() {
    const party = this.player ? this.getParty() : this.scene.getEnemyParty();
    const switchedPokemon = party[this.slotIndex];
    this.lastPokemon = this.getPokemon();
    applyPreSwitchOutAbAttrs(PreSwitchOutAbAttr, this.lastPokemon);
    if (this.batonPass && switchedPokemon) {
      (this.player ? this.scene.getEnemyField() : this.scene.getPlayerField()).forEach(enemyPokemon => enemyPokemon.transferTagsBySourceId(this.lastPokemon.id, switchedPokemon.id));
      if (!this.scene.findModifier(m => m instanceof SwitchEffectTransferModifier && (m as SwitchEffectTransferModifier).pokemonId === switchedPokemon.id)) {
        const batonPassModifier = this.scene.findModifier(m => m instanceof SwitchEffectTransferModifier
          && (m as SwitchEffectTransferModifier).pokemonId === this.lastPokemon.id) as SwitchEffectTransferModifier;
        if (batonPassModifier && !this.scene.findModifier(m => m instanceof SwitchEffectTransferModifier && (m as SwitchEffectTransferModifier).pokemonId === switchedPokemon.id)) {
          this.scene.tryTransferHeldItemModifier(batonPassModifier, switchedPokemon, false);
        }
      }
    }
    if (switchedPokemon) {
      party[this.slotIndex] = this.lastPokemon;
      party[this.fieldIndex] = switchedPokemon;
      const showTextAndSummon = () => {
        this.scene.ui.showText(this.player ?
          i18next.t("battle:playerGo", { pokemonName: switchedPokemon.name }) :
          i18next.t("battle:trainerGo", {
            trainerName: this.scene.currentBattle.trainer.getName(!(this.fieldIndex % 2) ? TrainerSlot.TRAINER : TrainerSlot.TRAINER_PARTNER),
            pokemonName: this.getPokemon().name
          })
        );
        this.summon();
      };
      if (this.player) {
        showTextAndSummon();
      } else {
        this.scene.time.delayedCall(1500, () => {
          this.hideEnemyTrainer();
          this.scene.pbTrayEnemy.hide();
          showTextAndSummon();
        });
      }
    } else {
      this.end();
    }
  }

  onEnd(): void {
    super.onEnd();

    const pokemon = this.getPokemon();

    const moveId = this.lastPokemon?.scene.currentBattle.lastMove;
    const lastUsedMove = moveId ? allMoves[moveId] : undefined;

    const currentCommand = pokemon.scene.currentBattle.turnCommands[this.fieldIndex]?.command;
    const lastPokemonIsForceSwitchedAndNotFainted = lastUsedMove?.hasAttr(ForceSwitchOutAttr) && !this.lastPokemon.isFainted();

    // Compensate for turn spent summoning
    // Or compensate for force switch move if switched out pokemon is not fainted
    if (currentCommand === Command.POKEMON || lastPokemonIsForceSwitchedAndNotFainted) {
      pokemon.battleSummonData.turnCount--;
    }

    if (this.batonPass && pokemon) {
      pokemon.transferSummon(this.lastPokemon);
    }

    this.lastPokemon?.resetSummonData();

    this.scene.triggerPokemonFormChange(pokemon, SpeciesFormChangeActiveTrigger, true);
  }

  queuePostSummon(): void {
    this.scene.unshiftPhase(new PostSummonPhase(this.scene, this.getPokemon().getBattlerIndex()));
  }
}

export class ReturnPhase extends SwitchSummonPhase {
  constructor(scene: BattleScene, fieldIndex: integer) {
    super(scene, fieldIndex, -1, true, false);
  }

  switchAndSummon(): void {
    this.end();
  }

  summon(): void { }

  onEnd(): void {
    const pokemon = this.getPokemon();

    pokemon.resetTurnData();
    pokemon.resetSummonData();

    this.scene.updateFieldScale();

    this.scene.triggerPokemonFormChange(pokemon, SpeciesFormChangeActiveTrigger);
  }
}

export class ShowTrainerPhase extends BattlePhase {
  constructor(scene: BattleScene) {
    super(scene);
  }

  start() {
    super.start();

    this.scene.trainer.setVisible(true);

    this.scene.trainer.setTexture(`trainer_${this.scene.gameData.gender === PlayerGender.FEMALE ? "f" : "m"}_back`);

    this.scene.tweens.add({
      targets: this.scene.trainer,
      x: 106,
      duration: 1000,
      onComplete: () => this.end()
    });
  }
}

export class ToggleDoublePositionPhase extends BattlePhase {
  private double: boolean;

  constructor(scene: BattleScene, double: boolean) {
    super(scene);

    this.double = double;
  }

  start() {
    super.start();

    const playerPokemon = this.scene.getPlayerField().find(p => p.isActive(true));
    if (playerPokemon) {
      playerPokemon.setFieldPosition(this.double && this.scene.getParty().filter(p => p.isAllowedInBattle()).length > 1 ? FieldPosition.LEFT : FieldPosition.CENTER, 500).then(() => {
        if (playerPokemon.getFieldIndex() === 1) {
          const party = this.scene.getParty();
          party[1] = party[0];
          party[0] = playerPokemon;
        }
        this.end();
      });
    } else {
      this.end();
    }
  }
}

export class CheckSwitchPhase extends BattlePhase {
  protected fieldIndex: integer;
  protected useName: boolean;

  constructor(scene: BattleScene, fieldIndex: integer, useName: boolean) {
    super(scene);

    this.fieldIndex = fieldIndex;
    this.useName = useName;
  }

  start() {
    super.start();

    const pokemon = this.scene.getPlayerField()[this.fieldIndex];

    if (this.scene.battleStyle === BattleStyle.SET) {
      super.end();
      return;
    }

    if (this.scene.field.getAll().indexOf(pokemon) === -1) {
      this.scene.unshiftPhase(new SummonMissingPhase(this.scene, this.fieldIndex));
      super.end();
      return;
    }

    if (!this.scene.getParty().slice(1).filter(p => p.isActive()).length) {
      super.end();
      return;
    }

    if (pokemon.getTag(BattlerTagType.FRENZY)) {
      super.end();
      return;
    }

    this.scene.ui.showText(i18next.t("battle:switchQuestion", { pokemonName: this.useName ? pokemon.name : i18next.t("battle:pokemon") }), null, () => {
      this.scene.ui.setMode(Mode.CONFIRM, () => {
        this.scene.ui.setMode(Mode.MESSAGE);
        this.scene.tryRemovePhase(p => p instanceof PostSummonPhase && p.player && p.fieldIndex === this.fieldIndex);
        this.scene.unshiftPhase(new SwitchPhase(this.scene, this.fieldIndex, false, true));
        this.end();
      }, () => {
        this.scene.ui.setMode(Mode.MESSAGE);
        this.end();
      });
    });
  }
}

export class SummonMissingPhase extends SummonPhase {
  constructor(scene: BattleScene, fieldIndex: integer) {
    super(scene, fieldIndex);
  }

  preSummon(): void {
    this.scene.ui.showText(i18next.t("battle:sendOutPokemon", { pokemonName: this.getPokemon().name }));
    this.scene.time.delayedCall(250, () => this.summon());
  }
}

export class LevelCapPhase extends FieldPhase {
  constructor(scene: BattleScene) {
    super(scene);
  }

  start(): void {
    super.start();

    this.scene.ui.setMode(Mode.MESSAGE).then(() => {
      this.scene.playSound("level_up_fanfare");
      this.scene.ui.showText(i18next.t("battle:levelCapUp", { levelCap: this.scene.getMaxExpLevel() }), null, () => this.end(), null, true);
      this.executeForAll(pokemon => pokemon.updateInfo(true));
    });
  }
}

export class TurnInitPhase extends FieldPhase {
  constructor(scene: BattleScene) {
    super(scene);
  }

  start() {
    super.start();

    this.scene.getPlayerField().forEach(p => {
      // If this pokemon is in play and evolved into something illegal under the current challenge, force a switch
      if (p.isOnField() && !p.isAllowedInBattle()) {
        this.scene.queueMessage(i18next.t("challenges:illegalEvolution", { "pokemon": p.name }), null, true);

        const allowedPokemon = this.scene.getParty().filter(p => p.isAllowedInBattle());

        if (!allowedPokemon.length) {
          // If there are no longer any legal pokemon in the party, game over.
          this.scene.clearPhaseQueue();
          this.scene.unshiftPhase(new GameOverPhase(this.scene));
        } else if (allowedPokemon.length >= this.scene.currentBattle.getBattlerCount() || (this.scene.currentBattle.double && !allowedPokemon[0].isActive(true))) {
          // If there is at least one pokemon in the back that is legal to switch in, force a switch.
          p.switchOut(false, true);
        } else {
          // If there are no pokemon in the back but we're not game overing, just hide the pokemon.
          // This should only happen in double battles.
          p.hideInfo();
          p.setVisible(false);
          this.scene.field.remove(p);
          this.scene.triggerPokemonFormChange(p, SpeciesFormChangeActiveTrigger, true);
        }
        if (allowedPokemon.length === 1 && this.scene.currentBattle.double) {
          this.scene.unshiftPhase(new ToggleDoublePositionPhase(this.scene, true));
        }
      }
    });

    //this.scene.pushPhase(new MoveAnimTestPhase(this.scene));
    this.scene.eventTarget.dispatchEvent(new TurnInitEvent());

    this.scene.getField().forEach((pokemon, i) => {
      if (pokemon?.isActive()) {
        if (pokemon.isPlayer()) {
          this.scene.currentBattle.addParticipant(pokemon as PlayerPokemon);
        }

        pokemon.resetTurnData();

        this.scene.pushPhase(pokemon.isPlayer() ? new CommandPhase(this.scene, i) : new EnemyCommandPhase(this.scene, i - BattlerIndex.ENEMY));
      }
    });

    this.scene.pushPhase(new TurnStartPhase(this.scene));

    this.end();
  }
}

export class CommandPhase extends FieldPhase {
  protected fieldIndex: integer;

  constructor(scene: BattleScene, fieldIndex: integer) {
    super(scene);

    this.fieldIndex = fieldIndex;
  }

  start() {
    super.start();

    if (this.fieldIndex) {
      // If we somehow are attempting to check the right pokemon but there's only one pokemon out
      // Switch back to the center pokemon. This can happen rarely in double battles with mid turn switching
      if (this.scene.getPlayerField().filter(p => p.isActive()).length === 1) {
        this.fieldIndex = FieldPosition.CENTER;
      } else {
        const allyCommand = this.scene.currentBattle.turnCommands[this.fieldIndex - 1];
        if (allyCommand.command === Command.BALL || allyCommand.command === Command.RUN) {
          this.scene.currentBattle.turnCommands[this.fieldIndex] = { command: allyCommand.command, skip: true };
        }
      }
    }

    if (this.scene.currentBattle.turnCommands[this.fieldIndex]?.skip) {
      return this.end();
    }

    const playerPokemon = this.scene.getPlayerField()[this.fieldIndex];

    const moveQueue = playerPokemon.getMoveQueue();

    while (moveQueue.length && moveQueue[0]
      && moveQueue[0].move && (!playerPokemon.getMoveset().find(m => m.moveId === moveQueue[0].move)
        || !playerPokemon.getMoveset()[playerPokemon.getMoveset().findIndex(m => m.moveId === moveQueue[0].move)].isUsable(playerPokemon, moveQueue[0].ignorePP))) {
      moveQueue.shift();
    }

    if (moveQueue.length) {
      const queuedMove = moveQueue[0];
      if (!queuedMove.move) {
        this.handleCommand(Command.FIGHT, -1, false);
      } else {
        const moveIndex = playerPokemon.getMoveset().findIndex(m => m.moveId === queuedMove.move);
        if (moveIndex > -1 && playerPokemon.getMoveset()[moveIndex].isUsable(playerPokemon, queuedMove.ignorePP)) {
          this.handleCommand(Command.FIGHT, moveIndex, queuedMove.ignorePP, { targets: queuedMove.targets, multiple: queuedMove.targets.length > 1 });
        } else {
          this.scene.ui.setMode(Mode.COMMAND, this.fieldIndex);
        }
      }
    } else {
      this.scene.ui.setMode(Mode.COMMAND, this.fieldIndex);
    }
  }

  handleCommand(command: Command, cursor: integer, ...args: any[]): boolean {
    const playerPokemon = this.scene.getPlayerField()[this.fieldIndex];
    const enemyField = this.scene.getEnemyField();
    let success: boolean;

    switch (command) {
    case Command.FIGHT:
      // Check if move can be used in challenge
      const isValidForChallenge = new Utils.BooleanHolder(true);
      applyChallenges(this.scene.gameMode, ChallengeType.MOVE_BLACKLIST, playerPokemon.getMoveset()[cursor], isValidForChallenge);
      if (!isValidForChallenge.value) {
        const moveName = playerPokemon.getMoveset()[cursor].getName();
        this.scene.ui.setMode(Mode.MESSAGE);
        this.scene.ui.showText(i18next.t("challenges:illegalMove", { moveName: moveName }), null, () => {
          this.scene.ui.clearText();
          this.scene.ui.setMode(Mode.FIGHT, this.fieldIndex);
        }, null, true);
        break;
      }
      let useStruggle = false;
      if (cursor === -1 ||
          playerPokemon.trySelectMove(cursor, args[0] as boolean) ||
          (useStruggle = cursor > -1 && !playerPokemon.getMoveset().filter(m => m.isUsable(playerPokemon)).length)) {
        const moveId = !useStruggle ? cursor > -1 ? playerPokemon.getMoveset()[cursor].moveId : Moves.NONE : Moves.STRUGGLE;
        const turnCommand: TurnCommand = { command: Command.FIGHT, cursor: cursor, move: { move: moveId, targets: [], ignorePP: args[0] }, args: args };
        const moveTargets: MoveTargetSet = args.length < 3 ? getMoveTargets(playerPokemon, moveId) : args[2];
        if (!moveId) {
          turnCommand.targets = [this.fieldIndex];
        }
        console.log(moveTargets, playerPokemon.name);
        if (moveTargets.targets.length > 1 && moveTargets.multiple) {
          this.scene.unshiftPhase(new SelectTargetPhase(this.scene, this.fieldIndex));
        }
        if (moveTargets.targets.length <= 1 || moveTargets.multiple) {
          turnCommand.move.targets = moveTargets.targets;
        } else if (playerPokemon.getTag(BattlerTagType.CHARGING) && playerPokemon.getMoveQueue().length >= 1) {
          turnCommand.move.targets = playerPokemon.getMoveQueue()[0].targets;
        } else {
          this.scene.unshiftPhase(new SelectTargetPhase(this.scene, this.fieldIndex));
        }
        this.scene.currentBattle.turnCommands[this.fieldIndex] = turnCommand;
        success = true;
      } else if (cursor < playerPokemon.getMoveset().length) {
        const move = playerPokemon.getMoveset()[cursor];
        this.scene.ui.setMode(Mode.MESSAGE);

        // Decides between a Disabled, Not Implemented, or No PP translation message
        const errorMessage =
            playerPokemon.summonData.disabledMove === move.moveId ? "battle:moveDisabled" :
              move.getName().endsWith(" (N)") ? "battle:moveNotImplemented" : "battle:moveNoPP";
        const moveName = move.getName().replace(" (N)", ""); // Trims off the indicator

        this.scene.ui.showText(i18next.t(errorMessage, { moveName: moveName }), null, () => {
          this.scene.ui.clearText();
          this.scene.ui.setMode(Mode.FIGHT, this.fieldIndex);
        }, null, true);
      }
      break;
    case Command.BALL:
      if (this.scene.arena.biomeType === Biome.END && (!this.scene.gameMode.isClassic || (this.scene.getEnemyField().filter(p => p.isActive(true)).some(p => !p.scene.gameData.dexData[p.species.speciesId].caughtAttr) && this.scene.gameData.getStarterCount(d => !!d.caughtAttr) < Object.keys(speciesStarters).length - 1))) {
        this.scene.ui.setMode(Mode.COMMAND, this.fieldIndex);
        this.scene.ui.setMode(Mode.MESSAGE);
        this.scene.ui.showText(i18next.t("battle:noPokeballForce"), null, () => {
          this.scene.ui.showText(null, 0);
          this.scene.ui.setMode(Mode.COMMAND, this.fieldIndex);
        }, null, true);
      } else if (this.scene.currentBattle.battleType === BattleType.TRAINER) {
        this.scene.ui.setMode(Mode.COMMAND, this.fieldIndex);
        this.scene.ui.setMode(Mode.MESSAGE);
        this.scene.ui.showText(i18next.t("battle:noPokeballTrainer"), null, () => {
          this.scene.ui.showText(null, 0);
          this.scene.ui.setMode(Mode.COMMAND, this.fieldIndex);
        }, null, true);
      } else {
        const targets = this.scene.getEnemyField().filter(p => p.isActive(true)).map(p => p.getBattlerIndex());
        if (targets.length > 1) {
          this.scene.ui.setMode(Mode.COMMAND, this.fieldIndex);
          this.scene.ui.setMode(Mode.MESSAGE);
          this.scene.ui.showText(i18next.t("battle:noPokeballMulti"), null, () => {
            this.scene.ui.showText(null, 0);
            this.scene.ui.setMode(Mode.COMMAND, this.fieldIndex);
          }, null, true);
        } else if (cursor < 5) {
          const targetPokemon = this.scene.getEnemyField().find(p => p.isActive(true));
          if (targetPokemon.isBoss() && targetPokemon.bossSegmentIndex >= 1 && !targetPokemon.hasAbility(Abilities.WONDER_GUARD, false, true) && cursor < PokeballType.MASTER_BALL) {
            this.scene.ui.setMode(Mode.COMMAND, this.fieldIndex);
            this.scene.ui.setMode(Mode.MESSAGE);
            this.scene.ui.showText(i18next.t("battle:noPokeballStrong"), null, () => {
              this.scene.ui.showText(null, 0);
              this.scene.ui.setMode(Mode.COMMAND, this.fieldIndex);
            }, null, true);
          } else {
            this.scene.currentBattle.turnCommands[this.fieldIndex] = { command: Command.BALL, cursor: cursor };
            this.scene.currentBattle.turnCommands[this.fieldIndex].targets = targets;
            if (this.fieldIndex) {
              this.scene.currentBattle.turnCommands[this.fieldIndex - 1].skip = true;
            }
            success = true;
          }
        }
      }
      break;
    case Command.POKEMON:
    case Command.RUN:
      const isSwitch = command === Command.POKEMON;
      if (!isSwitch && this.scene.arena.biomeType === Biome.END) {
        this.scene.ui.setMode(Mode.COMMAND, this.fieldIndex);
        this.scene.ui.setMode(Mode.MESSAGE);
        this.scene.ui.showText(i18next.t("battle:noEscapeForce"), null, () => {
          this.scene.ui.showText(null, 0);
          this.scene.ui.setMode(Mode.COMMAND, this.fieldIndex);
        }, null, true);
      } else if (!isSwitch && this.scene.currentBattle.battleType === BattleType.TRAINER) {
        this.scene.ui.setMode(Mode.COMMAND, this.fieldIndex);
        this.scene.ui.setMode(Mode.MESSAGE);
        this.scene.ui.showText(i18next.t("battle:noEscapeTrainer"), null, () => {
          this.scene.ui.showText(null, 0);
          this.scene.ui.setMode(Mode.COMMAND, this.fieldIndex);
        }, null, true);
      } else {
        const trapTag = playerPokemon.findTag(t => t instanceof TrappedTag) as TrappedTag;
        const trapped = new Utils.BooleanHolder(false);
        const batonPass = isSwitch && args[0] as boolean;
        if (!batonPass) {
          enemyField.forEach(enemyPokemon => applyCheckTrappedAbAttrs(CheckTrappedAbAttr, enemyPokemon, trapped, playerPokemon));
        }
        if (batonPass || (!trapTag && !trapped.value)) {
          this.scene.currentBattle.turnCommands[this.fieldIndex] = isSwitch
            ? { command: Command.POKEMON, cursor: cursor, args: args }
            : { command: Command.RUN };
          success = true;
          if (!isSwitch && this.fieldIndex) {
            this.scene.currentBattle.turnCommands[this.fieldIndex - 1].skip = true;
          }
        } else if (trapTag) {
          if (trapTag.sourceMove === Moves.INGRAIN && this.scene.getPokemonById(trapTag.sourceId).isOfType(Type.GHOST)) {
            success = true;
            this.scene.currentBattle.turnCommands[this.fieldIndex] = isSwitch
              ? { command: Command.POKEMON, cursor: cursor, args: args }
              : { command: Command.RUN };
            break;
          }
          if (!isSwitch) {
            this.scene.ui.setMode(Mode.COMMAND, this.fieldIndex);
            this.scene.ui.setMode(Mode.MESSAGE);
          }
          this.scene.ui.showText(
            i18next.t("battle:noEscapePokemon", {
              pokemonName: this.scene.getPokemonById(trapTag.sourceId).name,
              moveName: trapTag.getMoveName(),
              escapeVerb: isSwitch ? i18next.t("battle:escapeVerbSwitch") : i18next.t("battle:escapeVerbFlee")
            }),
            null,
            () => {
              this.scene.ui.showText(null, 0);
              if (!isSwitch) {
                this.scene.ui.setMode(Mode.COMMAND, this.fieldIndex);
              }
            }, null, true);
        }
      }
      break;
    }

    if (success) {
      this.end();
    }

    return success;
  }

  cancel() {
    if (this.fieldIndex) {
      this.scene.unshiftPhase(new CommandPhase(this.scene, 0));
      this.scene.unshiftPhase(new CommandPhase(this.scene, 1));
      this.end();
    }
  }

  checkFightOverride(): boolean {
    const pokemon = this.getPokemon();

    const encoreTag = pokemon.getTag(EncoreTag) as EncoreTag;

    if (!encoreTag) {
      return false;
    }

    const moveIndex = pokemon.getMoveset().findIndex(m => m.moveId === encoreTag.moveId);

    if (moveIndex === -1 || !pokemon.getMoveset()[moveIndex].isUsable(pokemon)) {
      return false;
    }

    this.handleCommand(Command.FIGHT, moveIndex, false);

    return true;
  }

  getFieldIndex(): integer {
    return this.fieldIndex;
  }

  getPokemon(): PlayerPokemon {
    return this.scene.getPlayerField()[this.fieldIndex];
  }

  end() {
    this.scene.ui.setMode(Mode.MESSAGE).then(() => super.end());
  }
}

export class EnemyCommandPhase extends FieldPhase {
  protected fieldIndex: integer;

  constructor(scene: BattleScene, fieldIndex: integer) {
    super(scene);

    this.fieldIndex = fieldIndex;
  }

  start() {
    super.start();

    const enemyPokemon = this.scene.getEnemyField()[this.fieldIndex];

    const battle = this.scene.currentBattle;

    const trainer = battle.trainer;

    if (trainer && !enemyPokemon.getMoveQueue().length) {
      const opponents = enemyPokemon.getOpponents();

      const trapTag = enemyPokemon.findTag(t => t instanceof TrappedTag) as TrappedTag;
      const trapped = new Utils.BooleanHolder(false);
      opponents.forEach(playerPokemon => applyCheckTrappedAbAttrs(CheckTrappedAbAttr, playerPokemon, trapped, enemyPokemon));
      if (!trapTag && !trapped.value) {
        const partyMemberScores = trainer.getPartyMemberMatchupScores(enemyPokemon.trainerSlot, true);

        if (partyMemberScores.length) {
          const matchupScores = opponents.map(opp => enemyPokemon.getMatchupScore(opp));
          const matchupScore = matchupScores.reduce((total, score) => total += score, 0) / matchupScores.length;

          const sortedPartyMemberScores = trainer.getSortedPartyMemberMatchupScores(partyMemberScores);

          const switchMultiplier = 1 - (battle.enemySwitchCounter ? Math.pow(0.1, (1 / battle.enemySwitchCounter)) : 0);

          if (sortedPartyMemberScores[0][1] * switchMultiplier >= matchupScore * (trainer.config.isBoss ? 2 : 3)) {
            const index = trainer.getNextSummonIndex(enemyPokemon.trainerSlot, partyMemberScores);

            battle.turnCommands[this.fieldIndex + BattlerIndex.ENEMY] =
              { command: Command.POKEMON, cursor: index, args: [false] };

            battle.enemySwitchCounter++;

            return this.end();
          }
        }
      }
    }

    const nextMove = enemyPokemon.getNextMove();

    this.scene.currentBattle.turnCommands[this.fieldIndex + BattlerIndex.ENEMY] =
      { command: Command.FIGHT, move: nextMove };

    this.scene.currentBattle.enemySwitchCounter = Math.max(this.scene.currentBattle.enemySwitchCounter - 1, 0);

    this.end();
  }
}

export class SelectTargetPhase extends PokemonPhase {
  constructor(scene: BattleScene, fieldIndex: integer) {
    super(scene, fieldIndex);
  }

  start() {
    super.start();

    const turnCommand = this.scene.currentBattle.turnCommands[this.fieldIndex];
    const move = turnCommand.move?.move;
    this.scene.ui.setMode(Mode.TARGET_SELECT, this.fieldIndex, move, (targets: BattlerIndex[]) => {
      this.scene.ui.setMode(Mode.MESSAGE);
      if (targets.length < 1) {
        this.scene.currentBattle.turnCommands[this.fieldIndex] = null;
        this.scene.unshiftPhase(new CommandPhase(this.scene, this.fieldIndex));
      } else {
        turnCommand.targets = targets;
      }
      if (turnCommand.command === Command.BALL && this.fieldIndex) {
        this.scene.currentBattle.turnCommands[this.fieldIndex - 1].skip = true;
      }
      this.end();
    });
  }
}

export class TurnStartPhase extends FieldPhase {
  constructor(scene: BattleScene) {
    super(scene);
  }

  start() {
    super.start();

    const field = this.scene.getField();
    const order = this.getOrder();

    const battlerBypassSpeed = {};

    this.scene.getField(true).filter(p => p.summonData).map(p => {
      const bypassSpeed = new Utils.BooleanHolder(false);
      applyAbAttrs(BypassSpeedChanceAbAttr, p, null, bypassSpeed);
      this.scene.applyModifiers(BypassSpeedChanceModifier, p.isPlayer(), p, bypassSpeed);
      battlerBypassSpeed[p.getBattlerIndex()] = bypassSpeed;
    });

    const moveOrder = order.slice(0);

    moveOrder.sort((a, b) => {
      const aCommand = this.scene.currentBattle.turnCommands[a];
      const bCommand = this.scene.currentBattle.turnCommands[b];

      if (aCommand.command !== bCommand.command) {
        if (aCommand.command === Command.FIGHT) {
          return 1;
        } else if (bCommand.command === Command.FIGHT) {
          return -1;
        }
      } else if (aCommand.command === Command.FIGHT) {
        const aMove = allMoves[aCommand.move.move];
        const bMove = allMoves[bCommand.move.move];

        const aPriority = new Utils.IntegerHolder(aMove.priority);
        const bPriority = new Utils.IntegerHolder(bMove.priority);

        applyMoveAttrs(IncrementMovePriorityAttr, this.scene.getField().find(p => p?.isActive() && p.getBattlerIndex() === a), null, aMove, aPriority);
        applyMoveAttrs(IncrementMovePriorityAttr, this.scene.getField().find(p => p?.isActive() && p.getBattlerIndex() === b), null, bMove, bPriority);

        applyAbAttrs(IncrementMovePriorityAbAttr, this.scene.getField().find(p => p?.isActive() && p.getBattlerIndex() === a), null, aMove, aPriority);
        applyAbAttrs(IncrementMovePriorityAbAttr, this.scene.getField().find(p => p?.isActive() && p.getBattlerIndex() === b), null, bMove, bPriority);

        if (aPriority.value !== bPriority.value) {
          return aPriority.value < bPriority.value ? 1 : -1;
        }
      }

      if (battlerBypassSpeed[a].value !== battlerBypassSpeed[b].value) {
        return battlerBypassSpeed[a].value ? -1 : 1;
      }

      const aIndex = order.indexOf(a);
      const bIndex = order.indexOf(b);

      return aIndex < bIndex ? -1 : aIndex > bIndex ? 1 : 0;
    });

    for (const o of moveOrder) {

      const pokemon = field[o];
      const turnCommand = this.scene.currentBattle.turnCommands[o];

      if (turnCommand.skip) {
        continue;
      }

      switch (turnCommand.command) {
      case Command.FIGHT:
        const queuedMove = turnCommand.move;
        if (!queuedMove) {
          continue;
        }
        const move = pokemon.getMoveset().find(m => m.moveId === queuedMove.move) || new PokemonMove(queuedMove.move);
        if (pokemon.isPlayer()) {
          if (turnCommand.cursor === -1) {
            this.scene.pushPhase(new MovePhase(this.scene, pokemon, turnCommand.targets || turnCommand.move.targets, move));
          } else {
            const playerPhase = new MovePhase(this.scene, pokemon, turnCommand.targets || turnCommand.move.targets, move, false, queuedMove.ignorePP);
            this.scene.pushPhase(playerPhase);
          }
        } else {
          this.scene.pushPhase(new MovePhase(this.scene, pokemon, turnCommand.targets || turnCommand.move.targets, move, false, queuedMove.ignorePP));
        }
        break;
      case Command.BALL:
        this.scene.unshiftPhase(new AttemptCapturePhase(this.scene, turnCommand.targets[0] % 2, turnCommand.cursor));
        break;
      case Command.POKEMON:
        this.scene.unshiftPhase(new SwitchSummonPhase(this.scene, pokemon.getFieldIndex(), turnCommand.cursor, true, turnCommand.args[0] as boolean, pokemon.isPlayer()));
        break;
      case Command.RUN:
        let runningPokemon = pokemon;
        if (this.scene.currentBattle.double) {
          const playerActivePokemon = field.filter(pokemon => {
            if (!!pokemon) {
              return pokemon.isPlayer() && pokemon.isActive();
            } else {
              return;
            }
          });
            // if only one pokemon is alive, use that one
          if (playerActivePokemon.length > 1) {
            // find which active pokemon has faster speed
            const fasterPokemon = playerActivePokemon[0].getStat(Stat.SPD) > playerActivePokemon[1].getStat(Stat.SPD) ? playerActivePokemon[0] : playerActivePokemon[1];
            // check if either active pokemon has the ability "Run Away"
            const hasRunAway = playerActivePokemon.find(p => p.hasAbility(Abilities.RUN_AWAY));
            runningPokemon = hasRunAway !== undefined ? hasRunAway : fasterPokemon;
          }
        }
        this.scene.unshiftPhase(new AttemptRunPhase(this.scene, runningPokemon.getFieldIndex()));
        break;
      }
    }


    this.scene.pushPhase(new WeatherEffectPhase(this.scene));

    for (const o of order) {
      if (field[o].status && field[o].status.isPostTurn()) {
        this.scene.pushPhase(new PostTurnStatusEffectPhase(this.scene, o));
      }
    }

    this.scene.pushPhase(new BerryPhase(this.scene));
    this.scene.pushPhase(new TurnEndPhase(this.scene));

    this.end();
  }
}

/** The phase after attacks where the pokemon eat berries */
export class BerryPhase extends FieldPhase {
  start() {
    super.start();

    this.executeForAll((pokemon) => {
      const hasUsableBerry = !!this.scene.findModifier((m) => {
        return m instanceof BerryModifier && m.shouldApply([pokemon]);
      }, pokemon.isPlayer());

      if (hasUsableBerry) {
        const cancelled = new Utils.BooleanHolder(false);
        pokemon.getOpponents().map((opp) => applyAbAttrs(PreventBerryUseAbAttr, opp, cancelled));

        if (cancelled.value) {
          pokemon.scene.queueMessage(getPokemonMessage(pokemon, " is too\nnervous to eat berries!"));
        } else {
          this.scene.unshiftPhase(
            new CommonAnimPhase(this.scene, pokemon.getBattlerIndex(), pokemon.getBattlerIndex(), CommonAnim.USE_ITEM)
          );

          for (const berryModifier of this.scene.applyModifiers(BerryModifier, pokemon.isPlayer(), pokemon) as BerryModifier[]) {
            if (berryModifier.consumed) {
              if (!--berryModifier.stackCount) {
                this.scene.removeModifier(berryModifier);
              } else {
                berryModifier.consumed = false;
              }
            }
            this.scene.eventTarget.dispatchEvent(new BerryUsedEvent(berryModifier)); // Announce a berry was used
          }

          this.scene.updateModifiers(pokemon.isPlayer());

          applyAbAttrs(HealFromBerryUseAbAttr, pokemon, new Utils.BooleanHolder(false));
        }
      }
    });

    this.end();
  }
}

export class TurnEndPhase extends FieldPhase {
  constructor(scene: BattleScene) {
    super(scene);
  }

  start() {
    super.start();

    this.scene.currentBattle.incrementTurn(this.scene);
    this.scene.eventTarget.dispatchEvent(new TurnEndEvent(this.scene.currentBattle.turn));

    const handlePokemon = (pokemon: Pokemon) => {
      pokemon.lapseTags(BattlerTagLapseType.TURN_END);

      if (pokemon.summonData.disabledMove && !--pokemon.summonData.disabledTurns) {
        this.scene.pushPhase(new MessagePhase(this.scene, i18next.t("battle:notDisabled", { pokemonName: getPokemonNameWithAffix(pokemon), moveName: allMoves[pokemon.summonData.disabledMove].name })));
        pokemon.summonData.disabledMove = Moves.NONE;
      }

      this.scene.applyModifiers(TurnHealModifier, pokemon.isPlayer(), pokemon);

      if (this.scene.arena.terrain?.terrainType === TerrainType.GRASSY && pokemon.isGrounded()) {
        this.scene.unshiftPhase(new PokemonHealPhase(this.scene, pokemon.getBattlerIndex(),
          Math.max(pokemon.getMaxHp() >> 4, 1), i18next.t("battle:turnEndHpRestore", { pokemonName: getPokemonNameWithAffix(pokemon) }), true));
      }

      if (!pokemon.isPlayer()) {
        this.scene.applyModifiers(EnemyTurnHealModifier, false, pokemon);
        this.scene.applyModifier(EnemyStatusEffectHealChanceModifier, false, pokemon);
      }

      applyPostTurnAbAttrs(PostTurnAbAttr, pokemon);

      this.scene.applyModifiers(TurnStatusEffectModifier, pokemon.isPlayer(), pokemon);

      this.scene.applyModifiers(TurnHeldItemTransferModifier, pokemon.isPlayer(), pokemon);

      pokemon.battleSummonData.turnCount++;
    };

    this.executeForAll(handlePokemon);

    this.scene.arena.lapseTags();

    if (this.scene.arena.weather && !this.scene.arena.weather.lapse()) {
      this.scene.arena.trySetWeather(WeatherType.NONE, false);
    }

    if (this.scene.arena.terrain && !this.scene.arena.terrain.lapse()) {
      this.scene.arena.trySetTerrain(TerrainType.NONE, false);
    }

    this.end();
  }
}

export class BattleEndPhase extends BattlePhase {
  start() {
    super.start();

    this.scene.currentBattle.addBattleScore(this.scene);

    this.scene.gameData.gameStats.battles++;
    if (this.scene.currentBattle.trainer) {
      this.scene.gameData.gameStats.trainersDefeated++;
    }
    if (this.scene.gameMode.isEndless && this.scene.currentBattle.waveIndex + 1 > this.scene.gameData.gameStats.highestEndlessWave) {
      this.scene.gameData.gameStats.highestEndlessWave = this.scene.currentBattle.waveIndex + 1;
    }

    // Endless graceful end
    if (this.scene.gameMode.isEndless && this.scene.currentBattle.waveIndex >= 5850) {
      this.scene.clearPhaseQueue();
      this.scene.unshiftPhase(new GameOverPhase(this.scene, true));
    }

    for (const pokemon of this.scene.getField()) {
      if (pokemon) {
        pokemon.resetBattleSummonData();
      }
    }

    for (const pokemon of this.scene.getParty().filter(p => p.isAllowedInBattle())) {
      applyPostBattleAbAttrs(PostBattleAbAttr, pokemon);
    }

    if (this.scene.currentBattle.moneyScattered) {
      this.scene.currentBattle.pickUpScatteredMoney(this.scene);
    }

    this.scene.clearEnemyHeldItemModifiers();

    const lapsingModifiers = this.scene.findModifiers(m => m instanceof LapsingPersistentModifier || m instanceof LapsingPokemonHeldItemModifier) as (LapsingPersistentModifier | LapsingPokemonHeldItemModifier)[];
    for (const m of lapsingModifiers) {
      const args: any[] = [];
      if (m instanceof LapsingPokemonHeldItemModifier) {
        args.push(this.scene.getPokemonById(m.pokemonId));
      }
      if (!m.lapse(args)) {
        this.scene.removeModifier(m);
      }
    }

    this.scene.updateModifiers().then(() => this.end());
  }
}

export class NewBattlePhase extends BattlePhase {
  start() {
    super.start();

    this.scene.newBattle();

    this.end();
  }
}

export class CommonAnimPhase extends PokemonPhase {
  private anim: CommonAnim;
  private targetIndex: integer;

  constructor(scene: BattleScene, battlerIndex: BattlerIndex, targetIndex: BattlerIndex, anim: CommonAnim) {
    super(scene, battlerIndex);

    this.anim = anim;
    this.targetIndex = targetIndex;
  }

  setAnimation(anim: CommonAnim) {
    this.anim = anim;
  }

  start() {
    new CommonBattleAnim(this.anim, this.getPokemon(), this.targetIndex !== undefined ? (this.player ? this.scene.getEnemyField() : this.scene.getPlayerField())[this.targetIndex] : this.getPokemon()).play(this.scene, () => {
      this.end();
    });
  }
}

export class MovePhase extends BattlePhase {
  public pokemon: Pokemon;
  public move: PokemonMove;
  public targets: BattlerIndex[];
  protected followUp: boolean;
  protected ignorePp: boolean;
  protected failed: boolean;
  protected cancelled: boolean;

  constructor(scene: BattleScene, pokemon: Pokemon, targets: BattlerIndex[], move: PokemonMove, followUp?: boolean, ignorePp?: boolean) {
    super(scene);

    this.pokemon = pokemon;
    this.targets = targets;
    this.move = move;
    this.followUp = !!followUp;
    this.ignorePp = !!ignorePp;
    this.failed = false;
    this.cancelled = false;
  }

  canMove(): boolean {
    return this.pokemon.isActive(true) && this.move.isUsable(this.pokemon, this.ignorePp) && !!this.targets.length;
  }

  /**Signifies the current move should fail but still use PP */
  fail(): void {
    this.failed = true;
  }

  /**Signifies the current move should cancel and retain PP */
  cancel(): void {
    this.cancelled = true;
  }

  start() {
    super.start();

    console.log(Moves[this.move.moveId]);

    if (!this.canMove()) {
      if (this.move.moveId && this.pokemon.summonData?.disabledMove === this.move.moveId) {
        this.scene.queueMessage(`${this.move.getName()} is disabled!`);
      }
      if (this.pokemon.isActive(true) && this.move.ppUsed >= this.move.getMovePp()) { // if the move PP was reduced from Spite or otherwise, the move fails
        this.fail();
        this.showMoveText();
        this.showFailedText();
      }
      return this.end();
    }

    if (!this.followUp) {
      if (this.move.getMove().checkFlag(MoveFlags.IGNORE_ABILITIES, this.pokemon, null)) {
        this.scene.arena.setIgnoreAbilities();
      }
    } else {
      this.pokemon.turnData.hitsLeft = undefined;
      this.pokemon.turnData.hitCount = undefined;
    }

    // Move redirection abilities (ie. Storm Drain) only support single target moves
    const moveTarget = this.targets.length === 1
      ? new Utils.IntegerHolder(this.targets[0])
      : null;
    if (moveTarget) {
      const oldTarget = moveTarget.value;
      this.scene.getField(true).filter(p => p !== this.pokemon).forEach(p => applyAbAttrs(RedirectMoveAbAttr, p, null, this.move.moveId, moveTarget));
      this.pokemon.getOpponents().forEach(p => {
        const redirectTag = p.getTag(CenterOfAttentionTag) as CenterOfAttentionTag;
        if (redirectTag && (!redirectTag.powder || (!this.pokemon.isOfType(Type.GRASS) && !this.pokemon.hasAbility(Abilities.OVERCOAT)))) {
          moveTarget.value = p.getBattlerIndex();
        }
      });
      //Check if this move is immune to being redirected, and restore its target to the intended target if it is.
      if ((this.pokemon.hasAbilityWithAttr(BlockRedirectAbAttr) || this.move.getMove().hasAttr(BypassRedirectAttr))) {
        //If an ability prevented this move from being redirected, display its ability pop up.
        if ((this.pokemon.hasAbilityWithAttr(BlockRedirectAbAttr) && !this.move.getMove().hasAttr(BypassRedirectAttr)) && oldTarget !== moveTarget.value) {
          this.scene.unshiftPhase(new ShowAbilityPhase(this.scene, this.pokemon.getBattlerIndex(), this.pokemon.getPassiveAbility().hasAttr(BlockRedirectAbAttr)));
        }
        moveTarget.value = oldTarget;
      }
      this.targets[0] = moveTarget.value;
    }

    if (this.targets.length === 1 && this.targets[0] === BattlerIndex.ATTACKER) {
      if (this.pokemon.turnData.attacksReceived.length) {
        const attacker = this.pokemon.turnData.attacksReceived.length ? this.pokemon.scene.getPokemonById(this.pokemon.turnData.attacksReceived[0].sourceId) : null;
        if (attacker?.isActive(true)) {
          this.targets[0] = attacker.getBattlerIndex();
        }
      }
      if (this.targets[0] === BattlerIndex.ATTACKER) {
        this.fail(); // Marks the move as failed for later in doMove
        this.showMoveText();
        this.showFailedText();
      }
    }

    const targets = this.scene.getField(true).filter(p => {
      if (this.targets.indexOf(p.getBattlerIndex()) > -1) {
        return true;
      }
      return false;
    });

    const doMove = () => {
      this.pokemon.turnData.acted = true; // Record that the move was attempted, even if it fails

      this.pokemon.lapseTags(BattlerTagLapseType.PRE_MOVE);

      let ppUsed = 1;
      // Filter all opponents to include only those this move is targeting
      const targetedOpponents = this.pokemon.getOpponents().filter(o => this.targets.includes(o.getBattlerIndex()));
      for (const opponent of targetedOpponents) {
        if (this.move.ppUsed + ppUsed >= this.move.getMovePp()) { // If we're already at max PP usage, stop checking
          break;
        }
        if (opponent.hasAbilityWithAttr(IncreasePpAbAttr)) { // Accounting for abilities like Pressure
          ppUsed++;
        }
      }

      if (!this.followUp && this.canMove() && !this.cancelled) {
        this.pokemon.lapseTags(BattlerTagLapseType.MOVE);
      }

      const moveQueue = this.pokemon.getMoveQueue();
      if (this.cancelled || this.failed) {
        if (this.failed) {
          this.move.usePp(ppUsed); // Only use PP if the move failed
          this.scene.eventTarget.dispatchEvent(new MoveUsedEvent(this.pokemon?.id, this.move.getMove(), ppUsed));
        }

        // Record a failed move so Abilities like Truant don't trigger next turn and soft-lock
        this.pokemon.pushMoveHistory({ move: Moves.NONE, result: MoveResult.FAIL });

        this.pokemon.lapseTags(BattlerTagLapseType.MOVE_EFFECT); // Remove any tags from moves like Fly/Dive/etc.
        moveQueue.shift(); // Remove the second turn of charge moves
        return this.end();
      }

      this.scene.triggerPokemonFormChange(this.pokemon, SpeciesFormChangePreMoveTrigger);

      if (this.move.moveId) {
        this.showMoveText();
      }

      // This should only happen when there are no valid targets left on the field
      if ((moveQueue.length && moveQueue[0].move === Moves.NONE) || !targets.length) {
        this.showFailedText();
        this.cancel();

        // Record a failed move so Abilities like Truant don't trigger next turn and soft-lock
        this.pokemon.pushMoveHistory({ move: Moves.NONE, result: MoveResult.FAIL });

        this.pokemon.lapseTags(BattlerTagLapseType.MOVE_EFFECT); // Remove any tags from moves like Fly/Dive/etc.

        moveQueue.shift();
        return this.end();
      }

      if (!moveQueue.length || !moveQueue.shift().ignorePP) { // using .shift here clears out two turn moves once they've been used
        this.move.usePp(ppUsed);
        this.scene.eventTarget.dispatchEvent(new MoveUsedEvent(this.pokemon?.id, this.move.getMove(), ppUsed));
      }

      if (!allMoves[this.move.moveId].hasAttr(CopyMoveAttr)) {
        this.scene.currentBattle.lastMove = this.move.moveId;
      }

      // Assume conditions affecting targets only apply to moves with a single target
      let success = this.move.getMove().applyConditions(this.pokemon, targets[0], this.move.getMove());
      const cancelled = new Utils.BooleanHolder(false);
      let failedText = this.move.getMove().getFailedText(this.pokemon, targets[0], this.move.getMove(), cancelled);
      if (success && this.scene.arena.isMoveWeatherCancelled(this.move.getMove())) {
        success = false;
      } else if (success && this.scene.arena.isMoveTerrainCancelled(this.pokemon, this.targets, this.move.getMove())) {
        success = false;
        if (failedText === null) {
          failedText = getTerrainBlockMessage(targets[0], this.scene.arena.terrain.terrainType);
        }
      }

      /**
       * Trigger pokemon type change before playing the move animation
       * Will still change the user's type when using Roar, Whirlwind, Trick-or-Treat, and Forest's Curse,
       * regardless of whether the move successfully executes or not.
       */
      if (success || [Moves.ROAR, Moves.WHIRLWIND, Moves.TRICK_OR_TREAT, Moves.FORESTS_CURSE].includes(this.move.moveId)) {
        applyPreAttackAbAttrs(PokemonTypeChangeAbAttr, this.pokemon, null, this.move.getMove());
      }

      if (success) {
        this.scene.unshiftPhase(this.getEffectPhase());
      } else {
        this.pokemon.pushMoveHistory({ move: this.move.moveId, targets: this.targets, result: MoveResult.FAIL, virtual: this.move.virtual });
        if (!cancelled.value) {
          this.showFailedText(failedText);
        }
      }
      // Checks if Dancer ability is triggered
      if (this.move.getMove().hasFlag(MoveFlags.DANCE_MOVE) && !this.followUp) {
        // Pokemon with Dancer can be on either side of the battle so we check in both cases
        this.scene.getPlayerField().forEach(pokemon => {
          applyPostMoveUsedAbAttrs(PostMoveUsedAbAttr, pokemon, this.move, this.pokemon, this.targets);
        });
        this.scene.getEnemyField().forEach(pokemon => {
          applyPostMoveUsedAbAttrs(PostMoveUsedAbAttr, pokemon, this.move, this.pokemon, this.targets);
        });
      }
      this.end();
    };

    if (!this.followUp && this.pokemon.status && !this.pokemon.status.isPostTurn()) {
      this.pokemon.status.incrementTurn();
      let activated = false;
      let healed = false;

      switch (this.pokemon.status.effect) {
      case StatusEffect.PARALYSIS:
        if (!this.pokemon.randSeedInt(4)) {
          activated = true;
          this.cancelled = true;
        }
        break;
      case StatusEffect.SLEEP:
        applyMoveAttrs(BypassSleepAttr, this.pokemon, null, this.move.getMove());
        healed = this.pokemon.status.turnCount === this.pokemon.status.cureTurn;
        activated = !healed && !this.pokemon.getTag(BattlerTagType.BYPASS_SLEEP);
        this.cancelled = activated;
        break;
      case StatusEffect.FREEZE:
        healed = !!this.move.getMove().findAttr(attr => attr instanceof HealStatusEffectAttr && attr.selfTarget && attr.isOfEffect(StatusEffect.FREEZE)) || !this.pokemon.randSeedInt(5);
        activated = !healed;
        this.cancelled = activated;
        break;
      }

      if (activated) {
        this.scene.queueMessage(getStatusEffectActivationText(this.pokemon.status.effect, getPokemonNameWithAffix(this.pokemon)));
        this.scene.unshiftPhase(new CommonAnimPhase(this.scene, this.pokemon.getBattlerIndex(), undefined, CommonAnim.POISON + (this.pokemon.status.effect - 1)));
        doMove();
      } else {
        if (healed) {
          this.scene.queueMessage(getStatusEffectHealText(this.pokemon.status.effect, getPokemonNameWithAffix(this.pokemon)));
          this.pokemon.resetStatus();
          this.pokemon.updateInfo();
        }
        doMove();
      }
    } else {
      doMove();
    }
  }

  getEffectPhase(): MoveEffectPhase {
    return new MoveEffectPhase(this.scene, this.pokemon.getBattlerIndex(), this.targets, this.move);
  }

  showMoveText(): void {
    if (this.move.getMove().hasAttr(ChargeAttr)) {
      const lastMove = this.pokemon.getLastXMoves() as TurnMove[];
      if (!lastMove.length || lastMove[0].move !== this.move.getMove().id || lastMove[0].result !== MoveResult.OTHER) {
        this.scene.queueMessage(i18next.t("battle:useMove", {
          pokemonNameWithAffix: getPokemonNameWithAffix(this.pokemon),
          moveName: this.move.getName()
        }), 500);
        return;
      }
    }

    if (this.pokemon.getTag(BattlerTagType.RECHARGING || BattlerTagType.INTERRUPTED)) {
      return;
    }

    this.scene.queueMessage(i18next.t("battle:useMove", {
      pokemonNameWithAffix: getPokemonNameWithAffix(this.pokemon),
      moveName: this.move.getName()
    }), 500);
    applyMoveAttrs(PreMoveMessageAttr, this.pokemon, this.pokemon.getOpponents().find(() => true), this.move.getMove());
  }

  showFailedText(failedText: string = null): void {
    this.scene.queueMessage(failedText || i18next.t("battle:attackFailed"));
  }

  end() {
    if (!this.followUp && this.canMove()) {
      this.scene.unshiftPhase(new MoveEndPhase(this.scene, this.pokemon.getBattlerIndex()));
    }

    super.end();
  }
}

export class MoveEffectPhase extends PokemonPhase {
  public move: PokemonMove;
  protected targets: BattlerIndex[];

  constructor(scene: BattleScene, battlerIndex: BattlerIndex, targets: BattlerIndex[], move: PokemonMove) {
    super(scene, battlerIndex);
    this.move = move;
    // In double battles, if the right Pokemon selects a spread move and the left Pokemon dies
    // with no party members available to switch in, then the right Pokemon takes the index
    // of the left Pokemon and gets hit unless this is checked.
    if (targets.includes(battlerIndex) && this.move.getMove().moveTarget === MoveTarget.ALL_NEAR_OTHERS) {
      const i = targets.indexOf(battlerIndex);
      targets.splice(i, i + 1);
    }
    this.targets = targets;
  }

  start() {
    super.start();

    const user = this.getUserPokemon();
    const targets = this.getTargets();

    if (!user?.isOnField()) {
      return super.end();
    }

    const overridden = new Utils.BooleanHolder(false);
    const move = this.move.getMove();

    // Assume single target for override
    applyMoveAttrs(OverrideMoveEffectAttr, user, this.getTarget(), move, overridden, this.move.virtual).then(() => {

      if (overridden.value) {
        return this.end();
      }

      user.lapseTags(BattlerTagLapseType.MOVE_EFFECT);

      if (user.turnData.hitsLeft === undefined) {
        const hitCount = new Utils.IntegerHolder(1);
        // Assume single target for multi hit
        applyMoveAttrs(MultiHitAttr, user, this.getTarget(), move, hitCount);
        applyPreAttackAbAttrs(AddSecondStrikeAbAttr, user, null, move, targets.length, hitCount, new Utils.IntegerHolder(0));
        if (move instanceof AttackMove && !move.hasAttr(FixedDamageAttr)) {
          this.scene.applyModifiers(PokemonMultiHitModifier, user.isPlayer(), user, hitCount, new Utils.IntegerHolder(0));
        }
        user.turnData.hitsLeft = user.turnData.hitCount = hitCount.value;
      }

      const moveHistoryEntry = { move: this.move.moveId, targets: this.targets, result: MoveResult.PENDING, virtual: this.move.virtual };

      const targetHitChecks = Object.fromEntries(targets.map(p => [p.getBattlerIndex(), this.hitCheck(p)]));
      const activeTargets = targets.map(t => t.isActive(true));
      if (!activeTargets.length || (!move.hasAttr(VariableTargetAttr) && !move.isMultiTarget() && !targetHitChecks[this.targets[0]])) {
        this.stopMultiHit();
        if (activeTargets.length) {
          this.scene.queueMessage(i18next.t("battle:attackMissed", { pokemonNameWithAffix: getPokemonNameWithAffix(this.getTarget()) }));
          moveHistoryEntry.result = MoveResult.MISS;
          applyMoveAttrs(MissEffectAttr, user, null, move);
        } else {
          this.scene.queueMessage(i18next.t("battle:attackFailed"));
          moveHistoryEntry.result = MoveResult.FAIL;
        }
        user.pushMoveHistory(moveHistoryEntry);
        return this.end();
      }

      const applyAttrs: Promise<void>[] = [];

      // Move animation only needs one target
      new MoveAnim(move.id as Moves, user, this.getTarget()?.getBattlerIndex()).play(this.scene, () => {
        for (const target of targets) {
          if (!targetHitChecks[target.getBattlerIndex()]) {
            this.stopMultiHit(target);
            this.scene.queueMessage(i18next.t("battle:attackMissed", { pokemonNameWithAffix: getPokemonNameWithAffix(target) }));
            if (moveHistoryEntry.result === MoveResult.PENDING) {
              moveHistoryEntry.result = MoveResult.MISS;
            }
            applyMoveAttrs(MissEffectAttr, user, null, move);
            continue;
          }

          const isProtected = !this.move.getMove().checkFlag(MoveFlags.IGNORE_PROTECT, user, target) && target.findTags(t => t instanceof ProtectedTag).find(t => target.lapseTag(t.tagType));

          const firstHit = (user.turnData.hitsLeft === user.turnData.hitCount);
          const firstTarget = (moveHistoryEntry.result === MoveResult.PENDING);

          if (firstHit) {
            user.pushMoveHistory(moveHistoryEntry);
          }

          moveHistoryEntry.result = MoveResult.SUCCESS;

          const hitResult = !isProtected ? target.apply(user, move) : HitResult.NO_EFFECT;

          const lastHit = (user.turnData.hitsLeft === 1 || !this.getTarget()?.isActive());

          if (lastHit) {
            this.scene.triggerPokemonFormChange(user, SpeciesFormChangePostMoveTrigger);
          }

          applyAttrs.push(new Promise(resolve => {
            applyFilteredMoveAttrs((attr: MoveAttr) => attr instanceof MoveEffectAttr && attr.trigger === MoveEffectTrigger.PRE_APPLY && (!attr.firstHitOnly || firstHit) && (!attr.lastHitOnly || lastHit),
              user, target, move).then(() => {
              if (hitResult !== HitResult.FAIL) {
                const chargeEffect = !!move.getAttrs(ChargeAttr).find(ca => ca.usedChargeEffect(user, this.getTarget(), move));
                // Charge attribute with charge effect takes all effect attributes and applies them to charge stage, so ignore them if this is present
                Utils.executeIf(!chargeEffect, () => applyFilteredMoveAttrs((attr: MoveAttr) => attr instanceof MoveEffectAttr && attr.trigger === MoveEffectTrigger.POST_APPLY
                    && attr.selfTarget && (!attr.firstHitOnly || firstHit) && (!attr.lastHitOnly || lastHit), user, target, move)).then(() => {
                  if (hitResult !== HitResult.NO_EFFECT) {
                    applyFilteredMoveAttrs((attr: MoveAttr) => attr instanceof MoveEffectAttr && (attr as MoveEffectAttr).trigger === MoveEffectTrigger.POST_APPLY
                      && !(attr as MoveEffectAttr).selfTarget && (!attr.firstHitOnly || firstHit) && (!attr.lastHitOnly || lastHit), user, target, this.move.getMove()).then(() => {
                      if (hitResult < HitResult.NO_EFFECT && !target.hasAbilityWithAttr(IgnoreMoveEffectsAbAttr)) {
                        const flinched = new Utils.BooleanHolder(false);
                        user.scene.applyModifiers(FlinchChanceModifier, user.isPlayer(), user, flinched);
                        if (flinched.value) {
                          target.addTag(BattlerTagType.FLINCHED, undefined, this.move.moveId, user.id);
                        }
                      }
                      Utils.executeIf(!isProtected && !chargeEffect, () => applyFilteredMoveAttrs((attr: MoveAttr) => attr instanceof MoveEffectAttr && (attr as MoveEffectAttr).trigger === MoveEffectTrigger.HIT
                          && (!attr.firstHitOnly || firstHit) && (!attr.lastHitOnly || lastHit) && (!attr.firstTargetOnly || firstTarget), user, target, this.move.getMove()).then(() => {
                        return Utils.executeIf(!target.isFainted() || target.canApplyAbility(), () => applyPostDefendAbAttrs(PostDefendAbAttr, target, user, this.move.getMove(), hitResult).then(() => {
                          if (!user.isPlayer() && this.move.getMove() instanceof AttackMove) {
                            user.scene.applyShuffledModifiers(this.scene, EnemyAttackStatusEffectChanceModifier, false, target);
                          }
                        })).then(() => {
                          applyPostAttackAbAttrs(PostAttackAbAttr, user, target, this.move.getMove(), hitResult).then(() => {
                            if (this.move.getMove() instanceof AttackMove) {
                              this.scene.applyModifiers(ContactHeldItemTransferChanceModifier, this.player, user, target);
                            }
                            resolve();
                          });
                        });
                      })
                      ).then(() => resolve());
                    });
                  } else {
                    applyMoveAttrs(NoEffectAttr, user, null, move).then(() => resolve());
                  }
                });
              } else {
                resolve();
              }
            });
          }));
        }
        // Trigger effect which should only apply one time on the last hit after all targeted effects have already applied
        const postTarget = (user.turnData.hitsLeft === 1 || !this.getTarget()?.isActive()) ?
          applyFilteredMoveAttrs((attr: MoveAttr) => attr instanceof MoveEffectAttr && attr.trigger === MoveEffectTrigger.POST_TARGET, user, null, move) :
          null;

        if (!!postTarget) {
          if (applyAttrs.length) { // If there is a pending asynchronous move effect, do this after
            applyAttrs[applyAttrs.length - 1]?.then(() => postTarget);
          } else { // Otherwise, push a new asynchronous move effect
            applyAttrs.push(postTarget);
          }
        }

        Promise.allSettled(applyAttrs).then(() => this.end());
      });
    });
  }

  end() {
    const move = this.move.getMove();
    move.type = move.defaultType;
    const user = this.getUserPokemon();
    if (user) {
      if (--user.turnData.hitsLeft >= 1 && this.getTarget()?.isActive()) {
        this.scene.unshiftPhase(this.getNewHitPhase());
      } else {
        const hitsTotal = user.turnData.hitCount - Math.max(user.turnData.hitsLeft, 0);
        if (hitsTotal > 1) {
          this.scene.queueMessage(i18next.t("battle:attackHitsCount", { count: hitsTotal }));
        }
        this.scene.applyModifiers(HitHealModifier, this.player, user);
      }
    }

    super.end();
  }

  hitCheck(target: Pokemon): boolean {
    // Moves targeting the user and entry hazards can't miss
    if ([MoveTarget.USER, MoveTarget.ENEMY_SIDE].includes(this.move.getMove().moveTarget)) {
      return true;
    }

    const user = this.getUserPokemon();

    // Hit check only calculated on first hit for multi-hit moves unless flag is set to check all hits.
    // However, if an ability with the MaxMultiHitAbAttr, namely Skill Link, is present, act as a normal
    // multi-hit move and proceed with all hits
    if (user.turnData.hitsLeft < user.turnData.hitCount) {
      if (!this.move.getMove().hasFlag(MoveFlags.CHECK_ALL_HITS) || user.hasAbilityWithAttr(MaxMultiHitAbAttr)) {
        return true;
      }
    }

    if (user.hasAbilityWithAttr(AlwaysHitAbAttr) || target.hasAbilityWithAttr(AlwaysHitAbAttr)) {
      return true;
    }

    // If the user should ignore accuracy on a target, check who the user targeted last turn and see if they match
    if (user.getTag(BattlerTagType.IGNORE_ACCURACY) && (user.getLastXMoves().slice(1).find(() => true)?.targets || []).indexOf(target.getBattlerIndex()) !== -1) {
      return true;
    }

    const hiddenTag = target.getTag(SemiInvulnerableTag);
    if (hiddenTag && !this.move.getMove().getAttrs(HitsTagAttr).some(hta => hta.tagType === hiddenTag.tagType)) {
      return false;
    }

    const moveAccuracy = new Utils.NumberHolder(this.move.getMove().accuracy);

    applyMoveAttrs(VariableAccuracyAttr, user, target, this.move.getMove(), moveAccuracy);
    applyPreDefendAbAttrs(WonderSkinAbAttr, target, user, this.move.getMove(), { value: false }, moveAccuracy);

    if (moveAccuracy.value === -1) {
      return true;
    }

    const isOhko = this.move.getMove().hasAttr(OneHitKOAccuracyAttr);

    if (!isOhko) {
      user.scene.applyModifiers(PokemonMoveAccuracyBoosterModifier, user.isPlayer(), user, moveAccuracy);
    }

    if (this.scene.arena.weather?.weatherType === WeatherType.FOG) {
      moveAccuracy.value = Math.floor(moveAccuracy.value * 0.9);
    }

    if (!isOhko && this.scene.arena.getTag(ArenaTagType.GRAVITY)) {
      moveAccuracy.value = Math.floor(moveAccuracy.value * 1.67);
    }

    const userAccuracyLevel = new Utils.IntegerHolder(user.summonData.battleStats[BattleStat.ACC]);
    const targetEvasionLevel = new Utils.IntegerHolder(target.summonData.battleStats[BattleStat.EVA]);
    applyAbAttrs(IgnoreOpponentStatChangesAbAttr, target, null, userAccuracyLevel);
    applyAbAttrs(IgnoreOpponentStatChangesAbAttr, user, null, targetEvasionLevel);
    applyAbAttrs(IgnoreOpponentEvasionAbAttr, user, null, targetEvasionLevel);
    applyMoveAttrs(IgnoreOpponentStatChangesAttr, user, target, this.move.getMove(), targetEvasionLevel);
    this.scene.applyModifiers(TempBattleStatBoosterModifier, this.player, TempBattleStat.ACC, userAccuracyLevel);

    const rand = user.randSeedInt(100, 1);

    const accuracyMultiplier = new Utils.NumberHolder(1);
    if (userAccuracyLevel.value !== targetEvasionLevel.value) {
      accuracyMultiplier.value = userAccuracyLevel.value > targetEvasionLevel.value
        ? (3 + Math.min(userAccuracyLevel.value - targetEvasionLevel.value, 6)) / 3
        : 3 / (3 + Math.min(targetEvasionLevel.value - userAccuracyLevel.value, 6));
    }

    applyBattleStatMultiplierAbAttrs(BattleStatMultiplierAbAttr, user, BattleStat.ACC, accuracyMultiplier, this.move.getMove());

    const evasionMultiplier = new Utils.NumberHolder(1);
    applyBattleStatMultiplierAbAttrs(BattleStatMultiplierAbAttr, target, BattleStat.EVA, evasionMultiplier);

    accuracyMultiplier.value /= evasionMultiplier.value;

    return rand <= moveAccuracy.value * accuracyMultiplier.value;
  }

  getUserPokemon(): Pokemon {
    if (this.battlerIndex > BattlerIndex.ENEMY_2) {
      return this.scene.getPokemonById(this.battlerIndex);
    }
    return (this.player ? this.scene.getPlayerField() : this.scene.getEnemyField())[this.fieldIndex];
  }

  getTargets(): Pokemon[] {
    return this.scene.getField(true).filter(p => this.targets.indexOf(p.getBattlerIndex()) > -1);
  }

  getTarget(): Pokemon {
    return this.getTargets().find(() => true);
  }

  removeTarget(target: Pokemon): void {
    const targetIndex = this.targets.findIndex(ind => ind === target.getBattlerIndex());
    if (targetIndex !== -1) {
      this.targets.splice(this.targets.findIndex(ind => ind === target.getBattlerIndex()), 1);
    }
  }

  stopMultiHit(target?: Pokemon): void {
    /** If given a specific target, remove the target from subsequent strikes */
    if (target) {
      this.removeTarget(target);
    }
    /**
     * If no target specified, or the specified target was the last of this move's
     * targets, completely cancel all subsequent strikes.
    */
    if (!target || this.targets.length === 0 ) {
      this.getUserPokemon().turnData.hitCount = 1;
      this.getUserPokemon().turnData.hitsLeft = 1;
    }
  }

  getNewHitPhase() {
    return new MoveEffectPhase(this.scene, this.battlerIndex, this.targets, this.move);
  }
}

export class MoveEndPhase extends PokemonPhase {
  constructor(scene: BattleScene, battlerIndex: BattlerIndex) {
    super(scene, battlerIndex);
  }

  start() {
    super.start();

    const pokemon = this.getPokemon();
    if (pokemon.isActive(true)) {
      pokemon.lapseTags(BattlerTagLapseType.AFTER_MOVE);
    }

    this.scene.arena.setIgnoreAbilities(false);

    this.end();
  }
}

export class MoveAnimTestPhase extends BattlePhase {
  private moveQueue: Moves[];

  constructor(scene: BattleScene, moveQueue?: Moves[]) {
    super(scene);

    this.moveQueue = moveQueue || Utils.getEnumValues(Moves).slice(1);
  }

  start() {
    const moveQueue = this.moveQueue.slice(0);
    this.playMoveAnim(moveQueue, true);
  }

  playMoveAnim(moveQueue: Moves[], player: boolean) {
    const moveId = player ? moveQueue[0] : moveQueue.shift();
    if (moveId === undefined) {
      this.playMoveAnim(this.moveQueue.slice(0), true);
      return;
    } else if (player) {
      console.log(Moves[moveId]);
    }

    initMoveAnim(this.scene, moveId).then(() => {
      loadMoveAnimAssets(this.scene, [moveId], true)
        .then(() => {
          new MoveAnim(moveId, player ? this.scene.getPlayerPokemon() : this.scene.getEnemyPokemon(), (player !== (allMoves[moveId] instanceof SelfStatusMove) ? this.scene.getEnemyPokemon() : this.scene.getPlayerPokemon()).getBattlerIndex()).play(this.scene, () => {
            if (player) {
              this.playMoveAnim(moveQueue, false);
            } else {
              this.playMoveAnim(moveQueue, true);
            }
          });
        });
    });
  }
}

export class ShowAbilityPhase extends PokemonPhase {
  private passive: boolean;

  constructor(scene: BattleScene, battlerIndex: BattlerIndex, passive: boolean = false) {
    super(scene, battlerIndex);

    this.passive = passive;
  }

  start() {
    super.start();

    const pokemon = this.getPokemon();

    this.scene.abilityBar.showAbility(pokemon, this.passive);
    if (pokemon.battleData) {
      pokemon.battleData.abilityRevealed = true;
    }

    this.end();
  }
}

export class StatChangePhase extends PokemonPhase {
  private stats: BattleStat[];
  private selfTarget: boolean;
  private levels: integer;
  private showMessage: boolean;
  private ignoreAbilities: boolean;
  private canBeCopied: boolean;

  constructor(scene: BattleScene, battlerIndex: BattlerIndex, selfTarget: boolean, stats: BattleStat[], levels: integer, showMessage: boolean = true, ignoreAbilities: boolean = false, canBeCopied: boolean = true) {
    super(scene, battlerIndex);

    this.selfTarget = selfTarget;
    this.stats = stats;
    this.levels = levels;
    this.showMessage = showMessage;
    this.ignoreAbilities = ignoreAbilities;
    this.canBeCopied = canBeCopied;
  }

  start() {
    const pokemon = this.getPokemon();

    let random = false;

    if (this.stats.length === 1 && this.stats[0] === BattleStat.RAND) {
      this.stats[0] = this.getRandomStat();
      random = true;
    }

    this.aggregateStatChanges(random);

    if (!pokemon.isActive(true)) {
      return this.end();
    }

    const filteredStats = this.stats.map(s => s !== BattleStat.RAND ? s : this.getRandomStat()).filter(stat => {
      const cancelled = new Utils.BooleanHolder(false);

      if (!this.selfTarget && this.levels < 0) {
        this.scene.arena.applyTagsForSide(MistTag, pokemon.isPlayer() ? ArenaTagSide.PLAYER : ArenaTagSide.ENEMY, cancelled);
      }

      if (!cancelled.value && !this.selfTarget && this.levels < 0) {
        applyPreStatChangeAbAttrs(ProtectStatAbAttr, this.getPokemon(), stat, cancelled);
      }

      return !cancelled.value;
    });

    const levels = new Utils.IntegerHolder(this.levels);

    if (!this.ignoreAbilities) {
      applyAbAttrs(StatChangeMultiplierAbAttr, pokemon, null, levels);
    }

    const battleStats = this.getPokemon().summonData.battleStats;
    const relLevels = filteredStats.map(stat => (levels.value >= 1 ? Math.min(battleStats[stat] + levels.value, 6) : Math.max(battleStats[stat] + levels.value, -6)) - battleStats[stat]);

    const end = () => {
      if (this.showMessage) {
        const messages = this.getStatChangeMessages(filteredStats, levels.value, relLevels);
        for (const message of messages) {
          this.scene.queueMessage(message);
        }
      }

      for (const stat of filteredStats) {
        pokemon.summonData.battleStats[stat] = Math.max(Math.min(pokemon.summonData.battleStats[stat] + levels.value, 6), -6);
      }

      if (levels.value > 0 && this.canBeCopied) {
        for (const opponent of pokemon.getOpponents()) {
          applyAbAttrs(StatChangeCopyAbAttr, opponent, null, this.stats, levels.value);
        }
      }

      applyPostStatChangeAbAttrs(PostStatChangeAbAttr, pokemon, filteredStats, this.levels, this.selfTarget);

      pokemon.updateInfo();

      handleTutorial(this.scene, Tutorial.Stat_Change).then(() => super.end());
    };

    if (relLevels.filter(l => l).length && this.scene.moveAnimations) {
      pokemon.enableMask();
      const pokemonMaskSprite = pokemon.maskSprite;

      const tileX = (this.player ? 106 : 236) * pokemon.getSpriteScale() * this.scene.field.scale;
      const tileY = ((this.player ? 148 : 84) + (levels.value >= 1 ? 160 : 0)) * pokemon.getSpriteScale() * this.scene.field.scale;
      const tileWidth = 156 * this.scene.field.scale * pokemon.getSpriteScale();
      const tileHeight = 316 * this.scene.field.scale * pokemon.getSpriteScale();

      // On increase, show the red sprite located at ATK
      // On decrease, show the blue sprite located at SPD
      const spriteColor = levels.value >= 1 ? BattleStat[BattleStat.ATK].toLowerCase() : BattleStat[BattleStat.SPD].toLowerCase();
      const statSprite = this.scene.add.tileSprite(tileX, tileY, tileWidth, tileHeight, "battle_stats", spriteColor);
      statSprite.setPipeline(this.scene.fieldSpritePipeline);
      statSprite.setAlpha(0);
      statSprite.setScale(6);
      statSprite.setOrigin(0.5, 1);

      this.scene.playSound(`stat_${levels.value >= 1 ? "up" : "down"}`);

      statSprite.setMask(new Phaser.Display.Masks.BitmapMask(this.scene, pokemonMaskSprite));

      this.scene.tweens.add({
        targets: statSprite,
        duration: 250,
        alpha: 0.8375,
        onComplete: () => {
          this.scene.tweens.add({
            targets: statSprite,
            delay: 1000,
            duration: 250,
            alpha: 0
          });
        }
      });

      this.scene.tweens.add({
        targets: statSprite,
        duration: 1500,
        y: `${levels.value >= 1 ? "-" : "+"}=${160 * 6}`
      });

      this.scene.time.delayedCall(1750, () => {
        pokemon.disableMask();
        end();
      });
    } else {
      end();
    }
  }

  getRandomStat(): BattleStat {
    const allStats = Utils.getEnumValues(BattleStat);
    return allStats[this.getPokemon().randSeedInt(BattleStat.SPD + 1)];
  }

  aggregateStatChanges(random: boolean = false): void {
    const isAccEva = [BattleStat.ACC, BattleStat.EVA].some(s => this.stats.includes(s));
    let existingPhase: StatChangePhase;
    if (this.stats.length === 1) {
      while ((existingPhase = (this.scene.findPhase(p => p instanceof StatChangePhase && p.battlerIndex === this.battlerIndex && p.stats.length === 1
        && (p.stats[0] === this.stats[0] || (random && p.stats[0] === BattleStat.RAND))
        && p.selfTarget === this.selfTarget && p.showMessage === this.showMessage && p.ignoreAbilities === this.ignoreAbilities) as StatChangePhase))) {
        if (existingPhase.stats[0] === BattleStat.RAND) {
          existingPhase.stats[0] = this.getRandomStat();
          if (existingPhase.stats[0] !== this.stats[0]) {
            continue;
          }
        }
        this.levels += existingPhase.levels;

        if (!this.scene.tryRemovePhase(p => p === existingPhase)) {
          break;
        }
      }
    }
    while ((existingPhase = (this.scene.findPhase(p => p instanceof StatChangePhase && p.battlerIndex === this.battlerIndex && p.selfTarget === this.selfTarget
      && ([BattleStat.ACC, BattleStat.EVA].some(s => p.stats.includes(s)) === isAccEva)
      && p.levels === this.levels && p.showMessage === this.showMessage && p.ignoreAbilities === this.ignoreAbilities) as StatChangePhase))) {
      this.stats.push(...existingPhase.stats);
      if (!this.scene.tryRemovePhase(p => p === existingPhase)) {
        break;
      }
    }
  }

  getStatChangeMessages(stats: BattleStat[], levels: integer, relLevels: integer[]): string[] {
    const messages: string[] = [];

    const relLevelStatIndexes = {};
    for (let rl = 0; rl < relLevels.length; rl++) {
      const relLevel = relLevels[rl];
      if (!relLevelStatIndexes[relLevel]) {
        relLevelStatIndexes[relLevel] = [];
      }
      relLevelStatIndexes[relLevel].push(rl);
    }

    Object.keys(relLevelStatIndexes).forEach(rl => {
      const relLevelStats = stats.filter((_, i) => relLevelStatIndexes[rl].includes(i));
      let statsFragment = "";

      if (relLevelStats.length > 1) {
        statsFragment = relLevelStats.length >= 5
          ? i18next.t("battle:stats")
          : `${relLevelStats.slice(0, -1).map(s => getBattleStatName(s)).join(", ")}${relLevelStats.length > 2 ? "," : ""} ${i18next.t("battle:statsAnd")} ${getBattleStatName(relLevelStats[relLevelStats.length - 1])}`;
        messages.push(getBattleStatLevelChangeDescription(getPokemonNameWithAffix(this.getPokemon()), statsFragment, Math.abs(parseInt(rl)), levels >= 1,relLevelStats.length));
      } else {
        statsFragment = getBattleStatName(relLevelStats[0]);
        messages.push(getBattleStatLevelChangeDescription(getPokemonNameWithAffix(this.getPokemon()), statsFragment, Math.abs(parseInt(rl)), levels >= 1,relLevelStats.length));
      }
    });

    return messages;
  }
}

export class WeatherEffectPhase extends CommonAnimPhase {
  public weather: Weather;

  constructor(scene: BattleScene) {
    super(scene, undefined, undefined, CommonAnim.SUNNY + ((scene?.arena?.weather?.weatherType || WeatherType.NONE) - 1));
    this.weather = scene?.arena?.weather;
  }

  start() {
    // Update weather state with any changes that occurred during the turn
    this.weather = this.scene?.arena?.weather;

    if (!this.weather) {
      this.end();
      return;
    }

    this.setAnimation(CommonAnim.SUNNY + (this.weather.weatherType - 1));

    if (this.weather.isDamaging()) {

      const cancelled = new Utils.BooleanHolder(false);

      this.executeForAll((pokemon: Pokemon) => applyPreWeatherEffectAbAttrs(SuppressWeatherEffectAbAttr, pokemon, this.weather, cancelled));

      if (!cancelled.value) {
        const inflictDamage = (pokemon: Pokemon) => {
          const cancelled = new Utils.BooleanHolder(false);

          applyPreWeatherEffectAbAttrs(PreWeatherDamageAbAttr, pokemon, this.weather, cancelled);
          applyAbAttrs(BlockNonDirectDamageAbAttr, pokemon, cancelled);

          if (cancelled.value) {
            return;
          }

          const damage = Math.ceil(pokemon.getMaxHp() / 16);

          this.scene.queueMessage(getWeatherDamageMessage(this.weather.weatherType, pokemon));
          pokemon.damageAndUpdate(damage, HitResult.EFFECTIVE, false, false, true);
        };

        this.executeForAll((pokemon: Pokemon) => {
          const immune = !pokemon || !!pokemon.getTypes(true, true).filter(t => this.weather.isTypeDamageImmune(t)).length;
          if (!immune) {
            inflictDamage(pokemon);
          }
        });
      }
    }

    this.scene.ui.showText(getWeatherLapseMessage(this.weather.weatherType), null, () => {
      this.executeForAll((pokemon: Pokemon) => applyPostWeatherLapseAbAttrs(PostWeatherLapseAbAttr, pokemon, this.weather));

      super.start();
    });
  }
}

export class ObtainStatusEffectPhase extends PokemonPhase {
  private statusEffect: StatusEffect;
  private cureTurn: integer;
  private sourceText: string;
  private sourcePokemon: Pokemon;

  constructor(scene: BattleScene, battlerIndex: BattlerIndex, statusEffect: StatusEffect, cureTurn?: integer, sourceText?: string, sourcePokemon?: Pokemon) {
    super(scene, battlerIndex);

    this.statusEffect = statusEffect;
    this.cureTurn = cureTurn;
    this.sourceText = sourceText;
    this.sourcePokemon = sourcePokemon; // For tracking which Pokemon caused the status effect
  }

  start() {
    const pokemon = this.getPokemon();
    if (!pokemon.status) {
      if (pokemon.trySetStatus(this.statusEffect, false, this.sourcePokemon)) {
        if (this.cureTurn) {
          pokemon.status.cureTurn = this.cureTurn;
        }
        pokemon.updateInfo(true);
        new CommonBattleAnim(CommonAnim.POISON + (this.statusEffect - 1), pokemon).play(this.scene, () => {
          this.scene.queueMessage(getStatusEffectObtainText(this.statusEffect, getPokemonNameWithAffix(pokemon), this.sourceText));
          if (pokemon.status.isPostTurn()) {
            this.scene.pushPhase(new PostTurnStatusEffectPhase(this.scene, this.battlerIndex));
          }
          this.end();
        });
        return;
      }
    } else if (pokemon.status.effect === this.statusEffect) {
      this.scene.queueMessage(getStatusEffectOverlapText(this.statusEffect, getPokemonNameWithAffix(pokemon)));
    }
    this.end();
  }
}

export class PostTurnStatusEffectPhase extends PokemonPhase {
  constructor(scene: BattleScene, battlerIndex: BattlerIndex) {
    super(scene, battlerIndex);
  }

  start() {
    const pokemon = this.getPokemon();
    if (pokemon?.isActive(true) && pokemon.status && pokemon.status.isPostTurn()) {
      pokemon.status.incrementTurn();
      const cancelled = new Utils.BooleanHolder(false);
      applyAbAttrs(BlockNonDirectDamageAbAttr, pokemon, cancelled);
      applyAbAttrs(BlockStatusDamageAbAttr, pokemon, cancelled);

      if (!cancelled.value) {
        this.scene.queueMessage(getStatusEffectActivationText(pokemon.status.effect, getPokemonNameWithAffix(pokemon)));
        let damage: integer = 0;
        switch (pokemon.status.effect) {
        case StatusEffect.POISON:
          damage = Math.max(pokemon.getMaxHp() >> 3, 1);
          break;
        case StatusEffect.TOXIC:
          damage = Math.max(Math.floor((pokemon.getMaxHp() / 16) * pokemon.status.turnCount), 1);
          break;
        case StatusEffect.BURN:
          damage = Math.max(pokemon.getMaxHp() >> 4, 1);
          break;
        }
        if (damage) {
          // Set preventEndure flag to avoid pokemon surviving thanks to focus band, sturdy, endure ...
          this.scene.damageNumberHandler.add(this.getPokemon(), pokemon.damage(damage, false, true));
          pokemon.updateInfo();
        }
        new CommonBattleAnim(CommonAnim.POISON + (pokemon.status.effect - 1), pokemon).play(this.scene, () => this.end());
      } else {
        this.end();
      }
    } else {
      this.end();
    }
  }
}

export class MessagePhase extends Phase {
  private text: string;
  private callbackDelay: integer;
  private prompt: boolean;
  private promptDelay: integer;

  constructor(scene: BattleScene, text: string, callbackDelay?: integer, prompt?: boolean, promptDelay?: integer) {
    super(scene);

    this.text = text;
    this.callbackDelay = callbackDelay;
    this.prompt = prompt;
    this.promptDelay = promptDelay;
  }

  start() {
    super.start();

    if (this.text.indexOf("$") > -1) {
      const pageIndex = this.text.indexOf("$");
      this.scene.unshiftPhase(new MessagePhase(this.scene, this.text.slice(pageIndex + 1), this.callbackDelay, this.prompt, this.promptDelay));
      this.text = this.text.slice(0, pageIndex).trim();
    }

    this.scene.ui.showText(this.text, null, () => this.end(), this.callbackDelay || (this.prompt ? 0 : 1500), this.prompt, this.promptDelay);
  }

  end() {
    if (this.scene.abilityBar.shown) {
      this.scene.abilityBar.hide();
    }

    super.end();
  }
}

export class DamagePhase extends PokemonPhase {
  private amount: integer;
  private damageResult: DamageResult;
  private critical: boolean;

  constructor(scene: BattleScene, battlerIndex: BattlerIndex, amount: integer, damageResult?: DamageResult, critical: boolean = false) {
    super(scene, battlerIndex);

    this.amount = amount;
    this.damageResult = damageResult || HitResult.EFFECTIVE;
    this.critical = critical;
  }

  start() {
    super.start();

    if (this.damageResult === HitResult.ONE_HIT_KO) {
      if (this.scene.moveAnimations) {
        this.scene.toggleInvert(true);
      }
      this.scene.time.delayedCall(Utils.fixedInt(1000), () => {
        this.scene.toggleInvert(false);
        this.applyDamage();
      });
      return;
    }

    this.applyDamage();
  }

  updateAmount(amount: integer): void {
    this.amount = amount;
  }

  applyDamage() {
    switch (this.damageResult) {
    case HitResult.EFFECTIVE:
      this.scene.playSound("hit");
      break;
    case HitResult.SUPER_EFFECTIVE:
    case HitResult.ONE_HIT_KO:
      this.scene.playSound("hit_strong");
      break;
    case HitResult.NOT_VERY_EFFECTIVE:
      this.scene.playSound("hit_weak");
      break;
    }

    if (this.amount) {
      this.scene.damageNumberHandler.add(this.getPokemon(), this.amount, this.damageResult, this.critical);
    }

    if (this.damageResult !== HitResult.OTHER) {
      const flashTimer = this.scene.time.addEvent({
        delay: 100,
        repeat: 5,
        startAt: 200,
        callback: () => {
          this.getPokemon().getSprite().setVisible(flashTimer.repeatCount % 2 === 0);
          if (!flashTimer.repeatCount) {
            this.getPokemon().updateInfo().then(() => this.end());
          }
        }
      });
    } else {
      this.getPokemon().updateInfo().then(() => this.end());
    }
  }

  end() {
    switch (this.scene.currentBattle.battleSpec) {
    case BattleSpec.FINAL_BOSS:
      const pokemon = this.getPokemon();
      if (pokemon instanceof EnemyPokemon && pokemon.isBoss() && !pokemon.formIndex && pokemon.bossSegmentIndex < 1) {
        this.scene.fadeOutBgm(Utils.fixedInt(2000), false);
        this.scene.ui.showDialogue(battleSpecDialogue[BattleSpec.FINAL_BOSS].firstStageWin, pokemon.species.name, null, () => {
          this.scene.addEnemyModifier(getModifierType(modifierTypes.MINI_BLACK_HOLE).newModifier(pokemon) as PersistentModifier, false, true);
          pokemon.generateAndPopulateMoveset(1);
          this.scene.setFieldScale(0.75);
          this.scene.triggerPokemonFormChange(pokemon, SpeciesFormChangeManualTrigger, false);
          this.scene.currentBattle.double = true;
          const availablePartyMembers = this.scene.getParty().filter(p => p.isAllowedInBattle());
          if (availablePartyMembers.length > 1) {
            this.scene.pushPhase(new ToggleDoublePositionPhase(this.scene, true));
            if (!availablePartyMembers[1].isOnField()) {
              this.scene.pushPhase(new SummonPhase(this.scene, 1));
            }
          }

          super.end();
        });
        return;
      }
      break;
    }

    super.end();
  }
}

export class FaintPhase extends PokemonPhase {
  private preventEndure: boolean;

  constructor(scene: BattleScene, battlerIndex: BattlerIndex, preventEndure?: boolean) {
    super(scene, battlerIndex);

    this.preventEndure = preventEndure;
  }

  start() {
    super.start();

    if (!this.preventEndure) {
      const instantReviveModifier = this.scene.applyModifier(PokemonInstantReviveModifier, this.player, this.getPokemon()) as PokemonInstantReviveModifier;

      if (instantReviveModifier) {
        if (!--instantReviveModifier.stackCount) {
          this.scene.removeModifier(instantReviveModifier);
        }
        this.scene.updateModifiers(this.player);
        return this.end();
      }
    }

    if (!this.tryOverrideForBattleSpec()) {
      this.doFaint();
    }
  }

  doFaint(): void {
    const pokemon = this.getPokemon();

    // Track total times pokemon have been KO'd for supreme overlord/last respects
    if (pokemon.isPlayer()) {
      this.scene.currentBattle.playerFaints += 1;
    } else {
      this.scene.currentBattle.enemyFaints += 1;
    }

    this.scene.queueMessage(i18next.t("battle:fainted", { pokemonNameWithAffix: getPokemonNameWithAffix(pokemon) }), null, true);

    if (pokemon.turnData?.attacksReceived?.length) {
      const lastAttack = pokemon.turnData.attacksReceived[0];
      applyPostFaintAbAttrs(PostFaintAbAttr, pokemon, this.scene.getPokemonById(lastAttack.sourceId), new PokemonMove(lastAttack.move).getMove(), lastAttack.result);
    }

    const alivePlayField = this.scene.getField(true);
    alivePlayField.forEach(p => applyPostKnockOutAbAttrs(PostKnockOutAbAttr, p, pokemon));
    if (pokemon.turnData?.attacksReceived?.length) {
      const defeatSource = this.scene.getPokemonById(pokemon.turnData.attacksReceived[0].sourceId);
      if (defeatSource?.isOnField()) {
        applyPostVictoryAbAttrs(PostVictoryAbAttr, defeatSource);
        const pvmove = allMoves[pokemon.turnData.attacksReceived[0].move];
        const pvattrs = pvmove.getAttrs(PostVictoryStatChangeAttr);
        if (pvattrs.length) {
          for (const pvattr of pvattrs) {
            pvattr.applyPostVictory(defeatSource, defeatSource, pvmove);
          }
        }
      }
    }

    if (this.player) {
      const nonFaintedLegalPartyMembers = this.scene.getParty().filter(p => p.isAllowedInBattle());
      const nonFaintedPartyMemberCount = nonFaintedLegalPartyMembers.length;
      if (!nonFaintedPartyMemberCount) {
        this.scene.unshiftPhase(new GameOverPhase(this.scene));
      } else if (nonFaintedPartyMemberCount >= this.scene.currentBattle.getBattlerCount() || (this.scene.currentBattle.double && !nonFaintedLegalPartyMembers[0].isActive(true))) {
        this.scene.pushPhase(new SwitchPhase(this.scene, this.fieldIndex, true, false));
      }
      if (nonFaintedPartyMemberCount === 1 && this.scene.currentBattle.double) {
        this.scene.unshiftPhase(new ToggleDoublePositionPhase(this.scene, true));
      }
    } else {
      this.scene.unshiftPhase(new VictoryPhase(this.scene, this.battlerIndex));
      if (this.scene.currentBattle.battleType === BattleType.TRAINER) {
        const hasReservePartyMember = !!this.scene.getEnemyParty().filter(p => p.isActive() && !p.isOnField() && p.trainerSlot === (pokemon as EnemyPokemon).trainerSlot).length;
        if (hasReservePartyMember) {
          this.scene.pushPhase(new SwitchSummonPhase(this.scene, this.fieldIndex, -1, false, false, false));
        }
      }
    }

    if (this.scene.currentBattle.double) {
      const allyPokemon = pokemon.getAlly();
      if (allyPokemon?.isActive(true)) {
        let targetingMovePhase: MovePhase;
        do {
          targetingMovePhase = this.scene.findPhase(mp => mp instanceof MovePhase && mp.targets.length === 1 && mp.targets[0] === pokemon.getBattlerIndex() && mp.pokemon.isPlayer() !== allyPokemon.isPlayer()) as MovePhase;
          if (targetingMovePhase && targetingMovePhase.targets[0] !== allyPokemon.getBattlerIndex()) {
            targetingMovePhase.targets[0] = allyPokemon.getBattlerIndex();
          }
        } while (targetingMovePhase);
      }
    }

    pokemon.lapseTags(BattlerTagLapseType.FAINT);
    this.scene.getField(true).filter(p => p !== pokemon).forEach(p => p.removeTagsBySourceId(pokemon.id));

    pokemon.faintCry(() => {
      if (pokemon instanceof PlayerPokemon) {
        pokemon.addFriendship(-10);
      }
      pokemon.hideInfo();
      this.scene.playSound("faint");
      this.scene.tweens.add({
        targets: pokemon,
        duration: 500,
        y: pokemon.y + 150,
        ease: "Sine.easeIn",
        onComplete: () => {
          pokemon.setVisible(false);
          pokemon.y -= 150;
          pokemon.trySetStatus(StatusEffect.FAINT);
          if (pokemon.isPlayer()) {
            this.scene.currentBattle.removeFaintedParticipant(pokemon as PlayerPokemon);
          } else {
            this.scene.addFaintedEnemyScore(pokemon as EnemyPokemon);
            this.scene.currentBattle.addPostBattleLoot(pokemon as EnemyPokemon);
          }
          this.scene.field.remove(pokemon);
          this.end();
        }
      });
    });
  }

  tryOverrideForBattleSpec(): boolean {
    switch (this.scene.currentBattle.battleSpec) {
    case BattleSpec.FINAL_BOSS:
      if (!this.player) {
        const enemy = this.getPokemon();
        if (enemy.formIndex) {
          this.scene.ui.showDialogue(battleSpecDialogue[BattleSpec.FINAL_BOSS].secondStageWin, enemy.species.name, null, () => this.doFaint());
        } else {
          // Final boss' HP threshold has been bypassed; cancel faint and force check for 2nd phase
          enemy.hp++;
          this.scene.unshiftPhase(new DamagePhase(this.scene, enemy.getBattlerIndex(), 0, HitResult.OTHER));
          this.end();
        }
        return true;
      }
    }

    return false;
  }
}

export class VictoryPhase extends PokemonPhase {
  constructor(scene: BattleScene, battlerIndex: BattlerIndex) {
    super(scene, battlerIndex);
  }

  start() {
    super.start();

    this.scene.gameData.gameStats.pokemonDefeated++;

    const participantIds = this.scene.currentBattle.playerParticipantIds;
    const party = this.scene.getParty();
    const expShareModifier = this.scene.findModifier(m => m instanceof ExpShareModifier) as ExpShareModifier;
    const expBalanceModifier = this.scene.findModifier(m => m instanceof ExpBalanceModifier) as ExpBalanceModifier;
    const multipleParticipantExpBonusModifier = this.scene.findModifier(m => m instanceof MultipleParticipantExpBonusModifier) as MultipleParticipantExpBonusModifier;
    const nonFaintedPartyMembers = party.filter(p => p.hp);
    const expPartyMembers = nonFaintedPartyMembers.filter(p => p.level < this.scene.getMaxExpLevel());
    const partyMemberExp = [];

    if (participantIds.size) {
      let expValue = this.getPokemon().getExpValue();
      if (this.scene.currentBattle.battleType === BattleType.TRAINER) {
        expValue = Math.floor(expValue * 1.5);
      }
      for (const partyMember of nonFaintedPartyMembers) {
        const pId = partyMember.id;
        const participated = participantIds.has(pId);
        if (participated) {
          partyMember.addFriendship(2);
        }
        if (!expPartyMembers.includes(partyMember)) {
          continue;
        }
        if (!participated && !expShareModifier) {
          partyMemberExp.push(0);
          continue;
        }
        let expMultiplier = 0;
        if (participated) {
          expMultiplier += (1 / participantIds.size);
          if (participantIds.size > 1 && multipleParticipantExpBonusModifier) {
            expMultiplier += multipleParticipantExpBonusModifier.getStackCount() * 0.2;
          }
        } else if (expShareModifier) {
          expMultiplier += (expShareModifier.getStackCount() * 0.2) / participantIds.size;
        }
        if (partyMember.pokerus) {
          expMultiplier *= 1.5;
        }
        if (Overrides.XP_MULTIPLIER_OVERRIDE !== null) {
          expMultiplier = Overrides.XP_MULTIPLIER_OVERRIDE;
        }
        const pokemonExp = new Utils.NumberHolder(expValue * expMultiplier);
        this.scene.applyModifiers(PokemonExpBoosterModifier, true, partyMember, pokemonExp);
        partyMemberExp.push(Math.floor(pokemonExp.value));
      }

      if (expBalanceModifier) {
        let totalLevel = 0;
        let totalExp = 0;
        expPartyMembers.forEach((expPartyMember, epm) => {
          totalExp += partyMemberExp[epm];
          totalLevel += expPartyMember.level;
        });

        const medianLevel = Math.floor(totalLevel / expPartyMembers.length);

        const recipientExpPartyMemberIndexes = [];
        expPartyMembers.forEach((expPartyMember, epm) => {
          if (expPartyMember.level <= medianLevel) {
            recipientExpPartyMemberIndexes.push(epm);
          }
        });

        const splitExp = Math.floor(totalExp / recipientExpPartyMemberIndexes.length);

        expPartyMembers.forEach((_partyMember, pm) => {
          partyMemberExp[pm] = Phaser.Math.Linear(partyMemberExp[pm], recipientExpPartyMemberIndexes.indexOf(pm) > -1 ? splitExp : 0, 0.2 * expBalanceModifier.getStackCount());
        });
      }

      for (let pm = 0; pm < expPartyMembers.length; pm++) {
        const exp = partyMemberExp[pm];

        if (exp) {
          const partyMemberIndex = party.indexOf(expPartyMembers[pm]);
          this.scene.unshiftPhase(expPartyMembers[pm].isOnField() ? new ExpPhase(this.scene, partyMemberIndex, exp) : new ShowPartyExpBarPhase(this.scene, partyMemberIndex, exp));
        }
      }
    }

    if (!this.scene.getEnemyParty().find(p => this.scene.currentBattle.battleType ? !p?.isFainted(true) : p.isOnField())) {
      this.scene.pushPhase(new BattleEndPhase(this.scene));
      if (this.scene.currentBattle.battleType === BattleType.TRAINER) {
        this.scene.pushPhase(new TrainerVictoryPhase(this.scene));
      }
      if (this.scene.gameMode.isEndless || !this.scene.gameMode.isWaveFinal(this.scene.currentBattle.waveIndex)) {
        this.scene.pushPhase(new EggLapsePhase(this.scene));
        if (this.scene.currentBattle.waveIndex % 10) {
          this.scene.pushPhase(new SelectModifierPhase(this.scene));
        } else if (this.scene.gameMode.isDaily) {
          this.scene.pushPhase(new ModifierRewardPhase(this.scene, modifierTypes.EXP_CHARM));
          if (this.scene.currentBattle.waveIndex > 10 && !this.scene.gameMode.isWaveFinal(this.scene.currentBattle.waveIndex)) {
            this.scene.pushPhase(new ModifierRewardPhase(this.scene, modifierTypes.GOLDEN_POKEBALL));
          }
        } else {
          const superExpWave = !this.scene.gameMode.isEndless ? (this.scene.offsetGym ? 0 : 20) : 10;
          if (this.scene.gameMode.isEndless && this.scene.currentBattle.waveIndex === 10) {
            this.scene.pushPhase(new ModifierRewardPhase(this.scene, modifierTypes.EXP_SHARE));
          }
          if (this.scene.currentBattle.waveIndex <= 750 && (this.scene.currentBattle.waveIndex <= 500 || (this.scene.currentBattle.waveIndex % 30) === superExpWave)) {
            this.scene.pushPhase(new ModifierRewardPhase(this.scene, (this.scene.currentBattle.waveIndex % 30) !== superExpWave || this.scene.currentBattle.waveIndex > 250 ? modifierTypes.EXP_CHARM : modifierTypes.SUPER_EXP_CHARM));
          }
          if (this.scene.currentBattle.waveIndex <= 150 && !(this.scene.currentBattle.waveIndex % 50)) {
            this.scene.pushPhase(new ModifierRewardPhase(this.scene, modifierTypes.GOLDEN_POKEBALL));
          }
          if (this.scene.gameMode.isEndless && !(this.scene.currentBattle.waveIndex % 50)) {
            this.scene.pushPhase(new ModifierRewardPhase(this.scene, !(this.scene.currentBattle.waveIndex % 250) ? modifierTypes.VOUCHER_PREMIUM : modifierTypes.VOUCHER_PLUS));
            this.scene.pushPhase(new AddEnemyBuffModifierPhase(this.scene));
          }
        }
        this.scene.pushPhase(new NewBattlePhase(this.scene));
      } else {
        this.scene.currentBattle.battleType = BattleType.CLEAR;
        this.scene.score += this.scene.gameMode.getClearScoreBonus();
        this.scene.updateScoreText();
        this.scene.pushPhase(new GameOverPhase(this.scene, true));
      }
    }

    this.end();
  }
}

export class TrainerVictoryPhase extends BattlePhase {
  constructor(scene: BattleScene) {
    super(scene);
  }

  start() {
    this.scene.disableMenu = true;

    this.scene.playBgm(this.scene.currentBattle.trainer.config.victoryBgm);

    this.scene.unshiftPhase(new MoneyRewardPhase(this.scene, this.scene.currentBattle.trainer.config.moneyMultiplier));

    const modifierRewardFuncs = this.scene.currentBattle.trainer.config.modifierRewardFuncs;
    for (const modifierRewardFunc of modifierRewardFuncs) {
      this.scene.unshiftPhase(new ModifierRewardPhase(this.scene, modifierRewardFunc));
    }

    const trainerType = this.scene.currentBattle.trainer.config.trainerType;
    if (vouchers.hasOwnProperty(TrainerType[trainerType])) {
      if (!this.scene.validateVoucher(vouchers[TrainerType[trainerType]]) && this.scene.currentBattle.trainer.config.isBoss) {
        this.scene.unshiftPhase(new ModifierRewardPhase(this.scene, [modifierTypes.VOUCHER, modifierTypes.VOUCHER, modifierTypes.VOUCHER_PLUS, modifierTypes.VOUCHER_PREMIUM][vouchers[TrainerType[trainerType]].voucherType]));
      }
    }

    this.scene.ui.showText(i18next.t("battle:trainerDefeated", { trainerName: this.scene.currentBattle.trainer.getName(TrainerSlot.NONE, true) }), null, () => {
      const victoryMessages = this.scene.currentBattle.trainer.getVictoryMessages();
      let message: string;
      this.scene.executeWithSeedOffset(() => message = Utils.randSeedItem(victoryMessages), this.scene.currentBattle.waveIndex);

      const showMessage = () => {
        const originalFunc = showMessageOrEnd;
        showMessageOrEnd = () => this.scene.ui.showDialogue(message, this.scene.currentBattle.trainer.getName(), null, originalFunc);

        showMessageOrEnd();
      };
      let showMessageOrEnd = () => this.end();
      if (victoryMessages?.length) {
        if (this.scene.currentBattle.trainer.config.hasCharSprite && !this.scene.ui.shouldSkipDialogue(message)) {
          const originalFunc = showMessageOrEnd;
          showMessageOrEnd = () => this.scene.charSprite.hide().then(() => this.scene.hideFieldOverlay(250).then(() => originalFunc()));
          this.scene.showFieldOverlay(500).then(() => this.scene.charSprite.showCharacter(this.scene.currentBattle.trainer.getKey(), getCharVariantFromDialogue(victoryMessages[0])).then(() => showMessage()));
        } else {
          showMessage();
        }
      } else {
        showMessageOrEnd();
      }
    }, null, true);

    this.showEnemyTrainer();
  }
}

export class MoneyRewardPhase extends BattlePhase {
  private moneyMultiplier: number;

  constructor(scene: BattleScene, moneyMultiplier: number) {
    super(scene);

    this.moneyMultiplier = moneyMultiplier;
  }

  start() {
    const moneyAmount = new Utils.IntegerHolder(this.scene.getWaveMoneyAmount(this.moneyMultiplier));

    this.scene.applyModifiers(MoneyMultiplierModifier, true, moneyAmount);

    if (this.scene.arena.getTag(ArenaTagType.HAPPY_HOUR)) {
      moneyAmount.value *= 2;
    }

    this.scene.addMoney(moneyAmount.value);

    const userLocale = navigator.language || "en-US";
    const formattedMoneyAmount = moneyAmount.value.toLocaleString(userLocale);
    const message = i18next.t("battle:moneyWon", { moneyAmount: formattedMoneyAmount });

    this.scene.ui.showText(message, null, () => this.end(), null, true);
  }
}

export class ModifierRewardPhase extends BattlePhase {
  protected modifierType: ModifierType;

  constructor(scene: BattleScene, modifierTypeFunc: ModifierTypeFunc) {
    super(scene);

    this.modifierType = getModifierType(modifierTypeFunc);
  }

  start() {
    super.start();

    this.doReward().then(() => this.end());
  }

  doReward(): Promise<void> {
    return new Promise<void>(resolve => {
      const newModifier = this.modifierType.newModifier();
      this.scene.addModifier(newModifier).then(() => {
        this.scene.playSound("item_fanfare");
        this.scene.ui.showText(i18next.t("battle:rewardGain", { modifierName: newModifier.type.name }), null, () => resolve(), null, true);
      });
    });
  }
}

export class GameOverModifierRewardPhase extends ModifierRewardPhase {
  constructor(scene: BattleScene, modifierTypeFunc: ModifierTypeFunc) {
    super(scene, modifierTypeFunc);
  }

  doReward(): Promise<void> {
    return new Promise<void>(resolve => {
      const newModifier = this.modifierType.newModifier();
      this.scene.addModifier(newModifier).then(() => {
        this.scene.playSound("level_up_fanfare");
        this.scene.ui.setMode(Mode.MESSAGE);
        this.scene.ui.fadeIn(250).then(() => {
          this.scene.ui.showText(i18next.t("battle:rewardGain", { modifierName: newModifier.type.name }), null, () => {
            this.scene.time.delayedCall(1500, () => this.scene.arenaBg.setVisible(true));
            resolve();
          }, null, true, 1500);
        });
      });
    });
  }
}

export class RibbonModifierRewardPhase extends ModifierRewardPhase {
  private species: PokemonSpecies;

  constructor(scene: BattleScene, modifierTypeFunc: ModifierTypeFunc, species: PokemonSpecies) {
    super(scene, modifierTypeFunc);

    this.species = species;
  }

  doReward(): Promise<void> {
    return new Promise<void>(resolve => {
      const newModifier = this.modifierType.newModifier();
      this.scene.addModifier(newModifier).then(() => {
        this.scene.playSound("level_up_fanfare");
        this.scene.ui.setMode(Mode.MESSAGE);
        this.scene.ui.showText(i18next.t("battle:beatModeFirstTime", {
          speciesName: this.species.name,
          gameMode: this.scene.gameMode.getName(),
          newModifier: newModifier.type.name
        }), null, () => {
          resolve();
        }, null, true, 1500);
      });
    });
  }
}

export class GameOverPhase extends BattlePhase {
  private victory: boolean;
  private firstRibbons: PokemonSpecies[] = [];

  constructor(scene: BattleScene, victory?: boolean) {
    super(scene);

    this.victory = !!victory;
  }

  start() {
    super.start();

    // Failsafe if players somehow skip floor 200 in classic mode
    if (this.scene.gameMode.isClassic && this.scene.currentBattle.waveIndex > 200) {
      this.victory = true;
    }

    if (this.victory && this.scene.gameMode.isEndless) {
      this.scene.ui.showDialogue(i18next.t("PGMmiscDialogue:ending_endless"), i18next.t("PGMmiscDialogue:ending_name"), 0, () => this.handleGameOver());
    } else if (this.victory || !this.scene.enableRetries) {
      this.handleGameOver();
    } else {
      this.scene.ui.showText(i18next.t("battle:retryBattle"), null, () => {
        this.scene.ui.setMode(Mode.CONFIRM, () => {
          this.scene.ui.fadeOut(1250).then(() => {
            this.scene.reset();
            this.scene.clearPhaseQueue();
            this.scene.gameData.loadSession(this.scene, this.scene.sessionSlotId).then(() => {
              this.scene.pushPhase(new EncounterPhase(this.scene, true));

              const availablePartyMembers = this.scene.getParty().filter(p => p.isAllowedInBattle()).length;

              this.scene.pushPhase(new SummonPhase(this.scene, 0));
              if (this.scene.currentBattle.double && availablePartyMembers > 1) {
                this.scene.pushPhase(new SummonPhase(this.scene, 1));
              }
              if (this.scene.currentBattle.waveIndex > 1 && this.scene.currentBattle.battleType !== BattleType.TRAINER) {
                this.scene.pushPhase(new CheckSwitchPhase(this.scene, 0, this.scene.currentBattle.double));
                if (this.scene.currentBattle.double && availablePartyMembers > 1) {
                  this.scene.pushPhase(new CheckSwitchPhase(this.scene, 1, this.scene.currentBattle.double));
                }
              }

              this.scene.ui.fadeIn(1250);
              this.end();
            });
          });
        }, () => this.handleGameOver(), false, 0, 0, 1000);
      });
    }
  }

  handleGameOver(): void {
    const doGameOver = (newClear: boolean) => {
      this.scene.disableMenu = true;
      this.scene.time.delayedCall(1000, () => {
        let firstClear = false;
        if (this.victory && newClear) {
          if (this.scene.gameMode.isClassic) {
            firstClear = this.scene.validateAchv(achvs.CLASSIC_VICTORY);
            this.scene.gameData.gameStats.sessionsWon++;
            for (const pokemon of this.scene.getParty()) {
              this.awardRibbon(pokemon);

              if (pokemon.species.getRootSpeciesId() !== pokemon.species.getRootSpeciesId(true)) {
                this.awardRibbon(pokemon, true);
              }
            }
          } else if (this.scene.gameMode.isDaily && newClear) {
            this.scene.gameData.gameStats.dailyRunSessionsWon++;
          }
        }
        const fadeDuration = this.victory ? 10000 : 5000;
        this.scene.fadeOutBgm(fadeDuration, true);
        const activeBattlers = this.scene.getField().filter(p => p?.isActive(true));
        activeBattlers.map(p => p.hideInfo());
        this.scene.ui.fadeOut(fadeDuration).then(() => {
          activeBattlers.map(a => a.setVisible(false));
          this.scene.setFieldScale(1, true);
          this.scene.clearPhaseQueue();
          this.scene.ui.clearText();

          if (this.victory && this.scene.gameMode.isChallenge) {
            this.scene.gameMode.challenges.forEach(c => this.scene.validateAchvs(ChallengeAchv, c));
          }

          const clear = (endCardPhase?: EndCardPhase) => {
            if (newClear) {
              this.handleUnlocks();
            }
            if (this.victory && newClear) {
              for (const species of this.firstRibbons) {
                this.scene.unshiftPhase(new RibbonModifierRewardPhase(this.scene, modifierTypes.VOUCHER_PLUS, species));
              }
              if (!firstClear) {
                this.scene.unshiftPhase(new GameOverModifierRewardPhase(this.scene, modifierTypes.VOUCHER_PREMIUM));
              }
            }
            this.scene.pushPhase(new PostGameOverPhase(this.scene, endCardPhase));
            this.end();
          };

          if (this.victory && this.scene.gameMode.isClassic) {
            const message = miscDialogue.ending[this.scene.gameData.gender === PlayerGender.FEMALE ? 0 : 1];

            if (!this.scene.ui.shouldSkipDialogue(message)) {
              this.scene.ui.fadeIn(500).then(() => {
                this.scene.charSprite.showCharacter(`rival_${this.scene.gameData.gender === PlayerGender.FEMALE ? "m" : "f"}`, getCharVariantFromDialogue(miscDialogue.ending[this.scene.gameData.gender === PlayerGender.FEMALE ? 0 : 1])).then(() => {
                  this.scene.ui.showDialogue(message, this.scene.gameData.gender === PlayerGender.FEMALE ? trainerConfigs[TrainerType.RIVAL].name : trainerConfigs[TrainerType.RIVAL].nameFemale, null, () => {
                    this.scene.ui.fadeOut(500).then(() => {
                      this.scene.charSprite.hide().then(() => {
                        const endCardPhase = new EndCardPhase(this.scene);
                        this.scene.unshiftPhase(endCardPhase);
                        clear(endCardPhase);
                      });
                    });
                  });
                });
              });
            } else {
              const endCardPhase = new EndCardPhase(this.scene);
              this.scene.unshiftPhase(endCardPhase);
              clear(endCardPhase);
            }
          } else {
            clear();
          }
        });
      });
    };

    /* Added a local check to see if the game is running offline on victory
    If Online, execute apiFetch as intended
    If Offline, execute offlineNewClear(), a localStorage implementation of newClear daily run checks */
    if (this.victory) {
      if (!Utils.isLocal) {
        Utils.apiFetch(`savedata/session/newclear?slot=${this.scene.sessionSlotId}&clientSessionId=${clientSessionId}`, true)
          .then(response => response.json())
          .then(newClear => doGameOver(newClear));
      } else {
        this.scene.gameData.offlineNewClear(this.scene).then(result => {
          doGameOver(result);
        });
      }
    } else {
      doGameOver(false);
    }
  }

  handleUnlocks(): void {
    if (this.victory && this.scene.gameMode.isClassic) {
      if (!this.scene.gameData.unlocks[Unlockables.ENDLESS_MODE]) {
        this.scene.unshiftPhase(new UnlockPhase(this.scene, Unlockables.ENDLESS_MODE));
      }
      if (this.scene.getParty().filter(p => p.fusionSpecies).length && !this.scene.gameData.unlocks[Unlockables.SPLICED_ENDLESS_MODE]) {
        this.scene.unshiftPhase(new UnlockPhase(this.scene, Unlockables.SPLICED_ENDLESS_MODE));
      }
      if (!this.scene.gameData.unlocks[Unlockables.MINI_BLACK_HOLE]) {
        this.scene.unshiftPhase(new UnlockPhase(this.scene, Unlockables.MINI_BLACK_HOLE));
      }
    }
  }

  awardRibbon(pokemon: Pokemon, forStarter: boolean = false): void {
    const speciesId = getPokemonSpecies(pokemon.species.speciesId);
    const speciesRibbonCount = this.scene.gameData.incrementRibbonCount(speciesId, forStarter);
    // first time classic win, award voucher
    if (speciesRibbonCount === 1) {
      this.firstRibbons.push(getPokemonSpecies(pokemon.species.getRootSpeciesId(forStarter)));
    }
  }
}

export class EndCardPhase extends Phase {
  public endCard: Phaser.GameObjects.Image;
  public text: Phaser.GameObjects.Text;

  constructor(scene: BattleScene) {
    super(scene);
  }

  start(): void {
    super.start();

    this.scene.ui.getMessageHandler().bg.setVisible(false);
    this.scene.ui.getMessageHandler().nameBoxContainer.setVisible(false);

    this.endCard = this.scene.add.image(0, 0, `end_${this.scene.gameData.gender === PlayerGender.FEMALE ? "f" : "m"}`);
    this.endCard.setOrigin(0);
    this.endCard.setScale(0.5);
    this.scene.field.add(this.endCard);

    this.text = addTextObject(this.scene, this.scene.game.canvas.width / 12, (this.scene.game.canvas.height / 6) - 16, i18next.t("battle:congratulations"), TextStyle.SUMMARY, { fontSize: "128px" });
    this.text.setOrigin(0.5);
    this.scene.field.add(this.text);

    this.scene.ui.clearText();

    this.scene.ui.fadeIn(1000).then(() => {

      this.scene.ui.showText("", null, () => {
        this.scene.ui.getMessageHandler().bg.setVisible(true);
        this.end();
      }, null, true);
    });
  }
}

export class UnlockPhase extends Phase {
  private unlockable: Unlockables;

  constructor(scene: BattleScene, unlockable: Unlockables) {
    super(scene);

    this.unlockable = unlockable;
  }

  start(): void {
    this.scene.time.delayedCall(2000, () => {
      this.scene.gameData.unlocks[this.unlockable] = true;
      this.scene.playSound("level_up_fanfare");
      this.scene.ui.setMode(Mode.MESSAGE);
      this.scene.ui.showText(i18next.t("battle:unlockedSomething", { unlockedThing: getUnlockableName(this.unlockable) }), null, () => {
        this.scene.time.delayedCall(1500, () => this.scene.arenaBg.setVisible(true));
        this.end();
      }, null, true, 1500);
    });
  }
}

export class PostGameOverPhase extends Phase {
  private endCardPhase: EndCardPhase;

  constructor(scene: BattleScene, endCardPhase: EndCardPhase) {
    super(scene);

    this.endCardPhase = endCardPhase;
  }

  start() {
    super.start();

    const saveAndReset = () => {
      this.scene.gameData.saveAll(this.scene, true, true, true).then(success => {
        if (!success) {
          return this.scene.reset(true);
        }
        this.scene.gameData.tryClearSession(this.scene, this.scene.sessionSlotId).then((success: boolean | [boolean, boolean]) => {
          if (!success[0]) {
            return this.scene.reset(true);
          }
          this.scene.reset();
          this.scene.unshiftPhase(new TitlePhase(this.scene));
          this.end();
        });
      });
    };

    if (this.endCardPhase) {
      this.scene.ui.fadeOut(500).then(() => {
        this.scene.ui.getMessageHandler().bg.setVisible(true);

        this.endCardPhase.endCard.destroy();
        this.endCardPhase.text.destroy();
        saveAndReset();
      });
    } else {
      saveAndReset();
    }
  }
}

export class SwitchPhase extends BattlePhase {
  protected fieldIndex: integer;
  private isModal: boolean;
  private doReturn: boolean;

  constructor(scene: BattleScene, fieldIndex: integer, isModal: boolean, doReturn: boolean) {
    super(scene);

    this.fieldIndex = fieldIndex;
    this.isModal = isModal;
    this.doReturn = doReturn;
  }

  start() {
    super.start();

    // Skip modal switch if impossible
    if (this.isModal && !this.scene.getParty().filter(p => p.isAllowedInBattle() && !p.isActive(true)).length) {
      return super.end();
    }

    // Check if there is any space still in field
    if (this.isModal && this.scene.getPlayerField().filter(p => p.isAllowedInBattle() && p.isActive(true)).length >= this.scene.currentBattle.getBattlerCount()) {
      return super.end();
    }

    // Override field index to 0 in case of double battle where 2/3 remaining legal party members fainted at once
    const fieldIndex = this.scene.currentBattle.getBattlerCount() === 1 || this.scene.getParty().filter(p => p.isAllowedInBattle()).length > 1 ? this.fieldIndex : 0;

    this.scene.ui.setMode(Mode.PARTY, this.isModal ? PartyUiMode.FAINT_SWITCH : PartyUiMode.POST_BATTLE_SWITCH, fieldIndex, (slotIndex: integer, option: PartyOption) => {
      if (slotIndex >= this.scene.currentBattle.getBattlerCount() && slotIndex < 6) {
        this.scene.unshiftPhase(new SwitchSummonPhase(this.scene, fieldIndex, slotIndex, this.doReturn, option === PartyOption.PASS_BATON));
      }
      this.scene.ui.setMode(Mode.MESSAGE).then(() => super.end());
    }, PartyUiHandler.FilterNonFainted);
  }
}

export class ExpPhase extends PlayerPartyMemberPokemonPhase {
  private expValue: number;

  constructor(scene: BattleScene, partyMemberIndex: integer, expValue: number) {
    super(scene, partyMemberIndex);

    this.expValue = expValue;
  }

  start() {
    super.start();

    const pokemon = this.getPokemon();
    const exp = new Utils.NumberHolder(this.expValue);
    this.scene.applyModifiers(ExpBoosterModifier, true, exp);
    exp.value = Math.floor(exp.value);
    this.scene.ui.showText(i18next.t("battle:expGain", { pokemonName: pokemon.name, exp: exp.value }), null, () => {
      const lastLevel = pokemon.level;
      pokemon.addExp(exp.value);
      const newLevel = pokemon.level;
      if (newLevel > lastLevel) {
        this.scene.unshiftPhase(new LevelUpPhase(this.scene, this.partyMemberIndex, lastLevel, newLevel));
      }
      pokemon.updateInfo().then(() => this.end());
    }, null, true);
  }
}

export class ShowPartyExpBarPhase extends PlayerPartyMemberPokemonPhase {
  private expValue: number;

  constructor(scene: BattleScene, partyMemberIndex: integer, expValue: number) {
    super(scene, partyMemberIndex);

    this.expValue = expValue;
  }

  start() {
    super.start();

    const pokemon = this.getPokemon();
    const exp = new Utils.NumberHolder(this.expValue);
    this.scene.applyModifiers(ExpBoosterModifier, true, exp);
    exp.value = Math.floor(exp.value);

    const lastLevel = pokemon.level;
    pokemon.addExp(exp.value);
    const newLevel = pokemon.level;
    if (newLevel > lastLevel) {
      this.scene.unshiftPhase(new LevelUpPhase(this.scene, this.partyMemberIndex, lastLevel, newLevel));
    }
    this.scene.unshiftPhase(new HidePartyExpBarPhase(this.scene));
    pokemon.updateInfo();

    if (this.scene.expParty === ExpNotification.SKIP) {
      this.end();
    } else if (this.scene.expParty === ExpNotification.ONLY_LEVEL_UP) {
      if (newLevel > lastLevel) { // this means if we level up
        // instead of displaying the exp gain in the small frame, we display the new level
        // we use the same method for mode 0 & 1, by giving a parameter saying to display the exp or the level
        this.scene.partyExpBar.showPokemonExp(pokemon, exp.value, this.scene.expParty === ExpNotification.ONLY_LEVEL_UP, newLevel).then(() => {
          setTimeout(() => this.end(), 800 / Math.pow(2, this.scene.expGainsSpeed));
        });
      } else {
        this.end();
      }
    } else if (this.scene.expGainsSpeed < 3) {
      this.scene.partyExpBar.showPokemonExp(pokemon, exp.value, false, newLevel).then(() => {
        setTimeout(() => this.end(), 500 / Math.pow(2, this.scene.expGainsSpeed));
      });
    } else {
      this.end();
    }

  }
}

export class HidePartyExpBarPhase extends BattlePhase {
  constructor(scene: BattleScene) {
    super(scene);
  }

  start() {
    super.start();

    this.scene.partyExpBar.hide().then(() => this.end());
  }
}

export class LevelUpPhase extends PlayerPartyMemberPokemonPhase {
  private lastLevel: integer;
  private level: integer;

  constructor(scene: BattleScene, partyMemberIndex: integer, lastLevel: integer, level: integer) {
    super(scene, partyMemberIndex);

    this.lastLevel = lastLevel;
    this.level = level;
    this.scene = scene;
  }

  start() {
    super.start();

    if (this.level > this.scene.gameData.gameStats.highestLevel) {
      this.scene.gameData.gameStats.highestLevel = this.level;
    }

    this.scene.validateAchvs(LevelAchv, new Utils.IntegerHolder(this.level));

    const pokemon = this.getPokemon();
    const prevStats = pokemon.stats.slice(0);
    pokemon.calculateStats();
    pokemon.updateInfo();
    if (this.scene.expParty === ExpNotification.DEFAULT) {
      this.scene.playSound("level_up_fanfare");
      this.scene.ui.showText(i18next.t("battle:levelUp", { pokemonName: this.getPokemon().name, level: this.level }), null, () => this.scene.ui.getMessageHandler().promptLevelUpStats(this.partyMemberIndex, prevStats, false).then(() => this.end()), null, true);
    } else if (this.scene.expParty === ExpNotification.SKIP) {
      this.end();
    } else {
      // we still want to display the stats if activated
      this.scene.ui.getMessageHandler().promptLevelUpStats(this.partyMemberIndex, prevStats, false).then(() => this.end());
    }
    if (this.level <= 100) {
      const levelMoves = this.getPokemon().getLevelMoves(this.lastLevel + 1);
      for (const lm of levelMoves) {
        this.scene.unshiftPhase(new LearnMovePhase(this.scene, this.partyMemberIndex, lm[1]));
      }
    }
    if (!pokemon.pauseEvolutions) {
      const evolution = pokemon.getEvolution();
      if (evolution) {
        this.scene.unshiftPhase(new EvolutionPhase(this.scene, pokemon as PlayerPokemon, evolution, this.lastLevel));
      }
    }
  }
}

export class LearnMovePhase extends PlayerPartyMemberPokemonPhase {
  private moveId: Moves;

  constructor(scene: BattleScene, partyMemberIndex: integer, moveId: Moves) {
    super(scene, partyMemberIndex);

    this.moveId = moveId;
  }

  start() {
    super.start();

    const pokemon = this.getPokemon();
    const move = allMoves[this.moveId];

    const existingMoveIndex = pokemon.getMoveset().findIndex(m => m?.moveId === move.id);

    if (existingMoveIndex > -1) {
      return this.end();
    }

    const emptyMoveIndex = pokemon.getMoveset().length < 4
      ? pokemon.getMoveset().length
      : pokemon.getMoveset().findIndex(m => m === null);

    const messageMode = this.scene.ui.getHandler() instanceof EvolutionSceneHandler
      ? Mode.EVOLUTION_SCENE
      : Mode.MESSAGE;

    if (emptyMoveIndex > -1) {
      pokemon.setMove(emptyMoveIndex, this.moveId);
      initMoveAnim(this.scene, this.moveId).then(() => {
        loadMoveAnimAssets(this.scene, [this.moveId], true)
          .then(() => {
            this.scene.ui.setMode(messageMode).then(() => {
              this.scene.playSound("level_up_fanfare");
              this.scene.ui.showText(i18next.t("battle:learnMove", { pokemonName: pokemon.name, moveName: move.name }), null, () => {
                this.scene.triggerPokemonFormChange(pokemon, SpeciesFormChangeMoveLearnedTrigger, true);
                this.end();
              }, messageMode === Mode.EVOLUTION_SCENE ? 1000 : null, true);
            });
          });
      });
    } else {
      this.scene.ui.setMode(messageMode).then(() => {
        this.scene.ui.showText(i18next.t("battle:learnMovePrompt", { pokemonName: pokemon.name, moveName: move.name }), null, () => {
          this.scene.ui.showText(i18next.t("battle:learnMoveLimitReached", { pokemonName: pokemon.name }), null, () => {
            this.scene.ui.showText(i18next.t("battle:learnMoveReplaceQuestion", { moveName: move.name }), null, () => {
              const noHandler = () => {
                this.scene.ui.setMode(messageMode).then(() => {
                  this.scene.ui.showText(i18next.t("battle:learnMoveStopTeaching", { moveName: move.name }), null, () => {
                    this.scene.ui.setModeWithoutClear(Mode.CONFIRM, () => {
                      this.scene.ui.setMode(messageMode);
                      this.scene.ui.showText(i18next.t("battle:learnMoveNotLearned", { pokemonName: pokemon.name, moveName: move.name }), null, () => this.end(), null, true);
                    }, () => {
                      this.scene.ui.setMode(messageMode);
                      this.scene.unshiftPhase(new LearnMovePhase(this.scene, this.partyMemberIndex, this.moveId));
                      this.end();
                    });
                  });
                });
              };
              this.scene.ui.setModeWithoutClear(Mode.CONFIRM, () => {
                this.scene.ui.setMode(messageMode);
                this.scene.ui.showText(i18next.t("battle:learnMoveForgetQuestion"), null, () => {
                  this.scene.ui.setModeWithoutClear(Mode.SUMMARY, this.getPokemon(), SummaryUiMode.LEARN_MOVE, move, (moveIndex: integer) => {
                    if (moveIndex === 4) {
                      noHandler();
                      return;
                    }
                    this.scene.ui.setMode(messageMode).then(() => {
                      this.scene.ui.showText(i18next.t("battle:countdownPoof"), null, () => {
                        this.scene.ui.showText(i18next.t("battle:learnMoveForgetSuccess", { pokemonName: pokemon.name, moveName: pokemon.moveset[moveIndex].getName() }), null, () => {
                          this.scene.ui.showText(i18next.t("battle:learnMoveAnd"), null, () => {
                            pokemon.setMove(moveIndex, Moves.NONE);
                            this.scene.unshiftPhase(new LearnMovePhase(this.scene, this.partyMemberIndex, this.moveId));
                            this.end();
                          }, null, true);
                        }, null, true);
                      }, null, true);
                    });
                  });
                }, null, true);
              }, noHandler);
            });
          }, null, true);
        }, null, true);
      });
    }
  }
}

export class PokemonHealPhase extends CommonAnimPhase {
  private hpHealed: integer;
  private message: string;
  private showFullHpMessage: boolean;
  private skipAnim: boolean;
  private revive: boolean;
  private healStatus: boolean;
  private preventFullHeal: boolean;

  constructor(scene: BattleScene, battlerIndex: BattlerIndex, hpHealed: integer, message: string, showFullHpMessage: boolean, skipAnim: boolean = false, revive: boolean = false, healStatus: boolean = false, preventFullHeal: boolean = false) {
    super(scene, battlerIndex, undefined, CommonAnim.HEALTH_UP);

    this.hpHealed = hpHealed;
    this.message = message;
    this.showFullHpMessage = showFullHpMessage;
    this.skipAnim = skipAnim;
    this.revive = revive;
    this.healStatus = healStatus;
    this.preventFullHeal = preventFullHeal;
  }

  start() {
    if (!this.skipAnim && (this.revive || this.getPokemon().hp) && this.getPokemon().getHpRatio() < 1) {
      super.start();
    } else {
      this.end();
    }
  }

  end() {
    const pokemon = this.getPokemon();

    if (!pokemon.isOnField() || (!this.revive && !pokemon.isActive())) {
      super.end();
      return;
    }

    const fullHp = pokemon.getHpRatio() >= 1;

    const hasMessage = !!this.message;
    const healOrDamage = (!fullHp || this.hpHealed < 0);
    let lastStatusEffect = StatusEffect.NONE;

    if (healOrDamage) {
      const hpRestoreMultiplier = new Utils.IntegerHolder(1);
      if (!this.revive) {
        this.scene.applyModifiers(HealingBoosterModifier, this.player, hpRestoreMultiplier);
      }
      const healAmount = new Utils.NumberHolder(Math.floor(this.hpHealed * hpRestoreMultiplier.value));
      if (healAmount.value < 0) {
        pokemon.damageAndUpdate(healAmount.value * -1, HitResult.HEAL as DamageResult);
        healAmount.value = 0;
      }
      // Prevent healing to full if specified (in case of healing tokens so Sturdy doesn't cause a softlock)
      if (this.preventFullHeal && pokemon.hp + healAmount.value >= pokemon.getMaxHp()) {
        healAmount.value = (pokemon.getMaxHp() - pokemon.hp) - 1;
      }
      healAmount.value = pokemon.heal(healAmount.value);
      if (healAmount.value) {
        this.scene.damageNumberHandler.add(pokemon, healAmount.value, HitResult.HEAL);
      }
      if (pokemon.isPlayer()) {
        this.scene.validateAchvs(HealAchv, healAmount);
        if (healAmount.value > this.scene.gameData.gameStats.highestHeal) {
          this.scene.gameData.gameStats.highestHeal = healAmount.value;
        }
      }
      if (this.healStatus && !this.revive && pokemon.status) {
        lastStatusEffect = pokemon.status.effect;
        pokemon.resetStatus();
      }
      pokemon.updateInfo().then(() => super.end());
    } else if (this.healStatus && !this.revive && pokemon.status) {
      lastStatusEffect = pokemon.status.effect;
      pokemon.resetStatus();
      pokemon.updateInfo().then(() => super.end());
    } else if (this.showFullHpMessage) {
      this.message = i18next.t("battle:hpIsFull", { pokemonName: getPokemonNameWithAffix(pokemon) });
    }

    if (this.message) {
      this.scene.queueMessage(this.message);
    }

    if (this.healStatus && lastStatusEffect && !hasMessage) {
      this.scene.queueMessage(getStatusEffectHealText(lastStatusEffect, getPokemonNameWithAffix(pokemon)));
    }

    if (!healOrDamage && !lastStatusEffect) {
      super.end();
    }
  }
}

export class AttemptCapturePhase extends PokemonPhase {
  private pokeballType: PokeballType;
  private pokeball: Phaser.GameObjects.Sprite;
  private originalY: number;

  constructor(scene: BattleScene, targetIndex: integer, pokeballType: PokeballType) {
    super(scene, BattlerIndex.ENEMY + targetIndex);

    this.pokeballType = pokeballType;
  }

  start() {
    super.start();

    const pokemon = this.getPokemon() as EnemyPokemon;

    if (!pokemon?.hp) {
      return this.end();
    }

    this.scene.pokeballCounts[this.pokeballType]--;

    this.originalY = pokemon.y;

    const _3m = 3 * pokemon.getMaxHp();
    const _2h = 2 * pokemon.hp;
    const catchRate = pokemon.species.catchRate;
    const pokeballMultiplier = getPokeballCatchMultiplier(this.pokeballType);
    const statusMultiplier = pokemon.status ? getStatusEffectCatchRateMultiplier(pokemon.status.effect) : 1;
    const x = Math.round((((_3m - _2h) * catchRate * pokeballMultiplier) / _3m) * statusMultiplier);
    const y = Math.round(65536 / Math.sqrt(Math.sqrt(255 / x)));
    const fpOffset = pokemon.getFieldPositionOffset();

    const pokeballAtlasKey = getPokeballAtlasKey(this.pokeballType);
    this.pokeball = this.scene.addFieldSprite(16, 80, "pb", pokeballAtlasKey);
    this.pokeball.setOrigin(0.5, 0.625);
    this.scene.field.add(this.pokeball);

    this.scene.playSound("pb_throw");
    this.scene.time.delayedCall(300, () => {
      this.scene.field.moveBelow(this.pokeball as Phaser.GameObjects.GameObject, pokemon);
    });

    this.scene.tweens.add({
      targets: this.pokeball,
      x: { value: 236 + fpOffset[0], ease: "Linear" },
      y: { value: 16 + fpOffset[1], ease: "Cubic.easeOut" },
      duration: 500,
      onComplete: () => {
        this.pokeball.setTexture("pb", `${pokeballAtlasKey}_opening`);
        this.scene.time.delayedCall(17, () => this.pokeball.setTexture("pb", `${pokeballAtlasKey}_open`));
        this.scene.playSound("pb_rel");
        pokemon.tint(getPokeballTintColor(this.pokeballType));

        addPokeballOpenParticles(this.scene, this.pokeball.x, this.pokeball.y, this.pokeballType);

        this.scene.tweens.add({
          targets: pokemon,
          duration: 500,
          ease: "Sine.easeIn",
          scale: 0.25,
          y: 20,
          onComplete: () => {
            this.pokeball.setTexture("pb", `${pokeballAtlasKey}_opening`);
            pokemon.setVisible(false);
            this.scene.playSound("pb_catch");
            this.scene.time.delayedCall(17, () => this.pokeball.setTexture("pb", `${pokeballAtlasKey}`));

            const doShake = () => {
              let shakeCount = 0;
              const pbX = this.pokeball.x;
              const shakeCounter = this.scene.tweens.addCounter({
                from: 0,
                to: 1,
                repeat: 4,
                yoyo: true,
                ease: "Cubic.easeOut",
                duration: 250,
                repeatDelay: 500,
                onUpdate: t => {
                  if (shakeCount && shakeCount < 4) {
                    const value = t.getValue();
                    const directionMultiplier = shakeCount % 2 === 1 ? 1 : -1;
                    this.pokeball.setX(pbX + value * 4 * directionMultiplier);
                    this.pokeball.setAngle(value * 27.5 * directionMultiplier);
                  }
                },
                onRepeat: () => {
                  if (!pokemon.species.isObtainable()) {
                    shakeCounter.stop();
                    this.failCatch(shakeCount);
                  } else if (shakeCount++ < 3) {
                    if (pokeballMultiplier === -1 || pokemon.randSeedInt(65536) < y) {
                      this.scene.playSound("pb_move");
                    } else {
                      shakeCounter.stop();
                      this.failCatch(shakeCount);
                    }
                  } else {
                    this.scene.playSound("pb_lock");
                    addPokeballCaptureStars(this.scene, this.pokeball);

                    const pbTint = this.scene.add.sprite(this.pokeball.x, this.pokeball.y, "pb", "pb");
                    pbTint.setOrigin(this.pokeball.originX, this.pokeball.originY);
                    pbTint.setTintFill(0);
                    pbTint.setAlpha(0);
                    this.scene.field.add(pbTint);
                    this.scene.tweens.add({
                      targets: pbTint,
                      alpha: 0.375,
                      duration: 200,
                      easing: "Sine.easeOut",
                      onComplete: () => {
                        this.scene.tweens.add({
                          targets: pbTint,
                          alpha: 0,
                          duration: 200,
                          easing: "Sine.easeIn",
                          onComplete: () => pbTint.destroy()
                        });
                      }
                    });
                  }
                },
                onComplete: () => this.catch()
              });
            };

            this.scene.time.delayedCall(250, () => doPokeballBounceAnim(this.scene, this.pokeball, 16, 72, 350, doShake));
          }
        });
      }
    });
  }

  failCatch(shakeCount: integer) {
    const pokemon = this.getPokemon();

    this.scene.playSound("pb_rel");
    pokemon.setY(this.originalY);
    if (pokemon.status?.effect !== StatusEffect.SLEEP) {
      pokemon.cry(pokemon.getHpRatio() > 0.25 ? undefined : { rate: 0.85 });
    }
    pokemon.tint(getPokeballTintColor(this.pokeballType));
    pokemon.setVisible(true);
    pokemon.untint(250, "Sine.easeOut");

    const pokeballAtlasKey = getPokeballAtlasKey(this.pokeballType);
    this.pokeball.setTexture("pb", `${pokeballAtlasKey}_opening`);
    this.scene.time.delayedCall(17, () => this.pokeball.setTexture("pb", `${pokeballAtlasKey}_open`));

    this.scene.tweens.add({
      targets: pokemon,
      duration: 250,
      ease: "Sine.easeOut",
      scale: 1
    });

    this.scene.currentBattle.lastUsedPokeball = this.pokeballType;
    this.removePb();
    this.end();
  }

  catch() {
    const pokemon = this.getPokemon() as EnemyPokemon;
    this.scene.unshiftPhase(new VictoryPhase(this.scene, this.battlerIndex));

    const speciesForm = !pokemon.fusionSpecies ? pokemon.getSpeciesForm() : pokemon.getFusionSpeciesForm();

    if (speciesForm.abilityHidden && (pokemon.fusionSpecies ? pokemon.fusionAbilityIndex : pokemon.abilityIndex) === speciesForm.getAbilityCount() - 1) {
      this.scene.validateAchv(achvs.HIDDEN_ABILITY);
    }

    if (pokemon.species.subLegendary) {
      this.scene.validateAchv(achvs.CATCH_SUB_LEGENDARY);
    }

    if (pokemon.species.legendary) {
      this.scene.validateAchv(achvs.CATCH_LEGENDARY);
    }

    if (pokemon.species.mythical) {
      this.scene.validateAchv(achvs.CATCH_MYTHICAL);
    }

    this.scene.pokemonInfoContainer.show(pokemon, true);

    this.scene.gameData.updateSpeciesDexIvs(pokemon.species.getRootSpeciesId(true), pokemon.ivs);

    this.scene.ui.showText(i18next.t("battle:pokemonCaught", { pokemonName: pokemon.name }), null, () => {
      const end = () => {
        this.scene.pokemonInfoContainer.hide();
        this.removePb();
        this.end();
      };
      const removePokemon = () => {
        this.scene.addFaintedEnemyScore(pokemon);
        this.scene.getPlayerField().filter(p => p.isActive(true)).forEach(playerPokemon => playerPokemon.removeTagsBySourceId(pokemon.id));
        pokemon.hp = 0;
        pokemon.trySetStatus(StatusEffect.FAINT);
        this.scene.clearEnemyHeldItemModifiers();
        this.scene.field.remove(pokemon, true);
      };
      const addToParty = () => {
        const newPokemon = pokemon.addToParty(this.pokeballType);
        const modifiers = this.scene.findModifiers(m => m instanceof PokemonHeldItemModifier, false);
        if (this.scene.getParty().filter(p => p.isShiny()).length === 6) {
          this.scene.validateAchv(achvs.SHINY_PARTY);
        }
        Promise.all(modifiers.map(m => this.scene.addModifier(m, true))).then(() => {
          this.scene.updateModifiers(true);
          removePokemon();
          if (newPokemon) {
            newPokemon.loadAssets().then(end);
          } else {
            end();
          }
        });
      };
      Promise.all([pokemon.hideInfo(), this.scene.gameData.setPokemonCaught(pokemon)]).then(() => {
        const challengeCanAddToParty = new Utils.BooleanHolder(true);
        applyChallenges(this.scene.gameMode, ChallengeType.ADD_POKEMON_TO_PARTY, pokemon, this.scene.currentBattle.waveIndex, challengeCanAddToParty);
        if (!challengeCanAddToParty.value) {
          removePokemon();
          end();
          return;
        }
        if (this.scene.getParty().length === 6) {
          const promptRelease = () => {
            this.scene.ui.showText(i18next.t("battle:partyFull", { pokemonName: pokemon.name }), null, () => {
              this.scene.pokemonInfoContainer.makeRoomForConfirmUi();
              this.scene.ui.setMode(Mode.CONFIRM, () => {
                this.scene.ui.setMode(Mode.PARTY, PartyUiMode.RELEASE, this.fieldIndex, (slotIndex: integer, _option: PartyOption) => {
                  this.scene.ui.setMode(Mode.MESSAGE).then(() => {
                    if (slotIndex < 6) {
                      addToParty();
                    } else {
                      promptRelease();
                    }
                  });
                });
              }, () => {
                this.scene.ui.setMode(Mode.MESSAGE).then(() => {
                  removePokemon();
                  end();
                });
              });
            });
          };
          promptRelease();
        } else {
          addToParty();
        }
      });
    }, 0, true);
  }

  removePb() {
    this.scene.tweens.add({
      targets: this.pokeball,
      duration: 250,
      delay: 250,
      ease: "Sine.easeIn",
      alpha: 0,
      onComplete: () => this.pokeball.destroy()
    });
  }
}

export class AttemptRunPhase extends PokemonPhase {
  constructor(scene: BattleScene, fieldIndex: integer) {
    super(scene, fieldIndex);
  }

  start() {
    super.start();

    const playerPokemon = this.getPokemon();
    const enemyField = this.scene.getEnemyField();

    const enemySpeed = enemyField.reduce((total: integer, enemyPokemon: Pokemon) => total + enemyPokemon.getStat(Stat.SPD), 0) / enemyField.length;

    const escapeChance = new Utils.IntegerHolder((((playerPokemon.getStat(Stat.SPD) * 128) / enemySpeed) + (30 * this.scene.currentBattle.escapeAttempts++)) % 256);
    applyAbAttrs(RunSuccessAbAttr, playerPokemon, null, escapeChance);

    if (playerPokemon.randSeedInt(256) < escapeChance.value) {
      this.scene.playSound("flee");
      this.scene.queueMessage(i18next.t("battle:runAwaySuccess"), null, true, 500);

      this.scene.tweens.add({
        targets: [this.scene.arenaEnemy, enemyField].flat(),
        alpha: 0,
        duration: 250,
        ease: "Sine.easeIn",
        onComplete: () => enemyField.forEach(enemyPokemon => enemyPokemon.destroy())
      });

      this.scene.clearEnemyHeldItemModifiers();

      enemyField.forEach(enemyPokemon => {
        enemyPokemon.hideInfo().then(() => enemyPokemon.destroy());
        enemyPokemon.hp = 0;
        enemyPokemon.trySetStatus(StatusEffect.FAINT);
      });

      this.scene.pushPhase(new BattleEndPhase(this.scene));
      this.scene.pushPhase(new NewBattlePhase(this.scene));
    } else {
      this.scene.queueMessage(i18next.t("battle:runAwayCannotEscape"), null, true, 500);
    }

    this.end();
  }
}

export class SelectModifierPhase extends BattlePhase {
  private rerollCount: integer;
  private modifierTiers: ModifierTier[];

  constructor(scene: BattleScene, rerollCount: integer = 0, modifierTiers?: ModifierTier[]) {
    super(scene);

    this.rerollCount = rerollCount;
    this.modifierTiers = modifierTiers;
  }

  start() {
    super.start();

    if (!this.rerollCount) {
      this.updateSeed();
    } else {
      this.scene.reroll = false;
    }

    const party = this.scene.getParty();
    regenerateModifierPoolThresholds(party, this.getPoolType(), this.rerollCount);
    const modifierCount = new Utils.IntegerHolder(3);
    if (this.isPlayer()) {
      this.scene.applyModifiers(ExtraModifierModifier, true, modifierCount);
    }
    const typeOptions: ModifierTypeOption[] = this.getModifierTypeOptions(modifierCount.value);

    const modifierSelectCallback = (rowCursor: integer, cursor: integer) => {
      if (rowCursor < 0 || cursor < 0) {
        this.scene.ui.showText(i18next.t("battle:skipItemQuestion"), null, () => {
          this.scene.ui.setOverlayMode(Mode.CONFIRM, () => {
            this.scene.ui.revertMode();
            this.scene.ui.setMode(Mode.MESSAGE);
            super.end();
          }, () => this.scene.ui.setMode(Mode.MODIFIER_SELECT, this.isPlayer(), typeOptions, modifierSelectCallback, this.getRerollCost(typeOptions, this.scene.lockModifierTiers)));
        });
        return false;
      }
      let modifierType: ModifierType;
      let cost: integer;
      switch (rowCursor) {
      case 0:
        switch (cursor) {
        case 0:
          const rerollCost = this.getRerollCost(typeOptions, this.scene.lockModifierTiers);
          if (this.scene.money < rerollCost) {
            this.scene.ui.playError();
            return false;
          } else {
            this.scene.reroll = true;
            this.scene.unshiftPhase(new SelectModifierPhase(this.scene, this.rerollCount + 1, typeOptions.map(o => o.type.tier)));
            this.scene.ui.clearText();
            this.scene.ui.setMode(Mode.MESSAGE).then(() => super.end());
            this.scene.money -= rerollCost;
            this.scene.updateMoneyText();
            this.scene.animateMoneyChanged(false);
            this.scene.playSound("buy");
          }
          break;
        case 1:
          this.scene.ui.setModeWithoutClear(Mode.PARTY, PartyUiMode.MODIFIER_TRANSFER, -1, (fromSlotIndex: integer, itemIndex: integer, itemQuantity: integer, toSlotIndex: integer) => {
            if (toSlotIndex !== undefined && fromSlotIndex < 6 && toSlotIndex < 6 && fromSlotIndex !== toSlotIndex && itemIndex > -1) {
              const itemModifiers = this.scene.findModifiers(m => m instanceof PokemonHeldItemModifier
                    && (m as PokemonHeldItemModifier).getTransferrable(true) && (m as PokemonHeldItemModifier).pokemonId === party[fromSlotIndex].id) as PokemonHeldItemModifier[];
              const itemModifier = itemModifiers[itemIndex];
              this.scene.tryTransferHeldItemModifier(itemModifier, party[toSlotIndex], true, itemQuantity);
            } else {
              this.scene.ui.setMode(Mode.MODIFIER_SELECT, this.isPlayer(), typeOptions, modifierSelectCallback, this.getRerollCost(typeOptions, this.scene.lockModifierTiers));
            }
          }, PartyUiHandler.FilterItemMaxStacks);
          break;
        case 2:
          this.scene.ui.setModeWithoutClear(Mode.PARTY, PartyUiMode.CHECK, -1, () => {
            this.scene.ui.setMode(Mode.MODIFIER_SELECT, this.isPlayer(), typeOptions, modifierSelectCallback, this.getRerollCost(typeOptions, this.scene.lockModifierTiers));
          });
          break;
        case 3:
          this.scene.lockModifierTiers = !this.scene.lockModifierTiers;
          const uiHandler = this.scene.ui.getHandler() as ModifierSelectUiHandler;
          uiHandler.setRerollCost(this.getRerollCost(typeOptions, this.scene.lockModifierTiers));
          uiHandler.updateLockRaritiesText();
          uiHandler.updateRerollCostText();
          return false;
        }
        return true;
      case 1:
        modifierType = typeOptions[cursor].type;
        break;
      default:
        const shopOptions = getPlayerShopModifierTypeOptionsForWave(this.scene.currentBattle.waveIndex, this.scene.getWaveMoneyAmount(1), this.scene.gameMode);
        const shopOption = shopOptions[rowCursor > 2 || shopOptions.length <= SHOP_OPTIONS_ROW_LIMIT ? cursor : cursor + SHOP_OPTIONS_ROW_LIMIT];
        modifierType = shopOption.type;
        cost = shopOption.cost;
        break;
      }

      if (cost && this.scene.money < cost) {
        this.scene.ui.playError();
        return false;
      }

      const applyModifier = (modifier: Modifier, playSound: boolean = false) => {
        const result = this.scene.addModifier(modifier, false, playSound);
        if (cost) {
          result.then(success => {
            if (success) {
              this.scene.money -= cost;
              this.scene.updateMoneyText();
              this.scene.animateMoneyChanged(false);
              this.scene.playSound("buy");
              (this.scene.ui.getHandler() as ModifierSelectUiHandler).updateCostText();
            } else {
              this.scene.ui.playError();
            }
          });
        } else {
          const doEnd = () => {
            this.scene.ui.clearText();
            this.scene.ui.setMode(Mode.MESSAGE);
            super.end();
          };
          if (result instanceof Promise) {
            result.then(() => doEnd());
          } else {
            doEnd();
          }
        }
      };

      if (modifierType instanceof PokemonModifierType) {
        if (modifierType instanceof FusePokemonModifierType) {
          this.scene.ui.setModeWithoutClear(Mode.PARTY, PartyUiMode.SPLICE, -1, (fromSlotIndex: integer, spliceSlotIndex: integer) => {
            if (spliceSlotIndex !== undefined && fromSlotIndex < 6 && spliceSlotIndex < 6 && fromSlotIndex !== spliceSlotIndex) {
              this.scene.ui.setMode(Mode.MODIFIER_SELECT, this.isPlayer()).then(() => {
                const modifier = modifierType.newModifier(party[fromSlotIndex], party[spliceSlotIndex]);
                applyModifier(modifier, true);
              });
            } else {
              this.scene.ui.setMode(Mode.MODIFIER_SELECT, this.isPlayer(), typeOptions, modifierSelectCallback, this.getRerollCost(typeOptions, this.scene.lockModifierTiers));
            }
          }, modifierType.selectFilter);
        } else {
          const pokemonModifierType = modifierType as PokemonModifierType;
          const isMoveModifier = modifierType instanceof PokemonMoveModifierType;
          const isTmModifier = modifierType instanceof TmModifierType;
          const isRememberMoveModifier = modifierType instanceof RememberMoveModifierType;
          const isPpRestoreModifier = (modifierType instanceof PokemonPpRestoreModifierType || modifierType instanceof PokemonPpUpModifierType);
          const partyUiMode = isMoveModifier ? PartyUiMode.MOVE_MODIFIER
            : isTmModifier ? PartyUiMode.TM_MODIFIER
              : isRememberMoveModifier ? PartyUiMode.REMEMBER_MOVE_MODIFIER
                : PartyUiMode.MODIFIER;
          const tmMoveId = isTmModifier
            ? (modifierType as TmModifierType).moveId
            : undefined;
          this.scene.ui.setModeWithoutClear(Mode.PARTY, partyUiMode, -1, (slotIndex: integer, option: PartyOption) => {
            if (slotIndex < 6) {
              this.scene.ui.setMode(Mode.MODIFIER_SELECT, this.isPlayer()).then(() => {
                const modifier = !isMoveModifier
                  ? !isRememberMoveModifier
                    ? modifierType.newModifier(party[slotIndex])
                    : modifierType.newModifier(party[slotIndex], option as integer)
                  : modifierType.newModifier(party[slotIndex], option - PartyOption.MOVE_1);
                applyModifier(modifier, true);
              });
            } else {
              this.scene.ui.setMode(Mode.MODIFIER_SELECT, this.isPlayer(), typeOptions, modifierSelectCallback, this.getRerollCost(typeOptions, this.scene.lockModifierTiers));
            }
          }, pokemonModifierType.selectFilter, modifierType instanceof PokemonMoveModifierType ? (modifierType as PokemonMoveModifierType).moveSelectFilter : undefined, tmMoveId, isPpRestoreModifier);
        }
      } else {
        applyModifier(modifierType.newModifier());
      }

      return !cost;
    };
    this.scene.ui.setMode(Mode.MODIFIER_SELECT, this.isPlayer(), typeOptions, modifierSelectCallback, this.getRerollCost(typeOptions, this.scene.lockModifierTiers));
  }

  updateSeed(): void {
    this.scene.resetSeed();
  }

  isPlayer(): boolean {
    return true;
  }

  getRerollCost(typeOptions: ModifierTypeOption[], lockRarities: boolean): integer {
    let baseValue = 0;
    if (lockRarities) {
      const tierValues = [50, 125, 300, 750, 2000];
      for (const opt of typeOptions) {
        baseValue += tierValues[opt.type.tier];
      }
    } else {
      baseValue = 250;
    }
    return Math.min(Math.ceil(this.scene.currentBattle.waveIndex / 10) * baseValue * Math.pow(2, this.rerollCount), Number.MAX_SAFE_INTEGER);
  }

  getPoolType(): ModifierPoolType {
    return ModifierPoolType.PLAYER;
  }

  getModifierTypeOptions(modifierCount: integer): ModifierTypeOption[] {
    return getPlayerModifierTypeOptions(modifierCount, this.scene.getParty(), this.scene.gameMode, this.scene.lockModifierTiers ? this.modifierTiers : undefined);
  }

  addModifier(modifier: Modifier): Promise<boolean> {
    return this.scene.addModifier(modifier, false, true);
  }
}

export class EggLapsePhase extends Phase {
  constructor(scene: BattleScene) {
    super(scene);
  }

  start() {
    super.start();

    const eggsToHatch: Egg[] = this.scene.gameData.eggs.filter((egg: Egg) => {
      return Overrides.EGG_IMMEDIATE_HATCH_OVERRIDE ? true : --egg.hatchWaves < 1;
    });

    let eggCount: integer = eggsToHatch.length;

    if (eggCount) {
      this.scene.queueMessage(i18next.t("battle:eggHatching"));

      for (const egg of eggsToHatch) {
        this.scene.unshiftPhase(new EggHatchPhase(this.scene, egg, eggCount));
        if (eggCount > 0) {
          eggCount--;
        }
      }

    }
    this.end();
  }
}

export class AddEnemyBuffModifierPhase extends Phase {
  constructor(scene: BattleScene) {
    super(scene);
  }

  start() {
    super.start();

    const waveIndex = this.scene.currentBattle.waveIndex;
    const tier = !(waveIndex % 1000) ? ModifierTier.ULTRA : !(waveIndex % 250) ? ModifierTier.GREAT : ModifierTier.COMMON;

    regenerateModifierPoolThresholds(this.scene.getEnemyParty(), ModifierPoolType.ENEMY_BUFF);

    const count = Math.ceil(waveIndex / 250);
    for (let i = 0; i < count; i++) {
      this.scene.addEnemyModifier(getEnemyBuffModifierForWave(tier, this.scene.findModifiers(m => m instanceof EnemyPersistentModifier, false), this.scene), true, true);
    }
    this.scene.updateModifiers(false, true).then(() => this.end());
  }
}

/**
 * Cures the party of all non-volatile status conditions, shows a message
 * @param {BattleScene} scene The current scene
 * @param {Pokemon} user The user of the move that cures the party
 * @param {string} message The message that should be displayed
 * @param {Abilities} abilityCondition Pokemon with this ability will not be affected ie. Soundproof
 */
export class PartyStatusCurePhase extends BattlePhase {
  private user: Pokemon;
  private message: string;
  private abilityCondition: Abilities;

  constructor(scene: BattleScene, user: Pokemon, message: string, abilityCondition: Abilities) {
    super(scene);

    this.user = user;
    this.message = message;
    this.abilityCondition = abilityCondition;
  }

  start() {
    super.start();
    for (const pokemon of this.scene.getParty()) {
      if (!pokemon.isOnField() || pokemon === this.user) {
        pokemon.resetStatus(false);
        pokemon.updateInfo(true);
      } else {
        if (!pokemon.hasAbility(this.abilityCondition)) {
          pokemon.resetStatus();
          pokemon.updateInfo(true);
        } else {
          // Manually show ability bar, since we're not hooked into the targeting system
          pokemon.scene.unshiftPhase(new ShowAbilityPhase(pokemon.scene, pokemon.id, pokemon.getPassiveAbility()?.id === this.abilityCondition));
        }
      }
    }
    if (this.message) {
      this.scene.queueMessage(this.message);
    }
    this.end();
  }
}

export class PartyHealPhase extends BattlePhase {
  private resumeBgm: boolean;

  constructor(scene: BattleScene, resumeBgm: boolean) {
    super(scene);

    this.resumeBgm = resumeBgm;
  }

  start() {
    super.start();

    const isHealPhaseActive = new Utils.BooleanHolder(true);
    applyChallenges(this.scene.gameMode, ChallengeType.NO_HEAL_PHASE, isHealPhaseActive);
    if (!isHealPhaseActive.value) {
      this.end();
      return;
    }

    const bgmPlaying = this.scene.isBgmPlaying();
    if (bgmPlaying) {
      this.scene.fadeOutBgm(1000, false);
    }
    this.scene.ui.fadeOut(1000).then(() => {
      for (const pokemon of this.scene.getParty()) {
        pokemon.hp = pokemon.getMaxHp();
        pokemon.resetStatus();
        for (const move of pokemon.moveset) {
          move.ppUsed = 0;
        }
        pokemon.updateInfo(true);
      }
      const healSong = this.scene.playSoundWithoutBgm("heal");
      this.scene.time.delayedCall(Utils.fixedInt(healSong.totalDuration * 1000), () => {
        healSong.destroy();
        if (this.resumeBgm && bgmPlaying) {
          this.scene.playBgm();
        }
        this.scene.ui.fadeIn(500).then(() => this.end());
      });
    });
  }
}

export class ShinySparklePhase extends PokemonPhase {
  constructor(scene: BattleScene, battlerIndex: BattlerIndex) {
    super(scene, battlerIndex);
  }

  start() {
    super.start();

    this.getPokemon().sparkle();
    this.scene.time.delayedCall(1000, () => this.end());
  }
}

export class ScanIvsPhase extends PokemonPhase {
  private shownIvs: integer;

  constructor(scene: BattleScene, battlerIndex: BattlerIndex, shownIvs: integer) {
    super(scene, battlerIndex);

    this.shownIvs = shownIvs;
  }

  start() {
    super.start();

    if (!this.shownIvs) {
      return this.end();
    }

    const pokemon = this.getPokemon();

    this.scene.ui.showText(i18next.t("battle:ivScannerUseQuestion", { pokemonName: pokemon.name }), null, () => {
      this.scene.ui.setMode(Mode.CONFIRM, () => {
        this.scene.ui.setMode(Mode.MESSAGE);
        this.scene.ui.clearText();
        new CommonBattleAnim(CommonAnim.LOCK_ON, pokemon, pokemon).play(this.scene, () => {
          this.scene.ui.getMessageHandler().promptIvs(pokemon.id, pokemon.ivs, this.shownIvs).then(() => this.end());
        });
      }, () => {
        this.scene.ui.setMode(Mode.MESSAGE);
        this.scene.ui.clearText();
        this.end();
      });
    });
  }
}

export class TrainerMessageTestPhase extends BattlePhase {
  private trainerTypes: TrainerType[];

  constructor(scene: BattleScene, ...trainerTypes: TrainerType[]) {
    super(scene);

    this.trainerTypes = trainerTypes;
  }

  start() {
    super.start();

    const testMessages: string[] = [];

    for (const t of Object.keys(trainerConfigs)) {
      const type = parseInt(t);
      if (this.trainerTypes.length && !this.trainerTypes.find(tt => tt === type as TrainerType)) {
        continue;
      }
      const config = trainerConfigs[type];
      [config.encounterMessages, config.femaleEncounterMessages, config.victoryMessages, config.femaleVictoryMessages, config.defeatMessages, config.femaleDefeatMessages]
        .map(messages => {
          if (messages?.length) {
            testMessages.push(...messages);
          }
        });
    }

    for (const message of testMessages) {
      this.scene.pushPhase(new TestMessagePhase(this.scene, message));
    }

    this.end();
  }
}

export class TestMessagePhase extends MessagePhase {
  constructor(scene: BattleScene, message: string) {
    super(scene, message, null, true);
  }
}<|MERGE_RESOLUTION|>--- conflicted
+++ resolved
@@ -65,11 +65,7 @@
 import { PlayerGender } from "#enums/player-gender";
 import { Species } from "#enums/species";
 import { TrainerType } from "#enums/trainer-type";
-<<<<<<< HEAD
-import { ChallengeType, applyChallenges } from "./data/challenge";
-=======
 import { applyChallenges, ChallengeType } from "./data/challenge";
->>>>>>> 1965f2b1
 
 const { t } = i18next;
 
