--- conflicted
+++ resolved
@@ -2,45 +2,7 @@
 import { default as Pokemon, PlayerPokemon, EnemyPokemon, PokemonMove, MoveResult, DamageResult, FieldPosition, HitResult, TurnMove } from "./field/pokemon";
 import * as Utils from './utils';
 import { Moves } from "./data/enums/moves";
-<<<<<<< HEAD
-import {
-  allMoves,
-  applyMoveAttrs,
-  BypassSleepAttr,
-  ChargeAttr,
-  applyFilteredMoveAttrs,
-  HitsTagAttr,
-  MissEffectAttr,
-  MoveAttr,
-  MoveEffectAttr,
-  MoveFlags,
-  MultiHitAttr,
-  OverrideMoveEffectAttr,
-  VariableAccuracyAttr,
-  MoveTarget,
-  OneHitKOAttr,
-  getMoveTargets,
-  MoveTargetSet,
-  MoveEffectTrigger,
-  CopyMoveAttr,
-  AttackMove,
-  SelfStatusMove,
-  DelayedAttackAttr,
-  RechargeAttr,
-  PreMoveMessageAttr,
-  HealStatusEffectAttr,
-  IgnoreOpponentStatChangesAttr,
-  NoEffectAttr,
-  FixedDamageAttr,
-  PostVictoryStatChangeAttr,
-  OneHitKOAccuracyAttr,
-  ForceSwitchOutAttr,
-  VariableTargetAttr,
-  SacrificialAttr
-} from "./data/move";
-=======
-import { allMoves, applyMoveAttrs, BypassSleepAttr, ChargeAttr, applyFilteredMoveAttrs, HitsTagAttr, MissEffectAttr, MoveAttr, MoveEffectAttr, MoveFlags, MultiHitAttr, OverrideMoveEffectAttr, VariableAccuracyAttr, MoveTarget, OneHitKOAttr, getMoveTargets, MoveTargetSet, MoveEffectTrigger, CopyMoveAttr, AttackMove, SelfStatusMove, DelayedAttackAttr, RechargeAttr, PreMoveMessageAttr, HealStatusEffectAttr, IgnoreOpponentStatChangesAttr, NoEffectAttr, BypassRedirectAttr, FixedDamageAttr, PostVictoryStatChangeAttr, OneHitKOAccuracyAttr, ForceSwitchOutAttr, VariableTargetAttr } from "./data/move";
->>>>>>> ea459826
+import { allMoves, applyMoveAttrs, BypassSleepAttr, ChargeAttr, applyFilteredMoveAttrs, HitsTagAttr, MissEffectAttr, MoveAttr, MoveEffectAttr, MoveFlags, MultiHitAttr, OverrideMoveEffectAttr, VariableAccuracyAttr, MoveTarget, OneHitKOAttr, getMoveTargets, MoveTargetSet, MoveEffectTrigger, CopyMoveAttr, AttackMove, SelfStatusMove, DelayedAttackAttr, RechargeAttr, PreMoveMessageAttr, HealStatusEffectAttr, IgnoreOpponentStatChangesAttr, NoEffectAttr, BypassRedirectAttr, FixedDamageAttr, PostVictoryStatChangeAttr, OneHitKOAccuracyAttr, ForceSwitchOutAttr, VariableTargetAttr, SacrificialAttr } from "./data/move";
 import { Mode } from './ui/ui';
 import { Command } from "./ui/command-ui-handler";
 import { Stat } from "./data/pokemon-stat";
