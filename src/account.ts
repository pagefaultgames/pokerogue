import { bypassLogin } from "./battle-scene";
import * as Utils from "./utils";

export interface UserInfo {
  username: string;
  lastSessionSlot: integer;
}

export let loggedInUser: UserInfo = null;
export const clientSessionId = Utils.randomString(32);

export function updateUserInfo(): Promise<[boolean, integer]> {
  return new Promise<[boolean, integer]>(resolve => {
    if (bypassLogin) {
      loggedInUser = { username: 'Guest', lastSessionSlot: -1 };
      let lastSessionSlot = -1;
<<<<<<< HEAD
      // Get last slot saved and checks if it has data to enable continue
      const slotId = parseInt(localStorage.getItem('slotId'));
      if (localStorage.getItem(`sessionData${slotId ? slotId : ''}_${loggedInUser.username}`)) {
        lastSessionSlot = slotId;
=======
      for (let s = 0; s < 5; s++) {
        if (localStorage.getItem(`sessionData${s ? s : ''}_${loggedInUser.username}`)) {
          lastSessionSlot = s;
          break;
        }
>>>>>>> 1b751ddd
      }
      loggedInUser.lastSessionSlot = lastSessionSlot;
      // Migrate old data from before the username was appended
      [ 'data', 'sessionData', 'sessionData1', 'sessionData2', 'sessionData3', 'sessionData4' ].map(d => {
        if (localStorage.hasOwnProperty(d)) {
          if (localStorage.hasOwnProperty(`${d}_${loggedInUser.username}`))
            localStorage.setItem(`${d}_${loggedInUser.username}_bak`, localStorage.getItem(`${d}_${loggedInUser.username}`));
          localStorage.setItem(`${d}_${loggedInUser.username}`, localStorage.getItem(d));
          localStorage.removeItem(d);
        }
      });
      return resolve([ true, 200 ]);
    }
    Utils.apiFetch('account/info', true).then(response => {
      if (!response.ok) {
        resolve([ false, response.status ]);
        return;
      }
      return response.json();
    }).then(jsonResponse => {
      loggedInUser = jsonResponse;
      resolve([ true, 200 ]);
    }).catch(err => {
      console.error(err);
      resolve([ false, 500 ]);
    });
  });
}<|MERGE_RESOLUTION|>--- conflicted
+++ resolved
@@ -14,18 +14,10 @@
     if (bypassLogin) {
       loggedInUser = { username: 'Guest', lastSessionSlot: -1 };
       let lastSessionSlot = -1;
-<<<<<<< HEAD
       // Get last slot saved and checks if it has data to enable continue
       const slotId = parseInt(localStorage.getItem('slotId'));
       if (localStorage.getItem(`sessionData${slotId ? slotId : ''}_${loggedInUser.username}`)) {
         lastSessionSlot = slotId;
-=======
-      for (let s = 0; s < 5; s++) {
-        if (localStorage.getItem(`sessionData${s ? s : ''}_${loggedInUser.username}`)) {
-          lastSessionSlot = s;
-          break;
-        }
->>>>>>> 1b751ddd
       }
       loggedInUser.lastSessionSlot = lastSessionSlot;
       // Migrate old data from before the username was appended
