--- conflicted
+++ resolved
@@ -109,11 +109,11 @@
 export const RARE_CANDY_FRIENDSHIP_CAP = 200;
 
 /**
-<<<<<<< HEAD
  * The maximum number of cost reduction upgrades that can be bought with candy.
  */
 export const VALUE_REDUCTION_MAX = 2;
-=======
+
+/**
  * The maximum number of times a player can Terastallize in a single arena run
  */
 export const MAX_TERAS_PER_ARENA = 1;
@@ -122,5 +122,4 @@
 export const RELEARN_MOVE = -1;
 
 /** Moves that can only be learned with an evolve */
-export const EVOLVE_MOVE = 0;
->>>>>>> fecf1161
+export const EVOLVE_MOVE = 0;