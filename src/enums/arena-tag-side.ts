<<<<<<< HEAD
import type { ArenaTag } from "#data/arena-tag";
import type { ArenaFlyout } from "#ui/containers/arena-flyout";

/**
 * Enum used to represent a given side of the field for the purposes of {@linkcode ArenaTag}s and
 * the current {@linkcode ArenaFlyout}.
 */
=======
// TODO: rename to something else (this isn't used only for arena tags)
>>>>>>> 1c984361
export enum ArenaTagSide {
  /**
   * The effect applies to both sides of the field (player & enemy).
   * Also used for the purposes of displaying weather and other "field-based" effects in the flyout.
   */
  BOTH,
  /** The effect applies exclusively to the player's side of the field. */
  PLAYER,
  /** The effect applies exclusively to the opposing side of the field. */
  ENEMY,
}<|MERGE_RESOLUTION|>--- conflicted
+++ resolved
@@ -1,4 +1,3 @@
-<<<<<<< HEAD
 import type { ArenaTag } from "#data/arena-tag";
 import type { ArenaFlyout } from "#ui/containers/arena-flyout";
 
@@ -6,9 +5,7 @@
  * Enum used to represent a given side of the field for the purposes of {@linkcode ArenaTag}s and
  * the current {@linkcode ArenaFlyout}.
  */
-=======
 // TODO: rename to something else (this isn't used only for arena tags)
->>>>>>> 1c984361
 export enum ArenaTagSide {
   /**
    * The effect applies to both sides of the field (player & enemy).
