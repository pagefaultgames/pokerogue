/**
 * Enum representing all different types of {@linkcode ArenaTag}s.
 * @privateRemarks
 * ⚠️ When modifying the fields in this enum, ensure that:
 * - The entry is added to / removed from {@linkcode ArenaTagTypeMap}
 * - The tag is added to / removed from {@linkcode NonSerializableArenaTagType} or {@linkcode SerializableArenaTagType}
 */
export enum ArenaTagType {
  NONE = "NONE",
  MUD_SPORT = "MUD_SPORT",
  WATER_SPORT = "WATER_SPORT",
  SPIKES = "SPIKES",
  TOXIC_SPIKES = "TOXIC_SPIKES",
  MIST = "MIST",
  STEALTH_ROCK = "STEALTH_ROCK",
  STICKY_WEB = "STICKY_WEB",
  TRICK_ROOM = "TRICK_ROOM",
  GRAVITY = "GRAVITY",
  REFLECT = "REFLECT",
  LIGHT_SCREEN = "LIGHT_SCREEN",
  AURORA_VEIL = "AURORA_VEIL",
  QUICK_GUARD = "QUICK_GUARD",
  WIDE_GUARD = "WIDE_GUARD",
  MAT_BLOCK = "MAT_BLOCK",
  CRAFTY_SHIELD = "CRAFTY_SHIELD",
  TAILWIND = "TAILWIND",
  HAPPY_HOUR = "HAPPY_HOUR",
  SAFEGUARD = "SAFEGUARD",
  NO_CRIT = "NO_CRIT",
  IMPRISON = "IMPRISON",
  ION_DELUGE = "ION_DELUGE",
  FIRE_GRASS_PLEDGE = "FIRE_GRASS_PLEDGE",
  WATER_FIRE_PLEDGE = "WATER_FIRE_PLEDGE",
  GRASS_WATER_PLEDGE = "GRASS_WATER_PLEDGE",
  FAIRY_LOCK = "FAIRY_LOCK",
  NEUTRALIZING_GAS = "NEUTRALIZING_GAS",
<<<<<<< HEAD
  PENDING_HEAL = "PENDING_HEAL"
=======
>>>>>>> 7d83a3a2
}<|MERGE_RESOLUTION|>--- conflicted
+++ resolved
@@ -33,9 +33,6 @@
   WATER_FIRE_PLEDGE = "WATER_FIRE_PLEDGE",
   GRASS_WATER_PLEDGE = "GRASS_WATER_PLEDGE",
   FAIRY_LOCK = "FAIRY_LOCK",
-  NEUTRALIZING_GAS = "NEUTRALIZING_GAS",
-<<<<<<< HEAD
+  NEUTRALIZING_GAS = "NEUTRALIZING_GAS",,
   PENDING_HEAL = "PENDING_HEAL"
-=======
->>>>>>> 7d83a3a2
 }