--- conflicted
+++ resolved
@@ -60,11 +60,8 @@
   DESTINY_BOND = "DESTINY_BOND",
   CENTER_OF_ATTENTION = "CENTER_OF_ATTENTION",
   ICE_FACE = "ICE_FACE",
-<<<<<<< HEAD
+  DISGUISE = "DISGUISE",
   STATS_BOOSTED = "STATS_BOOSTED",
-=======
-  DISGUISE = "DISGUISE",
->>>>>>> 6c2c14cb
   STOCKPILING = "STOCKPILING",
   RECEIVE_DOUBLE_DAMAGE = "RECEIVE_DOUBLE_DAMAGE",
   ALWAYS_GET_HIT = "ALWAYS_GET_HIT",
