--- conflicted
+++ resolved
@@ -2,12 +2,7 @@
   "pp": "PP",
   "power": "威力",
   "accuracy": "命中",
-<<<<<<< HEAD
-  "abilityFlyInText": " {{pokemonName}}の\n{{passive}} {{abilityName}}",
-  "passive": "パッシブ "
-=======
   "abilityFlyInText": " {{pokemonName}}の\n{{passive}}{{abilityName}}",
   "passive": "パッシブ ",
   "teraHover": "{{type}}テラスタル"
->>>>>>> 9f31e36d
 }