--- conflicted
+++ resolved
@@ -1056,7 +1056,28 @@
       "1": "I suppose it must seem that I am doing something terrible. I don't expect you to understand.\n$But I must provide the Galar region with limitless energy to ensure everlasting prosperity."
     }
   },
-<<<<<<< HEAD
+  "star_boss_penny_1": {
+    "encounter": {
+      "1": "I'm the big boss of Team Star. The name's Cassiopeia. \n$Now, bow down before the overwhelming might of Team Star's founder!"
+    },
+    "victory": {
+      "1": "... ... .."
+    },
+    "defeat": {
+      "1": "Heh..."
+    }
+  },
+  "star_boss_penny_2": {
+    "encounter": {
+      "1": "I won't hold back in this battle! I'll stay true to Team Star's code! \n$My Veevee power will crush you into stardust!"
+    },
+    "victory": {
+      "1": "...It's all over now."
+    },
+    "defeat": {
+      "1": "I can't fault you on your battle skills at all... Considering how the bosses fell at your hands."
+    }
+  },
   "stat_trainer_buck": {
     "encounter": {
       "1": "……言っとくけど　オレ　強いからな！　驚けよ！",
@@ -1165,28 +1186,6 @@
     },
     "victory": {
       "1": "家族の　誰よりも　つよかった　おれ……\n今まで　誰にも　負けなかった　おれ……"
-=======
-  "star_boss_penny_1": {
-    "encounter": {
-      "1": "I'm the big boss of Team Star. The name's Cassiopeia. \n$Now, bow down before the overwhelming might of Team Star's founder!"
-    },
-    "victory": {
-      "1": "... ... .."
-    },
-    "defeat": {
-      "1": "Heh..."
-    }
-  },
-  "star_boss_penny_2": {
-    "encounter": {
-      "1": "I won't hold back in this battle! I'll stay true to Team Star's code! \n$My Veevee power will crush you into stardust!"
-    },
-    "victory": {
-      "1": "...It's all over now."
-    },
-    "defeat": {
-      "1": "I can't fault you on your battle skills at all... Considering how the bosses fell at your hands."
->>>>>>> 7046f854
     }
   },
   "brock": {
