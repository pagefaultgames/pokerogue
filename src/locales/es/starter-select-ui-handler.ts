--- conflicted
+++ resolved
@@ -38,13 +38,9 @@
     "cycleVariant": 'V: Cambiar Variante',
     "enablePassive": "Activar Pasiva",
     "disablePassive": "Desactivar Pasiva",
-<<<<<<< HEAD
-    "uncaught": "Sin capturar",
-    "luck":" Suerte",
-    "form": "Forma"
-=======
     "locked": "Locked",
     "disabled": "Disabled",
-    "uncaught": "Uncaught"
->>>>>>> 44c0d29c
-}+    "uncaught": "Uncaught",
+    "luck":" Suerte",
+    "form": "Forma"    
+}
