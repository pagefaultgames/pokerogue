import { SimpleTranslationEntries } from "#app/interfaces/locales";

/**
 * The menu namespace holds most miscellaneous text that isn't directly part of the game's
 * contents or directly related to Pokemon data. This includes menu navigation, settings,
 * account interactions, descriptive text, etc.
 */
export const starterSelectUiHandler: SimpleTranslationEntries = {
  "confirmStartTeam": "¿Comenzar con estos Pokémon?",
<<<<<<< HEAD
  "invalidParty": "This is not a valid starting party!",
=======
  "invalidParty": "¡Este equipo no es válido!",
>>>>>>> 7f8ddb51
  "gen1": "I",
  "gen2": "II",
  "gen3": "III",
  "gen4": "IV",
  "gen5": "V",
  "gen6": "VI",
  "gen7": "VII",
  "gen8": "VIII",
  "gen9": "IX",
  "growthRate": "Crecimiento:",
  "ability": "Habilid:",
  "passive": "Pasiva:",
  "nature": "Natur:",
  "eggMoves": "Mov. Huevo",
  "addToParty": "Añadir al Equipo",
  "removeFromParty": "Excluir del Equipo",
  "toggleIVs": "Mostrar IVs",
  "manageMoves": "Cambiar movs.",
  "manageNature": "Cambiar natur.",
  "useCandies": "Usar Caramelos",
  "selectNature": "Elige Natur.",
  "selectMoveSwapOut": "Elige el movimiento que sustituir.",
  "selectMoveSwapWith": "Elige el movimiento que sustituirá a",
  "unlockPassive": "Añadir Pasiva",
  "reduceCost": "Reducir Coste",
  "sameSpeciesEgg": "Buy an Egg",
  "cycleShiny": ": Shiny",
  "cycleForm": ": Forma",
  "cycleGender": ": Género",
  "cycleAbility": ": Habilidad",
  "cycleNature": ": Naturaleza",
  "cycleVariant": ": Variante",
  "enablePassive": "Activar Pasiva",
  "disablePassive": "Desactivar Pasiva",
  "locked": "Bloqueado",
  "disabled": "No disponible",
  "uncaught": "No capturado"
};<|MERGE_RESOLUTION|>--- conflicted
+++ resolved
@@ -7,11 +7,7 @@
  */
 export const starterSelectUiHandler: SimpleTranslationEntries = {
   "confirmStartTeam": "¿Comenzar con estos Pokémon?",
-<<<<<<< HEAD
-  "invalidParty": "This is not a valid starting party!",
-=======
   "invalidParty": "¡Este equipo no es válido!",
->>>>>>> 7f8ddb51
   "gen1": "I",
   "gen2": "II",
   "gen3": "III",
