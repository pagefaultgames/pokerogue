--- conflicted
+++ resolved
@@ -268,17 +268,14 @@
   "MONO_FAIRY": {
     name: "Mono FAIRY",
   },
-<<<<<<< HEAD
   "EEVEE_TRAINER": {
     name: "Entrenador de Eevee",
     description: "Completa el desafío de solo Eevee.",
   },
-=======
   "FRESH_START": {
     name: "First Try!",
     description: "Complete the Fresh Start challenge."
   }
->>>>>>> 762feea3
 } as const;
 
 // Achievement translations for the when the player character is female (it for now uses the same translations as the male version)
