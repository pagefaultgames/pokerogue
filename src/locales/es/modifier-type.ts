import { ModifierTypeTranslationEntries } from "#app/plugins/i18n";

export const modifierType: ModifierTypeTranslationEntries = {
  ModifierType: {
    "AddPokeballModifierType": {
      name: "{{modifierCount}}x {{pokeballName}}",
      description: "Recibes {{modifierCount}}x {{pokeballName}} (En inventario: {{pokeballAmount}}) \nRatio de captura: {{catchRate}}",
    },
    "AddVoucherModifierType": {
      name: "{{modifierCount}}x {{voucherTypeName}}",
      description: "Recibes {{modifierCount}}x {{voucherTypeName}}",
    },
    "PokemonHeldItemModifierType": {
      extra: {
        "inoperable": "¡{{pokemonName}} no puede\nrecibir este objeto!",
        "tooMany": "¡{{pokemonName}} tiene este objeto\ndemasiadas veces!",
      }
    },
    "PokemonHpRestoreModifierType": {
      description: "Restaura {{restorePoints}} PS o, al menos, un {{restorePercent}}% PS de un Pokémon",
      extra: {
        "fully": "Restaura todos los PS de un Pokémon",
        "fullyWithStatus": "Restaura todos los PS de un Pokémon y cura todos los problemas de estados",
      }
    },
    "PokemonReviveModifierType": {
      description: "Revive a un Pokémon y restaura {{restorePercent}}% PS",
    },
    "PokemonStatusHealModifierType": {
      description: "Cura todos los problemas de estados de un Pokémon",
    },
    "PokemonPpRestoreModifierType": {
      description: "Restaura {{restorePoints}} PP del movimiento que elijas de un Pokémon",
      extra: {
        "fully": "Restaura todos los PP del movimiento que elijas de un Pokémon",
      }
    },
    "PokemonAllMovePpRestoreModifierType": {
      description: "Restaura {{restorePoints}} PP de todos los movimientos de un Pokémon",
      extra: {
        "fully": "Restaura todos los PP de todos los movimientos de un Pokémon",
      }
    },
    "PokemonPpUpModifierType": {
      description: "Aumenta permanentemente los PP para un movimiento de un Pokémon en {{upPoints}} por cada 5 PP máximo (máximo 3)",
    },
    "PokemonNatureChangeModifierType": {
      name: "Menta {{natureName}}",
      description: "Cambia la naturaleza de un Pokémon a {{natureName}} y desbloquea permanentemente dicha naturaleza para el inicial",
    },
    "DoubleBattleChanceBoosterModifierType": {
      description: "Duplica la posibilidad de que un encuentro sea una combate doble durante {{battleCount}} combates",
    },
    "TempBattleStatBoosterModifierType": {
      description: "Aumenta la est. {{tempBattleStatName}} de todos los miembros del equipo en 1 nivel durante 5 combates",
    },
    "AttackTypeBoosterModifierType": {
      description: "Aumenta la potencia de los movimientos de tipo {{moveType}} de un Pokémon en un 20%",
    },
    "PokemonLevelIncrementModifierType": {
      description: "Aumenta el nivel de un Pokémon en 1",
    },
    "AllPokemonLevelIncrementModifierType": {
      description: "Aumenta el nivel de todos los miembros del equipo en 1",
    },
    "PokemonBaseStatBoosterModifierType": {
      description: "Aumenta la est. {{statName}} base del portador en un 10%.\nCuanto mayores sean tus IVs, mayor será el límite de acumulación",
    },
    "AllPokemonFullHpRestoreModifierType": {
      description: "Restaura el 100% de los PS de todos los Pokémon",
    },
    "AllPokemonFullReviveModifierType": {
      description: "Revive a todos los Pokémon debilitados y restaura completamente sus PS",
    },
    "MoneyRewardModifierType": {
      description: "Otorga una {{moneyMultiplier}} cantidad de dinero (₽{{moneyAmount}})",
      extra: {
        "small": "pequeña",
        "moderate": "moderada",
        "large": "gran",
      },
    },
    "ExpBoosterModifierType": {
      description: "Aumenta la ganancia de EXP en un {{boostPercent}}%",
    },
    "PokemonExpBoosterModifierType": {
      description: "Aumenta la ganancia de EXP del portador en un {{boostPercent}}%",
    },
    "PokemonFriendshipBoosterModifierType": {
      description: "Aumenta la ganancia de amistad por victoria en un 50%",
    },
    "PokemonMoveAccuracyBoosterModifierType": {
      description: "Aumenta la precisión de los movimiento en un {{accuracyAmount}} (máximo 100)",
    },
    "PokemonMultiHitModifierType": {
      description: "Los ataques golpean una vez más a costa de una reducción de poder del 60/75/82,5% por cada objeto",
    },
    "TmModifierType": {
      name: "MT{{moveId}} - {{moveName}}",
      description: "Enseña {{moveName}} a un Pokémon",
    },
    "EvolutionItemModifierType": {
      description: "Hace que ciertos Pokémon evolucionen",
    },
    "FormChangeItemModifierType": {
      description: "Hace que ciertos Pokémon cambien de forma",
    },
    "FusePokemonModifierType": {
      description: "Fusiona dos Pokémon (transfiere habilidades, divide estadísticas bases y tipos, comparte movimientos)",
    },
    "TerastallizeModifierType": {
      name: "Teralito {{teraType}}",
      description: "Teracristaliza al portador al tipo {{teraType}} durante 10 combates",
    },
    "ContactHeldItemTransferChanceModifierType": {
      description: "Al atacar, hay un {{chancePercent}}% de posibilidades de que robes el objeto que tiene el enemigo",
    },
    "TurnHeldItemTransferModifierType": {
      description: "Cada turno, el portador roba un objeto del enemigo",
    },
    "EnemyAttackStatusEffectChanceModifierType": {
      description: "Agrega un {{chancePercent}}% de probabilidad de infligir {{statusEffect}} con movimientos de ataque",
    },
    "EnemyEndureChanceModifierType": {
      description: "Agrega un {{chancePercent}}% de probabilidad de resistir un ataque que lo debilitaría",
    },

    "RARE_CANDY": { name: "Carameloraro" },
    "RARER_CANDY": { name: "Rarer Candy" },

    "MEGA_BRACELET": { name: "Mega-aro", description: "Las Megapiedras están disponibles" },
    "DYNAMAX_BAND": { name: "Maximuñequera", description: "Las Maxisetas están disponibles" },
    "TERA_ORB": { name: "Orbe Teracristal", description: "Los Teralitos están disponibles" },

    "MAP": { name: "Mapa", description: "Te permite elegir tu camino al final del bioma" },

    "POTION": { name: "Poción" },
    "SUPER_POTION": { name: "Superpoción" },
    "HYPER_POTION": { name: "Hiperpoción" },
    "MAX_POTION": { name: "Máx. Poción" },
    "FULL_RESTORE": { name: "Restau. Todo" },

    "REVIVE": { name: "Revivir" },
    "MAX_REVIVE": { name: "Máx. Revivir" },

    "FULL_HEAL": { name: "Cura Total" },

    "SACRED_ASH": { name: "Cen. Sagrada" },

    "REVIVER_SEED": { name: "Semilla Revivir", description: "Revive al portador con la mitad de sus PS al debilitarse" },

    "ETHER": { name: "Éter" },
    "MAX_ETHER": { name: "Éter Máx." },

    "ELIXIR": { name: "Elixir" },
    "MAX_ELIXIR": { name: "Elixir Máx." },

    "PP_UP": { name: "Más PP" },
    "PP_MAX": { name: "Máx PP" },

    "LURE": { name: "Lure" },
    "SUPER_LURE": { name: "Super Lure" },
    "MAX_LURE": { name: "Max Lure" },

    "MEMORY_MUSHROOM": { name: "Memory Mushroom", description: "Recall one Pokémon's forgotten move" },

    "EXP_SHARE": { name: "Repartir EXP", description: "Los que no combatan reciben el 20% de la EXP" },
    "EXP_BALANCE": { name: "EXP. Balance", description: "Da mayor parte de la EXP recibida a los miembros del equipo que tengan menos nivel" },

    "OVAL_CHARM": { name: "Amuleto Oval", description: "Cada Pokémon combatiente recibe un 10% adicional de la EXP total" },

    "EXP_CHARM": { name: "Amuleto EXP" },
    "SUPER_EXP_CHARM": { name: "Super Amuleto EXP" },
    "GOLDEN_EXP_CHARM": { name: "Amuleto EXP Dorado" },

    "LUCKY_EGG": { name: "Huevo Suerte" },
    "GOLDEN_EGG": { name: "Huevo Dorado" },

    "SOOTHE_BELL": { name: "Camp. Alivio" },

    "SOUL_DEW": { name: "Rocío bondad", description: "Aumenta la influencia de la naturaleza de un Pokémon en sus estadísticas en un 10% (aditivo)" },

    "NUGGET": { name: "Pepita" },
    "BIG_NUGGET": { name: "Maxipepita" },
    "RELIC_GOLD": { name: "Real de oro" },

    "AMULET_COIN": { name: "Moneda Amuleto", description: "Aumenta el dinero ganado en un 20%" },
    "GOLDEN_PUNCH": { name: "Puño Dorado", description: "Otorga el 50% del daño infligido como dinero" },
    "COIN_CASE": { name: "Monedero", description: "Después de cada 10 combates, recibe el 10% de tu dinero en intereses" },

    "LOCK_CAPSULE": { name: "Cápsula candado", description: "Le permite bloquear las rarezas de los objetos al cambiar de objetos" },

    "GRIP_CLAW": { name: "Garra Garfio" },
    "WIDE_LENS": { name: "Lupa" },

    "MULTI_LENS": { name: "Multi Lens" },

    "HEALING_CHARM": { name: "Amuleto curación", description: "Aumenta la efectividad de los movimientos y objetos de curacion de PS en un 10% (excepto revivir)" },
    "CANDY_JAR": { name: "Candy Jar", description: "Aumenta en 1 el número de niveles añadidos por los carameloraros" },

<<<<<<< HEAD
    "BERRY_POUCH": { name: "Saco Bayas", description: "Agrega un 30% de posibilidades de que una baya usada no se consuma" },
=======
    "BERRY_POUCH": { name: "Saco Bayas", description: "Agrega un 33% de posibilidades de que una baya usada no se consuma" },
>>>>>>> 7a7971ec

    "FOCUS_BAND": { name: "Cinta Focus", description: "Agrega un 10% de probabilidad de resistir un ataque que lo debilitaría" },

    "QUICK_CLAW": { name: "Garra Rápida", description: "Agrega un 10% de probabilidad de atacar primero independientemente de la velocidad (después de la prioridad)" },

    "KINGS_ROCK": { name: "Roca del Rey", description: "Agrega un 10% de probabilidad de que un ataque haga que el oponente retroceda" },

    "LEFTOVERS": { name: "Restos", description: "Cura 1/16 de los PS máximo de un Pokémon cada turno" },
    "SHELL_BELL": { name: "Camp Concha", description: "Cura 1/8 del daño infligido por un Pokémon" },

    "BATON": { name: "Baton", description: "Permite pasar los efectos al cambiar de Pokémon, también evita las trampas" },

    "SHINY_CHARM": { name: "Amuleto Iris", description: "Aumenta drásticamente la posibilidad de que un Pokémon salvaje sea Shiny" },
    "ABILITY_CHARM": { name: "Amuleto Habilidad", description: "Aumenta drásticamente la posibilidad de que un Pokémon salvaje tenga una habilidad oculta" },

    "IV_SCANNER": { name: "Escáner IV", description: "Permite escanear los IVs de Pokémon salvajes. Se revelan 2 IVs por cada objeto.\nLos mejores IVs se muestran primero" },

    "DNA_SPLICERS": { name: "Punta ADN" },

    "MINI_BLACK_HOLE": { name: "Mini Agujero Negro" },

    "GOLDEN_POKEBALL": { name: "Poké Ball Dorada", description: "Agrega 1 opción de objeto extra al final de cada combate" },

    "ENEMY_DAMAGE_BOOSTER": { name: "Damage Token", description: "Aumenta el daño en un 5%" },
    "ENEMY_DAMAGE_REDUCTION": { name: "Protection Token", description: "Reduce el daño recibido en un 2,5%" },
    "ENEMY_HEAL": { name: "Recovery Token", description: "Cura el 2% de los PS máximo en cada turno" },
    "ENEMY_ATTACK_POISON_CHANCE": { name: "Poison Token" },
    "ENEMY_ATTACK_PARALYZE_CHANCE": { name: "Paralyze Token" },
    "ENEMY_ATTACK_SLEEP_CHANCE": { name: "Sleep Token" },
    "ENEMY_ATTACK_FREEZE_CHANCE": { name: "Freeze Token" },
    "ENEMY_ATTACK_BURN_CHANCE": { name: "Burn Token" },
    "ENEMY_STATUS_EFFECT_HEAL_CHANCE": { name: "Full Heal Token", description: "Agrega un 10% de probabilidad cada turno de curar un problema de estado" },
    "ENEMY_ENDURE_CHANCE": { name: "Endure Token" },
    "ENEMY_FUSED_CHANCE": { name: "Fusion Token", description: "Agrega un 1% de probabilidad de que un Pokémon salvaje sea una fusión" },
  },
  TempBattleStatBoosterItem: {
    "x_attack": "Ataque X",
    "x_defense": "Defensa X",
    "x_sp_atk": "Ataq. Esp. X",
    "x_sp_def": "Def. Esp. X",
    "x_speed": "Velocidad X",
    "x_accuracy": "Precisión X",
    "dire_hit": "Crítico X",
  },
  AttackTypeBoosterItem: {
    "silk_scarf": "Pañuelo Seda",
    "black_belt": "Cinturón Negro",
    "sharp_beak": "Pico Afilado",
    "poison_barb": "Flecha Venenosa",
    "soft_sand": "Arena Fina",
    "hard_stone": "Piedra Dura",
    "silver_powder": "Polvo Plata",
    "spell_tag": "Hechizo",
    "metal_coat": "Rev. Metálico",
    "charcoal": "Carbón",
    "mystic_water": "Agua Mística",
    "miracle_seed": "Semilla Milagro",
    "magnet": "Imán",
    "twisted_spoon": "Cuchara Torcida",
    "never_melt_ice": "Antiderretir",
    "dragon_fang": "Colmillo Dragón",
    "black_glasses": "Gafas de Sol",
    "fairy_feather": "Pluma Hada",
  },
  BaseStatBoosterItem: {
    "hp_up": "Más PS",
    "protein": "Proteína",
    "iron": "Hierro",
    "calcium": "Calcio",
    "zinc": "Zinc",
    "carbos": "Carburante",
  },
  EvolutionItem: {
    "NONE": "None",

    "LINKING_CORD": "Cordón Unión",
    "SUN_STONE": "Piedra Solar",
    "MOON_STONE": "Piedra Lunar",
    "LEAF_STONE": "Piedra Hoja",
    "FIRE_STONE": "Piedra Fuego",
    "WATER_STONE": "Piedra Agua",
    "THUNDER_STONE": "Piedra Trueno",
    "ICE_STONE": "Piedra Hielo",
    "DUSK_STONE": "Piedra Noche",
    "DAWN_STONE": "Piedra Alba",
    "SHINY_STONE": "Piedra Día",
    "CRACKED_POT": "Tetera Agrietada",
    "SWEET_APPLE": "Manzana Dulce",
    "TART_APPLE": "Manzana Ácida",
    "STRAWBERRY_SWEET": "Confite Fresa",
    "UNREMARKABLE_TEACUP": "Cuenco Mediocre",

    "CHIPPED_POT": "Tetera Rota",
    "BLACK_AUGURITE": "Mineral Negro",
    "GALARICA_CUFF": "Brazal Galanuez",
    "GALARICA_WREATH": "Corona Galanuez",
    "PEAT_BLOCK": "Bloque de Turba",
    "AUSPICIOUS_ARMOR": "Armadura Auspiciosa",
    "MALICIOUS_ARMOR": "Armadura Maldita",
    "MASTERPIECE_TEACUP": "Cuenco Exquisito",
    "METAL_ALLOY": "Metal Compuesto",
    "SCROLL_OF_DARKNESS": "Manuscrito Sombras",
    "SCROLL_OF_WATERS": "Manuscrito Aguas",
    "SYRUPY_APPLE": "Manzana Melosa",
  },
  FormChangeItem: {
    "NONE": "None",

    "ABOMASITE": "Abomasnowita",
    "ABSOLITE": "Absolita",
    "AERODACTYLITE": "Aerodactylita",
    "AGGRONITE": "Aggronita",
    "ALAKAZITE": "Alakazamita",
    "ALTARIANITE": "Altarianita",
    "AMPHAROSITE": "Ampharosita",
    "AUDINITE": "Audinita",
    "BANETTITE": "Banettita",
    "BEEDRILLITE": "Beedrillita",
    "BLASTOISINITE": "Blastoisita",
    "BLAZIKENITE": "Blazikenita",
    "CAMERUPTITE": "Cameruptita",
    "CHARIZARDITE_X": "Charizardita X",
    "CHARIZARDITE_Y": "Charizardita Y",
    "DIANCITE": "Diancita",
    "GALLADITE": "Galladita",
    "GARCHOMPITE": "Garchompita",
    "GARDEVOIRITE": "Gardevoirita",
    "GENGARITE": "Gengarita",
    "GLALITITE": "Glalita",
    "GYARADOSITE": "Gyaradosita",
    "HERACRONITE": "Heracrossita",
    "HOUNDOOMINITE": "Houndoomita",
    "KANGASKHANITE": "Kangaskhanita",
    "LATIASITE": "Latiasita",
    "LATIOSITE": "Latiosita",
    "LOPUNNITE": "Lopunnita",
    "LUCARIONITE": "Lucarita",
    "MANECTITE": "Manectricita",
    "MAWILITE": "Mawilita",
    "MEDICHAMITE": "Medichamita",
    "METAGROSSITE": "Metagrossita",
    "MEWTWONITE_X": "Mewtwoita X",
    "MEWTWONITE_Y": "Mewtwoita Y",
    "PIDGEOTITE": "Pidgeotita",
    "PINSIRITE": "Pinsirita",
    "RAYQUAZITE": "Rayquazita",
    "SABLENITE": "Sableynita",
    "SALAMENCITE": "Salamencita",
    "SCEPTILITE": "Sceptilita",
    "SCIZORITE": "Scizorita",
    "SHARPEDONITE": "Sharpedonita",
    "SLOWBRONITE": "Slowbronita",
    "STEELIXITE": "Steelixita",
    "SWAMPERTITE": "Swampertita",
    "TYRANITARITE": "Tyranitarita",
    "VENUSAURITE": "Venusaurita",

    "BLUE_ORB": "Prisma Azul",
    "RED_ORB": "Prisma Rojo",
    "SHARP_METEORITE": "Meteorito Afilado",
    "HARD_METEORITE": "Meteorito Duro",
    "SMOOTH_METEORITE": "Meteorito Suave",
    "ADAMANT_CRYSTAL": "Gran Diamansfera",
    "LUSTROUS_ORB": "Gran Lustresfera",
    "GRISEOUS_CORE": "Gran Griseosfera",
    "REVEAL_GLASS": "Espejo Veraz",
    "GRACIDEA": "Gracídea",
    "MAX_MUSHROOMS": "MaxiSetas",
    "DARK_STONE": "Piedra Oscura",
    "LIGHT_STONE": "Piedra Luminosa",
    "PRISON_BOTTLE": "Vasija Castigo",
    "N_LUNARIZER": "Necroluna",
    "N_SOLARIZER": "Necrosol",
    "RUSTED_SWORD": "Espada Oxidada",
    "RUSTED_SHIELD": "Escudo Oxidado",
    "ICY_REINS_OF_UNITY": "Riendas Unión Heladas",
    "SHADOW_REINS_OF_UNITY": "Riendas Unión Oscuras",
    "WELLSPRING_MASK": "Máscara Fuente",
    "HEARTHFLAME_MASK": "Máscara Horno",
    "CORNERSTONE_MASK": "Máscara Cimiento",
    "SHOCK_DRIVE": "FulgoROM",
    "BURN_DRIVE": "PiroROM",
    "CHILL_DRIVE": "CrioROM",
    "DOUSE_DRIVE": "HidroROM",
  },
} as const;<|MERGE_RESOLUTION|>--- conflicted
+++ resolved
@@ -198,11 +198,7 @@
     "HEALING_CHARM": { name: "Amuleto curación", description: "Aumenta la efectividad de los movimientos y objetos de curacion de PS en un 10% (excepto revivir)" },
     "CANDY_JAR": { name: "Candy Jar", description: "Aumenta en 1 el número de niveles añadidos por los carameloraros" },
 
-<<<<<<< HEAD
     "BERRY_POUCH": { name: "Saco Bayas", description: "Agrega un 30% de posibilidades de que una baya usada no se consuma" },
-=======
-    "BERRY_POUCH": { name: "Saco Bayas", description: "Agrega un 33% de posibilidades de que una baya usada no se consuma" },
->>>>>>> 7a7971ec
 
     "FOCUS_BAND": { name: "Cinta Focus", description: "Agrega un 10% de probabilidad de resistir un ataque que lo debilitaría" },
 
