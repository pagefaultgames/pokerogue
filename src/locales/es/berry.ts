--- conflicted
+++ resolved
@@ -1,51 +1,6 @@
 import { BerryTranslationEntries } from '#app/plugins/i18n';
 
 export const berry: BerryTranslationEntries = {
-<<<<<<< HEAD
-  'SITRUS': {
-    name: 'Sitrus Berry',
-    effect: 'Restores 25% HP if HP is below 50%',
-  },
-  'LUM': {
-    name: 'Lum Berry',
-    effect: 'Cures any non-volatile status condition and confusion',
-  },
-  'ENIGMA': {
-    name: 'Enigma Berry',
-    effect: 'Restores 25% HP if hit by a super effective move',
-  },
-  'LIECHI': {
-    name: 'Liechi Berry',
-    effect: 'Raises Attack if HP is below 25%',
-  },
-  'GANLON': {
-    name: 'Ganlon Berry',
-    effect: 'Raises Defense if HP is below 25%',
-  },
-  'PETAYA': {
-    name: 'Petaya Berry',
-    effect: 'Raises Sp. Atk if HP is below 25%',
-  },
-  'APICOT': {
-    name: 'Apicot Berry',
-    effect: 'Raises Sp. Def if HP is below 25%',
-  },
-  'SALAC': {
-    name: 'Salac Berry',
-    effect: 'Raises Speed if HP is below 25%',
-  },
-  'LANSAT': {
-    name: 'Lansat Berry',
-    effect: 'Raises critical hit ratio if HP is below 25%',
-  },
-  'STARF': {
-    name: 'Starf Berry',
-    effect: 'Sharply raises a random stat if HP is below 25%',
-  },
-  'LEPPA': {
-    name: 'Leppa Berry',
-    effect: 'Restores 10 PP to a move if its PP reaches 0',
-=======
   "SITRUS": {
     name: "Baya Zidra",
     effect: "Restaura 25% PS si estos caen por debajo del 50%",
@@ -89,6 +44,5 @@
   "LEPPA": {
     name: "Baya Zanama",
     effect: "Restaura 10 PP del primer movimiento cuyos PP bajen a 0",
->>>>>>> 8b4aa872
   },
 } as const;