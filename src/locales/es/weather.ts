import { SimpleTranslationEntries } from "#app/plugins/i18n";

/**
 * The weather namespace holds text displayed when weather is active during a battle
 */
export const weather: SimpleTranslationEntries = {
<<<<<<< HEAD
  "sunnyStartMessage": "The sunlight got bright!",
  "sunnyLapseMessage": "The sunlight is strong.",
  "sunnyClearMessage": "The sunlight faded.",

  "rainStartMessage": "A downpour started!",
  "rainLapseMessage": "The downpour continues.",
  "rainClearMessage": "The rain stopped.",

  "sandstormStartMessage": "A sandstorm brewed!",
  "sandstormLapseMessage": "The sandstorm rages.",
  "sandstormClearMessage": "The sandstorm subsided.",
  "sandstormDamageMessage": "{{pokemonNameWithAffix}} is buffeted\nby the sandstorm!",

  "hailStartMessage": "It started to hail!",
  "hailLapseMessage": "Hail continues to fall.",
  "hailClearMessage": "The hail stopped.",
  "hailDamageMessage": "{{pokemonNameWithAffix}} is pelted\nby the hail!",

  "snowStartMessage": "It started to snow!",
  "snowLapseMessage": "The snow is falling down.",
  "snowClearMessage": "The snow stopped.",

  "fogStartMessage": "A thick fog emerged!",
  "fogLapseMessage": "The fog continues.",
  "fogClearMessage": "The fog disappeared.",

  "heavyRainStartMessage": "A heavy downpour started!",
  "heavyRainLapseMessage": "The heavy downpour continues.",
  "heavyRainClearMessage": "The heavy rain stopped.",

  "harshSunStartMessage": "The sunlight got hot!",
  "harshSunLapseMessage": "The sun is scorching hot.",
  "harshSunClearMessage": "The harsh sunlight faded.",

  "strongWindsStartMessage": "A heavy wind began!",
  "strongWindsLapseMessage": "The wind blows intensely.",
  "strongWindsClearMessage": "The heavy wind stopped."
=======
  "sunnyStartMessage": "¡El sol esta brillando!",
  "sunnyLapseMessage": "Hace mucho sol...",
  "sunnyClearMessage": "Se ha ido el sol.",

  "rainStartMessage": "¡Ha empezado a llover!",
  "rainLapseMessage": "Sigue lloviendo...",
  "rainClearMessage": "Ha dejado de llover.",

  "sandstormStartMessage": "¡Se ha desatado una tormenta de arena!",
  "sandstormLapseMessage": "La tormenta de arena arrecia...",
  "sandstormClearMessage": "La tormenta de arena termino.",
  "sandstormDamageMessage": "¡La tormenta de arena zarandea al\n{{pokemonName}}{{pokemonPrefix}}!",

  "hailStartMessage": "¡Ha empezado a granizar!",
  "hailLapseMessage": "Sigue granizando...",
  "hailClearMessage": "Had dejado de granizar.",
  "hailDamageMessage": "El granizo golpea al\n{{pokemonName}}{{pokemonPrefix}}!",

  "snowStartMessage": "¡Ha empezado a nevar!",
  "snowLapseMessage": "Sigue nevando...",
  "snowClearMessage": "Ha dejado de nevar.",

  "fogStartMessage": "La niebla es densa...",
  "fogLapseMessage": "Sigue la niebla...",
  "fogClearMessage": "La niebla ha desaparecido.",

  "heavyRainStartMessage": "¡Ha empezado a diluviar!",
  "heavyRainLapseMessage": "Sigue diluviando...",
  "heavyRainClearMessage": "Ha dejado de diluviar.",

  "harshSunStartMessage": "¡El sol que hace ahora es realmente abrasador!",
  "harshSunLapseMessage": "El sol sigue abrasando.",
  "harshSunClearMessage": "El sol vuelve a brillar como siempre.",

  "strongWindsStartMessage": "¡Comenzó un fuerte viento!",
  "strongWindsLapseMessage": "El viento sopla intensamente.",
  "strongWindsClearMessage": "El fuerte viento cesó."
>>>>>>> 12bd22f2
};<|MERGE_RESOLUTION|>--- conflicted
+++ resolved
@@ -4,45 +4,6 @@
  * The weather namespace holds text displayed when weather is active during a battle
  */
 export const weather: SimpleTranslationEntries = {
-<<<<<<< HEAD
-  "sunnyStartMessage": "The sunlight got bright!",
-  "sunnyLapseMessage": "The sunlight is strong.",
-  "sunnyClearMessage": "The sunlight faded.",
-
-  "rainStartMessage": "A downpour started!",
-  "rainLapseMessage": "The downpour continues.",
-  "rainClearMessage": "The rain stopped.",
-
-  "sandstormStartMessage": "A sandstorm brewed!",
-  "sandstormLapseMessage": "The sandstorm rages.",
-  "sandstormClearMessage": "The sandstorm subsided.",
-  "sandstormDamageMessage": "{{pokemonNameWithAffix}} is buffeted\nby the sandstorm!",
-
-  "hailStartMessage": "It started to hail!",
-  "hailLapseMessage": "Hail continues to fall.",
-  "hailClearMessage": "The hail stopped.",
-  "hailDamageMessage": "{{pokemonNameWithAffix}} is pelted\nby the hail!",
-
-  "snowStartMessage": "It started to snow!",
-  "snowLapseMessage": "The snow is falling down.",
-  "snowClearMessage": "The snow stopped.",
-
-  "fogStartMessage": "A thick fog emerged!",
-  "fogLapseMessage": "The fog continues.",
-  "fogClearMessage": "The fog disappeared.",
-
-  "heavyRainStartMessage": "A heavy downpour started!",
-  "heavyRainLapseMessage": "The heavy downpour continues.",
-  "heavyRainClearMessage": "The heavy rain stopped.",
-
-  "harshSunStartMessage": "The sunlight got hot!",
-  "harshSunLapseMessage": "The sun is scorching hot.",
-  "harshSunClearMessage": "The harsh sunlight faded.",
-
-  "strongWindsStartMessage": "A heavy wind began!",
-  "strongWindsLapseMessage": "The wind blows intensely.",
-  "strongWindsClearMessage": "The heavy wind stopped."
-=======
   "sunnyStartMessage": "¡El sol esta brillando!",
   "sunnyLapseMessage": "Hace mucho sol...",
   "sunnyClearMessage": "Se ha ido el sol.",
@@ -80,5 +41,4 @@
   "strongWindsStartMessage": "¡Comenzó un fuerte viento!",
   "strongWindsLapseMessage": "El viento sopla intensamente.",
   "strongWindsClearMessage": "El fuerte viento cesó."
->>>>>>> 12bd22f2
 };