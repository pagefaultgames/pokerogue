import { TranslationEntries } from "#app/interfaces/locales";

export const challenges: TranslationEntries = {
  "on": "Activado",
  "off": "Desactivado",
  "title": "Parámetros de Desafíos",
  "illegalEvolution": "{{pokemon}} changed into an ineligble pokémon\nfor this challenge!",
  "singleGeneration": {
    "name": "Monogeneración",
    "desc": "Solo puedes usar Pokémon de {{gen}} generación.",
    "desc_default": "Solo puedes usar Pokémon de la generación elegida.",
    "gen_1": "primera",
    "gen_2": "segunda",
    "gen_3": "tercera",
    "gen_4": "cuarta",
    "gen_5": "quinta",
    "gen_6": "sexta",
    "gen_7": "séptima",
    "gen_8": "octava",
    "gen_9": "novena",
  },
  "singleType": {
    "name": "Monotipo",
    "desc": "Solo puedes usar Pokémon with the {{type}} type.",
    "desc_default": "Solo puedes usar Pokémon del tipo elegido.",
  },
<<<<<<< HEAD
  "eeveeOnly": {
    "name": "Solamente Eevee",
    "desc": "Solo puedes usar a Eevee o a sus evoluciones en este desafío",
=======
  "freshStart": {
    "name": "Fresh Start",
    "desc": "You can only use the original starters, and only as if you had just started PokéRogue.",
    "value.0": "Off",
    "value.1": "On",
>>>>>>> 762feea3
  }
} as const;<|MERGE_RESOLUTION|>--- conflicted
+++ resolved
@@ -24,16 +24,14 @@
     "desc": "Solo puedes usar Pokémon with the {{type}} type.",
     "desc_default": "Solo puedes usar Pokémon del tipo elegido.",
   },
-<<<<<<< HEAD
   "eeveeOnly": {
     "name": "Solamente Eevee",
     "desc": "Solo puedes usar a Eevee o a sus evoluciones en este desafío",
-=======
+  },
   "freshStart": {
     "name": "Fresh Start",
     "desc": "You can only use the original starters, and only as if you had just started PokéRogue.",
     "value.0": "Off",
     "value.1": "On",
->>>>>>> 762feea3
   }
 } as const;