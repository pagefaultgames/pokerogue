{
  "trappedDesc": "trampa",
  "flinchedDesc": "retroceso",
  "confusedDesc": "confusión",
  "infatuatedDesc": "enamoramiento",
  "seedDesc": "drenado",
  "nightmareDesc": "pesadillas",
  "ingrainDesc": "raíces",
  "drowsyDesc": "sueño",
  "rechargingLapse": "¡{{pokemonNameWithAffix}} necesita\nrecuperarse de su ataque!",
  "trappedOnAdd": "¡{{pokemonNameWithAffix}} no puede escapar!",
  "trappedOnRemove": "¡{{pokemonNameWithAffix}} se ha\nliberado de {{moveName}}!",
  "flinchedLapse": "¡{{pokemonNameWithAffix}} se amedrentó!",
  "confusedOnAdd": "¡{{pokemonNameWithAffix}} se encuentra confuso!",
  "confusedOnRemove": "¡{{pokemonNameWithAffix}} ya no está confuso!",
  "confusedOnOverlap": "¡{{pokemonNameWithAffix}} ya está confuso!",
  "confusedLapse": "¡{{pokemonNameWithAffix}} está confuso!",
  "confusedLapseHurtItself": "¡Está tan confuso que se ha herido a sí mismo!",
  "destinyBondLapseIsBoss": "Mismo Destino no afecta a {{pokemonNameWithAffix}}.",
  "destinyBondLapse": "¡{{pokemonNameWithAffix2}} ha sufrido\nel mismo destino que {{pokemonNameWithAffix}}!",
  "infatuatedOnAdd": "¡{{pokemonNameWithAffix}} se ha enamorado\nde {{sourcePokemonName}}!",
  "infatuatedOnOverlap": "¡{{pokemonNameWithAffix}} ya está enamorado!",
  "infatuatedLapse": "¡{{pokemonNameWithAffix}} se ha enamorado\ndebido a {{sourcePokemonName}}!",
  "infatuatedLapseImmobilize": "¡El enamoramiento impide que\n{{pokemonNameWithAffix}} reaccione!",
  "infatuatedOnRemove": "{{pokemonNameWithAffix}} ya no está enamorado.",
  "seededOnAdd": "¡{{pokemonNameWithAffix}} ha sido infectado!",
  "seededLapse": "¡Las drenadoras han restado salud a {{pokemonNameWithAffix}}!",
  "seededLapseShed": "¡{{pokemonNameWithAffix}} ha absorbido el lodo líquido!",
  "nightmareOnAdd": "¡{{pokemonNameWithAffix}} se ha sumido en una pesadilla!",
  "nightmareOnOverlap": "¡{{pokemonNameWithAffix}} ya está teniendo pesadillas!",
  "nightmareLapse": "¡{{pokemonNameWithAffix}} sufre pesadillas!",
  "encoreOnAdd": "¡{{pokemonNameWithAffix}} sufre los efectos de Otra Vez!",
  "encoreOnRemove": "¡{{pokemonNameWithAffix}} ya no sufre los efectos de Otra Vez!",
  "helpingHandOnAdd": "¡{{pokemonNameWithAffix}} se prepara\npara ayudar a {{pokemonName}}!",
  "ingrainLapse": "¡{{pokemonNameWithAffix}} ha absorbido\nnutrientes a través de sus raíces!",
  "ingrainOnTrap": "¡{{pokemonNameWithAffix}} ha echado raíces!",
  "aquaRingOnAdd": "¡{{pokemonNameWithAffix}} se ha rodeado de un manto de agua!",
  "aquaRingLapse": "¡{{pokemonName}} restauró sus PS con {{moveName}}!",
  "drowsyOnAdd": "¡{{pokemonNameWithAffix}} empieza a tener sueño!",
  "damagingTrapLapse": "¡{{moveName}} hiere a {{pokemonNameWithAffix}}!",
  "bindOnTrap": "¡{{moveName}} de {{sourcePokemonName}} oprime a {{pokemonNameWithAffix}}!",
  "wrapOnTrap": "¡{{sourcePokemonName}} ha atrapado a {{pokemonNameWithAffix}} con una constricción!",
  "vortexOnTrap": "¡{{pokemonNameWithAffix}} no puede salir del torbellino!",
  "clampOnTrap": "¡{{sourcePokemonNameWithAffix}} ha atenazado a \n{{pokemonName}}!",
  "sandTombOnTrap": "¡{{pokemonNameWithAffix}} ha sido atrapado por {{moveName}}!",
  "magmaStormOnTrap": "¡La lluvia ígnea cae sobre {{pokemonNameWithAffix}}!",
  "snapTrapOnTrap": "¡{{pokemonNameWithAffix}} cayó en un cepo!",
  "thunderCageOnTrap": "¡{{sourcePokemonNameWithAffix}} ha enjaulado a {{pokemonNameWithAffix}}!",
  "infestationOnTrap": "¡{{pokemonNameWithAffix}} es presa del acoso de {{sourcePokemonNameWithAffix}}!",
  "protectedOnAdd": "{{pokemonNameWithAffix}}\nse está protegiendo.",
  "protectedLapse": "¡{{pokemonNameWithAffix}}\nse ha protegido!",
  "enduringOnAdd": "{{pokemonNameWithAffix}} se prepara para resistir los ataques...",
  "enduringLapse": "¡{{pokemonNameWithAffix}} ha encajado el golpe!",
  "sturdyLapse": "¡{{pokemonNameWithAffix}} ha encajado el golpe!",
  "perishSongLapse": "La cuenta atrás de Canto Mortal de\n{{pokemonNameWithAffix}} ha bajado a {{turnCount}}.",
  "centerOfAttentionOnAdd": "¡{{pokemonNameWithAffix}} es el centro de atención!",
  "truantLapse": "{{pokemonNameWithAffix}} está holgazaneando...",
  "slowStartOnAdd": "¡{{pokemonNameWithAffix}} no está dando todo de sí!",
  "slowStartOnRemove": "¡{{pokemonNameWithAffix}} ya puede darlo todo!",
  "highestStatBoostOnAdd": "¡{{pokemonNameWithAffix}} ha reforzado su {{statName}}!",
  "highestStatBoostOnRemove": "¡Los efectos de {{abilityName}}\nde {{pokemonNameWithAffix}} han desaparecido!",
  "magnetRisenOnAdd": "¡{{pokemonNameWithAffix}} levita gracias a un campo electromagnético!",
  "magnetRisenOnRemove": "¡El campo electromagnético de {{pokemonNameWithAffix}} se ha disipado!",
  "critBoostOnAdd": "¡{{pokemonNameWithAffix}} se está preparando para luchar!",
  "critBoostOnRemove": "{{pokemonNameWithAffix}} se ha relajado.",
  "saltCuredOnAdd": "¡{{pokemonNameWithAffix}} está en salazón!",
  "saltCuredLapse": "¡{{moveName}} ha herido a {{pokemonNameWithAffix}}!",
  "cursedOnAdd": "¡{{pokemonNameWithAffix}} sacrifica algunos PS y maldice a {{pokemonName}}!",
  "cursedLapse": "¡{{pokemonNameWithAffix}} es víctima de una maldición!",
  "stockpilingOnAdd": "¡{{pokemonNameWithAffix}} ha reservado energía por {{stockpiledCount}}ª vez!",
<<<<<<< HEAD
  "substituteOnAdd": "¡{{pokemonNameWithAffix}} creó un sustituto!",
  "substituteOnHit": "¡El sustituto recibe daño en lugar del {{pokemonNameWithAffix}}!",
  "substituteOnRemove": "¡El sustituto del {{pokemonNameWithAffix}} se debilitó!"
=======
  "disabledOnAdd": "¡Se ha anulado el movimiento {{moveName}}\nde {{pokemonNameWithAffix}}!",
  "disabledLapse": "¡El movimiento {{moveName}} de {{pokemonNameWithAffix}} \n ya no está anulado!"
>>>>>>> 40156860
}<|MERGE_RESOLUTION|>--- conflicted
+++ resolved
@@ -68,12 +68,9 @@
   "cursedOnAdd": "¡{{pokemonNameWithAffix}} sacrifica algunos PS y maldice a {{pokemonName}}!",
   "cursedLapse": "¡{{pokemonNameWithAffix}} es víctima de una maldición!",
   "stockpilingOnAdd": "¡{{pokemonNameWithAffix}} ha reservado energía por {{stockpiledCount}}ª vez!",
-<<<<<<< HEAD
+  "disabledOnAdd": "¡Se ha anulado el movimiento {{moveName}}\nde {{pokemonNameWithAffix}}!",
+  "disabledLapse": "¡El movimiento {{moveName}} de {{pokemonNameWithAffix}} \n ya no está anulado!",
   "substituteOnAdd": "¡{{pokemonNameWithAffix}} creó un sustituto!",
   "substituteOnHit": "¡El sustituto recibe daño en lugar del {{pokemonNameWithAffix}}!",
   "substituteOnRemove": "¡El sustituto del {{pokemonNameWithAffix}} se debilitó!"
-=======
-  "disabledOnAdd": "¡Se ha anulado el movimiento {{moveName}}\nde {{pokemonNameWithAffix}}!",
-  "disabledLapse": "¡El movimiento {{moveName}} de {{pokemonNameWithAffix}} \n ya no está anulado!"
->>>>>>> 40156860
 }