--- conflicted
+++ resolved
@@ -1,59 +1,3 @@
-<<<<<<< HEAD
-import { ability } from "./ability";
-import { abilityTriggers } from "./ability-trigger";
-import { arenaFlyout } from "./arena-flyout";
-import { arenaTag } from "./arena-tag";
-import { PGFachv, PGMachv, voucher } from "./achv";
-import { battle } from "./battle";
-import { battleInfo } from "./battle-info";
-import { battleMessageUiHandler } from "./battle-message-ui-handler";
-import { battlerTags } from "./battler-tags";
-import { berry } from "./berry";
-import { bgmName } from "./bgm-name";
-import { biome } from "./biome";
-import { challenges } from "./challenges";
-import { commandUiHandler } from "./command-ui-handler";
-import {
-  PGFbattleSpecDialogue,
-  PGFdialogue,
-  PGFdoubleBattleDialogue,
-  PGFmiscDialogue,
-  PGMbattleSpecDialogue,
-  PGMdialogue,
-  PGMdoubleBattleDialogue,
-  PGMmiscDialogue
-} from "./dialogue";
-import { egg } from "./egg";
-import { fightUiHandler } from "./fight-ui-handler";
-import { filterBar } from "./filter-bar";
-import { gameMode } from "./game-mode";
-import { gameStatsUiHandler } from "./game-stats-ui-handler";
-import { growth } from "./growth";
-import { menu } from "./menu";
-import { menuUiHandler } from "./menu-ui-handler";
-import { modifier } from "./modifier";
-import { modifierType } from "./modifier-type";
-import { move } from "./move";
-import { nature } from "./nature";
-import { pokeball } from "./pokeball";
-import { pokemon } from "./pokemon";
-import { pokemonForm, battlePokemonForm } from "./pokemon-form";
-import { pokemonInfo } from "./pokemon-info";
-import { pokemonInfoContainer } from "./pokemon-info-container";
-import { pokemonSummary } from "./pokemon-summary";
-import { saveSlotSelectUiHandler } from "./save-slot-select-ui-handler";
-import { splashMessages } from "./splash-messages";
-import { starterSelectUiHandler } from "./starter-select-ui-handler";
-import { statusEffect } from "./status-effect";
-import { titles, trainerClasses, trainerNames } from "./trainers";
-import { tutorial } from "./tutorial";
-import { terrain, weather } from "./weather";
-import { partyUiHandler } from "./party-ui-handler";
-import { settings } from "./settings.js";
-import { common } from "./common.js";
-import { modifierSelectUiHandler } from "./modifier-select-ui-handler";
-import { moveTriggers } from "./move-trigger";
-=======
 import common from "./common.json";
 import settings from "./settings.json";
 import ability from "./ability.json";
@@ -113,7 +57,6 @@
 import terrain from "./terrain.json";
 import modifierSelectUiHandler from "./modifier-select-ui-handler.json";
 import moveTriggers from "./move-trigger.json";
->>>>>>> 2a51d500
 
 export const esConfig = {
   ability,
