import { ability } from "./ability";
import { abilityTriggers } from "./ability-trigger";
import { battle } from "./battle";
import { commandUiHandler } from "./command-ui-handler";
import { egg } from "./egg";
import { fightUiHandler } from "./fight-ui-handler";
import { growth } from "./growth";
import { menu } from "./menu";
import { menuUiHandler } from "./menu-ui-handler";
import { modifierType } from "./modifier-type";
import { move } from "./move";
import { nature } from "./nature";
import { pokeball } from "./pokeball";
import { pokemon } from "./pokemon";
import { pokemonInfo } from "./pokemon-info";
import { splashMessages } from "./splash-messages";
import { starterSelectUiHandler } from "./starter-select-ui-handler";
import { titles, trainerClasses, trainerNames } from "./trainers";
import { tutorial } from "./tutorial";
import { weather } from "./weather";
import { battleMessageUiHandler } from "./battle-message-ui-handler";
import { berry } from "./berry";
import { gameStatsUiHandler } from "./game-stats-ui-handler";
import { voucher } from "./voucher";
import {
  PGMdialogue,
  PGFdialogue,
  PGMbattleSpecDialogue,
  PGFbattleSpecDialogue,
  PGMmiscDialogue,
  PGFmiscDialogue, PGMdoubleBattleDialogue, PGFdoubleBattleDialogue
} from "./dialogue";
import { biome } from "./biome";
import { pokemonInfoContainer } from "./pokemon-info-container";

export const esConfig = {
  ability: ability,
  abilityTriggers: abilityTriggers,
  battle: battle,
  commandUiHandler: commandUiHandler,
  egg: egg,
  fightUiHandler: fightUiHandler,
  growth: growth,
  menu: menu,
  menuUiHandler: menuUiHandler,
  modifierType: modifierType,
  move: move,
  nature: nature,
  pokeball: pokeball,
  pokemon: pokemon,
  pokemonInfo: pokemonInfo,
  splashMessages: splashMessages,
  starterSelectUiHandler: starterSelectUiHandler,
  titles: titles,
  trainerClasses: trainerClasses,
  trainerNames: trainerNames,
  tutorial: tutorial,
  weather: weather,
  battleMessageUiHandler: battleMessageUiHandler,
  berry: berry,
  gameStatsUiHandler: gameStatsUiHandler,
  voucher: voucher,
  biome: biome,
<<<<<<< HEAD
  pokemonInfoContainer: pokemonInfoContainer,
=======
  PGMdialogue: PGMdialogue,
  PGFdialogue: PGFdialogue,
  PGMbattleSpecDialogue: PGMbattleSpecDialogue,
  PGFbattleSpecDialogue: PGFbattleSpecDialogue,
  PGMmiscDialogue: PGMmiscDialogue,
  PGFmiscDialogue: PGFmiscDialogue,
  PGMdoubleBattleDialogue: PGMdoubleBattleDialogue,
  PGFdoubleBattleDialogue: PGFdoubleBattleDialogue
>>>>>>> 6d2b8ef2
};<|MERGE_RESOLUTION|>--- conflicted
+++ resolved
@@ -61,9 +61,7 @@
   gameStatsUiHandler: gameStatsUiHandler,
   voucher: voucher,
   biome: biome,
-<<<<<<< HEAD
   pokemonInfoContainer: pokemonInfoContainer,
-=======
   PGMdialogue: PGMdialogue,
   PGFdialogue: PGFdialogue,
   PGMbattleSpecDialogue: PGMbattleSpecDialogue,
@@ -72,5 +70,4 @@
   PGFmiscDialogue: PGFmiscDialogue,
   PGMdoubleBattleDialogue: PGMdoubleBattleDialogue,
   PGFdoubleBattleDialogue: PGFdoubleBattleDialogue
->>>>>>> 6d2b8ef2
 };