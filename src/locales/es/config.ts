--- conflicted
+++ resolved
@@ -33,9 +33,6 @@
     tutorial: tutorial,
     nature: nature,
     growth: growth,
-<<<<<<< HEAD
+    weather: weather,
     modifierType: modifierType,
-=======
-    weather: weather
->>>>>>> a5bafe5c
 }