--- conflicted
+++ resolved
@@ -34,11 +34,8 @@
 import { nature } from "./nature";
 import { pokeball } from "./pokeball";
 import { pokemon } from "./pokemon";
-<<<<<<< HEAD
 import { fusionAffixes } from "./pokemon-fusion-affixes";
-=======
 import { pokemonForm } from "./pokemon-form";
->>>>>>> 8f30befe
 import { pokemonInfo } from "./pokemon-info";
 import { pokemonInfoContainer } from "./pokemon-info-container";
 import { pokemonSummary } from "./pokemon-summary";
@@ -92,11 +89,8 @@
   nature: nature,
   pokeball: pokeball,
   pokemon: pokemon,
-<<<<<<< HEAD
   fusionAffixes: fusionAffixes,
-=======
   pokemonForm: pokemonForm,
->>>>>>> 8f30befe
   pokemonInfo: pokemonInfo,
   pokemonInfoContainer: pokemonInfoContainer,
   pokemonSummary: pokemonSummary,
