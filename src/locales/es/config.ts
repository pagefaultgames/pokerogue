--- conflicted
+++ resolved
@@ -24,37 +24,9 @@
 import { weather } from "./weather";
 
 export const esConfig = {
-<<<<<<< HEAD
-    ability: ability,
-    abilityTriggers: abilityTriggers,
-    achv: achv,
-    battle: battle,
-    battleMessageUiHandler: battleMessageUiHandler,
-    berry: berry,
-    commandUiHandler: commandUiHandler,
-    egg: egg,
-    fightUiHandler: fightUiHandler,
-    growth: growth,
-    menu: menu,
-    menuUiHandler: menuUiHandler,
-    modifierType: modifierType,
-    move: move,
-    nature: nature,
-    pokeball: pokeball,
-    pokemon: pokemon,
-    pokemonInfo: pokemonInfo,
-    splashMessages: splashMessages,
-    starterSelectUiHandler: starterSelectUiHandler,
-    titles: titles,
-    trainerClasses: trainerClasses,
-    trainerNames: trainerNames,
-    tutorial: tutorial,
-    voucher: voucher,
-    weather: weather,
-}
-=======
   ability: ability,
   abilityTriggers: abilityTriggers,
+  achv: achv,
   battle: battle,
   commandUiHandler: commandUiHandler,
   egg: egg,
@@ -78,5 +50,4 @@
   battleMessageUiHandler: battleMessageUiHandler,
   berry: berry,
   voucher: voucher,
-};
->>>>>>> bac6c229
+};