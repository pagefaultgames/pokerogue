import { SimpleTranslationEntries } from "#app/plugins/i18n";

export const battle: SimpleTranslationEntries = {
  "bossAppeared": "¡{{bossName}} te corta el paso!",
  "trainerAppeared": "¡{{trainerName}}\nte desafía!",
  "trainerAppearedDouble": "¡{{trainerName}}\nwould te desafían!",
  "trainerSendOut": "¡{{trainerName}} saca a\n{{pokemonName}}!",
  "singleWildAppeared": "¡Un {{pokemonName}} salvaje te corta el paso!",
  "multiWildAppeared": "¡Un {{pokemonName1}} y un {{pokemonName2}} salvajes\nte cortan el paso!",
  "playerComeBack": "¡{{pokemonName}}, ven aquí!",
  "trainerComeBack": "¡{{trainerName}} retira a {{pokemonName}} del combate!",
  "playerGo": "¡Adelante, {{pokemonName}}!",
  "trainerGo": "¡{{trainerName}} saca a {{pokemonName}}!",
  "switchQuestion": "¿Quieres cambiar a\n{{pokemonName}}?",
  "trainerDefeated": "¡Has derrotado a\n{{trainerName}}!",
  "moneyWon": "¡Has ganado\n₽{{moneyAmount}} por vencer!",
  "pokemonCaught": "¡{{pokemonName}} atrapado!",
  "partyFull": "Tu equipo esta completo.\n¿Quieres liberar un Pokémon para meter a {{pokemonName}}?",
  "pokemon": "Pokémon",
  "sendOutPokemon": "¡Adelante, {{pokemonName}}!",
  "hitResultCriticalHit": "¡Un golpe crítico!",
  "hitResultSuperEffective": "¡Es supereficaz!",
  "hitResultNotVeryEffective": "No es muy eficaz…",
  "hitResultNoEffect": "No afecta a {{pokemonName}}!",
  "hitResultOneHitKO": "¡KO en 1 golpe!",
  "attackFailed": "¡Pero ha fallado!",
  "attackHitsCount": "N.º de golpes: {{count}}.",
  "expGain": "{{pokemonName}} ha ganado\n{{exp}} puntos de experiencia.",
  "levelUp": "¡{{pokemonName}} ha subido al \nNv. {{level}}!",
  "learnMove": "¡{{pokemonName}} ha aprendido {{moveName}}!",
  "learnMovePrompt": "{{pokemonName}} quiere aprender\n{{moveName}}.",
  "learnMoveLimitReached": "Pero, {{pokemonName}} ya conoce\ncuatro movimientos.",
  "learnMoveReplaceQuestion": "¿Quieres sustituir uno de sus movimientos por {{moveName}}?",
  "learnMoveStopTeaching": "¿Prefieres que no aprenda\n{{moveName}}?",
  "learnMoveNotLearned": "{{pokemonName}} no ha aprendido {{moveName}}.",
  "learnMoveForgetQuestion": "¿Qué movimiento quieres que olvide?",
  "learnMoveForgetSuccess": "{{pokemonName}} ha olvidado cómo utilizar {{moveName}}.",
  "countdownPoof": "@d{32}1, @d{15}2, @d{15}y@d{15}… @d{15}… @d{15}… @d{15}@s{pb_bounce_1}¡Puf!",
  "learnMoveAnd": "Y…",
  "levelCapUp": "¡Se ha incrementado el\nnivel máximo a {{levelCap}}!",
  "moveNotImplemented": "{{moveName}} aún no está implementado y no se puede seleccionar.",
  "moveNoPP": "¡No hay suficientes PP\npara este movimiento!",
  "moveDisabled": "!No puede usar {{moveName}} porque ha sido anulado!",
  "noPokeballForce": "Una fuerza misteriosa\nte impide usar Poké Balls.",
  "noPokeballTrainer": "¡No puedes atrapar a los\nPokémon de los demás!",
  "noPokeballMulti": "¡No se pueden lanzar Poké Balls\ncuando hay más de un Pokémon!",
  "noPokeballStrong": "¡Este Pokémon es demasiado fuerte para ser capturado!\nNecesitas bajarle los PS primero!",
  "noEscapeForce": "Una fuerza misteriosa\nte impide huir.",
  "noEscapeTrainer": "¡No puedes huir de los\ncombates contra Entrenadores!",
  "noEscapePokemon": "¡El movimiento {{moveName}} de {{pokemonName}} impide la huida!",
  "runAwaySuccess": "¡Escapas sin problemas!",
  "runAwayCannotEscape": "¡No has podido escapar!",
  "escapeVerbSwitch": "cambiar",
  "escapeVerbFlee": "huir",
  "notDisabled": "¡El movimiento {{moveName}} de {{pokemonName}}\nya no está anulado!",
  "skipItemQuestion": "¿Estás seguro de que no quieres coger un objeto?",
  "eggHatching": "¿Y esto?",
  "ivScannerUseQuestion": "¿Quieres usar el Escáner de IVs en {{pokemonName}}?",
  "wildPokemonWithAffix": "El {{pokemonName}} salvaje",
  "foePokemonWithAffix": "El {{pokemonName}} enemigo",
  "useMove": "¡{{pokemonNameWithAffix}} usó {{moveName}}!",
  "drainMessage": "¡{{pokemonName}} tuvo su\nenergía absorbida!",
  "regainHealth": "¡{{pokemonName}} recuperó\nPS!",
<<<<<<< HEAD
  "useQuickClaw": "{{pokemonName}} used its Quick Claw to move faster!"
=======
  "fainted": "{{pokemonNameWithAffix}} fainted!"
>>>>>>> 4cca68b3
} as const;<|MERGE_RESOLUTION|>--- conflicted
+++ resolved
@@ -61,9 +61,6 @@
   "useMove": "¡{{pokemonNameWithAffix}} usó {{moveName}}!",
   "drainMessage": "¡{{pokemonName}} tuvo su\nenergía absorbida!",
   "regainHealth": "¡{{pokemonName}} recuperó\nPS!",
-<<<<<<< HEAD
+  "fainted": "{{pokemonNameWithAffix}} fainted!",
   "useQuickClaw": "{{pokemonName}} used its Quick Claw to move faster!"
-=======
-  "fainted": "{{pokemonNameWithAffix}} fainted!"
->>>>>>> 4cca68b3
 } as const;