import { SimpleTranslationEntries } from "#app/plugins/i18n";

export const menuUiHandler: SimpleTranslationEntries = {
  "GAME_SETTINGS": "Ajustes",
  "ACHIEVEMENTS": "Logros",
  "STATS": "Estadísticas",
  "VOUCHERS": "Vales",
  "EGG_LIST": "Lista de Huevos",
  "EGG_GACHA": "Gacha de Huevos",
  "MANAGE_DATA": "Gestionar Datos",
  "COMMUNITY": "Comunidad",
<<<<<<< HEAD
  "SAVE_AND_QUIT": "Save and Quit",
=======
  "SAVE_AND_QUIT": "Guardar y Salir",
>>>>>>> bac6c229
  "LOG_OUT": "Cerrar Sesión",
  "slot": "Ranura {{slotNumber}}",
  "importSession": "Importar Sesión",
  "importSlotSelect": "Selecciona una ranura para importar.",
  "exportSession": "Exportar Sesión",
  "exportSlotSelect": "Selecciona una ranura para exportar.",
  "importData": "Importar Datos",
  "exportData": "Exportar Datos",
  "cancel": "Cancelar",
  "losingProgressionWarning": "Perderás cualquier progreso desde el inicio de la batalla. ¿Continuar?"
} as const;<|MERGE_RESOLUTION|>--- conflicted
+++ resolved
@@ -9,11 +9,7 @@
   "EGG_GACHA": "Gacha de Huevos",
   "MANAGE_DATA": "Gestionar Datos",
   "COMMUNITY": "Comunidad",
-<<<<<<< HEAD
-  "SAVE_AND_QUIT": "Save and Quit",
-=======
   "SAVE_AND_QUIT": "Guardar y Salir",
->>>>>>> bac6c229
   "LOG_OUT": "Cerrar Sesión",
   "slot": "Ranura {{slotNumber}}",
   "importSession": "Importar Sesión",
