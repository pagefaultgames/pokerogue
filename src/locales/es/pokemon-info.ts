import { PokemonInfoTranslationEntries } from "#app/plugins/i18n";

export const pokemonInfo: PokemonInfoTranslationEntries = {
  Stat: {
<<<<<<< HEAD
    "HP": "PV",
    "HPshortened": "PV",
=======
    "HP": "PS",
    "HPshortened": "PS",
>>>>>>> bac6c229
    "ATK": "Ataque",
    "ATKshortened": "Ata",
    "DEF": "Defensa",
    "DEFshortened": "Def",
    "SPATK": "At. Esp.",
    "SPATKshortened": "AtEsp",
    "SPDEF": "Def. Esp.",
    "SPDEFshortened": "DefEsp",
    "SPD": "Velocidad",
    "SPDshortened": "Veloc."
  },

  Type: {
<<<<<<< HEAD
    "UNKNOWN": "Unknown",
    "NORMAL": "Normal",
    "FIGHTING": "Fighting",
    "FLYING": "Flying",
    "POISON": "Poison",
    "GROUND": "Ground",
    "ROCK": "Rock",
    "BUG": "Bug",
    "GHOST": "Ghost",
    "STEEL": "Steel",
    "FIRE": "Fire",
    "WATER": "Water",
    "GRASS": "Grass",
    "ELECTRIC": "Electric",
    "PSYCHIC": "Psychic",
    "ICE": "Ice",
    "DRAGON": "Dragon",
    "DARK": "Dark",
    "FAIRY": "Fairy",
    "STELLAR": "Stellar",
=======
    "UNKNOWN": "Desconocido",
    "NORMAL": "Normal",
    "FIGHTING": "Lucha",
    "FLYING": "Volador",
    "POISON": "Veneno",
    "GROUND": "Tierra",
    "ROCK": "Roca",
    "BUG": "Bicho",
    "GHOST": "Fantasma",
    "STEEL": "Acero",
    "FIRE": "Fuego",
    "WATER": "Agua",
    "GRASS": "Planta",
    "ELECTRIC": "Eléctrico",
    "PSYCHIC": "Psíquico",
    "ICE": "Hielo",
    "DRAGON": "Dragón",
    "DARK": "Siniestro",
    "FAIRY": "Hada",
    "STELLAR": "Astral",
>>>>>>> bac6c229
  },    
} as const;<|MERGE_RESOLUTION|>--- conflicted
+++ resolved
@@ -2,13 +2,8 @@
 
 export const pokemonInfo: PokemonInfoTranslationEntries = {
   Stat: {
-<<<<<<< HEAD
-    "HP": "PV",
-    "HPshortened": "PV",
-=======
     "HP": "PS",
     "HPshortened": "PS",
->>>>>>> bac6c229
     "ATK": "Ataque",
     "ATKshortened": "Ata",
     "DEF": "Defensa",
@@ -22,28 +17,6 @@
   },
 
   Type: {
-<<<<<<< HEAD
-    "UNKNOWN": "Unknown",
-    "NORMAL": "Normal",
-    "FIGHTING": "Fighting",
-    "FLYING": "Flying",
-    "POISON": "Poison",
-    "GROUND": "Ground",
-    "ROCK": "Rock",
-    "BUG": "Bug",
-    "GHOST": "Ghost",
-    "STEEL": "Steel",
-    "FIRE": "Fire",
-    "WATER": "Water",
-    "GRASS": "Grass",
-    "ELECTRIC": "Electric",
-    "PSYCHIC": "Psychic",
-    "ICE": "Ice",
-    "DRAGON": "Dragon",
-    "DARK": "Dark",
-    "FAIRY": "Fairy",
-    "STELLAR": "Stellar",
-=======
     "UNKNOWN": "Desconocido",
     "NORMAL": "Normal",
     "FIGHTING": "Lucha",
@@ -64,6 +37,5 @@
     "DARK": "Siniestro",
     "FAIRY": "Hada",
     "STELLAR": "Astral",
->>>>>>> bac6c229
   },    
 } as const;