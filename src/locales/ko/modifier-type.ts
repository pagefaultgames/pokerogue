--- conflicted
+++ resolved
@@ -58,17 +58,10 @@
       description: "지니게 하면 {{moveType}}타입 기술의 위력이 20% 상승한다.",
     },
     "PokemonLevelIncrementModifierType": {
-<<<<<<< HEAD
-      description: "포켓몬 1마리의 레벨이 기본 1만큼, 사탕단지의 개수에 따라 최대 {{levels}}까지 상승한다.",
-    },
-    "AllPokemonLevelIncrementModifierType": {
-      description: "자신의 모든 포켓몬의 레벨이 기본 1씩, 사탕단지의 개수에 따라 최대 {{levels}}까지 상승한다.",
-=======
       description: "포켓몬 1마리의 레벨이 {{levels}}만큼 상승한다.",
     },
     "AllPokemonLevelIncrementModifierType": {
       description: "자신의 모든 포켓몬의 레벨이 {{levels}}만큼 상승한다.",
->>>>>>> 7f8ddb51
     },
     "PokemonBaseStatBoosterModifierType": {
       description: "지니게 하면 {{statName}} 종족값을 10% 올려준다. 개체값이 높을수록 더 많이 누적시킬 수 있다.",
