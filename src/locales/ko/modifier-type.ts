--- conflicted
+++ resolved
@@ -101,11 +101,7 @@
     },
     "TmModifierTypeWithInfo": {
       name: "No.{{moveId}} {{moveName}}",
-<<<<<<< HEAD
-      description: "포켓몬에게 {{moveName}}를(을) 가르친다.\n(Hold C or Shift for more info).",
-=======
-      description: "포켓몬에게 {{moveName}}를(을) 가르침\n(C 또는 Shift를 꾹 눌러 정보 확인)",
->>>>>>> cc2e31db
+      description: "포켓몬에게 {{moveName}}를(을) 가르침\n(C 또는 Shift를 꾹 눌러 정보 확인).",
     },
     "EvolutionItemModifierType": {
       description: "어느 특정 포켓몬을 진화시킨다.",
