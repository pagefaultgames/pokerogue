--- conflicted
+++ resolved
@@ -15,20 +15,12 @@
   "sandstormStartMessage": "모래바람이 불기 시작했다!",
   "sandstormLapseMessage": "모래바람이 세차게 분다",
   "sandstormClearMessage": "모래바람이 가라앉았다!",
-<<<<<<< HEAD
-  "sandstormDamageMessage": "모래바람이\n{{pokemonNameWithAffix}}를(을) 덮쳤다!",
-=======
-  "sandstormDamageMessage": "모래바람이\n{{pokemonPrefix}}{{pokemonName}}[[를]] 덮쳤다!",
->>>>>>> a8205ae8
+  "sandstormDamageMessage": "모래바람이\n{{pokemonNameWithAffix}}[[를]] 덮쳤다!",
 
   "hailStartMessage": "싸라기눈이 내리기 시작했다!",
   "hailLapseMessage": "싸라기눈이 계속 내리고 있다",
   "hailClearMessage": "싸라기눈이 그쳤다!",
-<<<<<<< HEAD
-  "hailDamageMessage": "싸라기눈이\n{{pokemonNameWithAffix}}를(을) 덮쳤다!",
-=======
-  "hailDamageMessage": "싸라기눈이\n{{pokemonPrefix}}{{pokemonName}}[[를]] 덮쳤다!",
->>>>>>> a8205ae8
+  "hailDamageMessage": "싸라기눈이\n{{pokemonNameWithAffix}}[[를]] 덮쳤다!",
 
   "snowStartMessage": "눈이 내리기 시작했다!",
   "snowLapseMessage": "눈이 계속 내리고 있다",
