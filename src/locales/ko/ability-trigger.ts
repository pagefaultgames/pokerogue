--- conflicted
+++ resolved
@@ -10,9 +10,5 @@
   "trace": "{{pokemonName}} copied {{targetName}}'s\n{{abilityName}}!",
   "windPowerCharged": "{{pokemonName}}[[는]]\n{{moveName}}에 맞아 충전되었다!",
   "quickDraw": "{{pokemonName}}[[는]]\n퀵드로에 의해 행동이 빨라졌다!",
-<<<<<<< HEAD
-  "illusionBreak": "{{pokemonName}}'s illusion wore off!",
-=======
-  "illusion": "{{pokemonName}}의\n일루전이 풀렸다!",
->>>>>>> 6f19e50a
+  "illusionBreak": "{{pokemonName}}의\n일루전이 풀렸다!",
 } as const;