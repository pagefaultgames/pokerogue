import { TranslationEntries } from "#app/interfaces/locales";

export const challenges: TranslationEntries = {
  "title": "챌린지 조건 설정",
<<<<<<< HEAD
  "illegalEvolution": "{{pokemon}} changed into an ineligble pokémon\nfor this challenge!",
  "illegalMove": "{{moveName}} is not a valid move for this challenge!",
=======
  "illegalEvolution": "{{pokemon}}[[는]] 현재의 챌린지에\n부적합한 포켓몬이 되었습니다!",
>>>>>>> 42304070
  "singleGeneration": {
    "name": "단일 세대",
    "desc": "{{gen}}의 포켓몬만 사용할 수 있습니다.",
    "desc_default": "선택한 세대의 포켓몬만 사용할 수 있습니다.",
    "gen_1": "1세대",
    "gen_2": "2세대",
    "gen_3": "3세대",
    "gen_4": "4세대",
    "gen_5": "5세대",
    "gen_6": "6세대",
    "gen_7": "7세대",
    "gen_8": "8세대",
    "gen_9": "9세대",
  },
  "singleType": {
    "name": "단일 타입",
    "desc": "{{type}} 타입의 포켓몬만 사용할 수 있습니다.",
    "desc_default": "선택한 타입의 포켓몬만 사용할 수 있습니다."
    //type in pokemon-info
  },
  "nuzlocke": {
    "name": "Nuzlocke",
    "desc": "The Nuzlocke Challenge offers various restrictions to create a special challenge.",
    "desc.1": "Nuzlocke Ruleset:\n- No revives.\n- Only one Pokémon every 10th waves can be added to the party.\n",
    "desc.2": "- No heal at the end of every 10th wave.\n- No legendary starters.",
    "value.0": "Off",
    "value.1": "Regular",
    "value.2": "Hardcore",
  }
} as const;<|MERGE_RESOLUTION|>--- conflicted
+++ resolved
@@ -2,12 +2,8 @@
 
 export const challenges: TranslationEntries = {
   "title": "챌린지 조건 설정",
-<<<<<<< HEAD
-  "illegalEvolution": "{{pokemon}} changed into an ineligble pokémon\nfor this challenge!",
+  "illegalEvolution": "{{pokemon}}[[는]] 현재의 챌린지에\n부적합한 포켓몬이 되었습니다!",
   "illegalMove": "{{moveName}} is not a valid move for this challenge!",
-=======
-  "illegalEvolution": "{{pokemon}}[[는]] 현재의 챌린지에\n부적합한 포켓몬이 되었습니다!",
->>>>>>> 42304070
   "singleGeneration": {
     "name": "단일 세대",
     "desc": "{{gen}}의 포켓몬만 사용할 수 있습니다.",
