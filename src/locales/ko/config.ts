--- conflicted
+++ resolved
@@ -44,14 +44,11 @@
 import { tutorial } from "./tutorial";
 import { voucher } from "./voucher";
 import { weather } from "./weather";
-<<<<<<< HEAD
-=======
 import { partyUiHandler } from "./party-ui-handler";
 import { settings } from "./settings.js";
 import { common } from "./common.js";
 import { modifierSelectUiHandler } from "./modifier-select-ui-handler";
 
->>>>>>> 9e1980bd
 export const koConfig = {
   ability: ability,
   abilityTriggers: abilityTriggers,
@@ -100,9 +97,6 @@
   tutorial: tutorial,
   voucher: voucher,
   weather: weather,
-<<<<<<< HEAD
-=======
   partyUiHandler: partyUiHandler,
   modifierSelectUiHandler: modifierSelectUiHandler
->>>>>>> 9e1980bd
 };