--- conflicted
+++ resolved
@@ -1,9 +1,3 @@
-<<<<<<< HEAD
-import { pokemonForm } from "./pokemon-form";
-// import { common } from "#app/locales/ko/common.js";
-// import { settings } from "#app/locales/ko/settings.js";
-=======
->>>>>>> abbf4974
 import { ability } from "./ability";
 import { abilityTriggers } from "./ability-trigger";
 import { arenaFlyout } from "./arena-flyout";
@@ -40,14 +34,10 @@
 import { modifierType } from "./modifier-type";
 import { move } from "./move";
 import { nature } from "./nature";
-import { partyUiHandler } from "./party-ui-handler";
 import { pokeball } from "./pokeball";
 import { pokemon } from "./pokemon";
-<<<<<<< HEAD
+import { pokemonForm, battlePokemonForm } from "./pokemon-form";
 import { fusionAffixes } from "./pokemon-fusion-affixes";
-=======
-import { pokemonForm, battlePokemonForm } from "./pokemon-form";
->>>>>>> abbf4974
 import { pokemonInfo } from "./pokemon-info";
 import { pokemonInfoContainer } from "./pokemon-info-container";
 import { pokemonSummary } from "./pokemon-summary";
@@ -59,6 +49,7 @@
 import { tutorial } from "./tutorial";
 import { voucher } from "./voucher";
 import { terrain, weather } from "./weather";
+import { partyUiHandler } from "./party-ui-handler";
 import { settings } from "./settings.js";
 import { common } from "./common.js";
 import { modifierSelectUiHandler } from "./modifier-select-ui-handler";
@@ -102,7 +93,6 @@
   modifierType: modifierType,
   move: move,
   nature: nature,
-  partyUiHandler: partyUiHandler,
   pokeball: pokeball,
   pokemon: pokemon,
   pokemonForm: pokemonForm,
@@ -122,6 +112,7 @@
   tutorial: tutorial,
   voucher: voucher,
   weather: weather,
+  partyUiHandler: partyUiHandler,
   modifierSelectUiHandler: modifierSelectUiHandler,
   moveTriggers: moveTriggers
 };