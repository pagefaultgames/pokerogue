--- conflicted
+++ resolved
@@ -1,9 +1,4 @@
-<<<<<<< HEAD
-import { common } from "#app/locales/ko/common.js";
-import { settings } from "#app/locales/ko/settings.js";
-=======
 import { pokemonForm } from "./pokemon-form";
->>>>>>> 8f30befe
 import { ability } from "./ability";
 import { abilityTriggers } from "./ability-trigger";
 import { arenaFlyout } from "./arena-flyout";
@@ -96,11 +91,8 @@
   partyUiHandler: partyUiHandler,
   pokeball: pokeball,
   pokemon: pokemon,
-<<<<<<< HEAD
   fusionAffixes: fusionAffixes,
-=======
   pokemonForm: pokemonForm,
->>>>>>> 8f30befe
   pokemonInfo: pokemonInfo,
   pokemonInfoContainer: pokemonInfoContainer,
   pokemonSummary: pokemonSummary,
