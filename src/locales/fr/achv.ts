--- conflicted
+++ resolved
@@ -337,57 +337,7 @@
     name: "Master Maitresse de la Ligue",
   },
 
-<<<<<<< HEAD
-  "TRANSFER_MAX_STAT_STAGE": {
-    name: "Travail d’équipe",
-    description: "Utiliser Relais avec au moins une statistique montée à fond",
-  },
-  "MAX_FRIENDSHIP": {
-    name: "Copinage",
-    description: "Atteindre le niveau de bonheur maximal avec un Pokémon",
-  },
-  "MEGA_EVOLVE": {
-    name: "Mégamorph",
-    description: "Méga-évoluer un Pokémon",
-  },
-  "GIGANTAMAX": {
-    name: "Kaijū",
-    description: "Gigamaxer un Pokémon",
-  },
-  "TERASTALLIZE": {
-    name: "J’aime les STAB",
-    description: "Téracristalliser un Pokémon",
-  },
-  "STELLAR_TERASTALLIZE": {
-    name: "Le type enfoui",
-    description: "Téracristalliser un Pokémon en type Stellaire",
-  },
-  "SPLICE": {
-    name: "Infinite Fusion",
-    description: "Fusionner deux Pokémon avec le Pointeau ADN",
-  },
-  "MINI_BLACK_HOLE": {
-    name: "Item-stellar",
-    description: "Obtenir un Mini Trou Noir",
-  },
-  "CATCH_MYTHICAL": {
-    name: "Fabuleux",
-    description: "Capturer un Pokémon fabuleux",
-  },
-  "CATCH_SUB_LEGENDARY": {
-    name: "(Semi-)Légendaire",
-    description: "Capturer un Pokémon semi-légendaire",
-  },
-  "CATCH_LEGENDARY": {
-    name: "Légendaire",
-    description: "Capturer un Pokémon légendaire",
-  },
-  "SEE_SHINY": {
-    name: "Chromatique",
-    description: "Trouver un Pokémon sauvage chromatique",
-  },
-=======
-  "TRANSFER_MAX_BATTLE_STAT": PGMachv.TRANSFER_MAX_BATTLE_STAT,
+  "TRANSFER_MAX_STAT_STAGE": PGMachv.TRANSFER_MAX_BATTLE_STAT,
   "MAX_FRIENDSHIP": PGMachv.MAX_FRIENDSHIP,
   "MEGA_EVOLVE": PGMachv.MEGA_EVOLVE,
   "GIGANTAMAX": PGMachv.GIGANTAMAX,
@@ -399,7 +349,6 @@
   "CATCH_SUB_LEGENDARY": PGMachv.CATCH_SUB_LEGENDARY,
   "CATCH_LEGENDARY": PGMachv.CATCH_LEGENDARY,
   "SEE_SHINY": PGMachv.SEE_SHINY,
->>>>>>> ae2ab120
   "SHINY_PARTY": {
     name: "Shasseuse",
     description: "Avoir une équipe exclusivement composée de Pokémon chromatiques",
