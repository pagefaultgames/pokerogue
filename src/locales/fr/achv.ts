--- conflicted
+++ resolved
@@ -374,79 +374,6 @@
   "MONO_GEN_EIGHT": PGMachv.MONO_GEN_EIGHT,
   "MONO_GEN_NINE": PGMachv.MONO_GEN_NINE,
 
-<<<<<<< HEAD
-  "MonoType": {
-    description: "Terminer un challenge en monotype {{type}}.",
-  },
-  "MONO_NORMAL": {
-    name: "Extraordinairement banal",
-  },
-  "MONO_FIGHTING": {
-    name: "Je connais le kung-fu",
-  },
-  "MONO_FLYING": {
-    name: "Angry Birds",
-  },
-  "MONO_POISON": {
-    name: "Touche moi je t’empoisonne !",
-  },
-  "MONO_GROUND": {
-    name: "Prévisions : Séisme",
-  },
-  "MONO_ROCK": {
-    name: "Comme un roc",
-  },
-  "MONO_BUG": {
-    name: "Une chenille !",
-  },
-  "MONO_GHOST": {
-    name: "SOS Fantômes",
-  },
-  "MONO_STEEL": {
-    name: "De type Acier !",
-  },
-  "MONO_FIRE": {
-    name: "Allumer le feu",
-  },
-  "MONO_WATER": {
-    name: "Vacances en Bretagne",
-  },
-  "MONO_GRASS": {
-    name: "Ne pas toucher !",
-  },
-  "MONO_ELECTRIC": {
-    name: "À la masse",
-  },
-  "MONO_PSYCHIC": {
-    name: "Grocervo",
-  },
-  "MONO_ICE": {
-    name: "Froid comme la glace",
-  },
-  "MONO_DRAGON": {
-    name: "Légendes du club, ou presque",
-  },
-  "MONO_DARK": {
-    name: "Ça va lui passer",
-  },
-  "MONO_FAIRY": {
-    name: "Hey ! Listen !",
-  },
-  "FRESH_START": {
-    name: "Du premier coup !",
-    description: "Terminer un challenge « Nouveau départ »."
-  }
-} as const;
-
-export const voucher: SimpleTranslationEntries = {
-  "vouchers": "Coupons",
-  "eggVoucher": "Coupon Œuf",
-  "eggVoucherPlus": "Coupon Œuf +",
-  "eggVoucherPremium": "Coupon Œuf Premium",
-  "eggVoucherGold": "Coupon Œuf Or",
-  "locked": "Verrouillé",
-  "defeatTrainer": "Vaincre {{trainerName}}"
-=======
   "MonoType": PGMachv.MonoType,
   "MONO_NORMAL": PGMachv.MONO_NORMAL,
   "MONO_FIGHTING": PGMachv.MONO_FIGHTING,
@@ -467,5 +394,14 @@
   "MONO_DARK": PGMachv.MONO_DARK,
   "MONO_FAIRY": PGMachv.MONO_FAIRY,
   "FRESH_START": PGMachv.FRESH_START
->>>>>>> ae2ab120
+} as const;
+
+export const voucher: SimpleTranslationEntries = {
+  "vouchers": "Coupons",
+  "eggVoucher": "Coupon Œuf",
+  "eggVoucherPlus": "Coupon Œuf +",
+  "eggVoucherPremium": "Coupon Œuf Premium",
+  "eggVoucherGold": "Coupon Œuf Or",
+  "locked": "Verrouillé",
+  "defeatTrainer": "Vaincre {{trainerName}}"
 } as const;