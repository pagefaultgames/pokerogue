--- conflicted
+++ resolved
@@ -70,16 +70,12 @@
   "statHarshlyFell": "baisse beaucoup",
   "statSeverelyFell": "baisse énormément",
   "statWontGoAnyLower": "ne peut plus baisser",
-<<<<<<< HEAD
   "retryBattle": "Voulez-vous réessayer depuis le début du combat ?",
   "receivedNewModifier": "Vous avez reçu\n{{modifierName}} !",
   "unlockedSomething": "{{unlockedThing}}\na été débloqué.",
   "congratulations": "Félicitations !",
   "beatModeFirstTime": "{{speciesName}} a battu le mode {{gameMode}} pour la première fois !\nVous avez reçu {{newModifier}} !",
-  "ppReduced": "It reduced the PP of {{targetName}}'s\n{{moveName}} by {{reduction}}!",
-=======
   "ppReduced": "Les PP de la capacité {{moveName}}\nde {{targetName}} sont réduits de {{reduction}} !",
->>>>>>> c71e5372
   "battlerTagsRechargingLapse": "Le contrecoup empêche {{pokemonNameWithAffix}}\n de bouger !",
   "battlerTagsTrappedOnAdd": "{{pokemonNameWithAffix}}\nne peut plus s’échapper !",
   "battlerTagsTrappedOnRemove": "{{pokemonNameWithAffix}} est libéré\nde la capacité {{moveName}} !",
