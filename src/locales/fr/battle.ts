import { SimpleTranslationEntries } from "#app/plugins/i18n";

export const battle: SimpleTranslationEntries = {
  "bossAppeared": "Un {{bossName}} apparait.",
  "trainerAppeared": "Un combat est lancé\npar {{trainerName}} !",
  "trainerAppearedDouble": "Un combat est lancé\npar {{trainerName}} !",
  "trainerSendOut": "{{pokemonName}} est envoyé par\n{{trainerName}} !",
  "singleWildAppeared": "Un {{pokemonName}} sauvage apparait !",
  "multiWildAppeared": "Un {{pokemonName1}} et un {{pokemonName2}}\nsauvages apparaissent !",
  "playerComeBack": "{{pokemonName}} !\nReviens !",
  "trainerComeBack": "{{trainerName}} retire {{pokemonName}} !",
  "playerGo": "{{pokemonName}} ! Go !",
  "trainerGo": "{{pokemonName}} est envoyé par\n{{trainerName}} !",
  "switchQuestion": "Voulez-vous changer\nvotre {{pokemonName}} ?",
  "trainerDefeated": "Vous avez battu\n{{trainerName}} !",
  "moneyWon": "Vous remportez\n{{moneyAmount}} ₽ !",
  "pokemonCaught": "Vous avez attrapé {{pokemonName}} !",
  "partyFull": "Votre équipe est pleine.\nRelâcher un Pokémon pour {{pokemonName}} ?",
  "pokemon": "Pokémon",
  "sendOutPokemon": "{{pokemonName}} ! Go !",
  "hitResultCriticalHit": "Coup critique !",
  "hitResultSuperEffective": "C’est super efficace !",
  "hitResultNotVeryEffective": "Ce n’est pas très efficace…",
  "hitResultNoEffect": "Ça n’affecte pas {{pokemonName}}…",
  "hitResultOneHitKO": "K.O. en un coup !",
  "attackFailed": "Mais cela échoue !",
  "attackHitsCount": "Touché {{count}} fois !",
  "expGain": "{{pokemonName}} gagne\n{{exp}} Points d’Exp !",
  "levelUp": "{{pokemonName}} monte au\nN. {{level}} !",
  "learnMove": "{{pokemonName}} apprend\n{{moveName}} !",
  "learnMovePrompt": "{{pokemonName}} veut apprendre\n{{moveName}}.",
  "learnMoveLimitReached": "Cependant, {{pokemonName}} connait\ndéjà quatre capacités.",
  "learnMoveReplaceQuestion": "Voulez-vous oublier une capacité\net la remplacer par {{moveName}} ?",
  "learnMoveStopTeaching": "Arrêter d’apprendre\n{{moveName}} ?",
  "learnMoveNotLearned": "{{pokemonName}} n’a pas appris\n{{moveName}}.",
  "learnMoveForgetQuestion": "Quelle capacité doit être oubliée ?",
  "learnMoveForgetSuccess": "{{pokemonName}} oublie comment\nutiliser {{moveName}}.",
  "countdownPoof": "@d{32}1, @d{15}2, @d{15}et@d{15}… @d{15}… @d{15}… @d{15}@s{pb_bounce_1}Tadaaa !",
  "learnMoveAnd": "Et…",
  "levelCapUp": "La limite de niveau\na été augmentée à {{levelCap}} !",
  "moveNotImplemented": "{{moveName}} n’est pas encore implémenté et ne peut pas être sélectionné.",
  "moveNoPP": "Il n’y a plus de PP pour\ncette capacité !",
  "moveDisabled": "{{moveName}} est sous entrave !",
  "noPokeballForce": "Une force mystérieuse\nempêche l’utilisation des Poké Balls.",
  "noPokeballTrainer": "Le Dresseur détourne la Ball\nVoler, c’est mal !",
  "noPokeballMulti": "Impossible ! On ne peut pas viser\nquand il y a deux Pokémon !",
  "noPokeballStrong": "Le Pokémon est trop fort pour être capturé !\nVous devez d’abord l’affaiblir !",
  "noEscapeForce": "Une force mystérieuse\nempêche la fuite.",
  "noEscapeTrainer": "On ne s’enfuit pas d’un\ncombat de Dresseurs !",
  "noEscapePokemon": "{{moveName}} de {{pokemonName}}\nempêche {{escapeVerb}} !",
  "runAwaySuccess": "Vous prenez la fuite !",
  "runAwayCannotEscape": "Fuite impossible !",
  "escapeVerbSwitch": "le changement",
  "escapeVerbFlee": "la fuite",
  "notDisabled": "La capacité {{moveName}}\nde {{pokemonName}} n’est plus sous entrave !",
  "skipItemQuestion": "Êtes-vous sûr·e de ne pas vouloir prendre d’objet ?",
  "eggHatching": "Oh ?",
  "ivScannerUseQuestion": "Utiliser le Scanner d’IV sur {{pokemonName}} ?",
  "wildPokemonWithAffix": "{{pokemonName}} sauvage",
  "foePokemonWithAffix": "{{pokemonName}} ennemi",
  "useMove": "{{pokemonNameWithAffix}} utilise\n{{moveName}} !",
  "drainMessage": "{{pokemonName}} had its\nenergy drained!",
<<<<<<< HEAD
  "regainHealth": "{{pokemonName}} regained\nhealth!",
  "fainted": "{{pokemonNameWithAffix}} fainted!",
  "battlerTagsRechargingLapse": "{{pokemonNameWithAffix}} must\nrecharge!",
  "battlerTagsTrappedOnAdd": "{{pokemonNameWithAffix}} can no\nlonger escape!",
  "battlerTagsTrappedOnRemove": "{{pokemonNameWithAffix}} was freed\nfrom {{moveName}}",
  "battlerTagsFlinchedLapse": "{{pokemonNameWithAffix}} flinched!",
  "battlerTagsConfusedOnAdd": "{{pokemonNameWithAffix}} became\nconfused!",
  "battlerTagsConfusedOnRemove": "{{pokemonNameWithAffix}} snapped\nout of confusion!",
  "battlerTagsConfusedOnOverlap": "{{pokemonNameWithAffix}} is\nalready confused!",
  "battlerTagsConfusedLapse": "{{pokemonNameWithAffix}} is\nconfused!",
  "battlerTagsConfusedLapseHurtItself": "It hurt itself in its\nconfusion!",
  "battlerTagsDestinyBondLapseIsBoss": "{{pokemonNameWithAffix}} is unaffected\nby the effects of Destiny Bond.",
  "battlerTagsDestinyBondLapse": "{{pokemonNameWithAffix}} took\n{{pokemonNameWithAffix2}} down with it!",
  "battlerTagsInfatuatedOnAdd": "{{pokemonNameWithAffix}} fell in love\nwith {{sourcePokemonName}}!",
  "battlerTagsInfatuatedOnOverlap": "{{pokemonNameWithAffix}} is\nalready in love!",
  "battlerTagsInfatuatedLapse": "{{pokemonNameWithAffix}} is in love\nwith {{sourcePokemonName}}!",
  "battlerTagsInfatuatedLapseImmobilize": "{{pokemonNameWithAffix}} is\nimmobilized by love!",
  "battlerTagsInfatuatedOnRemove": "{{pokemonNameWithAffix}} got over\nits infatuation.",
  "battlerTagsSeededOnAdd": "{{pokemonNameWithAffix}} was seeded!",
  "battlerTagsSeededLapse": "{{pokemonNameWithAffix}}'s health is\nsapped by Leech Seed!",
  "battlerTagsSeededLapseShed": "{{pokemonNameWithAffix}}'s Leech Seed\nsucked up the liquid ooze!",
  "battlerTagsNightmareOnAdd": "{{pokemonNameWithAffix}} began\nhaving a Nightmare!",
  "battlerTagsNightmareOnOverlap": "{{pokemonNameWithAffix}} is\nalready locked in a Nightmare!",
  "battlerTagsNightmareLapse": "{{pokemonNameWithAffix}} is locked\nin a Nightmare!",
  "battlerTagsEncoreOnAdd": "({{pokemonNameWithAffix}} got\nan Encore!",
  "battlerTagsEncoreOnRemove": "{{pokemonNameWithAffix}}'s Encore\nended!",
  "battlerTagsHelpingHandOnAdd": "{{pokemonNameWithAffix}} is ready to\nhelp {{pokemonName}}!",
  "battlerTagsIngrainLapse": "{{pokemonNameWithAffix}} absorbed\nnutrients with its roots!",
  "battlerTagsIngrainOnTrap": "{{pokemonNameWithAffix}} planted its roots!",
  "battlerTagsAquaRingOnAdd": "{{pokemonNameWithAffix}} surrounded\nitself with a veil of water!",
  "battlerTagsAquaRingLapse": "{{moveName}} restored\n{{pokemonName}}'s HP!",
  "battlerTagsDrowsyOnAdd": "{{pokemonNameWithAffix}} grew drowsy!",
  "battlerTagsDamagingTrapLapse": "{{pokemonNameWithAffix}} is hurt\nby {{moveName}}!",
  "battlerTagsBindOnTrap": "{{pokemonNameWithAffix}} was squeezed by\n{{sourcePokemonName}}'s {{moveName}}!",
  "battlerTagsWrapOnTrap": "{{pokemonNameWithAffix}} was Wrapped\nby {{sourcePokemonName}}!",
  "battlerTagsVortexOnTrap": "{{pokemonNameWithAffix}} was trapped\nin the vortex!",
  "battlerTagsClampOnTrap": "{{sourcePokemonNameWithAffix}} Clamped\n{{pokemonName}}!",
  "battlerTagsSandTombOnTrap": "{{pokemonNameWithAffix}} became trapped\nby {{moveName}}!",
  "battlerTagsMagmaStormOnTrap": "{{pokemonNameWithAffix}} became trapped\nby swirling magma!",
  "battlerTagsSnapTrapOnTrap": "{{pokemonNameWithAffix}} got trapped\nby a snap trap!",
  "battlerTagsThunderCageOnTrap": "{{sourcePokemonNameWithAffix}} trapped\n{{pokemonNameWithAffix}}!",
  "battlerTagsInfestationOnTrap": "{{pokemonNameWithAffix}} has been afflicted \nwith an infestation by {{sourcePokemonNameWithAffix}}!",
  "battlerTagsProtectedOnAdd": "{{pokemonNameWithAffix}}\nprotected itself!",
  "battlerTagsProtectedLapse": "{{pokemonNameWithAffix}}\nprotected itself!",
  "battlerTagsEnduringOnAdd": "{{pokemonNameWithAffix}} braced\nitself!",
  "battlerTagsEnduringLapse": "{{pokemonNameWithAffix}} endured\nthe hit!",
  "battlerTagsSturdyLapse": "{{pokemonNameWithAffix}} endured\nthe hit!",
  "battlerTagsPerishSongLapse": "{{pokemonNameWithAffix}}\'s perish count fell to {{turnCount}}.",
  "battlerTagsTruantLapse": "{{pokemonNameWithAffix}} is\nloafing around!",
  "battlerTagsSlowStartOnAdd": "{{pokemonNameWithAffix}} can't\nget it going!",
  "battlerTagsSlowStartOnRemove": "{{pokemonNameWithAffix}} finally\ngot its act together!",
  "battlerTagsHighestStatBoostOnAdd": "{{pokemonNameWithAffix}}'s {{statName}}\nwas heightened!",
  "battlerTagsHighestStatBoostOnRemove": "The effects of {{pokemonNameWithAffix}}'s\n{{abilityName}} wore off!",
  "battlerTagsCritBoostOnAdd": "{{pokemonNameWithAffix}} is getting\npumped!",
  "battlerTagsCritBoostOnRemove": "{{pokemonNameWithAffix}} relaxed.",
  "battlerTagsSaltCuredOnAdd": "{{pokemonNameWithAffix}} is being salt cured!",
  "battlerTagsSaltCuredLapse": "{{pokemonNameWithAffix}} is hurt by {{moveName}}!",
  "battlerTagsCursedOnAdd": "{{pokemonNameWithAffix}} cut its own HP and put a curse on the {{pokemonName}}!",
  "battlerTagsCursedLapse": "{{pokemonNameWithAffix}} is afflicted by the Curse!"
=======
  "regainHealth": "{{pokemonName}} a récupéré\ndes PV!",
  "fainted": "{{pokemonNameWithAffix}} est tombé KO!"
>>>>>>> 6e52bc79
} as const;<|MERGE_RESOLUTION|>--- conflicted
+++ resolved
@@ -60,9 +60,8 @@
   "foePokemonWithAffix": "{{pokemonName}} ennemi",
   "useMove": "{{pokemonNameWithAffix}} utilise\n{{moveName}} !",
   "drainMessage": "{{pokemonName}} had its\nenergy drained!",
-<<<<<<< HEAD
-  "regainHealth": "{{pokemonName}} regained\nhealth!",
-  "fainted": "{{pokemonNameWithAffix}} fainted!",
+  "regainHealth": "{{pokemonName}} a récupéré\ndes PV!",
+  "fainted": "{{pokemonNameWithAffix}} est tombé KO!",
   "battlerTagsRechargingLapse": "{{pokemonNameWithAffix}} must\nrecharge!",
   "battlerTagsTrappedOnAdd": "{{pokemonNameWithAffix}} can no\nlonger escape!",
   "battlerTagsTrappedOnRemove": "{{pokemonNameWithAffix}} was freed\nfrom {{moveName}}",
@@ -120,8 +119,4 @@
   "battlerTagsSaltCuredLapse": "{{pokemonNameWithAffix}} is hurt by {{moveName}}!",
   "battlerTagsCursedOnAdd": "{{pokemonNameWithAffix}} cut its own HP and put a curse on the {{pokemonName}}!",
   "battlerTagsCursedLapse": "{{pokemonNameWithAffix}} is afflicted by the Curse!"
-=======
-  "regainHealth": "{{pokemonName}} a récupéré\ndes PV!",
-  "fainted": "{{pokemonNameWithAffix}} est tombé KO!"
->>>>>>> 6e52bc79
 } as const;