--- conflicted
+++ resolved
@@ -18,11 +18,8 @@
   "tooManyEggs": "Vous avez trop d’Œufs !",
   "pull": "Tirage",
   "pulls": "Tirages",
-<<<<<<< HEAD
+  "sameSpeciesEgg": "{{species}} sortira de cet Œuf !",
   "hatchFromTheEgg": "{{pokemonName}} sort de l’Œuf !",
   "eggMoveUnlock": "Capacité Œuf débloquée :\n{{moveName}}",
   "rareEggMoveUnlock": "Capacité Œuf Rare débloquée :\n{{moveName}}",
-=======
-  "sameSpeciesEgg": "{{species}} sortira de cet Œuf !",
->>>>>>> 20b70817
 } as const;