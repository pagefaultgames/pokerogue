--- conflicted
+++ resolved
@@ -575,7 +575,28 @@
       "1": "Les ignorants sans aucune vision n’auront donc de cesse de souiller ce monde."
     }
   },
-<<<<<<< HEAD
+  "star_boss_penny_1": {
+    "encounter": {
+      "1": "Je suis la Big Boss de la Team Star, Cassiopée…\n$Incline-toi devant la toute-puissance de la Big Boss !!!"
+    },
+    "victory": {
+      "1": "… … …"
+    },
+    "defeat": {
+      "1": "Hé…"
+    }
+  },
+  "star_boss_penny_2": {
+    "encounter": {
+      "1": "Le code d’honneur de la Team Star exige que nous donnions le maximum en combat !\n$Par le pouvoir de l’Évolition, on va te réduire en poussière d’étoiles !"
+    },
+    "victory": {
+      "1": "… Tout est fini"
+    },
+    "defeat": {
+      "1": "Tu es redoutable.\nPas étonnant que les boss de la Team aient perdu contre toi."
+    }
+  },
   "stat_trainer_buck": {
     "encounter": {
       "1": "Je te préviens… Je suis sacrément coriace ! Fais comme si tu ne t’y attendais pas !",
@@ -684,28 +705,6 @@
     },
     "victory": {
       "1": "J’ai toujours été le meilleur de la famille.\nJe n’avais encore jamais perdu…"
-=======
-  "star_boss_penny_1": {
-    "encounter": {
-      "1": "Je suis la Big Boss de la Team Star, Cassiopée…\n$Incline-toi devant la toute-puissance de la Big Boss !!!"
-    },
-    "victory": {
-      "1": "… … …"
-    },
-    "defeat": {
-      "1": "Hé…"
-    }
-  },
-  "star_boss_penny_2": {
-    "encounter": {
-      "1": "Le code d’honneur de la Team Star exige que nous donnions le maximum en combat !\n$Par le pouvoir de l’Évolition, on va te réduire en poussière d’étoiles !"
-    },
-    "victory": {
-      "1": "… Tout est fini"
-    },
-    "defeat": {
-      "1": "Tu es redoutable.\nPas étonnant que les boss de la Team aient perdu contre toi."
->>>>>>> 7046f854
     }
   },
   "brock": {
