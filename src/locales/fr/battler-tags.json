{
  "trappedDesc": "le piège",
  "flinchedDesc": "la peur",
  "confusedDesc": "la confusion",
  "infatuatedDesc": "l’amour",
  "seedDesc": "l’infection",
  "nightmareDesc": "les cauchemars",
  "ingrainDesc": "l’enracinement",
  "drowsyDesc": "la somnolence",
  "rechargingLapse": "Le contrecoup empêche {{pokemonNameWithAffix}}\n de bouger !",
  "trappedOnAdd": "{{pokemonNameWithAffix}}\nne peut plus s’échapper !",
  "trappedOnRemove": "{{pokemonNameWithAffix}} est libéré\nde la capacité {{moveName}} !",
  "flinchedLapse": "{{pokemonNameWithAffix}} a la trouille !\nIl ne peut plus attaquer !",
  "confusedOnAdd": "Ça rend {{pokemonNameWithAffix}}\nconfus !",
  "confusedOnRemove": "{{pokemonNameWithAffix}}\nn’est plus confus !",
  "confusedOnOverlap": "{{pokemonNameWithAffix}}\nest déjà confus !",
  "confusedLapse": "{{pokemonNameWithAffix}}\nest confus !",
  "confusedLapseHurtItself": "Il se blesse dans sa confusion.",
  "destinyBondLapseIsBoss": "{{pokemonNameWithAffix}} n’est pas affecté\nle Lien du Destin !",
  "destinyBondLapse": "{{pokemonNameWithAffix}} entraine\n{{pokemonNameWithAffix2}} dans sa chute !",
  "infatuatedOnAdd": "{{pokemonNameWithAffix}} est amoureux\nde {{sourcePokemonName}} !",
  "infatuatedOnOverlap": "{{pokemonNameWithAffix}} est\ndéjà amoureux !",
  "infatuatedLapse": "{{pokemonNameWithAffix}} est amoureux\nde {{sourcePokemonName}} !",
  "infatuatedLapseImmobilize": "L’amour empêche {{pokemonNameWithAffix}}\nd’agir !",
  "infatuatedOnRemove": "{{pokemonNameWithAffix}}\nn’est plus amoureux !",
  "seededOnAdd": "{{pokemonNameWithAffix}} est infecté !",
  "seededLapse": "Vampigraine draine l’énergie\nde {{pokemonNameWithAffix}} !",
  "seededLapseShed": "La Vampigraine de {{pokemonNameWithAffix}}\naspire le suintement !",
  "nightmareOnAdd": "{{pokemonNameWithAffix}} commence à cauchemarder !",
  "nightmareOnOverlap": "{{pokemonNameWithAffix}} est\ndéjà prisonnier d’un cauchemar !",
  "nightmareLapse": "{{pokemonNameWithAffix}}est\nprisonnier d’un cauchemar !",
  "encoreOnAdd": "{{pokemonNameWithAffix}} !\nEncore une fois !",
  "encoreOnRemove": "{{pokemonNameWithAffix}} n’est\nplus obligé d’utiliser la même capacité !",
  "helpingHandOnAdd": "{{pokemonNameWithAffix}} est prêt\nà aider {{pokemonName}} !",
  "ingrainLapse": "{{pokemonNameWithAffix}} absorbe\ndes nutriments avec ses racines !",
  "ingrainOnTrap": "{{pokemonNameWithAffix}}\nplante ses racines !",
  "aquaRingOnAdd": "{{pokemonNameWithAffix}} s’entoure\nd’un voile d’eau !",
  "aquaRingLapse": "{{moveName}} restaure\nles PV de {{pokemonName}} !",
  "drowsyOnAdd": "Ça rend {{pokemonNameWithAffix}} somnolent !",
  "damagingTrapLapse": "{{pokemonNameWithAffix}} est blessé\npar la capacité {{moveName}} !",
  "bindOnTrap": "{{pokemonNameWithAffix}} est pris dans\nl’étreinte de {{sourcePokemonName}} !",
  "wrapOnTrap": "{{pokemonNameWithAffix}} est ligoté\npar {{sourcePokemonName}} !",
  "vortexOnTrap": "{{pokemonNameWithAffix}} est piégé\ndans le tourbillon !",
  "clampOnTrap": "{{sourcePokemonNameWithAffix}} est pris dans le Claquoir\nde {{pokemonName}} !",
  "sandTombOnTrap": "{{pokemonNameWithAffix}} est piégé\npar {{moveName}} !",
  "magmaStormOnTrap": "{{pokemonNameWithAffix}} est piégé\ndans un tourbillon de magma !",
  "snapTrapOnTrap": "{{pokemonNameWithAffix}} est tombé\ndans un Troquenard !",
  "thunderCageOnTrap": "{{pokemonNameWithAffix}} se fait emprisonner\npar {{sourcePokemonNameWithAffix}} !",
  "infestationOnTrap": "{{pokemonNameWithAffix}} est harcelé\npar {{sourcePokemonNameWithAffix}} !",
  "protectedOnAdd": "{{pokemonNameWithAffix}}\nest prêt à se protéger !",
  "protectedLapse": "{{pokemonNameWithAffix}}\nse protège !",
  "enduringOnAdd": "{{pokemonNameWithAffix}} se prépare\nà encaisser les coups !",
  "enduringLapse": "{{pokemonNameWithAffix}}\nencaisse les coups !",
  "sturdyLapse": "{{pokemonNameWithAffix}}\nencaisse les coups !",
  "perishSongLapse": "Le compte à rebours de Requiem\nde {{pokemonNameWithAffix}} descend à {{turnCount}} !",
  "centerOfAttentionOnAdd": "{{pokemonNameWithAffix}} devient\nle centre de l’attention !",
  "truantLapse": "{{pokemonNameWithAffix}} paresse !",
  "slowStartOnAdd": "{{pokemonNameWithAffix}}\nn’arrive pas à se motiver !",
  "slowStartOnRemove": "{{pokemonNameWithAffix}}\narrive enfin à s’y mettre sérieusement !",
  "highestStatBoostOnAdd": "{{statName}} de {{pokemonNameWithAffix}}\nest renforcée !",
  "highestStatBoostOnRemove": "L’effet du talent {{abilityName}}\nde {{pokemonNameWithAffix}} se dissipe !",
  "magnetRisenOnAdd": "{{pokemonNameWithAffix}} lévite\nsur un champ magnétique !",
  "magnetRisenOnRemove": "Le magnétisme de{{pokemonNameWithAffix}}\nse dissipe !",
  "critBoostOnAdd": "{{pokemonNameWithAffix}}\nest prêt à tout donner !",
  "critBoostOnRemove": "{{pokemonNameWithAffix}} se détend.",
  "saltCuredOnAdd": "{{pokemonNameWithAffix}}\nest couvert de sel !",
  "saltCuredLapse": "{{pokemonNameWithAffix}} est blessé\npar la capacité {{moveName}} !",
  "cursedOnAdd": "{{pokemonNameWithAffix}} sacrifie des PV\net lance une malédiction sur {{pokemonName}} !",
  "cursedLapse": "{{pokemonNameWithAffix}} est touché par la malédiction !",
  "stockpilingOnAdd": "{{pokemonNameWithAffix}} utilise\nla capacité Stockage {{stockpiledCount}} fois !",
  "disabledOnAdd": "La capacité {{moveName}}\nde {{pokemonNameWithAffix}} est mise sous entrave !",
  "disabledLapse": "La capacité {{moveName}}\nde {{pokemonNameWithAffix}} n’est plus sous entrave !",
<<<<<<< HEAD
  "substituteOnAdd": "{{pokemonNameWithAffix}}\ncrée un clone !",
  "substituteOnHit": "Le clone subit les dégâts à la place\nde {{pokemonNameWithAffix}} !",
  "substituteOnRemove": "Le clone de {{pokemonNameWithAffix}}\ndisparait…"
=======
  "tarShotOnAdd": "{{pokemonNameWithAffix}} est maintenant\nvulnérable au feu !"
>>>>>>> 28012b8d
}<|MERGE_RESOLUTION|>--- conflicted
+++ resolved
@@ -70,11 +70,8 @@
   "stockpilingOnAdd": "{{pokemonNameWithAffix}} utilise\nla capacité Stockage {{stockpiledCount}} fois !",
   "disabledOnAdd": "La capacité {{moveName}}\nde {{pokemonNameWithAffix}} est mise sous entrave !",
   "disabledLapse": "La capacité {{moveName}}\nde {{pokemonNameWithAffix}} n’est plus sous entrave !",
-<<<<<<< HEAD
+  "tarShotOnAdd": "{{pokemonNameWithAffix}} est maintenant\nvulnérable au feu !",
   "substituteOnAdd": "{{pokemonNameWithAffix}}\ncrée un clone !",
   "substituteOnHit": "Le clone subit les dégâts à la place\nde {{pokemonNameWithAffix}} !",
   "substituteOnRemove": "Le clone de {{pokemonNameWithAffix}}\ndisparait…"
-=======
-  "tarShotOnAdd": "{{pokemonNameWithAffix}} est maintenant\nvulnérable au feu !"
->>>>>>> 28012b8d
 }