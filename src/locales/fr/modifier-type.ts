import { ModifierTypeTranslationEntries } from "#app/plugins/i18n";

export const modifierType: ModifierTypeTranslationEntries = {
  ModifierType: {
    "AddPokeballModifierType": {
      name: "{{pokeballName}} x{{modifierCount}}",
      description: "Recevez {{modifierCount}} {{pokeballName}}s (Inventaire : {{pokeballAmount}}) \nTaux de capture : {{catchRate}}",
    },
    "AddVoucherModifierType": {
      name: "{{voucherTypeName}} x{{modifierCount}}",
      description: "Recevez {{modifierCount}} {{voucherTypeName}}",
    },
    "PokemonHeldItemModifierType": {
      extra: {
        "inoperable": "{{pokemonName}} ne peut pas\nporter cet objet !",
        "tooMany": "{{pokemonName}} possède trop\nd’exemplaires de cet objet !",
      }
    },
    "PokemonHpRestoreModifierType": {
      description: "Restaure {{restorePoints}} PV ou {{restorePercent}}% des PV totaux d’un Pokémon, en fonction duquel des deux est le plus élevé",
      extra: {
        "fully": "Restaure tous les PV d’un Pokémon",
        "fullyWithStatus": "Restaure tous les PV d’un Pokémon et soigne tous ses problèmes de statut",
      }
    },
    "PokemonReviveModifierType": {
      description: "Réanime un Pokémon et restaure {{restorePercent}}% de ses PV",
    },
    "PokemonStatusHealModifierType": {
      description: "Soigne tous les problèmes de statut d’un Pokémon",
    },
    "PokemonPpRestoreModifierType": {
      description: "Restaure {{restorePoints}} PP à une capacité d’un Pokémon",
      extra: {
        "fully": "Restaure tous les PP à une capacité d’un Pokémon",
      }
    },
    "PokemonAllMovePpRestoreModifierType": {
      description: "Restaure {{restorePoints}} PP à toutes les capacités d’un Pokémon",
      extra: {
        "fully": "Restaure tous les PP à toutes les capacités d’un Pokémon",
      }
    },
    "PokemonPpUpModifierType": {
	  description: "Augmente le max de PP de {{upPoints}} à une capacité d’un Pokémon pour chaque 5 PP max (max : 3)",
    },
    "PokemonNatureChangeModifierType": {
      name: "Aromate {{natureName}}",
	  description: "Donne la nature {{natureName}} à un Pokémon et la débloque pour le starter lui étant lié.",
    },
    "DoubleBattleChanceBoosterModifierType": {
	  description: "Double les chances de tomber sur un combat double pendant {{battleCount}} combats",
    },
    "TempBattleStatBoosterModifierType": {
	  description: "Augmente d’un cran {{tempBattleStatName}} pour toute l’équipe pendant 5 combats",
    },
    "AttackTypeBoosterModifierType": {
      description: "Augmente de 20% la puissance des capacités de type {{moveType}} d’un Pokémon",
    },
    "PokemonLevelIncrementModifierType": {
      description: "Fait monter un Pokémon d’un niveau",
    },
    "AllPokemonLevelIncrementModifierType": {
      description: "Fait monter toute l’équipe d’un niveau",
    },
    "PokemonBaseStatBoosterModifierType": {
	  description: "Augmente de 10% {{statName}} de base de son porteur. Plus les IV sont hauts, plus il peut en porter.",
    },
    "AllPokemonFullHpRestoreModifierType": {
      description: "Restaure tous les PV de toute l'équipe",
    },
    "AllPokemonFullReviveModifierType": {
      description: "Réanime et restaure tous les PV de tous les Pokémon K.O.",
    },
    "MoneyRewardModifierType": {
      description: "Octroie une {{moneyMultiplier}} somme d’argent ({{moneyAmount}}₽)",
      extra: {
        "small": "petite",
        "moderate": "moyenne",
        "large": "grande",
      },
    },
    "ExpBoosterModifierType": {
      description: "Augmente de {{boostPercent}}% le gain de Points d’Exp",
    },
    "PokemonExpBoosterModifierType": {
      description: "Augmente de {{boostPercent}}% le gain de Points d’Exp du porteur",
    },
    "PokemonFriendshipBoosterModifierType": {
      description: "Augmente le gain d’amitié de 50% par victoire",
    },
    "PokemonMoveAccuracyBoosterModifierType": {
      description: "Augmente de {{accuracyAmount}} la précision des capacités (maximum 100)",
    },
    "PokemonMultiHitModifierType": {
	  description: "Frappe une fois de plus en échange d’une baisse de puissance de respectivement 60/75/82,5% par cumul",
    },
    "TmModifierType": {
      name: "CT{{moveId}} - {{moveName}}",
      description: "Apprend la capacité {{moveName}} à un Pokémon",
    },
    "EvolutionItemModifierType": {
      description: "Permet à certains Pokémon d’évoluer",
    },
    "FormChangeItemModifierType": {
      description: "Permet à certains Pokémon de changer de forme",
    },
    "FusePokemonModifierType": {
      description: "Fusionne deux Pokémon (transfère le Talent, sépare les stats de base et les types, partage le movepool)",
    },
    "TerastallizeModifierType": {
      name: "Téra-Éclat {{teraType}}",
      description: "{{teraType}} Téracristallise son porteur pendant 10 combats",
    },
    "ContactHeldItemTransferChanceModifierType": {
      description: "{{chancePercent}}% de chances de voler un objet de l’adversaire en l’attaquant",
    },
    "TurnHeldItemTransferModifierType": {
      description: "À chaque tour, son porteur obtient un objet de son adversaire",
    },
    "EnemyAttackStatusEffectChanceModifierType": {
      description: "Ajoute {{chancePercent}}% de chances d’infliger le statut {{statusEffect}} avec des capacités offensives",
    },
    "EnemyEndureChanceModifierType": {
      description: "Ajoute {{chancePercent}}% de chances d’encaisser un coup",
    },

    "RARE_CANDY": { name: "Super Bonbon" },
    "RARER_CANDY": { name: "Hyper Bonbon" },

    "MEGA_BRACELET": { name: "Méga-Bracelet", description: "Débloque les Méga-Gemmes" },
    "DYNAMAX_BAND": { name: "Poignet Dynamax", description: "Débloque le Dynamax" },
    "TERA_ORB": { name: "Orbe Téracristal", description: "Débloque les Téra-Éclats" },

    "MAP": { name: "Carte", description: "Vous permet de choisir votre destination à un croisement" },

    "POTION": { name: "Potion" },
    "SUPER_POTION": { name: "Super Potion" },
    "HYPER_POTION": { name: "Hyper Potion" },
    "MAX_POTION": { name: "Potion Max" },
    "FULL_RESTORE": { name: "Guérison" },

    "REVIVE": { name: "Rappel" },
    "MAX_REVIVE": { name: "Rappel Max" },

    "FULL_HEAL": { name: "Total Soin" },

    "SACRED_ASH": { name: "Cendres Sacrées" },

    "REVIVER_SEED": { name: "Résugraine", description: "Réanime et restaure la moitié des PV de son porteur s’il tombe K.O." },

    "ETHER": { name: "Huile" },
    "MAX_ETHER": { name: "Huile Max" },

    "ELIXIR": { name: "Élixir" },
    "MAX_ELIXIR": { name: "Élixir Max" },

    "PP_UP": { name: "PP Plus" },
    "PP_MAX": { name: "PP Max" },

    "LURE": { name: "Parfum" },
    "SUPER_LURE": { name: "Super Parfum" },
    "MAX_LURE": { name: "Parfum Max" },

    "MEMORY_MUSHROOM": { name: "Champi Mémoriel", description: "Remémore une capacité à un Pokémon" },

    "EXP_SHARE": { name: "Multi Exp", description: "Tous les non-participants reçoivent 20% des Points d’Exp d’un participant" },
    "EXP_BALANCE": { name: "Équilibr’Exp", description: "Équilibre les Points d’Exp à l’avantage des membres de l’équipe aux plus bas niveaux" },

    "OVAL_CHARM": { name: "Charme Ovale", description: "Quand plusieurs Pokémon sont en combat, chacun gagne 10% supplémentaires du total d’Exp" },

    "EXP_CHARM": { name: "Charme Exp" },
    "SUPER_EXP_CHARM": { name: "Super Charme Exp" },
    "GOLDEN_EXP_CHARM": { name: "Charme Exp Doré" },

    "LUCKY_EGG": { name: "Œuf Chance" },
    "GOLDEN_EGG": { name: "Œuf d’Or" },

    "SOOTHE_BELL": { name: "Grelot Zen" },

    "SOUL_DEW": { name: "Rosée Âme", description: "Augmente de 10% l’influence de la nature d’un Pokémon sur ses statistiques (cumulatif)" },

    "NUGGET": { name: "Pépite" },
    "BIG_NUGGET": { name: "Maxi Pépite" },
    "RELIC_GOLD": { name: "Vieux Ducat" },

    "AMULET_COIN": { name: "Pièce Rune", description: "Augmente de 20% les gains d’argent" },
    "GOLDEN_PUNCH": { name: "Poing Doré", description: "50% des dégâts infligés sont convertis en argent" },
    "COIN_CASE": { name: "Boite Jetons", description: "Tous les 10 combats, recevez 10% de votre argent en intérêts" },

    "LOCK_CAPSULE": { name: "Poké Écrin", description: "Permet de verrouiller des objets rares si vous relancez les objets proposés" },

    "GRIP_CLAW": { name: "Accro Griffe" },
    "WIDE_LENS": { name: "Loupe" },

    "MULTI_LENS": { name: "Multi Loupe" },

    "HEALING_CHARM": { name: "Charme Soin", description: "Augmente de 10% l’efficacité des capacités et objets de soin de PV (hors Rappels)" },
    "CANDY_JAR": { name: "Jarre de Bonbons", description: "Augmente de 1 le nombre de niveaux gagnés à l’utilisation d’un Super Bonbon" },

    "BERRY_POUCH": { name: "Sac à Baies", description: "Ajoute 33% de chances qu’une Baie utilisée ne soit pas consommée" },

    "FOCUS_BAND": { name: "Bandeau", description: "Ajoute 10% de chances de survivre avec 1 PV si les dégâts reçus pouvaient mettre K.O." },

    "QUICK_CLAW": { name: "Vive Griffe", description: "Ajoute 10% de chances d’agir en premier, indépendamment de la vitesse (après la priorité)" },

    "KINGS_ROCK": { name: "Roche Royale", description: "Ajoute 10% de chances qu’une capacité offensive apeure l’adversaire" },

    "LEFTOVERS": { name: "Restes", description: "Soigne à chaque tour 1/16 des PV max d’un Pokémon" },
    "SHELL_BELL": { name: "Grelot Coque", description: "Soigne 1/8 des dégâts infligés par un Pokémon" },

    "BATON": { name: "Bâton", description: "Permet de transmettre les effets en cas de changement de Pokémon. Ignore les pièges." },

    "SHINY_CHARM": { name: "Charme Chroma", description: "Augmente énormément les chances de rencontrer un Pokémon sauvage chromatique" },
    "ABILITY_CHARM": { name: "Charme Talent", description: "Augmente énormément les chances de rencontrer un Pokémon sauvage avec un Talent Caché" },

    "IV_SCANNER": { name: "Scanner d’IV", description: "Révèle la qualité de deux IV d’un Pokémon sauvage par scanner possédé. Les meilleurs IV sont révélés en priorité." },

    "DNA_SPLICERS": { name: "Pointeau ADN" },

    "MINI_BLACK_HOLE": { name: "Mini Trou Noir" },

    "GOLDEN_POKEBALL": { name: "Poké Ball Dorée", description: "Ajoute un choix d’objet à la fin de chaque combat" },

    "ENEMY_DAMAGE_BOOSTER": { name: "Jeton Dégâts", description: "Augmente les dégâts de 5%" },
    "ENEMY_DAMAGE_REDUCTION": { name: "Jeton Protection", description: "Diminue les dégâts reçus de 2,5%" },
    "ENEMY_HEAL": { name: "Jeton Soin", description: "Soigne 2% des PV max à chaque tour" },
    "ENEMY_ATTACK_POISON_CHANCE": { name: "Jeton Poison" },
    "ENEMY_ATTACK_PARALYZE_CHANCE": { name: "Jeton Paralysie" },
    "ENEMY_ATTACK_SLEEP_CHANCE": { name: "Jeton Sommeil" },
    "ENEMY_ATTACK_FREEZE_CHANCE": { name: "Jeton Gel" },
    "ENEMY_ATTACK_BURN_CHANCE": { name: "Jeton Brulure" },
    "ENEMY_STATUS_EFFECT_HEAL_CHANCE": { name: "Jeton Total Soin", description: "Ajoute 10% de chances à chaque tour de se soigner d’un problème de statut." },
    "ENEMY_ENDURE_CHANCE": { name: "Jeton Ténacité" },
    "ENEMY_FUSED_CHANCE": { name: "Jeton Fusion", description: "Ajoute 1% de chances qu’un Pokémon sauvage soit une fusion." },
  },
  TempBattleStatBoosterItem: {
    "x_attack": "Attaque +",
    "x_defense": "Défense +",
    "x_sp_atk": "Atq. Spé. +",
    "x_sp_def": "Déf. Spé. +",
    "x_speed": "Vitesse +",
    "x_accuracy": "Précision +",
    "dire_hit": "Muscle +",
  },
  AttackTypeBoosterItem: {
    "silk_scarf": "Mouchoir Soie",
    "black_belt": "Ceinture Noire",
    "sharp_beak": "Bec Pointu",
    "poison_barb": "Pic Venin",
    "soft_sand": "Sable Doux",
    "hard_stone": "Pierre Dure",
    "silver_powder": "Poudre Argentée",
    "spell_tag": "Rune Sort",
    "metal_coat": "Peau Métal",
    "charcoal": "Charbon",
    "mystic_water": "Eau Mystique",
    "miracle_seed": "Graine Miracle",
    "magnet": "Aimant",
    "twisted_spoon": "Cuillère Tordue",
    "never_melt_ice": "Glace Éternelle",
    "dragon_fang": "Croc Dragon",
    "black_glasses": "Lunettes Noires",
    "fairy_feather": "Plume Enchantée",
  },
  BaseStatBoosterItem: {
    "hp_up": "PV Plus",
    "protein": "Protéine",
    "iron": "Fer",
    "calcium": "Calcium",
    "zinc": "Zinc",
    "carbos": "Carbone",
  },
  EvolutionItem: {
    "NONE": "Aucun",

    "LINKING_CORD": "Fil de Liaison",
    "SUN_STONE": "Pierre Soleil",
    "MOON_STONE": "Pierre Lune",
    "LEAF_STONE": "Pierre Plante",
    "FIRE_STONE": "Pierre Feu",
    "WATER_STONE": "Pierre Eau",
    "THUNDER_STONE": "Pierre Foudre",
    "ICE_STONE": "Pierre Glace",
    "DUSK_STONE": "Pierre Nuit",
    "DAWN_STONE": "Pierre Aube",
    "SHINY_STONE": "Pierre Éclat",
    "CRACKED_POT": "Théière Fêlée",
    "SWEET_APPLE": "Pomme Sucrée",
    "TART_APPLE": "Pomme Acidulée",
    "STRAWBERRY_SWEET": "Fraise en Sucre",
    "UNREMARKABLE_TEACUP": "Bol Médiocre",

    "CHIPPED_POT": "Théière Ébréchée",
    "BLACK_AUGURITE": "Obsidienne",
    "GALARICA_CUFF": "Bracelet Galanoa",
    "GALARICA_WREATH": "Couronne Galanoa",
    "PEAT_BLOCK": "Bloc de Tourbe",
    "AUSPICIOUS_ARMOR": "Armure de la Fortune",
    "MALICIOUS_ARMOR": "Armure de la Rancune",
    "MASTERPIECE_TEACUP": "Bol Exceptionnel",
    "METAL_ALLOY": "Métal Composite",
    "SCROLL_OF_DARKNESS": "Rouleau des Ténèbres",
    "SCROLL_OF_WATERS": "Rouleau de l’Eau",
    "SYRUPY_APPLE": "Pomme Nectar",
  },
  FormChangeItem: {
    "NONE": "Aucun",

    "ABOMASITE": "Blizzarite",
    "ABSOLITE": "Absolite",
    "AERODACTYLITE": "Ptéraïte",
    "AGGRONITE": "Galekingite",
    "ALAKAZITE": "Alakazamite",
    "ALTARIANITE": "Altarite",
    "AMPHAROSITE": "Pharampite",
    "AUDINITE": "Nanméouïte",
    "BANETTITE": "Branettite",
    "BEEDRILLITE": "Dardargnite",
    "BLASTOISINITE": "Tortankite",
    "BLAZIKENITE": "Braségalite",
    "CAMERUPTITE": "Caméruptite",
    "CHARIZARDITE_X": "Dracaufite X",
    "CHARIZARDITE_Y": "Dracaufite Y",
    "DIANCITE": "Diancite",
    "GALLADITE": "Gallamite",
    "GARCHOMPITE": "Carchacrokite",
    "GARDEVOIRITE": "Gardevoirite",
    "GENGARITE": "Ectoplasmite",
    "GLALITITE": "Oniglalite",
    "GYARADOSITE": "Léviatorite",
    "HERACRONITE": "Scarhinoïte",
    "HOUNDOOMINITE": "Démolossite",
    "KANGASKHANITE": "Kangourexite",
    "LATIASITE": "Latiasite",
    "LATIOSITE": "Latiosite",
    "LOPUNNITE": "Lockpinite",
    "LUCARIONITE": "Lucarite",
    "MANECTITE": "Élecsprintite",
    "MAWILITE": "Mysdibulite",
    "MEDICHAMITE": "Charminite",
    "METAGROSSITE": "Métalossite",
    "MEWTWONITE_X": "Mewtwoïte X",
    "MEWTWONITE_Y": "Mewtwoïte Y",
    "PIDGEOTITE": "Roucarnagite",
    "PINSIRITE": "Scarabruite",
    "RAYQUAZITE": "Rayquazite",
    "SABLENITE": "Ténéfixite",
    "SALAMENCITE": "Drattakite",
    "SCEPTILITE": "Jungkite",
    "SCIZORITE": "Cizayoxite",
    "SHARPEDONITE": "Sharpedite",
    "SLOWBRONITE": "Flagadossite",
    "STEELIXITE": "Steelixite",
    "SWAMPERTITE": "Laggronite",
    "TYRANITARITE": "Tyranocivite",
    "VENUSAURITE": "Florizarrite",

    "BLUE_ORB": "Gemme Bleue",
    "RED_ORB": "Gemme Rouge",
    "SHARP_METEORITE": "Méteorite Aiguisée",
    "HARD_METEORITE": "Méteorite Solide",
    "SMOOTH_METEORITE": "Méteorite Lisse",
    "ADAMANT_CRYSTAL": "Globe Adamant",
    "LUSTROUS_ORB": "Orbe Perlé",
    "GRISEOUS_CORE": "Globe Platiné",
    "REVEAL_GLASS": "Miroir Sacré",
    "GRACIDEA": "Gracidée",
    "MAX_MUSHROOMS": "Maxi Champis",
    "DARK_STONE": "Galet Noir",
    "LIGHT_STONE": "Galet Blanc",
    "PRISON_BOTTLE": "Vase Scellé",
    "N_LUNARIZER": "Necroluna",
    "N_SOLARIZER": "Necrosol",
    "RUSTED_SWORD": "Épée Rouillée",
    "RUSTED_SHIELD": "Bouclier Rouillé",
    "ICY_REINS_OF_UNITY": "Rênes de l’Unité du Froid",
    "SHADOW_REINS_OF_UNITY": "Rênes de l’Unité d’Effroi",
    "WELLSPRING_MASK": "Masque du Puits",
    "HEARTHFLAME_MASK": "Masque du Fourneau",
    "CORNERSTONE_MASK": "Masque de la Pierre",
    "SHOCK_DRIVE": "Module Choc",
    "BURN_DRIVE": "Module Pyro",
<<<<<<< HEAD
    "CHILL_DRIVE": "Module Aqua",
    "DOUSE_DRIVE": "Module Choc",

    "FIST_PLATE": "Fist Plate",
    "SKY_PLATE": "Sky Plate",
    "TOXIC_PLATE": "Toxic Plate",
    "EARTH_PLATE": "Earth Plate",
    "STONE_PLATE": "Stone Plate",
    "INSECT_PLATE": "Insect Plate",
    "SPOOKY_PLATE": "Spooky Plate",
    "IRON_PLATE": "Iron Plate",
    "FLAME_PLATE": "Flame Plate",
    "SPLASH_PLATE": "Splash Plate",
    "MEADOW_PLATE": "Meadow Plate",
    "ZAP_PLATE": "Zap Plate",
    "MIND_PLATE": "Mind Plate",
    "ICICLE_PLATE": "Icicle Plate",
    "DRACO_PLATE": "Draco Plate",
    "DREAD_PLATE": "Dread Plate",
    "PIXIE_PLATE": "Pixie Plate",
    "BLANK_PLATE": "Blank Plate",
    "LEGEND_PLATE": "Legend Plate",
    "FIGHTING_MEMORY": "Fighting Memory",
    "FLYING_MEMORY": "Flying Memory",
    "POISON_MEMORY": "Poison Memory",
    "GROUND_MEMORY": "Ground Memory",
    "ROCK_MEMORY": "Rock Memory",
    "BUG_MEMORY": "Bug Memory",
    "GHOST_MEMORY": "Ghost Memory",
    "STEEL_MEMORY": "Steel Memory",
    "FIRE_MEMORY": "Fire Memory",
    "WATER_MEMORY": "Water Memory",
    "GRASS_MEMORY": "Grass Memory",
    "ELECTRIC_MEMORY": "Electric Memory",
    "PSYCHIC_MEMORY": "Psychic Memory",
    "ICE_MEMORY": "Ice Memory",
    "DRAGON_MEMORY": "Dragon Memory",
    "DARK_MEMORY": "Dark Memory",
    "FAIRY_MEMORY": "Fairy Memory",
=======
    "CHILL_DRIVE": "Module Cryo",
    "DOUSE_DRIVE": "Module Aqua",
>>>>>>> a2996cdd
  },
} as const;<|MERGE_RESOLUTION|>--- conflicted
+++ resolved
@@ -381,9 +381,8 @@
     "CORNERSTONE_MASK": "Masque de la Pierre",
     "SHOCK_DRIVE": "Module Choc",
     "BURN_DRIVE": "Module Pyro",
-<<<<<<< HEAD
-    "CHILL_DRIVE": "Module Aqua",
-    "DOUSE_DRIVE": "Module Choc",
+    "CHILL_DRIVE": "Module Cryo",
+    "DOUSE_DRIVE": "Module Aqua",
 
     "FIST_PLATE": "Fist Plate",
     "SKY_PLATE": "Sky Plate",
@@ -421,9 +420,5 @@
     "DRAGON_MEMORY": "Dragon Memory",
     "DARK_MEMORY": "Dark Memory",
     "FAIRY_MEMORY": "Fairy Memory",
-=======
-    "CHILL_DRIVE": "Module Cryo",
-    "DOUSE_DRIVE": "Module Aqua",
->>>>>>> a2996cdd
   },
 } as const;