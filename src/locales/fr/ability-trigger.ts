--- conflicted
+++ resolved
@@ -2,9 +2,5 @@
 
 export const abilityTriggers: SimpleTranslationEntries = {
   "blockRecoilDamage" : "{{abilityName}}\nde {{pokemonName}} le protège du contrecoup !",
-<<<<<<< HEAD
-  "badDreams": "{{pokemonName}} est tourmenté!"
-=======
   "badDreams": "{{pokemonName}} a le sommeil agité !"
->>>>>>> bac6c229
 } as const;