import { SimpleTranslationEntries } from "#app/plugins/i18n";

export const partyUiHandler: SimpleTranslationEntries = {
<<<<<<< HEAD
    "choosePokemon": "Choose a Pokémon.",
    "cantReleaseInBattle": "You can\'t release a Pokémon that\'s in battle!",
    "what2doWithPoke": "Do what with this Pokémon?",
    "cancelShort": "Cancel",
    "selectMove": "Select a move.",
    "selectHeldItemTransfer": "Select a held item to transfer.",
    "selectSplice": "Select another Pokémon to splice.",
    "deactivate": "Deactivate",
    "activate": "Activate",
    "SEND_OUT": "Send Out",
    "SUMMARY": "Summary",
    "RELEASE": "Release",
    "CANCEL": "Cancel",
    "unpauseEvolution": "Evolutions have been unpaused for {{pokemonName}}",
    "unsplicePokemon": "`Do you really want to unsplice {{fusionSpeciesName}}\nfrom {{pokemonName}? {{fusionSpeciesName}} will be lost.",
    "spliceRevertText": "{{fusionName}} was reverted to {{pokemonName}}.",
    "releasePokemon": "Do you really want to release {{pokemonName}}?",

=======
    "choosePokemon": "Choisissez un Pokémon.",
    "cantReleaseInBattle": "Impossible de relâcher un Pokémon au combat !",
    "what2doWithPoke": "Que faire avec ce Pokémon ?",
    "cancelShort": "Annuler",
    "selectMove": "Sélectionnez une capacité.",
    "selectHeldItemTransfer": "Sélectionnez un objet à transférer.",
    "selectSplice": "Choisissez-en un autre à fusionner.",
    "deactivate": "Désactiver",
    "activate": "Activer",
    "SEND_OUT": "Envoyer",
    "SUMMARY": "Résumé",
    "RELEASE": "Relâcher",
    "CANCEL": "Annuler"
>>>>>>> f00b1d2b
} as const;<|MERGE_RESOLUTION|>--- conflicted
+++ resolved
@@ -1,26 +1,6 @@
 import { SimpleTranslationEntries } from "#app/plugins/i18n";
 
 export const partyUiHandler: SimpleTranslationEntries = {
-<<<<<<< HEAD
-    "choosePokemon": "Choose a Pokémon.",
-    "cantReleaseInBattle": "You can\'t release a Pokémon that\'s in battle!",
-    "what2doWithPoke": "Do what with this Pokémon?",
-    "cancelShort": "Cancel",
-    "selectMove": "Select a move.",
-    "selectHeldItemTransfer": "Select a held item to transfer.",
-    "selectSplice": "Select another Pokémon to splice.",
-    "deactivate": "Deactivate",
-    "activate": "Activate",
-    "SEND_OUT": "Send Out",
-    "SUMMARY": "Summary",
-    "RELEASE": "Release",
-    "CANCEL": "Cancel",
-    "unpauseEvolution": "Evolutions have been unpaused for {{pokemonName}}",
-    "unsplicePokemon": "`Do you really want to unsplice {{fusionSpeciesName}}\nfrom {{pokemonName}? {{fusionSpeciesName}} will be lost.",
-    "spliceRevertText": "{{fusionName}} was reverted to {{pokemonName}}.",
-    "releasePokemon": "Do you really want to release {{pokemonName}}?",
-
-=======
     "choosePokemon": "Choisissez un Pokémon.",
     "cantReleaseInBattle": "Impossible de relâcher un Pokémon au combat !",
     "what2doWithPoke": "Que faire avec ce Pokémon ?",
@@ -33,6 +13,9 @@
     "SEND_OUT": "Envoyer",
     "SUMMARY": "Résumé",
     "RELEASE": "Relâcher",
-    "CANCEL": "Annuler"
->>>>>>> f00b1d2b
-} as const;+    "CANCEL": "Annuler",
+    "unpauseEvolution": "Evolutions have been unpaused for {{pokemonName}}",
+    "unsplicePokemon": "`Do you really want to unsplice {{fusionSpeciesName}}\nfrom {{pokemonName}? {{fusionSpeciesName}} will be lost.",
+    "spliceRevertText": "{{fusionName}} was reverted to {{pokemonName}}.",
+    "releasePokemon": "Do you really want to release {{pokemonName}}?",
+} as const;
