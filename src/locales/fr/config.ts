import { ability } from "./ability";
import { abilityTriggers } from "./ability-trigger";
import { arenaFlyout } from "./arena-flyout";
<<<<<<< HEAD
=======
import { arenaTag } from "./arena-tag";
>>>>>>> 07b65631
import { PGFachv, PGMachv } from "./achv";
import { battle } from "./battle";
import { battleInfo } from "./battle-info";
import { battleMessageUiHandler } from "./battle-message-ui-handler";
import { battlerTags } from "./battler-tags";
import { berry } from "./berry";
import { bgmName } from "./bgm-name";
import { biome } from "./biome";
import { challenges } from "./challenges";
import { commandUiHandler } from "./command-ui-handler";
import {
  PGFbattleSpecDialogue,
  PGFdialogue,
  PGFdoubleBattleDialogue,
  PGFmiscDialogue,
  PGMbattleSpecDialogue,
  PGMdialogue,
  PGMdoubleBattleDialogue,
  PGMmiscDialogue
} from "./dialogue";
import { egg } from "./egg";
import { fightUiHandler } from "./fight-ui-handler";
import { gameMode } from "./game-mode";
import { gameStatsUiHandler } from "./game-stats-ui-handler";
import { growth } from "./growth";
import { menu } from "./menu";
import { menuUiHandler } from "./menu-ui-handler";
import { modifier } from "./modifier";
import { modifierType } from "./modifier-type";
import { move } from "./move";
import { nature } from "./nature";
import { pokeball } from "./pokeball";
import { pokemon } from "./pokemon";
import { pokemonForm } from "./pokemon-form";
import { pokemonInfo } from "./pokemon-info";
import { pokemonInfoContainer } from "./pokemon-info-container";
import { pokemonSummary } from "./pokemon-summary";
import { saveSlotSelectUiHandler } from "./save-slot-select-ui-handler";
import { splashMessages } from "./splash-messages";
import { starterSelectUiHandler } from "./starter-select-ui-handler";
import { statusEffect } from "./status-effect";
import { titles, trainerClasses, trainerNames } from "./trainers";
import { tutorial } from "./tutorial";
import { voucher } from "./voucher";
import { terrain, weather } from "./weather";
import { partyUiHandler } from "./party-ui-handler";
import { settings } from "./settings.js";
import { common } from "./common.js";
import { modifierSelectUiHandler } from "./modifier-select-ui-handler";
import { moveTriggers } from "./move-trigger";

export const frConfig = {
  ability: ability,
  abilityTriggers: abilityTriggers,
  arenaFlyout: arenaFlyout,
<<<<<<< HEAD
=======
  arenaTag: arenaTag,
>>>>>>> 07b65631
  battle: battle,
  battleInfo: battleInfo,
  battleMessageUiHandler: battleMessageUiHandler,
  battlerTags: battlerTags,
  berry: berry,
  bgmName: bgmName,
  biome: biome,
  challenges: challenges,
  commandUiHandler: commandUiHandler,
  common: common,
  PGMachv: PGMachv,
  PGFachv: PGFachv,
  PGMdialogue: PGMdialogue,
  PGFdialogue: PGFdialogue,
  PGMbattleSpecDialogue: PGMbattleSpecDialogue,
  PGFbattleSpecDialogue: PGFbattleSpecDialogue,
  PGMmiscDialogue: PGMmiscDialogue,
  PGFmiscDialogue: PGFmiscDialogue,
  PGMdoubleBattleDialogue: PGMdoubleBattleDialogue,
  PGFdoubleBattleDialogue: PGFdoubleBattleDialogue,
  egg: egg,
  fightUiHandler: fightUiHandler,
  gameMode: gameMode,
  gameStatsUiHandler: gameStatsUiHandler,
  growth: growth,
  menu: menu,
  menuUiHandler: menuUiHandler,
  modifier: modifier,
  modifierType: modifierType,
  move: move,
  nature: nature,
  pokeball: pokeball,
  pokemon: pokemon,
  pokemonForm: pokemonForm,
  pokemonInfo: pokemonInfo,
  pokemonInfoContainer: pokemonInfoContainer,
  pokemonSummary: pokemonSummary,
  saveSlotSelectUiHandler: saveSlotSelectUiHandler,
  settings: settings,
  splashMessages: splashMessages,
  starterSelectUiHandler: starterSelectUiHandler,
  statusEffect: statusEffect,
  terrain: terrain,
  titles: titles,
  trainerClasses: trainerClasses,
  trainerNames: trainerNames,
  tutorial: tutorial,
  voucher: voucher,
  weather: weather,
  partyUiHandler: partyUiHandler,
  modifierSelectUiHandler: modifierSelectUiHandler,
  moveTriggers: moveTriggers
};<|MERGE_RESOLUTION|>--- conflicted
+++ resolved
@@ -1,10 +1,7 @@
 import { ability } from "./ability";
 import { abilityTriggers } from "./ability-trigger";
 import { arenaFlyout } from "./arena-flyout";
-<<<<<<< HEAD
-=======
 import { arenaTag } from "./arena-tag";
->>>>>>> 07b65631
 import { PGFachv, PGMachv } from "./achv";
 import { battle } from "./battle";
 import { battleInfo } from "./battle-info";
@@ -60,10 +57,7 @@
   ability: ability,
   abilityTriggers: abilityTriggers,
   arenaFlyout: arenaFlyout,
-<<<<<<< HEAD
-=======
   arenaTag: arenaTag,
->>>>>>> 07b65631
   battle: battle,
   battleInfo: battleInfo,
   battleMessageUiHandler: battleMessageUiHandler,
