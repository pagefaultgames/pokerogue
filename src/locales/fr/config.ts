import { ability } from "./ability";
import { abilityTriggers } from "./ability-trigger";
import { battle } from "./battle";
import { biome } from "./biome";
import { commandUiHandler } from "./command-ui-handler";
import { egg } from "./egg";
import { fightUiHandler } from "./fight-ui-handler";
import { growth } from "./growth";
import { menu } from "./menu";
import { menuUiHandler } from "./menu-ui-handler";
import { modifierType } from "./modifier-type";
import { move } from "./move";
import { nature } from "./nature";
import { partyUiHandler } from "./party-ui-handler";
import { pokeball } from "./pokeball";
import { pokemon } from "./pokemon";
import { pokemonStat } from "./pokemon-stat";
import { starterSelectUiHandler } from "./starter-select-ui-handler";
import { SummaryUiHandler } from "./summary-ui-handler";
import { tutorial } from "./tutorial";
import { titles,trainerClasses,trainerNames } from "./trainers";
import { splashMessages } from "./splash-messages"
import { weather } from "./weather";



export const frConfig = {
    ability: ability,
    abilityTriggers: abilityTriggers,
    battle: battle,
    commandUiHandler: commandUiHandler,
    egg: egg,
    fightUiHandler: fightUiHandler,
    menuUiHandler: menuUiHandler,
    menu: menu,
    move: move,
    pokeball: pokeball,
    pokemonStat: pokemonStat,
    pokemon: pokemon,
    starterSelectUiHandler: starterSelectUiHandler,
    titles: titles,
    trainerClasses: trainerClasses,
    trainerNames: trainerNames,
    tutorial: tutorial,
    splashMessages: splashMessages,
    nature: nature,
    growth: growth,
<<<<<<< HEAD
    partyUiHandler: partyUiHandler,
    summaryUiHandler: SummaryUiHandler,
    biome: biome,
    weather: weather
}
=======
    weather: weather,
    modifierType: modifierType,
}
>>>>>>> 8a8a2e12
<|MERGE_RESOLUTION|>--- conflicted
+++ resolved
@@ -45,14 +45,9 @@
     splashMessages: splashMessages,
     nature: nature,
     growth: growth,
-<<<<<<< HEAD
     partyUiHandler: partyUiHandler,
     summaryUiHandler: SummaryUiHandler,
     biome: biome,
-    weather: weather
-}
-=======
     weather: weather,
     modifierType: modifierType,
-}
->>>>>>> 8a8a2e12
+}