import { ability } from "./ability";
import { abilityTriggers } from "./ability-trigger";
import { battle } from "./battle";
import { commandUiHandler } from "./command-ui-handler";
import { fightUiHandler } from "./fight-ui-handler";
import { growth } from "./growth";
import { menu } from "./menu";
import { menuUiHandler } from "./menu-ui-handler";
import { modifierType } from "./modifier-type";
import { move } from "./move";
import { nature } from "./nature";
import { pokeball } from "./pokeball";
import { pokemon } from "./pokemon";
import { pokemonStat } from "./pokemon-stat";
import { starterSelectUiHandler } from "./starter-select-ui-handler";
import { tutorial } from "./tutorial";
import { titles,trainerClasses,trainerNames } from "./trainers";
import { weather } from "./weather";



export const frConfig = {
    ability: ability,
    abilityTriggers: abilityTriggers,
    battle: battle,
    commandUiHandler: commandUiHandler,
    fightUiHandler: fightUiHandler,
    menuUiHandler: menuUiHandler,
    menu: menu,
    move: move,
    pokeball: pokeball,
    pokemonStat: pokemonStat,
    pokemon: pokemon,
    starterSelectUiHandler: starterSelectUiHandler,
    titles: titles,
    trainerClasses: trainerClasses,
    trainerNames: trainerNames,
    tutorial: tutorial,
    nature: nature,
    growth: growth,
<<<<<<< HEAD
    weather: weather
}
=======
    weather: weather,
    modifierType: modifierType,
}
>>>>>>> 482accda
<|MERGE_RESOLUTION|>--- conflicted
+++ resolved
@@ -38,11 +38,6 @@
     tutorial: tutorial,
     nature: nature,
     growth: growth,
-<<<<<<< HEAD
-    weather: weather
-}
-=======
     weather: weather,
     modifierType: modifierType,
 }
->>>>>>> 482accda
