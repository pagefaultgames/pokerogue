import { ability } from "./ability";
import { abilityTriggers } from "./ability-trigger";
import { battle } from "./battle";
import { commandUiHandler } from "./command-ui-handler";
import { egg } from "./egg";
import { fightUiHandler } from "./fight-ui-handler";
import { growth } from "./growth";
import { menu } from "./menu";
import { menuUiHandler } from "./menu-ui-handler";
import { modifierType } from "./modifier-type";
import { move } from "./move";
import { nature } from "./nature";
import { pokeball } from "./pokeball";
import { pokemon } from "./pokemon";
import { pokemonStat } from "./pokemon-stat";
import { starterSelectUiHandler } from "./starter-select-ui-handler";
import { tutorial } from "./tutorial";
<<<<<<< HEAD
import { titles,trainerClasses,trainerNames } from "./trainers";
=======
import { splashMessages } from "./splash-messages"
>>>>>>> 8dce9fa2
import { weather } from "./weather";



export const frConfig = {
    ability: ability,
    abilityTriggers: abilityTriggers,
    battle: battle,
    commandUiHandler: commandUiHandler,
    egg: egg,
    fightUiHandler: fightUiHandler,
    menuUiHandler: menuUiHandler,
    menu: menu,
    move: move,
    pokeball: pokeball,
    pokemonStat: pokemonStat,
    pokemon: pokemon,
    starterSelectUiHandler: starterSelectUiHandler,
    titles: titles,
    trainerClasses: trainerClasses,
    trainerNames: trainerNames,
    tutorial: tutorial,
    splashMessages: splashMessages,
    nature: nature,
    growth: growth,
    weather: weather,
    modifierType: modifierType,
}
<|MERGE_RESOLUTION|>--- conflicted
+++ resolved
@@ -15,11 +15,8 @@
 import { pokemonStat } from "./pokemon-stat";
 import { starterSelectUiHandler } from "./starter-select-ui-handler";
 import { tutorial } from "./tutorial";
-<<<<<<< HEAD
 import { titles,trainerClasses,trainerNames } from "./trainers";
-=======
 import { splashMessages } from "./splash-messages"
->>>>>>> 8dce9fa2
 import { weather } from "./weather";
 
 
