--- conflicted
+++ resolved
@@ -41,14 +41,9 @@
 import { voucher } from "./voucher";
 import { weather } from "./weather";
 import { partyUiHandler } from "./party-ui-handler";
-<<<<<<< HEAD
-import { settings } from "#app/locales/fr/settings.js";
-import { common } from "#app/locales/fr/common.js";
-import { modifierSelectUiHandler } from "./modifier-select-ui-handler";
-=======
 import { settings } from "./settings.js";
 import { common } from "./common.js";
->>>>>>> 0bc4f26b
+import { modifierSelectUiHandler } from "./modifier-select-ui-handler";
 
 export const frConfig = {
   ability: ability,
