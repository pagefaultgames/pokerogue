--- conflicted
+++ resolved
@@ -40,11 +40,8 @@
 import { weather } from "./weather";
 import { partyUiHandler } from "./party-ui-handler";
 import { settings } from "#app/locales/fr/settings.js";
-<<<<<<< HEAD
 import { pokemonSummary } from "./pokemon-summary";
-=======
 import { common } from "#app/locales/fr/common.js";
->>>>>>> a14128ae
 
 export const frConfig = {
   ability: ability,
