import { ability } from "./ability";
import { abilityTriggers } from "./ability-trigger";
import { battle } from "./battle";
import { commandUiHandler } from "./command-ui-handler";
import { fightUiHandler } from "./fight-ui-handler";
import { growth } from "./growth";
import { menu } from "./menu";
import { menuUiHandler } from "./menu-ui-handler";
import { move } from "./move";
import { nature } from "./nature";
import { pokeball } from "./pokeball";
import { pokemon } from "./pokemon";
import { pokemonStat } from "./pokemon-stat";
import { starterSelectUiHandler } from "./starter-select-ui-handler";
import { tutorial } from "./tutorial";
<<<<<<< HEAD
import { titles,trainerClasses,trainerNames } from "./trainers";
=======
import { weather } from "./weather";
>>>>>>> a5bafe5c


export const frConfig = {
    ability: ability,
    abilityTriggers: abilityTriggers,
    battle: battle,
    commandUiHandler: commandUiHandler,
    fightUiHandler: fightUiHandler,
    menuUiHandler: menuUiHandler,
    menu: menu,
    move: move,
    pokeball: pokeball,
    pokemonStat: pokemonStat,
    pokemon: pokemon,
    starterSelectUiHandler: starterSelectUiHandler,
    titles: titles,
    trainerClasses: trainerClasses,
    trainerNames: trainerNames,
    tutorial: tutorial,
    nature: nature,
    growth: growth,
    weather: weather
}<|MERGE_RESOLUTION|>--- conflicted
+++ resolved
@@ -13,11 +13,9 @@
 import { pokemonStat } from "./pokemon-stat";
 import { starterSelectUiHandler } from "./starter-select-ui-handler";
 import { tutorial } from "./tutorial";
-<<<<<<< HEAD
 import { titles,trainerClasses,trainerNames } from "./trainers";
-=======
 import { weather } from "./weather";
->>>>>>> a5bafe5c
+
 
 
 export const frConfig = {
@@ -40,4 +38,4 @@
     nature: nature,
     growth: growth,
     weather: weather
-}+}
