--- conflicted
+++ resolved
@@ -21,11 +21,6 @@
 import { starterSelectUiHandler } from "./starter-select-ui-handler";
 import { titles, trainerClasses, trainerNames } from "./trainers";
 import { tutorial } from "./tutorial";
-<<<<<<< HEAD
-import { voucher } from "./voucher";
-import { weather } from "./weather";
-
-=======
 import { weather } from "./weather";
 import { battleMessageUiHandler } from "./battle-message-ui-handler";
 import { berry } from "./berry";
@@ -41,7 +36,6 @@
 } from "./dialogue";
 import { biome } from "./biome";
 import { pokemonInfoContainer } from "./pokemon-info-container";
->>>>>>> fb26b6d5
 
 export const frConfig = {
   ability: ability,
@@ -69,10 +63,6 @@
   trainerClasses: trainerClasses,
   trainerNames: trainerNames,
   tutorial: tutorial,
-<<<<<<< HEAD
-  voucher: voucher,
-  weather: weather,
-=======
   weather: weather,
   battleMessageUiHandler: battleMessageUiHandler,
   berry: berry,
@@ -88,5 +78,4 @@
   PGFmiscDialogue: PGFmiscDialogue,
   PGMdoubleBattleDialogue: PGMdoubleBattleDialogue,
   PGFdoubleBattleDialogue: PGFdoubleBattleDialogue
->>>>>>> fb26b6d5
 };