--- conflicted
+++ resolved
@@ -18,12 +18,8 @@
 import { titles, trainerClasses, trainerNames } from "./trainers";
 import { tutorial } from "./tutorial";
 import { weather } from "./weather";
-<<<<<<< HEAD
 import { battleMessageUiHandler } from "./battle-message-ui-handler";
-=======
 import { berry } from "./berry";
->>>>>>> a44c1587
-
 
 export const frConfig = {
     ability: ability,
@@ -48,10 +44,6 @@
     trainerNames: trainerNames,
     tutorial: tutorial,
     weather: weather,
-<<<<<<< HEAD
     battleMessageUiHandler: battleMessageUiHandler,
-}
-=======
     berry: berry,
-}
->>>>>>> a44c1587
+}