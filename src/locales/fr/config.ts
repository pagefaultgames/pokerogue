import { ability } from "./ability";
import { abilityTriggers } from "./ability-trigger";
import { achv } from "./achv";
import { battle } from "./battle";
import { battleMessageUiHandler } from "./battle-message-ui-handler";
import { berry } from "./berry";
import { biome } from "./biome";
import { commandUiHandler } from "./command-ui-handler";
import {
  PGFbattleSpecDialogue,
  PGFdialogue,
  PGFdoubleBattleDialogue,
  PGFmiscDialogue,
  PGMbattleSpecDialogue,
  PGMdialogue,
  PGMdoubleBattleDialogue,
  PGMmiscDialogue
} from "./dialogue";
import { egg } from "./egg";
import { fightUiHandler } from "./fight-ui-handler";
import { gameStatsUiHandler } from "./game-stats-ui-handler";
import { growth } from "./growth";
import { menu } from "./menu";
import { menuUiHandler } from "./menu-ui-handler";
import { modifierType } from "./modifier-type";
import { move } from "./move";
import { nature } from "./nature";
import { pokeball } from "./pokeball";
import { pokemon } from "./pokemon";
import { pokemonInfo } from "./pokemon-info";
import { pokemonInfoContainer } from "./pokemon-info-container";
import { splashMessages } from "./splash-messages";
import { starterSelectUiHandler } from "./starter-select-ui-handler";
import { titles, trainerClasses, trainerNames } from "./trainers";
import { tutorial } from "./tutorial";
import { voucher } from "./voucher";
<<<<<<< HEAD
import {
  PGMdialogue,
  PGFdialogue,
  PGMbattleSpecDialogue,
  PGFbattleSpecDialogue,
  PGMmiscDialogue,
  PGFmiscDialogue, PGMdoubleBattleDialogue, PGFdoubleBattleDialogue
} from "./dialogue";
import { biome } from "./biome";
import { pokemonInfoContainer } from "./pokemon-info-container";
import { saveSlotSelectUiHandler } from "./save-slot-select-ui-handler";
=======
import { weather } from "./weather";
>>>>>>> 12bd22f2

export const frConfig = {
  ability: ability,
  abilityTriggers: abilityTriggers,
  achv: achv,
  battle: battle,
  battleMessageUiHandler: battleMessageUiHandler,
  berry: berry,
  biome: biome,
  commandUiHandler: commandUiHandler,
  PGMdialogue: PGMdialogue,
  PGFdialogue: PGFdialogue,
  PGMbattleSpecDialogue: PGMbattleSpecDialogue,
  PGFbattleSpecDialogue: PGFbattleSpecDialogue,
  PGMmiscDialogue: PGMmiscDialogue,
  PGFmiscDialogue: PGFmiscDialogue,
  PGMdoubleBattleDialogue: PGMdoubleBattleDialogue,
  PGFdoubleBattleDialogue: PGFdoubleBattleDialogue,
  egg: egg,
  fightUiHandler: fightUiHandler,
  gameStatsUiHandler: gameStatsUiHandler,
  growth: growth,
  menu: menu,
  menuUiHandler: menuUiHandler,
  modifierType: modifierType,
  move: move,
  nature: nature,
  pokeball: pokeball,
  pokemon: pokemon,
  pokemonInfo: pokemonInfo,
  pokemonInfoContainer: pokemonInfoContainer,
  splashMessages: splashMessages,
  starterSelectUiHandler: starterSelectUiHandler,
  titles: titles,
  trainerClasses: trainerClasses,
  trainerNames: trainerNames,
  tutorial: tutorial,
  voucher: voucher,
<<<<<<< HEAD
  biome: biome,
  pokemonInfoContainer: pokemonInfoContainer,
  PGMdialogue: PGMdialogue,
  PGFdialogue: PGFdialogue,
  PGMbattleSpecDialogue: PGMbattleSpecDialogue,
  PGFbattleSpecDialogue: PGFbattleSpecDialogue,
  PGMmiscDialogue: PGMmiscDialogue,
  PGFmiscDialogue: PGFmiscDialogue,
  PGMdoubleBattleDialogue: PGMdoubleBattleDialogue,
  PGFdoubleBattleDialogue: PGFdoubleBattleDialogue,
  saveSlotSelectUiHandler: saveSlotSelectUiHandler
=======
  weather: weather
>>>>>>> 12bd22f2
};<|MERGE_RESOLUTION|>--- conflicted
+++ resolved
@@ -34,21 +34,8 @@
 import { titles, trainerClasses, trainerNames } from "./trainers";
 import { tutorial } from "./tutorial";
 import { voucher } from "./voucher";
-<<<<<<< HEAD
-import {
-  PGMdialogue,
-  PGFdialogue,
-  PGMbattleSpecDialogue,
-  PGFbattleSpecDialogue,
-  PGMmiscDialogue,
-  PGFmiscDialogue, PGMdoubleBattleDialogue, PGFdoubleBattleDialogue
-} from "./dialogue";
-import { biome } from "./biome";
-import { pokemonInfoContainer } from "./pokemon-info-container";
+import { weather } from "./weather";
 import { saveSlotSelectUiHandler } from "./save-slot-select-ui-handler";
-=======
-import { weather } from "./weather";
->>>>>>> 12bd22f2
 
 export const frConfig = {
   ability: ability,
@@ -87,19 +74,6 @@
   trainerNames: trainerNames,
   tutorial: tutorial,
   voucher: voucher,
-<<<<<<< HEAD
-  biome: biome,
-  pokemonInfoContainer: pokemonInfoContainer,
-  PGMdialogue: PGMdialogue,
-  PGFdialogue: PGFdialogue,
-  PGMbattleSpecDialogue: PGMbattleSpecDialogue,
-  PGFbattleSpecDialogue: PGFbattleSpecDialogue,
-  PGMmiscDialogue: PGMmiscDialogue,
-  PGFmiscDialogue: PGFmiscDialogue,
-  PGMdoubleBattleDialogue: PGMdoubleBattleDialogue,
-  PGFdoubleBattleDialogue: PGFdoubleBattleDialogue,
+  weather: weather,
   saveSlotSelectUiHandler: saveSlotSelectUiHandler
-=======
-  weather: weather
->>>>>>> 12bd22f2
 };