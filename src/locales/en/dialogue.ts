import { DialogueTranslationEntries, SimpleTranslationEntries } from "#app/interfaces/locales";

// Dialogue of the NPCs in the game when the player character is male (or unset)
export const PGMdialogue: DialogueTranslationEntries = {
  "youngster": {
    "encounter": {
      1: "Hey, wanna battle?",
      2: "Are you a new trainer too?",
      3: "Hey, I haven't seen you before. Let's battle!",
      4: "I just lost, so I'm trying to find more Pokémon.\nWait! You look weak! Come on, let's battle!",
      5: "Have we met or not? I don't really remember. Well, I guess it's nice to meet you anyway!",
      6: "All right! Let's go!",
      7: "All right! Here I come! I'll show you my power!",
      8: "Haw haw haw... I'll show you how hawesome my Pokémon are!",
      9: "No need to waste time saying hello. Bring it on whenever you're ready!",
      10: "Don't let your guard down, or you may be crying when a kid beats you.",
      11: "I've raised my Pokémon with great care. You're not allowed to hurt them!",
      12: "Glad you made it! It won't be an easy job from here.",
      13: "The battles continue forever! Welcome to the world with no end!"
    },
    "victory": {
      1: "Wow! You're strong!",
      2: "I didn't stand a chance, huh?",
      3: "I'll find you again when I'm older and beat you!",
      4: "Ugh. I don't have any more Pokémon.",
      5: "No way… NO WAY! How could I lose again…",
      6: "No! I lost!",
      7: "Whoa! You are incredible! I'm amazed and surprised!",
      8: "Could it be… How… My Pokémon and I are the strongest, though…",
      9: "I won't lose next time! Let's battle again sometime!",
      10: "Sheesh! Can't you see that I'm just a kid! It wasn't fair of you to go all out like that!",
      11: "Your Pokémon are more amazing! Trade with me!",
      12: "I got a little carried away earlier, but what job was I talking about?",
      13: "Ahaha! There it is! That's right! You're already right at home in this world!"
    }
  },
  "lass": {
    "encounter": {
      1: "Let's have a battle, shall we?",
      2: "You look like a new trainer. Let's have a battle!",
      3: "I don't recognize you. How about a battle?",
      4: "Let's have a fun Pokémon battle!",
      5: "I'll show you the ropes of how to really use Pokémon!",
      6: "A serious battle starts from a serious beginning! Are you sure you're ready?",
      7: "You're only young once. And you only get one shot at a given battle. Soon, you'll be nothing but a memory.",
      8: "You'd better go easy on me, OK? Though I'll be seriously fighting!",
      9: "School is boring. I've got nothing to do. Yawn. I'm only battling to kill the time."
    },
    "victory": {
      1: "That was impressive! I've got a lot to learn.",
      2: "I didn't think you'd beat me that bad…",
      3: "I hope we get to have a rematch some day.",
      4: "That was pretty amazingly fun! You've totally exhausted me…",
      5: "You actually taught me a lesson! You're pretty amazing!",
      6: "Seriously, I lost. That is, like, seriously depressing, but you were seriously cool.",
      7: "I don't need memories like this. Deleting memory…",
      8: "Hey! I told you to go easy on me! Still, you're pretty cool when you're serious.",
      9: "I'm actually getting tired of battling… There's gotta be something new to do…"
    }
  },
  "breeder": {
    "encounter": {
      1: "Obedient Pokémon, selfish Pokémon… Pokémon have unique characteristics.",
      2: "Even though my upbringing and behavior are poor, I've raised my Pokémon well.",
      3: "Hmm, do you discipline your Pokémon? Pampering them too much is no good.",
    },
    "victory": {
      1: "It is important to nurture and train each Pokémon's characteristics.",
      2: "Unlike my diabolical self, these are some good Pokémon.",
      3: "Too much praise can spoil both Pokémon and people.",
    },
    "defeat": {
      1: "You should not get angry at your Pokémon, even if you lose a battle.",
      2: "Right? Pretty good Pokémon, huh? I'm suited to raising things.",
      3: "No matter how much you love your Pokémon, you still have to discipline them when they misbehave."
    }
  },
  "breeder_female": {
    "encounter": {
      1: "Pokémon never betray you. They return all the love you give them.",
      2: "Shall I give you a tip for training good Pokémon?",
      3: "I have raised these very special Pokémon using a special method."
    },
    "victory": {
      1: "Ugh… It wasn't supposed to be like this. Did I administer the wrong blend?",
      2: "How could that happen to my Pokémon… What are you feeding your Pokémon?",
      3: "If I lose, that tells you I was just killing time. It doesn't damage my ego at all."
    },
    "defeat": {
      1: "This proves my Pokémon have accepted my love.",
      2: "The real trick behind training good Pokémon is catching good Pokémon.",
      3: "Pokémon will be strong or weak depending on how you raise them."
    }
  },
  "fisherman": {
    "encounter": {
      1: "Aack! You made me lose a bite!\nWhat are you going to do about it?",
      2: "Go away! You're scaring the Pokémon!",
      3: "Let's see if you can reel in a victory!",
    },
    "victory": {
      1: "Just forget about it.",
      2: "Next time, I'll be reelin' in the triumph!",
      3: "Guess I underestimated the currents this time.",
    },
  },
  "fisherman_female": {
    "encounter": {
      1: "Woah! I've hooked a big one!",
      2: "Line's in, ready to reel in success!",
      3: "Ready to make waves!"
    },
    "victory": {
      1: "I'll be back with a stronger hook.",
      2: "I'll reel in victory next time.",
      3: "I'm just sharpening my hooks for the comeback!"
    },
  },
  "swimmer": {
    "encounter": {
      1: "Time to dive in!",
      2: "Let's ride the waves of victory!",
      3: "Ready to make a splash!",
    },
    "victory": {
      1: "Drenched in defeat!",
      2: "A wave of defeat!",
      3: "Back to shore, I guess.",
    },
  },
  "backpacker": {
    "encounter": {
      1: "Pack up, game on!",
      2: "Let's see if you can keep pace!",
      3: "Gear up, challenger!",
      4: "I've spent 20 years trying to find myself… But where am I?"
    },
    "victory": {
      1: "Tripped up this time!",
      2: "Oh, I think I'm lost.",
      3: "Dead end!",
      4: "Wait up a second! Hey! Don't you know who I am?"
    },
  },
  "ace_trainer": {
    "encounter": {
      1: "You seem quite confident.",
      2: "Your Pokémon… Show them to me…",
      3: "Because I'm an Ace Trainer, people think I'm strong.",
      4: "Are you aware of what it takes to be an Ace Trainer?"
    },
    "victory": {
      1: "Yes… You have good Pokémon…",
      2: "What?! But I'm a battling genius!",
      3: "Of course, you are the main character!",
      4: "OK! OK! You could be an Ace Trainer!"
    },
    "defeat": {
      1: "I am devoting my body and soul to Pokémon battles!",
      2: "All within my expectations… Nothing to be surprised about…",
      3: "I thought I'd grow up to be a frail person who looked like they would break if you squeezed them too hard.",
      4: "Of course I'm strong and don't lose. It's important that I win gracefully."
    }
  },
  "parasol_lady": {
    "encounter": {
      1: "Time to grace the battlefield with elegance and poise!",
    },
    "victory": {
      1: "My elegance remains unbroken!",
    }
  },
  "twins": {
    "encounter": {
      1: "Get ready, because when we team up, it's double the trouble!",
      2: "Two hearts, one strategy – let's see if you can keep up with our twin power!",
      3: "Hope you're ready for double trouble, because we're about to bring the heat!"
    },
    "victory": {
      1: "We may have lost this round, but our bond remains unbreakable!",
      2: "Our twin spirit won't be dimmed for long.",
      3: "We'll come back stronger as a dynamic duo!"
    },
    "defeat": {
      1: "Twin power reigns supreme!",
      2: "Two hearts, one triumph!",
      3: "Double the smiles, double the victory dance!"
    }
  },
  "cyclist": {
    "encounter": {
      1: "Get ready to eat my dust!",
      2: "Gear up, challenger! I'm about to leave you in the dust!",
      3: "Pedal to the metal, let's see if you can keep pace!"
    },
    "victory": {
      1: "Spokes may be still, but determination pedals on.",
      2: "Outpaced!",
      3: "The road to victory has many twists and turns yet to explore."
    },
  },
  "black_belt": {
    "encounter": {
      1: "I praise your courage in challenging me! For I am the one with the strongest kick!",
      2: "Oh, I see. Would you like to be cut to pieces? Or do you prefer the role of punching bag?"
    },
    "victory": {
      1: "Oh. The Pokémon did the fighting. My strong kick didn't help a bit.",
      2: "Hmmm… If I was going to lose anyway, I was hoping to get totally messed up in the process."
    },
  },
  "battle_girl": {
    "encounter": {
      1: "You don't have to try to impress me. You can lose against me.",
    },
    "victory": {
      1: "It's hard to say good-bye, but we are running out of time…",
    },
  },
  "hiker": {
    "encounter": {
      1: "My middle-age spread has given me as much gravitas as the mountains I hike!",
      2: "I inherited this big-boned body from my parents… I'm like a living mountain range…",
    },
    "victory": {
      1: "At least I cannot lose when it comes to BMI!",
      2: "It's not enough… It's never enough. My bad cholesterol isn't high enough…"
    },
  },
  "ranger": {
    "encounter": {
      1: "When I am surrounded by nature, most other things cease to matter.",
      2: "When I'm living without nature in my life, sometimes I'll suddenly feel an anxiety attack coming on."
    },
    "victory": {
      1: "It doesn't matter to the vastness of nature whether I win or lose…",
      2: "Something like this is pretty trivial compared to the stifling feelings of city life."
    },
    "defeat": {
      1: "I won the battle. But victory is nothing compared to the vastness of nature…",
      2: "I'm sure how you feel is not so bad if you compare it to my anxiety attacks…"
    }
  },
  "scientist": {
    "encounter": {
      1: "My research will lead this world to peace and joy.",
    },
    "victory": {
      1: "I am a genius… I am not supposed to lose against someone like you…",
    },
  },
  "school_kid": {
    "encounter": {
      1: "…Heehee. I'm confident in my calculations and analysis.",
      2: "I'm gaining as much experience as I can because I want to be a Gym Leader someday."
    },
    "victory": {
      1: "Ohhhh… Calculation and analysis are perhaps no match for chance…",
      2: "Even difficult, trying experiences have their purpose, I suppose."
    }
  },
  "artist": {
    "encounter": {
      1: "I used to be popular, but now I am all washed up.",
    },
    "victory": {
      1: "As times change, values also change. I realized that too late.",
    },
  },
  "guitarist": {
    "encounter": {
      1: "Get ready to feel the rhythm of defeat as I strum my way to victory!",
    },
    "victory": {
      1: "Silenced for now, but my melody of resilience will play on.",
    },
  },
  "worker": {
    "encounter": {
      1: "It bothers me that people always misunderstand me. I'm a lot more pure than everyone thinks.",
    },
    "victory": {
      1: "I really don't want my skin to burn, so I want to stay in the shade while I work.",
    },
  },
  "worker_female": {
    "encounter": {
      1: `It bothers me that people always misunderstand me. 
                $I'm a lot more pure than everyone thinks.`
    },
    "victory": {
      1: "I really don't want my skin to burn, so I want to stay in the shade while I work."
    },
    "defeat": {
      1: "My body and mind aren't necessarily always in sync."
    }
  },
  "worker_double": {
    "encounter": {
      1: "I'll show you we can break you. We've been training in the field!",
    },
    "victory": {
      1: "How strange… How could this be… I shouldn't have been outmuscled.",
    },
  },
  "hex_maniac": {
    "encounter": {
      1: "I normally only ever listen to classical music, but if I lose, I think I shall try a bit of new age!",
      2: "I grow stronger with each tear I cry."
    },
    "victory": {
      1: "Is this the dawning of the age of Aquarius?",
      2: "Now I can get even stronger. I grow with every grudge."
    },
    "defeat": {
      1: "New age simply refers to twentieth century classical composers, right?",
      2: "Don't get hung up on sadness or frustration. You can use your grudges to motivate yourself."
    }
  },
  "psychic": {
    "encounter": {
      1: "Hi! Focus!",
    },
    "victory": {
      1: "Eeeeek!",
    },
  },
  "officer": {
    "encounter": {
      1: "Brace yourself, because justice is about to be served!",
      2: "Ready to uphold the law and serve justice on the battlefield!"
    },
    "victory": {
      1: "The weight of justice feels heavier than ever…",
      2: "The shadows of defeat linger in the precinct."
    }
  },
  "beauty": {
    "encounter": {
      1: "My last ever battle… That's the way I'd like us to view this match…",
    },
    "victory": {
      1: "It's been fun… Let's have another last battle again someday…",
    },
  },
  "baker": {
    "encounter": {
      1: "Hope you're ready to taste defeat!"
    },
    "victory": {
      1: "I'll bake a comeback."
    },
  },
  "biker": {
    "encounter": {
      1: "Time to rev up and leave you in the dust!"
    },
    "victory": {
      1: "I'll tune up for the next race."
    },
  },
  "firebreather": {
    "encounter": {
      1: "My flames shall devour you!",
      2: "My soul is on fire. I'll show you how hot it burns!",
      3: "Step right up and take a look!"
    },
    "victory": {
      1: "I burned down to ashes...",
      2: "Yow! That's hot!",
      3: "Ow! I scorched the tip of my nose!"
    },
  },
  "sailor": {
    "encounter": {
      1: "Matey, you're walking the plank if you lose!",
      2: "Come on then! My sailor's pride is at stake!",
      3: "Ahoy there! Are you seasick?"
    },
    "victory": {
      1: "Argh! Beaten by a kid!",
      2: "Your spirit sank me!",
      3: "I think it's me that's seasick..."
    },
  },
  "rocket_grunt": {
    "encounter": {
      1: "Prepare for trouble!"
    },
    "victory": {
      1: "Team Rocket blasting off again!"
    },
  },
  "magma_grunt": {
    "encounter": {
      1: " If you get in the way of Team Magma, don’t expect any mercy!"
    },
    "victory": {
      1: "Huh? I lost?!"
    },
  },
  "aqua_grunt": {
    "encounter": {
      1: "No one who crosses Team Aqua gets any mercy, not even kids!"
    },
    "victory": {
      1: "You're kidding me!"
    },
  },
  "galactic_grunt": {
    "encounter": {
      1: "Don't mess with Team Galactic!"
    },
    "victory": {
      1: "Shut down..."
    },
  },
  "plasma_grunt": {
    "encounter": {
      1: "We won't tolerate people who have different ideas!"
    },
    "victory": {
      1: "Plasmaaaaaaaaa!"
    },
  },
  "flare_grunt": {
    "encounter": {
      1: "Fashion is most important to us!"
    },
    "victory": {
      1: "The future doesn't look bright for me."
    },
  },
  "rocket_boss_giovanni_1": {
    "encounter": {
      1: "So! I must say, I am impressed you got here!"
    },
    "victory": {
      1: "WHAT! This cannot be!"
    },
    "defeat": {
      1: "Mark my words. Not being able to measure your own strength shows that you are still a child."
    }
  },
  "rocket_boss_giovanni_2": {
    "encounter": {
      1: "My old associates need me... Are you going to get in my way?"
    },
    "victory": {
      1: "How is this possible...? The precious dream of Team Rocket has become little more than an illusion..."
    },
    "defeat": {
      1: "Team Rocket will be reborn again, and I will rule the world!"
    }
  },
  "magma_boss_maxie_1": {
    "encounter": {
      1: "I will bury you by my own hand. I hope you appreciate this honor!"
    },
    "victory": {
      1: "Ugh! You are... quite capable...\nI fell behind, but only by an inch..."
    },
    "defeat": {
      1: "Team Magma will prevail!"
    }
  },
  "magma_boss_maxie_2": {
    "encounter": {
      1: `You are the final obstacle remaining between me and my goals.
          $Brace yourself for my ultimate attack! Fuhahaha!`
    },
    "victory": {
      1: "This... This is not.. Ngh..."
    },
    "defeat": {
      1: "And now... I will transform this planet to a land ideal for humanity."
    }
  },
  "aqua_boss_archie_1": {
    "encounter": {
      1: "I'm the leader of Team Aqua, so I'm afraid it's the rope's end for you."
    },
    "victory": {
      1: "Let's meet again somewhere. I'll be sure to remember that face."
    },
    "defeat": {
      1: "Brilliant! My team won't hold back now!"
    }
  },
  "aqua_boss_archie_2": {
    "encounter": {
      1: "I've been waiting so long for this day to come.\nThis is the true power of my team!"
    },
    "victory": {
      1: "Like I figured..."
    },
    "defeat": {
      1: "I'll return everything in this world to its original, pure state!!"
    }
  },
  "galactic_boss_cyrus_1": {
    "encounter": {
<<<<<<< HEAD
      1: `You were compelled to come here by such vacuous sentimentality
          $I will make you regret paying heed to your heart!`
=======
      1: "You were compelled to come here by such vacuous sentimentality.\nI will make you regret paying heed to your heart!"
>>>>>>> eb77927d
    },
    "victory": {
      1: "Interesting. And quite curious."
    },
    "defeat": {
      1: "I will create my new world..."
    }
  },
  "galactic_boss_cyrus_2": {
    "encounter": {
      1: `So we meet again. It seems our fates have become intertwined.
          $But here and now, I will finally break that bond!`
    },
    "victory": {
      1: "How? How? HOW?!"
    },
    "defeat": {
      1: "Farewell."
    }
  },
  "plasma_boss_ghetsis_1": {
    "encounter": {
      1: "I won't allow anyone to stop me! No matter who does what!"
    },
    "victory": {
      1: "How can this be? I'm the creator of Team Plasma! I'm perfect!"
    },
    "defeat": {
      1: "I am the perfect ruler of a perfect new world! Mwa ha ha!"
    }
  },
  "plasma_boss_ghetsis_2": {
    "encounter": {
      1: "Come now! I want to see your face at the moment you lose all hope!"
    },
    "victory": {
      1: "My calculations... No! My careful schemes! The world should be mine!"
    },
    "defeat": {
      1: "Kyurem! Use Absofusion!"
    }
  },
  "flare_boss_lysandre_1": {
    "encounter": {
      1: "Do you want to stop me? Show me in battle."
    },
    "victory": {
      1: "You are here to stop me. But I ask you to wait. "
    },
    "defeat": {
      1: "Pokemon...Shall no longer exist."
    }
  },
  "flare_boss_lysandre_2": {
    "encounter": {
      1: "The future you want, or the future I want... Let us see which one is more deserving, shall we?"
    },
    "victory": {
      1: "Whaugh!"
    },
    "defeat": {
      1: "Fools with no vision will continue to befoul this beautiful world."
    }
  },
  "brock": {
    "encounter": {
      1: "My expertise on Rock-type Pokémon will take you down! Come on!",
      2: "My rock-hard willpower will overwhelm you!",
      3: "Allow me to show you the true strength of my Pokémon!"
    },
    "victory": {
      1: "Your Pokémon's strength have overcome my rock-hard defenses!",
      2: "The world is huge! I'm glad to have had a chance to battle you.",
      3: "Perhaps I should go back to pursuing my dream as a Pokémon Breeder…"
    },
    "defeat": {
      1: "The best offense is a good defense!\nThat's my way of doing things!",
      2: "Come study rocks with me next time to better learn how to fight them!",
      3: "Hah, all my traveling around the regions is paying off!"
    }
  },
  "misty": {
    "encounter": {
      1: "My policy is an all out offensive with Water-type Pokémon!",
      2: "Hiya, I'll show you the strength of my aquatic Pokémon!",
      3: "My dream was to go on a journey and battle powerful trainers…\nWill you be a sufficient challenge?"
    },
    "victory": {
      1: "You really are strong… I'll admit that you are skilled…",
      2: "Grrr… You know you just got lucky, right?!",
      3: "Wow, you're too much! I can't believe you beat me!"
    },
    "defeat": {
      1: "Was the mighty Misty too much for you?",
      2: "I hope you saw my Pokémon's elegant swimming techniques!",
      3: "Your Pokémon were no match for my pride and joys!"
    }
  },
  "lt_surge": {
    "encounter": {
      1: "My Electric Pokémon saved me during the war! I'll show you how!",
      2: "Ten-hut! I'll shock you into surrender!",
      3: "I'll zap you just like I do to all my enemies in battle!"
    },
    "victory": {
      1: "Whoa! Your team's the real deal, kid!",
      2: "Aaargh, you're strong! Even my electric tricks lost against you.",
      3: "That was an absolutely shocking loss!"
    },
    "defeat": {
      1: "Oh yeah! When it comes to Electric-type Pokémon, I'm number one in the world!",
      2: "Hahaha! That was an electrifying battle, kid!",
      3: "A Pokémon battle is war, and I have showed you first-hand combat!"
    }
  },
  "erika": {
    "encounter": {
      1: "Ah, the weather is lovely here…\nOh, a battle? Very well then.",
      2: "My Pokémon battling skills rival that of my flower arranging skills.",
      3: "Oh, I hope the pleasant aroma of my Pokémon doesn't put me to sleep again…",
      4: "Seeing flowers in a garden is so soothing."
    },
    "victory": {
      1: "Oh! I concede defeat.",
      2: "That match was most delightful.",
      3: "Ah, it appears it is my loss…",
      4: "Oh, my goodness."
    },
    "defeat": {
      1: "I was afraid I would doze off…",
      2: "Oh my, it seems my Grass Pokémon overwhelmed you.",
      3: "That battle was such a soothing experience.",
      4: "Oh… Is that all?"
    }
  },
  "janine": {
    "encounter": {
      1: "I am mastering the art of poisonous attacks.\nI shall spar with you today!",
      2: "Father trusts that I can hold my own.\nI will prove him right!",
      3: "My ninja techniques are only second to my Father's!\nCan you keep up?"
    },
    "victory": {
      1: "Even now, I still need training… I understand.",
      2: "Your battle technique has outmatched mine.",
      3: "I'm going to really apply myself and improve my skills."
    },
    "defeat": {
      1: "Fufufu… the poison has sapped all your strength to battle.",
      2: "Ha! You didn't stand a chance against my superior ninja skills!",
      3: "Father's faith in me has proven to not be misplaced."
    }
  },
  "sabrina": {
    "encounter": {
      1: "Through my psychic ability, I had a vision of your arrival!",
      2: "I dislike fighting, but if you wish, I will show you my powers!",
      3: "I can sense great ambition in you. I shall see if it not unfounded."
    },
    "victory": {
      1: "Your power… It far exceeds what I foresaw…",
      2: "I failed to accurately predict your power.",
      3: "Even with my immense psychic powers, I cannot sense another as strong as you."
    },
    "defeat": {
      1: "This victory… It is exactly as I foresaw in my visions!",
      2: "Perhaps it was another I sensed a great desire in…",
      3: "Hone your abilities before recklessly charging into battle.\nYou never know what the future may hold if you do…"
    }
  },
  "blaine": {
    "encounter": {
      1: "Hah! Hope you brought a Burn Heal!",
      2: "My fiery Pokémon will incinerate all challengers!",
      3: "Get ready to play with fire!"
    },
    "victory": {
      1: "I have burned down to nothing! Not even ashes remain!",
      2: "Didn't I stoke the flames high enough?",
      3: "I'm all burned out… But this makes my motivation to improve burn even hotter!"
    },
    "defeat": {
      1: "My raging inferno cannot be quelled!",
      2: "My Pokémon have been powered up with the heat from this victory!",
      3: "Hah! My passion burns brighter than yours!"
    }
  },
  "giovanni": {
    "encounter": {
      1: "I, the leader of Team Rocket, will make you feel a world of pain!",
      2: "My training here will be vital before I am to face my old associates again.",
      3: "I do not think you are prepared for the level of failure you are about to experience!"
    },
    "victory": {
      1: "WHAT! Me, lose?! There is nothing I wish to say to you!",
      2: "Hmph… You could never understand what I hope to achieve.",
      3: "This defeat is merely delaying the inevitable.\nI will rise Team Rocket from the ashes in due time."
    },
    "defeat": {
      1: "Not being able to measure your own strength shows that you are still but a child.",
      2: "Do not try to interfere with me again.",
      3: "I hope you understand how foolish challenging me was."
    }
  },
  "roxanne": {
    "encounter": {
      1: "Would you kindly demonstrate how you battle?",
      2: "You can learn many things by battling many trainers.",
      3: "Oh, you caught me strategizing.\nWould you like to battle?"
    },
    "victory": {
      1: "Oh, I appear to have lost.\nI understand.",
      2: "It seems that I still have so much more to learn when it comes to battle.",
      3: "I'll take what I learned here today to heart."
    },
    "defeat": {
      1: "I have learned many things from our battle.\nI hope you have too.",
      2: "I look forward to battling you again.\nI hope you'll use what you've learned here.",
      3: "I won due to everything I have learned."
    }
  },
  "brawly": {
    "encounter": {
      1: "Oh man, a challenger!\nLet's see what you can do!",
      2: "You seem like a big splash.\nLet's battle!",
      3: "Time to create a storm!\nLet's go!"
    },
    "victory": {
      1: "Oh woah, you've washed me out!",
      2: "You surfed my wave and crashed me down!",
      3: "I feel like I'm lost in Granite Cave!"
    },
    "defeat": {
      1: "Haha, I surfed the big wave!\nChallenge me again sometime.",
      2: "Surf with me again some time!",
      3: "Just like the tides come in and out, I hope you return to challenge me again."
    }
  },
  "wattson": {
    "encounter": {
      1: "Time to get shocked!\nWahahahaha!",
      2: "I'll make sparks fly!\nWahahahaha!",
      3: "I hope you brought Paralyz Heal!\nWahahahaha!"
    },
    "victory": {
      1: "Seems like I'm out of charge!\nWahahahaha!",
      2: "You've completely grounded me!\nWahahahaha!",
      3: "Thanks for the thrill!\nWahahahaha!"
    },
    "defeat": {
      1: "Recharge your batteries and challenge me again sometime!\nWahahahaha!",
      2: "I hope you found our battle electrifying!\nWahahahaha!",
      3: "Aren't you shocked I won?\nWahahahaha!"
    }
  },
  "flannery": {
    "encounter": {
      1: "Nice to meet you! Wait, no…\nI will crush you!",
      2: "I've only been a leader for a little while, but I'll smoke you!",
      3: "It's time to demonstrate the moves my grandfather has taught me! Let's battle!"
    },
    "victory": {
      1: "You remind me of my grandfather…\nNo wonder I lost.",
      2: "Am I trying too hard?\nI should relax, can't get too heated.",
      3: "Losing isn't going to smother me out.\nTime to reignite training!"
    },
    "defeat": {
      1: "I hope I've made my grandfather proud…\nLet's battle again some time.",
      2: "I…I can't believe I won!\nDoing things my way worked!",
      3: "Let's exchange burning hot moves again soon!"
    }
  },
  "norman": {
    "encounter": {
      1: "I'm surprised you managed to get here.\nLet's battle.",
      2: "I'll do everything in my power as a Gym Leader to win.\nLet's go!",
      3: "You better give this your all.\nIt's time to battle!"
    },
    "victory": {
      1: "I lost to you…?\nRules are rules, though.",
      2: "Was moving from Olivine a mistake…?",
      3: "I can't believe it.\nThat was a great match."
    },
    "defeat": {
      1: "We both tried our best.\nI hope we can battle again soon.",
      2: "You should try challenging my kid instead.\nYou might learn something!",
      3: "Thank you for the excellent battle.\nBetter luck next time."
    }
  },
  "winona": {
    "encounter": {
      1: "I've been soaring the skies looking for prey…\nAnd you're my target!",
      2: "No matter how our battle is, my Flying Pokémon and I will triumph with grace. Let's battle!",
      3: "I hope you aren't scared of heights.\nLet's ascend!"
    },
    "victory": {
      1: "You're the first Trainer I've seen with more grace than I.\nExcellently played.",
      2: "Oh, my Flying Pokémon have plummeted!\nVery well.",
      3: "Though I may have fallen, my Pokémon will continue to fly!"
    },
    "defeat": {
      1: "My Flying Pokémon and I will forever dance elegantly!",
      2: "I hope you enjoyed our show.\nOur graceful dance is finished.",
      3: "Won't you come see our elegant choreography again?"
    }
  },
  "tate": {
    "encounter": {
      1: "Hehehe…\nWere you surprised to see me without my sister?",
      2: "I can see what you're thinking…\nYou want to battle!",
      3: "How can you defeat someone…\nWho knows your every move?"
    },
    "victory": {
      1: "It can't be helped…\nI miss Liza…",
      2: "Your bond with your Pokémon was stronger than mine.",
      3: "If I were with Liza, we would have won.\nWe can finish each other's thoughts!"
    },
    "defeat": {
      1: "My Pokémon and I are superior!",
      2: "If you can't even defeat me, you'll never be able to defeat Liza either.",
      3: "It's all thanks to my strict training with Liza.\nI can make myself one with Pokémon."
    }
  },
  "liza": {
    "encounter": {
      1: "Fufufu…\nWere you surprised to see me without my brother?",
      2: "I can determine what you desire…\nYou want to battle, don't you?",
      3: "How can you defeat someone…\nWho's one with their Pokémon?"
    },
    "victory": {
      1: "It can't be helped…\nI miss Tate…",
      2: "Your bond with your Pokémon…\nIt's stronger than mine.",
      3: "If I were with Tate, we would have won.\nWe can finish each other's sentences!"
    },
    "defeat": {
      1: "My Pokémon and I are victorious.",
      2: "If you can't even defeat me, you'll never be able to defeat Tate either.",
      3: "It's all thanks to my strict training with Tate.\nI can synchronize myself with my Pokémon."
    }
  },
  "juan": {
    "encounter": {
      1: "Now's not the time to act coy.\nLet's battle!",
      2: "Ahahaha, You'll be witness to my artistry with Water Pokémon!",
      3: "A typhoon approaches!\nWill you be able to test me?",
      4: "Please, you shall bear witness to our artistry.\nA grand illusion of water sculpted by my Pokémon and myself!"
    },
    "victory": {
      1: "You may be a genius who can take on Wallace!",
      2: "I focused on elegance while you trained.\nIt's only natural that you defeated me.",
      3: "Ahahaha!\nVery well, You have won this time.",
      4: "From you, I sense the brilliant shine of skill that will overcome all."
    },
    "defeat": {
      1: "My Pokémon and I have sculpted an illusion of Water and come out victorious.",
      2: "Ahahaha, I have won, and you have lost.",
      3: "Shall I loan you my outfit? It may help you battle!\nAhahaha, I jest!",
      4: "I'm the winner! Which is to say, you lost."
    }
  },
  "crasher_wake": {
    "encounter": {
      1: "Crash! Crash! Watch out!\nCrasher Wake…is…heeere!",
      2: "Crash! Crash! Crasher Wake!",
      3: "I'm the tidal wave of power to wash you away!"
    },
    "victory": {
      1: "That puts a grin on my face!\nGuhahaha! That was a blast!",
      2: "Hunwah! It's gone and ended!\nHow will I say this…\nI want more! I wanted to battle a lot more!",
      3: "WHAAAAT!?"
    },
    "defeat": {
      1: "Yeeeeah! That's right!",
      2: "I won, but I want more! I wanted to battle a lot more!",
      3: "So long!"
    }
  },
  "falkner": {
    "encounter": {
      1: "I'll show you the real power of the magnificent bird Pokémon!",
      2: "Winds, stay with me!",
      3: "Dad! I hope you're watching me battle from above!"
    },
    "victory": {
      1: "I understand… I'll bow out gracefully.",
      2: "A defeat is a defeat. You are strong indeed.",
      3: "…Shoot! Yeah, I lost."
    },
    "defeat": {
      1: "Dad! I won with your cherished bird Pokémon…",
      2: "Bird Pokémon are the best after all!",
      3: "Feels like I'm catching up to my dad!"
    }
  },
  "nessa": {
    "encounter": {
      1: "No matter what kind of plan your refined mind may be plotting, my partner and I will be sure to sink it.",
      2: "I'm not here to chat. I'm here to win!",
      3: "This is a little gift from my Pokémon… I hope you can take it!"
    },
    "victory": {
      1: "You and your Pokémon are just too much…",
      2: "How…? How can this be?!",
      3: "I was totally washed away!"
    },
    "defeat": {
      1: "The raging wave crashes again!",
      2: "Time to ride the wave of victory!",
      3: "Ehehe!"
    }
  },
  "melony": {
    "encounter": {
      1: "I'm not going to hold back!",
      2: "All righty, I suppose we should get started.",
      3: "I'll freeze you solid!"
    },
    "victory": {
      1: "You… You're pretty good, huh?",
      2: "If you find Gordie around, be sure to give him a right trashing, would you?",
      3: "I think you took breaking the ice a little too literally…"
    },
    "defeat": {
      1: "Now do you see how severe battles can be?",
      2: "Hee! Looks like I went and won again!",
      3: "Are you holding back?"
    }
  },
  "marlon": {
    "encounter": {
      1: "You look strong! Shoots! Let's start!",
      2: "I'm strong like the ocean's wide. You're gonna get swept away, fo' sho'.",
      3: "Oh ho, so I'm facing you! That's off the wall."
    },
    "victory": {
      1: "You totally rocked that! You're raising some wicked Pokémon. You got this Trainer thing down!",
      2: "You don't just look strong, you're strong fo' reals! Eh, I was swept away, too!",
      3: "You're strong as a gnarly wave!"
    },
    "defeat": {
      1: "You're tough, but it's not enough to sway the sea, 'K!",
      2: "Hee! Looks like I went and won again!",
      3: "Sweet, sweet victory!"
    }
  },
  "shauntal": {
    "encounter": {
      1: "Excuse me. You're a challenger, right?\nI'm the Elite Four's Ghost-type Pokémon user, Shauntal, and I shall be your opponent.",
      2: "I absolutely love writing about Trainers who come here and the Pokémon they train.\nCould I use you and your Pokémon as a subject?",
      3: "Every person who works with Pokémon has a story to tell.\nWhat story is about to be told?"
    },
    "victory": {
      1: "Wow. I'm dumbstruck!",
      2: "S-sorry! First, I must apologize to my Pokémon…\n\nI'm really sorry you had a bad experience because of me!",
      3: "Even in light of that, I'm still one of the Elite Four!"
    },
    "defeat": {
      1: "Eheh.",
      2: "That gave me excellent material for my next novel!",
      3: "And so, another tale ends…"
    }
  },
  "marshal": {
    "encounter": {
      1: "My mentor, Alder, sees your potential as a Trainer and is taking an interest in you.\nIt is my intention to test you--to take you to the limits of your strength. Kiai!",
      2: "Victory, decisive victory, is my intention! Challenger, here I come!",
      3: "In myself, I seek to develop the strength of a fighter and shatter any weakness in myself!\nPrevailing with the force of my convictions!"
    },
    "victory": {
      1: "Whew! Well done!",
      2: "As your battles continue, aim for even greater heights!",
      3: "The strength shown by you and your Pokémon has deeply impressed me…"
    },
    "defeat": {
      1: "Hmm.",
      2: "That was good battle.",
      3: "Haaah! Haaah! Haiyaaaah!"
    }
  },
  "cheren": {
    "encounter": {
      1: "You remind me of an old friend. That makes me excited about this Pokémon battle!",
      2: `Pokémon battles have no meaning if you don't think why you battle. 
      $Or better said, it makes battling together with Pokémon meaningless.`,
      3: "My name's Cheren! I'm a Gym Leader and a teacher! Pleasure to meet you."
    },
    "victory": {
      1: "Thank you! I saw what was missing in me.",
      2: "Thank you! I feel like I saw a little of the way toward my ideals.",
      3: "Hmm… This is problematic."
    },
    "defeat": {
      1: "As a Gym Leader, I aim to be a wall for you to overcome.",
      2: "All right!",
      3: "I made it where I am because Pokémon were by my side.\nPerhaps we need to think about why Pokémon help us not in terms of Pokémon and Trainers but as a relationship between living beings."
    }
  },
  "chili": {
    "encounter": {
      1: "Yeeeeooow! Time to play with FIRE!! I'm the strongest of us brothers!",
      2: "Ta-da! The Fire-type scorcher Chili--that's me--will be your opponent!",
      3: "I'm going to show you what me and my blazing Fire types can do!"
    },
    "victory": {
      1: "You got me. I am… burned… out…",
      2: "Whoa ho! You're on fire!",
      3: "Augh! You got me!"
    },
    "defeat": {
      1: "I'm on fire! Play with me, and you'll get burned!",
      2: "When you play with fire, you get burned!",
      3: "I mean, c'mon, your opponent was me! You didn't have a chance!"
    }
  },
  "cilan": {
    "encounter": {
      1: `Nothing personal... No hard feelings... Me and my Grass-type Pokémon will...
               $Um... We're gonna battle come what may.`,
      2: "So, um, if you're OK with me, I'll, um, put everything I've got into being, er, you know, your opponent.",
      3: "OK… So, um, I'm Cilan, I like Grass-type Pokémon."
    },
    "victory": {
      1: "Er… Is it over now?",
      2: `…What a surprise. You are very strong, aren't you? 
               $I guess my brothers wouldn't have been able to defeat you either…`,
      3: "…Huh. Looks like my timing was, um, off?"
    },
    "defeat": {
      1: "Huh? Did I win?",
      2: `I guess… 
                $I suppose I won, because I've been competing with my brothers Chili and Cress, and we all were able to get tougher.`,
      3: "It…it was quite a thrilling experience…"
    }
  },
  "roark": {
    "encounter": {
      1: "I need to see your potential as a Trainer. And, I'll need to see the toughness of the Pokémon that battle with you!",
      2: "Here goes! These are my rocking Pokémon, my pride and joy!",
      3: "Rock-type Pokémon are simply the best!",
      4: "I need to see your potential as a Trainer. And, I'll need to see the toughness of the Pokémon that battle with you!"
    },
    "victory": {
      1: "W-what? That can't be! My buffed-up Pokémon!",
      2: "…We lost control there. Next time I'd like to challenge you to a Fossil-digging race underground.",
      3: "With skill like yours, it's natural for you to win.",
      4: "Wh-what?! It can't be! Even that wasn't enough?",
      5: "I blew it."
    },
    "defeat": {
      1: "See? I'm proud of my rocking battle style!",
      2: "Thanks! The battle gave me confidence that I may be able to beat my dad!",
      3: "I feel like I just smashed through a really stubborn boulder!"
    }
  },
  "morty": {
    "encounter": {
      1: `With a little more, I could see a future in which I meet the legendary Pokémon.
                $You're going to help me reach that level!`,
      2: `It's said that a rainbow-hued Pokémon will come down to appear before a truly powerful Trainer. 
                $I believed that tale, so I have secretly trained here all my life. As a result, I can now see what others cannot. 
                $I see a shadow of the person who will make the Pokémon appear. 
                $I believe that person is me! You're going to help me reach that level!`,
      3: "Whether you choose to believe or not, mystic power does exist.",
      4: "You can bear witness to the fruits of my training.",
      5: "You must make your soul one with that of Pokémon. Can you do this?",
      6: "Say, do you want to be part of my training?"
    },
    "victory": {
      1: "I'm not good enough yet…",
      2: `I see… Your journey has taken you to far-away places and you have witnessed much more than I.
                $I envy you for that…`,
      3: "How is this possible…",
      4: `I don't think our potentials are so different.
                $But you seem to have something more than that… So be it.`,
      5: "Guess I need more training.",
      6: "That's a shame."
    },
    "defeat": {
      1: "I moved… one step ahead again.",
      2: "Fufufu…",
      3: "Wh-what?! It can't be! Even that wasn't enough?",
      4: "I feel like I just smashed through a really stubborn boulder!",
      5: "Ahahahah!",
      6: "I knew I would win!"
    }
  },
  "crispin": {
    "encounter": {
      1: "I wanna win, so that's exactly what I'll do!",
      2: "I battle because I wanna battle! And you know what? That's how it should be!"
    },
    "victory": {
      1: "I wanted to win…but I lost!",
      2: "I lost…'cause I couldn't win!"
    },
    "defeat": {
      1: "Hey, wait a sec. Did I just win? I think I just won! Talk about satisfying!",
      2: "Wooo! That was amazing!"
    }
  },
  "amarys": {
    "encounter": {
      1: `I want to be the one to help a certain person. That being the case, I cannot afford to lose.
                $… Our battle starts now.`,
    },
    "victory": {
      1: "I am… not enough, I see."
    },
    "defeat": {
      1: "Victory belongs to me. Well fought."
    }
  },
  "lacey": {
    "encounter": {
      1: "I'll be facing you with my usual party as a member of the Elite Four."
    },
    "victory": {
      1: "That was a great battle!"
    },
    "defeat": {
      1: "Let's give your Pokémon a nice round of applause for their efforts!"
    }
  },
  "drayton": {
    "encounter": {
      1: `Man, I love chairs. Don't you love chairs? What lifesavers. 
                $I don't get why everyone doesn't just sit all the time. Standing up's tiring work!`,
    },
    "victory": {
      1: "Guess I should've expected that!"
    },
    "defeat": {
      1: "Heh heh! Don't mind me, just scooping up a W over here. I get it if you're upset, but don't go full Kieran on me, OK?"
    }
  },
  "ramos": {
    "encounter": {
      1: `Did yeh enjoy the garden playground I made with all these sturdy plants o' mine?
                $Their strength is a sign o' my strength as a gardener and a Gym Leader! Yeh sure yer up to facing all that?`,
    },
    "victory": {
      1: "Yeh believe in yer Pokémon… And they believe in yeh, too… It was a fine battle, sprout."
    },
    "defeat": {
      1: "Hohoho… Indeed. Frail little blades o' grass'll break through even concrete."
    }
  },
  "viola": {
    "encounter": {
      1: `Whether it's the tears of frustration that follow a loss or the blossoming of joy that comes with victory…
                $They're both great subjects for my camera! Fantastic! This'll be just fantastic! 
                $Now come at me!`,
      2: "My lens is always focused on victory--I won't let anything ruin this shot!"
    },
    "victory": {
      1: "You and your Pokémon have shown me a whole new depth of field! Fantastic! Just fantastic!",
      2: `The world you see through a lens, and the world you see with a Pokémon by your side…
                $The same world can look entirely different depending on your view.`
    },
    "defeat": {
      1: "The photo from the moment of my victory will be a real winner, all right!",
      2: "Yes! I took some great photos!"
    }
  },
  "candice": {
    "encounter": {
      1: `You want to challenge Candice? Sure thing! I was waiting for someone tough! 
                $But I should tell you, I'm tough because I know how to focus.`,
      2: `Pokémon, fashion, romance… It's all about focus! 
                $I'll show you just what I mean. Get ready to lose!`
    },
    "victory": {
      1: "I must say, I'm warmed up to you! I might even admire you a little.",
      2: `Wow! You're great! You've earned my respect! 
                $I think your focus and will bowled us over totally. `
    },
    "defeat": {
      1: "I sensed your will to win, but I don't lose!",
      2: "See? Candice's focus! My Pokémon's focus is great, too!"
    }
  },
  "gardenia": {
    "encounter": {
      1: "You have a winning aura about you. So, anyway, this will be fun. Let's have our battle!"
    },
    "victory": {
      1: "Amazing! You're very good, aren't you?"
    },
    "defeat": {
      1: "Yes! My Pokémon and I are perfectly good!"
    }
  },
  "aaron": {
    "encounter": {
      1: "Ok! Let me take you on!"
    },
    "victory": {
      1: "Battling is a deep and complex affair…"
    },
    "defeat": {
      1: "Victory over an Elite Four member doesn't come easily."
    }
  },
  "cress": {
    "encounter": {
      1: "That is correct! It shall be I and my esteemed Water types that you must face in battle!"
    },
    "victory": {
      1: "Lose? Me? I don't believe this."
    },
    "defeat": {
      1: "This is the appropriate result when I'm your opponent."
    }
  },
  "allister": {
    "encounter": {
      1: "'M Allister.\nH-here… I go…"
    },
    "victory": {
      1: `I nearly lost my mask from the shock… That was…
                $Wow. I can see your skill for what it is.`,
    },
    "defeat": {
      1: "Th-that was ace!"
    }
  },
  "clay": {
    "encounter": {
      1: "Harrumph! Kept me waitin', didn't ya, kid? All right, time to see what ya can do!"
    },
    "victory": {
      1: "Man oh man… It feels good to go all out and still be defeated!"
    },
    "defeat": {
      1: `What's important is how ya react to losin'. 
                $That's why folks who use losin' as fuel to get better are tough.`,
    }
  },
  "kofu": {
    "encounter": {
      1: "I'mma serve you a full course o' Water-type Pokémon! Don't try to eat 'em, though!"
    },
    "victory": {
      1: "Vaultin' Veluza! Yer a lively one, aren't ya! A little TOO lively, if I do say so myself!"
    },
    "defeat": {
      1: "You come back to see me again now, ya hear?"
    }
  },
  "tulip": {
    "encounter": {
      1: "Allow me to put my skills to use to make your cute little Pokémon even more beautiful!"
    },
    "victory": {
      1: "Your strength has a magic to it that cannot be washed away."
    },
    "defeat": {
      1: "You know, in my line of work, people who lack talent in one area or the other often fade away quickly—never to be heard of again."
    }
  },
  "sidney": {
    "encounter": {
      1: `I like that look you're giving me. I guess you'll give me a good match.
                $That's good! Looking real good! All right!
                $You and me, let's enjoy a battle that can only be staged here!`,
    },
    "victory": {
      1: "Well, how do you like that? I lost! Eh, it was fun, so it doesn't matter."
    },
    "defeat": {
      1: "No hard feelings, alright?"
    }
  },
  "phoebe": {
    "encounter": {
      1: `While I trained, I gained the ability to commune with Ghost-type Pokémon. 
                $Yes, the bond I developed with Pokémon is extremely tight. 
                $So, come on, just try and see if you can even inflict damage on my Pokémon!`,
    },
    "victory": {
      1: "Oh, darn. I've gone and lost."
    },
    "defeat": {
      1: "I look forward to battling you again sometime!"
    }
  },
  "glacia": {
    "encounter": {
      1: `All I have seen are challenges by weak Trainers and their Pokémon. 
                $What about you? It would please me to no end if I could go all out against you!`,
    },
    "victory": {
      1: `You and your Pokémon… How hot your spirits burn!
                $The all-consuming heat overwhelms. 
                $It's no surprise that my icy skills failed to harm you.`,
    },
    "defeat": {
      1: "A fiercely passionate battle, indeed."
    }
  },
  "drake": {
    "encounter": {
      1: `For us to battle with Pokémon as partners, do you know what it takes? Do you know what is needed? 
                $If you don't, then you will never prevail over me!`,
    },
    "victory": {
      1: "Superb, it should be said."
    },
    "defeat": {
      1: "I gave my all for that battle!"
    }
  },
  "wallace": {
    "encounter": {
      1: `There's something about you… A difference in your demeanor. 
                $I think I sense that in you. Now, show me. Show me the power you wield with your Pokémon. 
                $And I, in turn, shall present you with a performance of illusions in water by me and my Pokémon!`,
    },
    "victory": {
      1: `Bravo. I realize now your authenticity and magnificence as a Pokémon Trainer. 
                    $I find much joy in having met you and your Pokémon. You have proven yourself worthy.`,
    },
    "defeat": {
      1: "A grand illusion!"
    }
  },
  "lorelei": {
    "encounter": {
      1: `No one can best me when it comes to icy Pokémon! Freezing moves are powerful!
                $Your Pokémon will be at my mercy when they are frozen solid! Hahaha! Are you ready?`,
    },
    "victory": {
      1: "How dare you!"
    },
    "defeat": {
      1: "There's nothing you can do once you're frozen."
    }
  },
  "will": {
    "encounter": {
      1: `I have trained all around the world, making my psychic Pokémon powerful.
                $I can only keep getting better! Losing is not an option!`,
    },
    "victory": {
      1: "I… I can't… believe it…"
    },
    "defeat": {
      1: "That was close. I wonder what it is that you lack."
    }
  },
  "malva": {
    "encounter": {
      1: `I feel like my heart might just burst into flames. 
                $I'm burning up with my hatred for you, runt!`,
    },
    "victory": {
      1: "What news… So a new challenger has defeated Malva!"
    },
    "defeat": {
      1: "I am delighted! Yes, delighted that I could squash you beneath my heel."
    }
  },
  "hala": {
    "encounter": {
      1: "Old Hala is here to make you holler!"
    },
    "victory": {
      1: "I could feel the power you gained on your journey."
    },
    "defeat": {
      1: "Haha! What a delightful battle!"
    }
  },
  "molayne": {
    "encounter": {
      1: `I gave the captain position to my cousin Sophocles, but I'm confident in my ability. 
                $My strength is like that of a supernova!`,
    },
    "victory": {
      1: "I certainly found an interesting Trainer to face!"
    },
    "defeat": {
      1: "Ahaha. What an interesting battle."
    }
  },
  "rika": {
    "encounter": {
      1: "I'd say I'll go easy on you, but… I'd be lying! Think fast!"
    },
    "victory": {
      1: "Not bad, kiddo."
    },
    "defeat": {
      1: "Nahahaha! You really are something else, kiddo!"
    }
  },
  "bruno": {
    "encounter": {
      1: "We will grind you down with our superior power! Hoo hah!"
    },
    "victory": {
      1: "Why? How could I lose?"
    },
    "defeat": {
      1: "You can challenge me all you like, but the results will never change!"
    }
  },
  "bugsy": {
    "encounter": {
      1: "I'm Bugsy! I never lose when it comes to bug Pokémon!"
    },
    "victory": {
      1: "Whoa, amazing! You're an expert on Pokémon!\nMy research isn't complete yet. OK, you win."
    },
    "defeat": {
      1: "Thanks! Thanks to our battle, I was also able to make progress in my research!"
    }
  },
  "koga": {
    "encounter": {
      1: "Fwahahahaha! Pokémon are not merely about brute force--you shall see soon enough!"
    },
    "victory": {
      1: "Ah! You've proven your worth!"
    },
    "defeat": {
      1: "Have you learned to fear the techniques of the ninja?"
    }
  },
  "bertha": {
    "encounter": {
      1: "Well, would you show this old lady how much you've learned?"
    },
    "victory": {
      1: `Well! Dear child, I must say, that was most impressive. 
                $Your Pokémon believed in you and did their best to earn you the win. 
                $Even though I've lost, I find myself with this silly grin!`,
    },
    "defeat": {
      1: "Hahahahah! Looks like this old lady won!"
    }
  },
  "lenora": {
    "encounter": {
      1: "Well then, challenger, I'm going to research how you battle with the Pokémon you've so lovingly raised!"
    },
    "victory": {
      1: "My theory about you was correct. You're more than just talented… You're motivated! I salute you!"
    },
    "defeat": {
      1: "Ah ha ha! If you lose, make sure to analyze why, and use that knowledge in your next battle!"
    }
  },
  "siebold": {
    "encounter": {
      1: "As long as I am alive, I shall strive onward to seek the ultimate cuisine... and the strongest opponents in battle!"
    },
    "victory": {
      1: "I shall store my memory of you and your Pokémon forever away within my heart."
    },
    "defeat": {
      1: `Our Pokémon battle was like food for my soul. It shall keep me going. 
                $That is how I will pay my respects to you for giving your all in battle!`,
    }
  },
  "roxie": {
    "encounter": {
      1: "Get ready! I'm gonna knock some sense outta ya!"
    },
    "victory": {
      1: "Wild! Your reason's already more toxic than mine!"
    },
    "defeat": {
      1: "Hey, c'mon! Get serious! You gotta put more out there!"
    }
  },
  "olivia": {
    "encounter": {
      1: "No introduction needed here. Time to battle me, Olivia!"
    },
    "victory": {
      1: "Really lovely… Both you and your Pokémon…"
    },
    "defeat": {
      1: "Mmm-hmm."
    }
  },
  "poppy": {
    "encounter": {
      1: "Oooh! Do you wanna have a Pokémon battle with me?"
    },
    "victory": {
      1: "Uagh?! Mmmuuuggghhh…"
    },
    "defeat": {
      1: `Yaaay! I did it! I de-feet-ed you! You can come for… For… An avenge match? 
                $Come for an avenge match anytime you want!`,
    }
  },
  "agatha": {
    "encounter": {
      1: "Pokémon are for battling! I'll show you how a real Trainer battles!"
    },
    "victory": {
      1: "Oh my! You're something special, child!"
    },
    "defeat": {
      1: "Bahaha. That's how a proper battle's done!"
    }
  },
  "flint": {
    "encounter": {
      1: "Hope you're warmed up, cause here comes the Big Bang!"
    },
    "victory": {
      1: "Incredible! Your moves are so hot, they make mine look lukewarm!"
    },
    "defeat": {
      1: "Huh? Is that it? I think you need a bit more passion."
    }
  },
  "grimsley": {
    "encounter": {
      1: "The winner takes everything, and there's nothing left for the loser."
    },
    "victory": {
      1: "When one loses, they lose everything… The next thing I'll look for will be victory, too!"
    },
    "defeat": {
      1: "If somebody wins, the person who fought against that person will lose."
    }
  },
  "caitlin": {
    "encounter": {
      1: `It's me who appeared when the flower opened up. You who have been waiting…
                $You look like a Pokémon Trainer with refined strength and deepened kindness. 
                $What I look for in my opponent is superb strength… 
                $Please unleash your power to the fullest!`,
    },
    "victory": {
      1: "My Pokémon and I learned so much! I offer you my thanks."
    },
    "defeat": {
      1: "I aspire to claim victory with elegance and grace."
    }
  },
  "diantha": {
    "encounter": {
      1: `Battling against you and your Pokémon, all of you brimming with hope for the future… 
                $Honestly, it just fills me up with energy I need to keep facing each new day! It does!`,
    },
    "victory": {
      1: "Witnessing the noble spirits of you and your Pokémon in battle has really touched my heart…"
    },
    "defeat": {
      1: "Oh, fantastic! What did you think? My team was pretty cool, right?"
    }
  },
  "wikstrom": {
    "encounter": {
      1: `Well met, young challenger! Verily am I the famed blade of hardened steel, Duke Wikstrom! 
                $Let the battle begin! En garde!`,
    },
    "victory": {
      1: "Glorious! The trust that you share with your honorable Pokémon surpasses even mine!"
    },
    "defeat": {
      1: `What manner of magic is this? My heart, it doth hammer ceaselessly in my breast! 
                $Winning against such a worthy opponent doth give my soul wings--thus do I soar!`,
    }
  },
  "acerola": {
    "encounter": {
      1: "Battling is just plain fun! Come on, I can take you!"
    },
    "victory": {
      1: "I'm… I'm speechless! How did you do it?!"
    },
    "defeat": {
      1: "Ehaha! What an amazing victory!"
    }
  },
  "larry_elite": {
    "encounter": {
      1: `Hello there… It's me, Larry.
                $I serve as a member of the Elite Four too, yes… Unfortunately for me.`,
    },
    "victory": {
      1: "Well, that took the wind from under our wings…"
    },
    "defeat": {
      1: "It's time for a meeting with the boss."
    }
  },
  "lance": {
    "encounter": {
      1: "I've been waiting for you. Allow me to test your skill.",
      2: "I thought that you would be able to get this far. Let's get this started."
    },
    "victory": {
      1: "You got me. You are magnificent!",
      2: "I never expected another trainer to beat me… I'm surprised."
    },
    "defeat": {
      1: "That was close. Want to try again?",
      2: "It's not that you are weak. Don't let it bother you."
    }
  },
  "karen": {
    "encounter": {
      1: "I am Karen. Would you care for a showdown with my Dark-type Pokémon?",
      2: "I am unlike those you've already met.",
      3: "You've assembled a charming team. Our battle should be a good one."
    },
    "victory": {
      1: "No! I can't win. How did you become so strong?",
      2: "I will not stray from my chosen path.",
      3: "The Champion is looking forward to meeting you."
    },
    "defeat": {
      1: "That's about what I expected.",
      2: "Well, that was relatively entertaining.",
      3: "Come visit me anytime."
    }
  },
  "milo": {
    "encounter": {
      1: `Sure seems like you understand Pokémon real well. 
               $This is gonna be a doozy of a battle! 
               $I'll have to Dynamax my Pokémon if I want to win!`,
    },
    "victory": {
      1: "The power of Grass has wilted… What an incredible Challenger!"
    },
    "defeat": {
      1: "This'll really leave you in shock and awe."
    }
  },
  "lucian": {
    "encounter": {
      1: `Just a moment, please. The book I'm reading has nearly reached its thrilling climax… 
                $The hero has obtained a mystic sword and is about to face their final trial… Ah, never mind. 
                $Since you've made it this far, I'll put that aside and battle you. 
                $Let me see if you'll achieve as much glory as the hero of my book!`
    },
    "victory": {
      1: "I see… It appears you've put me in checkmate."
    },
    "defeat": {
      1: "I have a reputation to uphold."
    }
  },
  "drasna": {
    "encounter": {
      1: `You must be a strong Trainer. Yes, quite strong indeed…
                $That's just wonderful news! Facing opponents like you and your team will make my Pokémon grow like weeds!`
    },
    "victory": {
      1: "Oh, dear me. That sure was a quick battle… I do hope you'll come back again sometime!"
    },
    "defeat": {
      1: "How can this be?"
    }
  },
  "kahili": {
    "encounter": {
      1: "So, here you are… Why don't we see who the winds favor today, you… Or me?"
    },
    "victory": {
      1: "It's frustrating to me as a member of the Elite Four, but it seems your strength is the real deal."
    },
    "defeat": {
      1: "That was an ace!"
    }
  },
  "hassel": {
    "encounter": {
      1: "Prepare to learn firsthand how the fiery breath of ferocious battle feels!"
    },
    "victory": {
      1: `Fortune smiled on me this time, but… 
                $Judging from how the match went, who knows if I will be so lucky next time.`,
    },
    "defeat": {
      1: "That was an ace!"
    }
  },
  "blue": {
    "encounter": {
      1: "You must be pretty good to get this far."
    },
    "victory": {
      1: "I've only lost to him and now to you… Him? Hee, hee…"
    },
    "defeat": {
      1: "See? My power is what got me here."
    }
  },
  "piers": {
    "encounter": {
      1: "Get ready for a mosh pit with me and my party! Spikemuth, it's time to rock!"
    },
    "victory": {
      1: "Me an' my team gave it our best. Let's meet up again for a battle some time…"
    },
    "defeat": {
      1: "My throat's ragged from shoutin'… But 'at was an excitin' battle!"
    }
  },
  "red": {
    "encounter": {
      1: "…!"
    },
    "victory": {
      1: "…?"
    },
    "defeat": {
      1: "…!"
    }
  },
  "jasmine": {
    "encounter": {
      1: "Oh… Your Pokémon are impressive. I think I will enjoy this."
    },
    "victory": {
      1: "You are truly strong. I'll have to try much harder, too."
    },
    "defeat": {
      1: "I never expected to win."
    }
  },
  "lance_champion": {
    "encounter": {
      1: "I am still the Champion. I won't hold anything back."
    },
    "victory": {
      1: "This is the emergence of a new Champion."
    },
    "defeat": {
      1: "I successfully defended my Championship."
    }
  },
  "steven": {
    "encounter": {
      1: `Tell me… What have you seen on your journey with your Pokémon? 
                $What have you felt, meeting so many other Trainers out there? 
                $Traveling this rich land… Has it awoken something inside you? 
                $I want you to come at me with all that you've learned. 
                $My Pokémon and I will respond in turn with all that we know!`,
    },
    "victory": {
      1: "So I, the Champion, fall in defeat…"
    },
    "defeat": {
      1: "That was time well spent! Thank you!"
    }
  },
  "cynthia": {
    "encounter": {
      1: "I, Cynthia, accept your challenge! There won't be any letup from me!"
    },
    "victory": {
      1: "No matter how fun the battle is, it will always end sometime…"
    },
    "defeat": {
      1: "Even if you lose, never lose your love of Pokémon."
    }
  },
  "iris": {
    "encounter": {
      1: `Know what? I really look forward to having serious battles with strong Trainers! 
                $I mean, come on! The Trainers who make it here are Trainers who desire victory with every fiber of their being! 
                $And they are battling alongside Pokémon that have been through countless difficult battles! 
                $If I battle with people like that, not only will I get stronger, my Pokémon will, too! 
                $And we'll get to know each other even better! OK! Brace yourself! 
                $I'm Iris, the Pokémon League Champion, and I'm going to defeat you!`,
    },
    "victory": {
      1: "Aghhhh… I did my best, but we lost…"
    },
    "defeat": {
      1: "Yay! We won!"
    }
  },
  "hau": {
    "encounter": {
      1: `I wonder if a Trainer battles differently depending on whether they're from a warm region or a cold region.
                $Let's test it out!`,
    },
    "victory": {
      1: "That was awesome! I think I kinda understand your vibe a little better now!"
    },
    "defeat": {
      1: "Ma-an, that was some kinda battle!"
    }
  },
  "geeta": {
    "encounter": {
      1: `I decided to throw my hat in the ring once more. 
                $Come now… Show me the fruits of your training.`,
    },
    "victory": {
      1: "I eagerly await news of all your achievements!"
    },
    "defeat": {
      1: "What's the matter? This isn't all, is it?"
    }
  },
  "nemona": {
    "encounter": {
      1: "Yesss! I'm so psyched! Time for us to let loose!"
    },
    "victory": {
      1: "Well, that stinks, but I still had fun! I'll getcha next time!"
    },
    "defeat": {
      1: "Well, that was a great battle! Fruitful for sure."
    }
  },
  "leon": {
    "encounter": {
      1: "We're gonna have an absolutely champion time!"
    },
    "victory": {
      1: `My time as Champion is over… 
                $But what a champion time it's been! 
                $Thank you for the greatest battle I've ever had!`,
    },
    "defeat": {
      1: "An absolute champion time, that was!"
    }
  },
  "whitney": {
    "encounter": {
      1: "Hey! Don't you think Pokémon are, like, super cute?"
    },
    "victory": {
      1: "Waaah! Waaah! You're so mean!"
    },
    "defeat": {
      1: "And that's that!"
    }
  },
  "chuck": {
    "encounter": {
      1: "Hah! You want to challenge me? Are you brave or just ignorant?"
    },
    "victory": {
      1: "You're strong! Would you please make me your apprentice?"
    },
    "defeat": {
      1: "There. Do you realize how much more powerful I am than you?"
    }
  },
  "katy": {
    "encounter": {
      1: "Don't let your guard down unless you would like to find yourself knocked off your feet!"
    },
    "victory": {
      1: "All of my sweet little Pokémon dropped like flies!"
    },
    "defeat": {
      1: "Eat up, my cute little Vivillon!"
    }
  },
  "pryce": {
    "encounter": {
      1: "Youth alone does not ensure victory! Experience is what counts."
    },
    "victory": {
      1: "Outstanding! That was perfect. Try not to forget what you feel now."
    },
    "defeat": {
      1: "Just as I envisioned."
    }
  },
  "clair": {
    "encounter": {
      1: "Do you know who I am? And you still dare to challenge me?"
    },
    "victory": {
      1: "I wonder how far you can get with your skill level. This should be fascinating."
    },
    "defeat": {
      1: "That's that."
    }
  },
  "maylene": {
    "encounter": {
      1: `I've come to challenge you now, and I won't hold anything back. 
                    $Please prepare yourself for battle!`,
    },
    "victory": {
      1: "I admit defeat…"
    },
    "defeat": {
      1: "That was awesome."
    }
  },
  "fantina": {
    "encounter": {
      1: `You shall challenge me, yes? But I shall win. 
                    $That is what the Gym Leader of Hearthome does, non?`,
    },
    "victory": {
      1: "You are so fantastically strong. I know why I have lost."
    },
    "defeat": {
      1: "I am so, so, very happy!"
    }
  },
  "byron": {
    "encounter": {
      1: `Trainer! You're young, just like my son, Roark. 
                    $With more young Trainers taking charge, the future of Pokémon is bright! 
                    $So, as a wall for young people, I'll take your challenge!`,
    },
    "victory": {
      1: "Hmm! My sturdy Pokémon--defeated!"
    },
    "defeat": {
      1: "Gwahahaha! How were my sturdy Pokémon?!"
    }
  },
  "olympia": {
    "encounter": {
      1: "An ancient custom deciding one's destiny. The battle begins!"
    },
    "victory": {
      1: "Create your own path. Let nothing get in your way. Your fate, your future."
    },
    "defeat": {
      1: "Our path is clear now."
    }
  },
  "volkner": {
    "encounter": {
      1: `Since you've come this far, you must be quite strong…
                    $I hope you're the Trainer who'll make me remember how fun it is to battle!`,
    },
    "victory": {
      1: `You've got me beat…
                    $Your desire and the noble way your Pokémon battled for you… 
                    $I even felt thrilled during our match. That was a very good battle.`,
    },
    "defeat": {
      1: `It was not shocking at all… 
                    $That is not what I wanted!`,
    }
  },
  "burgh": {
    "encounter": {
      1: `M'hm… If I win this battle, I feel like I can draw a picture unlike any before it. 
                    $OK! I can hear my battle muse loud and clear. Let's get straight to it!`,
      2: `Of course, I'm really proud of all of my Pokémon! 
                    $Well now… Let's get right to it!`
    },
    "victory": {
      1: "Is it over? Has my muse abandoned me?",
      2: "Hmm… It's over! You're incredible!"
    },
    "defeat": {
      1: "Wow… It's beautiful somehow, isn't it…",
      2: `Sometimes I hear people say something was an ugly win. 
                    $I think if you're trying your best, any win is beautiful.`
    }
  },
  "elesa": {
    "encounter": {
      1: `C'est fini! When I'm certain of that, I feel an electric jolt run through my body! 
                    $I want to feel the sensation, so now my beloved Pokémon are going to make your head spin!`,
    },
    "victory": {
      1: "I meant to make your head spin, but you shocked me instead."
    },
    "defeat": {
      1: "That was unsatisfying somehow… Will you give it your all next time?"
    }
  },
  "skyla": {
    "encounter": {
      1: `It's finally time for a showdown! That means the Pokémon battle that decides who's at the top, right? 
                    $I love being on the summit! 'Cause you can see forever and ever from high places! 
                    $So, how about you and I have some fun?`,
    },
    "victory": {
      1: "Being your opponent in battle is a new source of strength to me. Thank you!"
    },
    "defeat": {
      1: "Win or lose, you always gain something from a battle, right?"
    }
  },
  "brycen": {
    "encounter": {
      1: `There is also strength in being with other people and Pokémon. 
                    $Receiving their support makes you stronger. I'll show you this power!`,
    },
    "victory": {
      1: "The wonderful combination of you and your Pokémon! What a beautiful friendship!"
    },
    "defeat": {
      1: "Extreme conditions really test you and train you!"
    }
  },
  "drayden": {
    "encounter": {
      1: `What I want to find is a young Trainer who can show me a bright future. 
                    $Let's battle with everything we have: your skill, my experience, and the love we've raised our Pokémon with!`,
    },
    "victory": {
      1: "This intense feeling that floods me after a defeat… I don't know how to describe it."
    },
    "defeat": {
      1: "Harrumph! I know your ability is greater than that!"
    }
  },
  "grant": {
    "encounter": {
      1: `There is only one thing I wish for. 
                    $That by surpassing one another, we find a way to even greater heights.`,
    },
    "victory": {
      1: "You are a wall that I am unable to surmount!"
    },
    "defeat": {
      1: `Do not give up. 
                    $That is all there really is to it. 
                    $The most important lessons in life are simple.`,
    }
  },
  "korrina": {
    "encounter": {
      1: "Time for Lady Korrina's big appearance!"
    },
    "victory": {
      1: "It's your very being that allows your Pokémon to evolve!"
    },
    "defeat": {
      1: "What an explosive battle!"
    }
  },
  "clemont": {
    "encounter": {
      1: "Oh! I'm glad that we got to meet!"
    },
    "victory": {
      1: "Your passion for battle inspires me!"
    },
    "defeat": {
      1: "Looks like my Trainer-Grow-Stronger Machine, Mach 2 is really working!"
    }
  },
  "valerie": {
    "encounter": {
      1: `Oh, if it isn't a young Trainer… It is lovely to get to meet you like this. 
                    $Then I suppose you have earned yourself the right to a battle, as a reward for your efforts. 
                    $The elusive Fairy may appear frail as the breeze and delicate as a bloom, but it is strong.`,
    },
    "victory": {
      1: "I hope that you will find things worth smiling about tomorrow…"
    },
    "defeat": {
      1: "Oh goodness, what a pity…"
    }
  },
  "wulfric": {
    "encounter": {
      1: `You know what? We all talk big about what you learn from battling and bonds and all that…
                    $But really, I just do it 'cause it's fun. 
                    $Who cares about the grandstanding? Let's get to battling!`,
    },
    "victory": {
      1: "Outstanding! I'm tough as an iceberg, but you smashed me through and through!"
    },
    "defeat": {
      1: "Tussle with me and this is what happens!"
    }
  },
  "kabu": {
    "encounter": {
      1: `Every Trainer and Pokémon trains hard in pursuit of victory. 
                    $But that means your opponent is also working hard to win. 
                    $In the end, the match is decided by which side is able to unleash their true potential.`,
    },
    "victory": {
      1: "I'm glad I could battle you today!"
    },
    "defeat": {
      1: "That's a great way for me to feel my own growth!"
    }
  },
  "bea": {
    "encounter": {
      1: `Do you have an unshakable spirit that won't be moved, no matter how you are attacked? 
                    $I think I'll just test that out, shall I?`,
    },
    "victory": {
      1: "I felt the fighting spirit of your Pokémon as you led them in battle."
    },
    "defeat": {
      1: "That was the best sort of match anyone could ever hope for."
    }
  },
  "opal": {
    "encounter": {
      1: "Let me have a look at how you and your partner Pokémon behave!"
    },
    "victory": {
      1: "Your pink is still lacking, but you're an excellent Trainer with excellent Pokémon."
    },
    "defeat": {
      1: "Too bad for you, I guess."
    }
  },
  "bede": {
    "encounter": {
      1: "I suppose I should prove beyond doubt just how pathetic you are and how strong I am."
    },
    "victory": {
      1: "I see… Well, that's fine. I wasn't really trying all that hard anyway."
    },
    "defeat": {
      1: "Not a bad job, I suppose."
    }
  },
  "gordie": {
    "encounter": {
      1: "So, let's get this over with."
    },
    "victory": {
      1: "I just want to climb into a hole… Well, I guess it'd be more like falling from here."
    },
    "defeat": {
      1: "Battle like you always do, victory will follow!"
    }
  },
  "marnie": {
    "encounter": {
      1: `The truth is, when all's said and done… I really just wanna become Champion for myself! 
                    $So don't take it personal when I kick your butt!`,
    },
    "victory": {
      1: "OK, so I lost… But I got to see a lot of the good points of you and your Pokémon!"
    },
    "defeat": {
      1: "Hope you enjoyed our battle tactics."
    }
  },
  "raihan": {
    "encounter": {
      1: "I'm going to defeat the Champion, win the whole tournament, and prove to the world just how strong the great Raihan really is!"
    },
    "victory": {
      1: `I look this good even when I lose. 
                    $It's a real curse. 
                    $Guess it's time for another selfie!`,
    },
    "defeat": {
      1: "Let's take a selfie to remember this."
    }
  },
  "brassius": {
    "encounter": {
      1: "I assume you are ready? Let our collaborative work of art begin!"
    },
    "victory": {
      1: "Ahhh…vant-garde!"
    },
    "defeat": {
      1: "I will begin on a new piece at once!"
    }
  },
  "iono": {
    "encounter": {
      1: `How're ya feelin' about this battle?
                    $...
                    $Let's get this show on the road! How strong is our challenger? 
                    $I 'unno! Let's find out together!`,
    },
    "victory": {
      1: "You're as flashy and bright as a 10,000,000-volt Thunderbolt, friendo!"
    },
    "defeat": {
      1: "Your eyeballs are MINE!"
    }
  },
  "larry": {
    "encounter": {
      1: "When all's said and done, simplicity is strongest."
    },
    "victory": {
      1: "A serving of defeat, huh?"
    },
    "defeat": {
      1: "I'll call it a day."
    }
  },
  "ryme": {
    "encounter": {
      1: "Come on, baby! Rattle me down to the bone!"
    },
    "victory": {
      1: "You're cool, my friend—you move my SOUL!"
    },
    "defeat": {
      1: "Later, baby!"
    }
  },
  "grusha": {
    "encounter": {
      1: "All I need to do is make sure the power of my Pokémon chills you to the bone!"
    },
    "victory": {
      1: "Your burning passion… I kinda like it, to be honest."
    },
    "defeat": {
      1: "Things didn't heat up for you."
    }
  },
  "marnie_elite": {
    "encounter": {
      1: "You've made it this far, huh? Let's see if you can handle my Pokémon!",
      2: "I'll give it my best shot, but don't think I'll go easy on you!"
    },
    "victory": {
      1: "I can't believe I lost... But you deserved that win. Well done!",
      2: "Looks like I've still got a lot to learn. Great battle, though!"
    },
    "defeat": {
      1: "You put up a good fight, but I've got the edge! Better luck next time!",
      2: "Seems like my training's paid off. Thanks for the battle!"
    }
  },
  "nessa_elite": {
    "encounter": {
      1: "The tides are turning in my favor. Ready to get swept away?",
      2: "Let's make some waves with this battle! I hope you're prepared!"
    },
    "victory": {
      1: "You navigated those waters perfectly... Well done!",
      2: "Looks like my currents were no match for you. Great job!"
    },
    "defeat": {
      1: "Water always finds a way. That was a refreshing battle!",
      2: "You fought well, but the ocean's power is unstoppable!"
    }
  },
  "bea_elite": {
    "encounter": {
      1: "Prepare yourself! My fighting spirit burns bright!",
      2: "Let's see if you can keep up with my relentless pace!"
    },
    "victory": {
      1: "Your strength... It's impressive. You truly deserve this win.",
      2: "I've never felt this intensity before. Amazing job!"
    },
    "defeat": {
      1: "Another victory for my intense training regimen! Well done!",
      2: "You've got strength, but I trained harder. Great battle!"
    }
  },
  "allister_elite": {
    "encounter": {
      1: "Shadows fall... Are you ready to face your fears?",
      2: "Let's see if you can handle the darkness that I command."
    },
    "victory": {
      1: "You've dispelled the shadows... For now. Well done.",
      2: "Your light pierced through my darkness. Great job."
    },
    "defeat": {
      1: "The shadows have spoken... Your strength isn't enough.",
      2: "Darkness triumphs... Maybe next time you'll see the light."
    }
  },
  "raihan_elite": {
    "encounter": {
      1: "Storm's brewing! Let's see if you can weather this fight!",
      2: "Get ready to face the eye of the storm!"
    },
    "victory": {
      1: "You've bested the storm... Incredible job!",
      2: "You rode the winds perfectly... Great battle!"
    },
    "defeat": {
      1: "Another storm weathered, another victory claimed! Well fought!",
      2: "You got caught in my storm! Better luck next time!"
    }
  },
  "alder": {
    "encounter": {
      1: "Prepare yourself for a match against the strongest Trainer in Unova!"
    },
    "victory": {
      1: "Well done! You certainly are an unmatched talent."
    },
    "defeat": {
      1: `A fresh wind blows through my heart...
          $What an extraordinary effort!`
    }
  },
  "kieran": {
    "encounter": {
      1: `Through hard work, I become stronger and stronger!
          $I don't lose.`
    },
    "victory": {
      1: `I don't believe it...
          $What a fun and heart-pounding battle!`
    },
    "defeat": {
      1: `Wowzers, what a battle!
          $Time for you to train even harder.`
    }
  },
  "rival": {
    "encounter": {
      1: `@c{smile}Hey, I was looking for you! I knew you were eager to get going but I expected at least a goodbye…
                    $@c{smile_eclosed}So you're really pursuing your dream after all?\n I almost can't believe it.
                    $@c{serious_smile_fists}Since we're here, how about a battle?\nAfter all, I want to make sure you're ready.
                    $@c{serious_mopen_fists}Don't hold back, I want you to give me everything you've got!`
    },
    "victory": {
      1: `@c{shock}Wow… You cleaned me out.\nAre you actually a beginner?
                   $@c{smile}Maybe it was a bit of luck but…\nWho knows you might just be able to go all the way.
                   $By the way, the professor asked me to give you these items. They look pretty cool.
                   $@c{serious_smile_fists}Good luck out there!`
    },
  },
  "rival_female": {
    "encounter": {
      1: `@c{smile_wave}There you are! I've been looking everywhere for you!\n@c{angry_mopen}Did you forget to say goodbye to your best friend?
                    $@c{smile_ehalf}You're going after your dream, huh?\nThat day is really today isn't it…
                    $@c{smile}Anyway, I'll forgive you for forgetting me, but on one condition. @c{smile_wave_wink}You have to battle me!
                    $@c{angry_mopen}Give it your all! Wouldn't want your adventure to be over before it started, right?`
    },
    "victory": {
      1: `@c{shock}You just started and you're already this strong?!@d{96}\n@c{angry}You totally cheated, didn't you?
                    $@c{smile_wave_wink}Just kidding!@d{64} @c{smile_eclosed}I lost fair and square… I have a feeling you're going to do really well out there.
                    $@c{smile}By the way, the professor wanted me to give you some items. Hopefully they're helpful!
                    $@c{smile_wave}Do your best like always! I believe in you!`
    },
  },
  "rival_2": {
    "encounter": {
      1: `@c{smile}Hey, you're here too?\n@c{smile_eclosed}Still a perfect record, huh…?
                $@c{serious_mopen_fists}I know it kind of looks like I followed you here, but that's mostly not true.
                $@c{serious_smile_fists}Honestly though, I've been itching for a rematch since you beat me back at home.
                $I've been doing a lot of my own training so I'll definitely put up a fight this time.
                $@c{serious_mopen_fists}Don't hold back, just like before!\nLet's go!`
    },
    "victory": {
      1: `@c{neutral_eclosed}Oh. I guess I was overconfident.
                $@c{smile}That's alright, though. I figured this might happen.\n@c{serious_mopen_fists}It just means I need to try harder for next time!\n
                $@c{smile}Oh, not that you really need the help, but I had an extra one of these lying around and figured you might want it.\n
                $@c{serious_smile_fists}Don't expect another one after this, though!\nI can't keep giving my opponent an advantage after all.
                $@c{smile}Anyway, take care!`
    },
  },
  "rival_2_female": {
    "encounter": {
      1: `@c{smile_wave}Oh, fancy meeting you here. Looks like you're still undefeated. @c{angry_mopen}Huh… Not bad!
                $@c{angry_mopen}I know what you're thinking, and no, I wasn't creeping on you. @c{smile_eclosed}I just happened to be in the area.
                $@c{smile_ehalf}I'm happy for you but I just want to let you know that it's OK to lose sometimes.
                $@c{smile}We learn from our mistakes, often more than we would if we kept succeeding.
                $@c{angry_mopen}In any case, I've been training hard for our rematch, so you'd better give it your all!`
    },
    "victory": {
      1: `@c{neutral}I… wasn't supposed to lose that time…
                $@c{smile}Aw well. That just means I'll have to train even harder for next time!
                $@c{smile_wave}I also got you another one of these!\n@c{smile_wave_wink}No need to thank me~.
                $@c{angry_mopen}This is the last one, though! You won't be getting anymore freebies from me after this!
                $@c{smile_wave}Keep at it!`
    },
    "defeat": {
      1: "It's OK to lose sometimes…"
    }
  },
  "rival_3": {
    "encounter": {
      1: `@c{smile}Hey, look who it is! It's been a while.\n@c{neutral}You're… still undefeated? Huh.
                $@c{neutral_eclosed}Things have been kind of… strange.\nIt's not the same back home without you.
                $@c{serious}I know it's selfish, but I need to get this off my chest.\n@c{neutral_eclosed}I think you're in over your head here.
                $@c{serious}Never losing once is just unrealistic.\nWe need to lose sometimes in order to grow.
                $@c{neutral_eclosed}You've had a great run but there's still so much ahead, and it only gets harder. @c{neutral}Are you prepared for that?
                $@c{serious_mopen_fists}If so, prove it to me.`
    },
    "victory": {
      1: "@c{angry_mhalf}This is ridiculous… I've hardly stopped training…\nHow are we still so far apart?"
    },
  },
  "rival_3_female": {
    "encounter": {
      1: `@c{smile_wave}Long time no see! Still haven't lost, huh.\n@c{angry}You're starting to get on my nerves. @c{smile_wave_wink}Just kidding!
                $@c{smile_ehalf}But really, don't you miss home by now? Or… me?\nI… I mean, we've really missed you.
                $@c{smile_eclosed}I support you in your dream and everything, but the reality is you're going to lose sooner or later.
                $@c{smile}And when you do, I'll be there for you like always.\n@c{angry_mopen}Now, let me show you how strong I've become!`
    },
    "victory": {
      1: "@c{shock}After all that… it wasn't enough…?\nYou'll never come back at this rate…"

    },
    "defeat": {
      1: "You gave it your best, now let's go home."
    }
  },
  "rival_4": {
    "encounter": {
      1: `@c{neutral}Hey.
                $I won't mince words or pleasantries with you.\n@c{neutral_eclosed}I'm here to win, plain and simple.
                $@c{serious_mhalf_fists}I've learned to maximize my potential by putting all my time into training.
                $@c{smile}You get a lot of extra time when you cut out the unnecessary sleep and social interaction.
                $@c{serious_mopen_fists}None of that matters anymore, not until I win.
                $@c{neutral_eclosed}I've even reached the point where I don't lose anymore.\n@c{smile_eclosed}I suppose your philosophy wasn't so wrong after all.
                $@c{angry_mhalf}Losing is for the weak, and I'm not weak anymore.
                $@c{serious_mopen_fists}Prepare yourself.`
    },
    "victory": {
      1: "@c{neutral}What…@d{64} What are you?"
    },
  },
  "rival_4_female": {
    "encounter": {
      1: `@c{neutral}It's me! You didn't forget about me again… did you?
                $@c{smile}You should be proud of how far you made it. Congrats!\nBut it looks like it's the end of your journey.
                $@c{smile_eclosed}You've awoken something in me I never knew was there.\nIt seems like all I do now is train.
                $@c{smile_ehalf}I hardly even eat or sleep now, I just train my Pokémon all day, getting stronger every time.
                $@c{neutral}In fact, I… hardly recognize myself.
                $And now, I've finally reached peak performance.\nI don't think anyone could beat me now.
                $And you know what? It's all because of you.\n@c{smile_ehalf}I don't know whether to thank you or hate you.
                $@c{angry_mopen}Prepare yourself.`
    },
    "victory": {
      1: "@c{neutral}What…@d{64} What are you?"

    },
    "defeat": {
      1: "$@c{smile}You should be proud of how far you made it."
    }
  },
  "rival_5": {
    "encounter": {
      1: "@c{neutral}…"
    },
    "victory": {
      1: "@c{neutral}…"
    },
  },
  "rival_5_female": {
    "encounter": {
      1: "@c{neutral}…"
    },
    "victory": {
      1: "@c{neutral}…"

    },
    "defeat": {
      1: "$@c{smile_ehalf}…"
    }
  },
  "rival_6": {
    "encounter": {
      1: `@c{smile_eclosed}We meet again.
                $@c{neutral}I've had some time to reflect on all this.\nThere's a reason this all seems so strange.
                $@c{neutral_eclosed}Your dream, my drive to beat you…\nIt's all a part of something greater.
                $@c{serious}This isn't about me, or about you… This is about the world, @c{serious_mhalf_fists}and it's my purpose to push you to your limits.
                $@c{neutral_eclosed}Whether I've fulfilled that purpose I can't say, but I've done everything in my power.
                $@c{neutral}This place we ended up in is terrifying… Yet somehow I feel unphased, like I've been here before.
                $@c{serious_mhalf_fists}You feel the same, don't you?
                $@c{serious}…and it's like something here is speaking to me.\nThis is all the world's known for a long time now.
                $Those times we cherished together that seem so recent are nothing but a distant memory.
                $@c{neutral_eclosed}Who can say whether they were ever even real in the first place.
                $@c{serious_mopen_fists}You need to keep pushing, because if you don't, it will never end. You're the only one who can do this.
                $@c{serious_smile_fists}I hardly know what any of this means, I just know that it's true.
                $@c{serious_mopen_fists}If you can't defeat me here and now, you won't stand a chance.`
    },
    "victory": {
      1: `@c{smile_eclosed}It looks like my work is done here.
                $I want you to promise me one thing.\n@c{smile}After you heal the world, please come home.`
    },
  },
  "rival_6_female": {
    "encounter": {
      1: `@c{smile_ehalf}So it's just us again.
                $@c{smile_eclosed}You know, I keep going around and around in my head…
                $@c{smile_ehalf}There's something to all this, why everything seems so strange now…
                $@c{smile}You have your dream, and I have this ambition in me…
                $I just can't help but feel there's a greater purpose to all this, to what we're doing, you and I.
                $@c{smile_eclosed}I think I'm supposed to push you… to your limits.
                $@c{smile_ehalf}I'm not sure if I've been doing a good job at that, but I've tried my best up to now.
                $It's something about this strange and dreadful place… Everything seems so clear…
                $This… is all the world's known for a long time now.
                $@c{smile_eclosed}It's like I can barely remember the memories we cherished together.
                $@c{smile_ehalf}Were they even real? They seem so far away now…
                $@c{angry_mopen}You need to keep pushing, because if you don't, it will never end. You're the only one who can do this.
                $@c{smile_ehalf}I… don't know what all this means… but I feel it's true.
                $@c{neutral}If you can't defeat me here and now, you won't stand a chance.`
    },
    "victory": {
      1: `@c{smile_ehalf}I… I think I fulfilled my purpose…
                $@c{smile_eclosed}Promise me… After you heal the world… Please… come home safe.
                $@c{smile_ehalf}…Thank you.`

    },
  },
};


// Dialogue of the NPCs in the game when the player character is female. For languages that do not have gendered pronouns, this can be set to PGMdialogue.
export const PGFdialogue: DialogueTranslationEntries = PGMdialogue;

// Dialogue of the endboss of the game when the player character is male (Or unset)
export const PGMbattleSpecDialogue: SimpleTranslationEntries = {
  "encounter": `It appears the time has finally come once again.\nYou know why you have come here, do you not?
               $You were drawn here, because you have been here before.\nCountless times.
               $Though, perhaps it can be counted.\nTo be precise, this is in fact your 5,643,853rd cycle.
               $Each cycle your mind reverts to its former state.\nEven so, somehow, remnants of your former selves remain.
               $Until now you have yet to succeed, but I sense a different presence in you this time.\n
               $You are the only one here, though it is as if there is… another.
               $Will you finally prove a formidable challenge to me?\nThe challenge I have longed for for millennia?
               $We begin.`,
  "firstStageWin": `I see. The presence I felt was indeed real.\nIt appears I no longer need to hold back.
                    $Do not disappoint me.`,
  "secondStageWin": "…Magnificent."
};

// Dialogue of the endboss of the game when the player character is female. For languages that do not have gendered pronouns, this can be set to PGMbattleSpecDialogue.
export const PGFbattleSpecDialogue: SimpleTranslationEntries = PGMbattleSpecDialogue;

// Dialogue that does not fit into any other category (e.g. tutorial messages, or the end of the game). For when the player character is male
export const PGMmiscDialogue: SimpleTranslationEntries = {
  "ending":
        `@c{smile}Oh? You won?@d{96} @c{smile_eclosed}I guess I should've known.\nBut, you're back now.
        $@c{smile}It's over.@d{64} You ended the loop.
        $@c{serious_smile_fists}You fulfilled your dream too, didn't you?\nYou didn't lose even once.
        $@c{neutral}I'm the only one who'll remember what you did.@d{96}\nI guess that's okay, isn't it?
        $@c{serious_smile_fists}Your legend will always live on in our hearts.
        $@c{smile_eclosed}Anyway, I've had about enough of this place, haven't you? Let's head home.
        $@c{serious_smile_fists}Maybe when we get back, we can have another battle?\nIf you're up to it.`,
  "ending_female":
        `@c{shock}You're back?@d{32} Does that mean…@d{96} you won?!\n@c{smile_ehalf}I should have known you had it in you.
        $@c{smile_eclosed}Of course… I always had that feeling.\n@c{smile}It's over now, right? You ended the loop.
        $@c{smile_ehalf}You fulfilled your dream too, didn't you?\nYou didn't lose even once.
        $I'll be the only one to remember what you did.\n@c{angry_mopen}I'll try not to forget!
        $@c{smile_wave_wink}Just kidding!@d{64} @c{smile}I'd never forget.@d{32}\nYour legend will live on in our hearts.
        $@c{smile_wave}Anyway,@d{64} it's getting late…@d{96} I think?\nIt's hard to tell in this place.
        $Let's go home. @c{smile_wave_wink}Maybe tomorrow, we can have another battle, for old time's sake?`,
  "ending_endless": "Congratulations on reaching the current end!\nMore content is coming soon.",
  "ending_name": "Devs"
};
// Dialogue that does not fit into any other category (e.g. tutorial messages, or the end of the game). For when the player character is female. For languages that do not have gendered pronouns, this can be set to PGMmiscDialogue.
export const PGFmiscDialogue: SimpleTranslationEntries = PGMmiscDialogue;


// Dialogue of the named double battles in the game. For when the player is male (or unset).
export const PGMdoubleBattleDialogue: DialogueTranslationEntries = {
  "blue_red_double": {
    "encounter": {
      1: `Blue: Hey Red, let's show them what we're made of!
                  $Red: ...
                  $Blue: This is Pallet Town Power!`,
    },
    "victory": {
      1: `Blue: That was a great battle!
              $Red: ...`,
    },
  },
  "red_blue_double": {
    "encounter": {
      1: `Red: ...!
                  $Blue: He never talks much.
                    $Blue: But dont let that fool you! He is a champ after all!`,
    },
    "victory": {
      1: `Red: ...!
                $Blue: Next time we will beat you!`,
    },
  },
  "tate_liza_double": {
    "encounter": {
      1: `Tate: Are you surprised?
                  $Liza: We are two gym leaders at once!
                  $Tate: We are twins!
                  $Liza: We dont need to talk to understand each other!
                  $Tate: Twice the power...
                  $Liza: Can you handle it?`,
    },
    "victory": {
      1: `Tate: What? Our combination was perfect!
                  $Liza: Looks like we need to train more...`,
    },
  },
  "liza_tate_double": {
    "encounter": {
      1: `Liza: Hihihi... Are you surprised?
                  $Tate: Yes, we are really two gym leaders at once!
                  $Liza: This is my twin brother Tate!
                  $Tate: And this is my twin sister Liza!
                  $Liza: Don't you think we are a perfect combination?`
    },
    "victory": {
      1: `Liza: Are we...
                  $Tate: ...not as strong as we thought?`,
    },
  },
  "wallace_steven_double": {
    "encounter": {
      1: `Steven: Wallace, let's show them the power of the champions!
                  $Wallace: We will show you the power of Hoenn!
                  $Steven: Let's go!`,
    },
    "victory": {
      1: `Steven: That was a great battle!
                  $Wallace: We will win next time!`,
    },
  },
  "steven_wallace_double": {
    "encounter": {
      1: `Steven: Do you have any rare Pokémon?
          $Wallace: Steven... We are here for a battle, not to show off our Pokémon.
            $Steven: Oh... I see... Let's go then!`,
    },
    "victory": {
      1: `Steven: Now that we are done with the battle, let's show off our Pokémon!
            $Wallace: Steven...`,
    },
  },
  "alder_iris_double": {
    "encounter": {
      1:  `Alder: We are the strongest trainers in Unova!
                  $Iris: Fights against strong trainers are the best!`,
    },
    "victory": {
      1:   `Alder: Wow! You are super strong!
                  $Iris: We will win next time!`,
    },
  },
  "iris_alder_double": {
    "encounter": {
      1:   `Iris: Welcome Challenger! I am THE Unova Champion!
                  $Alder: Iris, aren't you a bit too excited?`,
    },
    "victory": {
      1:    `Iris: A loss like this is not easy to take...
                  $Alder: But we will only get stronger with every loss!`,
    },
  },
  "piers_marnie_double": {
    "encounter": {
      1:   `Marnie: Brother, let's show them the power of Spikemuth!
                  $Piers: We bring darkness!`,
    },
    "victory": {
      1:  `Marnie: You brought light to our darkness!
                  $Piers: Its too bright...`,
    },
  },
  "marnie_piers_double": {
    "encounter": {
      1:  `Piers: Ready for a concert?
                    $Marnie: Brother... They are here to fight, not to sing...`,
    },
    "victory": {
      1:  `Piers: Now that was a great concert!
                    $Marnie: Brother...`,
    },
  },
};

// Dialogue of the named double battles in the game. For when the player is female. For languages that do not have gendered pronouns, this can be set to PGMdoubleBattleDialogue.
export const PGFdoubleBattleDialogue: DialogueTranslationEntries = PGMdoubleBattleDialogue;<|MERGE_RESOLUTION|>--- conflicted
+++ resolved
@@ -500,12 +500,8 @@
   },
   "galactic_boss_cyrus_1": {
     "encounter": {
-<<<<<<< HEAD
       1: `You were compelled to come here by such vacuous sentimentality
           $I will make you regret paying heed to your heart!`
-=======
-      1: "You were compelled to come here by such vacuous sentimentality.\nI will make you regret paying heed to your heart!"
->>>>>>> eb77927d
     },
     "victory": {
       1: "Interesting. And quite curious."
