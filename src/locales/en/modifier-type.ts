--- conflicted
+++ resolved
@@ -151,12 +151,8 @@
 
     "SACRED_ASH": { name: "Sacred Ash" },
 
-<<<<<<< HEAD
-    "REVIVER_SEED": { name: "Reviver Seed", description: "Revives the holder for 1/2 HP upon fainting." },
+    "REVIVER_SEED": { name: "Reviver Seed", description: "Revives the holder for 1/2 HP upon fainting from a direct hit." },
     "WHITE_HERB": { name: "White Herb", description: "An item to be held by a Pokémon. It will restore any lowered stat in battle." },
-=======
-    "REVIVER_SEED": { name: "Reviver Seed", description: "Revives the holder for 1/2 HP upon fainting from a direct hit." },
->>>>>>> 4dbed9cb
 
     "ETHER": { name: "Ether" },
     "MAX_ETHER": { name: "Max Ether" },
