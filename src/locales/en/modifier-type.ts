--- conflicted
+++ resolved
@@ -182,16 +182,12 @@
 
     "SOOTHE_BELL": { name: "Soothe Bell" },
 
-<<<<<<< HEAD
     "LIGHT_BALL": { name: "Light Ball", description: "It's a mysterious orb that boosts Pikachu's Attack and Sp. Atk stats." },
     "THICK_CLUB": { name: "Thick Club", description: "This hard bone of unknown origin boosts Cubone or Marowak's Attack stat." },
     "QUICK_POWDER": { name: "Quick Powder", description: "Extremely fine yet hard, this odd powder boosts Ditto's Speed stat." },
     "METAL_POWDER": { name: "Metal Powder", description: "Extremely fine yet hard, this odd powder boosts Ditto's Defense stat." },
 
-    "SOUL_DEW": { name: "Soul Dew", description: "Increases the influence of a Pokémon's nature on its stats by 10% (additive)" },
-=======
     "SOUL_DEW": { name: "Soul Dew", description: "Increases the influence of a Pokémon's nature on its stats by 10% (additive)." },
->>>>>>> dc6c8f22
 
     "NUGGET": { name: "Nugget" },
     "BIG_NUGGET": { name: "Big Nugget" },
