import { SimpleTranslationEntries } from "#app/plugins/i18n";

export const abilityTriggers: SimpleTranslationEntries = {
  "blockRecoilDamage" : "{{pokemonName}}'s {{abilityName}}\nprotected it from recoil!",
  "badDreams": "{{pokemonName}} is tormented!",
<<<<<<< HEAD
  "windPowerCharged": "Being hit by {{moveName}} charged {{pokemonName}} with power!",
  "windRiderRaisedAttack": "{{pokemonName}}'s wind rider raised its attack!"
=======
  "perishBody": "{{pokemonName}}'s {{abilityName}}\n will faint both pokemon in 3 turns!",
>>>>>>> 3b852c5b
} as const;<|MERGE_RESOLUTION|>--- conflicted
+++ resolved
@@ -3,10 +3,7 @@
 export const abilityTriggers: SimpleTranslationEntries = {
   "blockRecoilDamage" : "{{pokemonName}}'s {{abilityName}}\nprotected it from recoil!",
   "badDreams": "{{pokemonName}} is tormented!",
-<<<<<<< HEAD
   "windPowerCharged": "Being hit by {{moveName}} charged {{pokemonName}} with power!",
-  "windRiderRaisedAttack": "{{pokemonName}}'s wind rider raised its attack!"
-=======
+  "windRiderRaisedAttack": "{{pokemonName}}'s wind rider raised its attack!",
   "perishBody": "{{pokemonName}}'s {{abilityName}}\n will faint both pokemon in 3 turns!",
->>>>>>> 3b852c5b
 } as const;