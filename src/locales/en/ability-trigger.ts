--- conflicted
+++ resolved
@@ -5,14 +5,10 @@
   "badDreams": "{{pokemonName}} is tormented!",
   "costar": "{{pokemonName}} copied {{allyName}}'s stat changes!",
   "iceFaceAvoidedDamage": "{{pokemonName}} avoided\ndamage with {{abilityName}}!",
+  "movePrevented": "{{moveUser}} cannot use {{moveName}}!",
   "perishBody": "{{pokemonName}}'s {{abilityName}}\nwill faint both pokemon in 3 turns!",
   "poisonHeal": "{{pokemonName}}'s {{abilityName}}\nrestored its HP a little!",
-<<<<<<< HEAD
-  "iceFaceAvoidedDamage": "{{pokemonName}} avoided\ndamage with {{abilityName}}!",
-  "movePrevented": "{{moveUser}} cannot use {{moveName}}!"
-=======
+  "quickDraw": "{{pokemonName}} can act faster than normal, thanks to its Quick Draw!",
   "trace": "{{pokemonName}} copied {{targetName}}'s\n{{abilityName}}!",
   "windPowerCharged": "Being hit by {{moveName}} charged {{pokemonName}} with power!",
-  "quickDraw": "{{pokemonName}} can act faster than normal, thanks to its Quick Draw!",
->>>>>>> a48429de
 } as const;