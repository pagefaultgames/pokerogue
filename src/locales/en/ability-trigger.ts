--- conflicted
+++ resolved
@@ -7,11 +7,8 @@
   "iceFaceAvoidedDamage": "{{pokemonName}} avoided\ndamage with {{abilityName}}!",
   "perishBody": "{{pokemonName}}'s {{abilityName}}\nwill faint both pokemon in 3 turns!",
   "poisonHeal": "{{pokemonName}}'s {{abilityName}}\nrestored its HP a little!",
-<<<<<<< HEAD
   "iceFaceAvoidedDamage": "{{pokemonName}} avoided\ndamage with {{abilityName}}!",
-  "movePrevented": "{{moveUser}} cannot use {{moveName}}!"
-=======
+  "movePrevented": "{{moveUser}} cannot use {{moveName}}!",
   "trace": "{{pokemonName}} copied {{targetName}}'s\n{{abilityName}}!",
-  "windPowerCharged": "Being hit by {{moveName}} charged {{pokemonName}} with power!",
->>>>>>> fd7e5477
+  "windPowerCharged": "Being hit by {{moveName}} charged {{pokemonName}} with power!"
 } as const;