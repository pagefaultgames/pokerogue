--- conflicted
+++ resolved
@@ -60,10 +60,7 @@
   "copyType": "{{pokemonName}}'s type became the same as\n{{targetPokemonName}}'s type!",
   "suppressAbilities": "{{pokemonName}}'s ability\nwas suppressed!",
   "swapArenaTags": "{{pokemonName}} swapped the battle effects affecting each side of the field!",
-<<<<<<< HEAD
   "trickOnSwap": "{{pokemonNameWithAffix}} switched items with its target!",
-  "trickFoeNewItem": "{{pokemonNameWithAffix}} obtained one {{itemName}}."
-=======
-  "exposedMove": "{{pokemonName}} identified\n{{targetPokemonName}}!",
->>>>>>> b7946627
+  "trickFoeNewItem": "{{pokemonNameWithAffix}} obtained one {{itemName}}.",
+  "exposedMove": "{{pokemonName}} identified\n{{targetPokemonName}}!"
 } as const;