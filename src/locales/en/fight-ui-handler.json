{
  "pp": "PP",
  "power": "Power",
  "accuracy": "Accuracy",
<<<<<<< HEAD
  "abilityFlyInText": " {{pokemonName}}'s {{passive}}{{abilityName}}",
=======
  "abilityFlyInText": " {{pokemonName}}’s\n{{passive}}{{abilityName}}",
>>>>>>> 9f31e36d
  "passive": "Passive ",
  "teraHover": "{{type}} Terastallized"
}<|MERGE_RESOLUTION|>--- conflicted
+++ resolved
@@ -2,11 +2,7 @@
   "pp": "PP",
   "power": "Power",
   "accuracy": "Accuracy",
-<<<<<<< HEAD
-  "abilityFlyInText": " {{pokemonName}}'s {{passive}}{{abilityName}}",
-=======
   "abilityFlyInText": " {{pokemonName}}’s\n{{passive}}{{abilityName}}",
->>>>>>> 9f31e36d
   "passive": "Passive ",
   "teraHover": "{{type}} Terastallized"
 }