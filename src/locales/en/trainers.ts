--- conflicted
+++ resolved
@@ -263,13 +263,11 @@
   "leon": "Leon",
   "rival": "Finn",
   "rival_female": "Ivy",
-<<<<<<< HEAD
   "maxie": "Maxie",
   "archie": "Archie",
   "cyrus": "Cyrus",
   "ghetsis": "Ghetsis",
   "lysandre": "Lysandre",
-=======
 
   // Double Names
   "blue_red_double": "Blue & Red",
@@ -282,5 +280,4 @@
   "iris_alder_double": "Iris & Alder",
   "marnie_piers_double": "Marnie & Piers",
   "piers_marnie_double": "Piers & Marnie",
->>>>>>> dcd7a11b
 } as const;