import { SimpleTranslationEntries } from "#app/interfaces/locales";

/**
 * The menu namespace holds most miscellaneous text that isn't directly part of the game's
 * contents or directly related to Pokemon data. This includes menu navigation, settings,
 * account interactions, descriptive text, etc.
 */
export const menu: SimpleTranslationEntries = {
  "cancel": "Cancel",
  "continue": "Continue",
  "dailyRun": "Daily Run (Beta)",
  "loadGame": "Load Game",
  "newGame": "New Game",
  "settings": "Settings",
  "selectGameMode": "Select a game mode.",
  "logInOrCreateAccount": "Log in or create an account to start. No email required!",
  "username": "Username",
  "password": "Password",
  "login": "Login",
  "register": "Register",
  "emptyUsername": "Username must not be empty",
  "invalidLoginUsername": "The provided username is invalid",
  "invalidRegisterUsername": "Username must only contain letters, numbers, or underscores",
  "invalidLoginPassword": "The provided password is invalid",
  "invalidRegisterPassword": "Password must be 6 characters or longer",
  "usernameAlreadyUsed": "The provided username is already in use",
  "accountNonExistent": "The provided user does not exist",
  "unmatchingPassword": "The provided password does not match",
  "passwordNotMatchingConfirmPassword": "Password must match confirm password",
  "confirmPassword": "Confirm Password",
  "registrationAgeWarning": "By registering, you confirm you are of 13 years of age or older.",
  "backToLogin": "Back to Login",
  "failedToLoadSaveData": "Failed to load save data. Please reload the page.\nIf this persists, please check #announcements in Discord.",
  "sessionSuccess": "Session loaded successfully.",
  "failedToLoadSession": "Your session data could not be loaded.\nIt may be corrupted.",
  "boyOrGirl": "Are you a boy or a girl?",
  "evolving": "What?\n{{pokemonName}} is evolving!",
  "stoppedEvolving": "{{pokemonName}} stopped evolving.",
  "pauseEvolutionsQuestion": "Would you like to pause evolutions for {{pokemonName}}?\nEvolutions can be re-enabled from the party screen.",
  "evolutionsPaused": "Evolutions have been paused for {{pokemonName}}.",
  "evolutionDone": "Congratulations!\nYour {{pokemonName}} evolved into {{evolvedPokemonName}}!",
  "dailyRankings": "Daily Rankings",
  "weeklyRankings": "Weekly Rankings",
  "noRankings": "No Rankings",
  "positionIcon": "#",
  "usernameScoreboard": "Username",
  "score": "Score",
  "wave": "Wave",
  "loading": "Loading…",
  "loadingAsset": "Loading asset: {{assetName}}",
  "playersOnline": "Players Online",
  "yes":"Yes",
  "no":"No",
  "disclaimer": "DISCLAIMER",
  "disclaimerDescription": "This game is an unfinished product; it might have playability issues (including the potential loss of save data),\n change without notice, and may or may not be updated further or completed.",
  "choosePokemon": "Choose a Pokémon.",
<<<<<<< HEAD
  "renamePokemon": "Rename Pokémon",
  "rename": "Rename",
  "nickname": "Nickname"
=======
  "errorServerDown": "Oops! There was an issue contacting the server.\n\nYou may leave this window open,\nthe game will automatically reconnect.",
>>>>>>> 15671a69
} as const;<|MERGE_RESOLUTION|>--- conflicted
+++ resolved
@@ -54,11 +54,8 @@
   "disclaimer": "DISCLAIMER",
   "disclaimerDescription": "This game is an unfinished product; it might have playability issues (including the potential loss of save data),\n change without notice, and may or may not be updated further or completed.",
   "choosePokemon": "Choose a Pokémon.",
-<<<<<<< HEAD
   "renamePokemon": "Rename Pokémon",
   "rename": "Rename",
   "nickname": "Nickname"
-=======
   "errorServerDown": "Oops! There was an issue contacting the server.\n\nYou may leave this window open,\nthe game will automatically reconnect.",
->>>>>>> 15671a69
 } as const;