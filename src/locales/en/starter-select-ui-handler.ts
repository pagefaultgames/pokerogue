import { SimpleTranslationEntries } from "#app/plugins/i18n";

/**
 * The menu namespace holds most miscellaneous text that isn't directly part of the game's
 * contents or directly related to Pokemon data. This includes menu navigation, settings,
 * account interactions, descriptive text, etc.
 */
export const starterSelectUiHandler: SimpleTranslationEntries = {
    "confirmStartTeam":'Begin with these Pokémon?',
    "growthRate": "Growth Rate:",
    "ability": "Ability:",
    "passive": "Passive:",
    "nature": "Nature:",
    "eggMoves": 'Egg Moves',
    "start": "Start",
    "addToParty": "Add to Party", 
    "toggleIVs": 'Toggle IVs',
    "manageMoves": 'Manage Moves',
    "useCandies": 'Use Candies',
    "selectMoveSwapOut": "Select a move to swap out.",
    "selectMoveSwapWith": "Select a move to swap with",
    "unlockPassive": "Unlock Passive",
    "reduceCost": "Reduce Cost",
    "cycleShiny": "R: Cycle Shiny",
    "cycleForm": 'F: Cycle Form',
    "cycleGender": 'G: Cycle Gender',
    "cycleAbility": 'E: Cycle Ability',
    "cycleNature": 'N: Cycle Nature',
    "cycleVariant": 'V: Cycle Variant',
    "enablePassive": "Enable Passive",
    "disablePassive": "Disable Passive",
    "locked": "Locked",
    "disabled": "Disabled",
<<<<<<< HEAD
    "random": "Random",
    "confirmRandomize":"Begin with a random team?"
=======
    "uncaught": "Uncaught"
>>>>>>> 1c56efc8
}<|MERGE_RESOLUTION|>--- conflicted
+++ resolved
@@ -31,10 +31,7 @@
     "disablePassive": "Disable Passive",
     "locked": "Locked",
     "disabled": "Disabled",
-<<<<<<< HEAD
     "random": "Random",
-    "confirmRandomize":"Begin with a random team?"
-=======
+    "confirmRandomize":"Begin with a random team?",
     "uncaught": "Uncaught"
->>>>>>> 1c56efc8
 }