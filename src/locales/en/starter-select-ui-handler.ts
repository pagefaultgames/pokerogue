--- conflicted
+++ resolved
@@ -38,13 +38,9 @@
     "cycleVariant": 'V: Cycle Variant',
     "enablePassive": "Enable Passive",
     "disablePassive": "Disable Passive",
-<<<<<<< HEAD
+    "locked": "Locked",
+    "disabled": "Disabled",
     "uncaught": "Uncaught",
     "luck":" Luck",
     "form": "Form"
-=======
-    "locked": "Locked",
-    "disabled": "Disabled",
-    "uncaught": "Uncaught"
->>>>>>> 44c0d29c
 }