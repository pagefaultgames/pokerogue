import { ability } from "./ability";
import { abilityTriggers } from "./ability-trigger";
import { battle } from "./battle";
import { biome } from "./biome";
import { commandUiHandler } from "./command-ui-handler";
import { fightUiHandler } from "./fight-ui-handler";
import { growth } from "./growth";
import { menu } from "./menu";
import { menuUiHandler } from "./menu-ui-handler";
import { move } from "./move";
import { nature } from "./nature";
import { partyUiHandler } from "./party-ui-handler";
import { pokeball } from "./pokeball";
import { pokemon } from "./pokemon";
import { pokemonStat } from "./pokemon-stat";
import { starterSelectUiHandler } from "./starter-select-ui-handler";
import { SummaryUiHandler } from "./summary-ui-handler";
import { tutorial } from "./tutorial";
import { weather } from "./weather";


export const enConfig = {    
    ability: ability,
    abilityTriggers: abilityTriggers,
    battle: battle,
    commandUiHandler: commandUiHandler,
    fightUiHandler: fightUiHandler,
    menuUiHandler: menuUiHandler,
    menu: menu,
    move: move,
    pokeball: pokeball,
    pokemonStat: pokemonStat,
    pokemon: pokemon,
    starterSelectUiHandler: starterSelectUiHandler,
    tutorial: tutorial,
    nature: nature,
    growth: growth,
<<<<<<< HEAD
    partyUiHandler: partyUiHandler,
    summaryUiHandler: SummaryUiHandler,
    biome: biome
=======
    weather: weather
>>>>>>> 2778eb26
}<|MERGE_RESOLUTION|>--- conflicted
+++ resolved
@@ -35,11 +35,8 @@
     tutorial: tutorial,
     nature: nature,
     growth: growth,
-<<<<<<< HEAD
     partyUiHandler: partyUiHandler,
     summaryUiHandler: SummaryUiHandler,
     biome: biome
-=======
     weather: weather
->>>>>>> 2778eb26
 }