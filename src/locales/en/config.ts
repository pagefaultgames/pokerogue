--- conflicted
+++ resolved
@@ -34,21 +34,7 @@
 import { titles, trainerClasses, trainerNames } from "./trainers";
 import { tutorial } from "./tutorial";
 import { voucher } from "./voucher";
-<<<<<<< HEAD
-import {
-  PGMdialogue,
-  PGFdialogue,
-  PGMbattleSpecDialogue,
-  PGFbattleSpecDialogue,
-  PGMmiscDialogue,
-  PGFmiscDialogue, PGMdoubleBattleDialogue, PGFdoubleBattleDialogue
-} from "./dialogue";
-import { biome } from "./biome";
-import { pokemonInfoContainer } from "./pokemon-info-container";
-import { mysteryEncounter } from "./mystery-encounter";
-=======
 import { weather } from "./weather";
->>>>>>> 655e3ba2
 
 export const enConfig = {
   ability: ability,
@@ -86,20 +72,11 @@
   trainerClasses: trainerClasses,
   trainerNames: trainerNames,
   tutorial: tutorial,
+  weather: weather,
+  battleMessageUiHandler: battleMessageUiHandler,
+  berry: berry,
+  gameStatsUiHandler: gameStatsUiHandler,
   voucher: voucher,
-<<<<<<< HEAD
-  biome: biome,
-  pokemonInfoContainer: pokemonInfoContainer,
-  PGMdialogue: PGMdialogue,
-  PGFdialogue: PGFdialogue,
-  PGMbattleSpecDialogue: PGMbattleSpecDialogue,
-  PGFbattleSpecDialogue: PGFbattleSpecDialogue,
-  PGMmiscDialogue: PGMmiscDialogue,
-  PGFmiscDialogue: PGFmiscDialogue,
-  PGMdoubleBattleDialogue: PGMdoubleBattleDialogue,
-  PGFdoubleBattleDialogue: PGFdoubleBattleDialogue,
+  weather: weather,
   mysteryEncounter: mysteryEncounter
-=======
-  weather: weather
->>>>>>> 655e3ba2
 };