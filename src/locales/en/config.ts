--- conflicted
+++ resolved
@@ -61,10 +61,8 @@
   gameStatsUiHandler: gameStatsUiHandler,
   voucher: voucher,
   biome: biome,
-<<<<<<< HEAD
   challengeUiHandler: challengeUiHandler,
-  challenges: challenges
-=======
+  challenges: challenges,
   PGMdialogue: PGMdialogue,
   PGFdialogue: PGFdialogue,
   PGMbattleSpecDialogue: PGMbattleSpecDialogue,
@@ -73,5 +71,4 @@
   PGFmiscDialogue: PGFmiscDialogue,
   PGMdoubleBattleDialogue: PGMdoubleBattleDialogue,
   PGFdoubleBattleDialogue: PGFdoubleBattleDialogue
->>>>>>> 5be2a6a4
 };