import { common } from "./common.js";
import { settings } from "./settings.js";
import { ability } from "./ability";
import { abilityTriggers } from "./ability-trigger";
import { PGFachv, PGMachv } from "./achv";
import { battle } from "./battle";
import { battleMessageUiHandler } from "./battle-message-ui-handler";
import { berry } from "./berry";
import { bgmName } from "./bgm-name";
import { biome } from "./biome";
import { challenges } from "./challenges";
import { commandUiHandler } from "./command-ui-handler";
import {
  PGFbattleSpecDialogue,
  PGFdialogue,
  PGFdoubleBattleDialogue,
  PGFmiscDialogue,
  PGMbattleSpecDialogue,
  PGMdialogue,
  PGMdoubleBattleDialogue,
  PGMmiscDialogue
} from "./dialogue";
import { egg } from "./egg";
import { fightUiHandler } from "./fight-ui-handler";
import { gameMode } from "./game-mode";
import { gameStatsUiHandler } from "./game-stats-ui-handler";
import { growth } from "./growth";
import { menu } from "./menu";
import { menuUiHandler } from "./menu-ui-handler";
import { modifierType } from "./modifier-type";
import { move } from "./move";
import { nature } from "./nature";
import { partyUiHandler } from "./party-ui-handler";
import { pokeball } from "./pokeball";
import { pokemon } from "./pokemon";
import { pokemonInfo } from "./pokemon-info";
import { pokemonInfoContainer } from "./pokemon-info-container";
import { saveSlotSelectUiHandler } from "./save-slot-select-ui-handler";
import { splashMessages } from "./splash-messages";
import { starterSelectUiHandler } from "./starter-select-ui-handler";
import { statusEffect } from "./status-effect";
import { titles, trainerClasses, trainerNames } from "./trainers";
import { tutorial } from "./tutorial";
import { voucher } from "./voucher";
import { weather } from "./weather";
<<<<<<< HEAD
import { runHistory } from "./run-history-ui-handler.ts";
=======
import { modifierSelectUiHandler } from "./modifier-select-ui-handler";
>>>>>>> 6316d08d

export const enConfig = {
  ability: ability,
  abilityTriggers: abilityTriggers,
  battle: battle,
  battleMessageUiHandler: battleMessageUiHandler,
  berry: berry,
  bgmName: bgmName,
  biome: biome,
  challenges: challenges,
  commandUiHandler: commandUiHandler,
  common: common,
  PGMachv: PGMachv,
  PGFachv: PGFachv,
  PGMdialogue: PGMdialogue,
  PGFdialogue: PGFdialogue,
  PGMbattleSpecDialogue: PGMbattleSpecDialogue,
  PGFbattleSpecDialogue: PGFbattleSpecDialogue,
  PGMmiscDialogue: PGMmiscDialogue,
  PGFmiscDialogue: PGFmiscDialogue,
  PGMdoubleBattleDialogue: PGMdoubleBattleDialogue,
  PGFdoubleBattleDialogue: PGFdoubleBattleDialogue,
  egg: egg,
  fightUiHandler: fightUiHandler,
  gameMode: gameMode,
  gameStatsUiHandler: gameStatsUiHandler,
  growth: growth,
  menu: menu,
  menuUiHandler: menuUiHandler,
  modifierType: modifierType,
  move: move,
  nature: nature,
  partyUiHandler: partyUiHandler,
  pokeball: pokeball,
  pokemon: pokemon,
  pokemonInfo: pokemonInfo,
  pokemonInfoContainer: pokemonInfoContainer,
  saveSlotSelectUiHandler: saveSlotSelectUiHandler,
  settings: settings,
  splashMessages: splashMessages,
  starterSelectUiHandler: starterSelectUiHandler,
  statusEffect: statusEffect,
  titles: titles,
  trainerClasses: trainerClasses,
  trainerNames: trainerNames,
  tutorial: tutorial,
  voucher: voucher,
  weather: weather,
<<<<<<< HEAD
  runHistory: runHistory,
=======
  modifierSelectUiHandler: modifierSelectUiHandler
>>>>>>> 6316d08d
};<|MERGE_RESOLUTION|>--- conflicted
+++ resolved
@@ -43,11 +43,8 @@
 import { tutorial } from "./tutorial";
 import { voucher } from "./voucher";
 import { weather } from "./weather";
-<<<<<<< HEAD
+import { modifierSelectUiHandler } from "./modifier-select-ui-handler";
 import { runHistory } from "./run-history-ui-handler.ts";
-=======
-import { modifierSelectUiHandler } from "./modifier-select-ui-handler";
->>>>>>> 6316d08d
 
 export const enConfig = {
   ability: ability,
@@ -96,9 +93,6 @@
   tutorial: tutorial,
   voucher: voucher,
   weather: weather,
-<<<<<<< HEAD
+  modifierSelectUiHandler: modifierSelectUiHandler,
   runHistory: runHistory,
-=======
-  modifierSelectUiHandler: modifierSelectUiHandler
->>>>>>> 6316d08d
 };