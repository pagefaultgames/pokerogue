--- conflicted
+++ resolved
@@ -23,39 +23,10 @@
 import { voucher } from "./voucher";
 import { weather } from "./weather";
 
-<<<<<<< HEAD
-export const enConfig = {
-    ability: ability,
-    abilityTriggers: abilityTriggers,
-    achv: achv,
-    battle: battle,
-    battleMessageUiHandler: battleMessageUiHandler,
-    berry: berry,
-    commandUiHandler: commandUiHandler,
-    egg: egg,
-    fightUiHandler: fightUiHandler,
-    growth: growth,
-    menu: menu,
-    menuUiHandler: menuUiHandler,
-    modifierType: modifierType,
-    move: move,
-    nature: nature,
-    pokeball: pokeball,
-    pokemon: pokemon,
-    pokemonInfo: pokemonInfo,
-    splashMessages: splashMessages,
-    starterSelectUiHandler: starterSelectUiHandler,
-    titles: titles,
-    trainerClasses: trainerClasses,
-    trainerNames: trainerNames,
-    tutorial: tutorial,
-    voucher: voucher,
-    weather: weather,
-}
-=======
 export const enConfig = {    
   ability: ability,
   abilityTriggers: abilityTriggers,
+  achv: achv,
   battle: battle,
   commandUiHandler: commandUiHandler,
   egg: egg,
@@ -79,5 +50,4 @@
   battleMessageUiHandler: battleMessageUiHandler,
   berry: berry,
   voucher: voucher,
-};
->>>>>>> bac6c229
+};