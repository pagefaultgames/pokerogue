--- conflicted
+++ resolved
@@ -93,10 +93,5 @@
   trainerNames: trainerNames,
   tutorial: tutorial,
   voucher: voucher,
-<<<<<<< HEAD
-  weather: weather
-=======
-  weather: weather,
   modifierSelectUiHandler: modifierSelectUiHandler
->>>>>>> 2bfefa63
 };