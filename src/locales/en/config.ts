import { common } from "./common.js";
import { settings } from "./settings.js";
import { ability } from "./ability";
import { abilityTriggers } from "./ability-trigger";
import { PGFachv, PGMachv } from "./achv";
import { battle } from "./battle";
import { battleMessageUiHandler } from "./battle-message-ui-handler";
import { berry } from "./berry";
import { bgmName } from "./bgm-name";
import { biome } from "./biome";
import { challenges } from "./challenges";
import { commandUiHandler } from "./command-ui-handler";
import {
  PGFbattleSpecDialogue,
  PGFdialogue,
  PGFdoubleBattleDialogue,
  PGFmiscDialogue,
  PGMbattleSpecDialogue,
  PGMdialogue,
  PGMdoubleBattleDialogue,
  PGMmiscDialogue
} from "./dialogue";
import { egg } from "./egg";
import { fightUiHandler } from "./fight-ui-handler";
import { gameMode } from "./game-mode";
import { gameStatsUiHandler } from "./game-stats-ui-handler";
import { growth } from "./growth";
import { menu } from "./menu";
import { menuUiHandler } from "./menu-ui-handler";
import { modifier } from "./modifier";
import { modifierType } from "./modifier-type";
import { move } from "./move";
import { nature } from "./nature";
import { partyUiHandler } from "./party-ui-handler";
import { pokeball } from "./pokeball";
import { pokemon } from "./pokemon";
import { pokemonInfo } from "./pokemon-info";
import { pokemonInfoContainer } from "./pokemon-info-container";
import { saveSlotSelectUiHandler } from "./save-slot-select-ui-handler";
import { splashMessages } from "./splash-messages";
import { starterSelectUiHandler } from "./starter-select-ui-handler";
import { statusEffect } from "./status-effect";
import { titles, trainerClasses, trainerNames } from "./trainers";
import { tutorial } from "./tutorial";
import { voucher } from "./voucher";
import { terrain, weather } from "./weather";
import { modifierSelectUiHandler } from "./modifier-select-ui-handler";
import { runHistory } from "./run-history-ui-handler";

export const enConfig = {
  ability: ability,
  abilityTriggers: abilityTriggers,
  battle: battle,
  battleMessageUiHandler: battleMessageUiHandler,
  berry: berry,
  bgmName: bgmName,
  biome: biome,
  challenges: challenges,
  commandUiHandler: commandUiHandler,
  common: common,
  PGMachv: PGMachv,
  PGFachv: PGFachv,
  PGMdialogue: PGMdialogue,
  PGFdialogue: PGFdialogue,
  PGMbattleSpecDialogue: PGMbattleSpecDialogue,
  PGFbattleSpecDialogue: PGFbattleSpecDialogue,
  PGMmiscDialogue: PGMmiscDialogue,
  PGFmiscDialogue: PGFmiscDialogue,
  PGMdoubleBattleDialogue: PGMdoubleBattleDialogue,
  PGFdoubleBattleDialogue: PGFdoubleBattleDialogue,
  egg: egg,
  fightUiHandler: fightUiHandler,
  gameMode: gameMode,
  gameStatsUiHandler: gameStatsUiHandler,
  growth: growth,
  menu: menu,
  menuUiHandler: menuUiHandler,
  modifier: modifier,
  modifierType: modifierType,
  move: move,
  nature: nature,
  pokeball: pokeball,
  pokemon: pokemon,
  pokemonInfo: pokemonInfo,
  pokemonInfoContainer: pokemonInfoContainer,
  saveSlotSelectUiHandler: saveSlotSelectUiHandler,
  settings: settings,
  splashMessages: splashMessages,
  starterSelectUiHandler: starterSelectUiHandler,
  statusEffect: statusEffect,
  terrain: terrain,
  titles: titles,
  trainerClasses: trainerClasses,
  trainerNames: trainerNames,
  tutorial: tutorial,
  voucher: voucher,
  weather: weather,
<<<<<<< HEAD
  modifierSelectUiHandler: modifierSelectUiHandler,
  runHistory: runHistory,
=======
  partyUiHandler: partyUiHandler,
  modifierSelectUiHandler: modifierSelectUiHandler
>>>>>>> 7474eac8
};<|MERGE_RESOLUTION|>--- conflicted
+++ resolved
@@ -95,11 +95,7 @@
   tutorial: tutorial,
   voucher: voucher,
   weather: weather,
-<<<<<<< HEAD
-  modifierSelectUiHandler: modifierSelectUiHandler,
   runHistory: runHistory,
-=======
   partyUiHandler: partyUiHandler,
   modifierSelectUiHandler: modifierSelectUiHandler
->>>>>>> 7474eac8
 };