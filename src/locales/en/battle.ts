import { SimpleTranslationEntries } from "#app/interfaces/locales";

export const battle: SimpleTranslationEntries = {
  "bossAppeared": "{{bossName}} appeared.",
  "trainerAppeared": "{{trainerName}}\nwould like to battle!",
  "trainerAppearedDouble": "{{trainerName}}\nwould like to battle!",
  "trainerSendOut": "{{trainerName}} sent out\n{{pokemonName}}!",
  "singleWildAppeared": "A wild {{pokemonName}} appeared!",
  "multiWildAppeared": "A wild {{pokemonName1}}\nand {{pokemonName2}} appeared!",
  "playerComeBack": "Come back, {{pokemonName}}!",
  "trainerComeBack": "{{trainerName}} withdrew {{pokemonName}}!",
  "playerGo": "Go! {{pokemonName}}!",
  "trainerGo": "{{trainerName}} sent out {{pokemonName}}!",
  "switchQuestion": "Will you switch\n{{pokemonName}}?",
  "trainerDefeated": "You defeated\n{{trainerName}}!",
  "moneyWon": "You got\n₽{{moneyAmount}} for winning!",
  "moneyPickedUp": "You picked up ₽{{moneyAmount}}!",
  "pokemonCaught": "{{pokemonName}} was caught!",
  "pokemonObtained": "You got {{pokemonName}}!",
  "pokemonBrokeFree": "Oh no!\nThe Pokémon broke free!",
  "pokemonFled": "The wild {{pokemonName}} fled!",
  "playerFled": "You fled from the {{pokemonName}}!",
  "addedAsAStarter": "{{pokemonName}} has been\nadded as a starter!",
  "partyFull": "Your party is full.\nRelease a Pokémon to make room for {{pokemonName}}?",
  "pokemon": "Pokémon",
  "sendOutPokemon": "Go! {{pokemonName}}!",
  "hitResultCriticalHit": "A critical hit!",
  "hitResultSuperEffective": "It's super effective!",
  "hitResultNotVeryEffective": "It's not very effective…",
  "hitResultNoEffect": "It doesn't affect {{pokemonName}}!",
  "hitResultOneHitKO": "It's a one-hit KO!",
  "attackFailed": "But it failed!",
  "attackMissed": "{{pokemonNameWithAffix}} avoided the attack!",
  "attackHitsCount": "Hit {{count}} time(s)!",
  "rewardGain": "You received\n{{modifierName}}!",
  "expGain": "{{pokemonName}} gained\n{{exp}} EXP. Points!",
  "levelUp": "{{pokemonName}} grew to\nLv. {{level}}!",
  "learnMove": "{{pokemonName}} learned\n{{moveName}}!",
  "learnMovePrompt": "{{pokemonName}} wants to learn the\nmove {{moveName}}.",
  "learnMoveLimitReached": "However, {{pokemonName}} already\nknows four moves.",
  "learnMoveReplaceQuestion": "Should a move be forgotten and\nreplaced with {{moveName}}?",
  "learnMoveStopTeaching": "Stop trying to teach\n{{moveName}}?",
  "learnMoveNotLearned": "{{pokemonName}} did not learn the\nmove {{moveName}}.",
  "learnMoveForgetQuestion": "Which move should be forgotten?",
  "learnMoveForgetSuccess": "{{pokemonName}} forgot how to\nuse {{moveName}}.",
  "countdownPoof": "@d{32}1, @d{15}2, and@d{15}… @d{15}… @d{15}… @d{15}@s{pb_bounce_1}Poof!",
  "learnMoveAnd": "And…",
  "levelCapUp": "The level cap\nhas increased to {{levelCap}}!",
  "moveNotImplemented": "{{moveName}} is not yet implemented and cannot be selected.",
  "moveNoPP": "There's no PP left for\nthis move!",
  "moveDisabled": "{{moveName}} is disabled!",
  "noPokeballForce": "An unseen force\nprevents using Poké Balls.",
  "noPokeballTrainer": "You can't catch\nanother trainer's Pokémon!",
  "noPokeballMulti": "You can only throw a Poké Ball\nwhen there is one Pokémon remaining!",
  "noPokeballStrong": "The target Pokémon is too strong to be caught!\nYou need to weaken it first!",
  "noPokeballMysteryEncounter": "You aren't able to\ncatch this Pokémon!",
  "noEscapeForce": "An unseen force\nprevents escape.",
  "noEscapeTrainer": "You can't run\nfrom a trainer battle!",
  "noEscapePokemon": "{{pokemonName}}'s {{moveName}}\nprevents {{escapeVerb}}!",
  "runAwaySuccess": "You got away safely!",
  "runAwayCannotEscape": "You can't escape!",
  "escapeVerbSwitch": "switching",
  "escapeVerbFlee": "fleeing",
  "notDisabled": "{{pokemonName}}'s {{moveName}} is disabled\nno more!",
  "turnEndHpRestore": "{{pokemonName}}'s HP was restored.",
  "hpIsFull": "{{pokemonName}}'s\nHP is full!",
  "skipItemQuestion": "Are you sure you want to skip taking an item?",
  "eggHatching": "Oh?",
  "ivScannerUseQuestion": "Use IV Scanner on {{pokemonName}}?",
  "wildPokemonWithAffix": "Wild {{pokemonName}}",
  "foePokemonWithAffix": "Foe {{pokemonName}}",
  "useMove": "{{pokemonNameWithAffix}} used {{moveName}}!",
  "drainMessage": "{{pokemonName}} had its\nenergy drained!",
  "regainHealth": "{{pokemonName}} regained\nhealth!",
  "stealEatBerry": "{{pokemonName}} stole and ate\n{{targetName}}'s {{berryName}}!",
  "ppHealBerry": "{{pokemonNameWithAffix}} restored PP to its move {{moveName}}\nusing its {{berryName}}!",
  "hpHealBerry": "{{pokemonNameWithAffix}} restored its health using\nits {{berryName}}!",
  "fainted": "{{pokemonNameWithAffix}} fainted!",
  "statsAnd": "and",
  "stats": "Stats",
  "statRose_one": "{{pokemonNameWithAffix}}'s {{stats}} rose!",
  "statRose_other": "{{pokemonNameWithAffix}}'s {{stats}} rose!",
  "statSharplyRose_one": "{{pokemonNameWithAffix}}'s {{stats}} sharply rose!",
  "statSharplyRose_other": "{{pokemonNameWithAffix}}'s {{stats}} sharply rose!",
  "statRoseDrastically_one": "{{pokemonNameWithAffix}}'s {{stats}} rose drastically!",
  "statRoseDrastically_other": "{{pokemonNameWithAffix}}'s {{stats}} rose drastically!",
  "statWontGoAnyHigher_one": "{{pokemonNameWithAffix}}'s {{stats}} won't go any higher!",
  "statWontGoAnyHigher_other": "{{pokemonNameWithAffix}}'s {{stats}} won't go any higher!",
  "statFell_one": "{{pokemonNameWithAffix}}'s {{stats}} fell!",
  "statFell_other": "{{pokemonNameWithAffix}}'s {{stats}} fell!",
  "statHarshlyFell_one": "{{pokemonNameWithAffix}}'s {{stats}} harshly fell!",
  "statHarshlyFell_other": "{{pokemonNameWithAffix}}'s {{stats}} harshly fell!",
  "statSeverelyFell_one": "{{pokemonNameWithAffix}}'s {{stats}} severely fell!",
  "statSeverelyFell_other": "{{pokemonNameWithAffix}}'s {{stats}} severely fell!",
  "statWontGoAnyLower_one": "{{pokemonNameWithAffix}}'s {{stats}} won't go any lower!",
  "statWontGoAnyLower_other": "{{pokemonNameWithAffix}}'s {{stats}} won't go any lower!",
  "transformedIntoType": "{{pokemonName}} transformed\ninto the {{type}} type!",
  "retryBattle": "Would you like to retry from the start of the battle?",
  "unlockedSomething": "{{unlockedThing}}\nhas been unlocked.",
  "congratulations": "Congratulations!",
  "beatModeFirstTime": "{{speciesName}} beat {{gameMode}} Mode for the first time!\nYou received {{newModifier}}!",
  "ppReduced": "It reduced the PP of {{targetName}}'s\n{{moveName}} by {{reduction}}!",
  "battlerTagsRechargingLapse": "{{pokemonNameWithAffix}} must\nrecharge!",
  "battlerTagsTrappedOnAdd": "{{pokemonNameWithAffix}} can no\nlonger escape!",
  "battlerTagsTrappedOnRemove": "{{pokemonNameWithAffix}} was freed\nfrom {{moveName}}!",
  "battlerTagsFlinchedLapse": "{{pokemonNameWithAffix}} flinched!",
  "battlerTagsConfusedOnAdd": "{{pokemonNameWithAffix}} became\nconfused!",
  "battlerTagsConfusedOnRemove": "{{pokemonNameWithAffix}} snapped\nout of confusion!",
  "battlerTagsConfusedOnOverlap": "{{pokemonNameWithAffix}} is\nalready confused!",
  "battlerTagsConfusedLapse": "{{pokemonNameWithAffix}} is\nconfused!",
  "battlerTagsConfusedLapseHurtItself": "It hurt itself in its\nconfusion!",
  "battlerTagsDestinyBondLapseIsBoss": "{{pokemonNameWithAffix}} is unaffected\nby the effects of Destiny Bond.",
  "battlerTagsDestinyBondLapse": "{{pokemonNameWithAffix}} took\n{{pokemonNameWithAffix2}} down with it!",
  "battlerTagsInfatuatedOnAdd": "{{pokemonNameWithAffix}} fell in love\nwith {{sourcePokemonName}}!",
  "battlerTagsInfatuatedOnOverlap": "{{pokemonNameWithAffix}} is\nalready in love!",
  "battlerTagsInfatuatedLapse": "{{pokemonNameWithAffix}} is in love\nwith {{sourcePokemonName}}!",
  "battlerTagsInfatuatedLapseImmobilize": "{{pokemonNameWithAffix}} is\nimmobilized by love!",
  "battlerTagsInfatuatedOnRemove": "{{pokemonNameWithAffix}} got over\nits infatuation.",
  "battlerTagsSeededOnAdd": "{{pokemonNameWithAffix}} was seeded!",
  "battlerTagsSeededLapse": "{{pokemonNameWithAffix}}'s health is\nsapped by Leech Seed!",
  "battlerTagsSeededLapseShed": "{{pokemonNameWithAffix}}'s Leech Seed\nsucked up the liquid ooze!",
  "battlerTagsNightmareOnAdd": "{{pokemonNameWithAffix}} began\nhaving a Nightmare!",
  "battlerTagsNightmareOnOverlap": "{{pokemonNameWithAffix}} is\nalready locked in a Nightmare!",
  "battlerTagsNightmareLapse": "{{pokemonNameWithAffix}} is locked\nin a Nightmare!",
  "battlerTagsEncoreOnAdd": "{{pokemonNameWithAffix}} got\nan Encore!",
  "battlerTagsEncoreOnRemove": "{{pokemonNameWithAffix}}'s Encore\nended!",
  "battlerTagsHelpingHandOnAdd": "{{pokemonNameWithAffix}} is ready to\nhelp {{pokemonName}}!",
  "battlerTagsIngrainLapse": "{{pokemonNameWithAffix}} absorbed\nnutrients with its roots!",
  "battlerTagsIngrainOnTrap": "{{pokemonNameWithAffix}} planted its roots!",
  "battlerTagsAquaRingOnAdd": "{{pokemonNameWithAffix}} surrounded\nitself with a veil of water!",
  "battlerTagsAquaRingLapse": "{{moveName}} restored\n{{pokemonName}}'s HP!",
  "battlerTagsDrowsyOnAdd": "{{pokemonNameWithAffix}} grew drowsy!",
  "battlerTagsDamagingTrapLapse": "{{pokemonNameWithAffix}} is hurt\nby {{moveName}}!",
  "battlerTagsBindOnTrap": "{{pokemonNameWithAffix}} was squeezed by\n{{sourcePokemonName}}'s {{moveName}}!",
  "battlerTagsWrapOnTrap": "{{pokemonNameWithAffix}} was Wrapped\nby {{sourcePokemonName}}!",
  "battlerTagsVortexOnTrap": "{{pokemonNameWithAffix}} was trapped\nin the vortex!",
  "battlerTagsClampOnTrap": "{{sourcePokemonNameWithAffix}} Clamped\n{{pokemonName}}!",
  "battlerTagsSandTombOnTrap": "{{pokemonNameWithAffix}} became trapped\nby {{moveName}}!",
  "battlerTagsMagmaStormOnTrap": "{{pokemonNameWithAffix}} became trapped\nby swirling magma!",
  "battlerTagsSnapTrapOnTrap": "{{pokemonNameWithAffix}} got trapped\nby a snap trap!",
  "battlerTagsThunderCageOnTrap": "{{sourcePokemonNameWithAffix}} trapped\n{{pokemonNameWithAffix}}!",
  "battlerTagsInfestationOnTrap": "{{pokemonNameWithAffix}} has been afflicted \nwith an infestation by {{sourcePokemonNameWithAffix}}!",
  "battlerTagsProtectedOnAdd": "{{pokemonNameWithAffix}}\nprotected itself!",
  "battlerTagsProtectedLapse": "{{pokemonNameWithAffix}}\nprotected itself!",
  "battlerTagsEnduringOnAdd": "{{pokemonNameWithAffix}} braced\nitself!",
  "battlerTagsEnduringLapse": "{{pokemonNameWithAffix}} endured\nthe hit!",
  "battlerTagsSturdyLapse": "{{pokemonNameWithAffix}} endured\nthe hit!",
  "battlerTagsPerishSongLapse": "{{pokemonNameWithAffix}}'s perish count fell to {{turnCount}}.",
  "battlerTagsCenterOfAttentionOnAdd": "{{pokemonNameWithAffix}} became the center\nof attention!",
  "battlerTagsTruantLapse": "{{pokemonNameWithAffix}} is\nloafing around!",
  "battlerTagsSlowStartOnAdd": "{{pokemonNameWithAffix}} can't\nget it going!",
  "battlerTagsSlowStartOnRemove": "{{pokemonNameWithAffix}} finally\ngot its act together!",
  "battlerTagsHighestStatBoostOnAdd": "{{pokemonNameWithAffix}}'s {{statName}}\nwas heightened!",
  "battlerTagsHighestStatBoostOnRemove": "The effects of {{pokemonNameWithAffix}}'s\n{{abilityName}} wore off!",
  "battlerTagsMagnetRisenOnAdd": "{{pokemonNameWithAffix}} levitated with electromagnetism!",
  "battlerTagsMagnetRisenOnRemove": "{{pokemonNameWithAffix}}'s electromagnetism wore off!",
  "battlerTagsCritBoostOnAdd": "{{pokemonNameWithAffix}} is getting\npumped!",
  "battlerTagsCritBoostOnRemove": "{{pokemonNameWithAffix}} relaxed.",
  "battlerTagsSaltCuredOnAdd": "{{pokemonNameWithAffix}} is being salt cured!",
  "battlerTagsSaltCuredLapse": "{{pokemonNameWithAffix}} is hurt by {{moveName}}!",
  "battlerTagsCursedOnAdd": "{{pokemonNameWithAffix}} cut its own HP and put a curse on the {{pokemonName}}!",
  "battlerTagsCursedLapse": "{{pokemonNameWithAffix}} is afflicted by the Curse!",
<<<<<<< HEAD
  "mysteryEncounterAppeared": "What's this?"
=======
  "battlerTagsStockpilingOnAdd": "{{pokemonNameWithAffix}} stockpiled {{stockpiledCount}}!"
>>>>>>> 8a883ea0
} as const;<|MERGE_RESOLUTION|>--- conflicted
+++ resolved
@@ -160,9 +160,6 @@
   "battlerTagsSaltCuredLapse": "{{pokemonNameWithAffix}} is hurt by {{moveName}}!",
   "battlerTagsCursedOnAdd": "{{pokemonNameWithAffix}} cut its own HP and put a curse on the {{pokemonName}}!",
   "battlerTagsCursedLapse": "{{pokemonNameWithAffix}} is afflicted by the Curse!",
-<<<<<<< HEAD
+  "battlerTagsStockpilingOnAdd": "{{pokemonNameWithAffix}} stockpiled {{stockpiledCount}}!",
   "mysteryEncounterAppeared": "What's this?"
-=======
-  "battlerTagsStockpilingOnAdd": "{{pokemonNameWithAffix}} stockpiled {{stockpiledCount}}!"
->>>>>>> 8a883ea0
 } as const;