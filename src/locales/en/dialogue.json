--- conflicted
+++ resolved
@@ -1479,13 +1479,8 @@
       "1_female": "I need to see your potential as a Trainer. And, I'll need to see the toughness of the Pokémon that battle with you!",
       "2": "Here goes! These are my rocking Pokémon, my pride and joy!",
       "3": "Rock-type Pokémon are simply the best!",
-<<<<<<< HEAD
       "4": "Every day, I toughened up my Pokémon by digging up Fossils nonstop.\n$Could I show you how tough I made them in a battle?",
-      "4_female": null
-=======
-      "4": "I need to see your potential as a Trainer. And, I'll need to see the toughness of the Pokémon that battle with you!",
-      "4_female": "I need to see your potential as a Trainer. And, I'll need to see the toughness of the Pokémon that battle with you!"
->>>>>>> a41133a5
+      "4_female": "Every day, I toughened up my Pokémon by digging up Fossils nonstop.\n$Could I show you how tough I made them in a battle?"
     },
     "victory": {
       "1": "W-what? That can't be! My buffed-up Pokémon!",
