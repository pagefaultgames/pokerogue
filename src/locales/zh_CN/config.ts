--- conflicted
+++ resolved
@@ -12,13 +12,10 @@
 import { starterSelectUiHandler } from "./starter-select-ui-handler";
 import { tutorial } from "./tutorial";
 import { nature } from "./nature";
-<<<<<<< HEAD
 import { partyUiHandler } from "./party-ui-handler";
 import { SummaryUiHandler } from "./summary-ui-handler";
 import { biome } from "./biome";
-=======
 import { weather } from "./weather";
->>>>>>> 2778eb26
 
 
 export const zhCnConfig = {
@@ -35,14 +32,10 @@
     pokemon: pokemon,
     starterSelectUiHandler: starterSelectUiHandler,
     tutorial: tutorial,
-<<<<<<< HEAD
     nature: nature,
     partyUiHandler: partyUiHandler,
     summaryUiHandler: SummaryUiHandler,
     biome: biome
-=======
-
     nature: nature,
     weather: weather
->>>>>>> 2778eb26
 }