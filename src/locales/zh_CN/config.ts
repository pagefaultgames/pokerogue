import { ability } from "./ability";
import { abilityTriggers } from "./ability-trigger";
import { PGFachv, PGMachv } from "./achv";
import { battle } from "./battle";
import { battleMessageUiHandler } from "./battle-message-ui-handler";
import { berry } from "./berry";
import { biome } from "./biome";
import { challenges } from "./challenges";
import { commandUiHandler } from "./command-ui-handler";
import {
  PGFbattleSpecDialogue,
  PGFdialogue,
  PGFdoubleBattleDialogue,
  PGFmiscDialogue,
  PGMbattleSpecDialogue,
  PGMdialogue,
  PGMdoubleBattleDialogue,
  PGMmiscDialogue
} from "./dialogue";
import { egg } from "./egg";
import { fightUiHandler } from "./fight-ui-handler";
import { gameMode } from "./game-mode";
import { gameStatsUiHandler } from "./game-stats-ui-handler";
import { growth } from "./growth";
import { menu } from "./menu";
import { menuUiHandler } from "./menu-ui-handler";
import { modifierType } from "./modifier-type";
import { move } from "./move";
import { nature } from "./nature";
import { pokeball } from "./pokeball";
import { pokemon } from "./pokemon";
import { pokemonInfo } from "./pokemon-info";
import { pokemonInfoContainer } from "./pokemon-info-container";
import { saveSlotSelectUiHandler } from "./save-slot-select-ui-handler";
import { splashMessages } from "./splash-messages";
import { starterSelectUiHandler } from "./starter-select-ui-handler";
import { titles, trainerClasses, trainerNames } from "./trainers";
import { tutorial } from "./tutorial";
import { voucher } from "./voucher";
import { weather } from "./weather";
import { partyUiHandler } from "./party-ui-handler";
<<<<<<< HEAD
import {
  statusEffectActivationText,
  statusEffectDescriptor,
  statusEffectHealText,
  statusEffectObtainText, statusEffectOverlapText, statusEffectSourceClause
} from "./status-effect";
import {arenaTag} from "./arena-tag";
=======
import { settings } from "#app/locales/zh_CN/settings.js";
>>>>>>> 57e90b8f

export const zhCnConfig = {
  ability: ability,
  abilityTriggers: abilityTriggers,
  battle: battle,
  battleMessageUiHandler: battleMessageUiHandler,
  berry: berry,
  biome: biome,
  challenges: challenges,
  commandUiHandler: commandUiHandler,
  PGMachv: PGMachv,
  PGFachv: PGFachv,
  PGMdialogue: PGMdialogue,
  PGFdialogue: PGFdialogue,
  PGMbattleSpecDialogue: PGMbattleSpecDialogue,
  PGFbattleSpecDialogue: PGFbattleSpecDialogue,
  PGMmiscDialogue: PGMmiscDialogue,
  PGFmiscDialogue: PGFmiscDialogue,
  PGMdoubleBattleDialogue: PGMdoubleBattleDialogue,
  PGFdoubleBattleDialogue: PGFdoubleBattleDialogue,
  egg: egg,
  fightUiHandler: fightUiHandler,
  gameMode: gameMode,
  gameStatsUiHandler: gameStatsUiHandler,
  growth: growth,
  menu: menu,
  menuUiHandler: menuUiHandler,
  modifierType: modifierType,
  move: move,
  nature: nature,
  pokeball: pokeball,
  pokemon: pokemon,
  pokemonInfo: pokemonInfo,
  pokemonInfoContainer: pokemonInfoContainer,
  saveSlotSelectUiHandler: saveSlotSelectUiHandler,
  settings: settings,
  splashMessages: splashMessages,
  starterSelectUiHandler: starterSelectUiHandler,
  titles: titles,
  trainerClasses: trainerClasses,
  trainerNames: trainerNames,
  tutorial: tutorial,
  voucher: voucher,
  weather: weather,
  partyUiHandler: partyUiHandler,
  statusEffectHealText: statusEffectHealText,
  statusEffectDescriptor: statusEffectDescriptor,
  statusEffectObtainText: statusEffectObtainText,
  statusEffectActivationText: statusEffectActivationText,
  statusEffectOverlapText: statusEffectOverlapText,
  statusEffectSourceClause: statusEffectSourceClause,
  arenaTag: arenaTag
};<|MERGE_RESOLUTION|>--- conflicted
+++ resolved
@@ -39,7 +39,6 @@
 import { voucher } from "./voucher";
 import { weather } from "./weather";
 import { partyUiHandler } from "./party-ui-handler";
-<<<<<<< HEAD
 import {
   statusEffectActivationText,
   statusEffectDescriptor,
@@ -47,9 +46,7 @@
   statusEffectObtainText, statusEffectOverlapText, statusEffectSourceClause
 } from "./status-effect";
 import {arenaTag} from "./arena-tag";
-=======
-import { settings } from "#app/locales/zh_CN/settings.js";
->>>>>>> 57e90b8f
+import { settings } from "./settings";
 
 export const zhCnConfig = {
   ability: ability,
