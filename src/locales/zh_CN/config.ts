--- conflicted
+++ resolved
@@ -77,8 +77,5 @@
   tutorial: tutorial,
   voucher: voucher,
   weather: weather,
-<<<<<<< HEAD
-=======
   partyUiHandler: partyUiHandler
->>>>>>> a4cb75aa
 };