--- conflicted
+++ resolved
@@ -40,14 +40,10 @@
     trainerNames: trainerNames,
     tutorial: tutorial,
     nature: nature,
-<<<<<<< HEAD
     partyUiHandler: partyUiHandler,
     summaryUiHandler: SummaryUiHandler,
     biome: biome,
-    weather: weather
-=======
     growth: growth,
     weather: weather,
     modifierType: modifierType,
->>>>>>> 8a8a2e12
 }