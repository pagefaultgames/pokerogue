import { ModifierTypeTranslationEntries } from '#app/plugins/i18n';

export const modifierType: ModifierTypeTranslationEntries = {
  ModifierType: {
    'AddPokeballModifierType': {
      name: '{{modifierCount}}x {{pokeballName}}',
      description: '获得 {{pokeballName}} x{{modifierCount}} (已有：{{pokeballAmount}}) \n捕捉倍率：{{catchRate}}',
    },
    'AddVoucherModifierType': {
      name: '{{modifierCount}}x {{voucherTypeName}}',
      description: '获得 {{voucherTypeName}} x{{modifierCount}}',
    },
    'PokemonHeldItemModifierType': {
      extra: {
        'inoperable': '{{pokemonName}} 无法携带\n这个物品！',
        'tooMany': '{{pokemonName}} 已有太多\n这个物品！',
      }
    },
    'PokemonHpRestoreModifierType': {
      description: '为一只宝可梦回复 {{restorePoints}} HP 或 {{restorePercent}}% HP，取最大值',
      extra: {
        'fully': '为一只宝可梦回复全部HP',
        'fullyWithStatus': '为一只宝可梦回复全部HP并消除所有负面\n状态',
      }
    },
    'PokemonReviveModifierType': {
      description: '复活一只宝可梦并回复 {{restorePercent}}% HP',
    },
    'PokemonStatusHealModifierType': {
      description: '为一只宝可梦消除所有负面状态',
    },
    'PokemonPpRestoreModifierType': {
      description: '为一只宝可梦的一个招式回复 {{restorePoints}} PP',
      extra: {
        'fully': '完全回复一只宝可梦一个招式的PP',
      }
    },
    'PokemonAllMovePpRestoreModifierType': {
      description: '为一只宝可梦的所有招式回复 {{restorePoints}} PP',
      extra: {
        'fully': '为一只宝可梦的所有招式回复所有PP',
      }
    },
    'PokemonPpUpModifierType': {
      description: '为一只宝可梦的一个招式永久增加{{upPoints}}点\nPP每5点当前最大PP (最多3点)',
    },
    'PokemonNatureChangeModifierType': {
      name: '{{natureName}}薄荷',
      description: '将一只宝可梦的性格改为{{natureName}}并为该宝可\n梦永久解锁该性格.',
    },
    'DoubleBattleChanceBoosterModifierType': {
      description: '接下来的{{battleCount}}场战斗是双打的概率翻倍',
    },
    'TempBattleStatBoosterModifierType': {
      description: '为所有成员宝可梦提升一级{{tempBattleStatName}}，持续5场战斗',
    },
    'AttackTypeBoosterModifierType': {
      description: '一只宝可梦的{{moveType}}系招式威力提升20%',
    },
    'PokemonLevelIncrementModifierType': {
      description: '一只宝可梦等级提升1级',
    },
    'AllPokemonLevelIncrementModifierType': {
      description: '所有成员宝可梦等级提升1级',
    },
    'PokemonBaseStatBoosterModifierType': {
      description: '增加持有者的{{statName}}10%，个体值越高堆叠\n上限越高.',
    },
    'AllPokemonFullHpRestoreModifierType': {
      description: '所有宝可梦完全回复HP',
    },
    'AllPokemonFullReviveModifierType': {
      description: '复活所有濒死宝可梦，完全回复HP',
    },
    'MoneyRewardModifierType': {
      description: '获得{{moneyMultiplier}}金钱 (₽{{moneyAmount}})',
      extra: {
        'small': '少量',
        'moderate': '中等',
        'large': '大量',
      },
    },
    'ExpBoosterModifierType': {
      description: '经验值获取量增加{{boostPercent}}%',
    },
    'PokemonExpBoosterModifierType': {
      description: '持有者经验值获取量增加{{boostPercent}}%',
    },
    'PokemonFriendshipBoosterModifierType': {
      description: '每场战斗获得的好感度提升50%',
    },
    'PokemonMoveAccuracyBoosterModifierType': {
      description: '招式命中率增加{{accuracyAmount}} (最大100)',
    },
    'PokemonMultiHitModifierType': {
      description: '攻击造成一次额外伤害，每次堆叠额外伤害\n分别衰减60/75/82.5%',
    },
    'TmModifierType': {
      name: '招式学习器 {{moveId}} - {{moveName}}',
      description: '教会一只宝可梦{{moveName}}',
    },
    'EvolutionItemModifierType': {
      description: '使某些宝可梦进化',
    },
    'FormChangeItemModifierType': {
      description: '使某些宝可梦更改形态',
    },
    'FusePokemonModifierType': {
      description: '融合两只宝可梦 (改变特性, 平分基础点数\n和属性, 共享招式池)',
    },
    'TerastallizeModifierType': {
      name: '{{teraType}}太晶碎块',
      description: '持有者获得{{teraType}}太晶化10场战斗',
    },
    'ContactHeldItemTransferChanceModifierType': {
      description: '攻击时{{chancePercent}}%概率偷取对手物品',
    },
    'TurnHeldItemTransferModifierType': {
      description: '持有者每回合从对手那里获得一个持有的物品',
    },
    'EnemyAttackStatusEffectChanceModifierType': {
      description: '攻击时{{chancePercent}}%概率造成{{statusEffect}}',
    },
    'EnemyEndureChanceModifierType': {
      description: '增加{{chancePercent}}%遭受攻击的概率',
    },

    'RARE_CANDY': { name: '神奇糖果' },
    'RARER_CANDY': { name: '超神奇糖果' },

    'MEGA_BRACELET': { name: '超级手镯', description: '能让携带着超级石战斗的宝可梦进行\n超级进化' },
    'DYNAMAX_BAND': { name: '极巨腕带', description: '能让携带着极巨菇菇战斗的宝可梦进行\n极巨化' },
    'TERA_ORB': { name: '太晶珠', description: '能让携带着太晶碎块战斗的宝可梦进行\n太晶化' },

    'MAP': { name: '地图', description: '允许你在切换宝可梦群落时选择目的地'},

    'POTION': { name: '伤药' },
    'SUPER_POTION': { name: '好伤药' },
    'HYPER_POTION': { name: '厉害伤药' },
    'MAX_POTION': { name: '全满药' },
    'FULL_RESTORE': { name: '全复药' },
    
    'REVIVE': { name: '活力碎片' },
    'MAX_REVIVE': { name: '活力块' },
    
    'FULL_HEAL': { name: '万灵药' },

    'SACRED_ASH': { name: '圣灰' },

    'REVIVER_SEED': { name: '复活种子', description: '恢复1只濒死宝可梦的HP至1/2' },

    'ETHER': { name: 'PP单项小补剂' },
    'MAX_ETHER': { name: 'PP单项全补剂' },

    'ELIXIR': { name: 'PP多项小补剂' },
    'MAX_ELIXIR': { name: 'PP多项全补剂' },

    'PP_UP': { name: 'PP提升剂' },
    'PP_MAX': { name: 'PP极限提升剂' },

    'LURE': { name: '引虫香水' },
    'SUPER_LURE': { name: '白银香水' },
    'MAX_LURE': { name: '黄金香水' },

    'MEMORY_MUSHROOM': { name: '回忆蘑菇', description: '回忆一个宝可梦已经遗忘的招式' },

    'EXP_SHARE': { name: '学习装置', description: '未参加对战的宝可梦获得20%的经验值' },
    'EXP_BALANCE': { name: '均衡型学习装置', description: '队伍中的低级宝可梦获得更多经验值' },

    'OVAL_CHARM': { name: '圆形护符', description: '当多只宝可梦参与战斗，分别获得总经验值\n10%的额外经验值' },

    'EXP_CHARM': { name: '经验护符' },
    'SUPER_EXP_CHARM': { name: '超级经验护符' },
    'GOLDEN_EXP_CHARM': { name: '黄金经验护符' },

    'LUCKY_EGG': { name: '幸运蛋' },
    'GOLDEN_EGG': { name: '金蛋' },

    'SOOTHE_BELL': { name: '安抚之铃' },

    'SOUL_DEW': { name: '心之水滴', description: '增加宝可梦性格影响10% (加算)' },

    'NUGGET': { name: '金珠' },
    'BIG_NUGGET': { name: '巨大金珠' },
    'RELIC_GOLD': { name: '古代金币' },

    'AMULET_COIN': { name: '护符金币', description: '金钱奖励增加20%' },
    'GOLDEN_PUNCH': { name: '黄金拳头', description: '将50%造成的伤害转换为金钱' },
    'COIN_CASE': { name: '代币盒', description: '每十场战斗, 获得自己金钱10%的利息' },
    
    'LOCK_CAPSULE': { name: '上锁的容器', description: '允许在刷新物品时锁定物品稀有度' },

    'GRIP_CLAW': { name: '紧缠钩爪' },
    'WIDE_LENS': { name: '广角镜' },
    
    'MULTI_LENS': { name: '多重镜' },

    'HEALING_CHARM': { name: '治愈护符', description: 'HP回复量增加10% (含复活)' },
    'CANDY_JAR': { name: '糖果罐', description: '神奇糖果提供的升级提升1级' },

<<<<<<< HEAD
    'BERRY_POUCH': { name: '树果袋', description: '使用树果时有25%的几率不会消耗树果' },
=======
    "BERRY_POUCH": { name: "树果袋", description: "使用树果时有33%的几率不会消耗树果" },
>>>>>>> 8b4aa872

    'FOCUS_BAND': { name: '气势头带', description: '携带该道具的宝可梦有10%几率在受到\n攻击而将陷入濒死状态时，保留1点HP不陷入濒死状态' },

    'QUICK_CLAW': { name: '先制之爪', description: '有10%的几率无视速度优先使出招式\n(先制技能优先)' },

    'KINGS_ROCK': { name: '王者之证', description: '携带该道具的宝可梦使用任意原本不会造成\n畏缩状态的攻击招式并造成伤害时，有\n10%几率使目标陷入畏缩状态' },

    'LEFTOVERS': { name: '吃剩的东西', description: '携带该道具的宝可梦在每个回合结束时恢复\n最大HP的1/16' },
    'SHELL_BELL': { name: '贝壳之铃', description: '携带该道具的宝可梦在攻击对方成功造成伤\n害时，携带者的HP会恢复其所造成伤害\n的1/8' },

    'BATON': { name: '接力棒', description: '允许在切换宝可梦时保留能力变化, 对陷阱\n同样生效' },

    'SHINY_CHARM': { name: '闪耀护符', description: '显著增加野生宝可梦的闪光概率' },
    'ABILITY_CHARM': { name: '特性护符', description: '显著增加野生宝可梦有隐藏特性的概率' },

    'IV_SCANNER': { name: '个体值探测器', description: '允许扫描野生宝可梦的个体值。 每个次显示\n2个个体值. 最好的个体值优先显示' },

    'DNA_SPLICERS': { name: '基因之楔' },

    'MINI_BLACK_HOLE': { name: '迷你黑洞' },

    'GOLDEN_POKEBALL': { name: '黄金精灵球', description: '在每场战斗结束后增加一个额外物品选项' },

    'ENEMY_DAMAGE_BOOSTER': { name: '伤害硬币', description: '增加5%造成伤害' },
    'ENEMY_DAMAGE_REDUCTION': { name: '防御硬币', description: '减少2.5%承受伤害' },
    'ENEMY_HEAL': { name: '回复硬币', description: '每回合回复2%最大HP' },
    'ENEMY_ATTACK_POISON_CHANCE': { name: '剧毒硬币' },
    'ENEMY_ATTACK_PARALYZE_CHANCE': { name: '麻痹硬币' },
    'ENEMY_ATTACK_SLEEP_CHANCE': { name: '睡眠硬币' },
    'ENEMY_ATTACK_FREEZE_CHANCE': { name: '冰冻硬币' },
    'ENEMY_ATTACK_BURN_CHANCE': { name: '灼烧硬币' },
    'ENEMY_STATUS_EFFECT_HEAL_CHANCE': { name: '万灵药硬币', description: '增加10%每回合治愈异常状态的概率' },
    'ENEMY_ENDURE_CHANCE': { name: '忍受硬币' },
    'ENEMY_FUSED_CHANCE': { name: '融合硬币', description: '增加1%野生融合宝可梦出现概率' },
  },
  TempBattleStatBoosterItem: {
    'x_attack': '力量强化',
    'x_defense': '防御强化',
    'x_sp_atk': '特攻强化',
    'x_sp_def': '特防强化',
    'x_speed': '速度强化',
    'x_accuracy': '命中强化',
    'dire_hit': '要害攻击',
  },
  AttackTypeBoosterItem: {
    'silk_scarf': '丝绸围巾',
    'black_belt': '黑带',
    'sharp_beak': '锐利鸟嘴',
    'poison_barb': '毒针',
    'soft_sand': '柔软沙子',
    'hard_stone': '硬石头',
    'silver_powder': '银粉',
    'spell_tag': '诅咒之符',
    'metal_coat': '金属膜',
    'charcoal': '木炭',
    'mystic_water': '神秘水滴',
    'miracle_seed': '奇迹种子',
    'magnet': '磁铁',
    'twisted_spoon': '弯曲的汤匙',
    'never_melt_ice': '不融冰',
    'dragon_fang': '龙之牙',
    'black_glasses': '黑色眼镜',
    'fairy_feather': '妖精之羽',
  },
  BaseStatBoosterItem: {
    'hp_up': 'HP增强剂',
    'protein': '攻击增强剂',
    'iron': '防御增强剂',
    'calcium': '特攻增强剂',
    'zinc': '特防增强剂',
    'carbos': '速度增强剂',
  },
  EvolutionItem: {
    'NONE': 'None',

    'LINKING_CORD': '联系绳',
    'SUN_STONE': '日之石',
    'MOON_STONE': '月之石',
    'LEAF_STONE': '叶之石',
    'FIRE_STONE': '火之石',
    'WATER_STONE': '水之石',
    'THUNDER_STONE': '雷之石',
    'ICE_STONE': '冰之石',
    'DUSK_STONE': '暗之石',
    'DAWN_STONE': '觉醒之石',
    'SHINY_STONE': '光之石',
    'CRACKED_POT': '破裂的茶壶',
    'SWEET_APPLE': '甜甜苹果',
    'TART_APPLE': '酸酸苹果',
    'STRAWBERRY_SWEET': '草莓糖饰',
    'UNREMARKABLE_TEACUP': '凡作茶碗',
  
    'CHIPPED_POT': '缺损的茶壶',
    'BLACK_AUGURITE': '黑奇石',
    'GALARICA_CUFF': '伽勒豆蔻手环',
    'GALARICA_WREATH': '伽勒豆蔻花圈',
    'PEAT_BLOCK': '泥炭块',
    'AUSPICIOUS_ARMOR': '庆祝之铠',
    'MALICIOUS_ARMOR': '咒术之铠',
    'MASTERPIECE_TEACUP': '杰作茶碗',
    'METAL_ALLOY': '复合金属',
    'SCROLL_OF_DARKNESS': '恶之挂轴',
    'SCROLL_OF_WATERS': '水之挂轴',
    'SYRUPY_APPLE': '蜜汁苹果',
  },
  FormChangeItem: {
    'NONE': 'None',

    'ABOMASITE': '暴雪王进化石',
    'ABSOLITE': '阿勃梭鲁进化石',
    'AERODACTYLITE': '化石翼龙进化石',
    'AGGRONITE': '波士可多拉进化石',
    'ALAKAZITE': '胡地进化石',
    'ALTARIANITE': '七夕青鸟进化石',
    'AMPHAROSITE': '电龙进化石',
    'AUDINITE': '差不多娃娃进化石',
    'BANETTITE': '诅咒娃娃进化石',
    'BEEDRILLITE': '大针蜂进化石',
    'BLASTOISINITE': '水箭龟进化石',
    'BLAZIKENITE': '火焰鸡进化石',
    'CAMERUPTITE': '喷火驼进化石',
    'CHARIZARDITE_X': '喷火龙进化石Ｘ',
    'CHARIZARDITE_Y': '喷火龙进化石Ｙ',
    'DIANCITE': '蒂安希进化石',
    'GALLADITE': '艾路雷朵进化石',
    'GARCHOMPITE': '烈咬陆鲨进化石',
    'GARDEVOIRITE': '沙奈朵进化石',
    'GENGARITE': '耿鬼进化石',
    'GLALITITE': '冰鬼护进化石',
    'GYARADOSITE': '暴鲤龙进化石',
    'HERACRONITE': '赫拉克罗斯进化石',
    'HOUNDOOMINITE': '黑鲁加进化石',
    'KANGASKHANITE': '袋兽进化石',
    'LATIASITE': '拉帝亚斯进化石',
    'LATIOSITE': '拉帝欧斯进化石',
    'LOPUNNITE': '长耳兔进化石',
    'LUCARIONITE': '路卡利欧进化石',
    'MANECTITE': '雷电兽进化石',
    'MAWILITE': '大嘴娃进化石',
    'MEDICHAMITE': '恰雷姆进化石',
    'METAGROSSITE': '巨金怪进化石',
    'MEWTWONITE_X': '超梦进化石Ｘ',
    'MEWTWONITE_Y': '超梦进化石Ｙ',
    'PIDGEOTITE': '大比鸟进化石',
    'PINSIRITE': '凯罗斯进化石',
    'RAYQUAZITE': '烈空坐进化石',
    'SABLENITE': '勾魂眼进化石',
    'SALAMENCITE': '暴飞龙进化石',
    'SCEPTILITE': '蜥蜴王进化石',
    'SCIZORITE': '巨钳螳螂进化石',
    'SHARPEDONITE': '巨牙鲨进化石',
    'SLOWBRONITE': '呆壳兽进化石',
    'STEELIXITE': '大钢蛇进化石',
    'SWAMPERTITE': '巨沼怪进化石',
    'TYRANITARITE': '班基拉斯进化石',
    'VENUSAURITE': '妙蛙花进化石',

    'BLUE_ORB': '靛蓝色宝珠',
    'RED_ORB': '朱红色宝珠',
    'SHARP_METEORITE': '锐利陨石',
    'HARD_METEORITE': '坚硬陨石',
    'SMOOTH_METEORITE': '光滑陨石',
    'ADAMANT_CRYSTAL': '大金刚宝玉',
    'LUSTROUS_ORB': '白玉宝珠',
    'GRISEOUS_CORE': '大白金宝玉',
    'REVEAL_GLASS': '现形镜',
    'GRACIDEA': '葛拉西蒂亚花',
    'MAX_MUSHROOMS': '极巨菇菇',
    'DARK_STONE': '黑暗石',
    'LIGHT_STONE': '光明石',
    'PRISON_BOTTLE': '惩戒之壶',
    'N_LUNARIZER': '奈克洛露奈合体器',
    'N_SOLARIZER': '奈克洛索尔合体器',
    'RUSTED_SWORD': '腐朽的剑',
    'RUSTED_SHIELD': '腐朽的盾',
    'ICY_REINS_OF_UNITY': '牵绊缰绳(冰)',
    'SHADOW_REINS_OF_UNITY': '牵绊缰绳(幽灵)',
    'WELLSPRING_MASK': '水井面具',
    'HEARTHFLAME_MASK': '火灶面具',
    'CORNERSTONE_MASK': '础石面具',
    'SHOCK_DRIVE': '闪电卡带',
    'BURN_DRIVE': '火焰卡带',
    'CHILL_DRIVE': '冰冻卡带',
    'DOUSE_DRIVE': '水流卡带',
  },
} as const;<|MERGE_RESOLUTION|>--- conflicted
+++ resolved
@@ -198,11 +198,7 @@
     'HEALING_CHARM': { name: '治愈护符', description: 'HP回复量增加10% (含复活)' },
     'CANDY_JAR': { name: '糖果罐', description: '神奇糖果提供的升级提升1级' },
 
-<<<<<<< HEAD
-    'BERRY_POUCH': { name: '树果袋', description: '使用树果时有25%的几率不会消耗树果' },
-=======
     "BERRY_POUCH": { name: "树果袋", description: "使用树果时有33%的几率不会消耗树果" },
->>>>>>> 8b4aa872
 
     'FOCUS_BAND': { name: '气势头带', description: '携带该道具的宝可梦有10%几率在受到\n攻击而将陷入濒死状态时，保留1点HP不陷入濒死状态' },
 
