import { SimpleTranslationEntries } from "#app/plugins/i18n";

export const abilityTriggers: SimpleTranslationEntries = {
<<<<<<< HEAD
    'blockRecoilDamage' : `{{pokemonName}} 的 {{abilityName}}\n抵消了反作用力！`,
    'stockpile' : `{{pokemonName}}\n累积{{stockpileNumber}}点力量!`,
    'badDreams': `{{pokemonName}} 被折磨着!`
=======
  "blockRecoilDamage" : "{{pokemonName}} 的 {{abilityName}}\n抵消了反作用力！",
  "badDreams": "{{pokemonName}} 被折磨着!"
>>>>>>> 6b99eda8
} as const;<|MERGE_RESOLUTION|>--- conflicted
+++ resolved
@@ -1,12 +1,7 @@
 import { SimpleTranslationEntries } from "#app/plugins/i18n";
 
 export const abilityTriggers: SimpleTranslationEntries = {
-<<<<<<< HEAD
     'blockRecoilDamage' : `{{pokemonName}} 的 {{abilityName}}\n抵消了反作用力！`,
     'stockpile' : `{{pokemonName}}\n累积{{stockpileNumber}}点力量!`,
     'badDreams': `{{pokemonName}} 被折磨着!`
-=======
-  "blockRecoilDamage" : "{{pokemonName}} 的 {{abilityName}}\n抵消了反作用力！",
-  "badDreams": "{{pokemonName}} 被折磨着!"
->>>>>>> 6b99eda8
 } as const;