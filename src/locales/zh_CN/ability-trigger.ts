--- conflicted
+++ resolved
@@ -7,9 +7,5 @@
   "iceFaceAvoidedDamage": "{{pokemonName}} 因为 {{abilityName}}\n避免了伤害！",
   "trace": "{{pokemonName}} copied {{targetName}}'s\n{{abilityName}}!",
   "windPowerCharged": "受 {{moveName}} 的影响， {{pokemonName}} 提升了能力！",
-<<<<<<< HEAD
-  "iceFaceAvoidedDamage": "{{pokemonName}} 因为 {{abilityName}}\n避免了伤害！",
   "quickDraw":"{{pokemonName}} can act faster than normal, thanks to its Quick Draw!"
-=======
->>>>>>> bce874b9
 } as const;