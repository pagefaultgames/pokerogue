--- conflicted
+++ resolved
@@ -38,15 +38,9 @@
     "cycleVariant": 'V: 切换变种',
     "enablePassive": "启用被动",
     "disablePassive": "禁用被动",
-<<<<<<< HEAD
-    "locked": "Locked",
-    "disabled": "Disabled",
-    "uncaught": "Uncaught",
+    "locked": "未解锁",
+    "disabled": "已禁用",
+    "uncaught": "未捕获",
     "luck":" Luck",
     "form": "Form"
-=======
-    "locked": "未解锁",
-    "disabled": "已禁用",
-    "uncaught": "未捕获"
->>>>>>> 8a8a2e12
 }