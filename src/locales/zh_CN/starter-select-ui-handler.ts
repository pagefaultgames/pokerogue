import { SimpleTranslationEntries } from "#app/interfaces/locales";

/**
 * The menu namespace holds most miscellaneous text that isn't directly part of the game's
 * contents or directly related to Pokemon data. This includes menu navigation, settings,
 * account interactions, descriptive text, etc.
 */
export const starterSelectUiHandler: SimpleTranslationEntries = {
  "confirmStartTeam": "使用这些宝可梦开始游戏吗？",
<<<<<<< HEAD
  "invalidParty": "This is not a valid starting party!",
=======
  "invalidParty": "初始队伍不可用！",
>>>>>>> 07b65631
  "gen1": "I",
  "gen2": "II",
  "gen3": "III",
  "gen4": "IV",
  "gen5": "V",
  "gen6": "VI",
  "gen7": "VII",
  "gen8": "VIII",
  "gen9": "IX",
  "growthRate": "成长速度：",
  "ability": "特性：",
  "passive": "被动：",
  "nature": "性格：",
  "eggMoves": "蛋招式",
  "addToParty": "加入队伍",
  "toggleIVs": "显示个体",
  "manageMoves": "管理招式",
  "manageNature": "管理性格",
  "useCandies": "使用糖果",
  "selectNature": "选择性格",
  "selectMoveSwapOut": "选择要替换的招式。",
  "selectMoveSwapWith": "选择要替换成的招式",
  "unlockPassive": "解锁被动",
  "reduceCost": "降低花费",
  "sameSpeciesEgg": "兑换一颗蛋",
  "cycleShiny": ": 闪光",
  "cycleForm": ": 形态",
  "cycleGender": ": 性别",
  "cycleAbility": ": 特性",
  "cycleNature": ": 性格",
  "cycleVariant": ": 变种",
  "enablePassive": "启用被动",
  "disablePassive": "禁用被动",
  "locked": "未解锁",
  "disabled": "已禁用",
  "uncaught": "未捕获"
};<|MERGE_RESOLUTION|>--- conflicted
+++ resolved
@@ -7,11 +7,7 @@
  */
 export const starterSelectUiHandler: SimpleTranslationEntries = {
   "confirmStartTeam": "使用这些宝可梦开始游戏吗？",
-<<<<<<< HEAD
-  "invalidParty": "This is not a valid starting party!",
-=======
   "invalidParty": "初始队伍不可用！",
->>>>>>> 07b65631
   "gen1": "I",
   "gen2": "II",
   "gen3": "III",
