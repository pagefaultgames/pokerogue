--- conflicted
+++ resolved
@@ -18,17 +18,10 @@
   "exportSlotSelect": "选择要导出的存档位。",
   "importData": "导入数据",
   "exportData": "导出数据",
-<<<<<<< HEAD
-  "linkDiscord": "Link Discord",
-  "unlinkDiscord": "Unlink Discord",
-  "linkGoogle": "Link Google",
-  "unlinkGoogle": "Unlink Google",
-=======
   "linkDiscord": "关联Discord",
   "unlinkDiscord": "解除关联Discord",
   "linkGoogle": "关联Google",
   "unlinkGoogle": "解除关联Google",
->>>>>>> 7f8ddb51
   "cancel": "取消",
   "losingProgressionWarning": "你将失去自战斗开始以来的所有进度。\n是否继续？",
   "noEggs": "当前没有任何蛋\n正在孵化中！"
