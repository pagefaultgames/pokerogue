--- conflicted
+++ resolved
@@ -2,12 +2,8 @@
 
 export const challenges: TranslationEntries = {
   "title": "适用挑战条件",
-<<<<<<< HEAD
-  "illegalEvolution": "{{pokemon}} changed into an ineligble pokémon\nfor this challenge!",
+  "illegalEvolution": "{{pokemon}}变成了\n不符合此挑战条件的宝可梦！",
   "illegalMove": "{{moveName}} is not a valid move for this challenge!",
-=======
-  "illegalEvolution": "{{pokemon}}变成了\n不符合此挑战条件的宝可梦！",
->>>>>>> 42304070
   "singleGeneration": {
     "name": "单一世代",
     "desc": "你只能使用第{{gen}}\n世代的宝可梦",
