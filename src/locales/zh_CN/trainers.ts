--- conflicted
+++ resolved
@@ -19,14 +19,9 @@
   "galactic_boss": "银河队老大",
   "plasma_boss": "等离子队老大",
   "flare_boss": "闪焰队老大",
-<<<<<<< HEAD
   "aether_boss": "以太基金会理事长",
-  "aether_admin": "以太基金会干部",
   "skull_boss": "骷髅队老大",
-  "skull_admin": "骷髅队干部",
   "macro_boss": "马洛科蒙总裁",
-  "macro_admin": "马洛科蒙",
-=======
 
   "rocket_admin": "Team Rocket Admin",
   "rocket_admin_female": "Team Rocket Admin",
@@ -40,7 +35,9 @@
   "plasma_admin": "Team Plasma Admin",
   "flare_admin": "Team Flare Admin",
   "flare_admin_female": "Team Flare Admin",
->>>>>>> a07d2c57
+  "aether_admin": "以太基金会干部",
+  "skull_admin": "骷髅队干部",
+  "macro_admin": "马洛科蒙",
   // Maybe if we add the evil teams we can add "Team Rocket" and "Team Aqua" etc. here as well as "Team Rocket Boss" and "Team Aqua Admin" etc.
 } as const;
 
@@ -164,16 +161,13 @@
   "plasma_grunts": "等离子队手下们",
   "flare_grunt": "闪焰队手下",
   "flare_grunt_female": "闪焰队手下",
-<<<<<<< HEAD
+  "flare_grunts": "闪焰队手下们",
   "aether_grunt": "以太基金会职员",
   "aether_grunt_female": "以太基金会职员",
   "skull_grunt": "骷髅队手下",
   "skull_grunt_female": "骷髅队手下",
   "macro_grunt": "马洛科蒙训练师",
   "macro_grunt_female": "马洛科蒙训练师",
-=======
-  "flare_grunts": "闪焰队手下们",
->>>>>>> a07d2c57
 } as const;
 
 // Names of special trainers like gym leaders, elite four, and the champion
@@ -375,6 +369,9 @@
   "rood": "Rood",
   "xerosic": "Xerosic",
   "bryony": "Bryony",
+  "faba": "扎奥博",
+  "plumeria": "布尔美丽",
+  "oleana": "奥莉薇",
 
   // ---- 组织老大 Bosses ----
   "maxie": "赤焰松",
@@ -382,11 +379,8 @@
   "cyrus": "赤日",
   "ghetsis": "魁奇思",
   "lysandre": "弗拉达利",
-  "faba": "扎奥博",
   "lusamine": "露莎米奈",
-  "plumeria": "布尔美丽",
   "guzma": "古兹马",
-  "oleana": "奥莉薇",
   "rose": "洛兹",
 
 
