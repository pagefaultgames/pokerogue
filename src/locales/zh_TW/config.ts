--- conflicted
+++ resolved
@@ -22,10 +22,6 @@
 import { titles, trainerClasses, trainerNames } from "./trainers";
 import { tutorial } from "./tutorial";
 import { voucher } from "./voucher";
-<<<<<<< HEAD
-import { weather } from "./weather";
-
-=======
 import {
   PGMdialogue,
   PGFdialogue,
@@ -36,7 +32,6 @@
 } from "./dialogue";
 import { biome } from "./biome";
 import { pokemonInfoContainer } from "./pokemon-info-container";
->>>>>>> fb26b6d5
 
 export const zhTWConfig = {
   ability: ability,
@@ -65,9 +60,6 @@
   trainerNames: trainerNames,
   tutorial: tutorial,
   voucher: voucher,
-<<<<<<< HEAD
-  weather: weather,
-=======
   biome: biome,
   pokemonInfoContainer: pokemonInfoContainer,
   PGMdialogue: PGMdialogue,
@@ -78,5 +70,4 @@
   PGFmiscDialogue: PGFmiscDialogue,
   PGMdoubleBattleDialogue: PGMdoubleBattleDialogue,
   PGFdoubleBattleDialogue: PGFdoubleBattleDialogue
->>>>>>> fb26b6d5
 };