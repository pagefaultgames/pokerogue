import { ability } from "./ability";
import { abilityTriggers } from "./ability-trigger";
import { battle } from "./battle";
import { commandUiHandler } from "./command-ui-handler";
import { egg } from "./egg";
import { fightUiHandler } from "./fight-ui-handler";
import { growth } from "./growth";
import { menu } from "./menu";
import { menuUiHandler } from "./menu-ui-handler";
import { modifierType } from "./modifier-type";
import { move } from "./move";
import { nature } from "./nature";
import { pokeball } from "./pokeball";
import { pokemon } from "./pokemon";
import { pokemonInfo } from "./pokemon-info";
import { splashMessages } from "./splash-messages";
import { starterSelectUiHandler } from "./starter-select-ui-handler";
import { titles, trainerClasses, trainerNames } from "./trainers";
import { tutorial } from "./tutorial";
import { weather } from "./weather";
import { battleMessageUiHandler } from "./battle-message-ui-handler";
import { berry } from "./berry";
import { voucher } from "./voucher";
import {
  PGMdialogue,
  PGFdialogue,
  PGMbattleSpecDialogue,
  PGFbattleSpecDialogue,
  PGMmiscDialogue,
  PGFmiscDialogue, PGMdoubleBattleDialogue, PGFdoubleBattleDialogue
} from "./dialogue";
import { biome } from "./biome";
import { pokemonInfoContainer } from "./pokemon-info-container";

export const zhTWConfig = {
  ability: ability,
  abilityTriggers: abilityTriggers,
  battle: battle,
  commandUiHandler: commandUiHandler,
  egg: egg,
  fightUiHandler: fightUiHandler,
  growth: growth,
  menu: menu,
  menuUiHandler: menuUiHandler,
  modifierType: modifierType,
  move: move,
  nature: nature,
  pokeball: pokeball,
  pokemon: pokemon,
  pokemonInfo: pokemonInfo,
  splashMessages: splashMessages,
  starterSelectUiHandler: starterSelectUiHandler,
  titles: titles,
  trainerClasses: trainerClasses,
  trainerNames: trainerNames,
  tutorial: tutorial,
  weather: weather,
  battleMessageUiHandler: battleMessageUiHandler,
  berry: berry,
  voucher: voucher,
  biome: biome,
<<<<<<< HEAD
  pokemonInfoContainer: pokemonInfoContainer,
=======
  PGMdialogue: PGMdialogue,
  PGFdialogue: PGFdialogue,
  PGMbattleSpecDialogue: PGMbattleSpecDialogue,
  PGFbattleSpecDialogue: PGFbattleSpecDialogue,
  PGMmiscDialogue: PGMmiscDialogue,
  PGFmiscDialogue: PGFmiscDialogue,
  PGMdoubleBattleDialogue: PGMdoubleBattleDialogue,
  PGFdoubleBattleDialogue: PGFdoubleBattleDialogue
>>>>>>> 6d2b8ef2
};<|MERGE_RESOLUTION|>--- conflicted
+++ resolved
@@ -59,9 +59,7 @@
   berry: berry,
   voucher: voucher,
   biome: biome,
-<<<<<<< HEAD
   pokemonInfoContainer: pokemonInfoContainer,
-=======
   PGMdialogue: PGMdialogue,
   PGFdialogue: PGFdialogue,
   PGMbattleSpecDialogue: PGMbattleSpecDialogue,
@@ -70,5 +68,4 @@
   PGFmiscDialogue: PGFmiscDialogue,
   PGMdoubleBattleDialogue: PGMdoubleBattleDialogue,
   PGFdoubleBattleDialogue: PGFdoubleBattleDialogue
->>>>>>> 6d2b8ef2
 };