--- conflicted
+++ resolved
@@ -32,6 +32,7 @@
 import { pokemon } from "./pokemon";
 import { pokemonInfo } from "./pokemon-info";
 import { pokemonInfoContainer } from "./pokemon-info-container";
+import { pokemonSummary } from "./pokemon-summary";
 import { saveSlotSelectUiHandler } from "./save-slot-select-ui-handler";
 import { splashMessages } from "./splash-messages";
 import { starterSelectUiHandler } from "./starter-select-ui-handler";
@@ -41,15 +42,9 @@
 import { voucher } from "./voucher";
 import { weather } from "./weather";
 import { partyUiHandler } from "./party-ui-handler";
-<<<<<<< HEAD
-import { settings } from "#app/locales/zh_TW/settings.js";
-import { pokemonSummary } from "./pokemon-summary";
-import { common } from "#app/locales/zh_TW/common.js";
-=======
 import { settings } from "./settings.js";
 import { common } from "./common.js";
 import { modifierSelectUiHandler } from "./modifier-select-ui-handler";
->>>>>>> a7d28e1e
 
 export const zhTwConfig = {
   ability: ability,
