--- conflicted
+++ resolved
@@ -19,20 +19,11 @@
     "name": "單屬性",
     "desc": "你只能使用{{type}}\n屬性的寶可夢",
     "desc_default": "你只能使用所選\n屬性的寶可夢"
-<<<<<<< HEAD
-  },
-  "freshStart": {
-    "name": "Fresh Start",
-    "desc": "You can only use the original starters, and only as if you had just started PokéRogue.",
-    "value.0": "Off",
-    "value.1": "On"
   },
   "inverseBattle": {
     "name": "逆轉之戰",
     "desc": "屬性相克關系被反轉，且沒有任何屬性對其他屬性免疫。\n禁用其他挑戰的成就。",
     "value.0": "關閉",
     "value.1": "開啓"
-=======
->>>>>>> 7ed71ceb
   }
 }