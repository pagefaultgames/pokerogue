--- conflicted
+++ resolved
@@ -24,16 +24,14 @@
     "desc": "你只能使用{{type}}\n屬性的寶可夢",
     "desc_default": "你只能使用所選\n屬性的寶可夢"
   },
-<<<<<<< HEAD
   "eeveeOnly": {
     "name": "Eevee only",
     "desc": "You can use only Eevee and its evolutions in this challenge",
-=======
+  },
   "freshStart": {
     "name": "Fresh Start",
     "desc": "You can only use the original starters, and only as if you had just started PokéRogue.",
     "value.0": "Off",
     "value.1": "On",
->>>>>>> 762feea3
   }
 } as const;