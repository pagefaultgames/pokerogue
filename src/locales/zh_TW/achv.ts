import { AchievementTranslationEntries } from "#app/interfaces/locales.js";

// Achievement translations for the when the player character is male
export const PGMachv: AchievementTranslationEntries = {
  "Achievements": {
    name: "成就",
  },
  "Locked": {
    name: "未解鎖",
  },

  "MoneyAchv": {
    description: "累計獲得 ₽{{moneyAmount}}",
  },
  "10K_MONEY": {
    name: "小有積蓄",
  },
  "100K_MONEY": {
    name: "大戶人家",
  },
  "1M_MONEY": {
    name: "百萬富翁",
  },
  "10M_MONEY": {
    name: "暴發戶",
  },

  "DamageAchv": {
    description: "在單次攻擊中造成 {{damageAmount}} 點傷害",
  },
  "250_DMG": {
    name: "重拳出擊",
  },
  "1000_DMG": {
    name: "神拳猛擊",
  },
  "2500_DMG": {
    name: "奪少？",
  },
  "10000_DMG": {
    name: "一拳超人",
  },

  "HealAchv": {
    description: "通過技能、能力或攜帶的道具一次性治療 {{healAmount}} {{HP}}點",
  },
  "250_HEAL": {
    name: "新手奶媽",
  },
  "1000_HEAL": {
    name: "治療擔當",
  },
  "2500_HEAL": {
    name: "牧師",
  },
  "10000_HEAL": {
    name: "泉水",
  },

  "LevelAchv": {
    description: "將一隻寶可夢提升到 Lv{{level}}",
  },
  "LV_100": {
    name: "别急，後面還有",
  },
  "LV_250": {
    name: "精英",
  },
  "LV_1000": {
    name: "天外有天",
  },

  "RibbonAchv": {
    description: "累計獲得 {{ribbonAmount}} 個勛章",
  },
  "10_RIBBONS": {
    name: "寶可夢聯盟冠軍",
  },
  "25_RIBBONS": {
    name: "超級球聯盟冠軍",
  },
  "50_RIBBONS": {
    name: "高級球聯盟冠軍",
  },
  "75_RIBBONS": {
    name: "肉鴿球聯盟冠軍",
  },
  "100_RIBBONS": {
    name: "大師球聯盟冠軍",
  },

  "TRANSFER_MAX_BATTLE_STAT": {
    name: "團隊協作",
    description: "在一項屬性強化至最大時用接力棒傳遞給其他寶可夢",
  },
  "MAX_FRIENDSHIP": {
    name: "親密無間",
    description: "使一隻寶可夢的親密度達到最大值",
  },
  "MEGA_EVOLVE": {
    name: "大變身",
    description: "超級進化一隻寶可夢",
  },
  "GIGANTAMAX": {
    name: "這位更是重量級",
    description: "極巨化一隻寶可夢",
  },
  "TERASTALLIZE": {
    name: "本系愛好者",
    description: "太晶化一隻寶可夢",
  },
  "STELLAR_TERASTALLIZE": {
    name: "隱藏屬性",
    description: "星晶化一隻寶可夢",
  },
  "SPLICE": {
    name: "無限融合",
    description: "使用基因之楔將兩隻寶可夢融合在一起",
  },
  "MINI_BLACK_HOLE": {
    name: "一大洞的道具",
    description: "獲得一個迷你黑洞",
  },
  "CATCH_MYTHICAL": {
    name: "神秘禮物",
    description: "捕捉一隻幻之寶可夢",
  },
  "CATCH_SUB_LEGENDARY": {
    name: "二級傳說",
    description: "捕捉一隻準傳說寶可夢",
  },
  "CATCH_LEGENDARY": {
    name: "傳說",
    description: "捕捉一隻傳說寶可夢",
  },
  "SEE_SHINY": {
    name: "閃耀奪目",
    description: "在野外找到一隻閃光寶可夢",
  },
  "SHINY_PARTY": {
    name: "嘔心瀝血",
    description: "擁有一支由閃光寶可夢組成的滿員隊伍",
  },
  "HATCH_MYTHICAL": {
    name: "幻獸蛋",
    description: "從蛋中孵化出一隻幻之寶可夢",
  },
  "HATCH_SUB_LEGENDARY": {
    name: "二級傳說蛋",
    description: "從蛋中孵化出一隻準傳說寶可夢",
  },
  "HATCH_LEGENDARY": {
    name: "傳說蛋",
    description: "從蛋中孵化出一隻傳說寶可夢",
  },
  "HATCH_SHINY": {
    name: "金色傳說！",
    description: "從蛋中孵化出一隻閃光寶可夢",
  },
  "HIDDEN_ABILITY": {
    name: "隱藏實力",
    description: "捕捉一隻擁有隱藏特性的寶可夢",
  },
  "PERFECT_IVS": {
    name: "合格證",
    description: "獲得一隻擁有完美個體值的寶可夢",
  },
  "CLASSIC_VICTORY": {
    name: "戰無不勝",
    description: "在經典模式中通關遊戲",
  },
  "UNEVOLVED_CLASSIC_VICTORY": {
    name: "Bring Your Child To Work Day",
    description: "Beat the game in Classic Mode with at least one unevolved party member."
  },

  "MONO_GEN_ONE": {
    name: "最初的勁敵",
    description: "完成僅限第一世代的挑戰.",
  },
  "MONO_GEN_TWO": {
    name: "1.5世代",
    description: "完成僅限第二世代的挑戰.",
  },
  "MONO_GEN_THREE": {
    name: "“水太多了”",
    description: "完成僅限第三世代的挑戰.",
  },
  "MONO_GEN_FOUR": {
    name: "她真是最強冠軍嗎？",
    description: "完成僅限第四世代的挑戰.",
  },
  "MONO_GEN_FIVE": {
    name: "完全原創",
    description: "完成僅限第五世代的挑戰.",
  },
  "MONO_GEN_SIX": {
    name: "女大公",
    description: "完成僅限第六世代的挑戰.",
  },
  "MONO_GEN_SEVEN": {
    name: "首屆冠軍",
    description: "完成僅限第七世代的挑戰.",
  },
  "MONO_GEN_EIGHT": {
    name: "冠軍時刻！",
    description: "完成僅限第八世代的挑戰.",
  },
  "MONO_GEN_NINE": {
    name: "她又放水了",
    description: "完成僅限第九世代的挑戰.",
  },

  "MonoType": {
    description: "完成 {{type}} 單屬性挑戰.",
  },
  "MONO_NORMAL": {
    name: "異乎尋常的尋常",
  },
  "MONO_FIGHTING": {
    name: "我有真功夫",
  },
  "MONO_FLYING": {
    name: "憤怒的小鳥",
  },
  "MONO_POISON": {
    name: "關都地區特色",
  },
  "MONO_GROUND": {
    name: "地震預報",
  },
  "MONO_ROCK": {
    name: "堅如磐石",
  },
  "MONO_BUG": {
    name: "音箱蟀俠",
  },
  "MONO_GHOST": {
    name: "捉鬼敢死隊",
  },
  "MONO_STEEL": {
    name: "鐵巨人",
  },
  "MONO_FIRE": {
    name: "搓火球解決一切",
  },
  "MONO_WATER": {
    name: "當雨來臨，傾盆而下",
  },
  "MONO_GRASS": {
    name: "別踏這個青",
  },
  "MONO_ELECTRIC": {
    name: "瞄準大岩蛇的角！",
  },
  "MONO_PSYCHIC": {
    name: "腦洞大開",
  },
  "MONO_ICE": {
    name: "如履薄冰",
  },
  "MONO_DRAGON": {
    name: "準神俱樂部",
  },
  "MONO_DARK": {
    name: "總有叛逆期",
  },
  "MONO_FAIRY": {
    name: "林克，醒醒！",
  },
<<<<<<< HEAD
  "EEVEE_TRAINER": {
    name: "Eevee Trainer",
    description: "Complete Eevee Only challenge.",
  },
=======
  "FRESH_START": {
    name: "First Try!",
    description: "Complete the Fresh Start challenge."
  }
>>>>>>> 762feea3
} as const;

// Achievement translations for the when the player character is female (it for now uses the same translations as the male version)
export const PGFachv: AchievementTranslationEntries = PGMachv;<|MERGE_RESOLUTION|>--- conflicted
+++ resolved
@@ -268,17 +268,14 @@
   "MONO_FAIRY": {
     name: "林克，醒醒！",
   },
-<<<<<<< HEAD
   "EEVEE_TRAINER": {
     name: "Eevee Trainer",
     description: "Complete Eevee Only challenge.",
   },
-=======
   "FRESH_START": {
     name: "First Try!",
     description: "Complete the Fresh Start challenge."
   }
->>>>>>> 762feea3
 } as const;
 
 // Achievement translations for the when the player character is female (it for now uses the same translations as the male version)
