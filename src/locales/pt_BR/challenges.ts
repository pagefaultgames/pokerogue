import { TranslationEntries } from "#app/interfaces/locales";

export const challenges: TranslationEntries = {
  "on": "Ligado",
  "off": "Desligado",
  "title": "Desafios",
  "illegalEvolution": "{{pokemon}} não pode ser escolhido\nnesse desafio!",
  "singleGeneration": {
    "name": "Geração Única",
    "desc": "Você só pode user Pokémon da {{gen}} geração.",
    "desc_default": "Você só pode user Pokémon de uma única geração.",
    "gen_1": "primeira",
    "gen_2": "segunda",
    "gen_3": "terceira",
    "gen_4": "quarta",
    "gen_5": "quinta",
    "gen_6": "sexta",
    "gen_7": "sétima",
    "gen_8": "oitava",
    "gen_9": "nona",
  },
  "singleType": {
    "name": "Monotipo",
    "desc": "Você só pode usar Pokémon do tipo {{type}}.",
    "desc_default": "Você só pode usar Pokémon de um único tipo."
  },
<<<<<<< HEAD
  "eeveeOnly": {
    "name": "Somente Eevees",
    "desc": "Você só pode usar Eevee e suas evoluções nesse desafio",
=======
  "freshStart": {
    "name": "Novo Começo",
    "desc": "Você só pode usar os iniciais originais, como se tivesse acabado de começar o PokéRogue.",
    "value.0": "Desligado",
    "value.1": "Ligado",
>>>>>>> 762feea3
  }
} as const;<|MERGE_RESOLUTION|>--- conflicted
+++ resolved
@@ -24,16 +24,14 @@
     "desc": "Você só pode usar Pokémon do tipo {{type}}.",
     "desc_default": "Você só pode usar Pokémon de um único tipo."
   },
-<<<<<<< HEAD
   "eeveeOnly": {
     "name": "Somente Eevees",
     "desc": "Você só pode usar Eevee e suas evoluções nesse desafio",
-=======
+  },
   "freshStart": {
     "name": "Novo Começo",
     "desc": "Você só pode usar os iniciais originais, como se tivesse acabado de começar o PokéRogue.",
     "value.0": "Desligado",
     "value.1": "Ligado",
->>>>>>> 762feea3
   }
 } as const;