--- conflicted
+++ resolved
@@ -1,19 +1,10 @@
 import { SimpleTranslationEntries } from "#app/plugins/i18n";
 
 export const growth: SimpleTranslationEntries = {
-<<<<<<< HEAD
-    "Erratic": "Instável",
-    "Fast": "Rápido",
-    "Medium_Fast": "Meio Rápido",
-    "Medium_Slow": "Meio Lento",
-    "Slow": "Lento",
-    "Fluctuating": "Flutuante",
-=======
   "Erratic": "Instável",
   "Fast": "Rápido",
   "Medium_Fast": "Meio Rápido",
   "Medium_Slow": "Meio Lento",
   "Slow": "Lento",
   "Fluctuating": "Flutuante"
->>>>>>> bac6c229
 } as const;