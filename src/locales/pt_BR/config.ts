import { common } from "#app/locales/pt_BR/common.js";
import { settings } from "#app/locales/pt_BR/settings.js";
import { ability } from "./ability";
import { abilityTriggers } from "./ability-trigger";
import { PGFachv, PGMachv } from "./achv";
import { battle } from "./battle";
import { battleMessageUiHandler } from "./battle-message-ui-handler";
import { berry } from "./berry";
import { biome } from "./biome";
import { challenges } from "./challenges";
import { commandUiHandler } from "./command-ui-handler";
import {
  PGFbattleSpecDialogue,
  PGFdialogue,
  PGFdoubleBattleDialogue,
  PGFmiscDialogue,
  PGMbattleSpecDialogue,
  PGMdialogue,
  PGMdoubleBattleDialogue,
  PGMmiscDialogue
} from "./dialogue";
import { egg } from "./egg";
import { fightUiHandler } from "./fight-ui-handler";
import { gameMode } from "./game-mode";
import { gameStatsUiHandler } from "./game-stats-ui-handler";
import { growth } from "./growth";
import { menu } from "./menu";
import { menuUiHandler } from "./menu-ui-handler";
import { modifierType } from "./modifier-type";
import { move } from "./move";
import { nature } from "./nature";
import { partyUiHandler } from "./party-ui-handler";
import { pokeball } from "./pokeball";
import { pokemon } from "./pokemon";
import { pokemonInfo } from "./pokemon-info";
import { pokemonInfoContainer } from "./pokemon-info-container";
import { saveSlotSelectUiHandler } from "./save-slot-select-ui-handler";
import { splashMessages } from "./splash-messages";
import { starterSelectUiHandler } from "./starter-select-ui-handler";
import { titles, trainerClasses, trainerNames } from "./trainers";
import { tutorial } from "./tutorial";
import { voucher } from "./voucher";
import { weather } from "./weather";
<<<<<<< HEAD
import { partyUiHandler } from "./party-ui-handler";
import { settings } from "#app/locales/pt_BR/settings.js";
import { common } from "#app/locales/pt_BR/common.js";
import { modifierSelectUiHandler } from "./modifier-select-ui-handler";
=======
>>>>>>> 14f1ba53

export const ptBrConfig = {
  ability: ability,
  abilityTriggers: abilityTriggers,
  battle: battle,
  battleMessageUiHandler: battleMessageUiHandler,
  berry: berry,
  biome: biome,
  challenges: challenges,
  commandUiHandler: commandUiHandler,
  common: common,
  PGMachv: PGMachv,
  PGFachv: PGFachv,
  PGMdialogue: PGMdialogue,
  PGFdialogue: PGFdialogue,
  PGMbattleSpecDialogue: PGMbattleSpecDialogue,
  PGFbattleSpecDialogue: PGFbattleSpecDialogue,
  PGMmiscDialogue: PGMmiscDialogue,
  PGFmiscDialogue: PGFmiscDialogue,
  PGMdoubleBattleDialogue: PGMdoubleBattleDialogue,
  PGFdoubleBattleDialogue: PGFdoubleBattleDialogue,
  egg: egg,
  fightUiHandler: fightUiHandler,
  gameMode: gameMode,
  gameStatsUiHandler: gameStatsUiHandler,
  growth: growth,
  menu: menu,
  menuUiHandler: menuUiHandler,
  modifierType: modifierType,
  move: move,
  nature: nature,
  partyUiHandler: partyUiHandler,
  pokeball: pokeball,
  pokemon: pokemon,
  pokemonInfo: pokemonInfo,
  pokemonInfoContainer: pokemonInfoContainer,
  saveSlotSelectUiHandler: saveSlotSelectUiHandler,
  settings: settings,
  splashMessages: splashMessages,
  starterSelectUiHandler: starterSelectUiHandler,
  titles: titles,
  trainerClasses: trainerClasses,
  trainerNames: trainerNames,
  tutorial: tutorial,
  voucher: voucher,
  weather: weather,
  modifierSelectUiHandler: modifierSelectUiHandler
};<|MERGE_RESOLUTION|>--- conflicted
+++ resolved
@@ -41,13 +41,7 @@
 import { tutorial } from "./tutorial";
 import { voucher } from "./voucher";
 import { weather } from "./weather";
-<<<<<<< HEAD
-import { partyUiHandler } from "./party-ui-handler";
-import { settings } from "#app/locales/pt_BR/settings.js";
-import { common } from "#app/locales/pt_BR/common.js";
 import { modifierSelectUiHandler } from "./modifier-select-ui-handler";
-=======
->>>>>>> 14f1ba53
 
 export const ptBrConfig = {
   ability: ability,
