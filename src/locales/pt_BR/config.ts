import { ability } from "./ability";
import { abilityTriggers } from "./ability-trigger";
import { battle } from "./battle";
import { commandUiHandler } from "./command-ui-handler";
import { egg } from "./egg";
import { fightUiHandler } from "./fight-ui-handler";
import { growth } from "./growth";
import { menu } from "./menu";
import { menuUiHandler } from "./menu-ui-handler";
import { modifierType } from "./modifier-type";
import { move } from "./move";
import { nature } from "./nature";
import { pokeball } from "./pokeball";
import { pokemon } from "./pokemon";
import { pokemonInfo } from "./pokemon-info";
import { splashMessages } from "./splash-messages";
import { starterSelectUiHandler } from "./starter-select-ui-handler";
import { titles, trainerClasses, trainerNames } from "./trainers";
import { tutorial } from "./tutorial";
import { weather } from "./weather";
import { battleMessageUiHandler } from "./battle-message-ui-handler";
import { berry } from "./berry";
import { gameStatsUiHandler } from "./game-stats-ui-handler";
import { voucher } from "./voucher";
import {
  PGMdialogue,
  PGFdialogue,
  PGMbattleSpecDialogue,
  PGFbattleSpecDialogue,
  PGMmiscDialogue,
  PGFmiscDialogue, PGMdoubleBattleDialogue, PGFdoubleBattleDialogue
} from "./dialogue";
import { biome } from "./biome";
<<<<<<< HEAD
import { pokemonInfoContainer } from "./pokemon-info-container";
=======
>>>>>>> 6d2b8ef2

export const ptBrConfig = {
  ability: ability,
  abilityTriggers: abilityTriggers,
  battle: battle,
  commandUiHandler: commandUiHandler,
  egg: egg,
  fightUiHandler: fightUiHandler,
  growth: growth,
  menu: menu,
  menuUiHandler: menuUiHandler,
  modifierType: modifierType,
  move: move,
  nature: nature,
  pokeball: pokeball,
  pokemon: pokemon,
  pokemonInfo: pokemonInfo,
  splashMessages: splashMessages,
  starterSelectUiHandler: starterSelectUiHandler,
  titles: titles,
  trainerClasses: trainerClasses,
  trainerNames: trainerNames,
  tutorial: tutorial,
  weather: weather,
  battleMessageUiHandler: battleMessageUiHandler,
  berry: berry,
  gameStatsUiHandler: gameStatsUiHandler,
  voucher: voucher,
  biome: biome,
<<<<<<< HEAD
  pokemonInfoContainer: pokemonInfoContainer,
=======
  PGMdialogue: PGMdialogue,
  PGFdialogue: PGFdialogue,
  PGMbattleSpecDialogue: PGMbattleSpecDialogue,
  PGFbattleSpecDialogue: PGFbattleSpecDialogue,
  PGMmiscDialogue: PGMmiscDialogue,
  PGFmiscDialogue: PGFmiscDialogue,
  PGMdoubleBattleDialogue: PGMdoubleBattleDialogue,
  PGFdoubleBattleDialogue: PGFdoubleBattleDialogue
>>>>>>> 6d2b8ef2
};<|MERGE_RESOLUTION|>--- conflicted
+++ resolved
@@ -31,10 +31,7 @@
   PGFmiscDialogue, PGMdoubleBattleDialogue, PGFdoubleBattleDialogue
 } from "./dialogue";
 import { biome } from "./biome";
-<<<<<<< HEAD
 import { pokemonInfoContainer } from "./pokemon-info-container";
-=======
->>>>>>> 6d2b8ef2
 
 export const ptBrConfig = {
   ability: ability,
@@ -64,9 +61,7 @@
   gameStatsUiHandler: gameStatsUiHandler,
   voucher: voucher,
   biome: biome,
-<<<<<<< HEAD
   pokemonInfoContainer: pokemonInfoContainer,
-=======
   PGMdialogue: PGMdialogue,
   PGFdialogue: PGFdialogue,
   PGMbattleSpecDialogue: PGMbattleSpecDialogue,
@@ -75,5 +70,4 @@
   PGFmiscDialogue: PGFmiscDialogue,
   PGMdoubleBattleDialogue: PGMdoubleBattleDialogue,
   PGFdoubleBattleDialogue: PGFdoubleBattleDialogue
->>>>>>> 6d2b8ef2
 };