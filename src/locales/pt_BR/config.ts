--- conflicted
+++ resolved
@@ -17,11 +17,8 @@
 import { pokemonInfo } from "./pokemon-info";
 import { splashMessages } from "./splash-messages";
 import { starterSelectUiHandler } from "./starter-select-ui-handler";
-<<<<<<< HEAD
 import { SummaryUiHandler } from "./summary-ui-handler";
-=======
 import { titles, trainerClasses, trainerNames } from "./trainers";
->>>>>>> 330d3387
 import { tutorial } from "./tutorial";
 import { weather } from "./weather";
 import { berry } from "./berry";
