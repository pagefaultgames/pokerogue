--- conflicted
+++ resolved
@@ -21,12 +21,8 @@
 import { titles, trainerClasses, trainerNames } from "./trainers";
 import { tutorial } from "./tutorial";
 import { voucher } from "./voucher";
-<<<<<<< HEAD
 import { weather } from "./weather";
-=======
 import { biome } from "./biome";
-
->>>>>>> b239179c
 
 
 export const ptBrConfig = {
@@ -55,9 +51,6 @@
   trainerNames: trainerNames,
   tutorial: tutorial,
   voucher: voucher,
-<<<<<<< HEAD
   weather: weather,
-=======
   biome: biome,
->>>>>>> b239179c
 };