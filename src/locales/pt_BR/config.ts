--- conflicted
+++ resolved
@@ -1,6 +1,5 @@
 import { ability } from "./ability";
 import { abilityTriggers } from "./ability-trigger";
-import { arenaFlyout } from "./arena-flyout";
 import { PGFachv, PGMachv } from "./achv";
 import { arenaFlyout } from "./arena-flyout";
 import { arenaTag } from "./arena-tag";
@@ -52,23 +51,13 @@
 import { tutorial } from "./tutorial";
 import { voucher } from "./voucher";
 import { terrain, weather } from "./weather";
-<<<<<<< HEAD
-import { partyUiHandler } from "./party-ui-handler";
-import { settings } from "./settings.js";
-import { common } from "./common.js";
-import { modifierSelectUiHandler } from "./modifier-select-ui-handler";
 import { moveTriggers } from "./move-trigger";
-=======
->>>>>>> 07b65631
 
 export const ptBrConfig = {
   ability: ability,
   abilityTriggers: abilityTriggers,
   arenaFlyout: arenaFlyout,
-<<<<<<< HEAD
-=======
   arenaTag: arenaTag,
->>>>>>> 07b65631
   battle: battle,
   battleInfo: battleInfo,
   battleMessageUiHandler: battleMessageUiHandler,
