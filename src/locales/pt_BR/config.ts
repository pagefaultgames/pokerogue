import { ability } from "./ability";
import { abilityTriggers } from "./ability-trigger";
import { PGFachv, PGMachv } from "./achv";
import { battle } from "./battle";
import { battleMessageUiHandler } from "./battle-message-ui-handler";
import { berry } from "./berry";
import { biome } from "./biome";
import { challenges } from "./challenges";
import { commandUiHandler } from "./command-ui-handler";
import {
  PGFbattleSpecDialogue,
  PGFdialogue,
  PGFdoubleBattleDialogue,
  PGFmiscDialogue,
  PGMbattleSpecDialogue,
  PGMdialogue,
  PGMdoubleBattleDialogue,
  PGMmiscDialogue
} from "./dialogue";
import { egg } from "./egg";
import { fightUiHandler } from "./fight-ui-handler";
import { gameMode } from "./game-mode";
import { gameStatsUiHandler } from "./game-stats-ui-handler";
import { growth } from "./growth";
import { menu } from "./menu";
import { menuUiHandler } from "./menu-ui-handler";
import { modifierType } from "./modifier-type";
import { move } from "./move";
import { nature } from "./nature";
import { pokeball } from "./pokeball";
import { pokemon } from "./pokemon";
import { pokemonInfo } from "./pokemon-info";
import { pokemonInfoContainer } from "./pokemon-info-container";
import { saveSlotSelectUiHandler } from "./save-slot-select-ui-handler";
import { splashMessages } from "./splash-messages";
import { starterSelectUiHandler } from "./starter-select-ui-handler";
import { titles, trainerClasses, trainerNames } from "./trainers";
import { tutorial } from "./tutorial";
import { voucher } from "./voucher";
import { weather } from "./weather";
<<<<<<< HEAD
import {
  statusEffectActivationText,
  statusEffectDescriptor,
  statusEffectHealText,
  statusEffectObtainText, statusEffectOverlapText, statusEffectSourceClause
} from "./status-effect";
import {arenaTag} from "./arena-tag";
=======
import { partyUiHandler } from "./party-ui-handler";
>>>>>>> 8a1560bf

export const ptBrConfig = {
  ability: ability,
  abilityTriggers: abilityTriggers,
  battle: battle,
  battleMessageUiHandler: battleMessageUiHandler,
  berry: berry,
  biome: biome,
  challenges: challenges,
  commandUiHandler: commandUiHandler,
  PGMachv: PGMachv,
  PGFachv: PGFachv,
  PGMdialogue: PGMdialogue,
  PGFdialogue: PGFdialogue,
  PGMbattleSpecDialogue: PGMbattleSpecDialogue,
  PGFbattleSpecDialogue: PGFbattleSpecDialogue,
  PGMmiscDialogue: PGMmiscDialogue,
  PGFmiscDialogue: PGFmiscDialogue,
  PGMdoubleBattleDialogue: PGMdoubleBattleDialogue,
  PGFdoubleBattleDialogue: PGFdoubleBattleDialogue,
  egg: egg,
  fightUiHandler: fightUiHandler,
  gameMode: gameMode,
  gameStatsUiHandler: gameStatsUiHandler,
  growth: growth,
  menu: menu,
  menuUiHandler: menuUiHandler,
  modifierType: modifierType,
  move: move,
  nature: nature,
  partyUiHandler: partyUiHandler,
  pokeball: pokeball,
  pokemon: pokemon,
  pokemonInfo: pokemonInfo,
  pokemonInfoContainer: pokemonInfoContainer,
  saveSlotSelectUiHandler: saveSlotSelectUiHandler,
  splashMessages: splashMessages,
  starterSelectUiHandler: starterSelectUiHandler,
  titles: titles,
  trainerClasses: trainerClasses,
  trainerNames: trainerNames,
  tutorial: tutorial,
  voucher: voucher,
<<<<<<< HEAD
  weather: weather,
  statusEffectHealText: statusEffectHealText,
  statusEffectDescriptor: statusEffectDescriptor,
  statusEffectObtainText: statusEffectObtainText,
  statusEffectActivationText: statusEffectActivationText,
  statusEffectOverlapText: statusEffectOverlapText,
  statusEffectSourceClause: statusEffectSourceClause,
  arenaTag: arenaTag
=======
  weather: weather
>>>>>>> 8a1560bf
};<|MERGE_RESOLUTION|>--- conflicted
+++ resolved
@@ -38,7 +38,6 @@
 import { tutorial } from "./tutorial";
 import { voucher } from "./voucher";
 import { weather } from "./weather";
-<<<<<<< HEAD
 import {
   statusEffectActivationText,
   statusEffectDescriptor,
@@ -46,9 +45,7 @@
   statusEffectObtainText, statusEffectOverlapText, statusEffectSourceClause
 } from "./status-effect";
 import {arenaTag} from "./arena-tag";
-=======
 import { partyUiHandler } from "./party-ui-handler";
->>>>>>> 8a1560bf
 
 export const ptBrConfig = {
   ability: ability,
@@ -92,7 +89,6 @@
   trainerNames: trainerNames,
   tutorial: tutorial,
   voucher: voucher,
-<<<<<<< HEAD
   weather: weather,
   statusEffectHealText: statusEffectHealText,
   statusEffectDescriptor: statusEffectDescriptor,
@@ -101,7 +97,5 @@
   statusEffectOverlapText: statusEffectOverlapText,
   statusEffectSourceClause: statusEffectSourceClause,
   arenaTag: arenaTag
-=======
-  weather: weather
->>>>>>> 8a1560bf
+
 };