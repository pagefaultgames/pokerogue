--- conflicted
+++ resolved
@@ -11,11 +11,7 @@
 import { biome } from "./biome";
 import { challenges } from "./challenges";
 import { commandUiHandler } from "./command-ui-handler";
-<<<<<<< HEAD
-import { common } from "./common";
-=======
 import { common } from "./common.js";
->>>>>>> 4bfa0e61
 import {
   PGFbattleSpecDialogue,
   PGFdialogue,
@@ -47,11 +43,7 @@
 import { pokemonInfoContainer } from "./pokemon-info-container";
 import { pokemonSummary } from "./pokemon-summary";
 import { saveSlotSelectUiHandler } from "./save-slot-select-ui-handler";
-<<<<<<< HEAD
-import { settings } from "./settings";
-=======
 import { settings } from "./settings.js";
->>>>>>> 4bfa0e61
 import { splashMessages } from "./splash-messages";
 import { starterSelectUiHandler } from "./starter-select-ui-handler";
 import { statusEffect } from "./status-effect";
