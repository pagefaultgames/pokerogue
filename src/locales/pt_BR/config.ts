--- conflicted
+++ resolved
@@ -96,10 +96,6 @@
   voucher: voucher,
   weather: weather,
   partyUiHandler: partyUiHandler,
-<<<<<<< HEAD
   modifierSelectUiHandler: modifierSelectUiHandler,
   runHistory: runHistory,
-=======
-  modifierSelectUiHandler: modifierSelectUiHandler
->>>>>>> ffbc922e
 };