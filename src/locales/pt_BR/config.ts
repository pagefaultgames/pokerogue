--- conflicted
+++ resolved
@@ -44,14 +44,11 @@
 import { titles, trainerClasses, trainerNames } from "./trainers";
 import { tutorial } from "./tutorial";
 import { voucher } from "./voucher";
-<<<<<<< HEAD
 import { weather } from "./weather";
-=======
 import { terrain, weather } from "./weather";
 import { partyUiHandler } from "./party-ui-handler";
 import { settings } from "./settings.js";
 import { common } from "./common.js";
->>>>>>> 7474eac8
 import { modifierSelectUiHandler } from "./modifier-select-ui-handler";
 
 export const ptBrConfig = {
@@ -92,11 +89,8 @@
   pokemonInfo: pokemonInfo,
   pokemonInfoContainer: pokemonInfoContainer,
   saveSlotSelectUiHandler: saveSlotSelectUiHandler,
-<<<<<<< HEAD
-=======
   statusEffect: statusEffect,
   terrain: terrain,
->>>>>>> 7474eac8
   settings: settings,
   splashMessages: splashMessages,
   starterSelectUiHandler: starterSelectUiHandler,
