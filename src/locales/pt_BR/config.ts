import { ability } from "./ability";
import { abilityTriggers } from "./ability-trigger";
import { PGFachv, PGMachv } from "./achv";
import { arenaFlyout } from "./arena-flyout";
import { arenaTag } from "./arena-tag";
import { battle } from "./battle";
import { battleInfo } from "./battle-info";
import { battleMessageUiHandler } from "./battle-message-ui-handler";
import { battlerTags } from "./battler-tags";
import { berry } from "./berry";
import { bgmName } from "./bgm-name";
import { biome } from "./biome";
import { challenges } from "./challenges";
import { commandUiHandler } from "./command-ui-handler";
import { common } from "./common.js";
import {
  PGFbattleSpecDialogue,
  PGFdialogue,
  PGFdoubleBattleDialogue,
  PGFmiscDialogue,
  PGMbattleSpecDialogue,
  PGMdialogue,
  PGMdoubleBattleDialogue,
  PGMmiscDialogue
} from "./dialogue";
import { egg } from "./egg";
import { fightUiHandler } from "./fight-ui-handler";
import { filterBar } from "./filter-bar";
import { gameMode } from "./game-mode";
import { gameStatsUiHandler } from "./game-stats-ui-handler";
import { growth } from "./growth";
import { menu } from "./menu";
import { menuUiHandler } from "./menu-ui-handler";
import { modifier } from "./modifier";
import { modifierSelectUiHandler } from "./modifier-select-ui-handler";
import { modifierType } from "./modifier-type";
import { move } from "./move";
import { nature } from "./nature";
import { partyUiHandler } from "./party-ui-handler";
import { pokeball } from "./pokeball";
import { pokemon } from "./pokemon";
<<<<<<< HEAD
import { pokemonForm } from "./pokemon-form";
import { fusionAffixes } from "./pokemon-fusion-affixes";
=======
import { pokemonForm, battlePokemonForm } from "./pokemon-form";
>>>>>>> abbf4974
import { pokemonInfo } from "./pokemon-info";
import { pokemonInfoContainer } from "./pokemon-info-container";
import { pokemonSummary } from "./pokemon-summary";
import { saveSlotSelectUiHandler } from "./save-slot-select-ui-handler";
import { settings } from "./settings.js";
import { splashMessages } from "./splash-messages";
import { starterSelectUiHandler } from "./starter-select-ui-handler";
import { statusEffect } from "./status-effect";
import { titles, trainerClasses, trainerNames } from "./trainers";
import { tutorial } from "./tutorial";
import { voucher } from "./voucher";
import { terrain, weather } from "./weather";
import { moveTriggers } from "./move-trigger";

export const ptBrConfig = {
  ability: ability,
  abilityTriggers: abilityTriggers,
  arenaFlyout: arenaFlyout,
  arenaTag: arenaTag,
  battle: battle,
  battleInfo: battleInfo,
  battleMessageUiHandler: battleMessageUiHandler,
  battlePokemonForm: battlePokemonForm,
  battlerTags: battlerTags,
  berry: berry,
  bgmName: bgmName,
  biome: biome,
  challenges: challenges,
  commandUiHandler: commandUiHandler,
  common: common,
  PGMachv: PGMachv,
  PGFachv: PGFachv,
  PGMdialogue: PGMdialogue,
  PGFdialogue: PGFdialogue,
  PGMbattleSpecDialogue: PGMbattleSpecDialogue,
  PGFbattleSpecDialogue: PGFbattleSpecDialogue,
  PGMmiscDialogue: PGMmiscDialogue,
  PGFmiscDialogue: PGFmiscDialogue,
  PGMdoubleBattleDialogue: PGMdoubleBattleDialogue,
  PGFdoubleBattleDialogue: PGFdoubleBattleDialogue,
  egg: egg,
  fightUiHandler: fightUiHandler,
  filterBar: filterBar,
  gameMode: gameMode,
  gameStatsUiHandler: gameStatsUiHandler,
  growth: growth,
  menu: menu,
  menuUiHandler: menuUiHandler,
  modifier: modifier,
  modifierType: modifierType,
  move: move,
  nature: nature,
  pokeball: pokeball,
  pokemon: pokemon,
  pokemonForm: pokemonForm,
  fusionAffixes: fusionAffixes,
  pokemonInfo: pokemonInfo,
  pokemonInfoContainer: pokemonInfoContainer,
  pokemonSummary: pokemonSummary,
  saveSlotSelectUiHandler: saveSlotSelectUiHandler,
  statusEffect: statusEffect,
  terrain: terrain,
  settings: settings,
  splashMessages: splashMessages,
  starterSelectUiHandler: starterSelectUiHandler,
  titles: titles,
  trainerClasses: trainerClasses,
  trainerNames: trainerNames,
  tutorial: tutorial,
  voucher: voucher,
  weather: weather,
  partyUiHandler: partyUiHandler,
  modifierSelectUiHandler: modifierSelectUiHandler,
  moveTriggers: moveTriggers
};<|MERGE_RESOLUTION|>--- conflicted
+++ resolved
@@ -39,12 +39,8 @@
 import { partyUiHandler } from "./party-ui-handler";
 import { pokeball } from "./pokeball";
 import { pokemon } from "./pokemon";
-<<<<<<< HEAD
-import { pokemonForm } from "./pokemon-form";
+import { pokemonForm, battlePokemonForm } from "./pokemon-form";
 import { fusionAffixes } from "./pokemon-fusion-affixes";
-=======
-import { pokemonForm, battlePokemonForm } from "./pokemon-form";
->>>>>>> abbf4974
 import { pokemonInfo } from "./pokemon-info";
 import { pokemonInfoContainer } from "./pokemon-info-container";
 import { pokemonSummary } from "./pokemon-summary";
