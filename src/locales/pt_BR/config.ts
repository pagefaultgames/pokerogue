--- conflicted
+++ resolved
@@ -40,12 +40,8 @@
 import { partyUiHandler } from "./party-ui-handler";
 import { pokeball } from "./pokeball";
 import { pokemon } from "./pokemon";
-<<<<<<< HEAD
 import { pokemonForm, battlePokemonForm } from "./pokemon-form";
 import { fusionAffixes } from "./pokemon-fusion-affixes";
-=======
-import { battlePokemonForm, pokemonForm } from "./pokemon-form";
->>>>>>> 6a6b333f
 import { pokemonInfo } from "./pokemon-info";
 import { pokemonInfoContainer } from "./pokemon-info-container";
 import { pokemonSummary } from "./pokemon-summary";
