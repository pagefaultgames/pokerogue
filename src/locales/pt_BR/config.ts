import { ability } from "./ability";
import { abilityTriggers } from "./ability-trigger";
import { battle } from "./battle";
import { commandUiHandler } from "./command-ui-handler";
import { egg } from "./egg";
import { fightUiHandler } from "./fight-ui-handler";
import { growth } from "./growth";
import { menu } from "./menu";
import { menuUiHandler } from "./menu-ui-handler";
import { modifierType } from "./modifier-type";
import { move } from "./move";
import { nature } from "./nature";
import { pokeball } from "./pokeball";
import { pokemon } from "./pokemon";
import { pokemonInfo } from "./pokemon-info";
import { splashMessages } from "./splash-messages";
import { starterSelectUiHandler } from "./starter-select-ui-handler";
import { titles, trainerClasses, trainerNames } from "./trainers";
import { tutorial } from "./tutorial";
import { weather } from "./weather";
import { battleMessageUiHandler } from "./battle-message-ui-handler";
import { berry } from "./berry";
import { voucher } from "./voucher";
<<<<<<< HEAD
import {dialogue, battleSpecDialogue, miscDialogue,doubleBattleDialogue} from "./dialogue";
=======
import { biome } from "./biome";


>>>>>>> de1c2b2b

export const ptBrConfig = {
  ability: ability,
  abilityTriggers: abilityTriggers,
  battle: battle,
  commandUiHandler: commandUiHandler,
  egg: egg,
  fightUiHandler: fightUiHandler,
  growth: growth,
  menu: menu,
  menuUiHandler: menuUiHandler,
  modifierType: modifierType,
  move: move,
  nature: nature,
  pokeball: pokeball,
  pokemon: pokemon,
  pokemonInfo: pokemonInfo,
  splashMessages: splashMessages,
  starterSelectUiHandler: starterSelectUiHandler,
  titles: titles,
  trainerClasses: trainerClasses,
  trainerNames: trainerNames,
  tutorial: tutorial,
  weather: weather,
  battleMessageUiHandler: battleMessageUiHandler,
  berry: berry,
  voucher: voucher,
<<<<<<< HEAD
  dialogue: dialogue,
  battleSpecDialogue: battleSpecDialogue,
  miscDialogue: miscDialogue,
  doubleBattleDialogue: doubleBattleDialogue
=======
  biome: biome,
>>>>>>> de1c2b2b
};<|MERGE_RESOLUTION|>--- conflicted
+++ resolved
@@ -21,13 +21,8 @@
 import { battleMessageUiHandler } from "./battle-message-ui-handler";
 import { berry } from "./berry";
 import { voucher } from "./voucher";
-<<<<<<< HEAD
 import {dialogue, battleSpecDialogue, miscDialogue,doubleBattleDialogue} from "./dialogue";
-=======
 import { biome } from "./biome";
-
-
->>>>>>> de1c2b2b
 
 export const ptBrConfig = {
   ability: ability,
@@ -55,12 +50,9 @@
   battleMessageUiHandler: battleMessageUiHandler,
   berry: berry,
   voucher: voucher,
-<<<<<<< HEAD
+  biome: biome,
   dialogue: dialogue,
   battleSpecDialogue: battleSpecDialogue,
   miscDialogue: miscDialogue,
   doubleBattleDialogue: doubleBattleDialogue
-=======
-  biome: biome,
->>>>>>> de1c2b2b
 };