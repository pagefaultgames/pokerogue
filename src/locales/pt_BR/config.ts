import { ability } from "./ability";
import { abilityTriggers } from "./ability-trigger";
import { battle } from "./battle";
import { commandUiHandler } from "./command-ui-handler";
import { egg } from "./egg";
import { fightUiHandler } from "./fight-ui-handler";
import { growth } from "./growth";
import { menu } from "./menu";
import { menuUiHandler } from "./menu-ui-handler";
import { modifierType } from "./modifier-type";
import { move } from "./move";
import { nature } from "./nature";
import { pokeball } from "./pokeball";
import { pokemon } from "./pokemon";
<<<<<<< HEAD
import { pokemonStat } from "./pokemon-stat";
import { splashMessages } from "./splash-messages";
=======
import { pokemonInfo } from "./pokemon-info";
>>>>>>> 3cc9c936
import { starterSelectUiHandler } from "./starter-select-ui-handler";
import { titles, trainerClasses, trainerNames } from "./trainers";
import { tutorial } from "./tutorial";
import { weather } from "./weather";
import { berry } from "./berry";


export const ptBrConfig = {    
    ability: ability,
    abilityTriggers: abilityTriggers,
    battle: battle,
    commandUiHandler: commandUiHandler,
    egg: egg,
    fightUiHandler: fightUiHandler,
    menuUiHandler: menuUiHandler,
    menu: menu,
    move: move,
    pokeball: pokeball,
    pokemonInfo: pokemonInfo,
    pokemon: pokemon,
    starterSelectUiHandler: starterSelectUiHandler,
    titles: titles,
    trainerClasses: trainerClasses,
    trainerNames: trainerNames,
    tutorial: tutorial,
    splashMessages: splashMessages,
    nature: nature,
    growth: growth,
    weather: weather,
    modifierType: modifierType,
    berry: berry,
}<|MERGE_RESOLUTION|>--- conflicted
+++ resolved
@@ -12,12 +12,8 @@
 import { nature } from "./nature";
 import { pokeball } from "./pokeball";
 import { pokemon } from "./pokemon";
-<<<<<<< HEAD
-import { pokemonStat } from "./pokemon-stat";
+import { pokemonInfo } from "./pokemon-stat";
 import { splashMessages } from "./splash-messages";
-=======
-import { pokemonInfo } from "./pokemon-info";
->>>>>>> 3cc9c936
 import { starterSelectUiHandler } from "./starter-select-ui-handler";
 import { titles, trainerClasses, trainerNames } from "./trainers";
 import { tutorial } from "./tutorial";
