--- conflicted
+++ resolved
@@ -7,11 +7,7 @@
  */
 export const starterSelectUiHandler: SimpleTranslationEntries = {
   "confirmStartTeam": "Começar com esses Pokémon?",
-<<<<<<< HEAD
-  "invalidParty": "This is not a valid starting party!",
-=======
   "invalidParty": "Essa equipe de iniciais não é válida!",
->>>>>>> 7f8ddb51
   "gen1": "G1",
   "gen2": "G2",
   "gen3": "G3",
