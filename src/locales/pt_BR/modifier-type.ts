import { ModifierTypeTranslationEntries } from "#app/plugins/i18n";

export const modifierType: ModifierTypeTranslationEntries = {
  ModifierType: {
    "AddPokeballModifierType": {
      name: "{{modifierCount}}x {{pokeballName}}",
      description: "Ganhe x{{modifierCount}} {{pokeballName}} (Mochila: {{pokeballAmount}}) \nChance de captura: {{catchRate}}.",
    },
    "AddVoucherModifierType": {
      name: "{{modifierCount}}x {{voucherTypeName}}",
      description: "Ganhe x{{modifierCount}} {{voucherTypeName}}.",
    },
    "PokemonHeldItemModifierType": {
      extra: {
        "inoperable": "{{pokemonName}} não pode\nsegurar esse item!",
        "tooMany": "{{pokemonName}} tem muitos\nmuitos deste item!",
      }
    },
    "PokemonHpRestoreModifierType": {
      description: "Restaura {{restorePoints}} PS ou {{restorePercent}}% PS de um Pokémon, o que for maior.",
      extra: {
        "fully": "Restaura totalmente os PS de um Pokémon.",
        "fullyWithStatus": "Restaura totalmente os PS de um Pokémon e cura qualquer mudança de estado.",
      }
    },
    "PokemonReviveModifierType": {
      description: "Reanima um Pokémon e restaura {{restorePercent}}% PS.",
    },
    "PokemonStatusHealModifierType": {
      description: "Cura uma mudança de estado de um Pokémon.",
    },
    "PokemonPpRestoreModifierType": {
      description: "Restaura {{restorePoints}} PP para um movimento de um Pokémon.",
      extra: {
        "fully": "Restaura todos os PP para um movimento de um Pokémon.",
      }
    },
    "PokemonAllMovePpRestoreModifierType": {
      description: "Restaura {{restorePoints}} PP para todos os movimentos de um Pokémon.",
      extra: {
        "fully": "Restaura todos os PP para todos os movimentos de um Pokémon.",
      }
    },
    "PokemonPpUpModifierType": {
      description: "Aumenta permanentemente os PP para o movimento de um Pokémon em {{upPoints}} para cada 5 PP máximos (máximo 3).",
    },
    "PokemonNatureChangeModifierType": {
      name: "Hortelã {{natureName}}",
      description: "Muda a natureza do Pokémon para {{natureName}} e a desbloqueia permanentemente.",
    },
    "DoubleBattleChanceBoosterModifierType": {
      description: "Dobra as chances de encontrar uma batalha em dupla por {{battleCount}} batalhas.",
    },
    "TempBattleStatBoosterModifierType": {
      description: "Aumenta o atributo de {{tempBattleStatName}} para todos os membros da equipe por 5 batalhas.",
    },
    "AttackTypeBoosterModifierType": {
      description: "Aumenta o poder dos ataques do tipo {{moveType}} de um Pokémon em 20%.",
    },
    "PokemonLevelIncrementModifierType": {
      description: "Aumenta em 1 o nível de um Pokémon.",
    },
    "AllPokemonLevelIncrementModifierType": {
      description: "Aumenta em 1 os níveis de todos os Pokémon.",
    },
    "PokemonBaseStatBoosterModifierType": {
      description: "Aumenta o atributo base de {{statName}} em 10%. Quanto maior os IVs, maior o limite de aumento.",
    },
    "AllPokemonFullHpRestoreModifierType": {
      description: "Restaura totalmente os PS de todos os Pokémon.",
    },
    "AllPokemonFullReviveModifierType": {
      description: "Reanima todos os Pokémon, restaurando totalmente seus PS.",
    },
    "MoneyRewardModifierType": {
      description: "Garante uma quantidade {{moneyMultiplier}} de dinheiro (₽{{moneyAmount}}).",
      extra: {
        "small": "pequena",
        "moderate": "moderada",
        "large": "grande",
      },
    },
    "ExpBoosterModifierType": {
      description: "Aumenta o ganho de pontos de experiência em {{boostPercent}}%.",
    },
    "PokemonExpBoosterModifierType": {
      description: "Aumenta o ganho de pontos de experiência de quem segura em {{boostPercent}}%.",
    },
    "PokemonFriendshipBoosterModifierType": {
      description: "Aumenta o ganho de amizade por vitória em 50%.",
    },
    "PokemonMoveAccuracyBoosterModifierType": {
      description: "Aumenta a precisão dos movimentos em {{accuracyAmount}} (máximo 100).",
    },
    "PokemonMultiHitModifierType": {
      description: "Ataques acertam uma vez adicional ao custo de uma redução de poder de 60/75/82.5% por item, respectivamente.",
    },
    "TmModifierType": {
      name: "TM{{moveId}} - {{moveName}}",
      description: "Ensina {{moveName}} a um Pokémon.",
    },
    "TmModifierTypeWithInfo": {
      name: "TM{{moveId}} - {{moveName}}",
      description: "Ensina {{moveName}} a um Pokémon\n(Segure C ou Shift para mais informações).",
    },
    "EvolutionItemModifierType": {
      description: "Faz certos Pokémon evoluírem.",
    },
    "FormChangeItemModifierType": {
      description: "Faz certos Pokémon mudarem de forma.",
    },
    "FusePokemonModifierType": {
      description: "Combina dois Pokémon (transfere Habilidade, divide os atributos base e tipos, compartilha os movimentos).",
    },
    "TerastallizeModifierType": {
<<<<<<< HEAD
      name: "{{teraType}} Fragmento Tera",
      description: "{{teraType}} Terastalize um Pokémon por até 10 batalhas.",
=======
      name: "Fragmento Tera {{teraType}}",
      description: "Terastalize um Pokémon para o tipo {{teraType}} por 10 ondas",
>>>>>>> 7c3ace72
    },
    "ContactHeldItemTransferChanceModifierType": {
      description: "Quando atacar, tem {{chancePercent}}% de chance de roubar um item do oponente.",
    },
    "TurnHeldItemTransferModifierType": {
      description: "Todo turno, o Pokémon ganha um item aleatório do oponente.",
    },
    "EnemyAttackStatusEffectChanceModifierType": {
      description: "Ganha {{chancePercent}}% de chance de infligir {{statusEffect}} com ataques.",
    },
    "EnemyEndureChanceModifierType": {
      description: "Ganha {{chancePercent}}% de chance de sobreviver a um ataque que o faria desmaiar.",
    },

    "RARE_CANDY": { name: "Doce Raro" },
    "RARER_CANDY": { name: "Doce Raríssimo" },

    "MEGA_BRACELET": { name: "Mega Bracelete", description: "Mega Pedras ficam disponíveis." },
    "DYNAMAX_BAND": { name: "Bracelete Dynamax", description: "Cogumáximos ficam disponíveis." },
    "TERA_ORB": { name: "Orbe Tera", description: "Fragmentos Tera ficam disponíveis." },

    "MAP": { name: "Mapa", description: "Permite escolher a próxima rota." },

    "POTION": { name: "Poção" },
    "SUPER_POTION": { name: "Super Poção" },
    "HYPER_POTION": { name: "Hiper Poção" },
    "MAX_POTION": { name: "Poção Máxima" },
    "FULL_RESTORE": { name: "Restaurador" },

    "REVIVE": { name: "Reanimador" },
    "MAX_REVIVE": { name: "Reanimador Máximo" },

    "FULL_HEAL": { name: "Cura Total" },

    "SACRED_ASH": { name: "Cinza Sagrada" },

    "REVIVER_SEED": { name: "Semente Reanimadora", description: "Após desmaiar, reanima com 50% de PS." },

    "ETHER": { name: "Éter" },
    "MAX_ETHER": { name: "Éter Máximo" },

    "ELIXIR": { name: "Elixir" },
    "MAX_ELIXIR": { name: "Elixir Máximo" },

    "PP_UP": { name: "Mais PP" },
    "PP_MAX": { name: "PP Máximo" },

    "LURE": { name: "Incenso" },
    "SUPER_LURE": { name: "Super Incenso" },
    "MAX_LURE": { name: "Incenso Máximo" },

    "MEMORY_MUSHROOM": { name: "Cogumemória", description: "Relembra um movimento esquecido." },

    "EXP_SHARE": { name: "Compart. de Exp.", description: "Distribui pontos de experiência para todos os membros da equipe." },
    "EXP_BALANCE": { name: "Balanceador de Exp.", description: "Distribui pontos de experiência principalmente para os Pokémon mais fracos." },

    "OVAL_CHARM": { name: "Amuleto Oval", description: "Quando vários Pokémon participam de uma batalha, cada um recebe 10% extra de pontos de experiência." },

    "EXP_CHARM": { name: "Amuleto de Exp." },
    "SUPER_EXP_CHARM": { name: "Super Amuleto de Exp." },
    "GOLDEN_EXP_CHARM": { name: "Amuleto de Exp. Dourado" },

    "LUCKY_EGG": { name: "Ovo da Sorte" },
    "GOLDEN_EGG": { name: "Ovo Dourado" },

    "SOOTHE_BELL": { name: "Guizo" },

    "SOUL_DEW": { name: "Joia da Alma", description: "Aumenta a influência da natureza de um Pokémon em seus atributos em 10% (cumulativo)." },

    "NUGGET": { name: "Pepita" },
    "BIG_NUGGET": { name: "Pepita Grande" },
    "RELIC_GOLD": { name: "Relíquia de Ouro" },

    "AMULET_COIN": { name: "Moeda Amuleto", description: "Aumenta a recompensa de dinheiro em 50%." },
    "GOLDEN_PUNCH": { name: "Soco Dourado", description: "Concede 50% do dano causado em dinheiro." },
    "COIN_CASE": { name: "Moedeira", description: "Após cada 10ª batalha, recebe 10% de seu dinheiro em juros." },

    "LOCK_CAPSULE": { name: "Cápsula de Travamento", description: "Permite que você trave raridades de itens ao rolar novamente." },

    "GRIP_CLAW": { name: "Garra-Aperto" },
    "WIDE_LENS": { name: "Lente Ampla" },

    "MULTI_LENS": { name: "Multi Lentes" },

    "HEALING_CHARM": { name: "Amuleto de Cura", description: "Aumenta a eficácia dos movimentos e itens que restauram PS em 10% (exceto Reanimador)." },
    "CANDY_JAR": { name: "Pote de Doces", description: "Aumenta o número de níveis adicionados pelo Doce Raro em 1." },

    "BERRY_POUCH": { name: "Bolsa de Berries", description: "Adiciona uma chance de 30% de que uma berry usada não seja consumida." },

    "FOCUS_BAND": { name: "Bandana", description: "Adiciona uma chance de 10% de sobreviver com 1 PS após ser danificado o suficiente para desmaiar." },

    "QUICK_CLAW": { name: "Garra Rápida", description: "Adiciona uma chance de 10% de atacar primeiro, ignorando sua velocidade (após prioridades)." },

    "KINGS_ROCK": { name: "Pedra do Rei", description: "Adiciona uma chance de 10% de movimentos fazerem o oponente hesitar." },

    "LEFTOVERS": { name: "Sobras", description: "Cura 1/16 dos PS máximos de um Pokémon a cada turno." },
    "SHELL_BELL": { name: "Concha-Sino", description: "Cura 1/8 do dano causado por um Pokémon." },

    "TOXIC_ORB": { name: "Esfera Tóxica", description: "Uma esfera estranha que exala toxinas quando tocada e envenena seriamente quem a segurar." },
    "FLAME_ORB": { name: "Esfera da Chama", description: "Uma esfera estranha que aquece quando tocada e queima quem a segurar." },

    "BATON": { name: "Bastão", description: "Permite passar mudanças de atributo ao trocar Pokémon, ignorando armadilhas." },

    "SHINY_CHARM": { name: "Amuleto Brilhante", description: "Aumenta drasticamente a chance de um Pokémon selvagem ser Shiny." },
    "ABILITY_CHARM": { name: "Amuleto de Habilidade", description: "Aumenta drasticamente a chance de um Pokémon selvagem ter uma Habilidade Oculta." },

    "IV_SCANNER": { name: "Scanner de IVs", description: "Permite escanear os IVs de Pokémon selvagens. 2 IVs são revelados por item. Os melhores IVs são mostrados primeiro." },

    "DNA_SPLICERS": { name: "Splicer de DNA" },

    "MINI_BLACK_HOLE": { name: "Mini Buraco Negro" },

    "GOLDEN_POKEBALL": { name: "Poké Bola Dourada", description: "Adiciona 1 opção de item extra ao final de cada batalha." },

    "ENEMY_DAMAGE_BOOSTER": { name: "Token de Dano", description: "Aumenta o dano em 5%." },
    "ENEMY_DAMAGE_REDUCTION": { name: "Token de Proteção", description: "Reduz o dano recebido em 2,5%." },
    "ENEMY_HEAL": { name: "Token de Recuperação", description: "Cura 2% dos PS máximos a cada turno." },
    "ENEMY_ATTACK_POISON_CHANCE": { name: "Token de Veneno" },
    "ENEMY_ATTACK_PARALYZE_CHANCE": { name: "Token de Paralisia" },
    "ENEMY_ATTACK_BURN_CHANCE": { name: "Token de Queimadura" },
    "ENEMY_STATUS_EFFECT_HEAL_CHANCE": { name: "Token de Cura Total", description: "Adiciona uma chance de 2.5% a cada turno de curar uma condição de status." },
    "ENEMY_ENDURE_CHANCE": { name: "Token de Persistência" },
    "ENEMY_FUSED_CHANCE": { name: "Token de Fusão", description: "Adiciona uma chance de 1% de que um Pokémon selvagem seja uma fusão." },
  },
  TempBattleStatBoosterItem: {
    "x_attack": "Ataque X",
    "x_defense": "Defesa X",
    "x_sp_atk": "Ataque Esp. X",
    "x_sp_def": "Defesa Esp. X",
    "x_speed": "Velocidade X",
    "x_accuracy": "Precisão X",
    "dire_hit": "Direto",
  },
  AttackTypeBoosterItem: {
    "silk_scarf": "Lenço de Seda",
    "black_belt": "Faixa Preta",
    "sharp_beak": "Bico Afiado",
    "poison_barb": "Farpa Venenosa",
    "soft_sand": "Areia Macia",
    "hard_stone": "Pedra Dura",
    "silver_powder": "Pó de Prata",
    "spell_tag": "Talismã de Feitiço",
    "metal_coat": "Revestimento Metálico",
    "charcoal": "Carvão",
    "mystic_water": "Água Mística",
    "miracle_seed": "Semente Milagrosa",
    "magnet": "Ímã",
    "twisted_spoon": "Colher Torcida",
    "never_melt_ice": "Gelo Eterno",
    "dragon_fang": "Presa de Dragão",
    "black_glasses": "Óculos Escuros",
    "fairy_feather": "Pena de Fada",
  },
  BaseStatBoosterItem: {
    "hp_up": "Mais PS",
    "protein": "Proteína",
    "iron": "Ferro",
    "calcium": "Cálcio",
    "zinc": "Zinco",
    "carbos": "Carboidrato",
  },
  EvolutionItem: {
    "NONE": "None",

    "LINKING_CORD": "Cabo de Conexão",
    "SUN_STONE": "Pedra do Sol",
    "MOON_STONE": "Pedra da Lua",
    "LEAF_STONE": "Pedra da Folha",
    "FIRE_STONE": "Pedra do Fogo",
    "WATER_STONE": "Pedra da Água",
    "THUNDER_STONE": "Pedra do Trovão",
    "ICE_STONE": "Pedra do Gelo",
    "DUSK_STONE": "Pedra do Crepúsculo",
    "DAWN_STONE": "Pedra da Alvorada",
    "SHINY_STONE": "Pedra Brilhante",
    "CRACKED_POT": "Vaso Quebrado",
    "SWEET_APPLE": "Maçã Doce",
    "TART_APPLE": "Maçã Azeda",
    "STRAWBERRY_SWEET": "Doce de Morango",
    "UNREMARKABLE_TEACUP": "Xícara Comum",

    "CHIPPED_POT": "Pote Lascado",
    "BLACK_AUGURITE": "Mineral Negro",
    "GALARICA_CUFF": "Bracelete de Galar",
    "GALARICA_WREATH": "Coroa de Galar",
    "PEAT_BLOCK": "Bloco de Turfa",
    "AUSPICIOUS_ARMOR": "Armadura Prometida",
    "MALICIOUS_ARMOR": "Armadura Maldita",
    "MASTERPIECE_TEACUP": "Xícara Excepcional",
    "METAL_ALLOY": "Liga de Metal",
    "SCROLL_OF_DARKNESS": "Pergaminho da Escuridão",
    "SCROLL_OF_WATERS": "Pergaminho da Água",
    "SYRUPY_APPLE": "Xarope de Maçã",
  },
  FormChangeItem: {
    "NONE": "None",

    "ABOMASITE": "Abomasita",
    "ABSOLITE": "Absolita",
    "AERODACTYLITE": "Aerodactylita",
    "AGGRONITE": "Aggronita",
    "ALAKAZITE": "Alakazita",
    "ALTARIANITE": "Altarianita",
    "AMPHAROSITE": "Ampharosita",
    "AUDINITE": "Audinita",
    "BANETTITE": "Banettita",
    "BEEDRILLITE": "Beedrillita",
    "BLASTOISINITE": "Blastoisinita",
    "BLAZIKENITE": "Blazikenita",
    "CAMERUPTITE": "Cameruptita",
    "CHARIZARDITE X": "Charizardita X",
    "CHARIZARDITE Y": "Charizardita Y",
    "DIANCITE": "Diancita",
    "GALLADITE": "Galladita",
    "GARCHOMPITE": "Garchompita",
    "GARDEVOIRITE": "Gardevoirita",
    "GENGARITE": "Gengarita",
    "GLALITITE": "Glalitita",
    "GYARADOSITE": "Gyaradosita",
    "HERACRONITE": "Heracronita",
    "HOUNDOOMINITE": "Houndoominita",
    "KANGASKHANITE": "Kangaskhanita",
    "LATIASITE": "Latiasita",
    "LATIOSITE": "Latiosita",
    "LOPUNNITE": "Lopunnita",
    "LUCARIONITE": "Lucarionita",
    "MANECTITE": "Manectita",
    "MAWILITE": "Mawilita",
    "MEDICHAMITE": "Medichamita",
    "METAGROSSITE": "Metagrossita",
    "MEWTWONITE X": "Mewtwonita X",
    "MEWTWONITE Y": "Mewtwonita Y",
    "PIDGEOTITE": "Pidgeotita",
    "PINSIRITE": "Pinsirita",
    "SABLENITE": "Sablenita",
    "RAYQUAZITE": "Rayquazita",
    "SALAMENCITE": "Salamencita",
    "SCEPTILITE": "Sceptilita",
    "SCIZORITE": "Scizorita",
    "SHARPEDONITE": "Sharpedonita",
    "SLOWBRONITE": "Slowbronita",
    "STEELIXITE": "Steelixita",
    "SWAMPERTITE": "Swampertita",
    "TYRANITARITE": "Tyranitarita",
    "VENUSAURITE": "Venusaurita",

    "BLUE_ORB": "Orbe Azul",
    "RED_ORB": "Orbe Vermelha",
    "SHARP_METEORITE": "Meteorito Afiado",
    "HARD_METEORITE": "Meteorito Duro",
    "SMOOTH_METEORITE": " Meteorito Liso",
    "ADAMANT_CRYSTAL": "Cristal Adamante",
    "LUSTROUS_GLOBE": "Globo Brilhante",
    "GRISEOUS_CORE": "Núcleo Platinado",
    "REVEAL_GLASS": "Espelho da Verdade",
    "GRACIDEA": "Gracídea",
    "MAX_MUSHROOMS": "Cogumáximo",
    "DARK_STONE": "Pedra das Trevas",
    "LIGHT_STONE": "Pedra da Luz",
    "PRISON_BOTTLE": "Garrafa Prisão",
    "N_LUNARIZER": "Lunarizador N",
    "N_SOLARIZER": "Solarizador N",
    "RUSTED_SWORD": "Espada Enferrujada",
    "RUSTED_SHIELD": "Escudo Enferrujado",
    "ICY_REINS_OF_UNITY": "Rédeas de Gelo da União",
    "SHADOW_REINS_OF_UNITY": "Rédeas Sombrias da União",
    "WELLSPRING_MASK": "Máscara Nascente",
    "HEARTHFLAME_MASK": "Máscara Fornalha",
    "CORNERSTONE_MASK": "Máscara Alicerce",
    "SHOCK_DRIVE": "MagneDisco",
    "BURN_DRIVE": "IgneDisco",
    "CHILL_DRIVE": "CrioDisco",
    "DOUSE_DRIVE": "HidroDisco",
  },
} as const;<|MERGE_RESOLUTION|>--- conflicted
+++ resolved
@@ -113,13 +113,8 @@
       description: "Combina dois Pokémon (transfere Habilidade, divide os atributos base e tipos, compartilha os movimentos).",
     },
     "TerastallizeModifierType": {
-<<<<<<< HEAD
-      name: "{{teraType}} Fragmento Tera",
-      description: "{{teraType}} Terastalize um Pokémon por até 10 batalhas.",
-=======
       name: "Fragmento Tera {{teraType}}",
-      description: "Terastalize um Pokémon para o tipo {{teraType}} por 10 ondas",
->>>>>>> 7c3ace72
+      description: "Terastalize um Pokémon para o tipo {{teraType}} por 10 ondas.",
     },
     "ContactHeldItemTransferChanceModifierType": {
       description: "Quando atacar, tem {{chancePercent}}% de chance de roubar um item do oponente.",
