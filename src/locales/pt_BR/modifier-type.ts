import { ModifierTypeTranslationEntries } from '#app/plugins/i18n';

export const modifierType: ModifierTypeTranslationEntries = {
  ModifierType: {
    'AddPokeballModifierType': {
      name: '{{modifierCount}}x {{pokeballName}}',
      description: 'Ganhe x{{modifierCount}} {{pokeballName}} (Mochila: {{pokeballAmount}}) \nChance de captura: {{catchRate}}',
    },
    'AddVoucherModifierType': {
      name: '{{modifierCount}}x {{voucherTypeName}}',
      description: 'Ganhe x{{modifierCount}} {{voucherTypeName}}',
    },
    'PokemonHeldItemModifierType': {
      extra: {
        'inoperable': '{{pokemonName}} não pode\nsegurar esse item!',
        'tooMany': '{{pokemonName}} tem muitos\nmuitos deste item!',
      }
    },
    'PokemonHpRestoreModifierType': {
      description: 'Restaura {{restorePoints}} PS ou {{restorePercent}}% PS de um Pokémon, o que for maior',
      extra: {
        'fully': 'Restaura totalmente os PS de um Pokémon',
        'fullyWithStatus': 'Restaura totalmente os PS de um Pokémon e cura qualquer mudança de estado',
      }
    },
    'PokemonReviveModifierType': {
      description: 'Reanima um Pokémon e restaura {{restorePercent}}% PS',
    },
    'PokemonStatusHealModifierType': {
      description: 'Cura uma mudança de estado de um Pokémon',
    },
    'PokemonPpRestoreModifierType': {
      description: 'Restaura {{restorePoints}} PP para um movimento de um Pokémon',
      extra: {
        'fully': 'Restaura todos os PP para um movimento de um Pokémon',
      }
    },
    'PokemonAllMovePpRestoreModifierType': {
      description: 'Restaura {{restorePoints}} PP para todos os movimentos de um Pokémon',
      extra: {
        'fully': 'Restaura todos os PP para todos os movimentos de um Pokémon',
      }
    },
    'PokemonPpUpModifierType': {
      description: 'Aumenta permanentemente os PP para o movimento de um Pokémon em {{upPoints}} para cada 5 PP máximos (máximo 3)',
    },
    'PokemonNatureChangeModifierType': {
      name: 'Hortelã {{natureName}}',
      description: 'Muda a natureza de um Pokémon para {{natureName}} e a desbloqueia permanentemente para seu inicial',
    },
    'DoubleBattleChanceBoosterModifierType': {
      description: 'Dobra as chances de encontrar uma batalha em dupla por {{battleCount}} batalhas',
    },
    'TempBattleStatBoosterModifierType': {
      description: 'Aumenta o atributo de {{tempBattleStatName}} para todos os membros da equipe por 5 batalhas',
    },
    'AttackTypeBoosterModifierType': {
      description: 'Aumenta o poder dos ataques do tipo {{moveType}} de um Pokémon em 20%',
    },
    'PokemonLevelIncrementModifierType': {
      description: 'Aumenta em 1 o nível de um Pokémon',
    },
    'AllPokemonLevelIncrementModifierType': {
      description: 'Aumenta em 1 os níveis de todos os Pokémon',
    },
    'PokemonBaseStatBoosterModifierType': {
      description: 'Aumenta o atributo base de {{statName}} em 10%. Quanto maior os IVs, maior o limite de aumento',
    },
    'AllPokemonFullHpRestoreModifierType': {
      description: 'Restaura totalmente os PS de todos os Pokémon',
    },
    'AllPokemonFullReviveModifierType': {
      description: 'Reanima todos os Pokémon, restaurando totalmente seus PS',
    },
    'MoneyRewardModifierType': {
      description: 'Garante uma quantidade {{moneyMultiplier}} de dinheiro (₽{{moneyAmount}})',
      extra: {
        'small': 'pequena',
        'moderate': 'moderada',
        'large': 'grande',
      },
    },
    'ExpBoosterModifierType': {
      description: 'Aumenta o ganho de pontos de experiência em {{boostPercent}}%',
    },
    'PokemonExpBoosterModifierType': {
      description: 'Aumenta o ganho de pontos de experiência de quem segura em {{boostPercent}}%',
    },
    'PokemonFriendshipBoosterModifierType': {
      description: 'Aumenta o ganho de amizade por vitória em 50%',
    },
    'PokemonMoveAccuracyBoosterModifierType': {
      description: 'Aumenta a precisão dos movimentos em {{accuracyAmount}} (máximo 100)',
    },
    'PokemonMultiHitModifierType': {
      description: 'Ataques acertam uma vez adicional ao custo de uma redução de poder de 60/75/82.5% por item, respectivamente',
    },
    'TmModifierType': {
      name: 'TM{{moveId}} - {{moveName}}',
      description: 'Ensina {{moveName}} a um Pokémon',
    },
    'EvolutionItemModifierType': {
      description: 'Faz certos Pokémon evoluírem',
    },
    'FormChangeItemModifierType': {
      description: 'Faz certos Pokémon mudarem de forma',
    },
    'FusePokemonModifierType': {
      description: 'Combina dois Pokémon (transfere Habilidade, divide os atributos base e tipos, compartilha os movimentos)',
    },
    'TerastallizeModifierType': {
      name: '{{teraType}} Fragmento Tera',
      description: '{{teraType}} Terastaliza um Pokémon por até 10 batalhas',
    },
    'ContactHeldItemTransferChanceModifierType': {
      description: 'Quando atacar, tem {{chancePercent}}% de chance de roubar um item do oponente',
    },
    'TurnHeldItemTransferModifierType': {
      description: 'Todo turno, o Pokémon ganha um item aleatório do oponente',
    },
    'EnemyAttackStatusEffectChanceModifierType': {
      description: 'Ganha {{chancePercent}}% de chance de infligir {{statusEffect}} com ataques',
    },
    'EnemyEndureChanceModifierType': {
      description: 'Ganha {{chancePercent}}% de chance de sobreviver a um ataque que o faria desmaiar',
    },

    'RARE_CANDY': { name: 'Doce Raro' },
    'RARER_CANDY': { name: 'Doce Raríssimo' },

    'MEGA_BRACELET': { name: 'Mega Bracelete', description: 'Mega Stones become available' },
    'DYNAMAX_BAND': { name: 'Bracelete  Dynamax', description: 'Max Mushrooms become available' },
    'TERA_ORB': { name: 'Orbe Tera', description: 'Fragmentos Tera ficam disponíveis' },

    'MAP': { name: 'Mapa', description: 'Permite escolher a próxima rota' },

    'POTION': { name: 'Poção' },
    'SUPER_POTION': { name: 'Super Poção' },
    'HYPER_POTION': { name: 'Hiper Poção' },
    'MAX_POTION': { name: 'Poção Máxima' },
    'FULL_RESTORE': { name: 'Restaurador' },
    
    'REVIVE': { name: 'Reanimador' },
    'MAX_REVIVE': { name: 'Reanimador Máximo' },
    
    'FULL_HEAL': { name: 'Cura Total' },

    'SACRED_ASH': { name: 'Cinza Sagrada' },

    'REVIVER_SEED': { name: 'Semente Reanimadora', description: 'Após desmaiar, reanima com 50% de PS' },

    'ETHER': { name: 'Éter' },
    'MAX_ETHER': { name: 'Éter Máximo' },

    'ELIXIR': { name: 'Elixir' },
    'MAX_ELIXIR': { name: 'Elixir Máximo' },

    'PP_UP': { name: 'Mais PP' },
    'PP_MAX': { name: 'PP Máximo' },

    'LURE': { name: 'Incenso' },
    'SUPER_LURE': { name: 'Super Incenso' },
    'MAX_LURE': { name: 'Incenso Máximo' },

    'MEMORY_MUSHROOM': { name: 'Cogumemória', description: 'Relembra um movimento esquecido' },

    'EXP_SHARE': { name: 'Compart. de Exp.', description: 'Distribui pontos de experiência para todos os membros da equipe' },
    'EXP_BALANCE': { name: 'Balanceador de Exp.', description: 'Distribui pontos de experiência principalmente para os Pokémon mais fracos' },

    'OVAL_CHARM': { name: 'Amuleto Oval', description: 'Quando vários Pokémon participam de uma batalha, cada um recebe 10% extra de pontos de experiência' },

    'EXP_CHARM': { name: 'Amuleto de Exp.' },
    'SUPER_EXP_CHARM': { name: 'Super Amuleto de Exp.' },
    'GOLDEN_EXP_CHARM': { name: 'Amuleto de Exp. Dourado' },

    'LUCKY_EGG': { name: 'Ovo da Sorte' },
    'GOLDEN_EGG': { name: 'Ovo Dourado' },

    'SOOTHE_BELL': { name: 'Guizo' },

    'SOUL_DEW': { name: 'Joia da Alma', description: 'Aumenta a influência da natureza de um Pokémon em seus atributos em 10% (cumulativo)' },

    'NUGGET': { name: 'Pepita' },
    'BIG_NUGGET': { name: 'Pepita Grande' },
    'RELIC_GOLD': { name: 'Relíquia de Ouro' },

    'AMULET_COIN': { name: 'Moeda Amuleto', description: 'Aumenta a recompensa de dinheiro em 50%' },
    'GOLDEN_PUNCH': { name: 'Soco Dourado', description: 'Concede 50% do dano causado em dinheiro' },
    'COIN_CASE': { name: 'Moedeira', description: 'Após cada 10ª batalha, recebe 10% de seu dinheiro em juros' },
    
    'LOCK_CAPSULE': { name: 'Cápsula de Travamento', description: 'Permite que você trave raridades de itens ao rolar novamente' },

    'GRIP_CLAW': { name: 'Garra-Aperto' },
    'WIDE_LENS': { name: 'Lente Ampla' },
    
    'MULTI_LENS': { name: 'Multi Lentes' },

    'HEALING_CHARM': { name: 'Amuleto de Cura', description: 'Aumenta a eficácia dos movimentos e itens que restauram PS em 10% (exceto Reanimador)' },
    'CANDY_JAR': { name: 'Pote de Doces', description: 'Aumenta o número de níveis adicionados pelo Doce Raro em 1' },

<<<<<<< HEAD
    'BERRY_POUCH': { name: 'Bolsa de Berries', description: 'Adiciona uma chance de 25% de que uma berry usada não seja consumida' },
=======
    "BERRY_POUCH": { name: "Bolsa de Berries", description: "Adiciona uma chance de 33% de que uma berry usada não seja consumida" },
>>>>>>> 8b4aa872

    'FOCUS_BAND': { name: 'Bandana', description: 'Adiciona uma chance de 10% de sobreviver com 1 PS após ser danificado o suficiente para desmaiar' },

    'QUICK_CLAW': { name: 'Garra Rápida', description: 'Adiciona uma chance de 10% de atacar primeiro, ignorando sua velocidade (após prioridades)' },

    'KINGS_ROCK': { name: 'Pedra do Rei', description: 'Adiciona uma chance de 10% de movimentos fazerem o oponente hesitar' },

    'LEFTOVERS': { name: 'Sobras', description: 'Cura 1/16 dos PS máximos de um Pokémon a cada turno' },
    'SHELL_BELL': { name: 'Concha-Sino', description: 'Cura 1/8 do dano causado por um Pokémon' },

    'BATON': { name: 'Bastão', description: 'Permite passar mudanças de atributo ao trocar Pokémon, ignorando armadilhas' },

    'SHINY_CHARM': { name: 'Amuleto Brilhante', description: 'Aumenta drasticamente a chance de um Pokémon selvagem ser Shiny' },
    'ABILITY_CHARM': { name: 'Amuleto de Habilidade', description: 'Aumenta drasticamente a chance de um Pokémon selvagem ter uma Habilidade Oculta' },

    'IV_SCANNER': { name: 'Scanner de IVs', description: 'Permite escanear os IVs de Pokémon selvagens. 2 IVs são revelados por item. Os melhores IVs são mostrados primeiro' },

    'DNA_SPLICERS': { name: 'Splicer de DNA' },

    'MINI_BLACK_HOLE': { name: 'Mini Buraco Negro' },

    'GOLDEN_POKEBALL': { name: 'Poké Bola Dourada', description: 'Adiciona 1 opção de item extra ao final de cada batalha' },

    'ENEMY_DAMAGE_BOOSTER': { name: 'Token de Dano', description: 'Aumenta o dano em 5%' },
    'ENEMY_DAMAGE_REDUCTION': { name: 'Token de Proteção', description: 'Reduz o dano recebido em 2,5%' },
    'ENEMY_HEAL': { name: 'Token de Recuperação', description: 'Cura 2% dos PS máximos a cada turno' },
    'ENEMY_ATTACK_POISON_CHANCE': { name: 'Token de Veneno' },
    'ENEMY_ATTACK_PARALYZE_CHANCE': { name: 'Token de Paralisia' },
    'ENEMY_ATTACK_SLEEP_CHANCE': { name: 'Token de Sono' },
    'ENEMY_ATTACK_FREEZE_CHANCE': { name: 'Token de Congelamento' },
    'ENEMY_ATTACK_BURN_CHANCE': { name: 'Token de Queimadura' },
    'ENEMY_STATUS_EFFECT_HEAL_CHANCE': { name: 'Token de Cura Total', description: 'Adiciona uma chance de 10% a cada turno de curar uma condição de status' },
    'ENEMY_ENDURE_CHANCE': { name: 'Token de Persistência' },
    'ENEMY_FUSED_CHANCE': { name: 'Token de Fusão', description: 'Adiciona uma chance de 1% de que um Pokémon selvagem seja uma fusão' },
  },
  TempBattleStatBoosterItem: {
    'x_attack': 'Ataque X',
    'x_defense': 'Defesa X',
    'x_sp_atk': 'Ataque Esp. X',
    'x_sp_def': 'Defesa Esp. X',
    'x_speed': 'Velocidade X',
    'x_accuracy': 'Precisão X',
    'dire_hit': 'Direto',
  },
  AttackTypeBoosterItem: {
    'silk_scarf': 'Lenço de Seda',
    'black_belt': 'Faixa Preta',
    'sharp_beak': 'Bico Afiado',
    'poison_barb': 'Farpa Venenosa',
    'soft_sand': 'Areia Macia',
    'hard_stone': 'Pedra Dura',
    'silver_powder': 'Pó de Prata',
    'spell_tag': 'Talismã de Feitiço',
    'metal_coat': 'Revestimento Metálico',
    'charcoal': 'Carvão',
    'mystic_water': 'Água Mística',
    'miracle_seed': 'Semente Milagrosa',
    'magnet': 'Ímã',
    'twisted_spoon': 'Colher Torcida',
    'never_melt_ice': 'Gelo Eterno',
    'dragon_fang': 'Presa de Dragão',
    'black_glasses': 'Óculos Escuros',
    'fairy_feather': 'Pena de Fada',
  },
  BaseStatBoosterItem: {
    'hp_up': 'Mais PS',
    'protein': 'Proteína',
    'iron': 'Ferro',
    'calcium': 'Cálcio',
    'zinc': 'Zinco',
    'carbos': 'Carboidrato',
  },
  EvolutionItem: {
    'NONE': 'None',

    'LINKING_CORD': 'Cabo de Conexão',
    'SUN_STONE': 'Pedra do Sol',
    'MOON_STONE': 'Pedra da Lua',
    'LEAF_STONE': 'Pedra da Folha',
    'FIRE_STONE': 'Pedra do Fogo',
    'WATER_STONE': 'Pedra da Água',
    'THUNDER_STONE': 'Pedra do Trovão',
    'ICE_STONE': 'Pedra do Gelo',
    'DUSK_STONE': 'Pedra do Crepúsculo',
    'DAWN_STONE': 'Pedra da Alvorada',
    'SHINY_STONE': 'Pedra Brilhante',
    'CRACKED_POT': 'Vaso Quebrado',
    'SWEET_APPLE': 'Maçã Doce',
    'TART_APPLE': 'Maçã Azeda',
    'STRAWBERRY_SWEET': 'Doce de Morango',
    'UNREMARKABLE_TEACUP': 'Xícara Comum',
  
    'CHIPPED_POT': 'Pote Lascado',
    'BLACK_AUGURITE': 'Mineral Negro',
    'GALARICA_CUFF': 'Bracelete de Galar',
    'GALARICA_WREATH': 'Coroa de Galar',
    'PEAT_BLOCK': 'Bloco de Turfa',
    'AUSPICIOUS_ARMOR': 'Armadura Prometida',
    'MALICIOUS_ARMOR': 'Armadura Maldita',
    'MASTERPIECE_TEACUP': 'Xícara Excepcional',
    'METAL_ALLOY': 'Liga de Metal',
    'SCROLL_OF_DARKNESS': 'Pergaminho da Escuridão',
    'SCROLL_OF_WATERS': 'Pergaminho da Água',
    'SYRUPY_APPLE': 'Xarope de Maçã',
  },
  FormChangeItem: {
    'NONE': 'None',

    'ABOMASITE': 'Abomasita',
    'ABSOLITE': 'Absolita',
    'AERODACTYLITE': 'Aerodactylita',
    'AGGRONITE': 'Aggronita',
    'ALAKAZITE': 'Alakazita',
    'ALTARIANITE': 'Altarianita',
    'AMPHAROSITE': 'Ampharosita',
    'AUDINITE': 'Audinita',
    'BANETTITE': 'Banettita',
    'BEEDRILLITE': 'Beedrillita',
    'BLASTOISINITE': 'Blastoisinita',
    'BLAZIKENITE': 'Blazikenita',
    'CAMERUPTITE': 'Cameruptita',
    'CHARIZARDITE X': 'Charizardita X',
    'CHARIZARDITE Y': 'Charizardita Y',
    'DIANCITE': 'Diancita',
    'GALLADITE': 'Galladita',
    'GARCHOMPITE': 'Garchompita',
    'GARDEVOIRITE': 'Gardevoirita',
    'GENGARITE': 'Gengarita',
    'GLALITITE': 'Glalitita',
    'GYARADOSITE': 'Gyaradosita',
    'HERACRONITE': 'Heracronita',
    'HOUNDOOMINITE': 'Houndoominita',
    'KANGASKHANITE': 'Kangaskhanita',
    'LATIASITE': 'Latiasita',
    'LATIOSITE': 'Latiosita',
    'LOPUNNITE': 'Lopunnita',
    'LUCARIONITE': 'Lucarionita',
    'MANECTITE': 'Manectita',
    'MAWILITE': 'Mawilita',
    'MEDICHAMITE': 'Medichamita',
    'METAGROSSITE': 'Metagrossita',
    'MEWTWONITE X': 'Mewtwonita X',
    'MEWTWONITE Y': 'Mewtwonita Y',
    'PIDGEOTITE': 'Pidgeotita',
    'PINSIRITE': 'Pinsirita',
    'SABLENITE': 'Sablenita',
    'RAYQUAZITE': 'Rayquazita',
    'SALAMENCITE': 'Salamencita',
    'SCEPTILITE': 'Sceptilita',
    'SCIZORITE': 'Scizorita',
    'SHARPEDONITE': 'Sharpedonita',
    'SLOWBRONITE': 'Slowbronita',
    'STEELIXITE': 'Steelixita',
    'SWAMPERTITE': 'Swampertita',
    'TYRANITARITE': 'Tyranitarita',
    'VENUSAURITE': 'Venusaurita',

    'BLUE_ORB': 'Orbe Azul',
    'RED_ORB': 'Orbe Vermelha',
    'SHARP_METEORITE': 'Meteorito Afiado',
    'HARD_METEORITE': 'Meteorito Duro',
    'SMOOTH_METEORITE': ' Meteorito Liso',
    'ADAMANT_CRYSTAL': 'Cristal Adamante',
    'LUSTROUS_ORB': 'Orbe Pérola',
    'GRISEOUS_CORE': 'Núcleo Platinado',
    'REVEAL_GLASS': 'Espelho da Verdade',
    'GRACIDEA': 'Gracídea',
    'MAX_MUSHROOMS': 'Cogumax',
    'DARK_STONE': 'Pedra das Trevas',
    'LIGHT_STONE': 'Pedra da Luz',
    'PRISON_BOTTLE': 'Garrafa Prisão',
    'N_LUNARIZER': 'Lunarizador N',
    'N_SOLARIZER': 'Solarizador N',
    'RUSTED_SWORD': 'Espada Enferrujada',
    'RUSTED_SHIELD': 'Escudo Enferrujado',
    'ICY_REINS_OF_UNITY': 'Rédeas de Gelo da União',
    'SHADOW_REINS_OF_UNITY': 'Rédeas Sombrias da União',
    'WELLSPRING_MASK': 'Máscara Nascente',
    'HEARTHFLAME_MASK': 'Máscara Fornalha',
    'CORNERSTONE_MASK': 'Máscara Alicerce',
    'SHOCK_DRIVE': 'MagneDisco',
    'BURN_DRIVE': 'IgneDisco',
    'CHILL_DRIVE': 'CrioDisco',
    'DOUSE_DRIVE': 'HidroDisco',
  },
} as const;<|MERGE_RESOLUTION|>--- conflicted
+++ resolved
@@ -198,11 +198,7 @@
     'HEALING_CHARM': { name: 'Amuleto de Cura', description: 'Aumenta a eficácia dos movimentos e itens que restauram PS em 10% (exceto Reanimador)' },
     'CANDY_JAR': { name: 'Pote de Doces', description: 'Aumenta o número de níveis adicionados pelo Doce Raro em 1' },
 
-<<<<<<< HEAD
-    'BERRY_POUCH': { name: 'Bolsa de Berries', description: 'Adiciona uma chance de 25% de que uma berry usada não seja consumida' },
-=======
     "BERRY_POUCH": { name: "Bolsa de Berries", description: "Adiciona uma chance de 33% de que uma berry usada não seja consumida" },
->>>>>>> 8b4aa872
 
     'FOCUS_BAND': { name: 'Bandana', description: 'Adiciona uma chance de 10% de sobreviver com 1 PS após ser danificado o suficiente para desmaiar' },
 
