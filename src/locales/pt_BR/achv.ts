--- conflicted
+++ resolved
@@ -171,105 +171,7 @@
   },
 
   "MONO_GEN_ONE": {
-<<<<<<< HEAD
-    name: "The Original Rival",
-    description: "Complete the generation one only challenge.",
-  },
-  "MONO_GEN_TWO": {
-    name: "Generation 1.5",
-    description: "Complete the generation two only challenge.",
-  },
-  "MONO_GEN_THREE": {
-    name: "Too much water?",
-    description: "Complete the generation three only challenge.",
-  },
-  "MONO_GEN_FOUR": {
-    name: "Is she really the hardest?",
-    description: "Complete the generation four only challenge.",
-  },
-  "MONO_GEN_FIVE": {
-    name: "All Original",
-    description: "Complete the generation five only challenge.",
-  },
-  "MONO_GEN_SIX": {
-    name: "Almost Royalty",
-    description: "Complete the generation six only challenge.",
-  },
-  "MONO_GEN_SEVEN": {
-    name: "Only Technically",
-    description: "Complete the generation seven only challenge.",
-  },
-  "MONO_GEN_EIGHT": {
-    name: "A Champion Time!",
-    description: "Complete the generation eight only challenge.",
-  },
-  "MONO_GEN_NINE": {
-    name: "She was going easy on you",
-    description: "Complete the generation nine only challenge.",
-  },
-
-  "MonoType": {
-    description: "Complete the {{type}} monotype challenge.",
-  },
-  "MONO_NORMAL": {
-    name: "Mono NORMAL",
-  },
-  "MONO_FIGHTING": {
-    name: "I Know Kung Fu",
-  },
-  "MONO_FLYING": {
-    name: "Mono FLYING",
-  },
-  "MONO_POISON": {
-    name: "Kanto's Favourite",
-  },
-  "MONO_GROUND": {
-    name: "Mono GROUND",
-  },
-  "MONO_ROCK": {
-    name: "Brock Hard",
-  },
-  "MONO_BUG": {
-    name: "Sting Like A Beedrill",
-  },
-  "MONO_GHOST": {
-    name: "Who you gonna call?",
-  },
-  "MONO_STEEL": {
-    name: "Mono STEEL",
-  },
-  "MONO_FIRE": {
-    name: "Mono FIRE",
-  },
-  "MONO_WATER": {
-    name: "When It Rains, It Pours",
-  },
-  "MONO_GRASS": {
-    name: "Mono GRASS",
-  },
-  "MONO_ELECTRIC": {
-    name: "Mono ELECTRIC",
-  },
-  "MONO_PSYCHIC": {
-    name: "Mono PSYCHIC",
-  },
-  "MONO_ICE": {
-    name: "Mono ICE",
-  },
-  "MONO_DRAGON": {
-    name: "Mono DRAGON",
-  },
-  "MONO_DARK": {
-    name: "It's just a phase",
-  },
-  "MONO_FAIRY": {
-    name: "Mono FAIRY",
-  },
-} as const;
-
-// Achievement translations for the when the player character is female (it for now uses the same translations as the male version)
-export const PGFachv: AchievementTranslationEntries = PGMachv;
-=======
+
     name: "O Início de Tudo",
     description: "Complete o desafio da geração um.",
   },
@@ -364,4 +266,6 @@
     name: "Clube das Winx",
   },
 } as const;
->>>>>>> 10ffe042
+
+// Achievement translations for the when the player character is female (it for now uses the same translations as the male version)
+export const PGFachv: AchievementTranslationEntries = PGMachv;