--- conflicted
+++ resolved
@@ -1,45 +1,6 @@
 import { PokemonInfoTranslationEntries } from "#app/plugins/i18n";
 
 export const pokemonInfo: PokemonInfoTranslationEntries = {
-<<<<<<< HEAD
-    Stat: {
-        "HP": "PS",
-        "HPshortened": "PS",
-        "ATK": "Ataque",
-        "ATKshortened": "Ata",
-        "DEF": "Defesa",
-        "DEFshortened": "Def",
-        "SPATK": "At. Esp.",
-        "SPATKshortened": "AtEsp",
-        "SPDEF": "Def. Esp.",
-        "SPDEFshortened": "DefEsp",
-        "SPD": "Veloc.",
-        "SPDshortened": "Veloc.",
-    },
-
-    Type: {
-        "UNKNOWN": "Desconhecido",
-        "NORMAL": "Normal",
-        "FIGHTING": "Lutador",
-        "FLYING": "Voador",
-        "POISON": "Veneno",
-        "GROUND": "Terra",
-        "ROCK": "Pedra",
-        "BUG": "Inseto",
-        "GHOST": "Fantasma",
-        "STEEL": "Aço",
-        "FIRE": "Fogo",
-        "WATER": "Água",
-        "GRASS": "Grama",
-        "ELECTRIC": "Elétrico",
-        "PSYCHIC": "Psíquico",
-        "ICE": "Gelo",
-        "DRAGON": "Dragão",
-        "DARK": "Sombrio",
-        "FAIRY": "Fada",
-        "STELLAR": "Estelar",
-      },
-=======
   Stat: {
     "HP": "PS",
     "HPshortened": "PS",
@@ -77,5 +38,4 @@
     "FAIRY": "Fada",
     "STELLAR": "Estelar"
   },
->>>>>>> bac6c229
 } as const;