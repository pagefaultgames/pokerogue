--- conflicted
+++ resolved
@@ -9,10 +9,6 @@
   "poisonHeal": "{{abilityName}} de {{pokemonName}}\nrestaurou seus PS um pouco!",
   "trace": "{{pokemonName}} copiou {{abilityName}}\nde {{targetName}}!",
   "windPowerCharged": "Ser atingido por {{moveName}} carregou {{pokemonName}} com poder!",
-<<<<<<< HEAD
-  "quickDraw":"{{pokemonName}} pode agir mais rápido que o normal\ngraças ao seu Quick Draw!",
+  "quickDraw": "{{pokemonName}} pode agir mais rápido que o normal\ngraças ao seu Quick Draw!",
   "illusion": "{{pokemonName}}'s illusion wore off!",
-=======
-  "quickDraw": "{{pokemonName}} pode agir mais rápido que o normal\ngraças ao seu Quick Draw!",
->>>>>>> f9327680
 } as const;