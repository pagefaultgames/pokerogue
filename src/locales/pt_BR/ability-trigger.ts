--- conflicted
+++ resolved
@@ -7,11 +7,7 @@
   "iceFaceAvoidedDamage": "{{pokemonName}} evitou\ndanos com sua {{abilityName}}!",
   "perishBody": "{{abilityName}} de {{pokemonName}}\nirá desmaiar ambos os Pokémon em 3 turnos!",
   "poisonHeal": "{{abilityName}} de {{pokemonName}}\nrestaurou seus PS um pouco!",
-<<<<<<< HEAD
-  "iceFaceAvoidedDamage": "{{pokemonName}} evitou\ndanos com sua {{abilityName}}!",
-  "quickDraw":"{{pokemonName}} can act faster than normal, thanks to its Quick Draw!"
-=======
   "trace": "{{pokemonName}} copied {{targetName}}'s\n{{abilityName}}!",
   "windPowerCharged": "Ser atingido por {{moveName}} carregou {{pokemonName}} com poder!",
->>>>>>> bce874b9
+  "quickDraw":"{{pokemonName}} can act faster than normal, thanks to its Quick Draw!"
 } as const;