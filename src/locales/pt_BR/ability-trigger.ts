--- conflicted
+++ resolved
@@ -3,10 +3,6 @@
 export const abilityTriggers: SimpleTranslationEntries = {
   "blockRecoilDamage" : "{{abilityName}} de {{pokemonName}}\nprotegeu-o do dano de recuo!",
   "badDreams": "{{pokemonName}} está tendo pesadelos!",
-<<<<<<< HEAD
-  "windPowerCharged": "Being hit by {{moveName}} charged {{pokemonName}} with power!",
+  "windPowerCharged": "Ser atingido por {{moveName}} carregou {{pokemonName}} com poder!",
   "iceFaceAvoidedDamage": "{{pokemonName}} avoided\ndamage with {{abilityName}}!"
-=======
-  "windPowerCharged": "Ser atingido por {{moveName}} carregou {{pokemonName}} com poder!"
->>>>>>> 38f53327
 } as const;