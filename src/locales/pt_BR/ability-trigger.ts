--- conflicted
+++ resolved
@@ -1,13 +1,8 @@
 import { SimpleTranslationEntries } from "#app/plugins/i18n";
 
 export const abilityTriggers: SimpleTranslationEntries = {
-<<<<<<< HEAD
-    'blockRecoilDamage' : `{{pokemonName}}'s {{abilityName}}\nprotected it from recoil!`,
-    'stockpile' : `{{pokemonName}}\nstockpiled {{stockpileNumber}}!`,
-    'badDreams' : `{{abilityName}} de {{pokemonName}}\nprotegeu-o do dano de recuo!`
-=======
   "blockRecoilDamage" : "{{abilityName}} de {{pokemonName}}\nprotegeu-o do dano de recuo!",
+  "stockpile" : "{{pokemonName}}\nstockpiled {{stockpileNumber}}!",
   "badDreams": "{{pokemonName}} está tendo pesadelos!",
   "windPowerCharged": "Being hit by {{moveName}} charged {{pokemonName}} with power!"
->>>>>>> 50c1f8ae
 } as const;