import { SimpleTranslationEntries } from "#app/plugins/i18n";

export const menuUiHandler: SimpleTranslationEntries = {
<<<<<<< HEAD
    "GAME_SETTINGS": "Configurações",
    "ACHIEVEMENTS": "Conquistas",
    "STATS": "Estatísticas",
    "VOUCHERS": "Vouchers",
    "EGG_LIST": "Incubadora",
    "EGG_GACHA": "Gacha de ovos",
    "MANAGE_DATA": "Gerenciar dados",
    "COMMUNITY": "Comunidade",
    "SAVE_AND_QUIT": "Salvar e sair",
    "LOG_OUT": "Logout",
    "slot": "Slot {{slotNumber}}",
    "importSession": "Importar sessão",
    "importSlotSelect": "Selecione um slot para importar.",
    "exportSession": "Exportar sessão",
    "exportSlotSelect": "Selecione um slot para exportar.",
    "importData": "Importar dados",
    "exportData": "Exportar dados",
    "cancel": "Cancelar",
    "losingProgressionWarning": "Você vai perder todo o progresso desde o início da batalha. Confirmar?",
=======
  "GAME_SETTINGS": "Configurações",
  "ACHIEVEMENTS": "Conquistas",
  "STATS": "Estatísticas",
  "VOUCHERS": "Vouchers",
  "EGG_LIST": "Incubadora",
  "EGG_GACHA": "Gacha de ovos",
  "MANAGE_DATA": "Gerenciar dados",
  "COMMUNITY": "Comunidade",
  "SAVE_AND_QUIT": "Salvar e sair",
  "LOG_OUT": "Logout",
  "slot": "Slot {{slotNumber}}",
  "importSession": "Importar sessão",
  "importSlotSelect": "Selecione um slot para importar.",
  "exportSession": "Exportar sessão",
  "exportSlotSelect": "Selecione um slot para exportar.",
  "importData": "Importar dados",
  "exportData": "Exportar dados",
  "cancel": "Cancelar",
  "losingProgressionWarning": "Você vai perder todo o progresso desde o início da batalha. Confirmar?"
>>>>>>> bac6c229
} as const;<|MERGE_RESOLUTION|>--- conflicted
+++ resolved
@@ -1,27 +1,6 @@
 import { SimpleTranslationEntries } from "#app/plugins/i18n";
 
 export const menuUiHandler: SimpleTranslationEntries = {
-<<<<<<< HEAD
-    "GAME_SETTINGS": "Configurações",
-    "ACHIEVEMENTS": "Conquistas",
-    "STATS": "Estatísticas",
-    "VOUCHERS": "Vouchers",
-    "EGG_LIST": "Incubadora",
-    "EGG_GACHA": "Gacha de ovos",
-    "MANAGE_DATA": "Gerenciar dados",
-    "COMMUNITY": "Comunidade",
-    "SAVE_AND_QUIT": "Salvar e sair",
-    "LOG_OUT": "Logout",
-    "slot": "Slot {{slotNumber}}",
-    "importSession": "Importar sessão",
-    "importSlotSelect": "Selecione um slot para importar.",
-    "exportSession": "Exportar sessão",
-    "exportSlotSelect": "Selecione um slot para exportar.",
-    "importData": "Importar dados",
-    "exportData": "Exportar dados",
-    "cancel": "Cancelar",
-    "losingProgressionWarning": "Você vai perder todo o progresso desde o início da batalha. Confirmar?",
-=======
   "GAME_SETTINGS": "Configurações",
   "ACHIEVEMENTS": "Conquistas",
   "STATS": "Estatísticas",
@@ -41,5 +20,4 @@
   "exportData": "Exportar dados",
   "cancel": "Cancelar",
   "losingProgressionWarning": "Você vai perder todo o progresso desde o início da batalha. Confirmar?"
->>>>>>> bac6c229
 } as const;