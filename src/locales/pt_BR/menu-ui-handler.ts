--- conflicted
+++ resolved
@@ -4,11 +4,7 @@
   "GAME_SETTINGS": "Configurações",
   "ACHIEVEMENTS": "Conquistas",
   "STATS": "Estatísticas",
-<<<<<<< HEAD
-  "RUN_HISTORY": "Run History",
-=======
   "RUN_HISTORY": "Histórico de Jogos",
->>>>>>> 1f66aa48
   "VOUCHERS": "Vouchers",
   "EGG_LIST": "Incubadora",
   "EGG_GACHA": "Gacha de ovos",
