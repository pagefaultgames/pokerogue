{
  "trappedDesc": "Wechselsperre",
  "flinchedDesc": "Zurückschrecken",
  "confusedDesc": "Verwirrung",
  "infatuatedDesc": "Verliebt",
  "seedDesc": "Bepflanzt",
  "nightmareDesc": "Nachtmahr",
  "ingrainDesc": "Verwurzlung",
  "drowsyDesc": "Schläfrigkeit",
  "rechargingLapse": "{{pokemonNameWithAffix}} kann sich wegen des Rückstoßes durch den Angriff nicht bewegen!",
  "trappedOnAdd": "{{pokemonNameWithAffix}} kann nicht mehr fliehen!",
  "trappedOnRemove": "{{pokemonNameWithAffix}} wurde von {{moveName}} befreit.",
  "flinchedLapse": "{{pokemonNameWithAffix}} ist zurückgeschreckt und kann nicht handeln!",
  "confusedOnAdd": "{{pokemonNameWithAffix}} wurde verwirrt!",
  "confusedOnRemove": "{{pokemonNameWithAffix}} ist nicht mehr verwirrt!",
  "confusedOnOverlap": "{{pokemonNameWithAffix}} ist bereits verwirrt!",
  "confusedLapse": "{{pokemonNameWithAffix}} ist verwirrt!",
  "confusedLapseHurtItself": "Es hat sich vor Verwirrung selbst verletzt!",
  "destinyBondLapseIsBoss": "{{pokemonNameWithAffix}} ist immun gegen den Effekt von Abgangsbund!",
  "destinyBondLapse": "{{pokemonNameWithAffix}} nimmt {{pokemonNameWithAffix2}} mit sich!",
  "infatuatedOnAdd": "{{pokemonNameWithAffix}} hat sich in {{sourcePokemonName}} verliebt!",
  "infatuatedOnOverlap": "{{pokemonNameWithAffix}} ist bereits verliebt.",
  "infatuatedLapse": "{{pokemonNameWithAffix}} ist in {{sourcePokemonName}} verliebt!",
  "infatuatedLapseImmobilize": "{{pokemonNameWithAffix}} ist starr vor Liebe!",
  "infatuatedOnRemove": "{{pokemonNameWithAffix}} ist nicht mehr verliebt!",
  "seededOnAdd": "{{pokemonNameWithAffix}} wurde bepflanzt!",
  "seededLapse": "{{pokemonNameWithAffix}} wurden durch Egelsamen KP geraubt!",
  "seededLapseShed": "Egelsamen von {{pokemonNameWithAffix}} saugt Kloakensoße auf!",
  "nightmareOnAdd": "Nachtmahr sucht {{pokemonNameWithAffix}} heim!",
  "nightmareOnOverlap": "{{pokemonNameWithAffix}} wird bereits von Nachtmahr heimgesucht!",
  "nightmareLapse": "Nachtmahr schadet {{pokemonNameWithAffix}}!",
  "encoreOnAdd": "{{pokemonNameWithAffix}} gibt eine Zugabe",
  "encoreOnRemove": "Die Zugabe von {{pokemonNameWithAffix}} ist beendet!",
  "helpingHandOnAdd": "{{pokemonNameWithAffix}} will {{pokemonName}} helfen!",
  "ingrainLapse": "{{pokemonNameWithAffix}} nimmt über seine Wurzeln Nährstoffe auf!",
  "ingrainOnTrap": "{{pokemonNameWithAffix}} pflanzt seine Wurzeln!",
  "aquaRingOnAdd": "{{pokemonNameWithAffix}} umgibt sich mit einem Wasserring!",
  "aquaRingLapse": "{{moveName}} füllt KP von {{pokemonName}} wieder auf!",
  "drowsyOnAdd": "{{pokemonNameWithAffix}} wurde schläfrig gemacht!",
  "damagingTrapLapse": "{{pokemonNameWithAffix}} wurde durch {{moveName}} verletzt!",
  "bindOnTrap": "{{pokemonNameWithAffix}} wurde durch {{moveName}} von {{sourcePokemonName}} gequetscht!",
  "wrapOnTrap": "{{pokemonNameWithAffix}} wurde von {{sourcePokemonName}} umwickelt!",
  "vortexOnTrap": "{{pokemonNameWithAffix}} wird in dem Strudel gefangen!",
  "clampOnTrap": "{{sourcePokemonNameWithAffix}} wurde von {{pokemonName}} geschnappt!",
  "sandTombOnTrap": "{{pokemonNameWithAffix}} wurde von {{moveName}} gefangen!",
  "magmaStormOnTrap": "{{pokemonNameWithAffix}} wurde in wirbelndem Magma eingeschlossen!",
  "snapTrapOnTrap": "{{pokemonNameWithAffix}} wurde durch Sandgrab gefangen!",
  "thunderCageOnTrap": "{{sourcePokemonNameWithAffix}} hat {{pokemonNameWithAffix}} gefangen!",
  "infestationOnTrap": "{{sourcePokemonNameWithAffix}} plagt {{pokemonNameWithAffix}}!",
  "protectedOnAdd": "{{pokemonNameWithAffix}} schützt sich selbst!",
  "protectedLapse": "{{pokemonNameWithAffix}} schützt sich selbst!",
  "enduringOnAdd": "{{pokemonNameWithAffix}} sammelt sich, um die nächste Attacke zu überstehen!",
  "enduringLapse": "{{pokemonNameWithAffix}} übersteht die Attacke!",
  "sturdyLapse": "{{pokemonNameWithAffix}} übersteht die Attacke!",
  "perishSongLapse": "Abgesang von {{pokemonNameWithAffix}} steht bei {{turnCount}}.",
  "centerOfAttentionOnAdd": "{{pokemonNameWithAffix}} zieht alle Aufmerksamkeit auf sich!",
  "truantLapse": "{{pokemonNameWithAffix}} faulenzt!",
  "slowStartOnAdd": "{{pokemonNameWithAffix}} kommt nicht in Fahrt!",
  "slowStartOnRemove": "{{pokemonNameWithAffix}} kriegt schließlich doch noch die Kurve!",
  "highestStatBoostOnAdd": "{{statName}} von {{pokemonNameWithAffix}} wird verstärkt!",
  "highestStatBoostOnRemove": "Der Effekt von {{abilityName}} von {{pokemonNameWithAffix}} lässt nach!",
  "magnetRisenOnAdd": "{{pokemonNameWithAffix}} schwebt aufgrund von Elektromagnetismus!",
  "magnetRisenOnRemove": "Der Elektromagnetismus von {{pokemonNameWithAffix}} hört auf zu wirken!",
  "critBoostOnAdd": "{{pokemonNameWithAffix}} läuft zu Hochtouren auf!",
  "critBoostOnRemove": "{{pokemonNameWithAffix}} entspannt.",
  "saltCuredOnAdd": "{{pokemonNameWithAffix}} wurde eingepökelt!",
  "saltCuredLapse": "{{pokemonNameWithAffix}} wurde durch {{moveName}} verletzt!",
  "cursedOnAdd": "{{pokemonNameWithAffix}} nimmt einen Teil seiner KP und legt einen Fluch auf {{pokemonName}}!",
  "cursedLapse": "{{pokemonNameWithAffix}} wurde durch den Fluch verletzt!",
  "stockpilingOnAdd": "{{pokemonNameWithAffix}} hortet {{stockpiledCount}}!",
  "disabledOnAdd": " {{moveName}} von {{pokemonNameWithAffix}} wurde blockiert!",
  "disabledLapse": "{{moveName}} von {{pokemonNameWithAffix}} ist nicht länger blockiert!",
<<<<<<< HEAD
  "substituteOnAdd": "Ein Delegator von {{pokemonNameWithAffix}} ist erschienen!",
  "substituteOnHit": "Der Delegator steckt den Schlag für {{pokemonNameWithAffix}} ein!",
  "substituteOnRemove": "Der Delegator von {{pokemonNameWithAffix}} hört auf zu wirken!"
=======
  "tarShotOnAdd": "{{pokemonNameWithAffix}} ist nun schwach gegenüber Feuer-Attacken!"
>>>>>>> 28012b8d
}<|MERGE_RESOLUTION|>--- conflicted
+++ resolved
@@ -70,11 +70,8 @@
   "stockpilingOnAdd": "{{pokemonNameWithAffix}} hortet {{stockpiledCount}}!",
   "disabledOnAdd": " {{moveName}} von {{pokemonNameWithAffix}} wurde blockiert!",
   "disabledLapse": "{{moveName}} von {{pokemonNameWithAffix}} ist nicht länger blockiert!",
-<<<<<<< HEAD
+  "tarShotOnAdd": "{{pokemonNameWithAffix}} ist nun schwach gegenüber Feuer-Attacken!",
   "substituteOnAdd": "Ein Delegator von {{pokemonNameWithAffix}} ist erschienen!",
   "substituteOnHit": "Der Delegator steckt den Schlag für {{pokemonNameWithAffix}} ein!",
   "substituteOnRemove": "Der Delegator von {{pokemonNameWithAffix}} hört auf zu wirken!"
-=======
-  "tarShotOnAdd": "{{pokemonNameWithAffix}} ist nun schwach gegenüber Feuer-Attacken!"
->>>>>>> 28012b8d
 }