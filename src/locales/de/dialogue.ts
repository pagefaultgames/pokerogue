--- conflicted
+++ resolved
@@ -380,18 +380,6 @@
   },
   "rocket_admin": {
     "encounter": {
-<<<<<<< HEAD
-      1: "Oh? You managed to get this far? You must be quite the trainer.",
-      2: "That's quite enough of you playing hero, kid.",
-      3: "I'll show you how scary an angry adult can be!"
-    },
-    "victory": {
-      1: "No! Forgive me Giovanni!",
-      2: "How could this be?",
-      3: "Urgh... You were too strong..."
-    },
-  },
-=======
       1: "Oh? Du wagst es, dich Team Rocket zu widersetzen? Du wirst es bereuen.",
       2: "Du glaubst, du kannst uns aufhalten? Naiver Narr!",
       3: "Ich werde dir die wahre Macht von Team Rocket zeigen!"
@@ -403,7 +391,6 @@
     },
   },
 
->>>>>>> ed1605de
   "firebreather": {
     "encounter": {
       1: "Meine Flammen werden dich verschlingen!",
@@ -438,16 +425,6 @@
   },
   "magma_admin": {
     "encounter": {
-<<<<<<< HEAD
-      1: "Hehehe! So you've come all the way here! But you're too late!",
-      2: "You're going to meddle in Team Magma's affairs? You're so cute you're disgusting! I'll put you down kiddy!",
-      3: "I'm going to give you a little taste of pain! Resign yourself to it!"
-    },
-    "victory": {
-      1: "Hehehe... So I lost...",
-      2: "You're disgustingly strong!",
-      3: "Ahahaha! Ouch!"
-=======
       1: `Hahaha! Du hast den ganzen weiten Weg auf dich genommen! Aber du bist zu spät!
           $Unsere Mission ist schon fast abgeschlossen!`,
       2: `Du willst dich in Team Magmas Angelegenheiten einmischen? Du bist so süß, dass es ekelhaft ist!
@@ -458,7 +435,6 @@
       1: "Hahaha! Ouch! Ich habe wohl verloren...",
       2: "Du bist ekelhaft stark!",
       3: "Da habe ich meine eigene Medizin zu schmecken bekommen!"
->>>>>>> ed1605de
     },
   },
   "aqua_grunt": {
@@ -471,16 +447,6 @@
   },
   "aqua_admin": {
     "encounter": {
-<<<<<<< HEAD
-      1: "I'm a cut above the grunts you've seen so far. I'm going to puvlerize you!",
-      2: "Hahn? What's this? Who's this spoiled brat?",
-      3: "What are you doing here? Did you follow us?"
-    },
-    "victory": {
-      1: "So I lost too...",
-      2: "Ahhh?! Did I go too easy on you?!",
-      3: "Wh-what was that?"
-=======
       1: "Ich bin eine Stufe über den Rüpeln, die du bisher gesehen hast. Ich werde dich pulverisieren!",
       2: "Hmmm? Wer ist das? Wer ist dieses verwöhnte Gör?",
       3: "Was machst du hier? Bist du uns gefolgt? Dann müssen wir dich wohl loswerden!"
@@ -489,7 +455,6 @@
       1: "Also habe ich auch verloren...",
       2: "Ahhh?! War ich zu nachsichtig mit dir?!",
       3: "W-was war das?"
->>>>>>> ed1605de
     },
   },
   "galactic_grunt": {
@@ -502,16 +467,6 @@
   },
   "galactic_admin": {
     "encounter": {
-<<<<<<< HEAD
-      1: "I'm one of Team Galactic's Commanders.",
-      2: "Anything that opposes Team Galactic must be crushed! Even the very thought of opposition will not be tolerated!",
-      3: "What's the matter? Don't tell me you're shaking?"
-    },
-    "victory": {
-      1: "This can't be?! I lost?! You... you uppity brat!",
-      2: "You, my friend, are tough!",
-      3: "Losing to some child... Being careless cost me too much."
-=======
       1: "Ich bin einer der Commander von Team Galaktik. Wir werden Zyrus' Traum verwirklichen!",
       2: `Alles, was sich Team Galaktik widersetzt, muss zerschlagen werden!
           $Selbst der Gedanke an Widerstand wird nicht toleriert!`,
@@ -521,7 +476,6 @@
       1: "Das kann nicht sein?! Ich habe verloren?! Du... du freches Gör!",
       2: "Du, mein Freund, bist stark! Aber widestand ist zwecklos! Team Galaktik wird siegen!",
       3: "Gegen ein Kind zu verlieren... Meine Unachtsamkeit wird mir nicht verziehen werden..."
->>>>>>> ed1605de
     },
   },
   "plasma_grunt": {
@@ -534,16 +488,6 @@
   },
   "plasma_sage": {
     "encounter": {
-<<<<<<< HEAD
-      1: "You could become a threat to Team Plasma, so we will eliminate you here!",
-      2: "Oh, for crying out loud... I didn't expect to have to fight!",
-      3: "You're an impressive Trainer to have made it this far."
-    },
-    "victory": {
-      1: "Ghetsis...",
-      2: "It's bitter cold. I'm shivering. I'm suffering.",
-      3: "Hmph. You're a smarter Trainer than I expected."
-=======
       1: "Du könntest eine Bedrohung für Team Plasma werden, also werden wir dich hier eliminieren!",
       2: "Oh, ernsthaft... Ich hatte nicht erwartet, kämpfen zu müssen!",
       3: `Du bist ein beeindruckender Trainer, dass du es so weit geschafft hast. 
@@ -553,7 +497,6 @@
       1: "G-Cis...",
       2: "Es ist bitterkalt. Ich zittere. Ich leide.",
       3: "Hm. Du bist ein klügerer Trainer, als ich erwartet hatte. Ich bin beeindruckt."
->>>>>>> ed1605de
     },
   },
   "flare_grunt": {
@@ -567,16 +510,6 @@
   },
   "flare_admin": {
     "encounter": {
-<<<<<<< HEAD
-      1: "Ah ha ha! It would be my pleasure. Come on, little Trainer! Let's see what you've got!",
-      2: "Hmm... You're more powerful than you look. I wonder how much energy there is inside you.",
-      3: "I've been waiting for you! I need to do a little research on you! Come, let us begin!"
-    },
-    "victory": {
-      1: "You're quite strong. Oh yes-very strong, indeed.",
-      2: "Ding-ding-ding! Yup, you did it! To the victor goes the spoils!",
-      3: "Wonderful! Amazing! You have tremendous skill and bravery!"
-=======
       1: "Ah ha ha! Es wäre mir ein Vergnügen. Komm schon, kleiner Trainer! Zeig mir, was du drauf hast!",
       2: "Wir von Team Flare sind die einzigen, die die Schönheit der Welt wirklich schätzen!",
       3: "Ich habe auf dich gewartet! Lass mich ein wenig an dir forschen! Komm, lass uns beginnen!"
@@ -585,7 +518,6 @@
       1: "Du bist ziemlich stark. Oh ja, sehr stark, in der Tat.",
       2: "Es scheint als hätte ich mich geirrt… Der Sieger steht fest.",
       3: "Wunderbar! Erstaunlich! Du hast enormes Geschick und dieser Mut!"
->>>>>>> ed1605de
     },
   },
   "rocket_boss_giovanni_1": {
