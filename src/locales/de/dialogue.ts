import {DialogueTranslationEntries, SimpleTranslationEntries} from "#app/interfaces/locales";


// Dialogue of the NPCs in the game when the player character is male (or unset)
export const PGMdialogue: DialogueTranslationEntries = {
  "youngster": {
    "encounter": {
      1: "Hey, willst du kämpfen?",
      2: "Bist du auch ein neuer Trainer?",
      3: "Hey, ich habe dich noch nie gesehen. Lass uns kämpfen!",
      4: "Ich habe gerade verloren und suche nach neuen Pokémon.\nWarte! Du siehst schwach aus! Lass uns kämpfen!",
      5: `Haben wir uns schon mal getroffen oder nicht? Ich erinnere mich nicht wirklich
          $Nun, ich denke, es ist trotzdem schön, dich zu treffen!`,
      6: "Okay, lass uns kämpfen!",
      7: "Okay, hier komme ich! Ich zeige dir meine Kraft!",
      8: "Fan fan fan... Ich zeige dir wie fantastisch meine Pokémon sind!",
      9: "Es ist nicht nötig, Zeit mit Begrüßungen zu verschwenden.\nSobald du bereit bist geht es los!",
      10: "Lass deine Deckung nicht fallen, sonst weinst du, wenn dich ein Kind besiegt.",
      11: "Ich habe meine Pokémon mit großer Sorgfalt aufgezogen. Du darfst ihnen nicht wehtun!",
      12: "Schön, dass du es geschafft hast! Von hier an wird es nicht einfacher.",
      13: "Die Kämpfe gehen immer weiter! Willkommen in der Welt ohne Ende!",
    },
    "victory": {
      1: "Wow! Du bist stark!",
      2: "Ich hatte keine Chance, oder?",
      3: "Wenn ich älter bin, werde ich dich besiegen!",
      4: "Ugh. Ich habe keine Pokémon mehr.",
      5: "Das kann nicht sein… DAS KANN NICHT SEIN! Wie konnte ich schon wieder verlieren…",
      6: "Nein! Ich habe verloren!",
      7: "Wow! Du bist unglaublich! Ich bin erstaunt und überrascht!",
      8: "Kann es sein… Wie… Meine Pokémon und ich sind die stärksten, aber…",
      9: "Das nächste Mal werde ich dich besiegen! Lass uns wieder kämpfen!",
      10: "Man! Kannst du nicht sehen, dass ich nur ein Kind bin? Es war nicht fair von dir, so hart zu kämpfen!",
      11: "Deine Pokémon sind unglaublich! Tauschst du mit mir?",
      12: "Ich habe mich ein bisschen mitreißen lassen, worüber habe ich vorhin gesprochen?",
      13: "Ahaha! Da ist es! Genau! Du bist schon jetzt in dieser Welt zu Hause!",
    }
  },
  "lass": {
    "encounter": {
      1: "Lass uns kämpfen, wollen wir?",
      2: "Du siehst wie ein neuer Trainer aus. Lass uns kämpfen!",
      3: "Ich erkenne dich nicht. Wie wäre es mit einem Kampf?",
      4: "Lass uns einen lustigen Pokémon-Kampf haben!",
      5: "Ich zeige dir, wie man Pokémon wirklich einsetzt!",
      6: "Ein ernsthafter Kampf beginnt mit einem ernsten Anfang! Bist du sicher, dass du bereit bist?",
      7: `Du bist nur einmal jung. Und du hast nur eine Chance bei einem bestimmten Kampf.
          $Bald wirst du nur noch eine Erinnerung sein.`,
      8: "Du solltest es leicht mit mir angehen, OK? Aber ich kämpfe ernsthaft!",
      9: "Die Schule ist langweilig. Ich habe nichts zu tun. Gähn. Ich kämpfe nur, um die Zeit totzuschlagen."
    },
    "victory": {
      1: "Das war beeindruckend! Ich habe noch viel zu lernen.",
      2: "Ich dachte nicht, dass du mich so schlagen würdest…",
      3: "Ich hoffe, wir haben eines Tages ein Rematch.",
      4: "Das war ziemlich erstaunlich! Du hast mich total erschöpft…",
      5: "Du hast mir tatsächlich eine Lektion erteilt! Du bist ziemlich erstaunlich!",
      6: "Ernsthaft, ich habe verloren. Das ist, wie, ernsthaft deprimierend, aber du warst ernsthaft cool.",
      7: "Ich brauche keine Erinnerungen wie diese. Löschen der Erinnerung…",
      8: `Hey! Ich habe dir gesagt, du sollst es leicht mit mir angehen!
          $Trotzdem bist du ziemlich cool, wenn du ernsthaft bist.`,
      9: "Ich werde langsam müde vom Kämpfen… Es muss etwas Neues zu tun geben…"
    }
  },
  "breeder": {
    "encounter": {
      1: "Gehorsame Pokémon, eigensinnige Pokémon… Pokémon haben einzigartige Eigenschaften.",
      2: "Auch wenn meine Erziehung und mein Verhalten schlecht sind, habe ich meine Pokémon gut aufgezogen.",
      3: "Hmm, disziplinierst du deine Pokémon? Zu viel Verwöhnen ist nicht gut.",
    },
    "victory": {
      1: "Es ist wichtig, die Eigenschaften jedes Pokémon zu pflegen und zu trainieren.",
      2: "Im Gegensatz zu meinem teuflischen Selbst sind dies einige gute Pokémon.",
      3: "Zu viel Lob kann sowohl Pokémon als auch Menschen verwöhnen.",
    },
    "defeat": {
      1: "Du solltest nicht wütend auf deine Pokémon werden, auch wenn du einen Kampf verlierst.",
      2: "Richtig? Ziemlich gute Pokémon, oder? Ich bin dafür geeignet, Dinge großzuziehen.",
      3: `Egal wie sehr du deine Pokémon liebst,
          $du musst sie trotzdem disziplinieren, wenn sie sich schlecht benehmen.`
    }
  },
  "breeder_female": {
    "encounter": {
      1: "Pokémon verraten dich nie. Sie erwidern die ganze Liebe, die du ihnen gibst.",
      2: "Soll ich dir einen Tipp geben, wie man gute Pokémon trainiert?",
      3: "Ich habe diese sehr speziellen Pokémon mit einer speziellen Methode aufgezogen."
    },
    "victory": {
      1: "Ugh… So sollte das nicht laufen. Habe ich die falsche Mischung verabreicht?",
      2: "Wie konnte das meinen Pokémon passieren… Was fütterst du deine Pokémon?",
      3: `Wenn ich verliere, sagt dir das, dass ich nur die Zeit totgeschlagen habe.
          $Es verletzt mein Ego überhaupt nicht.`
    },
    "defeat": {
      1: "Das beweist, dass meine Pokémon meine Liebe angenommen haben.",
      2: "Der wahre Trick, um gute Pokémon zu trainieren, besteht darin, gute Pokémon zu fangen.",
      3: "Pokémon werden stark oder schwach, je nachdem, wie du sie großziehst."
    }
  },
  "fisherman": {
    "encounter": {
      1: "Aack! Du hast mich einen Biss verlieren lassen!\nWas wirst du dagegen tun?",
      2: "Geh weg! Du erschreckst die Pokémon!",
      3: "Mal sehen, ob du einen Sieg an Land ziehen kannst!",
    },
    "victory": {
      1: "Vergiss es einfach.",
      2: "Nächstes Mal werde ich den Triumph an Land ziehen!",
      3: "Ich glaube, ich habe die Strömungen diesmal unterschätzt.",
    },
  },
  "fisherman_female": {
    "encounter": {
      1: "Woah! Ich habe einen großen Fang gemacht!",
      2: "Die Leine ist drin, bereit, den Erfolg an Land zu ziehen!",
      3: "Bereit, Wellen zu schlagen!"
    },
    "victory": {
      1: "Ich komme mit einem stärkeren Haken zurück.",
      2: "Ich werde das nächste Mal den Sieg an Land ziehen.",
      3: "Ich schärfe nur meine Haken für das Comeback!"
    },
  },
  "swimmer": {
    "encounter": {
      1: "Zeit, einzutauchen!",
      2: "Lass uns die Wellen des Sieges reiten!",
      3: "Bereit, einen Sprung ins Wasser zu machen!",
    },
    "victory": {
      1: "Getränkt in Niederlage!",
      2: "Eine Welle der Niederlage!",
      3: "Zurück ans Ufer, schätze ich.",
    },
  },
  "backpacker": {
    "encounter": {
      1: "Packe deine Sachen, es geht los!",
      2: "Mal sehen, ob du mithalten kannst!",
      3: "Bereit machen, Herausforderer!",
      4: "Ich habe 20 Jahre damit verbracht, mich selbst zu finden… Aber wo bin ich?"
    },
    "victory": {
      1: "Diesmal bin ich gestolpert!",
      2: "Oh, ich glaube, ich bin verloren.",
      3: "Sackgasse!",
      4: "Warte eine Sekunde! Hey! Weißt du nicht, wer ich bin?"
    },
  },
  "ace_trainer": {
    "encounter": {
      1: "Du scheinst ziemlich zuversichtlich zu sein.",
      2: "Deine Pokémon… Zeig sie mir…",
      3: "Weil ich ein Ass-Trainer bin, denken die Leute, ich sei stark.",
      4: "Weißt du, was es braucht, um ein Ass-Trainer zu sein?"
    },
    "victory": {
      1: "Ja… Du hast gute Pokémon…",
      2: "Was?! Aber ich bin ein Kampfgott!",
      3: "Natürlich, du bist der Hauptcharakter!",
      4: "OK! OK! Du könntest ein Ass-Trainer sein!"
    },
    "defeat": {
      1: "Ich widme meinen Körper und meine Seele den Pokémon-Kämpfen!",
      2: "Alles innerhalb meiner Erwartungen… Nichts Überraschendes…",
      3: `Ich dachte, ich würde zu einem zerbrechlichen Menschen heranwachsen, 
          $der aussieht, als würde er zerbrechen, wenn du ihn zu fest drückst.`,
      4: "Natürlich bin ich stark und verliere nicht. Es ist wichtig, dass ich anmutig gewinne."
    }
  },
  "parasol_lady": {
    "encounter": {
      1: "Zeit, das Schlachtfeld mit Eleganz und Anmut zu betreten!",
    },
    "victory": {
      1: "Meine Eleganz bleibt ungebrochen!",
    }
  },
  "twins": {
    "encounter": {
      1: "Mach dich bereit, denn wenn wir zusammenarbeiten, gibt es doppelten Ärger!",
      2: "Zwei Herzen, eine Strategie – mal sehen, ob du mit unserer Zwillingskraft mithalten kannst!",
      3: "Hoffe, du bist bereit für doppelten Ärger, denn wir werden dir einheizen!"
    },
    "victory": {
      1: "Wir haben vielleicht diese Runde verloren, aber unsere Bindung bleibt unzerbrechlich!",
      2: "Unser Zwillingsgeist wird nicht lange getrübt bleiben.",
      3: "Wir werden als dynamisches Duo stärker zurückkommen!"
    },
    "defeat": {
      1: "Zwillingskraft herrscht vor!",
      2: "Zwei Herzen, ein Triumph!",
      3: "Doppelte Freude, doppelter Siegestanz!"
    }
  },
  "cyclist": {
    "encounter": {
      1: "Mach dich bereit, meinen Staub zu schlucken!",
      2: "Mach dich bereit, Herausforderer! Ich werde dich im Staub zurücklassen!",
      3: "Volle Fahrt voraus, mal sehen, ob du mithalten kannst!"
    },
    "victory": {
      1: "Die Speichen stehen still, aber die Entschlossenheit dreht weiter.",
      2: "Abgehängt!",
      3: "Der Weg zum Sieg hat viele Kurven und Wendungen, die es noch zu erkunden gilt."
    },
  },
  "black_belt": {
    "encounter": {
      1: "Ich lobe deinen Mut, mich herauszufordern! Denn ich bin derjenige mit dem stärksten Tritt!",
      2: "Oh, ich verstehe. Möchtest du in Stücke geschnitten werden? Oder bevorzugst du die Rolle des Punchingballs?"
    },
    "victory": {
      1: "Oh. Die Pokémon haben gekämpft. Mein starker Tritt hat überhaupt nicht geholfen.",
      2: "Hmmm… Wenn ich sowieso verlieren würde, wollte ich wenigstens total vermöbelt werden."
    },
  },
  "battle_girl": {
    "encounter": {
      1: "Du musst mich nicht beeindrucken. Du kannst gegen mich verlieren.",
    },
    "victory": {
      1: "Es ist schwer, sich zu verabschieden, aber uns läuft die Zeit davon…",
    },
  },
  "hiker": {
    "encounter": {
      1: "Mein mittelalterlicher Bauch gibt mir so viel Gravitas wie die Berge, die ich besteige!",
      2: "Ich habe diesen kräftigen Körper von meinen Eltern geerbt… Ich bin wie eine lebende Bergkette…",
    },
    "victory": {
      1: "Zumindest kann ich nicht verlieren, wenn es um BMI geht!",
      2: "Es ist nicht genug… Es ist nie genug. Mein schlechtes Cholesterin ist nicht hoch genug…"
    },
  },
  "ranger": {
    "encounter": {
      1: "Wenn ich von der Natur umgeben bin, hören die meisten anderen Dinge auf, wichtig zu sein.",
      2: "Wenn ich ohne die Natur in meinem Leben lebe, fühle ich mich wie ein Fisch ohne Wasser."
    },
    "victory": {
      1: "Es spielt keine Rolle für die Weite der Natur, ob ich gewinne oder verliere…",
      2: "So etwas ist ziemlich trivial im Vergleich zu den erdrückenden Gefühlen des Stadtlebens."
    },
    "defeat": {
      1: "Ich habe den Kampf gewonnen. Aber der Sieg ist nichts im Vergleich zur Weite der Natur…",
      2: "Ich bin sicher, das mein Sieg nur dank der Natur möglich war."
    }
  },
  "scientist": {
    "encounter": {
      1: "Meine Forschung wird diese Welt zu Frieden und Freude führen.",
    },
    "victory": {
      1: "Ich bin ein Genie… Ich sollte nicht gegen jemanden wie dich verlieren…",
    },
  },
  "school_kid": {
    "encounter": {
      1: "…Heehee. Ich bin zuversichtlich in meine Berechnungen und Analysen.",
      2: "Ich sammle so viel Erfahrung wie möglich, weil ich eines Tages ein Arenaleiter sein möchte."
    },
    "victory": {
      1: "Ohhhh… Berechnungen und Analysen sind kein Gegner für den Zufall…",
      2: "Auch schwierige, anstrengende Erfahrungen haben ihren Zweck, denke ich."
    }
  },
  "artist": {
    "encounter": {
      1: "Früher war ich beliebt, aber jetzt bin ich völlig veraltet.",
    },
    "victory": {
      1: "Mit der Zeit ändern sich auch die Werte. Das habe ich zu spät erkannt.",
    },
  },
  "guitarist": {
    "encounter": {
      1: "Mach dich bereit, den Rhythmus der Niederlage zu spüren, während ich meinen Weg zum Sieg spiele!",
    },
    "victory": {
      1: "Für den Moment zum Schweigen gebracht, aber meine Melodie der Widerstandsfähigkeit wird weiterspielen.",
    },
  },
  "worker": {
    "encounter": {
      1: "Es stört mich, dass die Leute mich immer missverstehen. Ich bin garnicht so grob wie alle denken.",
    },
    "victory": {
      1: "Ich will wirklich nicht, dass meine Haut verbrennt, also möchte ich im Schatten arbeiten.",
    },
  },
  "worker_female": {
    "encounter": {
      1: "Es stört mich, dass die Leute mich immer missverstehen. Ich bin garnicht so grob wie alle denken."
    },
    "victory": {
      1: "Ich will wirklich nicht, dass meine Haut verbrennt, also möchte ich im Schatten arbeiten."
    },
    "defeat": {
      1: "Mein Körper und mein Geist sind nicht immer unbedingt synchron."
    }
  },
  "worker_double": {
    "encounter": {
      1: "Ich zeige dir, dass wir dich brechen können. Wir haben auf dem Feld trainiert!",
    },
    "victory": {
      1: "Wie seltsam… Wie konnte das passieren… Ich hätte nicht ausgemuskelt werden sollen.",
    },
  },
  "hex_maniac": {
    "encounter": {
      1: `Ich höre normalerweise nur klassische Musik, aber wenn ich verliere,
          $werde ich ein bisschen New Age ausprobieren!`,
      2: "Ich werde mit jeder Träne stärker, die ich weine."
    },
    "victory": {
      1: "Ist das der Beginn des Zeitalters des Wassermanns? Ich bin bereit für die Veränderung.",
      2: "Jetzt kann ich noch stärker werden. Ich wachse mit jedem Groll."
    },
    "defeat": {
      1: "New Age bezieht sich einfach auf Komponisten der klassischen Musik des 20. Jahrhunderts, richtig?",
      2: `Lass dich nicht von Traurigkeit oder Frustration aufhalten.
          $Du kannst deine Groll nutzen, um dich zu motivieren.`
    }
  },
  "psychic": {
    "encounter": {
      1: "Hallo! Konzentrier dich!",
    },
    "victory": {
      1: "Eeeeek!",
    },
  },
  "officer": {
    "encounter": {
      1: "Bereite dich vor, denn die Gerechtigkeit wird gleich vollstreckt!",
      2: "Bereit, das Gesetz zu verteidigen und die Gerechtigkeit auf dem Schlachtfeld zu wahren!"
    },
    "victory": {
      1: "Die Gerechtigkeit auf meinen Schultern fühlt sich schwerer an denn je…",
      2: "Die Schatten der Niederlage schweben über dem Revier."
    }
  },
  "beauty": {
    "encounter": {
      1: "Mein letzter Kampf überhaupt… So möchte ich, dass wir diesen Kampf sehen…",
    },
    "victory": {
      1: "Es war schön… Lass uns irgendwann wieder einen letzten Kampf haben…",
    },
  },
  "baker": {
    "encounter": {
      1: "Hoffe, du bist bereit, die Niederlage zu schmecken!"
    },
    "victory": {
      1: "Ich werde ein Comeback backen."
    },
  },
  "biker": {
    "encounter": {
      1: "Zeit, aufzudrehen und dich im Staub zurückzulassen!"
    },
    "victory": {
      1: "Ich werde für das nächste Rennen tunen."
    },
  },
  "archer": {
    "encounter": {
<<<<<<< HEAD
      1: `Jetzt gibt es Ärger!…
          $und es kommt noch härter!
          $Wir wollen über die Erde regieren…
          $und naja du kennst den Rest…!`,
      2: "Wir führen gerade eine große Operation durch. Hast du vor uns zu stören?",
      3: "Gib uns deine Pokémon, oder stelle dich dem Zorn von Team Rocket!",
      4: "Team Rocket wird seinen Plan zur Vollendung bringen, Aus dem Weg!",
      5: "Los, gib uns deine Pokémon. Wir brauchen sie für unseren Plan!"
    },
    "victory": {
      1: "Das war mal wieder ein Schuss in den Ofen!",
      2: "Dem Boss wird das aber nicht gefallen!",
      3: "Ich habe es vermasselt!",
      4: "Meine Kollegen werden das nicht tolerieren!",
      5: "Team Rocket wird wiederkehren! Das sage ich Jessie und James!"
=======
      1: "Bevor du weitergehst, lass uns sehen, wie du dich gegen uns, Team Rocket, schlägst!",
      2: `Ich habe Berichte erhalten, dass deine Fähigkeiten nicht unbedeutend sind.
          $Mal sehen, ob sie wahr sind.`,
      3: `Ich bin Atlas, ein Vorstand von Team Rocket. 
         $Und ich mache es den Feinden unserer Organisation nicht leicht.`
    },
    "victory": {
      1: "Was für ein Fehler!",
      2: "Mit meinen aktuellen Fähigkeiten war ich der Aufgabe doch nicht gewachsen.",
      3: "V-verzeih mir, Giovanni... Dass ich von einem einfachen Trainer besiegt wurde..."
    }
  },
  "ariana": {
    "encounter": {
      1: `Halt! Wir können niemanden herumlaufen lassen. 
          $Es ist schädlich für den Stolz von Team Rocket, verstehst du.`,
      2: `Ich weiß nicht und es ist mir egal, ob das, was ich tue, richtig oder falsch ist...
          $Ich vertraue einfach auf Giovanni und tue, was mir gesagt wird.`,
      3: "Dein Trip endet hier. Ich werde dich erledigen!"
    },
    "victory": {
      1: `Tch, du bist wirklich stark. Es ist schade. 
          $Wenn du Team Rocket beitreten würdest, könntest du ein Vorstand werden.`,
      2: "Ich... ich bin zerstört...",
      3: "Aaaieeeee! Das kann nicht passieren! Ich habe hart gekämpft, aber trotzdem verloren..."
    }
  },
  "proton": {
    "encounter": {
      1: "Was willst du? Wenn du unsere Arbeit unterbrichst, erwarte keine Gnade!",
      2: `Was haben wir hier? Ich werde oft als der gruseligste und grausamste Typ bei Team Rocket bezeichnet…
         $Ich rate dir dringend, dich nicht in unsere Geschäfte einzumischen!`,
      3: "Ich bin Proton, ein Admin von Team Rocket. Ich bin hier, um deinem Einmischen ein Ende zu setzen!"
    },
    "victory": {
      1: "Die Festung ist gefallen! Alle Mann zurückziehen!",
      2: "Du hast diesmal gewonnen… Aber alles, was du getan hast, war, den Zorn von Team Rocket zu vergrößern…",
      3: "Ich bin besiegt… Aber ich werde das nicht vergessen!"
    }
  },
  "petrel": {
    "encounter": {
      1: `Muhahaha, wir haben auf dich gewartet. Ich? Du weißt nicht, wer ich bin? Ich bin Giovanni.
          $Der majestätische Giovanni höchstpersönlich! Wahahaha!
          $…Huh? Ich klinge überhaupt nicht wie Giovanni?
          $Ich sehe nicht einmal aus wie Giovanni?
          $Wie kommt das? Ich habe so hart daran gearbeitet, ihn nachzuahmen!`,
      2: "Ich bin Lambda, ein Admin von Team Rocket. Ich werde nicht zulassen, dass du unsere Pläne störst!",
      3: "Rocket Vorstand Lambda wird sich um diesen Eindringling kümmern!"
    },
    "victory": {
      1: "OK, OK. Ich sage dir, wo er ist.",
      2: "Ich… Ich konnte nichts tun… Giovanni, bitte vergib mir…",
      3: "Nein, ich kann das nicht auf mich sitzen lassen. Ich muss die anderen informieren…"
    }
  },
  "tabitha": {
    "encounter": {
      1: "Hehehe! Du bist also bis hierher gekommen! Aber du bist zu spät!",
      2: `Hehehe... Schon hier, oder? Wir haben dich unterschätzt! Aber das war's! 
          $Ich bin eine Klasse über den Rüpeln, die du bisher gesehen hast. Ich halte dich nicht hin.
          $Ich werde dich zermalmen!`,
      3: "Ich werde dir eine kleine Kostprobe des Schmerzes geben! Ergebe dich!"
    },
    "victory": {
      1: `Hehehe! Du hast mich vielleicht besiegt, aber du hast keine Chance gegen den Boss!
          $Wenn du jetzt aufgibst, musst du dich keiner ordentlichen Tracht Prügel stellen!`,
      2: "Hehehe... Also habe ich auch verloren...",
      3: "Ahya! Wie konnte das passieren? Ein Vorstand wie ich von einem zufälligen Trainer besiegt..."
    }
  },
  "courtney": {
    "encounter": {
      1: `Das Ding... Das Ding, das du hältst... Das ist es, was...
          $Das ist es, wonach wir von Team Magma suchen...`,
      2: "... Nun dann... Auslöschen...",
      3: `...?! Du... Hm... ♪ Das trifft sich ausgezeichnet... ♪
         $Dann hole ich mir eben zuerst deine Pokémon... Her damit...`
    },
    "victory": {
      1: "... ...Ändere... die Welt.",
      2: `Wie erwartet. Unerwartet. Du. Ziel erfasst... abgeschlossen.
         $Beginne... Experiment. Du. Für immer. Aha... ♪`,
      3: "...Schon wieder? Das war unerwartet. ...Ich wusste es. Du... bist interessant! ...Haha. ♪"
    }
  },
  "shelly": {
    "encounter": {
      1: `Ahahahaha! Du wirst dich in die Angelegenheiten von Team Aqua einmischen?
         $Du bist entweder absolut furchtlos, einfach unwissend oder beides!
         $Du bist so süß, dass es ekelhaft ist! Ich werde dich erledigen.`,
      2: "Was ist das? Wer ist dieser verwöhnte Gör?",
      3: "Beruhige dich. Sei geduldig. Ich werde dich gleich zermalmen."
>>>>>>> 548bd897
    },
    "victory": {
      1: `Ahahahaha! Wir wurden unerwartet gestört! Uns bleiben keine Optionen.
         $Wir müssen uns zurückziehen. Aber das ist nicht das letzte Mal, dass du Team Aqua siehst!
         $Wir haben andere Pläne! Vergiss das nicht!`,
      2: "Ahhh?! War ich zu nachsichtig mit dir?!",
      3: `Uh. Willst du mir sagen, dass du während des Kampfes noch besser geworden bist?
         $Du bist ein Gör mit einer glänzenden Zukunft… 
         $Meine Pokémon und ich haben keine Kraft mehr zu kämpfen…
         $Geh weiter… Geh und werde von Adrian zerstört.`
    }
  },
  "matt": {
    "encounter": {
      1: `Hoohahaha! Was, hast du eine Schraube locker oder so?
          $Sieh dich an, kleiner Makuhita-ähnlicher Trainer!`,
      2: "Oho! Du! Du bist das lustige Kind!",
      3: "Was machst du hier? Bist du uns gefolgt?"
    },
    "victory": {
      1: "Na gut, bis der Boss Zeit für dich hat, werde ich dein Gegner sein!",
      2: `Ich kann es fühlen! Ich kann es spüren, das ist klar! Die Stärke, die von dir ausgeht!
          $Mehr! Ich will noch mehr! Aber es sieht so aus, als hätten wir keine Zeit mehr...`,
      3: `Das war Spaß! Ich wusste, dass du mir eine gute Zeit bieten würdest!
         $Ich freue mich darauf, dich eines Tages wieder zu treffen!`
    }
  },
  "mars": {
    "encounter": {
      1: "Ich bin Mars, eine der obersten Commander von Team Galaktik.",
      2: "Die Vision von Team Galaktik für die Zukunft ist unbeirrt. Opposition wird gnadenlos zerschlagen!",
      3: "Fühlst du dich nervös? Das solltest du!"
    },
    "victory": {
      1: "Das kann nicht passieren! Wie habe ich verloren?!",
      2: "Du hast etwas Können, das muss ich zugeben.",
      3: "Besiegt... Das war ein teurer Fehler."
    }
  },
  "jupiter": {
    "encounter": {
      1: "Jupiter, Commander von Team Galaktik, zu Diensten.",
      2: "Widerstand ist zwecklos. Team Galaktik wird siegen!",
      3: "Du zitterst... Schon Angst?"
    },
    "victory": {
      1: "Unmöglich... Ich habe verloren?!",
      2: "Beeindruckend, du hast Mut!",
      3: "So zu verlieren... Wie peinlich."
    }
  },
  "saturn": {
    "encounter": {
      1: "Ich bin Saturn, Commander von Team Galaktik.",
      2: "Unsere Mission ist absolut. Jeder Widerstand wird vernichtet!",
      3: "Ist das Angst, die ich in deinen Augen sehe?"
    },
    "victory": {
      1: "Unmöglich... Von dir besiegt?!",
      2: "Du hast dich als würdiger Gegner erwiesen.",
      3: "Besiegt in der Niederlage... Das ist inakzeptabel."
    }
  },
  "zinzolin": {
    "encounter": {
      1: "Du könntest eine Bedrohung für Team Plasma werden, also werden wir dich hier und jetzt eliminieren!",
      2: "Oh, zum Heulen... Ich hatte nicht erwartet, in dieser eisigen Kälte kämpfen zu müssen!",
      3: "Du bist ein beeindruckender Trainer, dass du es so weit geschafft hast. Aber hier endet es."
    },
    "victory": {
      1: "G-Cis... Ich habe versagt...",
      2: "Es ist bitterkalt. Ich zittere. Ich leide. Doch ich stehe immer noch siegreich da.",
      3: "Hm. Du bist ein klügerer Trainer, als ich erwartet habe, aber nicht klug genug."
    }
  },
  "rood": {
    "encounter": {
      1: "Du bist eine Bedrohung für Team Plasma. Wir können dich hier und jetzt nicht laufen lassen!",
      2: "Oh, dieser eisige Wind... Ich hätte nie gedacht, dass ich hier kämpfen müsste!",
      3: "Du bist ein bemerkenswerter Trainer, dass du es bis hierher geschafft hast. Aber hier wird es enden."
    },
    "victory": {
      1: "G-Cis... Ich habe meine Mission nicht erfüllt...",
      2: "Die Kälte ist durchdringend. Ich zittere. Ich leide. Doch ich habe gesiegt.",
      3: "Hm. Du bist ein talentierter Trainer, aber leider nicht talentiert genug."
    }
  },
  "xerosic": {
    "encounter": {
      1: "Ah ha ha! Es wäre mir ein Vergnügen. Komm schon, kleiner Trainer! Zeig mir, was du drauf hast!",
      2: "Hm... Du bist mächtiger, als du aussiehst. Ich frage mich, wie viel Energie in dir steckt.",
      3: "Ich habe auf dich gewartet! Ich muss ein wenig Forschung an dir betreiben! Komm, lass uns beginnen!"
    },
    "victory": {
      1: "Ah, du bist ziemlich stark. Oh ja—sehr stark, in der Tat.",
      2: "Ding-ding-ding! Du hast es geschafft! Dem Sieger gebührt die Beute!",
      3: "Wunderbar! Erstaunlich! Du hast enorme Fähigkeiten und Mut!"
    }
  },
  "bryony": {
    "encounter": {
      1: "Ich bin Begonia, und es wäre mir ein Vergnügen, gegen dich zu kämpfen. Zeig mir, was du drauf hast.",
      2: "Beeindruckend... Du bist mächtiger, als du aussiehst. Zeig mir das wahre Ausmaß deiner Energie.",
      3: "Ich habe deine Ankunft erwartet. Es ist Zeit für einen kleinen Test. Sollen wir beginnen?"
    },
    "victory": {
      1: "Du bist ziemlich stark. Oh ja—sehr stark, in der Tat.",
      2: "Ding-ding-ding! Du hast dich gut geschlagen. Der Sieg gehört dir.",
      3: "Wunderbar! Bemerkenswert! Deine Fähigkeiten und dein Mut sind lobenswert."
    }
  },
  "firebreather": {
    "encounter": {
      1: "Meine Flammen werden dich verschlingen!",
      2: "Meine Seele hat Feuer gefangen. Ich werde dir zeigen, wie heiß sie brennt!",
      3: "Komm näher und sieh dir meine Flammen an!"
    },
    "victory": {
      1: "Verbrannt bis zur Asche...",
      2: "Yow! Das ist heiß!",
      3: "Auuu! Ich habe mir die Nasenspitze verbrannt!"
    },
  },
  "sailor": {
    "encounter": {
      1: "Matrose, du gehst über Bord, wenn du verlierst!",
      2: "Komm schon! Mein Stolz als Seemann steht auf dem Spiel!",
      3: "Ahoj! Bist du seekrank?"
    },
    "victory": {
      1: "Argh! Von einem Kind besiegt!",
      2: "Dein Geist hat mich versenkt!",
      3: "Ich glaube, ich bin der der seekrank ist..."
    },
  },
  "rocket_grunt": {
    "encounter": {
      1: `Jetzt gibt es Ärger!…
          $und es kommt noch härter!
          $Wir wollen über die Erde regieren…
          $und naja du kennst den Rest…!`
    },
    "victory": {
      1: "Das war mal wieder ein Schuss in den Ofen!"
    },
  },
  "magma_grunt": {
    "encounter": {
      1: "Keiner, der sich Team Magma in den Weg stellt, bekommt Gnade, nicht einmal Kinder!",
      2: "Störe besser nicht unsere Pläne! Wir formen die Welt nach unseren Vorstellungen!",
      3: "Du stehst uns im Weg! Team Magma hat keine Zeit für Störenfriede wie dich!",
      4: "Bereite dich auf die Hölle vor, denn es wird bald sehr heiß!",
      5: "Wir werden die Macht des Vulkans entfesseln! Es wird gewaltig sein! Mach dich bereit!"
    },
    "victory": {
 1: "Wie kann das sein? Ich bin Teil des mächtigen Team Magma! Wir streben nach der Verbesserung der Welt...",
      2: "Unglaublich, dass ich verloren habe! Mit meinen mächtigen Pokémon.",
      3: "Das kann nicht sein! Ich hab doch viel mehr Erfahrung als du!",
      4: "Verdammt... Ich hätte sofort in unser Versteck fliehen sollen...",
      5: "Du hast mich besiegt... Der Boss wird mich dafür zur Rechenschaft ziehen."
    },
  },
  "aqua_grunt": {
    "encounter": {
      1: "Du willst dich also mit Team Aqua anlegen? Du traust dich ja was… Dich werfe ich über Bord!",
      2: "Du hast ganz schön Mut, dich mit Team Aqua anzulegen!",
      3: "Ich hoffe du hast einen Regenschirm dabei. Hier wird es jetzt nass!",
      4: "Wir, Team Aqua, existieren zum Wohle aller!",
      5: "Bereite dich darauf vor, von den Fluten meiner Pokémon weggespült zu werden!"
    },
    "victory": {
      1: "Vielleicht sollte ich wohl lieber selber über die Planke gehen…",
      2: "Arrgh, ich habe nicht damit gerechnet, von einer Landratte gestört zu werden!",
      3: "Ich habe verloren?! Ich schätze, ich muss jetzt zurück zum Versteck schwimmen...",
      4: "Oh Mann, was für eine Katastrophe... Der Boss wird wütend sein...",
      5: "Du hast mich besiegt... Meinst du, der Boss wird mich dafür kielholen lassen?"
    },
  },
  "galactic_grunt": {
    "encounter": {
      1: "Team Galaktik wird die Welt in eine bessere verwandeln! Und du wirst uns nicht aufhalten!",
      2: "Erlebe die Macht unserer Technologie und die Zukunft, die wir uns vorstellen!",
      3: "Im Namen von Team Galaktik werde ich jeden beseitigen, der uns im Weg steht!",
      4: "Mach dich bereit zu verlieren!",
      5: "Hoffentlich bist du bereit für eine kosmische Niederlage!"
    },
    "victory": {
      1: "Zyrus wird uns für diese Niederlage bestrafen…",
      2: "Dieser Rückschlag bedeutet nichts in Hinsicht unseres großen Plans.",
      3: "Unsere Pläne sind größer als diese Niederlage.",
      4: "Wie ist das möglich?!",
      5: "Notiz an mich selbst: Pokémon-Kämpfe üben, so bald wie möglich."
    },
  },
  "plasma_grunt": {
    "encounter": {
      1: "Pokémon sollten frei sein! Team Plasma wird sie befreien!",
      2: "Wenn ich gegen dich gewinne, lass deine Pokémon frei!",
      3: "Wenn du Team Plasma im Weg stehst, werde ich mich um dich kümmern!",
      4: "Team Plasma wird Pokémon von egoistischen Menschen wie dir befreien!",
      5: "Lass dich von unserem Aussehen nicht täuschen. Unsere Kampffähigkeiten sind überragend!"
    },
    "victory": {
      1: "Wie konnte ich verlieren? Ich dachte, ich würde die Welt retten...",
      2: "Wie konnte ich nur verlieren...",
      3: "...Dieses Pokémon ist zu schwach, ich werde stärkere beschaffen müssen!",
      4: "Große Pläne stoßen immer auf Hindernisse.",
      5: "Das ist ein schwerer Rückschlag für Team Plasma..."
    },
  },
  "flare_grunt": {
    "encounter": {
      1: "Deine Pokémon haben keine Chance gegen die Überlegenheit von Team Flare.",
      2: "Mach dich bereit, denn gleich wird es hier lichterloh brennen!",
      3: "Team Flare wird die Welt von allen Makeln befreien!",
      4: "Bereite dich auf die unvergleichliche Macht von Team Flare vor!",
      5: "Unsere Mission steht über allem, sogar über der Mode!"
    },
    "victory": {
   1: "Diese Niederlage wirft einen Schatten auf meine Zukunft.",
      2: "Es scheint, dass ich meine Strategien überdenken muss. Zurück ans Reißbrett.",
      3: "Unglaublich?! Ich habe verloren?!",
      4: "Selbst in der Niederlage bleibt Team Flare unübertroffen in seiner Eleganz.",
      5: "Du hast mich besiegt, aber Team Flare wird immer in Glanz und Stil erstrahlen."
    },
  },
  "rocket_boss_giovanni_1": {
    "encounter": {
      1: `Ich bin beeindruckt, du hast es bis hierher geschafft!
            $Ich bin Giovanni, der Anführer von Team Rocket!
            $Wir regieren den Untergrund von Kanto!
            $Und wir lassen sicherlich nicht zu, dass ein Kind uns aufhält!`

    },
    "victory": {
      1: "Ich ziehe mich zurück, aber ich werde zurückkehren! Team Rocket wird niemals besiegt werden!"
    },
    "defeat": {
      1: `Merke dir meine Worte. Nicht in der Lage zu sein,
          $deine eigene Stärke zu messen, zeigt, dass du immer noch ein Kind bist.`
    }
  },
  "rocket_boss_giovanni_2": {
    "encounter": {
      1: "Du schon wieder… Wie hast du mich gefunden? Team Rocket wird dich endlich aus der Welt schaffen!"
    },
    "victory": {
      1: "Wie ist das möglich...? Der kostbare Traum von Team Rocket ist nicht mehr als eine Illusion geworden..."
    },
    "defeat": {
      1: "Team Rocket wird niemals besiegt werden! Ich werde zurückkehren!"
    }
  },
  "magma_boss_maxie_1": {
    "encounter": {
      1: `Die Welt ist nicht perfekt. Ich werde sie verbessern, indem ich sie neu erschaffe!
          $Wir brauchen mehr Landmassen um zu leben! Team Magma wird dieses Ziel mit aller Macht erreichen!`
    },
    "victory": {
      1: "Ugh! Das entspricht nicht meinen Berechnungen! Wie konnte ich verlieren? Wir sehen uns wieder!"
    },
    "defeat": {
      1: "Team Magma wird weiterhin die Welt verbessern!"
    }
  },
  "magma_boss_maxie_2": {
    "encounter": {
      1: `Du bist das letzte Hindernis, das zwischen mir und meinen Zielen steht.
          $Mach dich bereit durch die Macht von Team Magma besiegt zu werden!`
    },
    "victory": {
      1: "Das... Das kann nicht sein...",
    },
    "defeat": {
      1: "Und jetzt werde ich diesen Planeten terraformen, um ihn ideal für die Menschheit zu machen."
    }
  },
  "aqua_boss_archie_1": {
    "encounter": {
      1: "Ich bin Adrian, der Anführer von Team Aqua! Wir werden die Welt mit Wasser überfluten!"
    },
    "victory": {
      1: "Lass uns mal wieder treffen. Ich werde mir sicher sein, dass ich dieses Gesicht wiedererkenne."
    },
    "defeat": {
      1: "Brilliant! Mein Team wird jetzt nicht zurückhalten!"
    }
  },
  "aqua_boss_archie_2": {
    "encounter": {
      1: "Ich habe lange auf diesen Tag gewartet. Das ist die wahre Macht von Team Aqua!"
    },
    "victory": {
      1: "So habe ich mir das nicht vorgestellt..."
    },
    "defeat": {
      1: "Ich werde alles in dieser Welt in seinen ursprünglichen, reinen Zustand zurückversetzen!!"
    }
  },
  "galactic_boss_cyrus_1": {
    "encounter": {
      1: `Du wurdest von leerer Gefühlsduselei hierher getrieben.
         $Ich werde dich bereuen lassen, auf dein Herz gehört zu haben!`
    },
    "victory": {
      1: "Interessant. Und ziemlich eigenartig."
    },
    "defeat": {
      1: "Ich werde meine neue Welt erschaffen..."
    }
  },
  "galactic_boss_cyrus_2": {
    "encounter": {
      1: `So sehen wir uns wieder. Es scheint, als wären unsere Schicksale miteinander verflochten.
          $Aber hier und jetzt werde ich diese Verbindung brechen!`
    },
    "victory": {
      1: "Wie? Wie? WIE?!"
    },
    "defeat": {
      1: "Bis bald."
    }
  },
  "plasma_boss_ghetsis_1": {
    "encounter": {
      1: "Ich werde nicht zulassen, dass mich jemand aufhält! Egal wer es auch sein mag!"
    },
    "victory": {
      1: "Wie kann das sein? Ich bin der Schöpfer von Team Plasma! Ich bin perfekt!"
    },
    "defeat": {
      1: "Ich bin der perfekte Herrscher einer perfekten neuen Welt! Mwa ha ha!"
    }
  },
  "plasma_boss_ghetsis_2": {
    "encounter": {
      1: "Komm schon! Ich will dein Gesicht sehen, in dem Moment, in dem du alle Hoffnung verlierst!"
    },
    "victory": {
      1: "Meine Berechnungen... Nein! Meine sorgfältigen Pläne! Die Welt sollte mir gehören!"
    },
    "defeat": {
      1: "Kyurem! Verwende Absorptionsfusion!"
    }
  },
  "flare_boss_lysandre_1": {
    "encounter": {
      1: "DU willst mich aufhalten? Dann zeig mir deine Stärke in einem Kampf!"
    },
    "victory": {
      1: `Du bist hier, um mich aufzuhalten. Aber ich bitte dich zu warten.
          $Ich bin so kurz davor, meine Vision zu verwirklichen.`
    },
    "defeat": {
      1: "Pokémon... Sollten nicht mehr existieren."
    }
  },
  "flare_boss_lysandre_2": {
    "encounter": {
      1: `Die Zukunft, die du willst, oder die Zukunft, die ich will...
          $Lass uns sehen, welche mehr zu existieren verdient, sollen wir?`
    },
    "victory": {
      1: "Die Zukunft, die ich erschaffen wollte... Es ist vorbei..."
    },
    "defeat": {
      1: "Narren ohne Vision werden weiterhin diese wunderschöne Welt verunreinigen."
    }
  },
  "brock": {
    "encounter": {
      1: "Meine Expertise in Bezug auf Gesteins-Pokémon wird dich besiegen! Komm schon!",
      2: "Meine felsenfeste Entschlossenheit wird dich überwältigen!",
      3: "Ich bin ein harter Fels, der nicht so leicht zu brechen ist!"
    },
    "victory": {
      1: "Die Stärke deiner Pokémon hat meine steinharte Verteidigung überwunden!",
      2: "Die Welt ist riesig! Ich bin froh, dass ich die Chance hatte, gegen dich zu kämpfen.",
      3: "Perhaps I should go back to pursuing my dream as a Pokémon Breeder…"
    },
    "defeat": {
      1: "Der beste Angriff ist eine gute Verteidigung!\nDas ist meine Art, Dinge zu tun!",
      2: "Komm und studiere Felsen mit mir, um besser zu lernen wie man gegen sie kämpft!",
      3: "Meine Reisen durch die Regionen zahlen sich aus!"
    }
  },
  "misty": {
    "encounter": {
      1: "Meine Taktik ist ein Frontalangriff mit Wasser-Pokémon!",
      2: "Hiya! Ich zeige dir die Stärke meiner Wasser-Pokémon!",
      3: `Mein Traum war es, auf eine Reise zu gehen und gegen starke Trainer zu kämpfen… 
          $Wirst du eine ausreichende Herausforderung sein?`
    },
    "victory": {
      1: "Du bist wirklich stark… Ich gebe zu, du hast es drauf…",
      2: "Du weißt, dass du nur Glück hattest, oder?",
      3: "Wow, ich kann nicht glauben, dass du mich besiegt hast!"
    },
    "defeat": {
      1: "War die mächtige Misty zu viel für dich?",
      2: "Ich hoffe, du hast die eleganten Schwimmtechniken meiner Pokémon gesehen!",
      3: "Deine Pokémon waren keine Herausforderung für meine geliebten Pokémon!"
    }
  },
  "lt_surge": {
    "encounter": {
      1: "Meine Elektro-Pokémon haben mich im Krieg gerettet! Ich werde dir zeigen, wie!",
      2: "Du wirst um Gnade winseln, wenn ich dich geschockt habe!",
      3: "Ich werde dich genau so zappen, wie ich es mit all meinen Feinden im Kampf mache!"
    },
    "victory": {
      1: "Whoa! Dein Team ist echt stark!",
      2: "Aaargh, du bist stark! Selbst meine elektrischen Tricks haben gegen dich verloren.",
      3: "Das war ein absolut schockierender Verlust!"
    },
    "defeat": {
      1: "Oh ja! Wenn es um Elektro-Pokémon geht, bin ich weltweit die Nummer eins!",
      2: "Hahaha! Das war ein elektrisierender Kampf!",
      3: "Ein Pokémon-Kampf ist Krieg, und ich habe dir den Nahkampf gezeigt!"
    }
  },
  "erika": {
    "encounter": {
      1: "Ah, das Wetter ist hier so schön…\nOh, ein Kampf? Nun gut.",
      2: "Meine Pokémon-Kampffähigkeiten stehen in Konkurrenz zu meinen Blumenarrangierfähigkeiten.",
      3: "Oh, ich hoffe, der angenehme Duft meiner Pokémon lässt mich nicht wieder einschlafen…",
      4: "Blumen in einem Garten zu sehen ist so beruhigend.",
    },
    "victory": {
      1: "Oh! Ich gestehe meine Niederlage ein.",
      2: "Dieser Kampf war so entspannend.",
      3: "Ah, es scheint, dass ich verloren habe…",
      4: "Na immerhin habe ich noch meine Blumen."
    },
    "defeat": {
      1: "Ich hatte Angst, dass ich einschlafen würde…",
      2: "Es scheint, als hätten meine Pflanzen-Pokémon dich überwältigt.",
      3: "Dieser Kampf war eine so beruhigende Erfahrung.",
      4: "Das war alles?"
    }
  },
  "janine": {
    "encounter": {
      1: "Ich meistere die Kunst der giftigen Angriffe. Ich werde heute mit dir trainieren!",
      2: "Vater vertraut darauf, dass ich mich behaupten kann. Ich werde ihm recht geben!",
      3: "Meine Ninja-Techniken sind nur zweitrangig zu denen meines Vaters! Kannst du mithalten?"
    },
    "victory": {
      1: "Selbst jetzt brauche ich noch Training… Ich verstehe.",
      2: "Dein Kampfstil hat meinen überwältigt.",
      3: "Ich werde mich wirklich anstrengen und meine Fähigkeiten verbessern."
    },
    "defeat": {
      1: "Fufufu… das Gift hat dir all deine Kraft zum Kämpfen geraubt.",
      2: "Ha! Du hattest keine Chance gegen meine überlegenen Ninja-Fähigkeiten!",
      3: "Vaters Vertrauen in mich war nicht unbegründet."
    }
  },
  "sabrina": {
    "encounter": {
      1: "Ich habe deine Ankunft in einer Vision gesehen!",
      2: "Ich mag es nicht zu kämpfen, aber wenn du darauf bestehst, werde ich dir meine Kräfte zeigen!",
      3: "Ich spüre große Ambitionen in dir. Ich werde sehen, ob sie begründet sind."
    },
    "victory": {
      1: "Deine Kraft… Sie übertrifft bei weitem das, was ich vorausgesehen habe…",
      2: "Ich habe es nicht geschafft, deine Stärke genau vorherzusagen.",
      3: "Selbst mit meinen immensen psychischen Kräften kann ich niemanden spüren, der stärker ist als du."
    },
    "defeat": {
      1: "Dieser Sieg… Genau so habe ich ihn in meinen Visionen gesehen!",
      2: "Vielleicht war es jemand anderes, den ich spürte…",
      3: `Verfeinere deine Fähigkeiten, bevor du unüberlegt in den Kampf stürzt.
          $Du weißt nie, was die Zukunft bereithält, wenn du es tust…`
    }
  },
  "blaine": {
    "encounter": {
      1: "Hah! Ich hoffe, du hast Feuerheiler mitgebracht!",
      2: "Meine feurigen Pokémon werden alle Herausforderer verbrennen!",
      3: "Mach dich bereit, mit dem Feuer zu spielen!"
    },
    "victory": {
      1: "Ich habe mich bis auf die Knochen verbrannt! Nicht einmal Asche bleibt!",
      2: "Habe ich die Flammen nicht hoch genug geschürt?",
      3: "Ich bin komplett ausgebrannt… Aber das lässt meine Motivation, mich zu verbessern, noch heißer brennen!"
    },
    "defeat": {
      1: "Mein wütendes Inferno kann nicht gelöscht werden!",
      2: "Meine Pokémon sind durch die Hitze dieses Sieges gestärkt worden!",
      3: "Hah! Meine Leidenschaft brennt heller als deine!"
    }
  },
  "giovanni": {
    "encounter": {
      1: "Ich, der Anführer von Team Rocket, werde dir eine Welt voller Schmerz bereiten!",
      2: "Mein Training hier wird entscheidend sein, bevor ich mich wieder meinen alten Kollegen stelle.",
      3: "Ich denke dass du nicht auf die Ausmaße des Scheiterns vorbereitet bist, die du gleich erleben wirst!"
    },
    "victory": {
      1: "WAS! Ich, verlieren?! Es gibt nichts, was ich dir sagen möchte!",
      2: "Hmm… Du wirst nie verstehen können, was ich zu erreichen versuche.",
      3: "Diese Niederlage ist nur ein kleiner Rückschlag.\nTeam Rocket wird aus der Asche auferstehen."
    },
    "defeat": {
      1: "Das du nicht in der Lage bist, deine eigene Stärke einzuschätzen, zeigt, dass du noch ein Kind bist.",
      2: "Versuche nicht, dich wieder in meine Angelegenheiten einzumischen.",
      3: "Ich hoffe, du verstehst, wie dumm es war, mich herauszufordern."
    }
  },
  "roxanne": {
    "encounter": {
      1: "Wärs du so freundlich und würdest mir zeigen, wie du kämpfst?",
      2: "Man lernt so viel, wenn man gegen viele Trainer kämpft.",
      3: "Oh, du hast mich beim Strategie entwickeln erwischt. Möchtest du kämpfen?"
    },
    "victory": {
      1: "Oh, es scheint, als hätte ich verloren.",
      2: "Es scheint, als hätte ich noch so viel mehr zu lernen, wenn es um Kämpfe geht.",
      3: "Ich werde mir zu Herzen nehmen, was ich heute gelernt habe."
    },
    "defeat": {
      1: "Ich habe so viele Dinge aus unserem Kampf gelernt. Ich hoffe, du auch.",
      2: `Ich freue mich darauf, wieder gegen dich zu kämpfen.
          $Ich hoffe, du wirst das, was du hier gelernt hast, anwenden.`,
      3: "Ich habe gewonnen, weil ich alles gelernt habe."
    }
  },
  "brawly": {
    "encounter": {
      1: "Oh man, ein Herausforderer!\nLass uns sehen, was du kannst!",
      2: "Du scheinst auf große Auftritte zu stehen.\nLass uns kämpfen",
      3: "Zeit, einen Sturm zu entfachen!\nLos geht's!"
    },
    "victory": {
      1: "Oh wow, du hast mich überrumpelt!",
      2: "Du hast meinen Flow übernommen und mich besiegt!",
      3: "Ich fühle mich als hätte ich mich in der Granithöhle verirrt!"
    },
    "defeat": {
      1: "Haha, ich surfe die große Welle! Fordere mich irgendwann wieder heraus.",
      2: "Surfe mal wieder mit mir!",
      3: "Genau wie die Gezeiten kommen und gehen, hoffe ich, dass du zurückkommst, um mich herauszufordern."
    }
  },
  "wattson": {
    "encounter": {
      1: "Zeit, geschockt zu werden! Wahahahaha!",
      2: "Ich lass die Funken fliegen! Wahahahaha!",
      3: "Ich hoffe, du hast Para-Heiler dabei! Wahahahaha!"
    },
    "victory": {
      1: "Scheint als wäre ich entladen! Wahahahaha!",
      2: "Du hast mich komplett geerdet! Wahahahaha!",
      3: "Danke für den Nervenkitzel! Wahahahaha!"
    },
    "defeat": {
      1: "Lade deine Batterien wieder auf und fordere mich irgendwann wieder heraus! Wahahahaha!",
      2: "Ich hoffe du fandest unseren Kampf elektrisierend! Wahahahaha!",
      3: "Bist du nicht geschockt, dass ich gewonnen habe? Wahahahaha!"
    }
  },
  "flannery": {
    "encounter": {
      1: "Nett dich zu kennenzulernen! Warte, nein… Ich werde dich zermalmen!",
      2: "Ich bin noch nicht lange Arenaleiterin, aber ich werde dich grillen!",
      3: "Es ist Zeit, dir die Kampftechniken zu zeigen, die mein Großvater mir beigebracht hat! Lass uns kämpfen!"
    },
    "victory": {
      1: "Du erinnerst mich an meinen Großvater… Kein Wunder, dass ich verloren habe.",
      2: "Strenge ich mich zu sehr an? Ich sollte mich entspannen, ich darf mich nicht zu sehr aufregen.",
      3: "Zu verlieren wird meine Flamme nicht ersticken. Zeit, das Training wieder zu entfachen!"
    },
    "defeat": {
      1: "Ich hoffe, ich habe meinen Großvater stolz gemacht… Lass uns irgendwann wieder kämpfen.",
      2: "Ich… Ich kann nicht glauben, dass ich gewonnen habe! Meine Art zu kämpfen hat funktioniert!",
      3: "Lass uns bald wieder heiße Moves austauschen!"
    }
  },
  "norman": {
    "encounter": {
      1: "Ich bin überrascht, dass du es bis hierher geschafft hast. Lass uns kämpfen.",
      2: "Ich werde alles in meiner Macht stehende tun, um als Arenaleiter zu gewinnen. Los geht's!",
      3: "Du solltest alles geben! Lasst uns kämpfen!"
    },
    "victory": {
      1: "Ich habe gegen dich verloren…? Das ist eine Überraschung.",
      2: "War der Umzug nach Hoenn die richtige Entscheidung? Ich bin mir nicht sicher.",
      3: "Ich kann es nicht fasen. Das war ein großartiger Kampf."
    },
    "defeat": {
      1: "Wir haben beide unser Bestes gegeben. Ich hoffe, wir können bald wieder kämpfen.",
      2: "Du solltest versuchen, mein Kind herauszufordern. Du könntest etwas lernen!",
      3: "Danke für den tollen Kampf. Viel Glück beim nächsten Mal."
    }
  },
  "winona": {
    "encounter": {
      1: "Ich bin durch die Lüfte geflogen und habe nach Beute gesucht… und du bist mein Ziel!",
      2: "Egal, wie unser Kampf ausgeht, meine Flug-Pokémon und ich werden mit Anmut triumphieren. Auf in den Kampf!",
      3: "Ich hoffe, du hast keine Höhenangst. Lasst uns aufsteigen!"
    },
    "victory": {
      1: "Du bist der erste Trainer, den ich gesehen habe, der mehr Anmut hat als ich. Ausgezeichnet",
      2: "Meine Flug-Pokémon sind abgestürzt! Na gut.",
      3: "Auch wenn ich gefallen sein mag, meine Pokémon werden weiter fliegen!"
    },
    "defeat": {
      1: "Meine Flug-Pokémon und ich werden für immer elegant tanzen!",
      2: "Ich hoffe du hast die Show genossen. Unser anmutiger Tanz ist beendet.",
      3: "Wirst du zurückkommen und unsere elegante Choreographie noch einmal sehen?"
    }
  },
  "tate": {
    "encounter": {
      1: "Hehehe… Bist du überrascht, mich ohne meine Schwester zu sehen?",
      2: "Ich kann sehen, was du denkst… Du willst kämpfen!",
      3: "Wie kannst du jemanden besiegen der deine Gedanken lesen kann?"
    },
    "victory": {
      1: "Ich kann es nicht ändern… Ich vermisse Svenja…",
      2: "Die Bande zwischen dir und deinen Pokémon ist stärker als meine.",
      3: "Zusammen mit Svenja wären wir unschlagbar gewesen. Wir können gegenseitig unsere Sätze beenden!"
    },
    "defeat": {
      1: "Meine Pokémon und ich sind siegreich.",
      2: "Wenn du mich nicht besiegen kannst, wirst du auch niemals Svenja besiegen können.",
      3: "All das verdanke ich meinem strengen Training mit Svenja. Meine Pokémon und ich sind eins."
    }
  },
  "liza": {
    "encounter": {
      1: "Hihihi… Bist du überrascht, mich ohne meinen Bruder zu sehen?",
      2: "Ich kann sehen, wonach du verlangst… Du willst kämpfen, oder?",
      3: "Wie kannst du jemanden besiegen, der eins mit seinen Pokémon ist?"
    },
    "victory": {
      1: "Ich kann es nicht ändern… Ich vermisse Ben…",
      2: "Das Band zwischen dir und deinen Pokémon ist stärker als meins.",
      3: "Zusammen mit Ben wären wir unschlagbar gewesen. Wir können gegenseitig unsere Sätze beenden!"
    },
    "defeat": {
      1: "Meine Pokémon und ich sind siegreich.",
      2: "Wenn du mich nicht besiegen kannst, wirst du auch niemals Ben besiegen können.",
      3: "All das verdanke ich meinem strengen Training mit Ben. Meine Pokémon und ich sind eins."
    }
  },
  "juan": {
    "encounter": {
      1: "Jetzt ist nicht die Zeit, schüchtern zu sein. Lass uns kämpfen!",
      2: "Ahahaha, Du wirst Zeuge meiner Kunstfertigkeit mit Wasser-Pokémon!",
      3: "Ein Taifun nähert sich! Wirst du mich testen können?",
      4: `Bitte, du wirst Zeuge unserer Kunstfertigkeit.
          $Eine großartige Illusion aus Wasser, die von meinen Pokémon und mir geschaffen wurde!`
    },
    "victory": {
      1: "Du bist ein Genie, das Wasilli herausfordern kann!",
      2: `Ich habe mich auf Eleganz konzentriert, während du trainiert hast.
          $Es kein Wunder, dass du gewonnen hast.`,
      3: "Ahahaha! Nun gut, dieses Mal hast du gewonnen.",
      4: "Ich spüre den Glanz deines Könnens, der alles überwinden wird."
    },
    "defeat": {
      1: "Meine Pokémon und ich haben eine Illusion aus Wasser geschaffen und sind siegreich hervorgegangen.",
      2: "Ahahaha, Ich habe gewonnen, und du hast verloren.",
      3: "Soll ich dir mein Outfit leihen? Es könnte dir beim Kampf helfen! Ahahaha, ich scherze!",
      4: "Ich bin der Gewinner! Das heißt, du hast verloren."
    }
  },
  "crasher_wake": {
    "encounter": {
      1: "Aufgepasst! Wellenbrecher Marinus… ist… da!",
      2: "Brechende Wellen! Ich bin Wellenbrecher Marinus!",
      3: "Ich bin die Flutwelle der Macht, die dich wegspült!"
    },
    "victory": {
      1: "Das bringt ein Grinsen in mein Gesicht! Guhahaha! Das war ein Spaß!",
      2: "Hunwah! Es ist vorbei! Wie soll ich das sagen… Ich will mehr! Ich wollte viel mehr kämpfen!",
      3: "WAAAS?!"
    },
    "defeat": {
      1: "Yeeeeah! So muss das sein!",
      2: "Ich habe gewonnen, aber ich will mehr! Ich wollte viel mehr kämpfen!",
      3: "Bis bald! Ich freue mich auf den nächsten Kampf!"
    }
  },
  "falkner": {
    "encounter": {
      1: "Ich werde dir die wahre Kraft der prächtigen Flug-Pokémon zeigen!",
      2: "Winde, bleibt bei mir!",
      3: "Vater! Ich hoffe, du siehst mir beim Kampf von oben zu!"
    },
    "victory": {
      1: "Ich verstehe… Ich werde mich anmutig zurückziehen.",
      2: "Eine Niederlage ist eine Niederlage. Du bist wirklich stark.",
      3: "…Verdammt! Ich habe verloren!"
    },
    "defeat": {
      1: "Vater! Ich habe mit deinen geliebten Flug-Pokémon gewonnen…",
      2: "Flug-Pokémon sind die Besten!",
      3: "Ich habe das Gefühl, dass ich meinem Vater näher komme!"
    }
  },
  "nessa": {
    "encounter": {
      1: `Egal, welchen Plan dein raffinierter Verstand auch schmiedet,
          $mein Partner und ich werden ihn mit Sicherheit zu Fall bringen.`,
      2: "Ich bin nicht hier, um zu plaudern. Ich bin hier, um zu gewinnen!",
      3: "Das ist ein kleines Geschenk von meinen Pokémon… Ich hoffe, du kannst es annehmen!"
    },
    "victory": {
      1: "Du und deine Pokémon sind einfach zu stark…",
      2: "Wie…? Wie kann das sein?",
      3: "Ich wurde total weggespült!"
    },
    "defeat": {
      1: "Die wütenede Welle schlägt wieder zu!",
      2: "Es ist Zeit, die Welle des Sieges zu reiten!",
      3: "Ehehe!"
    }
  },
  "melony": {
    "encounter": {
      1: "Ich halte mich nicht zurück!",
      2: "Okay, ich denke, wir sollten anfangen.",
      3: "Ich werde dich einfrieren!"
    },
    "victory": {
      1: "Du… Du bist ziemlich gut, oder?",
      2: "Wenn du Mac triffst, haue ihn für mich um, ja?",
      3: "Ich denke, du hast 'das Eis brechen' ein wenig zu wörtlich genommen…"
    },
    "defeat": {
      1: "Siehst du jetzt, wie ernst Kämpfe sein können?",
      2: "Hee! Es sieht so aus, als hätte ich wieder gewonnen!",
      3: "Hältst du dich zurück?"
    }
  },
  "marlon": {
    "encounter": {
      1: "Du siehst stark aus! Los geht's!",
      2: "Ich bin stark wie das weite Meer. Du wirst weggespült, das ist sicher.",
      3: "Oh ho, ich treffe auf dich! Das ist abgefahren."
    },
    "victory": {
      1: "Du hast total gerockt! Du ziehst einige krasse Pokémon groß. Du hast das Trainer-Ding drauf!",
      2: "Du siehst nicht nur stark aus, du bist auch stark! Eh, ich wurde auch weggespült!",
      3: "Du bist stark wie eine spektakuläre Welle!"
    },
    "defeat": {
      1: "Du bist stark, aber nicht stark genug, um das Meer zu beeinflussen, 'OK!",
      2: "Hee! Sieht so aus, als hätte ich wieder gewonnen!",
      3: "Süßer, süßer Sieg!"
    }
  },
  "shauntal": {
    "encounter": {
      1: `Entschuldigung. Du bist ein Herausforderer, oder?\nIch bin Anissa, die Geist-Pokémon-Nutzerin
          $der Top Vier. Ich werde dich in die Welt der Bücher entführen.`,
      2: `Ich liebe es, über Trainer und deren Pokémon zu schreiben.
          $Könnte ich dich als Inspiration verwenden?`,
      3: "Jeder, der mit Pokémon arbeitet, hat eine Geschichte zu erzählen. Welche Geschichte wird erzählt?"
    },
    "victory": {
      1: "Wow. Ich bin sprachlos!",
      2: `E-entschuldigung! Zuerst muss ich mich bei meinen Pokémon entschuldigen…
          $Es tut mir wirklich leid, dass ihr wegen mir eine schlechte Erfahrung gemacht habt.`,
      3: "Selbst in Anbetracht dessen, bin ich immer noch eine der Top Vier!"
    },
    "defeat": {
      1: "Eheh.",
      2: "Das war exzellentes Material für meinen nächsten Roman!",
      3: "Und wenn sie nicht gestorben sind, dann leben sie noch heute…",
    }
  },
  "marshal": {
    "encounter": {
      1: `Mein Mentor, Lauro, sieht Potential in dir. Ich werde dich testen,
          $dich an die Grenzen deiner Stärke bringen. Kiai!`,
      2: "Ein Sieg, ein entscheidender Sieg, das ist mein Ziel! Herausforderer, hier komme ich!",
      3: "Ich selber suche die Stärke eines Kämpfers zu entwickeln und jede Schwäche in mir zu brechen!"
    },
    "victory": {
      1: "Puh! Gut gemacht!",
      2: "Während deine Kämpfe weitergehen, strebe nach noch größeren Höhen!",
      3: "Die Stärke, die du und deine Pokémon gezeigt haben, hat mich tief beeindruckt..."
    },
    "defeat": {
      1: "Hmm.",
      2: "Das war ein guter Kampf.",
      3: "Haaah! Haaah! Haiyaaaah!"
    }
  },
  "cheren": {
    "encounter": {
      1: "Du erinnerst mich an einen alten Freund. Das macht mich gespannt auf diesen Pokémon-Kampf!",
      2: `Pokémon-Kämpfe haben keinen Sinn, wenn man nicht darüber nachdenkt, warum man kämpft.
      $Oder besser gesagt, es macht das Kämpfen mit Pokémon sinnlos.`,
      3: "Ich heiße Cheren! Ich bin ein Arenaleiter und Lehrer! Freut mich, dich kennenzulernen."
    },
    "victory": {
      1: "Danke! Ich habe gesehen, was mir gefehlt hat.",
      2: "Danke! Ich habe das Gefühl, ein Stück meines Ideals entdeckt zu haben.",
      3: "Hmm… Das ist problematisch."
    },
    "defeat": {
      1: "Als Arenaleiter will ich eine Hürde für dich sein, die du überwinden musst.",
      2: "In Ordnung!",
      3: `Ich bin so weit gekommen, weil Pokémon an meiner Seite waren.
          $Vielleicht sollten wir darüber nachdenken, warum Pokémon uns helfen,
          $nicht als Pokémon und Trainer, sondern als Beziehung zwischen Lebewesen.`
    }
  },
  "chili": {
    "encounter": {
      1: "Jaaaa! Zeit, mit dem Feuer zu spielen! Ich bin der Stärkste von uns Brüdern!",
      2: "Ta-da! Der Feuer-Typ-Kämpfer Maik --das bin ich-- wird dein Gegner sein!",
      3: "Ich werde dir zeigen, was ich und meine feurigen Pokémon draufhaben!"
    },
    "victory": {
      1: "Du hast mich besiegt. Ich bin... ausgebrannt...",
      2: "Whoa ho! Du brennst vor Energie!",
      3: "Autsch! Du hast mich erwischt!"
    },
    "defeat": {
      1: "Ich brenne! Spiel mit mir, und du wirst dich verbrennen!",
      2: "Wenn du mit Feuer spielst, wirst du verbrannt!",
      3: "Ich meine, komm schon, dein Gegner war ich! Du hattest keine Chance!"
    }
  },
  "cilan": {
    "encounter": {
      1: `Nichts Persönliches... Keine harten Gefühle... Ich und meine Pflanzen-Pokémon werden...
               $Ähm... Wir werden kämpfen, egal was passiert.`,
      2: "Also, ähm, wenn es für dich in Ordnung ist, werde ich, ähm, alles geben, um, äh, dein Gegner zu sein.",
      3: "OK… Also, ähm, ich bin Benny, ich mag Pflanzen-Pokémon."
    },
    "victory": {
      1: "Ähm… Ist es jetzt vorbei?",
      2: `…Was für eine Überraschung. Du bist sehr stark, nicht wahr? 
               $Ich glaube, meine Brüder hätten dich auch nicht besiegen können…`,
      3: "…Hmm. Sieht aus, als wäre mein Timing, ähm, schlecht gewesen?"
    },
    "defeat": {
      1: "Huh? Habe ich gewonnen?",
      2: `Ich denke... Ich habe wohl gewonnen, weil ich mit meinen Brüdern Maik und Colin traniert habe,
          $und wir so alle stärker geworden sind.`,
      3: "Es... es war ein ziemlich aufregendes Erlebnis..."
    }
  },
  "roark": {
    "encounter": {
      1: "Ich muss dein Potenzial als Trainer und die Stärke der Pokémon sehen, die mit dir kämpfen!",
      2: "Los geht's! Dies sind meine Gesteins-Pokémon, mein ganzer Stolz!",
      3: "Gesteins-Pokémon sind einfach die besten!",
      4: "Ich muss dein Potenzial als Trainer und die Stärke der Pokémon sehen, die mit dir kämpfen!",
    },
    "victory": {
      1: "W-was? Das kann nicht sein! Meine total tranierten Pokémon!",
      2: `…Wir haben die Kontrolle verloren. Beim nächsten Mal fordere ich dich
          $zu einem Fossilien-Ausgrabungswettbewerb heraus.`,
      3: "Mit deinem Können ist es nur natürlich, dass du gewinnst.",
      4: "W-was?! Das kann nicht sein! Selbst das war nicht genug?",
      5: "Ich habe es vermasselt."
    },
    "defeat": {
      1: "Siehst du? Ich bin stolz auf meinen steinigen Kampfstil!",
      2: "Danke! Der Kampf hat mir Vertrauen gegeben, dass ich vielleicht meinen Vater besiegen kann!",
      3: "Ich fühle mich, als hätte ich gerade einen wirklich hartnäckigen Felsen durchbrochen!"
    }
  },
  "morty": {
    "encounter": {
      1: `Mit ein bisschen mehr könnte ich eine Zukunft sehen, in der ich das legendäre Pokémon treffe.
         $Du wirst mir helfen, dieses Level zu erreichen!`,
      2: `Es heißt, dass ein regenbogenfarbenes Pokémon vor einem wirklich starken Trainer erscheinen wird.
         $Ich habe an diese Geschichte geglaubt, deshalb habe ich mein ganzes Leben lang heimlich trainiert.
         $Als Ergebnis kann ich jetzt Dinge sehen, die andere nicht sehen.
         $Ich sehe einen Schatten der Person, die das Pokémon erscheinen lassen wird.
         $Ich glaube, diese Person bin ich! Du wirst mir helfen, dieses Level zu erreichen!`,
      3: "Ob du es glaubst oder nicht, mystische Kräfte existieren.",
      4: "Du kannst die Früchte meines Trainings bezeugen.",
      5: "Du musst deine Seele mit der eines Pokémon vereinen. Kannst du das?",
      6: "Sag mal, willst du an meinem Training teilnehmen?"
    },
    "victory": {
      1: "Ich bin noch nicht gut genug...",
      2: `Ich sehe... Deine Reise hat dich an weit entfernte Orte geführt und du hast viel mehr gesehen als ich.
                $Ich beneide dich darum...`,
      3: "Wie ist das möglich...",
      4: `Ich glaube nicht, dass unser Potenzial so unterschiedlich ist.
                $Aber du scheinst etwas mehr zu haben... Sei es drum.`,
      5: "Ich brauche wohl mehr Training.",
      6: "Das ist schade."
    },
    "defeat": {
      1: "Ich habe... einen weiteren Schritt nach vorne gemacht.",
      2: "Fufufu...",
      3: "W-was?! Das kann nicht sein! Selbst das war nicht genug?",
      4: "Ich fühle mich, als hätte ich gerade einen wirklich hartnäckigen Felsen durchbrochen!",
      5: "Ahahahah!",
      6: "Ich wusste, dass ich gewinnen würde!"
    }
  },
  "crispin": {
    "encounter": {
      1: "Ich will gewinnen, also werde ich genau das tun!",
      2: "Ich kämpfe, weil ich kämpfen will! Und weißt du was? So sollte es sein!"
    },
    "victory": {
      1: "Ich wollte gewinnen... aber ich habe verloren!",
      2: "Ich habe verloren... weil ich nicht gewinnen konnte!"
    },
    "defeat": {
      1: "Hey, warte mal. Habe ich gerade gewonnen? Ich glaube, ich habe gewonnen! Das ist befriedigend!",
      2: "Wooo! Das war unglaublich!"
    }
  },
  "amarys": {
    "encounter": {
      1: `Ich möchte jemandem helfen. Daher kann ich es mir nicht leisten, zu verlieren.
                $… Unser Kampf beginnt jetzt.`,
    },
    "victory": {
      1: "Ich bin... nicht genug, wie ich sehe."
    },
    "defeat": {
      1: "Der Sieg gehört mir. Gut gekämpft."
    }
  },
  "lacey": {
    "encounter": {
      1: "Ich werde dir mit meinem gewohnten Team, als Mitglied der Top Vier gegenüberstehen."
    },
    "victory": {
      1: "Das war ein großartiger Kampf!"
    },
    "defeat": {
      1: "Geben wir deinem Pokémon einen kräftigen Applaus für ihre Bemühungen!"
    }
  },
  "drayton": {
    "encounter": {
      1: `Mann, ich liebe Stühle. Liebst du nicht auch Stühle? Was für Lebensretter.
                $Ich verstehe nicht, warum nicht jeder einfach die ganze Zeit sitzt. Stehen ist anstrengend!`,
    },
    "victory": {
      1: "Ich hätte damit rechnen sollen!"
    },
    "defeat": {
      1: `Heh heh! Macht nichts, ich habe hier nur einen Sieg eingefahren.
          $Ich verstehe, wenn du sauer bist, aber geh nicht völlig auf mich los, okay?`
    }
  },
  "ramos": {
    "encounter": {
      1: `Hast du den Garten-Spielplatz genossen, den ich mit all diesen kräftigen Pflanzen angelegt habe?
          $Ihre Stärke ist ein Zeichen meiner Stärke als Gärtner und Arenaleiter! 
          $Bist du sicher, dass du bereit bist, dich dem zu stellen?`,
    },
    "victory": {
      1: "Du glaubst an deine Pokémon... Und sie glauben an dich... Es war ein feiner Kampf, Sprössling."
    },
    "defeat": {
      1: "Hohoho... In der Tat. Schwache kleine Grashalme brechen selbst durch Beton."
    }
  },
  "viola": {
    "encounter": {
      1: `Ob es die Tränen der Frustration nach einer Niederlage sind
          $oder das Aufblühen der Freude nach einem Sieg...
          $Beides sind großartige Motive für meine Kamera! Fantastisch! Das wird einfach fantastisch!
          $Jetzt komm auf mich zu!`,
      2: "Mein Objektiv ist immer auf den Sieg fokussiert - ich lasse mir diesen Moment nicht entgehen!"
    },
    "victory": {
      1: "Du und deine Pokémon haben mir eine ganz neue Tiefenschärfe gezeigt! Einfach fantastisch!",
      2: `Die Welt, die du durch ein Objektiv siehst, und die Welt,
         $die du mit einem Pokémon an deiner Seite siehst...
         $Die gleiche Welt kann völlig anders aussehen, je nach Blickwinkel.`
    },
    "defeat": {
      1: "Das Foto vom Moment meines Sieges wird ein echter Gewinner sein!",
      2: "Ja! Ich habe einige großartige Fotos gemacht!"
    }
  },
  "candice": {
    "encounter": {
      1: `Du willst Frida herausfordern? Klar! Ich habe auf jemanden Starken gewartet!
                $Aber ich sollte dir sagen, ich bin stark, weil ich weiß, wie man sich konzentriert.`,
      2: `Pokémon, Mode, Romantik... Es geht alles um Konzentration!
                $Ich werde dir zeigen, was ich meine. Mach dich bereit zu verlieren!`
    },
    "victory": {
      1: "Ich muss sagen, ich bin von dir angetan! Vielleicht bewundere ich dich sogar ein bisschen.",
      2: `Wow! Du bist großartig! Du hast meinen Respekt verdient!
                $Ich denke, dein Fokus und Wille haben uns völlig umgehauen.`
    },
    "defeat": {
      1: "Ich habe deinen Siegeswillen gespürt, aber ich verliere nicht!",
      2: "Siehst du? Fridas Fokus! Der Fokus meiner Pokémon ist auch großartig!"
    }
  },
  "gardenia": {
    "encounter": {
      1: "Du hast eine Sieger-Aura. Also, das wird Spaß machen. Lass uns kämpfen!"
    },
    "victory": {
      1: "Unglaublich! Du bist sehr gut, nicht wahr?"
    },
    "defeat": {
      1: "Ja! Meine Pokémon und ich sind perfekt abgestimmt!"
    }
  },
  "aaron": {
    "encounter": {
      1: "Okay! Lass mich gegen dich antreten!"
    },
    "victory": {
      1: "Kämpfen ist eine tiefe und komplexe Angelegenheit..."
    },
    "defeat": {
      1: "Ein Sieg über ein Mitglied der Top Vier ist nicht leicht zu erringen."
    }
  },
  "cress": {
    "encounter": {
      1: "Das ist korrekt! Ich und meine geschätzten Wasser-Pokémon werden deine Gegner im Kampf sein!"
    },
    "victory": {
      1: "Verlieren? Ich? Das glaube ich nicht."
    },
    "defeat": {
      1: "Das ist das passende Ergebnis, wenn ich dein Gegner bin."
    }
  },
  "allister": {
    "encounter": {
      1: "'N-Nio.\nH-hier… g-geht's los…"
    },
    "victory": {
      1: `Ich hätte beinahe meine Maske vor Schock verloren... Das war...
                $Wow. Ich sehe dein Können, wie es wirklich ist.`,
    },
    "defeat": {
      1: "D-das war klasse!"
    }
  },
  "clay": {
    "encounter": {
      1: "Harrumph! Du hast mich warten lassen, oder? Gut, jetzt will ich sehen, was du drauf hast!"
    },
    "victory": {
      1: "Mann oh Mann... Es fühlt sich gut an, alles zu geben und trotzdem besiegt zu werden!"
    },
    "defeat": {
      1: `Was wichtig ist, ist wie du auf eine Niederlage reagierst.
                $Deshalb sind Leute, die Niederlagen als Ansporn nutzen, um besser zu werden, stark.`,
    }
  },
  "kofu": {
    "encounter": {
      1: "Ich werde dir ein ganzes Menü aus Wasser-Pokémon servieren! Aber versuch nicht, sie zu essen!"
    },
    "victory": {
      1: `Vaultin' Veluza! Du bist ein lebhafter Mensch, nicht wahr!
          $Ein bisschen ZU lebhaft, wenn ich das so sagen darf!`
    },
    "defeat": {
      1: "Komm bald wieder zu mir, hörst du?"
    }
  },
  "tulip": {
    "encounter": {
      1: "Erlaube mir, meine Fähigkeiten einzusetzen, um deine niedlichen kleinen Pokémon noch schöner zu machen!"
    },
    "victory": {
      1: "Deine Stärke hat eine Magie, die nicht wegzuwaschen ist."
    },
    "defeat": {
      1: `Weißt du, in meinem Beruf verschwinden Menschen,
          $die in einem Bereich kein Talent haben, oft schnell und werden nie wieder gesehen.`,
    }
  },
  "sidney": {
    "encounter": {
      1: `Mir gefällt der Blick, den du mir zuwirfst. Ich denke, du wirst mir einen guten Kampf liefern.
                $Das ist gut! Sieht wirklich gut aus! In Ordnung!
                $Du und ich, lass uns einen Kampf genießen, der nur hier stattfinden kann!`,
    },
    "victory": {
      1: "Nun, wie gefällt dir das? Ich habe verloren! Eh, es hat Spaß gemacht, also ist es egal."
    },
    "defeat": {
      1: "Wir sind hier nicht nachtragend, okay?"
    }
  },
  "phoebe": {
    "encounter": {
      1: `Während meines Trainings habe ich die Fähigkeit erlangt, mit Geister-Pokémon zu kommunizieren.
                $Ja, die Bindung, die ich zu Pokémon entwickelt habe, ist extrem stark.
                $Also komm, versuche nur, meinen Pokémon Schaden zuzufügen!`,
    },
    "victory": {
      1: "Oh, Mist. Ich habe verloren."
    },
    "defeat": {
      1: "Ich freue mich darauf, dich irgendwann wieder zu bekämpfen!"
    }
  },
  "glacia": {
    "encounter": {
      1: `Alles, was ich gesehen habe, sind Herausforderungen von schwachen Trainern und ihren Pokémon.
                $Und du? Es würde mich überaus freuen, wenn ich gegen dich alles geben könnte!`,
    },
    "victory": {
      1: `Du und deine Pokémon… Wie heiß eure Geister brennen!
                $Die alles verzehrende Hitze überwältigt.
                $Es ist kein Wunder, dass meine eisigen Fähigkeiten dir nichts anhaben konnten.`,
    },
    "defeat": {
      1: "Ein leidenschaftlicher Kampf, in der Tat."
    }
  },
  "drake": {
    "encounter": {
      1: `Um mit Pokémon als Partner zu kämpfen, weißt du, was dafür nötig ist? Weißt du, was gebraucht wird?
                $Wenn nicht, wirst du nie gegen mich gewinnen!`,
    },
    "victory": {
      1: "Hervorragend, muss ich sagen."
    },
    "defeat": {
      1: "Ich habe alles für diesen Kampf gegeben!"
    }
  },
  "wallace": {
    "encounter": {
      1: `Da ist etwas an dir… Eine Veränderung in deinem Auftreten.
          $Ich denke, ich spüre das bei dir. Zeig es mir. Zeig mir die Kraft, die du mit deinen Pokémon hast.
          $Und ich werde dir im Gegenzug eine Vorstellung von
          $Illusionen im Wasser von mir und meinen Pokémon präsentieren!`,
    },
    "victory": {
      1: `Bravo. Ich erkenne jetzt deine Authentizität und Großartigkeit als Pokémon-Trainer.
          $Ich freue mich sehr, dich und deine Pokémon kennengelernt zu haben. Du hast dich als würdig erwiesen.`,
    },
    "defeat": {
      1: "Eine große Illusion!"
    }
  },
  "lorelei": {
    "encounter": {
      1: `Niemand kann mich bei eisigen Pokémon übertreffen! Gefrierende Angriffe sind mächtig!
         $Deine Pokémon werden mir ausgeliefert sein, wenn sie erst einmal eingefroren sind! Hahaha!
         $Bist du bereit?`,
    },
    "victory": {
      1: "Wie kannst du es wagen!"
    },
    "defeat": {
      1: "Es gibt nichts, was du tun kannst, wenn du erst einmal eingefroren bist."
    }
  },
  "will": {
    "encounter": {
      1: `Ich habe auf der ganzen Welt trainiert und meine Psycho-Pokémon stark gemacht.
          $Ich kann nur besser werden! Verlieren ist keine Option!`,
    },
    "victory": {
      1: "Ich... ich kann es nicht... glauben..."
    },
    "defeat": {
      1: "Das war knapp. Ich frage mich, was dir fehlt."
    }
  },
  "malva": {
    "encounter": {
      1: `Ich fühle mich, als könnte mein Herz in Flammen aufgehen.
                $Ich brenne vor Hass auf dich, Wicht!`,
    },
    "victory": {
      1: "Was für Neuigkeiten... Ein neuer Herausforderer hat Pachira besiegt!"
    },
    "defeat": {
      1: "Ich bin begeistert! Ja, begeistert, dass ich dich unter meinen Fußsohlen zerquetschen konnte."
    }
  },
  "hala": {
    "encounter": {
      1: "Der alte Hala ist hier, um dich zum Schreien zu bringen!"
    },
    "victory": {
      1: "Ich konnte die Kraft spüren, die du auf deiner Reise gewonnen hast."
    },
    "defeat": {
      1: "Haha! Was für ein erfreulicher Kampf!"
    }
  },
  "molayne": {
    "encounter": {
      1: `Ich habe die Kapitänsposition meinem Cousin Chrys gegeben,
         $aber ich bin zuversichtlich in meine Fähigkeiten.
         $Meine Stärke ist wie die einer Supernova!`,
    },
    "victory": {
      1: "Ich habe sicherlich einen interessanten Trainer zum Kämpfen gefunden!"
    },
    "defeat": {
      1: "Ahaha. Was für ein interessanter Kampf."
    }
  },
  "rika": {
    "encounter": {
      1: "Ich würde sagen, ich werde es dir leicht machen, aber... das wäre gelogen! Denke schnell!"
    },
    "victory": {
      1: "Nicht schlecht, wirklich!"
    },
    "defeat": {
      1: "Nahahaha! Du bist wirklich etwas Besonderes!"
    }
  },
  "bruno": {
    "encounter": {
      1: "Wir werden dich mit unserer überlegenen Kraft niederschmettern! Hoo hah!"
    },
    "victory": {
      1: "Warum? Wie konnte ich verlieren?"
    },
    "defeat": {
      1: "Du kannst mich herausfordern, so oft du willst, aber das Ergebnis wird sich nie ändern!"
    }
  },
  "bugsy": {
    "encounter": {
      1: "Ich bin Kai, der Arenaleiter von Azalea City. Ich bin ein großer Fan von Käfer-Pokémon.",
    },
    "victory": {
      1: `Wow, erstaunlich! Du bist ein Experte für Pokémon!
          $Meine Forschung ist noch nicht abgeschlossen. OK, du gewinnst.`,
    },
    "defeat": {
      1: "Danke! Dank unseres Kampfes konnte ich auch Fortschritte in meiner Forschung machen!"
    }
  },
  "koga": {
    "encounter": {
      1: "Fwahahahaha! Pokémon sind nicht nur rohe Gewalt - das wirst du bald genug sehen!"
    },
    "victory": {
      1: "Ah! Du hast deinen Wert bewiesen!"
    },
    "defeat": {
      1: "Hast du gelernt, die Techniken der Ninja zu fürchten?"
    }
  },
  "bertha": {
    "encounter": {
      1: "Nun, würdest du dieser alten Dame zeigen, wie viel du gelernt hast?"
    },
    "victory": {
      1: `Nun! Liebes Kind, ich muss sagen, das war sehr beeindruckend.
                $Deine Pokémon haben an dich geglaubt und ihr Bestes gegeben, um dir den Sieg zu sichern.
                $Obwohl ich verloren habe, finde ich mich mit einem dummen Grinsen wieder!`,
    },
    "defeat": {
      1: "Hahahahah! Sieht so aus, als hätte diese alte Dame gewonnen!"
    }
  },
  "lenora": {
    "encounter": {
      1: `Nun denn, Herausforderer, ich werde erforschen,
          $wie du mit den Pokémon kämpfst, die du so liebevoll aufgezogen hast!`,
    },
    "victory": {
      1: `Meine Theorie über dich war korrekt. Du bist mehr als nur talentiert... 
          $Du bist motiviert! Ich salutier' dir!`,
    },
    "defeat": {
      1: "Ah ha ha! Wenn du verlierst, analysiere warum und nutze dieses Wissen im nächsten Kampf!"
    }
  },
  "siebold": {
    "encounter": {
      1: `Solange ich lebe, werde ich danach streben, die ultimative Küche...
          $und die stärksten Gegner im Kampf zu finden!`,
    },
    "victory": {
      1: "Ich werde die Erinnerung an dich und deine Pokémon für immer in meinem Herzen bewahren."
    },
    "defeat": {
      1: `Unser Pokémon-Kampf war wie Nahrung für meine Seele. Er wird mich weiter antreiben.
                $So werde ich dir meinen Respekt erweisen, dass du alles im Kampf gegeben hast!`,
    }
  },
  "roxie": {
    "encounter": {
      1: "Mach dich bereit! Ich werde dir den Verstand aus dem Kopf schlagen!"
    },
    "victory": {
      1: "Wahnsinn! Deine Vernunft ist schon giftiger als meine!"
    },
    "defeat": {
      1: "Hey, komm schon! Sei ernst! Du musst mehr geben!"
    }
  },
  "olivia": {
    "encounter": {
      1: "Hier ist keine Einführung nötig. Zeit, gegen mich, Mayla, zu kämpfen!"
    },
    "victory": {
      1: "Wirklich lieblich... Sowohl du als auch deine Pokémon..."
    },
    "defeat": {
      1: "Mmm-hmm."
    }
  },
  "poppy": {
    "encounter": {
      1: "Oooh! Willst du einen Pokémon-Kampf mit mir führen?"
    },
    "victory": {
      1: "Uagh?! Mmmuuuggghhh..."
    },
    "defeat": {
      1: `Jaaa! Ich hab's geschafft! Ich hab dich besiegt! Du kannst kommen für... Für... Einen Revanchekampf?
                $Komm jederzeit für einen Revanchekampf!`,
    }
  },
  "agatha": {
    "encounter": {
      1: "Pokémon sind zum Kämpfen da! Ich zeige dir, wie ein echter Trainer kämpft!"
    },
    "victory": {
      1: "Oh mein Gott! Du bist etwas Besonderes, Kind!"
    },
    "defeat": {
      1: "Bahaha. So wird ein richtiger Kampf geführt!"
    }
  },
  "flint": {
    "encounter": {
      1: "Hoffentlich bist du aufgewärmt, denn hier kommt der Urknall!"
    },
    "victory": {
      1: "Unglaublich! Deine Moves sind so heiß, dass meine im Vergleich lauwarm wirken!"
    },
    "defeat": {
      1: "Huh? War das alles? Ich denke, du brauchst etwas mehr Leidenschaft."
    }
  },
  "grimsley": {
    "encounter": {
      1: "Der Gewinner nimmt alles, und es bleibt nichts für den Verlierer."
    },
    "victory": {
      1: "Wenn man verliert, verliert man alles... Das nächste, wonach ich suche, wird auch der Sieg sein!"
    },
    "defeat": {
      1: "Wenn jemand gewinnt, verliert derjenige, der gegen diese Person gekämpft hat."
    }
  },
  "caitlin": {
    "encounter": {
      1: `Ich bin es, die erschien, als die Blume sich öffnete. Du, der du gewartet hast…
          $Du siehst aus wie ein Pokémon-Trainer mit verfeinerter Stärke und vertiefter Freundlichkeit.
          $Was ich in meinem Gegner suche, ist überlegene Stärke…
          $Bitte entfessle deine Kraft in vollem Umfang!`,
    },
    "victory": {
      1: "Meine Pokémon und ich haben so viel gelernt! Ich danke dir."
    },
    "defeat": {
      1: "Ich strebe danach, mit Eleganz und Anmut zu siegen."
    }
  },
  "diantha": {
    "encounter": {
      1: `Gegen dich und deine Pokémon zu kämpfen, die alle voller Hoffnung für die Zukunft sind...
         $Ehrlich gesagt, es erfüllt mich mit der Energie, die ich brauche, um jeden neuen Tag anzugehen!
         $Wirklich!`,
    },
    "victory": {
      1: "Den edlen Geist von dir und deinen Pokémon im Kampf zu erleben, hat mein Herz wirklich berührt..."
    },
    "defeat": {
      1: "Oh, fantastisch! Was denkst du? Mein Team war ziemlich cool, oder?"
    }
  },
  "wikstrom": {
    "encounter": {
      1: `Guten Tag, junger Herausforderer! Wahrlich, ich bin die berühmte Klinge aus gehärtetem Stahl,
         $Herzog Thymelot! Lasst den Kampf beginnen! En garde!`,
    },
    "victory": {
      1: "Ruhmreich! Das Vertrauen, das du mit deinen ehrenvollen Pokémon teilst, übertrifft sogar meines!"
    },
    "defeat": {
      1: `Was für eine Magie ist das? Mein Herz, es hämmert unaufhörlich in meiner Brust!
         $Gegen einen so würdigen Gegner zu gewinnen, verleiht meiner Seele Flügel - so fliege ich!`,
    }
  },
  "acerola": {
    "encounter": {
      1: "Kämpfen macht einfach Spaß! Komm schon, ich schaffe das!"
    },
    "victory": {
      1: "Ich bin... sprachlos! Wie hast du das gemacht?!"
    },
    "defeat": {
      1: "Ehaha! Was für ein erstaunlicher Sieg!"
    }
  },
  "larry_elite": {
    "encounter": {
      1: `Hallo... Ich bin's, Aoki.
                $Ich bin auch Mitglied der Top Vier, ja... Leider für mich.`,
    },
    "victory": {
      1: "Nun, das hat uns den Wind aus den Segeln genommen..."
    },
    "defeat": {
      1: "Es ist Zeit für ein Treffen mit dem Boss."
    }
  },
  "lance": {
    "encounter": {
      1: "Ich habe auf dich gewartet. Erlaube mir, deine Fähigkeiten zu testen.",
      2: "Ich dachte, du würdest es so weit schaffen. Lass uns anfangen."
    },
    "victory": {
      1: "Du hast mich besiegt. Du bist großartig!",
      2: "Ich hätte nie erwartet, dass ein anderer Trainer mich schlägt... Ich bin überrascht."
    },
    "defeat": {
      1: "Das war knapp. Willst du es nochmal versuchen?",
      2: "Es ist nicht so, dass du schwach bist. Lass dich davon nicht stören."
    }
  },
  "karen": {
    "encounter": {
      1: "Ich bin Melanie. Möchtest du einen Kampf mit meinen Unlicht-Pokémon?",
      2: "Ich bin anders als die, die du bereits getroffen hast.",
      3: "Du hast ein charmantes Team zusammengestellt. Unser Kampf wird sicher gut."
    },
    "victory": {
      1: "Nein! Ich kann nicht gewinnen. Wie bist du so stark geworden?",
      2: "Ich werde nicht von meinem gewählten Weg abweichen.",
      3: "Der Champion freut sich darauf, dich kennenzulernen."
    },
    "defeat": {
      1: "Das habe ich erwartet.",
      2: "Nun, das war relativ unterhaltsam.",
      3: "Komm mich jederzeit besuchen."
    }
  },
  "milo": {
    "encounter": {
      1: `Es scheint, als würdest du Pokémon wirklich gut verstehen.
               $Das wird ein harter Kampf!
               $Ich muss mein Pokémon Dynamaximieren, wenn ich gewinnen will!`,
    },
    "victory": {
      1: "Die Kraft des Grases ist verwelkt... Was für ein unglaublicher Herausforderer!"
    },
    "defeat": {
      1: "Das wird dich wirklich schockieren und in Ehrfurcht versetzen."
    }
  },
  "lucian": {
    "encounter": {
      1: `Einen Moment, bitte. Das Buch, das ich lese, hat fast seinen spannenden Höhepunkt erreicht...
                $Der Held hat ein mystisches Schwert erlangt und steht vor seiner letzten Prüfung... Ah, egal.
                $Da du es so weit geschafft hast, lege ich das beiseite und kämpfe gegen dich.
                $Lass mich sehen, ob du genauso viel Ruhm erlangen wirst wie der Held meines Buches!`,
    },
    "victory": {
      1: "Ich sehe... Es scheint, als hättest du mich schachmatt gesetzt."
    },
    "defeat": {
      1: "Ich habe einen Ruf zu wahren."
    }
  },
  "drasna": {
    "encounter": {
      1: `Du musst ein starker Trainer sein. Ja, ganz stark...
         $Das sind wunderbare Neuigkeiten! Gegen Gegner wie dich und dein Team zu kämpfen,
         $lässt meine Pokémon wie Unkraut wachsen!`
    },
    "victory": {
      1: "Oh, meine Güte. Das war wirklich ein schneller Kampf... Ich hoffe, du kommst bald wieder!"
    },
    "defeat": {
      1: "Wie kann das sein?"
    }
  },
  "kahili": {
    "encounter": {
      1: "Also, da bist du… Warum sehen wir nicht, wen die Winde heute begünstigen, dich… oder mich?"
    },
    "victory": {
      1: "Es frustriert mich als Mitglied der Top Vier, aber es scheint, dass deine Stärke echt ist."
    },
    "defeat": {
      1: "Das war ein Ass!"
    }
  },
  "hassel": {
    "encounter": {
      1: `Bereite dich darauf vor, aus erster Hand zu erfahren,
          $wie sich der feurige Atem eines erbitterten Kampfes anfühlt!`
    },
    "victory": {
      1: `Das Glück hat mir dieses Mal gelächelt, aber...
          $Angesichts des Verlaufs des Kampfes, wer weiß, ob ich das nächste Mal so viel Glück haben werde.`,
    },
    "defeat": {
      1: "Das war ein Ass!"
    }
  },
  "blue": {
    "encounter": {
      1: "Du musst ziemlich gut sein, um so weit zu kommen."
    },
    "victory": {
      1: "Ich habe nur gegen ihn und jetzt gegen dich verloren… Ihn? Haha..."
    },
    "defeat": {
      1: "Siehst du? Meine Stärke hat mich hierher gebracht."
    }
  },
  "piers": {
    "encounter": {
      1: "Mach dich bereit für einen Moshpit mit mir und meiner Truppe! Spikeford, es ist Zeit zu rocken!"
    },
    "victory": {
      1: "Ich und mein Team haben unser Bestes gegeben. Lass uns irgendwann wieder zu einem Kampf treffen..."
    },
    "defeat": {
      1: "Meine Kehle ist heiser vom Schreien... Aber das war ein aufregender Kampf!"
    }
  },
  "red": {
    "encounter": {
      1: "…!"
    },
    "victory": {
      1: "…?"
    },
    "defeat": {
      1: "…!"
    }
  },
  "jasmine": {
    "encounter": {
      1: "Oh... Deine Pokémon sind beeindruckend. Ich denke, ich werde das genießen."
    },
    "victory": {
      1: "Du bist wirklich stark. Ich muss mich auch viel mehr anstrengen."
    },
    "defeat": {
      1: "Ich habe nie erwartet zu gewinnen."
    }
  },
  "lance_champion": {
    "encounter": {
      1: "Ich bin immer noch der Champion. Ich werde nichts zurückhalten."
    },
    "victory": {
      1: "Dies ist das Aufkommen eines neuen Champions."
    },
    "defeat": {
      1: "Ich habe meinen Titel erfolgreich verteidigt."
    }
  },
  "steven": {
    "encounter": {
      1: `Erzähl mir... Was hast du auf deiner Reise mit deinen Pokémon gesehen?
                $Was hast du gefühlt, als du so viele andere Trainer getroffen hast?
                $Durch dieses reiche Land zu reisen... Hat es etwas in dir geweckt?
                $Ich möchte, dass du mir alles zeigst, was du gelernt hast.
                $Meine Pokémon und ich werden dir im Gegenzug mit allem antworten, was wir wissen!`,
    },
    "victory": {
      1: "Also falle ich, der Champion, in der Niederlage..."
    },
    "defeat": {
      1: "Das war gut verbrachte Zeit! Danke!"
    }
  },
  "cynthia": {
    "encounter": {
      1: "Ich, Cynthia, akzeptiere deine Herausforderung! Es wird keine Pause von mir geben!"
    },
    "victory": {
      1: "Egal wie viel Spaß der Kampf macht, er wird irgendwann enden..."
    },
    "defeat": {
      1: "Selbst wenn du verlierst, verliere niemals deine Liebe zu Pokémon."
    }
  },
  "iris": {
    "encounter": {
      1: `Weißt du was? Ich freue mich wirklich darauf, ernsthafte Kämpfe mit starken Trainern zu führen!
         $Ich meine, komm schon! Die Trainer, die es hierher schaffen, sind Trainer,
         $die den Sieg mit jeder Faser ihres Seins anstreben!
         $Und sie kämpfen Seite an Seite mit Pokémon, die unzählige schwierige Kämpfe durchgemacht haben!
         $Wenn ich mit solchen Leuten kämpfe, werde nicht nur ich stärker, sondern auch meine Pokémon!
         $Und wir werden uns noch besser kennenlernen! OK! Mach dich bereit!
         $Ich bin Iris, die Champion der Pokémon-Liga, und ich werde dich besiegen!`,
    },
    "victory": {
      1: "Aghhhh... Ich habe mein Bestes gegeben, aber wir haben verloren..."
    },
    "defeat": {
      1: "Juhu! Wir haben gewonnen!"
    }
  },
  "hau": {
    "encounter": {
      1: `Ich frage mich, ob ein Trainer anders kämpft,
         $je nachdem, ob er aus einer warmen oder einer kalten Region stammt.
         $Lass es uns testen!`,
    },
    "victory": {
      1: "Das war großartig! Ich denke, ich verstehe dein Vibe jetzt ein bisschen besser!"
    },
    "defeat": {
      1: "Ma-an, das war eine Art Kampf!"
    }
  },
  "geeta": {
    "encounter": {
      1: `Ich habe mich entschieden, erneut meinen Hut in den Ring zu werfen.
                $Komm jetzt... Zeig mir die Früchte deines Trainings.`,
    },
    "victory": {
      1: "Ich freue mich auf Neuigkeiten über all deine Erfolge!"
    },
    "defeat": {
      1: "Was ist los? Das ist doch nicht alles, oder?"
    }
  },
  "nemona": {
    "encounter": {
      1: "Yesss! Ich bin so aufgeregt! Zeit, dass wir uns austoben!"
    },
    "victory": {
      1: "Na gut, das ist ärgerlich, aber ich hatte trotzdem Spaß! Ich werde dich nächstes Mal erwischen!"
    },
    "defeat": {
      1: "Das war ein großartiger Kampf! Definitiv fruchtbar."
    }
  },
  "leon": {
    "encounter": {
      1: "Wir werden eine absolut großartige Zeit haben!"
    },
    "victory": {
      1: `Meine Zeit als Champion ist vorbei...
                $Aber was für eine großartige Zeit war das!
                $Danke für den großartigsten Kampf, den ich je hatte!`,
    },
    "defeat": {
      1: "Das war eine absolut großartige Zeit!"
    }
  },
  "whitney": {
    "encounter": {
      1: "Hey! Findest du nicht auch, dass Pokémon total süß sind?"
    },
    "victory": {
      1: "Waaah! Waaah! Du bist so gemein!"
    },
    "defeat": {
      1: "Und das war's!"
    }
  },
  "chuck": {
    "encounter": {
      1: "Ha! Du willst mich herausfordern? Bist du mutig oder einfach nur unwissend?"
    },
    "victory": {
      1: "Du bist stark! Würdest du mich bitte zu deinem Schüler machen?"
    },
    "defeat": {
      1: "Da. Merkst du, wie viel mächtiger ich bin als du?"
    }
  },
  "katy": {
    "encounter": {
      1: "Lass deine Wachsamkeit nicht nach, es sei denn, du willst von den Füßen gerissen werden!"
    },
    "victory": {
      1: "Alle meine süßen kleinen Pokémon fielen wie Fliegen!"
    },
    "defeat": {
      1: "Iss auf, mein süßes kleines Vivillon!"
    }
  },
  "pryce": {
    "encounter": {
      1: "Jugend allein garantiert keinen Sieg! Erfahrung ist, was zählt."
    },
    "victory": {
      1: "Hervorragend! Das war perfekt. Versuche nicht zu vergessen, was du jetzt fühlst."
    },
    "defeat": {
      1: "Genau wie ich es mir vorgestellt habe."
    }
  },
  "clair": {
    "encounter": {
      1: "Weißt du, wer ich bin? Und du wagst es trotzdem, mich herauszufordern?"
    },
    "victory": {
      1: "Ich frage mich, wie weit du mit deinem Können kommen wirst. Das sollte faszinierend sein."
    },
    "defeat": {
      1: "Das war's."
    }
  },
  "maylene": {
    "encounter": {
      1: `Ich bin gekommen, um dich jetzt herauszufordern, und ich werde nichts zurückhalten.
                    $Bitte bereite dich auf den Kampf vor!`,
    },
    "victory": {
      1: "Ich gestehe die Niederlage ein..."
    },
    "defeat": {
      1: "Das war großartig."
    }
  },
  "fantina": {
    "encounter": {
      1: `Du wirst mich herausfordern, ja? Aber ich werde gewinnen.
                    $Das tut der Arenaleiter von Herzhofen, non?`,
    },
    "victory": {
      1: "Du bist so fantastisch stark. Ich weiß, warum ich verloren habe."
    },
    "defeat": {
      1: "Ich bin so, so, sehr glücklich!"
    }
  },
  "byron": {
    "encounter": {
      1: `Trainer! Du bist jung, genau wie mein Sohn, Veit. 
                    $Mit mehr jungen Trainern, die das Kommando übernehmen, ist die Zukunft der Pokémon hell! 
                    $Also, als Hürde für junge Leute nehme ich deine Herausforderung an!`,
    },
    "victory": {
      1: "Hmm! Meine robusten Pokémon - besiegt!"
    },
    "defeat": {
      1: "Gwahahaha! Wie waren meine robusten Pokémon?!"
    }
  },
  "olympia": {
    "encounter": {
      1: "Ein alter Brauch entscheidet über das Schicksal. Der Kampf beginnt!"
    },
    "victory": {
      1: "Schaffe deinen eigenen Weg. Lass dir nichts in den Weg stellen. Dein Schicksal, deine Zukunft."
    },
    "defeat": {
      1: "Unser Weg ist jetzt klar."
    }
  },
  "volkner": {
    "encounter": {
      1: `Da du so weit gekommen bist, musst du ziemlich stark sein…
                    $Ich hoffe, du bist der Trainer, der mich daran erinnert, wie viel Spaß es macht zu kämpfen!`,
    },
    "victory": {
      1: `Du hast mich besiegt…
                    $Dein Verlangen und die edle Art, wie deine Pokémon für dich gekämpft haben…
                    $Ich habe mich sogar während unseres Kampfes begeistert gefühlt. Das war ein sehr guter Kampf.`,
    },
    "defeat": {
      1: `Es war überhaupt nicht schockierend…
                    $Das ist nicht das, was ich wollte!`,
    }
  },
  "burgh": {
    "encounter": {
      1: `M'hm… Wenn ich diesen Kampf gewinne, habe ich das Gefühl,
         $dass ich ein Bild malen kann, das es so noch nie gegeben hat. 
         $OK! Ich höre meine Kampf-Muse laut und deutlich. Lass uns gleich loslegen!`,
      2: `Natürlich bin ich wirklich stolz auf all meine Pokémon! 
                    $Nun, dann... Lass uns gleich loslegen!`
    },
    "victory": {
      1: "Ist es vorbei? Hat mich meine Muse verlassen?",
      2: "Hmm… Es ist vorbei! Du bist unglaublich!"
    },
    "defeat": {
      1: "Wow… Irgendwie ist es doch schön, nicht wahr?",
      2: `Manchmal höre ich Leute sagen, es war ein hässlicher Sieg. 
                    $Ich denke, wenn du dein Bestes gibst, ist jeder Sieg schön.`
    }
  },
  "elesa": {
    "encounter": {
      1: `C'est fini! Wenn ich mir dessen sicher bin,
         $fühle ich einen elektrischen Stoß durch meinen Körper laufen!
         $Ich möchte dieses Gefühl erleben, also werden meine geliebten Pokémon
         $jetzt deinen Kopf zum Drehen bringen!`,
    },
    "victory": {
      1: "Ich wollte deinen Kopf zum Drehen bringen, aber du hast mich schockiert."
    },
    "defeat": {
      1: "Das war irgendwie unbefriedigend… Wirst du nächstes Mal alles geben?"
    }
  },
  "skyla": {
    "encounter": {
      1: `Es ist endlich Zeit für ein Duell! Das bedeutet den Pokémon-Kampf,
          $der entscheidet, wer an der Spitze steht, richtig? 
          $Ich liebe es, auf dem Gipfel zu stehen! Weil man von hohen Orten aus für immer und ewig sehen kann! 
          $Also, wie wäre es, wenn wir beide Spaß haben?`,
    },
    "victory": {
      1: "Dein Gegner im Kampf zu sein, ist eine neue Kraftquelle für mich. Danke!"
    },
    "defeat": {
      1: "Gewinnen oder verlieren, man lernt immer etwas aus einem Kampf, richtig?"
    }
  },
  "brycen": {
    "encounter": {
      1: `Es gibt auch Stärke darin, mit anderen Menschen und Pokémon zusammen zu sein. 
                    $Ihre Unterstützung zu erhalten, macht dich stärker. Ich werde dir diese Kraft zeigen!`,
    },
    "victory": {
      1: "Die wunderbare Kombination aus dir und deinen Pokémon! Was für eine schöne Freundschaft!"
    },
    "defeat": {
      1: "Extreme Bedingungen testen und trainieren dich wirklich!"
    }
  },
  "drayden": {
    "encounter": {
      1: `Was ich finden möchte, ist ein junger Trainer, der mir eine helle Zukunft zeigen kann. 
         $Lass uns mit allem kämpfen, was wir haben: dein Können, meine Erfahrung und die Liebe,
         $mit der wir unsere Pokémon großgezogen haben!`,
    },
    "victory": {
      1: `Dieses intensive Gefühl, das mich nach einer Niederlage überkommt…
          $Ich weiß nicht, wie ich es beschreiben soll.`,
    },
    "defeat": {
      1: "Harrumph! Ich weiß, dass deine Fähigkeit größer ist als das!"
    }
  },
  "grant": {
    "encounter": {
      1: `Es gibt nur eine Sache, die ich mir wünsche. 
                    $Dass wir, indem wir einander übertreffen, einen Weg zu noch größeren Höhen finden.`,
    },
    "victory": {
      1: "Du bist eine Mauer, die ich nicht überwinden kann!"
    },
    "defeat": {
      1: `Gib nicht auf.
                    $Das ist wirklich alles, was es dazu gibt.
                    $Die wichtigsten Lektionen im Leben sind einfach.`,
    }
  },
  "korrina": {
    "encounter": {
      1: "Zeit für Lady Connies großen Auftritt!"
    },
    "victory": {
      1: "Es ist dein Wesen, das es deinen Pokémon ermöglicht, sich zu entwickeln!"
    },
    "defeat": {
      1: "Was für ein explosiver Kampf!"
    }
  },
  "clemont": {
    "encounter": {
      1: "Oh! Ich bin froh, dass wir uns getroffen haben!"
    },
    "victory": {
      1: "Deine Leidenschaft für den Kampf inspiriert mich!"
    },
    "defeat": {
      1: "Es sieht so aus, als würde meine Trainer-Wachstumsmaschine, Mach 2, wirklich funktionieren!"
    }
  },
  "valerie": {
    "encounter": {
      1: `Oh, wenn das nicht ein junger Trainer ist… Es ist schön, dich so zu treffen. 
         $Dann nehme ich an, du hast dir das Recht auf einen Kampf verdient, als Belohnung für deine Bemühungen. 
         $Die schwer fassbare Fee mag zart wie eine Brise und empfindlich wie eine Blüte erscheinen,
         $aber sie ist stark.`,
    },
    "victory": {
      1: "Ich hoffe, dass du morgen Dinge finden wirst, über die du lächeln kannst…"
    },
    "defeat": {
      1: "Oh mein Gott, wie schade…"
    }
  },
  "wulfric": {
    "encounter": {
      1: `Weißt du was? Wir reden alle groß über das, was man vom Kämpfen und von Bindungen lernt und all das…
                    $Aber eigentlich mache ich es nur, weil es Spaß macht. 
                    $Wen kümmert das Prahlen? Lass uns kämpfen!`,
    },
    "victory": {
      1: "Hervorragend! Ich bin so hart wie ein Eisberg, aber du hast mich komplett durchschlagen!"
    },
    "defeat": {
      1: "Kämpfe mit mir, und das passiert!"
    }
  },
  "kabu": {
    "encounter": {
      1: `Jeder Trainer und jedes Pokémon trainiert hart, um den Sieg zu erringen. 
         $Aber das bedeutet, dass auch dein Gegner hart arbeitet, um zu gewinnen. 
         $Am Ende wird das Match von der Seite entschieden, die ihr wahres Potenzial entfesseln kann.`,
    },
    "victory": {
      1: "Ich bin froh, dass ich heute gegen dich kämpfen konnte!"
    },
    "defeat": {
      1: "Das ist eine großartige Möglichkeit für mich, mein eigenes Wachstum zu spüren!"
    }
  },
  "bea": {
    "encounter": {
      1: `Hast du einen unerschütterlichen Geist, der sich nicht bewegt, egal wie du angegriffen wirst? 
                    $Ich denke, ich werde das einfach mal testen, oder?`,
    },
    "victory": {
      1: "Ich habe den Kampfgeist deiner Pokémon gespürt, als du sie in den Kampf geführt hast."
    },
    "defeat": {
      1: "Das war die beste Art von Match, die man sich je wünschen kann."
    }
  },
  "opal": {
    "encounter": {
      1: "Lass mich sehen, wie du und dein Partner-Pokémon euch verhalten!"
    },
    "victory": {
      1: "Dein Rosa fehlt noch, aber du bist ein ausgezeichneter Trainer mit ausgezeichneten Pokémon."
    },
    "defeat": {
      1: "Schade für dich, denke ich."
    }
  },
  "bede": {
    "encounter": {
      1: "Ich nehme an, ich sollte zweifelsfrei beweisen, wie erbärmlich du bist und wie stark ich bin."
    },
    "victory": {
      1: "Ich verstehe... Nun, das ist in Ordnung. Ich habe mich sowieso nicht wirklich angestrengt."
    },
    "defeat": {
      1: "Nicht schlecht, muss ich sagen."
    }
  },
  "gordie": {
    "encounter": {
      1: "Also, lass uns das hinter uns bringen."
    },
    "victory": {
      1: "Ich möchte einfach in ein Loch kriechen... Nun, ich denke, es wäre eher wie ein Sturz von hier."
    },
    "defeat": {
      1: "Kämpfe wie immer, der Sieg wird folgen!"
    }
  },
  "marnie": {
    "encounter": {
      1: `Die Wahrheit ist, am Ende des Tages... Ich möchte wirklich nur Champion für mich selbst werden!
                    $Also nimm es nicht persönlich, wenn ich dir den Hintern versohle!`
    },
    "victory": {
      1: "OK, ich habe verloren... Aber ich habe viele gute Seiten von dir und deinen Pokémon gesehen!"
    },
    "defeat": {
      1: "Ich hoffe, du hast unsere Kampfstrategien genossen."
    }
  },
  "raihan": {
    "encounter": {
      1: `Ich werde den Champion besiegen, das ganze Turnier gewinnen und der Welt beweisen,
          $wie stark der großartige Roy wirklich ist!`
    },
    "victory": {
      1: `Ich sehe sogar gut aus, wenn ich verliere.
                    $Es ist ein echter Fluch.
                    $Ich denke, es ist Zeit für ein weiteres Selfie!`
    },
    "defeat": {
      1: "Lass uns ein Selfie zur Erinnerung machen."
    }
  },
  "brassius": {
    "encounter": {
      1: "Ich nehme an, du bist bereit? Lassen wir unser gemeinsames Kunstwerk beginnen!"
    },
    "victory": {
      1: "Ahhh... avant-garde!"
    },
    "defeat": {
      1: "Ich werde sofort mit einem neuen Stück beginnen!"
    }
  },
  "iono": {
    "encounter": {
      1: `Hey, Leute! Es ist Zeit für Enigmaras EnigmaTV!!! Naaaa, alles klärchen?
         $Hola, ciao und hallöle! Und schon bist du gefangen in meinem Elektronetz!
         $Wer ich bin, fragst du? Na, Enigmara natürlich! Ich bin hier die Arenaleiterin.`,
    },
    "victory": {
      1: "Du leuchtest ja so hell wie ein tausendfacher Donnerblitz!"
    },
    "defeat": {
      1: "Deine Augen gehören MIR!"
    }
  },
  "larry": {
    "encounter": {
      1: "Wenn alles gesagt und getan ist, ist Einfachheit am stärksten."
    },
    "victory": {
      1: "Eine Portion Niederlage, hm?"
    },
    "defeat": {
      1: "Ich mache Schluss für heute."
    }
  },
  "ryme": {
    "encounter": {
      1: "Komm schon, Baby! Bring mich zum Zittern bis auf die Knochen!"
    },
    "victory": {
      1: "Du bist cool, mein Freund - du bewegst meine SEELE!"
    },
    "defeat": {
      1: "Bis später, Baby!"
    }
  },
  "grusha": {
    "encounter": {
      1: "Alles, was ich tun muss, ist sicherzustellen, dass die Kraft meiner Pokémon dich bis auf die Knochen kühlt!"
    },
    "victory": {
      1: "Deine brennende Leidenschaft... Ich mag sie ehrlich gesagt irgendwie."
    },
    "defeat": {
      1: "Es hat nicht für dich gereicht."
    }
  },
  "marnie_elite": {
    "encounter": {
      1: "Du hast es so weit geschafft, hm? Mal sehen, ob du mit meinen Pokémon umgehen kannst!",
      2: "Ich werde mein Bestes geben, aber denke nicht, dass ich es dir leicht machen werde!"
    },
    "victory": {
      1: "Ich kann nicht glauben, dass ich verloren habe... Aber du hast den Sieg verdient. Gut gemacht!",
      2: "Es sieht so aus, als hätte ich noch viel zu lernen. Toller Kampf trotzdem!"
    },
    "defeat": {
      1: "Du hast gut gekämpft, aber ich habe den Vorteil! Viel Glück beim nächsten Mal!",
      2: "Es scheint, als hätte sich mein Training ausgezahlt. Danke für den Kampf!"
    }
  },
  "nessa_elite": {
    "encounter": {
      1: "Die Gezeiten wenden sich zu meinen Gunsten. Bereit, weggespült zu werden?",
      2: "Lass uns mit diesem Kampf Wellen schlagen! Ich hoffe, du bist vorbereitet!"
    },
    "victory": {
      1: "Du hast diese Gewässer perfekt navigiert... Gut gemacht!",
      2: "Es sieht so aus, als wären meine Strömungen kein Match für dich. Tolle Arbeit!"
    },
    "defeat": {
      1: "Wasser findet immer einen Weg. Das war ein erfrischender Kampf!",
      2: "Du hast gut gekämpft, aber die Macht des Ozeans ist unaufhaltsam!"
    }
  },
  "bea_elite": {
    "encounter": {
      1: "Bereite dich vor! Mein Kampfgeist brennt hell!",
      2: "Mal sehen, ob du mit meinem unaufhaltsamen Tempo mithalten kannst!"
    },
    "victory": {
      1: "Deine Stärke... Sie ist beeindruckend. Du hast diesen Sieg wirklich verdient.",
      2: "Ich habe diese Intensität noch nie zuvor gespürt. Unglaubliche Leistung!"
    },
    "defeat": {
      1: "Ein weiterer Sieg für mein intensives Trainingsprogramm! Gut gemacht!",
      2: "Du hast Stärke, aber ich habe härter trainiert. Toller Kampf!"
    }
  },
  "allister_elite": {
    "encounter": {
      1: "Die Schatten fallen... Bist du bereit, dich deinen Ängsten zu stellen?",
      2: "Mal sehen, ob du mit der Dunkelheit, die ich befehle, umgehen kannst."
    },
    "victory": {
      1: "Du hast die Schatten vertrieben... Für jetzt. Gut gemacht.",
      2: "Dein Licht hat meine Dunkelheit durchdrungen. Tolle Leistung."
    },
    "defeat": {
      1: "Die Schatten haben gesprochen... Deine Stärke reicht nicht aus.",
      2: "Die Dunkelheit triumphiert... Vielleicht wirst du nächstes Mal das Licht sehen."
    }
  },
  "raihan_elite": {
    "encounter": {
      1: "Ein Sturm zieht auf! Mal sehen, ob du diesen Kampf überstehst!",
      2: "Mach dich bereit, dem Auge des Sturms zu begegnen!"
    },
    "victory": {
      1: "Du hast den Sturm bezwungen... Unglaubliche Leistung!",
      2: "Du hast die Winde perfekt geritten... Toller Kampf!"
    },
    "defeat": {
      1: "Ein weiterer Sturm überstanden, ein weiterer Sieg errungen! Gut gekämpft!",
      2: "Du bist in meinen Sturm geraten! Viel Glück beim nächsten Mal!"
    }
  },
  "alder": {
    "encounter": {
      1: "Mach dich bereit für einen Kampf gegen den stärksten Trainer in Einall! Mich - Lauro!"
    },
    "victory": {
      1: "Gut gemacht! Du hast wirklich ein unvergleichliches Talent."
    },
    "defeat": {
      1: `Ein frischer Wind weht durch mein Herz...
          $Was für ein außergewöhnliches Gefühl!`
    }
  },
  "kieran": {
    "encounter": {
      1: `Durch harte Arbeit werde ich immer stärker und stärker!
         $Ich verliere nicht.`
    },
    "victory": {
      1: `Ich kann es nicht glauben...
          $Was für ein lustiger und herzzerreißender Kampf!`
    },
    "defeat": {
      1: `Wow, was für ein Kampf!
          $Es ist Zeit für dich, noch härter zu trainieren.`
    }
  },
  "rival": {
    "encounter": {
      1: `@c{smile}Hey, ich habe dich gesucht! Ich weiß, dass du es nicht erwarten konntest loszugehen,
                    $aber hättest ja wenigstens Tschüss sagen können...
                    $@c{smile_eclosed}Du verfolgst also wirklich deinen Traum?\nIch kann es kaum glauben.
                    $@c{serious_smile_fists}Da wir schon einmal hier sind, wie wäre es mit einem Kampf?\nImmerhin muss ich doch sicherstellen, dass du bereit bist.
                    $@c{serious_mopen_fists}Halte dich nicht zurück, zeig mir alles was du hast!`
    },
    "victory": {
      1: `@c{shock}Wow…Du hast mich komplett überrumpelt.\nBist du wirklich ein Anfänger?
                   $@c{smile}Vielleicht war es einfach etwas Glück, aber…\nWer weiß, vielleicht schaffst du es irgendwann
                   $ja wirklich ganz groß raus zu kommen.
                   $Übrigens, der Professor hat mich gebeten dir diese Items zu geben. Die sehen wirklich cool aus.
                   $@c{serious_smile_fists}Viel Glück da draußen!`
    },
  },
  "rival_female": {
    "encounter": {
      1: `@c{smile_wave}Da bist du! Ich habe schon überall nach dir gesucht!\n@c{angry_mopen}Hast du etwas vergessen
                    $deiner besten Freundin Tschüss zu sagen?
                    $@c{smile_ehalf}Du folgst deinem Traum, oder?\nDas ist wirklich heute…
                    $@c{smile}Naja, ich vergeben dir, dass du mich vergessen hast, aber nur unter einer Bedingung. @c{smile_wave_wink}Du musst gegen mich kämpfen!
                    $@c{angry_mopen}Gib alles! Wir wollen doch nicht, dass dein Abenteuer endet bevor es begonnen hat, richtig?`
    },
    "victory": {
      1: `@c{shock}Du hast gerade erst angefangen und bist schon so stark?!@d{96} @c{angry}Du hast sowas von betrogen, oder?
                    $@c{smile_wave_wink}Ich mach nur Spaß!@d{64} @c{smile_eclosed}Ich habe ehrlich verloren… Ich habe das Gefühl, dass du es dort draußen weit bringen wirst.
                    $@c{smile}Übrigens, der Professor hat mich gebeten dir diese Items zu geben. Ich hoffe sie sind hilfreich!
                    $@c{smile_wave}Gib wie immer dein Bestes! Ich glaube an dich!`
    },
  },
  "rival_2": {
    "encounter": {
      1: `@c{smile}Hey, du auch hier?\n@c{smile_eclosed}Immernoch ungeschlagen, hmm…?
                $@c{serious_mopen_fists}Ich weiß es sieht so aus, als wäre ich dir hierher gefolgt, aber das ist so nicht ganz richtig.
                $@c{serious_smile_fists}Ehrlicherweise kann ich es, seit du mich damals besiegt hast, garnicht erwarten erneut gegen dich zu kämpfen.
                $Ich habe selbst hart traniert. Ich werde dir diesesmal also ein würdigerer Gegner sein!.
                $@c{serious_mopen_fists}Halt dich nicht zurück, genauso wie beim letzten Mal!\nLos gehts!`
    },
    "victory": {
      1: `@c{neutral_eclosed}Oh. Ich war also zu sehr von mir überzeugt.
                $@c{smile}Das ist Ok. Ich hatte mir schon gedacht, dass sowas passiert.\n
                $@c{serious_mopen_fists}Es bedeutet einfach, dass ich mich beim nächsten Mal mehr anstrengen muss!\n
                $@c{smile}Nicht, dass du wirklich Hilfe benötigen würdest, aber ich habe hier noch eins von diesen Dingern herumliegen.
                $Du kannst es haben.\n
                $@c{serious_smile_fists}Erwarte aber nicht, dass ich dir noch mehr gebe!\nIch kann meinen Rivalen doch keine Vorteile verschaffen.
                $@c{smile}Egal, pass auf dich auf!`
    },
  },
  "rival_2_female": {
    "encounter": {
      1: `@c{smile_wave}Oh, wie schön dich hier zu trefen. Sieht so aus als wärst du noch ungeschlagen. @c{angry_mopen}Hmm… Nicht schlecht!
                $@c{angry_mopen}Ich weiß was du denkst, und nein, ich habe dich nicht verfolgt. @c{smile_eclosed}Ich bin einfach in der Gegend gewesen.
                $@c{smile_ehalf}Ich freu mich für dich, aber ich muss dich wissen lassen, dass es auch Ok ist ab und zu mal zu verlieren.
                $@c{smile}Wir lernen oft mehr aus unseren Fehlern, als aus unseren Erfolgen.
                $@c{angry_mopen}Auf jeden Fall habe ich für unseren Rückkampf hart traniert. Also zeig mir was du drauf hast!`
    },
    "victory": {
      1: `@c{neutral}Ich… sollte dieses Mal doch nicht verlieren…
                $@c{smile}Na gut. Das bedeutet ich muss noch härter tranieren!
                $@c{smile_wave}Ich habe noch eins von diesen Dingern!\n@c{smile_wave_wink}Kein Grund mir zu danken~.
                $@c{angry_mopen}Das ist aber das Letzte! Du bekommst ab jett keine Geschenke mehr von mir!
                $@c{smile_wave}Bleib stark!`
    },
    "defeat": {
      1: "Es ist Ok manchmal zu verlieren…"
    }
  },
  "rival_3": {
    "encounter": {
      1: `@c{smile}Hey, schau mal wen wir hier haben! Ist schon eine Weile her.\n@c{neutral}Du bist… immernoch ungeschlagen?
                $@c{neutral_eclosed}Die Dinge waren irgendwie... seltsam.\nEs ist Zuhause einfach nicht das Gleiche ohne dich.
                $@c{serious}Ich weiß es ist selbstsüchtig, aber ich musste das einfach mal loswerden.
                $@c{neutral_eclosed}Denkst du nicht, dass du dich etwas übernommen hast?
                $@c{serious}Es ist nicht realistisch immer zu gewinnen\nWir müssen manchmal verlieren. Um daran zu wachsen.
                $@c{neutral_eclosed}Du hattest einen guten Lauf, aber es liegt noch so viel vor dir. Es wird nicht gerade einfacher. @c{neutral}Bist du bereit dafür?
                $@c{serious_mopen_fists}Falls ja, beweise es mir!`
    },
    "victory": {
      1: `@c{angry_mhalf}Das ist doch Schwachsinn… Ich habe kaum aufgehört zu tranieren…
          $Warum bin ich immernoch so viel schwächer?`
    },
  },
  "rival_3_female": {
    "encounter": {
      1: `@c{smile_wave}Lange nicht gesehen! Immernoch nicht verloren?\n@c{angry}Du fängst mich an zu nerven. @c{smile_wave_wink}Ich mach nur Spaß!
                $@c{smile_ehalf}Aber ehrlich, vermisst du dein Zuhause garnicht? Oder mich?
                $Ich… Ich meine, wir vermissen dich wirklich.
                $@c{smile_eclosed}Ich unterstütze dich bei deinem Traum, aber die Realität ist, du wirst früher oder später verlieren.
                $@c{smile}Und ich bin für dich da falls du es tust, wie immer.\n@c{angry_mopen}Also, zeig mir wie stark du geworden bist!`
    },
    "victory": {
      1: `@c{shock}Nach allem was ich getan habe… war es immernoch nicht genug…?
          $Wenn es so weiter geht hole ich nie auf…`

    },
    "defeat": {
      1: "Du hast dein Bestes gegeben. Lass uns nach Hause gehen."
    }
  },
  "rival_4": {
    "encounter": {
      1: `@c{neutral}Hey.
                $Ich werde jetzt keine Gefälligkeiten mit dir austauschen.\n@c{neutral_eclosed}Ich bin hier um zu gewinnen. Mehr nicht.
                $@c{serious_mhalf_fists}Durch mein Traning habe ich gelernt mein Potenzial zu maximieren.
                $@c{smile}Man hat deutlich mehr Zeit, wenn man auf Schlaf und unnötige soziale Interaktionen verzichtet. 
                $@c{serious_mopen_fists}Das ist alles nicht mehr wichtig, nicht solange ich nicht gewonnen habe.
                $@c{neutral_eclosed}Ich bin an dem Punkt an dem ich nicht mehr verliere.\n@c{smile_eclosed}Ich schätze deine Einstellung war doch nicht so falsch.
                $@c{angry_mhalf}Nur die Schwachen verlieren, und ich bin nicht mehr schwach.
                $@c{serious_mopen_fists}Bereite dich vor zu verlieren.`
    },
    "victory": {
      1: "@c{neutral}Was…@d{64} Was bist du?"
    },
  },
  "rival_4_female": {
    "encounter": {
      1: `@c{neutral}Ich bins! Du hast mich doch nicht vergessen, oder?
                $@c{smile}Du solltest stolz auf dich sein. Du hast es soweit gebracht. Glückwunsch!
                $Aber hier endet deine Reise jetzt.
                $@c{smile_eclosed}Du hast etwas in mir erwachen lassen, etwas von dem ich nicht wusste, dass es da war.
                $Alles was ich jetzt mache ist tranieren. @c{smile_ehalf}Ich esse oder schlafe kaum. 
                $Ich traniere meine Pokémon den ganzen Tag. Und werde immer stärker.
                $@c{neutral}Genau genommen, erkenne ich mich garnicht wieder.
                $Und jetzt habe ich endlich meinen Höhepunkt erreicht.\nNiemand kann mich jetzt noch schlagen.
                $Und weißt du was? Das ist alles wegen dir.\n@c{smile_ehalf}Ich weiß nicht ob ich dir danken, oder dich hassen soll!
                $@c{angry_mopen}Mach dich bereit!`
    },
    "victory": {
      1: "@c{neutral}Was…@d{64} Was bist du?"

    },
    "defeat": {
      1: "$@c{smile}Du solltest stolz darauf sein wie weit du es geschafft hast."
    }
  },
  "rival_5": {
    "encounter": {
      1: "@c{neutral}…"
    },
    "victory": {
      1: "@c{neutral}…"
    },
  },
  "rival_5_female": {
    "encounter": {
      1: "@c{neutral}…"
    },
    "victory": {
      1: "@c{neutral}…"

    },
    "defeat": {
      1: "$@c{smile_ehalf}…"
    }
  },
  "rival_6": {
    "encounter": {
      1: `@c{smile_eclosed}So sehen wir uns wieder.
                $@c{neutral}Ich hatte Zeit über alles nachzudenken.\nÜber den Grund, warum alles so merkwürdig erscheint.
                $@c{neutral_eclosed}Dein Traum, mein Antrieb dich besiegen zu wollen…\nEs ist alles Teil von etwas Größerem.
                $@c{serious}Es geht nicht um dich, oder mich… Es geht um diese Welt.\n@c{serious_mhalf_fists}Es ist mein Schicksal dich an deine Grenzen zu treiben.
                $@c{neutral_eclosed}Ob ich meine Aufgabe erfüllt habe kann ich nicht sagen, aber ich habe alles getan was ich konnte.
                $@c{neutral}Der Ort an dem wir uns befinden ist angsteinflößend… 
                $Trotzdem fühlt es sich so an, als würde mich das nicht stören, als wäre ich bereits schonmal hier gewesen.
                $@c{serious_mhalf_fists}Dir geht es doch genauso, oder?
                $@c{serious}…und irgendwas hier spricht zu mir.\nDas ist alles was die Welt seit langem kennt.
                $Die Zeiten die wir zusammen verbracht haben, die so nah erscheinen, sind nichts als eine ferne Erinnerung.
                $@c{neutral_eclosed}Wer weiß, ob sie jemals real waren?
                $@c{serious_mopen_fists}Du musst weiter gehen, denn wenn du es nicht tust, wird es nie enden. Du bist der Einzige, der das schaffen kann.
                $@c{serious_smile_fists}Ich… Ich weiß nicht was das alles bedeutet, aber ich fühle, dass es wahr ist.
                $@c{serious_mopen_fists}Wenn du mich nicht hier und jetzt besiegen kannst, hast du keine Chance.`
    },
    "victory": {
      1: `@c{smile_eclosed}Es sieht so aus, als wäre meine Arbeit getan.
                $Ich will dass du mir eine Sache versprichst.\n@c{smile}Komm bitte nach Hause nachdem du die Welt gerettet hast.`
    },
  },
  "rival_6_female": {
    "encounter": {
      1: `@c{smile_ehalf}Jetzt sind es wieder nur wir zwei.
                $@c{smile_eclosed}Weißt du, egal wie ich es drehe und wende…
                $@c{smile_ehalf}Irgendwas stört mich an der ganzen Sache, es erscheint mir irgendwie komisch…
                $@c{smile}Du hast deinen Traum, und ich habe diesen Antrieb…
                $Ich kann nicht anders, als zu glauben, dass es einen größeren Zweck gibt.
                $@c{smile_eclosed}Ich denke, ich sollte dich an deine Grenzen treiben.
                $@c{smile_ehalf}Ich bin mir nicht sicher, ob ich meine Aufgabe erfüllt habe, aber ich habe mein Bestes gegeben.
                $Irgendwas an diesem komischen und furchteinflößenden Ort… All das scheint so klar…
                $Es… ist alles was die Welt seit langem kennt.
                $@c{smile_eclosed}Es kommt mir so vor als könnte ich mich kaum an die Erinnerungen erinnern, die wir zusammen hatten.
                $@c{smile_ehalf}Waren sie jemals real? Sie scheinen so weit weg…
                $@c{angry_mopen}Du musst weiter gehen, denn wenn du es nicht tust, wird es nie enden. Du bist der Einzige, der das schaffen kann.
                $@c{smile_ehalf}Ich… Ich weiß nicht was das alles bedeutet, aber ich fühle, dass es wahr ist.
                $@c{neutral}Wenn du mich nicht hier und jetzt besiegen kannst, hast du keine Chance.`
    },
    "victory": {
      1: `@c{smile_ehalf}Ich… Ich denke ich habe meine Aufgabe erfüllt.
                $@c{smile_eclosed}Versprich mir… Nachdem du die Welt geheilt hast… Komm bitte sicher nach Hause. 
                $@c{smile_ehalf}…Danke.`

    },
  },
};

// Dialogue of the NPCs in the game when the player character is female. For languages that do not have gendered pronouns, this can be set to PGMdialogue.
export const PGFdialogue: DialogueTranslationEntries = PGMdialogue;

// Dialogue of the endboss of the game when the player character is male (Or unset)
export const PGMbattleSpecDialogue: SimpleTranslationEntries = {
  "encounter": `Es scheint, als wäre es wieder mal an der Zeit.\nDu weißt, warum du hierher kommen musst, oder?
	       $Dich hat es hierher gezogen, du warst bereits hier.\nUnzählige Male.
	       $Obwohl, vielleicht doch nicht unzählig.\nUm genau zu sein, dies ist der 5.643.853te Zyklus.
           $Du verlierst jeden Zyklus dein Gedächtnis. Trotzdem \nbleibt etwas, ein Teil deines ehemaligen Ichs, erhalten.
           $Bis jetzt hast du es noch nicht vollbracht zu siegen, aber dieses Mal spüre ich eine andere Präsenz in dir.\n
           $Du bist der Einzige hier, aber es kommt mir so vor als wäre da...jemand anderes.
           $Wirst du endlich beweisen, dass du ein würdiger Herausforder bist?\nDie Herausforderung auf die ich seit Jahrtausenden warte?
           $Lass uns beginnen.`,
  "firstStageWin": `Ahh verstehe. Diese Präsenz, die ich gespürt habe, ist wirklich real.\nEs scheint als müsste ich micht nicht länger zurück halten.
                    $Enttäusche mich nicht.`,
  "secondStageWin": "…Herrlich."
};

// Dialogue of the endboss of the game when the player character is female. For languages that do not have gendered pronouns, this can be set to PGMbattleSpecDialogue.
export const PGFbattleSpecDialogue: SimpleTranslationEntries = PGMbattleSpecDialogue;


// Dialogue that does not fit into any other category (e.g. tutorial messages, or the end of the game). For when the player character is male
export const PGMmiscDialogue: SimpleTranslationEntries = {
  "ending":
        `@c{smile}Oh? Du hast gewonnen?@d{96} @c{smile_eclosed}Ich schätze, das hätte ich wissen sollen.
        $Aber, du bist jetzt zurück.
        $@c{smile}Es ist vorbei.@d{64} Du hast die Schleife beendet.
        $@c{serious_smile_fists}Du hast auch deinen Traum erfüllt, nicht wahr?\nDu hast nicht einmal verloren.
        $@c{neutral}Ich bin der Einzige, der sich daran erinnern wird, was du getan hast.@d{96}
        $Ich schätze, das ist in Ordnung, oder?
        $@c{serious_smile_fists}Deine Legende wird immer in unseren Herzen weiterleben.
        $@c{smile_eclosed}Wie auch immer, ich habe genug von diesem Ort, oder nicht? Lass uns nach Hause gehen.
        $@c{serious_smile_fists}Vielleicht können wir, wenn wir zurück sind, noch einen Kampf haben?
        $Wenn du dazu bereit bist.`,
  "ending_female":
        `@c{shock}Du bist zurück?@d{32} Bedeutet das…@d{96} du hast gewonnen?!
       $@c{smile_ehalf}Ich hätte wissen sollen, dass du es in dir hast.
        $@c{smile_eclosed}Natürlich… ich hatte immer dieses Gefühl.
        $@c{smile}Es ist jetzt vorbei, richtig? Du hast die Schleife beendet.
        $@c{smile_ehalf}Du hast auch deinen Traum erfüllt, nicht wahr?
        $Du hast nicht einmal verloren.
        $Ich werde die Einzige sein, die sich daran erinnert, was du getan hast.
        $@c{angry_mopen}Ich werde versuchen, es nicht zu vergessen!
        $@c{smile_wave_wink}Nur ein Scherz!@d{64} @c{smile}Ich würde es nie vergessen.@d{32}
        $Deine Legende wird in unseren Herzen weiterleben.
        $@c{smile_wave}Wie auch immer,@d{64} es wird spät…@d{96} denke ich?\nEs ist schwer zu sagen an diesem Ort.
        $Lass uns nach Hause gehen. 
        $@c{smile_wave_wink}Vielleicht können wir morgen noch einen Kampf haben, der alten Zeiten willen?`,
};


// Dialogue that does not fit into any other category (e.g. tutorial messages, or the end of the game). For when the player character is female. For languages that do not have gendered pronouns, this can be set to PGMmiscDialogue.
export const PGFmiscDialogue: SimpleTranslationEntries = PGMmiscDialogue;


// Dialogue of the named double battles in the game. For when the player is male (or unset).
export const PGMdoubleBattleDialogue: DialogueTranslationEntries = {
  "blue_red_double": {
    "encounter": {
      1: `Blau: Hey Rot, lass uns ihnen zeigen, was wir drauf haben!
                  $Rot: ...
                  $Blau: Das ist die Macht von Alabastia!`,
    },
    "victory": {
      1: `Blau: Das war ein großartiger Kampf!
              $Rot: ...`,
    },
  },
  "red_blue_double": {
    "encounter": {
      1: `Rot: ...!
                  $Blau: Er redet nicht viel...
                    $Blau: Aber lass dich davon nicht täuschen! Er ist schließlich ein Champ!`,
    },
    "victory": {
      1: `Rot: ...!
                $Blau: Das nächste Mal gewinnen wir!`,
    },
  },
  "tate_liza_double": {
    "encounter": {
      1: `Ben: Hehehe...Bist du überrascht?
                  $Svenja: Wir sind zwei Arenaleiter auf einmal!
                  $Ben: Wir sind Zwillinge!
                  $Svenja: Wir müssen nicht reden um uns gegenseitig zu verstehen!
                  $Ben: Die doppelte Kraft...
                  $Svenja: Kannst du ihr standhalten?`,
    },
    "victory": {
      1: `Ben: Was? Unsere Kombination war perfekt!
                  $Svenja: Sieht so aus als müssten wir wohl mehr tranieren...`,
    },
  },
  "liza_tate_double": {
    "encounter": {
      1: `Svenja: Hihihi... Bist du überrascht?
                  $Ben: Ja, wir sind wirklich zwei Arenaleiter auf einmal!
                  $Svenja: Das ist mein Zwillingsbruder Ben!
                  $Ben: Und das meine Zwillingsschwester Svenja!
                  $Svenja: Wir sind die perfekte Kombo!`
    },
    "victory": {
      1: `Svenja: Sind wir...
                  $Ben: ...nicht so stark wie wir dachten?`,
    },
  },
  "wallace_steven_double": {
    "encounter": {
      1: `Troy: Wassili, lass uns ihnen die Kraft von Champions zeigen!
                  $Wassili: Wir zeigen dir die Kraft von Hoenn!
                  $Troy: Los gehts!`,
    },
    "victory": {
      1: `Troy: Das war ein großartiger Kampf!
                  $Wassili: Das nächste Mal gewinnen wir!`,
    },
  },
  "steven_wallace_double": {
    "encounter": {
      1: `Troy: Hast du irgendwelche seltenen Pokémon?
          $Wassili: Troy... Wir sind hier um zu kämpfen und nicht um mit unseren Pokémon zu prahlen...
            $Troy: Oh... Wenn das so ist... Lass uns anfangen!`,
    },
    "victory": {
      1: `Troy: Jetzt da wir mit Kämpfen fertig sind... Lass uns mit unsereren Pokémon prahlen!
            $Wassili: Troy...`,
    },
  },
  "alder_iris_double": {
    "encounter": {
      1: `Lauro: Wir sind die stärksten Trainer aus Einall!
                  $Lilia: Kämpfe gegen starke Trainer machen am meisten Spaß!`,
    },
    "victory": {
      1: `Lauro: Wow! Du bist super stark!
                  $Lilia: Beim nächsten Mal schlagen wir dich!`,
    },
  },
  "iris_alder_double": {
    "encounter": {
      1: `Lilia: Willkommen Herausforderer! Ich bin DER Champion von Einall!
                  $Lauro: Lilia, bist du nicht etwas zu aufgeregt?`,
    },
    "victory": {
      1: `Lilia: Eine solche Niederlage ist nicht einfach zu verkraften...
                  $Lauro: Aber wir wachsen an unseren Niederlagen und werden immer besser!`,
    },
  },
  "marnie_piers_double": {
    "encounter": {
      1: `Mary: Bruder, lass uns ihnen die Kraft von Spikeford zeigen!
                  $Nezz: Wir bringen die Dunkelheit!`,
    },
    "victory": {
      1: `Mary: Du hast Licht in unsere Dunkelheit gebracht!
                  $Piers: Es ist viel zu hell...`,
    },
  },
  "piers_marnie_double": {
    "encounter": {
      1: `Nezz: Bereit für ein Konzert?
                    $Mary: Bruder...Sie sind hier um zu kämpfen, nicht um zu singen...`,
    },
    "victory": {
      1: `Nezz: Das war mal ein großartiges Konzert!
                    $Marnie: Bruder...`,
    },
  },
};

// Dialogue of the named double battles in the game. For when the player is female. For languages that do not have gendered pronouns, this can be set to PGMdoubleBattleDialogue.
export const PGFdoubleBattleDialogue: DialogueTranslationEntries = PGMdoubleBattleDialogue;<|MERGE_RESOLUTION|>--- conflicted
+++ resolved
@@ -369,7 +369,236 @@
   },
   "archer": {
     "encounter": {
-<<<<<<< HEAD
+      1: "Bevor du weitergehst, lass uns sehen, wie du dich gegen uns, Team Rocket, schlägst!",
+      2: `Ich habe Berichte erhalten, dass deine Fähigkeiten nicht unbedeutend sind.
+          $Mal sehen, ob sie wahr sind.`,
+      3: `Ich bin Atlas, ein Vorstand von Team Rocket. 
+         $Und ich mache es den Feinden unserer Organisation nicht leicht.`
+    },
+    "victory": {
+      1: "Was für ein Fehler!",
+      2: "Mit meinen aktuellen Fähigkeiten war ich der Aufgabe doch nicht gewachsen.",
+      3: "V-verzeih mir, Giovanni... Dass ich von einem einfachen Trainer besiegt wurde..."
+    }
+  },
+  "ariana": {
+    "encounter": {
+      1: `Halt! Wir können niemanden herumlaufen lassen. 
+          $Es ist schädlich für den Stolz von Team Rocket, verstehst du.`,
+      2: `Ich weiß nicht und es ist mir egal, ob das, was ich tue, richtig oder falsch ist...
+          $Ich vertraue einfach auf Giovanni und tue, was mir gesagt wird.`,
+      3: "Dein Trip endet hier. Ich werde dich erledigen!"
+    },
+    "victory": {
+      1: `Tch, du bist wirklich stark. Es ist schade. 
+          $Wenn du Team Rocket beitreten würdest, könntest du ein Vorstand werden.`,
+      2: "Ich... ich bin zerstört...",
+      3: "Aaaieeeee! Das kann nicht passieren! Ich habe hart gekämpft, aber trotzdem verloren..."
+    }
+  },
+  "proton": {
+    "encounter": {
+      1: "Was willst du? Wenn du unsere Arbeit unterbrichst, erwarte keine Gnade!",
+      2: `Was haben wir hier? Ich werde oft als der gruseligste und grausamste Typ bei Team Rocket bezeichnet…
+         $Ich rate dir dringend, dich nicht in unsere Geschäfte einzumischen!`,
+      3: "Ich bin Proton, ein Admin von Team Rocket. Ich bin hier, um deinem Einmischen ein Ende zu setzen!"
+    },
+    "victory": {
+      1: "Die Festung ist gefallen! Alle Mann zurückziehen!",
+      2: "Du hast diesmal gewonnen… Aber alles, was du getan hast, war, den Zorn von Team Rocket zu vergrößern…",
+      3: "Ich bin besiegt… Aber ich werde das nicht vergessen!"
+    }
+  },
+  "petrel": {
+    "encounter": {
+      1: `Muhahaha, wir haben auf dich gewartet. Ich? Du weißt nicht, wer ich bin? Ich bin Giovanni.
+          $Der majestätische Giovanni höchstpersönlich! Wahahaha!
+          $…Huh? Ich klinge überhaupt nicht wie Giovanni?
+          $Ich sehe nicht einmal aus wie Giovanni?
+          $Wie kommt das? Ich habe so hart daran gearbeitet, ihn nachzuahmen!`,
+      2: "Ich bin Lambda, ein Admin von Team Rocket. Ich werde nicht zulassen, dass du unsere Pläne störst!",
+      3: "Rocket Vorstand Lambda wird sich um diesen Eindringling kümmern!"
+    },
+    "victory": {
+      1: "OK, OK. Ich sage dir, wo er ist.",
+      2: "Ich… Ich konnte nichts tun… Giovanni, bitte vergib mir…",
+      3: "Nein, ich kann das nicht auf mich sitzen lassen. Ich muss die anderen informieren…"
+    }
+  },
+  "tabitha": {
+    "encounter": {
+      1: "Hehehe! Du bist also bis hierher gekommen! Aber du bist zu spät!",
+      2: `Hehehe... Schon hier, oder? Wir haben dich unterschätzt! Aber das war's! 
+          $Ich bin eine Klasse über den Rüpeln, die du bisher gesehen hast. Ich halte dich nicht hin.
+          $Ich werde dich zermalmen!`,
+      3: "Ich werde dir eine kleine Kostprobe des Schmerzes geben! Ergebe dich!"
+    },
+    "victory": {
+      1: `Hehehe! Du hast mich vielleicht besiegt, aber du hast keine Chance gegen den Boss!
+          $Wenn du jetzt aufgibst, musst du dich keiner ordentlichen Tracht Prügel stellen!`,
+      2: "Hehehe... Also habe ich auch verloren...",
+      3: "Ahya! Wie konnte das passieren? Ein Vorstand wie ich von einem zufälligen Trainer besiegt..."
+    }
+  },
+  "courtney": {
+    "encounter": {
+      1: `Das Ding... Das Ding, das du hältst... Das ist es, was...
+          $Das ist es, wonach wir von Team Magma suchen...`,
+      2: "... Nun dann... Auslöschen...",
+      3: `...?! Du... Hm... ♪ Das trifft sich ausgezeichnet... ♪
+         $Dann hole ich mir eben zuerst deine Pokémon... Her damit...`
+    },
+    "victory": {
+      1: "... ...Ändere... die Welt.",
+      2: `Wie erwartet. Unerwartet. Du. Ziel erfasst... abgeschlossen.
+         $Beginne... Experiment. Du. Für immer. Aha... ♪`,
+      3: "...Schon wieder? Das war unerwartet. ...Ich wusste es. Du... bist interessant! ...Haha. ♪"
+    }
+  },
+  "shelly": {
+    "encounter": {
+      1: `Ahahahaha! Du wirst dich in die Angelegenheiten von Team Aqua einmischen?
+         $Du bist entweder absolut furchtlos, einfach unwissend oder beides!
+         $Du bist so süß, dass es ekelhaft ist! Ich werde dich erledigen.`,
+      2: "Was ist das? Wer ist dieser verwöhnte Gör?",
+      3: "Beruhige dich. Sei geduldig. Ich werde dich gleich zermalmen."
+    },
+    "victory": {
+      1: `Ahahahaha! Wir wurden unerwartet gestört! Uns bleiben keine Optionen.
+         $Wir müssen uns zurückziehen. Aber das ist nicht das letzte Mal, dass du Team Aqua siehst!
+         $Wir haben andere Pläne! Vergiss das nicht!`,
+      2: "Ahhh?! War ich zu nachsichtig mit dir?!",
+      3: `Uh. Willst du mir sagen, dass du während des Kampfes noch besser geworden bist?
+         $Du bist ein Gör mit einer glänzenden Zukunft… 
+         $Meine Pokémon und ich haben keine Kraft mehr zu kämpfen…
+         $Geh weiter… Geh und werde von Adrian zerstört.`
+    }
+  },
+  "matt": {
+    "encounter": {
+      1: `Hoohahaha! Was, hast du eine Schraube locker oder so?
+          $Sieh dich an, kleiner Makuhita-ähnlicher Trainer!`,
+      2: "Oho! Du! Du bist das lustige Kind!",
+      3: "Was machst du hier? Bist du uns gefolgt?"
+    },
+    "victory": {
+      1: "Na gut, bis der Boss Zeit für dich hat, werde ich dein Gegner sein!",
+      2: `Ich kann es fühlen! Ich kann es spüren, das ist klar! Die Stärke, die von dir ausgeht!
+          $Mehr! Ich will noch mehr! Aber es sieht so aus, als hätten wir keine Zeit mehr...`,
+      3: `Das war Spaß! Ich wusste, dass du mir eine gute Zeit bieten würdest!
+         $Ich freue mich darauf, dich eines Tages wieder zu treffen!`
+    }
+  },
+  "mars": {
+    "encounter": {
+      1: "Ich bin Mars, eine der obersten Commander von Team Galaktik.",
+      2: "Die Vision von Team Galaktik für die Zukunft ist unbeirrt. Opposition wird gnadenlos zerschlagen!",
+      3: "Fühlst du dich nervös? Das solltest du!"
+    },
+    "victory": {
+      1: "Das kann nicht passieren! Wie habe ich verloren?!",
+      2: "Du hast etwas Können, das muss ich zugeben.",
+      3: "Besiegt... Das war ein teurer Fehler."
+    }
+  },
+  "jupiter": {
+    "encounter": {
+      1: "Jupiter, Commander von Team Galaktik, zu Diensten.",
+      2: "Widerstand ist zwecklos. Team Galaktik wird siegen!",
+      3: "Du zitterst... Schon Angst?"
+    },
+    "victory": {
+      1: "Unmöglich... Ich habe verloren?!",
+      2: "Beeindruckend, du hast Mut!",
+      3: "So zu verlieren... Wie peinlich."
+    }
+  },
+  "saturn": {
+    "encounter": {
+      1: "Ich bin Saturn, Commander von Team Galaktik.",
+      2: "Unsere Mission ist absolut. Jeder Widerstand wird vernichtet!",
+      3: "Ist das Angst, die ich in deinen Augen sehe?"
+    },
+    "victory": {
+      1: "Unmöglich... Von dir besiegt?!",
+      2: "Du hast dich als würdiger Gegner erwiesen.",
+      3: "Besiegt in der Niederlage... Das ist inakzeptabel."
+    }
+  },
+  "zinzolin": {
+    "encounter": {
+      1: "Du könntest eine Bedrohung für Team Plasma werden, also werden wir dich hier und jetzt eliminieren!",
+      2: "Oh, zum Heulen... Ich hatte nicht erwartet, in dieser eisigen Kälte kämpfen zu müssen!",
+      3: "Du bist ein beeindruckender Trainer, dass du es so weit geschafft hast. Aber hier endet es."
+    },
+    "victory": {
+      1: "G-Cis... Ich habe versagt...",
+      2: "Es ist bitterkalt. Ich zittere. Ich leide. Doch ich stehe immer noch siegreich da.",
+      3: "Hm. Du bist ein klügerer Trainer, als ich erwartet habe, aber nicht klug genug."
+    }
+  },
+  "rood": {
+    "encounter": {
+      1: "Du bist eine Bedrohung für Team Plasma. Wir können dich hier und jetzt nicht laufen lassen!",
+      2: "Oh, dieser eisige Wind... Ich hätte nie gedacht, dass ich hier kämpfen müsste!",
+      3: "Du bist ein bemerkenswerter Trainer, dass du es bis hierher geschafft hast. Aber hier wird es enden."
+    },
+    "victory": {
+      1: "G-Cis... Ich habe meine Mission nicht erfüllt...",
+      2: "Die Kälte ist durchdringend. Ich zittere. Ich leide. Doch ich habe gesiegt.",
+      3: "Hm. Du bist ein talentierter Trainer, aber leider nicht talentiert genug."
+    }
+  },
+  "xerosic": {
+    "encounter": {
+      1: "Ah ha ha! Es wäre mir ein Vergnügen. Komm schon, kleiner Trainer! Zeig mir, was du drauf hast!",
+      2: "Hm... Du bist mächtiger, als du aussiehst. Ich frage mich, wie viel Energie in dir steckt.",
+      3: "Ich habe auf dich gewartet! Ich muss ein wenig Forschung an dir betreiben! Komm, lass uns beginnen!"
+    },
+    "victory": {
+      1: "Ah, du bist ziemlich stark. Oh ja—sehr stark, in der Tat.",
+      2: "Ding-ding-ding! Du hast es geschafft! Dem Sieger gebührt die Beute!",
+      3: "Wunderbar! Erstaunlich! Du hast enorme Fähigkeiten und Mut!"
+    }
+  },
+  "bryony": {
+    "encounter": {
+      1: "Ich bin Begonia, und es wäre mir ein Vergnügen, gegen dich zu kämpfen. Zeig mir, was du drauf hast.",
+      2: "Beeindruckend... Du bist mächtiger, als du aussiehst. Zeig mir das wahre Ausmaß deiner Energie.",
+      3: "Ich habe deine Ankunft erwartet. Es ist Zeit für einen kleinen Test. Sollen wir beginnen?"
+    },
+    "victory": {
+      1: "Du bist ziemlich stark. Oh ja—sehr stark, in der Tat.",
+      2: "Ding-ding-ding! Du hast dich gut geschlagen. Der Sieg gehört dir.",
+      3: "Wunderbar! Bemerkenswert! Deine Fähigkeiten und dein Mut sind lobenswert."
+    }
+  },
+  "firebreather": {
+    "encounter": {
+      1: "Meine Flammen werden dich verschlingen!",
+      2: "Meine Seele hat Feuer gefangen. Ich werde dir zeigen, wie heiß sie brennt!",
+      3: "Komm näher und sieh dir meine Flammen an!"
+    },
+    "victory": {
+      1: "Verbrannt bis zur Asche...",
+      2: "Yow! Das ist heiß!",
+      3: "Auuu! Ich habe mir die Nasenspitze verbrannt!"
+    },
+  },
+  "sailor": {
+    "encounter": {
+      1: "Matrose, du gehst über Bord, wenn du verlierst!",
+      2: "Komm schon! Mein Stolz als Seemann steht auf dem Spiel!",
+      3: "Ahoj! Bist du seekrank?"
+    },
+    "victory": {
+      1: "Argh! Von einem Kind besiegt!",
+      2: "Dein Geist hat mich versenkt!",
+      3: "Ich glaube, ich bin der der seekrank ist..."
+    },
+  },
+  "rocket_grunt": {
+    "encounter": {
       1: `Jetzt gibt es Ärger!…
           $und es kommt noch härter!
           $Wir wollen über die Erde regieren…
@@ -385,245 +614,6 @@
       3: "Ich habe es vermasselt!",
       4: "Meine Kollegen werden das nicht tolerieren!",
       5: "Team Rocket wird wiederkehren! Das sage ich Jessie und James!"
-=======
-      1: "Bevor du weitergehst, lass uns sehen, wie du dich gegen uns, Team Rocket, schlägst!",
-      2: `Ich habe Berichte erhalten, dass deine Fähigkeiten nicht unbedeutend sind.
-          $Mal sehen, ob sie wahr sind.`,
-      3: `Ich bin Atlas, ein Vorstand von Team Rocket. 
-         $Und ich mache es den Feinden unserer Organisation nicht leicht.`
-    },
-    "victory": {
-      1: "Was für ein Fehler!",
-      2: "Mit meinen aktuellen Fähigkeiten war ich der Aufgabe doch nicht gewachsen.",
-      3: "V-verzeih mir, Giovanni... Dass ich von einem einfachen Trainer besiegt wurde..."
-    }
-  },
-  "ariana": {
-    "encounter": {
-      1: `Halt! Wir können niemanden herumlaufen lassen. 
-          $Es ist schädlich für den Stolz von Team Rocket, verstehst du.`,
-      2: `Ich weiß nicht und es ist mir egal, ob das, was ich tue, richtig oder falsch ist...
-          $Ich vertraue einfach auf Giovanni und tue, was mir gesagt wird.`,
-      3: "Dein Trip endet hier. Ich werde dich erledigen!"
-    },
-    "victory": {
-      1: `Tch, du bist wirklich stark. Es ist schade. 
-          $Wenn du Team Rocket beitreten würdest, könntest du ein Vorstand werden.`,
-      2: "Ich... ich bin zerstört...",
-      3: "Aaaieeeee! Das kann nicht passieren! Ich habe hart gekämpft, aber trotzdem verloren..."
-    }
-  },
-  "proton": {
-    "encounter": {
-      1: "Was willst du? Wenn du unsere Arbeit unterbrichst, erwarte keine Gnade!",
-      2: `Was haben wir hier? Ich werde oft als der gruseligste und grausamste Typ bei Team Rocket bezeichnet…
-         $Ich rate dir dringend, dich nicht in unsere Geschäfte einzumischen!`,
-      3: "Ich bin Proton, ein Admin von Team Rocket. Ich bin hier, um deinem Einmischen ein Ende zu setzen!"
-    },
-    "victory": {
-      1: "Die Festung ist gefallen! Alle Mann zurückziehen!",
-      2: "Du hast diesmal gewonnen… Aber alles, was du getan hast, war, den Zorn von Team Rocket zu vergrößern…",
-      3: "Ich bin besiegt… Aber ich werde das nicht vergessen!"
-    }
-  },
-  "petrel": {
-    "encounter": {
-      1: `Muhahaha, wir haben auf dich gewartet. Ich? Du weißt nicht, wer ich bin? Ich bin Giovanni.
-          $Der majestätische Giovanni höchstpersönlich! Wahahaha!
-          $…Huh? Ich klinge überhaupt nicht wie Giovanni?
-          $Ich sehe nicht einmal aus wie Giovanni?
-          $Wie kommt das? Ich habe so hart daran gearbeitet, ihn nachzuahmen!`,
-      2: "Ich bin Lambda, ein Admin von Team Rocket. Ich werde nicht zulassen, dass du unsere Pläne störst!",
-      3: "Rocket Vorstand Lambda wird sich um diesen Eindringling kümmern!"
-    },
-    "victory": {
-      1: "OK, OK. Ich sage dir, wo er ist.",
-      2: "Ich… Ich konnte nichts tun… Giovanni, bitte vergib mir…",
-      3: "Nein, ich kann das nicht auf mich sitzen lassen. Ich muss die anderen informieren…"
-    }
-  },
-  "tabitha": {
-    "encounter": {
-      1: "Hehehe! Du bist also bis hierher gekommen! Aber du bist zu spät!",
-      2: `Hehehe... Schon hier, oder? Wir haben dich unterschätzt! Aber das war's! 
-          $Ich bin eine Klasse über den Rüpeln, die du bisher gesehen hast. Ich halte dich nicht hin.
-          $Ich werde dich zermalmen!`,
-      3: "Ich werde dir eine kleine Kostprobe des Schmerzes geben! Ergebe dich!"
-    },
-    "victory": {
-      1: `Hehehe! Du hast mich vielleicht besiegt, aber du hast keine Chance gegen den Boss!
-          $Wenn du jetzt aufgibst, musst du dich keiner ordentlichen Tracht Prügel stellen!`,
-      2: "Hehehe... Also habe ich auch verloren...",
-      3: "Ahya! Wie konnte das passieren? Ein Vorstand wie ich von einem zufälligen Trainer besiegt..."
-    }
-  },
-  "courtney": {
-    "encounter": {
-      1: `Das Ding... Das Ding, das du hältst... Das ist es, was...
-          $Das ist es, wonach wir von Team Magma suchen...`,
-      2: "... Nun dann... Auslöschen...",
-      3: `...?! Du... Hm... ♪ Das trifft sich ausgezeichnet... ♪
-         $Dann hole ich mir eben zuerst deine Pokémon... Her damit...`
-    },
-    "victory": {
-      1: "... ...Ändere... die Welt.",
-      2: `Wie erwartet. Unerwartet. Du. Ziel erfasst... abgeschlossen.
-         $Beginne... Experiment. Du. Für immer. Aha... ♪`,
-      3: "...Schon wieder? Das war unerwartet. ...Ich wusste es. Du... bist interessant! ...Haha. ♪"
-    }
-  },
-  "shelly": {
-    "encounter": {
-      1: `Ahahahaha! Du wirst dich in die Angelegenheiten von Team Aqua einmischen?
-         $Du bist entweder absolut furchtlos, einfach unwissend oder beides!
-         $Du bist so süß, dass es ekelhaft ist! Ich werde dich erledigen.`,
-      2: "Was ist das? Wer ist dieser verwöhnte Gör?",
-      3: "Beruhige dich. Sei geduldig. Ich werde dich gleich zermalmen."
->>>>>>> 548bd897
-    },
-    "victory": {
-      1: `Ahahahaha! Wir wurden unerwartet gestört! Uns bleiben keine Optionen.
-         $Wir müssen uns zurückziehen. Aber das ist nicht das letzte Mal, dass du Team Aqua siehst!
-         $Wir haben andere Pläne! Vergiss das nicht!`,
-      2: "Ahhh?! War ich zu nachsichtig mit dir?!",
-      3: `Uh. Willst du mir sagen, dass du während des Kampfes noch besser geworden bist?
-         $Du bist ein Gör mit einer glänzenden Zukunft… 
-         $Meine Pokémon und ich haben keine Kraft mehr zu kämpfen…
-         $Geh weiter… Geh und werde von Adrian zerstört.`
-    }
-  },
-  "matt": {
-    "encounter": {
-      1: `Hoohahaha! Was, hast du eine Schraube locker oder so?
-          $Sieh dich an, kleiner Makuhita-ähnlicher Trainer!`,
-      2: "Oho! Du! Du bist das lustige Kind!",
-      3: "Was machst du hier? Bist du uns gefolgt?"
-    },
-    "victory": {
-      1: "Na gut, bis der Boss Zeit für dich hat, werde ich dein Gegner sein!",
-      2: `Ich kann es fühlen! Ich kann es spüren, das ist klar! Die Stärke, die von dir ausgeht!
-          $Mehr! Ich will noch mehr! Aber es sieht so aus, als hätten wir keine Zeit mehr...`,
-      3: `Das war Spaß! Ich wusste, dass du mir eine gute Zeit bieten würdest!
-         $Ich freue mich darauf, dich eines Tages wieder zu treffen!`
-    }
-  },
-  "mars": {
-    "encounter": {
-      1: "Ich bin Mars, eine der obersten Commander von Team Galaktik.",
-      2: "Die Vision von Team Galaktik für die Zukunft ist unbeirrt. Opposition wird gnadenlos zerschlagen!",
-      3: "Fühlst du dich nervös? Das solltest du!"
-    },
-    "victory": {
-      1: "Das kann nicht passieren! Wie habe ich verloren?!",
-      2: "Du hast etwas Können, das muss ich zugeben.",
-      3: "Besiegt... Das war ein teurer Fehler."
-    }
-  },
-  "jupiter": {
-    "encounter": {
-      1: "Jupiter, Commander von Team Galaktik, zu Diensten.",
-      2: "Widerstand ist zwecklos. Team Galaktik wird siegen!",
-      3: "Du zitterst... Schon Angst?"
-    },
-    "victory": {
-      1: "Unmöglich... Ich habe verloren?!",
-      2: "Beeindruckend, du hast Mut!",
-      3: "So zu verlieren... Wie peinlich."
-    }
-  },
-  "saturn": {
-    "encounter": {
-      1: "Ich bin Saturn, Commander von Team Galaktik.",
-      2: "Unsere Mission ist absolut. Jeder Widerstand wird vernichtet!",
-      3: "Ist das Angst, die ich in deinen Augen sehe?"
-    },
-    "victory": {
-      1: "Unmöglich... Von dir besiegt?!",
-      2: "Du hast dich als würdiger Gegner erwiesen.",
-      3: "Besiegt in der Niederlage... Das ist inakzeptabel."
-    }
-  },
-  "zinzolin": {
-    "encounter": {
-      1: "Du könntest eine Bedrohung für Team Plasma werden, also werden wir dich hier und jetzt eliminieren!",
-      2: "Oh, zum Heulen... Ich hatte nicht erwartet, in dieser eisigen Kälte kämpfen zu müssen!",
-      3: "Du bist ein beeindruckender Trainer, dass du es so weit geschafft hast. Aber hier endet es."
-    },
-    "victory": {
-      1: "G-Cis... Ich habe versagt...",
-      2: "Es ist bitterkalt. Ich zittere. Ich leide. Doch ich stehe immer noch siegreich da.",
-      3: "Hm. Du bist ein klügerer Trainer, als ich erwartet habe, aber nicht klug genug."
-    }
-  },
-  "rood": {
-    "encounter": {
-      1: "Du bist eine Bedrohung für Team Plasma. Wir können dich hier und jetzt nicht laufen lassen!",
-      2: "Oh, dieser eisige Wind... Ich hätte nie gedacht, dass ich hier kämpfen müsste!",
-      3: "Du bist ein bemerkenswerter Trainer, dass du es bis hierher geschafft hast. Aber hier wird es enden."
-    },
-    "victory": {
-      1: "G-Cis... Ich habe meine Mission nicht erfüllt...",
-      2: "Die Kälte ist durchdringend. Ich zittere. Ich leide. Doch ich habe gesiegt.",
-      3: "Hm. Du bist ein talentierter Trainer, aber leider nicht talentiert genug."
-    }
-  },
-  "xerosic": {
-    "encounter": {
-      1: "Ah ha ha! Es wäre mir ein Vergnügen. Komm schon, kleiner Trainer! Zeig mir, was du drauf hast!",
-      2: "Hm... Du bist mächtiger, als du aussiehst. Ich frage mich, wie viel Energie in dir steckt.",
-      3: "Ich habe auf dich gewartet! Ich muss ein wenig Forschung an dir betreiben! Komm, lass uns beginnen!"
-    },
-    "victory": {
-      1: "Ah, du bist ziemlich stark. Oh ja—sehr stark, in der Tat.",
-      2: "Ding-ding-ding! Du hast es geschafft! Dem Sieger gebührt die Beute!",
-      3: "Wunderbar! Erstaunlich! Du hast enorme Fähigkeiten und Mut!"
-    }
-  },
-  "bryony": {
-    "encounter": {
-      1: "Ich bin Begonia, und es wäre mir ein Vergnügen, gegen dich zu kämpfen. Zeig mir, was du drauf hast.",
-      2: "Beeindruckend... Du bist mächtiger, als du aussiehst. Zeig mir das wahre Ausmaß deiner Energie.",
-      3: "Ich habe deine Ankunft erwartet. Es ist Zeit für einen kleinen Test. Sollen wir beginnen?"
-    },
-    "victory": {
-      1: "Du bist ziemlich stark. Oh ja—sehr stark, in der Tat.",
-      2: "Ding-ding-ding! Du hast dich gut geschlagen. Der Sieg gehört dir.",
-      3: "Wunderbar! Bemerkenswert! Deine Fähigkeiten und dein Mut sind lobenswert."
-    }
-  },
-  "firebreather": {
-    "encounter": {
-      1: "Meine Flammen werden dich verschlingen!",
-      2: "Meine Seele hat Feuer gefangen. Ich werde dir zeigen, wie heiß sie brennt!",
-      3: "Komm näher und sieh dir meine Flammen an!"
-    },
-    "victory": {
-      1: "Verbrannt bis zur Asche...",
-      2: "Yow! Das ist heiß!",
-      3: "Auuu! Ich habe mir die Nasenspitze verbrannt!"
-    },
-  },
-  "sailor": {
-    "encounter": {
-      1: "Matrose, du gehst über Bord, wenn du verlierst!",
-      2: "Komm schon! Mein Stolz als Seemann steht auf dem Spiel!",
-      3: "Ahoj! Bist du seekrank?"
-    },
-    "victory": {
-      1: "Argh! Von einem Kind besiegt!",
-      2: "Dein Geist hat mich versenkt!",
-      3: "Ich glaube, ich bin der der seekrank ist..."
-    },
-  },
-  "rocket_grunt": {
-    "encounter": {
-      1: `Jetzt gibt es Ärger!…
-          $und es kommt noch härter!
-          $Wir wollen über die Erde regieren…
-          $und naja du kennst den Rest…!`
-    },
-    "victory": {
-      1: "Das war mal wieder ein Schuss in den Ofen!"
     },
   },
   "magma_grunt": {
