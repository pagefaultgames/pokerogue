--- conflicted
+++ resolved
@@ -1,16 +1,11 @@
-import { SimpleTranslationEntries } from "#app/plugins/i18n";
-
-export const voucher: SimpleTranslationEntries = {
-  "vouchers": "Gutschein",
-  "eggVoucher": "Ei-Gutschein",
-  "eggVoucherPlus": "Ei-Gutschein Plus",
-  "eggVoucherPremium": "Ei-Gutschein Premium",
-  "eggVoucherGold": "Ei-Gutschein Gold",
-  "locked": "Gesperrt",
-  "defeatTrainer": "Besiege {{trainerName}}"
-<<<<<<< HEAD
-} as const;
-=======
-} as const;
-
->>>>>>> be1e15ac
+import { SimpleTranslationEntries } from "#app/plugins/i18n";
+
+export const voucher: SimpleTranslationEntries = {
+  "vouchers": "Gutschein",
+  "eggVoucher": "Ei-Gutschein",
+  "eggVoucherPlus": "Ei-Gutschein Plus",
+  "eggVoucherPremium": "Ei-Gutschein Premium",
+  "eggVoucherGold": "Ei-Gutschein Gold",
+  "locked": "Gesperrt",
+  "defeatTrainer": "Besiege {{trainerName}}"
+} as const;