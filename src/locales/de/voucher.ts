--- conflicted
+++ resolved
@@ -1,21 +1,11 @@
-import { SimpleTranslationEntries } from '#app/plugins/i18n';
-
-export const voucher: SimpleTranslationEntries = {
-<<<<<<< HEAD
-  'vouchers': 'Vouchers',
-  'eggVoucher': 'Egg Voucher',
-  'eggVoucherPlus': 'Egg Voucher Plus',
-  'eggVoucherPremium': 'Egg Voucher Premium',
-  'eggVoucherGold': 'Egg Voucher Gold',
-  'locked': 'Locked',
-  'defeatTrainer': 'Defeat {{trainerName}}'
-=======
-  "vouchers": "Gutschein",
-  "eggVoucher": "Ei-Gutschein",
-  "eggVoucherPlus": "Ei-Gutschein Plus",
-  "eggVoucherPremium": "Ei-Gutschein Premium",
-  "eggVoucherGold": "Ei-Gutschein Gold",
-  "locked": "Gesperrt",
-  "defeatTrainer": "Besiege {{trainerName}}"
->>>>>>> 8b4aa872
-} as const;+import { SimpleTranslationEntries } from '#app/plugins/i18n';
+
+export const voucher: SimpleTranslationEntries = {
+  "vouchers": "Gutschein",
+  "eggVoucher": "Ei-Gutschein",
+  "eggVoucherPlus": "Ei-Gutschein Plus",
+  "eggVoucherPremium": "Ei-Gutschein Premium",
+  "eggVoucherGold": "Ei-Gutschein Gold",
+  "locked": "Gesperrt",
+  "defeatTrainer": "Besiege {{trainerName}}"
+} as const;