--- conflicted
+++ resolved
@@ -7,11 +7,7 @@
  */
 export const starterSelectUiHandler: SimpleTranslationEntries = {
   "confirmStartTeam": "Mit diesen Pokémon losziehen?",
-<<<<<<< HEAD
-  "invalidParty": "This is not a valid starting party!",
-=======
   "invalidParty": "Das ist kein gültiges Team!",
->>>>>>> 7f8ddb51
   "gen1": "I",
   "gen2": "II",
   "gen3": "III",
