import { SimpleTranslationEntries } from "#app/plugins/i18n";

/**
 * The menu namespace holds most miscellaneous text that isn't directly part of the game's
 * contents or directly related to Pokemon data. This includes menu navigation, settings,
 * account interactions, descriptive text, etc.
 */
export const starterSelectUiHandler: SimpleTranslationEntries = {
<<<<<<< HEAD
    "confirmStartTeam":'Mit diesen Pokémon starten?',
    "growthRate": "Wachstumsrate:",
    "ability": "Fähigkeit:",
    "passive": "Passiv:",
    "nature": "Natur:",
    "eggMoves": 'Ei-Attacken',
    "start": "Start",
    "addToParty": "Zum Team hinzufügen", 
    "toggleIVs": 'Toggle IVs',
    "manageMoves": 'Verwalte Attacken',
    "useCandies": 'Use Candies',
    "selectMoveSwapOut": "Select a move to swap out.",
    "selectMoveSwapWith": "Select a move to swap with",
    "unlockPassive": "Passiv Freischalten",
    "reduceCost": "Reduziere Kosten",
    "cycleShiny": "R: Wechsle Shiny",
    "cycleForm": 'F: Wechsle Form',
    "cycleGender": 'G: Wechsle Geschlecht',
    "cycleAbility": 'E: Wechsle Fähigkeit',
    "cycleNature": 'N: Wechsle Natur',
    "cycleVariant": 'V: Wechsle Variante',
    "enablePassive": "Aktiviere Passiv",
    "disablePassive": "Deaktiviere Passiv"
=======
    "confirmStartTeam": "Mit diesen Pokémon losziehen?",
    "growthRate": "Wachstum:",
    "ability": "Fhgkeit:",
    "passive": "Passiv:",
    "nature": "Wesen:",
    "eggMoves": "Ei-Attacken",
    "start": "Start",
    "addToParty": "Zum Team hinzufügen", 
    "toggleIVs": "DVs anzeigen/verbergen",
    "manageMoves": "Attacken ändern",
    "useCandies": "Bonbons verwenden",
    "selectMoveSwapOut": "Wähle die zu ersetzende Attacke.",
    "selectMoveSwapWith": "Wähle die gewünschte Attacke.",
    "unlockPassive": "Passiv-Skill freischalten",
    "reduceCost": "Preis reduzieren",
    "cycleShiny": "R: Schillernd Ja/Nein",
    "cycleForm": "F: Form ändern",
    "cycleGender": "G: Geschlecht ändern",
    "cycleAbility": "E: Fähigkeit ändern",
    "cycleNature": "N: Wesen Ändern",
    "cycleVariant": "V: Seltenheit ändern",
    "enablePassive": "Passiv-Skill aktivieren",
    "disablePassive": "Passiv-Skill deaktivieren"
>>>>>>> 79a87e1c
}<|MERGE_RESOLUTION|>--- conflicted
+++ resolved
@@ -6,31 +6,6 @@
  * account interactions, descriptive text, etc.
  */
 export const starterSelectUiHandler: SimpleTranslationEntries = {
-<<<<<<< HEAD
-    "confirmStartTeam":'Mit diesen Pokémon starten?',
-    "growthRate": "Wachstumsrate:",
-    "ability": "Fähigkeit:",
-    "passive": "Passiv:",
-    "nature": "Natur:",
-    "eggMoves": 'Ei-Attacken',
-    "start": "Start",
-    "addToParty": "Zum Team hinzufügen", 
-    "toggleIVs": 'Toggle IVs',
-    "manageMoves": 'Verwalte Attacken',
-    "useCandies": 'Use Candies',
-    "selectMoveSwapOut": "Select a move to swap out.",
-    "selectMoveSwapWith": "Select a move to swap with",
-    "unlockPassive": "Passiv Freischalten",
-    "reduceCost": "Reduziere Kosten",
-    "cycleShiny": "R: Wechsle Shiny",
-    "cycleForm": 'F: Wechsle Form',
-    "cycleGender": 'G: Wechsle Geschlecht',
-    "cycleAbility": 'E: Wechsle Fähigkeit',
-    "cycleNature": 'N: Wechsle Natur',
-    "cycleVariant": 'V: Wechsle Variante',
-    "enablePassive": "Aktiviere Passiv",
-    "disablePassive": "Deaktiviere Passiv"
-=======
     "confirmStartTeam": "Mit diesen Pokémon losziehen?",
     "growthRate": "Wachstum:",
     "ability": "Fhgkeit:",
@@ -54,5 +29,4 @@
     "cycleVariant": "V: Seltenheit ändern",
     "enablePassive": "Passiv-Skill aktivieren",
     "disablePassive": "Passiv-Skill deaktivieren"
->>>>>>> 79a87e1c
 }