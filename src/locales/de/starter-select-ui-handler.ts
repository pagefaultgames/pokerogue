--- conflicted
+++ resolved
@@ -6,44 +6,6 @@
  * account interactions, descriptive text, etc.
  */
 export const starterSelectUiHandler: SimpleTranslationEntries = {
-<<<<<<< HEAD
-    "confirmStartTeam": "Mit diesen Pokémon losziehen?",
-    "gen1": "I",
-    "gen2": "II",
-    "gen3": "III",
-    "gen4": "IV",
-    "gen5": "V",
-    "gen6": "VI",
-    "gen7": "VII",
-    "gen8": "VIII",
-    "gen9": "IX",
-    "growthRate": "Wachstum:",
-    "ability": "Fähigkeit:",
-    "passive": "Passiv:",
-    "nature": "Wesen:",
-    "eggMoves": "Ei-Attacken",
-    "start": "Start",
-    "addToParty": "Zum Team hinzufügen", 
-    "toggleIVs": "DVs anzeigen/verbergen",
-    "manageMoves": "Attacken ändern",
-    "useCandies": "Bonbons verwenden",
-    "selectMoveSwapOut": "Wähle die zu ersetzende Attacke.",
-    "selectMoveSwapWith": "Wähle die gewünschte Attacke.",
-    "unlockPassive": "Passiv-Skill freischalten",
-    "reduceCost": "Preis reduzieren",
-    "cycleShiny": "R: Schillernd Ja/Nein",
-    "cycleForm": "F: Form ändern",
-    "cycleGender": "G: Geschlecht ändern",
-    "cycleAbility": "E: Fähigkeit ändern",
-    "cycleNature": "N: Wesen Ändern",
-    "cycleVariant": "V: Seltenheit ändern",
-    "enablePassive": "Passiv-Skill aktivieren",
-    "disablePassive": "Passiv-Skill deaktivieren",
-    "locked": "Gesperrt",
-    "disabled": "Deaktiviert",
-    "uncaught": "Ungefangen"
-}
-=======
   "confirmStartTeam": "Mit diesen Pokémon losziehen?",
   "gen1": "I",
   "gen2": "II",
@@ -55,7 +17,7 @@
   "gen8": "VIII",
   "gen9": "IX",
   "growthRate": "Wachstum:",
-  "ability": "Fähgkeit:",
+  "ability": "Fähigkeit:",
   "passive": "Passiv:",
   "nature": "Wesen:",
   "eggMoves": "Ei-Attacken",
@@ -79,5 +41,4 @@
   "locked": "Gesperrt",
   "disabled": "Deaktiviert",
   "uncaught": "Ungefangen"
-};
->>>>>>> bac6c229
+};