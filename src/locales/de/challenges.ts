--- conflicted
+++ resolved
@@ -24,7 +24,6 @@
     "desc_default": "Du kannst nur Pokémon des gewählten Typs verwenden."
     // types in pokemon-info
   },
-<<<<<<< HEAD
   "nuzlocke": {
     "name": "Nuzlocke",
     "desc": "Die Nuzlocke Herausforderung beinhaltet verschiedene Einschränkungen, um eine besondere Herausforderung zu gestalten.",
@@ -33,12 +32,11 @@
     "value.0": "Aus",
     "value.1": "Regulär",
     "value.2": "Hardcore",
-=======
+  },
   "freshStart": {
     "name": "Neuanfang",
     "desc": "Du kannst nur die ursprünglichen Starter verwenden, genau so, als hättest du gerade erst mit Pokérogue begonnen.",
     "value.0": "Aus",
     "value.1": "An",
->>>>>>> bde9b84c
   }
 } as const;