import { ability } from "./ability";
import { battle } from "./battle";
import { commandUiHandler } from "./command-ui-handler";
import { fightUiHandler } from "./fight-ui-handler";
import { growth } from "./growth";
import { menu } from "./menu";
import { menuUiHandler } from "./menu-ui-handler";
import { move } from "./move";
import { nature } from "./nature";
import { pokeball } from "./pokeball";
import { pokemon } from "./pokemon";
import { pokemonStat } from "./pokemon-stat";
import { starterSelectUiHandler } from "./starter-select-ui-handler";
import { tutorial } from "./tutorial";
import { splashMessages } from "./splash-messages"


export const deConfig = {
    ability: ability,
    battle: battle,
    commandUiHandler: commandUiHandler,
    fightUiHandler: fightUiHandler,
    menuUiHandler: menuUiHandler,
    menu: menu,
    move: move,
    pokeball: pokeball,
    pokemonStat: pokemonStat,
    pokemon: pokemon,
    starterSelectUiHandler: starterSelectUiHandler,
    tutorial: tutorial,
<<<<<<< HEAD
    splashMessages: splashMessages
=======
    nature: nature,
    growth: growth
>>>>>>> 09287c22
}<|MERGE_RESOLUTION|>--- conflicted
+++ resolved
@@ -28,10 +28,7 @@
     pokemon: pokemon,
     starterSelectUiHandler: starterSelectUiHandler,
     tutorial: tutorial,
-<<<<<<< HEAD
-    splashMessages: splashMessages
-=======
+    splashMessages: splashMessages,
     nature: nature,
     growth: growth
->>>>>>> 09287c22
 }