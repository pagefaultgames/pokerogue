--- conflicted
+++ resolved
@@ -21,11 +21,9 @@
 import { titles, trainerClasses, trainerNames } from "./trainers";
 import { tutorial } from "./tutorial";
 import { voucher } from "./voucher";
-<<<<<<< HEAD
 import { weather } from "./weather";
-=======
 import { biome } from "./biome";
->>>>>>> b239179c
+
 
 export const deConfig = {
   ability: ability,
