--- conflicted
+++ resolved
@@ -17,20 +17,15 @@
 import { pokemonStat } from "./pokemon-stat";
 import { splashMessages } from "./splash-messages";
 import { starterSelectUiHandler } from "./starter-select-ui-handler";
-<<<<<<< HEAD
 import { SummaryUiHandler } from "./summary-ui-handler";
 import { tutorial } from "./tutorial";
 import { weather } from "./weather";
 import { titles,trainerClasses,trainerNames } from "./trainers";
 import { splashMessages } from "./splash-messages"
-
-=======
 import { titles, trainerClasses, trainerNames } from "./trainers";
 import { tutorial } from "./tutorial";
-import { weather } from "./weather";
 import { battleMessageUiHandler } from "./battle-message-ui-handler";
 import { berry } from "./berry";
->>>>>>> 10437142
 
 export const deConfig = {
     ability: ability,
@@ -54,7 +49,6 @@
     trainerClasses: trainerClasses,
     trainerNames: trainerNames,
     tutorial: tutorial,
-<<<<<<< HEAD
     splashMessages: splashMessages,
     nature: nature,
     growth: growth,
@@ -63,9 +57,6 @@
     biome: biome,
     weather: weather,
     modifierType: modifierType,
-=======
-    weather: weather,
     battleMessageUiHandler: battleMessageUiHandler,
     berry: berry,
->>>>>>> 10437142
 }