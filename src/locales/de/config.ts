import { ability } from "./ability";
import { abilityTriggers } from "./ability-trigger";
import { battle } from "./battle";
import { biome } from "./biome";
import { commandUiHandler } from "./command-ui-handler";
import { egg } from "./egg";
import { fightUiHandler } from "./fight-ui-handler";
import { growth } from "./growth";
import { menu } from "./menu";
import { menuUiHandler } from "./menu-ui-handler";
import { modifierType } from "./modifier-type";
import { move } from "./move";
import { nature } from "./nature";
import { partyUiHandler } from "./party-ui-handler";
import { pokeball } from "./pokeball";
import { pokemon } from "./pokemon";
import { pokemonStat } from "./pokemon-stat";
import { starterSelectUiHandler } from "./starter-select-ui-handler";
import { SummaryUiHandler } from "./summary-ui-handler";
import { tutorial } from "./tutorial";
<<<<<<< HEAD
import { weather } from "./weather";
=======
import { titles,trainerClasses,trainerNames } from "./trainers";
import { splashMessages } from "./splash-messages"
>>>>>>> 8a8a2e12


export const deConfig = {
    ability: ability,
    abilityTriggers: abilityTriggers,
    battle: battle,
    commandUiHandler: commandUiHandler,
    egg: egg,
    fightUiHandler: fightUiHandler,
    menuUiHandler: menuUiHandler,
    menu: menu,
    move: move,
    pokeball: pokeball,
    pokemonStat: pokemonStat,
    pokemon: pokemon,
    starterSelectUiHandler: starterSelectUiHandler,
    titles: titles,
    trainerClasses: trainerClasses,
    trainerNames: trainerNames,
    tutorial: tutorial,
    splashMessages: splashMessages,
    nature: nature,
    growth: growth,
<<<<<<< HEAD
    partyUiHandler: partyUiHandler,
    summaryUiHandler: SummaryUiHandler,
    biome: biome,
    weather: weather
=======
    modifierType: modifierType,
>>>>>>> 8a8a2e12
}<|MERGE_RESOLUTION|>--- conflicted
+++ resolved
@@ -18,12 +18,9 @@
 import { starterSelectUiHandler } from "./starter-select-ui-handler";
 import { SummaryUiHandler } from "./summary-ui-handler";
 import { tutorial } from "./tutorial";
-<<<<<<< HEAD
 import { weather } from "./weather";
-=======
 import { titles,trainerClasses,trainerNames } from "./trainers";
 import { splashMessages } from "./splash-messages"
->>>>>>> 8a8a2e12
 
 
 export const deConfig = {
@@ -47,12 +44,9 @@
     splashMessages: splashMessages,
     nature: nature,
     growth: growth,
-<<<<<<< HEAD
     partyUiHandler: partyUiHandler,
     summaryUiHandler: SummaryUiHandler,
     biome: biome,
-    weather: weather
-=======
+    weather: weather,
     modifierType: modifierType,
->>>>>>> 8a8a2e12
 }