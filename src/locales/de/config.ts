--- conflicted
+++ resolved
@@ -17,13 +17,8 @@
 import { starterSelectUiHandler } from "./starter-select-ui-handler";
 import { titles, trainerClasses, trainerNames } from "./trainers";
 import { tutorial } from "./tutorial";
-<<<<<<< HEAD
-import { titles,trainerClasses,trainerNames } from "./trainers";
-import { splashMessages } from "./splash-messages"
+import { weather } from "./weather";
 import { battleMessageUiHandler } from "./battle-message-ui-handler";
-=======
-import { weather } from "./weather";
->>>>>>> b4f643f0
 
 
 export const deConfig = {
@@ -48,13 +43,6 @@
     trainerClasses: trainerClasses,
     trainerNames: trainerNames,
     tutorial: tutorial,
-<<<<<<< HEAD
-    splashMessages: splashMessages,
-    nature: nature,
-    growth: growth,
-    modifierType: modifierType,
+    weather: weather,
     battleMessageUiHandler: battleMessageUiHandler,
-=======
-    weather: weather,
->>>>>>> b4f643f0
 }