--- conflicted
+++ resolved
@@ -1,20 +1,12 @@
 import { SimpleTranslationEntries } from "#app/plugins/i18n";
 
 export const tutorial: SimpleTranslationEntries = {
-<<<<<<< HEAD
-    "intro": `Willkommen zu PokéRogue! Dies ist ein kampforientiertes Pokémon-Fangame mit Roguelite-Elementen.
-    $Dieses Spiel ist nicht monetarisiert und wir erheben keinen Anspruch auf das Eigentum von Pokémon oder an 
-    $den verwendeten urheberrechtlich geschützten Inhalten.
-    $Das Spiel ist noch in Entwicklung, aber voll spielbar.\nFür Fehlerbereichte bitte die Discord-Community benutzen.
-    $Falls das Spiel langsam läuft, prüfe ob die 'Hardware Beschleuningung' in deinen Browsereinstellungen aktiviert sind.`,
-=======
     "intro": `Willkommen bei PokéRogue! Dies ist ein kampforientiertes Pokémon-Fangame mit Roguelite-Elementen.
     $Dieses Spiel ist nicht monetarisiert.
     $Wir erheben keinen Eigentumsanspruch an Pokémon oder\nverwendeten, urheberrechtlich geschützten Inhalten.
     $Das Spiel befindet sich noch in der Entwicklung, ist aber voll spielbar.
     $Für Fehlerberichte nutze bitte den PokéRogue Discord-Server.
     $Sollte das Spiel langsam laufen, überprüfe, ob in deinem Browser "Hardwarebeschleunigung" aktiviert ist.`,
->>>>>>> 79a87e1c
     
     "accessMenu": `Nutze M oder Esc, um das Menü zu öffnen. Dort hast du Zugriff auf die Einstellungen und andere Funktionen.`,
     
