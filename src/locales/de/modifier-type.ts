--- conflicted
+++ resolved
@@ -206,11 +206,7 @@
 
     "FOCUS_BAND": { name: "Fokusband", description: "Fügt eine 10% Chance hinzu, dass Angriffe die zur Kampfunfähigkeit führen mit 1 KP überlebt werden." },
 
-<<<<<<< HEAD
-    "QUICK_CLAW": { name: "Flinkklaue", description: "Fügt eine 10% Change hinzu als Erster anzugreifen. (Nach Prioritätsangriffen)" },
-=======
-    "QUICK_CLAW": { name: "Quick Claw", description: "Fügt eine 10% Change hinzu als erster anzugreifen. (Nach Prioritätsangriffen)." },
->>>>>>> fdc2d1cd
+    "QUICK_CLAW": { name: "Flinkklaue", description: "Fügt eine 10% Chance hinzu als Erster anzugreifen. (Nach Prioritätsangriffen)." },
 
     "KINGS_ROCK": { name: "King-Stein", description: "Fügt eine 10% Chance hinzu, dass der Gegner nach einem Angriff zurückschreckt." },
 
