--- conflicted
+++ resolved
@@ -5,10 +5,7 @@
   "badDreams": "{{pokemonName}} ist in einem Alptraum gefangen!",
   "costar": "{{pokemonName}} copied {{allyName}}'s stat changes!",
   "iceFaceAvoidedDamage": "{{pokemonName}} wehrt Schaden\nmit {{abilityName}} ab!",
-<<<<<<< HEAD
-  "quickDraw": "{{pokemonName}} can act faster than normal, thanks to its Quick Draw!"
-=======
   "trace": "{{pokemonName}} copied {{targetName}}'s\n{{abilityName}}!",
   "windPowerCharged": "Der Treffer durch {{moveName}} läd die Stärke von {{pokemonName}} auf!",
->>>>>>> bce874b9
+  "quickDraw": "{{pokemonName}} can act faster than normal, thanks to its Quick Draw!"
 } as const;