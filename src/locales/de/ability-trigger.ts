--- conflicted
+++ resolved
@@ -7,10 +7,6 @@
   "iceFaceAvoidedDamage": "{{pokemonName}} wehrt Schaden mit {{abilityName}} ab!",
   "trace": "{{pokemonName}} kopiert {{abilityName}} von {{targetName}}!",
   "windPowerCharged": "Der Treffer durch {{moveName}} läd die Stärke von {{pokemonName}} auf!",
-<<<<<<< HEAD
-  "quickDraw": "{{pokemonName}} can act faster than normal, thanks to its Quick Draw!",
+  "quickDraw": "Durch Schnellschuss kann {{pokemonName}} schneller handeln als sonst!",
   "disguiseAvoidedDamage" : "{{pokemonName}}'s disguise was busted!",
-=======
-  "quickDraw": "Durch Schnellschuss kann {{pokemonName}} schneller handeln als sonst!",
->>>>>>> cc36cdb1
 } as const;