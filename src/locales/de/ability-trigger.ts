import { SimpleTranslationEntries } from "#app/plugins/i18n";

export const abilityTriggers: SimpleTranslationEntries = {
  "blockRecoilDamage" : "{{pokemonName}} wurde durch {{abilityName}}\nvor Rückstoß geschützt!",
<<<<<<< HEAD
  "badDreams": "{{pokemonName}} wird gequält!",
=======
  "badDreams": "{{pokemonName}} ist in einem Alptraum gefangen!",
>>>>>>> bac6c229
} as const;<|MERGE_RESOLUTION|>--- conflicted
+++ resolved
@@ -2,9 +2,5 @@
 
 export const abilityTriggers: SimpleTranslationEntries = {
   "blockRecoilDamage" : "{{pokemonName}} wurde durch {{abilityName}}\nvor Rückstoß geschützt!",
-<<<<<<< HEAD
-  "badDreams": "{{pokemonName}} wird gequält!",
-=======
   "badDreams": "{{pokemonName}} ist in einem Alptraum gefangen!",
->>>>>>> bac6c229
 } as const;