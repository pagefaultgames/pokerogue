--- conflicted
+++ resolved
@@ -1,12 +1,8 @@
 import { SimpleTranslationEntries } from "#app/interfaces/locales";
 
 export const abilityTriggers: SimpleTranslationEntries = {
-<<<<<<< HEAD
-  "blockRecoilDamage" : "{{pokemonName}} wurde durch {{abilityName}}\nvor Rückstoß geschützt!",
+  "blockRecoilDamage" : "{{pokemonName}} wurde durch {{abilityName}} vor Rückstoß geschützt!",
   "stockpile" : "{{pokemonName}}\nhat {{stockpileNumber}} gehortet!",
-=======
-  "blockRecoilDamage" : "{{pokemonName}} wurde durch {{abilityName}} vor Rückstoß geschützt!",
->>>>>>> f8a15570
   "badDreams": "{{pokemonName}} ist in einem Alptraum gefangen!",
   "costar": "{{pokemonName}} kopiert die Statusveränderungen von {{allyName}}!",
   "iceFaceAvoidedDamage": "{{pokemonName}} wehrt Schaden mit {{abilityName}} ab!",
