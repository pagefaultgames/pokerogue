--- conflicted
+++ resolved
@@ -2,9 +2,6 @@
 
 export const abilityTriggers: SimpleTranslationEntries = {
     'blockRecoilDamage' : `{{pokemonName}} wurde durch {{abilityName}}\nvor Rückstoß geschützt!`,
-<<<<<<< HEAD
-    'stockpile' : `{{pokemonName}}\n hat {{stockpileNumber}} gehortet!`
-=======
+    'stockpile' : `{{pokemonName}}\n hat {{stockpileNumber}} gehortet!`,
     'badDreams': `{{pokemonName}} ist in einem Alptraum gefangen!`,
->>>>>>> fbd863a2
 } as const;