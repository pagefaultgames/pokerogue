--- conflicted
+++ resolved
@@ -269,17 +269,12 @@
     name: "Follettini e follettine",
   },
   "FRESH_START": {
-<<<<<<< HEAD
-    name: "First Try!",
-    description: "Complete the Fresh Start challenge."
+    name: "Buona la prima!",
+    description: "Completa la modalità sfida 'Un nuovo inizio'."
   },
   "INVERSE_BATTLE": {
     name: "Mirror rorriM",
     description: "Complete the Inverse Battle challenge.\n.egnellahc elttaB esrevnI eht etelpmoC"
-=======
-    name: "Buona la prima!",
-    description: "Completa la modalità sfida 'Un nuovo inizio'."
->>>>>>> 61d659d8
   }
 } as const;
 
