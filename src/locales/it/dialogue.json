--- conflicted
+++ resolved
@@ -1,5 +1,4 @@
 {
-<<<<<<< HEAD
   "snow_worker": {
    "encounter": {
      "1": "Col freddo ci vogliono vestiti pesanti!\n$Questa è saggezza! Viva l'intelletto!"
@@ -20,9 +19,8 @@
     },
     "defeat": {
       "1": "...\n$Sai che-che...\nQui fa-fa freddo?"
-    } 
-  }	
-=======
+    }
+  },
   "stat_trainer_buck": {
     "encounter": {
       "1": "...I'm telling you right now. I'm seriously tough. Act surprised!",
@@ -133,5 +131,4 @@
       "1": "I was better than everyone in my family.\nI've never lost before..."
     }
   }
->>>>>>> 254ffcf6
 }