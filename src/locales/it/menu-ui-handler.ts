import { SimpleTranslationEntries } from "#app/interfaces/locales";

export const menuUiHandler: SimpleTranslationEntries = {
  "GAME_SETTINGS": "Impostazioni",
  "ACHIEVEMENTS": "Obiettivi",
  "STATS": "Statistiche",
  "VOUCHERS": "Biglietti",
  "EGG_LIST": "Lista uova",
  "EGG_GACHA": "Macchine uova",
  "MANAGE_DATA": "Gestisci dati",
  "COMMUNITY": "Community",
  "SAVE_AND_QUIT": "Salva ed esci",
  "LOG_OUT": "Disconnettiti",
  "slot": "Slot {{slotNumber}}",
  "importSession": "Importa sessione",
  "importSlotSelect": "Seleziona uno slot in cui importare.",
  "exportSession": "Esporta sessione",
  "exportSlotSelect": "Seleziona uno slot da cui esportare.",
<<<<<<< HEAD
  "importData": "Importa Dati",
  "exportData": "Esporta Dati",
  "linkDiscord": "Link Discord",
  "unlinkDiscord": "Unlink Discord",
  "linkGoogle": "Link Google",
  "unlinkGoogle": "Unlink Google",
=======
  "importData": "Importa dati",
  "exportData": "Esporta dati",
>>>>>>> 4dbed9cb
  "cancel": "Annulla",
  "losingProgressionWarning": "Perderai tutti i progressi dall'inizio della battaglia. Confermi?",
  "noEggs": "You are not hatching\nany eggs at the moment!"
} as const;<|MERGE_RESOLUTION|>--- conflicted
+++ resolved
@@ -16,17 +16,12 @@
   "importSlotSelect": "Seleziona uno slot in cui importare.",
   "exportSession": "Esporta sessione",
   "exportSlotSelect": "Seleziona uno slot da cui esportare.",
-<<<<<<< HEAD
-  "importData": "Importa Dati",
-  "exportData": "Esporta Dati",
   "linkDiscord": "Link Discord",
   "unlinkDiscord": "Unlink Discord",
   "linkGoogle": "Link Google",
   "unlinkGoogle": "Unlink Google",
-=======
   "importData": "Importa dati",
   "exportData": "Esporta dati",
->>>>>>> 4dbed9cb
   "cancel": "Annulla",
   "losingProgressionWarning": "Perderai tutti i progressi dall'inizio della battaglia. Confermi?",
   "noEggs": "You are not hatching\nany eggs at the moment!"
