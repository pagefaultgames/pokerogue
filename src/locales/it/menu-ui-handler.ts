--- conflicted
+++ resolved
@@ -16,15 +16,10 @@
   "importSlotSelect": "Seleziona uno slot in cui importare.",
   "exportSession": "Esporta sessione",
   "exportSlotSelect": "Seleziona uno slot da cui esportare.",
-<<<<<<< HEAD
-  "importData": "Importa Dati",
-  "exportData": "Esporta Dati",
+  "importData": "Importa dati",
+  "exportData": "Esporta dati",
   "importSettings": "Import Settings",
   "exportSettings": "Export Settings",
-=======
-  "importData": "Importa dati",
-  "exportData": "Esporta dati",
->>>>>>> 282eb81c
   "cancel": "Annulla",
   "losingProgressionWarning": "Perderai tutti i progressi dall'inizio della battaglia. Confermi?",
   "noEggs": "You are not hatching\nany eggs at the moment!"
