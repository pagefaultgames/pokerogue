import { SimpleTranslationEntries } from "#app/interfaces/locales";

export const menuUiHandler: SimpleTranslationEntries = {
  "GAME_SETTINGS": "Impostazioni",
  "ACHIEVEMENTS": "Obiettivi",
  "STATS": "Statistiche",
<<<<<<< HEAD
  "RUN_HISTORY": "Run History",
=======
  "RUN_HISTORY": "Run precedenti",
>>>>>>> 1f66aa48
  "VOUCHERS": "Biglietti",
  "EGG_LIST": "Lista uova",
  "EGG_GACHA": "Macchine uova",
  "MANAGE_DATA": "Gestisci dati",
  "COMMUNITY": "Community",
  "SAVE_AND_QUIT": "Salva ed esci",
  "LOG_OUT": "Disconnettiti",
  "slot": "Slot {{slotNumber}}",
  "importSession": "Importa sessione",
  "importSlotSelect": "Seleziona uno slot in cui importare.",
  "exportSession": "Esporta sessione",
  "exportSlotSelect": "Seleziona uno slot da cui esportare.",
  "linkDiscord": "Link Discord",
  "unlinkDiscord": "Unlink Discord",
  "linkGoogle": "Link Google",
  "unlinkGoogle": "Unlink Google",
  "importData": "Importa dati",
  "exportData": "Esporta dati",
  "cancel": "Annulla",
  "losingProgressionWarning": "Perderai tutti i progressi dall'inizio della battaglia. Confermi?",
  "noEggs": "You are not hatching\nany eggs at the moment!"
} as const;<|MERGE_RESOLUTION|>--- conflicted
+++ resolved
@@ -4,11 +4,7 @@
   "GAME_SETTINGS": "Impostazioni",
   "ACHIEVEMENTS": "Obiettivi",
   "STATS": "Statistiche",
-<<<<<<< HEAD
-  "RUN_HISTORY": "Run History",
-=======
   "RUN_HISTORY": "Run precedenti",
->>>>>>> 1f66aa48
   "VOUCHERS": "Biglietti",
   "EGG_LIST": "Lista uova",
   "EGG_GACHA": "Macchine uova",
