import { SimpleTranslationEntries } from "#app/plugins/i18n";

/**
 * The menu namespace holds most miscellaneous text that isn't directly part of the game's
 * contents or directly related to Pokemon data. This includes menu navigation, settings,
 * account interactions, descriptive text, etc.
 */
export const starterSelectUiHandler: SimpleTranslationEntries = {
    "confirmStartTeam":'Vuoi iniziare con questi Pokémon?',
    "gen1": "I",
    "gen2": "II",
    "gen3": "III",
    "gen4": "IV",
    "gen5": "V",
    "gen6": "VI",
    "gen7": "VII",
    "gen8": "VIII",
    "gen9": "IX",
    "growthRate": "Vel. Crescita:",
    "ability": "Abilità:",
    "passive": "Passiva:",
    "nature": "Natura:",
    "eggMoves": 'Mosse delle uova',
    "start": "Inizia",
    "addToParty": "Aggiungi al Gruppo", 
    "toggleIVs": 'Vedi/Nascondi IV',
    "manageMoves": 'Gestisci Mosse',
    "useCandies": 'Usa Caramelle',
    "selectMoveSwapOut": "Seleziona una mossa da scambiare.",
    "selectMoveSwapWith": "Seleziona una mossa da scambiare con",
    "unlockPassive": "Sblocca Passiva",
    "reduceCost": "Riduci Costo",
    "cycleShiny": "R: Alterna Shiny",
    "cycleForm": 'F: Alterna Forma',
    "cycleGender": 'G: Alterna Sesso',
    "cycleAbility": 'E: Alterna Abilità',
    "cycleNature": 'N: Alterna Natura',
    "cycleVariant": 'V: Alterna Variante',
    "enablePassive": "Attiva Passiva",
    "disablePassive": "Disattiva Passiva",
<<<<<<< HEAD
    "uncaught": "Uncaught",
    "luck":" Luck",
    "form": "Form"
=======
    "locked": "Bloccato",
    "disabled": "Disabilitato",
    "uncaught": "Non Catturato"
>>>>>>> 44c0d29c
}<|MERGE_RESOLUTION|>--- conflicted
+++ resolved
@@ -38,13 +38,9 @@
     "cycleVariant": 'V: Alterna Variante',
     "enablePassive": "Attiva Passiva",
     "disablePassive": "Disattiva Passiva",
-<<<<<<< HEAD
-    "uncaught": "Uncaught",
+    "locked": "Bloccato",
+    "disabled": "Disabilitato",
+    "uncaught": "Non Catturato",
     "luck":" Luck",
     "form": "Form"
-=======
-    "locked": "Bloccato",
-    "disabled": "Disabilitato",
-    "uncaught": "Non Catturato"
->>>>>>> 44c0d29c
 }