--- conflicted
+++ resolved
@@ -177,18 +177,13 @@
     "SUPER_EXP_CHARM": { name: "Esperienzamuleto super" },
     "GOLDEN_EXP_CHARM": { name: "Esperienzamuleto dorato" },
 
-    "LUCKY_EGG": { name: "Uovo fortunato" },
+    "LUCKY_EGG": { name: "Fortunuovo" },
     "GOLDEN_EGG": { name: "Uovo dorato" },
 
     "SOOTHE_BELL": { name: "Calmanella" },
-
-<<<<<<< HEAD
+    "EVIOLITE": { name: "Evolcondensa", description: "Misteriosa materia evolutiva. Aumenta la Difesa e la Difesa Speciale di un Pokémon che può ancora evolversi." },
+
     "SOUL_DEW": { name: "Cuorugiada", description: "Aumenta del 10% l'influenza della natura di un Pokémon sulle sue statistiche (cumulativo)." },
-=======
-    "EVIOLITE": { name: "Evolcondensa", description: "Misteriosa materia evolutiva. Aumenta la Difesa e la Difesa Speciale di un Pokémon che può ancora evolversi." },
-
-    "SOUL_DEW": { name: "Cuorugiada", description: "Aumenta del 10% l'influenza della natura di un Pokémon sulle sue statistiche (Aggiuntivo)." },
->>>>>>> a3759382
 
     "NUGGET": { name: "Pepita" },
     "BIG_NUGGET": { name: "Granpepita" },
