import { ModifierTypeTranslationEntries } from "#app/interfaces/locales";

export const modifierType: ModifierTypeTranslationEntries = {
  ModifierType: {
    "AddPokeballModifierType": {
      name: "{{modifierCount}}x {{pokeballName}}",
      description: "Ricevi {{pokeballName}} x{{modifierCount}} (Inventario: {{pokeballAmount}}) \nTasso di cattura: {{catchRate}}.",
    },
    "AddVoucherModifierType": {
      name: "{{modifierCount}}x {{voucherTypeName}}.",
      description: "Ricevi {{voucherTypeName}} x{{modifierCount}}.",
    },
    "PokemonHeldItemModifierType": {
      extra: {
        "inoperable": "{{pokemonName}} non può prendere\nquesto oggetto!",
        "tooMany": "{{pokemonName}} possiede già\nquesto oggetto in abbondanza.",
      }
    },
    "PokemonHpRestoreModifierType": {
      description: "Restituisce {{restorePoints}} PS o {{restorePercent}}% PS ad un Pokémon, a seconda del valore più alto.",
      extra: {
        "fully": "Restituisce tutti i PS ad un Pokémon.",
        "fullyWithStatus": "Restituisce tutti i PS ad un Pokémon e lo cura da ogni problema di stato.",
      }
    },
    "PokemonReviveModifierType": {
      description: "Rianima un Pokémon esausto e gli restituisce il {{restorePercent}}% dei PS totali.",
    },
    "PokemonStatusHealModifierType": {
      description: "Cura tutti i problemi di stato di un Pokémon.",
    },
    "PokemonPpRestoreModifierType": {
      description: "Restituisce {{restorePoints}} PP per una mossa di un Pokémon.",
      extra: {
        "fully": "Restituisce tutti i PP di una mossa.",
      }
    },
    "PokemonAllMovePpRestoreModifierType": {
      description: "Restituisce {{restorePoints}} PP a tutte le mosse di un Pokémon.",
      extra: {
        "fully": "Restituisce tutti i PP a tutte le mosse di un Pokémon.",
      }
    },
    "PokemonPpUpModifierType": {
      description: "Aumenta i PP di una mossa di {{upPoints}} per ogni 5 PP (massimo 3).",
    },
    "PokemonNatureChangeModifierType": {
      name: "Menta {{natureName}}.",
      description: "Cambia la natura del Pokémon in {{natureName}} e sblocca la natura nel menu degli starter.",
    },
    "DoubleBattleChanceBoosterModifierType": {
      description: "Raddoppia la possibilità di imbattersi in doppie battaglie per {{battleCount}} battaglie.",
    },
    "TempBattleStatBoosterModifierType": {
      description: "Aumenta {{tempBattleStatName}} di un livello a tutti i Pokémon nel gruppo per 5 battaglie.",
    },
    "AttackTypeBoosterModifierType": {
      description: "Aumenta la potenza delle mosse di tipo {{moveType}} del 20% per un Pokémon.",
    },
    "PokemonLevelIncrementModifierType": {
      description: "Fa salire un Pokémon di un livello.",
    },
    "AllPokemonLevelIncrementModifierType": {
      description: "Aumenta il livello di tutti i Pokémon nel gruppo di 1.",
    },
    "PokemonBaseStatBoosterModifierType": {
      description: "Aumenta {{statName}} di base del possessore del 10%.",
    },
    "AllPokemonFullHpRestoreModifierType": {
      description: "Restituisce il 100% dei PS a tutti i Pokémon.",
    },
    "AllPokemonFullReviveModifierType": {
      description: "Rianima tutti i Pokémon esausti restituendogli tutti i PS.",
    },
    "MoneyRewardModifierType": {
      description: "Garantisce una {{moneyMultiplier}} quantità di soldi (₽{{moneyAmount}}).",
      extra: {
        "small": "contenuta",
        "moderate": "moderata",
        "large": "grande",
      },
    },
    "ExpBoosterModifierType": {
      description: "Aumenta il guadagno di Punti Esperienza del {{boostPercent}}%.",
    },
    "PokemonExpBoosterModifierType": {
      description: "Aumenta il guadagno di Punti Esperienza del possessore del {{boostPercent}}%.",
    },
    "PokemonFriendshipBoosterModifierType": {
      description: "Aumenta del 50% il guadagno di amicizia per vittoria.",
    },
    "PokemonMoveAccuracyBoosterModifierType": {
      description: "Aumenta la precisione delle mosse di {{accuracyAmount}} (massimo 100).",
    },
    "PokemonMultiHitModifierType": {
      description: "Gli attacchi colpiscono una volta in più al costo di una riduzione di potenza del 60/75/82,5% per mossa.",
    },
    "TmModifierType": {
      name: "MT{{moveId}} - {{moveName}}.",
      description: "Insegna {{moveName}} a un Pokémon.",
    },
    "TmModifierTypeWithInfo": {
      name: "MT{{moveId}} - {{moveName}}",
      description: "Insegna {{moveName}} a un Pokémon\n(Hold C or Shift for more info).",
    },
    "EvolutionItemModifierType": {
      description: "Fa evolvere determinate specie di Pokémon.",
    },
    "FormChangeItemModifierType": {
      description: "Fa cambiare forma a determinati Pokémon.",
    },
    "FusePokemonModifierType": {
      description: "Combina due Pokémon (trasferisce i poteri, divide le statistiche e i tipi base, condivide il pool di mosse).",
    },
    "TerastallizeModifierType": {
      name: "Teralite {{teraType}}",
      description: "Teracristallizza in {{teraType}} il possessore per massimo 10 battaglie.",
    },
    "ContactHeldItemTransferChanceModifierType": {
      description: "Quando il possessore attacca, c'è una probabilità del {{chancePercent}}% che l'oggetto in possesso del nemico gli venga rubato.",
    },
    "TurnHeldItemTransferModifierType": {
      description: "Ogni turno, il possessore acquisisce un oggetto posseduto dal nemico.",
    },
    "EnemyAttackStatusEffectChanceModifierType": {
      description: "Aggiunge una probabilità del {{chancePercent}}% di infliggere {{statusEffect}} con le mosse d'attacco.",
    },
    "EnemyEndureChanceModifierType": {
      description: "Aggiunge una probabilità del {{probabilitàPercent}}% di resistere ad un colpo.",
    },

    "RARE_CANDY": { name: "Caramella rara" },
    "RARER_CANDY": { name: "Caramella molto rara" },

    "MEGA_BRACELET": { name: "Megapolsiera", description: "Le megapietre diventano disponibili." },
    "DYNAMAX_BAND": { name: "Polsino Dynamax", description: "I fungomax diventano disponibili." },
    "TERA_ORB": { name: "Terasfera", description: "I teraliti diventano disponibili." },

    "MAP": { name: "Mappa", description: "Permette di scegliere la propria strada a un bivio." },

    "POTION": { name: "Pozione" },
    "SUPER_POTION": { name: "Superpozione" },
    "HYPER_POTION": { name: "Iperpozione" },
    "MAX_POTION": { name: "Pozione max" },
    "FULL_RESTORE": { name: "Ricarica totale" },

    "REVIVE": { name: "Revitalizzante" },
    "MAX_REVIVE": { name: "Revitalizzante max" },

    "FULL_HEAL": { name: "Cura totale" },

    "SACRED_ASH": { name: "Cenere magica" },

<<<<<<< HEAD
    "REVIVER_SEED": { name: "Revitalseme", description: "Il possessore recupera 1/2 di PS in caso di svenimento causato da un colpo diretto." },
=======
    "REVIVER_SEED": { name: "Revitalseme", description: "Il possessore recupera 1/2 di PS in caso di KO." },
>>>>>>> 6316d08d

    "ETHER": { name: "Etere" },
    "MAX_ETHER": { name: "Etere max" },

    "ELIXIR": { name: "Elisir" },
    "MAX_ELIXIR": { name: "Elisir max" },

    "PP_UP": { name: "PP-su" },
    "PP_MAX": { name: "PP-max" },

    "LURE": { name: "Esca" },
    "SUPER_LURE": { name: "Super esca" },
    "MAX_LURE": { name: "Esca max" },

    "MEMORY_MUSHROOM": { name: "Fungo della memoria", description: "Permette di insegnare nuovamente una mossa dimenticata ad un Pokémon." },

    "EXP_SHARE": { name: "Condividi esperienza", description: "Tutti i Pokémon della squadra ricevono il 20% dei Punti Esperienza dalla lotta, anche se non vi hanno partecipato." },
    "EXP_BALANCE": { name: "Bilancia esperienza", description: "Bilancia i Punti Esperienza ricevuti verso i Pokémon della squadra di livello inferiore." },

    "OVAL_CHARM": { name: "Ovamuleto", description: "Quando più Pokémon partecipano a una battaglia, ognuno di essi riceve il 10% in più dell'esperienza totale." },

    "EXP_CHARM": { name: "Esperienzamuleto" },
    "SUPER_EXP_CHARM": { name: "Esperienzamuleto super" },
    "GOLDEN_EXP_CHARM": { name: "Esperienzamuleto dorato" },

    "LUCKY_EGG": { name: "Fortunuovo" },
    "GOLDEN_EGG": { name: "Uovo dorato" },

    "SOOTHE_BELL": { name: "Calmanella" },
    "EVIOLITE": { name: "Evolcondensa", description: "Misteriosa materia evolutiva. Aumenta la Difesa e la Difesa Speciale di un Pokémon che può ancora evolversi." },

    "SOUL_DEW": { name: "Cuorugiada", description: "Aumenta del 10% l'influenza della natura di un Pokémon sulle sue statistiche (cumulativo)." },

    "NUGGET": { name: "Pepita" },
    "BIG_NUGGET": { name: "Granpepita" },
    "RELIC_GOLD": { name: "Dobloantico" },

    "AMULET_COIN": { name: "Monetamuleto", description: "Aumenta le ricompense in denaro del 20%." },
    "GOLDEN_PUNCH": { name: "Pugno dorato", description: "Fornisce il 50% dei danni inflitti sottoforma di denaro." },
    "COIN_CASE": { name: "Salvadanaio", description: "Dopo ogni 10° battaglia, fornisce il 10% del proprio denaro in interessi." },

    "LOCK_CAPSULE": { name: "Capsula scrigno", description: "Permette di bloccare le rarità degli oggetti quando si fa un reroll (i costi variano in base alle rarità)." },

    "GRIP_CLAW": { name: "Presartigli" },
    "WIDE_LENS": { name: "Grandelente" },

    "MULTI_LENS": { name: "Multilente" },

    "HEALING_CHARM": { name: "Curamuleto", description: "Aumenta del 10% l'efficacia delle mosse e degli oggetti che ripristinano i PS (escluse le rianimazioni)." },
    "CANDY_JAR": { name: "Barattolo di caramelle", description: "Aumenta di 1 il numero di livelli aggiunti dalle caramelle rare." },

    "BERRY_POUCH": { name: "Porta bacche", description: "Aggiunge il 30% di possibilità che una bacca usata non venga consumata." },

    "FOCUS_BAND": { name: "Bandana", description: "Il possessore ottiene il 10% di possibilità aggiuntivo di evitare un potenziale KO e rimanere con un solo PS." },

    "QUICK_CLAW": { name: "Rapidartigli", description: "Aggiunge una probabilità del 10% di muoversi per primi, indipendentemente dalla velocità (priorità escluse)." },

    "KINGS_ROCK": { name: "Roccia di re", description: "Aggiunge il 10% di possibilità che una mossa d'attacco faccia tentennare l'avversario." },

    "LEFTOVERS": { name: "Avanzi", description: "Ripristina 1/16 dei PS massimi di un Pokémon ogni turno." },
    "SHELL_BELL": { name: "Conchinella", description: "Cura il possessore di 1/8 del danno inflitto ad un Pokémon." },

    "TOXIC_ORB": { name: "Tossicsfera", description: "Sfera bizzarra che iperavvelena chi l’ha con sé in una lotta." },
    "FLAME_ORB": { name: "Fiammosfera", description: "Sfera bizzarra che procura una scottatura a chi l’ha con sé in una lotta." },

    "BATON": { name: "Staffetta", description: "Permette di trasmettere gli effetti quando si cambia Pokémon, aggirando anche le trappole." },

    "SHINY_CHARM": { name: "Cromamuleto", description: "Misterioso amuleto luminoso che aumenta la probabilità di incontrare Pokémon cromatici." },
    "ABILITY_CHARM": { name: "Abilitamuleto", description: "Aumenta drasticamente la possibilità che un Pokémon selvatico abbia un'abilità nascosta." },

    "IV_SCANNER": { name: "Scanner IV", description: "Permette di scansionare gli IV dei Pokémon selvatici. Vengono rivelati 2 IV per ogni scanner. I migliori IV vengono mostrati per primi." },

    "DNA_SPLICERS": { name: "Cuneo DNA" },

    "MINI_BLACK_HOLE": { name: "Piccolo buco nero" },

    "GOLDEN_POKEBALL": { name: "Poké Ball dorata", description: "Aggiunge 1 opzione di oggetto extra alla fine di ogni battaglia." },

    "ENEMY_DAMAGE_BOOSTER": { name: "Gettone del danno", description: "Aumenta i danni inflitti del 5%." },
    "ENEMY_DAMAGE_REDUCTION": { name: "Gettone della protezione", description: "Riduce i danni ricevuti del 2.5%." },
    "ENEMY_HEAL": { name: "Gettone del recupero", description: "Cura il 2% dei PS massimi ogni turno." },
    "ENEMY_ATTACK_POISON_CHANCE": { name: "Gettone del veleno" },
    "ENEMY_ATTACK_PARALYZE_CHANCE": { name: "Gettone della paralisi" },
    "ENEMY_ATTACK_BURN_CHANCE": { name: "Gettone della bruciatura" },
    "ENEMY_STATUS_EFFECT_HEAL_CHANCE": { name: "Gettone guarigione completa", description: "Aggiunge una probabilità del 2.5% a ogni turno di guarire da un problema di stato." },
    "ENEMY_ENDURE_CHANCE": { name: "Gettone di resistenza" },
    "ENEMY_FUSED_CHANCE": { name: "Gettone della fusione", description: "Aggiunge l'1% di possibilità che un Pokémon selvatico sia una fusione." },
  },
  SpeciesBoosterItem: {
    "LIGHT_BALL": { name: "Elettropalla", description: "Strumento da dare a Pikachu. Sfera insolita che aumenta l’Attacco e l’Attacco Speciale." },
    "THICK_CLUB": { name: "Osso spesso", description: "Strumento da dare a Cubone o Marowak. Osso duro che aumenta l’Attacco." },
    "METAL_POWDER": { name: "Metalpolvere", description: "Strumento da dare a Ditto. Strana polvere finissima e al tempo stesso dura che migliora la Difesa." },
    "QUICK_POWDER": { name: "Velopolvere", description: "Strumento da dare a Ditto. Questa strana polvere, fine e al contempo dura, aumenta la Velocità." }
  },
  TempBattleStatBoosterItem: {
    "x_attack": "Attacco X",
    "x_defense": "Difesa X",
    "x_sp_atk": "Att. Speciale X",
    "x_sp_def": "Dif. Speciale X",
    "x_speed": "Velocità X",
    "x_accuracy": "Precisione X",
    "dire_hit": "Supercolpo",
  },

  TempBattleStatBoosterStatName: {
    "ATK": "Attacco",
    "DEF": "Difesa",
    "SPATK": "Att. Speciale",
    "SPDEF": "Dif. Speciale",
    "SPD": "Velocità",
    "ACC": "Precisione",
    "CRIT": "Tasso di brutti colpi",
    "EVA": "Elusione",
    "DEFAULT": "???",
  },

  AttackTypeBoosterItem: {
    "silk_scarf": "Sciarpa seta",
    "black_belt": "Cinturanera",
    "sharp_beak": "Beccaffilato",
    "poison_barb": "Velenaculeo",
    "soft_sand": "Sabbia soffice",
    "hard_stone": "Pietradura",
    "silver_powder": "Argenpolvere",
    "spell_tag": "Spettrotarga",
    "metal_coat": "Metalcopertura",
    "charcoal": "Carbonella",
    "mystic_water": "Acqua magica",
    "miracle_seed": "Miracolseme",
    "magnet": "Magnete",
    "twisted_spoon": "Cucchiaio torto",
    "never_melt_ice": "Gelomai",
    "dragon_fang": "Dente di drago",
    "black_glasses": "Occhialineri",
    "fairy_feather": "Piuma fatata",
  },
  BaseStatBoosterItem: {
    "hp_up": "PS-su",
    "protein": "Proteina",
    "iron": "Ferro",
    "calcium": "Calcio",
    "zinc": "Zinco",
    "carbos": "Carburante",
  },
  EvolutionItem: {
    "NONE": "Nessuno",

    "LINKING_CORD": "Filo dell'unione",
    "SUN_STONE": "Pietrasolare",
    "MOON_STONE": "Pietralunare",
    "LEAF_STONE": "Pietrafoglia",
    "FIRE_STONE": "Pietrafocaia",
    "WATER_STONE": "Pietraidrica",
    "THUNDER_STONE": "Pietratuono",
    "ICE_STONE": "Pietragelo",
    "DUSK_STONE": "Neropietra",
    "DAWN_STONE": "Pietralbore",
    "SHINY_STONE": "Pietrabrillo",
    "CRACKED_POT": "Teiera rotta",
    "SWEET_APPLE": "Dolcepomo",
    "TART_APPLE": "Aspropomo",
    "STRAWBERRY_SWEET": "Bonbonfragola",
    "UNREMARKABLE_TEACUP": "Tazza dozzinale",

    "CHIPPED_POT": "Teiera crepata",
    "BLACK_AUGURITE": "Augite nera",
    "GALARICA_CUFF": "Fascia Galarnoce",
    "GALARICA_WREATH": "Corona Galarnoce",
    "PEAT_BLOCK": "Blocco di torba",
    "AUSPICIOUS_ARMOR": "Armatura fausta",
    "MALICIOUS_ARMOR": "Armatura infausta",
    "MASTERPIECE_TEACUP": "Tazza eccezionale",
    "METAL_ALLOY": "Metallo composito",
    "SCROLL_OF_DARKNESS": "Rotolo del Buio",
    "SCROLL_OF_WATERS": "Rotolo dell'Acqua",
    "SYRUPY_APPLE": "Sciroppomo",
  },
  FormChangeItem: {
    "NONE": "Nessuno",

    "ABOMASITE": "Abomasnowite",
    "ABSOLITE": "Absolite",
    "AERODACTYLITE": "Aerodactylite",
    "AGGRONITE": "Aggronite",
    "ALAKAZITE": "Alakazamite",
    "ALTARIANITE": "Altarite",
    "AMPHAROSITE": "Ampharosite",
    "AUDINITE": "Audinite",
    "BANETTITE": "Banettite",
    "BEEDRILLITE": "Beedrillite",
    "BLASTOISINITE": "Blastoisite",
    "BLAZIKENITE": "Blazikenite",
    "CAMERUPTITE": "Cameruptite",
    "CHARIZARDITE_X": "Charizardite X",
    "CHARIZARDITE_Y": "Charizardite Y",
    "DIANCITE": "Diancite",
    "GALLADITE": "Galladite",
    "GARCHOMPITE": "Garchompite",
    "GARDEVOIRITE": "Gardevoirite",
    "GENGARITE": "Gengarite",
    "GLALITITE": "Glalite",
    "GYARADOSITE": "Gyaradosite",
    "HERACRONITE": "Heracronite",
    "HOUNDOOMINITE": "Houndoomite",
    "KANGASKHANITE": "Kangaskhanite",
    "LATIASITE": "Latiasite",
    "LATIOSITE": "Latiosite",
    "LOPUNNITE": "Lopunnite",
    "LUCARIONITE": "Lucarite",
    "MANECTITE": "Manectricite",
    "MAWILITE": "Mawilite",
    "MEDICHAMITE": "Medichamite",
    "METAGROSSITE": "Metagrossite",
    "MEWTWONITE_X": "Mewtwoite X",
    "MEWTWONITE_Y": "Mewtwoite Y",
    "PIDGEOTITE": "Pidgeotite",
    "PINSIRITE": "Pinsirite",
    "RAYQUAZITE": "Rayquazite",
    "SABLENITE": "Sableyite",
    "SALAMENCITE": "Salamencite",
    "SCEPTILITE": "Sceptilite",
    "SCIZORITE": "Scizorite",
    "SHARPEDONITE": "Sharpedite",
    "SLOWBRONITE": "Slowbroite",
    "STEELIXITE": "Steelixite",
    "SWAMPERTITE": "Swampertite",
    "TYRANITARITE": "Tyranitarite",
    "VENUSAURITE": "Venusaurite",

    "BLUE_ORB": "Gemma Blu",
    "RED_ORB": "Gemma Rossa",
    "SHARP_METEORITE": "Meteorite Tagliente",
    "HARD_METEORITE": "Meteorite Dura",
    "SMOOTH_METEORITE": "Meteorite Liscia",
    "ADAMANT_CRYSTAL": "Adamasferoide",
    "LUSTROUS_GLOBE": "Splendisferoide",
    "GRISEOUS_CORE": "Grigiosferoide",
    "REVEAL_GLASS": "Verispecchio",
    "GRACIDEA": "Gracidea",
    "MAX_MUSHROOMS": "Fungomax",
    "DARK_STONE": "Scurolite",
    "LIGHT_STONE": "Chiarolite",
    "PRISON_BOTTLE": "Vaso del Vincolo",
    "N_LUNARIZER": "Necrolunix",
    "N_SOLARIZER": "Necrosolix",
    "RUSTED_SWORD": "Spada Rovinata",
    "RUSTED_SHIELD": "Scudo Rovinato",
    "ICY_REINS_OF_UNITY": "Briglie Legame Giaccio",
    "SHADOW_REINS_OF_UNITY": "Briglie legame Ombra",
    "WELLSPRING_MASK": "Maschera Pozzo",
    "HEARTHFLAME_MASK": "Maschera Focolare",
    "CORNERSTONE_MASK": "Maschera Fondamenta",
    "SHOCK_DRIVE": "Voltmodulo",
    "BURN_DRIVE": "Piromodulo",
    "CHILL_DRIVE": "Gelomodulo",
    "DOUSE_DRIVE": "Idromodulo",

    "FIST_PLATE": "Lastrapugno",
    "SKY_PLATE": "Lastracielo",
    "TOXIC_PLATE": "Lastrafiele",
    "EARTH_PLATE": "Lastrageo",
    "STONE_PLATE": "Lastrapietra",
    "INSECT_PLATE": "Lastrabaco",
    "SPOOKY_PLATE": "Lastratetra",
    "IRON_PLATE": "Lastraferro",
    "FLAME_PLATE": "Lastrarogo",
    "SPLASH_PLATE": "Lastraidro",
    "MEADOW_PLATE": "Lastraprato",
    "ZAP_PLATE": "Lastrasaetta",
    "MIND_PLATE": "Lastramente",
    "ICICLE_PLATE": "Lastragelo",
    "DRACO_PLATE": "Lastradrakon",
    "DREAD_PLATE": "Lastratimore",
    "PIXIE_PLATE": "Lastraspiritello",
    "BLANK_PLATE": "Lastraripristino",
    "LEGEND_PLATE": "Lastraleggenda",
    "FIGHTING_MEMORY": "ROM Lotta",
    "FLYING_MEMORY": "ROM Volante",
    "POISON_MEMORY": "ROM Veleno",
    "GROUND_MEMORY": "ROM Terra",
    "ROCK_MEMORY": "ROM Roccia",
    "BUG_MEMORY": "ROM Coleottero",
    "GHOST_MEMORY": "ROM Spettro",
    "STEEL_MEMORY": "ROM Acciaio",
    "FIRE_MEMORY": "ROM Fuoco",
    "WATER_MEMORY": "ROM Acqua",
    "GRASS_MEMORY": "ROM Erba",
    "ELECTRIC_MEMORY": "ROM Elettro",
    "PSYCHIC_MEMORY": "ROM Psico",
    "ICE_MEMORY": "ROM Ghiaccio",
    "DRAGON_MEMORY": "ROM Drago",
    "DARK_MEMORY": "ROM Buio",
    "FAIRY_MEMORY": "ROM Folletto",
    "BLANK_MEMORY": "ROM Vuota",
  },
} as const;<|MERGE_RESOLUTION|>--- conflicted
+++ resolved
@@ -151,11 +151,7 @@
 
     "SACRED_ASH": { name: "Cenere magica" },
 
-<<<<<<< HEAD
-    "REVIVER_SEED": { name: "Revitalseme", description: "Il possessore recupera 1/2 di PS in caso di svenimento causato da un colpo diretto." },
-=======
-    "REVIVER_SEED": { name: "Revitalseme", description: "Il possessore recupera 1/2 di PS in caso di KO." },
->>>>>>> 6316d08d
+    "REVIVER_SEED": { name: "Revitalseme", description: "Il possessore recupera 1/2 di PS in caso di KO causato da un colpo diretto." },
 
     "ETHER": { name: "Etere" },
     "MAX_ETHER": { name: "Etere max" },
