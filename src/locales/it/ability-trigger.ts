import { SimpleTranslationEntries } from "#app/interfaces/locales";

export const abilityTriggers: SimpleTranslationEntries = {
  "blockRecoilDamage" : "{{abilityName}} di {{pokemonName}}\nl'ha protetto dal contraccolpo!",
  "badDreams": "{{pokemonName}} è tormentato dagli incubi!",
  "costar": "{{pokemonName}} copied {{allyName}}'s stat changes!",
  "iceFaceAvoidedDamage": "{{pokemonName}} ha evitato\ni danni grazie a {{abilityName}}!",
  "trace": "{{pokemonName}} copied {{targetName}}'s\n{{abilityName}}!",
  "windPowerCharged": "Venire colpito da {{moveName}} ha caricato {{pokemonName}}!",
<<<<<<< HEAD
  "iceFaceAvoidedDamage": "{{pokemonName}} ha evitato\ni danni grazie a {{abilityName}}!",
  "quickDraw":"{{pokemonName}} can act faster than normal, thanks to its Quick Draw!"
=======
>>>>>>> bce874b9
} as const;<|MERGE_RESOLUTION|>--- conflicted
+++ resolved
@@ -7,9 +7,5 @@
   "iceFaceAvoidedDamage": "{{pokemonName}} ha evitato\ni danni grazie a {{abilityName}}!",
   "trace": "{{pokemonName}} copied {{targetName}}'s\n{{abilityName}}!",
   "windPowerCharged": "Venire colpito da {{moveName}} ha caricato {{pokemonName}}!",
-<<<<<<< HEAD
-  "iceFaceAvoidedDamage": "{{pokemonName}} ha evitato\ni danni grazie a {{abilityName}}!",
   "quickDraw":"{{pokemonName}} can act faster than normal, thanks to its Quick Draw!"
-=======
->>>>>>> bce874b9
 } as const;