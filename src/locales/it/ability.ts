--- conflicted
+++ resolved
@@ -1194,47 +1194,14 @@
     description: 'Quando usa mosse di stato, il Pokémon agisce più lentamente, ma ignora l\'abilità del bersaglio se questa ha effetto su tali mosse.',
   },
   mindsEye: {
-<<<<<<< HEAD
-    name: 'Ospitalità',
-    description: 'Quando un Pokémon con questa abilità entra in campo ricopre di attenzioni l\'alleato, restituendogli un po\' dei suoi PS.',
-  },
-  supersweetSyrup: {
-    name: 'Occhio Interiore',
-    description: 'Permette di colpire bersagli di tipo Spettro con mosse di tipo Normale e Lotta, di ignorare modifiche alla loro elusione e di non veder ridotta la propria precisione.',
-=======
     name: "Occhio Interiore",
     description: "Permette di colpire bersagli di tipo Spettro con mosse di tipo Normale e Lotta, di ignorare modifiche alla loro elusione e di non veder ridotta la propria precisione.",
->>>>>>> 8b4aa872
   },
   supersweetSyrup: {
     name: "Sciroppo Sublime",
     description: "La prima volta che il Pokémon entra in campo, spande un odore dolciastro che diminuisce l'elusione degli avversari.",
   },
   hospitality: {
-<<<<<<< HEAD
-    name: 'Albergamemorie',
-    description: 'Il Pokémon riporta alla mente vecchi ricordi, facendo risplendere la Maschera Turchese e aumentando la propria Velocità.',
-  },
-  toxicChain: {
-    name: 'Albergamemorie',
-    description: 'Il Pokémon riporta alla mente vecchi ricordi, facendo risplendere la Maschera Pozzo e aumentando la propria Difesa Speciale.',
-  },
-  embodyAspectTeal: {
-    name: 'Albergamemorie',
-    description: 'Il Pokémon riporta alla mente vecchi ricordi, facendo risplendere la Maschera Focolare e aumentando il proprio Attacco.',
-  },
-  embodyAspectWellspring: {
-    name: 'Albergamemorie',
-    description: 'Il Pokémon riporta alla mente vecchi ricordi, facendo risplendere la Maschera Fondamenta e aumentando la propria Difesa.',
-  },
-  embodyAspectHearthflame: {
-    name: 'Catena Tossica',
-    description: 'Quando il Pokémon colpisce il bersaglio con una mossa, può iperavvelenarlo grazie al potere della catena intrisa di tossine.',
-  },
-  embodyAspectCornerstone: {
-    name: 'Sciroppo Sublime',
-    description: 'La prima volta che il Pokémon entra in campo, spande un odore dolciastro che diminuisce l\'elusione degli avversari.',
-=======
     name: "Ospitalità",
     description: "Quando un Pokémon con questa abilità entra in campo ricopre di attenzioni l'alleato, restituendogli un po' dei suoi PS.",
   },
@@ -1257,7 +1224,6 @@
   embodyAspectCornerstone: {
     name: "Albergamemorie",
     description: "Il Pokémon riporta alla mente vecchi ricordi, facendo risplendere la Maschera Fondamenta e aumentando la propria Difesa.",
->>>>>>> 8b4aa872
   },
   teraShift: {
     name: 'Teramorfosi',
