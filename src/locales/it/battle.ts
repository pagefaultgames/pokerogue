import { SimpleTranslationEntries } from "#app/interfaces/locales";

export const battle: SimpleTranslationEntries = {
  "bossAppeared": "{{bossName}} è apparso.",
  "trainerAppeared": "{{trainerName}}\nvuole combattere!",
  "trainerAppearedDouble": "{{trainerName}}\nvogliono combattere!",
  "trainerSendOut": "{{trainerName}} manda in campo\n{{pokemonName}}!",
  "singleWildAppeared": "È apparso {{pokemonName}} selvatico!",
  "multiWildAppeared": "Sono apparsi {{pokemonName1}}\ne {{pokemonName2}} salvatici!",
  "playerComeBack": "Rientra, {{pokemonName}}!",
  "trainerComeBack": "{{trainerName}} ha ritirato {{pokemonName}}!",
  "playerGo": "Vai! {{pokemonName}}!",
  "trainerGo": "{{trainerName}} manda in campo {{pokemonName}}!",
  "switchQuestion": "Vuoi cambiare\n{{pokemonName}}?",
  "trainerDefeated": "Hai sconfitto\n{{trainerName}}!",
  "moneyWon": "Hai vinto {{moneyAmount}}₽",
  "pokemonCaught": "Preso! {{pokemonName}} è stato catturato!",
  "addedAsAStarter": "{{pokemonName}} has been\nadded as a starter!",
  "partyFull": "La tua squadra è al completo.\nVuoi liberare un Pokémon per far spazio a {{pokemonName}}?",
  "pokemon": "Pokémon",
  "sendOutPokemon": "Vai! {{pokemonName}}!",
  "hitResultCriticalHit": "Brutto colpo!",
  "hitResultSuperEffective": "È superefficace!",
  "hitResultNotVeryEffective": "Non è molto efficace…",
  "hitResultNoEffect": "Non ha effetto su {{pokemonName}}!",
  "hitResultOneHitKO": "KO con un colpo!",
  "attackFailed": "Ma ha fallito!",
  "attackHitsCount": "Colpito {{count}} volta/e!",
  "rewardGain": "You received\n{{modifierName}}!",
  "expGain": "{{pokemonName}} ha guadagnato\n{{exp}} Punti Esperienza!",
  "levelUp": "{{pokemonName}} è salito al\nlivello {{level}}!",
  "learnMove": "{{pokemonName}} impara\n{{moveName}}!",
  "learnMovePrompt": "{{pokemonName}} vorrebbe imparare\n{{moveName}}.",
  "learnMoveLimitReached": "Tuttavia, {{pokemonName}}\nconosce già quattro mosse.",
  "learnMoveReplaceQuestion": "Vuoi che ne dimentichi una e al suo\nposto apprenda {{moveName}}?",
  "learnMoveStopTeaching": "Vuoi smettere di fargli imparare\n{{moveName}}?",
  "learnMoveNotLearned": "{{pokemonName}} non ha imparato\n{{moveName}}.",
  "learnMoveForgetQuestion": "Quale mossa deve dimenticare?",
  "learnMoveForgetSuccess": "{{pokemonName}} ha dimenticato la mossa\n{{moveName}}.",
  "countdownPoof": "@d{32}1, @d{15}2, @d{15}e@d{15}… @d{15}… @d{15}… @d{15}@s{pb_bounce_1}ta-daaaa!",
  "learnMoveAnd": "E…",
  "levelCapUp": "Il livello massimo\nè aumentato a {{levelCap}}!",
  "moveNotImplemented": "{{moveName}} non è ancora implementata e non può essere selezionata.",
  "moveNoPP": "Non ci sono PP rimanenti\nper questa mossa!",
  "moveDisabled": "{{moveName}} è disabilitata!",
  "noPokeballForce": "Una forza misteriosa\nimpedisce l'uso delle Poké Ball.",
  "noPokeballTrainer": "Non puoi catturare\nPokémon di altri allenatori!",
  "noPokeballMulti": "Puoi lanciare una Poké Ball\nsolo quando rimane un singolo Pokémon!",
  "noPokeballStrong": "Il Pokémon avversario è troppo forte per essere catturato!\nDevi prima indebolirlo.",
  "noEscapeForce": "Una forza misteriosa\nimpedisce la fuga.",
  "noEscapeTrainer": "Non puoi sottrarti\nalla lotta con un'allenatore!",
  "noEscapePokemon": "{{moveName}} di {{pokemonName}}\npreviene la {{escapeVerb}}!",
  "runAwaySuccess": "Scampato pericolo!",
  "runAwayCannotEscape": "Non puoi fuggire!",
  "escapeVerbSwitch": "cambiando",
  "escapeVerbFlee": "fuggendo",
<<<<<<< HEAD
  "notDisabled": "{{moveName}} di {{pokemonName}} non è più\ndisabilitata!",
=======
  "notDisabled": "{{pokemonName}}'s {{moveName}} non è più\ndisabilitata!",
  "turnEndHpRestore": "{{pokemonName}}'s HP was restored.",
  "hpIsFull": "{{pokemonName}}'s\nHP is full!",
>>>>>>> a3759382
  "skipItemQuestion": "Sei sicuro di non voler prendere nessun oggetto?",
  "eggHatching": "Oh?",
  "ivScannerUseQuestion": "Vuoi usare lo scanner di IV su {{pokemonName}}?",
  "stealEatBerry": "{{pokemonName}} stole and ate\n{{targetName}}'s {{berryName}}!",
  "wildPokemonWithAffix": "{{pokemonName}} selvatico",
  "foePokemonWithAffix": "{{pokemonName}} avversario",
  "useMove": "{{pokemonNameWithAffix}} usa {{moveName}}!",
  "drainMessage": "Viene prelevata energia\n da{{pokemonName}}!",
  "regainHealth": "{{pokemonName}} ha rigenerato\npunti salute!",
  "fainted": "{{pokemonNameWithAffix}} non è più in\ngrado di combattere!",
<<<<<<< HEAD
  "statRose": "è aumentato/a",
  "statSharplyRose": "è aumentato/a molto",
  "statRoseDrastically": "è aumentato/a esponenzialmente",
  "statWontGoAnyHigher": "non può più aumentare",
  "statFell": "è diminuito/a",
  "statHarshlyFell": "è diminuito/a molto",
  "statSeverelyFell": "è diminuito/a esponenzialmente",
  "statWontGoAnyLower": "non può più diminuire",
=======
  "statRose": "{{pokemonNameWithAffix}}'s {{stats}} è aumentato/a!",
  "statSharplyRose": "{{pokemonNameWithAffix}}'s {{stats}} è aumentato/a molto!",
  "statRoseDrastically": "{{pokemonNameWithAffix}}'s {{stats}} è aumentato/a drasticamente!",
  "statWontGoAnyHigher": "{{pokemonNameWithAffix}}'s {{stats}} non può aumentare più di così!",
  "statFell": "{{pokemonNameWithAffix}}'s {{stats}} è diminuito/a!",
  "statHarshlyFell": "{{pokemonNameWithAffix}}'s {{stats}} è diminuito/a molto!",
  "statSeverelyFell": "{{pokemonNameWithAffix}}'s {{stats}} è diminuito/a drasticamente!",
  "statWontGoAnyLower": "{{pokemonNameWithAffix}}'s {{stats}} non può diminuire più di così!",
  "ppReduced": "It reduced the PP of {{targetName}}'s\n{{moveName}} by {{reduction}}!",
  "battlerTagsRechargingLapse": "{{pokemonNameWithAffix}} deve\nricaricarsi!",
  "battlerTagsTrappedOnAdd": "{{pokemonNameWithAffix}} non può\npiù fuggire!",
  "battlerTagsTrappedOnRemove": "{{pokemonNameWithAffix}} è stato liberato\nda {{moveName}}",
  "battlerTagsFlinchedLapse": "{{pokemonNameWithAffix}} tentenna!",
  "battlerTagsConfusedOnAdd": "{{pokemonNameWithAffix}} è\nconfuso!",
  "battlerTagsConfusedOnRemove": "{{pokemonNameWithAffix}} non\nè più confuso!",
  "battlerTagsConfusedOnOverlap": "{{pokemonNameWithAffix}} è\ngià confuso!",
  "battlerTagsConfusedLapse": "{{pokemonNameWithAffix}} è\nconfuso!",
  "battlerTagsConfusedLapseHurtItself": "Si colpisce da solo per via della\nconfusione!",
  "battlerTagsDestinyBondLapseIsBoss": "{{pokemonNameWithAffix}} è immune\na Destinobbligato.",
  "battlerTagsDestinyBondLapse": "{{pokemonNameWithAffix}} trascina\ncon sé{{pokemonNameWithAffix2}}!",
  "battlerTagsInfatuatedOnAdd": "{{pokemonNameWithAffix}} si è infatuato\ndi {{sourcePokemonName}}!",
  "battlerTagsInfatuatedOnOverlap": "{{pokemonNameWithAffix}} è\ngià infatuato!",
  "battlerTagsInfatuatedLapse": "{{pokemonNameWithAffix}} è infatuato\ndi {{sourcePokemonName}}!",
  "battlerTagsInfatuatedLapseImmobilize": "{{pokemonNameWithAffix}} è\nimmobilizzato dall'infatuazione!",
  "battlerTagsInfatuatedOnRemove": "{{pokemonNameWithAffix}} non è\npiù infatuato.",
  "battlerTagsSeededOnAdd": "{{pokemonNameWithAffix}} è pieno di semi!",
  "battlerTagsSeededLapse": "La salute di {{pokemonNameWithAffix}}\nviene prelevata da Parassiseme!",
  "battlerTagsSeededLapseShed": "Parassiseme di {{pokemonNameWithAffix}}\nha risucchiato la melma!",
  "battlerTagsNightmareOnAdd": "{{pokemonNameWithAffix}} sta\navendo un Incubo!",
  "battlerTagsNightmareOnOverlap": "{{pokemonNameWithAffix}} sta\ngià avendo un Incubo!",
  "battlerTagsNightmareLapse": "{{pokemonNameWithAffix}} è bloccato\nin un Incubo!",
  "battlerTagsEncoreOnAdd": "{{pokemonNameWithAffix}} ha\nsubito Ripeti!",
  "battlerTagsEncoreOnRemove": "L'effetto di Ripeti su {{pokemonNameWithAffix}}\n è terminato!",
  "battlerTagsHelpingHandOnAdd": "{{pokemonNameWithAffix}} è pronto ad\naiutare {{pokemonName}}!",
  "battlerTagsIngrainLapse": "{{pokemonNameWithAffix}} assorbe\nnutrienti dalle sue radici!",
  "battlerTagsIngrainOnTrap": "{{pokemonNameWithAffix}} ha messo le radici!",
  "battlerTagsAquaRingOnAdd": "{{pokemonNameWithAffix}} si è circondato\ncon un velo d'acqua!",
  "battlerTagsAquaRingLapse": "{{moveName}} ha ripristinato\ni PS di {{pokemonName}}!",
  "battlerTagsDrowsyOnAdd": "{{pokemonNameWithAffix}} sta per addormentarsi!",
  "battlerTagsDamagingTrapLapse": "{{pokemonNameWithAffix}} subisce danni\nper via di {{moveName}}!",
  "battlerTagsBindOnTrap": "{{pokemonNameWithAffix}} viene schiacciato da\n{{moveName}} di {{sourcePokemonName}}!",
  "battlerTagsWrapOnTrap": "{{pokemonNameWithAffix}} è stato avvinghiato\nda {{sourcePokemonName}}!",
  "battlerTagsVortexOnTrap": "{{pokemonNameWithAffix}} è intrappolato\nnel vortice!",
  "battlerTagsClampOnTrap": "{{sourcePokemonNameWithAffix}} sta intenagliando\n{{pokemonName}}!",
  "battlerTagsSandTombOnTrap": "{{pokemonNameWithAffix}} è intrappolato\nda {{moveName}}!",
  "battlerTagsMagmaStormOnTrap": "{{pokemonNameWithAffix}} è intrappolato\nnel magma vorticoso!",
  "battlerTagsSnapTrapOnTrap": "{{pokemonNameWithAffix}} è intrappolato\nin una tagliola!",
  "battlerTagsThunderCageOnTrap": "{{sourcePokemonNameWithAffix}} ha intrappolato\n{{pokemonNameWithAffix}}!",
  "battlerTagsInfestationOnTrap": "{{pokemonNameWithAffix}} ha subito un\ninfestazione da parte di {{sourcePokemonNameWithAffix}}!",
  "battlerTagsProtectedOnAdd": "{{pokemonNameWithAffix}}\nsi è protetto!",
  "battlerTagsProtectedLapse": "{{pokemonNameWithAffix}}\nsi è protetto!",
  "battlerTagsEnduringOnAdd": "{{pokemonNameWithAffix}} si prepara a\nsubire il colpo!",
  "battlerTagsEnduringLapse": "{{pokemonNameWithAffix}} resiste\nal colpo!",
  "battlerTagsSturdyLapse": "{{pokemonNameWithAffix}} ha resistito\ngrazie a Vigore!",
  "battlerTagsPerishSongLapse": "Il conto alla rovescia di Ultimocanto per {{pokemonNameWithAffix}} scende a {{turnCount}}.",
  "battlerTagsTruantLapse": "{{pokemonNameWithAffix}} sta\nciondolando!",
  "battlerTagsSlowStartOnAdd": "{{pokemonNameWithAffix}} non\ningrana!",
  "battlerTagsSlowStartOnRemove": "{{pokemonNameWithAffix}} ritrova\nlo slancio!",
  "battlerTagsHighestStatBoostOnAdd": "{{statName}} di {{pokemonNameWithAffix}}\nviene aumentato/a!",
  "battlerTagsHighestStatBoostOnRemove": "Gli effetti di {{abilityName}}\ndi {{pokemonNameWithAffix}} sono cessati!",
  "battlerTagsCritBoostOnAdd": "{{pokemonNameWithAffix}} si prepara\nalla lotta!",
  "battlerTagsCritBoostOnRemove": "{{pokemonNameWithAffix}} si è rilassato.",
  "battlerTagsSaltCuredOnAdd": "{{pokemonNameWithAffix}} è stato messo sotto sale!",
  "battlerTagsSaltCuredLapse": "{{pokemonNameWithAffix}} viene colpito da {{moveName}}!",
  "battlerTagsCursedOnAdd": "{{pokemonNameWithAffix}} ha sacrificato metà dei suoi PS per\nlanciare una maledizione su {{pokemonName}}!",
  "battlerTagsCursedLapse": "{{pokemonNameWithAffix}} subisce la maledizione!"
>>>>>>> a3759382
} as const;<|MERGE_RESOLUTION|>--- conflicted
+++ resolved
@@ -54,13 +54,9 @@
   "runAwayCannotEscape": "Non puoi fuggire!",
   "escapeVerbSwitch": "cambiando",
   "escapeVerbFlee": "fuggendo",
-<<<<<<< HEAD
   "notDisabled": "{{moveName}} di {{pokemonName}} non è più\ndisabilitata!",
-=======
-  "notDisabled": "{{pokemonName}}'s {{moveName}} non è più\ndisabilitata!",
   "turnEndHpRestore": "{{pokemonName}}'s HP was restored.",
   "hpIsFull": "{{pokemonName}}'s\nHP is full!",
->>>>>>> a3759382
   "skipItemQuestion": "Sei sicuro di non voler prendere nessun oggetto?",
   "eggHatching": "Oh?",
   "ivScannerUseQuestion": "Vuoi usare lo scanner di IV su {{pokemonName}}?",
@@ -71,16 +67,6 @@
   "drainMessage": "Viene prelevata energia\n da{{pokemonName}}!",
   "regainHealth": "{{pokemonName}} ha rigenerato\npunti salute!",
   "fainted": "{{pokemonNameWithAffix}} non è più in\ngrado di combattere!",
-<<<<<<< HEAD
-  "statRose": "è aumentato/a",
-  "statSharplyRose": "è aumentato/a molto",
-  "statRoseDrastically": "è aumentato/a esponenzialmente",
-  "statWontGoAnyHigher": "non può più aumentare",
-  "statFell": "è diminuito/a",
-  "statHarshlyFell": "è diminuito/a molto",
-  "statSeverelyFell": "è diminuito/a esponenzialmente",
-  "statWontGoAnyLower": "non può più diminuire",
-=======
   "statRose": "{{pokemonNameWithAffix}}'s {{stats}} è aumentato/a!",
   "statSharplyRose": "{{pokemonNameWithAffix}}'s {{stats}} è aumentato/a molto!",
   "statRoseDrastically": "{{pokemonNameWithAffix}}'s {{stats}} è aumentato/a drasticamente!",
@@ -147,5 +133,4 @@
   "battlerTagsSaltCuredLapse": "{{pokemonNameWithAffix}} viene colpito da {{moveName}}!",
   "battlerTagsCursedOnAdd": "{{pokemonNameWithAffix}} ha sacrificato metà dei suoi PS per\nlanciare una maledizione su {{pokemonName}}!",
   "battlerTagsCursedLapse": "{{pokemonNameWithAffix}} subisce la maledizione!"
->>>>>>> a3759382
 } as const;