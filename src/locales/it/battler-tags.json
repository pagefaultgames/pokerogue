--- conflicted
+++ resolved
@@ -70,9 +70,6 @@
   "stockpilingOnAdd": "{{pokemonNameWithAffix}} ha usato Accumulo per la\n{{stockpiledCount}}ª volta!",
   "disabledOnAdd": "La mossa {{moveName}} di\n{{pokemonNameWithAffix}} è stata bloccata!",
   "disabledLapse": "La mossa {{moveName}} di\n{{pokemonNameWithAffix}} non è più bloccata!",
-<<<<<<< HEAD
+  "tarShotOnAdd": "{{pokemonNameWithAffix}} è diventato vulnerabile\nal tipo Fuoco!",
   "powerTrickActive": "{{pokemonNameWithAffix}} switched its Attack and Defense!"
-=======
-  "tarShotOnAdd": "{{pokemonNameWithAffix}} è diventato vulnerabile\nal tipo Fuoco!"
->>>>>>> 0af59bbb
 }