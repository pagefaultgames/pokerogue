import { TranslationEntries } from "#app/interfaces/locales";

export const challenges: TranslationEntries = {
  "on": "On",
  "off": "Off",
  "title": "Modificatori delle sfide",
  "illegalEvolution": "{{pokemon}} non è più un Pokémon\nvalido per la sfida!",
  "singleGeneration": {
    "name": "Mono gen",
    "desc": "Puoi usare solo Pokémon di {{gen}} generazione.",
    "desc_default": "Puoi usare solo Pokémon della generazione selezionata.",
    "gen_1": "1ª",
    "gen_2": "2ª",
    "gen_3": "3ª",
    "gen_4": "4ª",
    "gen_5": "5ª",
    "gen_6": "6ª",
    "gen_7": "7ª",
    "gen_8": "8ª",
    "gen_9": "9ª",
  },
  "singleType": {
    "name": "Mono tipo",
    "desc": "Puoi usare solo Pokémon di tipo {{type}}.",
    "desc_default": "Puoi usare solo Pokémon del tipo selezionato."
  },
<<<<<<< HEAD
  "eeveeOnly": {
    "name": "Mono-Eevee",
    "desc": "Puoi usare solo Eevee e le sue evoluzioni.",
=======
  "freshStart": {
    "name": "Fresh Start",
    "desc": "You can only use the original starters, and only as if you had just started PokéRogue.",
    "value.0": "Off",
    "value.1": "On",
>>>>>>> 762feea3
  }
} as const;<|MERGE_RESOLUTION|>--- conflicted
+++ resolved
@@ -24,16 +24,14 @@
     "desc": "Puoi usare solo Pokémon di tipo {{type}}.",
     "desc_default": "Puoi usare solo Pokémon del tipo selezionato."
   },
-<<<<<<< HEAD
   "eeveeOnly": {
     "name": "Mono-Eevee",
     "desc": "Puoi usare solo Eevee e le sue evoluzioni.",
-=======
+  },
   "freshStart": {
     "name": "Fresh Start",
     "desc": "You can only use the original starters, and only as if you had just started PokéRogue.",
     "value.0": "Off",
     "value.1": "On",
->>>>>>> 762feea3
   }
 } as const;