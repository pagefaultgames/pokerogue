--- conflicted
+++ resolved
@@ -112,15 +112,8 @@
     this.metBiome = source.metBiome ?? -1;
     this.metSpecies = source.metSpecies;
     this.metWave = source.metWave ?? (this.metBiome === -1 ? -1 : 0);
-<<<<<<< HEAD
-    this.luck = source.luck !== undefined ? source.luck : source.shiny ? source.variant + 1 : 0;
-    if (!forHistory) {
-      this.pauseEvolutions = !!source.pauseEvolutions;
-    }
-=======
     this.luck = source.luck ?? (source.shiny ? source.variant + 1 : 0);
     this.pauseEvolutions = !!source.pauseEvolutions;
->>>>>>> 02cac778
     this.pokerus = !!source.pokerus;
     this.usedTMs = source.usedTMs ?? [];
     this.evoCounter = source.evoCounter ?? 0;
