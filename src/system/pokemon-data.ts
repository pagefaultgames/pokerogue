--- conflicted
+++ resolved
@@ -12,11 +12,7 @@
 import { Biome } from "#enums/biome";
 import { Moves } from "#enums/moves";
 import { Species } from "#enums/species";
-<<<<<<< HEAD
-import { CustomPokemonData } from "#app/data/mystery-encounters/custom-pokemon-data";
-=======
 import { CustomPokemonData } from "#app/data/custom-pokemon-data";
->>>>>>> b76e54fe
 
 export default class PokemonData {
   public id: integer;
@@ -57,10 +53,6 @@
   public fusionVariant: Variant;
   public fusionGender: Gender;
   public fusionLuck: integer;
-<<<<<<< HEAD
-  public fusionCustomPokemonData: CustomPokemonData;
-=======
->>>>>>> b76e54fe
 
   public boss: boolean;
   public bossSegments?: integer;
@@ -69,15 +61,12 @@
 
   /** Data that can customize a Pokemon in non-standard ways from its Species */
   public customPokemonData: CustomPokemonData;
-<<<<<<< HEAD
-=======
   public fusionCustomPokemonData: CustomPokemonData;
 
   // Deprecated attributes, needed for now to allow SessionData migration (see PR#4619 comments)
   public natureOverride: Nature | -1;
   public mysteryEncounterPokemonData: CustomPokemonData | null;
   public fusionMysteryEncounterPokemonData: CustomPokemonData | null;
->>>>>>> b76e54fe
 
   constructor(source: Pokemon | any, forHistory: boolean = false) {
     const sourcePokemon = source instanceof Pokemon ? source : null;
@@ -122,12 +111,6 @@
     this.fusionVariant = source.fusionVariant;
     this.fusionGender = source.fusionGender;
     this.fusionLuck = source.fusionLuck !== undefined ? source.fusionLuck : (source.fusionShiny ? source.fusionVariant + 1 : 0);
-<<<<<<< HEAD
-    this.fusionCustomPokemonData = new CustomPokemonData(source.fusionMysteryEncounterPokemonData);
-    this.usedTMs = source.usedTMs ?? [];
-
-    this.customPokemonData = new CustomPokemonData(source.customPokemonData);
-=======
     this.fusionCustomPokemonData = new CustomPokemonData(source.fusionCustomPokemonData);
     this.usedTMs = source.usedTMs ?? [];
 
@@ -135,7 +118,6 @@
 
     this.mysteryEncounterPokemonData = new CustomPokemonData(source.mysteryEncounterPokemonData);
     this.fusionMysteryEncounterPokemonData = new CustomPokemonData(source.fusionMysteryEncounterPokemonData);
->>>>>>> b76e54fe
 
     if (!forHistory) {
       this.boss = (source instanceof EnemyPokemon && !!source.bossSegments) || (!this.player && !!source.boss);
