--- conflicted
+++ resolved
@@ -1140,18 +1140,7 @@
         if (success !== null && !success) {
           return resolve(false);
         }
-<<<<<<< HEAD
         pokerogueApi.savedata.session.delete({ slot: slotId, clientSessionId }).then(error => {
-=======
-        Utils.apiFetch(`savedata/session/delete?slot=${slotId}&clientSessionId=${clientSessionId}`, true).then(response => {
-          if (response.ok) {
-            loggedInUser!.lastSessionSlot = -1; // TODO: is the bang correct?
-            localStorage.removeItem(`sessionData${slotId ? slotId : ""}_${loggedInUser?.username}`);
-            resolve(true);
-          }
-          return response.text();
-        }).then(error => {
->>>>>>> d8c914c7
           if (error) {
             if (error.startsWith("session out of date")) {
               this.scene.clearPhaseQueue();
@@ -1164,7 +1153,7 @@
               loggedInUser.lastSessionSlot = -1;
             }
 
-            localStorage.removeItem(`sessionData${slotId > 0 ? slotId : ""}_${loggedInUser?.username}`);
+            localStorage.removeItem(`sessionData${slotId ? slotId : ""}_${loggedInUser?.username}`);
             resolve(true);
 
           }
@@ -1217,24 +1206,15 @@
       result = [ true, true ];
     } else {
       const sessionData = this.getSessionSaveData(scene);
-<<<<<<< HEAD
       const { trainerId } = this;
       const jsonResponse = await pokerogueApi.savedata.session.clear({ slot: slotId, trainerId, clientSessionId }, sessionData);
-=======
-      const response = await Utils.apiPost(`savedata/session/clear?slot=${slotId}&trainerId=${this.trainerId}&secretId=${this.secretId}&clientSessionId=${clientSessionId}`, JSON.stringify(sessionData), undefined, true);
-
-      if (response.ok) {
-          loggedInUser!.lastSessionSlot = -1; // TODO: is the bang correct?
-          localStorage.removeItem(`sessionData${slotId ? slotId : ""}_${loggedInUser?.username}`);
-      }
->>>>>>> d8c914c7
 
       if (!jsonResponse?.error) {
         result = [ true, jsonResponse?.success ?? false ];
         if (loggedInUser) {
           loggedInUser!.lastSessionSlot = -1;
         }
-        localStorage.removeItem(`sessionData${slotId > 0 ? slotId : ""}_${loggedInUser?.username}`);
+        localStorage.removeItem(`sessionData${slotId ? slotId : ""}_${loggedInUser?.username}`);
       } else {
         if (jsonResponse && jsonResponse.error?.startsWith("session out of date")) {
           this.scene.clearPhaseQueue();
