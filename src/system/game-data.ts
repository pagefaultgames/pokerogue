import i18next from "i18next";
import BattleScene, { PokeballCounts, bypassLogin } from "../battle-scene";
import Pokemon, { EnemyPokemon, PlayerPokemon } from "../field/pokemon";
import { pokemonPrevolutions } from "../data/pokemon-evolutions";
import PokemonSpecies, { allSpecies, getPokemonSpecies, noStarterFormKeys, speciesStarters } from "../data/pokemon-species";
import * as Utils from "../utils";
import Overrides from "#app/overrides";
import PokemonData from "./pokemon-data";
import PersistentModifierData from "./modifier-data";
import ArenaData from "./arena-data";
import { Unlockables } from "./unlockables";
import { GameModes, getGameMode } from "../game-mode";
import { BattleType } from "../battle";
import TrainerData from "./trainer-data";
import { trainerConfigs } from "../data/trainer-config";
import { SettingKeys, resetSettings, setSetting } from "./settings/settings";
import { achvs } from "./achv";
import EggData from "./egg-data";
import { Egg } from "../data/egg";
import { VoucherType, vouchers } from "./voucher";
import { AES, enc } from "crypto-js";
import { Mode } from "../ui/ui";
import { clientSessionId, loggedInUser, updateUserInfo } from "../account";
import { Nature } from "../data/nature";
import { GameStats } from "./game-stats";
import { Tutorial } from "../tutorial";
import { speciesEggMoves } from "../data/egg-moves";
import { allMoves } from "../data/move";
import { TrainerVariant } from "../field/trainer";
import { Variant } from "#app/data/variant";
import {setSettingGamepad, SettingGamepad, settingGamepadDefaults} from "./settings/settings-gamepad";
import {setSettingKeyboard, SettingKeyboard} from "#app/system/settings/settings-keyboard";
import { TerrainChangedEvent, WeatherChangedEvent } from "#app/events/arena";
import * as Modifier from "../modifier/modifier";
import { StatusEffect } from "#app/data/status-effect";
import ChallengeData from "./challenge-data";
import { Device } from "#enums/devices";
import { GameDataType } from "#enums/game-data-type";
import { Moves } from "#enums/moves";
import { PlayerGender } from "#enums/player-gender";
import { Species } from "#enums/species";
import { applyChallenges, ChallengeType } from "#app/data/challenge";
import { WeatherType } from "#app/enums/weather-type";
import { TerrainType } from "#app/data/terrain";
import { OutdatedPhase } from "#app/phases/outdated-phase";
import { ReloadSessionPhase } from "#app/phases/reload-session-phase";
import { RUN_HISTORY_LIMIT } from "#app/ui/run-history-ui-handler";
<<<<<<< HEAD
import { TagAddedEvent } from "#app/events/arena";
import { ArenaTrapTag } from "#app/data/arena-tag";
=======
import { applySessionDataPatches, applySettingsDataPatches, applySystemDataPatches } from "./version-converter";
>>>>>>> b33d86a1

export const defaultStarterSpecies: Species[] = [
  Species.BULBASAUR, Species.CHARMANDER, Species.SQUIRTLE,
  Species.CHIKORITA, Species.CYNDAQUIL, Species.TOTODILE,
  Species.TREECKO, Species.TORCHIC, Species.MUDKIP,
  Species.TURTWIG, Species.CHIMCHAR, Species.PIPLUP,
  Species.SNIVY, Species.TEPIG, Species.OSHAWOTT,
  Species.CHESPIN, Species.FENNEKIN, Species.FROAKIE,
  Species.ROWLET, Species.LITTEN, Species.POPPLIO,
  Species.GROOKEY, Species.SCORBUNNY, Species.SOBBLE,
  Species.SPRIGATITO, Species.FUECOCO, Species.QUAXLY
];

const saveKey = "x0i2O7WRiANTqPmZ"; // Temporary; secure encryption is not yet necessary

export function getDataTypeKey(dataType: GameDataType, slotId: integer = 0): string {
  switch (dataType) {
  case GameDataType.SYSTEM:
    return "data";
  case GameDataType.SESSION:
    let ret = "sessionData";
    if (slotId) {
      ret += slotId;
    }
    return ret;
  case GameDataType.SETTINGS:
    return "settings";
  case GameDataType.TUTORIALS:
    return "tutorials";
  case GameDataType.SEEN_DIALOGUES:
    return "seenDialogues";
  case GameDataType.RUN_HISTORY:
    return "runHistoryData";
  }
}

export function encrypt(data: string, bypassLogin: boolean): string {
  return (bypassLogin
    ? (data: string) => btoa(data)
    : (data: string) => AES.encrypt(data, saveKey))(data) as unknown as string; // TODO: is this correct?
}

export function decrypt(data: string, bypassLogin: boolean): string {
  return (bypassLogin
    ? (data: string) => atob(data)
    : (data: string) => AES.decrypt(data, saveKey).toString(enc.Utf8))(data);
}

export interface SystemSaveData {
  trainerId: integer;
  secretId: integer;
  gender: PlayerGender;
  dexData: DexData;
  starterData: StarterData;
  gameStats: GameStats;
  unlocks: Unlocks;
  achvUnlocks: AchvUnlocks;
  voucherUnlocks: VoucherUnlocks;
  voucherCounts: VoucherCounts;
  eggs: EggData[];
  gameVersion: string;
  timestamp: integer;
  eggPity: integer[];
  unlockPity: integer[];
}

export interface SessionSaveData {
  seed: string;
  playTime: integer;
  gameMode: GameModes;
  party: PokemonData[];
  enemyParty: PokemonData[];
  modifiers: PersistentModifierData[];
  enemyModifiers: PersistentModifierData[];
  arena: ArenaData;
  pokeballCounts: PokeballCounts;
  money: integer;
  score: integer;
  waveIndex: integer;
  battleType: BattleType;
  trainer: TrainerData;
  gameVersion: string;
  timestamp: integer;
  challenges: ChallengeData[];
}

interface Unlocks {
  [key: integer]: boolean;
}

interface AchvUnlocks {
  [key: string]: integer
}

interface VoucherUnlocks {
  [key: string]: integer
}

export interface VoucherCounts {
    [type: string]: integer;
}

export interface DexData {
  [key: integer]: DexEntry
}

export interface DexEntry {
  seenAttr: bigint;
  caughtAttr: bigint;
  natureAttr: integer,
  seenCount: integer;
  caughtCount: integer;
  hatchedCount: integer;
  ivs: integer[];
}

export const DexAttr = {
  NON_SHINY: 1n,
  SHINY: 2n,
  MALE: 4n,
  FEMALE: 8n,
  DEFAULT_VARIANT: 16n,
  VARIANT_2: 32n,
  VARIANT_3: 64n,
  DEFAULT_FORM: 128n
};

export interface DexAttrProps {
  shiny: boolean;
  female: boolean;
  variant: Variant;
  formIndex: integer;
}

export const AbilityAttr = {
  ABILITY_1: 1,
  ABILITY_2: 2,
  ABILITY_HIDDEN: 4
};

export type RunHistoryData = Record<number, RunEntry>;

export interface RunEntry {
  entry: SessionSaveData;
  isVictory: boolean;
  /*Automatically set to false at the moment - implementation TBD*/
  isFavorite: boolean;
}

export type StarterMoveset = [ Moves ] | [ Moves, Moves ] | [ Moves, Moves, Moves ] | [ Moves, Moves, Moves, Moves ];

export interface StarterFormMoveData {
  [key: integer]: StarterMoveset
}

export interface StarterMoveData {
  [key: integer]: StarterMoveset | StarterFormMoveData
}

export interface StarterAttributes {
  nature?: integer;
  ability?: integer;
  variant?: integer;
  form?: integer;
  female?: boolean;
  shiny?: boolean;
  favorite?: boolean;
  nickname?: string;
}

export interface StarterPreferences {
  [key: integer]: StarterAttributes;
}

// the latest data saved/loaded for the Starter Preferences. Required to reduce read/writes. Initialize as "{}", since this is the default value and no data needs to be stored if present.
// if they ever add private static variables, move this into StarterPrefs
const StarterPrefers_DEFAULT : string = "{}";
let StarterPrefers_private_latest : string = StarterPrefers_DEFAULT;

// This is its own class as StarterPreferences...
// - don't need to be loaded on startup
// - isn't stored with other data
// - don't require to be encrypted
// - shouldn't require calls outside of the starter selection
export class StarterPrefs {
  // called on starter selection show once
  static load(): StarterPreferences {
    return JSON.parse(
      StarterPrefers_private_latest = (localStorage.getItem(`starterPrefs_${loggedInUser?.username}`) || StarterPrefers_DEFAULT)
    );
  }

  // called on starter selection clear, always
  static save(prefs: StarterPreferences): void {
    const pStr : string = JSON.stringify(prefs);
    if (pStr !== StarterPrefers_private_latest) {
      // something changed, store the update
      localStorage.setItem(`starterPrefs_${loggedInUser?.username}`, pStr);
      // update the latest prefs
      StarterPrefers_private_latest = pStr;
    }
  }
}

export interface StarterDataEntry {
  moveset: StarterMoveset | StarterFormMoveData | null;
  eggMoves: integer;
  candyCount: integer;
  friendship: integer;
  abilityAttr: integer;
  passiveAttr: integer;
  valueReduction: integer;
  classicWinCount: integer;
}

export interface StarterData {
  [key: integer]: StarterDataEntry
}

export interface TutorialFlags {
  [key: string]: boolean
}

export interface SeenDialogues {
  [key: string]: boolean;
}

const systemShortKeys = {
  seenAttr: "$sa",
  caughtAttr: "$ca",
  natureAttr: "$na",
  seenCount: "$s",
  caughtCount: "$c",
  hatchedCount: "$hc",
  ivs: "$i",
  moveset: "$m",
  eggMoves: "$em",
  candyCount: "$x",
  friendship: "$f",
  abilityAttr: "$a",
  passiveAttr: "$pa",
  valueReduction: "$vr",
  classicWinCount: "$wc"
};

export class GameData {
  private scene: BattleScene;

  public trainerId: integer;
  public secretId: integer;

  public gender: PlayerGender;

  public dexData: DexData;
  private defaultDexData: DexData | null;

  public starterData: StarterData;

  public gameStats: GameStats;
  public runHistory: RunHistoryData;

  public unlocks: Unlocks;

  public achvUnlocks: AchvUnlocks;

  public voucherUnlocks: VoucherUnlocks;
  public voucherCounts: VoucherCounts;
  public eggs: Egg[];
  public eggPity: integer[];
  public unlockPity: integer[];

  constructor(scene: BattleScene) {
    this.scene = scene;
    this.loadSettings();
    this.loadGamepadSettings();
    this.loadMappingConfigs();
    this.trainerId = Utils.randInt(65536);
    this.secretId = Utils.randInt(65536);
    this.starterData = {};
    this.gameStats = new GameStats();
    this.runHistory = {};
    this.unlocks = {
      [Unlockables.ENDLESS_MODE]: false,
      [Unlockables.MINI_BLACK_HOLE]: false,
      [Unlockables.SPLICED_ENDLESS_MODE]: false,
      [Unlockables.EVIOLITE]: false
    };
    this.achvUnlocks = {};
    this.voucherUnlocks = {};
    this.voucherCounts = {
      [VoucherType.REGULAR]: 0,
      [VoucherType.PLUS]: 0,
      [VoucherType.PREMIUM]: 0,
      [VoucherType.GOLDEN]: 0
    };
    this.eggs = [];
    this.eggPity = [0, 0, 0, 0];
    this.unlockPity = [0, 0, 0, 0];
    this.initDexData();
    this.initStarterData();
  }

  public getSystemSaveData(): SystemSaveData {
    return {
      trainerId: this.trainerId,
      secretId: this.secretId,
      gender: this.gender,
      dexData: this.dexData,
      starterData: this.starterData,
      gameStats: this.gameStats,
      unlocks: this.unlocks,
      achvUnlocks: this.achvUnlocks,
      voucherUnlocks: this.voucherUnlocks,
      voucherCounts: this.voucherCounts,
      eggs: this.eggs.map(e => new EggData(e)),
      gameVersion: this.scene.game.config.gameVersion,
      timestamp: new Date().getTime(),
      eggPity: this.eggPity.slice(0),
      unlockPity: this.unlockPity.slice(0)
    };
  }

  public saveSystem(): Promise<boolean> {
    return new Promise<boolean>(resolve => {
      this.scene.ui.savingIcon.show();
      const data = this.getSystemSaveData();

      const maxIntAttrValue = 0x80000000;
      const systemData = JSON.stringify(data, (k: any, v: any) => typeof v === "bigint" ? v <= maxIntAttrValue ? Number(v) : v.toString() : v);

      localStorage.setItem(`data_${loggedInUser?.username}`, encrypt(systemData, bypassLogin));

      if (!bypassLogin) {
        Utils.apiPost(`savedata/system/update?clientSessionId=${clientSessionId}`, systemData, undefined, true)
          .then(response => response.text())
          .then(error => {
            this.scene.ui.savingIcon.hide();
            if (error) {
              if (error.startsWith("client version out of date")) {
                this.scene.clearPhaseQueue();
                this.scene.unshiftPhase(new OutdatedPhase(this.scene));
              } else if (error.startsWith("session out of date")) {
                this.scene.clearPhaseQueue();
                this.scene.unshiftPhase(new ReloadSessionPhase(this.scene));
              }
              console.error(error);
              return resolve(false);
            }
            resolve(true);
          });
      } else {
        this.scene.ui.savingIcon.hide();

        resolve(true);
      }
    });
  }

  public loadSystem(): Promise<boolean> {
    return new Promise<boolean>(resolve => {
      console.log("Client Session:", clientSessionId);

      if (bypassLogin && !localStorage.getItem(`data_${loggedInUser?.username}`)) {
        return resolve(false);
      }

      if (!bypassLogin) {
        Utils.apiFetch(`savedata/system/get?clientSessionId=${clientSessionId}`, true)
          .then(response => response.text())
          .then(response => {
            if (!response.length || response[0] !== "{") {
              if (response.startsWith("sql: no rows in result set")) {
                this.scene.queueMessage("Save data could not be found. If this is a new account, you can safely ignore this message.", null, true);
                return resolve(true);
              } else if (response.indexOf("Too many connections") > -1) {
                this.scene.queueMessage("Too many people are trying to connect and the server is overloaded. Please try again later.", null, true);
                return resolve(false);
              }
              console.error(response);
              return resolve(false);
            }

            const cachedSystem = localStorage.getItem(`data_${loggedInUser?.username}`);
            this.initSystem(response, cachedSystem ? AES.decrypt(cachedSystem, saveKey).toString(enc.Utf8) : undefined).then(resolve);
          });
      } else {
        this.initSystem(decrypt(localStorage.getItem(`data_${loggedInUser?.username}`)!, bypassLogin)).then(resolve); // TODO: is this bang correct?
      }
    });
  }

  public initSystem(systemDataStr: string, cachedSystemDataStr?: string): Promise<boolean> {
    return new Promise<boolean>(resolve => {
      try {
        let systemData = this.parseSystemData(systemDataStr);

        if (cachedSystemDataStr) {
          const cachedSystemData = this.parseSystemData(cachedSystemDataStr);
          if (cachedSystemData.timestamp > systemData.timestamp) {
            console.debug("Use cached system");
            systemData = cachedSystemData;
            systemDataStr = cachedSystemDataStr;
          } else {
            this.clearLocalData();
          }
        }

        console.debug(systemData);

        localStorage.setItem(`data_${loggedInUser?.username}`, encrypt(systemDataStr, bypassLogin));

        const lsItemKey = `runHistoryData_${loggedInUser?.username}`;
        const lsItem = localStorage.getItem(lsItemKey);
        if (!lsItem) {
          localStorage.setItem(lsItemKey, "");
        }

        applySystemDataPatches(systemData);

        this.trainerId = systemData.trainerId;
        this.secretId = systemData.secretId;

        this.gender = systemData.gender;

        this.saveSetting(SettingKeys.Player_Gender, systemData.gender === PlayerGender.FEMALE ? 1 : 0);

        if (!systemData.starterData) {
          this.initStarterData();

          if (systemData["starterMoveData"]) {
            const starterMoveData = systemData["starterMoveData"];
            for (const s of Object.keys(starterMoveData)) {
              this.starterData[s].moveset = starterMoveData[s];
            }
          }

          if (systemData["starterEggMoveData"]) {
            const starterEggMoveData = systemData["starterEggMoveData"];
            for (const s of Object.keys(starterEggMoveData)) {
              this.starterData[s].eggMoves = starterEggMoveData[s];
            }
          }

          this.migrateStarterAbilities(systemData, this.starterData);

          const starterIds = Object.keys(this.starterData).map(s => parseInt(s) as Species);
          for (const s of starterIds) {
            this.starterData[s].candyCount += this.dexData[s].caughtCount;
            this.starterData[s].candyCount += this.dexData[s].hatchedCount * 2;
            if (this.dexData[s].caughtAttr & DexAttr.SHINY) {
              this.starterData[s].candyCount += 4;
            }
          }
        } else {
          this.starterData = systemData.starterData;
        }

        if (systemData.gameStats) {
          this.gameStats = systemData.gameStats;
        }

        if (systemData.unlocks) {
          for (const key of Object.keys(systemData.unlocks)) {
            if (this.unlocks.hasOwnProperty(key)) {
              this.unlocks[key] = systemData.unlocks[key];
            }
          }
        }

        if (systemData.achvUnlocks) {
          for (const a of Object.keys(systemData.achvUnlocks)) {
            if (achvs.hasOwnProperty(a)) {
              this.achvUnlocks[a] = systemData.achvUnlocks[a];
            }
          }
        }

        if (systemData.voucherUnlocks) {
          for (const v of Object.keys(systemData.voucherUnlocks)) {
            if (vouchers.hasOwnProperty(v)) {
              this.voucherUnlocks[v] = systemData.voucherUnlocks[v];
            }
          }
        }

        if (systemData.voucherCounts) {
          Utils.getEnumKeys(VoucherType).forEach(key => {
            const index = VoucherType[key];
            this.voucherCounts[index] = systemData.voucherCounts[index] || 0;
          });
        }

        this.eggs = systemData.eggs
          ? systemData.eggs.map(e => e.toEgg())
          : [];

        this.eggPity = systemData.eggPity ? systemData.eggPity.slice(0) : [0, 0, 0, 0];
        this.unlockPity = systemData.unlockPity ? systemData.unlockPity.slice(0) : [0, 0, 0, 0];

        this.dexData = Object.assign(this.dexData, systemData.dexData);
        this.consolidateDexData(this.dexData);
        this.defaultDexData = null;

        resolve(true);
      } catch (err) {
        console.error(err);
        resolve(false);
      }
    });
  }

  /**
   * Retrieves current run history data, organized by time stamp.
   * At the moment, only retrievable from locale cache
   */
  async getRunHistoryData(scene: BattleScene): Promise<RunHistoryData> {
    if (!Utils.isLocal) {
      /**
       * Networking Code DO NOT DELETE!
       *
      const response = await Utils.apiFetch("savedata/runHistory", true);
      const data = await response.json();
      */
      const lsItemKey = `runHistoryData_${loggedInUser?.username}`;
      const lsItem = localStorage.getItem(lsItemKey);
      if (lsItem) {
        const cachedResponse  = lsItem;
        if (cachedResponse) {
          const runHistory = JSON.parse(decrypt(cachedResponse, bypassLogin));
          return runHistory;
        }
        return {};
        // check to see whether cachedData or serverData is more up-to-date
        /**
       * Networking Code DO NOT DELETE!
       *
        if ( Object.keys(cachedRHData).length >= Object.keys(data).length ) {
          return cachedRHData;
        }
        */
      } else {
        localStorage.setItem(`runHistoryData_${loggedInUser?.username}`, "");
        return {};
      }
    } else {
      const lsItemKey = `runHistoryData_${loggedInUser?.username}`;
      const lsItem = localStorage.getItem(lsItemKey);
      if (lsItem) {
        const cachedResponse = lsItem;
        if (cachedResponse) {
          const runHistory : RunHistoryData = JSON.parse(decrypt(cachedResponse, bypassLogin));
          return runHistory;
        }
        return {};
      } else {
        localStorage.setItem(`runHistoryData_${loggedInUser?.username}`, "");
        return {};
      }
    }
  }

  /**
   * Saves a new entry to Run History
   * @param scene: BattleScene object
   * @param runEntry: most recent SessionSaveData of the run
   * @param isVictory: result of the run
   * Arbitrary limit of 25 runs per player - Will delete runs, starting with the oldest one, if needed
   */
  async saveRunHistory(scene: BattleScene, runEntry : SessionSaveData, isVictory: boolean): Promise<boolean> {
    const runHistoryData = await this.getRunHistoryData(scene);
    // runHistoryData should always return run history or {} empty object
    let timestamps = Object.keys(runHistoryData).map(Number);

    // Arbitrary limit of 25 entries per user --> Can increase or decrease
    while (timestamps.length >= RUN_HISTORY_LIMIT ) {
      const oldestTimestamp = (Math.min.apply(Math, timestamps)).toString();
      delete runHistoryData[oldestTimestamp];
      timestamps = Object.keys(runHistoryData).map(Number);
    }

    const timestamp = (runEntry.timestamp).toString();
    runHistoryData[timestamp] = {
      entry: runEntry,
      isVictory: isVictory,
      isFavorite: false,
    };
    localStorage.setItem(`runHistoryData_${loggedInUser?.username}`, encrypt(JSON.stringify(runHistoryData), bypassLogin));
    /**
     * Networking Code DO NOT DELETE
     *
    if (!Utils.isLocal) {
      try {
        await Utils.apiPost("savedata/runHistory", JSON.stringify(runHistoryData), undefined, true);
        return true;
      } catch (err) {
        console.log("savedata/runHistory POST failed : ", err);
        return false;
      }
    }
    */
    return true;
  }

  parseSystemData(dataStr: string): SystemSaveData {
    return JSON.parse(dataStr, (k: string, v: any) => {
      if (k === "gameStats") {
        return new GameStats(v);
      } else if (k === "eggs") {
        const ret: EggData[] = [];
        if (v === null) {
          v = [];
        }
        for (const e of v) {
          ret.push(new EggData(e));
        }
        return ret;
      }

      return k.endsWith("Attr") && ![ "natureAttr", "abilityAttr", "passiveAttr" ].includes(k) ? BigInt(v) : v;
    }) as SystemSaveData;
  }

  convertSystemDataStr(dataStr: string, shorten: boolean = false): string {
    if (!shorten) {
      // Account for past key oversight
      dataStr = dataStr.replace(/\$pAttr/g, "$pa");
    }
    dataStr = dataStr.replace(/"trainerId":\d+/g, `"trainerId":${this.trainerId}`);
    dataStr = dataStr.replace(/"secretId":\d+/g, `"secretId":${this.secretId}`);
    const fromKeys = shorten ? Object.keys(systemShortKeys) : Object.values(systemShortKeys);
    const toKeys = shorten ? Object.values(systemShortKeys) : Object.keys(systemShortKeys);
    for (const k in fromKeys) {
      dataStr = dataStr.replace(new RegExp(`${fromKeys[k].replace("$", "\\$")}`, "g"), toKeys[k]);
    }

    return dataStr;
  }

  public async verify(): Promise<boolean> {
    if (bypassLogin) {
      return true;
    }

    const response = await Utils.apiFetch(`savedata/system/verify?clientSessionId=${clientSessionId}`, true)
      .then(response => response.json());

    if (!response.valid) {
      this.scene.clearPhaseQueue();
      this.scene.unshiftPhase(new ReloadSessionPhase(this.scene, JSON.stringify(response.systemData)));
      this.clearLocalData();
      return false;
    }

    return true;
  }

  public clearLocalData(): void {
    if (bypassLogin) {
      return;
    }
    localStorage.removeItem(`data_${loggedInUser?.username}`);
    for (let s = 0; s < 5; s++) {
      localStorage.removeItem(`sessionData${s ? s : ""}_${loggedInUser?.username}`);
    }
  }

  /**
   * Saves a setting to localStorage
   * @param setting string ideally of SettingKeys
   * @param valueIndex index of the setting's option
   * @returns true
   */
  public saveSetting(setting: string, valueIndex: integer): boolean {
    let settings: object = {};
    if (localStorage.hasOwnProperty("settings")) {
      settings = JSON.parse(localStorage.getItem("settings")!); // TODO: is this bang correct?
    }

    setSetting(this.scene, setting, valueIndex);

    settings[setting] = valueIndex;
    settings["gameVersion"] = this.scene.game.config.gameVersion;

    localStorage.setItem("settings", JSON.stringify(settings));

    return true;
  }

  /**
   * Saves the mapping configurations for a specified device.
   *
   * @param deviceName - The name of the device for which the configurations are being saved.
   * @param config - The configuration object containing custom mapping details.
   * @returns `true` if the configurations are successfully saved.
   */
  public saveMappingConfigs(deviceName: string, config): boolean {
    const key = deviceName.toLowerCase();  // Convert the gamepad name to lowercase to use as a key
    let mappingConfigs: object = {};  // Initialize an empty object to hold the mapping configurations
    if (localStorage.hasOwnProperty("mappingConfigs")) {// Check if 'mappingConfigs' exists in localStorage
      mappingConfigs = JSON.parse(localStorage.getItem("mappingConfigs")!); // TODO: is this bang correct?
    }  // Parse the existing 'mappingConfigs' from localStorage
    if (!mappingConfigs[key]) {
      mappingConfigs[key] = {};
    }  // If there is no configuration for the given key, create an empty object for it
    mappingConfigs[key].custom = config.custom;  // Assign the custom configuration to the mapping configuration for the given key
    localStorage.setItem("mappingConfigs", JSON.stringify(mappingConfigs));  // Save the updated mapping configurations back to localStorage
    return true;  // Return true to indicate the operation was successful
  }

  /**
   * Loads the mapping configurations from localStorage and injects them into the input controller.
   *
   * @returns `true` if the configurations are successfully loaded and injected; `false` if no configurations are found in localStorage.
   *
   * @remarks
   * This method checks if the 'mappingConfigs' entry exists in localStorage. If it does not exist, the method returns `false`.
   * If 'mappingConfigs' exists, it parses the configurations and injects each configuration into the input controller
   * for the corresponding gamepad or device key. The method then returns `true` to indicate success.
   */
  public loadMappingConfigs(): boolean {
    if (!localStorage.hasOwnProperty("mappingConfigs")) {// Check if 'mappingConfigs' exists in localStorage
      return false;
    }  // If 'mappingConfigs' does not exist, return false

    const mappingConfigs = JSON.parse(localStorage.getItem("mappingConfigs")!);  // Parse the existing 'mappingConfigs' from localStorage // TODO: is this bang correct?

    for (const key of Object.keys(mappingConfigs)) {// Iterate over the keys of the mapping configurations
      this.scene.inputController.injectConfig(key, mappingConfigs[key]);
    }  // Inject each configuration into the input controller for the corresponding key

    return true;  // Return true to indicate the operation was successful
  }

  public resetMappingToFactory(): boolean {
    if (!localStorage.hasOwnProperty("mappingConfigs")) {// Check if 'mappingConfigs' exists in localStorage
      return false;
    }  // If 'mappingConfigs' does not exist, return false
    localStorage.removeItem("mappingConfigs");
    this.scene.inputController.resetConfigs();
    return true; // TODO: is `true` the correct return value?
  }

  /**
   * Saves a gamepad setting to localStorage.
   *
   * @param setting - The gamepad setting to save.
   * @param valueIndex - The index of the value to set for the gamepad setting.
   * @returns `true` if the setting is successfully saved.
   *
   * @remarks
   * This method initializes an empty object for gamepad settings if none exist in localStorage.
   * It then updates the setting in the current scene and iterates over the default gamepad settings
   * to update the specified setting with the new value. Finally, it saves the updated settings back
   * to localStorage and returns `true` to indicate success.
   */
  public saveControlSetting(device: Device, localStoragePropertyName: string, setting: SettingGamepad|SettingKeyboard, settingDefaults, valueIndex: integer): boolean {
    let settingsControls: object = {};  // Initialize an empty object to hold the gamepad settings

    if (localStorage.hasOwnProperty(localStoragePropertyName)) {  // Check if 'settingsControls' exists in localStorage
      settingsControls = JSON.parse(localStorage.getItem(localStoragePropertyName)!);  // Parse the existing 'settingsControls' from localStorage // TODO: is this bang correct?
    }

    if (device === Device.GAMEPAD) {
      setSettingGamepad(this.scene, setting as SettingGamepad, valueIndex);  // Set the gamepad setting in the current scene
    } else if (device === Device.KEYBOARD) {
      setSettingKeyboard(this.scene, setting as SettingKeyboard, valueIndex);  // Set the keyboard setting in the current scene
    }

    Object.keys(settingDefaults).forEach(s => {  // Iterate over the default gamepad settings
      if (s === setting) {// If the current setting matches, update its value
        settingsControls[s] = valueIndex;
      }
    });

    localStorage.setItem(localStoragePropertyName, JSON.stringify(settingsControls));  // Save the updated gamepad settings back to localStorage

    return true;  // Return true to indicate the operation was successful
  }

  /**
   * Loads Settings from local storage if available
   * @returns true if succesful, false if not
   */
  private loadSettings(): boolean {
    resetSettings(this.scene);

    if (!localStorage.hasOwnProperty("settings")) {
      return false;
    }

    const settings = JSON.parse(localStorage.getItem("settings")!); // TODO: is this bang correct?

    applySettingsDataPatches(settings);

    for (const setting of Object.keys(settings)) {
      setSetting(this.scene, setting, settings[setting]);
    }

    return true; // TODO: is `true` the correct return value?
  }

  private loadGamepadSettings(): boolean {
    Object.values(SettingGamepad).map(setting => setting as SettingGamepad).forEach(setting => setSettingGamepad(this.scene, setting, settingGamepadDefaults[setting]));

    if (!localStorage.hasOwnProperty("settingsGamepad")) {
      return false;
    }
    const settingsGamepad = JSON.parse(localStorage.getItem("settingsGamepad")!); // TODO: is this bang correct?

    for (const setting of Object.keys(settingsGamepad)) {
      setSettingGamepad(this.scene, setting as SettingGamepad, settingsGamepad[setting]);
    }

    return true; // TODO: is `true` the correct return value?
  }

  public saveTutorialFlag(tutorial: Tutorial, flag: boolean): boolean {
    const key = getDataTypeKey(GameDataType.TUTORIALS);
    let tutorials: object = {};
    if (localStorage.hasOwnProperty(key)) {
      tutorials = JSON.parse(localStorage.getItem(key)!); // TODO: is this bang correct?
    }

    Object.keys(Tutorial).map(t => t as Tutorial).forEach(t => {
      const key = Tutorial[t];
      if (key === tutorial) {
        tutorials[key] = flag;
      } else {
        tutorials[key] ??= false;
      }
    });

    localStorage.setItem(key, JSON.stringify(tutorials));

    return true;
  }

  public getTutorialFlags(): TutorialFlags {
    const key = getDataTypeKey(GameDataType.TUTORIALS);
    const ret: TutorialFlags = {};
    Object.values(Tutorial).map(tutorial => tutorial as Tutorial).forEach(tutorial => ret[Tutorial[tutorial]] = false);

    if (!localStorage.hasOwnProperty(key)) {
      return ret;
    }

    const tutorials = JSON.parse(localStorage.getItem(key)!); // TODO: is this bang correct?

    for (const tutorial of Object.keys(tutorials)) {
      ret[tutorial] = tutorials[tutorial];
    }

    return ret;
  }

  public saveSeenDialogue(dialogue: string): boolean {
    const key = getDataTypeKey(GameDataType.SEEN_DIALOGUES);
    const dialogues: object = this.getSeenDialogues();

    dialogues[dialogue] = true;
    localStorage.setItem(key, JSON.stringify(dialogues));
    console.log("Dialogue saved as seen:", dialogue);

    return true;
  }

  public getSeenDialogues(): SeenDialogues {
    const key = getDataTypeKey(GameDataType.SEEN_DIALOGUES);
    const ret: SeenDialogues = {};

    if (!localStorage.hasOwnProperty(key)) {
      return ret;
    }

    const dialogues = JSON.parse(localStorage.getItem(key)!); // TODO: is this bang correct?

    for (const dialogue of Object.keys(dialogues)) {
      ret[dialogue] = dialogues[dialogue];
    }

    return ret;
  }

  public getSessionSaveData(scene: BattleScene): SessionSaveData {
    return {
      seed: scene.seed,
      playTime: scene.sessionPlayTime,
      gameMode: scene.gameMode.modeId,
      party: scene.getParty().map(p => new PokemonData(p)),
      enemyParty: scene.getEnemyParty().map(p => new PokemonData(p)),
      modifiers: scene.findModifiers(() => true).map(m => new PersistentModifierData(m, true)),
      enemyModifiers: scene.findModifiers(() => true, false).map(m => new PersistentModifierData(m, false)),
      arena: new ArenaData(scene.arena),
      pokeballCounts: scene.pokeballCounts,
      money: scene.money,
      score: scene.score,
      waveIndex: scene.currentBattle.waveIndex,
      battleType: scene.currentBattle.battleType,
      trainer: scene.currentBattle.battleType === BattleType.TRAINER ? new TrainerData(scene.currentBattle.trainer) : null,
      gameVersion: scene.game.config.gameVersion,
      timestamp: new Date().getTime(),
      challenges: scene.gameMode.challenges.map(c => new ChallengeData(c))
    } as SessionSaveData;
  }

  getSession(slotId: integer): Promise<SessionSaveData | null> {
    return new Promise(async (resolve, reject) => {
      if (slotId < 0) {
        return resolve(null);
      }
      const handleSessionData = async (sessionDataStr: string) => {
        try {
          const sessionData = this.parseSessionData(sessionDataStr);
          resolve(sessionData);
        } catch (err) {
          reject(err);
          return;
        }
      };

      if (!bypassLogin && !localStorage.getItem(`sessionData${slotId ? slotId : ""}_${loggedInUser?.username}`)) {
        Utils.apiFetch(`savedata/session/get?slot=${slotId}&clientSessionId=${clientSessionId}`, true)
          .then(response => response.text())
          .then(async response => {
            if (!response.length || response[0] !== "{") {
              console.error(response);
              return resolve(null);
            }

            localStorage.setItem(`sessionData${slotId ? slotId : ""}_${loggedInUser?.username}`, encrypt(response, bypassLogin));

            await handleSessionData(response);
          });
      } else {
        const sessionData = localStorage.getItem(`sessionData${slotId ? slotId : ""}_${loggedInUser?.username}`);
        if (sessionData) {
          await handleSessionData(decrypt(sessionData, bypassLogin));
        } else {
          return resolve(null);
        }
      }
    });
  }

  loadSession(scene: BattleScene, slotId: integer, sessionData?: SessionSaveData): Promise<boolean> {
    return new Promise(async (resolve, reject) => {
      try {
        const initSessionFromData = async (sessionData: SessionSaveData) => {
          console.debug(sessionData);

          scene.gameMode = getGameMode(sessionData.gameMode || GameModes.CLASSIC);
          if (sessionData.challenges) {
            scene.gameMode.challenges = sessionData.challenges.map(c => c.toChallenge());
          }

          scene.setSeed(sessionData.seed || scene.game.config.seed[0]);
          scene.resetSeed();

          console.log("Seed:", scene.seed);

          scene.sessionPlayTime = sessionData.playTime || 0;
          scene.lastSavePlayTime = 0;

          const loadPokemonAssets: Promise<void>[] = [];

          const party = scene.getParty();
          party.splice(0, party.length);

          for (const p of sessionData.party) {
            const pokemon = p.toPokemon(scene) as PlayerPokemon;
            pokemon.setVisible(false);
            loadPokemonAssets.push(pokemon.loadAssets());
            party.push(pokemon);
          }

          Object.keys(scene.pokeballCounts).forEach((key: string) => {
            scene.pokeballCounts[key] = sessionData.pokeballCounts[key] || 0;
          });
          if (Overrides.POKEBALL_OVERRIDE.active) {
            scene.pokeballCounts = Overrides.POKEBALL_OVERRIDE.pokeballs;
          }

          scene.money = sessionData.money || 0;
          scene.updateMoneyText();

          if (scene.money > this.gameStats.highestMoney) {
            this.gameStats.highestMoney = scene.money;
          }

          scene.score = sessionData.score;
          scene.updateScoreText();

          scene.newArena(sessionData.arena.biome);

          const battleType = sessionData.battleType || 0;
          const trainerConfig = sessionData.trainer ? trainerConfigs[sessionData.trainer.trainerType] : null;
          const battle = scene.newBattle(sessionData.waveIndex, battleType, sessionData.trainer, battleType === BattleType.TRAINER ? trainerConfig?.doubleOnly || sessionData.trainer?.variant === TrainerVariant.DOUBLE : sessionData.enemyParty.length > 1)!; // TODO: is this bang correct?
          battle.enemyLevels = sessionData.enemyParty.map(p => p.level);

          scene.arena.init();

          sessionData.enemyParty.forEach((enemyData, e) => {
            const enemyPokemon = enemyData.toPokemon(scene, battleType, e, sessionData.trainer?.variant === TrainerVariant.DOUBLE) as EnemyPokemon;
            battle.enemyParty[e] = enemyPokemon;
            if (battleType === BattleType.WILD) {
              battle.seenEnemyPartyMemberIds.add(enemyPokemon.id);
            }

            loadPokemonAssets.push(enemyPokemon.loadAssets());
          });

          scene.arena.weather = sessionData.arena.weather;
          scene.arena.eventTarget.dispatchEvent(new WeatherChangedEvent(WeatherType.NONE, scene.arena.weather?.weatherType!, scene.arena.weather?.turnsLeft!)); // TODO: is this bang correct?

          scene.arena.terrain = sessionData.arena.terrain;
          scene.arena.eventTarget.dispatchEvent(new TerrainChangedEvent(TerrainType.NONE, scene.arena.terrain?.terrainType!, scene.arena.terrain?.turnsLeft!)); // TODO: is this bang correct?

          scene.arena.tags = sessionData.arena.tags;
          if (scene.arena.tags) {
            for (const tag of scene.arena.tags) {
              if (tag instanceof ArenaTrapTag) {
                const { tagType, side, turnCount, layers, maxLayers } = tag as ArenaTrapTag;
                scene.arena.eventTarget.dispatchEvent(new TagAddedEvent(tagType, side, turnCount, layers, maxLayers));
              } else {
                scene.arena.eventTarget.dispatchEvent(new TagAddedEvent(tag.tagType, tag.side, tag.turnCount));
              }
            }
          }


          for (const modifierData of sessionData.modifiers) {
            const modifier = modifierData.toModifier(scene, Modifier[modifierData.className]);
            if (modifier) {
              scene.addModifier(modifier, true);
            }
          }

          scene.updateModifiers(true);

          for (const enemyModifierData of sessionData.enemyModifiers) {
            const modifier = enemyModifierData.toModifier(scene, Modifier[enemyModifierData.className]);
            if (modifier) {
              scene.addEnemyModifier(modifier, true);
            }
          }

          scene.updateModifiers(false);

          Promise.all(loadPokemonAssets).then(() => resolve(true));
        };
        if (sessionData) {
          initSessionFromData(sessionData);
        } else {
          this.getSession(slotId)
            .then(data => data && initSessionFromData(data))
            .catch(err => {
              reject(err);
              return;
            });
        }
      } catch (err) {
        reject(err);
        return;
      }
    });
  }

  deleteSession(slotId: integer): Promise<boolean> {
    return new Promise<boolean>(resolve => {
      if (bypassLogin) {
        localStorage.removeItem(`sessionData${this.scene.sessionSlotId ? this.scene.sessionSlotId : ""}_${loggedInUser?.username}`);
        return resolve(true);
      }

      updateUserInfo().then(success => {
        if (success !== null && !success) {
          return resolve(false);
        }
        Utils.apiFetch(`savedata/session/delete?slot=${slotId}&clientSessionId=${clientSessionId}`, true).then(response => {
          if (response.ok) {
            loggedInUser!.lastSessionSlot = -1; // TODO: is the bang correct?
            localStorage.removeItem(`sessionData${this.scene.sessionSlotId ? this.scene.sessionSlotId : ""}_${loggedInUser?.username}`);
            resolve(true);
          }
          return response.text();
        }).then(error => {
          if (error) {
            if (error.startsWith("session out of date")) {
              this.scene.clearPhaseQueue();
              this.scene.unshiftPhase(new ReloadSessionPhase(this.scene));
            }
            console.error(error);
            resolve(false);
          }
          resolve(true);
        });
      });
    });
  }

  /* Defines a localStorage item 'daily' to check on clears, offline implementation of savedata/newclear API
  If a GameModes clear other than Daily is checked, newClear = true as usual
  If a Daily mode is cleared, checks if it was already cleared before, based on seed, and returns true only to new daily clear runs */
  offlineNewClear(scene: BattleScene): Promise<boolean> {
    return new Promise<boolean>(resolve => {
      const sessionData = this.getSessionSaveData(scene);
      const seed = sessionData.seed;
      let daily: string[] = [];

      if (sessionData.gameMode === GameModes.DAILY) {
        if (localStorage.hasOwnProperty("daily")) {
          daily = JSON.parse(atob(localStorage.getItem("daily")!)); // TODO: is this bang correct?
          if (daily.includes(seed)) {
            return resolve(false);
          } else {
            daily.push(seed);
            localStorage.setItem("daily", btoa(JSON.stringify(daily)));
            return resolve(true);
          }
        } else {
          daily.push(seed);
          localStorage.setItem("daily", btoa(JSON.stringify(daily)));
          return resolve(true);
        }
      } else {
        return resolve(true);
      }
    });
  }

  tryClearSession(scene: BattleScene, slotId: integer): Promise<[success: boolean, newClear: boolean]> {
    return new Promise<[boolean, boolean]>(resolve => {
      if (bypassLogin) {
        localStorage.removeItem(`sessionData${slotId ? slotId : ""}_${loggedInUser?.username}`);
        return resolve([true, true]);
      }

      updateUserInfo().then(success => {
        if (success !== null && !success) {
          return resolve([false, false]);
        }
        const sessionData = this.getSessionSaveData(scene);
        Utils.apiPost(`savedata/session/clear?slot=${slotId}&trainerId=${this.trainerId}&secretId=${this.secretId}&clientSessionId=${clientSessionId}`, JSON.stringify(sessionData), undefined, true).then(response => {
          if (response.ok) {
            loggedInUser!.lastSessionSlot = -1; // TODO: is the bang correct?
            localStorage.removeItem(`sessionData${this.scene.sessionSlotId ? this.scene.sessionSlotId : ""}_${loggedInUser?.username}`);
          }
          return response.json();
        }).then(jsonResponse => {
          if (!jsonResponse.error) {
            return resolve([true, jsonResponse.success as boolean]);
          }
          if (jsonResponse && jsonResponse.error.startsWith("session out of date")) {
            this.scene.clearPhaseQueue();
            this.scene.unshiftPhase(new ReloadSessionPhase(this.scene));
          }
          console.error(jsonResponse);
          resolve([false, false]);
        });
      });
    });
  }

  parseSessionData(dataStr: string): SessionSaveData {
    const sessionData = JSON.parse(dataStr, (k: string, v: any) => {
      /*const versions = [ scene.game.config.gameVersion, sessionData.gameVersion || '0.0.0' ];

      if (versions[0] !== versions[1]) {
        const [ versionNumbers, oldVersionNumbers ] = versions.map(ver => ver.split('.').map(v => parseInt(v)));
      }*/

      if (k === "party" || k === "enemyParty") {
        const ret: PokemonData[] = [];
        if (v === null) {
          v = [];
        }
        for (const pd of v) {
          ret.push(new PokemonData(pd));
        }
        return ret;
      }

      if (k === "trainer") {
        return v ? new TrainerData(v) : null;
      }

      if (k === "modifiers" || k === "enemyModifiers") {
        const player = k === "modifiers";
        const ret: PersistentModifierData[] = [];
        if (v === null) {
          v = [];
        }
        for (const md of v) {
          if (md?.className === "ExpBalanceModifier") { // Temporarily limit EXP Balance until it gets reworked
            md.stackCount = Math.min(md.stackCount, 4);
          }
          if (md instanceof Modifier.EnemyAttackStatusEffectChanceModifier && md.effect === StatusEffect.FREEZE || md.effect === StatusEffect.SLEEP) {
            continue;
          }
          ret.push(new PersistentModifierData(md, player));
        }
        return ret;
      }

      if (k === "arena") {
        return new ArenaData(v);
      }

      if (k === "challenges") {
        const ret: ChallengeData[] = [];
        if (v === null) {
          v = [];
        }
        for (const c of v) {
          ret.push(new ChallengeData(c));
        }
        return ret;
      }

      return v;
    }) as SessionSaveData;

    applySessionDataPatches(sessionData);

    return sessionData;
  }

  saveAll(scene: BattleScene, skipVerification: boolean = false, sync: boolean = false, useCachedSession: boolean = false, useCachedSystem: boolean = false): Promise<boolean> {
    return new Promise<boolean>(resolve => {
      Utils.executeIf(!skipVerification, updateUserInfo).then(success => {
        if (success !== null && !success) {
          return resolve(false);
        }
        if (sync) {
          this.scene.ui.savingIcon.show();
        }
        const sessionData = useCachedSession ? this.parseSessionData(decrypt(localStorage.getItem(`sessionData${scene.sessionSlotId ? scene.sessionSlotId : ""}_${loggedInUser?.username}`)!, bypassLogin)) : this.getSessionSaveData(scene); // TODO: is this bang correct?

        const maxIntAttrValue = 0x80000000;
        const systemData = useCachedSystem ? this.parseSystemData(decrypt(localStorage.getItem(`data_${loggedInUser?.username}`)!, bypassLogin)) : this.getSystemSaveData(); // TODO: is this bang correct?

        const request = {
          system: systemData,
          session: sessionData,
          sessionSlotId: scene.sessionSlotId,
          clientSessionId: clientSessionId
        };

        localStorage.setItem(`data_${loggedInUser?.username}`, encrypt(JSON.stringify(systemData, (k: any, v: any) => typeof v === "bigint" ? v <= maxIntAttrValue ? Number(v) : v.toString() : v), bypassLogin));

        localStorage.setItem(`sessionData${scene.sessionSlotId ? scene.sessionSlotId : ""}_${loggedInUser?.username}`, encrypt(JSON.stringify(sessionData), bypassLogin));

        console.debug("Session data saved");

        if (!bypassLogin && sync) {
          Utils.apiPost("savedata/updateall", JSON.stringify(request, (k: any, v: any) => typeof v === "bigint" ? v <= maxIntAttrValue ? Number(v) : v.toString() : v), undefined, true)
            .then(response => response.text())
            .then(error => {
              if (sync) {
                this.scene.lastSavePlayTime = 0;
                this.scene.ui.savingIcon.hide();
              }
              if (error) {
                if (error.startsWith("client version out of date")) {
                  this.scene.clearPhaseQueue();
                  this.scene.unshiftPhase(new OutdatedPhase(this.scene));
                } else if (error.startsWith("session out of date")) {
                  this.scene.clearPhaseQueue();
                  this.scene.unshiftPhase(new ReloadSessionPhase(this.scene));
                }
                console.error(error);
                return resolve(false);
              }
              resolve(true);
            });
        } else {
          this.verify().then(success => {
            this.scene.ui.savingIcon.hide();
            resolve(success);
          });
        }
      });
    });
  }

  public tryExportData(dataType: GameDataType, slotId: integer = 0): Promise<boolean> {
    return new Promise<boolean>(resolve => {
      const dataKey: string = `${getDataTypeKey(dataType, slotId)}_${loggedInUser?.username}`;
      const handleData = (dataStr: string) => {
        switch (dataType) {
        case GameDataType.SYSTEM:
          dataStr = this.convertSystemDataStr(dataStr, true);
          break;
        }
        const encryptedData = AES.encrypt(dataStr, saveKey);
        const blob = new Blob([ encryptedData.toString() ], {type: "text/json"});
        const link = document.createElement("a");
        link.href = window.URL.createObjectURL(blob);
        link.download = `${dataKey}.prsv`;
        link.click();
        link.remove();
      };
      if (!bypassLogin && dataType < GameDataType.SETTINGS) {
        Utils.apiFetch(`savedata/${dataType === GameDataType.SYSTEM ? "system" : "session"}/get?clientSessionId=${clientSessionId}${dataType === GameDataType.SESSION ? `&slot=${slotId}` : ""}`, true)
          .then(response => response.text())
          .then(response => {
            if (!response.length || response[0] !== "{") {
              console.error(response);
              resolve(false);
              return;
            }

            handleData(response);
            resolve(true);
          });
      } else {
        const data = localStorage.getItem(dataKey);
        if (data) {
          handleData(decrypt(data, bypassLogin));
        }
        resolve(!!data);
      }
    });
  }

  public importData(dataType: GameDataType, slotId: integer = 0): void {
    const dataKey = `${getDataTypeKey(dataType, slotId)}_${loggedInUser?.username}`;

    let saveFile: any = document.getElementById("saveFile");
    if (saveFile) {
      saveFile.remove();
    }

    saveFile = document.createElement("input");
    saveFile.id = "saveFile";
    saveFile.type = "file";
    saveFile.accept = ".prsv";
    saveFile.style.display = "none";
    saveFile.addEventListener("change",
      e => {
        const reader = new FileReader();

        reader.onload = (_ => {
          return e => {
            let dataName: string;
            let dataStr = AES.decrypt(e.target?.result?.toString()!, saveKey).toString(enc.Utf8); // TODO: is this bang correct?
            let valid = false;
            try {
              dataName = GameDataType[dataType].toLowerCase();
              switch (dataType) {
              case GameDataType.SYSTEM:
                dataStr = this.convertSystemDataStr(dataStr);
                const systemData = this.parseSystemData(dataStr);
                valid = !!systemData.dexData && !!systemData.timestamp;
                break;
              case GameDataType.SESSION:
                const sessionData = this.parseSessionData(dataStr);
                valid = !!sessionData.party && !!sessionData.enemyParty && !!sessionData.timestamp;
                break;
              case GameDataType.RUN_HISTORY:
                const data = JSON.parse(dataStr);
                const keys = Object.keys(data);
                dataName = i18next.t("menuUiHandler:RUN_HISTORY").toLowerCase();
                keys.forEach((key) => {
                  const entryKeys = Object.keys(data[key]);
                  valid = ["isFavorite", "isVictory", "entry"].every(v => entryKeys.includes(v)) && entryKeys.length === 3;
                });
                break;
              case GameDataType.SETTINGS:
              case GameDataType.TUTORIALS:
                valid = true;
                break;
              }
            } catch (ex) {
              console.error(ex);
            }

            const displayError = (error: string) => this.scene.ui.showText(error, null, () => this.scene.ui.showText("", 0), Utils.fixedInt(1500));
            dataName = dataName!; // tell TS compiler that dataName is defined!

            if (!valid) {
              return this.scene.ui.showText(`Your ${dataName} data could not be loaded. It may be corrupted.`, null, () => this.scene.ui.showText("", 0), Utils.fixedInt(1500));
            }

            this.scene.ui.showText(`Your ${dataName} data will be overridden and the page will reload. Proceed?`, null, () => {
              this.scene.ui.setOverlayMode(Mode.CONFIRM, () => {
                localStorage.setItem(dataKey, encrypt(dataStr, bypassLogin));

                if (!bypassLogin && dataType < GameDataType.SETTINGS) {
                  updateUserInfo().then(success => {
                    if (!success[0]) {
                      return displayError(`Could not contact the server. Your ${dataName} data could not be imported.`);
                    }
                    let url: string;
                    if (dataType === GameDataType.SESSION) {
                      url = `savedata/session/update?slot=${slotId}&trainerId=${this.trainerId}&secretId=${this.secretId}&clientSessionId=${clientSessionId}`;
                    } else {
                      url = `savedata/system/update?trainerId=${this.trainerId}&secretId=${this.secretId}&clientSessionId=${clientSessionId}`;
                    }
                    Utils.apiPost(url, dataStr, undefined, true)
                      .then(response => response.text())
                      .then(error => {
                        if (error) {
                          console.error(error);
                          return displayError(`An error occurred while updating ${dataName} data. Please contact the administrator.`);
                        }
                        window.location = window.location;
                      });
                  });
                } else {
                  window.location = window.location;
                }
              }, () => {
                this.scene.ui.revertMode();
                this.scene.ui.showText("", 0);
              }, false, -98);
            });
          };
        })((e.target as any).files[0]);

        reader.readAsText((e.target as any).files[0]);
      }
    );
    saveFile.click();
    /*(this.scene.plugins.get('rexfilechooserplugin') as FileChooserPlugin).open({ accept: '.prsv' })
      .then(result => {
    });*/
  }

  private initDexData(): void {
    const data: DexData = {};

    for (const species of allSpecies) {
      data[species.speciesId] = {
        seenAttr: 0n, caughtAttr: 0n, natureAttr: 0, seenCount: 0, caughtCount: 0, hatchedCount: 0, ivs: [ 0, 0, 0, 0, 0, 0 ]
      };
    }

    const defaultStarterAttr = DexAttr.NON_SHINY | DexAttr.MALE | DexAttr.FEMALE | DexAttr.DEFAULT_VARIANT | DexAttr.DEFAULT_FORM;

    const defaultStarterNatures: Nature[] = [];

    this.scene.executeWithSeedOffset(() => {
      const neutralNatures = [ Nature.HARDY, Nature.DOCILE, Nature.SERIOUS, Nature.BASHFUL, Nature.QUIRKY ];
      for (let s = 0; s < defaultStarterSpecies.length; s++) {
        defaultStarterNatures.push(Utils.randSeedItem(neutralNatures));
      }
    }, 0, "default");

    for (let ds = 0; ds < defaultStarterSpecies.length; ds++) {
      const entry = data[defaultStarterSpecies[ds]] as DexEntry;
      entry.seenAttr = defaultStarterAttr;
      entry.caughtAttr = defaultStarterAttr;
      entry.natureAttr = 1 << (defaultStarterNatures[ds] + 1);
      for (const i in entry.ivs) {
        entry.ivs[i] = 10;
      }
    }

    this.defaultDexData = Object.assign({}, data);
    this.dexData = data;
  }

  private initStarterData(): void {
    const starterData: StarterData = {};

    const starterSpeciesIds = Object.keys(speciesStarters).map(k => parseInt(k) as Species);

    for (const speciesId of starterSpeciesIds) {
      starterData[speciesId] = {
        moveset: null,
        eggMoves: 0,
        candyCount: 0,
        friendship: 0,
        abilityAttr: defaultStarterSpecies.includes(speciesId) ? AbilityAttr.ABILITY_1 : 0,
        passiveAttr: 0,
        valueReduction: 0,
        classicWinCount: 0
      };
    }

    this.starterData = starterData;
  }

  setPokemonSeen(pokemon: Pokemon, incrementCount: boolean = true, trainer: boolean = false): void {
    const dexEntry = this.dexData[pokemon.species.speciesId];
    dexEntry.seenAttr |= pokemon.getDexAttr();
    if (incrementCount) {
      dexEntry.seenCount++;
      this.gameStats.pokemonSeen++;
      if (!trainer && pokemon.species.subLegendary) {
        this.gameStats.subLegendaryPokemonSeen++;
      } else if (!trainer && pokemon.species.legendary) {
        this.gameStats.legendaryPokemonSeen++;
      } else if (!trainer && pokemon.species.mythical) {
        this.gameStats.mythicalPokemonSeen++;
      }
      if (!trainer && pokemon.isShiny()) {
        this.gameStats.shinyPokemonSeen++;
      }
    }
  }

  setPokemonCaught(pokemon: Pokemon, incrementCount: boolean = true, fromEgg: boolean = false, showMessage: boolean = true): Promise<void> {
    return this.setPokemonSpeciesCaught(pokemon, pokemon.species, incrementCount, fromEgg, showMessage);
  }

  setPokemonSpeciesCaught(pokemon: Pokemon, species: PokemonSpecies, incrementCount: boolean = true, fromEgg: boolean = false, showMessage: boolean = true): Promise<void> {
    return new Promise<void>(resolve => {
      const dexEntry = this.dexData[species.speciesId];
      const caughtAttr = dexEntry.caughtAttr;
      const formIndex = pokemon.formIndex;
      if (noStarterFormKeys.includes(pokemon.getFormKey())) {
        pokemon.formIndex = 0;
      }
      const dexAttr = pokemon.getDexAttr();
      pokemon.formIndex = formIndex;
      dexEntry.caughtAttr |= dexAttr;
      if (speciesStarters.hasOwnProperty(species.speciesId)) {
        this.starterData[species.speciesId].abilityAttr |= pokemon.abilityIndex !== 1 || pokemon.species.ability2
          ? 1 << pokemon.abilityIndex
          : AbilityAttr.ABILITY_HIDDEN;
      }
      dexEntry.natureAttr |= 1 << (pokemon.nature + 1);

      const hasPrevolution = pokemonPrevolutions.hasOwnProperty(species.speciesId);
      const newCatch = !caughtAttr;
      const hasNewAttr = (caughtAttr & dexAttr) !== dexAttr;

      if (incrementCount) {
        if (!fromEgg) {
          dexEntry.caughtCount++;
          this.gameStats.pokemonCaught++;
          if (pokemon.species.subLegendary) {
            this.gameStats.subLegendaryPokemonCaught++;
          } else if (pokemon.species.legendary) {
            this.gameStats.legendaryPokemonCaught++;
          } else if (pokemon.species.mythical) {
            this.gameStats.mythicalPokemonCaught++;
          }
          if (pokemon.isShiny()) {
            this.gameStats.shinyPokemonCaught++;
          }
        } else {
          dexEntry.hatchedCount++;
          this.gameStats.pokemonHatched++;
          if (pokemon.species.subLegendary) {
            this.gameStats.subLegendaryPokemonHatched++;
          } else if (pokemon.species.legendary) {
            this.gameStats.legendaryPokemonHatched++;
          } else if (pokemon.species.mythical) {
            this.gameStats.mythicalPokemonHatched++;
          }
          if (pokemon.isShiny()) {
            this.gameStats.shinyPokemonHatched++;
          }
        }

        if (!hasPrevolution && (!pokemon.scene.gameMode.isDaily || hasNewAttr || fromEgg)) {
          this.addStarterCandy(species, (1 * (pokemon.isShiny() ? 5 * (1 << (pokemon.variant ?? 0)) : 1)) * (fromEgg || pokemon.isBoss() ? 2 : 1));
        }
      }

      const checkPrevolution = () => {
        if (hasPrevolution) {
          const prevolutionSpecies = pokemonPrevolutions[species.speciesId];
          this.setPokemonSpeciesCaught(pokemon, getPokemonSpecies(prevolutionSpecies), incrementCount, fromEgg, showMessage).then(() => resolve());
        } else {
          resolve();
        }
      };

      if (newCatch && speciesStarters.hasOwnProperty(species.speciesId)) {
        if (!showMessage) {
          resolve();
          return;
        }
        this.scene.playSound("level_up_fanfare");
        this.scene.ui.showText(i18next.t("battle:addedAsAStarter", { pokemonName: species.name }), null, () => checkPrevolution(), null, true);
      } else {
        checkPrevolution();
      }
    });
  }

  incrementRibbonCount(species: PokemonSpecies, forStarter: boolean = false): integer {
    const speciesIdToIncrement: Species = species.getRootSpeciesId(forStarter);

    if (!this.starterData[speciesIdToIncrement].classicWinCount) {
      this.starterData[speciesIdToIncrement].classicWinCount = 0;
    }

    if (!this.starterData[speciesIdToIncrement].classicWinCount) {
      this.scene.gameData.gameStats.ribbonsOwned++;
    }

    const ribbonsInStats: integer = this.scene.gameData.gameStats.ribbonsOwned;

    if (ribbonsInStats >= 100) {
      this.scene.validateAchv(achvs._100_RIBBONS);
    }
    if (ribbonsInStats >= 75) {
      this.scene.validateAchv(achvs._75_RIBBONS);
    }
    if (ribbonsInStats >= 50) {
      this.scene.validateAchv(achvs._50_RIBBONS);
    }
    if (ribbonsInStats >= 25) {
      this.scene.validateAchv(achvs._25_RIBBONS);
    }
    if (ribbonsInStats >= 10) {
      this.scene.validateAchv(achvs._10_RIBBONS);
    }

    return ++this.starterData[speciesIdToIncrement].classicWinCount;
  }

  addStarterCandy(species: PokemonSpecies, count: integer): void {
    this.scene.candyBar.showStarterSpeciesCandy(species.speciesId, count);
    this.starterData[species.speciesId].candyCount += count;
  }

  setEggMoveUnlocked(species: PokemonSpecies, eggMoveIndex: integer, showMessage: boolean = true): Promise<boolean> {
    return new Promise<boolean>(resolve => {
      const speciesId = species.speciesId;
      if (!speciesEggMoves.hasOwnProperty(speciesId) || !speciesEggMoves[speciesId][eggMoveIndex]) {
        resolve(false);
        return;
      }

      if (!this.starterData[speciesId].eggMoves) {
        this.starterData[speciesId].eggMoves = 0;
      }

      const value = 1 << eggMoveIndex;

      if (this.starterData[speciesId].eggMoves & value) {
        resolve(false);
        return;
      }

      this.starterData[speciesId].eggMoves |= value;
      if (!showMessage) {
        resolve(true);
        return;
      }
      this.scene.playSound("level_up_fanfare");
      const moveName = allMoves[speciesEggMoves[speciesId][eggMoveIndex]].name;
      this.scene.ui.showText(eggMoveIndex === 3 ? i18next.t("egg:rareEggMoveUnlock", { moveName: moveName }) : i18next.t("egg:eggMoveUnlock", { moveName: moveName }), null, (() => {
        resolve(true);
      }), null, true);
    });
  }

  updateSpeciesDexIvs(speciesId: Species, ivs: integer[]): void {
    let dexEntry: DexEntry;
    do {
      dexEntry = this.scene.gameData.dexData[speciesId];
      const dexIvs = dexEntry.ivs;
      for (let i = 0; i < dexIvs.length; i++) {
        if (dexIvs[i] < ivs[i]) {
          dexIvs[i] = ivs[i];
        }
      }
      if (dexIvs.filter(iv => iv === 31).length === 6) {
        this.scene.validateAchv(achvs.PERFECT_IVS);
      }
    } while (pokemonPrevolutions.hasOwnProperty(speciesId) && (speciesId = pokemonPrevolutions[speciesId]));
  }

  getSpeciesCount(dexEntryPredicate: (entry: DexEntry) => boolean): integer {
    const dexKeys = Object.keys(this.dexData);
    let speciesCount = 0;
    for (const s of dexKeys) {
      if (dexEntryPredicate(this.dexData[s])) {
        speciesCount++;
      }
    }
    return speciesCount;
  }

  getStarterCount(dexEntryPredicate: (entry: DexEntry) => boolean): integer {
    const starterKeys = Object.keys(speciesStarters);
    let starterCount = 0;
    for (const s of starterKeys) {
      const starterDexEntry = this.dexData[s];
      if (dexEntryPredicate(starterDexEntry)) {
        starterCount++;
      }
    }
    return starterCount;
  }

  getSpeciesDefaultDexAttr(species: PokemonSpecies, forSeen: boolean = false, optimistic: boolean = false): bigint {
    let ret = 0n;
    const dexEntry = this.dexData[species.speciesId];
    const attr = dexEntry.caughtAttr;
    ret |= optimistic
      ? attr & DexAttr.SHINY ? DexAttr.SHINY : DexAttr.NON_SHINY
      : attr & DexAttr.NON_SHINY || !(attr & DexAttr.SHINY) ? DexAttr.NON_SHINY : DexAttr.SHINY;
    ret |= attr & DexAttr.MALE || !(attr & DexAttr.FEMALE) ? DexAttr.MALE : DexAttr.FEMALE;
    ret |= optimistic
      ? attr & DexAttr.SHINY ? attr & DexAttr.VARIANT_3 ? DexAttr.VARIANT_3 : attr & DexAttr.VARIANT_2 ? DexAttr.VARIANT_2 : DexAttr.DEFAULT_VARIANT : DexAttr.DEFAULT_VARIANT
      : attr & DexAttr.DEFAULT_VARIANT ? DexAttr.DEFAULT_VARIANT : attr & DexAttr.VARIANT_2 ? DexAttr.VARIANT_2 : attr & DexAttr.VARIANT_3 ? DexAttr.VARIANT_3 : DexAttr.DEFAULT_VARIANT;
    ret |= this.getFormAttr(this.getFormIndex(attr));
    return ret;
  }

  getSpeciesDexAttrProps(species: PokemonSpecies, dexAttr: bigint): DexAttrProps {
    const shiny = !(dexAttr & DexAttr.NON_SHINY);
    const female = !(dexAttr & DexAttr.MALE);
    const variant = dexAttr & DexAttr.DEFAULT_VARIANT ? 0 : dexAttr & DexAttr.VARIANT_2 ? 1 : dexAttr & DexAttr.VARIANT_3 ? 2 : 0;
    const formIndex = this.getFormIndex(dexAttr);

    return {
      shiny,
      female,
      variant,
      formIndex
    };
  }

  getStarterSpeciesDefaultAbilityIndex(species: PokemonSpecies): integer {
    const abilityAttr = this.starterData[species.speciesId].abilityAttr;
    return abilityAttr & AbilityAttr.ABILITY_1 ? 0 : !species.ability2 || abilityAttr & AbilityAttr.ABILITY_2 ? 1 : 2;
  }

  getSpeciesDefaultNature(species: PokemonSpecies): Nature {
    const dexEntry = this.dexData[species.speciesId];
    for (let n = 0; n < 25; n++) {
      if (dexEntry.natureAttr & (1 << (n + 1))) {
        return n as Nature;
      }
    }
    return 0 as Nature;
  }

  getSpeciesDefaultNatureAttr(species: PokemonSpecies): integer {
    return 1 << (this.getSpeciesDefaultNature(species));
  }

  getDexAttrLuck(dexAttr: bigint): integer {
    return dexAttr & DexAttr.SHINY ? dexAttr & DexAttr.VARIANT_3 ? 3 : dexAttr & DexAttr.VARIANT_2 ? 2 : 1 : 0;
  }

  getNaturesForAttr(natureAttr: integer = 0): Nature[] {
    const ret: Nature[] = [];
    for (let n = 0; n < 25; n++) {
      if (natureAttr & (1 << (n + 1))) {
        ret.push(n);
      }
    }
    return ret;
  }

  getSpeciesStarterValue(speciesId: Species): number {
    const baseValue = speciesStarters[speciesId];
    let value = baseValue;

    const decrementValue = (value: number) => {
      if (value > 1) {
        value--;
      } else {
        value /= 2;
      }
      return value;
    };

    for (let v = 0; v < this.starterData[speciesId].valueReduction; v++) {
      value = decrementValue(value);
    }

    const cost = new Utils.NumberHolder(value);
    applyChallenges(this.scene.gameMode, ChallengeType.STARTER_COST, speciesId, cost);

    return cost.value;
  }

  getFormIndex(attr: bigint): integer {
    if (!attr || attr < DexAttr.DEFAULT_FORM) {
      return 0;
    }
    let f = 0;
    while (!(attr & this.getFormAttr(f))) {
      f++;
    }
    return f;
  }

  getFormAttr(formIndex: integer): bigint {
    return BigInt(1) << BigInt(7 + formIndex);
  }

  consolidateDexData(dexData: DexData): void {
    for (const k of Object.keys(dexData)) {
      const entry = dexData[k] as DexEntry;
      if (!entry.hasOwnProperty("hatchedCount")) {
        entry.hatchedCount = 0;
      }
      if (!entry.hasOwnProperty("natureAttr") || (entry.caughtAttr && !entry.natureAttr)) {
        entry.natureAttr = this.defaultDexData?.[k].natureAttr || (1 << Utils.randInt(25, 1));
      }
    }
  }

  migrateStarterAbilities(systemData: SystemSaveData, initialStarterData?: StarterData): void {
    const starterIds = Object.keys(this.starterData).map(s => parseInt(s) as Species);
    const starterData = initialStarterData || systemData.starterData;
    const dexData = systemData.dexData;
    for (const s of starterIds) {
      const dexAttr = dexData[s].caughtAttr;
      starterData[s].abilityAttr = (dexAttr & DexAttr.DEFAULT_VARIANT ? AbilityAttr.ABILITY_1 : 0)
        | (dexAttr & DexAttr.VARIANT_2 ? AbilityAttr.ABILITY_2 : 0)
        | (dexAttr & DexAttr.VARIANT_3 ? AbilityAttr.ABILITY_HIDDEN : 0);
      if (dexAttr) {
        if (!(dexAttr & DexAttr.DEFAULT_VARIANT)) {
          dexData[s].caughtAttr ^= DexAttr.DEFAULT_VARIANT;
        }
        if (dexAttr & DexAttr.VARIANT_2) {
          dexData[s].caughtAttr ^= DexAttr.VARIANT_2;
        }
        if (dexAttr & DexAttr.VARIANT_3) {
          dexData[s].caughtAttr ^= DexAttr.VARIANT_3;
        }
      }
    }
  }
}<|MERGE_RESOLUTION|>--- conflicted
+++ resolved
@@ -28,8 +28,8 @@
 import { allMoves } from "../data/move";
 import { TrainerVariant } from "../field/trainer";
 import { Variant } from "#app/data/variant";
-import {setSettingGamepad, SettingGamepad, settingGamepadDefaults} from "./settings/settings-gamepad";
-import {setSettingKeyboard, SettingKeyboard} from "#app/system/settings/settings-keyboard";
+import { setSettingGamepad, SettingGamepad, settingGamepadDefaults } from "./settings/settings-gamepad";
+import { setSettingKeyboard, SettingKeyboard } from "#app/system/settings/settings-keyboard";
 import { TerrainChangedEvent, WeatherChangedEvent } from "#app/events/arena";
 import * as Modifier from "../modifier/modifier";
 import { StatusEffect } from "#app/data/status-effect";
@@ -45,12 +45,9 @@
 import { OutdatedPhase } from "#app/phases/outdated-phase";
 import { ReloadSessionPhase } from "#app/phases/reload-session-phase";
 import { RUN_HISTORY_LIMIT } from "#app/ui/run-history-ui-handler";
-<<<<<<< HEAD
 import { TagAddedEvent } from "#app/events/arena";
 import { ArenaTrapTag } from "#app/data/arena-tag";
-=======
 import { applySessionDataPatches, applySettingsDataPatches, applySystemDataPatches } from "./version-converter";
->>>>>>> b33d86a1
 
 export const defaultStarterSpecies: Species[] = [
   Species.BULBASAUR, Species.CHARMANDER, Species.SQUIRTLE,
@@ -1079,7 +1076,6 @@
               }
             }
           }
-
 
           for (const modifierData of sessionData.modifiers) {
             const modifier = modifierData.toModifier(scene, Modifier[modifierData.className]);
