import { pokerogueApi } from "#api/pokerogue-api";
import { clientSessionId, loggedInUser, updateUserInfo } from "#app/account";
import { defaultStarterSpecies, saveKey } from "#app/constants";
import { getGameMode } from "#app/game-mode";
import { globalScene } from "#app/global-scene";
import { bypassLogin } from "#app/global-vars/bypass-login";
import Overrides from "#app/overrides";
import { Tutorial } from "#app/tutorial";
import { speciesEggMoves } from "#balance/egg-moves";
import { pokemonPrevolutions } from "#balance/pokemon-evolutions";
import { speciesStarterCosts } from "#balance/starters";
import { EntryHazardTag } from "#data/arena-tag";
import { allMoves, allSpecies } from "#data/data-lists";
import type { Egg } from "#data/egg";
import { pokemonFormChanges } from "#data/pokemon-forms";
import type { PokemonSpecies } from "#data/pokemon-species";
import { loadPositionalTag } from "#data/positional-tags/load-positional-tag";
import { TerrainType } from "#data/terrain";
import { AbilityAttr } from "#enums/ability-attr";
import { BattleType } from "#enums/battle-type";
import { ChallengeType } from "#enums/challenge-type";
import { Device } from "#enums/devices";
import { DexAttr } from "#enums/dex-attr";
import { GameDataType } from "#enums/game-data-type";
import { GameModes } from "#enums/game-modes";
import type { MysteryEncounterType } from "#enums/mystery-encounter-type";
import { Nature } from "#enums/nature";
import { PlayerGender } from "#enums/player-gender";
import { SpeciesId } from "#enums/species-id";
import { StatusEffect } from "#enums/status-effect";
import { TrainerVariant } from "#enums/trainer-variant";
import { UiMode } from "#enums/ui-mode";
import { Unlockables } from "#enums/unlockables";
import { WeatherType } from "#enums/weather-type";
import { TagAddedEvent, TerrainChangedEvent, WeatherChangedEvent } from "#events/arena";
import type { EnemyPokemon, PlayerPokemon, Pokemon } from "#field/pokemon";
// biome-ignore lint/performance/noNamespaceImport: Something weird is going on here and I don't want to touch it
import * as Modifier from "#modifiers/modifier";
import { MysteryEncounterSaveData } from "#mystery-encounters/mystery-encounter-save-data";
import type { Variant } from "#sprites/variant";
import { achvs } from "#system/achv";
import { ArenaData, type SerializedArenaData } from "#system/arena-data";
import { ChallengeData } from "#system/challenge-data";
import { EggData } from "#system/egg-data";
import { GameStats } from "#system/game-stats";
import { ModifierData as PersistentModifierData } from "#system/modifier-data";
import { PokemonData } from "#system/pokemon-data";
import { RibbonData } from "#system/ribbons/ribbon-data";
import { resetSettings, SettingKeys, setSetting } from "#system/settings";
import { SettingGamepad, setSettingGamepad, settingGamepadDefaults } from "#system/settings-gamepad";
import type { SettingKeyboard } from "#system/settings-keyboard";
import { setSettingKeyboard } from "#system/settings-keyboard";
import { TrainerData } from "#system/trainer-data";
import {
  applySessionVersionMigration,
  applySettingsVersionMigration,
  applySystemVersionMigration,
} from "#system/version-migration/version-converter";
import { VoucherType, vouchers } from "#system/voucher";
import { trainerConfigs } from "#trainers/trainer-config";
import type { DexData, DexEntry } from "#types/dex-data";
import type {
  AchvUnlocks,
  DexAttrProps,
  RunHistoryData,
  SeenDialogues,
  SessionSaveData,
  StarterData,
  SystemSaveData,
  TutorialFlags,
  Unlocks,
  VoucherCounts,
  VoucherUnlocks,
} from "#types/save-data";
import { RUN_HISTORY_LIMIT } from "#ui/run-history-ui-handler";
import { applyChallenges } from "#utils/challenge-utils";
import { executeIf, fixedInt, isLocal, NumberHolder, randInt, randSeedItem } from "#utils/common";
import { decrypt, encrypt } from "#utils/data";
import { getEnumKeys } from "#utils/enums";
import { getSaveDataLocalStorageKey } from "#utils/game-data-utils";
import { getPokemonSpecies } from "#utils/pokemon-utils";
import { AES, enc } from "crypto-js";
import i18next from "i18next";

function getDataTypeKey(dataType: GameDataType, slotId = 0): string {
  switch (dataType) {
    case GameDataType.SYSTEM:
      return "data";
    case GameDataType.SESSION: {
      let ret = "sessionData";
      if (slotId) {
        ret += slotId;
      }
      return ret;
    }
    case GameDataType.SETTINGS:
      return "settings";
    case GameDataType.TUTORIALS:
      return "tutorials";
    case GameDataType.SEEN_DIALOGUES:
      return "seenDialogues";
    case GameDataType.RUN_HISTORY:
      return "runHistoryData";
  }
}

const systemShortKeys = {
  seenAttr: "$sa",
  caughtAttr: "$ca",
  natureAttr: "$na",
  seenCount: "$s",
  caughtCount: "$c",
  hatchedCount: "$hc",
  ivs: "$i",
  moveset: "$m",
  eggMoves: "$em",
  candyCount: "$x",
  friendship: "$f",
  abilityAttr: "$a",
  passiveAttr: "$pa",
  valueReduction: "$vr",
  classicWinCount: "$wc",
};

export class GameData {
  public trainerId: number;
  public secretId: number;

  public gender: PlayerGender;

  public dexData: DexData;
  private defaultDexData: DexData | null;

  public starterData: StarterData;

  public gameStats: GameStats;
  public runHistory: RunHistoryData;

  public unlocks: Unlocks;

  public achvUnlocks: AchvUnlocks;

  public voucherUnlocks: VoucherUnlocks;
  public voucherCounts: VoucherCounts;
  public eggs: Egg[];
  public eggPity: number[];
  public unlockPity: number[];

  /**
   * @param fromRaw - If true, will skip initialization of fields that are normally randomized on new game start. Used for the admin panel; default `false`
   */
  constructor(fromRaw = false) {
    if (fromRaw) {
      this.trainerId = 0;
      this.secretId = 0;
    } else {
      this.loadSettings();
      this.loadGamepadSettings();
      this.loadMappingConfigs();
      this.trainerId = randInt(65536);
      this.secretId = randInt(65536);
    }
    this.starterData = {};
    this.gameStats = new GameStats();
    this.runHistory = {};
    this.unlocks = {
      [Unlockables.ENDLESS_MODE]: false,
      [Unlockables.MINI_BLACK_HOLE]: false,
      [Unlockables.SPLICED_ENDLESS_MODE]: false,
      [Unlockables.EVIOLITE]: false,
    };
    this.achvUnlocks = {};
    this.voucherUnlocks = {};
    this.voucherCounts = {
      [VoucherType.REGULAR]: 0,
      [VoucherType.PLUS]: 0,
      [VoucherType.PREMIUM]: 0,
      [VoucherType.GOLDEN]: 0,
    };
    this.eggs = [];
    this.eggPity = [0, 0, 0, 0];
    this.unlockPity = [0, 0, 0, 0];
    this.initDexData();
    this.initStarterData();
  }

  public getSystemSaveData(): SystemSaveData {
    return {
      trainerId: this.trainerId,
      secretId: this.secretId,
      gender: this.gender,
      dexData: this.dexData,
      starterData: this.starterData,
      gameStats: this.gameStats,
      unlocks: this.unlocks,
      achvUnlocks: this.achvUnlocks,
      voucherUnlocks: this.voucherUnlocks,
      voucherCounts: this.voucherCounts,
      eggs: this.eggs.map(e => new EggData(e)),
      gameVersion: globalScene.game.config.gameVersion,
      timestamp: Date.now(),
      eggPity: this.eggPity.slice(0),
      unlockPity: this.unlockPity.slice(0),
    };
  }

  /**
   * Checks if an `Unlockable` has been unlocked.
   * @param unlockable The Unlockable to check
   * @returns `true` if the player has unlocked this `Unlockable` or an override has enabled it
   */
  public isUnlocked(unlockable: Unlockables): boolean {
    if (Overrides.ITEM_UNLOCK_OVERRIDE.includes(unlockable)) {
      return true;
    }
    return this.unlocks[unlockable];
  }

  public saveSystem(): Promise<boolean> {
    return new Promise<boolean>(resolve => {
      globalScene.ui.savingIcon.show();
      const data = this.getSystemSaveData();

      const maxIntAttrValue = 0x80000000;
      const systemData = JSON.stringify(data, (_k: any, v: any) =>
        typeof v === "bigint" ? (v <= maxIntAttrValue ? Number(v) : v.toString()) : v,
      );

      localStorage.setItem(`data_${loggedInUser?.username}`, encrypt(systemData, bypassLogin));

      if (!bypassLogin) {
        pokerogueApi.savedata.system.update({ clientSessionId }, systemData).then(error => {
          globalScene.ui.savingIcon.hide();
          if (error) {
            if (error.startsWith("session out of date")) {
              globalScene.phaseManager.clearPhaseQueue();
              globalScene.phaseManager.unshiftNew("ReloadSessionPhase");
            }
            console.error(error);
            return resolve(false);
          }
          resolve(true);
        });
      } else {
        globalScene.ui.savingIcon.hide();

        resolve(true);
      }
    });
  }

  public loadSystem(): Promise<boolean> {
    return new Promise<boolean>(resolve => {
      console.log("Client Session:", clientSessionId);

      if (bypassLogin && !localStorage.getItem(`data_${loggedInUser?.username}`)) {
        return resolve(false);
      }

      if (!bypassLogin) {
        pokerogueApi.savedata.system.get({ clientSessionId }).then(saveDataOrErr => {
          if (
            typeof saveDataOrErr === "number"
            || !saveDataOrErr
            || saveDataOrErr.length === 0
            || saveDataOrErr[0] !== "{"
          ) {
            if (saveDataOrErr === 404) {
              globalScene.phaseManager.queueMessage(
                "Save data could not be found. If this is a new account, you can safely ignore this message.",
                null,
                true,
              );
              return resolve(true);
            }
            if (typeof saveDataOrErr === "string" && saveDataOrErr?.includes("Too many connections")) {
              globalScene.phaseManager.queueMessage(
                "Too many people are trying to connect and the server is overloaded. Please try again later.",
                null,
                true,
              );
              return resolve(false);
            }
            return resolve(false);
          }

          const cachedSystem = localStorage.getItem(`data_${loggedInUser?.username}`);
          this.initSystem(
            saveDataOrErr,
            cachedSystem ? AES.decrypt(cachedSystem, saveKey).toString(enc.Utf8) : undefined,
          ).then(resolve);
        });
      } else {
        this.initSystem(decrypt(localStorage.getItem(`data_${loggedInUser?.username}`)!, bypassLogin)).then(resolve); // TODO: is this bang correct?
      }
    });
  }

  /**
   *
   * @param dataStr - The raw JSON string of the `SystemSaveData`
   * @returns - A new `GameData` instance initialized with the parsed `SystemSaveData`
   */
  public static fromRawSystem(dataStr: string): GameData {
    const gameData = new GameData(true);
    const systemData = GameData.parseSystemData(dataStr);
    gameData.initParsedSystem(systemData);
    return gameData;
  }

  /**
   * Initialize system data _after_ it has been parsed from JSON.
   * @param systemData The parsed `SystemSaveData` to initialize from
   */
  private initParsedSystem(systemData: SystemSaveData): void {
    applySystemVersionMigration(systemData);

    this.trainerId = systemData.trainerId;
    this.secretId = systemData.secretId;

    this.gender = systemData.gender;

    this.saveSetting(SettingKeys.Player_Gender, systemData.gender === PlayerGender.FEMALE ? 1 : 0);

    if (systemData.starterData) {
      this.starterData = systemData.starterData;
    } else {
      this.initStarterData();

      if (systemData["starterMoveData"]) {
        const starterMoveData = systemData["starterMoveData"];
        for (const s of Object.keys(starterMoveData)) {
          this.starterData[s].moveset = starterMoveData[s];
        }
      }

      if (systemData["starterEggMoveData"]) {
        const starterEggMoveData = systemData["starterEggMoveData"];
        for (const s of Object.keys(starterEggMoveData)) {
          this.starterData[s].eggMoves = starterEggMoveData[s];
        }
      }

      this.migrateStarterAbilities(systemData, this.starterData);

      const starterIds = Object.keys(this.starterData).map(s => Number.parseInt(s) as SpeciesId);
      for (const s of starterIds) {
        this.starterData[s].candyCount += systemData.dexData[s].caughtCount;
        this.starterData[s].candyCount += systemData.dexData[s].hatchedCount * 2;
        if (systemData.dexData[s].caughtAttr & DexAttr.SHINY) {
          this.starterData[s].candyCount += 4;
        }
      }
    }

    if (systemData.gameStats) {
      this.gameStats = systemData.gameStats;
    }

    if (systemData.unlocks) {
      for (const key of Object.keys(systemData.unlocks)) {
        if (this.unlocks.hasOwnProperty(key)) {
          this.unlocks[key] = systemData.unlocks[key];
        }
      }
    }

    if (systemData.achvUnlocks) {
      for (const a of Object.keys(systemData.achvUnlocks)) {
        if (achvs.hasOwnProperty(a)) {
          this.achvUnlocks[a] = systemData.achvUnlocks[a];
        }
      }
    }

    if (systemData.voucherUnlocks) {
      for (const v of Object.keys(systemData.voucherUnlocks)) {
        if (vouchers.hasOwnProperty(v)) {
          this.voucherUnlocks[v] = systemData.voucherUnlocks[v];
        }
      }
    }

    if (systemData.voucherCounts) {
      getEnumKeys(VoucherType).forEach(key => {
        const index = VoucherType[key];
        this.voucherCounts[index] = systemData.voucherCounts[index] || 0;
      });
    }

    this.eggs = systemData.eggs ? systemData.eggs.map(e => e.toEgg()) : [];

    this.eggPity = systemData.eggPity ? systemData.eggPity.slice(0) : [0, 0, 0, 0];
    this.unlockPity = systemData.unlockPity ? systemData.unlockPity.slice(0) : [0, 0, 0, 0];

    this.dexData = Object.assign(this.dexData, systemData.dexData);
    this.consolidateDexData(this.dexData);
    this.defaultDexData = null;
  }

  public initSystem(systemDataStr: string, cachedSystemDataStr?: string): Promise<boolean> {
    const { promise, resolve } = Promise.withResolvers<boolean>();
    try {
      let systemData = GameData.parseSystemData(systemDataStr);

      if (cachedSystemDataStr) {
        const cachedSystemData = GameData.parseSystemData(cachedSystemDataStr);
        if (cachedSystemData.timestamp > systemData.timestamp) {
          console.debug("Use cached system");
          systemData = cachedSystemData;
          systemDataStr = cachedSystemDataStr;
        } else {
          this.clearLocalData();
        }
      }

      if (import.meta.env.DEV) {
        try {
          console.debug(
            GameData.parseSystemData(
              JSON.stringify(systemData, (_, v: any) => (typeof v === "bigint" ? v.toString() : v)),
            ),
          );
        } catch (err) {
          console.debug("Attempt to log system data failed:", err);
        }
      }

      localStorage.setItem(`data_${loggedInUser?.username}`, encrypt(systemDataStr, bypassLogin));

      const lsItemKey = `runHistoryData_${loggedInUser?.username}`;
      const lsItem = localStorage.getItem(lsItemKey);
      if (!lsItem) {
        localStorage.setItem(lsItemKey, "");
      }

      this.initParsedSystem(systemData);
      resolve(true);
    } catch (err) {
      console.error(err);
      resolve(false);
    }
    return promise;
  }

  /**
   * Retrieves current run history data, organized by time stamp.
   * At the moment, only retrievable from locale cache
   */
  async getRunHistoryData(): Promise<RunHistoryData> {
    if (!isLocal) {
      /**
       * Networking Code DO NOT DELETE!
       * Note: Might have to be migrated to `pokerogue-api.ts`
       *
      const response = await Utils.apiFetch("savedata/runHistory", true);
      const data = await response.json();
      */
      const lsItemKey = `runHistoryData_${loggedInUser?.username}`;
      const lsItem = localStorage.getItem(lsItemKey);
      if (lsItem) {
        const cachedResponse = lsItem;
        if (cachedResponse) {
          const runHistory = JSON.parse(decrypt(cachedResponse, bypassLogin));
          return runHistory;
        }
        return {};
        // check to see whether cachedData or serverData is more up-to-date
        /**
       * Networking Code DO NOT DELETE!
       *
        if ( Object.keys(cachedRHData).length >= Object.keys(data).length ) {
          return cachedRHData;
        }
        */
      }
      localStorage.setItem(`runHistoryData_${loggedInUser?.username}`, "");
      return {};
    }
    const lsItemKey = `runHistoryData_${loggedInUser?.username}`;
    const lsItem = localStorage.getItem(lsItemKey);
    if (lsItem) {
      const cachedResponse = lsItem;
      if (cachedResponse) {
        const runHistory: RunHistoryData = JSON.parse(decrypt(cachedResponse, bypassLogin));
        return runHistory;
      }
      return {};
    }
    localStorage.setItem(`runHistoryData_${loggedInUser?.username}`, "");
    return {};
  }

  /**
   * Saves a new entry to Run History
   * @param runEntry: most recent SessionSaveData of the run
   * @param isVictory: result of the run
   * Arbitrary limit of 25 runs per player - Will delete runs, starting with the oldest one, if needed
   */
  async saveRunHistory(runEntry: SessionSaveData, isVictory: boolean): Promise<boolean> {
    const runHistoryData = await this.getRunHistoryData();
    // runHistoryData should always return run history or {} empty object
    let timestamps = Object.keys(runHistoryData).map(Number);

    // Arbitrary limit of 25 entries per user --> Can increase or decrease
    while (timestamps.length >= RUN_HISTORY_LIMIT) {
      const oldestTimestamp = Math.min.apply(Math, timestamps).toString();
      delete runHistoryData[oldestTimestamp];
      timestamps = Object.keys(runHistoryData).map(Number);
    }

    const timestamp = runEntry.timestamp.toString();
    runHistoryData[timestamp] = {
      entry: runEntry,
      isVictory,
      isFavorite: false,
    };
    localStorage.setItem(
      `runHistoryData_${loggedInUser?.username}`,
      encrypt(JSON.stringify(runHistoryData), bypassLogin),
    );
    /**
     * Networking Code DO NOT DELETE
     *
    if (!Utils.isLocal) {
      try {
        await Utils.apiPost("savedata/runHistory", JSON.stringify(runHistoryData), undefined, true);
        return true;
      } catch (err) {
        console.log("savedata/runHistory POST failed : ", err);
        return false;
      }
    }
    NOTE: should be adopted to `pokerogue-api.ts`
    */
    return true;
  }

  static parseSystemData(dataStr: string): SystemSaveData {
    return JSON.parse(dataStr, (k: string, v: any) => {
      if (k === "gameStats") {
        return new GameStats(v);
      }
      if (k === "eggs") {
        const ret: EggData[] = [];
        if (v === null) {
          v = [];
        }
        for (const e of v) {
          ret.push(new EggData(e));
        }
        return ret;
      }
      if (k === "ribbons") {
        return RibbonData.fromJSON(v);
      }

      return k.endsWith("Attr") && !["natureAttr", "abilityAttr", "passiveAttr"].includes(k) ? BigInt(v ?? 0) : v;
    }) as SystemSaveData;
  }

  convertSystemDataStr(dataStr: string, shorten = false): string {
    if (!shorten) {
      // Account for past key oversight
      dataStr = dataStr.replace(/\$pAttr/g, "$pa");
    }
    dataStr = dataStr.replace(/"trainerId":\d+/g, `"trainerId":${this.trainerId}`);
    dataStr = dataStr.replace(/"secretId":\d+/g, `"secretId":${this.secretId}`);
    const fromKeys = shorten ? Object.keys(systemShortKeys) : Object.values(systemShortKeys);
    const toKeys = shorten ? Object.values(systemShortKeys) : Object.keys(systemShortKeys);
    for (const k in fromKeys) {
      dataStr = dataStr.replace(new RegExp(`${fromKeys[k].replace("$", "\\$")}`, "g"), toKeys[k]);
    }

    return dataStr;
  }

  public async verify(): Promise<boolean> {
    if (bypassLogin) {
      return true;
    }

    const systemData = await pokerogueApi.savedata.system.verify({
      clientSessionId,
    });

    if (systemData) {
      globalScene.phaseManager.clearPhaseQueue();
      globalScene.phaseManager.unshiftNew("ReloadSessionPhase", JSON.stringify(systemData));
      this.clearLocalData();
      return false;
    }

    return true;
  }

  public clearLocalData(): void {
    if (bypassLogin) {
      return;
    }
    localStorage.removeItem(`data_${loggedInUser?.username}`);
    for (let s = 0; s < 5; s++) {
      localStorage.removeItem(`sessionData${s ? s : ""}_${loggedInUser?.username}`);
    }
  }

  /**
   * Saves a setting to localStorage
   * @param setting string ideally of SettingKeys
   * @param valueIndex index of the setting's option
   * @returns true
   */
  public saveSetting(setting: string, valueIndex: number): boolean {
    let settings: object = {};
    if (localStorage.hasOwnProperty("settings")) {
      settings = JSON.parse(localStorage.getItem("settings")!); // TODO: is this bang correct?
    }

    setSetting(setting, valueIndex);

    settings[setting] = valueIndex;
    settings["gameVersion"] = globalScene.game.config.gameVersion;

    localStorage.setItem("settings", JSON.stringify(settings));

    return true;
  }

  /**
   * Saves the mapping configurations for a specified device.
   *
   * @param deviceName - The name of the device for which the configurations are being saved.
   * @param config - The configuration object containing custom mapping details.
   * @returns `true` if the configurations are successfully saved.
   */
  public saveMappingConfigs(deviceName: string, config): boolean {
    const key = deviceName.toLowerCase(); // Convert the gamepad name to lowercase to use as a key
    let mappingConfigs: object = {}; // Initialize an empty object to hold the mapping configurations
    if (localStorage.hasOwnProperty("mappingConfigs")) {
      // Check if 'mappingConfigs' exists in localStorage
      mappingConfigs = JSON.parse(localStorage.getItem("mappingConfigs")!); // TODO: is this bang correct?
    } // Parse the existing 'mappingConfigs' from localStorage
    if (!mappingConfigs[key]) {
      mappingConfigs[key] = {};
    } // If there is no configuration for the given key, create an empty object for it
    mappingConfigs[key].custom = config.custom; // Assign the custom configuration to the mapping configuration for the given key
    localStorage.setItem("mappingConfigs", JSON.stringify(mappingConfigs)); // Save the updated mapping configurations back to localStorage
    return true; // Return true to indicate the operation was successful
  }

  /**
   * Loads the mapping configurations from localStorage and injects them into the input controller.
   *
   * @returns `true` if the configurations are successfully loaded and injected; `false` if no configurations are found in localStorage.
   *
   * @remarks
   * This method checks if the 'mappingConfigs' entry exists in localStorage. If it does not exist, the method returns `false`.
   * If 'mappingConfigs' exists, it parses the configurations and injects each configuration into the input controller
   * for the corresponding gamepad or device key. The method then returns `true` to indicate success.
   */
  public loadMappingConfigs(): boolean {
    if (!localStorage.hasOwnProperty("mappingConfigs")) {
      // Check if 'mappingConfigs' exists in localStorage
      return false;
    } // If 'mappingConfigs' does not exist, return false

    const mappingConfigs = JSON.parse(localStorage.getItem("mappingConfigs")!); // Parse the existing 'mappingConfigs' from localStorage // TODO: is this bang correct?

    for (const key of Object.keys(mappingConfigs)) {
      // Iterate over the keys of the mapping configurations
      globalScene.inputController.injectConfig(key, mappingConfigs[key]);
    } // Inject each configuration into the input controller for the corresponding key

    return true; // Return true to indicate the operation was successful
  }

  public resetMappingToFactory(): boolean {
    if (!localStorage.hasOwnProperty("mappingConfigs")) {
      // Check if 'mappingConfigs' exists in localStorage
      return false;
    } // If 'mappingConfigs' does not exist, return false
    localStorage.removeItem("mappingConfigs");
    globalScene.inputController.resetConfigs();
    return true; // TODO: is `true` the correct return value?
  }

  /**
   * Saves a gamepad setting to localStorage.
   *
   * @param setting - The gamepad setting to save.
   * @param valueIndex - The index of the value to set for the gamepad setting.
   * @returns `true` if the setting is successfully saved.
   *
   * @remarks
   * This method initializes an empty object for gamepad settings if none exist in localStorage.
   * It then updates the setting in the current scene and iterates over the default gamepad settings
   * to update the specified setting with the new value. Finally, it saves the updated settings back
   * to localStorage and returns `true` to indicate success.
   */
  public saveControlSetting(
    device: Device,
    localStoragePropertyName: string,
    setting: SettingGamepad | SettingKeyboard,
    settingDefaults,
    valueIndex: number,
  ): boolean {
    let settingsControls: object = {}; // Initialize an empty object to hold the gamepad settings

    if (localStorage.hasOwnProperty(localStoragePropertyName)) {
      // Check if 'settingsControls' exists in localStorage
      settingsControls = JSON.parse(localStorage.getItem(localStoragePropertyName)!); // Parse the existing 'settingsControls' from localStorage // TODO: is this bang correct?
    }

    if (device === Device.GAMEPAD) {
      setSettingGamepad(setting as SettingGamepad, valueIndex);
    } else if (device === Device.KEYBOARD) {
      setSettingKeyboard(setting as SettingKeyboard, valueIndex);
    }

    Object.keys(settingDefaults).forEach(s => {
      // Iterate over the default gamepad settings
      if (s === setting) {
        // If the current setting matches, update its value
        settingsControls[s] = valueIndex;
      }
    });

    localStorage.setItem(localStoragePropertyName, JSON.stringify(settingsControls)); // Save the updated gamepad settings back to localStorage

    return true; // Return true to indicate the operation was successful
  }

  /**
   * Loads Settings from local storage if available
   * @returns true if succesful, false if not
   */
  private loadSettings(): boolean {
    resetSettings();

    if (!localStorage.hasOwnProperty("settings")) {
      return false;
    }

    const settings = JSON.parse(localStorage.getItem("settings")!); // TODO: is this bang correct?

    applySettingsVersionMigration(settings);

    for (const setting of Object.keys(settings)) {
      setSetting(setting, settings[setting]);
    }

    return true; // TODO: is `true` the correct return value?
  }

  private loadGamepadSettings(): void {
    Object.values(SettingGamepad).forEach(setting => {
      setSettingGamepad(setting, settingGamepadDefaults[setting]);
    });

    if (!localStorage.hasOwnProperty("settingsGamepad")) {
      return;
    }
    const settingsGamepad = JSON.parse(localStorage.getItem("settingsGamepad")!); // TODO: is this bang correct?

    for (const setting of Object.keys(settingsGamepad)) {
      setSettingGamepad(setting as SettingGamepad, settingsGamepad[setting]);
    }
  }

  /**
   * Save the specified tutorial as having the specified completion status.
   * @param tutorial - The {@linkcode Tutorial} whose completion status is being saved
   * @param status - The completion status to set
   */
  public saveTutorialFlag(tutorial: Tutorial, status: boolean): void {
    // Grab the prior save data tutorial
    const saveDataKey = getDataTypeKey(GameDataType.TUTORIALS);
    const tutorials: TutorialFlags = localStorage.hasOwnProperty(saveDataKey)
      ? JSON.parse(localStorage.getItem(saveDataKey)!)
      : {};

    // TODO: We shouldn't be storing this like that
    for (const key of Object.values(Tutorial)) {
      if (key === tutorial) {
        tutorials[key] = status;
      } else {
        tutorials[key] ??= false;
      }
    }

    localStorage.setItem(saveDataKey, JSON.stringify(tutorials));
  }

  public getTutorialFlags(): TutorialFlags {
    const key = getDataTypeKey(GameDataType.TUTORIALS);
    const ret: TutorialFlags = Object.values(Tutorial).reduce((acc, tutorial) => {
      acc[Tutorial[tutorial]] = false;
      return acc;
    }, {} as TutorialFlags);

    if (!localStorage.hasOwnProperty(key)) {
      return ret;
    }

    const tutorials = JSON.parse(localStorage.getItem(key)!); // TODO: is this bang correct?

    for (const tutorial of Object.keys(tutorials)) {
      ret[tutorial] = tutorials[tutorial];
    }

    return ret;
  }

  public saveSeenDialogue(dialogue: string): boolean {
    const key = getDataTypeKey(GameDataType.SEEN_DIALOGUES);
    const dialogues: object = this.getSeenDialogues();

    dialogues[dialogue] = true;
    localStorage.setItem(key, JSON.stringify(dialogues));
    console.log("Dialogue saved as seen:", dialogue);

    return true;
  }

  public getSeenDialogues(): SeenDialogues {
    const key = getDataTypeKey(GameDataType.SEEN_DIALOGUES);
    const ret: SeenDialogues = {};

    if (!localStorage.hasOwnProperty(key)) {
      return ret;
    }

    const dialogues = JSON.parse(localStorage.getItem(key)!); // TODO: is this bang correct?

    for (const dialogue of Object.keys(dialogues)) {
      ret[dialogue] = dialogues[dialogue];
    }

    return ret;
  }

  public getSessionSaveData(): SessionSaveData {
    return {
      seed: globalScene.seed,
      playTime: globalScene.sessionPlayTime,
      gameMode: globalScene.gameMode.modeId,
      party: globalScene.getPlayerParty().map(p => new PokemonData(p)),
      enemyParty: globalScene.getEnemyParty().map(p => new PokemonData(p)),
      modifiers: globalScene.findModifiers(() => true).map(m => new PersistentModifierData(m, true)),
      enemyModifiers: globalScene.findModifiers(() => true, false).map(m => new PersistentModifierData(m, false)),
      arena: new ArenaData(globalScene.arena),
      pokeballCounts: globalScene.pokeballCounts,
      money: Math.floor(globalScene.money),
      score: globalScene.score,
      waveIndex: globalScene.currentBattle.waveIndex,
      battleType: globalScene.currentBattle.battleType,
      trainer:
        globalScene.currentBattle.battleType === BattleType.TRAINER
          ? new TrainerData(globalScene.currentBattle.trainer)
          : null,
      gameVersion: globalScene.game.config.gameVersion,
      timestamp: Date.now(),
      challenges: globalScene.gameMode.challenges.map(c => new ChallengeData(c)),
      mysteryEncounterType: globalScene.currentBattle.mysteryEncounter?.encounterType ?? -1,
      mysteryEncounterSaveData: globalScene.mysteryEncounterSaveData,
      playerFaints: globalScene.arena.playerFaints,
    } as SessionSaveData;
  }

  async getSession(slotId: number): Promise<SessionSaveData | undefined> {
    // TODO: Do we need this fallback anymore?
    if (slotId < 0) {
      return;
    }

    // Check local storage for the cached session data
    if (bypassLogin || localStorage.getItem(getSaveDataLocalStorageKey(slotId))) {
      const sessionData = localStorage.getItem(getSaveDataLocalStorageKey(slotId));
      if (!sessionData) {
        console.error("No session data found!");
        return;
      }
      return this.parseSessionData(decrypt(sessionData, bypassLogin));
    }

    // Ask the server API for the save data and store it in localstorage
    const response = await pokerogueApi.savedata.session.get({ slot: slotId, clientSessionId });

    // TODO: This is a far cry from proper JSON validation
    if (response == null || response.length === 0 || response.charAt(0) !== "{") {
      console.error("Invalid save data JSON detected!", response);
      return;
    }

    localStorage.setItem(getSaveDataLocalStorageKey(slotId), encrypt(response, bypassLogin));

    return this.parseSessionData(response);
  }

  async renameSession(slotId: number, newName: string): Promise<boolean> {
    if (slotId < 0) {
      return false;
    }
    // TODO: Why do we consider renaming to an empty string successful if it does nothing?
    if (newName === "") {
      return true;
    }
    const sessionData = await this.getSession(slotId);
    if (!sessionData) {
      return false;
    }

    sessionData.name = newName;
    // update timestamp by 1 to ensure the session is saved
    sessionData.timestamp += 1;
    const updatedDataStr = JSON.stringify(sessionData);
    const encrypted = encrypt(updatedDataStr, bypassLogin);
    const secretId = this.secretId;
    const trainerId = this.trainerId;

    if (bypassLogin) {
      localStorage.setItem(getSaveDataLocalStorageKey(slotId), encrypt(updatedDataStr, bypassLogin));
      return true;
    }

    const response = await pokerogueApi.savedata.session.update(
      { slot: slotId, trainerId, secretId, clientSessionId },
      updatedDataStr,
    );

    if (response) {
      return false;
    }
    localStorage.setItem(getSaveDataLocalStorageKey(slotId), encrypted);
    const success = await updateUserInfo();
    return !(success !== null && !success);
  }

<<<<<<< HEAD
  /**
   * Load stored session data and re-initialize the game with its contents.
   * @param slotIndex - The 0-indexed position of the save slot to load.
   *   Values `<= 0` are considered invalid.
   * @returns A Promise that resolves with whether the session load succeeded
   * (i.e. whether a save in the given slot exists)
   */
  public async loadSession(slotIndex: number): Promise<boolean> {
    const sessionData = await this.getSession(slotIndex);
    if (!sessionData) {
      return false;
    }
    this.initSessionFromData(sessionData);
    return true;
  }
=======
  async loadSession(slotId: number, sessionData?: SessionSaveData): Promise<boolean> {
    const { promise, resolve, reject } = Promise.withResolvers<boolean>();
    try {
      const initSessionFromData = (fromSession: SessionSaveData) => {
        if (import.meta.env.DEV) {
          try {
            console.debug(
              this.parseSessionData(
                JSON.stringify(fromSession, (_, v: any) => (typeof v === "bigint" ? v.toString() : v)),
              ),
            );
          } catch (err) {
            console.debug("Attempt to log session data failed:", err);
          }
        }
>>>>>>> 37b06a5b

  // TODO: This needs a giant refactor and overhaul
  private async initSessionFromData(fromSession: SessionSaveData): Promise<void> {
    if (isLocal || isBeta) {
      try {
        console.debug(
          this.parseSessionData(JSON.stringify(fromSession, (_, v: any) => (typeof v === "bigint" ? v.toString() : v))),
        );
      } catch (err) {
        console.debug("Attempt to log session data failed: ", err);
      }
    }

    globalScene.gameMode = getGameMode(fromSession.gameMode || GameModes.CLASSIC);
    if (fromSession.challenges) {
      globalScene.gameMode.challenges = fromSession.challenges.map(c => c.toChallenge());
    }

    globalScene.setSeed(fromSession.seed || globalScene.game.config.seed[0]);
    globalScene.resetSeed();

    console.log("Seed:", globalScene.seed);

    globalScene.sessionPlayTime = fromSession.playTime || 0;
    globalScene.lastSavePlayTime = 0;

    const loadPokemonAssets: Promise<void>[] = [];

    const party = globalScene.getPlayerParty();
    party.splice(0, party.length);

    for (const p of fromSession.party) {
      const pokemon = p.toPokemon() as PlayerPokemon;
      pokemon.setVisible(false);
      loadPokemonAssets.push(pokemon.loadAssets(false));
      party.push(pokemon);
    }

    Object.keys(globalScene.pokeballCounts).forEach((key: string) => {
      globalScene.pokeballCounts[key] = fromSession.pokeballCounts[key] || 0;
    });
    if (Overrides.POKEBALL_OVERRIDE.active) {
      globalScene.pokeballCounts = Overrides.POKEBALL_OVERRIDE.pokeballs;
    }

    globalScene.money = Math.floor(fromSession.money || 0);
    globalScene.updateMoneyText();

    if (globalScene.money > this.gameStats.highestMoney) {
      this.gameStats.highestMoney = globalScene.money;
    }

    globalScene.score = fromSession.score;
    globalScene.updateScoreText();

    globalScene.mysteryEncounterSaveData = new MysteryEncounterSaveData(fromSession.mysteryEncounterSaveData);

    globalScene.newArena(fromSession.arena.biome, fromSession.playerFaints);

    const battleType = fromSession.battleType || 0;
    const trainerConfig = fromSession.trainer ? trainerConfigs[fromSession.trainer.trainerType] : null;
    const mysteryEncounterType = fromSession.mysteryEncounterType !== -1 ? fromSession.mysteryEncounterType : undefined;
    const battle = globalScene.newBattle(
      fromSession.waveIndex,
      battleType,
      fromSession.trainer,
      battleType === BattleType.TRAINER
        ? trainerConfig?.doubleOnly || fromSession.trainer?.variant === TrainerVariant.DOUBLE
        : fromSession.enemyParty.length > 1,
      mysteryEncounterType,
    );
    battle.enemyLevels = fromSession.enemyParty.map(p => p.level);

    globalScene.arena.init();

    fromSession.enemyParty.forEach((enemyData, e) => {
      const enemyPokemon = enemyData.toPokemon(
        battleType,
        e,
        fromSession.trainer?.variant === TrainerVariant.DOUBLE,
      ) as EnemyPokemon;
      battle.enemyParty[e] = enemyPokemon;
      if (battleType === BattleType.WILD) {
        battle.seenEnemyPartyMemberIds.add(enemyPokemon.id);
      }

      loadPokemonAssets.push(enemyPokemon.loadAssets());
    });

    globalScene.arena.weather = fromSession.arena.weather;
    globalScene.arena.eventTarget.dispatchEvent(
      new WeatherChangedEvent(
        WeatherType.NONE,
        globalScene.arena.weather?.weatherType!,
        globalScene.arena.weather?.turnsLeft!,
        globalScene.arena.weather?.maxDuration!,
      ),
    ); // TODO: is this bang correct?

    globalScene.arena.terrain = fromSession.arena.terrain;
    globalScene.arena.eventTarget.dispatchEvent(
      new TerrainChangedEvent(
        TerrainType.NONE,
        globalScene.arena.terrain?.terrainType!,
        globalScene.arena.terrain?.turnsLeft!,
        globalScene.arena.terrain?.maxDuration!,
      ),
    ); // TODO: is this bang correct?

    globalScene.arena.playerTerasUsed = fromSession.arena.playerTerasUsed;

    globalScene.arena.tags = fromSession.arena.tags;
    if (globalScene.arena.tags) {
      for (const tag of globalScene.arena.tags) {
        if (tag instanceof EntryHazardTag) {
          const { tagType, side, turnCount, maxDuration, layers, maxLayers } = tag as EntryHazardTag;
          globalScene.arena.eventTarget.dispatchEvent(
            new TagAddedEvent(tagType, side, turnCount, maxDuration, layers, maxLayers),
          );
        } else {
          globalScene.arena.eventTarget.dispatchEvent(
            new TagAddedEvent(tag.tagType, tag.side, tag.turnCount, tag.maxDuration),
          );
        }
      }
    }

    globalScene.arena.positionalTagManager.tags = fromSession.arena.positionalTags.map(tag => loadPositionalTag(tag));

    if (globalScene.modifiers.length > 0) {
      console.warn("Existing modifiers not cleared on session load, deleting...");
      globalScene.modifiers = [];
    }
    for (const modifierData of fromSession.modifiers) {
      const modifier = modifierData.toModifier(Modifier[modifierData.className]);
      if (modifier) {
        globalScene.addModifier(modifier, true);
      }
    }
    globalScene.updateModifiers(true);

    for (const enemyModifierData of fromSession.enemyModifiers) {
      const modifier = enemyModifierData.toModifier(Modifier[enemyModifierData.className]);
      if (modifier) {
        globalScene.addEnemyModifier(modifier, true);
      }
    }

    globalScene.updateModifiers(false);

    await Promise.all(loadPokemonAssets);
  }

  /**
   * Delete the session data at the given slot when overwriting a save file
   * For deleting the session of a finished run, use {@linkcode tryClearSession}
   * @param slotId the slot to clear
   * @returns Promise with result `true` if the session was deleted successfully, `false` otherwise
   */
  deleteSession(slotId: number): Promise<boolean> {
    return new Promise<boolean>(resolve => {
      if (bypassLogin) {
        localStorage.removeItem(getSaveDataLocalStorageKey(slotId));
        return resolve(true);
      }

      updateUserInfo().then(success => {
        if (success !== null && !success) {
          return resolve(false);
        }
        pokerogueApi.savedata.session.delete({ slot: slotId, clientSessionId }).then(error => {
          if (error) {
            if (error.startsWith("session out of date")) {
              globalScene.phaseManager.clearPhaseQueue();
              globalScene.phaseManager.unshiftNew("ReloadSessionPhase");
            }
            console.error(error);
            resolve(false);
          } else {
            if (loggedInUser) {
              loggedInUser.lastSessionSlot = -1;
            }

            localStorage.removeItem(getSaveDataLocalStorageKey(slotId));
            resolve(true);
          }
        });
      });
    });
  }

  /* Defines a localStorage item 'daily' to check on clears, offline implementation of savedata/newclear API
  If a GameModes clear other than Daily is checked, newClear = true as usual
  If a Daily mode is cleared, checks if it was already cleared before, based on seed, and returns true only to new daily clear runs */
  offlineNewClear(): Promise<boolean> {
    return new Promise<boolean>(resolve => {
      const sessionData = this.getSessionSaveData();
      const seed = sessionData.seed;
      let daily: string[] = [];

      if (sessionData.gameMode === GameModes.DAILY) {
        if (localStorage.hasOwnProperty("daily")) {
          daily = JSON.parse(atob(localStorage.getItem("daily")!)); // TODO: is this bang correct?
          if (daily.includes(seed)) {
            return resolve(false);
          }
          daily.push(seed);
          localStorage.setItem("daily", btoa(JSON.stringify(daily)));
          return resolve(true);
        }
        daily.push(seed);
        localStorage.setItem("daily", btoa(JSON.stringify(daily)));
        return resolve(true);
      }
      return resolve(true);
    });
  }

  /**
   * Attempt to clear session data after the end of a run
   * After session data is removed, attempt to update user info so the menu updates
   * To delete an unfinished run instead, use {@linkcode deleteSession}
   */
  async tryClearSession(slotId: number): Promise<[success: boolean, newClear: boolean]> {
    let result: [boolean, boolean] = [false, false];

    if (bypassLogin) {
      localStorage.removeItem(getSaveDataLocalStorageKey(slotId));
      result = [true, true];
    } else {
      const sessionData = this.getSessionSaveData();
      const { trainerId } = this;
      const jsonResponse = await pokerogueApi.savedata.session.clear(
        { slot: slotId, trainerId, clientSessionId },
        sessionData,
      );

      if (!jsonResponse?.error) {
        result = [true, jsonResponse?.success ?? false];
        if (loggedInUser) {
          loggedInUser!.lastSessionSlot = -1;
        }
        localStorage.removeItem(getSaveDataLocalStorageKey(slotId));
      } else {
        if (jsonResponse?.error?.startsWith("session out of date")) {
          globalScene.phaseManager.clearPhaseQueue();
          globalScene.phaseManager.unshiftNew("ReloadSessionPhase");
        }

        console.error(jsonResponse);
        result = [false, false];
      }
    }

    await updateUserInfo();

    return result;
  }

  parseSessionData(dataStr: string): SessionSaveData {
    // TODO: Add `null`/`undefined` to the corresponding type signatures for this
    // (or prevent them from being null)
    // If the value is able to *not exist*, it should say so in the code
    const sessionData = JSON.parse(dataStr, (k: string, v: any) => {
      // TODO: Move this to occur _after_ migrate scripts (and refactor all non-assignment duties into migrate scripts)
      // This should ideally be just a giant assign block
      switch (k) {
        case "party":
        case "enemyParty": {
          const ret: PokemonData[] = [];
          for (const pd of v ?? []) {
            ret.push(new PokemonData(pd));
          }
          return ret;
        }

        case "trainer":
          return v ? new TrainerData(v) : null;

        case "modifiers":
        case "enemyModifiers": {
          const ret: PersistentModifierData[] = [];
          for (const md of v ?? []) {
            if (md?.className === "ExpBalanceModifier") {
              // Temporarily limit EXP Balance until it gets reworked
              md.stackCount = Math.min(md.stackCount, 4);
            }

            if (
              md instanceof Modifier.EnemyAttackStatusEffectChanceModifier
              && (md.effect === StatusEffect.FREEZE || md.effect === StatusEffect.SLEEP)
            ) {
              // Discard any old "sleep/freeze chance tokens".
              // TODO: make this migrate script
              continue;
            }

            ret.push(new PersistentModifierData(md, k === "modifiers"));
          }
          return ret;
        }

        case "arena":
          return new ArenaData(v as SerializedArenaData);

        case "challenges": {
          const ret: ChallengeData[] = [];
          for (const c of v ?? []) {
            ret.push(new ChallengeData(c));
          }
          return ret;
        }

        case "mysteryEncounterType":
          return v as MysteryEncounterType;

        case "mysteryEncounterSaveData":
          return new MysteryEncounterSaveData(v);

        default:
          return v;
      }
    }) as SessionSaveData;

    applySessionVersionMigration(sessionData);

    return sessionData;
  }

  saveAll(skipVerification = false, sync = false, useCachedSession = false, useCachedSystem = false): Promise<boolean> {
    return new Promise<boolean>(resolve => {
      executeIf(!skipVerification, updateUserInfo).then(success => {
        if (success !== null && !success) {
          return resolve(false);
        }
        if (sync) {
          globalScene.ui.savingIcon.show();
        }
        const sessionData = useCachedSession
          ? this.parseSessionData(
              decrypt(
                localStorage.getItem(
                  `sessionData${globalScene.sessionSlotId ? globalScene.sessionSlotId : ""}_${loggedInUser?.username}`,
                )!,
                bypassLogin,
              ),
            ) // TODO: is this bang correct?
          : this.getSessionSaveData();
        const maxIntAttrValue = 0x80000000;
        const systemData = useCachedSystem
          ? GameData.parseSystemData(decrypt(localStorage.getItem(`data_${loggedInUser?.username}`)!, bypassLogin))
          : this.getSystemSaveData(); // TODO: is this bang correct?

        const request = {
          system: systemData,
          session: sessionData,
          sessionSlotId: globalScene.sessionSlotId,
          clientSessionId,
        };

        localStorage.setItem(
          `data_${loggedInUser?.username}`,
          encrypt(
            JSON.stringify(systemData, (_k: any, v: any) =>
              typeof v === "bigint" ? (v <= maxIntAttrValue ? Number(v) : v.toString()) : v,
            ),
            bypassLogin,
          ),
        );
        localStorage.setItem(
          `sessionData${globalScene.sessionSlotId ? globalScene.sessionSlotId : ""}_${loggedInUser?.username}`,
          encrypt(JSON.stringify(sessionData), bypassLogin),
        );

        console.debug("Session data saved!");

        if (!bypassLogin && sync) {
          pokerogueApi.savedata.updateAll(request).then(error => {
            if (sync) {
              globalScene.lastSavePlayTime = 0;
              globalScene.ui.savingIcon.hide();
            }
            if (error) {
              if (error.startsWith("session out of date")) {
                globalScene.phaseManager.clearPhaseQueue();
                globalScene.phaseManager.unshiftNew("ReloadSessionPhase");
              }
              console.error(error);
              return resolve(false);
            }
            resolve(true);
          });
        } else {
          this.verify().then(success => {
            globalScene.ui.savingIcon.hide();
            resolve(success);
          });
        }
      });
    });
  }

  public tryExportData(dataType: GameDataType, slotId = 0): Promise<boolean> {
    return new Promise<boolean>(resolve => {
      const dataKey: string = `${getDataTypeKey(dataType, slotId)}_${loggedInUser?.username}`;
      const handleData = (dataStr: string) => {
        switch (dataType) {
          case GameDataType.SYSTEM:
            dataStr = this.convertSystemDataStr(dataStr, true);
            break;
        }
        const encryptedData = AES.encrypt(dataStr, saveKey);
        const blob = new Blob([encryptedData.toString()], {
          type: "text/json",
        });
        const link = document.createElement("a");
        link.href = window.URL.createObjectURL(blob);
        link.download = `${dataKey}.prsv`;
        link.click();
        link.remove();
      };
      if (!bypassLogin && dataType < GameDataType.SETTINGS) {
        let promise: Promise<string | null | number> = Promise.resolve(null);

        if (dataType === GameDataType.SYSTEM) {
          promise = pokerogueApi.savedata.system.get({ clientSessionId });
        } else if (dataType === GameDataType.SESSION) {
          promise = pokerogueApi.savedata.session.get({
            slot: slotId,
            clientSessionId,
          });
        }

        // TODO: this is a really shit way of checking JSON validity
        promise.then(response => {
          if (typeof response !== "string" || response.length === 0 || response.charAt(0) !== "{") {
            console.error(response);
            resolve(false);
            return;
          }

          handleData(response);
          resolve(true);
        });
      } else {
        const data = localStorage.getItem(dataKey);
        if (data) {
          handleData(decrypt(data, bypassLogin));
        }
        resolve(!!data);
      }
    });
  }

  public importData(dataType: GameDataType, slotId = 0): void {
    const dataKey = `${getDataTypeKey(dataType, slotId)}_${loggedInUser?.username}`;

    let saveFile: any = document.getElementById("saveFile");
    if (saveFile) {
      saveFile.remove();
    }

    saveFile = document.createElement("input");
    saveFile.id = "saveFile";
    saveFile.type = "file";
    saveFile.accept = ".prsv";
    saveFile.style.display = "none";
    saveFile.addEventListener("change", e => {
      const reader = new FileReader();

      reader.onload = (_ => {
        return e => {
          let dataName = GameDataType[dataType].toLowerCase();
          let dataStr = AES.decrypt(e.target?.result?.toString()!, saveKey).toString(enc.Utf8); // TODO: is this bang correct?
          let valid = false;
          try {
            switch (dataType) {
              case GameDataType.SYSTEM: {
                dataStr = this.convertSystemDataStr(dataStr);
                dataStr = dataStr.replace(/"playTime":\d+/, `"playTime":${this.gameStats.playTime + 60}`);
                const systemData = GameData.parseSystemData(dataStr);
                valid = !!systemData.dexData && !!systemData.timestamp;
                break;
              }
              case GameDataType.SESSION: {
                const sessionData = this.parseSessionData(dataStr);
                valid = !!sessionData.party && !!sessionData.enemyParty && !!sessionData.timestamp;
                break;
              }
              case GameDataType.RUN_HISTORY: {
                const data = JSON.parse(dataStr);
                const keys = Object.keys(data);
                dataName = i18next.t("menuUiHandler:RUN_HISTORY").toLowerCase();
                keys.forEach(key => {
                  const entryKeys = Object.keys(data[key]);
                  valid =
                    ["isFavorite", "isVictory", "entry"].every(v => entryKeys.includes(v)) && entryKeys.length === 3;
                });
                break;
              }
              case GameDataType.SETTINGS:
              case GameDataType.TUTORIALS:
                valid = true;
                break;
            }
          } catch (ex) {
            console.error(ex);
          }

          const displayError = (error: string) =>
            globalScene.ui.showText(error, null, () => globalScene.ui.showText("", 0), fixedInt(1500));

          if (!valid) {
            return globalScene.ui.showText(
              `Your ${dataName} data could not be loaded. It may be corrupted.`,
              null,
              () => globalScene.ui.showText("", 0),
              fixedInt(1500),
            );
          }

          globalScene.ui.showText(
            `Your ${dataName} data will be overridden and the page will reload. Proceed?`,
            null,
            () => {
              globalScene.ui.setOverlayMode(
                UiMode.CONFIRM,
                () => {
                  localStorage.setItem(dataKey, encrypt(dataStr, bypassLogin));

                  if (!bypassLogin && dataType < GameDataType.SETTINGS) {
                    updateUserInfo().then(success => {
                      if (!success[0]) {
                        return displayError(
                          `Could not contact the server. Your ${dataName} data could not be imported.`,
                        );
                      }
                      const { trainerId, secretId } = this;
                      let updatePromise: Promise<string | null>;
                      if (dataType === GameDataType.SESSION) {
                        updatePromise = pokerogueApi.savedata.session.update(
                          {
                            slot: slotId,
                            trainerId,
                            secretId,
                            clientSessionId,
                          },
                          dataStr,
                        );
                      } else {
                        updatePromise = pokerogueApi.savedata.system.update(
                          { trainerId, secretId, clientSessionId },
                          dataStr,
                        );
                      }
                      updatePromise.then(error => {
                        if (error) {
                          console.error(error);
                          return displayError(
                            `An error occurred while updating ${dataName} data. Please contact the administrator.`,
                          );
                        }
                        window.location.reload();
                      });
                    });
                  } else {
                    window.location.reload();
                  }
                },
                () => {
                  globalScene.ui.revertMode();
                  globalScene.ui.showText("", 0);
                },
                false,
                -98,
              );
            },
          );
        };
      })((e.target as any).files[0]);

      reader.readAsText((e.target as any).files[0]);
    });
    saveFile.click();
  }

  private initDexData(): void {
    const data: DexData = {};

    for (const species of allSpecies) {
      data[species.speciesId] = {
        seenAttr: 0n,
        caughtAttr: 0n,
        natureAttr: 0,
        seenCount: 0,
        caughtCount: 0,
        hatchedCount: 0,
        ivs: [0, 0, 0, 0, 0, 0],
        ribbons: new RibbonData(0),
      };
    }

    const defaultStarterAttr =
      DexAttr.NON_SHINY | DexAttr.MALE | DexAttr.FEMALE | DexAttr.DEFAULT_VARIANT | DexAttr.DEFAULT_FORM;

    const defaultStarterNatures: Nature[] = [];

    globalScene.executeWithSeedOffset(
      () => {
        const neutralNatures = [Nature.HARDY, Nature.DOCILE, Nature.SERIOUS, Nature.BASHFUL, Nature.QUIRKY];
        for (const _ of defaultStarterSpecies) {
          defaultStarterNatures.push(randSeedItem(neutralNatures));
        }
      },
      0,
      "default",
    );

    for (let ds = 0; ds < defaultStarterSpecies.length; ds++) {
      const entry = data[defaultStarterSpecies[ds]] as DexEntry;
      entry.seenAttr = defaultStarterAttr;
      entry.caughtAttr = defaultStarterAttr;
      entry.natureAttr = 1 << (defaultStarterNatures[ds] + 1);
      for (const i in entry.ivs) {
        entry.ivs[i] = 15;
      }
    }

    this.defaultDexData = { ...data };
    this.dexData = data;
  }

  private initStarterData(): void {
    const starterData: StarterData = {};

    const starterSpeciesIds = Object.keys(speciesStarterCosts).map(k => Number.parseInt(k) as SpeciesId);

    for (const speciesId of starterSpeciesIds) {
      starterData[speciesId] = {
        moveset: null,
        eggMoves: 0,
        candyCount: 0,
        friendship: 0,
        abilityAttr: defaultStarterSpecies.includes(speciesId) ? AbilityAttr.ABILITY_1 : 0,
        passiveAttr: 0,
        valueReduction: 0,
        classicWinCount: 0,
      };
    }

    this.starterData = starterData;
  }

  setPokemonSeen(pokemon: Pokemon, incrementCount = true, trainer = false): void {
    // Some Mystery Encounters block updates to these stats
    if (
      globalScene.currentBattle?.isBattleMysteryEncounter()
      && globalScene.currentBattle.mysteryEncounter?.preventGameStatsUpdates
    ) {
      return;
    }
    const dexEntry = this.dexData[pokemon.species.speciesId];
    dexEntry.seenAttr |= pokemon.getDexAttr();
    if (incrementCount) {
      dexEntry.seenCount++;
      this.gameStats.pokemonSeen++;
      if (!trainer && pokemon.species.subLegendary) {
        this.gameStats.subLegendaryPokemonSeen++;
      } else if (!trainer && pokemon.species.legendary) {
        this.gameStats.legendaryPokemonSeen++;
      } else if (!trainer && pokemon.species.mythical) {
        this.gameStats.mythicalPokemonSeen++;
      }
      if (!trainer && pokemon.isShiny()) {
        this.gameStats.shinyPokemonSeen++;
      }
    }
  }

  /**
   *
   * @param pokemon
   * @param incrementCount
   * @param fromEgg
   * @param showMessage
   * @returns `true` if Pokemon catch unlocked a new starter, `false` if Pokemon catch did not unlock a starter
   */
  setPokemonCaught(pokemon: Pokemon, incrementCount = true, fromEgg = false, showMessage = true): Promise<boolean> {
    // If incrementCount === false (not a catch scenario), only update the pokemon's dex data if the Pokemon has already been marked as caught in dex
    // Prevents form changes, nature changes, etc. from unintentionally updating the dex data of a "rental" pokemon
    const speciesRootForm = pokemon.species.getRootSpeciesId();
    if (!incrementCount && !globalScene.gameData.dexData[speciesRootForm].caughtAttr) {
      return Promise.resolve(false);
    }
    return this.setPokemonSpeciesCaught(pokemon, pokemon.species, incrementCount, fromEgg, showMessage);
  }

  /**
   *
   * @param pokemon
   * @param species
   * @param incrementCount
   * @param fromEgg
   * @param showMessage
   * @returns `true` if Pokemon catch unlocked a new starter, `false` if Pokemon catch did not unlock a starter
   */
  setPokemonSpeciesCaught(
    pokemon: Pokemon,
    species: PokemonSpecies,
    incrementCount = true,
    fromEgg = false,
    showMessage = true,
  ): Promise<boolean> {
    return new Promise<boolean>(resolve => {
      const dexEntry = this.dexData[species.speciesId];
      const caughtAttr = dexEntry.caughtAttr;
      const formIndex = pokemon.formIndex;

      // This makes sure that we do not try to unlock data which cannot be unlocked
      const dexAttr = pokemon.getDexAttr() & species.getFullUnlocksData();

      // Mark as caught
      dexEntry.caughtAttr |= dexAttr;

      // If the caught form is a battleform, we want to also mark the base form as caught.
      // This snippet assumes that the base form has formIndex equal to 0, which should be
      // always true except for the case of Urshifu.
      const formKey = pokemon.getFormKey();
      if (formIndex > 0) {
        // In case a Pikachu with formIndex > 0 was unlocked, base form Pichu is also unlocked
        if (pokemon.species.speciesId === SpeciesId.PIKACHU && species.speciesId === SpeciesId.PICHU) {
          dexEntry.caughtAttr |= globalScene.gameData.getFormAttr(0);
        }
        if (pokemon.species.speciesId === SpeciesId.URSHIFU) {
          if (formIndex === 2) {
            dexEntry.caughtAttr |= globalScene.gameData.getFormAttr(0);
          } else if (formIndex === 3) {
            dexEntry.caughtAttr |= globalScene.gameData.getFormAttr(1);
          }
        } else if (pokemon.species.speciesId === SpeciesId.ZYGARDE) {
          if (formIndex === 4) {
            dexEntry.caughtAttr |= globalScene.gameData.getFormAttr(2);
          } else if (formIndex === 5) {
            dexEntry.caughtAttr |= globalScene.gameData.getFormAttr(3);
          }
        } else {
          const allFormChanges = pokemonFormChanges.hasOwnProperty(species.speciesId)
            ? pokemonFormChanges[species.speciesId]
            : [];
          const toCurrentFormChanges = allFormChanges.filter(f => f.formKey === formKey);
          if (toCurrentFormChanges.length > 0) {
            // Needs to do this or Castform can unlock the wrong form, etc.
            dexEntry.caughtAttr |= globalScene.gameData.getFormAttr(0);
          }
        }
      }

      // Unlock ability
      if (speciesStarterCosts.hasOwnProperty(species.speciesId)) {
        this.starterData[species.speciesId].abilityAttr |=
          pokemon.abilityIndex !== 1 || pokemon.species.ability2
            ? 1 << pokemon.abilityIndex
            : AbilityAttr.ABILITY_HIDDEN;
      }

      // Unlock nature
      dexEntry.natureAttr |= 1 << (pokemon.nature + 1);

      const hasPrevolution = pokemonPrevolutions.hasOwnProperty(species.speciesId);
      const newCatch = !caughtAttr;
      const hasNewAttr = (caughtAttr & dexAttr) !== dexAttr;

      if (incrementCount) {
        if (!fromEgg) {
          dexEntry.caughtCount++;
          this.gameStats.pokemonCaught++;
          if (pokemon.species.subLegendary) {
            this.gameStats.subLegendaryPokemonCaught++;
          } else if (pokemon.species.legendary) {
            this.gameStats.legendaryPokemonCaught++;
          } else if (pokemon.species.mythical) {
            this.gameStats.mythicalPokemonCaught++;
          }
          if (pokemon.isShiny()) {
            this.gameStats.shinyPokemonCaught++;
          }
        } else {
          dexEntry.hatchedCount++;
          this.gameStats.pokemonHatched++;
          if (pokemon.species.subLegendary) {
            this.gameStats.subLegendaryPokemonHatched++;
          } else if (pokemon.species.legendary) {
            this.gameStats.legendaryPokemonHatched++;
          } else if (pokemon.species.mythical) {
            this.gameStats.mythicalPokemonHatched++;
          }
          if (pokemon.isShiny()) {
            this.gameStats.shinyPokemonHatched++;
          }
        }

        if (!hasPrevolution && (!globalScene.gameMode.isDaily || hasNewAttr || fromEgg)) {
          this.addStarterCandy(
            species,
            1 * (pokemon.isShiny() ? 5 * (1 << (pokemon.variant ?? 0)) : 1) * (fromEgg || pokemon.isBoss() ? 2 : 1),
          );
        }
      }

      const checkPrevolution = (newStarter: boolean) => {
        if (hasPrevolution) {
          const prevolutionSpecies = pokemonPrevolutions[species.speciesId];
          this.setPokemonSpeciesCaught(
            pokemon,
            getPokemonSpecies(prevolutionSpecies),
            incrementCount,
            fromEgg,
            showMessage,
          ).then(result => resolve(result));
        } else {
          resolve(newStarter);
        }
      };

      if (newCatch && speciesStarterCosts.hasOwnProperty(species.speciesId)) {
        if (!showMessage) {
          resolve(true);
          return;
        }
        globalScene.playSound("level_up_fanfare");
        globalScene.ui.showText(
          i18next.t("battle:addedAsAStarter", { pokemonName: species.name }),
          null,
          () => checkPrevolution(true),
          null,
          true,
        );
      } else {
        checkPrevolution(false);
      }
    });
  }

  /**
   * Increase the number of classic ribbons won with this species.
   * @param species - The species to increment the ribbon count for
   * @param forStarter - If true, will increment the ribbon count for the root species of the given species
   * @returns The number of classic wins after incrementing.
   */
  incrementRibbonCount(species: PokemonSpecies, forStarter = false): number {
    const speciesIdToIncrement: SpeciesId = species.getRootSpeciesId(forStarter);

    if (!this.starterData[speciesIdToIncrement].classicWinCount) {
      this.starterData[speciesIdToIncrement].classicWinCount = 0;
    }

    if (!this.starterData[speciesIdToIncrement].classicWinCount) {
      globalScene.gameData.gameStats.ribbonsOwned++;
    }

    const ribbonsInStats: number = globalScene.gameData.gameStats.ribbonsOwned;

    if (ribbonsInStats >= 100) {
      globalScene.validateAchv(achvs._100_RIBBONS);
    }
    if (ribbonsInStats >= 75) {
      globalScene.validateAchv(achvs._75_RIBBONS);
    }
    if (ribbonsInStats >= 50) {
      globalScene.validateAchv(achvs._50_RIBBONS);
    }
    if (ribbonsInStats >= 25) {
      globalScene.validateAchv(achvs._25_RIBBONS);
    }
    if (ribbonsInStats >= 10) {
      globalScene.validateAchv(achvs._10_RIBBONS);
    }

    return ++this.starterData[speciesIdToIncrement].classicWinCount;
  }

  /**
   * Adds a candy to the player's game data for a given {@linkcode PokemonSpecies}.
   * Will do nothing if the player does not have the Pokemon owned in their system save data.
   * @param species
   * @param count
   */
  addStarterCandy(species: PokemonSpecies, count: number): void {
    // Only gain candies if the Pokemon has already been marked as caught in dex (ignore "rental" pokemon)
    const speciesRootForm = species.getRootSpeciesId();
    if (globalScene.gameData.dexData[speciesRootForm].caughtAttr) {
      globalScene.candyBar.showStarterSpeciesCandy(species.speciesId, count);
      this.starterData[species.speciesId].candyCount += count;
    }
  }

  /**
   *
   * @param species
   * @param eggMoveIndex
   * @param showMessage Default true. If true, will display message for unlocked egg move
   * @param prependSpeciesToMessage Default false. If true, will change message from "X Egg Move Unlocked!" to "Bulbasaur X Egg Move Unlocked!"
   */
  setEggMoveUnlocked(
    species: PokemonSpecies,
    eggMoveIndex: number,
    showMessage = true,
    prependSpeciesToMessage = false,
  ): Promise<boolean> {
    return new Promise<boolean>(resolve => {
      const speciesId = species.speciesId;
      if (!speciesEggMoves.hasOwnProperty(speciesId) || !speciesEggMoves[speciesId][eggMoveIndex]) {
        resolve(false);
        return;
      }

      if (!this.starterData[speciesId].eggMoves) {
        this.starterData[speciesId].eggMoves = 0;
      }

      const value = 1 << eggMoveIndex;

      if (this.starterData[speciesId].eggMoves & value) {
        resolve(false);
        return;
      }

      this.starterData[speciesId].eggMoves |= value;
      if (!showMessage) {
        resolve(true);
        return;
      }
      globalScene.playSound("level_up_fanfare");
      const moveName = allMoves[speciesEggMoves[speciesId][eggMoveIndex]].name;
      let message = prependSpeciesToMessage ? species.getName() + " " : "";
      message +=
        eggMoveIndex === 3
          ? i18next.t("egg:rareEggMoveUnlock", { moveName })
          : i18next.t("egg:eggMoveUnlock", { moveName });

      globalScene.ui.showText(message, null, () => resolve(true), null, true);
    });
  }

  /** Return whether the root species of a given `PokemonSpecies` has been unlocked in the dex */
  isRootSpeciesUnlocked(species: PokemonSpecies): boolean {
    return !!this.dexData[species.getRootSpeciesId()]?.caughtAttr;
  }

  /**
   * Unlocks the given {@linkcode Nature} for a {@linkcode PokemonSpecies} and its prevolutions.
   * Will fail silently if root species has not been unlocked
   */
  unlockSpeciesNature(species: PokemonSpecies, nature: Nature): void {
    if (!this.isRootSpeciesUnlocked(species)) {
      return;
    }

    //recursively unlock nature for species and prevolutions
    const _unlockSpeciesNature = (speciesId: SpeciesId) => {
      this.dexData[speciesId].natureAttr |= 1 << (nature + 1);
      if (pokemonPrevolutions.hasOwnProperty(speciesId)) {
        _unlockSpeciesNature(pokemonPrevolutions[speciesId]);
      }
    };
    _unlockSpeciesNature(species.speciesId);
  }

  updateSpeciesDexIvs(speciesId: SpeciesId, ivs: number[]): void {
    let dexEntry: DexEntry;
    do {
      dexEntry = globalScene.gameData.dexData[speciesId];
      const dexIvs = dexEntry.ivs;
      for (let i = 0; i < dexIvs.length; i++) {
        if (dexIvs[i] < ivs[i]) {
          dexIvs[i] = ivs[i];
        }
      }
      if (dexIvs.filter(iv => iv === 31).length === 6) {
        globalScene.validateAchv(achvs.PERFECT_IVS);
      }
    } while (pokemonPrevolutions.hasOwnProperty(speciesId) && (speciesId = pokemonPrevolutions[speciesId]));
  }

  getSpeciesCount(dexEntryPredicate: (entry: DexEntry) => boolean): number {
    const dexKeys = Object.keys(this.dexData);
    let speciesCount = 0;
    for (const s of dexKeys) {
      if (dexEntryPredicate(this.dexData[s])) {
        speciesCount++;
      }
    }
    return speciesCount;
  }

  getStarterCount(dexEntryPredicate: (entry: DexEntry) => boolean): number {
    const starterKeys = Object.keys(speciesStarterCosts);
    let starterCount = 0;
    for (const s of starterKeys) {
      const starterDexEntry = this.dexData[s];
      if (dexEntryPredicate(starterDexEntry)) {
        starterCount++;
      }
    }
    return starterCount;
  }

  getSpeciesDefaultDexAttr(species: PokemonSpecies, _forSeen = false, optimistic = false): bigint {
    let ret = 0n;
    const dexEntry = this.dexData[species.speciesId];
    const attr = dexEntry.caughtAttr;
    if (optimistic) {
      if (attr & DexAttr.SHINY) {
        ret |= DexAttr.SHINY;

        if (attr & DexAttr.VARIANT_3) {
          ret |= DexAttr.VARIANT_3;
        } else if (attr & DexAttr.VARIANT_2) {
          ret |= DexAttr.VARIANT_2;
        } else {
          ret |= DexAttr.DEFAULT_VARIANT;
        }
      } else {
        ret |= DexAttr.NON_SHINY;
        ret |= DexAttr.DEFAULT_VARIANT;
      }
    } else {
      // Default to non shiny. Fallback to shiny if it's the only thing that's unlocked
      ret |= attr & DexAttr.NON_SHINY || !(attr & DexAttr.SHINY) ? DexAttr.NON_SHINY : DexAttr.SHINY;

      if (attr & DexAttr.DEFAULT_VARIANT) {
        ret |= DexAttr.DEFAULT_VARIANT;
      } else if (attr & DexAttr.VARIANT_2) {
        ret |= DexAttr.VARIANT_2;
      } else if (attr & DexAttr.VARIANT_3) {
        ret |= DexAttr.VARIANT_3;
      } else {
        ret |= DexAttr.DEFAULT_VARIANT;
      }
    }
    ret |= attr & DexAttr.MALE || !(attr & DexAttr.FEMALE) ? DexAttr.MALE : DexAttr.FEMALE;
    ret |= this.getFormAttr(this.getFormIndex(attr));
    return ret;
  }

  getSpeciesDexAttrProps(_species: PokemonSpecies, dexAttr: bigint): DexAttrProps {
    const shiny = !(dexAttr & DexAttr.NON_SHINY);
    const female = !(dexAttr & DexAttr.MALE);
    let variant: Variant = 0;
    if (dexAttr & DexAttr.DEFAULT_VARIANT) {
      variant = 0;
    } else if (dexAttr & DexAttr.VARIANT_2) {
      variant = 1;
    } else if (dexAttr & DexAttr.VARIANT_3) {
      variant = 2;
    }
    const formIndex = this.getFormIndex(dexAttr);

    return {
      shiny,
      female,
      variant,
      formIndex,
    };
  }

  getStarterSpeciesDefaultAbilityIndex(species: PokemonSpecies, abilityAttr?: number): number {
    abilityAttr ??= this.starterData[species.speciesId].abilityAttr;
    return abilityAttr & AbilityAttr.ABILITY_1 ? 0 : !species.ability2 || abilityAttr & AbilityAttr.ABILITY_2 ? 1 : 2;
  }

  getSpeciesDefaultNature(species: PokemonSpecies, dexEntry?: DexEntry): Nature {
    dexEntry ??= this.dexData[species.speciesId];
    for (let n = 0; n < 25; n++) {
      if (dexEntry.natureAttr & (1 << (n + 1))) {
        return n as Nature;
      }
    }
    return 0 as Nature;
  }

  getSpeciesDefaultNatureAttr(species: PokemonSpecies): number {
    return 1 << this.getSpeciesDefaultNature(species);
  }

  getDexAttrLuck(dexAttr: bigint): number {
    return dexAttr & DexAttr.SHINY ? (dexAttr & DexAttr.VARIANT_3 ? 3 : dexAttr & DexAttr.VARIANT_2 ? 2 : 1) : 0;
  }

  getNaturesForAttr(natureAttr = 0): Nature[] {
    const ret: Nature[] = [];
    for (let n = 0; n < 25; n++) {
      if (natureAttr & (1 << (n + 1))) {
        ret.push(n);
      }
    }
    return ret;
  }

  getSpeciesStarterValue(speciesId: SpeciesId): number {
    const baseValue = speciesStarterCosts[speciesId];
    let value = baseValue;

    const decrementValue = (value: number) => {
      if (value > 1) {
        value--;
      } else {
        value /= 2;
      }
      return value;
    };

    for (let v = 0; v < this.starterData[speciesId].valueReduction; v++) {
      value = decrementValue(value);
    }

    const cost = new NumberHolder(value);
    applyChallenges(ChallengeType.STARTER_COST, speciesId, cost);

    return cost.value;
  }

  getFormIndex(attr: bigint): number {
    if (!attr || attr < DexAttr.DEFAULT_FORM) {
      return 0;
    }
    let f = 0;
    while (!(attr & this.getFormAttr(f))) {
      f++;
    }
    return f;
  }

  getFormAttr(formIndex: number): bigint {
    return BigInt(1) << BigInt(7 + formIndex);
  }

  consolidateDexData(dexData: DexData): void {
    for (const k of Object.keys(dexData)) {
      const entry = dexData[k] as DexEntry;
      if (!entry.hasOwnProperty("hatchedCount")) {
        entry.hatchedCount = 0;
      }
      if (!entry.hasOwnProperty("natureAttr") || (entry.caughtAttr && !entry.natureAttr)) {
        entry.natureAttr = this.defaultDexData?.[k].natureAttr || 1 << randInt(25, 1);
      }
      if (!entry.hasOwnProperty("ribbons")) {
        entry.ribbons = new RibbonData(0);
      }
    }
  }

  migrateStarterAbilities(systemData: SystemSaveData, initialStarterData?: StarterData): void {
    const starterIds = Object.keys(this.starterData).map(s => Number.parseInt(s) as SpeciesId);
    const starterData = initialStarterData || systemData.starterData;
    const dexData = systemData.dexData;
    for (const s of starterIds) {
      const dexAttr = dexData[s].caughtAttr;
      starterData[s].abilityAttr =
        (dexAttr & DexAttr.DEFAULT_VARIANT ? AbilityAttr.ABILITY_1 : 0)
        | (dexAttr & DexAttr.VARIANT_2 ? AbilityAttr.ABILITY_2 : 0)
        | (dexAttr & DexAttr.VARIANT_3 ? AbilityAttr.ABILITY_HIDDEN : 0);
      if (dexAttr) {
        if (!(dexAttr & DexAttr.DEFAULT_VARIANT)) {
          dexData[s].caughtAttr ^= DexAttr.DEFAULT_VARIANT;
        }
        if (dexAttr & DexAttr.VARIANT_2) {
          dexData[s].caughtAttr ^= DexAttr.VARIANT_2;
        }
        if (dexAttr & DexAttr.VARIANT_3) {
          dexData[s].caughtAttr ^= DexAttr.VARIANT_3;
        }
      }
    }
  }
}<|MERGE_RESOLUTION|>--- conflicted
+++ resolved
@@ -936,7 +936,6 @@
     return !(success !== null && !success);
   }
 
-<<<<<<< HEAD
   /**
    * Load stored session data and re-initialize the game with its contents.
    * @param slotIndex - The 0-indexed position of the save slot to load.
@@ -952,27 +951,10 @@
     this.initSessionFromData(sessionData);
     return true;
   }
-=======
-  async loadSession(slotId: number, sessionData?: SessionSaveData): Promise<boolean> {
-    const { promise, resolve, reject } = Promise.withResolvers<boolean>();
-    try {
-      const initSessionFromData = (fromSession: SessionSaveData) => {
-        if (import.meta.env.DEV) {
-          try {
-            console.debug(
-              this.parseSessionData(
-                JSON.stringify(fromSession, (_, v: any) => (typeof v === "bigint" ? v.toString() : v)),
-              ),
-            );
-          } catch (err) {
-            console.debug("Attempt to log session data failed:", err);
-          }
-        }
->>>>>>> 37b06a5b
 
   // TODO: This needs a giant refactor and overhaul
   private async initSessionFromData(fromSession: SessionSaveData): Promise<void> {
-    if (isLocal || isBeta) {
+    if (import.meta.env.DEV) {
       try {
         console.debug(
           this.parseSessionData(JSON.stringify(fromSession, (_, v: any) => (typeof v === "bigint" ? v.toString() : v))),
