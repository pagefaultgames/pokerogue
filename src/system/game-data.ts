--- conflicted
+++ resolved
@@ -1131,66 +1131,27 @@
           loadPokemonAssets.push(enemyPokemon.loadAssets());
         });
 
-<<<<<<< HEAD
-          globalScene.arena.weather = sessionData.arena.weather;
-          if (globalScene.arena.getWeatherType() !== WeatherType.NONE) {
-            globalScene.arena.eventTarget.dispatchEvent(
-              new WeatherChangedEvent(globalScene.arena.getWeatherType(), globalScene.arena.weather?.turnsLeft!),
-            );
-          }
-
-          globalScene.arena.terrain = sessionData.arena.terrain;
-          if (globalScene.arena.getTerrainType() !== TerrainType.NONE) {
-            globalScene.arena.eventTarget.dispatchEvent(
-              new TerrainChangedEvent(globalScene.arena.getTerrainType(), globalScene.arena.terrain?.turnsLeft!),
-            );
-          }
-
-          globalScene.arena.playerTerasUsed = sessionData.arena.playerTerasUsed;
-
-          globalScene.arena.tags = sessionData.arena.tags;
-          for (const tag of globalScene.arena.tags) {
-            if (tag instanceof ArenaTrapTag) {
-              const { tagType, side, turnCount, layers, maxLayers } = tag;
-              globalScene.arena.eventTarget.dispatchEvent(
-                new ArenaTagAddedEvent(tagType, side, turnCount, [layers, maxLayers]),
-              );
-            } else {
-              globalScene.arena.eventTarget.dispatchEvent(new ArenaTagAddedEvent(tag.tagType, tag.side, tag.turnCount));
-=======
         globalScene.arena.weather = fromSession.arena.weather;
-        globalScene.arena.eventTarget.dispatchEvent(
-          new WeatherChangedEvent(
-            WeatherType.NONE,
-            globalScene.arena.weather?.weatherType!,
-            globalScene.arena.weather?.turnsLeft!,
-          ),
-        ); // TODO: is this bang correct?
+        if (globalScene.arena.getWeatherType() !== WeatherType.NONE) {
+          globalScene.arena.eventTarget.dispatchEvent(
+            new WeatherChangedEvent(globalScene.arena.getWeatherType(), globalScene.arena.weather!.turnsLeft),
+          );
+        }
 
         globalScene.arena.terrain = fromSession.arena.terrain;
-        globalScene.arena.eventTarget.dispatchEvent(
-          new TerrainChangedEvent(
-            TerrainType.NONE,
-            globalScene.arena.terrain?.terrainType!,
-            globalScene.arena.terrain?.turnsLeft!,
-          ),
-        ); // TODO: is this bang correct?
-
+        if (globalScene.arena.getTerrainType() !== TerrainType.NONE) {
+          globalScene.arena.eventTarget.dispatchEvent(
+            new TerrainChangedEvent(globalScene.arena.getTerrainType(), globalScene.arena.terrain!.turnsLeft),
+          );
+        }
         globalScene.arena.playerTerasUsed = fromSession.arena.playerTerasUsed;
 
         globalScene.arena.tags = fromSession.arena.tags;
-        if (globalScene.arena.tags) {
-          for (const tag of globalScene.arena.tags) {
-            if (tag instanceof EntryHazardTag) {
-              const { tagType, side, turnCount, layers, maxLayers } = tag as EntryHazardTag;
-              globalScene.arena.eventTarget.dispatchEvent(
-                new TagAddedEvent(tagType, side, turnCount, layers, maxLayers),
-              );
-            } else {
-              globalScene.arena.eventTarget.dispatchEvent(new TagAddedEvent(tag.tagType, tag.side, tag.turnCount));
->>>>>>> acb15221
-            }
-          }
+        for (const tag of globalScene.arena.tags) {
+          const { tagType, side, turnCount } = tag;
+          const layers: [number, number] | undefined =
+            tag instanceof EntryHazardTag ? [tag.layers, tag.maxLayers] : undefined;
+          globalScene.arena.eventTarget.dispatchEvent(new ArenaTagAddedEvent(tagType, side, turnCount, layers));
         }
 
         globalScene.arena.positionalTagManager.tags = fromSession.arena.positionalTags.map(tag =>
