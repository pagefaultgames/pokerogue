import i18next from "i18next";
import BattleScene, { PokeballCounts, bypassLogin } from "../battle-scene";
import Pokemon, { EnemyPokemon, PlayerPokemon } from "../field/pokemon";
import { pokemonEvolutions, pokemonPrevolutions } from "../data/pokemon-evolutions";
import PokemonSpecies, { allSpecies, getPokemonSpecies, noStarterFormKeys, speciesStarters } from "../data/pokemon-species";
import * as Utils from "../utils";
import Overrides from "#app/overrides";
import PokemonData from "./pokemon-data";
import PersistentModifierData from "./modifier-data";
import ArenaData from "./arena-data";
import { Unlockables } from "./unlockables";
import { GameModes, getGameMode } from "../game-mode";
import { BattleType } from "../battle";
import TrainerData from "./trainer-data";
import { trainerConfigs } from "../data/trainer-config";
import { SettingKeys, resetSettings, setSetting } from "./settings/settings";
import { achvs } from "./achv";
import EggData from "./egg-data";
import { Egg } from "../data/egg";
import { VoucherType, vouchers } from "./voucher";
import { AES, enc } from "crypto-js";
import { Mode } from "../ui/ui";
import { clientSessionId, loggedInUser, updateUserInfo } from "../account";
import { Nature } from "../data/nature";
import { GameStats } from "./game-stats";
import { Tutorial } from "../tutorial";
import { speciesEggMoves } from "../data/egg-moves";
import { allMoves } from "../data/move";
import { TrainerVariant } from "../field/trainer";
import { OutdatedPhase, ReloadSessionPhase } from "#app/phases";
import { Variant, variantData } from "#app/data/variant";
import {setSettingGamepad, SettingGamepad, settingGamepadDefaults} from "./settings/settings-gamepad";
import {setSettingKeyboard, SettingKeyboard} from "#app/system/settings/settings-keyboard";
import { TerrainChangedEvent, WeatherChangedEvent } from "#app/events/arena.js";
import { EnemyAttackStatusEffectChanceModifier } from "../modifier/modifier";
import { StatusEffect } from "#app/data/status-effect.js";
import ChallengeData from "./challenge-data";
import { Device } from "#enums/devices";
import { GameDataType } from "#enums/game-data-type";
import { Moves } from "#enums/moves";
import { PlayerGender } from "#enums/player-gender";
import { Species } from "#enums/species";
import { applyChallenges, ChallengeType } from "#app/data/challenge.js";
import { WeatherType } from "#app/enums/weather-type.js";
import { TerrainType } from "#app/data/terrain.js";

export const defaultStarterSpecies: Species[] = [
  Species.BULBASAUR, Species.CHARMANDER, Species.SQUIRTLE,
  Species.CHIKORITA, Species.CYNDAQUIL, Species.TOTODILE,
  Species.TREECKO, Species.TORCHIC, Species.MUDKIP,
  Species.TURTWIG, Species.CHIMCHAR, Species.PIPLUP,
  Species.SNIVY, Species.TEPIG, Species.OSHAWOTT,
  Species.CHESPIN, Species.FENNEKIN, Species.FROAKIE,
  Species.ROWLET, Species.LITTEN, Species.POPPLIO,
  Species.GROOKEY, Species.SCORBUNNY, Species.SOBBLE,
  Species.SPRIGATITO, Species.FUECOCO, Species.QUAXLY
];

const saveKey = "x0i2O7WRiANTqPmZ"; // Temporary; secure encryption is not yet necessary

export function getDataTypeKey(dataType: GameDataType, slotId: integer = 0): string {
  switch (dataType) {
  case GameDataType.SYSTEM:
    return "data";
  case GameDataType.SESSION:
    let ret = "sessionData";
    if (slotId) {
      ret += slotId;
    }
    return ret;
  case GameDataType.SETTINGS:
    return "settings";
  case GameDataType.TUTORIALS:
    return "tutorials";
  case GameDataType.SEEN_DIALOGUES:
    return "seenDialogues";
  }
}

export function encrypt(data: string, bypassLogin: boolean): string {
  return (bypassLogin
    ? (data: string) => btoa(data)
    : (data: string) => AES.encrypt(data, saveKey))(data);
}

export function decrypt(data: string, bypassLogin: boolean): string {
  return (bypassLogin
    ? (data: string) => atob(data)
    : (data: string) => AES.decrypt(data, saveKey).toString(enc.Utf8))(data);
}

interface SystemSaveData {
  trainerId: integer;
  secretId: integer;
  gender: PlayerGender;
  dexData: DexData;
  starterData: StarterData;
  gameStats: GameStats;
  unlocks: Unlocks;
  achvUnlocks: AchvUnlocks;
  voucherUnlocks: VoucherUnlocks;
  voucherCounts: VoucherCounts;
  eggs: EggData[];
  gameVersion: string;
  timestamp: integer;
  eggPity: integer[];
  unlockPity: integer[];
}

export interface SessionSaveData {
  seed: string;
  playTime: integer;
  gameMode: GameModes;
  party: PokemonData[];
  enemyParty: PokemonData[];
  modifiers: PersistentModifierData[];
  enemyModifiers: PersistentModifierData[];
  arena: ArenaData;
  pokeballCounts: PokeballCounts;
  money: integer;
  score: integer;
  waveIndex: integer;
  battleType: BattleType;
  trainer: TrainerData;
  gameVersion: string;
  timestamp: integer;
  challenges: ChallengeData[];
}

interface Unlocks {
  [key: integer]: boolean;
}

interface AchvUnlocks {
  [key: string]: integer
}

interface VoucherUnlocks {
  [key: string]: integer
}

export interface VoucherCounts {
    [type: string]: integer;
}

export interface DexData {
  [key: integer]: DexEntry
}

export interface DexEntry {
  seenAttr: bigint;
  caughtAttr: bigint;
  natureAttr: integer,
  seenCount: integer;
  caughtCount: integer;
  hatchedCount: integer;
  ivs: integer[];
}

export const DexAttr = {
  NON_SHINY: 1n,
  SHINY: 2n,
  MALE: 4n,
  FEMALE: 8n,
  DEFAULT_VARIANT: 16n,
  VARIANT_2: 32n,
  VARIANT_3: 64n,
  DEFAULT_FORM: 128n
};

export interface DexAttrProps {
  shiny: boolean;
  female: boolean;
  variant: Variant;
  formIndex: integer;
}

export const AbilityAttr = {
  ABILITY_1: 1,
  ABILITY_2: 2,
  ABILITY_HIDDEN: 4
};

export type StarterMoveset = [ Moves ] | [ Moves, Moves ] | [ Moves, Moves, Moves ] | [ Moves, Moves, Moves, Moves ];

export interface StarterFormMoveData {
  [key: integer]: StarterMoveset
}

export interface StarterMoveData {
  [key: integer]: StarterMoveset | StarterFormMoveData
}

export interface StarterAttributes {
  nature?: integer;
  ability?: integer;
  variant?: integer;
  form?: integer;
  female?: boolean;
}

export interface StarterPreferences {
  [key: integer]: StarterAttributes;
}

// the latest data saved/loaded for the Starter Preferences. Required to reduce read/writes. Initialize as "{}", since this is the default value and no data needs to be stored if present.
// if they ever add private static variables, move this into StarterPrefs
const StarterPrefers_DEFAULT : string = "{}";
let StarterPrefers_private_latest : string = StarterPrefers_DEFAULT;

// This is its own class as StarterPreferences...
// - don't need to be loaded on startup
// - isn't stored with other data
// - don't require to be encrypted
// - shouldn't require calls outside of the starter selection
export class StarterPrefs {
  // called on starter selection show once
  static load(): StarterPreferences {
    return JSON.parse(
      StarterPrefers_private_latest = (localStorage.getItem(`starterPrefs_${loggedInUser?.username}`) || StarterPrefers_DEFAULT)
    );
  }

  // called on starter selection clear, always
  static save(prefs: StarterPreferences): void {
    const pStr : string = JSON.stringify(prefs);
    if (pStr !== StarterPrefers_private_latest) {
      // something changed, store the update
      localStorage.setItem(`starterPrefs_${loggedInUser?.username}`, pStr);
    }
  }
}

export interface StarterDataEntry {
  moveset: StarterMoveset | StarterFormMoveData | null;
  eggMoves: integer;
  candyCount: integer;
  friendship: integer;
  abilityAttr: integer;
  passiveAttr: integer;
  valueReduction: integer;
  classicWinCount: integer;
}

export interface StarterData {
  [key: integer]: StarterDataEntry
}

export interface TutorialFlags {
  [key: string]: boolean
}

export interface SeenDialogues {
  [key: string]: boolean;
}

const systemShortKeys = {
  seenAttr: "$sa",
  caughtAttr: "$ca",
  natureAttr: "$na",
  seenCount: "$s" ,
  caughtCount: "$c",
  hatchedCount: "$hc",
  ivs: "$i",
  moveset: "$m",
  eggMoves: "$em",
  candyCount: "$x",
  friendship: "$f",
  abilityAttr: "$a",
  passiveAttr: "$pa",
  valueReduction: "$vr",
  classicWinCount: "$wc"
};

export class GameData {
  private scene: BattleScene;

  public trainerId: integer;
  public secretId: integer;

  public gender: PlayerGender;

  public dexData: DexData;
  private defaultDexData: DexData | null;

  public starterData: StarterData;

  public gameStats: GameStats;

  public unlocks: Unlocks;

  public achvUnlocks: AchvUnlocks;

  public voucherUnlocks: VoucherUnlocks;
  public voucherCounts: VoucherCounts;
  public eggs: Egg[];
  public eggPity: integer[];
  public unlockPity: integer[];

  constructor(scene: BattleScene) {
    this.scene = scene;
    this.loadSettings();
    this.loadGamepadSettings();
    this.loadMappingConfigs();
    this.trainerId = Utils.randInt(65536);
    this.secretId = Utils.randInt(65536);
    this.starterData = {};
    this.gameStats = new GameStats();
    this.unlocks = {
      [Unlockables.ENDLESS_MODE]: false,
      [Unlockables.MINI_BLACK_HOLE]: false,
      [Unlockables.SPLICED_ENDLESS_MODE]: false
    };
    this.achvUnlocks = {};
    this.voucherUnlocks = {};
    this.voucherCounts = {
      [VoucherType.REGULAR]: 0,
      [VoucherType.PLUS]: 0,
      [VoucherType.PREMIUM]: 0,
      [VoucherType.GOLDEN]: 0
    };
    this.eggs = [];
    this.eggPity = [0, 0, 0, 0];
    this.unlockPity = [0, 0, 0, 0];
    this.initDexData();
    this.initStarterData();
  }

  public getSystemSaveData(): SystemSaveData {
    return {
      trainerId: this.trainerId,
      secretId: this.secretId,
      gender: this.gender,
      dexData: this.dexData,
      starterData: this.starterData,
      gameStats: this.gameStats,
      unlocks: this.unlocks,
      achvUnlocks: this.achvUnlocks,
      voucherUnlocks: this.voucherUnlocks,
      voucherCounts: this.voucherCounts,
      eggs: this.eggs.map(e => new EggData(e)),
      gameVersion: this.scene.game.config.gameVersion,
      timestamp: new Date().getTime(),
      eggPity: this.eggPity.slice(0),
      unlockPity: this.unlockPity.slice(0)
    };
  }

  public saveSystem(): Promise<boolean> {
    return new Promise<boolean>(resolve => {
      this.scene.ui.savingIcon.show();
      const data = this.getSystemSaveData();

      const maxIntAttrValue = 0x80000000;
      const systemData = JSON.stringify(data, (k: any, v: any) => typeof v === "bigint" ? v <= maxIntAttrValue ? Number(v) : v.toString() : v);

      localStorage.setItem(`data_${loggedInUser?.username}`, encrypt(systemData, bypassLogin));

      if (!bypassLogin) {
        Utils.apiPost(`savedata/system/update?clientSessionId=${clientSessionId}`, systemData, undefined, true)
          .then(response => response.text())
          .then(error => {
            this.scene.ui.savingIcon.hide();
            if (error) {
              if (error.startsWith("client version out of date")) {
                this.scene.clearPhaseQueue();
                this.scene.unshiftPhase(new OutdatedPhase(this.scene));
              } else if (error.startsWith("session out of date")) {
                this.scene.clearPhaseQueue();
                this.scene.unshiftPhase(new ReloadSessionPhase(this.scene));
              }
              console.error(error);
              return resolve(false);
            }
            resolve(true);
          });
      } else {
        this.scene.ui.savingIcon.hide();

        resolve(true);
      }
    });
  }

  public loadSystem(): Promise<boolean> {
    return new Promise<boolean>(resolve => {
      console.log("Client Session:", clientSessionId);

      if (bypassLogin && !localStorage.getItem(`data_${loggedInUser?.username}`)) {
        return resolve(false);
      }

      if (!bypassLogin) {
        Utils.apiFetch(`savedata/system/get?clientSessionId=${clientSessionId}`, true)
          .then(response => response.text())
          .then(response => {
            if (!response.length || response[0] !== "{") {
              if (response.startsWith("sql: no rows in result set")) {
                this.scene.queueMessage("Save data could not be found. If this is a new account, you can safely ignore this message.", null, true);
                return resolve(true);
              } else if (response.indexOf("Too many connections") > -1) {
                this.scene.queueMessage("Too many people are trying to connect and the server is overloaded. Please try again later.", null, true);
                return resolve(false);
              }
              console.error(response);
              return resolve(false);
            }

            const cachedSystem = localStorage.getItem(`data_${loggedInUser?.username}`);
            this.initSystem(response, cachedSystem ? AES.decrypt(cachedSystem, saveKey).toString(enc.Utf8) : null).then(resolve);
          });
      } else {
        this.initSystem(decrypt(localStorage.getItem(`data_${loggedInUser?.username}`)!, bypassLogin)).then(resolve); // TODO: is this bang correct?
      }
    });
  }

  public initSystem(systemDataStr: string, cachedSystemDataStr?: string): Promise<boolean> {
    return new Promise<boolean>(resolve => {
      try {
        let systemData = this.parseSystemData(systemDataStr);

        if (cachedSystemDataStr) {
          const cachedSystemData = this.parseSystemData(cachedSystemDataStr);
          if (cachedSystemData.timestamp > systemData.timestamp) {
            console.debug("Use cached system");
            systemData = cachedSystemData;
            systemDataStr = cachedSystemDataStr;
          } else {
            this.clearLocalData();
          }
        }

        console.debug(systemData);

        localStorage.setItem(`data_${loggedInUser?.username}`, encrypt(systemDataStr, bypassLogin));

        /*const versions = [ this.scene.game.config.gameVersion, data.gameVersion || '0.0.0' ];

        if (versions[0] !== versions[1]) {
          const [ versionNumbers, oldVersionNumbers ] = versions.map(ver => ver.split('.').map(v => parseInt(v)));
        }*/

        this.trainerId = systemData.trainerId;
        this.secretId = systemData.secretId;

        this.gender = systemData.gender;

        this.saveSetting(SettingKeys.Player_Gender, systemData.gender === PlayerGender.FEMALE ? 1 : 0);

        const initStarterData = !systemData.starterData;

        if (initStarterData) {
          this.initStarterData();

          if (systemData["starterMoveData"]) {
            const starterMoveData = systemData["starterMoveData"];
            for (const s of Object.keys(starterMoveData)) {
              this.starterData[s].moveset = starterMoveData[s];
            }
          }

          if (systemData["starterEggMoveData"]) {
            const starterEggMoveData = systemData["starterEggMoveData"];
            for (const s of Object.keys(starterEggMoveData)) {
              this.starterData[s].eggMoves = starterEggMoveData[s];
            }
          }

          this.migrateStarterAbilities(systemData, this.starterData);
        } else {
          if ([ "1.0.0", "1.0.1" ].includes(systemData.gameVersion)) {
            this.migrateStarterAbilities(systemData);
          }
          //this.fixVariantData(systemData);
          this.fixStarterData(systemData);
          // Migrate ability starter data if empty for caught species
          Object.keys(systemData.starterData).forEach(sd => {
            if (systemData.dexData[sd].caughtAttr && !systemData.starterData[sd].abilityAttr) {
              systemData.starterData[sd].abilityAttr = 1;
            }
          });
          this.starterData = systemData.starterData;
        }

        if (systemData.gameStats) {
          if (systemData.gameStats.legendaryPokemonCaught !== undefined && systemData.gameStats.subLegendaryPokemonCaught === undefined) {
            this.fixLegendaryStats(systemData);
          }
          this.gameStats = systemData.gameStats;
        }

        if (systemData.unlocks) {
          for (const key of Object.keys(systemData.unlocks)) {
            if (this.unlocks.hasOwnProperty(key)) {
              this.unlocks[key] = systemData.unlocks[key];
            }
          }
        }

        if (systemData.achvUnlocks) {
          for (const a of Object.keys(systemData.achvUnlocks)) {
            if (achvs.hasOwnProperty(a)) {
              this.achvUnlocks[a] = systemData.achvUnlocks[a];
            }
          }
        }

        if (systemData.voucherUnlocks) {
          for (const v of Object.keys(systemData.voucherUnlocks)) {
            if (vouchers.hasOwnProperty(v)) {
              this.voucherUnlocks[v] = systemData.voucherUnlocks[v];
            }
          }
        }

        if (systemData.voucherCounts) {
          Utils.getEnumKeys(VoucherType).forEach(key => {
            const index = VoucherType[key];
            this.voucherCounts[index] = systemData.voucherCounts[index] || 0;
          });
        }

        this.eggs = systemData.eggs
          ? systemData.eggs.map(e => e.toEgg())
          : [];

        this.eggPity = systemData.eggPity ? systemData.eggPity.slice(0) : [0, 0, 0, 0];
        this.unlockPity = systemData.unlockPity ? systemData.unlockPity.slice(0) : [0, 0, 0, 0];

        this.dexData = Object.assign(this.dexData, systemData.dexData);
        this.consolidateDexData(this.dexData);
        this.defaultDexData = null;

        if (initStarterData) {
          const starterIds = Object.keys(this.starterData).map(s => parseInt(s) as Species);
          for (const s of starterIds) {
            this.starterData[s].candyCount += this.dexData[s].caughtCount;
            this.starterData[s].candyCount += this.dexData[s].hatchedCount * 2;
            if (this.dexData[s].caughtAttr & DexAttr.SHINY) {
              this.starterData[s].candyCount += 4;
            }
          }
        }

        resolve(true);
      } catch (err) {
        console.error(err);
        resolve(false);
      }
    });
  }

  parseSystemData(dataStr: string): SystemSaveData {
    return JSON.parse(dataStr, (k: string, v: any) => {
      if (k === "gameStats") {
        return new GameStats(v);
      } else if (k === "eggs") {
        const ret: EggData[] = [];
        if (v === null) {
          v = [];
        }
        for (const e of v) {
          ret.push(new EggData(e));
        }
        return ret;
      }

      return k.endsWith("Attr") && ![ "natureAttr", "abilityAttr", "passiveAttr" ].includes(k) ? BigInt(v) : v;
    }) as SystemSaveData;
  }

  convertSystemDataStr(dataStr: string, shorten: boolean = false): string {
    if (!shorten) {
      // Account for past key oversight
      dataStr = dataStr.replace(/\$pAttr/g, "$pa");
    }
    dataStr = dataStr.replace(/"trainerId":\d+/g, `"trainerId":${this.trainerId}`);
    dataStr = dataStr.replace(/"secretId":\d+/g, `"secretId":${this.secretId}`);
    const fromKeys = shorten ? Object.keys(systemShortKeys) : Object.values(systemShortKeys);
    const toKeys = shorten ? Object.values(systemShortKeys) : Object.keys(systemShortKeys);
    for (const k in fromKeys) {
      dataStr = dataStr.replace(new RegExp(`${fromKeys[k].replace("$", "\\$")}`, "g"), toKeys[k]);
    }

    return dataStr;
  }

  public async verify(): Promise<boolean> {
    if (bypassLogin) {
      return true;
    }

    const response = await Utils.apiFetch(`savedata/system/verify?clientSessionId=${clientSessionId}`, true)
      .then(response => response.json());

    if (!response.valid) {
      this.scene.clearPhaseQueue();
      this.scene.unshiftPhase(new ReloadSessionPhase(this.scene, JSON.stringify(response.systemData)));
      this.clearLocalData();
      return false;
    }

    return true;
  }

  public clearLocalData(): void {
    if (bypassLogin) {
      return;
    }
    localStorage.removeItem(`data_${loggedInUser?.username}`);
    for (let s = 0; s < 5; s++) {
      localStorage.removeItem(`sessionData${s ? s : ""}_${loggedInUser?.username}`);
    }
  }

  /**
   * Saves a setting to localStorage
   * @param setting string ideally of SettingKeys
   * @param valueIndex index of the setting's option
   * @returns true
   */
  public saveSetting(setting: string, valueIndex: integer): boolean {
    let settings: object = {};
    if (localStorage.hasOwnProperty("settings")) {
      settings = JSON.parse(localStorage.getItem("settings")!); // TODO: is this bang correct?
    }

    setSetting(this.scene, setting, valueIndex);

    settings[setting] = valueIndex;

    localStorage.setItem("settings", JSON.stringify(settings));

    return true;
  }

  /**
   * Saves the mapping configurations for a specified device.
   *
   * @param deviceName - The name of the device for which the configurations are being saved.
   * @param config - The configuration object containing custom mapping details.
   * @returns `true` if the configurations are successfully saved.
   */
  public saveMappingConfigs(deviceName: string, config): boolean {
    const key = deviceName.toLowerCase();  // Convert the gamepad name to lowercase to use as a key
    let mappingConfigs: object = {};  // Initialize an empty object to hold the mapping configurations
    if (localStorage.hasOwnProperty("mappingConfigs")) {// Check if 'mappingConfigs' exists in localStorage
      mappingConfigs = JSON.parse(localStorage.getItem("mappingConfigs")!); // TODO: is this bang correct?
    }  // Parse the existing 'mappingConfigs' from localStorage
    if (!mappingConfigs[key]) {
      mappingConfigs[key] = {};
    }  // If there is no configuration for the given key, create an empty object for it
    mappingConfigs[key].custom = config.custom;  // Assign the custom configuration to the mapping configuration for the given key
    localStorage.setItem("mappingConfigs", JSON.stringify(mappingConfigs));  // Save the updated mapping configurations back to localStorage
    return true;  // Return true to indicate the operation was successful
  }

  /**
   * Loads the mapping configurations from localStorage and injects them into the input controller.
   *
   * @returns `true` if the configurations are successfully loaded and injected; `false` if no configurations are found in localStorage.
   *
   * @remarks
   * This method checks if the 'mappingConfigs' entry exists in localStorage. If it does not exist, the method returns `false`.
   * If 'mappingConfigs' exists, it parses the configurations and injects each configuration into the input controller
   * for the corresponding gamepad or device key. The method then returns `true` to indicate success.
   */
  public loadMappingConfigs(): boolean {
    if (!localStorage.hasOwnProperty("mappingConfigs")) {// Check if 'mappingConfigs' exists in localStorage
      return false;
    }  // If 'mappingConfigs' does not exist, return false

    const mappingConfigs = JSON.parse(localStorage.getItem("mappingConfigs")!);  // Parse the existing 'mappingConfigs' from localStorage // TODO: is this bang correct?

    for (const key of Object.keys(mappingConfigs)) {// Iterate over the keys of the mapping configurations
      this.scene.inputController.injectConfig(key, mappingConfigs[key]);
    }  // Inject each configuration into the input controller for the corresponding key

    return true;  // Return true to indicate the operation was successful
  }

  public resetMappingToFactory(): boolean {
    if (!localStorage.hasOwnProperty("mappingConfigs")) {// Check if 'mappingConfigs' exists in localStorage
      return false;
    }  // If 'mappingConfigs' does not exist, return false
    localStorage.removeItem("mappingConfigs");
    this.scene.inputController.resetConfigs();
    return true; // TODO: is `true` the correct return value?
  }

  /**
   * Saves a gamepad setting to localStorage.
   *
   * @param setting - The gamepad setting to save.
   * @param valueIndex - The index of the value to set for the gamepad setting.
   * @returns `true` if the setting is successfully saved.
   *
   * @remarks
   * This method initializes an empty object for gamepad settings if none exist in localStorage.
   * It then updates the setting in the current scene and iterates over the default gamepad settings
   * to update the specified setting with the new value. Finally, it saves the updated settings back
   * to localStorage and returns `true` to indicate success.
   */
  public saveControlSetting(device: Device, localStoragePropertyName: string, setting: SettingGamepad|SettingKeyboard, settingDefaults, valueIndex: integer): boolean {
    let settingsControls: object = {};  // Initialize an empty object to hold the gamepad settings

    if (localStorage.hasOwnProperty(localStoragePropertyName)) {  // Check if 'settingsControls' exists in localStorage
      settingsControls = JSON.parse(localStorage.getItem(localStoragePropertyName)!);  // Parse the existing 'settingsControls' from localStorage // TODO: is this bang correct?
    }

    if (device === Device.GAMEPAD) {
      setSettingGamepad(this.scene, setting as SettingGamepad, valueIndex);  // Set the gamepad setting in the current scene
    } else if (device === Device.KEYBOARD) {
      setSettingKeyboard(this.scene, setting as SettingKeyboard, valueIndex);  // Set the keyboard setting in the current scene
    }

    Object.keys(settingDefaults).forEach(s => {  // Iterate over the default gamepad settings
      if (s === setting) {// If the current setting matches, update its value
        settingsControls[s] = valueIndex;
      }
    });

    localStorage.setItem(localStoragePropertyName, JSON.stringify(settingsControls));  // Save the updated gamepad settings back to localStorage

    return true;  // Return true to indicate the operation was successful
  }

  /**
   * Loads Settings from local storage if available
   * @returns true if succesful, false if not
   */
  private loadSettings(): boolean {
    resetSettings(this.scene);

    if (!localStorage.hasOwnProperty("settings")) {
      return false;
    }

    const settings = JSON.parse(localStorage.getItem("settings")!); // TODO: is this bang correct?

    for (const setting of Object.keys(settings)) {
      setSetting(this.scene, setting, settings[setting]);
    }

    return true; // TODO: is `true` the correct return value?
  }

  private loadGamepadSettings(): boolean {
    Object.values(SettingGamepad).map(setting => setting as SettingGamepad).forEach(setting => setSettingGamepad(this.scene, setting, settingGamepadDefaults[setting]));

    if (!localStorage.hasOwnProperty("settingsGamepad")) {
      return false;
    }
    const settingsGamepad = JSON.parse(localStorage.getItem("settingsGamepad")!); // TODO: is this bang correct?

    for (const setting of Object.keys(settingsGamepad)) {
      setSettingGamepad(this.scene, setting as SettingGamepad, settingsGamepad[setting]);
    }

    return true; // TODO: is `true` the correct return value?
  }

  public saveTutorialFlag(tutorial: Tutorial, flag: boolean): boolean {
    const key = getDataTypeKey(GameDataType.TUTORIALS);
    let tutorials: object = {};
    if (localStorage.hasOwnProperty(key)) {
      tutorials = JSON.parse(localStorage.getItem(key)!); // TODO: is this bang correct?
    }

    Object.keys(Tutorial).map(t => t as Tutorial).forEach(t => {
      const key = Tutorial[t];
      if (key === tutorial) {
        tutorials[key] = flag;
      } else {
        tutorials[key] ??= false;
      }
    });

    localStorage.setItem(key, JSON.stringify(tutorials));

    return true;
  }

  public getTutorialFlags(): TutorialFlags {
    const key = getDataTypeKey(GameDataType.TUTORIALS);
    const ret: TutorialFlags = {};
    Object.values(Tutorial).map(tutorial => tutorial as Tutorial).forEach(tutorial => ret[Tutorial[tutorial]] = false);

    if (!localStorage.hasOwnProperty(key)) {
      return ret;
    }

    const tutorials = JSON.parse(localStorage.getItem(key)!); // TODO: is this bang correct?

    for (const tutorial of Object.keys(tutorials)) {
      ret[tutorial] = tutorials[tutorial];
    }

    return ret;
  }

  public saveSeenDialogue(dialogue: string): boolean {
    const key = getDataTypeKey(GameDataType.SEEN_DIALOGUES);
    const dialogues: object = this.getSeenDialogues();

    dialogues[dialogue] = true;
    localStorage.setItem(key, JSON.stringify(dialogues));
    console.log("Dialogue saved as seen:", dialogue);

    return true;
  }

  public getSeenDialogues(): SeenDialogues {
    const key = getDataTypeKey(GameDataType.SEEN_DIALOGUES);
    const ret: SeenDialogues = {};

    if (!localStorage.hasOwnProperty(key)) {
      return ret;
    }

    const dialogues = JSON.parse(localStorage.getItem(key)!); // TODO: is this bang correct?

    for (const dialogue of Object.keys(dialogues)) {
      ret[dialogue] = dialogues[dialogue];
    }

    return ret;
  }

  private getSessionSaveData(scene: BattleScene): SessionSaveData {
    return {
      seed: scene.seed,
      playTime: scene.sessionPlayTime,
      gameMode: scene.gameMode.modeId,
      party: scene.getParty().map(p => new PokemonData(p)),
      enemyParty: scene.getEnemyParty().map(p => new PokemonData(p)),
      modifiers: scene.findModifiers(() => true).map(m => new PersistentModifierData(m, true)),
      enemyModifiers: scene.findModifiers(() => true, false).map(m => new PersistentModifierData(m, false)),
      arena: new ArenaData(scene.arena),
      pokeballCounts: scene.pokeballCounts,
      money: scene.money,
      score: scene.score,
      waveIndex: scene.currentBattle.waveIndex,
      battleType: scene.currentBattle.battleType,
      trainer: scene.currentBattle.battleType === BattleType.TRAINER ? new TrainerData(scene.currentBattle.trainer) : null,
      gameVersion: scene.game.config.gameVersion,
      timestamp: new Date().getTime(),
      challenges: scene.gameMode.challenges.map(c => new ChallengeData(c))
    } as SessionSaveData;
  }

  getSession(slotId: integer): Promise<SessionSaveData | null> {
    return new Promise(async (resolve, reject) => {
      if (slotId < 0) {
        return resolve(null);
      }
      const handleSessionData = async (sessionDataStr: string) => {
        try {
          const sessionData = this.parseSessionData(sessionDataStr);
          resolve(sessionData);
        } catch (err) {
          reject(err);
          return;
        }
      };

      if (!bypassLogin && !localStorage.getItem(`sessionData${slotId ? slotId : ""}_${loggedInUser?.username}`)) {
        Utils.apiFetch(`savedata/session/get?slot=${slotId}&clientSessionId=${clientSessionId}`, true)
          .then(response => response.text())
          .then(async response => {
            if (!response.length || response[0] !== "{") {
              console.error(response);
              return resolve(null);
            }

            localStorage.setItem(`sessionData${slotId ? slotId : ""}_${loggedInUser?.username}`, encrypt(response, bypassLogin));

            await handleSessionData(response);
          });
      } else {
        const sessionData = localStorage.getItem(`sessionData${slotId ? slotId : ""}_${loggedInUser?.username}`);
        if (sessionData) {
          await handleSessionData(decrypt(sessionData, bypassLogin));
        } else {
          return resolve(null);
        }
      }
    });
  }

  loadSession(scene: BattleScene, slotId: integer, sessionData?: SessionSaveData): Promise<boolean> {
    return new Promise(async (resolve, reject) => {
      try {
        const initSessionFromData = async (sessionData: SessionSaveData) => {
          console.debug(sessionData);

          scene.gameMode = getGameMode(sessionData.gameMode || GameModes.CLASSIC);
          if (sessionData.challenges) {
            scene.gameMode.challenges = sessionData.challenges.map(c => c.toChallenge());
          }

          scene.setSeed(sessionData.seed || scene.game.config.seed[0]);
          scene.resetSeed();

          console.log("Seed:", scene.seed);

          scene.sessionPlayTime = sessionData.playTime || 0;
          scene.lastSavePlayTime = 0;

          const loadPokemonAssets: Promise<void>[] = [];

          const party = scene.getParty();
          party.splice(0, party.length);

          for (const p of sessionData.party) {
            const pokemon = p.toPokemon(scene) as PlayerPokemon;
            pokemon.setVisible(false);
            loadPokemonAssets.push(pokemon.loadAssets());
            party.push(pokemon);
          }

          Object.keys(scene.pokeballCounts).forEach((key: string) => {
            scene.pokeballCounts[key] = sessionData.pokeballCounts[key] || 0;
          });
          if (Overrides.POKEBALL_OVERRIDE.active) {
            scene.pokeballCounts = Overrides.POKEBALL_OVERRIDE.pokeballs;
          }

          scene.money = sessionData.money || 0;
          scene.updateMoneyText();

          if (scene.money > this.gameStats.highestMoney) {
            this.gameStats.highestMoney = scene.money;
          }

          scene.score = sessionData.score;
          scene.updateScoreText();

          scene.newArena(sessionData.arena.biome);

          const battleType = sessionData.battleType || 0;
          const trainerConfig = sessionData.trainer ? trainerConfigs[sessionData.trainer.trainerType] : null;
          const battle = scene.newBattle(sessionData.waveIndex, battleType, sessionData.trainer, battleType === BattleType.TRAINER ? trainerConfig?.doubleOnly || sessionData.trainer?.variant === TrainerVariant.DOUBLE : sessionData.enemyParty.length > 1)!; // TODO: is this bang correct?
          battle.enemyLevels = sessionData.enemyParty.map(p => p.level);

          scene.arena.init();

          sessionData.enemyParty.forEach((enemyData, e) => {
            const enemyPokemon = enemyData.toPokemon(scene, battleType, e, sessionData.trainer?.variant === TrainerVariant.DOUBLE) as EnemyPokemon;
            battle.enemyParty[e] = enemyPokemon;
            if (battleType === BattleType.WILD) {
              battle.seenEnemyPartyMemberIds.add(enemyPokemon.id);
            }

            loadPokemonAssets.push(enemyPokemon.loadAssets());
          });

          scene.arena.weather = sessionData.arena.weather;
          scene.arena.eventTarget.dispatchEvent(new WeatherChangedEvent(WeatherType.NONE, scene.arena.weather?.weatherType!, scene.arena.weather?.turnsLeft!)); // TODO: is this bang correct?

          scene.arena.terrain = sessionData.arena.terrain;
          scene.arena.eventTarget.dispatchEvent(new TerrainChangedEvent(TerrainType.NONE, scene.arena.terrain?.terrainType!, scene.arena.terrain?.turnsLeft!)); // TODO: is this bang correct?
          // TODO
          //scene.arena.tags = sessionData.arena.tags;

          const modifiersModule = await import("../modifier/modifier");

          for (const modifierData of sessionData.modifiers) {
            const modifier = modifierData.toModifier(scene, modifiersModule[modifierData.className]);
            if (modifier) {
              scene.addModifier(modifier, true);
            }
          }

          scene.updateModifiers(true);

          for (const enemyModifierData of sessionData.enemyModifiers) {
            const modifier = enemyModifierData.toModifier(scene, modifiersModule[enemyModifierData.className]);
            if (modifier) {
              scene.addEnemyModifier(modifier, true);
            }
          }

          scene.updateModifiers(false);

          Promise.all(loadPokemonAssets).then(() => resolve(true));
        };
        if (sessionData) {
          initSessionFromData(sessionData);
        } else {
          this.getSession(slotId)
            .then(data => data && initSessionFromData(data))
            .catch(err => {
              reject(err);
              return;
            });
        }
      } catch (err) {
        reject(err);
        return;
      }
    });
  }

  deleteSession(slotId: integer): Promise<boolean> {
    return new Promise<boolean>(resolve => {
      if (bypassLogin) {
        localStorage.removeItem(`sessionData${this.scene.sessionSlotId ? this.scene.sessionSlotId : ""}_${loggedInUser?.username}`);
        return resolve(true);
      }

      updateUserInfo().then(success => {
        if (success !== null && !success) {
          return resolve(false);
        }
        Utils.apiFetch(`savedata/session/delete?slot=${slotId}&clientSessionId=${clientSessionId}`, true).then(response => {
          if (response.ok) {
            loggedInUser!.lastSessionSlot = -1; // TODO: is the bang correct?
            localStorage.removeItem(`sessionData${this.scene.sessionSlotId ? this.scene.sessionSlotId : ""}_${loggedInUser?.username}`);
            resolve(true);
          }
          return response.text();
        }).then(error => {
          if (error) {
            if (error.startsWith("session out of date")) {
              this.scene.clearPhaseQueue();
              this.scene.unshiftPhase(new ReloadSessionPhase(this.scene));
            }
            console.error(error);
            resolve(false);
          }
          resolve(true);
        });
      });
    });
  }

  /* Defines a localStorage item 'daily' to check on clears, offline implementation of savedata/newclear API
  If a GameModes clear other than Daily is checked, newClear = true as usual
  If a Daily mode is cleared, checks if it was already cleared before, based on seed, and returns true only to new daily clear runs */
  offlineNewClear(scene: BattleScene): Promise<boolean> {
    return new Promise<boolean>(resolve => {
      const sessionData = this.getSessionSaveData(scene);
      const seed = sessionData.seed;
      let daily: string[] = [];

      if (sessionData.gameMode === GameModes.DAILY) {
        if (localStorage.hasOwnProperty("daily")) {
          daily = JSON.parse(atob(localStorage.getItem("daily")!)); // TODO: is this bang correct?
          if (daily.includes(seed)) {
            return resolve(false);
          } else {
            daily.push(seed);
            localStorage.setItem("daily", btoa(JSON.stringify(daily)));
            return resolve(true);
          }
        } else {
          daily.push(seed);
          localStorage.setItem("daily", btoa(JSON.stringify(daily)));
          return resolve(true);
        }
      } else {
        return resolve(true);
      }
    });
  }

  tryClearSession(scene: BattleScene, slotId: integer): Promise<[success: boolean, newClear: boolean]> {
    return new Promise<[boolean, boolean]>(resolve => {
      if (bypassLogin) {
        localStorage.removeItem(`sessionData${slotId ? slotId : ""}_${loggedInUser?.username}`);
        return resolve([true, true]);
      }

      updateUserInfo().then(success => {
        if (success !== null && !success) {
          return resolve([false, false]);
        }
        const sessionData = this.getSessionSaveData(scene);
        Utils.apiPost(`savedata/session/clear?slot=${slotId}&trainerId=${this.trainerId}&secretId=${this.secretId}&clientSessionId=${clientSessionId}`, JSON.stringify(sessionData), undefined, true).then(response => {
          if (response.ok) {
            loggedInUser!.lastSessionSlot = -1; // TODO: is the bang correct?
            localStorage.removeItem(`sessionData${this.scene.sessionSlotId ? this.scene.sessionSlotId : ""}_${loggedInUser?.username}`);
          }
          return response.json();
        }).then(jsonResponse => {
          if (!jsonResponse.error) {
            return resolve([true, jsonResponse.success as boolean]);
          }
          if (jsonResponse && jsonResponse.error.startsWith("session out of date")) {
            this.scene.clearPhaseQueue();
            this.scene.unshiftPhase(new ReloadSessionPhase(this.scene));
          }
          console.error(jsonResponse);
          resolve([false, false]);
        });
      });
    });
  }

  parseSessionData(dataStr: string): SessionSaveData {
    return JSON.parse(dataStr, (k: string, v: any) => {
      /*const versions = [ scene.game.config.gameVersion, sessionData.gameVersion || '0.0.0' ];

      if (versions[0] !== versions[1]) {
        const [ versionNumbers, oldVersionNumbers ] = versions.map(ver => ver.split('.').map(v => parseInt(v)));
      }*/

      if (k === "party" || k === "enemyParty") {
        const ret: PokemonData[] = [];
        if (v === null) {
          v = [];
        }
        for (const pd of v) {
          ret.push(new PokemonData(pd));
        }
        return ret;
      }

      if (k === "trainer") {
        return v ? new TrainerData(v) : null;
      }

      if (k === "modifiers" || k === "enemyModifiers") {
        const player = k === "modifiers";
        const ret: PersistentModifierData[] = [];
        if (v === null) {
          v = [];
        }
        for (const md of v) {
          if (md?.className === "ExpBalanceModifier") { // Temporarily limit EXP Balance until it gets reworked
            md.stackCount = Math.min(md.stackCount, 4);
          }
          if (md instanceof EnemyAttackStatusEffectChanceModifier && md.effect === StatusEffect.FREEZE || md.effect === StatusEffect.SLEEP) {
            continue;
          }
          ret.push(new PersistentModifierData(md, player));
        }
        return ret;
      }

      if (k === "arena") {
        return new ArenaData(v);
      }

      if (k === "challenges") {
        const ret: ChallengeData[] = [];
        if (v === null) {
          v = [];
        }
        for (const c of v) {
          ret.push(new ChallengeData(c));
        }
        return ret;
      }

      return v;
    }) as SessionSaveData;
  }

  saveAll(scene: BattleScene, skipVerification: boolean = false, sync: boolean = false, useCachedSession: boolean = false, useCachedSystem: boolean = false): Promise<boolean> {
    return new Promise<boolean>(resolve => {
      Utils.executeIf(!skipVerification, updateUserInfo).then(success => {
        if (success !== null && !success) {
          return resolve(false);
        }
        if (sync) {
          this.scene.ui.savingIcon.show();
        }
        const sessionData = useCachedSession ? this.parseSessionData(decrypt(localStorage.getItem(`sessionData${scene.sessionSlotId ? scene.sessionSlotId : ""}_${loggedInUser?.username}`)!, bypassLogin)) : this.getSessionSaveData(scene); // TODO: is this bang correct?

<<<<<<< HEAD
        const maxIntAttrValue = Math.pow(2, 31);
        const systemData = useCachedSystem ? this.parseSystemData(decrypt(localStorage.getItem(`data_${loggedInUser?.username}`)!, bypassLogin)) : this.getSystemSaveData(); // TODO: is this bang correct?
=======
        const maxIntAttrValue = 0x80000000;
        const systemData = useCachedSystem ? this.parseSystemData(decrypt(localStorage.getItem(`data_${loggedInUser.username}`), bypassLogin)) : this.getSystemSaveData();
>>>>>>> abbf4974

        const request = {
          system: systemData,
          session: sessionData,
          sessionSlotId: scene.sessionSlotId,
          clientSessionId: clientSessionId
        };

        localStorage.setItem(`data_${loggedInUser?.username}`, encrypt(JSON.stringify(systemData, (k: any, v: any) => typeof v === "bigint" ? v <= maxIntAttrValue ? Number(v) : v.toString() : v), bypassLogin));

        localStorage.setItem(`sessionData${scene.sessionSlotId ? scene.sessionSlotId : ""}_${loggedInUser?.username}`, encrypt(JSON.stringify(sessionData), bypassLogin));

        console.debug("Session data saved");

        if (!bypassLogin && sync) {
          Utils.apiPost("savedata/updateall", JSON.stringify(request, (k: any, v: any) => typeof v === "bigint" ? v <= maxIntAttrValue ? Number(v) : v.toString() : v), undefined, true)
            .then(response => response.text())
            .then(error => {
              if (sync) {
                this.scene.lastSavePlayTime = 0;
                this.scene.ui.savingIcon.hide();
              }
              if (error) {
                if (error.startsWith("client version out of date")) {
                  this.scene.clearPhaseQueue();
                  this.scene.unshiftPhase(new OutdatedPhase(this.scene));
                } else if (error.startsWith("session out of date")) {
                  this.scene.clearPhaseQueue();
                  this.scene.unshiftPhase(new ReloadSessionPhase(this.scene));
                }
                console.error(error);
                return resolve(false);
              }
              resolve(true);
            });
        } else {
          this.verify().then(success => {
            this.scene.ui.savingIcon.hide();
            resolve(success);
          });
        }
      });
    });
  }

  public tryExportData(dataType: GameDataType, slotId: integer = 0): Promise<boolean> {
    return new Promise<boolean>(resolve => {
      const dataKey: string = `${getDataTypeKey(dataType, slotId)}_${loggedInUser?.username}`;
      const handleData = (dataStr: string) => {
        switch (dataType) {
        case GameDataType.SYSTEM:
          dataStr = this.convertSystemDataStr(dataStr, true);
          break;
        }
        const encryptedData = AES.encrypt(dataStr, saveKey);
        const blob = new Blob([ encryptedData.toString() ], {type: "text/json"});
        const link = document.createElement("a");
        link.href = window.URL.createObjectURL(blob);
        link.download = `${dataKey}.prsv`;
        link.click();
        link.remove();
      };
      if (!bypassLogin && dataType < GameDataType.SETTINGS) {
        Utils.apiFetch(`savedata/${dataType === GameDataType.SYSTEM ? "system" : "session"}/get?clientSessionId=${clientSessionId}${dataType === GameDataType.SESSION ? `&slot=${slotId}` : ""}`, true)
          .then(response => response.text())
          .then(response => {
            if (!response.length || response[0] !== "{") {
              console.error(response);
              resolve(false);
              return;
            }

            handleData(response);
            resolve(true);
          });
      } else {
        const data = localStorage.getItem(dataKey);
        if (data) {
          handleData(decrypt(data, bypassLogin));
        }
        resolve(!!data);
      }
    });
  }

  public importData(dataType: GameDataType, slotId: integer = 0): void {
    const dataKey = `${getDataTypeKey(dataType, slotId)}_${loggedInUser?.username}`;

    let saveFile: any = document.getElementById("saveFile");
    if (saveFile) {
      saveFile.remove();
    }

    saveFile = document.createElement("input");
    saveFile.id = "saveFile";
    saveFile.type = "file";
    saveFile.accept = ".prsv";
    saveFile.style.display = "none";
    saveFile.addEventListener("change",
      e => {
        const reader = new FileReader();

        reader.onload = (_ => {
          return e => {
            let dataName: string;
            let dataStr = AES.decrypt(e.target?.result?.toString(), saveKey).toString(enc.Utf8);
            let valid = false;
            try {
              dataName = GameDataType[dataType].toLowerCase();
              switch (dataType) {
              case GameDataType.SYSTEM:
                dataStr = this.convertSystemDataStr(dataStr);
                const systemData = this.parseSystemData(dataStr);
                valid = !!systemData.dexData && !!systemData.timestamp;
                break;
              case GameDataType.SESSION:
                const sessionData = this.parseSessionData(dataStr);
                valid = !!sessionData.party && !!sessionData.enemyParty && !!sessionData.timestamp;
                break;
              case GameDataType.SETTINGS:
              case GameDataType.TUTORIALS:
                valid = true;
                break;
              }
            } catch (ex) {
              console.error(ex);
            }

            const displayError = (error: string) => this.scene.ui.showText(error, null, () => this.scene.ui.showText("", 0), Utils.fixedInt(1500));
            dataName = dataName!; // tell TS compiler that dataName is defined!

            if (!valid) {
              return this.scene.ui.showText(`Your ${dataName} data could not be loaded. It may be corrupted.`, null, () => this.scene.ui.showText("", 0), Utils.fixedInt(1500));
            }

            this.scene.ui.showText(`Your ${dataName} data will be overridden and the page will reload. Proceed?`, null, () => {
              this.scene.ui.setOverlayMode(Mode.CONFIRM, () => {
                localStorage.setItem(dataKey, encrypt(dataStr, bypassLogin));

                if (!bypassLogin && dataType < GameDataType.SETTINGS) {
                  updateUserInfo().then(success => {
                    if (!success[0]) {
                      return displayError(`Could not contact the server. Your ${dataName} data could not be imported.`);
                    }
                    let url: string;
                    if (dataType === GameDataType.SESSION) {
                      url = `savedata/session/update?slot=${slotId}&trainerId=${this.trainerId}&secretId=${this.secretId}&clientSessionId=${clientSessionId}`;
                    } else {
                      url = `savedata/system/update?trainerId=${this.trainerId}&secretId=${this.secretId}&clientSessionId=${clientSessionId}`;
                    }
                    Utils.apiPost(url, dataStr, undefined, true)
                      .then(response => response.text())
                      .then(error => {
                        if (error) {
                          console.error(error);
                          return displayError(`An error occurred while updating ${dataName} data. Please contact the administrator.`);
                        }
                        window.location = window.location;
                      });
                  });
                } else {
                  window.location = window.location;
                }
              }, () => {
                this.scene.ui.revertMode();
                this.scene.ui.showText("", 0);
              }, false, -98);
            });
          };
        })((e.target as any).files[0]);

        reader.readAsText((e.target as any).files[0]);
      }
    );
    saveFile.click();
    /*(this.scene.plugins.get('rexfilechooserplugin') as FileChooserPlugin).open({ accept: '.prsv' })
      .then(result => {
    });*/
  }

  private initDexData(): void {
    const data: DexData = {};

    for (const species of allSpecies) {
      data[species.speciesId] = {
        seenAttr: 0n, caughtAttr: 0n, natureAttr: 0, seenCount: 0, caughtCount: 0, hatchedCount: 0, ivs: [ 0, 0, 0, 0, 0, 0 ]
      };
    }

    const defaultStarterAttr = DexAttr.NON_SHINY | DexAttr.MALE | DexAttr.DEFAULT_VARIANT | DexAttr.DEFAULT_FORM;

    const defaultStarterNatures: Nature[] = [];

    this.scene.executeWithSeedOffset(() => {
      const neutralNatures = [ Nature.HARDY, Nature.DOCILE, Nature.SERIOUS, Nature.BASHFUL, Nature.QUIRKY ];
      for (let s = 0; s < defaultStarterSpecies.length; s++) {
        defaultStarterNatures.push(Utils.randSeedItem(neutralNatures));
      }
    }, 0, "default");

    for (let ds = 0; ds < defaultStarterSpecies.length; ds++) {
      const entry = data[defaultStarterSpecies[ds]] as DexEntry;
      entry.seenAttr = defaultStarterAttr;
      entry.caughtAttr = defaultStarterAttr;
      entry.natureAttr = 1 << (defaultStarterNatures[ds] + 1);
      for (const i in entry.ivs) {
        entry.ivs[i] = 10;
      }
    }

    this.defaultDexData = Object.assign({}, data);
    this.dexData = data;
  }

  private initStarterData(): void {
    const starterData: StarterData = {};

    const starterSpeciesIds = Object.keys(speciesStarters).map(k => parseInt(k) as Species);

    for (const speciesId of starterSpeciesIds) {
      starterData[speciesId] = {
        moveset: null,
        eggMoves: 0,
        candyCount: 0,
        friendship: 0,
        abilityAttr: defaultStarterSpecies.includes(speciesId) ? AbilityAttr.ABILITY_1 : 0,
        passiveAttr: 0,
        valueReduction: 0,
        classicWinCount: 0
      };
    }

    this.starterData = starterData;
  }

  setPokemonSeen(pokemon: Pokemon, incrementCount: boolean = true, trainer: boolean = false): void {
    const dexEntry = this.dexData[pokemon.species.speciesId];
    dexEntry.seenAttr |= pokemon.getDexAttr();
    if (incrementCount) {
      dexEntry.seenCount++;
      this.gameStats.pokemonSeen++;
      if (!trainer && pokemon.species.subLegendary) {
        this.gameStats.subLegendaryPokemonSeen++;
      } else if (!trainer && pokemon.species.legendary) {
        this.gameStats.legendaryPokemonSeen++;
      } else if (!trainer && pokemon.species.mythical) {
        this.gameStats.mythicalPokemonSeen++;
      }
      if (!trainer && pokemon.isShiny()) {
        this.gameStats.shinyPokemonSeen++;
      }
    }
  }

  setPokemonCaught(pokemon: Pokemon, incrementCount: boolean = true, fromEgg: boolean = false): Promise<void> {
    return this.setPokemonSpeciesCaught(pokemon, pokemon.species, incrementCount, fromEgg);
  }

  setPokemonSpeciesCaught(pokemon: Pokemon, species: PokemonSpecies, incrementCount: boolean = true, fromEgg: boolean = false): Promise<void> {
    return new Promise<void>(resolve => {
      const dexEntry = this.dexData[species.speciesId];
      const caughtAttr = dexEntry.caughtAttr;
      const formIndex = pokemon.formIndex;
      if (noStarterFormKeys.includes(pokemon.getFormKey())) {
        pokemon.formIndex = 0;
      }
      const dexAttr = pokemon.getDexAttr();
      pokemon.formIndex = formIndex;
      dexEntry.caughtAttr |= dexAttr;
      if (speciesStarters.hasOwnProperty(species.speciesId)) {
        this.starterData[species.speciesId].abilityAttr |= pokemon.abilityIndex !== 1 || pokemon.species.ability2
          ? 1 << pokemon.abilityIndex
          : AbilityAttr.ABILITY_HIDDEN;
      }
      dexEntry.natureAttr |= 1 << (pokemon.nature + 1);

      const hasPrevolution = pokemonPrevolutions.hasOwnProperty(species.speciesId);
      const newCatch = !caughtAttr;
      const hasNewAttr = (caughtAttr & dexAttr) !== dexAttr;

      if (incrementCount) {
        if (!fromEgg) {
          dexEntry.caughtCount++;
          this.gameStats.pokemonCaught++;
          if (pokemon.species.subLegendary) {
            this.gameStats.subLegendaryPokemonCaught++;
          } else if (pokemon.species.legendary) {
            this.gameStats.legendaryPokemonCaught++;
          } else if (pokemon.species.mythical) {
            this.gameStats.mythicalPokemonCaught++;
          }
          if (pokemon.isShiny()) {
            this.gameStats.shinyPokemonCaught++;
          }
        } else {
          dexEntry.hatchedCount++;
          this.gameStats.pokemonHatched++;
          if (pokemon.species.subLegendary) {
            this.gameStats.subLegendaryPokemonHatched++;
          } else if (pokemon.species.legendary) {
            this.gameStats.legendaryPokemonHatched++;
          } else if (pokemon.species.mythical) {
            this.gameStats.mythicalPokemonHatched++;
          }
          if (pokemon.isShiny()) {
            this.gameStats.shinyPokemonHatched++;
          }
        }

        if (!hasPrevolution && (!pokemon.scene.gameMode.isDaily || hasNewAttr || fromEgg)) {
          this.addStarterCandy(species, (1 * (pokemon.isShiny() ? 5 * (1 << (pokemon.variant ?? 0)) : 1)) * (fromEgg || pokemon.isBoss() ? 2 : 1));
        }
      }

      const checkPrevolution = () => {
        if (hasPrevolution) {
          const prevolutionSpecies = pokemonPrevolutions[species.speciesId];
          return this.setPokemonSpeciesCaught(pokemon, getPokemonSpecies(prevolutionSpecies), incrementCount, fromEgg).then(() => resolve());
        } else {
          resolve();
        }
      };

      if (newCatch && speciesStarters.hasOwnProperty(species.speciesId)) {
        this.scene.playSound("level_up_fanfare");
        this.scene.ui.showText(i18next.t("battle:addedAsAStarter", { pokemonName: species.name }), null, () => checkPrevolution(), null, true);
      } else {
        checkPrevolution();
      }
    });
  }

  incrementRibbonCount(species: PokemonSpecies, forStarter: boolean = false): integer {
    const speciesIdToIncrement: Species = species.getRootSpeciesId(forStarter);

    if (!this.starterData[speciesIdToIncrement].classicWinCount) {
      this.starterData[speciesIdToIncrement].classicWinCount = 0;
    }

    if (!this.starterData[speciesIdToIncrement].classicWinCount) {
      this.scene.gameData.gameStats.ribbonsOwned++;
    }

    const ribbonsInStats: integer = this.scene.gameData.gameStats.ribbonsOwned;

    if (ribbonsInStats >= 100) {
      this.scene.validateAchv(achvs._100_RIBBONS);
    }
    if (ribbonsInStats >= 75) {
      this.scene.validateAchv(achvs._75_RIBBONS);
    }
    if (ribbonsInStats >= 50) {
      this.scene.validateAchv(achvs._50_RIBBONS);
    }
    if (ribbonsInStats >= 25) {
      this.scene.validateAchv(achvs._25_RIBBONS);
    }
    if (ribbonsInStats >= 10) {
      this.scene.validateAchv(achvs._10_RIBBONS);
    }

    return ++this.starterData[speciesIdToIncrement].classicWinCount;
  }

  addStarterCandy(species: PokemonSpecies, count: integer): void {
    this.scene.candyBar.showStarterSpeciesCandy(species.speciesId, count);
    this.starterData[species.speciesId].candyCount += count;
  }

  setEggMoveUnlocked(species: PokemonSpecies, eggMoveIndex: integer): Promise<boolean> {
    return new Promise<boolean>(resolve => {
      const speciesId = species.speciesId;
      if (!speciesEggMoves.hasOwnProperty(speciesId) || !speciesEggMoves[speciesId][eggMoveIndex]) {
        resolve(false);
        return;
      }

      if (!this.starterData[speciesId].eggMoves) {
        this.starterData[speciesId].eggMoves = 0;
      }

      const value = 1 << eggMoveIndex;

      if (this.starterData[speciesId].eggMoves & value) {
        resolve(false);
        return;
      }

      this.starterData[speciesId].eggMoves |= value;

      this.scene.playSound("level_up_fanfare");

      const moveName = allMoves[speciesEggMoves[speciesId][eggMoveIndex]].name;
      this.scene.ui.showText(eggMoveIndex === 3 ? i18next.t("egg:rareEggMoveUnlock", { moveName: moveName }) : i18next.t("egg:eggMoveUnlock", { moveName: moveName }), null, () => resolve(true), null, true);
    });
  }

  updateSpeciesDexIvs(speciesId: Species, ivs: integer[]): void {
    let dexEntry: DexEntry;
    do {
      dexEntry = this.scene.gameData.dexData[speciesId];
      const dexIvs = dexEntry.ivs;
      for (let i = 0; i < dexIvs.length; i++) {
        if (dexIvs[i] < ivs[i]) {
          dexIvs[i] = ivs[i];
        }
      }
      if (dexIvs.filter(iv => iv === 31).length === 6) {
        this.scene.validateAchv(achvs.PERFECT_IVS);
      }
    } while (pokemonPrevolutions.hasOwnProperty(speciesId) && (speciesId = pokemonPrevolutions[speciesId]));
  }

  getSpeciesCount(dexEntryPredicate: (entry: DexEntry) => boolean): integer {
    const dexKeys = Object.keys(this.dexData);
    let speciesCount = 0;
    for (const s of dexKeys) {
      if (dexEntryPredicate(this.dexData[s])) {
        speciesCount++;
      }
    }
    return speciesCount;
  }

  getStarterCount(dexEntryPredicate: (entry: DexEntry) => boolean): integer {
    const starterKeys = Object.keys(speciesStarters);
    let starterCount = 0;
    for (const s of starterKeys) {
      const starterDexEntry = this.dexData[s];
      if (dexEntryPredicate(starterDexEntry)) {
        starterCount++;
      }
    }
    return starterCount;
  }

  getSpeciesDefaultDexAttr(species: PokemonSpecies, forSeen: boolean = false, optimistic: boolean = false): bigint {
    let ret = 0n;
    const dexEntry = this.dexData[species.speciesId];
    const attr = dexEntry.caughtAttr;
    ret |= optimistic
      ? attr & DexAttr.SHINY ? DexAttr.SHINY : DexAttr.NON_SHINY
      : attr & DexAttr.NON_SHINY || !(attr & DexAttr.SHINY) ? DexAttr.NON_SHINY : DexAttr.SHINY;
    ret |= attr & DexAttr.MALE || !(attr & DexAttr.FEMALE) ? DexAttr.MALE : DexAttr.FEMALE;
    ret |= optimistic
      ? attr & DexAttr.SHINY ? attr & DexAttr.VARIANT_3 ? DexAttr.VARIANT_3 : attr & DexAttr.VARIANT_2 ? DexAttr.VARIANT_2 : DexAttr.DEFAULT_VARIANT : DexAttr.DEFAULT_VARIANT
      : attr & DexAttr.DEFAULT_VARIANT ? DexAttr.DEFAULT_VARIANT : attr & DexAttr.VARIANT_2 ? DexAttr.VARIANT_2 : attr & DexAttr.VARIANT_3 ? DexAttr.VARIANT_3 : DexAttr.DEFAULT_VARIANT;
    ret |= this.getFormAttr(this.getFormIndex(attr));
    return ret;
  }

  getSpeciesDexAttrProps(species: PokemonSpecies, dexAttr: bigint): DexAttrProps {
    const shiny = !(dexAttr & DexAttr.NON_SHINY);
    const female = !(dexAttr & DexAttr.MALE);
    const variant = dexAttr & DexAttr.DEFAULT_VARIANT ? 0 : dexAttr & DexAttr.VARIANT_2 ? 1 : dexAttr & DexAttr.VARIANT_3 ? 2 : 0;
    const formIndex = this.getFormIndex(dexAttr);

    return {
      shiny,
      female,
      variant,
      formIndex
    };
  }

  getStarterSpeciesDefaultAbilityIndex(species: PokemonSpecies): integer {
    const abilityAttr = this.starterData[species.speciesId].abilityAttr;
    return abilityAttr & AbilityAttr.ABILITY_1 ? 0 : !species.ability2 || abilityAttr & AbilityAttr.ABILITY_2 ? 1 : 2;
  }

  getSpeciesDefaultNature(species: PokemonSpecies): Nature {
    const dexEntry = this.dexData[species.speciesId];
    for (let n = 0; n < 25; n++) {
      if (dexEntry.natureAttr & (1 << (n + 1))) {
        return n as Nature;
      }
    }
    return 0 as Nature;
  }

  getSpeciesDefaultNatureAttr(species: PokemonSpecies): integer {
    return 1 << (this.getSpeciesDefaultNature(species));
  }

  getDexAttrLuck(dexAttr: bigint): integer {
    return dexAttr & DexAttr.SHINY ? dexAttr & DexAttr.VARIANT_3 ? 3 : dexAttr & DexAttr.VARIANT_2 ? 2 : 1 : 0;
  }

  getNaturesForAttr(natureAttr: integer = 0): Nature[] {
    const ret: Nature[] = [];
    for (let n = 0; n < 25; n++) {
      if (natureAttr & (1 << (n + 1))) {
        ret.push(n);
      }
    }
    return ret;
  }

  getSpeciesStarterValue(speciesId: Species): number {
    const baseValue = speciesStarters[speciesId];
    let value = baseValue;

    const decrementValue = (value: number) => {
      if (value > 1) {
        value--;
      } else {
        value /= 2;
      }
      return value;
    };

    for (let v = 0; v < this.starterData[speciesId].valueReduction; v++) {
      value = decrementValue(value);
    }

    const cost = new Utils.NumberHolder(value);
    applyChallenges(this.scene.gameMode, ChallengeType.STARTER_COST, speciesId, cost);

    return cost.value;
  }

  getFormIndex(attr: bigint): integer {
    if (!attr || attr < DexAttr.DEFAULT_FORM) {
      return 0;
    }
    let f = 0;
    while (!(attr & this.getFormAttr(f))) {
      f++;
    }
    return f;
  }

  getFormAttr(formIndex: integer): bigint {
    return BigInt(1 << (7 + formIndex));
  }

  consolidateDexData(dexData: DexData): void {
    for (const k of Object.keys(dexData)) {
      const entry = dexData[k] as DexEntry;
      if (!entry.hasOwnProperty("hatchedCount")) {
        entry.hatchedCount = 0;
      }
      if (!entry.hasOwnProperty("natureAttr") || (entry.caughtAttr && !entry.natureAttr)) {
<<<<<<< HEAD
        entry.natureAttr = this.defaultDexData?.[k].natureAttr || Math.pow(2, Utils.randInt(25, 1));
=======
        entry.natureAttr = this.defaultDexData[k].natureAttr || (1 << Utils.randInt(25, 1));
>>>>>>> abbf4974
      }
    }
  }

  migrateStarterAbilities(systemData: SystemSaveData, initialStarterData?: StarterData): void {
    const starterIds = Object.keys(this.starterData).map(s => parseInt(s) as Species);
    const starterData = initialStarterData || systemData.starterData;
    const dexData = systemData.dexData;
    for (const s of starterIds) {
      const dexAttr = dexData[s].caughtAttr;
      starterData[s].abilityAttr = (dexAttr & DexAttr.DEFAULT_VARIANT ? AbilityAttr.ABILITY_1 : 0)
        | (dexAttr & DexAttr.VARIANT_2 ? AbilityAttr.ABILITY_2 : 0)
        | (dexAttr & DexAttr.VARIANT_3 ? AbilityAttr.ABILITY_HIDDEN : 0);
      if (dexAttr) {
        if (!(dexAttr & DexAttr.DEFAULT_VARIANT)) {
          dexData[s].caughtAttr ^= DexAttr.DEFAULT_VARIANT;
        }
        if (dexAttr & DexAttr.VARIANT_2) {
          dexData[s].caughtAttr ^= DexAttr.VARIANT_2;
        }
        if (dexAttr & DexAttr.VARIANT_3) {
          dexData[s].caughtAttr ^= DexAttr.VARIANT_3;
        }
      }
    }
  }

  fixVariantData(systemData: SystemSaveData): void {
    const starterIds = Object.keys(this.starterData).map(s => parseInt(s) as Species);
    const starterData = systemData.starterData;
    const dexData = systemData.dexData;
    if (starterIds.find(id => (dexData[id].caughtAttr & DexAttr.VARIANT_2 || dexData[id].caughtAttr & DexAttr.VARIANT_3) && !variantData[id])) {
      for (const s of starterIds) {
        const species = getPokemonSpecies(s);
        if (variantData[s]) {
          const tempCaughtAttr = dexData[s].caughtAttr;
          let seenVariant2 = false;
          let seenVariant3 = false;
          const checkEvoSpecies = (es: Species) => {
            seenVariant2 ||= !!(dexData[es].seenAttr & DexAttr.VARIANT_2);
            seenVariant3 ||= !!(dexData[es].seenAttr & DexAttr.VARIANT_3);
            if (pokemonEvolutions.hasOwnProperty(es)) {
              for (const pe of pokemonEvolutions[es]) {
                checkEvoSpecies(pe.speciesId);
              }
            }
          };
          checkEvoSpecies(s);
          if (dexData[s].caughtAttr & DexAttr.VARIANT_2 && !seenVariant2) {
            dexData[s].caughtAttr ^= DexAttr.VARIANT_2;
          }
          if (dexData[s].caughtAttr & DexAttr.VARIANT_3 && !seenVariant3) {
            dexData[s].caughtAttr ^= DexAttr.VARIANT_3;
          }
          starterData[s].abilityAttr = (tempCaughtAttr & DexAttr.DEFAULT_VARIANT ? AbilityAttr.ABILITY_1 : 0)
            | (tempCaughtAttr & DexAttr.VARIANT_2 && species.ability2 ? AbilityAttr.ABILITY_2 : 0)
            | (tempCaughtAttr & DexAttr.VARIANT_3 && species.abilityHidden ? AbilityAttr.ABILITY_HIDDEN : 0);
        } else {
          const tempCaughtAttr = dexData[s].caughtAttr;
          if (dexData[s].caughtAttr & DexAttr.VARIANT_2) {
            dexData[s].caughtAttr ^= DexAttr.VARIANT_2;
          }
          if (dexData[s].caughtAttr & DexAttr.VARIANT_3) {
            dexData[s].caughtAttr ^= DexAttr.VARIANT_3;
          }
          starterData[s].abilityAttr = (tempCaughtAttr & DexAttr.DEFAULT_VARIANT ? AbilityAttr.ABILITY_1 : 0)
            | (tempCaughtAttr & DexAttr.VARIANT_2 && species.ability2 ? AbilityAttr.ABILITY_2 : 0)
            | (tempCaughtAttr & DexAttr.VARIANT_3 && species.abilityHidden ? AbilityAttr.ABILITY_HIDDEN : 0);
        }
      }
    }
  }

  fixStarterData(systemData: SystemSaveData): void {
    for (const starterId of defaultStarterSpecies) {
      systemData.starterData[starterId].abilityAttr |= AbilityAttr.ABILITY_1;
    }
  }

  fixLegendaryStats(systemData: SystemSaveData): void {
    systemData.gameStats.subLegendaryPokemonSeen = 0;
    systemData.gameStats.subLegendaryPokemonCaught = 0;
    systemData.gameStats.subLegendaryPokemonHatched = 0;
    allSpecies.filter(s => s.subLegendary).forEach(s => {
      const dexEntry = systemData.dexData[s.speciesId];
      systemData.gameStats.subLegendaryPokemonSeen += dexEntry.seenCount;
      systemData.gameStats.legendaryPokemonSeen = Math.max(systemData.gameStats.legendaryPokemonSeen - dexEntry.seenCount, 0);
      systemData.gameStats.subLegendaryPokemonCaught += dexEntry.caughtCount;
      systemData.gameStats.legendaryPokemonCaught = Math.max(systemData.gameStats.legendaryPokemonCaught - dexEntry.caughtCount, 0);
      systemData.gameStats.subLegendaryPokemonHatched += dexEntry.hatchedCount;
      systemData.gameStats.legendaryPokemonHatched = Math.max(systemData.gameStats.legendaryPokemonHatched - dexEntry.hatchedCount, 0);
    });
    systemData.gameStats.subLegendaryPokemonSeen = Math.max(systemData.gameStats.subLegendaryPokemonSeen, systemData.gameStats.subLegendaryPokemonCaught);
    systemData.gameStats.legendaryPokemonSeen = Math.max(systemData.gameStats.legendaryPokemonSeen, systemData.gameStats.legendaryPokemonCaught);
    systemData.gameStats.mythicalPokemonSeen = Math.max(systemData.gameStats.mythicalPokemonSeen, systemData.gameStats.mythicalPokemonCaught);
  }
}<|MERGE_RESOLUTION|>--- conflicted
+++ resolved
@@ -1170,13 +1170,8 @@
         }
         const sessionData = useCachedSession ? this.parseSessionData(decrypt(localStorage.getItem(`sessionData${scene.sessionSlotId ? scene.sessionSlotId : ""}_${loggedInUser?.username}`)!, bypassLogin)) : this.getSessionSaveData(scene); // TODO: is this bang correct?
 
-<<<<<<< HEAD
-        const maxIntAttrValue = Math.pow(2, 31);
+        const maxIntAttrValue = 0x80000000;
         const systemData = useCachedSystem ? this.parseSystemData(decrypt(localStorage.getItem(`data_${loggedInUser?.username}`)!, bypassLogin)) : this.getSystemSaveData(); // TODO: is this bang correct?
-=======
-        const maxIntAttrValue = 0x80000000;
-        const systemData = useCachedSystem ? this.parseSystemData(decrypt(localStorage.getItem(`data_${loggedInUser.username}`), bypassLogin)) : this.getSystemSaveData();
->>>>>>> abbf4974
 
         const request = {
           system: systemData,
@@ -1720,11 +1715,7 @@
         entry.hatchedCount = 0;
       }
       if (!entry.hasOwnProperty("natureAttr") || (entry.caughtAttr && !entry.natureAttr)) {
-<<<<<<< HEAD
-        entry.natureAttr = this.defaultDexData?.[k].natureAttr || Math.pow(2, Utils.randInt(25, 1));
-=======
-        entry.natureAttr = this.defaultDexData[k].natureAttr || (1 << Utils.randInt(25, 1));
->>>>>>> abbf4974
+        entry.natureAttr = this.defaultDexData?.[k].natureAttr || (1 << Utils.randInt(25, 1));
       }
     }
   }
