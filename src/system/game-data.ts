--- conflicted
+++ resolved
@@ -39,21 +39,13 @@
 import { Moves } from "#enums/moves";
 import { PlayerGender } from "#enums/player-gender";
 import { Species } from "#enums/species";
-<<<<<<< HEAD
-import { applyChallenges, ChallengeType } from "#app/data/challenge.js";
-import { Abilities } from "#app/enums/abilities.js";
+import { applyChallenges, ChallengeType } from "#app/data/challenge";
+import { Abilities } from "#app/enums/abilities";
 import * as LoggerTools from "../logger"
-import { WeatherType } from "#app/enums/weather-type.js";
-import { TerrainType } from "#app/data/terrain.js";
-import { OutdatedPhase } from "#app/phases/outdated-phase.js";
-import { ReloadSessionPhase } from "#app/phases/reload-session-phase.js";
-=======
-import { applyChallenges, ChallengeType } from "#app/data/challenge";
 import { WeatherType } from "#app/enums/weather-type";
 import { TerrainType } from "#app/data/terrain";
 import { OutdatedPhase } from "#app/phases/outdated-phase";
 import { ReloadSessionPhase } from "#app/phases/reload-session-phase";
->>>>>>> df250c8b
 import { RUN_HISTORY_LIMIT } from "#app/ui/run-history-ui-handler";
 import { applySessionDataPatches, applySettingsDataPatches, applySystemDataPatches } from "./version-converter";
 
