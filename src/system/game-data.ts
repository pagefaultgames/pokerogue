import i18next from "i18next";
import BattleScene, { PokeballCounts, bypassLogin } from "../battle-scene";
import Pokemon, { EnemyPokemon, PlayerPokemon } from "../field/pokemon";
import { pokemonEvolutions, pokemonPrevolutions } from "../data/pokemon-evolutions";
import PokemonSpecies, { allSpecies, getPokemonSpecies, noStarterFormKeys, speciesStarters } from "../data/pokemon-species";
import * as Utils from "../utils";
import Overrides from "#app/overrides";
import PokemonData from "./pokemon-data";
import PersistentModifierData from "./modifier-data";
import ArenaData from "./arena-data";
import { Unlockables } from "./unlockables";
import { GameModes, getGameMode } from "../game-mode";
import { BattleType } from "../battle";
import TrainerData from "./trainer-data";
import { trainerConfigs } from "../data/trainer-config";
import { SettingKeys, resetSettings, setSetting } from "./settings/settings";
import { achvs } from "./achv";
import EggData from "./egg-data";
import { Egg } from "../data/egg";
import { VoucherType, vouchers } from "./voucher";
import { AES, enc } from "crypto-js";
import { Mode } from "../ui/ui";
import { clientSessionId, loggedInUser, updateUserInfo } from "../account";
import { Nature } from "../data/nature";
import { GameStats } from "./game-stats";
import { Tutorial } from "../tutorial";
import { speciesEggMoves } from "../data/egg-moves";
import { allMoves } from "../data/move";
import { TrainerVariant } from "../field/trainer";
import { OutdatedPhase, ReloadSessionPhase } from "#app/phases";
import { Variant, variantData } from "#app/data/variant";
import {setSettingGamepad, SettingGamepad, settingGamepadDefaults} from "./settings/settings-gamepad";
import {setSettingKeyboard, SettingKeyboard} from "#app/system/settings/settings-keyboard";
import { TerrainChangedEvent, WeatherChangedEvent } from "#app/events/arena.js";
import { EnemyAttackStatusEffectChanceModifier } from "../modifier/modifier";
import { StatusEffect } from "#app/data/status-effect.js";
import ChallengeData from "./challenge-data";
import { Device } from "#enums/devices";
import { GameDataType } from "#enums/game-data-type";
import { Moves } from "#enums/moves";
import { PlayerGender } from "#enums/player-gender";
import { Species } from "#enums/species";
import { applyChallenges, ChallengeType } from "#app/data/challenge.js";
<<<<<<< HEAD
import { Abilities } from "#app/enums/abilities.js";
import { WeatherType } from "#app/enums/weather-type.js";
import { TerrainType } from "#app/data/terrain.js";
=======
>>>>>>> e30b9607

export const defaultStarterSpecies: Species[] = [
  Species.BULBASAUR, Species.CHARMANDER, Species.SQUIRTLE,
  Species.CHIKORITA, Species.CYNDAQUIL, Species.TOTODILE,
  Species.TREECKO, Species.TORCHIC, Species.MUDKIP,
  Species.TURTWIG, Species.CHIMCHAR, Species.PIPLUP,
  Species.SNIVY, Species.TEPIG, Species.OSHAWOTT,
  Species.CHESPIN, Species.FENNEKIN, Species.FROAKIE,
  Species.ROWLET, Species.LITTEN, Species.POPPLIO,
  Species.GROOKEY, Species.SCORBUNNY, Species.SOBBLE,
  Species.SPRIGATITO, Species.FUECOCO, Species.QUAXLY
];

const saveKey = "x0i2O7WRiANTqPmZ"; // Temporary; secure encryption is not yet necessary

export function getDataTypeKey(dataType: GameDataType, slotId: integer = 0): string {
  switch (dataType) {
  case GameDataType.SYSTEM:
    return "data";
  case GameDataType.SESSION:
    let ret = "sessionData";
    if (slotId) {
      ret += slotId;
    }
    return ret;
  case GameDataType.SETTINGS:
    return "settings";
  case GameDataType.TUTORIALS:
    return "tutorials";
  case GameDataType.SEEN_DIALOGUES:
    return "seenDialogues";
  }
}

export function encrypt(data: string, bypassLogin: boolean): string {
  return (bypassLogin
    ? (data: string) => btoa(data)
    : (data: string) => AES.encrypt(data, saveKey))(data);
}

export function decrypt(data: string, bypassLogin: boolean): string {
  return (bypassLogin
    ? (data: string) => atob(data)
    : (data: string) => AES.decrypt(data, saveKey).toString(enc.Utf8))(data);
}

interface SystemSaveData {
  trainerId: integer;
  secretId: integer;
  gender: PlayerGender;
  dexData: DexData;
  starterData: StarterData;
  gameStats: GameStats;
  unlocks: Unlocks;
  achvUnlocks: AchvUnlocks;
  voucherUnlocks: VoucherUnlocks;
  voucherCounts: VoucherCounts;
  eggs: EggData[];
  gameVersion: string;
  timestamp: integer;
  eggPity: integer[];
  unlockPity: integer[];
}

export interface SessionSaveData {
  seed: string;
  playTime: integer;
  gameMode: GameModes;
  party: PokemonData[];
  enemyParty: PokemonData[];
  modifiers: PersistentModifierData[];
  enemyModifiers: PersistentModifierData[];
  arena: ArenaData;
  pokeballCounts: PokeballCounts;
  money: integer;
  score: integer;
  waveIndex: integer;
  battleType: BattleType;
  trainer: TrainerData;
  gameVersion: string;
  timestamp: integer;
  challenges: ChallengeData[];
}

interface Unlocks {
  [key: integer]: boolean;
}

interface AchvUnlocks {
  [key: string]: integer
}

interface VoucherUnlocks {
  [key: string]: integer
}

export interface VoucherCounts {
    [type: string]: integer;
}

export interface DexData {
  [key: integer]: DexEntry
}

export interface DexEntry {
  seenAttr: bigint;
  caughtAttr: bigint;
  natureAttr: integer,
  seenCount: integer;
  caughtCount: integer;
  hatchedCount: integer;
  ivs: integer[];
}

export const DexAttr = {
  NON_SHINY: 1n,
  SHINY: 2n,
  MALE: 4n,
  FEMALE: 8n,
  DEFAULT_VARIANT: 16n,
  VARIANT_2: 32n,
  VARIANT_3: 64n,
  DEFAULT_FORM: 128n
};

export interface DexAttrProps {
  shiny: boolean;
  female: boolean;
  variant: Variant;
  formIndex: integer;
}

export const AbilityAttr = {
  ABILITY_1: 1,
  ABILITY_2: 2,
  ABILITY_HIDDEN: 4
};

export type StarterMoveset = [ Moves ] | [ Moves, Moves ] | [ Moves, Moves, Moves ] | [ Moves, Moves, Moves, Moves ];

export interface StarterFormMoveData {
  [key: integer]: StarterMoveset
}

export interface StarterMoveData {
  [key: integer]: StarterMoveset | StarterFormMoveData
}

export interface StarterAttributes {
  nature?: integer;
  ability?: integer;
  variant?: integer;
  form?: integer;
  female?: boolean;
}

export interface StarterPreferences {
  [key: integer]: StarterAttributes;
}

// the latest data saved/loaded for the Starter Preferences. Required to reduce read/writes. Initialize as "{}", since this is the default value and no data needs to be stored if present.
// if they ever add private static variables, move this into StarterPrefs
const StarterPrefers_DEFAULT : string = "{}";
let StarterPrefers_private_latest : string = StarterPrefers_DEFAULT;

// This is its own class as StarterPreferences...
// - don't need to be loaded on startup
// - isn't stored with other data
// - don't require to be encrypted
// - shouldn't require calls outside of the starter selection
export class StarterPrefs {
  // called on starter selection show once
  static load(): StarterPreferences {
    return JSON.parse(
      StarterPrefers_private_latest = (localStorage.getItem(`starterPrefs_${loggedInUser?.username}`) || StarterPrefers_DEFAULT)
    );
  }

  // called on starter selection clear, always
  static save(prefs: StarterPreferences): void {
    const pStr : string = JSON.stringify(prefs);
    if (pStr !== StarterPrefers_private_latest) {
      // something changed, store the update
      localStorage.setItem(`starterPrefs_${loggedInUser?.username}`, pStr);
    }
  }
}

export interface StarterDataEntry {
  moveset: StarterMoveset | StarterFormMoveData | null;
  eggMoves: integer;
  candyCount: integer;
  friendship: integer;
  abilityAttr: integer;
  passiveAttr: integer;
  valueReduction: integer;
  classicWinCount: integer;
}

export interface StarterData {
  [key: integer]: StarterDataEntry
}

export interface TutorialFlags {
  [key: string]: boolean
}

export interface SeenDialogues {
  [key: string]: boolean;
}

const systemShortKeys = {
  seenAttr: "$sa",
  caughtAttr: "$ca",
  natureAttr: "$na",
  seenCount: "$s" ,
  caughtCount: "$c",
  hatchedCount: "$hc",
  ivs: "$i",
  moveset: "$m",
  eggMoves: "$em",
  candyCount: "$x",
  friendship: "$f",
  abilityAttr: "$a",
  passiveAttr: "$pa",
  valueReduction: "$vr",
  classicWinCount: "$wc"
};

export class GameData {
  private scene: BattleScene;

  public trainerId: integer;
  public secretId: integer;

  public gender: PlayerGender;

  public dexData: DexData;
  private defaultDexData: DexData | null;

  public starterData: StarterData;

  public gameStats: GameStats;

  public unlocks: Unlocks;

  public achvUnlocks: AchvUnlocks;

  public voucherUnlocks: VoucherUnlocks;
  public voucherCounts: VoucherCounts;
  public eggs: Egg[];
  public eggPity: integer[];
  public unlockPity: integer[];

  constructor(scene: BattleScene) {
    this.scene = scene;
    this.loadSettings();
    this.loadGamepadSettings();
    this.loadMappingConfigs();
    this.trainerId = Utils.randInt(65536);
    this.secretId = Utils.randInt(65536);
    this.starterData = {};
    this.gameStats = new GameStats();
    this.unlocks = {
      [Unlockables.ENDLESS_MODE]: false,
      [Unlockables.MINI_BLACK_HOLE]: false,
      [Unlockables.SPLICED_ENDLESS_MODE]: false
    };
    this.achvUnlocks = {};
    this.voucherUnlocks = {};
    this.voucherCounts = {
      [VoucherType.REGULAR]: 0,
      [VoucherType.PLUS]: 0,
      [VoucherType.PREMIUM]: 0,
      [VoucherType.GOLDEN]: 0
    };
    this.eggs = [];
    this.eggPity = [0, 0, 0, 0];
    this.unlockPity = [0, 0, 0, 0];
    this.initDexData();
    this.initStarterData();
  }

  public getSystemSaveData(): SystemSaveData {
    return {
      trainerId: this.trainerId,
      secretId: this.secretId,
      gender: this.gender,
      dexData: this.dexData,
      starterData: this.starterData,
      gameStats: this.gameStats,
      unlocks: this.unlocks,
      achvUnlocks: this.achvUnlocks,
      voucherUnlocks: this.voucherUnlocks,
      voucherCounts: this.voucherCounts,
      eggs: this.eggs.map(e => new EggData(e)),
      gameVersion: this.scene.game.config.gameVersion,
      timestamp: new Date().getTime(),
      eggPity: this.eggPity.slice(0),
      unlockPity: this.unlockPity.slice(0)
    };
  }

  public saveSystem(): Promise<boolean> {
    return new Promise<boolean>(resolve => {
      this.scene.ui.savingIcon.show();
      const data = this.getSystemSaveData();

      const maxIntAttrValue = Math.pow(2, 31);
      const systemData = JSON.stringify(data, (k: any, v: any) => typeof v === "bigint" ? v <= maxIntAttrValue ? Number(v) : v.toString() : v);

      localStorage.setItem(`data_${loggedInUser?.username}`, encrypt(systemData, bypassLogin));

      if (!bypassLogin) {
        Utils.apiPost(`savedata/system/update?clientSessionId=${clientSessionId}`, systemData, undefined, true)
          .then(response => response.text())
          .then(error => {
            this.scene.ui.savingIcon.hide();
            if (error) {
              if (error.startsWith("client version out of date")) {
                this.scene.clearPhaseQueue();
                this.scene.unshiftPhase(new OutdatedPhase(this.scene));
              } else if (error.startsWith("session out of date")) {
                this.scene.clearPhaseQueue();
                this.scene.unshiftPhase(new ReloadSessionPhase(this.scene));
              }
              console.error(error);
              return resolve(false);
            }
            resolve(true);
          });
      } else {
        this.scene.ui.savingIcon.hide();

        resolve(true);
      }
    });
  }

  public loadSystem(): Promise<boolean> {
    return new Promise<boolean>(resolve => {
      console.log("Client Session:", clientSessionId);

      if (bypassLogin && !localStorage.getItem(`data_${loggedInUser?.username}`)) {
        return resolve(false);
      }

      if (!bypassLogin) {
        Utils.apiFetch(`savedata/system/get?clientSessionId=${clientSessionId}`, true)
          .then(response => response.text())
          .then(response => {
            if (!response.length || response[0] !== "{") {
              if (response.startsWith("sql: no rows in result set")) {
                this.scene.queueMessage("Save data could not be found. If this is a new account, you can safely ignore this message.", null, true);
                return resolve(true);
              } else if (response.indexOf("Too many connections") > -1) {
                this.scene.queueMessage("Too many people are trying to connect and the server is overloaded. Please try again later.", null, true);
                return resolve(false);
              }
              console.error(response);
              return resolve(false);
            }

            const cachedSystem = localStorage.getItem(`data_${loggedInUser?.username}`);
            this.initSystem(response, cachedSystem ? AES.decrypt(cachedSystem, saveKey).toString(enc.Utf8) : null).then(resolve);
          });
      } else {
        this.initSystem(decrypt(localStorage.getItem(`data_${loggedInUser?.username}`)!, bypassLogin)).then(resolve); // TODO: is this bang correct?
      }
    });
  }

  public initSystem(systemDataStr: string, cachedSystemDataStr?: string): Promise<boolean> {
    return new Promise<boolean>(resolve => {
      try {
        let systemData = this.parseSystemData(systemDataStr);

        if (cachedSystemDataStr) {
          const cachedSystemData = this.parseSystemData(cachedSystemDataStr);
          if (cachedSystemData.timestamp > systemData.timestamp) {
            console.debug("Use cached system");
            systemData = cachedSystemData;
            systemDataStr = cachedSystemDataStr;
          } else {
            this.clearLocalData();
          }
        }

        console.debug(systemData);

        localStorage.setItem(`data_${loggedInUser?.username}`, encrypt(systemDataStr, bypassLogin));

        /*const versions = [ this.scene.game.config.gameVersion, data.gameVersion || '0.0.0' ];

        if (versions[0] !== versions[1]) {
          const [ versionNumbers, oldVersionNumbers ] = versions.map(ver => ver.split('.').map(v => parseInt(v)));
        }*/

        this.trainerId = systemData.trainerId;
        this.secretId = systemData.secretId;

        this.gender = systemData.gender;

        this.saveSetting(SettingKeys.Player_Gender, systemData.gender === PlayerGender.FEMALE ? 1 : 0);

        const initStarterData = !systemData.starterData;

        if (initStarterData) {
          this.initStarterData();

          if (systemData["starterMoveData"]) {
            const starterMoveData = systemData["starterMoveData"];
            for (const s of Object.keys(starterMoveData)) {
              this.starterData[s].moveset = starterMoveData[s];
            }
          }

          if (systemData["starterEggMoveData"]) {
            const starterEggMoveData = systemData["starterEggMoveData"];
            for (const s of Object.keys(starterEggMoveData)) {
              this.starterData[s].eggMoves = starterEggMoveData[s];
            }
          }

          this.migrateStarterAbilities(systemData, this.starterData);
        } else {
          if ([ "1.0.0", "1.0.1" ].includes(systemData.gameVersion)) {
            this.migrateStarterAbilities(systemData);
          }
          //this.fixVariantData(systemData);
          this.fixStarterData(systemData);
          // Migrate ability starter data if empty for caught species
          Object.keys(systemData.starterData).forEach(sd => {
            if (systemData.dexData[sd].caughtAttr && !systemData.starterData[sd].abilityAttr) {
              systemData.starterData[sd].abilityAttr = 1;
            }
          });
          this.starterData = systemData.starterData;
        }

        if (systemData.gameStats) {
          if (systemData.gameStats.legendaryPokemonCaught !== undefined && systemData.gameStats.subLegendaryPokemonCaught === undefined) {
            this.fixLegendaryStats(systemData);
          }
          this.gameStats = systemData.gameStats;
        }

        if (systemData.unlocks) {
          for (const key of Object.keys(systemData.unlocks)) {
            if (this.unlocks.hasOwnProperty(key)) {
              this.unlocks[key] = systemData.unlocks[key];
            }
          }
        }

        if (systemData.achvUnlocks) {
          for (const a of Object.keys(systemData.achvUnlocks)) {
            if (achvs.hasOwnProperty(a)) {
              this.achvUnlocks[a] = systemData.achvUnlocks[a];
            }
          }
        }

        if (systemData.voucherUnlocks) {
          for (const v of Object.keys(systemData.voucherUnlocks)) {
            if (vouchers.hasOwnProperty(v)) {
              this.voucherUnlocks[v] = systemData.voucherUnlocks[v];
            }
          }
        }

        if (systemData.voucherCounts) {
          Utils.getEnumKeys(VoucherType).forEach(key => {
            const index = VoucherType[key];
            this.voucherCounts[index] = systemData.voucherCounts[index] || 0;
          });
        }

        this.eggs = systemData.eggs
          ? systemData.eggs.map(e => e.toEgg())
          : [];

        this.eggPity = systemData.eggPity ? systemData.eggPity.slice(0) : [0, 0, 0, 0];
        this.unlockPity = systemData.unlockPity ? systemData.unlockPity.slice(0) : [0, 0, 0, 0];

        this.dexData = Object.assign(this.dexData, systemData.dexData);
        this.consolidateDexData(this.dexData);
        this.defaultDexData = null;

        if (initStarterData) {
          const starterIds = Object.keys(this.starterData).map(s => parseInt(s) as Species);
          for (const s of starterIds) {
            this.starterData[s].candyCount += this.dexData[s].caughtCount;
            this.starterData[s].candyCount += this.dexData[s].hatchedCount * 2;
            if (this.dexData[s].caughtAttr & DexAttr.SHINY) {
              this.starterData[s].candyCount += 4;
            }
          }
        }

        resolve(true);
      } catch (err) {
        console.error(err);
        resolve(false);
      }
    });
  }

  parseSystemData(dataStr: string): SystemSaveData {
    return JSON.parse(dataStr, (k: string, v: any) => {
      if (k === "gameStats") {
        return new GameStats(v);
      } else if (k === "eggs") {
        const ret: EggData[] = [];
        if (v === null) {
          v = [];
        }
        for (const e of v) {
          ret.push(new EggData(e));
        }
        return ret;
      }

      return k.endsWith("Attr") && ![ "natureAttr", "abilityAttr", "passiveAttr" ].includes(k) ? BigInt(v) : v;
    }) as SystemSaveData;
  }

  convertSystemDataStr(dataStr: string, shorten: boolean = false): string {
    if (!shorten) {
      // Account for past key oversight
      dataStr = dataStr.replace(/\$pAttr/g, "$pa");
    }
    dataStr = dataStr.replace(/"trainerId":\d+/g, `"trainerId":${this.trainerId}`);
    dataStr = dataStr.replace(/"secretId":\d+/g, `"secretId":${this.secretId}`);
    const fromKeys = shorten ? Object.keys(systemShortKeys) : Object.values(systemShortKeys);
    const toKeys = shorten ? Object.values(systemShortKeys) : Object.keys(systemShortKeys);
    for (const k in fromKeys) {
      dataStr = dataStr.replace(new RegExp(`${fromKeys[k].replace("$", "\\$")}`, "g"), toKeys[k]);
    }

    return dataStr;
  }

  public async verify(): Promise<boolean> {
    if (bypassLogin) {
      return true;
    }

    const response = await Utils.apiFetch(`savedata/system/verify?clientSessionId=${clientSessionId}`, true)
      .then(response => response.json());

    if (!response.valid) {
      this.scene.clearPhaseQueue();
      this.scene.unshiftPhase(new ReloadSessionPhase(this.scene, JSON.stringify(response.systemData)));
      this.clearLocalData();
      return false;
    }

    return true;
  }

  public clearLocalData(): void {
    if (bypassLogin) {
      return;
    }
    localStorage.removeItem(`data_${loggedInUser?.username}`);
    for (let s = 0; s < 5; s++) {
      localStorage.removeItem(`sessionData${s ? s : ""}_${loggedInUser?.username}`);
    }
  }

  /**
   * Saves a setting to localStorage
   * @param setting string ideally of SettingKeys
   * @param valueIndex index of the setting's option
   * @returns true
   */
  public saveSetting(setting: string, valueIndex: integer): boolean {
    let settings: object = {};
    if (localStorage.hasOwnProperty("settings")) {
      settings = JSON.parse(localStorage.getItem("settings")!); // TODO: is this bang correct?
    }

    setSetting(this.scene, setting, valueIndex);

    settings[setting] = valueIndex;

    localStorage.setItem("settings", JSON.stringify(settings));

    return true;
  }

  /**
   * Saves the mapping configurations for a specified device.
   *
   * @param deviceName - The name of the device for which the configurations are being saved.
   * @param config - The configuration object containing custom mapping details.
   * @returns `true` if the configurations are successfully saved.
   */
  public saveMappingConfigs(deviceName: string, config): boolean {
    const key = deviceName.toLowerCase();  // Convert the gamepad name to lowercase to use as a key
    let mappingConfigs: object = {};  // Initialize an empty object to hold the mapping configurations
    if (localStorage.hasOwnProperty("mappingConfigs")) {// Check if 'mappingConfigs' exists in localStorage
      mappingConfigs = JSON.parse(localStorage.getItem("mappingConfigs")!); // TODO: is this bang correct?
    }  // Parse the existing 'mappingConfigs' from localStorage
    if (!mappingConfigs[key]) {
      mappingConfigs[key] = {};
    }  // If there is no configuration for the given key, create an empty object for it
    mappingConfigs[key].custom = config.custom;  // Assign the custom configuration to the mapping configuration for the given key
    localStorage.setItem("mappingConfigs", JSON.stringify(mappingConfigs));  // Save the updated mapping configurations back to localStorage
    return true;  // Return true to indicate the operation was successful
  }

  /**
   * Loads the mapping configurations from localStorage and injects them into the input controller.
   *
   * @returns `true` if the configurations are successfully loaded and injected; `false` if no configurations are found in localStorage.
   *
   * @remarks
   * This method checks if the 'mappingConfigs' entry exists in localStorage. If it does not exist, the method returns `false`.
   * If 'mappingConfigs' exists, it parses the configurations and injects each configuration into the input controller
   * for the corresponding gamepad or device key. The method then returns `true` to indicate success.
   */
  public loadMappingConfigs(): boolean {
    if (!localStorage.hasOwnProperty("mappingConfigs")) {// Check if 'mappingConfigs' exists in localStorage
      return false;
    }  // If 'mappingConfigs' does not exist, return false

    const mappingConfigs = JSON.parse(localStorage.getItem("mappingConfigs")!);  // Parse the existing 'mappingConfigs' from localStorage // TODO: is this bang correct?

    for (const key of Object.keys(mappingConfigs)) {// Iterate over the keys of the mapping configurations
      this.scene.inputController.injectConfig(key, mappingConfigs[key]);
    }  // Inject each configuration into the input controller for the corresponding key

    return true;  // Return true to indicate the operation was successful
  }

  public resetMappingToFactory(): boolean {
    if (!localStorage.hasOwnProperty("mappingConfigs")) {// Check if 'mappingConfigs' exists in localStorage
      return false;
    }  // If 'mappingConfigs' does not exist, return false
    localStorage.removeItem("mappingConfigs");
    this.scene.inputController.resetConfigs();
    return true; // TODO: is `true` the correct return value?
  }

  /**
   * Saves a gamepad setting to localStorage.
   *
   * @param setting - The gamepad setting to save.
   * @param valueIndex - The index of the value to set for the gamepad setting.
   * @returns `true` if the setting is successfully saved.
   *
   * @remarks
   * This method initializes an empty object for gamepad settings if none exist in localStorage.
   * It then updates the setting in the current scene and iterates over the default gamepad settings
   * to update the specified setting with the new value. Finally, it saves the updated settings back
   * to localStorage and returns `true` to indicate success.
   */
  public saveControlSetting(device: Device, localStoragePropertyName: string, setting: SettingGamepad|SettingKeyboard, settingDefaults, valueIndex: integer): boolean {
    let settingsControls: object = {};  // Initialize an empty object to hold the gamepad settings

    if (localStorage.hasOwnProperty(localStoragePropertyName)) {  // Check if 'settingsControls' exists in localStorage
      settingsControls = JSON.parse(localStorage.getItem(localStoragePropertyName)!);  // Parse the existing 'settingsControls' from localStorage // TODO: is this bang correct?
    }

    if (device === Device.GAMEPAD) {
      setSettingGamepad(this.scene, setting as SettingGamepad, valueIndex);  // Set the gamepad setting in the current scene
    } else if (device === Device.KEYBOARD) {
      setSettingKeyboard(this.scene, setting as SettingKeyboard, valueIndex);  // Set the keyboard setting in the current scene
    }

    Object.keys(settingDefaults).forEach(s => {  // Iterate over the default gamepad settings
      if (s === setting) {// If the current setting matches, update its value
        settingsControls[s] = valueIndex;
      }
    });

    localStorage.setItem(localStoragePropertyName, JSON.stringify(settingsControls));  // Save the updated gamepad settings back to localStorage

    return true;  // Return true to indicate the operation was successful
  }

  /**
   * Loads Settings from local storage if available
   * @returns true if succesful, false if not
   */
  private loadSettings(): boolean {
    resetSettings(this.scene);

    if (!localStorage.hasOwnProperty("settings")) {
      return false;
    }

    const settings = JSON.parse(localStorage.getItem("settings")!); // TODO: is this bang correct?

    for (const setting of Object.keys(settings)) {
      setSetting(this.scene, setting, settings[setting]);
    }

    return true; // TODO: is `true` the correct return value?
  }

  private loadGamepadSettings(): boolean {
    Object.values(SettingGamepad).map(setting => setting as SettingGamepad).forEach(setting => setSettingGamepad(this.scene, setting, settingGamepadDefaults[setting]));

    if (!localStorage.hasOwnProperty("settingsGamepad")) {
      return false;
    }
    const settingsGamepad = JSON.parse(localStorage.getItem("settingsGamepad")!); // TODO: is this bang correct?

    for (const setting of Object.keys(settingsGamepad)) {
      setSettingGamepad(this.scene, setting as SettingGamepad, settingsGamepad[setting]);
    }

    return true; // TODO: is `true` the correct return value?
  }

  public saveTutorialFlag(tutorial: Tutorial, flag: boolean): boolean {
    const key = getDataTypeKey(GameDataType.TUTORIALS);
    let tutorials: object = {};
    if (localStorage.hasOwnProperty(key)) {
      tutorials = JSON.parse(localStorage.getItem(key)!); // TODO: is this bang correct?
    }

    Object.keys(Tutorial).map(t => t as Tutorial).forEach(t => {
      const key = Tutorial[t];
      if (key === tutorial) {
        tutorials[key] = flag;
      } else {
        tutorials[key] ??= false;
      }
    });

    localStorage.setItem(key, JSON.stringify(tutorials));

    return true;
  }

  public getTutorialFlags(): TutorialFlags {
    const key = getDataTypeKey(GameDataType.TUTORIALS);
    const ret: TutorialFlags = {};
    Object.values(Tutorial).map(tutorial => tutorial as Tutorial).forEach(tutorial => ret[Tutorial[tutorial]] = false);

    if (!localStorage.hasOwnProperty(key)) {
      return ret;
    }

    const tutorials = JSON.parse(localStorage.getItem(key)!); // TODO: is this bang correct?

    for (const tutorial of Object.keys(tutorials)) {
      ret[tutorial] = tutorials[tutorial];
    }

    return ret;
  }

  public saveSeenDialogue(dialogue: string): boolean {
    const key = getDataTypeKey(GameDataType.SEEN_DIALOGUES);
    const dialogues: object = this.getSeenDialogues();

    dialogues[dialogue] = true;
    localStorage.setItem(key, JSON.stringify(dialogues));
    console.log("Dialogue saved as seen:", dialogue);

    return true;
  }

  public getSeenDialogues(): SeenDialogues {
    const key = getDataTypeKey(GameDataType.SEEN_DIALOGUES);
    const ret: SeenDialogues = {};

    if (!localStorage.hasOwnProperty(key)) {
      return ret;
    }

    const dialogues = JSON.parse(localStorage.getItem(key)!); // TODO: is this bang correct?

    for (const dialogue of Object.keys(dialogues)) {
      ret[dialogue] = dialogues[dialogue];
    }

    return ret;
  }

  private getSessionSaveData(scene: BattleScene): SessionSaveData {
    return {
      seed: scene.seed,
      playTime: scene.sessionPlayTime,
      gameMode: scene.gameMode.modeId,
      party: scene.getParty().map(p => new PokemonData(p)),
      enemyParty: scene.getEnemyParty().map(p => new PokemonData(p)),
      modifiers: scene.findModifiers(() => true).map(m => new PersistentModifierData(m, true)),
      enemyModifiers: scene.findModifiers(() => true, false).map(m => new PersistentModifierData(m, false)),
      arena: new ArenaData(scene.arena),
      pokeballCounts: scene.pokeballCounts,
      money: scene.money,
      score: scene.score,
      waveIndex: scene.currentBattle.waveIndex,
      battleType: scene.currentBattle.battleType,
      trainer: scene.currentBattle.battleType === BattleType.TRAINER ? new TrainerData(scene.currentBattle.trainer) : null,
      gameVersion: scene.game.config.gameVersion,
      timestamp: new Date().getTime(),
      challenges: scene.gameMode.challenges.map(c => new ChallengeData(c))
    } as SessionSaveData;
  }

  getSession(slotId: integer): Promise<SessionSaveData | null> {
    return new Promise(async (resolve, reject) => {
      if (slotId < 0) {
        return resolve(null);
      }
      const handleSessionData = async (sessionDataStr: string) => {
        try {
          const sessionData = this.parseSessionData(sessionDataStr);
          resolve(sessionData);
        } catch (err) {
          reject(err);
          return;
        }
      };

      if (!bypassLogin && !localStorage.getItem(`sessionData${slotId ? slotId : ""}_${loggedInUser?.username}`)) {
        Utils.apiFetch(`savedata/session/get?slot=${slotId}&clientSessionId=${clientSessionId}`, true)
          .then(response => response.text())
          .then(async response => {
            if (!response.length || response[0] !== "{") {
              console.error(response);
              return resolve(null);
            }

            localStorage.setItem(`sessionData${slotId ? slotId : ""}_${loggedInUser?.username}`, encrypt(response, bypassLogin));

            await handleSessionData(response);
          });
      } else {
        const sessionData = localStorage.getItem(`sessionData${slotId ? slotId : ""}_${loggedInUser?.username}`);
        if (sessionData) {
          await handleSessionData(decrypt(sessionData, bypassLogin));
        } else {
          return resolve(null);
        }
      }
    });
  }

  loadSession(scene: BattleScene, slotId: integer, sessionData?: SessionSaveData): Promise<boolean> {
    return new Promise(async (resolve, reject) => {
      try {
        const initSessionFromData = async (sessionData: SessionSaveData) => {
          console.debug(sessionData);

          scene.gameMode = getGameMode(sessionData.gameMode || GameModes.CLASSIC);
          if (sessionData.challenges) {
            scene.gameMode.challenges = sessionData.challenges.map(c => c.toChallenge());
          }

          scene.setSeed(sessionData.seed || scene.game.config.seed[0]);
          scene.resetSeed();

          console.log("Seed:", scene.seed);

          scene.sessionPlayTime = sessionData.playTime || 0;
          scene.lastSavePlayTime = 0;

          const loadPokemonAssets: Promise<void>[] = [];

          const party = scene.getParty();
          party.splice(0, party.length);

          for (const p of sessionData.party) {
            const pokemon = p.toPokemon(scene) as PlayerPokemon;
            pokemon.setVisible(false);
            loadPokemonAssets.push(pokemon.loadAssets());
            party.push(pokemon);
          }

          Object.keys(scene.pokeballCounts).forEach((key: string) => {
            scene.pokeballCounts[key] = sessionData.pokeballCounts[key] || 0;
          });
          if (Overrides.POKEBALL_OVERRIDE.active) {
            scene.pokeballCounts = Overrides.POKEBALL_OVERRIDE.pokeballs;
          }

          scene.money = sessionData.money || 0;
          scene.updateMoneyText();

          if (scene.money > this.gameStats.highestMoney) {
            this.gameStats.highestMoney = scene.money;
          }

          scene.score = sessionData.score;
          scene.updateScoreText();

          scene.newArena(sessionData.arena.biome);

          const battleType = sessionData.battleType || 0;
          const trainerConfig = sessionData.trainer ? trainerConfigs[sessionData.trainer.trainerType] : null;
          const battle = scene.newBattle(sessionData.waveIndex, battleType, sessionData.trainer, battleType === BattleType.TRAINER ? trainerConfig?.doubleOnly || sessionData.trainer?.variant === TrainerVariant.DOUBLE : sessionData.enemyParty.length > 1)!; // TODO: is this bang correct?
          battle.enemyLevels = sessionData.enemyParty.map(p => p.level);

          scene.arena.init();

          sessionData.enemyParty.forEach((enemyData, e) => {
            const enemyPokemon = enemyData.toPokemon(scene, battleType, e, sessionData.trainer?.variant === TrainerVariant.DOUBLE) as EnemyPokemon;
            battle.enemyParty[e] = enemyPokemon;
            if (battleType === BattleType.WILD) {
              battle.seenEnemyPartyMemberIds.add(enemyPokemon.id);
            }

            loadPokemonAssets.push(enemyPokemon.loadAssets());
          });

          scene.arena.weather = sessionData.arena.weather;
          scene.arena.eventTarget.dispatchEvent(new WeatherChangedEvent(WeatherType.NONE, scene.arena.weather?.weatherType!, scene.arena.weather?.turnsLeft!)); // TODO: is this bang correct?

          scene.arena.terrain = sessionData.arena.terrain;
          scene.arena.eventTarget.dispatchEvent(new TerrainChangedEvent(TerrainType.NONE, scene.arena.terrain?.terrainType!, scene.arena.terrain?.turnsLeft!)); // TODO: is this bang correct?
          // TODO
          //scene.arena.tags = sessionData.arena.tags;

          const modifiersModule = await import("../modifier/modifier");

          for (const modifierData of sessionData.modifiers) {
            const modifier = modifierData.toModifier(scene, modifiersModule[modifierData.className]);
            if (modifier) {
              scene.addModifier(modifier, true);
            }
          }

          scene.updateModifiers(true);

          for (const enemyModifierData of sessionData.enemyModifiers) {
            const modifier = enemyModifierData.toModifier(scene, modifiersModule[enemyModifierData.className]);
            if (modifier) {
              scene.addEnemyModifier(modifier, true);
            }
          }

          scene.updateModifiers(false);

          Promise.all(loadPokemonAssets).then(() => resolve(true));
        };
        if (sessionData) {
          initSessionFromData(sessionData);
        } else {
          this.getSession(slotId)
            .then(data => data && initSessionFromData(data))
            .catch(err => {
              reject(err);
              return;
            });
        }
      } catch (err) {
        reject(err);
        return;
      }
    });
  }

  deleteSession(slotId: integer): Promise<boolean> {
    return new Promise<boolean>(resolve => {
      if (bypassLogin) {
        localStorage.removeItem(`sessionData${this.scene.sessionSlotId ? this.scene.sessionSlotId : ""}_${loggedInUser?.username}`);
        return resolve(true);
      }

      updateUserInfo().then(success => {
        if (success !== null && !success) {
          return resolve(false);
        }
        Utils.apiFetch(`savedata/session/delete?slot=${slotId}&clientSessionId=${clientSessionId}`, true).then(response => {
          if (response.ok) {
            loggedInUser!.lastSessionSlot = -1; // TODO: is the bang correct?
            localStorage.removeItem(`sessionData${this.scene.sessionSlotId ? this.scene.sessionSlotId : ""}_${loggedInUser?.username}`);
            resolve(true);
          }
          return response.text();
        }).then(error => {
          if (error) {
            if (error.startsWith("session out of date")) {
              this.scene.clearPhaseQueue();
              this.scene.unshiftPhase(new ReloadSessionPhase(this.scene));
            }
            console.error(error);
            resolve(false);
          }
          resolve(true);
        });
      });
    });
  }

  /* Defines a localStorage item 'daily' to check on clears, offline implementation of savedata/newclear API
  If a GameModes clear other than Daily is checked, newClear = true as usual
  If a Daily mode is cleared, checks if it was already cleared before, based on seed, and returns true only to new daily clear runs */
  offlineNewClear(scene: BattleScene): Promise<boolean> {
    return new Promise<boolean>(resolve => {
      const sessionData = this.getSessionSaveData(scene);
      const seed = sessionData.seed;
      let daily: string[] = [];

      if (sessionData.gameMode === GameModes.DAILY) {
        if (localStorage.hasOwnProperty("daily")) {
          daily = JSON.parse(atob(localStorage.getItem("daily")!)); // TODO: is this bang correct?
          if (daily.includes(seed)) {
            return resolve(false);
          } else {
            daily.push(seed);
            localStorage.setItem("daily", btoa(JSON.stringify(daily)));
            return resolve(true);
          }
        } else {
          daily.push(seed);
          localStorage.setItem("daily", btoa(JSON.stringify(daily)));
          return resolve(true);
        }
      } else {
        return resolve(true);
      }
    });
  }

  tryClearSession(scene: BattleScene, slotId: integer): Promise<[success: boolean, newClear: boolean]> {
    return new Promise<[boolean, boolean]>(resolve => {
      if (bypassLogin) {
        localStorage.removeItem(`sessionData${slotId ? slotId : ""}_${loggedInUser?.username}`);
        return resolve([true, true]);
      }

      updateUserInfo().then(success => {
        if (success !== null && !success) {
          return resolve([false, false]);
        }
        const sessionData = this.getSessionSaveData(scene);
        Utils.apiPost(`savedata/session/clear?slot=${slotId}&trainerId=${this.trainerId}&secretId=${this.secretId}&clientSessionId=${clientSessionId}`, JSON.stringify(sessionData), undefined, true).then(response => {
          if (response.ok) {
            loggedInUser!.lastSessionSlot = -1; // TODO: is the bang correct?
            localStorage.removeItem(`sessionData${this.scene.sessionSlotId ? this.scene.sessionSlotId : ""}_${loggedInUser?.username}`);
          }
          return response.json();
        }).then(jsonResponse => {
          if (!jsonResponse.error) {
            return resolve([true, jsonResponse.success as boolean]);
          }
          if (jsonResponse && jsonResponse.error.startsWith("session out of date")) {
            this.scene.clearPhaseQueue();
            this.scene.unshiftPhase(new ReloadSessionPhase(this.scene));
          }
          console.error(jsonResponse);
          resolve([false, false]);
        });
      });
    });
  }

  parseSessionData(dataStr: string): SessionSaveData {
    return JSON.parse(dataStr, (k: string, v: any) => {
      /*const versions = [ scene.game.config.gameVersion, sessionData.gameVersion || '0.0.0' ];

      if (versions[0] !== versions[1]) {
        const [ versionNumbers, oldVersionNumbers ] = versions.map(ver => ver.split('.').map(v => parseInt(v)));
      }*/

      if (k === "party" || k === "enemyParty") {
        const ret: PokemonData[] = [];
        if (v === null) {
          v = [];
        }
        for (const pd of v) {
          ret.push(new PokemonData(pd));
        }
        return ret;
      }

      if (k === "trainer") {
        return v ? new TrainerData(v) : null;
      }

      if (k === "modifiers" || k === "enemyModifiers") {
        const player = k === "modifiers";
        const ret: PersistentModifierData[] = [];
        if (v === null) {
          v = [];
        }
        for (const md of v) {
          if (md?.className === "ExpBalanceModifier") { // Temporarily limit EXP Balance until it gets reworked
            md.stackCount = Math.min(md.stackCount, 4);
          }
          if (md instanceof EnemyAttackStatusEffectChanceModifier && md.effect === StatusEffect.FREEZE || md.effect === StatusEffect.SLEEP) {
            continue;
          }
          ret.push(new PersistentModifierData(md, player));
        }
        return ret;
      }

      if (k === "arena") {
        return new ArenaData(v);
      }

      if (k === "challenges") {
        const ret: ChallengeData[] = [];
        if (v === null) {
          v = [];
        }
        for (const c of v) {
          ret.push(new ChallengeData(c));
        }
        return ret;
      }

      return v;
    }) as SessionSaveData;
  }

  saveAll(scene: BattleScene, skipVerification: boolean = false, sync: boolean = false, useCachedSession: boolean = false, useCachedSystem: boolean = false): Promise<boolean> {
    return new Promise<boolean>(resolve => {
      Utils.executeIf(!skipVerification, updateUserInfo).then(success => {
        if (success !== null && !success) {
          return resolve(false);
        }
        if (sync) {
          this.scene.ui.savingIcon.show();
        }
        const sessionData = useCachedSession ? this.parseSessionData(decrypt(localStorage.getItem(`sessionData${scene.sessionSlotId ? scene.sessionSlotId : ""}_${loggedInUser?.username}`)!, bypassLogin)) : this.getSessionSaveData(scene); // TODO: is this bang correct?

        const maxIntAttrValue = Math.pow(2, 31);
        const systemData = useCachedSystem ? this.parseSystemData(decrypt(localStorage.getItem(`data_${loggedInUser?.username}`)!, bypassLogin)) : this.getSystemSaveData(); // TODO: is this bang correct?

        const request = {
          system: systemData,
          session: sessionData,
          sessionSlotId: scene.sessionSlotId,
          clientSessionId: clientSessionId
        };

        localStorage.setItem(`data_${loggedInUser?.username}`, encrypt(JSON.stringify(systemData, (k: any, v: any) => typeof v === "bigint" ? v <= maxIntAttrValue ? Number(v) : v.toString() : v), bypassLogin));

        localStorage.setItem(`sessionData${scene.sessionSlotId ? scene.sessionSlotId : ""}_${loggedInUser?.username}`, encrypt(JSON.stringify(sessionData), bypassLogin));

        console.debug("Session data saved");

        if (!bypassLogin && sync) {
          Utils.apiPost("savedata/updateall", JSON.stringify(request, (k: any, v: any) => typeof v === "bigint" ? v <= maxIntAttrValue ? Number(v) : v.toString() : v), undefined, true)
            .then(response => response.text())
            .then(error => {
              if (sync) {
                this.scene.lastSavePlayTime = 0;
                this.scene.ui.savingIcon.hide();
              }
              if (error) {
                if (error.startsWith("client version out of date")) {
                  this.scene.clearPhaseQueue();
                  this.scene.unshiftPhase(new OutdatedPhase(this.scene));
                } else if (error.startsWith("session out of date")) {
                  this.scene.clearPhaseQueue();
                  this.scene.unshiftPhase(new ReloadSessionPhase(this.scene));
                }
                console.error(error);
                return resolve(false);
              }
              resolve(true);
            });
        } else {
          this.verify().then(success => {
            this.scene.ui.savingIcon.hide();
            resolve(success);
          });
        }
      });
    });
  }

  public tryExportData(dataType: GameDataType, slotId: integer = 0): Promise<boolean> {
    return new Promise<boolean>(resolve => {
      const dataKey: string = `${getDataTypeKey(dataType, slotId)}_${loggedInUser?.username}`;
      const handleData = (dataStr: string) => {
        switch (dataType) {
        case GameDataType.SYSTEM:
          dataStr = this.convertSystemDataStr(dataStr, true);
          break;
        }
        const encryptedData = AES.encrypt(dataStr, saveKey);
        const blob = new Blob([ encryptedData.toString() ], {type: "text/json"});
        const link = document.createElement("a");
        link.href = window.URL.createObjectURL(blob);
        link.download = `${dataKey}.prsv`;
        link.click();
        link.remove();
      };
      if (!bypassLogin && dataType < GameDataType.SETTINGS) {
        Utils.apiFetch(`savedata/${dataType === GameDataType.SYSTEM ? "system" : "session"}/get?clientSessionId=${clientSessionId}${dataType === GameDataType.SESSION ? `&slot=${slotId}` : ""}`, true)
          .then(response => response.text())
          .then(response => {
            if (!response.length || response[0] !== "{") {
              console.error(response);
              resolve(false);
              return;
            }

            handleData(response);
            resolve(true);
          });
      } else {
        const data = localStorage.getItem(dataKey);
        if (data) {
          handleData(decrypt(data, bypassLogin));
        }
        resolve(!!data);
      }
    });
  }

  public importData(dataType: GameDataType, slotId: integer = 0): void {
    const dataKey = `${getDataTypeKey(dataType, slotId)}_${loggedInUser?.username}`;

    let saveFile: any = document.getElementById("saveFile");
    if (saveFile) {
      saveFile.remove();
    }

    saveFile = document.createElement("input");
    saveFile.id = "saveFile";
    saveFile.type = "file";
    saveFile.accept = ".prsv";
    saveFile.style.display = "none";
    saveFile.addEventListener("change",
      e => {
        const reader = new FileReader();

        reader.onload = (_ => {
          return e => {
            let dataName: string;
            let dataStr = AES.decrypt(e.target?.result?.toString(), saveKey).toString(enc.Utf8);
            let valid = false;
            try {
              dataName = GameDataType[dataType].toLowerCase();
              switch (dataType) {
              case GameDataType.SYSTEM:
                dataStr = this.convertSystemDataStr(dataStr);
                const systemData = this.parseSystemData(dataStr);
                valid = !!systemData.dexData && !!systemData.timestamp;
                break;
              case GameDataType.SESSION:
                const sessionData = this.parseSessionData(dataStr);
                valid = !!sessionData.party && !!sessionData.enemyParty && !!sessionData.timestamp;
                break;
              case GameDataType.SETTINGS:
              case GameDataType.TUTORIALS:
                valid = true;
                break;
              }
            } catch (ex) {
              console.error(ex);
            }

            const displayError = (error: string) => this.scene.ui.showText(error, null, () => this.scene.ui.showText("", 0), Utils.fixedInt(1500));
            dataName = dataName!; // tell TS compiler that dataName is defined!

            if (!valid) {
              return this.scene.ui.showText(`Your ${dataName} data could not be loaded. It may be corrupted.`, null, () => this.scene.ui.showText("", 0), Utils.fixedInt(1500));
            }

            this.scene.ui.showText(`Your ${dataName} data will be overridden and the page will reload. Proceed?`, null, () => {
              this.scene.ui.setOverlayMode(Mode.CONFIRM, () => {
                localStorage.setItem(dataKey, encrypt(dataStr, bypassLogin));

                if (!bypassLogin && dataType < GameDataType.SETTINGS) {
                  updateUserInfo().then(success => {
                    if (!success[0]) {
                      return displayError(`Could not contact the server. Your ${dataName} data could not be imported.`);
                    }
                    let url: string;
                    if (dataType === GameDataType.SESSION) {
                      url = `savedata/session/update?slot=${slotId}&trainerId=${this.trainerId}&secretId=${this.secretId}&clientSessionId=${clientSessionId}`;
                    } else {
                      url = `savedata/system/update?trainerId=${this.trainerId}&secretId=${this.secretId}&clientSessionId=${clientSessionId}`;
                    }
                    Utils.apiPost(url, dataStr, undefined, true)
                      .then(response => response.text())
                      .then(error => {
                        if (error) {
                          console.error(error);
                          return displayError(`An error occurred while updating ${dataName} data. Please contact the administrator.`);
                        }
                        window.location = window.location;
                      });
                  });
                } else {
                  window.location = window.location;
                }
              }, () => {
                this.scene.ui.revertMode();
                this.scene.ui.showText("", 0);
              }, false, -98);
            });
          };
        })((e.target as any).files[0]);

        reader.readAsText((e.target as any).files[0]);
      }
    );
    saveFile.click();
    /*(this.scene.plugins.get('rexfilechooserplugin') as FileChooserPlugin).open({ accept: '.prsv' })
      .then(result => {
    });*/
  }

  private initDexData(): void {
    const data: DexData = {};

    for (const species of allSpecies) {
      data[species.speciesId] = {
        seenAttr: 0n, caughtAttr: 0n, natureAttr: 0, seenCount: 0, caughtCount: 0, hatchedCount: 0, ivs: [ 0, 0, 0, 0, 0, 0 ]
      };
    }

    const defaultStarterAttr = DexAttr.NON_SHINY | DexAttr.MALE | DexAttr.DEFAULT_VARIANT | DexAttr.DEFAULT_FORM;

    const defaultStarterNatures: Nature[] = [];

    this.scene.executeWithSeedOffset(() => {
      const neutralNatures = [ Nature.HARDY, Nature.DOCILE, Nature.SERIOUS, Nature.BASHFUL, Nature.QUIRKY ];
      for (let s = 0; s < defaultStarterSpecies.length; s++) {
        defaultStarterNatures.push(Utils.randSeedItem(neutralNatures));
      }
    }, 0, "default");

    for (let ds = 0; ds < defaultStarterSpecies.length; ds++) {
      const entry = data[defaultStarterSpecies[ds]] as DexEntry;
      entry.seenAttr = defaultStarterAttr;
      entry.caughtAttr = defaultStarterAttr;
      entry.natureAttr = Math.pow(2, defaultStarterNatures[ds] + 1);
      for (const i in entry.ivs) {
        entry.ivs[i] = 10;
      }
    }

    this.defaultDexData = Object.assign({}, data);
    this.dexData = data;
  }

  private initStarterData(): void {
    const starterData: StarterData = {};

    const starterSpeciesIds = Object.keys(speciesStarters).map(k => parseInt(k) as Species);

    for (const speciesId of starterSpeciesIds) {
      starterData[speciesId] = {
        moveset: null,
        eggMoves: 0,
        candyCount: 0,
        friendship: 0,
        abilityAttr: defaultStarterSpecies.includes(speciesId) ? AbilityAttr.ABILITY_1 : 0,
        passiveAttr: 0,
        valueReduction: 0,
        classicWinCount: 0
      };
    }

    this.starterData = starterData;
  }

  setPokemonSeen(pokemon: Pokemon, incrementCount: boolean = true, trainer: boolean = false): void {
    const dexEntry = this.dexData[pokemon.species.speciesId];
    dexEntry.seenAttr |= pokemon.getDexAttr();
    if (incrementCount) {
      dexEntry.seenCount++;
      this.gameStats.pokemonSeen++;
      if (!trainer && pokemon.species.subLegendary) {
        this.gameStats.subLegendaryPokemonSeen++;
      } else if (!trainer && pokemon.species.legendary) {
        this.gameStats.legendaryPokemonSeen++;
      } else if (!trainer && pokemon.species.mythical) {
        this.gameStats.mythicalPokemonSeen++;
      }
      if (!trainer && pokemon.isShiny()) {
        this.gameStats.shinyPokemonSeen++;
      }
    }
  }

  setPokemonCaught(pokemon: Pokemon, incrementCount: boolean = true, fromEgg: boolean = false): Promise<void> {
    return this.setPokemonSpeciesCaught(pokemon, pokemon.species, incrementCount, fromEgg);
  }

  setPokemonSpeciesCaught(pokemon: Pokemon, species: PokemonSpecies, incrementCount: boolean = true, fromEgg: boolean = false): Promise<void> {
    return new Promise<void>(resolve => {
      const dexEntry = this.dexData[species.speciesId];
      const caughtAttr = dexEntry.caughtAttr;
      const formIndex = pokemon.formIndex;
      if (noStarterFormKeys.includes(pokemon.getFormKey())) {
        pokemon.formIndex = 0;
      }
      const dexAttr = pokemon.getDexAttr();
      pokemon.formIndex = formIndex;
      dexEntry.caughtAttr |= dexAttr;
      if (speciesStarters.hasOwnProperty(species.speciesId)) {
        this.starterData[species.speciesId].abilityAttr |= pokemon.abilityIndex !== 1 || pokemon.species.ability2
          ? Math.pow(2, pokemon.abilityIndex)
          : AbilityAttr.ABILITY_HIDDEN;
      }
      dexEntry.natureAttr |= Math.pow(2, pokemon.nature + 1);

      const hasPrevolution = pokemonPrevolutions.hasOwnProperty(species.speciesId);
      const newCatch = !caughtAttr;
      const hasNewAttr = (caughtAttr & dexAttr) !== dexAttr;

      if (incrementCount) {
        if (!fromEgg) {
          dexEntry.caughtCount++;
          this.gameStats.pokemonCaught++;
          if (pokemon.species.subLegendary) {
            this.gameStats.subLegendaryPokemonCaught++;
          } else if (pokemon.species.legendary) {
            this.gameStats.legendaryPokemonCaught++;
          } else if (pokemon.species.mythical) {
            this.gameStats.mythicalPokemonCaught++;
          }
          if (pokemon.isShiny()) {
            this.gameStats.shinyPokemonCaught++;
          }
        } else {
          dexEntry.hatchedCount++;
          this.gameStats.pokemonHatched++;
          if (pokemon.species.subLegendary) {
            this.gameStats.subLegendaryPokemonHatched++;
          } else if (pokemon.species.legendary) {
            this.gameStats.legendaryPokemonHatched++;
          } else if (pokemon.species.mythical) {
            this.gameStats.mythicalPokemonHatched++;
          }
          if (pokemon.isShiny()) {
            this.gameStats.shinyPokemonHatched++;
          }
        }

        if (!hasPrevolution && (!pokemon.scene.gameMode.isDaily || hasNewAttr || fromEgg)) {
          this.addStarterCandy(species, (1 * (pokemon.isShiny() ? 5 * Math.pow(2, pokemon.variant || 0) : 1)) * (fromEgg || pokemon.isBoss() ? 2 : 1));
        }
      }

      const checkPrevolution = () => {
        if (hasPrevolution) {
          const prevolutionSpecies = pokemonPrevolutions[species.speciesId];
          return this.setPokemonSpeciesCaught(pokemon, getPokemonSpecies(prevolutionSpecies), incrementCount, fromEgg).then(() => resolve());
        } else {
          resolve();
        }
      };

      if (newCatch && speciesStarters.hasOwnProperty(species.speciesId)) {
        this.scene.playSound("level_up_fanfare");
        this.scene.ui.showText(i18next.t("battle:addedAsAStarter", { pokemonName: species.name }), null, () => checkPrevolution(), null, true);
      } else {
        checkPrevolution();
      }
    });
  }

  incrementRibbonCount(species: PokemonSpecies, forStarter: boolean = false): integer {
    const speciesIdToIncrement: Species = species.getRootSpeciesId(forStarter);

    if (!this.starterData[speciesIdToIncrement].classicWinCount) {
      this.starterData[speciesIdToIncrement].classicWinCount = 0;
    }

    if (!this.starterData[speciesIdToIncrement].classicWinCount) {
      this.scene.gameData.gameStats.ribbonsOwned++;
    }

    const ribbonsInStats: integer = this.scene.gameData.gameStats.ribbonsOwned;

    if (ribbonsInStats >= 100) {
      this.scene.validateAchv(achvs._100_RIBBONS);
    }
    if (ribbonsInStats >= 75) {
      this.scene.validateAchv(achvs._75_RIBBONS);
    }
    if (ribbonsInStats >= 50) {
      this.scene.validateAchv(achvs._50_RIBBONS);
    }
    if (ribbonsInStats >= 25) {
      this.scene.validateAchv(achvs._25_RIBBONS);
    }
    if (ribbonsInStats >= 10) {
      this.scene.validateAchv(achvs._10_RIBBONS);
    }

    return ++this.starterData[speciesIdToIncrement].classicWinCount;
  }

  addStarterCandy(species: PokemonSpecies, count: integer): void {
    this.scene.candyBar.showStarterSpeciesCandy(species.speciesId, count);
    this.starterData[species.speciesId].candyCount += count;
  }

  setEggMoveUnlocked(species: PokemonSpecies, eggMoveIndex: integer): Promise<boolean> {
    return new Promise<boolean>(resolve => {
      const speciesId = species.speciesId;
      if (!speciesEggMoves.hasOwnProperty(speciesId) || !speciesEggMoves[speciesId][eggMoveIndex]) {
        resolve(false);
        return;
      }

      if (!this.starterData[speciesId].eggMoves) {
        this.starterData[speciesId].eggMoves = 0;
      }

      const value = Math.pow(2, eggMoveIndex);

      if (this.starterData[speciesId].eggMoves & value) {
        resolve(false);
        return;
      }

      this.starterData[speciesId].eggMoves |= value;

      this.scene.playSound("level_up_fanfare");

      const moveName = allMoves[speciesEggMoves[speciesId][eggMoveIndex]].name;
      this.scene.ui.showText(eggMoveIndex === 3 ? i18next.t("egg:rareEggMoveUnlock", { moveName: moveName }) : i18next.t("egg:eggMoveUnlock", { moveName: moveName }), null, () => resolve(true), null, true);
    });
  }

  updateSpeciesDexIvs(speciesId: Species, ivs: integer[]): void {
    let dexEntry: DexEntry;
    do {
      dexEntry = this.scene.gameData.dexData[speciesId];
      const dexIvs = dexEntry.ivs;
      for (let i = 0; i < dexIvs.length; i++) {
        if (dexIvs[i] < ivs[i]) {
          dexIvs[i] = ivs[i];
        }
      }
      if (dexIvs.filter(iv => iv === 31).length === 6) {
        this.scene.validateAchv(achvs.PERFECT_IVS);
      }
    } while (pokemonPrevolutions.hasOwnProperty(speciesId) && (speciesId = pokemonPrevolutions[speciesId]));
  }

  getSpeciesCount(dexEntryPredicate: (entry: DexEntry) => boolean): integer {
    const dexKeys = Object.keys(this.dexData);
    let speciesCount = 0;
    for (const s of dexKeys) {
      if (dexEntryPredicate(this.dexData[s])) {
        speciesCount++;
      }
    }
    return speciesCount;
  }

  getStarterCount(dexEntryPredicate: (entry: DexEntry) => boolean): integer {
    const starterKeys = Object.keys(speciesStarters);
    let starterCount = 0;
    for (const s of starterKeys) {
      const starterDexEntry = this.dexData[s];
      if (dexEntryPredicate(starterDexEntry)) {
        starterCount++;
      }
    }
    return starterCount;
  }

  getSpeciesDefaultDexAttr(species: PokemonSpecies, forSeen: boolean = false, optimistic: boolean = false): bigint {
    let ret = 0n;
    const dexEntry = this.dexData[species.speciesId];
    const attr = dexEntry.caughtAttr;
    ret |= optimistic
      ? attr & DexAttr.SHINY ? DexAttr.SHINY : DexAttr.NON_SHINY
      : attr & DexAttr.NON_SHINY || !(attr & DexAttr.SHINY) ? DexAttr.NON_SHINY : DexAttr.SHINY;
    ret |= attr & DexAttr.MALE || !(attr & DexAttr.FEMALE) ? DexAttr.MALE : DexAttr.FEMALE;
    ret |= optimistic
      ? attr & DexAttr.SHINY ? attr & DexAttr.VARIANT_3 ? DexAttr.VARIANT_3 : attr & DexAttr.VARIANT_2 ? DexAttr.VARIANT_2 : DexAttr.DEFAULT_VARIANT : DexAttr.DEFAULT_VARIANT
      : attr & DexAttr.DEFAULT_VARIANT ? DexAttr.DEFAULT_VARIANT : attr & DexAttr.VARIANT_2 ? DexAttr.VARIANT_2 : attr & DexAttr.VARIANT_3 ? DexAttr.VARIANT_3 : DexAttr.DEFAULT_VARIANT;
    ret |= this.getFormAttr(this.getFormIndex(attr));
    return ret;
  }

  getSpeciesDexAttrProps(species: PokemonSpecies, dexAttr: bigint): DexAttrProps {
    const shiny = !(dexAttr & DexAttr.NON_SHINY);
    const female = !(dexAttr & DexAttr.MALE);
    const variant = dexAttr & DexAttr.DEFAULT_VARIANT ? 0 : dexAttr & DexAttr.VARIANT_2 ? 1 : dexAttr & DexAttr.VARIANT_3 ? 2 : 0;
    const formIndex = this.getFormIndex(dexAttr);

    return {
      shiny,
      female,
      variant,
      formIndex
    };
  }

  getStarterSpeciesDefaultAbilityIndex(species: PokemonSpecies): integer {
    const abilityAttr = this.starterData[species.speciesId].abilityAttr;
    return abilityAttr & AbilityAttr.ABILITY_1 ? 0 : !species.ability2 || abilityAttr & AbilityAttr.ABILITY_2 ? 1 : 2;
  }

  getSpeciesDefaultNature(species: PokemonSpecies): Nature {
    const dexEntry = this.dexData[species.speciesId];
    for (let n = 0; n < 25; n++) {
      if (dexEntry.natureAttr & Math.pow(2, n + 1)) {
        return n as Nature;
      }
    }
    return 0 as Nature;
  }

  getSpeciesDefaultNatureAttr(species: PokemonSpecies): integer {
    return Math.pow(2, this.getSpeciesDefaultNature(species));
  }

  getDexAttrLuck(dexAttr: bigint): integer {
    return dexAttr & DexAttr.SHINY ? dexAttr & DexAttr.VARIANT_3 ? 3 : dexAttr & DexAttr.VARIANT_2 ? 2 : 1 : 0;
  }

  getNaturesForAttr(natureAttr: integer = 0): Nature[] {
    const ret: Nature[] = [];
    for (let n = 0; n < 25; n++) {
      if (natureAttr & Math.pow(2, n + 1)) {
        ret.push(n);
      }
    }
    return ret;
  }

  getSpeciesStarterValue(speciesId: Species): number {
    const baseValue = speciesStarters[speciesId];
    let value = baseValue;

    const decrementValue = (value: number) => {
      if (value > 1) {
        value--;
      } else {
        value /= 2;
      }
      return value;
    };

    for (let v = 0; v < this.starterData[speciesId].valueReduction; v++) {
      value = decrementValue(value);
    }

    const cost = new Utils.NumberHolder(value);
    applyChallenges(this.scene.gameMode, ChallengeType.STARTER_COST, speciesId, cost);

    return cost.value;
  }

  getFormIndex(attr: bigint): integer {
    if (!attr || attr < DexAttr.DEFAULT_FORM) {
      return 0;
    }
    let f = 0;
    while (!(attr & this.getFormAttr(f))) {
      f++;
    }
    return f;
  }

  getFormAttr(formIndex: integer): bigint {
    return BigInt(Math.pow(2, 7 + formIndex));
  }

  consolidateDexData(dexData: DexData): void {
    for (const k of Object.keys(dexData)) {
      const entry = dexData[k] as DexEntry;
      if (!entry.hasOwnProperty("hatchedCount")) {
        entry.hatchedCount = 0;
      }
      if (!entry.hasOwnProperty("natureAttr") || (entry.caughtAttr && !entry.natureAttr)) {
        entry.natureAttr = this.defaultDexData?.[k].natureAttr || Math.pow(2, Utils.randInt(25, 1));
      }
    }
  }

  migrateStarterAbilities(systemData: SystemSaveData, initialStarterData?: StarterData): void {
    const starterIds = Object.keys(this.starterData).map(s => parseInt(s) as Species);
    const starterData = initialStarterData || systemData.starterData;
    const dexData = systemData.dexData;
    for (const s of starterIds) {
      const dexAttr = dexData[s].caughtAttr;
      starterData[s].abilityAttr = (dexAttr & DexAttr.DEFAULT_VARIANT ? AbilityAttr.ABILITY_1 : 0)
        | (dexAttr & DexAttr.VARIANT_2 ? AbilityAttr.ABILITY_2 : 0)
        | (dexAttr & DexAttr.VARIANT_3 ? AbilityAttr.ABILITY_HIDDEN : 0);
      if (dexAttr) {
        if (!(dexAttr & DexAttr.DEFAULT_VARIANT)) {
          dexData[s].caughtAttr ^= DexAttr.DEFAULT_VARIANT;
        }
        if (dexAttr & DexAttr.VARIANT_2) {
          dexData[s].caughtAttr ^= DexAttr.VARIANT_2;
        }
        if (dexAttr & DexAttr.VARIANT_3) {
          dexData[s].caughtAttr ^= DexAttr.VARIANT_3;
        }
      }
    }
  }

  fixVariantData(systemData: SystemSaveData): void {
    const starterIds = Object.keys(this.starterData).map(s => parseInt(s) as Species);
    const starterData = systemData.starterData;
    const dexData = systemData.dexData;
    if (starterIds.find(id => (dexData[id].caughtAttr & DexAttr.VARIANT_2 || dexData[id].caughtAttr & DexAttr.VARIANT_3) && !variantData[id])) {
      for (const s of starterIds) {
        const species = getPokemonSpecies(s);
        if (variantData[s]) {
          const tempCaughtAttr = dexData[s].caughtAttr;
          let seenVariant2 = false;
          let seenVariant3 = false;
          const checkEvoSpecies = (es: Species) => {
            seenVariant2 ||= !!(dexData[es].seenAttr & DexAttr.VARIANT_2);
            seenVariant3 ||= !!(dexData[es].seenAttr & DexAttr.VARIANT_3);
            if (pokemonEvolutions.hasOwnProperty(es)) {
              for (const pe of pokemonEvolutions[es]) {
                checkEvoSpecies(pe.speciesId);
              }
            }
          };
          checkEvoSpecies(s);
          if (dexData[s].caughtAttr & DexAttr.VARIANT_2 && !seenVariant2) {
            dexData[s].caughtAttr ^= DexAttr.VARIANT_2;
          }
          if (dexData[s].caughtAttr & DexAttr.VARIANT_3 && !seenVariant3) {
            dexData[s].caughtAttr ^= DexAttr.VARIANT_3;
          }
          starterData[s].abilityAttr = (tempCaughtAttr & DexAttr.DEFAULT_VARIANT ? AbilityAttr.ABILITY_1 : 0)
            | (tempCaughtAttr & DexAttr.VARIANT_2 && species.ability2 ? AbilityAttr.ABILITY_2 : 0)
            | (tempCaughtAttr & DexAttr.VARIANT_3 && species.abilityHidden ? AbilityAttr.ABILITY_HIDDEN : 0);
        } else {
          const tempCaughtAttr = dexData[s].caughtAttr;
          if (dexData[s].caughtAttr & DexAttr.VARIANT_2) {
            dexData[s].caughtAttr ^= DexAttr.VARIANT_2;
          }
          if (dexData[s].caughtAttr & DexAttr.VARIANT_3) {
            dexData[s].caughtAttr ^= DexAttr.VARIANT_3;
          }
          starterData[s].abilityAttr = (tempCaughtAttr & DexAttr.DEFAULT_VARIANT ? AbilityAttr.ABILITY_1 : 0)
            | (tempCaughtAttr & DexAttr.VARIANT_2 && species.ability2 ? AbilityAttr.ABILITY_2 : 0)
            | (tempCaughtAttr & DexAttr.VARIANT_3 && species.abilityHidden ? AbilityAttr.ABILITY_HIDDEN : 0);
        }
      }
    }
  }

  fixStarterData(systemData: SystemSaveData): void {
    for (const starterId of defaultStarterSpecies) {
      systemData.starterData[starterId].abilityAttr |= AbilityAttr.ABILITY_1;
    }
  }

  fixLegendaryStats(systemData: SystemSaveData): void {
    systemData.gameStats.subLegendaryPokemonSeen = 0;
    systemData.gameStats.subLegendaryPokemonCaught = 0;
    systemData.gameStats.subLegendaryPokemonHatched = 0;
    allSpecies.filter(s => s.subLegendary).forEach(s => {
      const dexEntry = systemData.dexData[s.speciesId];
      systemData.gameStats.subLegendaryPokemonSeen += dexEntry.seenCount;
      systemData.gameStats.legendaryPokemonSeen = Math.max(systemData.gameStats.legendaryPokemonSeen - dexEntry.seenCount, 0);
      systemData.gameStats.subLegendaryPokemonCaught += dexEntry.caughtCount;
      systemData.gameStats.legendaryPokemonCaught = Math.max(systemData.gameStats.legendaryPokemonCaught - dexEntry.caughtCount, 0);
      systemData.gameStats.subLegendaryPokemonHatched += dexEntry.hatchedCount;
      systemData.gameStats.legendaryPokemonHatched = Math.max(systemData.gameStats.legendaryPokemonHatched - dexEntry.hatchedCount, 0);
    });
    systemData.gameStats.subLegendaryPokemonSeen = Math.max(systemData.gameStats.subLegendaryPokemonSeen, systemData.gameStats.subLegendaryPokemonCaught);
    systemData.gameStats.legendaryPokemonSeen = Math.max(systemData.gameStats.legendaryPokemonSeen, systemData.gameStats.legendaryPokemonCaught);
    systemData.gameStats.mythicalPokemonSeen = Math.max(systemData.gameStats.mythicalPokemonSeen, systemData.gameStats.mythicalPokemonCaught);
  }
}<|MERGE_RESOLUTION|>--- conflicted
+++ resolved
@@ -41,12 +41,8 @@
 import { PlayerGender } from "#enums/player-gender";
 import { Species } from "#enums/species";
 import { applyChallenges, ChallengeType } from "#app/data/challenge.js";
-<<<<<<< HEAD
-import { Abilities } from "#app/enums/abilities.js";
 import { WeatherType } from "#app/enums/weather-type.js";
 import { TerrainType } from "#app/data/terrain.js";
-=======
->>>>>>> e30b9607
 
 export const defaultStarterSpecies: Species[] = [
   Species.BULBASAUR, Species.CHARMANDER, Species.SQUIRTLE,
