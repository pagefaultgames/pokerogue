--- conflicted
+++ resolved
@@ -978,33 +978,10 @@
     globalScene.score = fromSession.score;
     globalScene.updateScoreText();
 
-<<<<<<< HEAD
     globalScene.mysteryEncounterSaveData = new MysteryEncounterSaveData(fromSession.mysteryEncounterSaveData);
-=======
-        globalScene.arena.weather = fromSession.arena.weather;
-        globalScene.arena.eventTarget.dispatchEvent(
-          new WeatherChangedEvent(
-            WeatherType.NONE,
-            globalScene.arena.weather?.weatherType!,
-            globalScene.arena.weather?.turnsLeft!,
-            globalScene.arena.weather?.maxDuration!,
-          ),
-        ); // TODO: is this bang correct?
-
-        globalScene.arena.terrain = fromSession.arena.terrain;
-        globalScene.arena.eventTarget.dispatchEvent(
-          new TerrainChangedEvent(
-            TerrainType.NONE,
-            globalScene.arena.terrain?.terrainType!,
-            globalScene.arena.terrain?.turnsLeft!,
-            globalScene.arena.terrain?.maxDuration!,
-          ),
-        ); // TODO: is this bang correct?
->>>>>>> 7d83a3a2
 
     globalScene.newArena(fromSession.arena.biome, fromSession.playerFaints);
 
-<<<<<<< HEAD
     const battleType = fromSession.battleType || 0;
     const trainerConfig = fromSession.trainer ? trainerConfigs[fromSession.trainer.trainerType] : null;
     const mysteryEncounterType = fromSession.mysteryEncounterType !== -1 ? fromSession.mysteryEncounterType : undefined;
@@ -1031,23 +1008,6 @@
       if (battleType === BattleType.WILD) {
         battle.seenEnemyPartyMemberIds.add(enemyPokemon.id);
       }
-=======
-        globalScene.arena.tags = fromSession.arena.tags;
-        if (globalScene.arena.tags) {
-          for (const tag of globalScene.arena.tags) {
-            if (tag instanceof EntryHazardTag) {
-              const { tagType, side, turnCount, maxDuration, layers, maxLayers } = tag as EntryHazardTag;
-              globalScene.arena.eventTarget.dispatchEvent(
-                new TagAddedEvent(tagType, side, turnCount, maxDuration, layers, maxLayers),
-              );
-            } else {
-              globalScene.arena.eventTarget.dispatchEvent(
-                new TagAddedEvent(tag.tagType, tag.side, tag.turnCount, tag.maxDuration),
-              );
-            }
-          }
-        }
->>>>>>> 7d83a3a2
 
       loadPokemonAssets.push(enemyPokemon.loadAssets());
     });
@@ -1058,6 +1018,7 @@
         WeatherType.NONE,
         globalScene.arena.weather?.weatherType!,
         globalScene.arena.weather?.turnsLeft!,
+        globalScene.arena.weather?.maxDuration!,
       ),
     ); // TODO: is this bang correct?
 
@@ -1067,6 +1028,7 @@
         TerrainType.NONE,
         globalScene.arena.terrain?.terrainType!,
         globalScene.arena.terrain?.turnsLeft!,
+        globalScene.arena.terrain?.maxDuration!,
       ),
     ); // TODO: is this bang correct?
 
@@ -1076,10 +1038,14 @@
     if (globalScene.arena.tags) {
       for (const tag of globalScene.arena.tags) {
         if (tag instanceof EntryHazardTag) {
-          const { tagType, side, turnCount, layers, maxLayers } = tag as EntryHazardTag;
-          globalScene.arena.eventTarget.dispatchEvent(new TagAddedEvent(tagType, side, turnCount, layers, maxLayers));
+          const { tagType, side, turnCount, maxDuration, layers, maxLayers } = tag as EntryHazardTag;
+          globalScene.arena.eventTarget.dispatchEvent(
+            new TagAddedEvent(tagType, side, turnCount, maxDuration, layers, maxLayers),
+          );
         } else {
-          globalScene.arena.eventTarget.dispatchEvent(new TagAddedEvent(tag.tagType, tag.side, tag.turnCount));
+          globalScene.arena.eventTarget.dispatchEvent(
+            new TagAddedEvent(tag.tagType, tag.side, tag.turnCount, tag.maxDuration),
+          );
         }
       }
     }
