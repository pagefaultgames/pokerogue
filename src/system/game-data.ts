--- conflicted
+++ resolved
@@ -5,37 +5,8 @@
 import { getGameMode } from "#app/game-mode";
 import { globalScene } from "#app/global-scene";
 import { bypassLogin } from "#app/global-vars/bypass-login";
+import type { TrainerItemConfiguration, TrainerItemSaveData } from "#app/items/trainer-item-data-types";
 import Overrides from "#app/overrides";
-<<<<<<< HEAD
-import PokemonData from "#app/system/pokemon-data";
-import ArenaData from "#app/system/arena-data";
-import { Unlockables } from "#enums/unlockables";
-import { getGameMode } from "#app/game-mode";
-import { GameModes } from "#enums/game-modes";
-import { BattleType } from "#enums/battle-type";
-import TrainerData from "#app/system/trainer-data";
-import { trainerConfigs } from "#app/data/trainers/trainer-config";
-import { resetSettings, setSetting, SettingKeys } from "#app/system/settings/settings";
-import { achvs } from "#app/system/achv";
-import EggData from "#app/system/egg-data";
-import type { Egg } from "#app/data/egg";
-import { vouchers, VoucherType } from "#app/system/voucher";
-import { AES, enc } from "crypto-js";
-import { UiMode } from "#enums/ui-mode";
-import { clientSessionId, loggedInUser, updateUserInfo } from "#app/account";
-import { Nature } from "#enums/nature";
-import { GameStats } from "#app/system/game-stats";
-import { Tutorial } from "#app/tutorial";
-import { speciesEggMoves } from "#app/data/balance/egg-moves";
-import { allMoves } from "#app/data/data-lists";
-import { TrainerVariant } from "#enums/trainer-variant";
-import type { Variant } from "#app/sprites/variant";
-import { setSettingGamepad, SettingGamepad, settingGamepadDefaults } from "#app/system/settings/settings-gamepad";
-import type { SettingKeyboard } from "#app/system/settings/settings-keyboard";
-import { setSettingKeyboard } from "#app/system/settings/settings-keyboard";
-import { TagAddedEvent, TerrainChangedEvent, WeatherChangedEvent } from "#app/events/arena";
-import ChallengeData from "#app/system/challenge-data";
-=======
 import { Tutorial } from "#app/tutorial";
 import { speciesEggMoves } from "#balance/egg-moves";
 import { pokemonPrevolutions } from "#balance/pokemon-evolutions";
@@ -50,7 +21,6 @@
 import { AbilityAttr } from "#enums/ability-attr";
 import { BattleType } from "#enums/battle-type";
 import { ChallengeType } from "#enums/challenge-type";
->>>>>>> 8cf1b9f7
 import { Device } from "#enums/devices";
 import { DexAttr } from "#enums/dex-attr";
 import { GameDataType } from "#enums/game-data-type";
@@ -61,15 +31,12 @@
 import { PlayerGender } from "#enums/player-gender";
 import type { PokemonType } from "#enums/pokemon-type";
 import { SpeciesId } from "#enums/species-id";
-import { StatusEffect } from "#enums/status-effect";
 import { TrainerVariant } from "#enums/trainer-variant";
 import { UiMode } from "#enums/ui-mode";
 import { Unlockables } from "#enums/unlockables";
 import { WeatherType } from "#enums/weather-type";
 import { TagAddedEvent, TerrainChangedEvent, WeatherChangedEvent } from "#events/arena";
 import type { EnemyPokemon, PlayerPokemon, Pokemon } from "#field/pokemon";
-// biome-ignore lint/performance/noNamespaceImport: Something weird is going on here and I don't want to touch it
-import * as Modifier from "#modifiers/modifier";
 import { MysteryEncounterSaveData } from "#mystery-encounters/mystery-encounter-save-data";
 import type { Variant } from "#sprites/variant";
 import { achvs } from "#system/achv";
@@ -77,7 +44,6 @@
 import { ChallengeData } from "#system/challenge-data";
 import { EggData } from "#system/egg-data";
 import { GameStats } from "#system/game-stats";
-import { ModifierData as PersistentModifierData } from "#system/modifier-data";
 import { PokemonData } from "#system/pokemon-data";
 import { resetSettings, SettingKeys, setSetting } from "#system/settings";
 import { SettingGamepad, setSettingGamepad, settingGamepadDefaults } from "#system/settings-gamepad";
@@ -87,21 +53,6 @@
 import {
   applySessionVersionMigration,
   applySettingsVersionMigration,
-<<<<<<< HEAD
-} from "./version_migration/version_converter";
-import { MysteryEncounterSaveData } from "#app/data/mystery-encounters/mystery-encounter-save-data";
-import type { MysteryEncounterType } from "#enums/mystery-encounter-type";
-import { pokerogueApi } from "#app/plugins/api/pokerogue-api";
-import { ArenaTrapTag } from "#app/data/arena-tag";
-import { pokemonFormChanges } from "#app/data/pokemon-forms";
-import type { PokemonType } from "#enums/pokemon-type";
-import type { DexData, DexEntry } from "../@types/dex-data";
-import { DexAttr } from "#enums/dex-attr";
-import { AbilityAttr } from "#enums/ability-attr";
-import { defaultStarterSpecies, saveKey } from "#app/constants";
-import { encrypt, decrypt } from "#app/utils/data";
-import type { TrainerItemConfiguration, TrainerItemSaveData } from "#app/items/trainer-item-data-types";
-=======
   applySystemVersionMigration,
 } from "#system/version_converter";
 import { VoucherType, vouchers } from "#system/voucher";
@@ -113,7 +64,6 @@
 import { getPokemonSpecies } from "#utils/pokemon-utils";
 import { AES, enc } from "crypto-js";
 import i18next from "i18next";
->>>>>>> 8cf1b9f7
 
 function getDataTypeKey(dataType: GameDataType, slotId = 0): string {
   switch (dataType) {
