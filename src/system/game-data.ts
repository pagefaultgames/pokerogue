--- conflicted
+++ resolved
@@ -397,7 +397,7 @@
       localStorage.setItem(`data_${loggedInUser?.username}`, encrypt(systemData, bypassLogin));
 
       if (!bypassLogin) {
-        pokerogueApi.savedata.system.update({clientSessionId}, systemData)
+        pokerogueApi.savedata.system.update({ clientSessionId }, systemData)
           .then(error => {
             this.scene.ui.savingIcon.hide();
             if (error) {
@@ -707,7 +707,7 @@
       return true;
     }
 
-    const systemData = await pokerogueApi.savedata.system.verify({clientSessionId});
+    const systemData = await pokerogueApi.savedata.system.verify({ clientSessionId });
 
     if (systemData) {
       this.scene.clearPhaseQueue();
@@ -986,7 +986,7 @@
       };
 
       if (!bypassLogin && !localStorage.getItem(`sessionData${slotId ? slotId : ""}_${loggedInUser?.username}`)) {
-        pokerogueApi.savedata.session.get({slot: slotId, clientSessionId})
+        pokerogueApi.savedata.session.get({ slot: slotId, clientSessionId })
           .then(async response => {
             if (!response && response?.length === 0 || response?.[0] !== "{") {
               console.error(response);
@@ -1199,21 +1199,14 @@
     } else {
       const sessionData = this.getSessionSaveData(scene);
       const { trainerId } = this;
-      const jsonResponse = await pokerogueApi.savedata.session.clear({ slot: slotId, trainerId, clientSessionId}, sessionData);
-
-<<<<<<< HEAD
+      const jsonResponse = await pokerogueApi.savedata.session.clear({ slot: slotId, trainerId, clientSessionId }, sessionData);
+
       if (!jsonResponse?.error) {
-        result = [true, jsonResponse?.success ?? false];
+        result = [ true, jsonResponse?.success ?? false ];
         if (loggedInUser) {
           loggedInUser!.lastSessionSlot = -1;
         }
         localStorage.removeItem(`sessionData${slotId > 0 ? slotId : ""}_${loggedInUser?.username}`);
-=======
-      const jsonResponse: PokerogueApiClearSessionData = await response.json();
-
-      if (!jsonResponse.error) {
-        result = [ true, jsonResponse.success ?? false ];
->>>>>>> c99df971
       } else {
         if (jsonResponse && jsonResponse.error?.startsWith("session out of date")) {
           this.scene.clearPhaseQueue();
@@ -1478,9 +1471,9 @@
                     const { trainerId, secretId } = this;
                     let updatePromise: Promise<string | null>;
                     if (dataType === GameDataType.SESSION) {
-                      updatePromise = pokerogueApi.savedata.session.update({slot: slotId, trainerId, secretId, clientSessionId}, dataStr);
+                      updatePromise = pokerogueApi.savedata.session.update({ slot: slotId, trainerId, secretId, clientSessionId }, dataStr);
                     } else {
-                      updatePromise = pokerogueApi.savedata.system.update({trainerId, secretId, clientSessionId}, dataStr);
+                      updatePromise = pokerogueApi.savedata.system.update({ trainerId, secretId, clientSessionId }, dataStr);
                     }
                     updatePromise
                       .then(error => {
