import BattleScene, { PokeballCounts, bypassLogin } from "../battle-scene";
import Pokemon, { EnemyPokemon, PlayerPokemon } from "../field/pokemon";
import { pokemonEvolutions, pokemonPrevolutions } from "../data/pokemon-evolutions";
import PokemonSpecies, { allSpecies, getPokemonSpecies, noStarterFormKeys, speciesStarters } from "../data/pokemon-species";
import { Species, defaultStarterSpecies } from "../data/enums/species";
import * as Utils from "../utils";
import * as Overrides from "../overrides";
import PokemonData from "./pokemon-data";
import PersistentModifierData from "./modifier-data";
import ArenaData from "./arena-data";
import { Unlockables } from "./unlockables";
import { GameModes, gameModes } from "../game-mode";
import { BattleType } from "../battle";
import TrainerData from "./trainer-data";
import { trainerConfigs } from "../data/trainer-config";
import { Setting, setSetting, settingDefaults } from "./settings";
import { achvs } from "./achv";
import EggData from "./egg-data";
import { Egg } from "../data/egg";
import { VoucherType, vouchers } from "./voucher";
import { AES, enc } from "crypto-js";
import { Mode } from "../ui/ui";
import { clientSessionId, loggedInUser, updateUserInfo } from "../account";
import { Nature } from "../data/nature";
import { GameStats } from "./game-stats";
import { Tutorial } from "../tutorial";
import { Moves } from "../data/enums/moves";
import { speciesEggMoves } from "../data/egg-moves";
import { allMoves } from "../data/move";
import { TrainerVariant } from "../field/trainer";
import { OutdatedPhase, ReloadSessionPhase } from "#app/phases";
import { Variant, variantData } from "#app/data/variant";
import {setSettingGamepad, SettingGamepad, settingGamepadDefaults} from "./settings-gamepad";
import {MappingLayout} from "#app/inputs-controller";
import {setSettingKeyboard, SettingKeyboard, settingKeyboardDefaults} from "#app/system/settings-keyboard";

const saveKey = "x0i2O7WRiANTqPmZ"; // Temporary; secure encryption is not yet necessary

export enum GameDataType {
  SYSTEM,
  SESSION,
  SETTINGS,
  TUTORIALS
}

export enum PlayerGender {
  UNSET,
  MALE,
  FEMALE
}

export enum Passive {
  UNLOCKED = 1,
  ENABLED = 2
}

export function getDataTypeKey(dataType: GameDataType, slotId: integer = 0): string {
  switch (dataType) {
  case GameDataType.SYSTEM:
    return "data";
  case GameDataType.SESSION:
    let ret = "sessionData";
    if (slotId) {
      ret += slotId;
    }
    return ret;
  case GameDataType.SETTINGS:
    return "settings";
  case GameDataType.TUTORIALS:
    return "tutorials";
  }
}

function encrypt(data: string, bypassLogin: boolean): string {
  return (bypassLogin
    ? (data: string) => btoa(data)
    : (data: string) => AES.encrypt(data, saveKey))(data);
}

function decrypt(data: string, bypassLogin: boolean): string {
  return (bypassLogin
    ? (data: string) => atob(data)
    : (data: string) => AES.decrypt(data, saveKey).toString(enc.Utf8))(data);
}

interface SystemSaveData {
  trainerId: integer;
  secretId: integer;
  gender: PlayerGender;
  dexData: DexData;
  starterData: StarterData;
  gameStats: GameStats;
  unlocks: Unlocks;
  achvUnlocks: AchvUnlocks;
  voucherUnlocks: VoucherUnlocks;
  voucherCounts: VoucherCounts;
  eggs: EggData[];
  gameVersion: string;
  timestamp: integer;
}

export interface SessionSaveData {
  seed: string;
  playTime: integer;
  gameMode: GameModes;
  party: PokemonData[];
  enemyParty: PokemonData[];
  modifiers: PersistentModifierData[];
  enemyModifiers: PersistentModifierData[];
  arena: ArenaData;
  pokeballCounts: PokeballCounts;
  money: integer;
  score: integer;
  waveIndex: integer;
  battleType: BattleType;
  trainer: TrainerData;
  gameVersion: string;
  timestamp: integer;
}

interface Unlocks {
  [key: integer]: boolean;
}

interface AchvUnlocks {
  [key: string]: integer
}

interface VoucherUnlocks {
  [key: string]: integer
}

export interface VoucherCounts {
	[type: string]: integer;
}

export interface DexData {
  [key: integer]: DexEntry
}

export interface DexEntry {
  seenAttr: bigint;
  caughtAttr: bigint;
  natureAttr: integer,
  seenCount: integer;
  caughtCount: integer;
  hatchedCount: integer;
  ivs: integer[];
}

export const DexAttr = {
  NON_SHINY: 1n,
  SHINY: 2n,
  MALE: 4n,
  FEMALE: 8n,
  DEFAULT_VARIANT: 16n,
  VARIANT_2: 32n,
  VARIANT_3: 64n,
  DEFAULT_FORM: 128n
};

export interface DexAttrProps {
  shiny: boolean;
  female: boolean;
  variant: Variant;
  formIndex: integer;
}

export const AbilityAttr = {
  ABILITY_1: 1,
  ABILITY_2: 2,
  ABILITY_HIDDEN: 4
};

export type StarterMoveset = [ Moves ] | [ Moves, Moves ] | [ Moves, Moves, Moves ] | [ Moves, Moves, Moves, Moves ];

export interface StarterFormMoveData {
  [key: integer]: StarterMoveset
}

export interface StarterMoveData {
  [key: integer]: StarterMoveset | StarterFormMoveData
}

export interface StarterDataEntry {
  moveset: StarterMoveset | StarterFormMoveData; 
  eggMoves: integer;
  candyCount: integer;
  friendship: integer;
  abilityAttr: integer;
  passiveAttr: integer;
  valueReduction: integer;
  classicWinCount: integer;
}

export interface StarterData {
  [key: integer]: StarterDataEntry
}

export interface TutorialFlags {
  [key: string]: boolean
}

const systemShortKeys = {
  seenAttr: "$sa",
  caughtAttr: "$ca",
  natureAttr: "$na",
  seenCount: "$s" ,
  caughtCount: "$c",
  hatchedCount: "$hc",
  ivs: "$i",
  moveset: "$m",
  eggMoves: "$em",
  candyCount: "$x",
  friendship: "$f",
  abilityAttr: "$a",
  passiveAttr: "$pa",
  valueReduction: "$vr",
  classicWinCount: "$wc"
};

export class GameData {
  private scene: BattleScene;

  public trainerId: integer;
  public secretId: integer;

  public gender: PlayerGender;
  
  public dexData: DexData;
  private defaultDexData: DexData;

  public starterData: StarterData;

  public gameStats: GameStats;

  public unlocks: Unlocks;

  public achvUnlocks: AchvUnlocks;

  public voucherUnlocks: VoucherUnlocks;
  public voucherCounts: VoucherCounts;
  public eggs: Egg[];

  constructor(scene: BattleScene) {
    this.scene = scene;
    this.loadSettings();
    this.loadGamepadSettings();
    this.loadMappingConfigs();
    this.trainerId = Utils.randInt(65536);
    this.secretId = Utils.randInt(65536);
    this.starterData = {};
    this.gameStats = new GameStats();
    this.unlocks = {
      [Unlockables.ENDLESS_MODE]: false,
      [Unlockables.MINI_BLACK_HOLE]: false,
      [Unlockables.SPLICED_ENDLESS_MODE]: false
    };
    this.achvUnlocks = {};
    this.voucherUnlocks = {};
    this.voucherCounts = {
      [VoucherType.REGULAR]: 0,
      [VoucherType.PLUS]: 0,
      [VoucherType.PREMIUM]: 0,
      [VoucherType.GOLDEN]: 0
    };
    this.eggs = [];
    this.initDexData();
    this.initStarterData();
  }

  public getSystemSaveData(): SystemSaveData {
    return {
      trainerId: this.trainerId,
      secretId: this.secretId,
      gender: this.gender,
      dexData: this.dexData,
      starterData: this.starterData,
      gameStats: this.gameStats,
      unlocks: this.unlocks,
      achvUnlocks: this.achvUnlocks,
      voucherUnlocks: this.voucherUnlocks,
      voucherCounts: this.voucherCounts,
      eggs: this.eggs.map(e => new EggData(e)),
      gameVersion: this.scene.game.config.gameVersion,
      timestamp: new Date().getTime()
    };
  }

  public saveSystem(): Promise<boolean> {
    return new Promise<boolean>(resolve => {
      this.scene.ui.savingIcon.show();
      const data = this.getSystemSaveData();

      const maxIntAttrValue = Math.pow(2, 31);
      const systemData = JSON.stringify(data, (k: any, v: any) => typeof v === "bigint" ? v <= maxIntAttrValue ? Number(v) : v.toString() : v);

      localStorage.setItem(`data_${loggedInUser.username}`, encrypt(systemData, bypassLogin));

      if (!bypassLogin) {
        Utils.apiPost(`savedata/update?datatype=${GameDataType.SYSTEM}&clientSessionId=${clientSessionId}`, systemData, undefined, true)
          .then(response => response.text())
          .then(error => {
            this.scene.ui.savingIcon.hide();
            if (error) {
              if (error.startsWith("client version out of date")) {
                this.scene.clearPhaseQueue();
                this.scene.unshiftPhase(new OutdatedPhase(this.scene));
              } else if (error.startsWith("session out of date")) {
                this.scene.clearPhaseQueue();
                this.scene.unshiftPhase(new ReloadSessionPhase(this.scene));
              }
              console.error(error);
              return resolve(false);
            }
            resolve(true);
          });
      } else {
        this.scene.ui.savingIcon.hide();

        resolve(true);
      }
    });
  }

  public loadSystem(): Promise<boolean> {
    return new Promise<boolean>(resolve => {
      console.log("Client Session:", clientSessionId);

      if (bypassLogin && !localStorage.getItem(`data_${loggedInUser.username}`)) {
        return resolve(false);
      }

      if (!bypassLogin) {
        Utils.apiFetch(`savedata/system?clientSessionId=${clientSessionId}`, true)
          .then(response => response.text())
          .then(response => {
            if (!response.length || response[0] !== "{") {
              if (response.startsWith("sql: no rows in result set")) {
                this.scene.queueMessage("Save data could not be found. If this is a new account, you can safely ignore this message.", null, true);
                return resolve(true);
              } else if (response.indexOf("Too many connections") > -1) {
                this.scene.queueMessage("Too many people are trying to connect and the server is overloaded. Please try again later.", null, true);
                return resolve(false);
              }
              console.error(response);
              return resolve(false);
            }

            const cachedSystem = localStorage.getItem(`data_${loggedInUser.username}`);
            this.initSystem(response, cachedSystem ? AES.decrypt(cachedSystem, saveKey).toString(enc.Utf8) : null).then(resolve);
          });
      } else {
        this.initSystem(decrypt(localStorage.getItem(`data_${loggedInUser.username}`), bypassLogin)).then(resolve);
      }
    });
  }

  public initSystem(systemDataStr: string, cachedSystemDataStr?: string): Promise<boolean> {
    return new Promise<boolean>(resolve => {
      try {
        let systemData = this.parseSystemData(systemDataStr);

        if (cachedSystemDataStr) {
          const cachedSystemData = this.parseSystemData(cachedSystemDataStr);
          if (cachedSystemData.timestamp > systemData.timestamp) {
            console.debug("Use cached system");
            systemData = cachedSystemData;
            systemDataStr = cachedSystemDataStr;
          } else {
            this.clearLocalData();
          }
        }

        console.debug(systemData);

        localStorage.setItem(`data_${loggedInUser.username}`, encrypt(systemDataStr, bypassLogin));

        /*const versions = [ this.scene.game.config.gameVersion, data.gameVersion || '0.0.0' ];
        
        if (versions[0] !== versions[1]) {
          const [ versionNumbers, oldVersionNumbers ] = versions.map(ver => ver.split('.').map(v => parseInt(v)));
        }*/

        this.trainerId = systemData.trainerId;
        this.secretId = systemData.secretId;

        this.gender = systemData.gender;

        this.saveSetting(Setting.Player_Gender, systemData.gender === PlayerGender.FEMALE ? 1 : 0);

        const initStarterData = !systemData.starterData;

        if (initStarterData) {
          this.initStarterData();

          if (systemData["starterMoveData"]) {
            const starterMoveData = systemData["starterMoveData"];
            for (const s of Object.keys(starterMoveData)) {
              this.starterData[s].moveset = starterMoveData[s];
            }
          }

          if (systemData["starterEggMoveData"]) {
            const starterEggMoveData = systemData["starterEggMoveData"];
            for (const s of Object.keys(starterEggMoveData)) {
              this.starterData[s].eggMoves = starterEggMoveData[s];
            }
          }

          this.migrateStarterAbilities(systemData, this.starterData);
        } else {
          if ([ "1.0.0", "1.0.1" ].includes(systemData.gameVersion)) {
            this.migrateStarterAbilities(systemData);
          }
          //this.fixVariantData(systemData);
          this.fixStarterData(systemData);
          // Migrate ability starter data if empty for caught species
          Object.keys(systemData.starterData).forEach(sd => {
            if (systemData.dexData[sd].caughtAttr && !systemData.starterData[sd].abilityAttr) {
              systemData.starterData[sd].abilityAttr = 1;
            }
          });
          this.starterData = systemData.starterData;
        }

        if (systemData.gameStats) {
          if (systemData.gameStats.legendaryPokemonCaught !== undefined && systemData.gameStats.subLegendaryPokemonCaught === undefined) {
            this.fixLegendaryStats(systemData);
          }
          this.gameStats = systemData.gameStats;
        }

        if (systemData.unlocks) {
          for (const key of Object.keys(systemData.unlocks)) {
            if (this.unlocks.hasOwnProperty(key)) {
              this.unlocks[key] = systemData.unlocks[key];
            }
          }
        }

        if (systemData.achvUnlocks) {
          for (const a of Object.keys(systemData.achvUnlocks)) {
            if (achvs.hasOwnProperty(a)) {
              this.achvUnlocks[a] = systemData.achvUnlocks[a];
            }
          } 
        }

        if (systemData.voucherUnlocks) {
          for (const v of Object.keys(systemData.voucherUnlocks)) {
            if (vouchers.hasOwnProperty(v)) {
              this.voucherUnlocks[v] = systemData.voucherUnlocks[v];
            }
          }
        }

        if (systemData.voucherCounts) {
          Utils.getEnumKeys(VoucherType).forEach(key => {
            const index = VoucherType[key];
            this.voucherCounts[index] = systemData.voucherCounts[index] || 0;
          });
        }

        this.eggs = systemData.eggs
          ? systemData.eggs.map(e => e.toEgg())
          : [];

        this.dexData = Object.assign(this.dexData, systemData.dexData);
        this.consolidateDexData(this.dexData);
        this.defaultDexData = null;

        if (initStarterData) {
          const starterIds = Object.keys(this.starterData).map(s => parseInt(s) as Species);
          for (const s of starterIds) {
            this.starterData[s].candyCount += this.dexData[s].caughtCount;
            this.starterData[s].candyCount += this.dexData[s].hatchedCount * 2;
            if (this.dexData[s].caughtAttr & DexAttr.SHINY) {
              this.starterData[s].candyCount += 4;
            }
          }
        }

        resolve(true);
      } catch (err) {
        console.error(err);
        resolve(false);
      }
    });
  }

  private parseSystemData(dataStr: string): SystemSaveData {
    return JSON.parse(dataStr, (k: string, v: any) => {
      if (k === "gameStats") {
        return new GameStats(v);
      } else if (k === "eggs") {
        const ret: EggData[] = [];
        if (v === null) {
          v = [];
        }
        for (const e of v) {
          ret.push(new EggData(e));
        }
        return ret;
      }

      return k.endsWith("Attr") && ![ "natureAttr", "abilityAttr", "passiveAttr" ].includes(k) ? BigInt(v) : v;
    }) as SystemSaveData;
  }

  private convertSystemDataStr(dataStr: string, shorten: boolean = false): string {
    if (!shorten) {
      // Account for past key oversight
      dataStr = dataStr.replace(/\$pAttr/g, "$pa");
    }
    const fromKeys = shorten ? Object.keys(systemShortKeys) : Object.values(systemShortKeys);
    const toKeys = shorten ? Object.values(systemShortKeys) : Object.keys(systemShortKeys);
    for (const k in fromKeys) {
      dataStr = dataStr.replace(new RegExp(`${fromKeys[k].replace("$", "\\$")}`, "g"), toKeys[k]);
    }

    return dataStr;
  }

  public async verify(): Promise<boolean> {
    if (bypassLogin) {
      return true;
    }

    const response = await Utils.apiPost("savedata/system/verify", JSON.stringify({ clientSessionId: clientSessionId }), undefined, true)
      .then(response => response.json());

    if (!response.valid) {
      this.scene.clearPhaseQueue();
      this.scene.unshiftPhase(new ReloadSessionPhase(this.scene, JSON.stringify(response.systemData)));
      this.clearLocalData();
      return false;
    }

    return true;
  }

  public clearLocalData(): void {
    if (bypassLogin) {
      return;
    }
    localStorage.removeItem(`data_${loggedInUser.username}`);
    for (let s = 0; s < 5; s++) {
      localStorage.removeItem(`sessionData${s ? s : ""}_${loggedInUser.username}`);
    }
  }

  public saveSetting(setting: Setting, valueIndex: integer): boolean {
    let settings: object = {};
    if (localStorage.hasOwnProperty("settings")) {
      settings = JSON.parse(localStorage.getItem("settings"));
    }

    setSetting(this.scene, setting as Setting, valueIndex);

    Object.keys(settingDefaults).forEach(s => {
      if (s === setting) {
        settings[s] = valueIndex;
      }
    });

<<<<<<< HEAD

=======
>>>>>>> bac6c229
    localStorage.setItem("settings", JSON.stringify(settings));

    return true;
  }

  /**
   * Saves the mapping configurations for a specified device.
   *
   * @param deviceName - The name of the device for which the configurations are being saved.
   * @param config - The configuration object containing custom mapping details.
   * @returns `true` if the configurations are successfully saved.
   */
  public saveMappingConfigs(deviceName: string, config): boolean {
    const key = deviceName.toLowerCase();  // Convert the gamepad name to lowercase to use as a key
    let mappingConfigs: object = {};  // Initialize an empty object to hold the mapping configurations
    if (localStorage.hasOwnProperty("mappingConfigs"))  // Check if 'mappingConfigs' exists in localStorage
    {
      mappingConfigs = JSON.parse(localStorage.getItem("mappingConfigs"));
    }  // Parse the existing 'mappingConfigs' from localStorage
    if (!mappingConfigs[key]) {
      mappingConfigs[key] = {};
    }  // If there is no configuration for the given key, create an empty object for it
    mappingConfigs[key].custom = config.custom;  // Assign the custom configuration to the mapping configuration for the given key
    localStorage.setItem("mappingConfigs", JSON.stringify(mappingConfigs));  // Save the updated mapping configurations back to localStorage
    return true;  // Return true to indicate the operation was successful
  }

  /**
   * Loads the mapping configurations from localStorage and injects them into the input controller.
   *
   * @returns `true` if the configurations are successfully loaded and injected; `false` if no configurations are found in localStorage.
   *
   * @remarks
   * This method checks if the 'mappingConfigs' entry exists in localStorage. If it does not exist, the method returns `false`.
   * If 'mappingConfigs' exists, it parses the configurations and injects each configuration into the input controller
   * for the corresponding gamepad or device key. The method then returns `true` to indicate success.
   */
  public loadMappingConfigs(): boolean {
    if (!localStorage.hasOwnProperty("mappingConfigs"))  // Check if 'mappingConfigs' exists in localStorage
    {
      return false;
    }  // If 'mappingConfigs' does not exist, return false

    const mappingConfigs = JSON.parse(localStorage.getItem("mappingConfigs"));  // Parse the existing 'mappingConfigs' from localStorage

    for (const key of Object.keys(mappingConfigs))  // Iterate over the keys of the mapping configurations
    {
      this.scene.inputController.injectConfig(key, mappingConfigs[key]);
    }  // Inject each configuration into the input controller for the corresponding key

    return true;  // Return true to indicate the operation was successful
  }

  public resetMappingToFactory(): boolean {
    if (!localStorage.hasOwnProperty("mappingConfigs"))  // Check if 'mappingConfigs' exists in localStorage
    {
      return false;
    }  // If 'mappingConfigs' does not exist, return false
    localStorage.removeItem("mappingConfigs");
    this.scene.inputController.resetConfigs();
  }

  /**
   * Saves a gamepad setting to localStorage.
   *
   * @param setting - The gamepad setting to save.
   * @param valueIndex - The index of the value to set for the gamepad setting.
   * @returns `true` if the setting is successfully saved.
   *
   * @remarks
   * This method initializes an empty object for gamepad settings if none exist in localStorage.
   * It then updates the setting in the current scene and iterates over the default gamepad settings
   * to update the specified setting with the new value. Finally, it saves the updated settings back
   * to localStorage and returns `true` to indicate success.
   */
  public saveGamepadSetting(setting: SettingGamepad, valueIndex: integer): boolean {
    let settingsGamepad: object = {};  // Initialize an empty object to hold the gamepad settings

    if (localStorage.hasOwnProperty("settingsGamepad")) {  // Check if 'settingsGamepad' exists in localStorage
      settingsGamepad = JSON.parse(localStorage.getItem("settingsGamepad"));  // Parse the existing 'settingsGamepad' from localStorage
    }

    setSettingGamepad(this.scene, setting as SettingGamepad, valueIndex);  // Set the gamepad setting in the current scene

    Object.keys(settingGamepadDefaults).forEach(s => {  // Iterate over the default gamepad settings
      if (s === setting)  // If the current setting matches, update its value
      {
        settingsGamepad[s] = valueIndex;
      }
    });

    localStorage.setItem("settingsGamepad", JSON.stringify(settingsGamepad));  // Save the updated gamepad settings back to localStorage

    return true;  // Return true to indicate the operation was successful
  }

  /**
   * Saves a keyboard setting to localStorage.
   *
   * @param setting - The keyboard setting to save.
   * @param valueIndex - The index of the value to set for the keyboard setting.
   * @returns `true` if the setting is successfully saved.
   *
   * @remarks
   * This method initializes an empty object for keyboard settings if none exist in localStorage.
   * It then updates the setting in the current scene and iterates over the default keyboard settings
   * to update the specified setting with the new value. Finally, it saves the updated settings back
   * to localStorage and returns `true` to indicate success.
   */
  public saveKeyboardSetting(setting: SettingKeyboard, valueIndex: integer): boolean {
    let settingsKeyboard: object = {};  // Initialize an empty object to hold the keyboard settings

    if (localStorage.hasOwnProperty("settingsKeyboard")) {  // Check if 'settingsKeyboard' exists in localStorage
      settingsKeyboard = JSON.parse(localStorage.getItem("settingsKeyboard"));  // Parse the existing 'settingsKeyboard' from localStorage
    }

    setSettingKeyboard(this.scene, setting as SettingKeyboard, valueIndex);  // Set the keyboard setting in the current scene

    Object.keys(settingKeyboardDefaults).forEach(s => {  // Iterate over the default keyboard settings
      if (s === setting)  // If the current setting matches, update its value
      {
        settingsKeyboard[s] = valueIndex;
      }
    });

    localStorage.setItem("settingsKeyboard", JSON.stringify(settingsKeyboard));  // Save the updated keyboard settings back to localStorage

    return true;  // Return true to indicate the operation was successful
  }

  private loadSettings(): boolean {
    Object.values(Setting).map(setting => setting as Setting).forEach(setting => setSetting(this.scene, setting, settingDefaults[setting]));

    if (!localStorage.hasOwnProperty("settings")) {
      return false;
    }

    const settings = JSON.parse(localStorage.getItem("settings"));

    for (const setting of Object.keys(settings)) {
      setSetting(this.scene, setting as Setting, settings[setting]);
    }
<<<<<<< HEAD
  }

  private loadGamepadSettings(): boolean {
    Object.values(SettingGamepad).map(setting => setting as SettingGamepad).forEach(setting => setSettingGamepad(this.scene, setting, settingGamepadDefaults[setting]));

    if (!localStorage.hasOwnProperty("settingsGamepad")) {
      return false;
    }
    const settingsGamepad = JSON.parse(localStorage.getItem("settingsGamepad"));

    for (const setting of Object.keys(settingsGamepad)) {
      setSettingGamepad(this.scene, setting as SettingGamepad, settingsGamepad[setting]);
    }
=======
>>>>>>> bac6c229
  }

  public saveTutorialFlag(tutorial: Tutorial, flag: boolean): boolean {
    let tutorials: object = {};
    if (localStorage.hasOwnProperty("tutorials")) {
      tutorials = JSON.parse(localStorage.getItem("tutorials"));
    }

    Object.keys(Tutorial).map(t => t as Tutorial).forEach(t => {
      const key = Tutorial[t];
      if (key === tutorial) {
        tutorials[key] = flag;
      } else {
        tutorials[key] ??= false;
      }
    });

    localStorage.setItem("tutorials", JSON.stringify(tutorials));

    return true;
  }

  public getTutorialFlags(): TutorialFlags {
    const ret: TutorialFlags = {};
    Object.values(Tutorial).map(tutorial => tutorial as Tutorial).forEach(tutorial => ret[Tutorial[tutorial]] = false);

    if (!localStorage.hasOwnProperty("tutorials")) {
      return ret;
    }

    const tutorials = JSON.parse(localStorage.getItem("tutorials"));

    for (const tutorial of Object.keys(tutorials)) {
      ret[tutorial] = tutorials[tutorial];
    }

    return ret;
  }

  private getSessionSaveData(scene: BattleScene): SessionSaveData {
    return {
      seed: scene.seed,
      playTime: scene.sessionPlayTime,
      gameMode: scene.gameMode.modeId,
      party: scene.getParty().map(p => new PokemonData(p)),
      enemyParty: scene.getEnemyParty().map(p => new PokemonData(p)),
      modifiers: scene.findModifiers(() => true).map(m => new PersistentModifierData(m, true)),
      enemyModifiers: scene.findModifiers(() => true, false).map(m => new PersistentModifierData(m, false)),
      arena: new ArenaData(scene.arena),
      pokeballCounts: scene.pokeballCounts,
      money: scene.money,
      score: scene.score,
      waveIndex: scene.currentBattle.waveIndex,
      battleType: scene.currentBattle.battleType,
      trainer: scene.currentBattle.battleType === BattleType.TRAINER ? new TrainerData(scene.currentBattle.trainer) : null,
      gameVersion: scene.game.config.gameVersion,
      timestamp: new Date().getTime()
    } as SessionSaveData;
  }

  getSession(slotId: integer): Promise<SessionSaveData> {
    return new Promise(async (resolve, reject) => {
      if (slotId < 0) {
        return resolve(null);
      }
      const handleSessionData = async (sessionDataStr: string) => {
        try {
          const sessionData = this.parseSessionData(sessionDataStr);
          resolve(sessionData);
        } catch (err) {
          reject(err);
          return;
        }
      };

      if (!bypassLogin && !localStorage.getItem(`sessionData${slotId ? slotId : ""}_${loggedInUser.username}`)) {
        Utils.apiFetch(`savedata/session?slot=${slotId}&clientSessionId=${clientSessionId}`, true)
          .then(response => response.text())
          .then(async response => {
            if (!response.length || response[0] !== "{") {
              console.error(response);
              return resolve(null);
            }

            localStorage.setItem(`sessionData${slotId ? slotId : ""}_${loggedInUser.username}`, encrypt(response, bypassLogin));

            await handleSessionData(response);
          });
      } else {
        const sessionData = localStorage.getItem(`sessionData${slotId ? slotId : ""}_${loggedInUser.username}`);
        if (sessionData) {
          await handleSessionData(decrypt(sessionData, bypassLogin));
        } else {
          return resolve(null);
        }
      }
    });
  }

  loadSession(scene: BattleScene, slotId: integer, sessionData?: SessionSaveData): Promise<boolean> {
    return new Promise(async (resolve, reject) => {
      try {
        const initSessionFromData = async sessionData => {
          console.debug(sessionData);

          scene.gameMode = gameModes[sessionData.gameMode || GameModes.CLASSIC];

          scene.setSeed(sessionData.seed || scene.game.config.seed[0]);
          scene.resetSeed();

          console.log("Seed:", scene.seed);

          scene.sessionPlayTime = sessionData.playTime || 0;
          scene.lastSavePlayTime = 0;

          const loadPokemonAssets: Promise<void>[] = [];

          const party = scene.getParty();
          party.splice(0, party.length);

          for (const p of sessionData.party) {
            const pokemon = p.toPokemon(scene) as PlayerPokemon;
            pokemon.setVisible(false);
            loadPokemonAssets.push(pokemon.loadAssets());
            party.push(pokemon);
          }

          Object.keys(scene.pokeballCounts).forEach((key: string) => {
            scene.pokeballCounts[key] = sessionData.pokeballCounts[key] || 0;
          });
          if (Overrides.POKEBALL_OVERRIDE.active) {
            scene.pokeballCounts = Overrides.POKEBALL_OVERRIDE.pokeballs;
          }

          scene.money = sessionData.money || 0;
          scene.updateMoneyText();

          if (scene.money > this.gameStats.highestMoney) {
            this.gameStats.highestMoney = scene.money;
          }

          scene.score = sessionData.score;
          scene.updateScoreText();

          scene.newArena(sessionData.arena.biome);

          const battleType = sessionData.battleType || 0;
          const trainerConfig = sessionData.trainer ? trainerConfigs[sessionData.trainer.trainerType] : null;
          const battle = scene.newBattle(sessionData.waveIndex, battleType, sessionData.trainer, battleType === BattleType.TRAINER ? trainerConfig?.doubleOnly || sessionData.trainer?.variant === TrainerVariant.DOUBLE : sessionData.enemyParty.length > 1);
          battle.enemyLevels = sessionData.enemyParty.map(p => p.level);

          scene.arena.init();

          sessionData.enemyParty.forEach((enemyData, e) => {
            const enemyPokemon = enemyData.toPokemon(scene, battleType, e, sessionData.trainer?.variant === TrainerVariant.DOUBLE) as EnemyPokemon;
            battle.enemyParty[e] = enemyPokemon;
            if (battleType === BattleType.WILD) {
              battle.seenEnemyPartyMemberIds.add(enemyPokemon.id);
            }

            loadPokemonAssets.push(enemyPokemon.loadAssets());
          });

          scene.arena.weather = sessionData.arena.weather;
          // TODO
          //scene.arena.tags = sessionData.arena.tags;

          const modifiersModule = await import("../modifier/modifier");

          for (const modifierData of sessionData.modifiers) {
            const modifier = modifierData.toModifier(scene, modifiersModule[modifierData.className]);
            if (modifier) {
              scene.addModifier(modifier, true);
            }
          }

          scene.updateModifiers(true);

          for (const enemyModifierData of sessionData.enemyModifiers) {
            const modifier = enemyModifierData.toModifier(scene, modifiersModule[enemyModifierData.className]);
            if (modifier) {
              scene.addEnemyModifier(modifier, true);
            }
          }

          scene.updateModifiers(false);

          Promise.all(loadPokemonAssets).then(() => resolve(true));
        };
        if (sessionData) {
          initSessionFromData(sessionData);
        } else {
          this.getSession(slotId)
            .then(data => initSessionFromData(data))
            .catch(err => {
              reject(err);
              return;
            });
        }
      } catch (err) {
        reject(err);
        return;
      }
    });
  }

  deleteSession(slotId: integer): Promise<boolean> {
    return new Promise<boolean>(resolve => {
      if (bypassLogin) {
        localStorage.removeItem(`sessionData${this.scene.sessionSlotId ? this.scene.sessionSlotId : ""}_${loggedInUser.username}`);
        return resolve(true);
      }

      updateUserInfo().then(success => {
        if (success !== null && !success) {
          return resolve(false);
        }
        Utils.apiFetch(`savedata/delete?datatype=${GameDataType.SESSION}&slot=${slotId}&clientSessionId=${clientSessionId}`, true).then(response => {
          if (response.ok) {
            loggedInUser.lastSessionSlot = -1;
            localStorage.removeItem(`sessionData${this.scene.sessionSlotId ? this.scene.sessionSlotId : ""}_${loggedInUser.username}`);
            resolve(true);
          }
          return response.text();
        }).then(error => {
          if (error) {
            if (error.startsWith("session out of date")) {
              this.scene.clearPhaseQueue();
              this.scene.unshiftPhase(new ReloadSessionPhase(this.scene));
            }
            console.error(error);
            resolve(false);
          }
          resolve(true);
        });
      });
    });
  }

  /* Defines a localStorage item 'daily' to check on clears, offline implementation of savedata/newclear API
  If a GameModes clear other than Daily is checked, newClear = true as usual
  If a Daily mode is cleared, checks if it was already cleared before, based on seed, and returns true only to new daily clear runs */
  offlineNewClear(scene: BattleScene): Promise<boolean> {
    return new Promise<boolean>(resolve => {
      const sessionData = this.getSessionSaveData(scene);
      const seed = sessionData.seed;
      let daily: string[] = [];

<<<<<<< HEAD
      if (sessionData.gameMode == GameModes.DAILY) {
=======
      if (sessionData.gameMode === GameModes.DAILY) {
>>>>>>> bac6c229
        if (localStorage.hasOwnProperty("daily")) {
          daily = JSON.parse(atob(localStorage.getItem("daily")));
          if (daily.includes(seed)) {
            return resolve(false);
          } else {
            daily.push(seed);
            localStorage.setItem("daily", btoa(JSON.stringify(daily)));
            return resolve(true);
          }
        } else {
          daily.push(seed);
          localStorage.setItem("daily", btoa(JSON.stringify(daily)));
          return resolve(true);
        }
      } else {
        return resolve(true);
      }
    });
  }

  tryClearSession(scene: BattleScene, slotId: integer): Promise<[success: boolean, newClear: boolean]> {
    return new Promise<[boolean, boolean]>(resolve => {
      if (bypassLogin) {
        localStorage.removeItem(`sessionData${slotId ? slotId : ""}_${loggedInUser.username}`);
        return resolve([true, true]);
      }

      updateUserInfo().then(success => {
        if (success !== null && !success) {
          return resolve([false, false]);
        }
        const sessionData = this.getSessionSaveData(scene);
        Utils.apiPost(`savedata/clear?slot=${slotId}&trainerId=${this.trainerId}&secretId=${this.secretId}&clientSessionId=${clientSessionId}`, JSON.stringify(sessionData), undefined, true).then(response => {
          if (response.ok) {
            loggedInUser.lastSessionSlot = -1;
            localStorage.removeItem(`sessionData${this.scene.sessionSlotId ? this.scene.sessionSlotId : ""}_${loggedInUser.username}`);
          }
          return response.json();
        }).then(jsonResponse => {
          if (!jsonResponse.error) {
            return resolve([true, jsonResponse.success as boolean]);
          }
          if (jsonResponse && jsonResponse.error.startsWith("session out of date")) {
            this.scene.clearPhaseQueue();
            this.scene.unshiftPhase(new ReloadSessionPhase(this.scene));
          }
          console.error(jsonResponse);
          resolve([false, false]);
        });
      });
    });
  }

  parseSessionData(dataStr: string): SessionSaveData {
    return JSON.parse(dataStr, (k: string, v: any) => {
      /*const versions = [ scene.game.config.gameVersion, sessionData.gameVersion || '0.0.0' ];

      if (versions[0] !== versions[1]) {
        const [ versionNumbers, oldVersionNumbers ] = versions.map(ver => ver.split('.').map(v => parseInt(v)));
      }*/

      if (k === "party" || k === "enemyParty") {
        const ret: PokemonData[] = [];
        if (v === null) {
          v = [];
        }
        for (const pd of v) {
          ret.push(new PokemonData(pd));
        }
        return ret;
      }

      if (k === "trainer") {
        return v ? new TrainerData(v) : null;
      }

      if (k === "modifiers" || k === "enemyModifiers") {
        const player = k === "modifiers";
        const ret: PersistentModifierData[] = [];
        if (v === null) {
          v = [];
        }
        for (const md of v) {
<<<<<<< HEAD
          if(md?.className === "ExpBalanceModifier") // Temporarily limit EXP Balance until it gets reworked
          {
=======
          if(md?.className === "ExpBalanceModifier") { // Temporarily limit EXP Balance until it gets reworked
>>>>>>> bac6c229
            md.stackCount = Math.min(md.stackCount, 4);
          }
          ret.push(new PersistentModifierData(md, player));
        }
        return ret;
      }

      if (k === "arena") {
        return new ArenaData(v);
      }

      return v;
    }) as SessionSaveData;
  }

  saveAll(scene: BattleScene, skipVerification: boolean = false, sync: boolean = false, useCachedSession: boolean = false, useCachedSystem: boolean = false): Promise<boolean> {
    return new Promise<boolean>(resolve => {
      Utils.executeIf(!skipVerification, updateUserInfo).then(success => {
        if (success !== null && !success) {
          return resolve(false);
        }
        if (sync) {
          this.scene.ui.savingIcon.show();
        }
        const sessionData = useCachedSession ? this.parseSessionData(decrypt(localStorage.getItem(`sessionData${scene.sessionSlotId ? scene.sessionSlotId : ""}_${loggedInUser.username}`), bypassLogin)) : this.getSessionSaveData(scene);

        const maxIntAttrValue = Math.pow(2, 31);
        const systemData = useCachedSystem ? this.parseSystemData(decrypt(localStorage.getItem(`data_${loggedInUser.username}`), bypassLogin)) : this.getSystemSaveData();

        const request = {
          system: systemData,
          session: sessionData,
          sessionSlotId: scene.sessionSlotId,
          clientSessionId: clientSessionId
        };

        localStorage.setItem(`data_${loggedInUser.username}`, encrypt(JSON.stringify(systemData, (k: any, v: any) => typeof v === "bigint" ? v <= maxIntAttrValue ? Number(v) : v.toString() : v), bypassLogin));

        localStorage.setItem(`sessionData${scene.sessionSlotId ? scene.sessionSlotId : ""}_${loggedInUser.username}`, encrypt(JSON.stringify(sessionData), bypassLogin));

        console.debug("Session data saved");

        if (!bypassLogin && sync) {
          Utils.apiPost("savedata/updateall", JSON.stringify(request, (k: any, v: any) => typeof v === "bigint" ? v <= maxIntAttrValue ? Number(v) : v.toString() : v), undefined, true)
            .then(response => response.text())
            .then(error => {
              if (sync) {
                this.scene.lastSavePlayTime = 0;
                this.scene.ui.savingIcon.hide();
              }
              if (error) {
                if (error.startsWith("client version out of date")) {
                  this.scene.clearPhaseQueue();
                  this.scene.unshiftPhase(new OutdatedPhase(this.scene));
                } else if (error.startsWith("session out of date")) {
                  this.scene.clearPhaseQueue();
                  this.scene.unshiftPhase(new ReloadSessionPhase(this.scene));
                }
                console.error(error);
                return resolve(false);
              }
              resolve(true);
            });
        } else {
          this.verify().then(success => {
            this.scene.ui.savingIcon.hide();
            resolve(success);
          });
        }
      });
    });
  }

  public tryExportData(dataType: GameDataType, slotId: integer = 0): Promise<boolean> {
    return new Promise<boolean>(resolve => {
      const dataKey: string = `${getDataTypeKey(dataType, slotId)}_${loggedInUser.username}`;
      const handleData = (dataStr: string) => {
        switch (dataType) {
        case GameDataType.SYSTEM:
          dataStr = this.convertSystemDataStr(dataStr, true);
          break;
        }
        const encryptedData = AES.encrypt(dataStr, saveKey);
        const blob = new Blob([ encryptedData.toString() ], {type: "text/json"});
        const link = document.createElement("a");
        link.href = window.URL.createObjectURL(blob);
        link.download = `${dataKey}.prsv`;
        link.click();
        link.remove();
      };
      if (!bypassLogin && dataType < GameDataType.SETTINGS) {
        Utils.apiFetch(`savedata/${dataType === GameDataType.SYSTEM ? "system" : "session"}?clientSessionId=${clientSessionId}${dataType === GameDataType.SESSION ? `&slot=${slotId}` : ""}`, true)
          .then(response => response.text())
          .then(response => {
            if (!response.length || response[0] !== "{") {
              console.error(response);
              resolve(false);
              return;
            }

            handleData(response);
            resolve(true);
          });
      } else {
        const data = localStorage.getItem(dataKey);
        if (data) {
          handleData(decrypt(data, bypassLogin));
        }
        resolve(!!data);
      }
    });
  }

  public importData(dataType: GameDataType, slotId: integer = 0): void {
    const dataKey = `${getDataTypeKey(dataType, slotId)}_${loggedInUser.username}`;

    let saveFile: any = document.getElementById("saveFile");
    if (saveFile) {
      saveFile.remove();
    }
  
    saveFile = document.createElement("input");
    saveFile.id = "saveFile";
    saveFile.type = "file";
    saveFile.accept = ".prsv";
    saveFile.style.display = "none";
    saveFile.addEventListener("change",
      e => {
        const reader = new FileReader();

        reader.onload = (_ => {
          return e => {
            let dataStr = AES.decrypt(e.target.result.toString(), saveKey).toString(enc.Utf8);
            let valid = false;
            try {
              switch (dataType) {
              case GameDataType.SYSTEM:
                dataStr = this.convertSystemDataStr(dataStr);
                const systemData = this.parseSystemData(dataStr);
                valid = !!systemData.dexData && !!systemData.timestamp;
                break;
              case GameDataType.SESSION:
                const sessionData = this.parseSessionData(dataStr);
                valid = !!sessionData.party && !!sessionData.enemyParty && !!sessionData.timestamp;
                break;
              case GameDataType.SETTINGS:
              case GameDataType.TUTORIALS:
                valid = true;
                break;
              }
            } catch (ex) {
              console.error(ex);
            }
<<<<<<< HEAD

            let dataName: string;
            switch (dataType) {
            case GameDataType.SYSTEM:
              dataName = "save";
              break;
            case GameDataType.SESSION:
              dataName = "session";
              break;
            case GameDataType.SETTINGS:
              dataName = "settings";
              break;
            case GameDataType.TUTORIALS:
              dataName = "tutorials";
              break;
            }

=======

            let dataName: string;
            switch (dataType) {
            case GameDataType.SYSTEM:
              dataName = "save";
              break;
            case GameDataType.SESSION:
              dataName = "session";
              break;
            case GameDataType.SETTINGS:
              dataName = "settings";
              break;
            case GameDataType.TUTORIALS:
              dataName = "tutorials";
              break;
            }

>>>>>>> bac6c229
            const displayError = (error: string) => this.scene.ui.showText(error, null, () => this.scene.ui.showText(null, 0), Utils.fixedInt(1500));

            if (!valid) {
              return this.scene.ui.showText(`Your ${dataName} data could not be loaded. It may be corrupted.`, null, () => this.scene.ui.showText(null, 0), Utils.fixedInt(1500));
            }
            this.scene.ui.showText(`Your ${dataName} data will be overridden and the page will reload. Proceed?`, null, () => {
              this.scene.ui.setOverlayMode(Mode.CONFIRM, () => {
                localStorage.setItem(dataKey, encrypt(dataStr, bypassLogin));

                if (!bypassLogin && dataType < GameDataType.SETTINGS) {
                  updateUserInfo().then(success => {
                    if (!success) {
                      return displayError(`Could not contact the server. Your ${dataName} data could not be imported.`);
                    }
                    Utils.apiPost(`savedata/update?datatype=${dataType}${dataType === GameDataType.SESSION ? `&slot=${slotId}` : ""}&trainerId=${this.trainerId}&secretId=${this.secretId}&clientSessionId=${clientSessionId}`, dataStr, undefined, true)
                      .then(response => response.text())
                      .then(error => {
                        if (error) {
                          console.error(error);
                          return displayError(`An error occurred while updating ${dataName} data. Please contact the administrator.`);
                        }
                        window.location = window.location;
                      });
                  });
                } else {
                  window.location = window.location;
                }
              }, () => {
                this.scene.ui.revertMode();
                this.scene.ui.showText(null, 0);
              }, false, -98);
            });
          };
        })((e.target as any).files[0]);

        reader.readAsText((e.target as any).files[0]);
      }
    );
    saveFile.click();
    /*(this.scene.plugins.get('rexfilechooserplugin') as FileChooserPlugin).open({ accept: '.prsv' })
      .then(result => {
    });*/
  }

  private initDexData(): void {
    const data: DexData = {};

    for (const species of allSpecies) {
      data[species.speciesId] = {
        seenAttr: 0n, caughtAttr: 0n, natureAttr: 0, seenCount: 0, caughtCount: 0, hatchedCount: 0, ivs: [ 0, 0, 0, 0, 0, 0 ]
      };
    }

    const defaultStarterAttr = DexAttr.NON_SHINY | DexAttr.MALE | DexAttr.DEFAULT_VARIANT | DexAttr.DEFAULT_FORM;

    const defaultStarterNatures: Nature[] = [];

    this.scene.executeWithSeedOffset(() => {
      const neutralNatures = [ Nature.HARDY, Nature.DOCILE, Nature.SERIOUS, Nature.BASHFUL, Nature.QUIRKY ];
      for (let s = 0; s < defaultStarterSpecies.length; s++) {
        defaultStarterNatures.push(Utils.randSeedItem(neutralNatures));
      }
    }, 0, "default");

    for (let ds = 0; ds < defaultStarterSpecies.length; ds++) {
      const entry = data[defaultStarterSpecies[ds]] as DexEntry;
      entry.seenAttr = defaultStarterAttr;
      entry.caughtAttr = defaultStarterAttr;
      entry.natureAttr = Math.pow(2, defaultStarterNatures[ds] + 1);
      for (const i in entry.ivs) {
        entry.ivs[i] = 10;
      }
    }

    this.defaultDexData = Object.assign({}, data);
    this.dexData = data;
  }

  private initStarterData(): void {
    const starterData: StarterData = {};

    const starterSpeciesIds = Object.keys(speciesStarters).map(k => parseInt(k) as Species);

    for (const speciesId of starterSpeciesIds) {
      starterData[speciesId] = {
        moveset: null,
        eggMoves: 0,
        candyCount: 0,
        friendship: 0,
        abilityAttr: defaultStarterSpecies.includes(speciesId) ? AbilityAttr.ABILITY_1 : 0,
        passiveAttr: 0,
        valueReduction: 0,
        classicWinCount: 0
      };
    }

    this.starterData = starterData;
  }

  setPokemonSeen(pokemon: Pokemon, incrementCount: boolean = true, trainer: boolean = false): void {
    const dexEntry = this.dexData[pokemon.species.speciesId];
    dexEntry.seenAttr |= pokemon.getDexAttr();
    if (incrementCount) {
      dexEntry.seenCount++;
      this.gameStats.pokemonSeen++;
      if (!trainer && pokemon.species.subLegendary) {
        this.gameStats.subLegendaryPokemonSeen++;
      } else if (!trainer && pokemon.species.legendary) {
        this.gameStats.legendaryPokemonSeen++;
      } else if (!trainer && pokemon.species.mythical) {
        this.gameStats.mythicalPokemonSeen++;
      }
      if (!trainer && pokemon.isShiny()) {
        this.gameStats.shinyPokemonSeen++;
      }
    }
  }

  setPokemonCaught(pokemon: Pokemon, incrementCount: boolean = true, fromEgg: boolean = false): Promise<void> {
    return this.setPokemonSpeciesCaught(pokemon, pokemon.species, incrementCount, fromEgg);
  }

  setPokemonSpeciesCaught(pokemon: Pokemon, species: PokemonSpecies, incrementCount: boolean = true, fromEgg: boolean = false): Promise<void> {
    return new Promise<void>(resolve => {
      const dexEntry = this.dexData[species.speciesId];
      const caughtAttr = dexEntry.caughtAttr;
      const formIndex = pokemon.formIndex;
      if (noStarterFormKeys.includes(pokemon.getFormKey())) {
        pokemon.formIndex = 0;
      }
      const dexAttr = pokemon.getDexAttr();
      pokemon.formIndex = formIndex;
      dexEntry.caughtAttr |= dexAttr;
      if (speciesStarters.hasOwnProperty(species.speciesId)) {
        this.starterData[species.speciesId].abilityAttr |= pokemon.abilityIndex !== 1 || pokemon.species.ability2
          ? Math.pow(2, pokemon.abilityIndex)
          : AbilityAttr.ABILITY_HIDDEN;
      }
      dexEntry.natureAttr |= Math.pow(2, pokemon.nature + 1);
      
      const hasPrevolution = pokemonPrevolutions.hasOwnProperty(species.speciesId);
      const newCatch = !caughtAttr;
      const hasNewAttr = (caughtAttr & dexAttr) !== dexAttr;

      if (incrementCount) {
        if (!fromEgg) {
          dexEntry.caughtCount++;
          this.gameStats.pokemonCaught++;
          if (pokemon.species.subLegendary) {
            this.gameStats.subLegendaryPokemonCaught++;
          } else if (pokemon.species.legendary) {
            this.gameStats.legendaryPokemonCaught++;
          } else if (pokemon.species.mythical) {
            this.gameStats.mythicalPokemonCaught++;
          }
          if (pokemon.isShiny()) {
            this.gameStats.shinyPokemonCaught++;
          }
        } else {
          dexEntry.hatchedCount++;
          this.gameStats.pokemonHatched++;
          if (pokemon.species.subLegendary) {
            this.gameStats.subLegendaryPokemonHatched++;
          } else if (pokemon.species.legendary) {
            this.gameStats.legendaryPokemonHatched++;
          } else if (pokemon.species.mythical) {
            this.gameStats.mythicalPokemonHatched++;
          }
          if (pokemon.isShiny()) {
            this.gameStats.shinyPokemonHatched++;
          }
        }

        if (!hasPrevolution && (!pokemon.scene.gameMode.isDaily || hasNewAttr || fromEgg)) {
          this.addStarterCandy(species, (1 * (pokemon.isShiny() ? 5 * Math.pow(2, pokemon.variant || 0) : 1)) * (fromEgg || pokemon.isBoss() ? 2 : 1));
        }
      }
    
      const checkPrevolution = () => {
        if (hasPrevolution) {
          const prevolutionSpecies = pokemonPrevolutions[species.speciesId];
          return this.setPokemonSpeciesCaught(pokemon, getPokemonSpecies(prevolutionSpecies), incrementCount, fromEgg).then(() => resolve());
        } else {
          resolve();
        }
      };

      if (newCatch && speciesStarters.hasOwnProperty(species.speciesId)) {
        this.scene.playSound("level_up_fanfare");
        this.scene.ui.showText(`${species.name} has been\nadded as a starter!`, null, () => checkPrevolution(), null, true);
      } else {
        checkPrevolution();
      }
    });
  }

  incrementRibbonCount(species: PokemonSpecies, forStarter: boolean = false): integer {
    const speciesIdToIncrement: Species = species.getRootSpeciesId(forStarter);

    if (!this.starterData[speciesIdToIncrement].classicWinCount) {
      this.starterData[speciesIdToIncrement].classicWinCount = 0;
    }
    
    if (!this.starterData[speciesIdToIncrement].classicWinCount) {
      this.scene.gameData.gameStats.ribbonsOwned++;
    }

    const ribbonsInStats: integer = this.scene.gameData.gameStats.ribbonsOwned;

    if (ribbonsInStats >= 100) {
      this.scene.validateAchv(achvs._100_RIBBONS);
    }
    if (ribbonsInStats >= 75) {
      this.scene.validateAchv(achvs._75_RIBBONS);
    }
    if (ribbonsInStats >= 50) {
      this.scene.validateAchv(achvs._50_RIBBONS);
    }
    if (ribbonsInStats >= 25) {
      this.scene.validateAchv(achvs._25_RIBBONS);
    }
    if (ribbonsInStats >= 10) {
      this.scene.validateAchv(achvs._10_RIBBONS);
    }

    return ++this.starterData[speciesIdToIncrement].classicWinCount;
  }

  addStarterCandy(species: PokemonSpecies, count: integer): void {
    this.scene.candyBar.showStarterSpeciesCandy(species.speciesId, count);
    this.starterData[species.speciesId].candyCount += count;
  }

  setEggMoveUnlocked(species: PokemonSpecies, eggMoveIndex: integer): Promise<boolean> {
    return new Promise<boolean>(resolve => {
      const speciesId = species.speciesId;
      if (!speciesEggMoves.hasOwnProperty(speciesId) || !speciesEggMoves[speciesId][eggMoveIndex]) {
        resolve(false);
        return;
      }

      if (!this.starterData[speciesId].eggMoves) {
        this.starterData[speciesId].eggMoves = 0;
      }

      const value = Math.pow(2, eggMoveIndex);

      if (this.starterData[speciesId].eggMoves & value) {
        resolve(false);
        return;
      }

      this.starterData[speciesId].eggMoves |= value;

      this.scene.playSound("level_up_fanfare");
      this.scene.ui.showText(`${eggMoveIndex === 3 ? "Rare " : ""}Egg Move unlocked: ${allMoves[speciesEggMoves[speciesId][eggMoveIndex]].name}`, null, () => resolve(true), null, true);
    });
  }

  updateSpeciesDexIvs(speciesId: Species, ivs: integer[]): void {
    let dexEntry: DexEntry;
    do {
      dexEntry = this.scene.gameData.dexData[speciesId];
      const dexIvs = dexEntry.ivs;
      for (let i = 0; i < dexIvs.length; i++) {
        if (dexIvs[i] < ivs[i]) {
          dexIvs[i] = ivs[i];
        }
      }
      if (dexIvs.filter(iv => iv === 31).length === 6) {
        this.scene.validateAchv(achvs.PERFECT_IVS);
      }
    } while (pokemonPrevolutions.hasOwnProperty(speciesId) && (speciesId = pokemonPrevolutions[speciesId]));
  }

  getSpeciesCount(dexEntryPredicate: (entry: DexEntry) => boolean): integer {
    const dexKeys = Object.keys(this.dexData);
    let speciesCount = 0;
    for (const s of dexKeys) {
      if (dexEntryPredicate(this.dexData[s])) {
        speciesCount++;
      }
    }
    return speciesCount;
  }

  getStarterCount(dexEntryPredicate: (entry: DexEntry) => boolean): integer {
    const starterKeys = Object.keys(speciesStarters);
    let starterCount = 0;
    for (const s of starterKeys) {
      const starterDexEntry = this.dexData[s];
      if (dexEntryPredicate(starterDexEntry)) {
        starterCount++;
      }
    }
    return starterCount;
  }

  getSpeciesDefaultDexAttr(species: PokemonSpecies, forSeen: boolean = false, optimistic: boolean = false): bigint {
    let ret = 0n;
    const dexEntry = this.dexData[species.speciesId];
    const attr = dexEntry.caughtAttr;
    ret |= optimistic
      ? attr & DexAttr.SHINY ? DexAttr.SHINY : DexAttr.NON_SHINY
      : attr & DexAttr.NON_SHINY || !(attr & DexAttr.SHINY) ? DexAttr.NON_SHINY : DexAttr.SHINY;
    ret |= attr & DexAttr.MALE || !(attr & DexAttr.FEMALE) ? DexAttr.MALE : DexAttr.FEMALE;
    ret |= optimistic
      ? attr & DexAttr.SHINY ? attr & DexAttr.VARIANT_3 ? DexAttr.VARIANT_3 : attr & DexAttr.VARIANT_2 ? DexAttr.VARIANT_2 : DexAttr.DEFAULT_VARIANT : DexAttr.DEFAULT_VARIANT
      : attr & DexAttr.DEFAULT_VARIANT ? DexAttr.DEFAULT_VARIANT : attr & DexAttr.VARIANT_2 ? DexAttr.VARIANT_2 : attr & DexAttr.VARIANT_3 ? DexAttr.VARIANT_3 : DexAttr.DEFAULT_VARIANT;
    ret |= this.getFormAttr(this.getFormIndex(attr));
    return ret;
  }

  getSpeciesDexAttrProps(species: PokemonSpecies, dexAttr: bigint): DexAttrProps {
    const shiny = !(dexAttr & DexAttr.NON_SHINY);
    const female = !(dexAttr & DexAttr.MALE);
    const variant = dexAttr & DexAttr.DEFAULT_VARIANT ? 0 : dexAttr & DexAttr.VARIANT_2 ? 1 : dexAttr & DexAttr.VARIANT_3 ? 2 : 0;
    const formIndex = this.getFormIndex(dexAttr);

    return {
      shiny,
      female,
      variant,
      formIndex
    };
  }

  getStarterSpeciesDefaultAbilityIndex(species: PokemonSpecies): integer {
    const abilityAttr = this.starterData[species.speciesId].abilityAttr;
    return abilityAttr & AbilityAttr.ABILITY_1 ? 0 : !species.ability2 || abilityAttr & AbilityAttr.ABILITY_2 ? 1 : 2;
  }

  getSpeciesDefaultNature(species: PokemonSpecies): Nature {
    const dexEntry = this.dexData[species.speciesId];
    for (let n = 0; n < 25; n++) {
      if (dexEntry.natureAttr & Math.pow(2, n + 1)) {
        return n as Nature;
      }
    }
    return 0 as Nature;
  }

  getSpeciesDefaultNatureAttr(species: PokemonSpecies): integer {
    return Math.pow(2, this.getSpeciesDefaultNature(species));
  }

  getDexAttrLuck(dexAttr: bigint): integer {
    return dexAttr & DexAttr.SHINY ? dexAttr & DexAttr.VARIANT_3 ? 3 : dexAttr & DexAttr.VARIANT_2 ? 2 : 1 : 0;
  }

  getNaturesForAttr(natureAttr: integer): Nature[] {
    const ret: Nature[] = [];
    for (let n = 0; n < 25; n++) {
      if (natureAttr & Math.pow(2, n + 1)) {
        ret.push(n);
      }
    }
    return ret;
  }

  getSpeciesStarterValue(speciesId: Species): number {
    const baseValue = speciesStarters[speciesId];
    let value = baseValue;

    const decrementValue = (value: number) => {
      if (value > 1) {
        value--;
      } else {
        value /= 2;
      }
      return value;
    };

    for (let v = 0; v < this.starterData[speciesId].valueReduction; v++) {
      value = decrementValue(value);
    }

    return value;
  }

  getFormIndex(attr: bigint): integer {
    if (!attr || attr < DexAttr.DEFAULT_FORM) {
      return 0;
    }
    let f = 0;
    while (!(attr & this.getFormAttr(f))) {
      f++;
    }
    return f;
  }

  getFormAttr(formIndex: integer): bigint {
    return BigInt(Math.pow(2, 7 + formIndex));
  }
  
  consolidateDexData(dexData: DexData): void {
    for (const k of Object.keys(dexData)) {
      const entry = dexData[k] as DexEntry;
      if (!entry.hasOwnProperty("hatchedCount")) {
        entry.hatchedCount = 0;
      }
      if (!entry.hasOwnProperty("natureAttr") || (entry.caughtAttr && !entry.natureAttr)) {
        entry.natureAttr = this.defaultDexData[k].natureAttr || Math.pow(2, Utils.randInt(25, 1));
      }
    }
  }

  migrateStarterAbilities(systemData: SystemSaveData, initialStarterData?: StarterData): void {
    const starterIds = Object.keys(this.starterData).map(s => parseInt(s) as Species);
    const starterData = initialStarterData || systemData.starterData;
    const dexData = systemData.dexData;
    for (const s of starterIds) {
      const dexAttr = dexData[s].caughtAttr;
      starterData[s].abilityAttr = (dexAttr & DexAttr.DEFAULT_VARIANT ? AbilityAttr.ABILITY_1 : 0)
        | (dexAttr & DexAttr.VARIANT_2 ? AbilityAttr.ABILITY_2 : 0)
        | (dexAttr & DexAttr.VARIANT_3 ? AbilityAttr.ABILITY_HIDDEN : 0);
      if (dexAttr) {
        if (!(dexAttr & DexAttr.DEFAULT_VARIANT)) {
          dexData[s].caughtAttr ^= DexAttr.DEFAULT_VARIANT;
        }
        if (dexAttr & DexAttr.VARIANT_2) {
          dexData[s].caughtAttr ^= DexAttr.VARIANT_2;
        }
        if (dexAttr & DexAttr.VARIANT_3) {
          dexData[s].caughtAttr ^= DexAttr.VARIANT_3;
        }
      }
    }
  }

  fixVariantData(systemData: SystemSaveData): void {
    const starterIds = Object.keys(this.starterData).map(s => parseInt(s) as Species);
    const starterData = systemData.starterData;
    const dexData = systemData.dexData;
    if (starterIds.find(id => (dexData[id].caughtAttr & DexAttr.VARIANT_2 || dexData[id].caughtAttr & DexAttr.VARIANT_3) && !variantData[id])) {
      for (const s of starterIds) {
        const species = getPokemonSpecies(s);
        if (variantData[s]) {
          const tempCaughtAttr = dexData[s].caughtAttr;
          let seenVariant2 = false;
          let seenVariant3 = false;
          const checkEvoSpecies = (es: Species) => {
            seenVariant2 ||= !!(dexData[es].seenAttr & DexAttr.VARIANT_2);
            seenVariant3 ||= !!(dexData[es].seenAttr & DexAttr.VARIANT_3);
            if (pokemonEvolutions.hasOwnProperty(es)) {
              for (const pe of pokemonEvolutions[es]) {
                checkEvoSpecies(pe.speciesId);
              }
            }
          };
          checkEvoSpecies(s);
          if (dexData[s].caughtAttr & DexAttr.VARIANT_2 && !seenVariant2) {
            dexData[s].caughtAttr ^= DexAttr.VARIANT_2;
          }
          if (dexData[s].caughtAttr & DexAttr.VARIANT_3 && !seenVariant3) {
            dexData[s].caughtAttr ^= DexAttr.VARIANT_3;
          }
          starterData[s].abilityAttr = (tempCaughtAttr & DexAttr.DEFAULT_VARIANT ? AbilityAttr.ABILITY_1 : 0)
            | (tempCaughtAttr & DexAttr.VARIANT_2 && species.ability2 ? AbilityAttr.ABILITY_2 : 0)
            | (tempCaughtAttr & DexAttr.VARIANT_3 && species.abilityHidden ? AbilityAttr.ABILITY_HIDDEN : 0);
        } else {
          const tempCaughtAttr = dexData[s].caughtAttr;
          if (dexData[s].caughtAttr & DexAttr.VARIANT_2) {
            dexData[s].caughtAttr ^= DexAttr.VARIANT_2;
          }
          if (dexData[s].caughtAttr & DexAttr.VARIANT_3) {
            dexData[s].caughtAttr ^= DexAttr.VARIANT_3;
          }
          starterData[s].abilityAttr = (tempCaughtAttr & DexAttr.DEFAULT_VARIANT ? AbilityAttr.ABILITY_1 : 0)
            | (tempCaughtAttr & DexAttr.VARIANT_2 && species.ability2 ? AbilityAttr.ABILITY_2 : 0)
            | (tempCaughtAttr & DexAttr.VARIANT_3 && species.abilityHidden ? AbilityAttr.ABILITY_HIDDEN : 0);
        }
      }
    }
  }
  
  fixStarterData(systemData: SystemSaveData): void {
    for (const starterId of defaultStarterSpecies) {
      systemData.starterData[starterId].abilityAttr |= AbilityAttr.ABILITY_1;
    }
  }

  fixLegendaryStats(systemData: SystemSaveData): void {
    systemData.gameStats.subLegendaryPokemonSeen = 0;
    systemData.gameStats.subLegendaryPokemonCaught = 0;
    systemData.gameStats.subLegendaryPokemonHatched = 0;
    allSpecies.filter(s => s.subLegendary).forEach(s => {
      const dexEntry = systemData.dexData[s.speciesId];
      systemData.gameStats.subLegendaryPokemonSeen += dexEntry.seenCount;
      systemData.gameStats.legendaryPokemonSeen = Math.max(systemData.gameStats.legendaryPokemonSeen - dexEntry.seenCount, 0);
      systemData.gameStats.subLegendaryPokemonCaught += dexEntry.caughtCount;
      systemData.gameStats.legendaryPokemonCaught = Math.max(systemData.gameStats.legendaryPokemonCaught - dexEntry.caughtCount, 0);
      systemData.gameStats.subLegendaryPokemonHatched += dexEntry.hatchedCount;
      systemData.gameStats.legendaryPokemonHatched = Math.max(systemData.gameStats.legendaryPokemonHatched - dexEntry.hatchedCount, 0);
    });
    systemData.gameStats.subLegendaryPokemonSeen = Math.max(systemData.gameStats.subLegendaryPokemonSeen, systemData.gameStats.subLegendaryPokemonCaught);
    systemData.gameStats.legendaryPokemonSeen = Math.max(systemData.gameStats.legendaryPokemonSeen, systemData.gameStats.legendaryPokemonCaught);
    systemData.gameStats.mythicalPokemonSeen = Math.max(systemData.gameStats.mythicalPokemonSeen, systemData.gameStats.mythicalPokemonCaught);
  }
}<|MERGE_RESOLUTION|>--- conflicted
+++ resolved
@@ -31,7 +31,6 @@
 import { OutdatedPhase, ReloadSessionPhase } from "#app/phases";
 import { Variant, variantData } from "#app/data/variant";
 import {setSettingGamepad, SettingGamepad, settingGamepadDefaults} from "./settings-gamepad";
-import {MappingLayout} from "#app/inputs-controller";
 import {setSettingKeyboard, SettingKeyboard, settingKeyboardDefaults} from "#app/system/settings-keyboard";
 
 const saveKey = "x0i2O7WRiANTqPmZ"; // Temporary; secure encryption is not yet necessary
@@ -444,7 +443,7 @@
             if (achvs.hasOwnProperty(a)) {
               this.achvUnlocks[a] = systemData.achvUnlocks[a];
             }
-          } 
+          }
         }
 
         if (systemData.voucherUnlocks) {
@@ -564,10 +563,6 @@
       }
     });
 
-<<<<<<< HEAD
-
-=======
->>>>>>> bac6c229
     localStorage.setItem("settings", JSON.stringify(settings));
 
     return true;
@@ -583,8 +578,7 @@
   public saveMappingConfigs(deviceName: string, config): boolean {
     const key = deviceName.toLowerCase();  // Convert the gamepad name to lowercase to use as a key
     let mappingConfigs: object = {};  // Initialize an empty object to hold the mapping configurations
-    if (localStorage.hasOwnProperty("mappingConfigs"))  // Check if 'mappingConfigs' exists in localStorage
-    {
+    if (localStorage.hasOwnProperty("mappingConfigs")) {// Check if 'mappingConfigs' exists in localStorage
       mappingConfigs = JSON.parse(localStorage.getItem("mappingConfigs"));
     }  // Parse the existing 'mappingConfigs' from localStorage
     if (!mappingConfigs[key]) {
@@ -606,15 +600,13 @@
    * for the corresponding gamepad or device key. The method then returns `true` to indicate success.
    */
   public loadMappingConfigs(): boolean {
-    if (!localStorage.hasOwnProperty("mappingConfigs"))  // Check if 'mappingConfigs' exists in localStorage
-    {
+    if (!localStorage.hasOwnProperty("mappingConfigs")) {// Check if 'mappingConfigs' exists in localStorage
       return false;
     }  // If 'mappingConfigs' does not exist, return false
 
     const mappingConfigs = JSON.parse(localStorage.getItem("mappingConfigs"));  // Parse the existing 'mappingConfigs' from localStorage
 
-    for (const key of Object.keys(mappingConfigs))  // Iterate over the keys of the mapping configurations
-    {
+    for (const key of Object.keys(mappingConfigs)) {// Iterate over the keys of the mapping configurations
       this.scene.inputController.injectConfig(key, mappingConfigs[key]);
     }  // Inject each configuration into the input controller for the corresponding key
 
@@ -622,8 +614,7 @@
   }
 
   public resetMappingToFactory(): boolean {
-    if (!localStorage.hasOwnProperty("mappingConfigs"))  // Check if 'mappingConfigs' exists in localStorage
-    {
+    if (!localStorage.hasOwnProperty("mappingConfigs")) {// Check if 'mappingConfigs' exists in localStorage
       return false;
     }  // If 'mappingConfigs' does not exist, return false
     localStorage.removeItem("mappingConfigs");
@@ -653,8 +644,7 @@
     setSettingGamepad(this.scene, setting as SettingGamepad, valueIndex);  // Set the gamepad setting in the current scene
 
     Object.keys(settingGamepadDefaults).forEach(s => {  // Iterate over the default gamepad settings
-      if (s === setting)  // If the current setting matches, update its value
-      {
+      if (s === setting) {// If the current setting matches, update its value
         settingsGamepad[s] = valueIndex;
       }
     });
@@ -687,8 +677,7 @@
     setSettingKeyboard(this.scene, setting as SettingKeyboard, valueIndex);  // Set the keyboard setting in the current scene
 
     Object.keys(settingKeyboardDefaults).forEach(s => {  // Iterate over the default keyboard settings
-      if (s === setting)  // If the current setting matches, update its value
-      {
+      if (s === setting) {// If the current setting matches, update its value
         settingsKeyboard[s] = valueIndex;
       }
     });
@@ -710,7 +699,6 @@
     for (const setting of Object.keys(settings)) {
       setSetting(this.scene, setting as Setting, settings[setting]);
     }
-<<<<<<< HEAD
   }
 
   private loadGamepadSettings(): boolean {
@@ -724,8 +712,6 @@
     for (const setting of Object.keys(settingsGamepad)) {
       setSettingGamepad(this.scene, setting as SettingGamepad, settingsGamepad[setting]);
     }
-=======
->>>>>>> bac6c229
   }
 
   public saveTutorialFlag(tutorial: Tutorial, flag: boolean): boolean {
@@ -974,11 +960,7 @@
       const seed = sessionData.seed;
       let daily: string[] = [];
 
-<<<<<<< HEAD
-      if (sessionData.gameMode == GameModes.DAILY) {
-=======
       if (sessionData.gameMode === GameModes.DAILY) {
->>>>>>> bac6c229
         if (localStorage.hasOwnProperty("daily")) {
           daily = JSON.parse(atob(localStorage.getItem("daily")));
           if (daily.includes(seed)) {
@@ -1062,12 +1044,7 @@
           v = [];
         }
         for (const md of v) {
-<<<<<<< HEAD
-          if(md?.className === "ExpBalanceModifier") // Temporarily limit EXP Balance until it gets reworked
-          {
-=======
           if(md?.className === "ExpBalanceModifier") { // Temporarily limit EXP Balance until it gets reworked
->>>>>>> bac6c229
             md.stackCount = Math.min(md.stackCount, 4);
           }
           ret.push(new PersistentModifierData(md, player));
@@ -1188,7 +1165,7 @@
     if (saveFile) {
       saveFile.remove();
     }
-  
+
     saveFile = document.createElement("input");
     saveFile.id = "saveFile";
     saveFile.type = "file";
@@ -1221,7 +1198,6 @@
             } catch (ex) {
               console.error(ex);
             }
-<<<<<<< HEAD
 
             let dataName: string;
             switch (dataType) {
@@ -1239,25 +1215,6 @@
               break;
             }
 
-=======
-
-            let dataName: string;
-            switch (dataType) {
-            case GameDataType.SYSTEM:
-              dataName = "save";
-              break;
-            case GameDataType.SESSION:
-              dataName = "session";
-              break;
-            case GameDataType.SETTINGS:
-              dataName = "settings";
-              break;
-            case GameDataType.TUTORIALS:
-              dataName = "tutorials";
-              break;
-            }
-
->>>>>>> bac6c229
             const displayError = (error: string) => this.scene.ui.showText(error, null, () => this.scene.ui.showText(null, 0), Utils.fixedInt(1500));
 
             if (!valid) {
