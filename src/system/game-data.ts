import i18next from "i18next";
import type { PokeballCounts } from "#app/battle-scene";
import { bypassLogin } from "#app/battle-scene";
import { globalScene } from "#app/global-scene";
import type { EnemyPokemon, PlayerPokemon } from "#app/field/pokemon";
import type Pokemon from "#app/field/pokemon";
import { pokemonPrevolutions } from "#app/data/balance/pokemon-evolutions";
import type PokemonSpecies from "#app/data/pokemon-species";
import { allSpecies, getPokemonSpecies } from "#app/data/pokemon-species";
import { speciesStarterCosts } from "#app/data/balance/starters";
import * as Utils from "#app/utils";
import Overrides from "#app/overrides";
import PokemonData from "#app/system/pokemon-data";
import PersistentModifierData from "#app/system/modifier-data";
import ArenaData from "#app/system/arena-data";
import { Unlockables } from "#app/system/unlockables";
import { GameModes, getGameMode } from "#app/game-mode";
import { BattleType } from "#app/battle";
import TrainerData from "#app/system/trainer-data";
import { trainerConfigs } from "#app/data/trainer-config";
import { resetSettings, setSetting, SettingKeys } from "#app/system/settings/settings";
import { achvs } from "#app/system/achv";
import EggData from "#app/system/egg-data";
import type { Egg } from "#app/data/egg";
import { vouchers, VoucherType } from "#app/system/voucher";
import { AES, enc } from "crypto-js";
import { Mode } from "#app/ui/ui";
import { clientSessionId, loggedInUser, updateUserInfo } from "#app/account";
import { Nature } from "#enums/nature";
import { GameStats } from "#app/system/game-stats";
import { Tutorial } from "#app/tutorial";
import { speciesEggMoves } from "#app/data/balance/egg-moves";
import { allMoves } from "#app/data/move";
import { TrainerVariant } from "#app/field/trainer";
import type { Variant } from "#app/data/variant";
import { setSettingGamepad, SettingGamepad, settingGamepadDefaults } from "#app/system/settings/settings-gamepad";
import type { SettingKeyboard } from "#app/system/settings/settings-keyboard";
import { setSettingKeyboard } from "#app/system/settings/settings-keyboard";
import { TagAddedEvent, TerrainChangedEvent, WeatherChangedEvent } from "#app/events/arena";
import * as Modifier from "#app/modifier/modifier";
import { StatusEffect } from "#enums/status-effect";
import ChallengeData from "#app/system/challenge-data";
import { Device } from "#enums/devices";
import { GameDataType } from "#enums/game-data-type";
import type { Moves } from "#enums/moves";
import { PlayerGender } from "#enums/player-gender";
import { Species } from "#enums/species";
import { applyChallenges, ChallengeType } from "#app/data/challenge";
import { WeatherType } from "#enums/weather-type";
import { TerrainType } from "#app/data/terrain";
import { ReloadSessionPhase } from "#app/phases/reload-session-phase";
import { RUN_HISTORY_LIMIT } from "#app/ui/run-history-ui-handler";
import { applySessionVersionMigration, applySystemVersionMigration, applySettingsVersionMigration } from "./version_migration/version_converter";
import { MysteryEncounterSaveData } from "#app/data/mystery-encounters/mystery-encounter-save-data";
import type { MysteryEncounterType } from "#enums/mystery-encounter-type";
import { pokerogueApi } from "#app/plugins/api/pokerogue-api";
import { ArenaTrapTag } from "#app/data/arena-tag";
<<<<<<< HEAD
import { pokemonFormChanges } from "#app/data/pokemon-forms";
=======
import type { Type } from "#enums/type";
>>>>>>> 2d067ec7

export const defaultStarterSpecies: Species[] = [
  Species.BULBASAUR, Species.CHARMANDER, Species.SQUIRTLE,
  Species.CHIKORITA, Species.CYNDAQUIL, Species.TOTODILE,
  Species.TREECKO, Species.TORCHIC, Species.MUDKIP,
  Species.TURTWIG, Species.CHIMCHAR, Species.PIPLUP,
  Species.SNIVY, Species.TEPIG, Species.OSHAWOTT,
  Species.CHESPIN, Species.FENNEKIN, Species.FROAKIE,
  Species.ROWLET, Species.LITTEN, Species.POPPLIO,
  Species.GROOKEY, Species.SCORBUNNY, Species.SOBBLE,
  Species.SPRIGATITO, Species.FUECOCO, Species.QUAXLY
];

const saveKey = "x0i2O7WRiANTqPmZ"; // Temporary; secure encryption is not yet necessary

export function getDataTypeKey(dataType: GameDataType, slotId: number = 0): string {
  switch (dataType) {
    case GameDataType.SYSTEM:
      return "data";
    case GameDataType.SESSION:
      let ret = "sessionData";
      if (slotId) {
        ret += slotId;
      }
      return ret;
    case GameDataType.SETTINGS:
      return "settings";
    case GameDataType.TUTORIALS:
      return "tutorials";
    case GameDataType.SEEN_DIALOGUES:
      return "seenDialogues";
    case GameDataType.RUN_HISTORY:
      return "runHistoryData";
  }
}

export function encrypt(data: string, bypassLogin: boolean): string {
  return (bypassLogin
    ? (data: string) => btoa(data)
    : (data: string) => AES.encrypt(data, saveKey))(data) as unknown as string; // TODO: is this correct?
}

export function decrypt(data: string, bypassLogin: boolean): string {
  return (bypassLogin
    ? (data: string) => atob(data)
    : (data: string) => AES.decrypt(data, saveKey).toString(enc.Utf8))(data);
}

export interface SystemSaveData {
  trainerId: number;
  secretId: number;
  gender: PlayerGender;
  dexData: DexData;
  starterData: StarterData;
  gameStats: GameStats;
  unlocks: Unlocks;
  achvUnlocks: AchvUnlocks;
  voucherUnlocks: VoucherUnlocks;
  voucherCounts: VoucherCounts;
  eggs: EggData[];
  gameVersion: string;
  timestamp: number;
  eggPity: number[];
  unlockPity: number[];
}

export interface SessionSaveData {
  seed: string;
  playTime: number;
  gameMode: GameModes;
  party: PokemonData[];
  enemyParty: PokemonData[];
  modifiers: PersistentModifierData[];
  enemyModifiers: PersistentModifierData[];
  arena: ArenaData;
  pokeballCounts: PokeballCounts;
  money: number;
  score: number;
  waveIndex: number;
  battleType: BattleType;
  trainer: TrainerData;
  gameVersion: string;
  timestamp: number;
  challenges: ChallengeData[];
  mysteryEncounterType: MysteryEncounterType | -1; // Only defined when current wave is ME,
  mysteryEncounterSaveData: MysteryEncounterSaveData;
  /**
   * Counts the amount of pokemon fainted in your party during the current arena encounter.
   */
  playerFaints: number;
}

interface Unlocks {
  [key: number]: boolean;
}

interface AchvUnlocks {
  [key: string]: number
}

interface VoucherUnlocks {
  [key: string]: number
}

export interface VoucherCounts {
    [type: string]: number;
}

export interface DexData {
  [key: number]: DexEntry
}

export interface DexEntry {
  seenAttr: bigint;
  caughtAttr: bigint;
  natureAttr: number,
  seenCount: number;
  caughtCount: number;
  hatchedCount: number;
  ivs: number[];
}

export const DexAttr = {
  NON_SHINY: 1n,
  SHINY: 2n,
  MALE: 4n,
  FEMALE: 8n,
  DEFAULT_VARIANT: 16n,
  VARIANT_2: 32n,
  VARIANT_3: 64n,
  DEFAULT_FORM: 128n
};

export interface DexAttrProps {
  shiny: boolean;
  female: boolean;
  variant: Variant;
  formIndex: number;
}

export const AbilityAttr = {
  ABILITY_1: 1,
  ABILITY_2: 2,
  ABILITY_HIDDEN: 4
};

export type RunHistoryData = Record<number, RunEntry>;

export interface RunEntry {
  entry: SessionSaveData;
  isVictory: boolean;
  /*Automatically set to false at the moment - implementation TBD*/
  isFavorite: boolean;
}

export type StarterMoveset = [ Moves ] | [ Moves, Moves ] | [ Moves, Moves, Moves ] | [ Moves, Moves, Moves, Moves ];

export interface StarterFormMoveData {
  [key: number]: StarterMoveset
}

export interface StarterMoveData {
  [key: number]: StarterMoveset | StarterFormMoveData
}

export interface StarterAttributes {
  nature?: number;
  ability?: number;
  variant?: number;
  form?: number;
  female?: boolean;
  shiny?: boolean;
  favorite?: boolean;
  nickname?: string;
  tera?: Type;
}

export interface StarterPreferences {
  [key: number]: StarterAttributes;
}

// the latest data saved/loaded for the Starter Preferences. Required to reduce read/writes. Initialize as "{}", since this is the default value and no data needs to be stored if present.
// if they ever add private static variables, move this into StarterPrefs
const StarterPrefers_DEFAULT : string = "{}";
let StarterPrefers_private_latest : string = StarterPrefers_DEFAULT;

// This is its own class as StarterPreferences...
// - don't need to be loaded on startup
// - isn't stored with other data
// - don't require to be encrypted
// - shouldn't require calls outside of the starter selection
export class StarterPrefs {
  // called on starter selection show once
  static load(): StarterPreferences {
    return JSON.parse(
      StarterPrefers_private_latest = (localStorage.getItem(`starterPrefs_${loggedInUser?.username}`) || StarterPrefers_DEFAULT)
    );
  }

  // called on starter selection clear, always
  static save(prefs: StarterPreferences): void {
    const pStr : string = JSON.stringify(prefs);
    if (pStr !== StarterPrefers_private_latest) {
      // something changed, store the update
      localStorage.setItem(`starterPrefs_${loggedInUser?.username}`, pStr);
      // update the latest prefs
      StarterPrefers_private_latest = pStr;
    }
  }
}

export interface StarterDataEntry {
  moveset: StarterMoveset | StarterFormMoveData | null;
  eggMoves: number;
  candyCount: number;
  friendship: number;
  abilityAttr: number;
  passiveAttr: number;
  valueReduction: number;
  classicWinCount: number;
}

export interface StarterData {
  [key: number]: StarterDataEntry
}

export interface TutorialFlags {
  [key: string]: boolean
}

export interface SeenDialogues {
  [key: string]: boolean;
}

const systemShortKeys = {
  seenAttr: "$sa",
  caughtAttr: "$ca",
  natureAttr: "$na",
  seenCount: "$s",
  caughtCount: "$c",
  hatchedCount: "$hc",
  ivs: "$i",
  moveset: "$m",
  eggMoves: "$em",
  candyCount: "$x",
  friendship: "$f",
  abilityAttr: "$a",
  passiveAttr: "$pa",
  valueReduction: "$vr",
  classicWinCount: "$wc"
};

export class GameData {
  public trainerId: number;
  public secretId: number;

  public gender: PlayerGender;

  public dexData: DexData;
  private defaultDexData: DexData | null;

  public starterData: StarterData;

  public gameStats: GameStats;
  public runHistory: RunHistoryData;

  public unlocks: Unlocks;

  public achvUnlocks: AchvUnlocks;

  public voucherUnlocks: VoucherUnlocks;
  public voucherCounts: VoucherCounts;
  public eggs: Egg[];
  public eggPity: number[];
  public unlockPity: number[];

  constructor() {
    this.loadSettings();
    this.loadGamepadSettings();
    this.loadMappingConfigs();
    this.trainerId = Utils.randInt(65536);
    this.secretId = Utils.randInt(65536);
    this.starterData = {};
    this.gameStats = new GameStats();
    this.runHistory = {};
    this.unlocks = {
      [Unlockables.ENDLESS_MODE]: false,
      [Unlockables.MINI_BLACK_HOLE]: false,
      [Unlockables.SPLICED_ENDLESS_MODE]: false,
      [Unlockables.EVIOLITE]: false
    };
    this.achvUnlocks = {};
    this.voucherUnlocks = {};
    this.voucherCounts = {
      [VoucherType.REGULAR]: 0,
      [VoucherType.PLUS]: 0,
      [VoucherType.PREMIUM]: 0,
      [VoucherType.GOLDEN]: 0
    };
    this.eggs = [];
    this.eggPity = [ 0, 0, 0, 0 ];
    this.unlockPity = [ 0, 0, 0, 0 ];
    this.initDexData();
    this.initStarterData();
  }

  public getSystemSaveData(): SystemSaveData {
    return {
      trainerId: this.trainerId,
      secretId: this.secretId,
      gender: this.gender,
      dexData: this.dexData,
      starterData: this.starterData,
      gameStats: this.gameStats,
      unlocks: this.unlocks,
      achvUnlocks: this.achvUnlocks,
      voucherUnlocks: this.voucherUnlocks,
      voucherCounts: this.voucherCounts,
      eggs: this.eggs.map(e => new EggData(e)),
      gameVersion: globalScene.game.config.gameVersion,
      timestamp: new Date().getTime(),
      eggPity: this.eggPity.slice(0),
      unlockPity: this.unlockPity.slice(0)
    };
  }

  /**
   * Checks if an `Unlockable` has been unlocked.
   * @param unlockable The Unlockable to check
   * @returns `true` if the player has unlocked this `Unlockable` or an override has enabled it
   */
  public isUnlocked(unlockable: Unlockables): boolean {
    if (Overrides.ITEM_UNLOCK_OVERRIDE.includes(unlockable)) {
      return true;
    }
    return this.unlocks[unlockable];
  }

  public saveSystem(): Promise<boolean> {
    return new Promise<boolean>(resolve => {
      globalScene.ui.savingIcon.show();
      const data = this.getSystemSaveData();

      const maxIntAttrValue = 0x80000000;
      const systemData = JSON.stringify(data, (k: any, v: any) => typeof v === "bigint" ? v <= maxIntAttrValue ? Number(v) : v.toString() : v);

      localStorage.setItem(`data_${loggedInUser?.username}`, encrypt(systemData, bypassLogin));

      if (!bypassLogin) {
        pokerogueApi.savedata.system.update({ clientSessionId }, systemData)
          .then(error => {
            globalScene.ui.savingIcon.hide();
            if (error) {
              if (error.startsWith("session out of date")) {
                globalScene.clearPhaseQueue();
                globalScene.unshiftPhase(new ReloadSessionPhase());
              }
              console.error(error);
              return resolve(false);
            }
            resolve(true);
          });
      } else {
        globalScene.ui.savingIcon.hide();

        resolve(true);
      }
    });
  }

  public loadSystem(): Promise<boolean> {
    return new Promise<boolean>(resolve => {
      console.log("Client Session:", clientSessionId);

      if (bypassLogin && !localStorage.getItem(`data_${loggedInUser?.username}`)) {
        return resolve(false);
      }

      if (!bypassLogin) {
        pokerogueApi.savedata.system.get({ clientSessionId })
          .then(saveDataOrErr => {
            if (!saveDataOrErr || saveDataOrErr.length === 0 || saveDataOrErr[0] !== "{") {
              if (saveDataOrErr?.startsWith("sql: no rows in result set")) {
                globalScene.queueMessage("Save data could not be found. If this is a new account, you can safely ignore this message.", null, true);
                return resolve(true);
              } else if (saveDataOrErr?.includes("Too many connections")) {
                globalScene.queueMessage("Too many people are trying to connect and the server is overloaded. Please try again later.", null, true);
                return resolve(false);
              }
              console.error(saveDataOrErr);
              return resolve(false);
            }

            const cachedSystem = localStorage.getItem(`data_${loggedInUser?.username}`);
            this.initSystem(saveDataOrErr, cachedSystem ? AES.decrypt(cachedSystem, saveKey).toString(enc.Utf8) : undefined).then(resolve);
          });
      } else {
        this.initSystem(decrypt(localStorage.getItem(`data_${loggedInUser?.username}`)!, bypassLogin)).then(resolve); // TODO: is this bang correct?
      }
    });
  }

  public initSystem(systemDataStr: string, cachedSystemDataStr?: string): Promise<boolean> {
    return new Promise<boolean>(resolve => {
      try {
        let systemData = this.parseSystemData(systemDataStr);

        if (cachedSystemDataStr) {
          const cachedSystemData = this.parseSystemData(cachedSystemDataStr);
          if (cachedSystemData.timestamp > systemData.timestamp) {
            console.debug("Use cached system");
            systemData = cachedSystemData;
            systemDataStr = cachedSystemDataStr;
          } else {
            this.clearLocalData();
          }
        }

        console.debug(systemData);

        localStorage.setItem(`data_${loggedInUser?.username}`, encrypt(systemDataStr, bypassLogin));

        const lsItemKey = `runHistoryData_${loggedInUser?.username}`;
        const lsItem = localStorage.getItem(lsItemKey);
        if (!lsItem) {
          localStorage.setItem(lsItemKey, "");
        }

        applySystemVersionMigration(systemData);

        this.trainerId = systemData.trainerId;
        this.secretId = systemData.secretId;

        this.gender = systemData.gender;

        this.saveSetting(SettingKeys.Player_Gender, systemData.gender === PlayerGender.FEMALE ? 1 : 0);

        if (!systemData.starterData) {
          this.initStarterData();

          if (systemData["starterMoveData"]) {
            const starterMoveData = systemData["starterMoveData"];
            for (const s of Object.keys(starterMoveData)) {
              this.starterData[s].moveset = starterMoveData[s];
            }
          }

          if (systemData["starterEggMoveData"]) {
            const starterEggMoveData = systemData["starterEggMoveData"];
            for (const s of Object.keys(starterEggMoveData)) {
              this.starterData[s].eggMoves = starterEggMoveData[s];
            }
          }

          this.migrateStarterAbilities(systemData, this.starterData);

          const starterIds = Object.keys(this.starterData).map(s => parseInt(s) as Species);
          for (const s of starterIds) {
            this.starterData[s].candyCount += systemData.dexData[s].caughtCount;
            this.starterData[s].candyCount += systemData.dexData[s].hatchedCount * 2;
            if (systemData.dexData[s].caughtAttr & DexAttr.SHINY) {
              this.starterData[s].candyCount += 4;
            }
          }
        } else {
          this.starterData = systemData.starterData;
        }

        if (systemData.gameStats) {
          this.gameStats = systemData.gameStats;
        }

        if (systemData.unlocks) {
          for (const key of Object.keys(systemData.unlocks)) {
            if (this.unlocks.hasOwnProperty(key)) {
              this.unlocks[key] = systemData.unlocks[key];
            }
          }
        }

        if (systemData.achvUnlocks) {
          for (const a of Object.keys(systemData.achvUnlocks)) {
            if (achvs.hasOwnProperty(a)) {
              this.achvUnlocks[a] = systemData.achvUnlocks[a];
            }
          }
        }

        if (systemData.voucherUnlocks) {
          for (const v of Object.keys(systemData.voucherUnlocks)) {
            if (vouchers.hasOwnProperty(v)) {
              this.voucherUnlocks[v] = systemData.voucherUnlocks[v];
            }
          }
        }

        if (systemData.voucherCounts) {
          Utils.getEnumKeys(VoucherType).forEach(key => {
            const index = VoucherType[key];
            this.voucherCounts[index] = systemData.voucherCounts[index] || 0;
          });
        }

        this.eggs = systemData.eggs
          ? systemData.eggs.map(e => e.toEgg())
          : [];

        this.eggPity = systemData.eggPity ? systemData.eggPity.slice(0) : [ 0, 0, 0, 0 ];
        this.unlockPity = systemData.unlockPity ? systemData.unlockPity.slice(0) : [ 0, 0, 0, 0 ];

        this.dexData = Object.assign(this.dexData, systemData.dexData);
        this.consolidateDexData(this.dexData);
        this.defaultDexData = null;

        resolve(true);
      } catch (err) {
        console.error(err);
        resolve(false);
      }
    });
  }

  /**
   * Retrieves current run history data, organized by time stamp.
   * At the moment, only retrievable from locale cache
   */
  async getRunHistoryData(): Promise<RunHistoryData> {
    if (!Utils.isLocal) {
      /**
       * Networking Code DO NOT DELETE!
       * Note: Might have to be migrated to `pokerogue-api.ts`
       *
      const response = await Utils.apiFetch("savedata/runHistory", true);
      const data = await response.json();
      */
      const lsItemKey = `runHistoryData_${loggedInUser?.username}`;
      const lsItem = localStorage.getItem(lsItemKey);
      if (lsItem) {
        const cachedResponse  = lsItem;
        if (cachedResponse) {
          const runHistory = JSON.parse(decrypt(cachedResponse, bypassLogin));
          return runHistory;
        }
        return {};
        // check to see whether cachedData or serverData is more up-to-date
        /**
       * Networking Code DO NOT DELETE!
       *
        if ( Object.keys(cachedRHData).length >= Object.keys(data).length ) {
          return cachedRHData;
        }
        */
      } else {
        localStorage.setItem(`runHistoryData_${loggedInUser?.username}`, "");
        return {};
      }
    } else {
      const lsItemKey = `runHistoryData_${loggedInUser?.username}`;
      const lsItem = localStorage.getItem(lsItemKey);
      if (lsItem) {
        const cachedResponse = lsItem;
        if (cachedResponse) {
          const runHistory : RunHistoryData = JSON.parse(decrypt(cachedResponse, bypassLogin));
          return runHistory;
        }
        return {};
      } else {
        localStorage.setItem(`runHistoryData_${loggedInUser?.username}`, "");
        return {};
      }
    }
  }

  /**
   * Saves a new entry to Run History
   * @param runEntry: most recent SessionSaveData of the run
   * @param isVictory: result of the run
   * Arbitrary limit of 25 runs per player - Will delete runs, starting with the oldest one, if needed
   */
  async saveRunHistory(runEntry : SessionSaveData, isVictory: boolean): Promise<boolean> {
    const runHistoryData = await this.getRunHistoryData();
    // runHistoryData should always return run history or {} empty object
    let timestamps = Object.keys(runHistoryData).map(Number);

    // Arbitrary limit of 25 entries per user --> Can increase or decrease
    while (timestamps.length >= RUN_HISTORY_LIMIT ) {
      const oldestTimestamp = (Math.min.apply(Math, timestamps)).toString();
      delete runHistoryData[oldestTimestamp];
      timestamps = Object.keys(runHistoryData).map(Number);
    }

    const timestamp = (runEntry.timestamp).toString();
    runHistoryData[timestamp] = {
      entry: runEntry,
      isVictory: isVictory,
      isFavorite: false,
    };
    localStorage.setItem(`runHistoryData_${loggedInUser?.username}`, encrypt(JSON.stringify(runHistoryData), bypassLogin));
    /**
     * Networking Code DO NOT DELETE
     *
    if (!Utils.isLocal) {
      try {
        await Utils.apiPost("savedata/runHistory", JSON.stringify(runHistoryData), undefined, true);
        return true;
      } catch (err) {
        console.log("savedata/runHistory POST failed : ", err);
        return false;
      }
    }
    NOTE: should be adopted to `pokerogue-api.ts`
    */
    return true;
  }

  parseSystemData(dataStr: string): SystemSaveData {
    return JSON.parse(dataStr, (k: string, v: any) => {
      if (k === "gameStats") {
        return new GameStats(v);
      } else if (k === "eggs") {
        const ret: EggData[] = [];
        if (v === null) {
          v = [];
        }
        for (const e of v) {
          ret.push(new EggData(e));
        }
        return ret;
      }

      return k.endsWith("Attr") && ![ "natureAttr", "abilityAttr", "passiveAttr" ].includes(k) ? BigInt(v ?? 0) : v;
    }) as SystemSaveData;
  }

  convertSystemDataStr(dataStr: string, shorten: boolean = false): string {
    if (!shorten) {
      // Account for past key oversight
      dataStr = dataStr.replace(/\$pAttr/g, "$pa");
    }
    dataStr = dataStr.replace(/"trainerId":\d+/g, `"trainerId":${this.trainerId}`);
    dataStr = dataStr.replace(/"secretId":\d+/g, `"secretId":${this.secretId}`);
    const fromKeys = shorten ? Object.keys(systemShortKeys) : Object.values(systemShortKeys);
    const toKeys = shorten ? Object.values(systemShortKeys) : Object.keys(systemShortKeys);
    for (const k in fromKeys) {
      dataStr = dataStr.replace(new RegExp(`${fromKeys[k].replace("$", "\\$")}`, "g"), toKeys[k]);
    }

    return dataStr;
  }

  public async verify(): Promise<boolean> {
    if (bypassLogin) {
      return true;
    }

    const systemData = await pokerogueApi.savedata.system.verify({ clientSessionId });

    if (systemData) {
      globalScene.clearPhaseQueue();
      globalScene.unshiftPhase(new ReloadSessionPhase(JSON.stringify(systemData)));
      this.clearLocalData();
      return false;
    }

    return true;
  }

  public clearLocalData(): void {
    if (bypassLogin) {
      return;
    }
    localStorage.removeItem(`data_${loggedInUser?.username}`);
    for (let s = 0; s < 5; s++) {
      localStorage.removeItem(`sessionData${s ? s : ""}_${loggedInUser?.username}`);
    }
  }

  /**
   * Saves a setting to localStorage
   * @param setting string ideally of SettingKeys
   * @param valueIndex index of the setting's option
   * @returns true
   */
  public saveSetting(setting: string, valueIndex: number): boolean {
    let settings: object = {};
    if (localStorage.hasOwnProperty("settings")) {
      settings = JSON.parse(localStorage.getItem("settings")!); // TODO: is this bang correct?
    }

    setSetting(setting, valueIndex);

    settings[setting] = valueIndex;
    settings["gameVersion"] = globalScene.game.config.gameVersion;

    localStorage.setItem("settings", JSON.stringify(settings));

    return true;
  }

  /**
   * Saves the mapping configurations for a specified device.
   *
   * @param deviceName - The name of the device for which the configurations are being saved.
   * @param config - The configuration object containing custom mapping details.
   * @returns `true` if the configurations are successfully saved.
   */
  public saveMappingConfigs(deviceName: string, config): boolean {
    const key = deviceName.toLowerCase();  // Convert the gamepad name to lowercase to use as a key
    let mappingConfigs: object = {};  // Initialize an empty object to hold the mapping configurations
    if (localStorage.hasOwnProperty("mappingConfigs")) {// Check if 'mappingConfigs' exists in localStorage
      mappingConfigs = JSON.parse(localStorage.getItem("mappingConfigs")!); // TODO: is this bang correct?
    }  // Parse the existing 'mappingConfigs' from localStorage
    if (!mappingConfigs[key]) {
      mappingConfigs[key] = {};
    }  // If there is no configuration for the given key, create an empty object for it
    mappingConfigs[key].custom = config.custom;  // Assign the custom configuration to the mapping configuration for the given key
    localStorage.setItem("mappingConfigs", JSON.stringify(mappingConfigs));  // Save the updated mapping configurations back to localStorage
    return true;  // Return true to indicate the operation was successful
  }

  /**
   * Loads the mapping configurations from localStorage and injects them into the input controller.
   *
   * @returns `true` if the configurations are successfully loaded and injected; `false` if no configurations are found in localStorage.
   *
   * @remarks
   * This method checks if the 'mappingConfigs' entry exists in localStorage. If it does not exist, the method returns `false`.
   * If 'mappingConfigs' exists, it parses the configurations and injects each configuration into the input controller
   * for the corresponding gamepad or device key. The method then returns `true` to indicate success.
   */
  public loadMappingConfigs(): boolean {
    if (!localStorage.hasOwnProperty("mappingConfigs")) {// Check if 'mappingConfigs' exists in localStorage
      return false;
    }  // If 'mappingConfigs' does not exist, return false

    const mappingConfigs = JSON.parse(localStorage.getItem("mappingConfigs")!);  // Parse the existing 'mappingConfigs' from localStorage // TODO: is this bang correct?

    for (const key of Object.keys(mappingConfigs)) {// Iterate over the keys of the mapping configurations
      globalScene.inputController.injectConfig(key, mappingConfigs[key]);
    }  // Inject each configuration into the input controller for the corresponding key

    return true;  // Return true to indicate the operation was successful
  }

  public resetMappingToFactory(): boolean {
    if (!localStorage.hasOwnProperty("mappingConfigs")) {// Check if 'mappingConfigs' exists in localStorage
      return false;
    }  // If 'mappingConfigs' does not exist, return false
    localStorage.removeItem("mappingConfigs");
    globalScene.inputController.resetConfigs();
    return true; // TODO: is `true` the correct return value?
  }

  /**
   * Saves a gamepad setting to localStorage.
   *
   * @param setting - The gamepad setting to save.
   * @param valueIndex - The index of the value to set for the gamepad setting.
   * @returns `true` if the setting is successfully saved.
   *
   * @remarks
   * This method initializes an empty object for gamepad settings if none exist in localStorage.
   * It then updates the setting in the current scene and iterates over the default gamepad settings
   * to update the specified setting with the new value. Finally, it saves the updated settings back
   * to localStorage and returns `true` to indicate success.
   */
  public saveControlSetting(device: Device, localStoragePropertyName: string, setting: SettingGamepad|SettingKeyboard, settingDefaults, valueIndex: number): boolean {
    let settingsControls: object = {};  // Initialize an empty object to hold the gamepad settings

    if (localStorage.hasOwnProperty(localStoragePropertyName)) {  // Check if 'settingsControls' exists in localStorage
      settingsControls = JSON.parse(localStorage.getItem(localStoragePropertyName)!);  // Parse the existing 'settingsControls' from localStorage // TODO: is this bang correct?
    }

    if (device === Device.GAMEPAD) {
      setSettingGamepad(setting as SettingGamepad, valueIndex);
    } else if (device === Device.KEYBOARD) {
      setSettingKeyboard(setting as SettingKeyboard, valueIndex);
    }

    Object.keys(settingDefaults).forEach(s => {  // Iterate over the default gamepad settings
      if (s === setting) {// If the current setting matches, update its value
        settingsControls[s] = valueIndex;
      }
    });

    localStorage.setItem(localStoragePropertyName, JSON.stringify(settingsControls));  // Save the updated gamepad settings back to localStorage

    return true;  // Return true to indicate the operation was successful
  }

  /**
   * Loads Settings from local storage if available
   * @returns true if succesful, false if not
   */
  private loadSettings(): boolean {
    resetSettings();

    if (!localStorage.hasOwnProperty("settings")) {
      return false;
    }

    const settings = JSON.parse(localStorage.getItem("settings")!); // TODO: is this bang correct?

    applySettingsVersionMigration(settings);

    for (const setting of Object.keys(settings)) {
      setSetting(setting, settings[setting]);
    }

    return true; // TODO: is `true` the correct return value?
  }

  private loadGamepadSettings(): boolean {
    Object.values(SettingGamepad).map(setting => setting as SettingGamepad).forEach(setting => setSettingGamepad(setting, settingGamepadDefaults[setting]));

    if (!localStorage.hasOwnProperty("settingsGamepad")) {
      return false;
    }
    const settingsGamepad = JSON.parse(localStorage.getItem("settingsGamepad")!); // TODO: is this bang correct?

    for (const setting of Object.keys(settingsGamepad)) {
      setSettingGamepad(setting as SettingGamepad, settingsGamepad[setting]);
    }

    return true; // TODO: is `true` the correct return value?
  }

  public saveTutorialFlag(tutorial: Tutorial, flag: boolean): boolean {
    const key = getDataTypeKey(GameDataType.TUTORIALS);
    let tutorials: object = {};
    if (localStorage.hasOwnProperty(key)) {
      tutorials = JSON.parse(localStorage.getItem(key)!); // TODO: is this bang correct?
    }

    Object.keys(Tutorial).map(t => t as Tutorial).forEach(t => {
      const key = Tutorial[t];
      if (key === tutorial) {
        tutorials[key] = flag;
      } else {
        tutorials[key] ??= false;
      }
    });

    localStorage.setItem(key, JSON.stringify(tutorials));

    return true;
  }

  public getTutorialFlags(): TutorialFlags {
    const key = getDataTypeKey(GameDataType.TUTORIALS);
    const ret: TutorialFlags = {};
    Object.values(Tutorial).map(tutorial => tutorial as Tutorial).forEach(tutorial => ret[Tutorial[tutorial]] = false);

    if (!localStorage.hasOwnProperty(key)) {
      return ret;
    }

    const tutorials = JSON.parse(localStorage.getItem(key)!); // TODO: is this bang correct?

    for (const tutorial of Object.keys(tutorials)) {
      ret[tutorial] = tutorials[tutorial];
    }

    return ret;
  }

  public saveSeenDialogue(dialogue: string): boolean {
    const key = getDataTypeKey(GameDataType.SEEN_DIALOGUES);
    const dialogues: object = this.getSeenDialogues();

    dialogues[dialogue] = true;
    localStorage.setItem(key, JSON.stringify(dialogues));
    console.log("Dialogue saved as seen:", dialogue);

    return true;
  }

  public getSeenDialogues(): SeenDialogues {
    const key = getDataTypeKey(GameDataType.SEEN_DIALOGUES);
    const ret: SeenDialogues = {};

    if (!localStorage.hasOwnProperty(key)) {
      return ret;
    }

    const dialogues = JSON.parse(localStorage.getItem(key)!); // TODO: is this bang correct?

    for (const dialogue of Object.keys(dialogues)) {
      ret[dialogue] = dialogues[dialogue];
    }

    return ret;
  }

  public getSessionSaveData(): SessionSaveData {
    return {
      seed: globalScene.seed,
      playTime: globalScene.sessionPlayTime,
      gameMode: globalScene.gameMode.modeId,
      party: globalScene.getPlayerParty().map(p => new PokemonData(p)),
      enemyParty: globalScene.getEnemyParty().map(p => new PokemonData(p)),
      modifiers: globalScene.findModifiers(() => true).map(m => new PersistentModifierData(m, true)),
      enemyModifiers: globalScene.findModifiers(() => true, false).map(m => new PersistentModifierData(m, false)),
      arena: new ArenaData(globalScene.arena),
      pokeballCounts: globalScene.pokeballCounts,
      money: Math.floor(globalScene.money),
      score: globalScene.score,
      waveIndex: globalScene.currentBattle.waveIndex,
      battleType: globalScene.currentBattle.battleType,
      trainer: globalScene.currentBattle.battleType === BattleType.TRAINER ? new TrainerData(globalScene.currentBattle.trainer) : null,
      gameVersion: globalScene.game.config.gameVersion,
      timestamp: new Date().getTime(),
      challenges: globalScene.gameMode.challenges.map(c => new ChallengeData(c)),
      mysteryEncounterType: globalScene.currentBattle.mysteryEncounter?.encounterType ?? -1,
      mysteryEncounterSaveData: globalScene.mysteryEncounterSaveData,
      playerFaints: globalScene.arena.playerFaints
    } as SessionSaveData;
  }

  getSession(slotId: number): Promise<SessionSaveData | null> {
    return new Promise(async (resolve, reject) => {
      if (slotId < 0) {
        return resolve(null);
      }
      const handleSessionData = async (sessionDataStr: string) => {
        try {
          const sessionData = this.parseSessionData(sessionDataStr);
          resolve(sessionData);
        } catch (err) {
          reject(err);
          return;
        }
      };

      if (!bypassLogin && !localStorage.getItem(`sessionData${slotId ? slotId : ""}_${loggedInUser?.username}`)) {
        pokerogueApi.savedata.session.get({ slot: slotId, clientSessionId })
          .then(async response => {
            if (!response || response?.length === 0 || response?.[0] !== "{") {
              console.error(response);
              return resolve(null);
            }

            localStorage.setItem(`sessionData${slotId ? slotId : ""}_${loggedInUser?.username}`, encrypt(response, bypassLogin));

            await handleSessionData(response);
          });
      } else {
        const sessionData = localStorage.getItem(`sessionData${slotId ? slotId : ""}_${loggedInUser?.username}`);
        if (sessionData) {
          await handleSessionData(decrypt(sessionData, bypassLogin));
        } else {
          return resolve(null);
        }
      }
    });
  }

  loadSession(slotId: number, sessionData?: SessionSaveData): Promise<boolean> {
    return new Promise(async (resolve, reject) => {
      try {
        const initSessionFromData = async (sessionData: SessionSaveData) => {
          console.debug(sessionData);

          globalScene.gameMode = getGameMode(sessionData.gameMode || GameModes.CLASSIC);
          if (sessionData.challenges) {
            globalScene.gameMode.challenges = sessionData.challenges.map(c => c.toChallenge());
          }

          globalScene.setSeed(sessionData.seed || globalScene.game.config.seed[0]);
          globalScene.resetSeed();

          console.log("Seed:", globalScene.seed);

          globalScene.sessionPlayTime = sessionData.playTime || 0;
          globalScene.lastSavePlayTime = 0;

          const loadPokemonAssets: Promise<void>[] = [];

          const party = globalScene.getPlayerParty();
          party.splice(0, party.length);

          for (const p of sessionData.party) {
            const pokemon = p.toPokemon() as PlayerPokemon;
            pokemon.setVisible(false);
            loadPokemonAssets.push(pokemon.loadAssets());
            party.push(pokemon);
          }

          Object.keys(globalScene.pokeballCounts).forEach((key: string) => {
            globalScene.pokeballCounts[key] = sessionData.pokeballCounts[key] || 0;
          });
          if (Overrides.POKEBALL_OVERRIDE.active) {
            globalScene.pokeballCounts = Overrides.POKEBALL_OVERRIDE.pokeballs;
          }

          globalScene.money = Math.floor(sessionData.money || 0);
          globalScene.updateMoneyText();

          if (globalScene.money > this.gameStats.highestMoney) {
            this.gameStats.highestMoney = globalScene.money;
          }

          globalScene.score = sessionData.score;
          globalScene.updateScoreText();

          globalScene.mysteryEncounterSaveData = new MysteryEncounterSaveData(sessionData.mysteryEncounterSaveData);

          globalScene.newArena(sessionData.arena.biome, sessionData.playerFaints);

          const battleType = sessionData.battleType || 0;
          const trainerConfig = sessionData.trainer ? trainerConfigs[sessionData.trainer.trainerType] : null;
          const mysteryEncounterType = sessionData.mysteryEncounterType !== -1 ? sessionData.mysteryEncounterType : undefined;
          const battle = globalScene.newBattle(sessionData.waveIndex, battleType, sessionData.trainer, battleType === BattleType.TRAINER ? trainerConfig?.doubleOnly || sessionData.trainer?.variant === TrainerVariant.DOUBLE : sessionData.enemyParty.length > 1, mysteryEncounterType)!; // TODO: is this bang correct?
          battle.enemyLevels = sessionData.enemyParty.map(p => p.level);

          globalScene.arena.init();

          sessionData.enemyParty.forEach((enemyData, e) => {
            const enemyPokemon = enemyData.toPokemon(battleType, e, sessionData.trainer?.variant === TrainerVariant.DOUBLE) as EnemyPokemon;
            battle.enemyParty[e] = enemyPokemon;
            if (battleType === BattleType.WILD) {
              battle.seenEnemyPartyMemberIds.add(enemyPokemon.id);
            }

            loadPokemonAssets.push(enemyPokemon.loadAssets());
          });

          globalScene.arena.weather = sessionData.arena.weather;
          globalScene.arena.eventTarget.dispatchEvent(new WeatherChangedEvent(WeatherType.NONE, globalScene.arena.weather?.weatherType!, globalScene.arena.weather?.turnsLeft!)); // TODO: is this bang correct?

          globalScene.arena.terrain = sessionData.arena.terrain;
          globalScene.arena.eventTarget.dispatchEvent(new TerrainChangedEvent(TerrainType.NONE, globalScene.arena.terrain?.terrainType!, globalScene.arena.terrain?.turnsLeft!)); // TODO: is this bang correct?

          globalScene.arena.playerTerasUsed = sessionData.arena.playerTerasUsed;

          globalScene.arena.tags = sessionData.arena.tags;
          if (globalScene.arena.tags) {
            for (const tag of globalScene.arena.tags) {
              if (tag instanceof ArenaTrapTag) {
                const { tagType, side, turnCount, layers, maxLayers } = tag as ArenaTrapTag;
                globalScene.arena.eventTarget.dispatchEvent(new TagAddedEvent(tagType, side, turnCount, layers, maxLayers));
              } else {
                globalScene.arena.eventTarget.dispatchEvent(new TagAddedEvent(tag.tagType, tag.side, tag.turnCount));
              }
            }
          }

          for (const modifierData of sessionData.modifiers) {
            const modifier = modifierData.toModifier(Modifier[modifierData.className]);
            if (modifier) {
              globalScene.addModifier(modifier, true);
            }
          }

          globalScene.updateModifiers(true);

          for (const enemyModifierData of sessionData.enemyModifiers) {
            const modifier = enemyModifierData.toModifier(Modifier[enemyModifierData.className]);
            if (modifier) {
              globalScene.addEnemyModifier(modifier, true);
            }
          }

          globalScene.updateModifiers(false);

          Promise.all(loadPokemonAssets).then(() => resolve(true));
        };
        if (sessionData) {
          initSessionFromData(sessionData);
        } else {
          this.getSession(slotId)
            .then(data => data && initSessionFromData(data))
            .catch(err => {
              reject(err);
              return;
            });
        }
      } catch (err) {
        reject(err);
        return;
      }
    });
  }

  /**
   * Delete the session data at the given slot when overwriting a save file
   * For deleting the session of a finished run, use {@linkcode tryClearSession}
   * @param slotId the slot to clear
   * @returns Promise with result `true` if the session was deleted successfully, `false` otherwise
   */
  deleteSession(slotId: number): Promise<boolean> {
    return new Promise<boolean>(resolve => {
      if (bypassLogin) {
        localStorage.removeItem(`sessionData${slotId ? slotId : ""}_${loggedInUser?.username}`);
        return resolve(true);
      }

      updateUserInfo().then(success => {
        if (success !== null && !success) {
          return resolve(false);
        }
        pokerogueApi.savedata.session.delete({ slot: slotId, clientSessionId }).then(error => {
          if (error) {
            if (error.startsWith("session out of date")) {
              globalScene.clearPhaseQueue();
              globalScene.unshiftPhase(new ReloadSessionPhase());
            }
            console.error(error);
            resolve(false);
          } else {
            if (loggedInUser) {
              loggedInUser.lastSessionSlot = -1;
            }

            localStorage.removeItem(`sessionData${slotId ? slotId : ""}_${loggedInUser?.username}`);
            resolve(true);

          }
        });
      });
    });
  }

  /* Defines a localStorage item 'daily' to check on clears, offline implementation of savedata/newclear API
  If a GameModes clear other than Daily is checked, newClear = true as usual
  If a Daily mode is cleared, checks if it was already cleared before, based on seed, and returns true only to new daily clear runs */
  offlineNewClear(): Promise<boolean> {
    return new Promise<boolean>(resolve => {
      const sessionData = this.getSessionSaveData();
      const seed = sessionData.seed;
      let daily: string[] = [];

      if (sessionData.gameMode === GameModes.DAILY) {
        if (localStorage.hasOwnProperty("daily")) {
          daily = JSON.parse(atob(localStorage.getItem("daily")!)); // TODO: is this bang correct?
          if (daily.includes(seed)) {
            return resolve(false);
          } else {
            daily.push(seed);
            localStorage.setItem("daily", btoa(JSON.stringify(daily)));
            return resolve(true);
          }
        } else {
          daily.push(seed);
          localStorage.setItem("daily", btoa(JSON.stringify(daily)));
          return resolve(true);
        }
      } else {
        return resolve(true);
      }
    });
  }


  /**
   * Attempt to clear session data after the end of a run
   * After session data is removed, attempt to update user info so the menu updates
   * To delete an unfinished run instead, use {@linkcode deleteSession}
   */
  async tryClearSession(slotId: number): Promise<[success: boolean, newClear: boolean]> {
    let result: [boolean, boolean] = [ false, false ];

    if (bypassLogin) {
      localStorage.removeItem(`sessionData${slotId ? slotId : ""}_${loggedInUser?.username}`);
      result = [ true, true ];
    } else {
      const sessionData = this.getSessionSaveData();
      const { trainerId } = this;
      const jsonResponse = await pokerogueApi.savedata.session.clear({ slot: slotId, trainerId, clientSessionId }, sessionData);

      if (!jsonResponse?.error) {
        result = [ true, jsonResponse?.success ?? false ];
        if (loggedInUser) {
          loggedInUser!.lastSessionSlot = -1;
        }
        localStorage.removeItem(`sessionData${slotId ? slotId : ""}_${loggedInUser?.username}`);
      } else {
        if (jsonResponse && jsonResponse.error?.startsWith("session out of date")) {
          globalScene.clearPhaseQueue();
          globalScene.unshiftPhase(new ReloadSessionPhase());
        }

        console.error(jsonResponse);
        result = [ false, false ];
      }
    }

    await updateUserInfo();

    return result;
  }

  parseSessionData(dataStr: string): SessionSaveData {
    const sessionData = JSON.parse(dataStr, (k: string, v: any) => {
      if (k === "party" || k === "enemyParty") {
        const ret: PokemonData[] = [];
        if (v === null) {
          v = [];
        }
        for (const pd of v) {
          ret.push(new PokemonData(pd));
        }
        return ret;
      }

      if (k === "trainer") {
        return v ? new TrainerData(v) : null;
      }

      if (k === "modifiers" || k === "enemyModifiers") {
        const player = k === "modifiers";
        const ret: PersistentModifierData[] = [];
        if (v === null) {
          v = [];
        }
        for (const md of v) {
          if (md?.className === "ExpBalanceModifier") { // Temporarily limit EXP Balance until it gets reworked
            md.stackCount = Math.min(md.stackCount, 4);
          }
          if (md instanceof Modifier.EnemyAttackStatusEffectChanceModifier && md.effect === StatusEffect.FREEZE || md.effect === StatusEffect.SLEEP) {
            continue;
          }
          ret.push(new PersistentModifierData(md, player));
        }
        return ret;
      }

      if (k === "arena") {
        return new ArenaData(v);
      }

      if (k === "challenges") {
        const ret: ChallengeData[] = [];
        if (v === null) {
          v = [];
        }
        for (const c of v) {
          ret.push(new ChallengeData(c));
        }
        return ret;
      }

      if (k === "mysteryEncounterType") {
        return v as MysteryEncounterType;
      }

      if (k === "mysteryEncounterSaveData") {
        return new MysteryEncounterSaveData(v);
      }

      return v;
    }) as SessionSaveData;

    applySessionVersionMigration(sessionData);

    return sessionData;
  }

  saveAll(skipVerification: boolean = false, sync: boolean = false, useCachedSession: boolean = false, useCachedSystem: boolean = false): Promise<boolean> {
    return new Promise<boolean>(resolve => {
      Utils.executeIf(!skipVerification, updateUserInfo).then(success => {
        if (success !== null && !success) {
          return resolve(false);
        }
        if (sync) {
          globalScene.ui.savingIcon.show();
        }
        const sessionData = useCachedSession ?
          this.parseSessionData(decrypt(localStorage.getItem(`sessionData${globalScene.sessionSlotId ? globalScene.sessionSlotId : ""}_${loggedInUser?.username}`)!, bypassLogin)) // TODO: is this bang correct?
          : this.getSessionSaveData();

        const maxIntAttrValue = 0x80000000;
        const systemData = useCachedSystem ? this.parseSystemData(decrypt(localStorage.getItem(`data_${loggedInUser?.username}`)!, bypassLogin)) : this.getSystemSaveData(); // TODO: is this bang correct?

        const request = {
          system: systemData,
          session: sessionData,
          sessionSlotId: globalScene.sessionSlotId,
          clientSessionId: clientSessionId
        };

        localStorage.setItem(`data_${loggedInUser?.username}`, encrypt(JSON.stringify(systemData, (k: any, v: any) => typeof v === "bigint" ? v <= maxIntAttrValue ? Number(v) : v.toString() : v), bypassLogin));

        localStorage.setItem(`sessionData${globalScene.sessionSlotId ? globalScene.sessionSlotId : ""}_${loggedInUser?.username}`, encrypt(JSON.stringify(sessionData), bypassLogin));

        console.debug("Session data saved");

        if (!bypassLogin && sync) {
          pokerogueApi.savedata.updateAll(request)
            .then(error => {
              if (sync) {
                globalScene.lastSavePlayTime = 0;
                globalScene.ui.savingIcon.hide();
              }
              if (error) {
                if (error.startsWith("session out of date")) {
                  globalScene.clearPhaseQueue();
                  globalScene.unshiftPhase(new ReloadSessionPhase());
                }
                console.error(error);
                return resolve(false);
              }
              resolve(true);
            });
        } else {
          this.verify().then(success => {
            globalScene.ui.savingIcon.hide();
            resolve(success);
          });
        }
      });
    });
  }

  public tryExportData(dataType: GameDataType, slotId: number = 0): Promise<boolean> {
    return new Promise<boolean>(resolve => {
      const dataKey: string = `${getDataTypeKey(dataType, slotId)}_${loggedInUser?.username}`;
      const handleData = (dataStr: string) => {
        switch (dataType) {
          case GameDataType.SYSTEM:
            dataStr = this.convertSystemDataStr(dataStr, true);
            break;
        }
        const encryptedData = AES.encrypt(dataStr, saveKey);
        const blob = new Blob([ encryptedData.toString() ], { type: "text/json" });
        const link = document.createElement("a");
        link.href = window.URL.createObjectURL(blob);
        link.download = `${dataKey}.prsv`;
        link.click();
        link.remove();
      };
      if (!bypassLogin && dataType < GameDataType.SETTINGS) {
        let promise: Promise<string | null> = Promise.resolve(null);

        if (dataType === GameDataType.SYSTEM) {
          promise = pokerogueApi.savedata.system.get({ clientSessionId });
        } else if (dataType === GameDataType.SESSION) {
          promise = pokerogueApi.savedata.session.get({ slot: slotId, clientSessionId });
        }

        promise.then(response => {
          if (!response?.length || response[0] !== "{") {
            console.error(response);
            resolve(false);
            return;
          }

          handleData(response);
          resolve(true);
        });
      } else {
        const data = localStorage.getItem(dataKey);
        if (data) {
          handleData(decrypt(data, bypassLogin));
        }
        resolve(!!data);
      }
    });
  }

  public importData(dataType: GameDataType, slotId: number = 0): void {
    const dataKey = `${getDataTypeKey(dataType, slotId)}_${loggedInUser?.username}`;

    let saveFile: any = document.getElementById("saveFile");
    if (saveFile) {
      saveFile.remove();
    }

    saveFile = document.createElement("input");
    saveFile.id = "saveFile";
    saveFile.type = "file";
    saveFile.accept = ".prsv";
    saveFile.style.display = "none";
    saveFile.addEventListener("change",
      e => {
        const reader = new FileReader();

        reader.onload = (_ => {
          return e => {
            let dataName: string;
            let dataStr = AES.decrypt(e.target?.result?.toString()!, saveKey).toString(enc.Utf8); // TODO: is this bang correct?
            let valid = false;
            try {
              dataName = GameDataType[dataType].toLowerCase();
              switch (dataType) {
                case GameDataType.SYSTEM:
                  dataStr = this.convertSystemDataStr(dataStr);
                  const systemData = this.parseSystemData(dataStr);
                  valid = !!systemData.dexData && !!systemData.timestamp;
                  break;
                case GameDataType.SESSION:
                  const sessionData = this.parseSessionData(dataStr);
                  valid = !!sessionData.party && !!sessionData.enemyParty && !!sessionData.timestamp;
                  break;
                case GameDataType.RUN_HISTORY:
                  const data = JSON.parse(dataStr);
                  const keys = Object.keys(data);
                  dataName = i18next.t("menuUiHandler:RUN_HISTORY").toLowerCase();
                  keys.forEach((key) => {
                    const entryKeys = Object.keys(data[key]);
                    valid = [ "isFavorite", "isVictory", "entry" ].every(v => entryKeys.includes(v)) && entryKeys.length === 3;
                  });
                  break;
                case GameDataType.SETTINGS:
                case GameDataType.TUTORIALS:
                  valid = true;
                  break;
              }
            } catch (ex) {
              console.error(ex);
            }

            const displayError = (error: string) => globalScene.ui.showText(error, null, () => globalScene.ui.showText("", 0), Utils.fixedInt(1500));
            dataName = dataName!; // tell TS compiler that dataName is defined!

            if (!valid) {
              return globalScene.ui.showText(`Your ${dataName} data could not be loaded. It may be corrupted.`, null, () => globalScene.ui.showText("", 0), Utils.fixedInt(1500));
            }

            globalScene.ui.showText(`Your ${dataName} data will be overridden and the page will reload. Proceed?`, null, () => {
              globalScene.ui.setOverlayMode(Mode.CONFIRM, () => {
                localStorage.setItem(dataKey, encrypt(dataStr, bypassLogin));

                if (!bypassLogin && dataType < GameDataType.SETTINGS) {
                  updateUserInfo().then(success => {
                    if (!success[0]) {
                      return displayError(`Could not contact the server. Your ${dataName} data could not be imported.`);
                    }
                    const { trainerId, secretId } = this;
                    let updatePromise: Promise<string | null>;
                    if (dataType === GameDataType.SESSION) {
                      updatePromise = pokerogueApi.savedata.session.update({ slot: slotId, trainerId, secretId, clientSessionId }, dataStr);
                    } else {
                      updatePromise = pokerogueApi.savedata.system.update({ trainerId, secretId, clientSessionId }, dataStr);
                    }
                    updatePromise
                      .then(error => {
                        if (error) {
                          console.error(error);
                          return displayError(`An error occurred while updating ${dataName} data. Please contact the administrator.`);
                        }
                        window.location = window.location;
                      });
                  });
                } else {
                  window.location = window.location;
                }
              }, () => {
                globalScene.ui.revertMode();
                globalScene.ui.showText("", 0);
              }, false, -98);
            });
          };
        })((e.target as any).files[0]);

        reader.readAsText((e.target as any).files[0]);
      }
    );
    saveFile.click();
  }

  private initDexData(): void {
    const data: DexData = {};

    for (const species of allSpecies) {
      data[species.speciesId] = {
        seenAttr: 0n, caughtAttr: 0n, natureAttr: 0, seenCount: 0, caughtCount: 0, hatchedCount: 0, ivs: [ 0, 0, 0, 0, 0, 0 ]
      };
    }

    const defaultStarterAttr = DexAttr.NON_SHINY | DexAttr.MALE | DexAttr.FEMALE | DexAttr.DEFAULT_VARIANT | DexAttr.DEFAULT_FORM;

    const defaultStarterNatures: Nature[] = [];

    globalScene.executeWithSeedOffset(() => {
      const neutralNatures = [ Nature.HARDY, Nature.DOCILE, Nature.SERIOUS, Nature.BASHFUL, Nature.QUIRKY ];
      for (let s = 0; s < defaultStarterSpecies.length; s++) {
        defaultStarterNatures.push(Utils.randSeedItem(neutralNatures));
      }
    }, 0, "default");

    for (let ds = 0; ds < defaultStarterSpecies.length; ds++) {
      const entry = data[defaultStarterSpecies[ds]] as DexEntry;
      entry.seenAttr = defaultStarterAttr;
      entry.caughtAttr = defaultStarterAttr;
      entry.natureAttr = 1 << (defaultStarterNatures[ds] + 1);
      for (const i in entry.ivs) {
        entry.ivs[i] = 15;
      }
    }

    this.defaultDexData = Object.assign({}, data);
    this.dexData = data;
  }

  private initStarterData(): void {
    const starterData: StarterData = {};

    const starterSpeciesIds = Object.keys(speciesStarterCosts).map(k => parseInt(k) as Species);

    for (const speciesId of starterSpeciesIds) {
      starterData[speciesId] = {
        moveset: null,
        eggMoves: 0,
        candyCount: 0,
        friendship: 0,
        abilityAttr: defaultStarterSpecies.includes(speciesId) ? AbilityAttr.ABILITY_1 : 0,
        passiveAttr: 0,
        valueReduction: 0,
        classicWinCount: 0
      };
    }

    this.starterData = starterData;
  }

  setPokemonSeen(pokemon: Pokemon, incrementCount: boolean = true, trainer: boolean = false): void {
    // Some Mystery Encounters block updates to these stats
    if (globalScene.currentBattle?.isBattleMysteryEncounter() && globalScene.currentBattle.mysteryEncounter?.preventGameStatsUpdates) {
      return;
    }
    const dexEntry = this.dexData[pokemon.species.speciesId];
    dexEntry.seenAttr |= pokemon.getDexAttr();
    if (incrementCount) {
      dexEntry.seenCount++;
      this.gameStats.pokemonSeen++;
      if (!trainer && pokemon.species.subLegendary) {
        this.gameStats.subLegendaryPokemonSeen++;
      } else if (!trainer && pokemon.species.legendary) {
        this.gameStats.legendaryPokemonSeen++;
      } else if (!trainer && pokemon.species.mythical) {
        this.gameStats.mythicalPokemonSeen++;
      }
      if (!trainer && pokemon.isShiny()) {
        this.gameStats.shinyPokemonSeen++;
      }
    }
  }

  /**
   *
   * @param pokemon
   * @param incrementCount
   * @param fromEgg
   * @param showMessage
   * @returns `true` if Pokemon catch unlocked a new starter, `false` if Pokemon catch did not unlock a starter
   */
  setPokemonCaught(pokemon: Pokemon, incrementCount: boolean = true, fromEgg: boolean = false, showMessage: boolean = true): Promise<boolean> {
    // If incrementCount === false (not a catch scenario), only update the pokemon's dex data if the Pokemon has already been marked as caught in dex
    // Prevents form changes, nature changes, etc. from unintentionally updating the dex data of a "rental" pokemon
    const speciesRootForm = pokemon.species.getRootSpeciesId();
    if (!incrementCount && !globalScene.gameData.dexData[speciesRootForm].caughtAttr) {
      return Promise.resolve(false);
    } else {
      return this.setPokemonSpeciesCaught(pokemon, pokemon.species, incrementCount, fromEgg, showMessage);
    }
  }

  /**
   *
   * @param pokemon
   * @param species
   * @param incrementCount
   * @param fromEgg
   * @param showMessage
   * @returns `true` if Pokemon catch unlocked a new starter, `false` if Pokemon catch did not unlock a starter
   */
  setPokemonSpeciesCaught(pokemon: Pokemon, species: PokemonSpecies, incrementCount: boolean = true, fromEgg: boolean = false, showMessage: boolean = true): Promise<boolean> {
    return new Promise<boolean>(resolve => {
      const dexEntry = this.dexData[species.speciesId];
      const caughtAttr = dexEntry.caughtAttr;
      const formIndex = pokemon.formIndex;
      const dexAttr = pokemon.getDexAttr();

      // Mark as caught
      dexEntry.caughtAttr |= dexAttr;

      // If the caught form is a battleform, we want to also mark the base form as caught.
      // This snippet assumes that the base form has formIndex equal to 0, which should be
      // always true except for the case of Urshifu.
      const formKey = pokemon.getFormKey();
      if (formIndex > 0) {
        if (pokemon.species.speciesId === Species.URSHIFU) {
          if (formIndex === 2) {
            dexEntry.caughtAttr |= globalScene.gameData.getFormAttr(0);
          } else if (formIndex === 3) {
            dexEntry.caughtAttr |= globalScene.gameData.getFormAttr(1);
          }
        }
        const allFormChanges = pokemonFormChanges.hasOwnProperty(species.speciesId) ? pokemonFormChanges[species.speciesId] : [];
        const toCurrentFormChanges = allFormChanges.filter(f => (f.formKey === formKey));
        if (toCurrentFormChanges.length > 0) {
          dexEntry.caughtAttr |= globalScene.gameData.getFormAttr(0);
        }
      }

      // Unlock ability
      if (speciesStarterCosts.hasOwnProperty(species.speciesId)) {
        this.starterData[species.speciesId].abilityAttr |= pokemon.abilityIndex !== 1 || pokemon.species.ability2
          ? 1 << pokemon.abilityIndex
          : AbilityAttr.ABILITY_HIDDEN;
      }

      // Unlock nature
      dexEntry.natureAttr |= 1 << (pokemon.nature + 1);

      const hasPrevolution = pokemonPrevolutions.hasOwnProperty(species.speciesId);
      const newCatch = !caughtAttr;
      const hasNewAttr = (caughtAttr & dexAttr) !== dexAttr;

      if (incrementCount) {
        if (!fromEgg) {
          dexEntry.caughtCount++;
          this.gameStats.pokemonCaught++;
          if (pokemon.species.subLegendary) {
            this.gameStats.subLegendaryPokemonCaught++;
          } else if (pokemon.species.legendary) {
            this.gameStats.legendaryPokemonCaught++;
          } else if (pokemon.species.mythical) {
            this.gameStats.mythicalPokemonCaught++;
          }
          if (pokemon.isShiny()) {
            this.gameStats.shinyPokemonCaught++;
          }
        } else {
          dexEntry.hatchedCount++;
          this.gameStats.pokemonHatched++;
          if (pokemon.species.subLegendary) {
            this.gameStats.subLegendaryPokemonHatched++;
          } else if (pokemon.species.legendary) {
            this.gameStats.legendaryPokemonHatched++;
          } else if (pokemon.species.mythical) {
            this.gameStats.mythicalPokemonHatched++;
          }
          if (pokemon.isShiny()) {
            this.gameStats.shinyPokemonHatched++;
          }
        }

        if (!hasPrevolution && (!globalScene.gameMode.isDaily || hasNewAttr || fromEgg)) {
          this.addStarterCandy(species, (1 * (pokemon.isShiny() ? 5 * (1 << (pokemon.variant ?? 0)) : 1)) * (fromEgg || pokemon.isBoss() ? 2 : 1));
        }
      }

      const checkPrevolution = (newStarter: boolean) => {
        if (hasPrevolution) {
          const prevolutionSpecies = pokemonPrevolutions[species.speciesId];
          this.setPokemonSpeciesCaught(pokemon, getPokemonSpecies(prevolutionSpecies), incrementCount, fromEgg, showMessage).then(result => resolve(result));
        } else {
          resolve(newStarter);
        }
      };

      if (newCatch && speciesStarterCosts.hasOwnProperty(species.speciesId)) {
        if (!showMessage) {
          resolve(true);
          return;
        }
        globalScene.playSound("level_up_fanfare");
        globalScene.ui.showText(i18next.t("battle:addedAsAStarter", { pokemonName: species.name }), null, () => checkPrevolution(true), null, true);
      } else {
        checkPrevolution(false);
      }
    });
  }

  incrementRibbonCount(species: PokemonSpecies, forStarter: boolean = false): number {
    const speciesIdToIncrement: Species = species.getRootSpeciesId(forStarter);

    if (!this.starterData[speciesIdToIncrement].classicWinCount) {
      this.starterData[speciesIdToIncrement].classicWinCount = 0;
    }

    if (!this.starterData[speciesIdToIncrement].classicWinCount) {
      globalScene.gameData.gameStats.ribbonsOwned++;
    }

    const ribbonsInStats: number = globalScene.gameData.gameStats.ribbonsOwned;

    if (ribbonsInStats >= 100) {
      globalScene.validateAchv(achvs._100_RIBBONS);
    }
    if (ribbonsInStats >= 75) {
      globalScene.validateAchv(achvs._75_RIBBONS);
    }
    if (ribbonsInStats >= 50) {
      globalScene.validateAchv(achvs._50_RIBBONS);
    }
    if (ribbonsInStats >= 25) {
      globalScene.validateAchv(achvs._25_RIBBONS);
    }
    if (ribbonsInStats >= 10) {
      globalScene.validateAchv(achvs._10_RIBBONS);
    }

    return ++this.starterData[speciesIdToIncrement].classicWinCount;
  }

  /**
   * Adds a candy to the player's game data for a given {@linkcode PokemonSpecies}.
   * Will do nothing if the player does not have the Pokemon owned in their system save data.
   * @param species
   * @param count
   */
  addStarterCandy(species: PokemonSpecies, count: number): void {
    // Only gain candies if the Pokemon has already been marked as caught in dex (ignore "rental" pokemon)
    const speciesRootForm = species.getRootSpeciesId();
    if (globalScene.gameData.dexData[speciesRootForm].caughtAttr) {
      globalScene.candyBar.showStarterSpeciesCandy(species.speciesId, count);
      this.starterData[species.speciesId].candyCount += count;
    }
  }

  /**
   *
   * @param species
   * @param eggMoveIndex
   * @param showMessage Default true. If true, will display message for unlocked egg move
   * @param prependSpeciesToMessage Default false. If true, will change message from "X Egg Move Unlocked!" to "Bulbasaur X Egg Move Unlocked!"
   */
  setEggMoveUnlocked(species: PokemonSpecies, eggMoveIndex: number, showMessage: boolean = true, prependSpeciesToMessage: boolean = false): Promise<boolean> {
    return new Promise<boolean>(resolve => {
      const speciesId = species.speciesId;
      if (!speciesEggMoves.hasOwnProperty(speciesId) || !speciesEggMoves[speciesId][eggMoveIndex]) {
        resolve(false);
        return;
      }

      if (!this.starterData[speciesId].eggMoves) {
        this.starterData[speciesId].eggMoves = 0;
      }

      const value = 1 << eggMoveIndex;

      if (this.starterData[speciesId].eggMoves & value) {
        resolve(false);
        return;
      }

      this.starterData[speciesId].eggMoves |= value;
      if (!showMessage) {
        resolve(true);
        return;
      }
      globalScene.playSound("level_up_fanfare");
      const moveName = allMoves[speciesEggMoves[speciesId][eggMoveIndex]].name;
      let message = prependSpeciesToMessage ? species.getName() + " " : "";
      message += eggMoveIndex === 3 ? i18next.t("egg:rareEggMoveUnlock", { moveName: moveName }) : i18next.t("egg:eggMoveUnlock", { moveName: moveName });

      globalScene.ui.showText(message, null, () => resolve(true), null, true);
    });
  }

  /**
   * Checks whether the root species of a given {@PokemonSpecies} has been unlocked in the dex
   */
  isRootSpeciesUnlocked(species: PokemonSpecies): boolean {
    return !!this.dexData[species.getRootSpeciesId()]?.caughtAttr;
  }

  /**
   * Unlocks the given {@linkcode Nature} for a {@linkcode PokemonSpecies} and its prevolutions.
   * Will fail silently if root species has not been unlocked
   */
  unlockSpeciesNature(species: PokemonSpecies, nature: Nature): void {
    if (!this.isRootSpeciesUnlocked(species)) {
      return;
    }

    //recursively unlock nature for species and prevolutions
    const _unlockSpeciesNature = (speciesId: Species) => {
      this.dexData[speciesId].natureAttr |= 1 << (nature + 1);
      if (pokemonPrevolutions.hasOwnProperty(speciesId)) {
        _unlockSpeciesNature(pokemonPrevolutions[speciesId]);
      }
    };
    _unlockSpeciesNature(species.speciesId);
  }

  updateSpeciesDexIvs(speciesId: Species, ivs: number[]): void {
    let dexEntry: DexEntry;
    do {
      dexEntry = globalScene.gameData.dexData[speciesId];
      const dexIvs = dexEntry.ivs;
      for (let i = 0; i < dexIvs.length; i++) {
        if (dexIvs[i] < ivs[i]) {
          dexIvs[i] = ivs[i];
        }
      }
      if (dexIvs.filter(iv => iv === 31).length === 6) {
        globalScene.validateAchv(achvs.PERFECT_IVS);
      }
    } while (pokemonPrevolutions.hasOwnProperty(speciesId) && (speciesId = pokemonPrevolutions[speciesId]));
  }

  getSpeciesCount(dexEntryPredicate: (entry: DexEntry) => boolean): number {
    const dexKeys = Object.keys(this.dexData);
    let speciesCount = 0;
    for (const s of dexKeys) {
      if (dexEntryPredicate(this.dexData[s])) {
        speciesCount++;
      }
    }
    return speciesCount;
  }

  getStarterCount(dexEntryPredicate: (entry: DexEntry) => boolean): number {
    const starterKeys = Object.keys(speciesStarterCosts);
    let starterCount = 0;
    for (const s of starterKeys) {
      const starterDexEntry = this.dexData[s];
      if (dexEntryPredicate(starterDexEntry)) {
        starterCount++;
      }
    }
    return starterCount;
  }

  getSpeciesDefaultDexAttr(species: PokemonSpecies, _forSeen: boolean = false, optimistic: boolean = false): bigint {
    let ret = 0n;
    const dexEntry = this.dexData[species.speciesId];
    const attr = dexEntry.caughtAttr;
    if (optimistic) {
      if (attr & DexAttr.SHINY) {
        ret |= DexAttr.SHINY;

        if (attr & DexAttr.VARIANT_3) {
          ret |= DexAttr.VARIANT_3;
        } else if (attr & DexAttr.VARIANT_2) {
          ret |= DexAttr.VARIANT_2;
        } else {
          ret |= DexAttr.DEFAULT_VARIANT;
        }
      } else {
        ret |= DexAttr.NON_SHINY;
        ret |= DexAttr.DEFAULT_VARIANT;
      }
    } else {
      // Default to non shiny. Fallback to shiny if it's the only thing that's unlocked
      ret |= (attr & DexAttr.NON_SHINY || !(attr & DexAttr.SHINY)) ? DexAttr.NON_SHINY : DexAttr.SHINY;

      if (attr & DexAttr.DEFAULT_VARIANT) {
        ret |= DexAttr.DEFAULT_VARIANT;
      } else if (attr & DexAttr.VARIANT_2) {
        ret |= DexAttr.VARIANT_2;
      } else if (attr & DexAttr.VARIANT_3) {
        ret |= DexAttr.VARIANT_3;
      } else {
        ret |= DexAttr.DEFAULT_VARIANT;
      }
    }
    ret |= attr & DexAttr.MALE || !(attr & DexAttr.FEMALE) ? DexAttr.MALE : DexAttr.FEMALE;
    ret |= this.getFormAttr(this.getFormIndex(attr));
    return ret;
  }

  getSpeciesDexAttrProps(species: PokemonSpecies, dexAttr: bigint): DexAttrProps {
    const shiny = !(dexAttr & DexAttr.NON_SHINY);
    const female = !(dexAttr & DexAttr.MALE);
    let variant: Variant = 0;
    if (dexAttr & DexAttr.DEFAULT_VARIANT) {
      variant = 0;
    } else if (dexAttr & DexAttr.VARIANT_2) {
      variant = 1;
    } else if (dexAttr & DexAttr.VARIANT_3) {
      variant = 2;
    }
    const formIndex = this.getFormIndex(dexAttr);

    return {
      shiny,
      female,
      variant,
      formIndex
    };
  }

  getStarterSpeciesDefaultAbilityIndex(species: PokemonSpecies): number {
    const abilityAttr = this.starterData[species.speciesId].abilityAttr;
    return abilityAttr & AbilityAttr.ABILITY_1 ? 0 : !species.ability2 || abilityAttr & AbilityAttr.ABILITY_2 ? 1 : 2;
  }

  getSpeciesDefaultNature(species: PokemonSpecies): Nature {
    const dexEntry = this.dexData[species.speciesId];
    for (let n = 0; n < 25; n++) {
      if (dexEntry.natureAttr & (1 << (n + 1))) {
        return n as Nature;
      }
    }
    return 0 as Nature;
  }

  getSpeciesDefaultNatureAttr(species: PokemonSpecies): number {
    return 1 << (this.getSpeciesDefaultNature(species));
  }

  getDexAttrLuck(dexAttr: bigint): number {
    return dexAttr & DexAttr.SHINY ? dexAttr & DexAttr.VARIANT_3 ? 3 : dexAttr & DexAttr.VARIANT_2 ? 2 : 1 : 0;
  }

  getNaturesForAttr(natureAttr: number = 0): Nature[] {
    const ret: Nature[] = [];
    for (let n = 0; n < 25; n++) {
      if (natureAttr & (1 << (n + 1))) {
        ret.push(n);
      }
    }
    return ret;
  }

  getSpeciesStarterValue(speciesId: Species): number {
    const baseValue = speciesStarterCosts[speciesId];
    let value = baseValue;

    const decrementValue = (value: number) => {
      if (value > 1) {
        value--;
      } else {
        value /= 2;
      }
      return value;
    };

    for (let v = 0; v < this.starterData[speciesId].valueReduction; v++) {
      value = decrementValue(value);
    }

    const cost = new Utils.NumberHolder(value);
    applyChallenges(globalScene.gameMode, ChallengeType.STARTER_COST, speciesId, cost);

    return cost.value;
  }

  getFormIndex(attr: bigint): number {
    if (!attr || attr < DexAttr.DEFAULT_FORM) {
      return 0;
    }
    let f = 0;
    while (!(attr & this.getFormAttr(f))) {
      f++;
    }
    return f;
  }

  getFormAttr(formIndex: number): bigint {
    return BigInt(1) << BigInt(7 + formIndex);
  }

  consolidateDexData(dexData: DexData): void {
    for (const k of Object.keys(dexData)) {
      const entry = dexData[k] as DexEntry;
      if (!entry.hasOwnProperty("hatchedCount")) {
        entry.hatchedCount = 0;
      }
      if (!entry.hasOwnProperty("natureAttr") || (entry.caughtAttr && !entry.natureAttr)) {
        entry.natureAttr = this.defaultDexData?.[k].natureAttr || (1 << Utils.randInt(25, 1));
      }
    }
  }

  migrateStarterAbilities(systemData: SystemSaveData, initialStarterData?: StarterData): void {
    const starterIds = Object.keys(this.starterData).map(s => parseInt(s) as Species);
    const starterData = initialStarterData || systemData.starterData;
    const dexData = systemData.dexData;
    for (const s of starterIds) {
      const dexAttr = dexData[s].caughtAttr;
      starterData[s].abilityAttr = (dexAttr & DexAttr.DEFAULT_VARIANT ? AbilityAttr.ABILITY_1 : 0)
        | (dexAttr & DexAttr.VARIANT_2 ? AbilityAttr.ABILITY_2 : 0)
        | (dexAttr & DexAttr.VARIANT_3 ? AbilityAttr.ABILITY_HIDDEN : 0);
      if (dexAttr) {
        if (!(dexAttr & DexAttr.DEFAULT_VARIANT)) {
          dexData[s].caughtAttr ^= DexAttr.DEFAULT_VARIANT;
        }
        if (dexAttr & DexAttr.VARIANT_2) {
          dexData[s].caughtAttr ^= DexAttr.VARIANT_2;
        }
        if (dexAttr & DexAttr.VARIANT_3) {
          dexData[s].caughtAttr ^= DexAttr.VARIANT_3;
        }
      }
    }
  }
}<|MERGE_RESOLUTION|>--- conflicted
+++ resolved
@@ -55,11 +55,8 @@
 import type { MysteryEncounterType } from "#enums/mystery-encounter-type";
 import { pokerogueApi } from "#app/plugins/api/pokerogue-api";
 import { ArenaTrapTag } from "#app/data/arena-tag";
-<<<<<<< HEAD
 import { pokemonFormChanges } from "#app/data/pokemon-forms";
-=======
 import type { Type } from "#enums/type";
->>>>>>> 2d067ec7
 
 export const defaultStarterSpecies: Species[] = [
   Species.BULBASAUR, Species.CHARMANDER, Species.SQUIRTLE,
