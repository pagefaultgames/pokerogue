--- conflicted
+++ resolved
@@ -424,26 +424,14 @@
       }
 
       if (!bypassLogin) {
-<<<<<<< HEAD
-        Utils.apiFetch(`savedata/system/get?clientSessionId=${clientSessionId}`, true)
-          .then(response => response.text())
-          .then(response => {
-            if (!response.length || response[0] !== "{") {
-              if (response.startsWith("sql: no rows in result set")) {
-                globalScene.queueMessage("Save data could not be found. If this is a new account, you can safely ignore this message.", null, true);
-                return resolve(true);
-              } else if (response.indexOf("Too many connections") > -1) {
-                globalScene.queueMessage("Too many people are trying to connect and the server is overloaded. Please try again later.", null, true);
-=======
         pokerogueApi.savedata.system.get({ clientSessionId })
           .then(saveDataOrErr => {
             if (!saveDataOrErr || saveDataOrErr.length === 0 || saveDataOrErr[0] !== "{") {
               if (saveDataOrErr?.startsWith("sql: no rows in result set")) {
-                this.scene.queueMessage("Save data could not be found. If this is a new account, you can safely ignore this message.", null, true);
+                globalScene.queueMessage("Save data could not be found. If this is a new account, you can safely ignore this message.", null, true);
                 return resolve(true);
               } else if (saveDataOrErr?.includes("Too many connections")) {
-                this.scene.queueMessage("Too many people are trying to connect and the server is overloaded. Please try again later.", null, true);
->>>>>>> f2a2281f
+                globalScene.queueMessage("Too many people are trying to connect and the server is overloaded. Please try again later.", null, true);
                 return resolve(false);
               }
               console.error(saveDataOrErr);
@@ -714,15 +702,9 @@
 
     const systemData = await pokerogueApi.savedata.system.verify({ clientSessionId });
 
-<<<<<<< HEAD
-    if (!response.valid) {
+    if (systemData) {
       globalScene.clearPhaseQueue();
-      globalScene.unshiftPhase(new ReloadSessionPhase(JSON.stringify(response.systemData)));
-=======
-    if (systemData) {
-      this.scene.clearPhaseQueue();
-      this.scene.unshiftPhase(new ReloadSessionPhase(this.scene, JSON.stringify(systemData)));
->>>>>>> f2a2281f
+      globalScene.unshiftPhase(new ReloadSessionPhase(JSON.stringify(systemData)));
       this.clearLocalData();
       return false;
     }
@@ -959,11 +941,10 @@
 
   public getSessionSaveData(): SessionSaveData {
     return {
-<<<<<<< HEAD
       seed: globalScene.seed,
       playTime: globalScene.sessionPlayTime,
       gameMode: globalScene.gameMode.modeId,
-      party: globalScene.getParty().map(p => new PokemonData(p)),
+      party: globalScene.getPlayerParty().map(p => new PokemonData(p)),
       enemyParty: globalScene.getEnemyParty().map(p => new PokemonData(p)),
       modifiers: globalScene.findModifiers(() => true).map(m => new PersistentModifierData(m, true)),
       enemyModifiers: globalScene.findModifiers(() => true, false).map(m => new PersistentModifierData(m, false)),
@@ -975,23 +956,6 @@
       battleType: globalScene.currentBattle.battleType,
       trainer: globalScene.currentBattle.battleType === BattleType.TRAINER ? new TrainerData(globalScene.currentBattle.trainer) : null,
       gameVersion: globalScene.game.config.gameVersion,
-=======
-      seed: scene.seed,
-      playTime: scene.sessionPlayTime,
-      gameMode: scene.gameMode.modeId,
-      party: scene.getPlayerParty().map(p => new PokemonData(p)),
-      enemyParty: scene.getEnemyParty().map(p => new PokemonData(p)),
-      modifiers: scene.findModifiers(() => true).map(m => new PersistentModifierData(m, true)),
-      enemyModifiers: scene.findModifiers(() => true, false).map(m => new PersistentModifierData(m, false)),
-      arena: new ArenaData(scene.arena),
-      pokeballCounts: scene.pokeballCounts,
-      money: Math.floor(scene.money),
-      score: scene.score,
-      waveIndex: scene.currentBattle.waveIndex,
-      battleType: scene.currentBattle.battleType,
-      trainer: scene.currentBattle.battleType === BattleType.TRAINER ? new TrainerData(scene.currentBattle.trainer) : null,
-      gameVersion: scene.game.config.gameVersion,
->>>>>>> f2a2281f
       timestamp: new Date().getTime(),
       challenges: globalScene.gameMode.challenges.map(c => new ChallengeData(c)),
       mysteryEncounterType: globalScene.currentBattle.mysteryEncounter?.encounterType ?? -1,
@@ -1058,11 +1022,7 @@
 
           const loadPokemonAssets: Promise<void>[] = [];
 
-<<<<<<< HEAD
-          const party = globalScene.getParty();
-=======
-          const party = scene.getPlayerParty();
->>>>>>> f2a2281f
+          const party = globalScene.getPlayerParty();
           party.splice(0, party.length);
 
           for (const p of sessionData.party) {
@@ -1248,19 +1208,9 @@
       localStorage.removeItem(`sessionData${slotId ? slotId : ""}_${loggedInUser?.username}`);
       result = [ true, true ];
     } else {
-<<<<<<< HEAD
       const sessionData = this.getSessionSaveData();
-      const response = await Utils.apiPost(`savedata/session/clear?slot=${slotId}&trainerId=${this.trainerId}&secretId=${this.secretId}&clientSessionId=${clientSessionId}`, JSON.stringify(sessionData), undefined, true);
-
-      if (response.ok) {
-          loggedInUser!.lastSessionSlot = -1; // TODO: is the bang correct?
-          localStorage.removeItem(`sessionData${slotId ? slotId : ""}_${loggedInUser?.username}`);
-      }
-=======
-      const sessionData = this.getSessionSaveData(scene);
       const { trainerId } = this;
       const jsonResponse = await pokerogueApi.savedata.session.clear({ slot: slotId, trainerId, clientSessionId }, sessionData);
->>>>>>> f2a2281f
 
       if (!jsonResponse?.error) {
         result = [ true, jsonResponse?.success ?? false ];
