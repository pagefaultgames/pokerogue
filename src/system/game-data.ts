import BattleScene, { PokeballCounts, bypassLogin } from "../battle-scene";
import Pokemon, { EnemyPokemon, PlayerPokemon } from "../field/pokemon";
import { pokemonEvolutions, pokemonPrevolutions } from "../data/pokemon-evolutions";
import PokemonSpecies, { allSpecies, getPokemonSpecies, noStarterFormKeys, speciesStarters } from "../data/pokemon-species";
import { Species, defaultStarterSpecies } from "../data/enums/species";
import * as Utils from "../utils";
import * as Overrides from "../overrides";
import PokemonData from "./pokemon-data";
import PersistentModifierData from "./modifier-data";
import ArenaData from "./arena-data";
import { Unlockables } from "./unlockables";
import { GameModes, getGameMode } from "../game-mode";
import { BattleType } from "../battle";
import TrainerData from "./trainer-data";
import { trainerConfigs } from "../data/trainer-config";
import { SettingKeys, resetSettings, setSetting } from "./settings/settings";
import { achvs } from "./achv";
import EggData from "./egg-data";
import { Egg } from "../data/egg";
import { VoucherType, vouchers } from "./voucher";
import { AES, enc } from "crypto-js";
import { Mode } from "../ui/ui";
import { clientSessionId, loggedInUser, updateUserInfo } from "../account";
import { Nature } from "../data/nature";
import { GameStats } from "./game-stats";
import { Tutorial } from "../tutorial";
import { Moves } from "../data/enums/moves";
import { speciesEggMoves } from "../data/egg-moves";
import { allMoves } from "../data/move";
import { TrainerVariant } from "../field/trainer";
import { OutdatedPhase, ReloadSessionPhase } from "#app/phases";
import { Variant, variantData } from "#app/data/variant";
import {setSettingGamepad, SettingGamepad, settingGamepadDefaults} from "./settings/settings-gamepad";
import {setSettingKeyboard, SettingKeyboard} from "#app/system/settings/settings-keyboard";
import { TerrainChangedEvent, WeatherChangedEvent } from "#app/field/events/arena";
import { Device } from "#app/enums/devices.js";
import { EnemyAttackStatusEffectChanceModifier } from "../modifier/modifier";
import { StatusEffect } from "#app/data/status-effect.js";
import { PlayerGender } from "#app/data/enums/player-gender";
import { GameDataType } from "#app/data/enums/game-data-type";
import ChallengeData from "./challenge-data";

const saveKey = "x0i2O7WRiANTqPmZ"; // Temporary; secure encryption is not yet necessary

export function getDataTypeKey(dataType: GameDataType, slotId: integer = 0): string {
  switch (dataType) {
  case GameDataType.SYSTEM:
    return "data";
  case GameDataType.SESSION:
    let ret = "sessionData";
    if (slotId) {
      ret += slotId;
    }
    return ret;
  case GameDataType.SETTINGS:
    return "settings";
  case GameDataType.TUTORIALS:
    return "tutorials";
  case GameDataType.SEEN_DIALOGUES:
    return "seenDialogues";
  }
}

export function encrypt(data: string, bypassLogin: boolean): string {
  return (bypassLogin
    ? (data: string) => btoa(data)
    : (data: string) => AES.encrypt(data, saveKey))(data);
}

export function decrypt(data: string, bypassLogin: boolean): string {
  return (bypassLogin
    ? (data: string) => atob(data)
    : (data: string) => AES.decrypt(data, saveKey).toString(enc.Utf8))(data);
}

interface SystemSaveData {
  trainerId: integer;
  secretId: integer;
  gender: PlayerGender;
  dexData: DexData;
  starterData: StarterData;
  gameStats: GameStats;
  unlocks: Unlocks;
  achvUnlocks: AchvUnlocks;
  voucherUnlocks: VoucherUnlocks;
  voucherCounts: VoucherCounts;
  eggs: EggData[];
  gameVersion: string;
  timestamp: integer;
  eggPity: integer[];
  unlockPity: integer[];
}

export interface SessionSaveData {
  seed: string;
  playTime: integer;
  gameMode: GameModes;
  party: PokemonData[];
  enemyParty: PokemonData[];
  modifiers: PersistentModifierData[];
  enemyModifiers: PersistentModifierData[];
  arena: ArenaData;
  pokeballCounts: PokeballCounts;
  money: integer;
  score: integer;
  waveIndex: integer;
  battleType: BattleType;
  trainer: TrainerData;
  gameVersion: string;
  timestamp: integer;
  challenges: ChallengeData[];
}

interface Unlocks {
  [key: integer]: boolean;
}

interface AchvUnlocks {
  [key: string]: integer
}

interface VoucherUnlocks {
  [key: string]: integer
}

export interface VoucherCounts {
	[type: string]: integer;
}

export interface DexData {
  [key: integer]: DexEntry
}

export interface DexEntry {
  seenAttr: bigint;
  caughtAttr: bigint;
  natureAttr: integer,
  seenCount: integer;
  caughtCount: integer;
  hatchedCount: integer;
  ivs: integer[];
}

export const DexAttr = {
  NON_SHINY: 1n,
  SHINY: 2n,
  MALE: 4n,
  FEMALE: 8n,
  DEFAULT_VARIANT: 16n,
  VARIANT_2: 32n,
  VARIANT_3: 64n,
  DEFAULT_FORM: 128n
};

export interface DexAttrProps {
  shiny: boolean;
  female: boolean;
  variant: Variant;
  formIndex: integer;
}

export const AbilityAttr = {
  ABILITY_1: 1,
  ABILITY_2: 2,
  ABILITY_HIDDEN: 4
};

export type StarterMoveset = [ Moves ] | [ Moves, Moves ] | [ Moves, Moves, Moves ] | [ Moves, Moves, Moves, Moves ];

export interface StarterFormMoveData {
  [key: integer]: StarterMoveset
}

export interface StarterMoveData {
  [key: integer]: StarterMoveset | StarterFormMoveData
}

export interface StarterDataEntry {
  moveset: StarterMoveset | StarterFormMoveData;
  eggMoves: integer;
  candyCount: integer;
  friendship: integer;
  abilityAttr: integer;
  passiveAttr: integer;
  valueReduction: integer;
  classicWinCount: integer;
}

export interface StarterData {
  [key: integer]: StarterDataEntry
}

export interface TutorialFlags {
  [key: string]: boolean
}

export interface SeenDialogues {
  [key: string]: boolean;
}

const systemShortKeys = {
  seenAttr: "$sa",
  caughtAttr: "$ca",
  natureAttr: "$na",
  seenCount: "$s" ,
  caughtCount: "$c",
  hatchedCount: "$hc",
  ivs: "$i",
  moveset: "$m",
  eggMoves: "$em",
  candyCount: "$x",
  friendship: "$f",
  abilityAttr: "$a",
  passiveAttr: "$pa",
  valueReduction: "$vr",
  classicWinCount: "$wc"
};

export class GameData {
  private scene: BattleScene;

  public trainerId: integer;
  public secretId: integer;

  public gender: PlayerGender;

  public dexData: DexData;
  private defaultDexData: DexData;

  public starterData: StarterData;

  public gameStats: GameStats;

  public unlocks: Unlocks;

  public achvUnlocks: AchvUnlocks;

  public voucherUnlocks: VoucherUnlocks;
  public voucherCounts: VoucherCounts;
  public eggs: Egg[];
  public eggPity: integer[];
  public unlockPity: integer[];

  constructor(scene: BattleScene) {
    this.scene = scene;
    this.loadSettings();
    this.loadGamepadSettings();
    this.loadMappingConfigs();
    this.trainerId = Utils.randInt(65536);
    this.secretId = Utils.randInt(65536);
    this.starterData = {};
    this.gameStats = new GameStats();
    this.unlocks = {
      [Unlockables.ENDLESS_MODE]: false,
      [Unlockables.MINI_BLACK_HOLE]: false,
      [Unlockables.SPLICED_ENDLESS_MODE]: false
    };
    this.achvUnlocks = {};
    this.voucherUnlocks = {};
    this.voucherCounts = {
      [VoucherType.REGULAR]: 0,
      [VoucherType.PLUS]: 0,
      [VoucherType.PREMIUM]: 0,
      [VoucherType.GOLDEN]: 0
    };
    this.eggs = [];
    this.eggPity = [0, 0, 0, 0];
    this.unlockPity = [0, 0, 0, 0];
    this.initDexData();
    this.initStarterData();
  }

  public getSystemSaveData(): SystemSaveData {
    return {
      trainerId: this.trainerId,
      secretId: this.secretId,
      gender: this.gender,
      dexData: this.dexData,
      starterData: this.starterData,
      gameStats: this.gameStats,
      unlocks: this.unlocks,
      achvUnlocks: this.achvUnlocks,
      voucherUnlocks: this.voucherUnlocks,
      voucherCounts: this.voucherCounts,
      eggs: this.eggs.map(e => new EggData(e)),
      gameVersion: this.scene.game.config.gameVersion,
      timestamp: new Date().getTime(),
      eggPity: this.eggPity.slice(0),
      unlockPity: this.unlockPity.slice(0)
    };
  }

  public saveSystem(): Promise<boolean> {
    return new Promise<boolean>(resolve => {
      this.scene.ui.savingIcon.show();
      const data = this.getSystemSaveData();

      const maxIntAttrValue = Math.pow(2, 31);
      const systemData = JSON.stringify(data, (k: any, v: any) => typeof v === "bigint" ? v <= maxIntAttrValue ? Number(v) : v.toString() : v);

      localStorage.setItem(`data_${loggedInUser.username}`, encrypt(systemData, bypassLogin));

      if (!bypassLogin) {
        Utils.apiPost(`savedata/update?datatype=${GameDataType.SYSTEM}&clientSessionId=${clientSessionId}`, systemData, undefined, true)
          .then(response => response.text())
          .then(error => {
            this.scene.ui.savingIcon.hide();
            if (error) {
              if (error.startsWith("client version out of date")) {
                this.scene.clearPhaseQueue();
                this.scene.unshiftPhase(new OutdatedPhase(this.scene));
              } else if (error.startsWith("session out of date")) {
                this.scene.clearPhaseQueue();
                this.scene.unshiftPhase(new ReloadSessionPhase(this.scene));
              }
              console.error(error);
              return resolve(false);
            }
            resolve(true);
          });
      } else {
        this.scene.ui.savingIcon.hide();

        resolve(true);
      }
    });
  }

  public loadSystem(): Promise<boolean> {
    return new Promise<boolean>(resolve => {
      console.log("Client Session:", clientSessionId);

      if (bypassLogin && !localStorage.getItem(`data_${loggedInUser.username}`)) {
        return resolve(false);
      }

      if (!bypassLogin) {
        Utils.apiFetch(`savedata/system?clientSessionId=${clientSessionId}`, true)
          .then(response => response.text())
          .then(response => {
            if (!response.length || response[0] !== "{") {
              if (response.startsWith("sql: no rows in result set")) {
                this.scene.queueMessage("Save data could not be found. If this is a new account, you can safely ignore this message.", null, true);
                return resolve(true);
              } else if (response.indexOf("Too many connections") > -1) {
                this.scene.queueMessage("Too many people are trying to connect and the server is overloaded. Please try again later.", null, true);
                return resolve(false);
              }
              console.error(response);
              return resolve(false);
            }

            const cachedSystem = localStorage.getItem(`data_${loggedInUser.username}`);
            this.initSystem(response, cachedSystem ? AES.decrypt(cachedSystem, saveKey).toString(enc.Utf8) : null).then(resolve);
          });
      } else {
        this.initSystem(decrypt(localStorage.getItem(`data_${loggedInUser.username}`), bypassLogin)).then(resolve);
      }
    });
  }

  public initSystem(systemDataStr: string, cachedSystemDataStr?: string): Promise<boolean> {
    return new Promise<boolean>(resolve => {
      try {
        let systemData = this.parseSystemData(systemDataStr);

        if (cachedSystemDataStr) {
          const cachedSystemData = this.parseSystemData(cachedSystemDataStr);
          if (cachedSystemData.timestamp > systemData.timestamp) {
            console.debug("Use cached system");
            systemData = cachedSystemData;
            systemDataStr = cachedSystemDataStr;
          } else {
            this.clearLocalData();
          }
        }

        console.debug(systemData);

        localStorage.setItem(`data_${loggedInUser.username}`, encrypt(systemDataStr, bypassLogin));

        /*const versions = [ this.scene.game.config.gameVersion, data.gameVersion || '0.0.0' ];

        if (versions[0] !== versions[1]) {
          const [ versionNumbers, oldVersionNumbers ] = versions.map(ver => ver.split('.').map(v => parseInt(v)));
        }*/

        this.trainerId = systemData.trainerId;
        this.secretId = systemData.secretId;

        this.gender = systemData.gender;

        this.saveSetting(SettingKeys.Player_Gender, systemData.gender === PlayerGender.FEMALE ? 1 : 0);

        const initStarterData = !systemData.starterData;

        if (initStarterData) {
          this.initStarterData();

          if (systemData["starterMoveData"]) {
            const starterMoveData = systemData["starterMoveData"];
            for (const s of Object.keys(starterMoveData)) {
              this.starterData[s].moveset = starterMoveData[s];
            }
          }

          if (systemData["starterEggMoveData"]) {
            const starterEggMoveData = systemData["starterEggMoveData"];
            for (const s of Object.keys(starterEggMoveData)) {
              this.starterData[s].eggMoves = starterEggMoveData[s];
            }
          }

          this.migrateStarterAbilities(systemData, this.starterData);
        } else {
          if ([ "1.0.0", "1.0.1" ].includes(systemData.gameVersion)) {
            this.migrateStarterAbilities(systemData);
          }
          //this.fixVariantData(systemData);
          this.fixStarterData(systemData);
          // Migrate ability starter data if empty for caught species
          Object.keys(systemData.starterData).forEach(sd => {
            if (systemData.dexData[sd].caughtAttr && !systemData.starterData[sd].abilityAttr) {
              systemData.starterData[sd].abilityAttr = 1;
            }
          });
          this.starterData = systemData.starterData;
        }

        if (systemData.gameStats) {
          if (systemData.gameStats.legendaryPokemonCaught !== undefined && systemData.gameStats.subLegendaryPokemonCaught === undefined) {
            this.fixLegendaryStats(systemData);
          }
          this.gameStats = systemData.gameStats;
        }

        if (systemData.unlocks) {
          for (const key of Object.keys(systemData.unlocks)) {
            if (this.unlocks.hasOwnProperty(key)) {
              this.unlocks[key] = systemData.unlocks[key];
            }
          }
        }

        if (systemData.achvUnlocks) {
          for (const a of Object.keys(systemData.achvUnlocks)) {
            if (achvs.hasOwnProperty(a)) {
              this.achvUnlocks[a] = systemData.achvUnlocks[a];
            }
          }
        }

        if (systemData.voucherUnlocks) {
          for (const v of Object.keys(systemData.voucherUnlocks)) {
            if (vouchers.hasOwnProperty(v)) {
              this.voucherUnlocks[v] = systemData.voucherUnlocks[v];
            }
          }
        }

        if (systemData.voucherCounts) {
          Utils.getEnumKeys(VoucherType).forEach(key => {
            const index = VoucherType[key];
            this.voucherCounts[index] = systemData.voucherCounts[index] || 0;
          });
        }

        this.eggs = systemData.eggs
          ? systemData.eggs.map(e => e.toEgg())
          : [];

        this.eggPity = systemData.eggPity ? systemData.eggPity.slice(0) : [0, 0, 0, 0];
        this.unlockPity = systemData.unlockPity ? systemData.unlockPity.slice(0) : [0, 0, 0, 0];

        this.dexData = Object.assign(this.dexData, systemData.dexData);
        this.consolidateDexData(this.dexData);
        this.defaultDexData = null;

        if (initStarterData) {
          const starterIds = Object.keys(this.starterData).map(s => parseInt(s) as Species);
          for (const s of starterIds) {
            this.starterData[s].candyCount += this.dexData[s].caughtCount;
            this.starterData[s].candyCount += this.dexData[s].hatchedCount * 2;
            if (this.dexData[s].caughtAttr & DexAttr.SHINY) {
              this.starterData[s].candyCount += 4;
            }
          }
        }

        resolve(true);
      } catch (err) {
        console.error(err);
        resolve(false);
      }
    });
  }

  parseSystemData(dataStr: string): SystemSaveData {
    return JSON.parse(dataStr, (k: string, v: any) => {
      if (k === "gameStats") {
        return new GameStats(v);
      } else if (k === "eggs") {
        const ret: EggData[] = [];
        if (v === null) {
          v = [];
        }
        for (const e of v) {
          ret.push(new EggData(e));
        }
        return ret;
      }

      return k.endsWith("Attr") && ![ "natureAttr", "abilityAttr", "passiveAttr" ].includes(k) ? BigInt(v) : v;
    }) as SystemSaveData;
  }

  convertSystemDataStr(dataStr: string, shorten: boolean = false): string {
    if (!shorten) {
      // Account for past key oversight
      dataStr = dataStr.replace(/\$pAttr/g, "$pa");
    }
    const fromKeys = shorten ? Object.keys(systemShortKeys) : Object.values(systemShortKeys);
    const toKeys = shorten ? Object.values(systemShortKeys) : Object.keys(systemShortKeys);
    for (const k in fromKeys) {
      dataStr = dataStr.replace(new RegExp(`${fromKeys[k].replace("$", "\\$")}`, "g"), toKeys[k]);
    }

    return dataStr;
  }

  public async verify(): Promise<boolean> {
    if (bypassLogin) {
      return true;
    }

    const response = await Utils.apiPost("savedata/system/verify", JSON.stringify({ clientSessionId: clientSessionId }), undefined, true)
      .then(response => response.json());

    if (!response.valid) {
      this.scene.clearPhaseQueue();
      this.scene.unshiftPhase(new ReloadSessionPhase(this.scene, JSON.stringify(response.systemData)));
      this.clearLocalData();
      return false;
    }

    return true;
  }

  public clearLocalData(): void {
    if (bypassLogin) {
      return;
    }
    localStorage.removeItem(`data_${loggedInUser.username}`);
    for (let s = 0; s < 5; s++) {
      localStorage.removeItem(`sessionData${s ? s : ""}_${loggedInUser.username}`);
    }
  }

  /**
   * Saves a setting to localStorage
   * @param setting string ideally of SettingKeys
   * @param valueIndex index of the setting's option
   * @returns true
   */
  public saveSetting(setting: string, valueIndex: integer): boolean {
    let settings: object = {};
    if (localStorage.hasOwnProperty("settings")) {
      settings = JSON.parse(localStorage.getItem("settings"));
    }

    setSetting(this.scene, setting, valueIndex);

    settings[setting] = valueIndex;

    localStorage.setItem("settings", JSON.stringify(settings));

    return true;
  }

  /**
   * Saves the mapping configurations for a specified device.
   *
   * @param deviceName - The name of the device for which the configurations are being saved.
   * @param config - The configuration object containing custom mapping details.
   * @returns `true` if the configurations are successfully saved.
   */
  public saveMappingConfigs(deviceName: string, config): boolean {
    const key = deviceName.toLowerCase();  // Convert the gamepad name to lowercase to use as a key
    let mappingConfigs: object = {};  // Initialize an empty object to hold the mapping configurations
    if (localStorage.hasOwnProperty("mappingConfigs")) {// Check if 'mappingConfigs' exists in localStorage
      mappingConfigs = JSON.parse(localStorage.getItem("mappingConfigs"));
    }  // Parse the existing 'mappingConfigs' from localStorage
    if (!mappingConfigs[key]) {
      mappingConfigs[key] = {};
    }  // If there is no configuration for the given key, create an empty object for it
    mappingConfigs[key].custom = config.custom;  // Assign the custom configuration to the mapping configuration for the given key
    localStorage.setItem("mappingConfigs", JSON.stringify(mappingConfigs));  // Save the updated mapping configurations back to localStorage
    return true;  // Return true to indicate the operation was successful
  }

  /**
   * Loads the mapping configurations from localStorage and injects them into the input controller.
   *
   * @returns `true` if the configurations are successfully loaded and injected; `false` if no configurations are found in localStorage.
   *
   * @remarks
   * This method checks if the 'mappingConfigs' entry exists in localStorage. If it does not exist, the method returns `false`.
   * If 'mappingConfigs' exists, it parses the configurations and injects each configuration into the input controller
   * for the corresponding gamepad or device key. The method then returns `true` to indicate success.
   */
  public loadMappingConfigs(): boolean {
    if (!localStorage.hasOwnProperty("mappingConfigs")) {// Check if 'mappingConfigs' exists in localStorage
      return false;
    }  // If 'mappingConfigs' does not exist, return false

    const mappingConfigs = JSON.parse(localStorage.getItem("mappingConfigs"));  // Parse the existing 'mappingConfigs' from localStorage

    for (const key of Object.keys(mappingConfigs)) {// Iterate over the keys of the mapping configurations
      this.scene.inputController.injectConfig(key, mappingConfigs[key]);
    }  // Inject each configuration into the input controller for the corresponding key

    return true;  // Return true to indicate the operation was successful
  }

  public resetMappingToFactory(): boolean {
    if (!localStorage.hasOwnProperty("mappingConfigs")) {// Check if 'mappingConfigs' exists in localStorage
      return false;
    }  // If 'mappingConfigs' does not exist, return false
    localStorage.removeItem("mappingConfigs");
    this.scene.inputController.resetConfigs();
  }

  /**
   * Saves a gamepad setting to localStorage.
   *
   * @param setting - The gamepad setting to save.
   * @param valueIndex - The index of the value to set for the gamepad setting.
   * @returns `true` if the setting is successfully saved.
   *
   * @remarks
   * This method initializes an empty object for gamepad settings if none exist in localStorage.
   * It then updates the setting in the current scene and iterates over the default gamepad settings
   * to update the specified setting with the new value. Finally, it saves the updated settings back
   * to localStorage and returns `true` to indicate success.
   */
  public saveControlSetting(device: Device, localStoragePropertyName: string, setting: SettingGamepad|SettingKeyboard, settingDefaults, valueIndex: integer): boolean {
    let settingsControls: object = {};  // Initialize an empty object to hold the gamepad settings

    if (localStorage.hasOwnProperty(localStoragePropertyName)) {  // Check if 'settingsControls' exists in localStorage
      settingsControls = JSON.parse(localStorage.getItem(localStoragePropertyName));  // Parse the existing 'settingsControls' from localStorage
    }

    if (device === Device.GAMEPAD) {
      setSettingGamepad(this.scene, setting as SettingGamepad, valueIndex);  // Set the gamepad setting in the current scene
    } else if (device === Device.KEYBOARD) {
      setSettingKeyboard(this.scene, setting as SettingKeyboard, valueIndex);  // Set the keyboard setting in the current scene
    }

    Object.keys(settingDefaults).forEach(s => {  // Iterate over the default gamepad settings
      if (s === setting) {// If the current setting matches, update its value
        settingsControls[s] = valueIndex;
      }
    });

    localStorage.setItem(localStoragePropertyName, JSON.stringify(settingsControls));  // Save the updated gamepad settings back to localStorage

    return true;  // Return true to indicate the operation was successful
  }

  /**
   * Loads Settings from local storage if available
   * @returns true if succesful, false if not
   */
  private loadSettings(): boolean {
    resetSettings(this.scene);

    if (!localStorage.hasOwnProperty("settings")) {
      return false;
    }

    const settings = JSON.parse(localStorage.getItem("settings"));

    for (const setting of Object.keys(settings)) {
      setSetting(this.scene, setting, settings[setting]);
    }
  }

  private loadGamepadSettings(): boolean {
    Object.values(SettingGamepad).map(setting => setting as SettingGamepad).forEach(setting => setSettingGamepad(this.scene, setting, settingGamepadDefaults[setting]));

    if (!localStorage.hasOwnProperty("settingsGamepad")) {
      return false;
    }
    const settingsGamepad = JSON.parse(localStorage.getItem("settingsGamepad"));

    for (const setting of Object.keys(settingsGamepad)) {
      setSettingGamepad(this.scene, setting as SettingGamepad, settingsGamepad[setting]);
    }
  }

  public saveTutorialFlag(tutorial: Tutorial, flag: boolean): boolean {
    const key = getDataTypeKey(GameDataType.TUTORIALS);
    let tutorials: object = {};
    if (localStorage.hasOwnProperty(key)) {
      tutorials = JSON.parse(localStorage.getItem(key));
    }

    Object.keys(Tutorial).map(t => t as Tutorial).forEach(t => {
      const key = Tutorial[t];
      if (key === tutorial) {
        tutorials[key] = flag;
      } else {
        tutorials[key] ??= false;
      }
    });

    localStorage.setItem(key, JSON.stringify(tutorials));

    return true;
  }

  public getTutorialFlags(): TutorialFlags {
    const key = getDataTypeKey(GameDataType.TUTORIALS);
    const ret: TutorialFlags = {};
    Object.values(Tutorial).map(tutorial => tutorial as Tutorial).forEach(tutorial => ret[Tutorial[tutorial]] = false);

    if (!localStorage.hasOwnProperty(key)) {
      return ret;
    }

    const tutorials = JSON.parse(localStorage.getItem(key));

    for (const tutorial of Object.keys(tutorials)) {
      ret[tutorial] = tutorials[tutorial];
    }

    return ret;
  }

  public saveSeenDialogue(dialogue: string): boolean {
    const key = getDataTypeKey(GameDataType.SEEN_DIALOGUES);
    const dialogues: object = this.getSeenDialogues();

    dialogues[dialogue] = true;
    localStorage.setItem(key, JSON.stringify(dialogues));
    console.log("Dialogue saved as seen:", dialogue);

    return true;
  }

  public getSeenDialogues(): SeenDialogues {
    const key = getDataTypeKey(GameDataType.SEEN_DIALOGUES);
    const ret: SeenDialogues = {};

    if (!localStorage.hasOwnProperty(key)) {
      return ret;
    }

    const dialogues = JSON.parse(localStorage.getItem(key));

    for (const dialogue of Object.keys(dialogues)) {
      ret[dialogue] = dialogues[dialogue];
    }

    return ret;
  }

  private getSessionSaveData(scene: BattleScene): SessionSaveData {
    return {
      seed: scene.seed,
      playTime: scene.sessionPlayTime,
      gameMode: scene.gameMode.modeId,
      party: scene.getParty().map(p => new PokemonData(p)),
      enemyParty: scene.getEnemyParty().map(p => new PokemonData(p)),
      modifiers: scene.findModifiers(() => true).map(m => new PersistentModifierData(m, true)),
      enemyModifiers: scene.findModifiers(() => true, false).map(m => new PersistentModifierData(m, false)),
      arena: new ArenaData(scene.arena),
      pokeballCounts: scene.pokeballCounts,
      money: scene.money,
      score: scene.score,
      waveIndex: scene.currentBattle.waveIndex,
      battleType: scene.currentBattle.battleType,
      trainer: scene.currentBattle.battleType === BattleType.TRAINER ? new TrainerData(scene.currentBattle.trainer) : null,
      gameVersion: scene.game.config.gameVersion,
<<<<<<< HEAD
      timestamp: new Date().getTime()
    } satisfies SessionSaveData;
=======
      timestamp: new Date().getTime(),
      challenges: scene.gameMode.challenges.map(c => new ChallengeData(c))
    } as SessionSaveData;
>>>>>>> 576bcf7b
  }

  getSession(slotId: integer): Promise<SessionSaveData> {
    return new Promise(async (resolve, reject) => {
      if (slotId < 0) {
        return resolve(null);
      }
      const handleSessionData = async (sessionDataStr: string) => {
        try {
          const sessionData = this.parseSessionData(sessionDataStr);
          resolve(sessionData);
        } catch (err) {
          reject(err);
          return;
        }
      };

      if (!bypassLogin && !localStorage.getItem(`sessionData${slotId ? slotId : ""}_${loggedInUser.username}`)) {
        Utils.apiFetch(`savedata/session?slot=${slotId}&clientSessionId=${clientSessionId}`, true)
          .then(response => response.text())
          .then(async response => {
            if (!response.length || response[0] !== "{") {
              console.error(response);
              return resolve(null);
            }

            localStorage.setItem(`sessionData${slotId ? slotId : ""}_${loggedInUser.username}`, encrypt(response, bypassLogin));

            await handleSessionData(response);
          });
      } else {
        const sessionData = localStorage.getItem(`sessionData${slotId ? slotId : ""}_${loggedInUser.username}`);
        if (sessionData) {
          await handleSessionData(decrypt(sessionData, bypassLogin));
        } else {
          return resolve(null);
        }
      }
    });
  }

  loadSession(scene: BattleScene, slotId: integer, sessionData?: SessionSaveData): Promise<boolean> {
    return new Promise(async (resolve, reject) => {
      try {
        const initSessionFromData = async (sessionData: SessionSaveData) => {
          console.debug(sessionData);

          scene.gameMode = getGameMode(sessionData.gameMode || GameModes.CLASSIC);
          if (sessionData.challenges) {
            scene.gameMode.challenges = sessionData.challenges.map(c => c.toChallenge());
          }

          scene.setSeed(sessionData.seed || scene.game.config.seed[0]);
          scene.resetSeed();

          console.log("Seed:", scene.seed);

          scene.sessionPlayTime = sessionData.playTime || 0;
          scene.lastSavePlayTime = 0;

          const loadPokemonAssets: Promise<void>[] = [];

          const party = scene.getParty();
          party.splice(0, party.length);

          for (const p of sessionData.party) {
            const pokemon = p.toPokemon(scene) as PlayerPokemon;
            pokemon.setVisible(false);
            loadPokemonAssets.push(pokemon.loadAssets());
            party.push(pokemon);
          }

          Object.keys(scene.pokeballCounts).forEach((key: string) => {
            scene.pokeballCounts[key] = sessionData.pokeballCounts[key] || 0;
          });
          if (Overrides.POKEBALL_OVERRIDE.active) {
            scene.pokeballCounts = Overrides.POKEBALL_OVERRIDE.pokeballs;
          }

          scene.money = sessionData.money || 0;
          scene.updateMoneyText();

          if (scene.money > this.gameStats.highestMoney) {
            this.gameStats.highestMoney = scene.money;
          }

          scene.score = sessionData.score;
          scene.updateScoreText();

          scene.newArena(sessionData.arena.biome);

          const battleType = sessionData.battleType || 0;
          const trainerConfig = sessionData.trainer ? trainerConfigs[sessionData.trainer.trainerType] : null;
          const battle = scene.newBattle(sessionData.waveIndex, battleType, sessionData.trainer, battleType === BattleType.TRAINER ? trainerConfig?.doubleOnly || sessionData.trainer?.variant === TrainerVariant.DOUBLE : sessionData.enemyParty.length > 1);
          battle.enemyLevels = sessionData.enemyParty.map(p => p.level);

          scene.arena.init();

          sessionData.enemyParty.forEach((enemyData, e) => {
            const enemyPokemon = enemyData.toPokemon(scene, battleType, e, sessionData.trainer?.variant === TrainerVariant.DOUBLE) as EnemyPokemon;
            battle.enemyParty[e] = enemyPokemon;
            if (battleType === BattleType.WILD) {
              battle.seenEnemyPartyMemberIds.add(enemyPokemon.id);
            }

            loadPokemonAssets.push(enemyPokemon.loadAssets());
          });

          scene.arena.weather = sessionData.arena.weather;
          scene.arena.eventTarget.dispatchEvent(new WeatherChangedEvent(null, scene.arena.weather?.weatherType, scene.arena.weather?.turnsLeft));

          scene.arena.terrain = sessionData.arena.terrain;
          scene.arena.eventTarget.dispatchEvent(new TerrainChangedEvent(null, scene.arena.terrain?.terrainType, scene.arena.terrain?.turnsLeft));
          // TODO
          //scene.arena.tags = sessionData.arena.tags;

          const modifiersModule = await import("../modifier/modifier");

          for (const modifierData of sessionData.modifiers) {
            const modifier = modifierData.toModifier(scene, modifiersModule[modifierData.className]);
            if (modifier) {
              scene.addModifier(modifier, true);
            }
          }

          scene.updateModifiers(true);

          for (const enemyModifierData of sessionData.enemyModifiers) {
            const modifier = enemyModifierData.toModifier(scene, modifiersModule[enemyModifierData.className]);
            if (modifier) {
              scene.addEnemyModifier(modifier, true);
            }
          }

          scene.updateModifiers(false);

          Promise.all(loadPokemonAssets).then(() => resolve(true));
        };
        if (sessionData) {
          initSessionFromData(sessionData);
        } else {
          this.getSession(slotId)
            .then(data => initSessionFromData(data))
            .catch(err => {
              reject(err);
              return;
            });
        }
      } catch (err) {
        reject(err);
        return;
      }
    });
  }

  deleteSession(slotId: integer): Promise<boolean> {
    return new Promise<boolean>(resolve => {
      if (bypassLogin) {
        localStorage.removeItem(`sessionData${this.scene.sessionSlotId ? this.scene.sessionSlotId : ""}_${loggedInUser.username}`);
        return resolve(true);
      }

      updateUserInfo().then(success => {
        if (success !== null && !success) {
          return resolve(false);
        }
        Utils.apiFetch(`savedata/delete?datatype=${GameDataType.SESSION}&slot=${slotId}&clientSessionId=${clientSessionId}`, true).then(response => {
          if (response.ok) {
            loggedInUser.lastSessionSlot = -1;
            localStorage.removeItem(`sessionData${this.scene.sessionSlotId ? this.scene.sessionSlotId : ""}_${loggedInUser.username}`);
            resolve(true);
          }
          return response.text();
        }).then(error => {
          if (error) {
            if (error.startsWith("session out of date")) {
              this.scene.clearPhaseQueue();
              this.scene.unshiftPhase(new ReloadSessionPhase(this.scene));
            }
            console.error(error);
            resolve(false);
          }
          resolve(true);
        });
      });
    });
  }

  /* Defines a localStorage item 'daily' to check on clears, offline implementation of savedata/newclear API
  If a GameModes clear other than Daily is checked, newClear = true as usual
  If a Daily mode is cleared, checks if it was already cleared before, based on seed, and returns true only to new daily clear runs */
  offlineNewClear(scene: BattleScene): Promise<boolean> {
    return new Promise<boolean>(resolve => {
      const sessionData = this.getSessionSaveData(scene);
      const seed = sessionData.seed;
      let daily: string[] = [];

      if (sessionData.gameMode === GameModes.DAILY) {
        if (localStorage.hasOwnProperty("daily")) {
          daily = JSON.parse(atob(localStorage.getItem("daily")));
          if (daily.includes(seed)) {
            return resolve(false);
          } else {
            daily.push(seed);
            localStorage.setItem("daily", btoa(JSON.stringify(daily)));
            return resolve(true);
          }
        } else {
          daily.push(seed);
          localStorage.setItem("daily", btoa(JSON.stringify(daily)));
          return resolve(true);
        }
      } else {
        return resolve(true);
      }
    });
  }

  tryClearSession(scene: BattleScene, slotId: integer): Promise<[success: boolean, newClear: boolean]> {
    return new Promise<[boolean, boolean]>(resolve => {
      if (bypassLogin) {
        localStorage.removeItem(`sessionData${slotId ? slotId : ""}_${loggedInUser.username}`);
        return resolve([true, true]);
      }

      updateUserInfo().then(success => {
        if (success !== null && !success) {
          return resolve([false, false]);
        }
        const sessionData = this.getSessionSaveData(scene);
        Utils.apiPost(`savedata/clear?slot=${slotId}&trainerId=${this.trainerId}&secretId=${this.secretId}&clientSessionId=${clientSessionId}`, JSON.stringify(sessionData), undefined, true).then(response => {
          if (response.ok) {
            loggedInUser.lastSessionSlot = -1;
            localStorage.removeItem(`sessionData${this.scene.sessionSlotId ? this.scene.sessionSlotId : ""}_${loggedInUser.username}`);
          }
          return response.json();
        }).then(jsonResponse => {
          if (!jsonResponse.error) {
            return resolve([true, jsonResponse.success as boolean]);
          }
          if (jsonResponse && jsonResponse.error.startsWith("session out of date")) {
            this.scene.clearPhaseQueue();
            this.scene.unshiftPhase(new ReloadSessionPhase(this.scene));
          }
          console.error(jsonResponse);
          resolve([false, false]);
        });
      });
    });
  }

  parseSessionData(dataStr: string): SessionSaveData {
    return JSON.parse(dataStr, (k: string, v: any) => {
      /*const versions = [ scene.game.config.gameVersion, sessionData.gameVersion || '0.0.0' ];

      if (versions[0] !== versions[1]) {
        const [ versionNumbers, oldVersionNumbers ] = versions.map(ver => ver.split('.').map(v => parseInt(v)));
      }*/

      if (k === "party" || k === "enemyParty") {
        const ret: PokemonData[] = [];
        if (v === null) {
          v = [];
        }
        for (const pd of v) {
          ret.push(new PokemonData(pd));
        }
        return ret;
      }

      if (k === "trainer") {
        return v ? new TrainerData(v) : null;
      }

      if (k === "modifiers" || k === "enemyModifiers") {
        const player = k === "modifiers";
        const ret: PersistentModifierData[] = [];
        if (v === null) {
          v = [];
        }
        for (const md of v) {
          if (md?.className === "ExpBalanceModifier") { // Temporarily limit EXP Balance until it gets reworked
            md.stackCount = Math.min(md.stackCount, 4);
          }
          if (md instanceof EnemyAttackStatusEffectChanceModifier && md.effect === StatusEffect.FREEZE || md.effect === StatusEffect.SLEEP) {
            continue;
          }
          ret.push(new PersistentModifierData(md, player));
        }
        return ret;
      }

      if (k === "arena") {
        return new ArenaData(v);
      }

      if (k === "challenges") {
        const ret: ChallengeData[] = [];
        if (v === null) {
          v = [];
        }
        for (const c of v) {
          ret.push(new ChallengeData(c));
        }
        return ret;
      }

      return v;
    }) as SessionSaveData;
  }

  saveAll(scene: BattleScene, skipVerification: boolean = false, sync: boolean = false, useCachedSession: boolean = false, useCachedSystem: boolean = false): Promise<boolean> {
    return new Promise<boolean>(resolve => {
      Utils.executeIf(!skipVerification, updateUserInfo).then(success => {
        if (success !== null && !success) {
          return resolve(false);
        }
        if (sync) {
          this.scene.ui.savingIcon.show();
        }
        const sessionData = useCachedSession ? this.parseSessionData(decrypt(localStorage.getItem(`sessionData${scene.sessionSlotId ? scene.sessionSlotId : ""}_${loggedInUser.username}`), bypassLogin)) : this.getSessionSaveData(scene);

        const maxIntAttrValue = Math.pow(2, 31);
        const systemData = useCachedSystem ? this.parseSystemData(decrypt(localStorage.getItem(`data_${loggedInUser.username}`), bypassLogin)) : this.getSystemSaveData();

        const request = {
          system: systemData,
          session: sessionData,
          sessionSlotId: scene.sessionSlotId,
          clientSessionId: clientSessionId
        };

        localStorage.setItem(`data_${loggedInUser.username}`, encrypt(JSON.stringify(systemData, (k: any, v: any) => typeof v === "bigint" ? v <= maxIntAttrValue ? Number(v) : v.toString() : v), bypassLogin));

        localStorage.setItem(`sessionData${scene.sessionSlotId ? scene.sessionSlotId : ""}_${loggedInUser.username}`, encrypt(JSON.stringify(sessionData), bypassLogin));

        console.debug("Session data saved");

        if (!bypassLogin && sync) {
          Utils.apiPost("savedata/updateall", JSON.stringify(request, (k: any, v: any) => typeof v === "bigint" ? v <= maxIntAttrValue ? Number(v) : v.toString() : v), undefined, true)
            .then(response => response.text())
            .then(error => {
              if (sync) {
                this.scene.lastSavePlayTime = 0;
                this.scene.ui.savingIcon.hide();
              }
              if (error) {
                if (error.startsWith("client version out of date")) {
                  this.scene.clearPhaseQueue();
                  this.scene.unshiftPhase(new OutdatedPhase(this.scene));
                } else if (error.startsWith("session out of date")) {
                  this.scene.clearPhaseQueue();
                  this.scene.unshiftPhase(new ReloadSessionPhase(this.scene));
                }
                console.error(error);
                return resolve(false);
              }
              resolve(true);
            });
        } else {
          this.verify().then(success => {
            this.scene.ui.savingIcon.hide();
            resolve(success);
          });
        }
      });
    });
  }

  public tryExportData(dataType: GameDataType, slotId: integer = 0): Promise<boolean> {
    return new Promise<boolean>(resolve => {
      const dataKey: string = `${getDataTypeKey(dataType, slotId)}_${loggedInUser.username}`;
      const handleData = (dataStr: string) => {
        switch (dataType) {
        case GameDataType.SYSTEM:
          dataStr = this.convertSystemDataStr(dataStr, true);
          break;
        }
        const encryptedData = AES.encrypt(dataStr, saveKey);
        const blob = new Blob([ encryptedData.toString() ], {type: "text/json"});
        const link = document.createElement("a");
        link.href = window.URL.createObjectURL(blob);
        link.download = `${dataKey}.prsv`;
        link.click();
        link.remove();
      };
      if (!bypassLogin && dataType < GameDataType.SETTINGS) {
        Utils.apiFetch(`savedata/${dataType === GameDataType.SYSTEM ? "system" : "session"}?clientSessionId=${clientSessionId}${dataType === GameDataType.SESSION ? `&slot=${slotId}` : ""}`, true)
          .then(response => response.text())
          .then(response => {
            if (!response.length || response[0] !== "{") {
              console.error(response);
              resolve(false);
              return;
            }

            handleData(response);
            resolve(true);
          });
      } else {
        const data = localStorage.getItem(dataKey);
        if (data) {
          handleData(decrypt(data, bypassLogin));
        }
        resolve(!!data);
      }
    });
  }

  public importData(dataType: GameDataType, slotId: integer = 0): void {
    const dataKey = `${getDataTypeKey(dataType, slotId)}_${loggedInUser.username}`;

    let saveFile: any = document.getElementById("saveFile");
    if (saveFile) {
      saveFile.remove();
    }

    saveFile = document.createElement("input");
    saveFile.id = "saveFile";
    saveFile.type = "file";
    saveFile.accept = ".prsv";
    saveFile.style.display = "none";
    saveFile.addEventListener("change",
      e => {
        const reader = new FileReader();

        reader.onload = (_ => {
          return e => {
            let dataStr = AES.decrypt(e.target.result.toString(), saveKey).toString(enc.Utf8);
            let valid = false;
            try {
              switch (dataType) {
              case GameDataType.SYSTEM:
                dataStr = this.convertSystemDataStr(dataStr);
                const systemData = this.parseSystemData(dataStr);
                valid = !!systemData.dexData && !!systemData.timestamp;
                break;
              case GameDataType.SESSION:
                const sessionData = this.parseSessionData(dataStr);
                valid = !!sessionData.party && !!sessionData.enemyParty && !!sessionData.timestamp;
                break;
              case GameDataType.SETTINGS:
              case GameDataType.TUTORIALS:
                valid = true;
                break;
              }
            } catch (ex) {
              console.error(ex);
            }

            let dataName: string;
            switch (dataType) {
            case GameDataType.SYSTEM:
              dataName = "save";
              break;
            case GameDataType.SESSION:
              dataName = "session";
              break;
            case GameDataType.SETTINGS:
              dataName = "settings";
              break;
            case GameDataType.TUTORIALS:
              dataName = "tutorials";
              break;
            }

            const displayError = (error: string) => this.scene.ui.showText(error, null, () => this.scene.ui.showText(null, 0), Utils.fixedInt(1500));

            if (!valid) {
              return this.scene.ui.showText(`Your ${dataName} data could not be loaded. It may be corrupted.`, null, () => this.scene.ui.showText(null, 0), Utils.fixedInt(1500));
            }
            this.scene.ui.revertMode();
            this.scene.ui.showText(`Your ${dataName} data will be overridden and the page will reload. Proceed?`, null, () => {
              this.scene.ui.setOverlayMode(Mode.CONFIRM, () => {
                localStorage.setItem(dataKey, encrypt(dataStr, bypassLogin));

                if (!bypassLogin && dataType < GameDataType.SETTINGS) {
                  updateUserInfo().then(success => {
                    if (!success) {
                      return displayError(`Could not contact the server. Your ${dataName} data could not be imported.`);
                    }
                    Utils.apiPost(`savedata/update?datatype=${dataType}${dataType === GameDataType.SESSION ? `&slot=${slotId}` : ""}&trainerId=${this.trainerId}&secretId=${this.secretId}&clientSessionId=${clientSessionId}`, dataStr, undefined, true)
                      .then(response => response.text())
                      .then(error => {
                        if (error) {
                          console.error(error);
                          return displayError(`An error occurred while updating ${dataName} data. Please contact the administrator.`);
                        }
                        window.location = window.location;
                      });
                  });
                } else {
                  window.location = window.location;
                }
              }, () => {
                this.scene.ui.revertMode();
                this.scene.ui.showText(null, 0);
              }, false, -98);
            });
          };
        })((e.target as any).files[0]);

        reader.readAsText((e.target as any).files[0]);
      }
    );
    saveFile.click();
    /*(this.scene.plugins.get('rexfilechooserplugin') as FileChooserPlugin).open({ accept: '.prsv' })
      .then(result => {
    });*/
  }

  private initDexData(): void {
    const data: DexData = {};

    for (const species of allSpecies) {
      data[species.speciesId] = {
        seenAttr: 0n, caughtAttr: 0n, natureAttr: 0, seenCount: 0, caughtCount: 0, hatchedCount: 0, ivs: [ 0, 0, 0, 0, 0, 0 ]
      };
    }

    const defaultStarterAttr = DexAttr.NON_SHINY | DexAttr.MALE | DexAttr.DEFAULT_VARIANT | DexAttr.DEFAULT_FORM;

    const defaultStarterNatures: Nature[] = [];

    this.scene.executeWithSeedOffset(() => {
      const neutralNatures = [ Nature.HARDY, Nature.DOCILE, Nature.SERIOUS, Nature.BASHFUL, Nature.QUIRKY ];
      for (let s = 0; s < defaultStarterSpecies.length; s++) {
        defaultStarterNatures.push(Utils.randSeedItem(neutralNatures));
      }
    }, 0, "default");

    for (let ds = 0; ds < defaultStarterSpecies.length; ds++) {
      const entry = data[defaultStarterSpecies[ds]] as DexEntry;
      entry.seenAttr = defaultStarterAttr;
      entry.caughtAttr = defaultStarterAttr;
      entry.natureAttr = Math.pow(2, defaultStarterNatures[ds] + 1);
      for (const i in entry.ivs) {
        entry.ivs[i] = 10;
      }
    }

    this.defaultDexData = Object.assign({}, data);
    this.dexData = data;
  }

  private initStarterData(): void {
    const starterData: StarterData = {};

    const starterSpeciesIds = Object.keys(speciesStarters).map(k => parseInt(k) as Species);

    for (const speciesId of starterSpeciesIds) {
      starterData[speciesId] = {
        moveset: null,
        eggMoves: 0,
        candyCount: 0,
        friendship: 0,
        abilityAttr: defaultStarterSpecies.includes(speciesId) ? AbilityAttr.ABILITY_1 : 0,
        passiveAttr: 0,
        valueReduction: 0,
        classicWinCount: 0
      };
    }

    this.starterData = starterData;
  }

  setPokemonSeen(pokemon: Pokemon, incrementCount: boolean = true, trainer: boolean = false): void {
    const dexEntry = this.dexData[pokemon.species.speciesId];
    dexEntry.seenAttr |= pokemon.getDexAttr();
    if (incrementCount) {
      dexEntry.seenCount++;
      this.gameStats.pokemonSeen++;
      if (!trainer && pokemon.species.subLegendary) {
        this.gameStats.subLegendaryPokemonSeen++;
      } else if (!trainer && pokemon.species.legendary) {
        this.gameStats.legendaryPokemonSeen++;
      } else if (!trainer && pokemon.species.mythical) {
        this.gameStats.mythicalPokemonSeen++;
      }
      if (!trainer && pokemon.isShiny()) {
        this.gameStats.shinyPokemonSeen++;
      }
    }
  }

  setPokemonCaught(pokemon: Pokemon, incrementCount: boolean = true, fromEgg: boolean = false): Promise<void> {
    return this.setPokemonSpeciesCaught(pokemon, pokemon.species, incrementCount, fromEgg);
  }

  setPokemonSpeciesCaught(pokemon: Pokemon, species: PokemonSpecies, incrementCount: boolean = true, fromEgg: boolean = false): Promise<void> {
    return new Promise<void>(resolve => {
      const dexEntry = this.dexData[species.speciesId];
      const caughtAttr = dexEntry.caughtAttr;
      const formIndex = pokemon.formIndex;
      if (noStarterFormKeys.includes(pokemon.getFormKey())) {
        pokemon.formIndex = 0;
      }
      const dexAttr = pokemon.getDexAttr();
      pokemon.formIndex = formIndex;
      dexEntry.caughtAttr |= dexAttr;
      if (speciesStarters.hasOwnProperty(species.speciesId)) {
        this.starterData[species.speciesId].abilityAttr |= pokemon.abilityIndex !== 1 || pokemon.species.ability2
          ? Math.pow(2, pokemon.abilityIndex)
          : AbilityAttr.ABILITY_HIDDEN;
      }
      dexEntry.natureAttr |= Math.pow(2, pokemon.nature + 1);

      const hasPrevolution = pokemonPrevolutions.hasOwnProperty(species.speciesId);
      const newCatch = !caughtAttr;
      const hasNewAttr = (caughtAttr & dexAttr) !== dexAttr;

      if (incrementCount) {
        if (!fromEgg) {
          dexEntry.caughtCount++;
          this.gameStats.pokemonCaught++;
          if (pokemon.species.subLegendary) {
            this.gameStats.subLegendaryPokemonCaught++;
          } else if (pokemon.species.legendary) {
            this.gameStats.legendaryPokemonCaught++;
          } else if (pokemon.species.mythical) {
            this.gameStats.mythicalPokemonCaught++;
          }
          if (pokemon.isShiny()) {
            this.gameStats.shinyPokemonCaught++;
          }
        } else {
          dexEntry.hatchedCount++;
          this.gameStats.pokemonHatched++;
          if (pokemon.species.subLegendary) {
            this.gameStats.subLegendaryPokemonHatched++;
          } else if (pokemon.species.legendary) {
            this.gameStats.legendaryPokemonHatched++;
          } else if (pokemon.species.mythical) {
            this.gameStats.mythicalPokemonHatched++;
          }
          if (pokemon.isShiny()) {
            this.gameStats.shinyPokemonHatched++;
          }
        }

        if (!hasPrevolution && (!pokemon.scene.gameMode.isDaily || hasNewAttr || fromEgg)) {
          this.addStarterCandy(species, (1 * (pokemon.isShiny() ? 5 * Math.pow(2, pokemon.variant || 0) : 1)) * (fromEgg || pokemon.isBoss() ? 2 : 1));
        }
      }

      const checkPrevolution = () => {
        if (hasPrevolution) {
          const prevolutionSpecies = pokemonPrevolutions[species.speciesId];
          return this.setPokemonSpeciesCaught(pokemon, getPokemonSpecies(prevolutionSpecies), incrementCount, fromEgg).then(() => resolve());
        } else {
          resolve();
        }
      };

      if (newCatch && speciesStarters.hasOwnProperty(species.speciesId)) {
        this.scene.playSound("level_up_fanfare");
        this.scene.ui.showText(`${species.name} has been\nadded as a starter!`, null, () => checkPrevolution(), null, true);
      } else {
        checkPrevolution();
      }
    });
  }

  incrementRibbonCount(species: PokemonSpecies, forStarter: boolean = false): integer {
    const speciesIdToIncrement: Species = species.getRootSpeciesId(forStarter);

    if (!this.starterData[speciesIdToIncrement].classicWinCount) {
      this.starterData[speciesIdToIncrement].classicWinCount = 0;
    }

    if (!this.starterData[speciesIdToIncrement].classicWinCount) {
      this.scene.gameData.gameStats.ribbonsOwned++;
    }

    const ribbonsInStats: integer = this.scene.gameData.gameStats.ribbonsOwned;

    if (ribbonsInStats >= 100) {
      this.scene.validateAchv(achvs._100_RIBBONS);
    }
    if (ribbonsInStats >= 75) {
      this.scene.validateAchv(achvs._75_RIBBONS);
    }
    if (ribbonsInStats >= 50) {
      this.scene.validateAchv(achvs._50_RIBBONS);
    }
    if (ribbonsInStats >= 25) {
      this.scene.validateAchv(achvs._25_RIBBONS);
    }
    if (ribbonsInStats >= 10) {
      this.scene.validateAchv(achvs._10_RIBBONS);
    }

    return ++this.starterData[speciesIdToIncrement].classicWinCount;
  }

  addStarterCandy(species: PokemonSpecies, count: integer): void {
    this.scene.candyBar.showStarterSpeciesCandy(species.speciesId, count);
    this.starterData[species.speciesId].candyCount += count;
  }

  setEggMoveUnlocked(species: PokemonSpecies, eggMoveIndex: integer): Promise<boolean> {
    return new Promise<boolean>(resolve => {
      const speciesId = species.speciesId;
      if (!speciesEggMoves.hasOwnProperty(speciesId) || !speciesEggMoves[speciesId][eggMoveIndex]) {
        resolve(false);
        return;
      }

      if (!this.starterData[speciesId].eggMoves) {
        this.starterData[speciesId].eggMoves = 0;
      }

      const value = Math.pow(2, eggMoveIndex);

      if (this.starterData[speciesId].eggMoves & value) {
        resolve(false);
        return;
      }

      this.starterData[speciesId].eggMoves |= value;

      this.scene.playSound("level_up_fanfare");
      this.scene.ui.showText(`${eggMoveIndex === 3 ? "Rare " : ""}Egg Move unlocked: ${allMoves[speciesEggMoves[speciesId][eggMoveIndex]].name}`, null, () => resolve(true), null, true);
    });
  }

  updateSpeciesDexIvs(speciesId: Species, ivs: integer[]): void {
    let dexEntry: DexEntry;
    do {
      dexEntry = this.scene.gameData.dexData[speciesId];
      const dexIvs = dexEntry.ivs;
      for (let i = 0; i < dexIvs.length; i++) {
        if (dexIvs[i] < ivs[i]) {
          dexIvs[i] = ivs[i];
        }
      }
      if (dexIvs.filter(iv => iv === 31).length === 6) {
        this.scene.validateAchv(achvs.PERFECT_IVS);
      }
    } while (pokemonPrevolutions.hasOwnProperty(speciesId) && (speciesId = pokemonPrevolutions[speciesId]));
  }

  getSpeciesCount(dexEntryPredicate: (entry: DexEntry) => boolean): integer {
    const dexKeys = Object.keys(this.dexData);
    let speciesCount = 0;
    for (const s of dexKeys) {
      if (dexEntryPredicate(this.dexData[s])) {
        speciesCount++;
      }
    }
    return speciesCount;
  }

  getStarterCount(dexEntryPredicate: (entry: DexEntry) => boolean): integer {
    const starterKeys = Object.keys(speciesStarters);
    let starterCount = 0;
    for (const s of starterKeys) {
      const starterDexEntry = this.dexData[s];
      if (dexEntryPredicate(starterDexEntry)) {
        starterCount++;
      }
    }
    return starterCount;
  }

  getSpeciesDefaultDexAttr(species: PokemonSpecies, forSeen: boolean = false, optimistic: boolean = false): bigint {
    let ret = 0n;
    const dexEntry = this.dexData[species.speciesId];
    const attr = dexEntry.caughtAttr;
    ret |= optimistic
      ? attr & DexAttr.SHINY ? DexAttr.SHINY : DexAttr.NON_SHINY
      : attr & DexAttr.NON_SHINY || !(attr & DexAttr.SHINY) ? DexAttr.NON_SHINY : DexAttr.SHINY;
    ret |= attr & DexAttr.MALE || !(attr & DexAttr.FEMALE) ? DexAttr.MALE : DexAttr.FEMALE;
    ret |= optimistic
      ? attr & DexAttr.SHINY ? attr & DexAttr.VARIANT_3 ? DexAttr.VARIANT_3 : attr & DexAttr.VARIANT_2 ? DexAttr.VARIANT_2 : DexAttr.DEFAULT_VARIANT : DexAttr.DEFAULT_VARIANT
      : attr & DexAttr.DEFAULT_VARIANT ? DexAttr.DEFAULT_VARIANT : attr & DexAttr.VARIANT_2 ? DexAttr.VARIANT_2 : attr & DexAttr.VARIANT_3 ? DexAttr.VARIANT_3 : DexAttr.DEFAULT_VARIANT;
    ret |= this.getFormAttr(this.getFormIndex(attr));
    return ret;
  }

  getSpeciesDexAttrProps(species: PokemonSpecies, dexAttr: bigint): DexAttrProps {
    const shiny = !(dexAttr & DexAttr.NON_SHINY);
    const female = !(dexAttr & DexAttr.MALE);
    const variant = dexAttr & DexAttr.DEFAULT_VARIANT ? 0 : dexAttr & DexAttr.VARIANT_2 ? 1 : dexAttr & DexAttr.VARIANT_3 ? 2 : 0;
    const formIndex = this.getFormIndex(dexAttr);

    return {
      shiny,
      female,
      variant,
      formIndex
    };
  }

  getStarterSpeciesDefaultAbilityIndex(species: PokemonSpecies): integer {
    const abilityAttr = this.starterData[species.speciesId].abilityAttr;
    return abilityAttr & AbilityAttr.ABILITY_1 ? 0 : !species.ability2 || abilityAttr & AbilityAttr.ABILITY_2 ? 1 : 2;
  }

  getSpeciesDefaultNature(species: PokemonSpecies): Nature {
    const dexEntry = this.dexData[species.speciesId];
    for (let n = 0; n < 25; n++) {
      if (dexEntry.natureAttr & Math.pow(2, n + 1)) {
        return n as Nature;
      }
    }
    return 0 as Nature;
  }

  getSpeciesDefaultNatureAttr(species: PokemonSpecies): integer {
    return Math.pow(2, this.getSpeciesDefaultNature(species));
  }

  getDexAttrLuck(dexAttr: bigint): integer {
    return dexAttr & DexAttr.SHINY ? dexAttr & DexAttr.VARIANT_3 ? 3 : dexAttr & DexAttr.VARIANT_2 ? 2 : 1 : 0;
  }

  getNaturesForAttr(natureAttr: integer): Nature[] {
    const ret: Nature[] = [];
    for (let n = 0; n < 25; n++) {
      if (natureAttr & Math.pow(2, n + 1)) {
        ret.push(n);
      }
    }
    return ret;
  }

  getSpeciesStarterValue(speciesId: Species): number {
    const baseValue = speciesStarters[speciesId];
    let value = baseValue;

    const decrementValue = (value: number) => {
      if (value > 1) {
        value--;
      } else {
        value /= 2;
      }
      return value;
    };

    for (let v = 0; v < this.starterData[speciesId].valueReduction; v++) {
      value = decrementValue(value);
    }

    return value;
  }

  getFormIndex(attr: bigint): integer {
    if (!attr || attr < DexAttr.DEFAULT_FORM) {
      return 0;
    }
    let f = 0;
    while (!(attr & this.getFormAttr(f))) {
      f++;
    }
    return f;
  }

  getFormAttr(formIndex: integer): bigint {
    return BigInt(Math.pow(2, 7 + formIndex));
  }

  consolidateDexData(dexData: DexData): void {
    for (const k of Object.keys(dexData)) {
      const entry = dexData[k] as DexEntry;
      if (!entry.hasOwnProperty("hatchedCount")) {
        entry.hatchedCount = 0;
      }
      if (!entry.hasOwnProperty("natureAttr") || (entry.caughtAttr && !entry.natureAttr)) {
        entry.natureAttr = this.defaultDexData[k].natureAttr || Math.pow(2, Utils.randInt(25, 1));
      }
    }
  }

  migrateStarterAbilities(systemData: SystemSaveData, initialStarterData?: StarterData): void {
    const starterIds = Object.keys(this.starterData).map(s => parseInt(s) as Species);
    const starterData = initialStarterData || systemData.starterData;
    const dexData = systemData.dexData;
    for (const s of starterIds) {
      const dexAttr = dexData[s].caughtAttr;
      starterData[s].abilityAttr = (dexAttr & DexAttr.DEFAULT_VARIANT ? AbilityAttr.ABILITY_1 : 0)
        | (dexAttr & DexAttr.VARIANT_2 ? AbilityAttr.ABILITY_2 : 0)
        | (dexAttr & DexAttr.VARIANT_3 ? AbilityAttr.ABILITY_HIDDEN : 0);
      if (dexAttr) {
        if (!(dexAttr & DexAttr.DEFAULT_VARIANT)) {
          dexData[s].caughtAttr ^= DexAttr.DEFAULT_VARIANT;
        }
        if (dexAttr & DexAttr.VARIANT_2) {
          dexData[s].caughtAttr ^= DexAttr.VARIANT_2;
        }
        if (dexAttr & DexAttr.VARIANT_3) {
          dexData[s].caughtAttr ^= DexAttr.VARIANT_3;
        }
      }
    }
  }

  fixVariantData(systemData: SystemSaveData): void {
    const starterIds = Object.keys(this.starterData).map(s => parseInt(s) as Species);
    const starterData = systemData.starterData;
    const dexData = systemData.dexData;
    if (starterIds.find(id => (dexData[id].caughtAttr & DexAttr.VARIANT_2 || dexData[id].caughtAttr & DexAttr.VARIANT_3) && !variantData[id])) {
      for (const s of starterIds) {
        const species = getPokemonSpecies(s);
        if (variantData[s]) {
          const tempCaughtAttr = dexData[s].caughtAttr;
          let seenVariant2 = false;
          let seenVariant3 = false;
          const checkEvoSpecies = (es: Species) => {
            seenVariant2 ||= !!(dexData[es].seenAttr & DexAttr.VARIANT_2);
            seenVariant3 ||= !!(dexData[es].seenAttr & DexAttr.VARIANT_3);
            if (pokemonEvolutions.hasOwnProperty(es)) {
              for (const pe of pokemonEvolutions[es]) {
                checkEvoSpecies(pe.speciesId);
              }
            }
          };
          checkEvoSpecies(s);
          if (dexData[s].caughtAttr & DexAttr.VARIANT_2 && !seenVariant2) {
            dexData[s].caughtAttr ^= DexAttr.VARIANT_2;
          }
          if (dexData[s].caughtAttr & DexAttr.VARIANT_3 && !seenVariant3) {
            dexData[s].caughtAttr ^= DexAttr.VARIANT_3;
          }
          starterData[s].abilityAttr = (tempCaughtAttr & DexAttr.DEFAULT_VARIANT ? AbilityAttr.ABILITY_1 : 0)
            | (tempCaughtAttr & DexAttr.VARIANT_2 && species.ability2 ? AbilityAttr.ABILITY_2 : 0)
            | (tempCaughtAttr & DexAttr.VARIANT_3 && species.abilityHidden ? AbilityAttr.ABILITY_HIDDEN : 0);
        } else {
          const tempCaughtAttr = dexData[s].caughtAttr;
          if (dexData[s].caughtAttr & DexAttr.VARIANT_2) {
            dexData[s].caughtAttr ^= DexAttr.VARIANT_2;
          }
          if (dexData[s].caughtAttr & DexAttr.VARIANT_3) {
            dexData[s].caughtAttr ^= DexAttr.VARIANT_3;
          }
          starterData[s].abilityAttr = (tempCaughtAttr & DexAttr.DEFAULT_VARIANT ? AbilityAttr.ABILITY_1 : 0)
            | (tempCaughtAttr & DexAttr.VARIANT_2 && species.ability2 ? AbilityAttr.ABILITY_2 : 0)
            | (tempCaughtAttr & DexAttr.VARIANT_3 && species.abilityHidden ? AbilityAttr.ABILITY_HIDDEN : 0);
        }
      }
    }
  }

  fixStarterData(systemData: SystemSaveData): void {
    for (const starterId of defaultStarterSpecies) {
      systemData.starterData[starterId].abilityAttr |= AbilityAttr.ABILITY_1;
    }
  }

  fixLegendaryStats(systemData: SystemSaveData): void {
    systemData.gameStats.subLegendaryPokemonSeen = 0;
    systemData.gameStats.subLegendaryPokemonCaught = 0;
    systemData.gameStats.subLegendaryPokemonHatched = 0;
    allSpecies.filter(s => s.subLegendary).forEach(s => {
      const dexEntry = systemData.dexData[s.speciesId];
      systemData.gameStats.subLegendaryPokemonSeen += dexEntry.seenCount;
      systemData.gameStats.legendaryPokemonSeen = Math.max(systemData.gameStats.legendaryPokemonSeen - dexEntry.seenCount, 0);
      systemData.gameStats.subLegendaryPokemonCaught += dexEntry.caughtCount;
      systemData.gameStats.legendaryPokemonCaught = Math.max(systemData.gameStats.legendaryPokemonCaught - dexEntry.caughtCount, 0);
      systemData.gameStats.subLegendaryPokemonHatched += dexEntry.hatchedCount;
      systemData.gameStats.legendaryPokemonHatched = Math.max(systemData.gameStats.legendaryPokemonHatched - dexEntry.hatchedCount, 0);
    });
    systemData.gameStats.subLegendaryPokemonSeen = Math.max(systemData.gameStats.subLegendaryPokemonSeen, systemData.gameStats.subLegendaryPokemonCaught);
    systemData.gameStats.legendaryPokemonSeen = Math.max(systemData.gameStats.legendaryPokemonSeen, systemData.gameStats.legendaryPokemonCaught);
    systemData.gameStats.mythicalPokemonSeen = Math.max(systemData.gameStats.mythicalPokemonSeen, systemData.gameStats.mythicalPokemonCaught);
  }
}<|MERGE_RESOLUTION|>--- conflicted
+++ resolved
@@ -782,14 +782,9 @@
       battleType: scene.currentBattle.battleType,
       trainer: scene.currentBattle.battleType === BattleType.TRAINER ? new TrainerData(scene.currentBattle.trainer) : null,
       gameVersion: scene.game.config.gameVersion,
-<<<<<<< HEAD
-      timestamp: new Date().getTime()
-    } satisfies SessionSaveData;
-=======
       timestamp: new Date().getTime(),
       challenges: scene.gameMode.challenges.map(c => new ChallengeData(c))
     } as SessionSaveData;
->>>>>>> 576bcf7b
   }
 
   getSession(slotId: integer): Promise<SessionSaveData> {
