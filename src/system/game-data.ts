--- conflicted
+++ resolved
@@ -997,15 +997,8 @@
         battle.seenEnemyPartyMemberIds.add(enemyPokemon.id);
       }
 
-<<<<<<< HEAD
-        globalScene.arena.positionalTagManager.tags = fromSession.arena.positionalTags.map(tag =>
-          loadPositionalTag(tag),
-        );
-        globalScene.arena.playerFaintedLastTurn = fromSession.arena.playerFaintedLastTurn;
-=======
       loadPokemonAssets.push(enemyPokemon.loadAssets());
     });
->>>>>>> 7376bd5a
 
     globalScene.arena.weather = fromSession.arena.weather;
     globalScene.arena.eventTarget.dispatchEvent(
@@ -1028,6 +1021,7 @@
     ); // TODO: is this bang correct?
 
     globalScene.arena.playerTerasUsed = fromSession.arena.playerTerasUsed;
+    globalScene.arena.playerFaintedLastTurn = fromSession.arena.playerFaintedLastTurn;
 
     globalScene.arena.tags = fromSession.arena.tags;
     if (globalScene.arena.tags) {
