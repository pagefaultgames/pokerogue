--- conflicted
+++ resolved
@@ -42,12 +42,8 @@
 import { applyChallenges, ChallengeType } from "#app/data/challenge.js";
 import { WeatherType } from "#app/enums/weather-type.js";
 import { TerrainType } from "#app/data/terrain.js";
-<<<<<<< HEAD
-import { RUN_HISTORY_LIMIT } from "#app/ui/run-history-ui-handler";
-=======
 import { OutdatedPhase } from "#app/phases/outdated-phase.js";
 import { ReloadSessionPhase } from "#app/phases/reload-session-phase.js";
->>>>>>> ae2ab120
 
 export const defaultStarterSpecies: Species[] = [
   Species.BULBASAUR, Species.CHARMANDER, Species.SQUIRTLE,
@@ -79,8 +75,6 @@
     return "tutorials";
   case GameDataType.SEEN_DIALOGUES:
     return "seenDialogues";
-  case GameDataType.RUN_HISTORY:
-    return "runHistoryData";
   }
 }
 
@@ -188,15 +182,6 @@
   ABILITY_HIDDEN: 4
 };
 
-export type RunHistoryData = Record<number, RunEntry>;
-
-export interface RunEntry {
-  entry: SessionSaveData;
-  isVictory: boolean;
-  /*Automatically set to false at the moment - implementation TBD*/
-  isFavorite: boolean;
-}
-
 export type StarterMoveset = [ Moves ] | [ Moves, Moves ] | [ Moves, Moves, Moves ] | [ Moves, Moves, Moves, Moves ];
 
 export interface StarterFormMoveData {
@@ -305,7 +290,6 @@
   public starterData: StarterData;
 
   public gameStats: GameStats;
-  public runHistory: RunHistoryData;
 
   public unlocks: Unlocks;
 
@@ -326,7 +310,6 @@
     this.secretId = Utils.randInt(65536);
     this.starterData = {};
     this.gameStats = new GameStats();
-    this.runHistory = {};
     this.unlocks = {
       [Unlockables.ENDLESS_MODE]: false,
       [Unlockables.MINI_BLACK_HOLE]: false,
@@ -462,11 +445,6 @@
         if (versions[0] !== versions[1]) {
           const [ versionNumbers, oldVersionNumbers ] = versions.map(ver => ver.split('.').map(v => parseInt(v)));
         }*/
-        const lsItemKey = `runHistoryData_${loggedInUser?.username}`;
-        const lsItem = localStorage.getItem(lsItemKey);
-        if (!lsItem) {
-          localStorage.setItem(lsItemKey, encrypt("", true));
-        }
 
         this.trainerId = systemData.trainerId;
         this.secretId = systemData.secretId;
@@ -576,83 +554,6 @@
         resolve(false);
       }
     });
-  }
-
-  /**
-   * Retrieves current run history data, organized by time stamp.
-   * At the moment, only retrievable from locale cache
-   */
-  async getRunHistoryData(scene: BattleScene): Promise<RunHistoryData> {
-    const lsItemKey = `runHistoryData_${loggedInUser?.username}`;
-    const lsItem = localStorage.getItem(lsItemKey);
-    if (lsItem) {
-      try {
-        const runHistory = JSON.parse(decrypt(lsItem, true));
-        return runHistory;
-      } catch {
-        console.log("Error: Failed to parse run history. Possible corruption?");
-        return {};
-      }
-    } else {
-      localStorage.setItem(`runHistoryData_${loggedInUser?.username}`, "");
-      return {};
-    }
-  }
-
-  /**
-  * Networking Code for getRunHistoryData() DO NOT DELETE!
-  *
-  * const response = await Utils.apiFetch("savedata/runHistory", true);
-  * const data = await response.json();
-  * if ( Object.keys(cachedRHData).length >= Object.keys(data).length ) {
-  * return cachedRHData;
-  * }
-  */
-
-  /**
-   * Saves a new entry to Run History
-   * @param scene: BattleScene object
-   * @param runEntry: most recent SessionSaveData of the run
-   * @param isVictory: result of the run
-   * Arbitrary limit of 25 runs per player - Will delete runs, starting with the oldest one, if needed
-   */
-  async saveRunHistory(scene: BattleScene, runEntry : SessionSaveData, isVictory: boolean): Promise<boolean> {
-    let runHistoryData = await this.getRunHistoryData(scene);
-    if (!runHistoryData) {
-      runHistoryData = {};
-    }
-    const timestamps = Object.keys(runHistoryData);
-    const timestampsNo = timestamps.map(Number);
-
-    // Arbitrary limit of 25 entries per user --> Can increase or decrease
-    let tsLength = timestamps.length;
-    while (tsLength >= RUN_HISTORY_LIMIT ) {
-      const oldestTimestamp = Math.min.apply(Math, timestampsNo);
-      delete runHistoryData[oldestTimestamp];
-      tsLength = Object.keys(runHistoryData).length;
-    }
-
-    const timestamp = (runEntry.timestamp).toString();
-    runHistoryData[timestamp] = {
-      entry: runEntry,
-      isVictory: isVictory,
-      isFavorite: false,
-    };
-    localStorage.setItem(`runHistoryData_${loggedInUser?.username}`, encrypt(JSON.stringify(runHistoryData), true));
-    /**
-     * Networking Code DO NOT DELETE
-     *
-    if (!Utils.isLocal) {
-      try {
-        await Utils.apiPost("savedata/runHistory", JSON.stringify(runHistoryData), undefined, true);
-        return true;
-      } catch (err) {
-        console.log("savedata/runHistory POST failed : ", err);
-        return false;
-      }
-    }
-    */
-    return true;
   }
 
   parseSystemData(dataStr: string): SystemSaveData {
@@ -1394,17 +1295,6 @@
               case GameDataType.SESSION:
                 const sessionData = this.parseSessionData(dataStr);
                 valid = !!sessionData.party && !!sessionData.enemyParty && !!sessionData.timestamp;
-                break;
-              case GameDataType.RUN_HISTORY:
-                const data = JSON.parse(dataStr);
-                const keys = Object.keys(data);
-                keys.forEach((key) => {
-                  const entryKeys = Object.keys(data[key]);
-                  valid = ["isFavorite", "isVictory", "entry"].every(v => entryKeys.includes(v)) && entryKeys.length === 3;
-                });
-                if (valid) {
-                  localStorage.setItem(`runHistoryData_${loggedInUser?.username}`, dataStr);
-                }
                 break;
               case GameDataType.SETTINGS:
               case GameDataType.TUTORIALS:
