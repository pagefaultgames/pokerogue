import i18next from "i18next";
import BattleScene, { PokeballCounts, bypassLogin } from "../battle-scene";
import Pokemon, { EnemyPokemon, PlayerPokemon } from "../field/pokemon";
import { pokemonEvolutions, pokemonPrevolutions } from "../data/pokemon-evolutions";
import PokemonSpecies, { allSpecies, getPokemonSpecies, noStarterFormKeys, speciesStarters } from "../data/pokemon-species";
import * as Utils from "../utils";
import Overrides from "#app/overrides";
import PokemonData from "./pokemon-data";
import PersistentModifierData from "./modifier-data";
import ArenaData from "./arena-data";
import { Unlockables } from "./unlockables";
import { GameModes, getGameMode } from "../game-mode";
import { BattleType } from "../battle";
import TrainerData from "./trainer-data";
import { trainerConfigs } from "../data/trainer-config";
import { SettingKeys, resetSettings, setSetting } from "./settings/settings";
import { achvs } from "./achv";
import EggData from "./egg-data";
import { Egg } from "../data/egg";
import { VoucherType, vouchers } from "./voucher";
import { AES, enc } from "crypto-js";
import { Mode } from "../ui/ui";
import { clientSessionId, loggedInUser, updateUserInfo } from "../account";
import { Nature } from "../data/nature";
import { GameStats } from "./game-stats";
import { Tutorial } from "../tutorial";
import { speciesEggMoves } from "../data/egg-moves";
import { allMoves } from "../data/move";
import { TrainerVariant } from "../field/trainer";
import { OutdatedPhase, ReloadSessionPhase } from "#app/phases";
import { Variant, variantData } from "#app/data/variant";
import {setSettingGamepad, SettingGamepad, settingGamepadDefaults} from "./settings/settings-gamepad";
import {setSettingKeyboard, SettingKeyboard} from "#app/system/settings/settings-keyboard";
import { TerrainChangedEvent, WeatherChangedEvent } from "#app/events/arena.js";
import { EnemyAttackStatusEffectChanceModifier } from "../modifier/modifier";
import { StatusEffect } from "#app/data/status-effect.js";
import ChallengeData from "./challenge-data";
import { Device } from "#enums/devices";
import { GameDataType } from "#enums/game-data-type";
import { Moves } from "#enums/moves";
import { PlayerGender } from "#enums/player-gender";
import { Species } from "#enums/species";
import { applyChallenges, ChallengeType } from "#app/data/challenge.js";
import { WeatherType } from "#app/enums/weather-type.js";
import { TerrainType } from "#app/data/terrain.js";

export const defaultStarterSpecies: Species[] = [
  Species.BULBASAUR, Species.CHARMANDER, Species.SQUIRTLE,
  Species.CHIKORITA, Species.CYNDAQUIL, Species.TOTODILE,
  Species.TREECKO, Species.TORCHIC, Species.MUDKIP,
  Species.TURTWIG, Species.CHIMCHAR, Species.PIPLUP,
  Species.SNIVY, Species.TEPIG, Species.OSHAWOTT,
  Species.CHESPIN, Species.FENNEKIN, Species.FROAKIE,
  Species.ROWLET, Species.LITTEN, Species.POPPLIO,
  Species.GROOKEY, Species.SCORBUNNY, Species.SOBBLE,
  Species.SPRIGATITO, Species.FUECOCO, Species.QUAXLY
];

const saveKey = "x0i2O7WRiANTqPmZ"; // Temporary; secure encryption is not yet necessary

export function getDataTypeKey(dataType: GameDataType, slotId: integer = 0): string {
  switch (dataType) {
  case GameDataType.SYSTEM:
    return "data";
  case GameDataType.SESSION:
    let ret = "sessionData";
    if (slotId) {
      ret += slotId;
    }
    return ret;
  case GameDataType.SETTINGS:
    return "settings";
  case GameDataType.TUTORIALS:
    return "tutorials";
  case GameDataType.SEEN_DIALOGUES:
    return "seenDialogues";
  }
}

export function encrypt(data: string, bypassLogin: boolean): string {
  return (bypassLogin
    ? (data: string) => btoa(data)
<<<<<<< HEAD
    : (data: string) => AES.encrypt(data, saveKey))(data) as string;
=======
    : (data: string) => AES.encrypt(data, saveKey))(data) as unknown as string; // TODO: is this correct?
>>>>>>> d0ed24c2
}

export function decrypt(data: string, bypassLogin: boolean): string {
  return (bypassLogin
    ? (data: string) => atob(data)
    : (data: string) => AES.decrypt(data, saveKey).toString(enc.Utf8))(data);
}

interface SystemSaveData {
  trainerId: integer;
  secretId: integer;
  gender: PlayerGender;
  dexData: DexData;
  starterData: StarterData;
  gameStats: GameStats;
  unlocks: Unlocks;
  achvUnlocks: AchvUnlocks;
  voucherUnlocks: VoucherUnlocks;
  voucherCounts: VoucherCounts;
  eggs: EggData[];
  gameVersion: string;
  timestamp: integer;
  eggPity: integer[];
  unlockPity: integer[];
}

export interface SessionSaveData {
  seed: string;
  playTime: integer;
  gameMode: GameModes;
  party: PokemonData[];
  enemyParty: PokemonData[];
  modifiers: PersistentModifierData[];
  enemyModifiers: PersistentModifierData[];
  arena: ArenaData;
  pokeballCounts: PokeballCounts;
  money: integer;
  score: integer;
  waveIndex: integer;
  battleType: BattleType;
  trainer: TrainerData;
  gameVersion: string;
  timestamp: integer;
  challenges: ChallengeData[];
}

interface Unlocks {
  [key: integer]: boolean;
}

interface AchvUnlocks {
  [key: string]: integer
}

interface VoucherUnlocks {
  [key: string]: integer
}

export interface VoucherCounts {
    [type: string]: integer;
}

export interface DexData {
  [key: integer]: DexEntry
}

export interface DexEntry {
  seenAttr: bigint;
  caughtAttr: bigint;
  natureAttr: integer,
  seenCount: integer;
  caughtCount: integer;
  hatchedCount: integer;
  ivs: integer[];
}

export const DexAttr = {
  NON_SHINY: 1n,
  SHINY: 2n,
  MALE: 4n,
  FEMALE: 8n,
  DEFAULT_VARIANT: 16n,
  VARIANT_2: 32n,
  VARIANT_3: 64n,
  DEFAULT_FORM: 128n
};

export interface DexAttrProps {
  shiny: boolean;
  female: boolean;
  variant: Variant;
  formIndex: integer;
}

export const AbilityAttr = {
  ABILITY_1: 1,
  ABILITY_2: 2,
  ABILITY_HIDDEN: 4
};

export type StarterMoveset = [ Moves ] | [ Moves, Moves ] | [ Moves, Moves, Moves ] | [ Moves, Moves, Moves, Moves ];

export interface StarterFormMoveData {
  [key: integer]: StarterMoveset
}

export interface StarterMoveData {
  [key: integer]: StarterMoveset | StarterFormMoveData
}

export interface StarterAttributes {
  nature?: integer;
  ability?: integer;
  variant?: integer;
  form?: integer;
  female?: boolean;
  shiny?: boolean;
  favorite?: boolean;
  nickname?: string;
}

export interface StarterPreferences {
  [key: integer]: StarterAttributes;
}

// the latest data saved/loaded for the Starter Preferences. Required to reduce read/writes. Initialize as "{}", since this is the default value and no data needs to be stored if present.
// if they ever add private static variables, move this into StarterPrefs
const StarterPrefers_DEFAULT : string = "{}";
let StarterPrefers_private_latest : string = StarterPrefers_DEFAULT;

// This is its own class as StarterPreferences...
// - don't need to be loaded on startup
// - isn't stored with other data
// - don't require to be encrypted
// - shouldn't require calls outside of the starter selection
export class StarterPrefs {
  // called on starter selection show once
  static load(): StarterPreferences {
    return JSON.parse(
      StarterPrefers_private_latest = (localStorage.getItem(`starterPrefs_${loggedInUser?.username}`) || StarterPrefers_DEFAULT)
    );
  }

  // called on starter selection clear, always
  static save(prefs: StarterPreferences): void {
    const pStr : string = JSON.stringify(prefs);
    if (pStr !== StarterPrefers_private_latest) {
      // something changed, store the update
      localStorage.setItem(`starterPrefs_${loggedInUser?.username}`, pStr);
    }
  }
}

export interface StarterDataEntry {
  moveset: StarterMoveset | StarterFormMoveData | null;
  eggMoves: integer;
  candyCount: integer;
  friendship: integer;
  abilityAttr: integer;
  passiveAttr: integer;
  valueReduction: integer;
  classicWinCount: integer;
}

export interface StarterData {
  [key: integer]: StarterDataEntry
}

export interface TutorialFlags {
  [key: string]: boolean
}

export interface SeenDialogues {
  [key: string]: boolean;
}

const systemShortKeys = {
  seenAttr: "$sa",
  caughtAttr: "$ca",
  natureAttr: "$na",
  seenCount: "$s" ,
  caughtCount: "$c",
  hatchedCount: "$hc",
  ivs: "$i",
  moveset: "$m",
  eggMoves: "$em",
  candyCount: "$x",
  friendship: "$f",
  abilityAttr: "$a",
  passiveAttr: "$pa",
  valueReduction: "$vr",
  classicWinCount: "$wc"
};

export class GameData {
  private scene: BattleScene;

  public trainerId: integer;
  public secretId: integer;

  public gender: PlayerGender;

  public dexData: DexData;
  private defaultDexData: DexData | null;

  public starterData: StarterData;

  public gameStats: GameStats;

  public unlocks: Unlocks;

  public achvUnlocks: AchvUnlocks;

  public voucherUnlocks: VoucherUnlocks;
  public voucherCounts: VoucherCounts;
  public eggs: Egg[];
  public eggPity: integer[];
  public unlockPity: integer[];

  constructor(scene: BattleScene) {
    this.scene = scene;
    this.loadSettings();
    this.loadGamepadSettings();
    this.loadMappingConfigs();
    this.trainerId = Utils.randInt(65536);
    this.secretId = Utils.randInt(65536);
    this.starterData = {};
    this.gameStats = new GameStats();
    this.unlocks = {
      [Unlockables.ENDLESS_MODE]: false,
      [Unlockables.MINI_BLACK_HOLE]: false,
      [Unlockables.SPLICED_ENDLESS_MODE]: false,
      [Unlockables.EVIOLITE]: false
    };
    this.achvUnlocks = {};
    this.voucherUnlocks = {};
    this.voucherCounts = {
      [VoucherType.REGULAR]: 0,
      [VoucherType.PLUS]: 0,
      [VoucherType.PREMIUM]: 0,
      [VoucherType.GOLDEN]: 0
    };
    this.eggs = [];
    this.eggPity = [0, 0, 0, 0];
    this.unlockPity = [0, 0, 0, 0];
    this.initDexData();
    this.initStarterData();
  }

  public getSystemSaveData(): SystemSaveData {
    return {
      trainerId: this.trainerId,
      secretId: this.secretId,
      gender: this.gender,
      dexData: this.dexData,
      starterData: this.starterData,
      gameStats: this.gameStats,
      unlocks: this.unlocks,
      achvUnlocks: this.achvUnlocks,
      voucherUnlocks: this.voucherUnlocks,
      voucherCounts: this.voucherCounts,
      eggs: this.eggs.map(e => new EggData(e)),
      gameVersion: this.scene.game.config.gameVersion,
      timestamp: new Date().getTime(),
      eggPity: this.eggPity.slice(0),
      unlockPity: this.unlockPity.slice(0)
    };
  }

  public saveSystem(): Promise<boolean> {
    return new Promise<boolean>(resolve => {
      this.scene.ui.savingIcon.show();
      const data = this.getSystemSaveData();

      const maxIntAttrValue = 0x80000000;
      const systemData = JSON.stringify(data, (k: any, v: any) => typeof v === "bigint" ? v <= maxIntAttrValue ? Number(v) : v.toString() : v);

      localStorage.setItem(`data_${loggedInUser?.username}`, encrypt(systemData, bypassLogin));

      if (!bypassLogin) {
        Utils.apiPost(`savedata/system/update?clientSessionId=${clientSessionId}`, systemData, undefined, true)
          .then(response => response.text())
          .then(error => {
            this.scene.ui.savingIcon.hide();
            if (error) {
              if (error.startsWith("client version out of date")) {
                this.scene.clearPhaseQueue();
                this.scene.unshiftPhase(new OutdatedPhase(this.scene));
              } else if (error.startsWith("session out of date")) {
                this.scene.clearPhaseQueue();
                this.scene.unshiftPhase(new ReloadSessionPhase(this.scene));
              }
              console.error(error);
              return resolve(false);
            }
            resolve(true);
          });
      } else {
        this.scene.ui.savingIcon.hide();

        resolve(true);
      }
    });
  }

  public loadSystem(): Promise<boolean> {
    return new Promise<boolean>(resolve => {
      console.log("Client Session:", clientSessionId);

      if (bypassLogin && !localStorage.getItem(`data_${loggedInUser?.username}`)) {
        return resolve(false);
      }

      if (!bypassLogin) {
        Utils.apiFetch(`savedata/system/get?clientSessionId=${clientSessionId}`, true)
          .then(response => response.text())
          .then(response => {
            if (!response.length || response[0] !== "{") {
              if (response.startsWith("sql: no rows in result set")) {
                this.scene.queueMessage("Save data could not be found. If this is a new account, you can safely ignore this message.", null, true);
                return resolve(true);
              } else if (response.indexOf("Too many connections") > -1) {
                this.scene.queueMessage("Too many people are trying to connect and the server is overloaded. Please try again later.", null, true);
                return resolve(false);
              }
              console.error(response);
              return resolve(false);
            }

            const cachedSystem = localStorage.getItem(`data_${loggedInUser?.username}`);
            this.initSystem(response, cachedSystem ? AES.decrypt(cachedSystem, saveKey).toString(enc.Utf8) : undefined).then(resolve);
          });
      } else {
        this.initSystem(decrypt(localStorage.getItem(`data_${loggedInUser?.username}`)!, bypassLogin)).then(resolve); // TODO: is this bang correct?
      }
    });
  }

  public initSystem(systemDataStr: string, cachedSystemDataStr?: string): Promise<boolean> {
    return new Promise<boolean>(resolve => {
      try {
        let systemData = this.parseSystemData(systemDataStr);

        if (cachedSystemDataStr) {
          const cachedSystemData = this.parseSystemData(cachedSystemDataStr);
          if (cachedSystemData.timestamp > systemData.timestamp) {
            console.debug("Use cached system");
            systemData = cachedSystemData;
            systemDataStr = cachedSystemDataStr;
          } else {
            this.clearLocalData();
          }
        }

        console.debug(systemData);

        localStorage.setItem(`data_${loggedInUser?.username}`, encrypt(systemDataStr, bypassLogin));

        /*const versions = [ this.scene.game.config.gameVersion, data.gameVersion || '0.0.0' ];

        if (versions[0] !== versions[1]) {
          const [ versionNumbers, oldVersionNumbers ] = versions.map(ver => ver.split('.').map(v => parseInt(v)));
        }*/

        this.trainerId = systemData.trainerId;
        this.secretId = systemData.secretId;

        this.gender = systemData.gender;

        this.saveSetting(SettingKeys.Player_Gender, systemData.gender === PlayerGender.FEMALE ? 1 : 0);

        const initStarterData = !systemData.starterData;

        if (initStarterData) {
          this.initStarterData();

          if (systemData["starterMoveData"]) {
            const starterMoveData = systemData["starterMoveData"];
            for (const s of Object.keys(starterMoveData)) {
              this.starterData[s].moveset = starterMoveData[s];
            }
          }

          if (systemData["starterEggMoveData"]) {
            const starterEggMoveData = systemData["starterEggMoveData"];
            for (const s of Object.keys(starterEggMoveData)) {
              this.starterData[s].eggMoves = starterEggMoveData[s];
            }
          }

          this.migrateStarterAbilities(systemData, this.starterData);
        } else {
          if ([ "1.0.0", "1.0.1" ].includes(systemData.gameVersion)) {
            this.migrateStarterAbilities(systemData);
          }
          //this.fixVariantData(systemData);
          this.fixStarterData(systemData);
          // Migrate ability starter data if empty for caught species
          Object.keys(systemData.starterData).forEach(sd => {
            if (systemData.dexData[sd].caughtAttr && !systemData.starterData[sd].abilityAttr) {
              systemData.starterData[sd].abilityAttr = 1;
            }
          });
          this.starterData = systemData.starterData;
        }

        if (systemData.gameStats) {
          if (systemData.gameStats.legendaryPokemonCaught !== undefined && systemData.gameStats.subLegendaryPokemonCaught === undefined) {
            this.fixLegendaryStats(systemData);
          }
          this.gameStats = systemData.gameStats;
        }

        if (systemData.unlocks) {
          for (const key of Object.keys(systemData.unlocks)) {
            if (this.unlocks.hasOwnProperty(key)) {
              this.unlocks[key] = systemData.unlocks[key];
            }
          }
        }

        if (systemData.achvUnlocks) {
          for (const a of Object.keys(systemData.achvUnlocks)) {
            if (achvs.hasOwnProperty(a)) {
              this.achvUnlocks[a] = systemData.achvUnlocks[a];
            }
          }
        }

        if (systemData.voucherUnlocks) {
          for (const v of Object.keys(systemData.voucherUnlocks)) {
            if (vouchers.hasOwnProperty(v)) {
              this.voucherUnlocks[v] = systemData.voucherUnlocks[v];
            }
          }
        }

        if (systemData.voucherCounts) {
          Utils.getEnumKeys(VoucherType).forEach(key => {
            const index = VoucherType[key];
            this.voucherCounts[index] = systemData.voucherCounts[index] || 0;
          });
        }

        this.eggs = systemData.eggs
          ? systemData.eggs.map(e => e.toEgg())
          : [];

        this.eggPity = systemData.eggPity ? systemData.eggPity.slice(0) : [0, 0, 0, 0];
        this.unlockPity = systemData.unlockPity ? systemData.unlockPity.slice(0) : [0, 0, 0, 0];

        this.dexData = Object.assign(this.dexData, systemData.dexData);
        this.consolidateDexData(this.dexData);
        this.defaultDexData = null;

        if (initStarterData) {
          const starterIds = Object.keys(this.starterData).map(s => parseInt(s) as Species);
          for (const s of starterIds) {
            this.starterData[s].candyCount += this.dexData[s].caughtCount;
            this.starterData[s].candyCount += this.dexData[s].hatchedCount * 2;
            if (this.dexData[s].caughtAttr & DexAttr.SHINY) {
              this.starterData[s].candyCount += 4;
            }
          }
        }

        resolve(true);
      } catch (err) {
        console.error(err);
        resolve(false);
      }
    });
  }

  parseSystemData(dataStr: string): SystemSaveData {
    return JSON.parse(dataStr, (k: string, v: any) => {
      if (k === "gameStats") {
        return new GameStats(v);
      } else if (k === "eggs") {
        const ret: EggData[] = [];
        if (v === null) {
          v = [];
        }
        for (const e of v) {
          ret.push(new EggData(e));
        }
        return ret;
      }

      return k.endsWith("Attr") && ![ "natureAttr", "abilityAttr", "passiveAttr" ].includes(k) ? BigInt(v) : v;
    }) as SystemSaveData;
  }

  convertSystemDataStr(dataStr: string, shorten: boolean = false): string {
    if (!shorten) {
      // Account for past key oversight
      dataStr = dataStr.replace(/\$pAttr/g, "$pa");
    }
    dataStr = dataStr.replace(/"trainerId":\d+/g, `"trainerId":${this.trainerId}`);
    dataStr = dataStr.replace(/"secretId":\d+/g, `"secretId":${this.secretId}`);
    const fromKeys = shorten ? Object.keys(systemShortKeys) : Object.values(systemShortKeys);
    const toKeys = shorten ? Object.values(systemShortKeys) : Object.keys(systemShortKeys);
    for (const k in fromKeys) {
      dataStr = dataStr.replace(new RegExp(`${fromKeys[k].replace("$", "\\$")}`, "g"), toKeys[k]);
    }

    return dataStr;
  }

  public async verify(): Promise<boolean> {
    if (bypassLogin) {
      return true;
    }

    const response = await Utils.apiFetch(`savedata/system/verify?clientSessionId=${clientSessionId}`, true)
      .then(response => response.json());

    if (!response.valid) {
      this.scene.clearPhaseQueue();
      this.scene.unshiftPhase(new ReloadSessionPhase(this.scene, JSON.stringify(response.systemData)));
      this.clearLocalData();
      return false;
    }

    return true;
  }

  public clearLocalData(): void {
    if (bypassLogin) {
      return;
    }
    localStorage.removeItem(`data_${loggedInUser?.username}`);
    for (let s = 0; s < 5; s++) {
      localStorage.removeItem(`sessionData${s ? s : ""}_${loggedInUser?.username}`);
    }
  }

  /**
   * Saves a setting to localStorage
   * @param setting string ideally of SettingKeys
   * @param valueIndex index of the setting's option
   * @returns true
   */
  public saveSetting(setting: string, valueIndex: integer): boolean {
    let settings: object = {};
    if (localStorage.hasOwnProperty("settings")) {
      settings = JSON.parse(localStorage.getItem("settings")!); // TODO: is this bang correct?
    }

    setSetting(this.scene, setting, valueIndex);

    settings[setting] = valueIndex;

    localStorage.setItem("settings", JSON.stringify(settings));

    return true;
  }

  /**
   * Saves the mapping configurations for a specified device.
   *
   * @param deviceName - The name of the device for which the configurations are being saved.
   * @param config - The configuration object containing custom mapping details.
   * @returns `true` if the configurations are successfully saved.
   */
  public saveMappingConfigs(deviceName: string, config): boolean {
    const key = deviceName.toLowerCase();  // Convert the gamepad name to lowercase to use as a key
    let mappingConfigs: object = {};  // Initialize an empty object to hold the mapping configurations
    if (localStorage.hasOwnProperty("mappingConfigs")) {// Check if 'mappingConfigs' exists in localStorage
      mappingConfigs = JSON.parse(localStorage.getItem("mappingConfigs")!); // TODO: is this bang correct?
    }  // Parse the existing 'mappingConfigs' from localStorage
    if (!mappingConfigs[key]) {
      mappingConfigs[key] = {};
    }  // If there is no configuration for the given key, create an empty object for it
    mappingConfigs[key].custom = config.custom;  // Assign the custom configuration to the mapping configuration for the given key
    localStorage.setItem("mappingConfigs", JSON.stringify(mappingConfigs));  // Save the updated mapping configurations back to localStorage
    return true;  // Return true to indicate the operation was successful
  }

  /**
   * Loads the mapping configurations from localStorage and injects them into the input controller.
   *
   * @returns `true` if the configurations are successfully loaded and injected; `false` if no configurations are found in localStorage.
   *
   * @remarks
   * This method checks if the 'mappingConfigs' entry exists in localStorage. If it does not exist, the method returns `false`.
   * If 'mappingConfigs' exists, it parses the configurations and injects each configuration into the input controller
   * for the corresponding gamepad or device key. The method then returns `true` to indicate success.
   */
  public loadMappingConfigs(): boolean {
    if (!localStorage.hasOwnProperty("mappingConfigs")) {// Check if 'mappingConfigs' exists in localStorage
      return false;
    }  // If 'mappingConfigs' does not exist, return false

    const mappingConfigs = JSON.parse(localStorage.getItem("mappingConfigs")!);  // Parse the existing 'mappingConfigs' from localStorage // TODO: is this bang correct?

    for (const key of Object.keys(mappingConfigs)) {// Iterate over the keys of the mapping configurations
      this.scene.inputController.injectConfig(key, mappingConfigs[key]);
    }  // Inject each configuration into the input controller for the corresponding key

    return true;  // Return true to indicate the operation was successful
  }

  public resetMappingToFactory(): boolean {
    if (!localStorage.hasOwnProperty("mappingConfigs")) {// Check if 'mappingConfigs' exists in localStorage
      return false;
    }  // If 'mappingConfigs' does not exist, return false
    localStorage.removeItem("mappingConfigs");
    this.scene.inputController.resetConfigs();
    return true; // TODO: is `true` the correct return value?
  }

  /**
   * Saves a gamepad setting to localStorage.
   *
   * @param setting - The gamepad setting to save.
   * @param valueIndex - The index of the value to set for the gamepad setting.
   * @returns `true` if the setting is successfully saved.
   *
   * @remarks
   * This method initializes an empty object for gamepad settings if none exist in localStorage.
   * It then updates the setting in the current scene and iterates over the default gamepad settings
   * to update the specified setting with the new value. Finally, it saves the updated settings back
   * to localStorage and returns `true` to indicate success.
   */
  public saveControlSetting(device: Device, localStoragePropertyName: string, setting: SettingGamepad|SettingKeyboard, settingDefaults, valueIndex: integer): boolean {
    let settingsControls: object = {};  // Initialize an empty object to hold the gamepad settings

    if (localStorage.hasOwnProperty(localStoragePropertyName)) {  // Check if 'settingsControls' exists in localStorage
      settingsControls = JSON.parse(localStorage.getItem(localStoragePropertyName)!);  // Parse the existing 'settingsControls' from localStorage // TODO: is this bang correct?
    }

    if (device === Device.GAMEPAD) {
      setSettingGamepad(this.scene, setting as SettingGamepad, valueIndex);  // Set the gamepad setting in the current scene
    } else if (device === Device.KEYBOARD) {
      setSettingKeyboard(this.scene, setting as SettingKeyboard, valueIndex);  // Set the keyboard setting in the current scene
    }

    Object.keys(settingDefaults).forEach(s => {  // Iterate over the default gamepad settings
      if (s === setting) {// If the current setting matches, update its value
        settingsControls[s] = valueIndex;
      }
    });

    localStorage.setItem(localStoragePropertyName, JSON.stringify(settingsControls));  // Save the updated gamepad settings back to localStorage

    return true;  // Return true to indicate the operation was successful
  }

  /**
   * Loads Settings from local storage if available
   * @returns true if succesful, false if not
   */
  private loadSettings(): boolean {
    resetSettings(this.scene);

    if (!localStorage.hasOwnProperty("settings")) {
      return false;
    }

    const settings = JSON.parse(localStorage.getItem("settings")!); // TODO: is this bang correct?

    for (const setting of Object.keys(settings)) {
      setSetting(this.scene, setting, settings[setting]);
    }

    return true; // TODO: is `true` the correct return value?
  }

  private loadGamepadSettings(): boolean {
    Object.values(SettingGamepad).map(setting => setting as SettingGamepad).forEach(setting => setSettingGamepad(this.scene, setting, settingGamepadDefaults[setting]));

    if (!localStorage.hasOwnProperty("settingsGamepad")) {
      return false;
    }
    const settingsGamepad = JSON.parse(localStorage.getItem("settingsGamepad")!); // TODO: is this bang correct?

    for (const setting of Object.keys(settingsGamepad)) {
      setSettingGamepad(this.scene, setting as SettingGamepad, settingsGamepad[setting]);
    }

    return true; // TODO: is `true` the correct return value?
  }

  public saveTutorialFlag(tutorial: Tutorial, flag: boolean): boolean {
    const key = getDataTypeKey(GameDataType.TUTORIALS);
    let tutorials: object = {};
    if (localStorage.hasOwnProperty(key)) {
      tutorials = JSON.parse(localStorage.getItem(key)!); // TODO: is this bang correct?
    }

    Object.keys(Tutorial).map(t => t as Tutorial).forEach(t => {
      const key = Tutorial[t];
      if (key === tutorial) {
        tutorials[key] = flag;
      } else {
        tutorials[key] ??= false;
      }
    });

    localStorage.setItem(key, JSON.stringify(tutorials));

    return true;
  }

  public getTutorialFlags(): TutorialFlags {
    const key = getDataTypeKey(GameDataType.TUTORIALS);
    const ret: TutorialFlags = {};
    Object.values(Tutorial).map(tutorial => tutorial as Tutorial).forEach(tutorial => ret[Tutorial[tutorial]] = false);

    if (!localStorage.hasOwnProperty(key)) {
      return ret;
    }

    const tutorials = JSON.parse(localStorage.getItem(key)!); // TODO: is this bang correct?

    for (const tutorial of Object.keys(tutorials)) {
      ret[tutorial] = tutorials[tutorial];
    }

    return ret;
  }

  public saveSeenDialogue(dialogue: string): boolean {
    const key = getDataTypeKey(GameDataType.SEEN_DIALOGUES);
    const dialogues: object = this.getSeenDialogues();

    dialogues[dialogue] = true;
    localStorage.setItem(key, JSON.stringify(dialogues));
    console.log("Dialogue saved as seen:", dialogue);

    return true;
  }

  public getSeenDialogues(): SeenDialogues {
    const key = getDataTypeKey(GameDataType.SEEN_DIALOGUES);
    const ret: SeenDialogues = {};

    if (!localStorage.hasOwnProperty(key)) {
      return ret;
    }

    const dialogues = JSON.parse(localStorage.getItem(key)!); // TODO: is this bang correct?

    for (const dialogue of Object.keys(dialogues)) {
      ret[dialogue] = dialogues[dialogue];
    }

    return ret;
  }

  private getSessionSaveData(scene: BattleScene): SessionSaveData {
    return {
      seed: scene.seed,
      playTime: scene.sessionPlayTime,
      gameMode: scene.gameMode.modeId,
      party: scene.getParty().map(p => new PokemonData(p)),
      enemyParty: scene.getEnemyParty().map(p => new PokemonData(p)),
      modifiers: scene.findModifiers(() => true).map(m => new PersistentModifierData(m, true)),
      enemyModifiers: scene.findModifiers(() => true, false).map(m => new PersistentModifierData(m, false)),
      arena: new ArenaData(scene.arena),
      pokeballCounts: scene.pokeballCounts,
      money: scene.money,
      score: scene.score,
      waveIndex: scene.currentBattle.waveIndex,
      battleType: scene.currentBattle.battleType,
      trainer: scene.currentBattle.battleType === BattleType.TRAINER ? new TrainerData(scene.currentBattle.trainer) : null,
      gameVersion: scene.game.config.gameVersion,
      timestamp: new Date().getTime(),
      challenges: scene.gameMode.challenges.map(c => new ChallengeData(c))
    } as SessionSaveData;
  }

  getSession(slotId: integer): Promise<SessionSaveData | null> {
    return new Promise(async (resolve, reject) => {
      if (slotId < 0) {
        return resolve(null);
      }
      const handleSessionData = async (sessionDataStr: string) => {
        try {
          const sessionData = this.parseSessionData(sessionDataStr);
          resolve(sessionData);
        } catch (err) {
          reject(err);
          return;
        }
      };

      if (!bypassLogin && !localStorage.getItem(`sessionData${slotId ? slotId : ""}_${loggedInUser?.username}`)) {
        Utils.apiFetch(`savedata/session/get?slot=${slotId}&clientSessionId=${clientSessionId}`, true)
          .then(response => response.text())
          .then(async response => {
            if (!response.length || response[0] !== "{") {
              console.error(response);
              return resolve(null);
            }

            localStorage.setItem(`sessionData${slotId ? slotId : ""}_${loggedInUser?.username}`, encrypt(response, bypassLogin));

            await handleSessionData(response);
          });
      } else {
        const sessionData = localStorage.getItem(`sessionData${slotId ? slotId : ""}_${loggedInUser?.username}`);
        if (sessionData) {
          await handleSessionData(decrypt(sessionData, bypassLogin));
        } else {
          return resolve(null);
        }
      }
    });
  }

  loadSession(scene: BattleScene, slotId: integer, sessionData?: SessionSaveData): Promise<boolean> {
    return new Promise(async (resolve, reject) => {
      try {
        const initSessionFromData = async (sessionData: SessionSaveData) => {
          console.debug(sessionData);

          scene.gameMode = getGameMode(sessionData.gameMode || GameModes.CLASSIC);
          if (sessionData.challenges) {
            scene.gameMode.challenges = sessionData.challenges.map(c => c.toChallenge());
          }

          scene.setSeed(sessionData.seed || scene.game.config.seed[0]);
          scene.resetSeed();

          console.log("Seed:", scene.seed);

          scene.sessionPlayTime = sessionData.playTime || 0;
          scene.lastSavePlayTime = 0;

          const loadPokemonAssets: Promise<void>[] = [];

          const party = scene.getParty();
          party.splice(0, party.length);

          for (const p of sessionData.party) {
            const pokemon = p.toPokemon(scene) as PlayerPokemon;
            pokemon.setVisible(false);
            loadPokemonAssets.push(pokemon.loadAssets());
            party.push(pokemon);
          }

          Object.keys(scene.pokeballCounts).forEach((key: string) => {
            scene.pokeballCounts[key] = sessionData.pokeballCounts[key] || 0;
          });
          if (Overrides.POKEBALL_OVERRIDE.active) {
            scene.pokeballCounts = Overrides.POKEBALL_OVERRIDE.pokeballs;
          }

          scene.money = sessionData.money || 0;
          scene.updateMoneyText();

          if (scene.money > this.gameStats.highestMoney) {
            this.gameStats.highestMoney = scene.money;
          }

          scene.score = sessionData.score;
          scene.updateScoreText();

          scene.newArena(sessionData.arena.biome);

          const battleType = sessionData.battleType || 0;
          const trainerConfig = sessionData.trainer ? trainerConfigs[sessionData.trainer.trainerType] : null;
          const battle = scene.newBattle(sessionData.waveIndex, battleType, sessionData.trainer, battleType === BattleType.TRAINER ? trainerConfig?.doubleOnly || sessionData.trainer?.variant === TrainerVariant.DOUBLE : sessionData.enemyParty.length > 1)!; // TODO: is this bang correct?
          battle.enemyLevels = sessionData.enemyParty.map(p => p.level);

          scene.arena.init();

          sessionData.enemyParty.forEach((enemyData, e) => {
            const enemyPokemon = enemyData.toPokemon(scene, battleType, e, sessionData.trainer?.variant === TrainerVariant.DOUBLE) as EnemyPokemon;
            battle.enemyParty[e] = enemyPokemon;
            if (battleType === BattleType.WILD) {
              battle.seenEnemyPartyMemberIds.add(enemyPokemon.id);
            }

            loadPokemonAssets.push(enemyPokemon.loadAssets());
          });

          scene.arena.weather = sessionData.arena.weather;
          scene.arena.eventTarget.dispatchEvent(new WeatherChangedEvent(WeatherType.NONE, scene.arena.weather?.weatherType!, scene.arena.weather?.turnsLeft!)); // TODO: is this bang correct?

          scene.arena.terrain = sessionData.arena.terrain;
          scene.arena.eventTarget.dispatchEvent(new TerrainChangedEvent(TerrainType.NONE, scene.arena.terrain?.terrainType!, scene.arena.terrain?.turnsLeft!)); // TODO: is this bang correct?
          // TODO
          //scene.arena.tags = sessionData.arena.tags;

          const modifiersModule = await import("../modifier/modifier");

          for (const modifierData of sessionData.modifiers) {
            const modifier = modifierData.toModifier(scene, modifiersModule[modifierData.className]);
            if (modifier) {
              scene.addModifier(modifier, true);
            }
          }

          scene.updateModifiers(true);

          for (const enemyModifierData of sessionData.enemyModifiers) {
            const modifier = enemyModifierData.toModifier(scene, modifiersModule[enemyModifierData.className]);
            if (modifier) {
              scene.addEnemyModifier(modifier, true);
            }
          }

          scene.updateModifiers(false);

          Promise.all(loadPokemonAssets).then(() => resolve(true));
        };
        if (sessionData) {
          initSessionFromData(sessionData);
        } else {
          this.getSession(slotId)
            .then(data => data && initSessionFromData(data))
            .catch(err => {
              reject(err);
              return;
            });
        }
      } catch (err) {
        reject(err);
        return;
      }
    });
  }

  deleteSession(slotId: integer): Promise<boolean> {
    return new Promise<boolean>(resolve => {
      if (bypassLogin) {
        localStorage.removeItem(`sessionData${this.scene.sessionSlotId ? this.scene.sessionSlotId : ""}_${loggedInUser?.username}`);
        return resolve(true);
      }

      updateUserInfo().then(success => {
        if (success !== null && !success) {
          return resolve(false);
        }
        Utils.apiFetch(`savedata/session/delete?slot=${slotId}&clientSessionId=${clientSessionId}`, true).then(response => {
          if (response.ok) {
            loggedInUser!.lastSessionSlot = -1; // TODO: is the bang correct?
            localStorage.removeItem(`sessionData${this.scene.sessionSlotId ? this.scene.sessionSlotId : ""}_${loggedInUser?.username}`);
            resolve(true);
          }
          return response.text();
        }).then(error => {
          if (error) {
            if (error.startsWith("session out of date")) {
              this.scene.clearPhaseQueue();
              this.scene.unshiftPhase(new ReloadSessionPhase(this.scene));
            }
            console.error(error);
            resolve(false);
          }
          resolve(true);
        });
      });
    });
  }

  /* Defines a localStorage item 'daily' to check on clears, offline implementation of savedata/newclear API
  If a GameModes clear other than Daily is checked, newClear = true as usual
  If a Daily mode is cleared, checks if it was already cleared before, based on seed, and returns true only to new daily clear runs */
  offlineNewClear(scene: BattleScene): Promise<boolean> {
    return new Promise<boolean>(resolve => {
      const sessionData = this.getSessionSaveData(scene);
      const seed = sessionData.seed;
      let daily: string[] = [];

      if (sessionData.gameMode === GameModes.DAILY) {
        if (localStorage.hasOwnProperty("daily")) {
          daily = JSON.parse(atob(localStorage.getItem("daily")!)); // TODO: is this bang correct?
          if (daily.includes(seed)) {
            return resolve(false);
          } else {
            daily.push(seed);
            localStorage.setItem("daily", btoa(JSON.stringify(daily)));
            return resolve(true);
          }
        } else {
          daily.push(seed);
          localStorage.setItem("daily", btoa(JSON.stringify(daily)));
          return resolve(true);
        }
      } else {
        return resolve(true);
      }
    });
  }

  tryClearSession(scene: BattleScene, slotId: integer): Promise<[success: boolean, newClear: boolean]> {
    return new Promise<[boolean, boolean]>(resolve => {
      if (bypassLogin) {
        localStorage.removeItem(`sessionData${slotId ? slotId : ""}_${loggedInUser?.username}`);
        return resolve([true, true]);
      }

      updateUserInfo().then(success => {
        if (success !== null && !success) {
          return resolve([false, false]);
        }
        const sessionData = this.getSessionSaveData(scene);
        Utils.apiPost(`savedata/session/clear?slot=${slotId}&trainerId=${this.trainerId}&secretId=${this.secretId}&clientSessionId=${clientSessionId}`, JSON.stringify(sessionData), undefined, true).then(response => {
          if (response.ok) {
            loggedInUser!.lastSessionSlot = -1; // TODO: is the bang correct?
            localStorage.removeItem(`sessionData${this.scene.sessionSlotId ? this.scene.sessionSlotId : ""}_${loggedInUser?.username}`);
          }
          return response.json();
        }).then(jsonResponse => {
          if (!jsonResponse.error) {
            return resolve([true, jsonResponse.success as boolean]);
          }
          if (jsonResponse && jsonResponse.error.startsWith("session out of date")) {
            this.scene.clearPhaseQueue();
            this.scene.unshiftPhase(new ReloadSessionPhase(this.scene));
          }
          console.error(jsonResponse);
          resolve([false, false]);
        });
      });
    });
  }

  parseSessionData(dataStr: string): SessionSaveData {
    return JSON.parse(dataStr, (k: string, v: any) => {
      /*const versions = [ scene.game.config.gameVersion, sessionData.gameVersion || '0.0.0' ];

      if (versions[0] !== versions[1]) {
        const [ versionNumbers, oldVersionNumbers ] = versions.map(ver => ver.split('.').map(v => parseInt(v)));
      }*/

      if (k === "party" || k === "enemyParty") {
        const ret: PokemonData[] = [];
        if (v === null) {
          v = [];
        }
        for (const pd of v) {
          ret.push(new PokemonData(pd));
        }
        return ret;
      }

      if (k === "trainer") {
        return v ? new TrainerData(v) : null;
      }

      if (k === "modifiers" || k === "enemyModifiers") {
        const player = k === "modifiers";
        const ret: PersistentModifierData[] = [];
        if (v === null) {
          v = [];
        }
        for (const md of v) {
          if (md?.className === "ExpBalanceModifier") { // Temporarily limit EXP Balance until it gets reworked
            md.stackCount = Math.min(md.stackCount, 4);
          }
          if (md instanceof EnemyAttackStatusEffectChanceModifier && md.effect === StatusEffect.FREEZE || md.effect === StatusEffect.SLEEP) {
            continue;
          }
          ret.push(new PersistentModifierData(md, player));
        }
        return ret;
      }

      if (k === "arena") {
        return new ArenaData(v);
      }

      if (k === "challenges") {
        const ret: ChallengeData[] = [];
        if (v === null) {
          v = [];
        }
        for (const c of v) {
          ret.push(new ChallengeData(c));
        }
        return ret;
      }

      return v;
    }) as SessionSaveData;
  }

  saveAll(scene: BattleScene, skipVerification: boolean = false, sync: boolean = false, useCachedSession: boolean = false, useCachedSystem: boolean = false): Promise<boolean> {
    return new Promise<boolean>(resolve => {
      Utils.executeIf(!skipVerification, updateUserInfo).then(success => {
        if (success !== null && !success) {
          return resolve(false);
        }
        if (sync) {
          this.scene.ui.savingIcon.show();
        }
        const sessionData = useCachedSession ? this.parseSessionData(decrypt(localStorage.getItem(`sessionData${scene.sessionSlotId ? scene.sessionSlotId : ""}_${loggedInUser?.username}`)!, bypassLogin)) : this.getSessionSaveData(scene); // TODO: is this bang correct?

        const maxIntAttrValue = 0x80000000;
        const systemData = useCachedSystem ? this.parseSystemData(decrypt(localStorage.getItem(`data_${loggedInUser?.username}`)!, bypassLogin)) : this.getSystemSaveData(); // TODO: is this bang correct?

        const request = {
          system: systemData,
          session: sessionData,
          sessionSlotId: scene.sessionSlotId,
          clientSessionId: clientSessionId
        };

        localStorage.setItem(`data_${loggedInUser?.username}`, encrypt(JSON.stringify(systemData, (k: any, v: any) => typeof v === "bigint" ? v <= maxIntAttrValue ? Number(v) : v.toString() : v), bypassLogin));

        localStorage.setItem(`sessionData${scene.sessionSlotId ? scene.sessionSlotId : ""}_${loggedInUser?.username}`, encrypt(JSON.stringify(sessionData), bypassLogin));

        console.debug("Session data saved");

        if (!bypassLogin && sync) {
          Utils.apiPost("savedata/updateall", JSON.stringify(request, (k: any, v: any) => typeof v === "bigint" ? v <= maxIntAttrValue ? Number(v) : v.toString() : v), undefined, true)
            .then(response => response.text())
            .then(error => {
              if (sync) {
                this.scene.lastSavePlayTime = 0;
                this.scene.ui.savingIcon.hide();
              }
              if (error) {
                if (error.startsWith("client version out of date")) {
                  this.scene.clearPhaseQueue();
                  this.scene.unshiftPhase(new OutdatedPhase(this.scene));
                } else if (error.startsWith("session out of date")) {
                  this.scene.clearPhaseQueue();
                  this.scene.unshiftPhase(new ReloadSessionPhase(this.scene));
                }
                console.error(error);
                return resolve(false);
              }
              resolve(true);
            });
        } else {
          this.verify().then(success => {
            this.scene.ui.savingIcon.hide();
            resolve(success);
          });
        }
      });
    });
  }

  public tryExportData(dataType: GameDataType, slotId: integer = 0): Promise<boolean> {
    return new Promise<boolean>(resolve => {
      const dataKey: string = `${getDataTypeKey(dataType, slotId)}_${loggedInUser?.username}`;
      const handleData = (dataStr: string) => {
        switch (dataType) {
        case GameDataType.SYSTEM:
          dataStr = this.convertSystemDataStr(dataStr, true);
          break;
        }
        const encryptedData = AES.encrypt(dataStr, saveKey);
        const blob = new Blob([ encryptedData.toString() ], {type: "text/json"});
        const link = document.createElement("a");
        link.href = window.URL.createObjectURL(blob);
        link.download = `${dataKey}.prsv`;
        link.click();
        link.remove();
      };
      if (!bypassLogin && dataType < GameDataType.SETTINGS) {
        Utils.apiFetch(`savedata/${dataType === GameDataType.SYSTEM ? "system" : "session"}/get?clientSessionId=${clientSessionId}${dataType === GameDataType.SESSION ? `&slot=${slotId}` : ""}`, true)
          .then(response => response.text())
          .then(response => {
            if (!response.length || response[0] !== "{") {
              console.error(response);
              resolve(false);
              return;
            }

            handleData(response);
            resolve(true);
          });
      } else {
        const data = localStorage.getItem(dataKey);
        if (data) {
          handleData(decrypt(data, bypassLogin));
        }
        resolve(!!data);
      }
    });
  }

  public importData(dataType: GameDataType, slotId: integer = 0): void {
    const dataKey = `${getDataTypeKey(dataType, slotId)}_${loggedInUser?.username}`;

    let saveFile: any = document.getElementById("saveFile");
    if (saveFile) {
      saveFile.remove();
    }

    saveFile = document.createElement("input");
    saveFile.id = "saveFile";
    saveFile.type = "file";
    saveFile.accept = ".prsv";
    saveFile.style.display = "none";
    saveFile.addEventListener("change",
      e => {
        const reader = new FileReader();

        reader.onload = (_ => {
          return e => {
            let dataName: string;
            let dataStr = AES.decrypt(e.target?.result?.toString()!, saveKey).toString(enc.Utf8); // TODO: is this bang correct?
            let valid = false;
            try {
              dataName = GameDataType[dataType].toLowerCase();
              switch (dataType) {
              case GameDataType.SYSTEM:
                dataStr = this.convertSystemDataStr(dataStr);
                const systemData = this.parseSystemData(dataStr);
                valid = !!systemData.dexData && !!systemData.timestamp;
                break;
              case GameDataType.SESSION:
                const sessionData = this.parseSessionData(dataStr);
                valid = !!sessionData.party && !!sessionData.enemyParty && !!sessionData.timestamp;
                break;
              case GameDataType.SETTINGS:
              case GameDataType.TUTORIALS:
                valid = true;
                break;
              }
            } catch (ex) {
              console.error(ex);
            }

            const displayError = (error: string) => this.scene.ui.showText(error, null, () => this.scene.ui.showText("", 0), Utils.fixedInt(1500));
            dataName = dataName!; // tell TS compiler that dataName is defined!

            if (!valid) {
              return this.scene.ui.showText(`Your ${dataName} data could not be loaded. It may be corrupted.`, null, () => this.scene.ui.showText("", 0), Utils.fixedInt(1500));
            }

            this.scene.ui.showText(`Your ${dataName} data will be overridden and the page will reload. Proceed?`, null, () => {
              this.scene.ui.setOverlayMode(Mode.CONFIRM, () => {
                localStorage.setItem(dataKey, encrypt(dataStr, bypassLogin));

                if (!bypassLogin && dataType < GameDataType.SETTINGS) {
                  updateUserInfo().then(success => {
                    if (!success[0]) {
                      return displayError(`Could not contact the server. Your ${dataName} data could not be imported.`);
                    }
                    let url: string;
                    if (dataType === GameDataType.SESSION) {
                      url = `savedata/session/update?slot=${slotId}&trainerId=${this.trainerId}&secretId=${this.secretId}&clientSessionId=${clientSessionId}`;
                    } else {
                      url = `savedata/system/update?trainerId=${this.trainerId}&secretId=${this.secretId}&clientSessionId=${clientSessionId}`;
                    }
                    Utils.apiPost(url, dataStr, undefined, true)
                      .then(response => response.text())
                      .then(error => {
                        if (error) {
                          console.error(error);
                          return displayError(`An error occurred while updating ${dataName} data. Please contact the administrator.`);
                        }
                        window.location = window.location;
                      });
                  });
                } else {
                  window.location = window.location;
                }
              }, () => {
                this.scene.ui.revertMode();
                this.scene.ui.showText("", 0);
              }, false, -98);
            });
          };
        })((e.target as any).files[0]);

        reader.readAsText((e.target as any).files[0]);
      }
    );
    saveFile.click();
    /*(this.scene.plugins.get('rexfilechooserplugin') as FileChooserPlugin).open({ accept: '.prsv' })
      .then(result => {
    });*/
  }

  private initDexData(): void {
    const data: DexData = {};

    for (const species of allSpecies) {
      data[species.speciesId] = {
        seenAttr: 0n, caughtAttr: 0n, natureAttr: 0, seenCount: 0, caughtCount: 0, hatchedCount: 0, ivs: [ 0, 0, 0, 0, 0, 0 ]
      };
    }

    const defaultStarterAttr = DexAttr.NON_SHINY | DexAttr.MALE | DexAttr.DEFAULT_VARIANT | DexAttr.DEFAULT_FORM;

    const defaultStarterNatures: Nature[] = [];

    this.scene.executeWithSeedOffset(() => {
      const neutralNatures = [ Nature.HARDY, Nature.DOCILE, Nature.SERIOUS, Nature.BASHFUL, Nature.QUIRKY ];
      for (let s = 0; s < defaultStarterSpecies.length; s++) {
        defaultStarterNatures.push(Utils.randSeedItem(neutralNatures));
      }
    }, 0, "default");

    for (let ds = 0; ds < defaultStarterSpecies.length; ds++) {
      const entry = data[defaultStarterSpecies[ds]] as DexEntry;
      entry.seenAttr = defaultStarterAttr;
      entry.caughtAttr = defaultStarterAttr;
      entry.natureAttr = 1 << (defaultStarterNatures[ds] + 1);
      for (const i in entry.ivs) {
        entry.ivs[i] = 10;
      }
    }

    this.defaultDexData = Object.assign({}, data);
    this.dexData = data;
  }

  private initStarterData(): void {
    const starterData: StarterData = {};

    const starterSpeciesIds = Object.keys(speciesStarters).map(k => parseInt(k) as Species);

    for (const speciesId of starterSpeciesIds) {
      starterData[speciesId] = {
        moveset: null,
        eggMoves: 0,
        candyCount: 0,
        friendship: 0,
        abilityAttr: defaultStarterSpecies.includes(speciesId) ? AbilityAttr.ABILITY_1 : 0,
        passiveAttr: 0,
        valueReduction: 0,
        classicWinCount: 0
      };
    }

    this.starterData = starterData;
  }

  setPokemonSeen(pokemon: Pokemon, incrementCount: boolean = true, trainer: boolean = false): void {
    const dexEntry = this.dexData[pokemon.species.speciesId];
    dexEntry.seenAttr |= pokemon.getDexAttr();
    if (incrementCount) {
      dexEntry.seenCount++;
      this.gameStats.pokemonSeen++;
      if (!trainer && pokemon.species.subLegendary) {
        this.gameStats.subLegendaryPokemonSeen++;
      } else if (!trainer && pokemon.species.legendary) {
        this.gameStats.legendaryPokemonSeen++;
      } else if (!trainer && pokemon.species.mythical) {
        this.gameStats.mythicalPokemonSeen++;
      }
      if (!trainer && pokemon.isShiny()) {
        this.gameStats.shinyPokemonSeen++;
      }
    }
  }

  setPokemonCaught(pokemon: Pokemon, incrementCount: boolean = true, fromEgg: boolean = false): Promise<void> {
    return this.setPokemonSpeciesCaught(pokemon, pokemon.species, incrementCount, fromEgg);
  }

  setPokemonSpeciesCaught(pokemon: Pokemon, species: PokemonSpecies, incrementCount: boolean = true, fromEgg: boolean = false): Promise<void> {
    return new Promise<void>(resolve => {
      const dexEntry = this.dexData[species.speciesId];
      const caughtAttr = dexEntry.caughtAttr;
      const formIndex = pokemon.formIndex;
      if (noStarterFormKeys.includes(pokemon.getFormKey())) {
        pokemon.formIndex = 0;
      }
      const dexAttr = pokemon.getDexAttr();
      pokemon.formIndex = formIndex;
      dexEntry.caughtAttr |= dexAttr;
      if (speciesStarters.hasOwnProperty(species.speciesId)) {
        this.starterData[species.speciesId].abilityAttr |= pokemon.abilityIndex !== 1 || pokemon.species.ability2
          ? 1 << pokemon.abilityIndex
          : AbilityAttr.ABILITY_HIDDEN;
      }
      dexEntry.natureAttr |= 1 << (pokemon.nature + 1);

      const hasPrevolution = pokemonPrevolutions.hasOwnProperty(species.speciesId);
      const newCatch = !caughtAttr;
      const hasNewAttr = (caughtAttr & dexAttr) !== dexAttr;

      if (incrementCount) {
        if (!fromEgg) {
          dexEntry.caughtCount++;
          this.gameStats.pokemonCaught++;
          if (pokemon.species.subLegendary) {
            this.gameStats.subLegendaryPokemonCaught++;
          } else if (pokemon.species.legendary) {
            this.gameStats.legendaryPokemonCaught++;
          } else if (pokemon.species.mythical) {
            this.gameStats.mythicalPokemonCaught++;
          }
          if (pokemon.isShiny()) {
            this.gameStats.shinyPokemonCaught++;
          }
        } else {
          dexEntry.hatchedCount++;
          this.gameStats.pokemonHatched++;
          if (pokemon.species.subLegendary) {
            this.gameStats.subLegendaryPokemonHatched++;
          } else if (pokemon.species.legendary) {
            this.gameStats.legendaryPokemonHatched++;
          } else if (pokemon.species.mythical) {
            this.gameStats.mythicalPokemonHatched++;
          }
          if (pokemon.isShiny()) {
            this.gameStats.shinyPokemonHatched++;
          }
        }

        if (!hasPrevolution && (!pokemon.scene.gameMode.isDaily || hasNewAttr || fromEgg)) {
          this.addStarterCandy(species, (1 * (pokemon.isShiny() ? 5 * (1 << (pokemon.variant ?? 0)) : 1)) * (fromEgg || pokemon.isBoss() ? 2 : 1));
        }
      }

      const checkPrevolution = () => {
        if (hasPrevolution) {
          const prevolutionSpecies = pokemonPrevolutions[species.speciesId];
          return this.setPokemonSpeciesCaught(pokemon, getPokemonSpecies(prevolutionSpecies), incrementCount, fromEgg).then(() => resolve());
        } else {
          resolve();
        }
      };

      if (newCatch && speciesStarters.hasOwnProperty(species.speciesId)) {
        this.scene.playSound("level_up_fanfare");
        this.scene.ui.showText(i18next.t("battle:addedAsAStarter", { pokemonName: species.name }), null, () => checkPrevolution(), null, true);
      } else {
        checkPrevolution();
      }
    });
  }

  incrementRibbonCount(species: PokemonSpecies, forStarter: boolean = false): integer {
    const speciesIdToIncrement: Species = species.getRootSpeciesId(forStarter);

    if (!this.starterData[speciesIdToIncrement].classicWinCount) {
      this.starterData[speciesIdToIncrement].classicWinCount = 0;
    }

    if (!this.starterData[speciesIdToIncrement].classicWinCount) {
      this.scene.gameData.gameStats.ribbonsOwned++;
    }

    const ribbonsInStats: integer = this.scene.gameData.gameStats.ribbonsOwned;

    if (ribbonsInStats >= 100) {
      this.scene.validateAchv(achvs._100_RIBBONS);
    }
    if (ribbonsInStats >= 75) {
      this.scene.validateAchv(achvs._75_RIBBONS);
    }
    if (ribbonsInStats >= 50) {
      this.scene.validateAchv(achvs._50_RIBBONS);
    }
    if (ribbonsInStats >= 25) {
      this.scene.validateAchv(achvs._25_RIBBONS);
    }
    if (ribbonsInStats >= 10) {
      this.scene.validateAchv(achvs._10_RIBBONS);
    }

    return ++this.starterData[speciesIdToIncrement].classicWinCount;
  }

  addStarterCandy(species: PokemonSpecies, count: integer): void {
    this.scene.candyBar.showStarterSpeciesCandy(species.speciesId, count);
    this.starterData[species.speciesId].candyCount += count;
  }

  setEggMoveUnlocked(species: PokemonSpecies, eggMoveIndex: integer): Promise<boolean> {
    return new Promise<boolean>(resolve => {
      const speciesId = species.speciesId;
      if (!speciesEggMoves.hasOwnProperty(speciesId) || !speciesEggMoves[speciesId][eggMoveIndex]) {
        resolve(false);
        return;
      }

      if (!this.starterData[speciesId].eggMoves) {
        this.starterData[speciesId].eggMoves = 0;
      }

      const value = 1 << eggMoveIndex;

      if (this.starterData[speciesId].eggMoves & value) {
        resolve(false);
        return;
      }

      this.starterData[speciesId].eggMoves |= value;

      this.scene.playSound("level_up_fanfare");

      const moveName = allMoves[speciesEggMoves[speciesId][eggMoveIndex]].name;
      this.scene.ui.showText(eggMoveIndex === 3 ? i18next.t("egg:rareEggMoveUnlock", { moveName: moveName }) : i18next.t("egg:eggMoveUnlock", { moveName: moveName }), null, () => resolve(true), null, true);
    });
  }

  updateSpeciesDexIvs(speciesId: Species, ivs: integer[]): void {
    let dexEntry: DexEntry;
    do {
      dexEntry = this.scene.gameData.dexData[speciesId];
      const dexIvs = dexEntry.ivs;
      for (let i = 0; i < dexIvs.length; i++) {
        if (dexIvs[i] < ivs[i]) {
          dexIvs[i] = ivs[i];
        }
      }
      if (dexIvs.filter(iv => iv === 31).length === 6) {
        this.scene.validateAchv(achvs.PERFECT_IVS);
      }
    } while (pokemonPrevolutions.hasOwnProperty(speciesId) && (speciesId = pokemonPrevolutions[speciesId]));
  }

  getSpeciesCount(dexEntryPredicate: (entry: DexEntry) => boolean): integer {
    const dexKeys = Object.keys(this.dexData);
    let speciesCount = 0;
    for (const s of dexKeys) {
      if (dexEntryPredicate(this.dexData[s])) {
        speciesCount++;
      }
    }
    return speciesCount;
  }

  getStarterCount(dexEntryPredicate: (entry: DexEntry) => boolean): integer {
    const starterKeys = Object.keys(speciesStarters);
    let starterCount = 0;
    for (const s of starterKeys) {
      const starterDexEntry = this.dexData[s];
      if (dexEntryPredicate(starterDexEntry)) {
        starterCount++;
      }
    }
    return starterCount;
  }

  getSpeciesDefaultDexAttr(species: PokemonSpecies, forSeen: boolean = false, optimistic: boolean = false): bigint {
    let ret = 0n;
    const dexEntry = this.dexData[species.speciesId];
    const attr = dexEntry.caughtAttr;
    ret |= optimistic
      ? attr & DexAttr.SHINY ? DexAttr.SHINY : DexAttr.NON_SHINY
      : attr & DexAttr.NON_SHINY || !(attr & DexAttr.SHINY) ? DexAttr.NON_SHINY : DexAttr.SHINY;
    ret |= attr & DexAttr.MALE || !(attr & DexAttr.FEMALE) ? DexAttr.MALE : DexAttr.FEMALE;
    ret |= optimistic
      ? attr & DexAttr.SHINY ? attr & DexAttr.VARIANT_3 ? DexAttr.VARIANT_3 : attr & DexAttr.VARIANT_2 ? DexAttr.VARIANT_2 : DexAttr.DEFAULT_VARIANT : DexAttr.DEFAULT_VARIANT
      : attr & DexAttr.DEFAULT_VARIANT ? DexAttr.DEFAULT_VARIANT : attr & DexAttr.VARIANT_2 ? DexAttr.VARIANT_2 : attr & DexAttr.VARIANT_3 ? DexAttr.VARIANT_3 : DexAttr.DEFAULT_VARIANT;
    ret |= this.getFormAttr(this.getFormIndex(attr));
    return ret;
  }

  getSpeciesDexAttrProps(species: PokemonSpecies, dexAttr: bigint): DexAttrProps {
    const shiny = !(dexAttr & DexAttr.NON_SHINY);
    const female = !(dexAttr & DexAttr.MALE);
    const variant = dexAttr & DexAttr.DEFAULT_VARIANT ? 0 : dexAttr & DexAttr.VARIANT_2 ? 1 : dexAttr & DexAttr.VARIANT_3 ? 2 : 0;
    const formIndex = this.getFormIndex(dexAttr);

    return {
      shiny,
      female,
      variant,
      formIndex
    };
  }

  getStarterSpeciesDefaultAbilityIndex(species: PokemonSpecies): integer {
    const abilityAttr = this.starterData[species.speciesId].abilityAttr;
    return abilityAttr & AbilityAttr.ABILITY_1 ? 0 : !species.ability2 || abilityAttr & AbilityAttr.ABILITY_2 ? 1 : 2;
  }

  getSpeciesDefaultNature(species: PokemonSpecies): Nature {
    const dexEntry = this.dexData[species.speciesId];
    for (let n = 0; n < 25; n++) {
      if (dexEntry.natureAttr & (1 << (n + 1))) {
        return n as Nature;
      }
    }
    return 0 as Nature;
  }

  getSpeciesDefaultNatureAttr(species: PokemonSpecies): integer {
    return 1 << (this.getSpeciesDefaultNature(species));
  }

  getDexAttrLuck(dexAttr: bigint): integer {
    return dexAttr & DexAttr.SHINY ? dexAttr & DexAttr.VARIANT_3 ? 3 : dexAttr & DexAttr.VARIANT_2 ? 2 : 1 : 0;
  }

  getNaturesForAttr(natureAttr: integer = 0): Nature[] {
    const ret: Nature[] = [];
    for (let n = 0; n < 25; n++) {
      if (natureAttr & (1 << (n + 1))) {
        ret.push(n);
      }
    }
    return ret;
  }

  getSpeciesStarterValue(speciesId: Species): number {
    const baseValue = speciesStarters[speciesId];
    let value = baseValue;

    const decrementValue = (value: number) => {
      if (value > 1) {
        value--;
      } else {
        value /= 2;
      }
      return value;
    };

    for (let v = 0; v < this.starterData[speciesId].valueReduction; v++) {
      value = decrementValue(value);
    }

    const cost = new Utils.NumberHolder(value);
    applyChallenges(this.scene.gameMode, ChallengeType.STARTER_COST, speciesId, cost);

    return cost.value;
  }

  getFormIndex(attr: bigint): integer {
    if (!attr || attr < DexAttr.DEFAULT_FORM) {
      return 0;
    }
    let f = 0;
    while (!(attr & this.getFormAttr(f))) {
      f++;
    }
    return f;
  }

  getFormAttr(formIndex: integer): bigint {
    return BigInt(1 << (7 + formIndex));
  }

  consolidateDexData(dexData: DexData): void {
    for (const k of Object.keys(dexData)) {
      const entry = dexData[k] as DexEntry;
      if (!entry.hasOwnProperty("hatchedCount")) {
        entry.hatchedCount = 0;
      }
      if (!entry.hasOwnProperty("natureAttr") || (entry.caughtAttr && !entry.natureAttr)) {
        entry.natureAttr = this.defaultDexData?.[k].natureAttr || (1 << Utils.randInt(25, 1));
      }
    }
  }

  migrateStarterAbilities(systemData: SystemSaveData, initialStarterData?: StarterData): void {
    const starterIds = Object.keys(this.starterData).map(s => parseInt(s) as Species);
    const starterData = initialStarterData || systemData.starterData;
    const dexData = systemData.dexData;
    for (const s of starterIds) {
      const dexAttr = dexData[s].caughtAttr;
      starterData[s].abilityAttr = (dexAttr & DexAttr.DEFAULT_VARIANT ? AbilityAttr.ABILITY_1 : 0)
        | (dexAttr & DexAttr.VARIANT_2 ? AbilityAttr.ABILITY_2 : 0)
        | (dexAttr & DexAttr.VARIANT_3 ? AbilityAttr.ABILITY_HIDDEN : 0);
      if (dexAttr) {
        if (!(dexAttr & DexAttr.DEFAULT_VARIANT)) {
          dexData[s].caughtAttr ^= DexAttr.DEFAULT_VARIANT;
        }
        if (dexAttr & DexAttr.VARIANT_2) {
          dexData[s].caughtAttr ^= DexAttr.VARIANT_2;
        }
        if (dexAttr & DexAttr.VARIANT_3) {
          dexData[s].caughtAttr ^= DexAttr.VARIANT_3;
        }
      }
    }
  }

  fixVariantData(systemData: SystemSaveData): void {
    const starterIds = Object.keys(this.starterData).map(s => parseInt(s) as Species);
    const starterData = systemData.starterData;
    const dexData = systemData.dexData;
    if (starterIds.find(id => (dexData[id].caughtAttr & DexAttr.VARIANT_2 || dexData[id].caughtAttr & DexAttr.VARIANT_3) && !variantData[id])) {
      for (const s of starterIds) {
        const species = getPokemonSpecies(s);
        if (variantData[s]) {
          const tempCaughtAttr = dexData[s].caughtAttr;
          let seenVariant2 = false;
          let seenVariant3 = false;
          const checkEvoSpecies = (es: Species) => {
            seenVariant2 ||= !!(dexData[es].seenAttr & DexAttr.VARIANT_2);
            seenVariant3 ||= !!(dexData[es].seenAttr & DexAttr.VARIANT_3);
            if (pokemonEvolutions.hasOwnProperty(es)) {
              for (const pe of pokemonEvolutions[es]) {
                checkEvoSpecies(pe.speciesId);
              }
            }
          };
          checkEvoSpecies(s);
          if (dexData[s].caughtAttr & DexAttr.VARIANT_2 && !seenVariant2) {
            dexData[s].caughtAttr ^= DexAttr.VARIANT_2;
          }
          if (dexData[s].caughtAttr & DexAttr.VARIANT_3 && !seenVariant3) {
            dexData[s].caughtAttr ^= DexAttr.VARIANT_3;
          }
          starterData[s].abilityAttr = (tempCaughtAttr & DexAttr.DEFAULT_VARIANT ? AbilityAttr.ABILITY_1 : 0)
            | (tempCaughtAttr & DexAttr.VARIANT_2 && species.ability2 ? AbilityAttr.ABILITY_2 : 0)
            | (tempCaughtAttr & DexAttr.VARIANT_3 && species.abilityHidden ? AbilityAttr.ABILITY_HIDDEN : 0);
        } else {
          const tempCaughtAttr = dexData[s].caughtAttr;
          if (dexData[s].caughtAttr & DexAttr.VARIANT_2) {
            dexData[s].caughtAttr ^= DexAttr.VARIANT_2;
          }
          if (dexData[s].caughtAttr & DexAttr.VARIANT_3) {
            dexData[s].caughtAttr ^= DexAttr.VARIANT_3;
          }
          starterData[s].abilityAttr = (tempCaughtAttr & DexAttr.DEFAULT_VARIANT ? AbilityAttr.ABILITY_1 : 0)
            | (tempCaughtAttr & DexAttr.VARIANT_2 && species.ability2 ? AbilityAttr.ABILITY_2 : 0)
            | (tempCaughtAttr & DexAttr.VARIANT_3 && species.abilityHidden ? AbilityAttr.ABILITY_HIDDEN : 0);
        }
      }
    }
  }

  fixStarterData(systemData: SystemSaveData): void {
    for (const starterId of defaultStarterSpecies) {
      systemData.starterData[starterId].abilityAttr |= AbilityAttr.ABILITY_1;
    }
  }

  fixLegendaryStats(systemData: SystemSaveData): void {
    systemData.gameStats.subLegendaryPokemonSeen = 0;
    systemData.gameStats.subLegendaryPokemonCaught = 0;
    systemData.gameStats.subLegendaryPokemonHatched = 0;
    allSpecies.filter(s => s.subLegendary).forEach(s => {
      const dexEntry = systemData.dexData[s.speciesId];
      systemData.gameStats.subLegendaryPokemonSeen += dexEntry.seenCount;
      systemData.gameStats.legendaryPokemonSeen = Math.max(systemData.gameStats.legendaryPokemonSeen - dexEntry.seenCount, 0);
      systemData.gameStats.subLegendaryPokemonCaught += dexEntry.caughtCount;
      systemData.gameStats.legendaryPokemonCaught = Math.max(systemData.gameStats.legendaryPokemonCaught - dexEntry.caughtCount, 0);
      systemData.gameStats.subLegendaryPokemonHatched += dexEntry.hatchedCount;
      systemData.gameStats.legendaryPokemonHatched = Math.max(systemData.gameStats.legendaryPokemonHatched - dexEntry.hatchedCount, 0);
    });
    systemData.gameStats.subLegendaryPokemonSeen = Math.max(systemData.gameStats.subLegendaryPokemonSeen, systemData.gameStats.subLegendaryPokemonCaught);
    systemData.gameStats.legendaryPokemonSeen = Math.max(systemData.gameStats.legendaryPokemonSeen, systemData.gameStats.legendaryPokemonCaught);
    systemData.gameStats.mythicalPokemonSeen = Math.max(systemData.gameStats.mythicalPokemonSeen, systemData.gameStats.mythicalPokemonCaught);
  }
}<|MERGE_RESOLUTION|>--- conflicted
+++ resolved
@@ -80,11 +80,7 @@
 export function encrypt(data: string, bypassLogin: boolean): string {
   return (bypassLogin
     ? (data: string) => btoa(data)
-<<<<<<< HEAD
-    : (data: string) => AES.encrypt(data, saveKey))(data) as string;
-=======
-    : (data: string) => AES.encrypt(data, saveKey))(data) as unknown as string; // TODO: is this correct?
->>>>>>> d0ed24c2
+    : (data: string) => AES.encrypt(data, saveKey))(data) as string as unknown as string;
 }
 
 export function decrypt(data: string, bypassLogin: boolean): string {
