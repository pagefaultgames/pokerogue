--- conflicted
+++ resolved
@@ -38,12 +38,9 @@
 import { StatusEffect } from "#app/data/status-effect.js";
 import { PlayerGender } from "#app/data/enums/player-gender";
 import { GameDataType } from "#app/data/enums/game-data-type";
-<<<<<<< HEAD
+import ChallengeData from "./challenge-data";
 import { MysteryEncounterFlags } from "../data/mystery-encounter-flags";
 import MysteryEncounter from "../data/mystery-encounter";
-=======
-import ChallengeData from "./challenge-data";
->>>>>>> 8e0e8952
 
 const saveKey = "x0i2O7WRiANTqPmZ"; // Temporary; secure encryption is not yet necessary
 
@@ -114,11 +111,8 @@
   mysteryEncounter: MysteryEncounter;
   gameVersion: string;
   timestamp: integer;
-<<<<<<< HEAD
+  challenges: ChallengeData[];
   mysteryEncounterFlags: MysteryEncounterFlags;
-=======
-  challenges: ChallengeData[];
->>>>>>> 8e0e8952
 }
 
 interface Unlocks {
@@ -793,12 +787,9 @@
       trainer: scene.currentBattle.battleType === BattleType.TRAINER ? new TrainerData(scene.currentBattle.trainer) : null,
       gameVersion: scene.game.config.gameVersion,
       timestamp: new Date().getTime(),
-<<<<<<< HEAD
+      challenges: scene.gameMode.challenges.map(c => new ChallengeData(c)),
       mysteryEncounter: scene.currentBattle.mysteryEncounter,
       mysteryEncounterFlags: scene.mysteryEncounterFlags
-=======
-      challenges: scene.gameMode.challenges.map(c => new ChallengeData(c))
->>>>>>> 8e0e8952
     } as SessionSaveData;
   }
 
@@ -1099,14 +1090,6 @@
         return new ArenaData(v);
       }
 
-<<<<<<< HEAD
-      if (k === "mysteryEncounter") {
-        return new MysteryEncounter(v);
-      }
-
-      if (k === "mysteryEncounterFlags") {
-        return new MysteryEncounterFlags(v);
-=======
       if (k === "challenges") {
         const ret: ChallengeData[] = [];
         if (v === null) {
@@ -1116,7 +1099,14 @@
           ret.push(new ChallengeData(c));
         }
         return ret;
->>>>>>> 8e0e8952
+      }
+
+      if (k === "mysteryEncounter") {
+        return new MysteryEncounter(v);
+      }
+
+      if (k === "mysteryEncounterFlags") {
+        return new MysteryEncounterFlags(v);
       }
 
       return v;
