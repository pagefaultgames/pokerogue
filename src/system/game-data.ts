import { pokerogueApi } from "#api/pokerogue-api";
import { clientSessionId, loggedInUser, updateUserInfo } from "#app/account";
import { defaultStarterSpecies, saveKey } from "#app/constants";
import { getGameMode } from "#app/game-mode";
import { globalScene } from "#app/global-scene";
import { bypassLogin } from "#app/global-vars/bypass-login";
import Overrides from "#app/overrides";
import { Tutorial } from "#app/tutorial";
import { speciesEggMoves } from "#balance/egg-moves";
import { pokemonPrevolutions } from "#balance/pokemon-evolutions";
import { speciesStarterCosts } from "#balance/starters";
import { EntryHazardTag } from "#data/arena-tag";
import { allMoves, allSpecies } from "#data/data-lists";
import type { Egg } from "#data/egg";
import { pokemonFormChanges } from "#data/pokemon-forms";
import type { PokemonSpecies } from "#data/pokemon-species";
import { loadPositionalTag } from "#data/positional-tags/load-positional-tag";
import { TerrainType } from "#data/terrain";
import { AbilityAttr } from "#enums/ability-attr";
import { BattleType } from "#enums/battle-type";
import { ChallengeType } from "#enums/challenge-type";
import { Device } from "#enums/devices";
import { DexAttr } from "#enums/dex-attr";
import { GameDataType } from "#enums/game-data-type";
import { GameModes } from "#enums/game-modes";
import type { MysteryEncounterType } from "#enums/mystery-encounter-type";
import { Nature } from "#enums/nature";
import { PlayerGender } from "#enums/player-gender";
import { SpeciesId } from "#enums/species-id";
import { StatusEffect } from "#enums/status-effect";
import { TrainerVariant } from "#enums/trainer-variant";
import { UiMode } from "#enums/ui-mode";
import { Unlockables } from "#enums/unlockables";
import { WeatherType } from "#enums/weather-type";
import { TagAddedEvent, TerrainChangedEvent, WeatherChangedEvent } from "#events/arena";
import type { EnemyPokemon, PlayerPokemon, Pokemon } from "#field/pokemon";
// biome-ignore lint/performance/noNamespaceImport: Something weird is going on here and I don't want to touch it
import * as Modifier from "#modifiers/modifier";
import { MysteryEncounterSaveData } from "#mystery-encounters/mystery-encounter-save-data";
import type { Variant } from "#sprites/variant";
import { achvs } from "#system/achv";
import { ArenaData, type SerializedArenaData } from "#system/arena-data";
import { ChallengeData } from "#system/challenge-data";
import { EggData } from "#system/egg-data";
import { GameStats } from "#system/game-stats";
import { ModifierData as PersistentModifierData } from "#system/modifier-data";
import { PokemonData } from "#system/pokemon-data";
import { RibbonData } from "#system/ribbons/ribbon-data";
import { resetSettings, SettingKeys, setSetting } from "#system/settings";
import { SettingGamepad, setSettingGamepad, settingGamepadDefaults } from "#system/settings-gamepad";
import type { SettingKeyboard } from "#system/settings-keyboard";
import { setSettingKeyboard } from "#system/settings-keyboard";
import { TrainerData } from "#system/trainer-data";
import {
  applySessionVersionMigration,
  applySettingsVersionMigration,
  applySystemVersionMigration,
} from "#system/version-migration/version-converter";
import { VoucherType, vouchers } from "#system/voucher";
import { trainerConfigs } from "#trainers/trainer-config";
import type { DexData, DexEntry } from "#types/dex-data";
<<<<<<< HEAD
import type {
  AchvUnlocks,
  DexAttrProps,
  RunHistoryData,
  SeenDialogues,
  SessionSaveData,
  StarterData,
  SystemSaveData,
  TutorialFlags,
  Unlocks,
  VoucherCounts,
  VoucherUnlocks,
} from "#types/save-data";
=======
>>>>>>> 6f3f6026
import { RUN_HISTORY_LIMIT } from "#ui/handlers/run-history-ui-handler";
import { applyChallenges } from "#utils/challenge-utils";
import { executeIf, fixedInt, isLocal, NumberHolder, randInt, randSeedItem } from "#utils/common";
import { decrypt, encrypt } from "#utils/data";
import { getEnumKeys } from "#utils/enums";
import { getPokemonSpecies } from "#utils/pokemon-utils";
import { isBeta } from "#utils/utility-vars";
import { AES, enc } from "crypto-js";
import i18next from "i18next";

function getDataTypeKey(dataType: GameDataType, slotId = 0): string {
  switch (dataType) {
    case GameDataType.SYSTEM:
      return "data";
    case GameDataType.SESSION: {
      let ret = "sessionData";
      if (slotId) {
        ret += slotId;
      }
      return ret;
    }
    case GameDataType.SETTINGS:
      return "settings";
    case GameDataType.TUTORIALS:
      return "tutorials";
    case GameDataType.SEEN_DIALOGUES:
      return "seenDialogues";
    case GameDataType.RUN_HISTORY:
      return "runHistoryData";
  }
}

const systemShortKeys = {
  seenAttr: "$sa",
  caughtAttr: "$ca",
  natureAttr: "$na",
  seenCount: "$s",
  caughtCount: "$c",
  hatchedCount: "$hc",
  ivs: "$i",
  moveset: "$m",
  eggMoves: "$em",
  candyCount: "$x",
  friendship: "$f",
  abilityAttr: "$a",
  passiveAttr: "$pa",
  valueReduction: "$vr",
  classicWinCount: "$wc",
};

export class GameData {
  public trainerId: number;
  public secretId: number;

  public gender: PlayerGender;

  public dexData: DexData;
  private defaultDexData: DexData | null;

  public starterData: StarterData;

  public gameStats: GameStats;
  public runHistory: RunHistoryData;

  public unlocks: Unlocks;

  public achvUnlocks: AchvUnlocks;

  public voucherUnlocks: VoucherUnlocks;
  public voucherCounts: VoucherCounts;
  public eggs: Egg[];
  public eggPity: number[];
  public unlockPity: number[];

  constructor() {
    this.loadSettings();
    this.loadGamepadSettings();
    this.loadMappingConfigs();
    this.trainerId = randInt(65536);
    this.secretId = randInt(65536);
    this.starterData = {};
    this.gameStats = new GameStats();
    this.runHistory = {};
    this.unlocks = {
      [Unlockables.ENDLESS_MODE]: false,
      [Unlockables.MINI_BLACK_HOLE]: false,
      [Unlockables.SPLICED_ENDLESS_MODE]: false,
      [Unlockables.EVIOLITE]: false,
    };
    this.achvUnlocks = {};
    this.voucherUnlocks = {};
    this.voucherCounts = {
      [VoucherType.REGULAR]: 0,
      [VoucherType.PLUS]: 0,
      [VoucherType.PREMIUM]: 0,
      [VoucherType.GOLDEN]: 0,
    };
    this.eggs = [];
    this.eggPity = [0, 0, 0, 0];
    this.unlockPity = [0, 0, 0, 0];
    this.initDexData();
    this.initStarterData();
  }

  public getSystemSaveData(): SystemSaveData {
    return {
      trainerId: this.trainerId,
      secretId: this.secretId,
      gender: this.gender,
      dexData: this.dexData,
      starterData: this.starterData,
      gameStats: this.gameStats,
      unlocks: this.unlocks,
      achvUnlocks: this.achvUnlocks,
      voucherUnlocks: this.voucherUnlocks,
      voucherCounts: this.voucherCounts,
      eggs: this.eggs.map(e => new EggData(e)),
      gameVersion: globalScene.game.config.gameVersion,
      timestamp: Date.now(),
      eggPity: this.eggPity.slice(0),
      unlockPity: this.unlockPity.slice(0),
    };
  }

  /**
   * Checks if an `Unlockable` has been unlocked.
   * @param unlockable The Unlockable to check
   * @returns `true` if the player has unlocked this `Unlockable` or an override has enabled it
   */
  public isUnlocked(unlockable: Unlockables): boolean {
    if (Overrides.ITEM_UNLOCK_OVERRIDE.includes(unlockable)) {
      return true;
    }
    return this.unlocks[unlockable];
  }

  public saveSystem(): Promise<boolean> {
    return new Promise<boolean>(resolve => {
      globalScene.ui.savingIcon.show();
      const data = this.getSystemSaveData();

      const maxIntAttrValue = 0x80000000;
      const systemData = JSON.stringify(data, (_k: any, v: any) =>
        typeof v === "bigint" ? (v <= maxIntAttrValue ? Number(v) : v.toString()) : v,
      );

      localStorage.setItem(`data_${loggedInUser?.username}`, encrypt(systemData, bypassLogin));

      if (!bypassLogin) {
        pokerogueApi.savedata.system.update({ clientSessionId }, systemData).then(error => {
          globalScene.ui.savingIcon.hide();
          if (error) {
            if (error.startsWith("session out of date")) {
              globalScene.phaseManager.clearPhaseQueue();
              globalScene.phaseManager.unshiftNew("ReloadSessionPhase");
            }
            console.error(error);
            return resolve(false);
          }
          resolve(true);
        });
      } else {
        globalScene.ui.savingIcon.hide();

        resolve(true);
      }
    });
  }

  public loadSystem(): Promise<boolean> {
    return new Promise<boolean>(resolve => {
      console.log("Client Session:", clientSessionId);

      if (bypassLogin && !localStorage.getItem(`data_${loggedInUser?.username}`)) {
        return resolve(false);
      }

      if (!bypassLogin) {
        pokerogueApi.savedata.system.get({ clientSessionId }).then(saveDataOrErr => {
          if (
            typeof saveDataOrErr === "number"
            || !saveDataOrErr
            || saveDataOrErr.length === 0
            || saveDataOrErr[0] !== "{"
          ) {
            if (saveDataOrErr === 404) {
              globalScene.phaseManager.queueMessage(
                "Save data could not be found. If this is a new account, you can safely ignore this message.",
                null,
                true,
              );
              return resolve(true);
            }
            if (typeof saveDataOrErr === "string" && saveDataOrErr?.includes("Too many connections")) {
              globalScene.phaseManager.queueMessage(
                "Too many people are trying to connect and the server is overloaded. Please try again later.",
                null,
                true,
              );
              return resolve(false);
            }
            return resolve(false);
          }

          const cachedSystem = localStorage.getItem(`data_${loggedInUser?.username}`);
          this.initSystem(
            saveDataOrErr,
            cachedSystem ? AES.decrypt(cachedSystem, saveKey).toString(enc.Utf8) : undefined,
          ).then(resolve);
        });
      } else {
        this.initSystem(decrypt(localStorage.getItem(`data_${loggedInUser?.username}`)!, bypassLogin)).then(resolve); // TODO: is this bang correct?
      }
    });
  }

  public initSystem(systemDataStr: string, cachedSystemDataStr?: string): Promise<boolean> {
    const { promise, resolve } = Promise.withResolvers<boolean>();
    try {
      let systemData = this.parseSystemData(systemDataStr);

      if (cachedSystemDataStr) {
        const cachedSystemData = this.parseSystemData(cachedSystemDataStr);
        if (cachedSystemData.timestamp > systemData.timestamp) {
          console.debug("Use cached system");
          systemData = cachedSystemData;
          systemDataStr = cachedSystemDataStr;
        } else {
          this.clearLocalData();
        }
      }

      if (isLocal || isBeta) {
        try {
          console.debug(
            this.parseSystemData(JSON.stringify(systemData, (_, v: any) => (typeof v === "bigint" ? v.toString() : v))),
          );
        } catch (err) {
          console.debug("Attempt to log system data failed:", err);
        }
      }

      localStorage.setItem(`data_${loggedInUser?.username}`, encrypt(systemDataStr, bypassLogin));

      const lsItemKey = `runHistoryData_${loggedInUser?.username}`;
      const lsItem = localStorage.getItem(lsItemKey);
      if (!lsItem) {
        localStorage.setItem(lsItemKey, "");
      }

      applySystemVersionMigration(systemData);

      this.trainerId = systemData.trainerId;
      this.secretId = systemData.secretId;

      this.gender = systemData.gender;

      this.saveSetting(SettingKeys.Player_Gender, systemData.gender === PlayerGender.FEMALE ? 1 : 0);

      if (!systemData.starterData) {
        this.initStarterData();

        if (systemData["starterMoveData"]) {
          const starterMoveData = systemData["starterMoveData"];
          for (const s of Object.keys(starterMoveData)) {
            this.starterData[s].moveset = starterMoveData[s];
          }
        }

        if (systemData["starterEggMoveData"]) {
          const starterEggMoveData = systemData["starterEggMoveData"];
          for (const s of Object.keys(starterEggMoveData)) {
            this.starterData[s].eggMoves = starterEggMoveData[s];
          }
        }

        this.migrateStarterAbilities(systemData, this.starterData);

        const starterIds = Object.keys(this.starterData).map(s => Number.parseInt(s) as SpeciesId);
        for (const s of starterIds) {
          this.starterData[s].candyCount += systemData.dexData[s].caughtCount;
          this.starterData[s].candyCount += systemData.dexData[s].hatchedCount * 2;
          if (systemData.dexData[s].caughtAttr & DexAttr.SHINY) {
            this.starterData[s].candyCount += 4;
          }
        }
      } else {
        this.starterData = systemData.starterData;
      }

      if (systemData.gameStats) {
        this.gameStats = systemData.gameStats;
      }

      if (systemData.unlocks) {
        for (const key of Object.keys(systemData.unlocks)) {
          if (this.unlocks.hasOwnProperty(key)) {
            this.unlocks[key] = systemData.unlocks[key];
          }
        }
      }

      if (systemData.achvUnlocks) {
        for (const a of Object.keys(systemData.achvUnlocks)) {
          if (achvs.hasOwnProperty(a)) {
            this.achvUnlocks[a] = systemData.achvUnlocks[a];
          }
        }
      }

      if (systemData.voucherUnlocks) {
        for (const v of Object.keys(systemData.voucherUnlocks)) {
          if (vouchers.hasOwnProperty(v)) {
            this.voucherUnlocks[v] = systemData.voucherUnlocks[v];
          }
        }
      }

      if (systemData.voucherCounts) {
        getEnumKeys(VoucherType).forEach(key => {
          const index = VoucherType[key];
          this.voucherCounts[index] = systemData.voucherCounts[index] || 0;
        });
      }

      this.eggs = systemData.eggs ? systemData.eggs.map(e => e.toEgg()) : [];

      this.eggPity = systemData.eggPity ? systemData.eggPity.slice(0) : [0, 0, 0, 0];
      this.unlockPity = systemData.unlockPity ? systemData.unlockPity.slice(0) : [0, 0, 0, 0];

      this.dexData = Object.assign(this.dexData, systemData.dexData);
      this.consolidateDexData(this.dexData);
      this.defaultDexData = null;

      resolve(true);
    } catch (err) {
      console.error(err);
      resolve(false);
    }
    return promise;
  }

  /**
   * Retrieves current run history data, organized by time stamp.
   * At the moment, only retrievable from locale cache
   */
  async getRunHistoryData(): Promise<RunHistoryData> {
    if (!isLocal) {
      /**
       * Networking Code DO NOT DELETE!
       * Note: Might have to be migrated to `pokerogue-api.ts`
       *
      const response = await Utils.apiFetch("savedata/runHistory", true);
      const data = await response.json();
      */
      const lsItemKey = `runHistoryData_${loggedInUser?.username}`;
      const lsItem = localStorage.getItem(lsItemKey);
      if (lsItem) {
        const cachedResponse = lsItem;
        if (cachedResponse) {
          const runHistory = JSON.parse(decrypt(cachedResponse, bypassLogin));
          return runHistory;
        }
        return {};
        // check to see whether cachedData or serverData is more up-to-date
        /**
       * Networking Code DO NOT DELETE!
       *
        if ( Object.keys(cachedRHData).length >= Object.keys(data).length ) {
          return cachedRHData;
        }
        */
      }
      localStorage.setItem(`runHistoryData_${loggedInUser?.username}`, "");
      return {};
    }
    const lsItemKey = `runHistoryData_${loggedInUser?.username}`;
    const lsItem = localStorage.getItem(lsItemKey);
    if (lsItem) {
      const cachedResponse = lsItem;
      if (cachedResponse) {
        const runHistory: RunHistoryData = JSON.parse(decrypt(cachedResponse, bypassLogin));
        return runHistory;
      }
      return {};
    }
    localStorage.setItem(`runHistoryData_${loggedInUser?.username}`, "");
    return {};
  }

  /**
   * Saves a new entry to Run History
   * @param runEntry: most recent SessionSaveData of the run
   * @param isVictory: result of the run
   * Arbitrary limit of 25 runs per player - Will delete runs, starting with the oldest one, if needed
   */
  async saveRunHistory(runEntry: SessionSaveData, isVictory: boolean): Promise<boolean> {
    const runHistoryData = await this.getRunHistoryData();
    // runHistoryData should always return run history or {} empty object
    let timestamps = Object.keys(runHistoryData).map(Number);

    // Arbitrary limit of 25 entries per user --> Can increase or decrease
    while (timestamps.length >= RUN_HISTORY_LIMIT) {
      const oldestTimestamp = Math.min.apply(Math, timestamps).toString();
      delete runHistoryData[oldestTimestamp];
      timestamps = Object.keys(runHistoryData).map(Number);
    }

    const timestamp = runEntry.timestamp.toString();
    runHistoryData[timestamp] = {
      entry: runEntry,
      isVictory,
      isFavorite: false,
    };
    localStorage.setItem(
      `runHistoryData_${loggedInUser?.username}`,
      encrypt(JSON.stringify(runHistoryData), bypassLogin),
    );
    /**
     * Networking Code DO NOT DELETE
     *
    if (!Utils.isLocal) {
      try {
        await Utils.apiPost("savedata/runHistory", JSON.stringify(runHistoryData), undefined, true);
        return true;
      } catch (err) {
        console.log("savedata/runHistory POST failed : ", err);
        return false;
      }
    }
    NOTE: should be adopted to `pokerogue-api.ts`
    */
    return true;
  }

  parseSystemData(dataStr: string): SystemSaveData {
    return JSON.parse(dataStr, (k: string, v: any) => {
      if (k === "gameStats") {
        return new GameStats(v);
      }
      if (k === "eggs") {
        const ret: EggData[] = [];
        if (v === null) {
          v = [];
        }
        for (const e of v) {
          ret.push(new EggData(e));
        }
        return ret;
      }
      if (k === "ribbons") {
        return RibbonData.fromJSON(v);
      }

      return k.endsWith("Attr") && !["natureAttr", "abilityAttr", "passiveAttr"].includes(k) ? BigInt(v ?? 0) : v;
    }) as SystemSaveData;
  }

  convertSystemDataStr(dataStr: string, shorten = false): string {
    if (!shorten) {
      // Account for past key oversight
      dataStr = dataStr.replace(/\$pAttr/g, "$pa");
    }
    dataStr = dataStr.replace(/"trainerId":\d+/g, `"trainerId":${this.trainerId}`);
    dataStr = dataStr.replace(/"secretId":\d+/g, `"secretId":${this.secretId}`);
    const fromKeys = shorten ? Object.keys(systemShortKeys) : Object.values(systemShortKeys);
    const toKeys = shorten ? Object.values(systemShortKeys) : Object.keys(systemShortKeys);
    for (const k in fromKeys) {
      dataStr = dataStr.replace(new RegExp(`${fromKeys[k].replace("$", "\\$")}`, "g"), toKeys[k]);
    }

    return dataStr;
  }

  public async verify(): Promise<boolean> {
    if (bypassLogin) {
      return true;
    }

    const systemData = await pokerogueApi.savedata.system.verify({
      clientSessionId,
    });

    if (systemData) {
      globalScene.phaseManager.clearPhaseQueue();
      globalScene.phaseManager.unshiftNew("ReloadSessionPhase", JSON.stringify(systemData));
      this.clearLocalData();
      return false;
    }

    return true;
  }

  public clearLocalData(): void {
    if (bypassLogin) {
      return;
    }
    localStorage.removeItem(`data_${loggedInUser?.username}`);
    for (let s = 0; s < 5; s++) {
      localStorage.removeItem(`sessionData${s ? s : ""}_${loggedInUser?.username}`);
    }
  }

  /**
   * Saves a setting to localStorage
   * @param setting string ideally of SettingKeys
   * @param valueIndex index of the setting's option
   * @returns true
   */
  public saveSetting(setting: string, valueIndex: number): boolean {
    let settings: object = {};
    if (localStorage.hasOwnProperty("settings")) {
      settings = JSON.parse(localStorage.getItem("settings")!); // TODO: is this bang correct?
    }

    setSetting(setting, valueIndex);

    settings[setting] = valueIndex;
    settings["gameVersion"] = globalScene.game.config.gameVersion;

    localStorage.setItem("settings", JSON.stringify(settings));

    return true;
  }

  /**
   * Saves the mapping configurations for a specified device.
   *
   * @param deviceName - The name of the device for which the configurations are being saved.
   * @param config - The configuration object containing custom mapping details.
   * @returns `true` if the configurations are successfully saved.
   */
  public saveMappingConfigs(deviceName: string, config): boolean {
    const key = deviceName.toLowerCase(); // Convert the gamepad name to lowercase to use as a key
    let mappingConfigs: object = {}; // Initialize an empty object to hold the mapping configurations
    if (localStorage.hasOwnProperty("mappingConfigs")) {
      // Check if 'mappingConfigs' exists in localStorage
      mappingConfigs = JSON.parse(localStorage.getItem("mappingConfigs")!); // TODO: is this bang correct?
    } // Parse the existing 'mappingConfigs' from localStorage
    if (!mappingConfigs[key]) {
      mappingConfigs[key] = {};
    } // If there is no configuration for the given key, create an empty object for it
    mappingConfigs[key].custom = config.custom; // Assign the custom configuration to the mapping configuration for the given key
    localStorage.setItem("mappingConfigs", JSON.stringify(mappingConfigs)); // Save the updated mapping configurations back to localStorage
    return true; // Return true to indicate the operation was successful
  }

  /**
   * Loads the mapping configurations from localStorage and injects them into the input controller.
   *
   * @returns `true` if the configurations are successfully loaded and injected; `false` if no configurations are found in localStorage.
   *
   * @remarks
   * This method checks if the 'mappingConfigs' entry exists in localStorage. If it does not exist, the method returns `false`.
   * If 'mappingConfigs' exists, it parses the configurations and injects each configuration into the input controller
   * for the corresponding gamepad or device key. The method then returns `true` to indicate success.
   */
  public loadMappingConfigs(): boolean {
    if (!localStorage.hasOwnProperty("mappingConfigs")) {
      // Check if 'mappingConfigs' exists in localStorage
      return false;
    } // If 'mappingConfigs' does not exist, return false

    const mappingConfigs = JSON.parse(localStorage.getItem("mappingConfigs")!); // Parse the existing 'mappingConfigs' from localStorage // TODO: is this bang correct?

    for (const key of Object.keys(mappingConfigs)) {
      // Iterate over the keys of the mapping configurations
      globalScene.inputController.injectConfig(key, mappingConfigs[key]);
    } // Inject each configuration into the input controller for the corresponding key

    return true; // Return true to indicate the operation was successful
  }

  public resetMappingToFactory(): boolean {
    if (!localStorage.hasOwnProperty("mappingConfigs")) {
      // Check if 'mappingConfigs' exists in localStorage
      return false;
    } // If 'mappingConfigs' does not exist, return false
    localStorage.removeItem("mappingConfigs");
    globalScene.inputController.resetConfigs();
    return true; // TODO: is `true` the correct return value?
  }

  /**
   * Saves a gamepad setting to localStorage.
   *
   * @param setting - The gamepad setting to save.
   * @param valueIndex - The index of the value to set for the gamepad setting.
   * @returns `true` if the setting is successfully saved.
   *
   * @remarks
   * This method initializes an empty object for gamepad settings if none exist in localStorage.
   * It then updates the setting in the current scene and iterates over the default gamepad settings
   * to update the specified setting with the new value. Finally, it saves the updated settings back
   * to localStorage and returns `true` to indicate success.
   */
  public saveControlSetting(
    device: Device,
    localStoragePropertyName: string,
    setting: SettingGamepad | SettingKeyboard,
    settingDefaults,
    valueIndex: number,
  ): boolean {
    let settingsControls: object = {}; // Initialize an empty object to hold the gamepad settings

    if (localStorage.hasOwnProperty(localStoragePropertyName)) {
      // Check if 'settingsControls' exists in localStorage
      settingsControls = JSON.parse(localStorage.getItem(localStoragePropertyName)!); // Parse the existing 'settingsControls' from localStorage // TODO: is this bang correct?
    }

    if (device === Device.GAMEPAD) {
      setSettingGamepad(setting as SettingGamepad, valueIndex);
    } else if (device === Device.KEYBOARD) {
      setSettingKeyboard(setting as SettingKeyboard, valueIndex);
    }

    Object.keys(settingDefaults).forEach(s => {
      // Iterate over the default gamepad settings
      if (s === setting) {
        // If the current setting matches, update its value
        settingsControls[s] = valueIndex;
      }
    });

    localStorage.setItem(localStoragePropertyName, JSON.stringify(settingsControls)); // Save the updated gamepad settings back to localStorage

    return true; // Return true to indicate the operation was successful
  }

  /**
   * Loads Settings from local storage if available
   * @returns true if succesful, false if not
   */
  private loadSettings(): boolean {
    resetSettings();

    if (!localStorage.hasOwnProperty("settings")) {
      return false;
    }

    const settings = JSON.parse(localStorage.getItem("settings")!); // TODO: is this bang correct?

    applySettingsVersionMigration(settings);

    for (const setting of Object.keys(settings)) {
      setSetting(setting, settings[setting]);
    }

    return true; // TODO: is `true` the correct return value?
  }

  private loadGamepadSettings(): void {
    Object.values(SettingGamepad).forEach(setting => {
      setSettingGamepad(setting, settingGamepadDefaults[setting]);
    });

    if (!localStorage.hasOwnProperty("settingsGamepad")) {
      return;
    }
    const settingsGamepad = JSON.parse(localStorage.getItem("settingsGamepad")!); // TODO: is this bang correct?

    for (const setting of Object.keys(settingsGamepad)) {
      setSettingGamepad(setting as SettingGamepad, settingsGamepad[setting]);
    }
  }

  /**
   * Save the specified tutorial as having the specified completion status.
   * @param tutorial - The {@linkcode Tutorial} whose completion status is being saved
   * @param status - The completion status to set
   */
  public saveTutorialFlag(tutorial: Tutorial, status: boolean): void {
    // Grab the prior save data tutorial
    const saveDataKey = getDataTypeKey(GameDataType.TUTORIALS);
    const tutorials: TutorialFlags = localStorage.hasOwnProperty(saveDataKey)
      ? JSON.parse(localStorage.getItem(saveDataKey)!)
      : {};

    // TODO: We shouldn't be storing this like that
    for (const key of Object.values(Tutorial)) {
      if (key === tutorial) {
        tutorials[key] = status;
      } else {
        tutorials[key] ??= false;
      }
    }

    localStorage.setItem(saveDataKey, JSON.stringify(tutorials));
  }

  public getTutorialFlags(): TutorialFlags {
    const key = getDataTypeKey(GameDataType.TUTORIALS);
    const ret: TutorialFlags = Object.values(Tutorial).reduce((acc, tutorial) => {
      acc[Tutorial[tutorial]] = false;
      return acc;
    }, {} as TutorialFlags);

    if (!localStorage.hasOwnProperty(key)) {
      return ret;
    }

    const tutorials = JSON.parse(localStorage.getItem(key)!); // TODO: is this bang correct?

    for (const tutorial of Object.keys(tutorials)) {
      ret[tutorial] = tutorials[tutorial];
    }

    return ret;
  }

  public saveSeenDialogue(dialogue: string): boolean {
    const key = getDataTypeKey(GameDataType.SEEN_DIALOGUES);
    const dialogues: object = this.getSeenDialogues();

    dialogues[dialogue] = true;
    localStorage.setItem(key, JSON.stringify(dialogues));
    console.log("Dialogue saved as seen:", dialogue);

    return true;
  }

  public getSeenDialogues(): SeenDialogues {
    const key = getDataTypeKey(GameDataType.SEEN_DIALOGUES);
    const ret: SeenDialogues = {};

    if (!localStorage.hasOwnProperty(key)) {
      return ret;
    }

    const dialogues = JSON.parse(localStorage.getItem(key)!); // TODO: is this bang correct?

    for (const dialogue of Object.keys(dialogues)) {
      ret[dialogue] = dialogues[dialogue];
    }

    return ret;
  }

  public getSessionSaveData(): SessionSaveData {
    return {
      seed: globalScene.seed,
      playTime: globalScene.sessionPlayTime,
      gameMode: globalScene.gameMode.modeId,
      party: globalScene.getPlayerParty().map(p => new PokemonData(p)),
      enemyParty: globalScene.getEnemyParty().map(p => new PokemonData(p)),
      modifiers: globalScene.findModifiers(() => true).map(m => new PersistentModifierData(m, true)),
      enemyModifiers: globalScene.findModifiers(() => true, false).map(m => new PersistentModifierData(m, false)),
      arena: new ArenaData(globalScene.arena),
      pokeballCounts: globalScene.pokeballCounts,
      money: Math.floor(globalScene.money),
      score: globalScene.score,
      waveIndex: globalScene.currentBattle.waveIndex,
      battleType: globalScene.currentBattle.battleType,
      trainer:
        globalScene.currentBattle.battleType === BattleType.TRAINER
          ? new TrainerData(globalScene.currentBattle.trainer)
          : null,
      gameVersion: globalScene.game.config.gameVersion,
      timestamp: Date.now(),
      challenges: globalScene.gameMode.challenges.map(c => new ChallengeData(c)),
      mysteryEncounterType: globalScene.currentBattle.mysteryEncounter?.encounterType ?? -1,
      mysteryEncounterSaveData: globalScene.mysteryEncounterSaveData,
      playerFaints: globalScene.arena.playerFaints,
    } as SessionSaveData;
  }

  async getSession(slotId: number): Promise<SessionSaveData | null> {
    const { promise, resolve, reject } = Promise.withResolvers<SessionSaveData | null>();
    if (slotId < 0) {
      resolve(null);
      return promise;
    }
    const handleSessionData = async (sessionDataStr: string) => {
      try {
        const sessionData = this.parseSessionData(sessionDataStr);
        resolve(sessionData);
      } catch (err) {
        reject(err);
        return;
      }
    };

    if (!bypassLogin && !localStorage.getItem(`sessionData${slotId ? slotId : ""}_${loggedInUser?.username}`)) {
      const response = await pokerogueApi.savedata.session.get({ slot: slotId, clientSessionId });

      if (!response || response?.length === 0 || response?.[0] !== "{") {
        console.error(response);
        resolve(null);
        return promise;
      }

      localStorage.setItem(
        `sessionData${slotId ? slotId : ""}_${loggedInUser?.username}`,
        encrypt(response, bypassLogin),
      );

      await handleSessionData(response);
      return promise;
    }
    const sessionData = localStorage.getItem(`sessionData${slotId ? slotId : ""}_${loggedInUser?.username}`);
    if (sessionData) {
      await handleSessionData(decrypt(sessionData, bypassLogin));
      return promise;
    }
    resolve(null);
    return promise;
  }

  async renameSession(slotId: number, newName: string): Promise<boolean> {
    if (slotId < 0) {
      return false;
    }
    if (newName === "") {
      return true;
    }
    const sessionData: SessionSaveData | null = await this.getSession(slotId);

    if (!sessionData) {
      return false;
    }

    sessionData.name = newName;
    // update timestamp by 1 to ensure the session is saved
    sessionData.timestamp += 1;
    const updatedDataStr = JSON.stringify(sessionData);
    const encrypted = encrypt(updatedDataStr, bypassLogin);
    const secretId = this.secretId;
    const trainerId = this.trainerId;

    if (bypassLogin) {
      localStorage.setItem(
        `sessionData${slotId ? slotId : ""}_${loggedInUser?.username}`,
        encrypt(updatedDataStr, bypassLogin),
      );
      return true;
    }

    const response = await pokerogueApi.savedata.session.update(
      { slot: slotId, trainerId, secretId, clientSessionId },
      updatedDataStr,
    );

    if (response) {
      return false;
    }
    localStorage.setItem(`sessionData${slotId ? slotId : ""}_${loggedInUser?.username}`, encrypted);
    const success = await updateUserInfo();
    return !(success !== null && !success);
  }

  async loadSession(slotId: number, sessionData?: SessionSaveData): Promise<boolean> {
    const { promise, resolve, reject } = Promise.withResolvers<boolean>();
    try {
      const initSessionFromData = (fromSession: SessionSaveData) => {
        if (isLocal || isBeta) {
          try {
            console.debug(
              this.parseSessionData(
                JSON.stringify(fromSession, (_, v: any) => (typeof v === "bigint" ? v.toString() : v)),
              ),
            );
          } catch (err) {
            console.debug("Attempt to log session data failed:", err);
          }
        }

        globalScene.gameMode = getGameMode(fromSession.gameMode || GameModes.CLASSIC);
        if (fromSession.challenges) {
          globalScene.gameMode.challenges = fromSession.challenges.map(c => c.toChallenge());
        }

        globalScene.setSeed(fromSession.seed || globalScene.game.config.seed[0]);
        globalScene.resetSeed();

        console.log("Seed:", globalScene.seed);

        globalScene.sessionPlayTime = fromSession.playTime || 0;
        globalScene.lastSavePlayTime = 0;

        const loadPokemonAssets: Promise<void>[] = [];

        const party = globalScene.getPlayerParty();
        party.splice(0, party.length);

        for (const p of fromSession.party) {
          const pokemon = p.toPokemon() as PlayerPokemon;
          pokemon.setVisible(false);
          loadPokemonAssets.push(pokemon.loadAssets(false));
          party.push(pokemon);
        }

        Object.keys(globalScene.pokeballCounts).forEach((key: string) => {
          globalScene.pokeballCounts[key] = fromSession.pokeballCounts[key] || 0;
        });
        if (Overrides.POKEBALL_OVERRIDE.active) {
          globalScene.pokeballCounts = Overrides.POKEBALL_OVERRIDE.pokeballs;
        }

        globalScene.money = Math.floor(fromSession.money || 0);
        globalScene.updateMoneyText();

        if (globalScene.money > this.gameStats.highestMoney) {
          this.gameStats.highestMoney = globalScene.money;
        }

        globalScene.score = fromSession.score;
        globalScene.updateScoreText();

        globalScene.mysteryEncounterSaveData = new MysteryEncounterSaveData(fromSession.mysteryEncounterSaveData);

        globalScene.newArena(fromSession.arena.biome, fromSession.playerFaints);

        const battleType = fromSession.battleType || 0;
        const trainerConfig = fromSession.trainer ? trainerConfigs[fromSession.trainer.trainerType] : null;
        const mysteryEncounterType =
          fromSession.mysteryEncounterType !== -1 ? fromSession.mysteryEncounterType : undefined;
        const battle = globalScene.newBattle(
          fromSession.waveIndex,
          battleType,
          fromSession.trainer,
          battleType === BattleType.TRAINER
            ? trainerConfig?.doubleOnly || fromSession.trainer?.variant === TrainerVariant.DOUBLE
            : fromSession.enemyParty.length > 1,
          mysteryEncounterType,
        );
        battle.enemyLevels = fromSession.enemyParty.map(p => p.level);

        globalScene.arena.init();

        fromSession.enemyParty.forEach((enemyData, e) => {
          const enemyPokemon = enemyData.toPokemon(
            battleType,
            e,
            fromSession.trainer?.variant === TrainerVariant.DOUBLE,
          ) as EnemyPokemon;
          battle.enemyParty[e] = enemyPokemon;
          if (battleType === BattleType.WILD) {
            battle.seenEnemyPartyMemberIds.add(enemyPokemon.id);
          }

          loadPokemonAssets.push(enemyPokemon.loadAssets());
        });

        globalScene.arena.weather = fromSession.arena.weather;
        globalScene.arena.eventTarget.dispatchEvent(
          new WeatherChangedEvent(
            WeatherType.NONE,
            globalScene.arena.weather?.weatherType!,
            globalScene.arena.weather?.turnsLeft!,
          ),
        ); // TODO: is this bang correct?

        globalScene.arena.terrain = fromSession.arena.terrain;
        globalScene.arena.eventTarget.dispatchEvent(
          new TerrainChangedEvent(
            TerrainType.NONE,
            globalScene.arena.terrain?.terrainType!,
            globalScene.arena.terrain?.turnsLeft!,
          ),
        ); // TODO: is this bang correct?

        globalScene.arena.playerTerasUsed = fromSession.arena.playerTerasUsed;

        globalScene.arena.tags = fromSession.arena.tags;
        if (globalScene.arena.tags) {
          for (const tag of globalScene.arena.tags) {
            if (tag instanceof EntryHazardTag) {
              const { tagType, side, turnCount, layers, maxLayers } = tag as EntryHazardTag;
              globalScene.arena.eventTarget.dispatchEvent(
                new TagAddedEvent(tagType, side, turnCount, layers, maxLayers),
              );
            } else {
              globalScene.arena.eventTarget.dispatchEvent(new TagAddedEvent(tag.tagType, tag.side, tag.turnCount));
            }
          }
        }

        globalScene.arena.positionalTagManager.tags = fromSession.arena.positionalTags.map(tag =>
          loadPositionalTag(tag),
        );

        if (globalScene.modifiers.length > 0) {
          console.warn("Existing modifiers not cleared on session load, deleting...");
          globalScene.modifiers = [];
        }
        for (const modifierData of fromSession.modifiers) {
          const modifier = modifierData.toModifier(Modifier[modifierData.className]);
          if (modifier) {
            globalScene.addModifier(modifier, true);
          }
        }
        globalScene.updateModifiers(true);

        for (const enemyModifierData of fromSession.enemyModifiers) {
          const modifier = enemyModifierData.toModifier(Modifier[enemyModifierData.className]);
          if (modifier) {
            globalScene.addEnemyModifier(modifier, true);
          }
        }

        globalScene.updateModifiers(false);

        Promise.all(loadPokemonAssets).then(() => resolve(true));
      };
      if (sessionData) {
        initSessionFromData(sessionData);
      } else {
        this.getSession(slotId)
          .then(data => {
            return data && initSessionFromData(data);
          })
          .catch(err => {
            reject(err);
            return;
          });
      }
    } catch (err) {
      reject(err);
    }

    return promise;
  }

  /**
   * Delete the session data at the given slot when overwriting a save file
   * For deleting the session of a finished run, use {@linkcode tryClearSession}
   * @param slotId the slot to clear
   * @returns Promise with result `true` if the session was deleted successfully, `false` otherwise
   */
  deleteSession(slotId: number): Promise<boolean> {
    return new Promise<boolean>(resolve => {
      if (bypassLogin) {
        localStorage.removeItem(`sessionData${slotId ? slotId : ""}_${loggedInUser?.username}`);
        return resolve(true);
      }

      updateUserInfo().then(success => {
        if (success !== null && !success) {
          return resolve(false);
        }
        pokerogueApi.savedata.session.delete({ slot: slotId, clientSessionId }).then(error => {
          if (error) {
            if (error.startsWith("session out of date")) {
              globalScene.phaseManager.clearPhaseQueue();
              globalScene.phaseManager.unshiftNew("ReloadSessionPhase");
            }
            console.error(error);
            resolve(false);
          } else {
            if (loggedInUser) {
              loggedInUser.lastSessionSlot = -1;
            }

            localStorage.removeItem(`sessionData${slotId ? slotId : ""}_${loggedInUser?.username}`);
            resolve(true);
          }
        });
      });
    });
  }

  /* Defines a localStorage item 'daily' to check on clears, offline implementation of savedata/newclear API
  If a GameModes clear other than Daily is checked, newClear = true as usual
  If a Daily mode is cleared, checks if it was already cleared before, based on seed, and returns true only to new daily clear runs */
  offlineNewClear(): Promise<boolean> {
    return new Promise<boolean>(resolve => {
      const sessionData = this.getSessionSaveData();
      const seed = sessionData.seed;
      let daily: string[] = [];

      if (sessionData.gameMode === GameModes.DAILY) {
        if (localStorage.hasOwnProperty("daily")) {
          daily = JSON.parse(atob(localStorage.getItem("daily")!)); // TODO: is this bang correct?
          if (daily.includes(seed)) {
            return resolve(false);
          }
          daily.push(seed);
          localStorage.setItem("daily", btoa(JSON.stringify(daily)));
          return resolve(true);
        }
        daily.push(seed);
        localStorage.setItem("daily", btoa(JSON.stringify(daily)));
        return resolve(true);
      }
      return resolve(true);
    });
  }

  /**
   * Attempt to clear session data after the end of a run
   * After session data is removed, attempt to update user info so the menu updates
   * To delete an unfinished run instead, use {@linkcode deleteSession}
   */
  async tryClearSession(slotId: number): Promise<[success: boolean, newClear: boolean]> {
    let result: [boolean, boolean] = [false, false];

    if (bypassLogin) {
      localStorage.removeItem(`sessionData${slotId ? slotId : ""}_${loggedInUser?.username}`);
      result = [true, true];
    } else {
      const sessionData = this.getSessionSaveData();
      const { trainerId } = this;
      const jsonResponse = await pokerogueApi.savedata.session.clear(
        { slot: slotId, trainerId, clientSessionId },
        sessionData,
      );

      if (!jsonResponse?.error) {
        result = [true, jsonResponse?.success ?? false];
        if (loggedInUser) {
          loggedInUser!.lastSessionSlot = -1;
        }
        localStorage.removeItem(`sessionData${slotId ? slotId : ""}_${loggedInUser?.username}`);
      } else {
        if (jsonResponse?.error?.startsWith("session out of date")) {
          globalScene.phaseManager.clearPhaseQueue();
          globalScene.phaseManager.unshiftNew("ReloadSessionPhase");
        }

        console.error(jsonResponse);
        result = [false, false];
      }
    }

    await updateUserInfo();

    return result;
  }

  parseSessionData(dataStr: string): SessionSaveData {
    // TODO: Add `null`/`undefined` to the corresponding type signatures for this
    // (or prevent them from being null)
    // If the value is able to *not exist*, it should say so in the code
    const sessionData = JSON.parse(dataStr, (k: string, v: any) => {
      // TODO: Move this to occur _after_ migrate scripts (and refactor all non-assignment duties into migrate scripts)
      // This should ideally be just a giant assign block
      switch (k) {
        case "party":
        case "enemyParty": {
          const ret: PokemonData[] = [];
          for (const pd of v ?? []) {
            ret.push(new PokemonData(pd));
          }
          return ret;
        }

        case "trainer":
          return v ? new TrainerData(v) : null;

        case "modifiers":
        case "enemyModifiers": {
          const ret: PersistentModifierData[] = [];
          for (const md of v ?? []) {
            if (md?.className === "ExpBalanceModifier") {
              // Temporarily limit EXP Balance until it gets reworked
              md.stackCount = Math.min(md.stackCount, 4);
            }

            if (
              md instanceof Modifier.EnemyAttackStatusEffectChanceModifier
              && (md.effect === StatusEffect.FREEZE || md.effect === StatusEffect.SLEEP)
            ) {
              // Discard any old "sleep/freeze chance tokens".
              // TODO: make this migrate script
              continue;
            }

            ret.push(new PersistentModifierData(md, k === "modifiers"));
          }
          return ret;
        }

        case "arena":
          return new ArenaData(v as SerializedArenaData);

        case "challenges": {
          const ret: ChallengeData[] = [];
          for (const c of v ?? []) {
            ret.push(new ChallengeData(c));
          }
          return ret;
        }

        case "mysteryEncounterType":
          return v as MysteryEncounterType;

        case "mysteryEncounterSaveData":
          return new MysteryEncounterSaveData(v);

        default:
          return v;
      }
    }) as SessionSaveData;

    applySessionVersionMigration(sessionData);

    return sessionData;
  }

  saveAll(skipVerification = false, sync = false, useCachedSession = false, useCachedSystem = false): Promise<boolean> {
    return new Promise<boolean>(resolve => {
      executeIf(!skipVerification, updateUserInfo).then(success => {
        if (success !== null && !success) {
          return resolve(false);
        }
        if (sync) {
          globalScene.ui.savingIcon.show();
        }
        const sessionData = useCachedSession
          ? this.parseSessionData(
              decrypt(
                localStorage.getItem(
                  `sessionData${globalScene.sessionSlotId ? globalScene.sessionSlotId : ""}_${loggedInUser?.username}`,
                )!,
                bypassLogin,
              ),
            ) // TODO: is this bang correct?
          : this.getSessionSaveData();
        const maxIntAttrValue = 0x80000000;
        const systemData = useCachedSystem
          ? this.parseSystemData(decrypt(localStorage.getItem(`data_${loggedInUser?.username}`)!, bypassLogin))
          : this.getSystemSaveData(); // TODO: is this bang correct?

        const request = {
          system: systemData,
          session: sessionData,
          sessionSlotId: globalScene.sessionSlotId,
          clientSessionId,
        };

        localStorage.setItem(
          `data_${loggedInUser?.username}`,
          encrypt(
            JSON.stringify(systemData, (_k: any, v: any) =>
              typeof v === "bigint" ? (v <= maxIntAttrValue ? Number(v) : v.toString()) : v,
            ),
            bypassLogin,
          ),
        );
        localStorage.setItem(
          `sessionData${globalScene.sessionSlotId ? globalScene.sessionSlotId : ""}_${loggedInUser?.username}`,
          encrypt(JSON.stringify(sessionData), bypassLogin),
        );

        console.debug("Session data saved!");

        if (!bypassLogin && sync) {
          pokerogueApi.savedata.updateAll(request).then(error => {
            if (sync) {
              globalScene.lastSavePlayTime = 0;
              globalScene.ui.savingIcon.hide();
            }
            if (error) {
              if (error.startsWith("session out of date")) {
                globalScene.phaseManager.clearPhaseQueue();
                globalScene.phaseManager.unshiftNew("ReloadSessionPhase");
              }
              console.error(error);
              return resolve(false);
            }
            resolve(true);
          });
        } else {
          this.verify().then(success => {
            globalScene.ui.savingIcon.hide();
            resolve(success);
          });
        }
      });
    });
  }

  public tryExportData(dataType: GameDataType, slotId = 0): Promise<boolean> {
    return new Promise<boolean>(resolve => {
      const dataKey: string = `${getDataTypeKey(dataType, slotId)}_${loggedInUser?.username}`;
      const handleData = (dataStr: string) => {
        switch (dataType) {
          case GameDataType.SYSTEM:
            dataStr = this.convertSystemDataStr(dataStr, true);
            break;
        }
        const encryptedData = AES.encrypt(dataStr, saveKey);
        const blob = new Blob([encryptedData.toString()], {
          type: "text/json",
        });
        const link = document.createElement("a");
        link.href = window.URL.createObjectURL(blob);
        link.download = `${dataKey}.prsv`;
        link.click();
        link.remove();
      };
      if (!bypassLogin && dataType < GameDataType.SETTINGS) {
        let promise: Promise<string | null | number> = Promise.resolve(null);

        if (dataType === GameDataType.SYSTEM) {
          promise = pokerogueApi.savedata.system.get({ clientSessionId });
        } else if (dataType === GameDataType.SESSION) {
          promise = pokerogueApi.savedata.session.get({
            slot: slotId,
            clientSessionId,
          });
        }

        // TODO: this is a really shit way of checking JSON validity
        promise.then(response => {
          if (typeof response !== "string" || response.length === 0 || response.charAt(0) !== "{") {
            console.error(response);
            resolve(false);
            return;
          }

          handleData(response);
          resolve(true);
        });
      } else {
        const data = localStorage.getItem(dataKey);
        if (data) {
          handleData(decrypt(data, bypassLogin));
        }
        resolve(!!data);
      }
    });
  }

  public importData(dataType: GameDataType, slotId = 0): void {
    const dataKey = `${getDataTypeKey(dataType, slotId)}_${loggedInUser?.username}`;

    let saveFile: any = document.getElementById("saveFile");
    if (saveFile) {
      saveFile.remove();
    }

    saveFile = document.createElement("input");
    saveFile.id = "saveFile";
    saveFile.type = "file";
    saveFile.accept = ".prsv";
    saveFile.style.display = "none";
    saveFile.addEventListener("change", e => {
      const reader = new FileReader();

      reader.onload = (_ => {
        return e => {
          let dataName = GameDataType[dataType].toLowerCase();
          let dataStr = AES.decrypt(e.target?.result?.toString()!, saveKey).toString(enc.Utf8); // TODO: is this bang correct?
          let valid = false;
          try {
            switch (dataType) {
              case GameDataType.SYSTEM: {
                dataStr = this.convertSystemDataStr(dataStr);
                dataStr = dataStr.replace(/"playTime":\d+/, `"playTime":${this.gameStats.playTime + 60}`);
                const systemData = this.parseSystemData(dataStr);
                valid = !!systemData.dexData && !!systemData.timestamp;
                break;
              }
              case GameDataType.SESSION: {
                const sessionData = this.parseSessionData(dataStr);
                valid = !!sessionData.party && !!sessionData.enemyParty && !!sessionData.timestamp;
                break;
              }
              case GameDataType.RUN_HISTORY: {
                const data = JSON.parse(dataStr);
                const keys = Object.keys(data);
                dataName = i18next.t("menuUiHandler:RUN_HISTORY").toLowerCase();
                keys.forEach(key => {
                  const entryKeys = Object.keys(data[key]);
                  valid =
                    ["isFavorite", "isVictory", "entry"].every(v => entryKeys.includes(v)) && entryKeys.length === 3;
                });
                break;
              }
              case GameDataType.SETTINGS:
              case GameDataType.TUTORIALS:
                valid = true;
                break;
            }
          } catch (ex) {
            console.error(ex);
          }

          const displayError = (error: string) =>
            globalScene.ui.showText(error, null, () => globalScene.ui.showText("", 0), fixedInt(1500));

          if (!valid) {
            return globalScene.ui.showText(
              `Your ${dataName} data could not be loaded. It may be corrupted.`,
              null,
              () => globalScene.ui.showText("", 0),
              fixedInt(1500),
            );
          }

          globalScene.ui.showText(
            `Your ${dataName} data will be overridden and the page will reload. Proceed?`,
            null,
            () => {
              globalScene.ui.setOverlayMode(
                UiMode.CONFIRM,
                () => {
                  localStorage.setItem(dataKey, encrypt(dataStr, bypassLogin));

                  if (!bypassLogin && dataType < GameDataType.SETTINGS) {
                    updateUserInfo().then(success => {
                      if (!success[0]) {
                        return displayError(
                          `Could not contact the server. Your ${dataName} data could not be imported.`,
                        );
                      }
                      const { trainerId, secretId } = this;
                      let updatePromise: Promise<string | null>;
                      if (dataType === GameDataType.SESSION) {
                        updatePromise = pokerogueApi.savedata.session.update(
                          {
                            slot: slotId,
                            trainerId,
                            secretId,
                            clientSessionId,
                          },
                          dataStr,
                        );
                      } else {
                        updatePromise = pokerogueApi.savedata.system.update(
                          { trainerId, secretId, clientSessionId },
                          dataStr,
                        );
                      }
                      updatePromise.then(error => {
                        if (error) {
                          console.error(error);
                          return displayError(
                            `An error occurred while updating ${dataName} data. Please contact the administrator.`,
                          );
                        }
                        window.location.reload();
                      });
                    });
                  } else {
                    window.location.reload();
                  }
                },
                () => {
                  globalScene.ui.revertMode();
                  globalScene.ui.showText("", 0);
                },
                false,
                -98,
              );
            },
          );
        };
      })((e.target as any).files[0]);

      reader.readAsText((e.target as any).files[0]);
    });
    saveFile.click();
  }

  private initDexData(): void {
    const data: DexData = {};

    for (const species of allSpecies) {
      data[species.speciesId] = {
        seenAttr: 0n,
        caughtAttr: 0n,
        natureAttr: 0,
        seenCount: 0,
        caughtCount: 0,
        hatchedCount: 0,
        ivs: [0, 0, 0, 0, 0, 0],
        ribbons: new RibbonData(0),
      };
    }

    const defaultStarterAttr =
      DexAttr.NON_SHINY | DexAttr.MALE | DexAttr.FEMALE | DexAttr.DEFAULT_VARIANT | DexAttr.DEFAULT_FORM;

    const defaultStarterNatures: Nature[] = [];

    globalScene.executeWithSeedOffset(
      () => {
        const neutralNatures = [Nature.HARDY, Nature.DOCILE, Nature.SERIOUS, Nature.BASHFUL, Nature.QUIRKY];
        for (const _ of defaultStarterSpecies) {
          defaultStarterNatures.push(randSeedItem(neutralNatures));
        }
      },
      0,
      "default",
    );

    for (let ds = 0; ds < defaultStarterSpecies.length; ds++) {
      const entry = data[defaultStarterSpecies[ds]] as DexEntry;
      entry.seenAttr = defaultStarterAttr;
      entry.caughtAttr = defaultStarterAttr;
      entry.natureAttr = 1 << (defaultStarterNatures[ds] + 1);
      for (const i in entry.ivs) {
        entry.ivs[i] = 15;
      }
    }

    this.defaultDexData = { ...data };
    this.dexData = data;
  }

  private initStarterData(): void {
    const starterData: StarterData = {};

    const starterSpeciesIds = Object.keys(speciesStarterCosts).map(k => Number.parseInt(k) as SpeciesId);

    for (const speciesId of starterSpeciesIds) {
      starterData[speciesId] = {
        moveset: null,
        eggMoves: 0,
        candyCount: 0,
        friendship: 0,
        abilityAttr: defaultStarterSpecies.includes(speciesId) ? AbilityAttr.ABILITY_1 : 0,
        passiveAttr: 0,
        valueReduction: 0,
        classicWinCount: 0,
      };
    }

    this.starterData = starterData;
  }

  setPokemonSeen(pokemon: Pokemon, incrementCount = true, trainer = false): void {
    // Some Mystery Encounters block updates to these stats
    if (
      globalScene.currentBattle?.isBattleMysteryEncounter()
      && globalScene.currentBattle.mysteryEncounter?.preventGameStatsUpdates
    ) {
      return;
    }
    const dexEntry = this.dexData[pokemon.species.speciesId];
    dexEntry.seenAttr |= pokemon.getDexAttr();
    if (incrementCount) {
      dexEntry.seenCount++;
      this.gameStats.pokemonSeen++;
      if (!trainer && pokemon.species.subLegendary) {
        this.gameStats.subLegendaryPokemonSeen++;
      } else if (!trainer && pokemon.species.legendary) {
        this.gameStats.legendaryPokemonSeen++;
      } else if (!trainer && pokemon.species.mythical) {
        this.gameStats.mythicalPokemonSeen++;
      }
      if (!trainer && pokemon.isShiny()) {
        this.gameStats.shinyPokemonSeen++;
      }
    }
  }

  /**
   *
   * @param pokemon
   * @param incrementCount
   * @param fromEgg
   * @param showMessage
   * @returns `true` if Pokemon catch unlocked a new starter, `false` if Pokemon catch did not unlock a starter
   */
  setPokemonCaught(pokemon: Pokemon, incrementCount = true, fromEgg = false, showMessage = true): Promise<boolean> {
    // If incrementCount === false (not a catch scenario), only update the pokemon's dex data if the Pokemon has already been marked as caught in dex
    // Prevents form changes, nature changes, etc. from unintentionally updating the dex data of a "rental" pokemon
    const speciesRootForm = pokemon.species.getRootSpeciesId();
    if (!incrementCount && !globalScene.gameData.dexData[speciesRootForm].caughtAttr) {
      return Promise.resolve(false);
    }
    return this.setPokemonSpeciesCaught(pokemon, pokemon.species, incrementCount, fromEgg, showMessage);
  }

  /**
   *
   * @param pokemon
   * @param species
   * @param incrementCount
   * @param fromEgg
   * @param showMessage
   * @returns `true` if Pokemon catch unlocked a new starter, `false` if Pokemon catch did not unlock a starter
   */
  setPokemonSpeciesCaught(
    pokemon: Pokemon,
    species: PokemonSpecies,
    incrementCount = true,
    fromEgg = false,
    showMessage = true,
  ): Promise<boolean> {
    return new Promise<boolean>(resolve => {
      const dexEntry = this.dexData[species.speciesId];
      const caughtAttr = dexEntry.caughtAttr;
      const formIndex = pokemon.formIndex;

      // This makes sure that we do not try to unlock data which cannot be unlocked
      const dexAttr = pokemon.getDexAttr() & species.getFullUnlocksData();

      // Mark as caught
      dexEntry.caughtAttr |= dexAttr;

      // If the caught form is a battleform, we want to also mark the base form as caught.
      // This snippet assumes that the base form has formIndex equal to 0, which should be
      // always true except for the case of Urshifu.
      const formKey = pokemon.getFormKey();
      if (formIndex > 0) {
        // In case a Pikachu with formIndex > 0 was unlocked, base form Pichu is also unlocked
        if (pokemon.species.speciesId === SpeciesId.PIKACHU && species.speciesId === SpeciesId.PICHU) {
          dexEntry.caughtAttr |= globalScene.gameData.getFormAttr(0);
        }
        if (pokemon.species.speciesId === SpeciesId.URSHIFU) {
          if (formIndex === 2) {
            dexEntry.caughtAttr |= globalScene.gameData.getFormAttr(0);
          } else if (formIndex === 3) {
            dexEntry.caughtAttr |= globalScene.gameData.getFormAttr(1);
          }
        } else if (pokemon.species.speciesId === SpeciesId.ZYGARDE) {
          if (formIndex === 4) {
            dexEntry.caughtAttr |= globalScene.gameData.getFormAttr(2);
          } else if (formIndex === 5) {
            dexEntry.caughtAttr |= globalScene.gameData.getFormAttr(3);
          }
        } else {
          const allFormChanges = pokemonFormChanges.hasOwnProperty(species.speciesId)
            ? pokemonFormChanges[species.speciesId]
            : [];
          const toCurrentFormChanges = allFormChanges.filter(f => f.formKey === formKey);
          if (toCurrentFormChanges.length > 0) {
            // Needs to do this or Castform can unlock the wrong form, etc.
            dexEntry.caughtAttr |= globalScene.gameData.getFormAttr(0);
          }
        }
      }

      // Unlock ability
      if (speciesStarterCosts.hasOwnProperty(species.speciesId)) {
        this.starterData[species.speciesId].abilityAttr |=
          pokemon.abilityIndex !== 1 || pokemon.species.ability2
            ? 1 << pokemon.abilityIndex
            : AbilityAttr.ABILITY_HIDDEN;
      }

      // Unlock nature
      dexEntry.natureAttr |= 1 << (pokemon.nature + 1);

      const hasPrevolution = pokemonPrevolutions.hasOwnProperty(species.speciesId);
      const newCatch = !caughtAttr;
      const hasNewAttr = (caughtAttr & dexAttr) !== dexAttr;

      if (incrementCount) {
        if (!fromEgg) {
          dexEntry.caughtCount++;
          this.gameStats.pokemonCaught++;
          if (pokemon.species.subLegendary) {
            this.gameStats.subLegendaryPokemonCaught++;
          } else if (pokemon.species.legendary) {
            this.gameStats.legendaryPokemonCaught++;
          } else if (pokemon.species.mythical) {
            this.gameStats.mythicalPokemonCaught++;
          }
          if (pokemon.isShiny()) {
            this.gameStats.shinyPokemonCaught++;
          }
        } else {
          dexEntry.hatchedCount++;
          this.gameStats.pokemonHatched++;
          if (pokemon.species.subLegendary) {
            this.gameStats.subLegendaryPokemonHatched++;
          } else if (pokemon.species.legendary) {
            this.gameStats.legendaryPokemonHatched++;
          } else if (pokemon.species.mythical) {
            this.gameStats.mythicalPokemonHatched++;
          }
          if (pokemon.isShiny()) {
            this.gameStats.shinyPokemonHatched++;
          }
        }

        if (!hasPrevolution && (!globalScene.gameMode.isDaily || hasNewAttr || fromEgg)) {
          this.addStarterCandy(
            species,
            1 * (pokemon.isShiny() ? 5 * (1 << (pokemon.variant ?? 0)) : 1) * (fromEgg || pokemon.isBoss() ? 2 : 1),
          );
        }
      }

      const checkPrevolution = (newStarter: boolean) => {
        if (hasPrevolution) {
          const prevolutionSpecies = pokemonPrevolutions[species.speciesId];
          this.setPokemonSpeciesCaught(
            pokemon,
            getPokemonSpecies(prevolutionSpecies),
            incrementCount,
            fromEgg,
            showMessage,
          ).then(result => resolve(result));
        } else {
          resolve(newStarter);
        }
      };

      if (newCatch && speciesStarterCosts.hasOwnProperty(species.speciesId)) {
        if (!showMessage) {
          resolve(true);
          return;
        }
        globalScene.playSound("level_up_fanfare");
        globalScene.ui.showText(
          i18next.t("battle:addedAsAStarter", { pokemonName: species.name }),
          null,
          () => checkPrevolution(true),
          null,
          true,
        );
      } else {
        checkPrevolution(false);
      }
    });
  }

  /**
   * Increase the number of classic ribbons won with this species.
   * @param species - The species to increment the ribbon count for
   * @param forStarter - If true, will increment the ribbon count for the root species of the given species
   * @returns The number of classic wins after incrementing.
   */
  incrementRibbonCount(species: PokemonSpecies, forStarter = false): number {
    const speciesIdToIncrement: SpeciesId = species.getRootSpeciesId(forStarter);

    if (!this.starterData[speciesIdToIncrement].classicWinCount) {
      this.starterData[speciesIdToIncrement].classicWinCount = 0;
    }

    if (!this.starterData[speciesIdToIncrement].classicWinCount) {
      globalScene.gameData.gameStats.ribbonsOwned++;
    }

    const ribbonsInStats: number = globalScene.gameData.gameStats.ribbonsOwned;

    if (ribbonsInStats >= 100) {
      globalScene.validateAchv(achvs._100_RIBBONS);
    }
    if (ribbonsInStats >= 75) {
      globalScene.validateAchv(achvs._75_RIBBONS);
    }
    if (ribbonsInStats >= 50) {
      globalScene.validateAchv(achvs._50_RIBBONS);
    }
    if (ribbonsInStats >= 25) {
      globalScene.validateAchv(achvs._25_RIBBONS);
    }
    if (ribbonsInStats >= 10) {
      globalScene.validateAchv(achvs._10_RIBBONS);
    }

    return ++this.starterData[speciesIdToIncrement].classicWinCount;
  }

  /**
   * Adds a candy to the player's game data for a given {@linkcode PokemonSpecies}.
   * Will do nothing if the player does not have the Pokemon owned in their system save data.
   * @param species
   * @param count
   */
  addStarterCandy(species: PokemonSpecies, count: number): void {
    // Only gain candies if the Pokemon has already been marked as caught in dex (ignore "rental" pokemon)
    const speciesRootForm = species.getRootSpeciesId();
    if (globalScene.gameData.dexData[speciesRootForm].caughtAttr) {
      globalScene.candyBar.showStarterSpeciesCandy(species.speciesId, count);
      this.starterData[species.speciesId].candyCount += count;
    }
  }

  /**
   *
   * @param species
   * @param eggMoveIndex
   * @param showMessage Default true. If true, will display message for unlocked egg move
   * @param prependSpeciesToMessage Default false. If true, will change message from "X Egg Move Unlocked!" to "Bulbasaur X Egg Move Unlocked!"
   */
  setEggMoveUnlocked(
    species: PokemonSpecies,
    eggMoveIndex: number,
    showMessage = true,
    prependSpeciesToMessage = false,
  ): Promise<boolean> {
    return new Promise<boolean>(resolve => {
      const speciesId = species.speciesId;
      if (!speciesEggMoves.hasOwnProperty(speciesId) || !speciesEggMoves[speciesId][eggMoveIndex]) {
        resolve(false);
        return;
      }

      if (!this.starterData[speciesId].eggMoves) {
        this.starterData[speciesId].eggMoves = 0;
      }

      const value = 1 << eggMoveIndex;

      if (this.starterData[speciesId].eggMoves & value) {
        resolve(false);
        return;
      }

      this.starterData[speciesId].eggMoves |= value;
      if (!showMessage) {
        resolve(true);
        return;
      }
      globalScene.playSound("level_up_fanfare");
      const moveName = allMoves[speciesEggMoves[speciesId][eggMoveIndex]].name;
      let message = prependSpeciesToMessage ? species.getName() + " " : "";
      message +=
        eggMoveIndex === 3
          ? i18next.t("egg:rareEggMoveUnlock", { moveName })
          : i18next.t("egg:eggMoveUnlock", { moveName });

      globalScene.ui.showText(message, null, () => resolve(true), null, true);
    });
  }

  /**
   * Checks whether the root species of a given {@PokemonSpecies} has been unlocked in the dex
   */
  isRootSpeciesUnlocked(species: PokemonSpecies): boolean {
    return !!this.dexData[species.getRootSpeciesId()]?.caughtAttr;
  }

  /**
   * Unlocks the given {@linkcode Nature} for a {@linkcode PokemonSpecies} and its prevolutions.
   * Will fail silently if root species has not been unlocked
   */
  unlockSpeciesNature(species: PokemonSpecies, nature: Nature): void {
    if (!this.isRootSpeciesUnlocked(species)) {
      return;
    }

    //recursively unlock nature for species and prevolutions
    const _unlockSpeciesNature = (speciesId: SpeciesId) => {
      this.dexData[speciesId].natureAttr |= 1 << (nature + 1);
      if (pokemonPrevolutions.hasOwnProperty(speciesId)) {
        _unlockSpeciesNature(pokemonPrevolutions[speciesId]);
      }
    };
    _unlockSpeciesNature(species.speciesId);
  }

  updateSpeciesDexIvs(speciesId: SpeciesId, ivs: number[]): void {
    let dexEntry: DexEntry;
    do {
      dexEntry = globalScene.gameData.dexData[speciesId];
      const dexIvs = dexEntry.ivs;
      for (let i = 0; i < dexIvs.length; i++) {
        if (dexIvs[i] < ivs[i]) {
          dexIvs[i] = ivs[i];
        }
      }
      if (dexIvs.filter(iv => iv === 31).length === 6) {
        globalScene.validateAchv(achvs.PERFECT_IVS);
      }
    } while (pokemonPrevolutions.hasOwnProperty(speciesId) && (speciesId = pokemonPrevolutions[speciesId]));
  }

  getSpeciesCount(dexEntryPredicate: (entry: DexEntry) => boolean): number {
    const dexKeys = Object.keys(this.dexData);
    let speciesCount = 0;
    for (const s of dexKeys) {
      if (dexEntryPredicate(this.dexData[s])) {
        speciesCount++;
      }
    }
    return speciesCount;
  }

  getStarterCount(dexEntryPredicate: (entry: DexEntry) => boolean): number {
    const starterKeys = Object.keys(speciesStarterCosts);
    let starterCount = 0;
    for (const s of starterKeys) {
      const starterDexEntry = this.dexData[s];
      if (dexEntryPredicate(starterDexEntry)) {
        starterCount++;
      }
    }
    return starterCount;
  }

  getSpeciesDefaultDexAttr(species: PokemonSpecies, _forSeen = false, optimistic = false): bigint {
    let ret = 0n;
    const dexEntry = this.dexData[species.speciesId];
    const attr = dexEntry.caughtAttr;
    if (optimistic) {
      if (attr & DexAttr.SHINY) {
        ret |= DexAttr.SHINY;

        if (attr & DexAttr.VARIANT_3) {
          ret |= DexAttr.VARIANT_3;
        } else if (attr & DexAttr.VARIANT_2) {
          ret |= DexAttr.VARIANT_2;
        } else {
          ret |= DexAttr.DEFAULT_VARIANT;
        }
      } else {
        ret |= DexAttr.NON_SHINY;
        ret |= DexAttr.DEFAULT_VARIANT;
      }
    } else {
      // Default to non shiny. Fallback to shiny if it's the only thing that's unlocked
      ret |= attr & DexAttr.NON_SHINY || !(attr & DexAttr.SHINY) ? DexAttr.NON_SHINY : DexAttr.SHINY;

      if (attr & DexAttr.DEFAULT_VARIANT) {
        ret |= DexAttr.DEFAULT_VARIANT;
      } else if (attr & DexAttr.VARIANT_2) {
        ret |= DexAttr.VARIANT_2;
      } else if (attr & DexAttr.VARIANT_3) {
        ret |= DexAttr.VARIANT_3;
      } else {
        ret |= DexAttr.DEFAULT_VARIANT;
      }
    }
    ret |= attr & DexAttr.MALE || !(attr & DexAttr.FEMALE) ? DexAttr.MALE : DexAttr.FEMALE;
    ret |= this.getFormAttr(this.getFormIndex(attr));
    return ret;
  }

  getSpeciesDexAttrProps(_species: PokemonSpecies, dexAttr: bigint): DexAttrProps {
    const shiny = !(dexAttr & DexAttr.NON_SHINY);
    const female = !(dexAttr & DexAttr.MALE);
    let variant: Variant = 0;
    if (dexAttr & DexAttr.DEFAULT_VARIANT) {
      variant = 0;
    } else if (dexAttr & DexAttr.VARIANT_2) {
      variant = 1;
    } else if (dexAttr & DexAttr.VARIANT_3) {
      variant = 2;
    }
    const formIndex = this.getFormIndex(dexAttr);

    return {
      shiny,
      female,
      variant,
      formIndex,
    };
  }

  getStarterSpeciesDefaultAbilityIndex(species: PokemonSpecies, abilityAttr?: number): number {
    abilityAttr ??= this.starterData[species.speciesId].abilityAttr;
    return abilityAttr & AbilityAttr.ABILITY_1 ? 0 : !species.ability2 || abilityAttr & AbilityAttr.ABILITY_2 ? 1 : 2;
  }

  getSpeciesDefaultNature(species: PokemonSpecies, dexEntry?: DexEntry): Nature {
    dexEntry ??= this.dexData[species.speciesId];
    for (let n = 0; n < 25; n++) {
      if (dexEntry.natureAttr & (1 << (n + 1))) {
        return n as Nature;
      }
    }
    return 0 as Nature;
  }

  getSpeciesDefaultNatureAttr(species: PokemonSpecies): number {
    return 1 << this.getSpeciesDefaultNature(species);
  }

  getDexAttrLuck(dexAttr: bigint): number {
    return dexAttr & DexAttr.SHINY ? (dexAttr & DexAttr.VARIANT_3 ? 3 : dexAttr & DexAttr.VARIANT_2 ? 2 : 1) : 0;
  }

  getNaturesForAttr(natureAttr = 0): Nature[] {
    const ret: Nature[] = [];
    for (let n = 0; n < 25; n++) {
      if (natureAttr & (1 << (n + 1))) {
        ret.push(n);
      }
    }
    return ret;
  }

  getSpeciesStarterValue(speciesId: SpeciesId): number {
    const baseValue = speciesStarterCosts[speciesId];
    let value = baseValue;

    const decrementValue = (value: number) => {
      if (value > 1) {
        value--;
      } else {
        value /= 2;
      }
      return value;
    };

    for (let v = 0; v < this.starterData[speciesId].valueReduction; v++) {
      value = decrementValue(value);
    }

    const cost = new NumberHolder(value);
    applyChallenges(ChallengeType.STARTER_COST, speciesId, cost);

    return cost.value;
  }

  getFormIndex(attr: bigint): number {
    if (!attr || attr < DexAttr.DEFAULT_FORM) {
      return 0;
    }
    let f = 0;
    while (!(attr & this.getFormAttr(f))) {
      f++;
    }
    return f;
  }

  getFormAttr(formIndex: number): bigint {
    return BigInt(1) << BigInt(7 + formIndex);
  }

  consolidateDexData(dexData: DexData): void {
    for (const k of Object.keys(dexData)) {
      const entry = dexData[k] as DexEntry;
      if (!entry.hasOwnProperty("hatchedCount")) {
        entry.hatchedCount = 0;
      }
      if (!entry.hasOwnProperty("natureAttr") || (entry.caughtAttr && !entry.natureAttr)) {
        entry.natureAttr = this.defaultDexData?.[k].natureAttr || 1 << randInt(25, 1);
      }
      if (!entry.hasOwnProperty("ribbons")) {
        entry.ribbons = new RibbonData(0);
      }
    }
  }

  migrateStarterAbilities(systemData: SystemSaveData, initialStarterData?: StarterData): void {
    const starterIds = Object.keys(this.starterData).map(s => Number.parseInt(s) as SpeciesId);
    const starterData = initialStarterData || systemData.starterData;
    const dexData = systemData.dexData;
    for (const s of starterIds) {
      const dexAttr = dexData[s].caughtAttr;
      starterData[s].abilityAttr =
        (dexAttr & DexAttr.DEFAULT_VARIANT ? AbilityAttr.ABILITY_1 : 0)
        | (dexAttr & DexAttr.VARIANT_2 ? AbilityAttr.ABILITY_2 : 0)
        | (dexAttr & DexAttr.VARIANT_3 ? AbilityAttr.ABILITY_HIDDEN : 0);
      if (dexAttr) {
        if (!(dexAttr & DexAttr.DEFAULT_VARIANT)) {
          dexData[s].caughtAttr ^= DexAttr.DEFAULT_VARIANT;
        }
        if (dexAttr & DexAttr.VARIANT_2) {
          dexData[s].caughtAttr ^= DexAttr.VARIANT_2;
        }
        if (dexAttr & DexAttr.VARIANT_3) {
          dexData[s].caughtAttr ^= DexAttr.VARIANT_3;
        }
      }
    }
  }
}<|MERGE_RESOLUTION|>--- conflicted
+++ resolved
@@ -59,7 +59,6 @@
 import { VoucherType, vouchers } from "#system/voucher";
 import { trainerConfigs } from "#trainers/trainer-config";
 import type { DexData, DexEntry } from "#types/dex-data";
-<<<<<<< HEAD
 import type {
   AchvUnlocks,
   DexAttrProps,
@@ -73,8 +72,6 @@
   VoucherCounts,
   VoucherUnlocks,
 } from "#types/save-data";
-=======
->>>>>>> 6f3f6026
 import { RUN_HISTORY_LIMIT } from "#ui/handlers/run-history-ui-handler";
 import { applyChallenges } from "#utils/challenge-utils";
 import { executeIf, fixedInt, isLocal, NumberHolder, randInt, randSeedItem } from "#utils/common";
