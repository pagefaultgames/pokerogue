import i18next from "i18next";
import BattleScene, { bypassLogin, PokeballCounts } from "#app/battle-scene";
import Pokemon, { EnemyPokemon, PlayerPokemon } from "#app/field/pokemon";
import { pokemonPrevolutions } from "#app/data/balance/pokemon-evolutions";
import PokemonSpecies, { allSpecies, getPokemonSpecies, noStarterFormKeys } from "#app/data/pokemon-species";
import { speciesStarterCosts } from "#app/data/balance/starters";
import * as Utils from "#app/utils";
import Overrides from "#app/overrides";
import PokemonData from "#app/system/pokemon-data";
import PersistentModifierData from "#app/system/modifier-data";
import ArenaData from "#app/system/arena-data";
import { Unlockables } from "#app/system/unlockables";
import { GameModes, getGameMode } from "#app/game-mode";
import { BattleType } from "#app/battle";
import TrainerData from "#app/system/trainer-data";
import { trainerConfigs } from "#app/data/trainer-config";
import { resetSettings, setSetting, Setting, settingIndex, SettingKeys } from "#app/system/settings/settings";
import { achvs } from "#app/system/achv";
import EggData from "#app/system/egg-data";
import { Egg } from "#app/data/egg";
import { vouchers, VoucherType } from "#app/system/voucher";
import { AES, enc } from "crypto-js";
import { Mode } from "#app/ui/ui";
import { clientSessionId, loggedInUser, updateUserInfo } from "#app/account";
import { Nature } from "#enums/nature";
import { GameStats } from "#app/system/game-stats";
import { Tutorial } from "#app/tutorial";
import { speciesEggMoves } from "#app/data/balance/egg-moves";
import { allMoves } from "#app/data/move";
import { TrainerVariant } from "#app/field/trainer";
import { Variant } from "#app/data/variant";
import { setSettingGamepad, SettingGamepad, settingGamepadDefaults } from "#app/system/settings/settings-gamepad";
import { setSettingKeyboard, SettingKeyboard } from "#app/system/settings/settings-keyboard";
import { TagAddedEvent, TerrainChangedEvent, WeatherChangedEvent } from "#app/events/arena";
import * as Modifier from "#app/modifier/modifier";
import { StatusEffect } from "#enums/status-effect";
import ChallengeData from "#app/system/challenge-data";
import { Device } from "#enums/devices";
import { GameDataType } from "#enums/game-data-type";
import { Moves } from "#enums/moves";
import { PlayerGender } from "#enums/player-gender";
import { Species } from "#enums/species";
import { applyChallenges, ChallengeType } from "#app/data/challenge";
import { WeatherType } from "#enums/weather-type";
import { TerrainType } from "#app/data/terrain";
import { ReloadSessionPhase } from "#app/phases/reload-session-phase";
import { RUN_HISTORY_LIMIT } from "#app/ui/run-history-ui-handler";
import { applySessionVersionMigration, applySystemVersionMigration, applySettingsVersionMigration } from "./version_migration/version_converter";
import { MysteryEncounterSaveData } from "#app/data/mystery-encounters/mystery-encounter-save-data";
import { MysteryEncounterType } from "#enums/mystery-encounter-type";
import { pokerogueApi } from "#app/plugins/api/pokerogue-api";
import { ArenaTrapTag } from "#app/data/arena-tag";

export const defaultStarterSpecies: Species[] = [
  Species.BULBASAUR, Species.CHARMANDER, Species.SQUIRTLE,
  Species.CHIKORITA, Species.CYNDAQUIL, Species.TOTODILE,
  Species.TREECKO, Species.TORCHIC, Species.MUDKIP,
  Species.TURTWIG, Species.CHIMCHAR, Species.PIPLUP,
  Species.SNIVY, Species.TEPIG, Species.OSHAWOTT,
  Species.CHESPIN, Species.FENNEKIN, Species.FROAKIE,
  Species.ROWLET, Species.LITTEN, Species.POPPLIO,
  Species.GROOKEY, Species.SCORBUNNY, Species.SOBBLE,
  Species.SPRIGATITO, Species.FUECOCO, Species.QUAXLY
];

const saveKey = "x0i2O7WRiANTqPmZ"; // Temporary; secure encryption is not yet necessary

export function getDataTypeKey(dataType: GameDataType, slotId: integer = 0, username?: string): string {
  switch (dataType) {
    case GameDataType.SYSTEM:
      return `data_${username}`;
    case GameDataType.SESSION:
      return `sessionData${slotId || ""}_${username}`;
    case GameDataType.SETTINGS:
      return "settings";
    case GameDataType.TUTORIALS:
      return "tutorials";
    case GameDataType.SEEN_DIALOGUES:
      return "seenDialogues";
    case GameDataType.RUN_HISTORY:
      return `runHistoryData_${username}`;
  }
}

export function encrypt(data: string, bypassLogin: boolean): string {
  return (bypassLogin
    ? (data: string) => btoa(data)
    : (data: string) => AES.encrypt(data, saveKey))(data) as unknown as string; // TODO: is this correct?
}

export function decrypt(data: string, bypassLogin: boolean): string {
  return (bypassLogin
    ? (data: string) => atob(data)
    : (data: string) => AES.decrypt(data, saveKey).toString(enc.Utf8))(data);
}

export interface SystemSaveData {
  trainerId: integer;
  secretId: integer;
  gender: PlayerGender;
  dexData: DexData;
  starterData: StarterData;
  gameStats: GameStats;
  unlocks: Unlocks;
  achvUnlocks: AchvUnlocks;
  voucherUnlocks: VoucherUnlocks;
  voucherCounts: VoucherCounts;
  eggs: EggData[];
  gameVersion: string;
  timestamp: integer;
  eggPity: integer[];
  unlockPity: integer[];
}

export interface SessionSaveData {
  seed: string;
  playTime: integer;
  gameMode: GameModes;
  party: PokemonData[];
  enemyParty: PokemonData[];
  modifiers: PersistentModifierData[];
  enemyModifiers: PersistentModifierData[];
  arena: ArenaData;
  pokeballCounts: PokeballCounts;
  money: integer;
  score: integer;
  waveIndex: integer;
  battleType: BattleType;
  trainer: TrainerData;
  gameVersion: string;
  timestamp: integer;
  challenges: ChallengeData[];
  mysteryEncounterType: MysteryEncounterType | -1; // Only defined when current wave is ME,
  mysteryEncounterSaveData: MysteryEncounterSaveData;
}

interface Unlocks {
  [key: integer]: boolean;
}

interface AchvUnlocks {
  [key: string]: integer
}

interface VoucherUnlocks {
  [key: string]: integer
}

export interface VoucherCounts {
    [type: string]: integer;
}

export interface DexData {
  [key: integer]: DexEntry
}

export interface DexEntry {
  seenAttr: bigint;
  caughtAttr: bigint;
  natureAttr: integer,
  seenCount: integer;
  caughtCount: integer;
  hatchedCount: integer;
  ivs: integer[];
}

export const DexAttr = {
  NON_SHINY: 1n,
  SHINY: 2n,
  MALE: 4n,
  FEMALE: 8n,
  DEFAULT_VARIANT: 16n,
  VARIANT_2: 32n,
  VARIANT_3: 64n,
  DEFAULT_FORM: 128n
};

export interface DexAttrProps {
  shiny: boolean;
  female: boolean;
  variant: Variant;
  formIndex: integer;
}

export const AbilityAttr = {
  ABILITY_1: 1,
  ABILITY_2: 2,
  ABILITY_HIDDEN: 4
};

export type RunHistoryData = Record<number, RunEntry>;

export interface RunEntry {
  entry: SessionSaveData;
  isVictory: boolean;
  /*Automatically set to false at the moment - implementation TBD*/
  isFavorite: boolean;
}

export type StarterMoveset = [ Moves ] | [ Moves, Moves ] | [ Moves, Moves, Moves ] | [ Moves, Moves, Moves, Moves ];

export interface StarterFormMoveData {
  [key: integer]: StarterMoveset
}

export interface StarterMoveData {
  [key: integer]: StarterMoveset | StarterFormMoveData
}

export interface StarterAttributes {
  nature?: integer;
  ability?: integer;
  variant?: integer;
  form?: integer;
  female?: boolean;
  shiny?: boolean;
  favorite?: boolean;
  nickname?: string;
}

export interface StarterPreferences {
  [key: integer]: StarterAttributes;
}

// the latest data saved/loaded for the Starter Preferences. Required to reduce read/writes. Initialize as "{}", since this is the default value and no data needs to be stored if present.
// if they ever add private static variables, move this into StarterPrefs
const StarterPrefers_DEFAULT : string = "{}";
let StarterPrefers_private_latest : string = StarterPrefers_DEFAULT;

// This is its own class as StarterPreferences...
// - don't need to be loaded on startup
// - isn't stored with other data
// - don't require to be encrypted
// - shouldn't require calls outside of the starter selection
export class StarterPrefs {
  // called on starter selection show once
  static load(): StarterPreferences {
    return JSON.parse(
      StarterPrefers_private_latest = (localStorage.getItem(`starterPrefs_${loggedInUser?.username}`) || StarterPrefers_DEFAULT)
    );
  }

  // called on starter selection clear, always
  static save(prefs: StarterPreferences): void {
    const pStr : string = JSON.stringify(prefs);
    if (pStr !== StarterPrefers_private_latest) {
      // something changed, store the update
      localStorage.setItem(`starterPrefs_${loggedInUser?.username}`, pStr);
      // update the latest prefs
      StarterPrefers_private_latest = pStr;
    }
  }
}

export interface StarterDataEntry {
  moveset: StarterMoveset | StarterFormMoveData | null;
  eggMoves: integer;
  candyCount: integer;
  friendship: integer;
  abilityAttr: integer;
  passiveAttr: integer;
  valueReduction: integer;
  classicWinCount: integer;
}

export interface StarterData {
  [key: integer]: StarterDataEntry
}

export interface TutorialFlags {
  [key: string]: boolean
}

export interface SeenDialogues {
  [key: string]: boolean;
}

const systemShortKeys = {
  seenAttr: "$sa",
  caughtAttr: "$ca",
  natureAttr: "$na",
  seenCount: "$s",
  caughtCount: "$c",
  hatchedCount: "$hc",
  ivs: "$i",
  moveset: "$m",
  eggMoves: "$em",
  candyCount: "$x",
  friendship: "$f",
  abilityAttr: "$a",
  passiveAttr: "$pa",
  valueReduction: "$vr",
  classicWinCount: "$wc"
};

export class GameData {
  private scene: BattleScene;

  public trainerId: integer;
  public secretId: integer;

  public gender: PlayerGender;

  public dexData: DexData;
  private defaultDexData: DexData | null;

  public starterData: StarterData;

  public gameStats: GameStats;
  public runHistory: RunHistoryData;

  public unlocks: Unlocks;

  public achvUnlocks: AchvUnlocks;

  public voucherUnlocks: VoucherUnlocks;
  public voucherCounts: VoucherCounts;
  public eggs: Egg[];
  public eggPity: integer[];
  public unlockPity: integer[];

  constructor(scene: BattleScene) {
    this.scene = scene;
    this.loadSettings();
    this.loadGamepadSettings();
    this.loadMappingConfigs();
    this.trainerId = Utils.randInt(65536);
    this.secretId = Utils.randInt(65536);
    this.starterData = {};
    this.gameStats = new GameStats();
    this.runHistory = {};
    this.unlocks = {
      [Unlockables.ENDLESS_MODE]: false,
      [Unlockables.MINI_BLACK_HOLE]: false,
      [Unlockables.SPLICED_ENDLESS_MODE]: false,
      [Unlockables.EVIOLITE]: false
    };
    this.achvUnlocks = {};
    this.voucherUnlocks = {};
    this.voucherCounts = {
      [VoucherType.REGULAR]: 0,
      [VoucherType.PLUS]: 0,
      [VoucherType.PREMIUM]: 0,
      [VoucherType.GOLDEN]: 0
    };
    this.eggs = [];
    this.eggPity = [ 0, 0, 0, 0 ];
    this.unlockPity = [ 0, 0, 0, 0 ];
    this.initDexData();
    this.initStarterData();
  }

  public getSystemSaveData(): SystemSaveData {
    return {
      trainerId: this.trainerId,
      secretId: this.secretId,
      gender: this.gender,
      dexData: this.dexData,
      starterData: this.starterData,
      gameStats: this.gameStats,
      unlocks: this.unlocks,
      achvUnlocks: this.achvUnlocks,
      voucherUnlocks: this.voucherUnlocks,
      voucherCounts: this.voucherCounts,
      eggs: this.eggs.map(e => new EggData(e)),
      gameVersion: this.scene.game.config.gameVersion,
      timestamp: new Date().getTime(),
      eggPity: this.eggPity.slice(0),
      unlockPity: this.unlockPity.slice(0)
    };
  }

  /**
   * Checks if an `Unlockable` has been unlocked.
   * @param unlockable The Unlockable to check
   * @returns `true` if the player has unlocked this `Unlockable` or an override has enabled it
   */
  public isUnlocked(unlockable: Unlockables): boolean {
    if (Overrides.ITEM_UNLOCK_OVERRIDE.includes(unlockable)) {
      return true;
    }
    return this.unlocks[unlockable];
  }

  public saveSystem(): Promise<boolean> {
    return new Promise<boolean>(resolve => {
      this.scene.ui.savingIcon.show();
      const data = this.getSystemSaveData();

      const maxIntAttrValue = 0x80000000;
      const systemData = JSON.stringify(data, (k: any, v: any) => typeof v === "bigint" ? v <= maxIntAttrValue ? Number(v) : v.toString() : v);

      localStorage.setItem(`data_${loggedInUser?.username}`, encrypt(systemData, bypassLogin));

      if (!bypassLogin) {
        pokerogueApi.savedata.system.update({ clientSessionId }, systemData)
          .then(error => {
            this.scene.ui.savingIcon.hide();
            if (error) {
              if (error.startsWith("session out of date")) {
                this.scene.clearPhaseQueue();
                this.scene.unshiftPhase(new ReloadSessionPhase(this.scene));
              }
              console.error(error);
              return resolve(false);
            }
            resolve(true);
          });
      } else {
        this.scene.ui.savingIcon.hide();

        resolve(true);
      }
    });
  }

  public loadSystem(): Promise<boolean> {
    return new Promise<boolean>(resolve => {
      console.log("Client Session:", clientSessionId);

      if (bypassLogin && !localStorage.getItem(`data_${loggedInUser?.username}`)) {
        return resolve(false);
      }

      if (!bypassLogin) {
        pokerogueApi.savedata.system.get({ clientSessionId })
          .then(saveDataOrErr => {
            if (!saveDataOrErr || saveDataOrErr.length === 0 || saveDataOrErr[0] !== "{") {
              if (saveDataOrErr?.startsWith("sql: no rows in result set")) {
                this.scene.queueMessage("Save data could not be found. If this is a new account, you can safely ignore this message.", null, true);
                return resolve(true);
              } else if (saveDataOrErr?.includes("Too many connections")) {
                this.scene.queueMessage("Too many people are trying to connect and the server is overloaded. Please try again later.", null, true);
                return resolve(false);
              }
              console.error(saveDataOrErr);
              return resolve(false);
            }

            const cachedSystem = localStorage.getItem(`data_${loggedInUser?.username}`);
            this.initSystem(saveDataOrErr, cachedSystem ? AES.decrypt(cachedSystem, saveKey).toString(enc.Utf8) : undefined).then(resolve);
          });
      } else {
        this.initSystem(decrypt(localStorage.getItem(`data_${loggedInUser?.username}`)!, bypassLogin)).then(resolve); // TODO: is this bang correct?
      }
    });
  }

  public initSystem(systemDataStr: string, cachedSystemDataStr?: string): Promise<boolean> {
    return new Promise<boolean>(resolve => {
      try {
        let systemData = this.parseSystemData(systemDataStr);

        if (cachedSystemDataStr) {
          const cachedSystemData = this.parseSystemData(cachedSystemDataStr);
          if (cachedSystemData.timestamp > systemData.timestamp) {
            console.debug("Use cached system");
            systemData = cachedSystemData;
            systemDataStr = cachedSystemDataStr;
          } else {
            this.clearLocalData();
          }
        }

        console.debug(systemData);

        localStorage.setItem(`data_${loggedInUser?.username}`, encrypt(systemDataStr, bypassLogin));

        const lsItemKey = `runHistoryData_${loggedInUser?.username}`;
        const lsItem = localStorage.getItem(lsItemKey);
        if (!lsItem) {
          localStorage.setItem(lsItemKey, "");
        }

        applySystemVersionMigration(systemData);

        this.trainerId = systemData.trainerId;
        this.secretId = systemData.secretId;

        this.gender = systemData.gender;

        this.saveSetting(SettingKeys.Player_Gender, systemData.gender === PlayerGender.FEMALE ? 1 : 0);

        if (!systemData.starterData) {
          this.initStarterData();

          if (systemData["starterMoveData"]) {
            const starterMoveData = systemData["starterMoveData"];
            for (const s of Object.keys(starterMoveData)) {
              this.starterData[s].moveset = starterMoveData[s];
            }
          }

          if (systemData["starterEggMoveData"]) {
            const starterEggMoveData = systemData["starterEggMoveData"];
            for (const s of Object.keys(starterEggMoveData)) {
              this.starterData[s].eggMoves = starterEggMoveData[s];
            }
          }

          this.migrateStarterAbilities(systemData, this.starterData);

          const starterIds = Object.keys(this.starterData).map(s => parseInt(s) as Species);
          for (const s of starterIds) {
            this.starterData[s].candyCount += systemData.dexData[s].caughtCount;
            this.starterData[s].candyCount += systemData.dexData[s].hatchedCount * 2;
            if (systemData.dexData[s].caughtAttr & DexAttr.SHINY) {
              this.starterData[s].candyCount += 4;
            }
          }
        } else {
          this.starterData = systemData.starterData;
        }

        if (systemData.gameStats) {
          this.gameStats = systemData.gameStats;
        }

        if (systemData.unlocks) {
          for (const key of Object.keys(systemData.unlocks)) {
            if (this.unlocks.hasOwnProperty(key)) {
              this.unlocks[key] = systemData.unlocks[key];
            }
          }
        }

        if (systemData.achvUnlocks) {
          for (const a of Object.keys(systemData.achvUnlocks)) {
            if (achvs.hasOwnProperty(a)) {
              this.achvUnlocks[a] = systemData.achvUnlocks[a];
            }
          }
        }

        if (systemData.voucherUnlocks) {
          for (const v of Object.keys(systemData.voucherUnlocks)) {
            if (vouchers.hasOwnProperty(v)) {
              this.voucherUnlocks[v] = systemData.voucherUnlocks[v];
            }
          }
        }

        if (systemData.voucherCounts) {
          Utils.getEnumKeys(VoucherType).forEach(key => {
            const index = VoucherType[key];
            this.voucherCounts[index] = systemData.voucherCounts[index] || 0;
          });
        }

        this.eggs = systemData.eggs
          ? systemData.eggs.map(e => e.toEgg())
          : [];

        this.eggPity = systemData.eggPity ? systemData.eggPity.slice(0) : [ 0, 0, 0, 0 ];
        this.unlockPity = systemData.unlockPity ? systemData.unlockPity.slice(0) : [ 0, 0, 0, 0 ];

        this.dexData = Object.assign(this.dexData, systemData.dexData);
        this.consolidateDexData(this.dexData);
        this.defaultDexData = null;

        resolve(true);
      } catch (err) {
        console.error(err);
        resolve(false);
      }
    });
  }

  /**
   * Retrieves current run history data, organized by time stamp.
   * At the moment, only retrievable from locale cache
   */
  async getRunHistoryData(scene: BattleScene): Promise<RunHistoryData> {
    if (!Utils.isLocal) {
      /**
       * Networking Code DO NOT DELETE!
       * Note: Might have to be migrated to `pokerogue-api.ts`
       *
      const response = await Utils.apiFetch("savedata/runHistory", true);
      const data = await response.json();
      */
      const lsItemKey = `runHistoryData_${loggedInUser?.username}`;
      const lsItem = localStorage.getItem(lsItemKey);
      if (lsItem) {
        const cachedResponse  = lsItem;
        if (cachedResponse) {
          const runHistory = JSON.parse(decrypt(cachedResponse, bypassLogin));
          return runHistory;
        }
        return {};
        // check to see whether cachedData or serverData is more up-to-date
        /**
       * Networking Code DO NOT DELETE!
       *
        if ( Object.keys(cachedRHData).length >= Object.keys(data).length ) {
          return cachedRHData;
        }
        */
      } else {
        localStorage.setItem(`runHistoryData_${loggedInUser?.username}`, "");
        return {};
      }
    } else {
      const lsItemKey = `runHistoryData_${loggedInUser?.username}`;
      const lsItem = localStorage.getItem(lsItemKey);
      if (lsItem) {
        const cachedResponse = lsItem;
        if (cachedResponse) {
          const runHistory : RunHistoryData = JSON.parse(decrypt(cachedResponse, bypassLogin));
          return runHistory;
        }
        return {};
      } else {
        localStorage.setItem(`runHistoryData_${loggedInUser?.username}`, "");
        return {};
      }
    }
  }

  /**
   * Saves a new entry to Run History
   * @param scene: BattleScene object
   * @param runEntry: most recent SessionSaveData of the run
   * @param isVictory: result of the run
   * Arbitrary limit of 25 runs per player - Will delete runs, starting with the oldest one, if needed
   */
  async saveRunHistory(scene: BattleScene, runEntry : SessionSaveData, isVictory: boolean): Promise<boolean> {
    const runHistoryData = await this.getRunHistoryData(scene);
    // runHistoryData should always return run history or {} empty object
    let timestamps = Object.keys(runHistoryData).map(Number);

    // Arbitrary limit of 25 entries per user --> Can increase or decrease
    while (timestamps.length >= RUN_HISTORY_LIMIT ) {
      const oldestTimestamp = (Math.min.apply(Math, timestamps)).toString();
      delete runHistoryData[oldestTimestamp];
      timestamps = Object.keys(runHistoryData).map(Number);
    }

    const timestamp = (runEntry.timestamp).toString();
    runHistoryData[timestamp] = {
      entry: runEntry,
      isVictory: isVictory,
      isFavorite: false,
    };
    localStorage.setItem(`runHistoryData_${loggedInUser?.username}`, encrypt(JSON.stringify(runHistoryData), bypassLogin));
    /**
     * Networking Code DO NOT DELETE
     *
    if (!Utils.isLocal) {
      try {
        await Utils.apiPost("savedata/runHistory", JSON.stringify(runHistoryData), undefined, true);
        return true;
      } catch (err) {
        console.log("savedata/runHistory POST failed : ", err);
        return false;
      }
    }
    NOTE: should be adopted to `pokerogue-api.ts`
    */
    return true;
  }

  parseSystemData(dataStr: string): SystemSaveData {
    return JSON.parse(dataStr, (k: string, v: any) => {
      if (k === "gameStats") {
        return new GameStats(v);
      } else if (k === "eggs") {
        const ret: EggData[] = [];
        if (v === null) {
          v = [];
        }
        for (const e of v) {
          ret.push(new EggData(e));
        }
        return ret;
      }

      return k.endsWith("Attr") && ![ "natureAttr", "abilityAttr", "passiveAttr" ].includes(k) ? BigInt(v ?? 0) : v;
    }) as SystemSaveData;
  }

  convertSystemDataStr(dataStr: string, shorten: boolean = false): string {
    if (!shorten) {
      // Account for past key oversight
      dataStr = dataStr.replace(/\$pAttr/g, "$pa");
    }
    dataStr = dataStr.replace(/"trainerId":\d+/g, `"trainerId":${this.trainerId}`);
    dataStr = dataStr.replace(/"secretId":\d+/g, `"secretId":${this.secretId}`);
    const fromKeys = shorten ? Object.keys(systemShortKeys) : Object.values(systemShortKeys);
    const toKeys = shorten ? Object.values(systemShortKeys) : Object.keys(systemShortKeys);
    for (const k in fromKeys) {
      dataStr = dataStr.replace(new RegExp(`${fromKeys[k].replace("$", "\\$")}`, "g"), toKeys[k]);
    }

    return dataStr;
  }

  public async verify(): Promise<boolean> {
    if (bypassLogin) {
      return true;
    }

    const systemData = await pokerogueApi.savedata.system.verify({ clientSessionId });

    if (systemData) {
      this.scene.clearPhaseQueue();
      this.scene.unshiftPhase(new ReloadSessionPhase(this.scene, JSON.stringify(systemData)));
      this.clearLocalData();
      return false;
    }

    return true;
  }

  public clearLocalData(): void {
    if (bypassLogin) {
      return;
    }
    localStorage.removeItem(`data_${loggedInUser?.username}`);
    for (let s = 0; s < 5; s++) {
      localStorage.removeItem(`sessionData${s ? s : ""}_${loggedInUser?.username}`);
    }
  }

  /**
   * Saves a setting to localStorage
   * @param setting string ideally of SettingKeys
   * @param valueIndex index of the setting's option
   * @returns true
   */
  public saveSetting(setting: string, valueIndex: integer): boolean {
    let settings: object = {};
    if (localStorage.hasOwnProperty("settings")) {
      settings = JSON.parse(localStorage.getItem("settings")!); // TODO: is this bang correct?
    }

    setSetting(this.scene, setting, valueIndex);

    settings[setting] = valueIndex;
    settings["gameVersion"] = this.scene.game.config.gameVersion;

    localStorage.setItem("settings", JSON.stringify(settings));

    return true;
  }

  /**
   * Saves the mapping configurations for a specified device.
   *
   * @param deviceName - The name of the device for which the configurations are being saved.
   * @param config - The configuration object containing custom mapping details.
   * @returns `true` if the configurations are successfully saved.
   */
  public saveMappingConfigs(deviceName: string, config): boolean {
    const key = deviceName.toLowerCase();  // Convert the gamepad name to lowercase to use as a key
    let mappingConfigs: object = {};  // Initialize an empty object to hold the mapping configurations
    if (localStorage.hasOwnProperty("mappingConfigs")) {// Check if 'mappingConfigs' exists in localStorage
      mappingConfigs = JSON.parse(localStorage.getItem("mappingConfigs")!); // TODO: is this bang correct?
    }  // Parse the existing 'mappingConfigs' from localStorage
    if (!mappingConfigs[key]) {
      mappingConfigs[key] = {};
    }  // If there is no configuration for the given key, create an empty object for it
    mappingConfigs[key].custom = config.custom;  // Assign the custom configuration to the mapping configuration for the given key
    localStorage.setItem("mappingConfigs", JSON.stringify(mappingConfigs));  // Save the updated mapping configurations back to localStorage
    return true;  // Return true to indicate the operation was successful
  }

  /**
   * Loads the mapping configurations from localStorage and injects them into the input controller.
   *
   * @returns `true` if the configurations are successfully loaded and injected; `false` if no configurations are found in localStorage.
   *
   * @remarks
   * This method checks if the 'mappingConfigs' entry exists in localStorage. If it does not exist, the method returns `false`.
   * If 'mappingConfigs' exists, it parses the configurations and injects each configuration into the input controller
   * for the corresponding gamepad or device key. The method then returns `true` to indicate success.
   */
  public loadMappingConfigs(): boolean {
    if (!localStorage.hasOwnProperty("mappingConfigs")) {// Check if 'mappingConfigs' exists in localStorage
      return false;
    }  // If 'mappingConfigs' does not exist, return false

    const mappingConfigs = JSON.parse(localStorage.getItem("mappingConfigs")!);  // Parse the existing 'mappingConfigs' from localStorage // TODO: is this bang correct?

    for (const key of Object.keys(mappingConfigs)) {// Iterate over the keys of the mapping configurations
      this.scene.inputController.injectConfig(key, mappingConfigs[key]);
    }  // Inject each configuration into the input controller for the corresponding key

    return true;  // Return true to indicate the operation was successful
  }

  public resetMappingToFactory(): boolean {
    if (!localStorage.hasOwnProperty("mappingConfigs")) {// Check if 'mappingConfigs' exists in localStorage
      return false;
    }  // If 'mappingConfigs' does not exist, return false
    localStorage.removeItem("mappingConfigs");
    this.scene.inputController.resetConfigs();
    return true; // TODO: is `true` the correct return value?
  }

  /**
   * Saves a gamepad setting to localStorage.
   *
   * @param setting - The gamepad setting to save.
   * @param valueIndex - The index of the value to set for the gamepad setting.
   * @returns `true` if the setting is successfully saved.
   *
   * @remarks
   * This method initializes an empty object for gamepad settings if none exist in localStorage.
   * It then updates the setting in the current scene and iterates over the default gamepad settings
   * to update the specified setting with the new value. Finally, it saves the updated settings back
   * to localStorage and returns `true` to indicate success.
   */
  public saveControlSetting(device: Device, localStoragePropertyName: string, setting: SettingGamepad|SettingKeyboard, settingDefaults, valueIndex: integer): boolean {
    let settingsControls: object = {};  // Initialize an empty object to hold the gamepad settings

    if (localStorage.hasOwnProperty(localStoragePropertyName)) {  // Check if 'settingsControls' exists in localStorage
      settingsControls = JSON.parse(localStorage.getItem(localStoragePropertyName)!);  // Parse the existing 'settingsControls' from localStorage // TODO: is this bang correct?
    }

    if (device === Device.GAMEPAD) {
      setSettingGamepad(this.scene, setting as SettingGamepad, valueIndex);  // Set the gamepad setting in the current scene
    } else if (device === Device.KEYBOARD) {
      setSettingKeyboard(this.scene, setting as SettingKeyboard, valueIndex);  // Set the keyboard setting in the current scene
    }

    Object.keys(settingDefaults).forEach(s => {  // Iterate over the default gamepad settings
      if (s === setting) {// If the current setting matches, update its value
        settingsControls[s] = valueIndex;
      }
    });

    localStorage.setItem(localStoragePropertyName, JSON.stringify(settingsControls));  // Save the updated gamepad settings back to localStorage

    return true;  // Return true to indicate the operation was successful
  }

  /**
   * Loads Settings from local storage if available
   * @returns true if succesful, false if not
   */
  private loadSettings(): boolean {
    resetSettings(this.scene);

    if (!localStorage.hasOwnProperty("settings")) {
      return false;
    }

    const settings = JSON.parse(localStorage.getItem("settings")!); // TODO: is this bang correct?

    applySettingsVersionMigration(settings);

    for (const setting of Object.keys(settings)) {
      setSetting(this.scene, setting, settings[setting]);
    }

    return true; // TODO: is `true` the correct return value?
  }

  private loadGamepadSettings(): boolean {
    Object.values(SettingGamepad).map(setting => setting as SettingGamepad).forEach(setting => setSettingGamepad(this.scene, setting, settingGamepadDefaults[setting]));

    if (!localStorage.hasOwnProperty("settingsGamepad")) {
      return false;
    }
    const settingsGamepad = JSON.parse(localStorage.getItem("settingsGamepad")!); // TODO: is this bang correct?

    for (const setting of Object.keys(settingsGamepad)) {
      setSettingGamepad(this.scene, setting as SettingGamepad, settingsGamepad[setting]);
    }

    return true; // TODO: is `true` the correct return value?
  }

  public saveTutorialFlag(tutorial: Tutorial, flag: boolean): boolean {
    const key = getDataTypeKey(GameDataType.TUTORIALS);
    let tutorials: object = {};
    if (localStorage.hasOwnProperty(key)) {
      tutorials = JSON.parse(localStorage.getItem(key)!); // TODO: is this bang correct?
    }

    Object.keys(Tutorial).map(t => t as Tutorial).forEach(t => {
      const key = Tutorial[t];
      if (key === tutorial) {
        tutorials[key] = flag;
      } else {
        tutorials[key] ??= false;
      }
    });

    localStorage.setItem(key, JSON.stringify(tutorials));

    return true;
  }

  public getTutorialFlags(): TutorialFlags {
    const key = getDataTypeKey(GameDataType.TUTORIALS);
    const ret: TutorialFlags = {};
    Object.values(Tutorial).map(tutorial => tutorial as Tutorial).forEach(tutorial => ret[Tutorial[tutorial]] = false);

    if (!localStorage.hasOwnProperty(key)) {
      return ret;
    }

    const tutorials = JSON.parse(localStorage.getItem(key)!); // TODO: is this bang correct?

    for (const tutorial of Object.keys(tutorials)) {
      ret[tutorial] = tutorials[tutorial];
    }

    return ret;
  }

  public saveSeenDialogue(dialogue: string): boolean {
    const key = getDataTypeKey(GameDataType.SEEN_DIALOGUES);
    const dialogues: object = this.getSeenDialogues();

    dialogues[dialogue] = true;
    localStorage.setItem(key, JSON.stringify(dialogues));
    console.log("Dialogue saved as seen:", dialogue);

    return true;
  }

  public getSeenDialogues(): SeenDialogues {
    const key = getDataTypeKey(GameDataType.SEEN_DIALOGUES);
    const ret: SeenDialogues = {};

    if (!localStorage.hasOwnProperty(key)) {
      return ret;
    }

    const dialogues = JSON.parse(localStorage.getItem(key)!); // TODO: is this bang correct?

    for (const dialogue of Object.keys(dialogues)) {
      ret[dialogue] = dialogues[dialogue];
    }

    return ret;
  }

  public getSessionSaveData(scene: BattleScene): SessionSaveData {
    return {
      seed: scene.seed,
      playTime: scene.sessionPlayTime,
      gameMode: scene.gameMode.modeId,
      party: scene.getPlayerParty().map(p => new PokemonData(p)),
      enemyParty: scene.getEnemyParty().map(p => new PokemonData(p)),
      modifiers: scene.findModifiers(() => true).map(m => new PersistentModifierData(m, true)),
      enemyModifiers: scene.findModifiers(() => true, false).map(m => new PersistentModifierData(m, false)),
      arena: new ArenaData(scene.arena),
      pokeballCounts: scene.pokeballCounts,
      money: Math.floor(scene.money),
      score: scene.score,
      waveIndex: scene.currentBattle.waveIndex,
      battleType: scene.currentBattle.battleType,
      trainer: scene.currentBattle.battleType === BattleType.TRAINER ? new TrainerData(scene.currentBattle.trainer) : null,
      gameVersion: scene.game.config.gameVersion,
      timestamp: new Date().getTime(),
      challenges: scene.gameMode.challenges.map(c => new ChallengeData(c)),
      mysteryEncounterType: scene.currentBattle.mysteryEncounter?.encounterType ?? -1,
      mysteryEncounterSaveData: scene.mysteryEncounterSaveData
    } as SessionSaveData;
  }

  getSession(slotId: integer): Promise<SessionSaveData | null> {
    return new Promise(async (resolve, reject) => {
      if (slotId < 0) {
        return resolve(null);
      }
      const handleSessionData = async (sessionDataStr: string) => {
        try {
          const sessionData = this.parseSessionData(sessionDataStr);
          resolve(sessionData);
        } catch (err) {
          reject(err);
          return;
        }
      };

      if (!bypassLogin && !localStorage.getItem(`sessionData${slotId ? slotId : ""}_${loggedInUser?.username}`)) {
        pokerogueApi.savedata.session.get({ slot: slotId, clientSessionId })
          .then(async response => {
            if (!response || response?.length === 0 || response?.[0] !== "{") {
              console.error(response);
              return resolve(null);
            }

            localStorage.setItem(`sessionData${slotId ? slotId : ""}_${loggedInUser?.username}`, encrypt(response, bypassLogin));

            await handleSessionData(response);
          });
      } else {
        const sessionData = localStorage.getItem(`sessionData${slotId ? slotId : ""}_${loggedInUser?.username}`);
        if (sessionData) {
          await handleSessionData(decrypt(sessionData, bypassLogin));
        } else {
          return resolve(null);
        }
      }
    });
  }

  loadSession(scene: BattleScene, slotId: integer, sessionData?: SessionSaveData): Promise<boolean> {
    return new Promise(async (resolve, reject) => {
      try {
        const initSessionFromData = async (sessionData: SessionSaveData) => {
          console.debug(sessionData);

          scene.gameMode = getGameMode(sessionData.gameMode || GameModes.CLASSIC);
          if (sessionData.challenges) {
            scene.gameMode.challenges = sessionData.challenges.map(c => c.toChallenge());
          }

          scene.setSeed(sessionData.seed || scene.game.config.seed[0]);
          scene.resetSeed();

          console.log("Seed:", scene.seed);

          scene.sessionPlayTime = sessionData.playTime || 0;
          scene.lastSavePlayTime = 0;

          const loadPokemonAssets: Promise<void>[] = [];

          const party = scene.getPlayerParty();
          party.splice(0, party.length);

          for (const p of sessionData.party) {
            const pokemon = p.toPokemon(scene) as PlayerPokemon;
            pokemon.setVisible(false);
            loadPokemonAssets.push(pokemon.loadAssets());
            party.push(pokemon);
          }

          Object.keys(scene.pokeballCounts).forEach((key: string) => {
            scene.pokeballCounts[key] = sessionData.pokeballCounts[key] || 0;
          });
          if (Overrides.POKEBALL_OVERRIDE.active) {
            scene.pokeballCounts = Overrides.POKEBALL_OVERRIDE.pokeballs;
          }

          scene.money = Math.floor(sessionData.money || 0);
          scene.updateMoneyText();

          if (scene.money > this.gameStats.highestMoney) {
            this.gameStats.highestMoney = scene.money;
          }

          scene.score = sessionData.score;
          scene.updateScoreText();

          scene.mysteryEncounterSaveData = new MysteryEncounterSaveData(sessionData.mysteryEncounterSaveData);

          scene.newArena(sessionData.arena.biome);

          const battleType = sessionData.battleType || 0;
          const trainerConfig = sessionData.trainer ? trainerConfigs[sessionData.trainer.trainerType] : null;
          const mysteryEncounterType = sessionData.mysteryEncounterType !== -1 ? sessionData.mysteryEncounterType : undefined;
          const battle = scene.newBattle(sessionData.waveIndex, battleType, sessionData.trainer, battleType === BattleType.TRAINER ? trainerConfig?.doubleOnly || sessionData.trainer?.variant === TrainerVariant.DOUBLE : sessionData.enemyParty.length > 1, mysteryEncounterType)!; // TODO: is this bang correct?
          battle.enemyLevels = sessionData.enemyParty.map(p => p.level);

          scene.arena.init();

          sessionData.enemyParty.forEach((enemyData, e) => {
            const enemyPokemon = enemyData.toPokemon(scene, battleType, e, sessionData.trainer?.variant === TrainerVariant.DOUBLE) as EnemyPokemon;
            battle.enemyParty[e] = enemyPokemon;
            if (battleType === BattleType.WILD) {
              battle.seenEnemyPartyMemberIds.add(enemyPokemon.id);
            }

            loadPokemonAssets.push(enemyPokemon.loadAssets());
          });

          scene.arena.weather = sessionData.arena.weather;
          scene.arena.eventTarget.dispatchEvent(new WeatherChangedEvent(WeatherType.NONE, scene.arena.weather?.weatherType!, scene.arena.weather?.turnsLeft!)); // TODO: is this bang correct?

          scene.arena.terrain = sessionData.arena.terrain;
          scene.arena.eventTarget.dispatchEvent(new TerrainChangedEvent(TerrainType.NONE, scene.arena.terrain?.terrainType!, scene.arena.terrain?.turnsLeft!)); // TODO: is this bang correct?

          scene.arena.tags = sessionData.arena.tags;
          if (scene.arena.tags) {
            for (const tag of scene.arena.tags) {
              if (tag instanceof ArenaTrapTag) {
                const { tagType, side, turnCount, layers, maxLayers } = tag as ArenaTrapTag;
                scene.arena.eventTarget.dispatchEvent(new TagAddedEvent(tagType, side, turnCount, layers, maxLayers));
              } else {
                scene.arena.eventTarget.dispatchEvent(new TagAddedEvent(tag.tagType, tag.side, tag.turnCount));
              }
            }
          }

          for (const modifierData of sessionData.modifiers) {
            const modifier = modifierData.toModifier(scene, Modifier[modifierData.className]);
            if (modifier) {
              scene.addModifier(modifier, true);
            }
          }

          scene.updateModifiers(true);

          for (const enemyModifierData of sessionData.enemyModifiers) {
            const modifier = enemyModifierData.toModifier(scene, Modifier[enemyModifierData.className]);
            if (modifier) {
              scene.addEnemyModifier(modifier, true);
            }
          }

          scene.updateModifiers(false);

          Promise.all(loadPokemonAssets).then(() => resolve(true));
        };
        if (sessionData) {
          initSessionFromData(sessionData);
        } else {
          this.getSession(slotId)
            .then(data => data && initSessionFromData(data))
            .catch(err => {
              reject(err);
              return;
            });
        }
      } catch (err) {
        reject(err);
        return;
      }
    });
  }

  /**
   * Delete the session data at the given slot when overwriting a save file
   * For deleting the session of a finished run, use {@linkcode tryClearSession}
   * @param slotId the slot to clear
   * @returns Promise with result `true` if the session was deleted successfully, `false` otherwise
   */
  deleteSession(slotId: integer): Promise<boolean> {
    return new Promise<boolean>(resolve => {
      if (bypassLogin) {
        localStorage.removeItem(`sessionData${slotId ? slotId : ""}_${loggedInUser?.username}`);
        return resolve(true);
      }

      updateUserInfo().then(success => {
        if (success !== null && !success) {
          return resolve(false);
        }
        pokerogueApi.savedata.session.delete({ slot: slotId, clientSessionId }).then(error => {
          if (error) {
            if (error.startsWith("session out of date")) {
              this.scene.clearPhaseQueue();
              this.scene.unshiftPhase(new ReloadSessionPhase(this.scene));
            }
            console.error(error);
            resolve(false);
          } else {
            if (loggedInUser) {
              loggedInUser.lastSessionSlot = -1;
            }

            localStorage.removeItem(`sessionData${slotId ? slotId : ""}_${loggedInUser?.username}`);
            resolve(true);

          }
        });
      });
    });
  }

  /* Defines a localStorage item 'daily' to check on clears, offline implementation of savedata/newclear API
  If a GameModes clear other than Daily is checked, newClear = true as usual
  If a Daily mode is cleared, checks if it was already cleared before, based on seed, and returns true only to new daily clear runs */
  offlineNewClear(scene: BattleScene): Promise<boolean> {
    return new Promise<boolean>(resolve => {
      const sessionData = this.getSessionSaveData(scene);
      const seed = sessionData.seed;
      let daily: string[] = [];

      if (sessionData.gameMode === GameModes.DAILY) {
        if (localStorage.hasOwnProperty("daily")) {
          daily = JSON.parse(atob(localStorage.getItem("daily")!)); // TODO: is this bang correct?
          if (daily.includes(seed)) {
            return resolve(false);
          } else {
            daily.push(seed);
            localStorage.setItem("daily", btoa(JSON.stringify(daily)));
            return resolve(true);
          }
        } else {
          daily.push(seed);
          localStorage.setItem("daily", btoa(JSON.stringify(daily)));
          return resolve(true);
        }
      } else {
        return resolve(true);
      }
    });
  }


  /**
   * Attempt to clear session data after the end of a run
   * After session data is removed, attempt to update user info so the menu updates
   * To delete an unfinished run instead, use {@linkcode deleteSession}
   */
  async tryClearSession(scene: BattleScene, slotId: integer): Promise<[success: boolean, newClear: boolean]> {
    let result: [boolean, boolean] = [ false, false ];

    if (bypassLogin) {
      localStorage.removeItem(`sessionData${slotId ? slotId : ""}_${loggedInUser?.username}`);
      result = [ true, true ];
    } else {
      const sessionData = this.getSessionSaveData(scene);
      const { trainerId } = this;
      const jsonResponse = await pokerogueApi.savedata.session.clear({ slot: slotId, trainerId, clientSessionId }, sessionData);

      if (!jsonResponse?.error) {
        result = [ true, jsonResponse?.success ?? false ];
        if (loggedInUser) {
          loggedInUser!.lastSessionSlot = -1;
        }
        localStorage.removeItem(`sessionData${slotId ? slotId : ""}_${loggedInUser?.username}`);
      } else {
        if (jsonResponse && jsonResponse.error?.startsWith("session out of date")) {
          this.scene.clearPhaseQueue();
          this.scene.unshiftPhase(new ReloadSessionPhase(this.scene));
        }

        console.error(jsonResponse);
        result = [ false, false ];
      }
    }

    await updateUserInfo();

    return result;
  }

  parseSessionData(dataStr: string): SessionSaveData {
    const sessionData = JSON.parse(dataStr, (k: string, v: any) => {
      /*const versions = [ scene.game.config.gameVersion, sessionData.gameVersion || '0.0.0' ];

      if (versions[0] !== versions[1]) {
        const [ versionNumbers, oldVersionNumbers ] = versions.map(ver => ver.split('.').map(v => parseInt(v)));
      }*/

      if (k === "party" || k === "enemyParty") {
        const ret: PokemonData[] = [];
        if (v === null) {
          v = [];
        }
        for (const pd of v) {
          ret.push(new PokemonData(pd));
        }
        return ret;
      }

      if (k === "trainer") {
        return v ? new TrainerData(v) : null;
      }

      if (k === "modifiers" || k === "enemyModifiers") {
        const player = k === "modifiers";
        const ret: PersistentModifierData[] = [];
        if (v === null) {
          v = [];
        }
        for (const md of v) {
          if (md?.className === "ExpBalanceModifier") { // Temporarily limit EXP Balance until it gets reworked
            md.stackCount = Math.min(md.stackCount, 4);
          }
          if (md instanceof Modifier.EnemyAttackStatusEffectChanceModifier && md.effect === StatusEffect.FREEZE || md.effect === StatusEffect.SLEEP) {
            continue;
          }
          ret.push(new PersistentModifierData(md, player));
        }
        return ret;
      }

      if (k === "arena") {
        return new ArenaData(v);
      }

      if (k === "challenges") {
        const ret: ChallengeData[] = [];
        if (v === null) {
          v = [];
        }
        for (const c of v) {
          ret.push(new ChallengeData(c));
        }
        return ret;
      }

      if (k === "mysteryEncounterType") {
        return v as MysteryEncounterType;
      }

      if (k === "mysteryEncounterSaveData") {
        return new MysteryEncounterSaveData(v);
      }

      return v;
    }) as SessionSaveData;

    applySessionVersionMigration(sessionData);

    return sessionData;
  }

  saveAll(scene: BattleScene, skipVerification: boolean = false, sync: boolean = false, useCachedSession: boolean = false, useCachedSystem: boolean = false): Promise<boolean> {
    return new Promise<boolean>(resolve => {
      Utils.executeIf(!skipVerification, updateUserInfo).then(success => {
        if (success !== null && !success) {
          return resolve(false);
        }
        if (sync) {
          this.scene.ui.savingIcon.show();
        }
        const sessionData = useCachedSession ? this.parseSessionData(decrypt(localStorage.getItem(`sessionData${scene.sessionSlotId ? scene.sessionSlotId : ""}_${loggedInUser?.username}`)!, bypassLogin)) : this.getSessionSaveData(scene); // TODO: is this bang correct?

        const maxIntAttrValue = 0x80000000;
        const systemData = useCachedSystem ? this.parseSystemData(decrypt(localStorage.getItem(`data_${loggedInUser?.username}`)!, bypassLogin)) : this.getSystemSaveData(); // TODO: is this bang correct?

        const request = {
          system: systemData,
          session: sessionData,
          sessionSlotId: scene.sessionSlotId,
          clientSessionId: clientSessionId
        };

        localStorage.setItem(`data_${loggedInUser?.username}`, encrypt(JSON.stringify(systemData, (k: any, v: any) => typeof v === "bigint" ? v <= maxIntAttrValue ? Number(v) : v.toString() : v), bypassLogin));

        localStorage.setItem(`sessionData${scene.sessionSlotId ? scene.sessionSlotId : ""}_${loggedInUser?.username}`, encrypt(JSON.stringify(sessionData), bypassLogin));

        console.debug("Session data saved");

        if (!bypassLogin && sync) {
          pokerogueApi.savedata.updateAll(request)
            .then(error => {
              if (sync) {
                this.scene.lastSavePlayTime = 0;
                this.scene.ui.savingIcon.hide();
              }
              if (error) {
                if (error.startsWith("session out of date")) {
                  this.scene.clearPhaseQueue();
                  this.scene.unshiftPhase(new ReloadSessionPhase(this.scene));
                }
                console.error(error);
                return resolve(false);
              }
              resolve(true);
            });
        } else {
          this.verify().then(success => {
            this.scene.ui.savingIcon.hide();
            resolve(success);
          });
        }
      });
    });
  }

  public getDataToExport(dataType: GameDataType, slotId: integer = 0): Promise<string | null> {
    return new Promise<string | null>(resolve => {
      if (!bypassLogin && dataType < GameDataType.SETTINGS) {
        Utils.apiFetch(`savedata/${dataType === GameDataType.SYSTEM ? "system" : "session"}/get?clientSessionId=${clientSessionId}${dataType === GameDataType.SESSION ? `&slot=${slotId}` : ""}`, true)
          .then(response => response.text())
          .then(response => {
            if (!response.length || response[0] !== "{") {
              console.error(response);
              resolve(null);
            }
            resolve(response);
          });
      } else {
        const dataKey: string = getDataTypeKey(dataType, slotId, loggedInUser?.username);
        const data = localStorage.getItem(dataKey);
        resolve((!data || dataType === GameDataType.SETTINGS) ? data : decrypt(data, bypassLogin));
      }
    });
  }

  public tryExportData(dataType: GameDataType, slotId: integer = 0): Promise<boolean> {
    return new Promise<boolean>(resolve => {
      const dataKey: string = getDataTypeKey(dataType, slotId, loggedInUser?.username);
      const handleData = (dataStr: string) => {
        switch (dataType) {
          case GameDataType.SYSTEM:
            dataStr = this.convertSystemDataStr(dataStr, true);
            break;
        }
        const encryptedData = AES.encrypt(dataStr, saveKey);
        const blob = new Blob([ encryptedData.toString() ], { type: "text/json" });
        const link = document.createElement("a");
        link.href = window.URL.createObjectURL(blob);
        link.download = `${dataKey}.prsv`;
        link.click();
        link.remove();
      };
<<<<<<< HEAD
      this.getDataToExport(dataType, slotId)
        .then(data => {
          if (data) {
            handleData(data);
          }
          resolve(!!data);
        });
    });
  }

  public validateDataToImport(dataStr: string, dataType: GameDataType): boolean {
    try {
      switch (dataType) {
        case GameDataType.SYSTEM:
          dataStr = this.convertSystemDataStr(dataStr);
          const systemData = this.parseSystemData(dataStr);
          return !!systemData.dexData && !!systemData.timestamp;
        case GameDataType.SESSION:
          const sessionData = this.parseSessionData(dataStr);
          return !!sessionData.party && !!sessionData.enemyParty && !!sessionData.timestamp;
        case GameDataType.RUN_HISTORY:
          const data = JSON.parse(dataStr);
          const keys = Object.keys(data);
          return keys.every((key) => {
            const entryKeys = Object.keys(data[key]);
            return [ "isFavorite", "isVictory", "entry" ].every(v => entryKeys.includes(v)) && entryKeys.length === 3;
          });
        case GameDataType.SETTINGS:
          return Object.entries(JSON.parse(dataStr))
            .every(([ k, v ]: [string, number]) => {
              const index: number = settingIndex(k);
              return index === -1 || Setting[index].options.length > v;
            });
        case GameDataType.TUTORIALS:
        case GameDataType.SEEN_DIALOGUES:
          return true;
=======
      if (!bypassLogin && dataType < GameDataType.SETTINGS) {
        let promise: Promise<string | null> = Promise.resolve(null);

        if (dataType === GameDataType.SYSTEM) {
          promise = pokerogueApi.savedata.system.get({ clientSessionId });
        } else if (dataType === GameDataType.SESSION) {
          promise = pokerogueApi.savedata.session.get({ slot: slotId, clientSessionId });
        }

        promise.then(response => {
          if (!response?.length || response[0] !== "{") {
            console.error(response);
            resolve(false);
            return;
          }

          handleData(response);
          resolve(true);
        });
      } else {
        const data = localStorage.getItem(dataKey);
        if (data) {
          handleData(decrypt(data, bypassLogin));
        }
        resolve(!!data);
>>>>>>> 6442b834
      }
    } catch (ex) {
      console.error(ex);
      return false;
    }
  }

  public setImportedData(dataStr: string, dataType: GameDataType, slotId: integer = 0) {
    const dataKey = getDataTypeKey(dataType, slotId, loggedInUser?.username);
    const encryptedData = (dataType === GameDataType.SETTINGS) ? dataStr : encrypt(dataStr, bypassLogin);
    localStorage.setItem(dataKey, encryptedData);
  }

  public importData(dataType: GameDataType, slotId: integer = 0): void {
    let saveFile: any = document.getElementById("saveFile");
    if (saveFile) {
      saveFile.remove();
    }

    saveFile = document.createElement("input");
    saveFile.id = "saveFile";
    saveFile.type = "file";
    saveFile.accept = ".prsv";
    saveFile.style.display = "none";
    saveFile.addEventListener("change",
      e => {
        const reader = new FileReader();

        reader.onload = (_ => {
          return e => {
            const dataName = (dataType === GameDataType.RUN_HISTORY)
              ? i18next.t("menuUiHandler:RUN_HISTORY").toLowerCase()
              : GameDataType[dataType].toLowerCase();
            const dataStr = AES.decrypt(e.target?.result?.toString()!, saveKey).toString(enc.Utf8); // TODO: is this bang correct?
            const valid = this.validateDataToImport(dataStr, dataType);

            const displayError = (error: string) => this.scene.ui.showText(error, null, () => this.scene.ui.showText("", 0), Utils.fixedInt(1500));

            if (!valid) {
              return this.scene.ui.showText(`Your ${dataName} data could not be loaded. It may be corrupted.`, null, () => this.scene.ui.showText("", 0), Utils.fixedInt(1500));
            }

            this.scene.ui.showText(`Your ${dataName} data will be overridden and the page will reload. Proceed?`, null, () => {
              this.scene.ui.setOverlayMode(Mode.CONFIRM, () => {
                this.setImportedData(dataStr, dataType, slotId);

                if (!bypassLogin && dataType < GameDataType.SETTINGS) {
                  updateUserInfo().then(success => {
                    if (!success[0]) {
                      return displayError(`Could not contact the server. Your ${dataName} data could not be imported.`);
                    }
                    const { trainerId, secretId } = this;
                    let updatePromise: Promise<string | null>;
                    if (dataType === GameDataType.SESSION) {
                      updatePromise = pokerogueApi.savedata.session.update({ slot: slotId, trainerId, secretId, clientSessionId }, dataStr);
                    } else {
                      updatePromise = pokerogueApi.savedata.system.update({ trainerId, secretId, clientSessionId }, dataStr);
                    }
                    updatePromise
                      .then(error => {
                        if (error) {
                          console.error(error);
                          return displayError(`An error occurred while updating ${dataName} data. Please contact the administrator.`);
                        }
                        window.location = window.location;
                      });
                  });
                } else {
                  window.location = window.location;
                }
              }, () => {
                this.scene.ui.revertMode();
                this.scene.ui.showText("", 0);
              }, false, -98);
            });
          };
        })((e.target as any).files[0]);

        reader.readAsText((e.target as any).files[0]);
      }
    );
    saveFile.click();
    /*(this.scene.plugins.get('rexfilechooserplugin') as FileChooserPlugin).open({ accept: '.prsv' })
      .then(result => {
    });*/
  }

  private initDexData(): void {
    const data: DexData = {};

    for (const species of allSpecies) {
      data[species.speciesId] = {
        seenAttr: 0n, caughtAttr: 0n, natureAttr: 0, seenCount: 0, caughtCount: 0, hatchedCount: 0, ivs: [ 0, 0, 0, 0, 0, 0 ]
      };
    }

    const defaultStarterAttr = DexAttr.NON_SHINY | DexAttr.MALE | DexAttr.FEMALE | DexAttr.DEFAULT_VARIANT | DexAttr.DEFAULT_FORM;

    const defaultStarterNatures: Nature[] = [];

    this.scene.executeWithSeedOffset(() => {
      const neutralNatures = [ Nature.HARDY, Nature.DOCILE, Nature.SERIOUS, Nature.BASHFUL, Nature.QUIRKY ];
      for (let s = 0; s < defaultStarterSpecies.length; s++) {
        defaultStarterNatures.push(Utils.randSeedItem(neutralNatures));
      }
    }, 0, "default");

    for (let ds = 0; ds < defaultStarterSpecies.length; ds++) {
      const entry = data[defaultStarterSpecies[ds]] as DexEntry;
      entry.seenAttr = defaultStarterAttr;
      entry.caughtAttr = defaultStarterAttr;
      entry.natureAttr = 1 << (defaultStarterNatures[ds] + 1);
      for (const i in entry.ivs) {
        entry.ivs[i] = 15;
      }
    }

    this.defaultDexData = Object.assign({}, data);
    this.dexData = data;
  }

  private initStarterData(): void {
    const starterData: StarterData = {};

    const starterSpeciesIds = Object.keys(speciesStarterCosts).map(k => parseInt(k) as Species);

    for (const speciesId of starterSpeciesIds) {
      starterData[speciesId] = {
        moveset: null,
        eggMoves: 0,
        candyCount: 0,
        friendship: 0,
        abilityAttr: defaultStarterSpecies.includes(speciesId) ? AbilityAttr.ABILITY_1 : 0,
        passiveAttr: 0,
        valueReduction: 0,
        classicWinCount: 0
      };
    }

    this.starterData = starterData;
  }

  setPokemonSeen(pokemon: Pokemon, incrementCount: boolean = true, trainer: boolean = false): void {
    // Some Mystery Encounters block updates to these stats
    if (this.scene.currentBattle?.isBattleMysteryEncounter() && this.scene.currentBattle.mysteryEncounter?.preventGameStatsUpdates) {
      return;
    }
    const dexEntry = this.dexData[pokemon.species.speciesId];
    dexEntry.seenAttr |= pokemon.getDexAttr();
    if (incrementCount) {
      dexEntry.seenCount++;
      this.gameStats.pokemonSeen++;
      if (!trainer && pokemon.species.subLegendary) {
        this.gameStats.subLegendaryPokemonSeen++;
      } else if (!trainer && pokemon.species.legendary) {
        this.gameStats.legendaryPokemonSeen++;
      } else if (!trainer && pokemon.species.mythical) {
        this.gameStats.mythicalPokemonSeen++;
      }
      if (!trainer && pokemon.isShiny()) {
        this.gameStats.shinyPokemonSeen++;
      }
    }
  }

  /**
   *
   * @param pokemon
   * @param incrementCount
   * @param fromEgg
   * @param showMessage
   * @returns `true` if Pokemon catch unlocked a new starter, `false` if Pokemon catch did not unlock a starter
   */
  setPokemonCaught(pokemon: Pokemon, incrementCount: boolean = true, fromEgg: boolean = false, showMessage: boolean = true): Promise<boolean> {
    // If incrementCount === false (not a catch scenario), only update the pokemon's dex data if the Pokemon has already been marked as caught in dex
    // Prevents form changes, nature changes, etc. from unintentionally updating the dex data of a "rental" pokemon
    const speciesRootForm = pokemon.species.getRootSpeciesId();
    if (!incrementCount && !this.scene.gameData.dexData[speciesRootForm].caughtAttr) {
      return Promise.resolve(false);
    } else {
      return this.setPokemonSpeciesCaught(pokemon, pokemon.species, incrementCount, fromEgg, showMessage);
    }
  }

  /**
   *
   * @param pokemon
   * @param species
   * @param incrementCount
   * @param fromEgg
   * @param showMessage
   * @returns `true` if Pokemon catch unlocked a new starter, `false` if Pokemon catch did not unlock a starter
   */
  setPokemonSpeciesCaught(pokemon: Pokemon, species: PokemonSpecies, incrementCount: boolean = true, fromEgg: boolean = false, showMessage: boolean = true): Promise<boolean> {
    return new Promise<boolean>(resolve => {
      const dexEntry = this.dexData[species.speciesId];
      const caughtAttr = dexEntry.caughtAttr;
      const formIndex = pokemon.formIndex;
      if (noStarterFormKeys.includes(pokemon.getFormKey())) {
        pokemon.formIndex = 0;
      }
      const dexAttr = pokemon.getDexAttr();
      pokemon.formIndex = formIndex;

      // Mark as caught
      dexEntry.caughtAttr |= dexAttr;

      // Unlock ability
      if (speciesStarterCosts.hasOwnProperty(species.speciesId)) {
        this.starterData[species.speciesId].abilityAttr |= pokemon.abilityIndex !== 1 || pokemon.species.ability2
          ? 1 << pokemon.abilityIndex
          : AbilityAttr.ABILITY_HIDDEN;
      }

      // Unlock nature
      dexEntry.natureAttr |= 1 << (pokemon.nature + 1);

      const hasPrevolution = pokemonPrevolutions.hasOwnProperty(species.speciesId);
      const newCatch = !caughtAttr;
      const hasNewAttr = (caughtAttr & dexAttr) !== dexAttr;

      if (incrementCount) {
        if (!fromEgg) {
          dexEntry.caughtCount++;
          this.gameStats.pokemonCaught++;
          if (pokemon.species.subLegendary) {
            this.gameStats.subLegendaryPokemonCaught++;
          } else if (pokemon.species.legendary) {
            this.gameStats.legendaryPokemonCaught++;
          } else if (pokemon.species.mythical) {
            this.gameStats.mythicalPokemonCaught++;
          }
          if (pokemon.isShiny()) {
            this.gameStats.shinyPokemonCaught++;
          }
        } else {
          dexEntry.hatchedCount++;
          this.gameStats.pokemonHatched++;
          if (pokemon.species.subLegendary) {
            this.gameStats.subLegendaryPokemonHatched++;
          } else if (pokemon.species.legendary) {
            this.gameStats.legendaryPokemonHatched++;
          } else if (pokemon.species.mythical) {
            this.gameStats.mythicalPokemonHatched++;
          }
          if (pokemon.isShiny()) {
            this.gameStats.shinyPokemonHatched++;
          }
        }

        if (!hasPrevolution && (!pokemon.scene.gameMode.isDaily || hasNewAttr || fromEgg)) {
          this.addStarterCandy(species, (1 * (pokemon.isShiny() ? 5 * (1 << (pokemon.variant ?? 0)) : 1)) * (fromEgg || pokemon.isBoss() ? 2 : 1));
        }
      }

      const checkPrevolution = (newStarter: boolean) => {
        if (hasPrevolution) {
          const prevolutionSpecies = pokemonPrevolutions[species.speciesId];
          this.setPokemonSpeciesCaught(pokemon, getPokemonSpecies(prevolutionSpecies), incrementCount, fromEgg, showMessage).then(result => resolve(result));
        } else {
          resolve(newStarter);
        }
      };

      if (newCatch && speciesStarterCosts.hasOwnProperty(species.speciesId)) {
        if (!showMessage) {
          resolve(true);
          return;
        }
        this.scene.playSound("level_up_fanfare");
        this.scene.ui.showText(i18next.t("battle:addedAsAStarter", { pokemonName: species.name }), null, () => checkPrevolution(true), null, true);
      } else {
        checkPrevolution(false);
      }
    });
  }

  incrementRibbonCount(species: PokemonSpecies, forStarter: boolean = false): integer {
    const speciesIdToIncrement: Species = species.getRootSpeciesId(forStarter);

    if (!this.starterData[speciesIdToIncrement].classicWinCount) {
      this.starterData[speciesIdToIncrement].classicWinCount = 0;
    }

    if (!this.starterData[speciesIdToIncrement].classicWinCount) {
      this.scene.gameData.gameStats.ribbonsOwned++;
    }

    const ribbonsInStats: integer = this.scene.gameData.gameStats.ribbonsOwned;

    if (ribbonsInStats >= 100) {
      this.scene.validateAchv(achvs._100_RIBBONS);
    }
    if (ribbonsInStats >= 75) {
      this.scene.validateAchv(achvs._75_RIBBONS);
    }
    if (ribbonsInStats >= 50) {
      this.scene.validateAchv(achvs._50_RIBBONS);
    }
    if (ribbonsInStats >= 25) {
      this.scene.validateAchv(achvs._25_RIBBONS);
    }
    if (ribbonsInStats >= 10) {
      this.scene.validateAchv(achvs._10_RIBBONS);
    }

    return ++this.starterData[speciesIdToIncrement].classicWinCount;
  }

  /**
   * Adds a candy to the player's game data for a given {@linkcode PokemonSpecies}.
   * Will do nothing if the player does not have the Pokemon owned in their system save data.
   * @param species
   * @param count
   */
  addStarterCandy(species: PokemonSpecies, count: integer): void {
    // Only gain candies if the Pokemon has already been marked as caught in dex (ignore "rental" pokemon)
    const speciesRootForm = species.getRootSpeciesId();
    if (this.scene.gameData.dexData[speciesRootForm].caughtAttr) {
      this.scene.candyBar.showStarterSpeciesCandy(species.speciesId, count);
      this.starterData[species.speciesId].candyCount += count;
    }
  }

  /**
   *
   * @param species
   * @param eggMoveIndex
   * @param showMessage Default true. If true, will display message for unlocked egg move
   * @param prependSpeciesToMessage Default false. If true, will change message from "X Egg Move Unlocked!" to "Bulbasaur X Egg Move Unlocked!"
   */
  setEggMoveUnlocked(species: PokemonSpecies, eggMoveIndex: integer, showMessage: boolean = true, prependSpeciesToMessage: boolean = false): Promise<boolean> {
    return new Promise<boolean>(resolve => {
      const speciesId = species.speciesId;
      if (!speciesEggMoves.hasOwnProperty(speciesId) || !speciesEggMoves[speciesId][eggMoveIndex]) {
        resolve(false);
        return;
      }

      if (!this.starterData[speciesId].eggMoves) {
        this.starterData[speciesId].eggMoves = 0;
      }

      const value = 1 << eggMoveIndex;

      if (this.starterData[speciesId].eggMoves & value) {
        resolve(false);
        return;
      }

      this.starterData[speciesId].eggMoves |= value;
      if (!showMessage) {
        resolve(true);
        return;
      }
      this.scene.playSound("level_up_fanfare");
      const moveName = allMoves[speciesEggMoves[speciesId][eggMoveIndex]].name;
      let message = prependSpeciesToMessage ? species.getName() + " " : "";
      message += eggMoveIndex === 3 ? i18next.t("egg:rareEggMoveUnlock", { moveName: moveName }) : i18next.t("egg:eggMoveUnlock", { moveName: moveName });

      this.scene.ui.showText(message, null, () => resolve(true), null, true);
    });
  }

  /**
   * Checks whether the root species of a given {@PokemonSpecies} has been unlocked in the dex
   */
  isRootSpeciesUnlocked(species: PokemonSpecies): boolean {
    return !!this.dexData[species.getRootSpeciesId()]?.caughtAttr;
  }

  /**
   * Unlocks the given {@linkcode Nature} for a {@linkcode PokemonSpecies} and its prevolutions.
   * Will fail silently if root species has not been unlocked
   */
  unlockSpeciesNature(species: PokemonSpecies, nature: Nature): void {
    if (!this.isRootSpeciesUnlocked(species)) {
      return;
    }

    //recursively unlock nature for species and prevolutions
    const _unlockSpeciesNature = (speciesId: Species) => {
      this.dexData[speciesId].natureAttr |= 1 << (nature + 1);
      if (pokemonPrevolutions.hasOwnProperty(speciesId)) {
        _unlockSpeciesNature(pokemonPrevolutions[speciesId]);
      }
    };
    _unlockSpeciesNature(species.speciesId);
  }

  updateSpeciesDexIvs(speciesId: Species, ivs: integer[]): void {
    let dexEntry: DexEntry;
    do {
      dexEntry = this.scene.gameData.dexData[speciesId];
      const dexIvs = dexEntry.ivs;
      for (let i = 0; i < dexIvs.length; i++) {
        if (dexIvs[i] < ivs[i]) {
          dexIvs[i] = ivs[i];
        }
      }
      if (dexIvs.filter(iv => iv === 31).length === 6) {
        this.scene.validateAchv(achvs.PERFECT_IVS);
      }
    } while (pokemonPrevolutions.hasOwnProperty(speciesId) && (speciesId = pokemonPrevolutions[speciesId]));
  }

  getSpeciesCount(dexEntryPredicate: (entry: DexEntry) => boolean): integer {
    const dexKeys = Object.keys(this.dexData);
    let speciesCount = 0;
    for (const s of dexKeys) {
      if (dexEntryPredicate(this.dexData[s])) {
        speciesCount++;
      }
    }
    return speciesCount;
  }

  getStarterCount(dexEntryPredicate: (entry: DexEntry) => boolean): integer {
    const starterKeys = Object.keys(speciesStarterCosts);
    let starterCount = 0;
    for (const s of starterKeys) {
      const starterDexEntry = this.dexData[s];
      if (dexEntryPredicate(starterDexEntry)) {
        starterCount++;
      }
    }
    return starterCount;
  }

  getSpeciesDefaultDexAttr(species: PokemonSpecies, _forSeen: boolean = false, optimistic: boolean = false): bigint {
    let ret = 0n;
    const dexEntry = this.dexData[species.speciesId];
    const attr = dexEntry.caughtAttr;
    if (optimistic) {
      if (attr & DexAttr.SHINY) {
        ret |= DexAttr.SHINY;

        if (attr & DexAttr.VARIANT_3) {
          ret |= DexAttr.VARIANT_3;
        } else if (attr & DexAttr.VARIANT_2) {
          ret |= DexAttr.VARIANT_2;
        } else {
          ret |= DexAttr.DEFAULT_VARIANT;
        }
      } else {
        ret |= DexAttr.NON_SHINY;
        ret |= DexAttr.DEFAULT_VARIANT;
      }
    } else {
      // Default to non shiny. Fallback to shiny if it's the only thing that's unlocked
      ret |= (attr & DexAttr.NON_SHINY || !(attr & DexAttr.SHINY)) ? DexAttr.NON_SHINY : DexAttr.SHINY;

      if (attr & DexAttr.DEFAULT_VARIANT) {
        ret |= DexAttr.DEFAULT_VARIANT;
      } else if (attr & DexAttr.VARIANT_2) {
        ret |= DexAttr.VARIANT_2;
      } else if (attr & DexAttr.VARIANT_3) {
        ret |= DexAttr.VARIANT_3;
      } else {
        ret |= DexAttr.DEFAULT_VARIANT;
      }
    }
    ret |= attr & DexAttr.MALE || !(attr & DexAttr.FEMALE) ? DexAttr.MALE : DexAttr.FEMALE;
    ret |= this.getFormAttr(this.getFormIndex(attr));
    return ret;
  }

  getSpeciesDexAttrProps(species: PokemonSpecies, dexAttr: bigint): DexAttrProps {
    const shiny = !(dexAttr & DexAttr.NON_SHINY);
    const female = !(dexAttr & DexAttr.MALE);
    let variant: Variant = 0;
    if (dexAttr & DexAttr.DEFAULT_VARIANT) {
      variant = 0;
    } else if (dexAttr & DexAttr.VARIANT_2) {
      variant = 1;
    } else if (dexAttr & DexAttr.VARIANT_3) {
      variant = 2;
    }
    const formIndex = this.getFormIndex(dexAttr);

    return {
      shiny,
      female,
      variant,
      formIndex
    };
  }

  getStarterSpeciesDefaultAbilityIndex(species: PokemonSpecies): integer {
    const abilityAttr = this.starterData[species.speciesId].abilityAttr;
    return abilityAttr & AbilityAttr.ABILITY_1 ? 0 : !species.ability2 || abilityAttr & AbilityAttr.ABILITY_2 ? 1 : 2;
  }

  getSpeciesDefaultNature(species: PokemonSpecies): Nature {
    const dexEntry = this.dexData[species.speciesId];
    for (let n = 0; n < 25; n++) {
      if (dexEntry.natureAttr & (1 << (n + 1))) {
        return n as Nature;
      }
    }
    return 0 as Nature;
  }

  getSpeciesDefaultNatureAttr(species: PokemonSpecies): integer {
    return 1 << (this.getSpeciesDefaultNature(species));
  }

  getDexAttrLuck(dexAttr: bigint): integer {
    return dexAttr & DexAttr.SHINY ? dexAttr & DexAttr.VARIANT_3 ? 3 : dexAttr & DexAttr.VARIANT_2 ? 2 : 1 : 0;
  }

  getNaturesForAttr(natureAttr: integer = 0): Nature[] {
    const ret: Nature[] = [];
    for (let n = 0; n < 25; n++) {
      if (natureAttr & (1 << (n + 1))) {
        ret.push(n);
      }
    }
    return ret;
  }

  getSpeciesStarterValue(speciesId: Species): number {
    const baseValue = speciesStarterCosts[speciesId];
    let value = baseValue;

    const decrementValue = (value: number) => {
      if (value > 1) {
        value--;
      } else {
        value /= 2;
      }
      return value;
    };

    for (let v = 0; v < this.starterData[speciesId].valueReduction; v++) {
      value = decrementValue(value);
    }

    const cost = new Utils.NumberHolder(value);
    applyChallenges(this.scene.gameMode, ChallengeType.STARTER_COST, speciesId, cost);

    return cost.value;
  }

  getFormIndex(attr: bigint): integer {
    if (!attr || attr < DexAttr.DEFAULT_FORM) {
      return 0;
    }
    let f = 0;
    while (!(attr & this.getFormAttr(f))) {
      f++;
    }
    return f;
  }

  getFormAttr(formIndex: integer): bigint {
    return BigInt(1) << BigInt(7 + formIndex);
  }

  consolidateDexData(dexData: DexData): void {
    for (const k of Object.keys(dexData)) {
      const entry = dexData[k] as DexEntry;
      if (!entry.hasOwnProperty("hatchedCount")) {
        entry.hatchedCount = 0;
      }
      if (!entry.hasOwnProperty("natureAttr") || (entry.caughtAttr && !entry.natureAttr)) {
        entry.natureAttr = this.defaultDexData?.[k].natureAttr || (1 << Utils.randInt(25, 1));
      }
    }
  }

  migrateStarterAbilities(systemData: SystemSaveData, initialStarterData?: StarterData): void {
    const starterIds = Object.keys(this.starterData).map(s => parseInt(s) as Species);
    const starterData = initialStarterData || systemData.starterData;
    const dexData = systemData.dexData;
    for (const s of starterIds) {
      const dexAttr = dexData[s].caughtAttr;
      starterData[s].abilityAttr = (dexAttr & DexAttr.DEFAULT_VARIANT ? AbilityAttr.ABILITY_1 : 0)
        | (dexAttr & DexAttr.VARIANT_2 ? AbilityAttr.ABILITY_2 : 0)
        | (dexAttr & DexAttr.VARIANT_3 ? AbilityAttr.ABILITY_HIDDEN : 0);
      if (dexAttr) {
        if (!(dexAttr & DexAttr.DEFAULT_VARIANT)) {
          dexData[s].caughtAttr ^= DexAttr.DEFAULT_VARIANT;
        }
        if (dexAttr & DexAttr.VARIANT_2) {
          dexData[s].caughtAttr ^= DexAttr.VARIANT_2;
        }
        if (dexAttr & DexAttr.VARIANT_3) {
          dexData[s].caughtAttr ^= DexAttr.VARIANT_3;
        }
      }
    }
  }
}<|MERGE_RESOLUTION|>--- conflicted
+++ resolved
@@ -1363,15 +1363,21 @@
   public getDataToExport(dataType: GameDataType, slotId: integer = 0): Promise<string | null> {
     return new Promise<string | null>(resolve => {
       if (!bypassLogin && dataType < GameDataType.SETTINGS) {
-        Utils.apiFetch(`savedata/${dataType === GameDataType.SYSTEM ? "system" : "session"}/get?clientSessionId=${clientSessionId}${dataType === GameDataType.SESSION ? `&slot=${slotId}` : ""}`, true)
-          .then(response => response.text())
-          .then(response => {
-            if (!response.length || response[0] !== "{") {
-              console.error(response);
-              resolve(null);
-            }
-            resolve(response);
-          });
+        let promise: Promise<string | null> = Promise.resolve(null);
+
+        if (dataType === GameDataType.SYSTEM) {
+          promise = pokerogueApi.savedata.system.get({ clientSessionId });
+        } else if (dataType === GameDataType.SESSION) {
+          promise = pokerogueApi.savedata.session.get({ slot: slotId, clientSessionId });
+        }
+
+        promise.then(response => {
+          if (!response?.length || response[0] !== "{") {
+            console.error(response);
+            resolve(null);
+          }
+          resolve(response);
+        });
       } else {
         const dataKey: string = getDataTypeKey(dataType, slotId, loggedInUser?.username);
         const data = localStorage.getItem(dataKey);
@@ -1397,7 +1403,6 @@
         link.click();
         link.remove();
       };
-<<<<<<< HEAD
       this.getDataToExport(dataType, slotId)
         .then(data => {
           if (data) {
@@ -1434,33 +1439,6 @@
         case GameDataType.TUTORIALS:
         case GameDataType.SEEN_DIALOGUES:
           return true;
-=======
-      if (!bypassLogin && dataType < GameDataType.SETTINGS) {
-        let promise: Promise<string | null> = Promise.resolve(null);
-
-        if (dataType === GameDataType.SYSTEM) {
-          promise = pokerogueApi.savedata.system.get({ clientSessionId });
-        } else if (dataType === GameDataType.SESSION) {
-          promise = pokerogueApi.savedata.session.get({ slot: slotId, clientSessionId });
-        }
-
-        promise.then(response => {
-          if (!response?.length || response[0] !== "{") {
-            console.error(response);
-            resolve(false);
-            return;
-          }
-
-          handleData(response);
-          resolve(true);
-        });
-      } else {
-        const data = localStorage.getItem(dataKey);
-        if (data) {
-          handleData(decrypt(data, bypassLogin));
-        }
-        resolve(!!data);
->>>>>>> 6442b834
       }
     } catch (ex) {
       console.error(ex);
