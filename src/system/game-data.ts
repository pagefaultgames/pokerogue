--- conflicted
+++ resolved
@@ -197,11 +197,8 @@
   variant?: integer;
   form?: integer;
   female?: boolean;
-<<<<<<< HEAD
+  shiny?: boolean;
   favorite?: boolean;
-=======
-  shiny?: boolean;
->>>>>>> 49bb6815
 }
 
 export interface StarterPreferences {
