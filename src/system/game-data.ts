import i18next from "i18next";
import BattleScene, { PokeballCounts, bypassLogin } from "../battle-scene";
import Pokemon, { EnemyPokemon, PlayerPokemon } from "../field/pokemon";
import { pokemonEvolutions, pokemonPrevolutions } from "../data/pokemon-evolutions";
import PokemonSpecies, { allSpecies, getPokemonSpecies, noStarterFormKeys, speciesStarters } from "../data/pokemon-species";
import * as Utils from "../utils";
import Overrides from "#app/overrides";
import PokemonData from "./pokemon-data";
import PersistentModifierData from "./modifier-data";
import ArenaData from "./arena-data";
import { Unlockables } from "./unlockables";
import { GameModes, getGameMode } from "../game-mode";
import { BattleType } from "../battle";
import TrainerData from "./trainer-data";
import { trainerConfigs } from "../data/trainer-config";
import { SettingKeys, resetSettings, setSetting } from "./settings/settings";
import { achvs } from "./achv";
import EggData from "./egg-data";
import { Egg } from "../data/egg";
import { VoucherType, vouchers } from "./voucher";
import { AES, enc } from "crypto-js";
import { Mode } from "../ui/ui";
import { clientSessionId, loggedInUser, updateUserInfo } from "../account";
import { Nature } from "../data/nature";
import { GameStats } from "./game-stats";
import { Tutorial } from "../tutorial";
import { speciesEggMoves } from "../data/egg-moves";
import { allMoves } from "../data/move";
import { TrainerVariant } from "../field/trainer";
import { OutdatedPhase, ReloadSessionPhase } from "#app/phases";
import { Variant, variantData } from "#app/data/variant";
import {setSettingGamepad, SettingGamepad, settingGamepadDefaults} from "./settings/settings-gamepad";
import {setSettingKeyboard, SettingKeyboard} from "#app/system/settings/settings-keyboard";
import { TerrainChangedEvent, WeatherChangedEvent } from "#app/events/arena.js";
import { EnemyAttackStatusEffectChanceModifier } from "../modifier/modifier";
import { StatusEffect } from "#app/data/status-effect.js";
import ChallengeData from "./challenge-data";
import { Device } from "#enums/devices";
import { GameDataType } from "#enums/game-data-type";
import { Moves } from "#enums/moves";
import { PlayerGender } from "#enums/player-gender";
import { Species } from "#enums/species";
import { applyChallenges, ChallengeType } from "#app/data/challenge.js";
<<<<<<< HEAD
=======
import { Abilities } from "#app/enums/abilities.js";
>>>>>>> 118db8c7

export const defaultStarterSpecies: Species[] = [
  Species.BULBASAUR, Species.CHARMANDER, Species.SQUIRTLE,
  Species.CHIKORITA, Species.CYNDAQUIL, Species.TOTODILE,
  Species.TREECKO, Species.TORCHIC, Species.MUDKIP,
  Species.TURTWIG, Species.CHIMCHAR, Species.PIPLUP,
  Species.SNIVY, Species.TEPIG, Species.OSHAWOTT,
  Species.CHESPIN, Species.FENNEKIN, Species.FROAKIE,
  Species.ROWLET, Species.LITTEN, Species.POPPLIO,
  Species.GROOKEY, Species.SCORBUNNY, Species.SOBBLE,
  Species.SPRIGATITO, Species.FUECOCO, Species.QUAXLY
];

const saveKey = "x0i2O7WRiANTqPmZ"; // Temporary; secure encryption is not yet necessary

export function getDataTypeKey(dataType: GameDataType, slotId: integer = 0): string {
  switch (dataType) {
  case GameDataType.SYSTEM:
    return "data";
  case GameDataType.SESSION:
    let ret = "sessionData";
    if (slotId) {
      ret += slotId;
    }
    return ret;
  case GameDataType.SETTINGS:
    return "settings";
  case GameDataType.TUTORIALS:
    return "tutorials";
  case GameDataType.SEEN_DIALOGUES:
    return "seenDialogues";
  }
}

export function encrypt(data: string, bypassLogin: boolean): string {
  return (bypassLogin
    ? (data: string) => btoa(data)
    : (data: string) => AES.encrypt(data, saveKey))(data);
}

export function decrypt(data: string, bypassLogin: boolean): string {
  return (bypassLogin
    ? (data: string) => atob(data)
    : (data: string) => AES.decrypt(data, saveKey).toString(enc.Utf8))(data);
}

interface SystemSaveData {
  trainerId: integer;
  secretId: integer;
  gender: PlayerGender;
  dexData: DexData;
  starterData: StarterData;
  gameStats: GameStats;
  unlocks: Unlocks;
  achvUnlocks: AchvUnlocks;
  voucherUnlocks: VoucherUnlocks;
  voucherCounts: VoucherCounts;
  eggs: EggData[];
  gameVersion: string;
  timestamp: integer;
  eggPity: integer[];
  unlockPity: integer[];
}

export interface SessionSaveData {
  seed: string;
  playTime: integer;
  gameMode: GameModes;
  party: PokemonData[];
  enemyParty: PokemonData[];
  modifiers: PersistentModifierData[];
  enemyModifiers: PersistentModifierData[];
  arena: ArenaData;
  pokeballCounts: PokeballCounts;
  money: integer;
  score: integer;
  waveIndex: integer;
  battleType: BattleType;
  trainer: TrainerData;
  gameVersion: string;
  timestamp: integer;
  challenges: ChallengeData[];
}

interface Unlocks {
  [key: integer]: boolean;
}

interface AchvUnlocks {
  [key: string]: integer
}

interface VoucherUnlocks {
  [key: string]: integer
}

export interface VoucherCounts {
    [type: string]: integer;
}

export interface DexData {
  [key: integer]: DexEntry
}

export interface DexEntry {
  seenAttr: bigint;
  caughtAttr: bigint;
  natureAttr: integer,
  seenCount: integer;
  caughtCount: integer;
  hatchedCount: integer;
  ivs: integer[];
}

export const DexAttr = {
  NON_SHINY: 1n,
  SHINY: 2n,
  MALE: 4n,
  FEMALE: 8n,
  DEFAULT_VARIANT: 16n,
  VARIANT_2: 32n,
  VARIANT_3: 64n,
  DEFAULT_FORM: 128n
};

export interface DexAttrProps {
  shiny: boolean;
  female: boolean;
  variant: Variant;
  formIndex: integer;
}

export const AbilityAttr = {
  ABILITY_1: 1,
  ABILITY_2: 2,
  ABILITY_HIDDEN: 4
};

export type StarterMoveset = [ Moves ] | [ Moves, Moves ] | [ Moves, Moves, Moves ] | [ Moves, Moves, Moves, Moves ];

export interface StarterFormMoveData {
  [key: integer]: StarterMoveset
}

export interface StarterMoveData {
  [key: integer]: StarterMoveset | StarterFormMoveData
}

export interface StarterAttributes {
  nature?: integer;
  ability?: integer;
  variant?: integer;
  form?: integer;
  female?: boolean;
}

export interface StarterPreferences {
  [key: integer]: StarterAttributes;
}

// the latest data saved/loaded for the Starter Preferences. Required to reduce read/writes. Initialize as "{}", since this is the default value and no data needs to be stored if present.
// if they ever add private static variables, move this into StarterPrefs
const StarterPrefers_DEFAULT : string = "{}";
let StarterPrefers_private_latest : string = StarterPrefers_DEFAULT;

// This is its own class as StarterPreferences...
// - don't need to be loaded on startup
// - isn't stored with other data
// - don't require to be encrypted
// - shouldn't require calls outside of the starter selection
export class StarterPrefs {
  // called on starter selection show once
  static load(): StarterPreferences {
    return JSON.parse(
      StarterPrefers_private_latest = (localStorage.getItem(`starterPrefs_${loggedInUser?.username}`) || StarterPrefers_DEFAULT)
    );
  }

  // called on starter selection clear, always
  static save(prefs: StarterPreferences): void {
    const pStr : string = JSON.stringify(prefs);
    if (pStr !== StarterPrefers_private_latest) {
      // something changed, store the update
      localStorage.setItem(`starterPrefs_${loggedInUser?.username}`, pStr);
    }
  }
}

export interface StarterDataEntry {
  moveset: StarterMoveset | StarterFormMoveData;
  eggMoves: integer;
  candyCount: integer;
  friendship: integer;
  abilityAttr: integer;
  passiveAttr: integer;
  valueReduction: integer;
  classicWinCount: integer;
}

export interface StarterData {
  [key: integer]: StarterDataEntry
}

export interface TutorialFlags {
  [key: string]: boolean
}

export interface SeenDialogues {
  [key: string]: boolean;
}

const systemShortKeys = {
  seenAttr: "$sa",
  caughtAttr: "$ca",
  natureAttr: "$na",
  seenCount: "$s" ,
  caughtCount: "$c",
  hatchedCount: "$hc",
  ivs: "$i",
  moveset: "$m",
  eggMoves: "$em",
  candyCount: "$x",
  friendship: "$f",
  abilityAttr: "$a",
  passiveAttr: "$pa",
  valueReduction: "$vr",
  classicWinCount: "$wc"
};

export class GameData {
  private scene: BattleScene;

  public trainerId: integer;
  public secretId: integer;

  public gender: PlayerGender;

  public dexData: DexData;
  private defaultDexData: DexData;

  public starterData: StarterData;

  public gameStats: GameStats;

  public unlocks: Unlocks;

  public achvUnlocks: AchvUnlocks;

  public voucherUnlocks: VoucherUnlocks;
  public voucherCounts: VoucherCounts;
  public eggs: Egg[];
  public eggPity: integer[];
  public unlockPity: integer[];

  constructor(scene: BattleScene) {
    this.scene = scene;
    this.loadSettings();
    this.loadGamepadSettings();
    this.loadMappingConfigs();
    this.trainerId = Utils.randInt(65536);
    this.secretId = Utils.randInt(65536);
    this.starterData = {};
    this.gameStats = new GameStats();
    this.unlocks = {
      [Unlockables.ENDLESS_MODE]: false,
      [Unlockables.MINI_BLACK_HOLE]: false,
      [Unlockables.SPLICED_ENDLESS_MODE]: false
    };
    this.achvUnlocks = {};
    this.voucherUnlocks = {};
    this.voucherCounts = {
      [VoucherType.REGULAR]: 0,
      [VoucherType.PLUS]: 0,
      [VoucherType.PREMIUM]: 0,
      [VoucherType.GOLDEN]: 0
    };
    this.eggs = [];
    this.eggPity = [0, 0, 0, 0];
    this.unlockPity = [0, 0, 0, 0];
    this.initDexData();
    this.initStarterData();
  }

  public getSystemSaveData(): SystemSaveData {
    return {
      trainerId: this.trainerId,
      secretId: this.secretId,
      gender: this.gender,
      dexData: this.dexData,
      starterData: this.starterData,
      gameStats: this.gameStats,
      unlocks: this.unlocks,
      achvUnlocks: this.achvUnlocks,
      voucherUnlocks: this.voucherUnlocks,
      voucherCounts: this.voucherCounts,
      eggs: this.eggs.map(e => new EggData(e)),
      gameVersion: this.scene.game.config.gameVersion,
      timestamp: new Date().getTime(),
      eggPity: this.eggPity.slice(0),
      unlockPity: this.unlockPity.slice(0)
    };
  }

  public saveSystem(): Promise<boolean> {
    return new Promise<boolean>(resolve => {
      this.scene.ui.savingIcon.show();
      const data = this.getSystemSaveData();

      const maxIntAttrValue = Math.pow(2, 31);
      const systemData = JSON.stringify(data, (k: any, v: any) => typeof v === "bigint" ? v <= maxIntAttrValue ? Number(v) : v.toString() : v);

      localStorage.setItem(`data_${loggedInUser.username}`, encrypt(systemData, bypassLogin));

      if (!bypassLogin) {
        Utils.apiPost(`savedata/system/update?clientSessionId=${clientSessionId}`, systemData, undefined, true)
          .then(response => response.text())
          .then(error => {
            this.scene.ui.savingIcon.hide();
            if (error) {
              if (error.startsWith("client version out of date")) {
                this.scene.clearPhaseQueue();
                this.scene.unshiftPhase(new OutdatedPhase(this.scene));
              } else if (error.startsWith("session out of date")) {
                this.scene.clearPhaseQueue();
                this.scene.unshiftPhase(new ReloadSessionPhase(this.scene));
              }
              console.error(error);
              return resolve(false);
            }
            resolve(true);
          });
      } else {
        this.scene.ui.savingIcon.hide();

        resolve(true);
      }
    });
  }

  public loadSystem(): Promise<boolean> {
    return new Promise<boolean>(resolve => {
      console.log("Client Session:", clientSessionId);

      if (bypassLogin && !localStorage.getItem(`data_${loggedInUser.username}`)) {
        return resolve(false);
      }

      if (!bypassLogin) {
        Utils.apiFetch(`savedata/system/get?clientSessionId=${clientSessionId}`, true)
          .then(response => response.text())
          .then(response => {
            if (!response.length || response[0] !== "{") {
              if (response.startsWith("sql: no rows in result set")) {
                this.scene.queueMessage("Save data could not be found. If this is a new account, you can safely ignore this message.", null, true);
                return resolve(true);
              } else if (response.indexOf("Too many connections") > -1) {
                this.scene.queueMessage("Too many people are trying to connect and the server is overloaded. Please try again later.", null, true);
                return resolve(false);
              }
              console.error(response);
              return resolve(false);
            }

            const cachedSystem = localStorage.getItem(`data_${loggedInUser.username}`);
            this.initSystem(response, cachedSystem ? AES.decrypt(cachedSystem, saveKey).toString(enc.Utf8) : null).then(resolve);
          });
      } else {
        this.initSystem(decrypt(localStorage.getItem(`data_${loggedInUser.username}`), bypassLogin)).then(resolve);
      }
    });
  }

  public initSystem(systemDataStr: string, cachedSystemDataStr?: string): Promise<boolean> {
    return new Promise<boolean>(resolve => {
      try {
        let systemData = this.parseSystemData(systemDataStr);

        if (cachedSystemDataStr) {
          const cachedSystemData = this.parseSystemData(cachedSystemDataStr);
          if (cachedSystemData.timestamp > systemData.timestamp) {
            console.debug("Use cached system");
            systemData = cachedSystemData;
            systemDataStr = cachedSystemDataStr;
          } else {
            this.clearLocalData();
          }
        }

        console.debug(systemData);

        localStorage.setItem(`data_${loggedInUser.username}`, encrypt(systemDataStr, bypassLogin));

        /*const versions = [ this.scene.game.config.gameVersion, data.gameVersion || '0.0.0' ];

        if (versions[0] !== versions[1]) {
          const [ versionNumbers, oldVersionNumbers ] = versions.map(ver => ver.split('.').map(v => parseInt(v)));
        }*/

        this.trainerId = systemData.trainerId;
        this.secretId = systemData.secretId;

        this.gender = systemData.gender;

        this.saveSetting(SettingKeys.Player_Gender, systemData.gender === PlayerGender.FEMALE ? 1 : 0);

        const initStarterData = !systemData.starterData;

        if (initStarterData) {
          this.initStarterData();

          if (systemData["starterMoveData"]) {
            const starterMoveData = systemData["starterMoveData"];
            for (const s of Object.keys(starterMoveData)) {
              this.starterData[s].moveset = starterMoveData[s];
            }
          }

          if (systemData["starterEggMoveData"]) {
            const starterEggMoveData = systemData["starterEggMoveData"];
            for (const s of Object.keys(starterEggMoveData)) {
              this.starterData[s].eggMoves = starterEggMoveData[s];
            }
          }

          this.migrateStarterAbilities(systemData, this.starterData);
        } else {
          if ([ "1.0.0", "1.0.1" ].includes(systemData.gameVersion)) {
            this.migrateStarterAbilities(systemData);
          }
          //this.fixVariantData(systemData);
          this.fixStarterData(systemData);
          // Migrate ability starter data if empty for caught species
          Object.keys(systemData.starterData).forEach(sd => {
            if (systemData.dexData[sd].caughtAttr && !systemData.starterData[sd].abilityAttr) {
              systemData.starterData[sd].abilityAttr = 1;
            }
          });
          this.starterData = systemData.starterData;
        }

        if (systemData.gameStats) {
          if (systemData.gameStats.legendaryPokemonCaught !== undefined && systemData.gameStats.subLegendaryPokemonCaught === undefined) {
            this.fixLegendaryStats(systemData);
          }
          this.gameStats = systemData.gameStats;
        }

        if (systemData.unlocks) {
          for (const key of Object.keys(systemData.unlocks)) {
            if (this.unlocks.hasOwnProperty(key)) {
              this.unlocks[key] = systemData.unlocks[key];
            }
          }
        }

        if (systemData.achvUnlocks) {
          for (const a of Object.keys(systemData.achvUnlocks)) {
            if (achvs.hasOwnProperty(a)) {
              this.achvUnlocks[a] = systemData.achvUnlocks[a];
            }
          }
        }

        if (systemData.voucherUnlocks) {
          for (const v of Object.keys(systemData.voucherUnlocks)) {
            if (vouchers.hasOwnProperty(v)) {
              this.voucherUnlocks[v] = systemData.voucherUnlocks[v];
            }
          }
        }

        if (systemData.voucherCounts) {
          Utils.getEnumKeys(VoucherType).forEach(key => {
            const index = VoucherType[key];
            this.voucherCounts[index] = systemData.voucherCounts[index] || 0;
          });
        }

        this.eggs = systemData.eggs
          ? systemData.eggs.map(e => e.toEgg())
          : [];

        this.eggPity = systemData.eggPity ? systemData.eggPity.slice(0) : [0, 0, 0, 0];
        this.unlockPity = systemData.unlockPity ? systemData.unlockPity.slice(0) : [0, 0, 0, 0];

        this.dexData = Object.assign(this.dexData, systemData.dexData);
        this.consolidateDexData(this.dexData);
        this.defaultDexData = null;

        if (initStarterData) {
          const starterIds = Object.keys(this.starterData).map(s => parseInt(s) as Species);
          for (const s of starterIds) {
            this.starterData[s].candyCount += this.dexData[s].caughtCount;
            this.starterData[s].candyCount += this.dexData[s].hatchedCount * 2;
            if (this.dexData[s].caughtAttr & DexAttr.SHINY) {
              this.starterData[s].candyCount += 4;
            }
          }
        }

        resolve(true);
      } catch (err) {
        console.error(err);
        resolve(false);
      }
    });
  }

  parseSystemData(dataStr: string): SystemSaveData {
    return JSON.parse(dataStr, (k: string, v: any) => {
      if (k === "gameStats") {
        return new GameStats(v);
      } else if (k === "eggs") {
        const ret: EggData[] = [];
        if (v === null) {
          v = [];
        }
        for (const e of v) {
          ret.push(new EggData(e));
        }
        return ret;
      }

      return k.endsWith("Attr") && ![ "natureAttr", "abilityAttr", "passiveAttr" ].includes(k) ? BigInt(v) : v;
    }) as SystemSaveData;
  }

  convertSystemDataStr(dataStr: string, shorten: boolean = false): string {
    if (!shorten) {
      // Account for past key oversight
      dataStr = dataStr.replace(/\$pAttr/g, "$pa");
    }
    dataStr = dataStr.replace(/"trainerId":\d+/g, `"trainerId":${this.trainerId}`);
    dataStr = dataStr.replace(/"secretId":\d+/g, `"secretId":${this.secretId}`);
    const fromKeys = shorten ? Object.keys(systemShortKeys) : Object.values(systemShortKeys);
    const toKeys = shorten ? Object.values(systemShortKeys) : Object.keys(systemShortKeys);
    for (const k in fromKeys) {
      dataStr = dataStr.replace(new RegExp(`${fromKeys[k].replace("$", "\\$")}`, "g"), toKeys[k]);
    }

    return dataStr;
  }

  public async verify(): Promise<boolean> {
    if (bypassLogin) {
      return true;
    }

    const response = await Utils.apiFetch(`savedata/system/verify?clientSessionId=${clientSessionId}`, true)
      .then(response => response.json());

    if (!response.valid) {
      this.scene.clearPhaseQueue();
      this.scene.unshiftPhase(new ReloadSessionPhase(this.scene, JSON.stringify(response.systemData)));
      this.clearLocalData();
      return false;
    }

    return true;
  }

  public clearLocalData(): void {
    if (bypassLogin) {
      return;
    }
    localStorage.removeItem(`data_${loggedInUser.username}`);
    for (let s = 0; s < 5; s++) {
      localStorage.removeItem(`sessionData${s ? s : ""}_${loggedInUser.username}`);
    }
  }

  /**
   * Saves a setting to localStorage
   * @param setting string ideally of SettingKeys
   * @param valueIndex index of the setting's option
   * @returns true
   */
  public saveSetting(setting: string, valueIndex: integer): boolean {
    let settings: object = {};
    if (localStorage.hasOwnProperty("settings")) {
      settings = JSON.parse(localStorage.getItem("settings"));
    }

    setSetting(this.scene, setting, valueIndex);

    settings[setting] = valueIndex;

    localStorage.setItem("settings", JSON.stringify(settings));

    return true;
  }

  /**
   * Saves the mapping configurations for a specified device.
   *
   * @param deviceName - The name of the device for which the configurations are being saved.
   * @param config - The configuration object containing custom mapping details.
   * @returns `true` if the configurations are successfully saved.
   */
  public saveMappingConfigs(deviceName: string, config): boolean {
    const key = deviceName.toLowerCase();  // Convert the gamepad name to lowercase to use as a key
    let mappingConfigs: object = {};  // Initialize an empty object to hold the mapping configurations
    if (localStorage.hasOwnProperty("mappingConfigs")) {// Check if 'mappingConfigs' exists in localStorage
      mappingConfigs = JSON.parse(localStorage.getItem("mappingConfigs"));
    }  // Parse the existing 'mappingConfigs' from localStorage
    if (!mappingConfigs[key]) {
      mappingConfigs[key] = {};
    }  // If there is no configuration for the given key, create an empty object for it
    mappingConfigs[key].custom = config.custom;  // Assign the custom configuration to the mapping configuration for the given key
    localStorage.setItem("mappingConfigs", JSON.stringify(mappingConfigs));  // Save the updated mapping configurations back to localStorage
    return true;  // Return true to indicate the operation was successful
  }

  /**
   * Loads the mapping configurations from localStorage and injects them into the input controller.
   *
   * @returns `true` if the configurations are successfully loaded and injected; `false` if no configurations are found in localStorage.
   *
   * @remarks
   * This method checks if the 'mappingConfigs' entry exists in localStorage. If it does not exist, the method returns `false`.
   * If 'mappingConfigs' exists, it parses the configurations and injects each configuration into the input controller
   * for the corresponding gamepad or device key. The method then returns `true` to indicate success.
   */
  public loadMappingConfigs(): boolean {
    if (!localStorage.hasOwnProperty("mappingConfigs")) {// Check if 'mappingConfigs' exists in localStorage
      return false;
    }  // If 'mappingConfigs' does not exist, return false

    const mappingConfigs = JSON.parse(localStorage.getItem("mappingConfigs"));  // Parse the existing 'mappingConfigs' from localStorage

    for (const key of Object.keys(mappingConfigs)) {// Iterate over the keys of the mapping configurations
      this.scene.inputController.injectConfig(key, mappingConfigs[key]);
    }  // Inject each configuration into the input controller for the corresponding key

    return true;  // Return true to indicate the operation was successful
  }

  public resetMappingToFactory(): boolean {
    if (!localStorage.hasOwnProperty("mappingConfigs")) {// Check if 'mappingConfigs' exists in localStorage
      return false;
    }  // If 'mappingConfigs' does not exist, return false
    localStorage.removeItem("mappingConfigs");
    this.scene.inputController.resetConfigs();
  }

  /**
   * Saves a gamepad setting to localStorage.
   *
   * @param setting - The gamepad setting to save.
   * @param valueIndex - The index of the value to set for the gamepad setting.
   * @returns `true` if the setting is successfully saved.
   *
   * @remarks
   * This method initializes an empty object for gamepad settings if none exist in localStorage.
   * It then updates the setting in the current scene and iterates over the default gamepad settings
   * to update the specified setting with the new value. Finally, it saves the updated settings back
   * to localStorage and returns `true` to indicate success.
   */
  public saveControlSetting(device: Device, localStoragePropertyName: string, setting: SettingGamepad|SettingKeyboard, settingDefaults, valueIndex: integer): boolean {
    let settingsControls: object = {};  // Initialize an empty object to hold the gamepad settings

    if (localStorage.hasOwnProperty(localStoragePropertyName)) {  // Check if 'settingsControls' exists in localStorage
      settingsControls = JSON.parse(localStorage.getItem(localStoragePropertyName));  // Parse the existing 'settingsControls' from localStorage
    }

    if (device === Device.GAMEPAD) {
      setSettingGamepad(this.scene, setting as SettingGamepad, valueIndex);  // Set the gamepad setting in the current scene
    } else if (device === Device.KEYBOARD) {
      setSettingKeyboard(this.scene, setting as SettingKeyboard, valueIndex);  // Set the keyboard setting in the current scene
    }

    Object.keys(settingDefaults).forEach(s => {  // Iterate over the default gamepad settings
      if (s === setting) {// If the current setting matches, update its value
        settingsControls[s] = valueIndex;
      }
    });

    localStorage.setItem(localStoragePropertyName, JSON.stringify(settingsControls));  // Save the updated gamepad settings back to localStorage

    return true;  // Return true to indicate the operation was successful
  }

  /**
   * Loads Settings from local storage if available
   * @returns true if succesful, false if not
   */
  private loadSettings(): boolean {
    resetSettings(this.scene);

    if (!localStorage.hasOwnProperty("settings")) {
      return false;
    }

    const settings = JSON.parse(localStorage.getItem("settings"));

    for (const setting of Object.keys(settings)) {
      setSetting(this.scene, setting, settings[setting]);
    }
  }

  private loadGamepadSettings(): boolean {
    Object.values(SettingGamepad).map(setting => setting as SettingGamepad).forEach(setting => setSettingGamepad(this.scene, setting, settingGamepadDefaults[setting]));

    if (!localStorage.hasOwnProperty("settingsGamepad")) {
      return false;
    }
    const settingsGamepad = JSON.parse(localStorage.getItem("settingsGamepad"));

    for (const setting of Object.keys(settingsGamepad)) {
      setSettingGamepad(this.scene, setting as SettingGamepad, settingsGamepad[setting]);
    }
  }

  public saveTutorialFlag(tutorial: Tutorial, flag: boolean): boolean {
    const key = getDataTypeKey(GameDataType.TUTORIALS);
    let tutorials: object = {};
    if (localStorage.hasOwnProperty(key)) {
      tutorials = JSON.parse(localStorage.getItem(key));
    }

    Object.keys(Tutorial).map(t => t as Tutorial).forEach(t => {
      const key = Tutorial[t];
      if (key === tutorial) {
        tutorials[key] = flag;
      } else {
        tutorials[key] ??= false;
      }
    });

    localStorage.setItem(key, JSON.stringify(tutorials));

    return true;
  }

  public getTutorialFlags(): TutorialFlags {
    const key = getDataTypeKey(GameDataType.TUTORIALS);
    const ret: TutorialFlags = {};
    Object.values(Tutorial).map(tutorial => tutorial as Tutorial).forEach(tutorial => ret[Tutorial[tutorial]] = false);

    if (!localStorage.hasOwnProperty(key)) {
      return ret;
    }

    const tutorials = JSON.parse(localStorage.getItem(key));

    for (const tutorial of Object.keys(tutorials)) {
      ret[tutorial] = tutorials[tutorial];
    }

    return ret;
  }

  public saveSeenDialogue(dialogue: string): boolean {
    const key = getDataTypeKey(GameDataType.SEEN_DIALOGUES);
    const dialogues: object = this.getSeenDialogues();

    dialogues[dialogue] = true;
    localStorage.setItem(key, JSON.stringify(dialogues));
    console.log("Dialogue saved as seen:", dialogue);

    return true;
  }

  public getSeenDialogues(): SeenDialogues {
    const key = getDataTypeKey(GameDataType.SEEN_DIALOGUES);
    const ret: SeenDialogues = {};

    if (!localStorage.hasOwnProperty(key)) {
      return ret;
    }

    const dialogues = JSON.parse(localStorage.getItem(key));

    for (const dialogue of Object.keys(dialogues)) {
      ret[dialogue] = dialogues[dialogue];
    }

    return ret;
  }

  private getSessionSaveData(scene: BattleScene): SessionSaveData {
    return {
      seed: scene.seed,
      playTime: scene.sessionPlayTime,
      gameMode: scene.gameMode.modeId,
      party: scene.getParty().map(p => new PokemonData(p)),
      enemyParty: scene.getEnemyParty().map(p => new PokemonData(p)),
      modifiers: scene.findModifiers(() => true).map(m => new PersistentModifierData(m, true)),
      enemyModifiers: scene.findModifiers(() => true, false).map(m => new PersistentModifierData(m, false)),
      arena: new ArenaData(scene.arena),
      pokeballCounts: scene.pokeballCounts,
      money: scene.money,
      score: scene.score,
      waveIndex: scene.currentBattle.waveIndex,
      battleType: scene.currentBattle.battleType,
      trainer: scene.currentBattle.battleType === BattleType.TRAINER ? new TrainerData(scene.currentBattle.trainer) : null,
      gameVersion: scene.game.config.gameVersion,
      timestamp: new Date().getTime(),
      challenges: scene.gameMode.challenges.map(c => new ChallengeData(c))
    } as SessionSaveData;
  }

  getSession(slotId: integer): Promise<SessionSaveData> {
    return new Promise(async (resolve, reject) => {
      if (slotId < 0) {
        return resolve(null);
      }
      const handleSessionData = async (sessionDataStr: string) => {
        try {
          const sessionData = this.parseSessionData(sessionDataStr);
          for (let i = 0; i <= 5; i++) {
            const speciesToCheck = getPokemonSpecies(sessionData.party[i]?.species);
            if (sessionData.party[i]?.abilityIndex === 1) {
              if (speciesToCheck.ability1 === speciesToCheck.ability2 && speciesToCheck.abilityHidden !== Abilities.NONE && speciesToCheck.abilityHidden !== speciesToCheck.ability1) {
                sessionData.party[i].abilityIndex = 2;
              }
            }
          }
          resolve(sessionData);
        } catch (err) {
          reject(err);
          return;
        }
      };

      if (!bypassLogin && !localStorage.getItem(`sessionData${slotId ? slotId : ""}_${loggedInUser.username}`)) {
        Utils.apiFetch(`savedata/session/get?slot=${slotId}&clientSessionId=${clientSessionId}`, true)
          .then(response => response.text())
          .then(async response => {
            if (!response.length || response[0] !== "{") {
              console.error(response);
              return resolve(null);
            }

            localStorage.setItem(`sessionData${slotId ? slotId : ""}_${loggedInUser.username}`, encrypt(response, bypassLogin));

            await handleSessionData(response);
          });
      } else {
        const sessionData = localStorage.getItem(`sessionData${slotId ? slotId : ""}_${loggedInUser.username}`);
        if (sessionData) {
          await handleSessionData(decrypt(sessionData, bypassLogin));
        } else {
          return resolve(null);
        }
      }
    });
  }

  loadSession(scene: BattleScene, slotId: integer, sessionData?: SessionSaveData): Promise<boolean> {
    return new Promise(async (resolve, reject) => {
      try {
        const initSessionFromData = async (sessionData: SessionSaveData) => {
          console.debug(sessionData);

          scene.gameMode = getGameMode(sessionData.gameMode || GameModes.CLASSIC);
          if (sessionData.challenges) {
            scene.gameMode.challenges = sessionData.challenges.map(c => c.toChallenge());
          }

          scene.setSeed(sessionData.seed || scene.game.config.seed[0]);
          scene.resetSeed();

          console.log("Seed:", scene.seed);

          scene.sessionPlayTime = sessionData.playTime || 0;
          scene.lastSavePlayTime = 0;

          const loadPokemonAssets: Promise<void>[] = [];

          const party = scene.getParty();
          party.splice(0, party.length);

          for (const p of sessionData.party) {
            const pokemon = p.toPokemon(scene) as PlayerPokemon;
            pokemon.setVisible(false);
            loadPokemonAssets.push(pokemon.loadAssets());
            party.push(pokemon);
          }

          Object.keys(scene.pokeballCounts).forEach((key: string) => {
            scene.pokeballCounts[key] = sessionData.pokeballCounts[key] || 0;
          });
          if (Overrides.POKEBALL_OVERRIDE.active) {
            scene.pokeballCounts = Overrides.POKEBALL_OVERRIDE.pokeballs;
          }

          scene.money = sessionData.money || 0;
          scene.updateMoneyText();

          if (scene.money > this.gameStats.highestMoney) {
            this.gameStats.highestMoney = scene.money;
          }

          scene.score = sessionData.score;
          scene.updateScoreText();

          scene.newArena(sessionData.arena.biome);

          const battleType = sessionData.battleType || 0;
          const trainerConfig = sessionData.trainer ? trainerConfigs[sessionData.trainer.trainerType] : null;
          const battle = scene.newBattle(sessionData.waveIndex, battleType, sessionData.trainer, battleType === BattleType.TRAINER ? trainerConfig?.doubleOnly || sessionData.trainer?.variant === TrainerVariant.DOUBLE : sessionData.enemyParty.length > 1);
          battle.enemyLevels = sessionData.enemyParty.map(p => p.level);

          scene.arena.init();

          sessionData.enemyParty.forEach((enemyData, e) => {
            const enemyPokemon = enemyData.toPokemon(scene, battleType, e, sessionData.trainer?.variant === TrainerVariant.DOUBLE) as EnemyPokemon;
            battle.enemyParty[e] = enemyPokemon;
            if (battleType === BattleType.WILD) {
              battle.seenEnemyPartyMemberIds.add(enemyPokemon.id);
            }

            loadPokemonAssets.push(enemyPokemon.loadAssets());
          });

          scene.arena.weather = sessionData.arena.weather;
          scene.arena.eventTarget.dispatchEvent(new WeatherChangedEvent(null, scene.arena.weather?.weatherType, scene.arena.weather?.turnsLeft));

          scene.arena.terrain = sessionData.arena.terrain;
          scene.arena.eventTarget.dispatchEvent(new TerrainChangedEvent(null, scene.arena.terrain?.terrainType, scene.arena.terrain?.turnsLeft));
          // TODO
          //scene.arena.tags = sessionData.arena.tags;

          const modifiersModule = await import("../modifier/modifier");

          for (const modifierData of sessionData.modifiers) {
            const modifier = modifierData.toModifier(scene, modifiersModule[modifierData.className]);
            if (modifier) {
              scene.addModifier(modifier, true);
            }
          }

          scene.updateModifiers(true);

          for (const enemyModifierData of sessionData.enemyModifiers) {
            const modifier = enemyModifierData.toModifier(scene, modifiersModule[enemyModifierData.className]);
            if (modifier) {
              scene.addEnemyModifier(modifier, true);
            }
          }

          scene.updateModifiers(false);

          Promise.all(loadPokemonAssets).then(() => resolve(true));
        };
        if (sessionData) {
          initSessionFromData(sessionData);
        } else {
          this.getSession(slotId)
            .then(data => initSessionFromData(data))
            .catch(err => {
              reject(err);
              return;
            });
        }
      } catch (err) {
        reject(err);
        return;
      }
    });
  }

  deleteSession(slotId: integer): Promise<boolean> {
    return new Promise<boolean>(resolve => {
      if (bypassLogin) {
        localStorage.removeItem(`sessionData${this.scene.sessionSlotId ? this.scene.sessionSlotId : ""}_${loggedInUser.username}`);
        return resolve(true);
      }

      updateUserInfo().then(success => {
        if (success !== null && !success) {
          return resolve(false);
        }
        Utils.apiFetch(`savedata/session/delete?slot=${slotId}&clientSessionId=${clientSessionId}`, true).then(response => {
          if (response.ok) {
            loggedInUser.lastSessionSlot = -1;
            localStorage.removeItem(`sessionData${this.scene.sessionSlotId ? this.scene.sessionSlotId : ""}_${loggedInUser.username}`);
            resolve(true);
          }
          return response.text();
        }).then(error => {
          if (error) {
            if (error.startsWith("session out of date")) {
              this.scene.clearPhaseQueue();
              this.scene.unshiftPhase(new ReloadSessionPhase(this.scene));
            }
            console.error(error);
            resolve(false);
          }
          resolve(true);
        });
      });
    });
  }

  /* Defines a localStorage item 'daily' to check on clears, offline implementation of savedata/newclear API
  If a GameModes clear other than Daily is checked, newClear = true as usual
  If a Daily mode is cleared, checks if it was already cleared before, based on seed, and returns true only to new daily clear runs */
  offlineNewClear(scene: BattleScene): Promise<boolean> {
    return new Promise<boolean>(resolve => {
      const sessionData = this.getSessionSaveData(scene);
      const seed = sessionData.seed;
      let daily: string[] = [];

      if (sessionData.gameMode === GameModes.DAILY) {
        if (localStorage.hasOwnProperty("daily")) {
          daily = JSON.parse(atob(localStorage.getItem("daily")));
          if (daily.includes(seed)) {
            return resolve(false);
          } else {
            daily.push(seed);
            localStorage.setItem("daily", btoa(JSON.stringify(daily)));
            return resolve(true);
          }
        } else {
          daily.push(seed);
          localStorage.setItem("daily", btoa(JSON.stringify(daily)));
          return resolve(true);
        }
      } else {
        return resolve(true);
      }
    });
  }

  tryClearSession(scene: BattleScene, slotId: integer): Promise<[success: boolean, newClear: boolean]> {
    return new Promise<[boolean, boolean]>(resolve => {
      if (bypassLogin) {
        localStorage.removeItem(`sessionData${slotId ? slotId : ""}_${loggedInUser.username}`);
        return resolve([true, true]);
      }

      updateUserInfo().then(success => {
        if (success !== null && !success) {
          return resolve([false, false]);
        }
        const sessionData = this.getSessionSaveData(scene);
        Utils.apiPost(`savedata/session/clear?slot=${slotId}&trainerId=${this.trainerId}&secretId=${this.secretId}&clientSessionId=${clientSessionId}`, JSON.stringify(sessionData), undefined, true).then(response => {
          if (response.ok) {
            loggedInUser.lastSessionSlot = -1;
            localStorage.removeItem(`sessionData${this.scene.sessionSlotId ? this.scene.sessionSlotId : ""}_${loggedInUser.username}`);
          }
          return response.json();
        }).then(jsonResponse => {
          if (!jsonResponse.error) {
            return resolve([true, jsonResponse.success as boolean]);
          }
          if (jsonResponse && jsonResponse.error.startsWith("session out of date")) {
            this.scene.clearPhaseQueue();
            this.scene.unshiftPhase(new ReloadSessionPhase(this.scene));
          }
          console.error(jsonResponse);
          resolve([false, false]);
        });
      });
    });
  }

  parseSessionData(dataStr: string): SessionSaveData {
    return JSON.parse(dataStr, (k: string, v: any) => {
      /*const versions = [ scene.game.config.gameVersion, sessionData.gameVersion || '0.0.0' ];

      if (versions[0] !== versions[1]) {
        const [ versionNumbers, oldVersionNumbers ] = versions.map(ver => ver.split('.').map(v => parseInt(v)));
      }*/

      if (k === "party" || k === "enemyParty") {
        const ret: PokemonData[] = [];
        if (v === null) {
          v = [];
        }
        for (const pd of v) {
          ret.push(new PokemonData(pd));
        }
        return ret;
      }

      if (k === "trainer") {
        return v ? new TrainerData(v) : null;
      }

      if (k === "modifiers" || k === "enemyModifiers") {
        const player = k === "modifiers";
        const ret: PersistentModifierData[] = [];
        if (v === null) {
          v = [];
        }
        for (const md of v) {
          if (md?.className === "ExpBalanceModifier") { // Temporarily limit EXP Balance until it gets reworked
            md.stackCount = Math.min(md.stackCount, 4);
          }
          if (md instanceof EnemyAttackStatusEffectChanceModifier && md.effect === StatusEffect.FREEZE || md.effect === StatusEffect.SLEEP) {
            continue;
          }
          ret.push(new PersistentModifierData(md, player));
        }
        return ret;
      }

      if (k === "arena") {
        return new ArenaData(v);
      }

      if (k === "challenges") {
        const ret: ChallengeData[] = [];
        if (v === null) {
          v = [];
        }
        for (const c of v) {
          ret.push(new ChallengeData(c));
        }
        return ret;
      }

      return v;
    }) as SessionSaveData;
  }

  saveAll(scene: BattleScene, skipVerification: boolean = false, sync: boolean = false, useCachedSession: boolean = false, useCachedSystem: boolean = false): Promise<boolean> {
    return new Promise<boolean>(resolve => {
      Utils.executeIf(!skipVerification, updateUserInfo).then(success => {
        if (success !== null && !success) {
          return resolve(false);
        }
        if (sync) {
          this.scene.ui.savingIcon.show();
        }
        const sessionData = useCachedSession ? this.parseSessionData(decrypt(localStorage.getItem(`sessionData${scene.sessionSlotId ? scene.sessionSlotId : ""}_${loggedInUser.username}`), bypassLogin)) : this.getSessionSaveData(scene);

        const maxIntAttrValue = Math.pow(2, 31);
        const systemData = useCachedSystem ? this.parseSystemData(decrypt(localStorage.getItem(`data_${loggedInUser.username}`), bypassLogin)) : this.getSystemSaveData();

        const request = {
          system: systemData,
          session: sessionData,
          sessionSlotId: scene.sessionSlotId,
          clientSessionId: clientSessionId
        };

        localStorage.setItem(`data_${loggedInUser.username}`, encrypt(JSON.stringify(systemData, (k: any, v: any) => typeof v === "bigint" ? v <= maxIntAttrValue ? Number(v) : v.toString() : v), bypassLogin));

        localStorage.setItem(`sessionData${scene.sessionSlotId ? scene.sessionSlotId : ""}_${loggedInUser.username}`, encrypt(JSON.stringify(sessionData), bypassLogin));

        console.debug("Session data saved");

        if (!bypassLogin && sync) {
          Utils.apiPost("savedata/updateall", JSON.stringify(request, (k: any, v: any) => typeof v === "bigint" ? v <= maxIntAttrValue ? Number(v) : v.toString() : v), undefined, true)
            .then(response => response.text())
            .then(error => {
              if (sync) {
                this.scene.lastSavePlayTime = 0;
                this.scene.ui.savingIcon.hide();
              }
              if (error) {
                if (error.startsWith("client version out of date")) {
                  this.scene.clearPhaseQueue();
                  this.scene.unshiftPhase(new OutdatedPhase(this.scene));
                } else if (error.startsWith("session out of date")) {
                  this.scene.clearPhaseQueue();
                  this.scene.unshiftPhase(new ReloadSessionPhase(this.scene));
                }
                console.error(error);
                return resolve(false);
              }
              resolve(true);
            });
        } else {
          this.verify().then(success => {
            this.scene.ui.savingIcon.hide();
            resolve(success);
          });
        }
      });
    });
  }

  public tryExportData(dataType: GameDataType, slotId: integer = 0): Promise<boolean> {
    return new Promise<boolean>(resolve => {
      const dataKey: string = `${getDataTypeKey(dataType, slotId)}_${loggedInUser.username}`;
      const handleData = (dataStr: string) => {
        switch (dataType) {
        case GameDataType.SYSTEM:
          dataStr = this.convertSystemDataStr(dataStr, true);
          break;
        }
        const encryptedData = AES.encrypt(dataStr, saveKey);
        const blob = new Blob([ encryptedData.toString() ], {type: "text/json"});
        const link = document.createElement("a");
        link.href = window.URL.createObjectURL(blob);
        link.download = `${dataKey}.prsv`;
        link.click();
        link.remove();
      };
      if (!bypassLogin && dataType < GameDataType.SETTINGS) {
        Utils.apiFetch(`savedata/${dataType === GameDataType.SYSTEM ? "system" : "session"}/get?clientSessionId=${clientSessionId}${dataType === GameDataType.SESSION ? `&slot=${slotId}` : ""}`, true)
          .then(response => response.text())
          .then(response => {
            if (!response.length || response[0] !== "{") {
              console.error(response);
              resolve(false);
              return;
            }

            handleData(response);
            resolve(true);
          });
      } else {
        const data = localStorage.getItem(dataKey);
        if (data) {
          handleData(decrypt(data, bypassLogin));
        }
        resolve(!!data);
      }
    });
  }

  public importData(dataType: GameDataType, slotId: integer = 0): void {
    const dataKey = `${getDataTypeKey(dataType, slotId)}_${loggedInUser.username}`;

    let saveFile: any = document.getElementById("saveFile");
    if (saveFile) {
      saveFile.remove();
    }

    saveFile = document.createElement("input");
    saveFile.id = "saveFile";
    saveFile.type = "file";
    saveFile.accept = ".prsv";
    saveFile.style.display = "none";
    saveFile.addEventListener("change",
      e => {
        const reader = new FileReader();

        reader.onload = (_ => {
          return e => {
            let dataName: string;
            let dataStr = AES.decrypt(e.target.result.toString(), saveKey).toString(enc.Utf8);
            let valid = false;
            try {
              dataName = GameDataType[dataType].toLowerCase();
              switch (dataType) {
              case GameDataType.SYSTEM:
                dataStr = this.convertSystemDataStr(dataStr);
                const systemData = this.parseSystemData(dataStr);
                valid = !!systemData.dexData && !!systemData.timestamp;
                break;
              case GameDataType.SESSION:
                const sessionData = this.parseSessionData(dataStr);
                valid = !!sessionData.party && !!sessionData.enemyParty && !!sessionData.timestamp;
                break;
              case GameDataType.SETTINGS:
              case GameDataType.TUTORIALS:
                valid = true;
                break;
              }
            } catch (ex) {
              console.error(ex);
            }

            const displayError = (error: string) => this.scene.ui.showText(error, null, () => this.scene.ui.showText(null, 0), Utils.fixedInt(1500));

            if (!valid) {
              return this.scene.ui.showText(`Your ${dataName} data could not be loaded. It may be corrupted.`, null, () => this.scene.ui.showText(null, 0), Utils.fixedInt(1500));
            }

            this.scene.ui.showText(`Your ${dataName} data will be overridden and the page will reload. Proceed?`, null, () => {
              this.scene.ui.setOverlayMode(Mode.CONFIRM, () => {
                localStorage.setItem(dataKey, encrypt(dataStr, bypassLogin));

                if (!bypassLogin && dataType < GameDataType.SETTINGS) {
                  updateUserInfo().then(success => {
                    if (!success[0]) {
                      return displayError(`Could not contact the server. Your ${dataName} data could not be imported.`);
                    }
                    let url: string;
                    if (dataType === GameDataType.SESSION) {
                      url = `savedata/session/update?slot=${slotId}&trainerId=${this.trainerId}&secretId=${this.secretId}&clientSessionId=${clientSessionId}`;
                    } else {
                      url = `savedata/system/update?trainerId=${this.trainerId}&secretId=${this.secretId}&clientSessionId=${clientSessionId}`;
                    }
                    Utils.apiPost(url, dataStr, undefined, true)
                      .then(response => response.text())
                      .then(error => {
                        if (error) {
                          console.error(error);
                          return displayError(`An error occurred while updating ${dataName} data. Please contact the administrator.`);
                        }
                        window.location = window.location;
                      });
                  });
                } else {
                  window.location = window.location;
                }
              }, () => {
                this.scene.ui.revertMode();
                this.scene.ui.showText(null, 0);
              }, false, -98);
            });
          };
        })((e.target as any).files[0]);

        reader.readAsText((e.target as any).files[0]);
      }
    );
    saveFile.click();
    /*(this.scene.plugins.get('rexfilechooserplugin') as FileChooserPlugin).open({ accept: '.prsv' })
      .then(result => {
    });*/
  }

  private initDexData(): void {
    const data: DexData = {};

    for (const species of allSpecies) {
      data[species.speciesId] = {
        seenAttr: 0n, caughtAttr: 0n, natureAttr: 0, seenCount: 0, caughtCount: 0, hatchedCount: 0, ivs: [ 0, 0, 0, 0, 0, 0 ]
      };
    }

    const defaultStarterAttr = DexAttr.NON_SHINY | DexAttr.MALE | DexAttr.DEFAULT_VARIANT | DexAttr.DEFAULT_FORM;

    const defaultStarterNatures: Nature[] = [];

    this.scene.executeWithSeedOffset(() => {
      const neutralNatures = [ Nature.HARDY, Nature.DOCILE, Nature.SERIOUS, Nature.BASHFUL, Nature.QUIRKY ];
      for (let s = 0; s < defaultStarterSpecies.length; s++) {
        defaultStarterNatures.push(Utils.randSeedItem(neutralNatures));
      }
    }, 0, "default");

    for (let ds = 0; ds < defaultStarterSpecies.length; ds++) {
      const entry = data[defaultStarterSpecies[ds]] as DexEntry;
      entry.seenAttr = defaultStarterAttr;
      entry.caughtAttr = defaultStarterAttr;
      entry.natureAttr = Math.pow(2, defaultStarterNatures[ds] + 1);
      for (const i in entry.ivs) {
        entry.ivs[i] = 10;
      }
    }

    this.defaultDexData = Object.assign({}, data);
    this.dexData = data;
  }

  private initStarterData(): void {
    const starterData: StarterData = {};

    const starterSpeciesIds = Object.keys(speciesStarters).map(k => parseInt(k) as Species);

    for (const speciesId of starterSpeciesIds) {
      starterData[speciesId] = {
        moveset: null,
        eggMoves: 0,
        candyCount: 0,
        friendship: 0,
        abilityAttr: defaultStarterSpecies.includes(speciesId) ? AbilityAttr.ABILITY_1 : 0,
        passiveAttr: 0,
        valueReduction: 0,
        classicWinCount: 0
      };
    }

    this.starterData = starterData;
  }

  setPokemonSeen(pokemon: Pokemon, incrementCount: boolean = true, trainer: boolean = false): void {
    const dexEntry = this.dexData[pokemon.species.speciesId];
    dexEntry.seenAttr |= pokemon.getDexAttr();
    if (incrementCount) {
      dexEntry.seenCount++;
      this.gameStats.pokemonSeen++;
      if (!trainer && pokemon.species.subLegendary) {
        this.gameStats.subLegendaryPokemonSeen++;
      } else if (!trainer && pokemon.species.legendary) {
        this.gameStats.legendaryPokemonSeen++;
      } else if (!trainer && pokemon.species.mythical) {
        this.gameStats.mythicalPokemonSeen++;
      }
      if (!trainer && pokemon.isShiny()) {
        this.gameStats.shinyPokemonSeen++;
      }
    }
  }

  setPokemonCaught(pokemon: Pokemon, incrementCount: boolean = true, fromEgg: boolean = false): Promise<void> {
    return this.setPokemonSpeciesCaught(pokemon, pokemon.species, incrementCount, fromEgg);
  }

  setPokemonSpeciesCaught(pokemon: Pokemon, species: PokemonSpecies, incrementCount: boolean = true, fromEgg: boolean = false): Promise<void> {
    return new Promise<void>(resolve => {
      const dexEntry = this.dexData[species.speciesId];
      const caughtAttr = dexEntry.caughtAttr;
      const formIndex = pokemon.formIndex;
      if (noStarterFormKeys.includes(pokemon.getFormKey())) {
        pokemon.formIndex = 0;
      }
      const dexAttr = pokemon.getDexAttr();
      pokemon.formIndex = formIndex;
      dexEntry.caughtAttr |= dexAttr;
      if (speciesStarters.hasOwnProperty(species.speciesId)) {
        this.starterData[species.speciesId].abilityAttr |= pokemon.abilityIndex !== 1 || pokemon.species.ability2
          ? Math.pow(2, pokemon.abilityIndex)
          : AbilityAttr.ABILITY_HIDDEN;
      }
      dexEntry.natureAttr |= Math.pow(2, pokemon.nature + 1);

      const hasPrevolution = pokemonPrevolutions.hasOwnProperty(species.speciesId);
      const newCatch = !caughtAttr;
      const hasNewAttr = (caughtAttr & dexAttr) !== dexAttr;

      if (incrementCount) {
        if (!fromEgg) {
          dexEntry.caughtCount++;
          this.gameStats.pokemonCaught++;
          if (pokemon.species.subLegendary) {
            this.gameStats.subLegendaryPokemonCaught++;
          } else if (pokemon.species.legendary) {
            this.gameStats.legendaryPokemonCaught++;
          } else if (pokemon.species.mythical) {
            this.gameStats.mythicalPokemonCaught++;
          }
          if (pokemon.isShiny()) {
            this.gameStats.shinyPokemonCaught++;
          }
        } else {
          dexEntry.hatchedCount++;
          this.gameStats.pokemonHatched++;
          if (pokemon.species.subLegendary) {
            this.gameStats.subLegendaryPokemonHatched++;
          } else if (pokemon.species.legendary) {
            this.gameStats.legendaryPokemonHatched++;
          } else if (pokemon.species.mythical) {
            this.gameStats.mythicalPokemonHatched++;
          }
          if (pokemon.isShiny()) {
            this.gameStats.shinyPokemonHatched++;
          }
        }

        if (!hasPrevolution && (!pokemon.scene.gameMode.isDaily || hasNewAttr || fromEgg)) {
          this.addStarterCandy(species, (1 * (pokemon.isShiny() ? 5 * Math.pow(2, pokemon.variant || 0) : 1)) * (fromEgg || pokemon.isBoss() ? 2 : 1));
        }
      }

      const checkPrevolution = () => {
        if (hasPrevolution) {
          const prevolutionSpecies = pokemonPrevolutions[species.speciesId];
          return this.setPokemonSpeciesCaught(pokemon, getPokemonSpecies(prevolutionSpecies), incrementCount, fromEgg).then(() => resolve());
        } else {
          resolve();
        }
      };

      if (newCatch && speciesStarters.hasOwnProperty(species.speciesId)) {
        this.scene.playSound("level_up_fanfare");
        this.scene.ui.showText(i18next.t("battle:addedAsAStarter", { pokemonName: species.name }), null, () => checkPrevolution(), null, true);
      } else {
        checkPrevolution();
      }
    });
  }

  incrementRibbonCount(species: PokemonSpecies, forStarter: boolean = false): integer {
    const speciesIdToIncrement: Species = species.getRootSpeciesId(forStarter);

    if (!this.starterData[speciesIdToIncrement].classicWinCount) {
      this.starterData[speciesIdToIncrement].classicWinCount = 0;
    }

    if (!this.starterData[speciesIdToIncrement].classicWinCount) {
      this.scene.gameData.gameStats.ribbonsOwned++;
    }

    const ribbonsInStats: integer = this.scene.gameData.gameStats.ribbonsOwned;

    if (ribbonsInStats >= 100) {
      this.scene.validateAchv(achvs._100_RIBBONS);
    }
    if (ribbonsInStats >= 75) {
      this.scene.validateAchv(achvs._75_RIBBONS);
    }
    if (ribbonsInStats >= 50) {
      this.scene.validateAchv(achvs._50_RIBBONS);
    }
    if (ribbonsInStats >= 25) {
      this.scene.validateAchv(achvs._25_RIBBONS);
    }
    if (ribbonsInStats >= 10) {
      this.scene.validateAchv(achvs._10_RIBBONS);
    }

    return ++this.starterData[speciesIdToIncrement].classicWinCount;
  }

  addStarterCandy(species: PokemonSpecies, count: integer): void {
    this.scene.candyBar.showStarterSpeciesCandy(species.speciesId, count);
    this.starterData[species.speciesId].candyCount += count;
  }

  setEggMoveUnlocked(species: PokemonSpecies, eggMoveIndex: integer): Promise<boolean> {
    return new Promise<boolean>(resolve => {
      const speciesId = species.speciesId;
      if (!speciesEggMoves.hasOwnProperty(speciesId) || !speciesEggMoves[speciesId][eggMoveIndex]) {
        resolve(false);
        return;
      }

      if (!this.starterData[speciesId].eggMoves) {
        this.starterData[speciesId].eggMoves = 0;
      }

      const value = Math.pow(2, eggMoveIndex);

      if (this.starterData[speciesId].eggMoves & value) {
        resolve(false);
        return;
      }

      this.starterData[speciesId].eggMoves |= value;

      this.scene.playSound("level_up_fanfare");

      const moveName = allMoves[speciesEggMoves[speciesId][eggMoveIndex]].name;
      this.scene.ui.showText(eggMoveIndex === 3 ? i18next.t("egg:rareEggMoveUnlock", { moveName: moveName }) : i18next.t("egg:eggMoveUnlock", { moveName: moveName }), null, () => resolve(true), null, true);
    });
  }

  updateSpeciesDexIvs(speciesId: Species, ivs: integer[]): void {
    let dexEntry: DexEntry;
    do {
      dexEntry = this.scene.gameData.dexData[speciesId];
      const dexIvs = dexEntry.ivs;
      for (let i = 0; i < dexIvs.length; i++) {
        if (dexIvs[i] < ivs[i]) {
          dexIvs[i] = ivs[i];
        }
      }
      if (dexIvs.filter(iv => iv === 31).length === 6) {
        this.scene.validateAchv(achvs.PERFECT_IVS);
      }
    } while (pokemonPrevolutions.hasOwnProperty(speciesId) && (speciesId = pokemonPrevolutions[speciesId]));
  }

  getSpeciesCount(dexEntryPredicate: (entry: DexEntry) => boolean): integer {
    const dexKeys = Object.keys(this.dexData);
    let speciesCount = 0;
    for (const s of dexKeys) {
      if (dexEntryPredicate(this.dexData[s])) {
        speciesCount++;
      }
    }
    return speciesCount;
  }

  getStarterCount(dexEntryPredicate: (entry: DexEntry) => boolean): integer {
    const starterKeys = Object.keys(speciesStarters);
    let starterCount = 0;
    for (const s of starterKeys) {
      const starterDexEntry = this.dexData[s];
      if (dexEntryPredicate(starterDexEntry)) {
        starterCount++;
      }
    }
    return starterCount;
  }

  getSpeciesDefaultDexAttr(species: PokemonSpecies, forSeen: boolean = false, optimistic: boolean = false): bigint {
    let ret = 0n;
    const dexEntry = this.dexData[species.speciesId];
    const attr = dexEntry.caughtAttr;
    ret |= optimistic
      ? attr & DexAttr.SHINY ? DexAttr.SHINY : DexAttr.NON_SHINY
      : attr & DexAttr.NON_SHINY || !(attr & DexAttr.SHINY) ? DexAttr.NON_SHINY : DexAttr.SHINY;
    ret |= attr & DexAttr.MALE || !(attr & DexAttr.FEMALE) ? DexAttr.MALE : DexAttr.FEMALE;
    ret |= optimistic
      ? attr & DexAttr.SHINY ? attr & DexAttr.VARIANT_3 ? DexAttr.VARIANT_3 : attr & DexAttr.VARIANT_2 ? DexAttr.VARIANT_2 : DexAttr.DEFAULT_VARIANT : DexAttr.DEFAULT_VARIANT
      : attr & DexAttr.DEFAULT_VARIANT ? DexAttr.DEFAULT_VARIANT : attr & DexAttr.VARIANT_2 ? DexAttr.VARIANT_2 : attr & DexAttr.VARIANT_3 ? DexAttr.VARIANT_3 : DexAttr.DEFAULT_VARIANT;
    ret |= this.getFormAttr(this.getFormIndex(attr));
    return ret;
  }

  getSpeciesDexAttrProps(species: PokemonSpecies, dexAttr: bigint): DexAttrProps {
    const shiny = !(dexAttr & DexAttr.NON_SHINY);
    const female = !(dexAttr & DexAttr.MALE);
    const variant = dexAttr & DexAttr.DEFAULT_VARIANT ? 0 : dexAttr & DexAttr.VARIANT_2 ? 1 : dexAttr & DexAttr.VARIANT_3 ? 2 : 0;
    const formIndex = this.getFormIndex(dexAttr);

    return {
      shiny,
      female,
      variant,
      formIndex
    };
  }

  getStarterSpeciesDefaultAbilityIndex(species: PokemonSpecies): integer {
    const abilityAttr = this.starterData[species.speciesId].abilityAttr;
    return abilityAttr & AbilityAttr.ABILITY_1 ? 0 : !species.ability2 || abilityAttr & AbilityAttr.ABILITY_2 ? 1 : 2;
  }

  getSpeciesDefaultNature(species: PokemonSpecies): Nature {
    const dexEntry = this.dexData[species.speciesId];
    for (let n = 0; n < 25; n++) {
      if (dexEntry.natureAttr & Math.pow(2, n + 1)) {
        return n as Nature;
      }
    }
    return 0 as Nature;
  }

  getSpeciesDefaultNatureAttr(species: PokemonSpecies): integer {
    return Math.pow(2, this.getSpeciesDefaultNature(species));
  }

  getDexAttrLuck(dexAttr: bigint): integer {
    return dexAttr & DexAttr.SHINY ? dexAttr & DexAttr.VARIANT_3 ? 3 : dexAttr & DexAttr.VARIANT_2 ? 2 : 1 : 0;
  }

  getNaturesForAttr(natureAttr: integer): Nature[] {
    const ret: Nature[] = [];
    for (let n = 0; n < 25; n++) {
      if (natureAttr & Math.pow(2, n + 1)) {
        ret.push(n);
      }
    }
    return ret;
  }

  getSpeciesStarterValue(speciesId: Species): number {
    const baseValue = speciesStarters[speciesId];
    let value = baseValue;

    const decrementValue = (value: number) => {
      if (value > 1) {
        value--;
      } else {
        value /= 2;
      }
      return value;
    };

    for (let v = 0; v < this.starterData[speciesId].valueReduction; v++) {
      value = decrementValue(value);
    }

    const cost = new Utils.NumberHolder(value);
    applyChallenges(this.scene.gameMode, ChallengeType.STARTER_COST, speciesId, cost);

    return cost.value;
  }

  getFormIndex(attr: bigint): integer {
    if (!attr || attr < DexAttr.DEFAULT_FORM) {
      return 0;
    }
    let f = 0;
    while (!(attr & this.getFormAttr(f))) {
      f++;
    }
    return f;
  }

  getFormAttr(formIndex: integer): bigint {
    return BigInt(Math.pow(2, 7 + formIndex));
  }

  consolidateDexData(dexData: DexData): void {
    for (const k of Object.keys(dexData)) {
      const entry = dexData[k] as DexEntry;
      if (!entry.hasOwnProperty("hatchedCount")) {
        entry.hatchedCount = 0;
      }
      if (!entry.hasOwnProperty("natureAttr") || (entry.caughtAttr && !entry.natureAttr)) {
        entry.natureAttr = this.defaultDexData[k].natureAttr || Math.pow(2, Utils.randInt(25, 1));
      }
    }
  }

  migrateStarterAbilities(systemData: SystemSaveData, initialStarterData?: StarterData): void {
    const starterIds = Object.keys(this.starterData).map(s => parseInt(s) as Species);
    const starterData = initialStarterData || systemData.starterData;
    const dexData = systemData.dexData;
    for (const s of starterIds) {
      const dexAttr = dexData[s].caughtAttr;
      starterData[s].abilityAttr = (dexAttr & DexAttr.DEFAULT_VARIANT ? AbilityAttr.ABILITY_1 : 0)
        | (dexAttr & DexAttr.VARIANT_2 ? AbilityAttr.ABILITY_2 : 0)
        | (dexAttr & DexAttr.VARIANT_3 ? AbilityAttr.ABILITY_HIDDEN : 0);
      if (dexAttr) {
        if (!(dexAttr & DexAttr.DEFAULT_VARIANT)) {
          dexData[s].caughtAttr ^= DexAttr.DEFAULT_VARIANT;
        }
        if (dexAttr & DexAttr.VARIANT_2) {
          dexData[s].caughtAttr ^= DexAttr.VARIANT_2;
        }
        if (dexAttr & DexAttr.VARIANT_3) {
          dexData[s].caughtAttr ^= DexAttr.VARIANT_3;
        }
      }
    }
  }

  fixVariantData(systemData: SystemSaveData): void {
    const starterIds = Object.keys(this.starterData).map(s => parseInt(s) as Species);
    const starterData = systemData.starterData;
    const dexData = systemData.dexData;
    if (starterIds.find(id => (dexData[id].caughtAttr & DexAttr.VARIANT_2 || dexData[id].caughtAttr & DexAttr.VARIANT_3) && !variantData[id])) {
      for (const s of starterIds) {
        const species = getPokemonSpecies(s);
        if (variantData[s]) {
          const tempCaughtAttr = dexData[s].caughtAttr;
          let seenVariant2 = false;
          let seenVariant3 = false;
          const checkEvoSpecies = (es: Species) => {
            seenVariant2 ||= !!(dexData[es].seenAttr & DexAttr.VARIANT_2);
            seenVariant3 ||= !!(dexData[es].seenAttr & DexAttr.VARIANT_3);
            if (pokemonEvolutions.hasOwnProperty(es)) {
              for (const pe of pokemonEvolutions[es]) {
                checkEvoSpecies(pe.speciesId);
              }
            }
          };
          checkEvoSpecies(s);
          if (dexData[s].caughtAttr & DexAttr.VARIANT_2 && !seenVariant2) {
            dexData[s].caughtAttr ^= DexAttr.VARIANT_2;
          }
          if (dexData[s].caughtAttr & DexAttr.VARIANT_3 && !seenVariant3) {
            dexData[s].caughtAttr ^= DexAttr.VARIANT_3;
          }
          starterData[s].abilityAttr = (tempCaughtAttr & DexAttr.DEFAULT_VARIANT ? AbilityAttr.ABILITY_1 : 0)
            | (tempCaughtAttr & DexAttr.VARIANT_2 && species.ability2 ? AbilityAttr.ABILITY_2 : 0)
            | (tempCaughtAttr & DexAttr.VARIANT_3 && species.abilityHidden ? AbilityAttr.ABILITY_HIDDEN : 0);
        } else {
          const tempCaughtAttr = dexData[s].caughtAttr;
          if (dexData[s].caughtAttr & DexAttr.VARIANT_2) {
            dexData[s].caughtAttr ^= DexAttr.VARIANT_2;
          }
          if (dexData[s].caughtAttr & DexAttr.VARIANT_3) {
            dexData[s].caughtAttr ^= DexAttr.VARIANT_3;
          }
          starterData[s].abilityAttr = (tempCaughtAttr & DexAttr.DEFAULT_VARIANT ? AbilityAttr.ABILITY_1 : 0)
            | (tempCaughtAttr & DexAttr.VARIANT_2 && species.ability2 ? AbilityAttr.ABILITY_2 : 0)
            | (tempCaughtAttr & DexAttr.VARIANT_3 && species.abilityHidden ? AbilityAttr.ABILITY_HIDDEN : 0);
        }
      }
    }
  }

  fixStarterData(systemData: SystemSaveData): void {
    for (const starterId of defaultStarterSpecies) {
      systemData.starterData[starterId].abilityAttr |= AbilityAttr.ABILITY_1;
    }
  }

  fixLegendaryStats(systemData: SystemSaveData): void {
    systemData.gameStats.subLegendaryPokemonSeen = 0;
    systemData.gameStats.subLegendaryPokemonCaught = 0;
    systemData.gameStats.subLegendaryPokemonHatched = 0;
    allSpecies.filter(s => s.subLegendary).forEach(s => {
      const dexEntry = systemData.dexData[s.speciesId];
      systemData.gameStats.subLegendaryPokemonSeen += dexEntry.seenCount;
      systemData.gameStats.legendaryPokemonSeen = Math.max(systemData.gameStats.legendaryPokemonSeen - dexEntry.seenCount, 0);
      systemData.gameStats.subLegendaryPokemonCaught += dexEntry.caughtCount;
      systemData.gameStats.legendaryPokemonCaught = Math.max(systemData.gameStats.legendaryPokemonCaught - dexEntry.caughtCount, 0);
      systemData.gameStats.subLegendaryPokemonHatched += dexEntry.hatchedCount;
      systemData.gameStats.legendaryPokemonHatched = Math.max(systemData.gameStats.legendaryPokemonHatched - dexEntry.hatchedCount, 0);
    });
    systemData.gameStats.subLegendaryPokemonSeen = Math.max(systemData.gameStats.subLegendaryPokemonSeen, systemData.gameStats.subLegendaryPokemonCaught);
    systemData.gameStats.legendaryPokemonSeen = Math.max(systemData.gameStats.legendaryPokemonSeen, systemData.gameStats.legendaryPokemonCaught);
    systemData.gameStats.mythicalPokemonSeen = Math.max(systemData.gameStats.mythicalPokemonSeen, systemData.gameStats.mythicalPokemonCaught);
  }
}<|MERGE_RESOLUTION|>--- conflicted
+++ resolved
@@ -41,10 +41,7 @@
 import { PlayerGender } from "#enums/player-gender";
 import { Species } from "#enums/species";
 import { applyChallenges, ChallengeType } from "#app/data/challenge.js";
-<<<<<<< HEAD
-=======
 import { Abilities } from "#app/enums/abilities.js";
->>>>>>> 118db8c7
 
 export const defaultStarterSpecies: Species[] = [
   Species.BULBASAUR, Species.CHARMANDER, Species.SQUIRTLE,
