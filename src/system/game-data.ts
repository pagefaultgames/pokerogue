import { pokerogueApi } from "#api/pokerogue-api";
import { clientSessionId, loggedInUser, updateUserInfo } from "#app/account";
import type { PokeballCounts } from "#app/battle-scene";
import { defaultStarterSpecies, saveKey } from "#app/constants";
import { getGameMode } from "#app/game-mode";
import { globalScene } from "#app/global-scene";
import { bypassLogin } from "#app/global-vars/bypass-login";
import Overrides from "#app/overrides";
import { Tutorial } from "#app/tutorial";
import { speciesEggMoves } from "#balance/egg-moves";
import { pokemonPrevolutions } from "#balance/pokemon-evolutions";
import { speciesStarterCosts } from "#balance/starters";
import { ArenaTrapTag } from "#data/arena-tag";
import { applyChallenges } from "#data/challenge";
import { allMoves, allSpecies } from "#data/data-lists";
import type { Egg } from "#data/egg";
import { pokemonFormChanges } from "#data/pokemon-forms";
import type { PokemonSpecies } from "#data/pokemon-species";
import { loadPositionalTag } from "#data/positional-tags/load-positional-tag";
import { TerrainType } from "#data/terrain";
import { AbilityAttr } from "#enums/ability-attr";
import { BattleType } from "#enums/battle-type";
import { ChallengeType } from "#enums/challenge-type";
import { Device } from "#enums/devices";
import { DexAttr } from "#enums/dex-attr";
import { GameDataType } from "#enums/game-data-type";
import { GameModes } from "#enums/game-modes";
import type { MoveId } from "#enums/move-id";
import type { MysteryEncounterType } from "#enums/mystery-encounter-type";
import { Nature } from "#enums/nature";
import { PlayerGender } from "#enums/player-gender";
import type { PokemonType } from "#enums/pokemon-type";
import { SpeciesId } from "#enums/species-id";
import { TrainerVariant } from "#enums/trainer-variant";
import { UiMode } from "#enums/ui-mode";
import { Unlockables } from "#enums/unlockables";
import { WeatherType } from "#enums/weather-type";
import { TagAddedEvent, TerrainChangedEvent, WeatherChangedEvent } from "#events/arena";
import type { EnemyPokemon, PlayerPokemon, Pokemon } from "#field/pokemon";
import type { TrainerItemConfiguration, TrainerItemSaveData } from "#items/trainer-item-data-types";
import { MysteryEncounterSaveData } from "#mystery-encounters/mystery-encounter-save-data";
import type { Variant } from "#sprites/variant";
import { achvs } from "#system/achv";
import { ArenaData, type SerializedArenaData } from "#system/arena-data";
import { ChallengeData } from "#system/challenge-data";
import { EggData } from "#system/egg-data";
import { GameStats } from "#system/game-stats";
import { PokemonData } from "#system/pokemon-data";
import { resetSettings, SettingKeys, setSetting } from "#system/settings";
import { SettingGamepad, setSettingGamepad, settingGamepadDefaults } from "#system/settings-gamepad";
import type { SettingKeyboard } from "#system/settings-keyboard";
import { setSettingKeyboard } from "#system/settings-keyboard";
import { TrainerData } from "#system/trainer-data";
import {
  applySessionVersionMigration,
  applySettingsVersionMigration,
  applySystemVersionMigration,
} from "#system/version-migration/version-converter";
import { VoucherType, vouchers } from "#system/voucher";
import { trainerConfigs } from "#trainers/trainer-config";
import type { DexData, DexEntry } from "#types/dex-data";
import { RUN_HISTORY_LIMIT } from "#ui/run-history-ui-handler";
import { executeIf, fixedInt, isLocal, NumberHolder, randInt, randSeedItem } from "#utils/common";
import { decrypt, encrypt } from "#utils/data";
import { getEnumKeys } from "#utils/enums";
import { getPokemonSpecies } from "#utils/pokemon-utils";
import { AES, enc } from "crypto-js";
import i18next from "i18next";

function getDataTypeKey(dataType: GameDataType, slotId = 0): string {
  switch (dataType) {
    case GameDataType.SYSTEM:
      return "data";
    case GameDataType.SESSION: {
      let ret = "sessionData";
      if (slotId) {
        ret += slotId;
      }
      return ret;
    }
    case GameDataType.SETTINGS:
      return "settings";
    case GameDataType.TUTORIALS:
      return "tutorials";
    case GameDataType.SEEN_DIALOGUES:
      return "seenDialogues";
    case GameDataType.RUN_HISTORY:
      return "runHistoryData";
  }
}

// TODO: Move all these exported interfaces to @types
export interface SystemSaveData {
  trainerId: number;
  secretId: number;
  gender: PlayerGender;
  dexData: DexData;
  starterData: StarterData;
  gameStats: GameStats;
  unlocks: Unlocks;
  achvUnlocks: AchvUnlocks;
  voucherUnlocks: VoucherUnlocks;
  voucherCounts: VoucherCounts;
  eggs: EggData[];
  gameVersion: string;
  timestamp: number;
  eggPity: number[];
  unlockPity: number[];
}

export interface SessionSaveData {
  seed: string;
  playTime: number;
  gameMode: GameModes;
  party: PokemonData[];
  enemyParty: PokemonData[];
  trainerItems: TrainerItemSaveData;
  enemyTrainerItems: TrainerItemSaveData;
  arena: ArenaData;
  pokeballCounts: PokeballCounts;
  money: number;
  score: number;
  waveIndex: number;
  battleType: BattleType;
  trainer: TrainerData;
  gameVersion: string;
  timestamp: number;
  challenges: ChallengeData[];
  mysteryEncounterType: MysteryEncounterType | -1; // Only defined when current wave is ME,
  mysteryEncounterSaveData: MysteryEncounterSaveData;
  /**
   * Counts the amount of pokemon fainted in your party during the current arena encounter.
   */
  playerFaints: number;
}

interface Unlocks {
  [key: number]: boolean;
}

export interface AchvUnlocks {
  [key: string]: number;
}

export interface VoucherUnlocks {
  [key: string]: number;
}

export interface VoucherCounts {
  [type: string]: number;
}

export type StarterMoveset = [MoveId] | [MoveId, MoveId] | [MoveId, MoveId, MoveId] | [MoveId, MoveId, MoveId, MoveId];

export interface StarterFormMoveData {
  [key: number]: StarterMoveset;
}

export interface StarterMoveData {
  [key: number]: StarterMoveset | StarterFormMoveData;
}

export interface StarterAttributes {
  nature?: number;
  ability?: number;
  variant?: number;
  form?: number;
  female?: boolean;
  shiny?: boolean;
  favorite?: boolean;
  nickname?: string;
  tera?: PokemonType;
}

export interface DexAttrProps {
  shiny: boolean;
  female: boolean;
  variant: Variant;
  formIndex: number;
}

export type RunHistoryData = Record<number, RunEntry>;

export interface RunEntry {
  entry: SessionSaveData;
  isVictory: boolean;
  /*Automatically set to false at the moment - implementation TBD*/
  isFavorite: boolean;
}

export interface StarterDataEntry {
  moveset: StarterMoveset | StarterFormMoveData | null;
  eggMoves: number;
  candyCount: number;
  friendship: number;
  abilityAttr: number;
  passiveAttr: number;
  valueReduction: number;
  classicWinCount: number;
}

export interface StarterData {
  [key: number]: StarterDataEntry;
}

export interface TutorialFlags {
  [key: string]: boolean;
}

export interface SeenDialogues {
  [key: string]: boolean;
}

const systemShortKeys = {
  seenAttr: "$sa",
  caughtAttr: "$ca",
  natureAttr: "$na",
  seenCount: "$s",
  caughtCount: "$c",
  hatchedCount: "$hc",
  ivs: "$i",
  moveset: "$m",
  eggMoves: "$em",
  candyCount: "$x",
  friendship: "$f",
  abilityAttr: "$a",
  passiveAttr: "$pa",
  valueReduction: "$vr",
  classicWinCount: "$wc",
};

export class GameData {
  public trainerId: number;
  public secretId: number;

  public gender: PlayerGender;

  public dexData: DexData;
  private defaultDexData: DexData | null;

  public starterData: StarterData;

  public gameStats: GameStats;
  public runHistory: RunHistoryData;

  public unlocks: Unlocks;

  public achvUnlocks: AchvUnlocks;

  public voucherUnlocks: VoucherUnlocks;
  public voucherCounts: VoucherCounts;
  public eggs: Egg[];
  public eggPity: number[];
  public unlockPity: number[];

  constructor() {
    this.loadSettings();
    this.loadGamepadSettings();
    this.loadMappingConfigs();
    this.trainerId = randInt(65536);
    this.secretId = randInt(65536);
    this.starterData = {};
    this.gameStats = new GameStats();
    this.runHistory = {};
    this.unlocks = {
      [Unlockables.ENDLESS_MODE]: false,
      [Unlockables.MINI_BLACK_HOLE]: false,
      [Unlockables.SPLICED_ENDLESS_MODE]: false,
      [Unlockables.EVIOLITE]: false,
    };
    this.achvUnlocks = {};
    this.voucherUnlocks = {};
    this.voucherCounts = {
      [VoucherType.REGULAR]: 0,
      [VoucherType.PLUS]: 0,
      [VoucherType.PREMIUM]: 0,
      [VoucherType.GOLDEN]: 0,
    };
    this.eggs = [];
    this.eggPity = [0, 0, 0, 0];
    this.unlockPity = [0, 0, 0, 0];
    this.initDexData();
    this.initStarterData();
  }

  public getSystemSaveData(): SystemSaveData {
    return {
      trainerId: this.trainerId,
      secretId: this.secretId,
      gender: this.gender,
      dexData: this.dexData,
      starterData: this.starterData,
      gameStats: this.gameStats,
      unlocks: this.unlocks,
      achvUnlocks: this.achvUnlocks,
      voucherUnlocks: this.voucherUnlocks,
      voucherCounts: this.voucherCounts,
      eggs: this.eggs.map(e => new EggData(e)),
      gameVersion: globalScene.game.config.gameVersion,
      timestamp: Date.now(),
      eggPity: this.eggPity.slice(0),
      unlockPity: this.unlockPity.slice(0),
    };
  }

  /**
   * Checks if an `Unlockable` has been unlocked.
   * @param unlockable The Unlockable to check
   * @returns `true` if the player has unlocked this `Unlockable` or an override has enabled it
   */
  public isUnlocked(unlockable: Unlockables): boolean {
    if (Overrides.ITEM_UNLOCK_OVERRIDE.includes(unlockable)) {
      return true;
    }
    return this.unlocks[unlockable];
  }

  public saveSystem(): Promise<boolean> {
    return new Promise<boolean>(resolve => {
      globalScene.ui.savingIcon.show();
      const data = this.getSystemSaveData();

      const maxIntAttrValue = 0x80000000;
      const systemData = JSON.stringify(data, (_k: any, v: any) =>
        typeof v === "bigint" ? (v <= maxIntAttrValue ? Number(v) : v.toString()) : v,
      );

      localStorage.setItem(`data_${loggedInUser?.username}`, encrypt(systemData, bypassLogin));

      if (!bypassLogin) {
        pokerogueApi.savedata.system.update({ clientSessionId }, systemData).then(error => {
          globalScene.ui.savingIcon.hide();
          if (error) {
            if (error.startsWith("session out of date")) {
              globalScene.phaseManager.clearPhaseQueue();
              globalScene.phaseManager.unshiftNew("ReloadSessionPhase");
            }
            console.error(error);
            return resolve(false);
          }
          resolve(true);
        });
      } else {
        globalScene.ui.savingIcon.hide();

        resolve(true);
      }
    });
  }

  public loadSystem(): Promise<boolean> {
    return new Promise<boolean>(resolve => {
      console.log("Client Session:", clientSessionId);

      if (bypassLogin && !localStorage.getItem(`data_${loggedInUser?.username}`)) {
        return resolve(false);
      }

      if (!bypassLogin) {
        pokerogueApi.savedata.system.get({ clientSessionId }).then(saveDataOrErr => {
          if (
            typeof saveDataOrErr === "number" ||
            !saveDataOrErr ||
            saveDataOrErr.length === 0 ||
            saveDataOrErr[0] !== "{"
          ) {
            if (saveDataOrErr === 404) {
              globalScene.phaseManager.queueMessage(
                "Save data could not be found. If this is a new account, you can safely ignore this message.",
                null,
                true,
              );
              return resolve(true);
            }
            if (typeof saveDataOrErr === "string" && saveDataOrErr?.includes("Too many connections")) {
              globalScene.phaseManager.queueMessage(
                "Too many people are trying to connect and the server is overloaded. Please try again later.",
                null,
                true,
              );
              return resolve(false);
            }
            return resolve(false);
          }

          const cachedSystem = localStorage.getItem(`data_${loggedInUser?.username}`);
          this.initSystem(
            saveDataOrErr,
            cachedSystem ? AES.decrypt(cachedSystem, saveKey).toString(enc.Utf8) : undefined,
          ).then(resolve);
        });
      } else {
        this.initSystem(decrypt(localStorage.getItem(`data_${loggedInUser?.username}`)!, bypassLogin)).then(resolve); // TODO: is this bang correct?
      }
    });
  }

  public initSystem(systemDataStr: string, cachedSystemDataStr?: string): Promise<boolean> {
    return new Promise<boolean>(resolve => {
      try {
        let systemData = this.parseSystemData(systemDataStr);

        if (cachedSystemDataStr) {
          const cachedSystemData = this.parseSystemData(cachedSystemDataStr);
          if (cachedSystemData.timestamp > systemData.timestamp) {
            console.debug("Use cached system");
            systemData = cachedSystemData;
            systemDataStr = cachedSystemDataStr;
          } else {
            this.clearLocalData();
          }
        }

        console.debug(systemData);

        localStorage.setItem(`data_${loggedInUser?.username}`, encrypt(systemDataStr, bypassLogin));

        const lsItemKey = `runHistoryData_${loggedInUser?.username}`;
        const lsItem = localStorage.getItem(lsItemKey);
        if (!lsItem) {
          localStorage.setItem(lsItemKey, "");
        }

        applySystemVersionMigration(systemData);

        this.trainerId = systemData.trainerId;
        this.secretId = systemData.secretId;

        this.gender = systemData.gender;

        this.saveSetting(SettingKeys.Player_Gender, systemData.gender === PlayerGender.FEMALE ? 1 : 0);

        if (!systemData.starterData) {
          this.initStarterData();

          if (systemData["starterMoveData"]) {
            const starterMoveData = systemData["starterMoveData"];
            for (const s of Object.keys(starterMoveData)) {
              this.starterData[s].moveset = starterMoveData[s];
            }
          }

          if (systemData["starterEggMoveData"]) {
            const starterEggMoveData = systemData["starterEggMoveData"];
            for (const s of Object.keys(starterEggMoveData)) {
              this.starterData[s].eggMoves = starterEggMoveData[s];
            }
          }

          this.migrateStarterAbilities(systemData, this.starterData);

          const starterIds = Object.keys(this.starterData).map(s => Number.parseInt(s) as SpeciesId);
          for (const s of starterIds) {
            this.starterData[s].candyCount += systemData.dexData[s].caughtCount;
            this.starterData[s].candyCount += systemData.dexData[s].hatchedCount * 2;
            if (systemData.dexData[s].caughtAttr & DexAttr.SHINY) {
              this.starterData[s].candyCount += 4;
            }
          }
        } else {
          this.starterData = systemData.starterData;
        }

        if (systemData.gameStats) {
          this.gameStats = systemData.gameStats;
        }

        if (systemData.unlocks) {
          for (const key of Object.keys(systemData.unlocks)) {
            if (this.unlocks.hasOwnProperty(key)) {
              this.unlocks[key] = systemData.unlocks[key];
            }
          }
        }

        if (systemData.achvUnlocks) {
          for (const a of Object.keys(systemData.achvUnlocks)) {
            if (achvs.hasOwnProperty(a)) {
              this.achvUnlocks[a] = systemData.achvUnlocks[a];
            }
          }
        }

        if (systemData.voucherUnlocks) {
          for (const v of Object.keys(systemData.voucherUnlocks)) {
            if (vouchers.hasOwnProperty(v)) {
              this.voucherUnlocks[v] = systemData.voucherUnlocks[v];
            }
          }
        }

        if (systemData.voucherCounts) {
          getEnumKeys(VoucherType).forEach(key => {
            const index = VoucherType[key];
            this.voucherCounts[index] = systemData.voucherCounts[index] || 0;
          });
        }

        this.eggs = systemData.eggs ? systemData.eggs.map(e => e.toEgg()) : [];

        this.eggPity = systemData.eggPity ? systemData.eggPity.slice(0) : [0, 0, 0, 0];
        this.unlockPity = systemData.unlockPity ? systemData.unlockPity.slice(0) : [0, 0, 0, 0];

        this.dexData = Object.assign(this.dexData, systemData.dexData);
        this.consolidateDexData(this.dexData);
        this.defaultDexData = null;

        resolve(true);
      } catch (err) {
        console.error(err);
        resolve(false);
      }
    });
  }

  /**
   * Retrieves current run history data, organized by time stamp.
   * At the moment, only retrievable from locale cache
   */
  async getRunHistoryData(): Promise<RunHistoryData> {
    if (!isLocal) {
      /**
       * Networking Code DO NOT DELETE!
       * Note: Might have to be migrated to `pokerogue-api.ts`
       *
      const response = await Utils.apiFetch("savedata/runHistory", true);
      const data = await response.json();
      */
      const lsItemKey = `runHistoryData_${loggedInUser?.username}`;
      const lsItem = localStorage.getItem(lsItemKey);
      if (lsItem) {
        const cachedResponse = lsItem;
        if (cachedResponse) {
          const runHistory = JSON.parse(decrypt(cachedResponse, bypassLogin));
          return runHistory;
        }
        return {};
        // check to see whether cachedData or serverData is more up-to-date
        /**
       * Networking Code DO NOT DELETE!
       *
        if ( Object.keys(cachedRHData).length >= Object.keys(data).length ) {
          return cachedRHData;
        }
        */
      }
      localStorage.setItem(`runHistoryData_${loggedInUser?.username}`, "");
      return {};
    }
    const lsItemKey = `runHistoryData_${loggedInUser?.username}`;
    const lsItem = localStorage.getItem(lsItemKey);
    if (lsItem) {
      const cachedResponse = lsItem;
      if (cachedResponse) {
        const runHistory: RunHistoryData = JSON.parse(decrypt(cachedResponse, bypassLogin));
        return runHistory;
      }
      return {};
    }
    localStorage.setItem(`runHistoryData_${loggedInUser?.username}`, "");
    return {};
  }

  /**
   * Saves a new entry to Run History
   * @param runEntry: most recent SessionSaveData of the run
   * @param isVictory: result of the run
   * Arbitrary limit of 25 runs per player - Will delete runs, starting with the oldest one, if needed
   */
  async saveRunHistory(runEntry: SessionSaveData, isVictory: boolean): Promise<boolean> {
    const runHistoryData = await this.getRunHistoryData();
    // runHistoryData should always return run history or {} empty object
    let timestamps = Object.keys(runHistoryData).map(Number);

    // Arbitrary limit of 25 entries per user --> Can increase or decrease
    while (timestamps.length >= RUN_HISTORY_LIMIT) {
      const oldestTimestamp = Math.min.apply(Math, timestamps).toString();
      delete runHistoryData[oldestTimestamp];
      timestamps = Object.keys(runHistoryData).map(Number);
    }

    const timestamp = runEntry.timestamp.toString();
    runHistoryData[timestamp] = {
      entry: runEntry,
      isVictory: isVictory,
      isFavorite: false,
    };
    localStorage.setItem(
      `runHistoryData_${loggedInUser?.username}`,
      encrypt(JSON.stringify(runHistoryData), bypassLogin),
    );
    /**
     * Networking Code DO NOT DELETE
     *
    if (!Utils.isLocal) {
      try {
        await Utils.apiPost("savedata/runHistory", JSON.stringify(runHistoryData), undefined, true);
        return true;
      } catch (err) {
        console.log("savedata/runHistory POST failed : ", err);
        return false;
      }
    }
    NOTE: should be adopted to `pokerogue-api.ts`
    */
    return true;
  }

  parseSystemData(dataStr: string): SystemSaveData {
    return JSON.parse(dataStr, (k: string, v: any) => {
      if (k === "gameStats") {
        return new GameStats(v);
      }
      if (k === "eggs") {
        const ret: EggData[] = [];
        if (v === null) {
          v = [];
        }
        for (const e of v) {
          ret.push(new EggData(e));
        }
        return ret;
      }

      return k.endsWith("Attr") && !["natureAttr", "abilityAttr", "passiveAttr"].includes(k) ? BigInt(v ?? 0) : v;
    }) as SystemSaveData;
  }

  convertSystemDataStr(dataStr: string, shorten = false): string {
    if (!shorten) {
      // Account for past key oversight
      dataStr = dataStr.replace(/\$pAttr/g, "$pa");
    }
    dataStr = dataStr.replace(/"trainerId":\d+/g, `"trainerId":${this.trainerId}`);
    dataStr = dataStr.replace(/"secretId":\d+/g, `"secretId":${this.secretId}`);
    const fromKeys = shorten ? Object.keys(systemShortKeys) : Object.values(systemShortKeys);
    const toKeys = shorten ? Object.values(systemShortKeys) : Object.keys(systemShortKeys);
    for (const k in fromKeys) {
      dataStr = dataStr.replace(new RegExp(`${fromKeys[k].replace("$", "\\$")}`, "g"), toKeys[k]);
    }

    return dataStr;
  }

  public async verify(): Promise<boolean> {
    if (bypassLogin) {
      return true;
    }

    const systemData = await pokerogueApi.savedata.system.verify({
      clientSessionId,
    });

    if (systemData) {
      globalScene.phaseManager.clearPhaseQueue();
      globalScene.phaseManager.unshiftNew("ReloadSessionPhase", JSON.stringify(systemData));
      this.clearLocalData();
      return false;
    }

    return true;
  }

  public clearLocalData(): void {
    if (bypassLogin) {
      return;
    }
    localStorage.removeItem(`data_${loggedInUser?.username}`);
    for (let s = 0; s < 5; s++) {
      localStorage.removeItem(`sessionData${s ? s : ""}_${loggedInUser?.username}`);
    }
  }

  /**
   * Saves a setting to localStorage
   * @param setting string ideally of SettingKeys
   * @param valueIndex index of the setting's option
   * @returns true
   */
  public saveSetting(setting: string, valueIndex: number): boolean {
    let settings: object = {};
    if (localStorage.hasOwnProperty("settings")) {
      settings = JSON.parse(localStorage.getItem("settings")!); // TODO: is this bang correct?
    }

    setSetting(setting, valueIndex);

    settings[setting] = valueIndex;
    settings["gameVersion"] = globalScene.game.config.gameVersion;

    localStorage.setItem("settings", JSON.stringify(settings));

    return true;
  }

  /**
   * Saves the mapping configurations for a specified device.
   *
   * @param deviceName - The name of the device for which the configurations are being saved.
   * @param config - The configuration object containing custom mapping details.
   * @returns `true` if the configurations are successfully saved.
   */
  public saveMappingConfigs(deviceName: string, config): boolean {
    const key = deviceName.toLowerCase(); // Convert the gamepad name to lowercase to use as a key
    let mappingConfigs: object = {}; // Initialize an empty object to hold the mapping configurations
    if (localStorage.hasOwnProperty("mappingConfigs")) {
      // Check if 'mappingConfigs' exists in localStorage
      mappingConfigs = JSON.parse(localStorage.getItem("mappingConfigs")!); // TODO: is this bang correct?
    } // Parse the existing 'mappingConfigs' from localStorage
    if (!mappingConfigs[key]) {
      mappingConfigs[key] = {};
    } // If there is no configuration for the given key, create an empty object for it
    mappingConfigs[key].custom = config.custom; // Assign the custom configuration to the mapping configuration for the given key
    localStorage.setItem("mappingConfigs", JSON.stringify(mappingConfigs)); // Save the updated mapping configurations back to localStorage
    return true; // Return true to indicate the operation was successful
  }

  /**
   * Loads the mapping configurations from localStorage and injects them into the input controller.
   *
   * @returns `true` if the configurations are successfully loaded and injected; `false` if no configurations are found in localStorage.
   *
   * @remarks
   * This method checks if the 'mappingConfigs' entry exists in localStorage. If it does not exist, the method returns `false`.
   * If 'mappingConfigs' exists, it parses the configurations and injects each configuration into the input controller
   * for the corresponding gamepad or device key. The method then returns `true` to indicate success.
   */
  public loadMappingConfigs(): boolean {
    if (!localStorage.hasOwnProperty("mappingConfigs")) {
      // Check if 'mappingConfigs' exists in localStorage
      return false;
    } // If 'mappingConfigs' does not exist, return false

    const mappingConfigs = JSON.parse(localStorage.getItem("mappingConfigs")!); // Parse the existing 'mappingConfigs' from localStorage // TODO: is this bang correct?

    for (const key of Object.keys(mappingConfigs)) {
      // Iterate over the keys of the mapping configurations
      globalScene.inputController.injectConfig(key, mappingConfigs[key]);
    } // Inject each configuration into the input controller for the corresponding key

    return true; // Return true to indicate the operation was successful
  }

  public resetMappingToFactory(): boolean {
    if (!localStorage.hasOwnProperty("mappingConfigs")) {
      // Check if 'mappingConfigs' exists in localStorage
      return false;
    } // If 'mappingConfigs' does not exist, return false
    localStorage.removeItem("mappingConfigs");
    globalScene.inputController.resetConfigs();
    return true; // TODO: is `true` the correct return value?
  }

  /**
   * Saves a gamepad setting to localStorage.
   *
   * @param setting - The gamepad setting to save.
   * @param valueIndex - The index of the value to set for the gamepad setting.
   * @returns `true` if the setting is successfully saved.
   *
   * @remarks
   * This method initializes an empty object for gamepad settings if none exist in localStorage.
   * It then updates the setting in the current scene and iterates over the default gamepad settings
   * to update the specified setting with the new value. Finally, it saves the updated settings back
   * to localStorage and returns `true` to indicate success.
   */
  public saveControlSetting(
    device: Device,
    localStoragePropertyName: string,
    setting: SettingGamepad | SettingKeyboard,
    settingDefaults,
    valueIndex: number,
  ): boolean {
    let settingsControls: object = {}; // Initialize an empty object to hold the gamepad settings

    if (localStorage.hasOwnProperty(localStoragePropertyName)) {
      // Check if 'settingsControls' exists in localStorage
      settingsControls = JSON.parse(localStorage.getItem(localStoragePropertyName)!); // Parse the existing 'settingsControls' from localStorage // TODO: is this bang correct?
    }

    if (device === Device.GAMEPAD) {
      setSettingGamepad(setting as SettingGamepad, valueIndex);
    } else if (device === Device.KEYBOARD) {
      setSettingKeyboard(setting as SettingKeyboard, valueIndex);
    }

    Object.keys(settingDefaults).forEach(s => {
      // Iterate over the default gamepad settings
      if (s === setting) {
        // If the current setting matches, update its value
        settingsControls[s] = valueIndex;
      }
    });

    localStorage.setItem(localStoragePropertyName, JSON.stringify(settingsControls)); // Save the updated gamepad settings back to localStorage

    return true; // Return true to indicate the operation was successful
  }

  /**
   * Loads Settings from local storage if available
   * @returns true if succesful, false if not
   */
  private loadSettings(): boolean {
    resetSettings();

    if (!localStorage.hasOwnProperty("settings")) {
      return false;
    }

    const settings = JSON.parse(localStorage.getItem("settings")!); // TODO: is this bang correct?

    applySettingsVersionMigration(settings);

    for (const setting of Object.keys(settings)) {
      setSetting(setting, settings[setting]);
    }

    return true; // TODO: is `true` the correct return value?
  }

  private loadGamepadSettings(): boolean {
    Object.values(SettingGamepad)
      .map(setting => setting as SettingGamepad)
      .forEach(setting => setSettingGamepad(setting, settingGamepadDefaults[setting]));

    if (!localStorage.hasOwnProperty("settingsGamepad")) {
      return false;
    }
    const settingsGamepad = JSON.parse(localStorage.getItem("settingsGamepad")!); // TODO: is this bang correct?

    for (const setting of Object.keys(settingsGamepad)) {
      setSettingGamepad(setting as SettingGamepad, settingsGamepad[setting]);
    }

    return true; // TODO: is `true` the correct return value?
  }

  public saveTutorialFlag(tutorial: Tutorial, flag: boolean): boolean {
    const key = getDataTypeKey(GameDataType.TUTORIALS);
    let tutorials: object = {};
    if (localStorage.hasOwnProperty(key)) {
      tutorials = JSON.parse(localStorage.getItem(key)!); // TODO: is this bang correct?
    }

    Object.keys(Tutorial)
      .map(t => t as Tutorial)
      .forEach(t => {
        const key = Tutorial[t];
        if (key === tutorial) {
          tutorials[key] = flag;
        } else {
          tutorials[key] ??= false;
        }
      });

    localStorage.setItem(key, JSON.stringify(tutorials));

    return true;
  }

  public getTutorialFlags(): TutorialFlags {
    const key = getDataTypeKey(GameDataType.TUTORIALS);
    const ret: TutorialFlags = {};
    Object.values(Tutorial)
      .map(tutorial => tutorial as Tutorial)
      .forEach(tutorial => (ret[Tutorial[tutorial]] = false));

    if (!localStorage.hasOwnProperty(key)) {
      return ret;
    }

    const tutorials = JSON.parse(localStorage.getItem(key)!); // TODO: is this bang correct?

    for (const tutorial of Object.keys(tutorials)) {
      ret[tutorial] = tutorials[tutorial];
    }

    return ret;
  }

  public saveSeenDialogue(dialogue: string): boolean {
    const key = getDataTypeKey(GameDataType.SEEN_DIALOGUES);
    const dialogues: object = this.getSeenDialogues();

    dialogues[dialogue] = true;
    localStorage.setItem(key, JSON.stringify(dialogues));
    console.log("Dialogue saved as seen:", dialogue);

    return true;
  }

  public getSeenDialogues(): SeenDialogues {
    const key = getDataTypeKey(GameDataType.SEEN_DIALOGUES);
    const ret: SeenDialogues = {};

    if (!localStorage.hasOwnProperty(key)) {
      return ret;
    }

    const dialogues = JSON.parse(localStorage.getItem(key)!); // TODO: is this bang correct?

    for (const dialogue of Object.keys(dialogues)) {
      ret[dialogue] = dialogues[dialogue];
    }

    return ret;
  }

  public getSessionSaveData(): SessionSaveData {
    return {
      seed: globalScene.seed,
      playTime: globalScene.sessionPlayTime,
      gameMode: globalScene.gameMode.modeId,
      party: globalScene.getPlayerParty().map(p => new PokemonData(p)),
      enemyParty: globalScene.getEnemyParty().map(p => new PokemonData(p)),
      trainerItems: globalScene.trainerItems.generateSaveData(),
      enemyTrainerItems: globalScene.enemyTrainerItems.generateSaveData(),
      arena: new ArenaData(globalScene.arena),
      pokeballCounts: globalScene.pokeballCounts,
      money: Math.floor(globalScene.money),
      score: globalScene.score,
      waveIndex: globalScene.currentBattle.waveIndex,
      battleType: globalScene.currentBattle.battleType,
      trainer:
        globalScene.currentBattle.battleType === BattleType.TRAINER
          ? new TrainerData(globalScene.currentBattle.trainer)
          : null,
      gameVersion: globalScene.game.config.gameVersion,
      timestamp: Date.now(),
      challenges: globalScene.gameMode.challenges.map(c => new ChallengeData(c)),
      mysteryEncounterType: globalScene.currentBattle.mysteryEncounter?.encounterType ?? -1,
      mysteryEncounterSaveData: globalScene.mysteryEncounterSaveData,
      playerFaints: globalScene.arena.playerFaints,
    } as SessionSaveData;
  }

  getSession(slotId: number): Promise<SessionSaveData | null> {
    // biome-ignore lint/suspicious/noAsyncPromiseExecutor: TODO: fix this
    return new Promise(async (resolve, reject) => {
      if (slotId < 0) {
        return resolve(null);
      }
      const handleSessionData = async (sessionDataStr: string) => {
        try {
          console.log(sessionDataStr);
          const sessionData = this.parseSessionData(sessionDataStr);
          resolve(sessionData);
        } catch (err) {
          reject(err);
          return;
        }
      };

      if (!bypassLogin && !localStorage.getItem(`sessionData${slotId ? slotId : ""}_${loggedInUser?.username}`)) {
        pokerogueApi.savedata.session.get({ slot: slotId, clientSessionId }).then(async response => {
          if (!response || response?.length === 0 || response?.[0] !== "{") {
            console.error(response);
            return resolve(null);
          }

          localStorage.setItem(
            `sessionData${slotId ? slotId : ""}_${loggedInUser?.username}`,
            encrypt(response, bypassLogin),
          );

          await handleSessionData(response);
        });
      } else {
        const sessionData = localStorage.getItem(`sessionData${slotId ? slotId : ""}_${loggedInUser?.username}`);
        if (sessionData) {
          await handleSessionData(decrypt(sessionData, bypassLogin));
        } else {
          return resolve(null);
        }
      }
    });
  }

  loadSession(slotId: number, sessionData?: SessionSaveData): Promise<boolean> {
    // biome-ignore lint/suspicious/noAsyncPromiseExecutor: TODO: fix this
    return new Promise(async (resolve, reject) => {
      try {
        const initSessionFromData = async (sessionData: SessionSaveData) => {
          console.debug(sessionData);

          globalScene.gameMode = getGameMode(sessionData.gameMode || GameModes.CLASSIC);
          if (sessionData.challenges) {
            globalScene.gameMode.challenges = sessionData.challenges.map(c => c.toChallenge());
          }

          globalScene.setSeed(sessionData.seed || globalScene.game.config.seed[0]);
          globalScene.resetSeed();

          console.log("Seed:", globalScene.seed);

          globalScene.sessionPlayTime = sessionData.playTime || 0;
          globalScene.lastSavePlayTime = 0;

          const loadPokemonAssets: Promise<void>[] = [];

          const party = globalScene.getPlayerParty();
          party.splice(0, party.length);

          for (const p of sessionData.party) {
            const pokemon = p.toPokemon() as PlayerPokemon;
            pokemon.setVisible(false);
            loadPokemonAssets.push(pokemon.loadAssets(false));
            party.push(pokemon);
          }

          Object.keys(globalScene.pokeballCounts).forEach((key: string) => {
            globalScene.pokeballCounts[key] = sessionData.pokeballCounts[key] || 0;
          });
          if (Overrides.POKEBALL_OVERRIDE.active) {
            globalScene.pokeballCounts = Overrides.POKEBALL_OVERRIDE.pokeballs;
          }

          globalScene.money = Math.floor(sessionData.money || 0);
          globalScene.updateMoneyText();

          if (globalScene.money > this.gameStats.highestMoney) {
            this.gameStats.highestMoney = globalScene.money;
          }

          globalScene.score = sessionData.score;
          globalScene.updateScoreText();

          globalScene.mysteryEncounterSaveData = new MysteryEncounterSaveData(sessionData.mysteryEncounterSaveData);

          globalScene.newArena(sessionData.arena.biome, sessionData.playerFaints);

          const battleType = sessionData.battleType || 0;
          const trainerConfig = sessionData.trainer ? trainerConfigs[sessionData.trainer.trainerType] : null;
          const mysteryEncounterType =
            sessionData.mysteryEncounterType !== -1 ? sessionData.mysteryEncounterType : undefined;
          const battle = globalScene.newBattle(
            sessionData.waveIndex,
            battleType,
            sessionData.trainer,
            battleType === BattleType.TRAINER
              ? trainerConfig?.doubleOnly || sessionData.trainer?.variant === TrainerVariant.DOUBLE
              : sessionData.enemyParty.length > 1,
            mysteryEncounterType,
          );
          battle.enemyLevels = sessionData.enemyParty.map(p => p.level);

          globalScene.arena.init();

          sessionData.enemyParty.forEach((enemyData, e) => {
            const enemyPokemon = enemyData.toPokemon(
              battleType,
              e,
              sessionData.trainer?.variant === TrainerVariant.DOUBLE,
            ) as EnemyPokemon;
            battle.enemyParty[e] = enemyPokemon;
            if (battleType === BattleType.WILD) {
              battle.seenEnemyPartyMemberIds.add(enemyPokemon.id);
            }

            loadPokemonAssets.push(enemyPokemon.loadAssets());
          });

          globalScene.arena.weather = sessionData.arena.weather;
          globalScene.arena.eventTarget.dispatchEvent(
            new WeatherChangedEvent(
              WeatherType.NONE,
              globalScene.arena.weather?.weatherType!,
              globalScene.arena.weather?.turnsLeft!,
            ),
          ); // TODO: is this bang correct?

          globalScene.arena.terrain = sessionData.arena.terrain;
          globalScene.arena.eventTarget.dispatchEvent(
            new TerrainChangedEvent(
              TerrainType.NONE,
              globalScene.arena.terrain?.terrainType!,
              globalScene.arena.terrain?.turnsLeft!,
            ),
          ); // TODO: is this bang correct?

          globalScene.arena.playerTerasUsed = sessionData.arena.playerTerasUsed;

          globalScene.arena.tags = sessionData.arena.tags;
          if (globalScene.arena.tags) {
            for (const tag of globalScene.arena.tags) {
              if (tag instanceof ArenaTrapTag) {
                const { tagType, side, turnCount, layers, maxLayers } = tag as ArenaTrapTag;
                globalScene.arena.eventTarget.dispatchEvent(
                  new TagAddedEvent(tagType, side, turnCount, layers, maxLayers),
                );
              } else {
                globalScene.arena.eventTarget.dispatchEvent(new TagAddedEvent(tag.tagType, tag.side, tag.turnCount));
              }
            }
          }

<<<<<<< HEAD
          globalScene.trainerItems.clearItems();
          globalScene.assignTrainerItemsFromSaveData(sessionData.trainerItems, true);
=======
          globalScene.arena.positionalTagManager.tags = sessionData.arena.positionalTags.map(tag =>
            loadPositionalTag(tag),
          );

          if (globalScene.modifiers.length) {
            console.warn("Existing modifiers not cleared on session load, deleting...");
            globalScene.modifiers = [];
          }
          for (const modifierData of sessionData.modifiers) {
            const modifier = modifierData.toModifier(Modifier[modifierData.className]);
            if (modifier) {
              globalScene.addModifier(modifier, true);
            }
          }
          globalScene.updateModifiers(true);
>>>>>>> 8a2b8889

          globalScene.enemyTrainerItems.clearItems();
          globalScene.assignTrainerItemsFromSaveData(sessionData.enemyTrainerItems, false);

          Promise.all(loadPokemonAssets).then(() => resolve(true));

          globalScene.updateItems(true);
          globalScene.updateItems(false);
        };
        if (sessionData) {
          initSessionFromData(sessionData);
        } else {
          this.getSession(slotId)
            .then(data => data && initSessionFromData(data))
            .catch(err => {
              reject(err);
              return;
            });
        }
      } catch (err) {
        reject(err);
        return;
      }
    });
  }

  /**
   * Delete the session data at the given slot when overwriting a save file
   * For deleting the session of a finished run, use {@linkcode tryClearSession}
   * @param slotId the slot to clear
   * @returns Promise with result `true` if the session was deleted successfully, `false` otherwise
   */
  deleteSession(slotId: number): Promise<boolean> {
    return new Promise<boolean>(resolve => {
      if (bypassLogin) {
        localStorage.removeItem(`sessionData${slotId ? slotId : ""}_${loggedInUser?.username}`);
        return resolve(true);
      }

      updateUserInfo().then(success => {
        if (success !== null && !success) {
          return resolve(false);
        }
        pokerogueApi.savedata.session.delete({ slot: slotId, clientSessionId }).then(error => {
          if (error) {
            if (error.startsWith("session out of date")) {
              globalScene.phaseManager.clearPhaseQueue();
              globalScene.phaseManager.unshiftNew("ReloadSessionPhase");
            }
            console.error(error);
            resolve(false);
          } else {
            if (loggedInUser) {
              loggedInUser.lastSessionSlot = -1;
            }

            localStorage.removeItem(`sessionData${slotId ? slotId : ""}_${loggedInUser?.username}`);
            resolve(true);
          }
        });
      });
    });
  }

  /* Defines a localStorage item 'daily' to check on clears, offline implementation of savedata/newclear API
  If a GameModes clear other than Daily is checked, newClear = true as usual
  If a Daily mode is cleared, checks if it was already cleared before, based on seed, and returns true only to new daily clear runs */
  offlineNewClear(): Promise<boolean> {
    return new Promise<boolean>(resolve => {
      const sessionData = this.getSessionSaveData();
      const seed = sessionData.seed;
      let daily: string[] = [];

      if (sessionData.gameMode === GameModes.DAILY) {
        if (localStorage.hasOwnProperty("daily")) {
          daily = JSON.parse(atob(localStorage.getItem("daily")!)); // TODO: is this bang correct?
          if (daily.includes(seed)) {
            return resolve(false);
          }
          daily.push(seed);
          localStorage.setItem("daily", btoa(JSON.stringify(daily)));
          return resolve(true);
        }
        daily.push(seed);
        localStorage.setItem("daily", btoa(JSON.stringify(daily)));
        return resolve(true);
      }
      return resolve(true);
    });
  }

  /**
   * Attempt to clear session data after the end of a run
   * After session data is removed, attempt to update user info so the menu updates
   * To delete an unfinished run instead, use {@linkcode deleteSession}
   */
  async tryClearSession(slotId: number): Promise<[success: boolean, newClear: boolean]> {
    let result: [boolean, boolean] = [false, false];

    if (bypassLogin) {
      localStorage.removeItem(`sessionData${slotId ? slotId : ""}_${loggedInUser?.username}`);
      result = [true, true];
    } else {
      const sessionData = this.getSessionSaveData();
      const { trainerId } = this;
      const jsonResponse = await pokerogueApi.savedata.session.clear(
        { slot: slotId, trainerId, clientSessionId },
        sessionData,
      );

      if (!jsonResponse?.error) {
        result = [true, jsonResponse?.success ?? false];
        if (loggedInUser) {
          loggedInUser!.lastSessionSlot = -1;
        }
        localStorage.removeItem(`sessionData${slotId ? slotId : ""}_${loggedInUser?.username}`);
      } else {
        if (jsonResponse?.error?.startsWith("session out of date")) {
          globalScene.phaseManager.clearPhaseQueue();
          globalScene.phaseManager.unshiftNew("ReloadSessionPhase");
        }

        console.error(jsonResponse);
        result = [false, false];
      }
    }

    await updateUserInfo();

    return result;
  }

  parseSessionData(dataStr: string): SessionSaveData {
    // TODO: Add `null`/`undefined` to the corresponding type signatures for this
    // (or prevent them from being null)
    // If the value is able to *not exist*, it should say so in the code
    const sessionData = JSON.parse(dataStr, (k: string, v: any) => {
      // TODO: Move this to occur _after_ migrate scripts (and refactor all non-assignment duties into migrate scripts)
      // This should ideally be just a giant assign block
      switch (k) {
        case "party":
        case "enemyParty": {
          const ret: PokemonData[] = [];
          for (const pd of v ?? []) {
            ret.push(new PokemonData(pd));
          }
          return ret;
        }

        case "trainer":
          return v ? new TrainerData(v) : null;

        // TODO: Figure out what to do with this
        case "trainerItems":
        case "enemyTrainerItems": {
          const ret: TrainerItemConfiguration = [];
          for (const md of v ?? []) {
            ret.push(md);
          }
          return ret;
        }

        case "arena":
          return new ArenaData(v as SerializedArenaData);

        case "challenges": {
          const ret: ChallengeData[] = [];
          for (const c of v ?? []) {
            ret.push(new ChallengeData(c));
          }
          return ret;
        }

        case "mysteryEncounterType":
          return v as MysteryEncounterType;

        case "mysteryEncounterSaveData":
          return new MysteryEncounterSaveData(v);

        default:
          return v;
      }
    }) as SessionSaveData;

    applySessionVersionMigration(sessionData);

    return sessionData;
  }

  saveAll(skipVerification = false, sync = false, useCachedSession = false, useCachedSystem = false): Promise<boolean> {
    return new Promise<boolean>(resolve => {
      executeIf(!skipVerification, updateUserInfo).then(success => {
        if (success !== null && !success) {
          return resolve(false);
        }
        if (sync) {
          globalScene.ui.savingIcon.show();
        }
        if (useCachedSession) {
          console.log("REPARSING!");
          console.log(
            decrypt(
              localStorage.getItem(
                `sessionData${globalScene.sessionSlotId ? globalScene.sessionSlotId : ""}_${loggedInUser?.username}`,
              )!,
              bypassLogin,
            ),
          );
        }
        const sessionData = useCachedSession
          ? this.parseSessionData(
              decrypt(
                localStorage.getItem(
                  `sessionData${globalScene.sessionSlotId ? globalScene.sessionSlotId : ""}_${loggedInUser?.username}`,
                )!,
                bypassLogin,
              ),
            ) // TODO: is this bang correct?
          : this.getSessionSaveData();
        const maxIntAttrValue = 0x80000000;
        const systemData = useCachedSystem
          ? this.parseSystemData(decrypt(localStorage.getItem(`data_${loggedInUser?.username}`)!, bypassLogin))
          : this.getSystemSaveData(); // TODO: is this bang correct?

        const request = {
          system: systemData,
          session: sessionData,
          sessionSlotId: globalScene.sessionSlotId,
          clientSessionId: clientSessionId,
        };

        localStorage.setItem(
          `data_${loggedInUser?.username}`,
          encrypt(
            JSON.stringify(systemData, (_k: any, v: any) =>
              typeof v === "bigint" ? (v <= maxIntAttrValue ? Number(v) : v.toString()) : v,
            ),
            bypassLogin,
          ),
        );
        localStorage.setItem(
          `sessionData${globalScene.sessionSlotId ? globalScene.sessionSlotId : ""}_${loggedInUser?.username}`,
          encrypt(JSON.stringify(sessionData), bypassLogin),
        );
        console.log(JSON.stringify(sessionData));

        console.debug("Session data saved!");

        if (!bypassLogin && sync) {
          pokerogueApi.savedata.updateAll(request).then(error => {
            if (sync) {
              globalScene.lastSavePlayTime = 0;
              globalScene.ui.savingIcon.hide();
            }
            if (error) {
              if (error.startsWith("session out of date")) {
                globalScene.phaseManager.clearPhaseQueue();
                globalScene.phaseManager.unshiftNew("ReloadSessionPhase");
              }
              console.error(error);
              return resolve(false);
            }
            resolve(true);
          });
        } else {
          this.verify().then(success => {
            globalScene.ui.savingIcon.hide();
            resolve(success);
          });
        }
      });
    });
  }

  public tryExportData(dataType: GameDataType, slotId = 0): Promise<boolean> {
    return new Promise<boolean>(resolve => {
      const dataKey: string = `${getDataTypeKey(dataType, slotId)}_${loggedInUser?.username}`;
      const handleData = (dataStr: string) => {
        switch (dataType) {
          case GameDataType.SYSTEM:
            dataStr = this.convertSystemDataStr(dataStr, true);
            break;
        }
        const encryptedData = AES.encrypt(dataStr, saveKey);
        const blob = new Blob([encryptedData.toString()], {
          type: "text/json",
        });
        const link = document.createElement("a");
        link.href = window.URL.createObjectURL(blob);
        link.download = `${dataKey}.prsv`;
        link.click();
        link.remove();
      };
      if (!bypassLogin && dataType < GameDataType.SETTINGS) {
        let promise: Promise<string | null | number> = Promise.resolve(null);

        if (dataType === GameDataType.SYSTEM) {
          promise = pokerogueApi.savedata.system.get({ clientSessionId });
        } else if (dataType === GameDataType.SESSION) {
          promise = pokerogueApi.savedata.session.get({
            slot: slotId,
            clientSessionId,
          });
        }

        promise.then(response => {
          if (typeof response === "number" || !response?.length || response[0] !== "{") {
            console.error(response);
            resolve(false);
            return;
          }

          handleData(response);
          resolve(true);
        });
      } else {
        const data = localStorage.getItem(dataKey);
        if (data) {
          handleData(decrypt(data, bypassLogin));
        }
        resolve(!!data);
      }
    });
  }

  public importData(dataType: GameDataType, slotId = 0): void {
    const dataKey = `${getDataTypeKey(dataType, slotId)}_${loggedInUser?.username}`;

    let saveFile: any = document.getElementById("saveFile");
    if (saveFile) {
      saveFile.remove();
    }

    saveFile = document.createElement("input");
    saveFile.id = "saveFile";
    saveFile.type = "file";
    saveFile.accept = ".prsv";
    saveFile.style.display = "none";
    saveFile.addEventListener("change", e => {
      const reader = new FileReader();

      reader.onload = (_ => {
        return e => {
          let dataName = GameDataType[dataType].toLowerCase();
          let dataStr = AES.decrypt(e.target?.result?.toString()!, saveKey).toString(enc.Utf8); // TODO: is this bang correct?
          let valid = false;
          try {
            switch (dataType) {
              case GameDataType.SYSTEM: {
                dataStr = this.convertSystemDataStr(dataStr);
                const systemData = this.parseSystemData(dataStr);
                valid = !!systemData.dexData && !!systemData.timestamp;
                break;
              }
              case GameDataType.SESSION: {
                const sessionData = this.parseSessionData(dataStr);
                valid = !!sessionData.party && !!sessionData.enemyParty && !!sessionData.timestamp;
                break;
              }
              case GameDataType.RUN_HISTORY: {
                const data = JSON.parse(dataStr);
                const keys = Object.keys(data);
                dataName = i18next.t("menuUiHandler:RUN_HISTORY").toLowerCase();
                keys.forEach(key => {
                  const entryKeys = Object.keys(data[key]);
                  valid =
                    ["isFavorite", "isVictory", "entry"].every(v => entryKeys.includes(v)) && entryKeys.length === 3;
                });
                break;
              }
              case GameDataType.SETTINGS:
              case GameDataType.TUTORIALS:
                valid = true;
                break;
            }
          } catch (ex) {
            console.error(ex);
          }

          const displayError = (error: string) =>
            globalScene.ui.showText(error, null, () => globalScene.ui.showText("", 0), fixedInt(1500));

          if (!valid) {
            return globalScene.ui.showText(
              `Your ${dataName} data could not be loaded. It may be corrupted.`,
              null,
              () => globalScene.ui.showText("", 0),
              fixedInt(1500),
            );
          }

          globalScene.ui.showText(
            `Your ${dataName} data will be overridden and the page will reload. Proceed?`,
            null,
            () => {
              globalScene.ui.setOverlayMode(
                UiMode.CONFIRM,
                () => {
                  localStorage.setItem(dataKey, encrypt(dataStr, bypassLogin));

                  if (!bypassLogin && dataType < GameDataType.SETTINGS) {
                    updateUserInfo().then(success => {
                      if (!success[0]) {
                        return displayError(
                          `Could not contact the server. Your ${dataName} data could not be imported.`,
                        );
                      }
                      const { trainerId, secretId } = this;
                      let updatePromise: Promise<string | null>;
                      if (dataType === GameDataType.SESSION) {
                        updatePromise = pokerogueApi.savedata.session.update(
                          {
                            slot: slotId,
                            trainerId,
                            secretId,
                            clientSessionId,
                          },
                          dataStr,
                        );
                      } else {
                        updatePromise = pokerogueApi.savedata.system.update(
                          { trainerId, secretId, clientSessionId },
                          dataStr,
                        );
                      }
                      updatePromise.then(error => {
                        if (error) {
                          console.error(error);
                          return displayError(
                            `An error occurred while updating ${dataName} data. Please contact the administrator.`,
                          );
                        }
                        window.location.reload();
                      });
                    });
                  } else {
                    window.location.reload();
                  }
                },
                () => {
                  globalScene.ui.revertMode();
                  globalScene.ui.showText("", 0);
                },
                false,
                -98,
              );
            },
          );
        };
      })((e.target as any).files[0]);

      reader.readAsText((e.target as any).files[0]);
    });
    saveFile.click();
  }

  private initDexData(): void {
    const data: DexData = {};

    for (const species of allSpecies) {
      data[species.speciesId] = {
        seenAttr: 0n,
        caughtAttr: 0n,
        natureAttr: 0,
        seenCount: 0,
        caughtCount: 0,
        hatchedCount: 0,
        ivs: [0, 0, 0, 0, 0, 0],
      };
    }

    const defaultStarterAttr =
      DexAttr.NON_SHINY | DexAttr.MALE | DexAttr.FEMALE | DexAttr.DEFAULT_VARIANT | DexAttr.DEFAULT_FORM;

    const defaultStarterNatures: Nature[] = [];

    globalScene.executeWithSeedOffset(
      () => {
        const neutralNatures = [Nature.HARDY, Nature.DOCILE, Nature.SERIOUS, Nature.BASHFUL, Nature.QUIRKY];
        for (let s = 0; s < defaultStarterSpecies.length; s++) {
          defaultStarterNatures.push(randSeedItem(neutralNatures));
        }
      },
      0,
      "default",
    );

    for (let ds = 0; ds < defaultStarterSpecies.length; ds++) {
      const entry = data[defaultStarterSpecies[ds]] as DexEntry;
      entry.seenAttr = defaultStarterAttr;
      entry.caughtAttr = defaultStarterAttr;
      entry.natureAttr = 1 << (defaultStarterNatures[ds] + 1);
      for (const i in entry.ivs) {
        entry.ivs[i] = 15;
      }
    }

    this.defaultDexData = { ...data };
    this.dexData = data;
  }

  private initStarterData(): void {
    const starterData: StarterData = {};

    const starterSpeciesIds = Object.keys(speciesStarterCosts).map(k => Number.parseInt(k) as SpeciesId);

    for (const speciesId of starterSpeciesIds) {
      starterData[speciesId] = {
        moveset: null,
        eggMoves: 0,
        candyCount: 0,
        friendship: 0,
        abilityAttr: defaultStarterSpecies.includes(speciesId) ? AbilityAttr.ABILITY_1 : 0,
        passiveAttr: 0,
        valueReduction: 0,
        classicWinCount: 0,
      };
    }

    this.starterData = starterData;
  }

  setPokemonSeen(pokemon: Pokemon, incrementCount = true, trainer = false): void {
    // Some Mystery Encounters block updates to these stats
    if (
      globalScene.currentBattle?.isBattleMysteryEncounter() &&
      globalScene.currentBattle.mysteryEncounter?.preventGameStatsUpdates
    ) {
      return;
    }
    const dexEntry = this.dexData[pokemon.species.speciesId];
    dexEntry.seenAttr |= pokemon.getDexAttr();
    if (incrementCount) {
      dexEntry.seenCount++;
      this.gameStats.pokemonSeen++;
      if (!trainer && pokemon.species.subLegendary) {
        this.gameStats.subLegendaryPokemonSeen++;
      } else if (!trainer && pokemon.species.legendary) {
        this.gameStats.legendaryPokemonSeen++;
      } else if (!trainer && pokemon.species.mythical) {
        this.gameStats.mythicalPokemonSeen++;
      }
      if (!trainer && pokemon.isShiny()) {
        this.gameStats.shinyPokemonSeen++;
      }
    }
  }

  /**
   *
   * @param pokemon
   * @param incrementCount
   * @param fromEgg
   * @param showMessage
   * @returns `true` if Pokemon catch unlocked a new starter, `false` if Pokemon catch did not unlock a starter
   */
  setPokemonCaught(pokemon: Pokemon, incrementCount = true, fromEgg = false, showMessage = true): Promise<boolean> {
    // If incrementCount === false (not a catch scenario), only update the pokemon's dex data if the Pokemon has already been marked as caught in dex
    // Prevents form changes, nature changes, etc. from unintentionally updating the dex data of a "rental" pokemon
    const speciesRootForm = pokemon.species.getRootSpeciesId();
    if (!incrementCount && !globalScene.gameData.dexData[speciesRootForm].caughtAttr) {
      return Promise.resolve(false);
    }
    return this.setPokemonSpeciesCaught(pokemon, pokemon.species, incrementCount, fromEgg, showMessage);
  }

  /**
   *
   * @param pokemon
   * @param species
   * @param incrementCount
   * @param fromEgg
   * @param showMessage
   * @returns `true` if Pokemon catch unlocked a new starter, `false` if Pokemon catch did not unlock a starter
   */
  setPokemonSpeciesCaught(
    pokemon: Pokemon,
    species: PokemonSpecies,
    incrementCount = true,
    fromEgg = false,
    showMessage = true,
  ): Promise<boolean> {
    return new Promise<boolean>(resolve => {
      const dexEntry = this.dexData[species.speciesId];
      const caughtAttr = dexEntry.caughtAttr;
      const formIndex = pokemon.formIndex;

      // This makes sure that we do not try to unlock data which cannot be unlocked
      const dexAttr = pokemon.getDexAttr() & species.getFullUnlocksData();

      // Mark as caught
      dexEntry.caughtAttr |= dexAttr;

      // If the caught form is a battleform, we want to also mark the base form as caught.
      // This snippet assumes that the base form has formIndex equal to 0, which should be
      // always true except for the case of Urshifu.
      const formKey = pokemon.getFormKey();
      if (formIndex > 0) {
        // In case a Pikachu with formIndex > 0 was unlocked, base form Pichu is also unlocked
        if (pokemon.species.speciesId === SpeciesId.PIKACHU && species.speciesId === SpeciesId.PICHU) {
          dexEntry.caughtAttr |= globalScene.gameData.getFormAttr(0);
        }
        if (pokemon.species.speciesId === SpeciesId.URSHIFU) {
          if (formIndex === 2) {
            dexEntry.caughtAttr |= globalScene.gameData.getFormAttr(0);
          } else if (formIndex === 3) {
            dexEntry.caughtAttr |= globalScene.gameData.getFormAttr(1);
          }
        } else if (pokemon.species.speciesId === SpeciesId.ZYGARDE) {
          if (formIndex === 4) {
            dexEntry.caughtAttr |= globalScene.gameData.getFormAttr(2);
          } else if (formIndex === 5) {
            dexEntry.caughtAttr |= globalScene.gameData.getFormAttr(3);
          }
        } else {
          const allFormChanges = pokemonFormChanges.hasOwnProperty(species.speciesId)
            ? pokemonFormChanges[species.speciesId]
            : [];
          const toCurrentFormChanges = allFormChanges.filter(f => f.formKey === formKey);
          if (toCurrentFormChanges.length > 0) {
            // Needs to do this or Castform can unlock the wrong form, etc.
            dexEntry.caughtAttr |= globalScene.gameData.getFormAttr(0);
          }
        }
      }

      // Unlock ability
      if (speciesStarterCosts.hasOwnProperty(species.speciesId)) {
        this.starterData[species.speciesId].abilityAttr |=
          pokemon.abilityIndex !== 1 || pokemon.species.ability2
            ? 1 << pokemon.abilityIndex
            : AbilityAttr.ABILITY_HIDDEN;
      }

      // Unlock nature
      dexEntry.natureAttr |= 1 << (pokemon.nature + 1);

      const hasPrevolution = pokemonPrevolutions.hasOwnProperty(species.speciesId);
      const newCatch = !caughtAttr;
      const hasNewAttr = (caughtAttr & dexAttr) !== dexAttr;

      if (incrementCount) {
        if (!fromEgg) {
          dexEntry.caughtCount++;
          this.gameStats.pokemonCaught++;
          if (pokemon.species.subLegendary) {
            this.gameStats.subLegendaryPokemonCaught++;
          } else if (pokemon.species.legendary) {
            this.gameStats.legendaryPokemonCaught++;
          } else if (pokemon.species.mythical) {
            this.gameStats.mythicalPokemonCaught++;
          }
          if (pokemon.isShiny()) {
            this.gameStats.shinyPokemonCaught++;
          }
        } else {
          dexEntry.hatchedCount++;
          this.gameStats.pokemonHatched++;
          if (pokemon.species.subLegendary) {
            this.gameStats.subLegendaryPokemonHatched++;
          } else if (pokemon.species.legendary) {
            this.gameStats.legendaryPokemonHatched++;
          } else if (pokemon.species.mythical) {
            this.gameStats.mythicalPokemonHatched++;
          }
          if (pokemon.isShiny()) {
            this.gameStats.shinyPokemonHatched++;
          }
        }

        if (!hasPrevolution && (!globalScene.gameMode.isDaily || hasNewAttr || fromEgg)) {
          this.addStarterCandy(
            species,
            1 * (pokemon.isShiny() ? 5 * (1 << (pokemon.variant ?? 0)) : 1) * (fromEgg || pokemon.isBoss() ? 2 : 1),
          );
        }
      }

      const checkPrevolution = (newStarter: boolean) => {
        if (hasPrevolution) {
          const prevolutionSpecies = pokemonPrevolutions[species.speciesId];
          this.setPokemonSpeciesCaught(
            pokemon,
            getPokemonSpecies(prevolutionSpecies),
            incrementCount,
            fromEgg,
            showMessage,
          ).then(result => resolve(result));
        } else {
          resolve(newStarter);
        }
      };

      if (newCatch && speciesStarterCosts.hasOwnProperty(species.speciesId)) {
        if (!showMessage) {
          resolve(true);
          return;
        }
        globalScene.playSound("level_up_fanfare");
        globalScene.ui.showText(
          i18next.t("battle:addedAsAStarter", { pokemonName: species.name }),
          null,
          () => checkPrevolution(true),
          null,
          true,
        );
      } else {
        checkPrevolution(false);
      }
    });
  }

  incrementRibbonCount(species: PokemonSpecies, forStarter = false): number {
    const speciesIdToIncrement: SpeciesId = species.getRootSpeciesId(forStarter);

    if (!this.starterData[speciesIdToIncrement].classicWinCount) {
      this.starterData[speciesIdToIncrement].classicWinCount = 0;
    }

    if (!this.starterData[speciesIdToIncrement].classicWinCount) {
      globalScene.gameData.gameStats.ribbonsOwned++;
    }

    const ribbonsInStats: number = globalScene.gameData.gameStats.ribbonsOwned;

    if (ribbonsInStats >= 100) {
      globalScene.validateAchv(achvs._100_RIBBONS);
    }
    if (ribbonsInStats >= 75) {
      globalScene.validateAchv(achvs._75_RIBBONS);
    }
    if (ribbonsInStats >= 50) {
      globalScene.validateAchv(achvs._50_RIBBONS);
    }
    if (ribbonsInStats >= 25) {
      globalScene.validateAchv(achvs._25_RIBBONS);
    }
    if (ribbonsInStats >= 10) {
      globalScene.validateAchv(achvs._10_RIBBONS);
    }

    return ++this.starterData[speciesIdToIncrement].classicWinCount;
  }

  /**
   * Adds a candy to the player's game data for a given {@linkcode PokemonSpecies}.
   * Will do nothing if the player does not have the Pokemon owned in their system save data.
   * @param species
   * @param count
   */
  addStarterCandy(species: PokemonSpecies, count: number): void {
    // Only gain candies if the Pokemon has already been marked as caught in dex (ignore "rental" pokemon)
    const speciesRootForm = species.getRootSpeciesId();
    if (globalScene.gameData.dexData[speciesRootForm].caughtAttr) {
      globalScene.candyBar.showStarterSpeciesCandy(species.speciesId, count);
      this.starterData[species.speciesId].candyCount += count;
    }
  }

  /**
   *
   * @param species
   * @param eggMoveIndex
   * @param showMessage Default true. If true, will display message for unlocked egg move
   * @param prependSpeciesToMessage Default false. If true, will change message from "X Egg Move Unlocked!" to "Bulbasaur X Egg Move Unlocked!"
   */
  setEggMoveUnlocked(
    species: PokemonSpecies,
    eggMoveIndex: number,
    showMessage = true,
    prependSpeciesToMessage = false,
  ): Promise<boolean> {
    return new Promise<boolean>(resolve => {
      const speciesId = species.speciesId;
      if (!speciesEggMoves.hasOwnProperty(speciesId) || !speciesEggMoves[speciesId][eggMoveIndex]) {
        resolve(false);
        return;
      }

      if (!this.starterData[speciesId].eggMoves) {
        this.starterData[speciesId].eggMoves = 0;
      }

      const value = 1 << eggMoveIndex;

      if (this.starterData[speciesId].eggMoves & value) {
        resolve(false);
        return;
      }

      this.starterData[speciesId].eggMoves |= value;
      if (!showMessage) {
        resolve(true);
        return;
      }
      globalScene.playSound("level_up_fanfare");
      const moveName = allMoves[speciesEggMoves[speciesId][eggMoveIndex]].name;
      let message = prependSpeciesToMessage ? species.getName() + " " : "";
      message +=
        eggMoveIndex === 3
          ? i18next.t("egg:rareEggMoveUnlock", { moveName: moveName })
          : i18next.t("egg:eggMoveUnlock", { moveName: moveName });

      globalScene.ui.showText(message, null, () => resolve(true), null, true);
    });
  }

  /**
   * Checks whether the root species of a given {@PokemonSpecies} has been unlocked in the dex
   */
  isRootSpeciesUnlocked(species: PokemonSpecies): boolean {
    return !!this.dexData[species.getRootSpeciesId()]?.caughtAttr;
  }

  /**
   * Unlocks the given {@linkcode Nature} for a {@linkcode PokemonSpecies} and its prevolutions.
   * Will fail silently if root species has not been unlocked
   */
  unlockSpeciesNature(species: PokemonSpecies, nature: Nature): void {
    if (!this.isRootSpeciesUnlocked(species)) {
      return;
    }

    //recursively unlock nature for species and prevolutions
    const _unlockSpeciesNature = (speciesId: SpeciesId) => {
      this.dexData[speciesId].natureAttr |= 1 << (nature + 1);
      if (pokemonPrevolutions.hasOwnProperty(speciesId)) {
        _unlockSpeciesNature(pokemonPrevolutions[speciesId]);
      }
    };
    _unlockSpeciesNature(species.speciesId);
  }

  updateSpeciesDexIvs(speciesId: SpeciesId, ivs: number[]): void {
    let dexEntry: DexEntry;
    do {
      dexEntry = globalScene.gameData.dexData[speciesId];
      const dexIvs = dexEntry.ivs;
      for (let i = 0; i < dexIvs.length; i++) {
        if (dexIvs[i] < ivs[i]) {
          dexIvs[i] = ivs[i];
        }
      }
      if (dexIvs.filter(iv => iv === 31).length === 6) {
        globalScene.validateAchv(achvs.PERFECT_IVS);
      }
    } while (pokemonPrevolutions.hasOwnProperty(speciesId) && (speciesId = pokemonPrevolutions[speciesId]));
  }

  getSpeciesCount(dexEntryPredicate: (entry: DexEntry) => boolean): number {
    const dexKeys = Object.keys(this.dexData);
    let speciesCount = 0;
    for (const s of dexKeys) {
      if (dexEntryPredicate(this.dexData[s])) {
        speciesCount++;
      }
    }
    return speciesCount;
  }

  getStarterCount(dexEntryPredicate: (entry: DexEntry) => boolean): number {
    const starterKeys = Object.keys(speciesStarterCosts);
    let starterCount = 0;
    for (const s of starterKeys) {
      const starterDexEntry = this.dexData[s];
      if (dexEntryPredicate(starterDexEntry)) {
        starterCount++;
      }
    }
    return starterCount;
  }

  getSpeciesDefaultDexAttr(species: PokemonSpecies, _forSeen = false, optimistic = false): bigint {
    let ret = 0n;
    const dexEntry = this.dexData[species.speciesId];
    const attr = dexEntry.caughtAttr;
    if (optimistic) {
      if (attr & DexAttr.SHINY) {
        ret |= DexAttr.SHINY;

        if (attr & DexAttr.VARIANT_3) {
          ret |= DexAttr.VARIANT_3;
        } else if (attr & DexAttr.VARIANT_2) {
          ret |= DexAttr.VARIANT_2;
        } else {
          ret |= DexAttr.DEFAULT_VARIANT;
        }
      } else {
        ret |= DexAttr.NON_SHINY;
        ret |= DexAttr.DEFAULT_VARIANT;
      }
    } else {
      // Default to non shiny. Fallback to shiny if it's the only thing that's unlocked
      ret |= attr & DexAttr.NON_SHINY || !(attr & DexAttr.SHINY) ? DexAttr.NON_SHINY : DexAttr.SHINY;

      if (attr & DexAttr.DEFAULT_VARIANT) {
        ret |= DexAttr.DEFAULT_VARIANT;
      } else if (attr & DexAttr.VARIANT_2) {
        ret |= DexAttr.VARIANT_2;
      } else if (attr & DexAttr.VARIANT_3) {
        ret |= DexAttr.VARIANT_3;
      } else {
        ret |= DexAttr.DEFAULT_VARIANT;
      }
    }
    ret |= attr & DexAttr.MALE || !(attr & DexAttr.FEMALE) ? DexAttr.MALE : DexAttr.FEMALE;
    ret |= this.getFormAttr(this.getFormIndex(attr));
    return ret;
  }

  getSpeciesDexAttrProps(_species: PokemonSpecies, dexAttr: bigint): DexAttrProps {
    const shiny = !(dexAttr & DexAttr.NON_SHINY);
    const female = !(dexAttr & DexAttr.MALE);
    let variant: Variant = 0;
    if (dexAttr & DexAttr.DEFAULT_VARIANT) {
      variant = 0;
    } else if (dexAttr & DexAttr.VARIANT_2) {
      variant = 1;
    } else if (dexAttr & DexAttr.VARIANT_3) {
      variant = 2;
    }
    const formIndex = this.getFormIndex(dexAttr);

    return {
      shiny,
      female,
      variant,
      formIndex,
    };
  }

  getStarterSpeciesDefaultAbilityIndex(species: PokemonSpecies): number {
    const abilityAttr = this.starterData[species.speciesId].abilityAttr;
    return abilityAttr & AbilityAttr.ABILITY_1 ? 0 : !species.ability2 || abilityAttr & AbilityAttr.ABILITY_2 ? 1 : 2;
  }

  getSpeciesDefaultNature(species: PokemonSpecies): Nature {
    const dexEntry = this.dexData[species.speciesId];
    for (let n = 0; n < 25; n++) {
      if (dexEntry.natureAttr & (1 << (n + 1))) {
        return n as Nature;
      }
    }
    return 0 as Nature;
  }

  getSpeciesDefaultNatureAttr(species: PokemonSpecies): number {
    return 1 << this.getSpeciesDefaultNature(species);
  }

  getDexAttrLuck(dexAttr: bigint): number {
    return dexAttr & DexAttr.SHINY ? (dexAttr & DexAttr.VARIANT_3 ? 3 : dexAttr & DexAttr.VARIANT_2 ? 2 : 1) : 0;
  }

  getNaturesForAttr(natureAttr = 0): Nature[] {
    const ret: Nature[] = [];
    for (let n = 0; n < 25; n++) {
      if (natureAttr & (1 << (n + 1))) {
        ret.push(n);
      }
    }
    return ret;
  }

  getSpeciesStarterValue(speciesId: SpeciesId): number {
    const baseValue = speciesStarterCosts[speciesId];
    let value = baseValue;

    const decrementValue = (value: number) => {
      if (value > 1) {
        value--;
      } else {
        value /= 2;
      }
      return value;
    };

    for (let v = 0; v < this.starterData[speciesId].valueReduction; v++) {
      value = decrementValue(value);
    }

    const cost = new NumberHolder(value);
    applyChallenges(ChallengeType.STARTER_COST, speciesId, cost);

    return cost.value;
  }

  getFormIndex(attr: bigint): number {
    if (!attr || attr < DexAttr.DEFAULT_FORM) {
      return 0;
    }
    let f = 0;
    while (!(attr & this.getFormAttr(f))) {
      f++;
    }
    return f;
  }

  getFormAttr(formIndex: number): bigint {
    return BigInt(1) << BigInt(7 + formIndex);
  }

  consolidateDexData(dexData: DexData): void {
    for (const k of Object.keys(dexData)) {
      const entry = dexData[k] as DexEntry;
      if (!entry.hasOwnProperty("hatchedCount")) {
        entry.hatchedCount = 0;
      }
      if (!entry.hasOwnProperty("natureAttr") || (entry.caughtAttr && !entry.natureAttr)) {
        entry.natureAttr = this.defaultDexData?.[k].natureAttr || 1 << randInt(25, 1);
      }
    }
  }

  migrateStarterAbilities(systemData: SystemSaveData, initialStarterData?: StarterData): void {
    const starterIds = Object.keys(this.starterData).map(s => Number.parseInt(s) as SpeciesId);
    const starterData = initialStarterData || systemData.starterData;
    const dexData = systemData.dexData;
    for (const s of starterIds) {
      const dexAttr = dexData[s].caughtAttr;
      starterData[s].abilityAttr =
        (dexAttr & DexAttr.DEFAULT_VARIANT ? AbilityAttr.ABILITY_1 : 0) |
        (dexAttr & DexAttr.VARIANT_2 ? AbilityAttr.ABILITY_2 : 0) |
        (dexAttr & DexAttr.VARIANT_3 ? AbilityAttr.ABILITY_HIDDEN : 0);
      if (dexAttr) {
        if (!(dexAttr & DexAttr.DEFAULT_VARIANT)) {
          dexData[s].caughtAttr ^= DexAttr.DEFAULT_VARIANT;
        }
        if (dexAttr & DexAttr.VARIANT_2) {
          dexData[s].caughtAttr ^= DexAttr.VARIANT_2;
        }
        if (dexAttr & DexAttr.VARIANT_3) {
          dexData[s].caughtAttr ^= DexAttr.VARIANT_3;
        }
      }
    }
  }
}<|MERGE_RESOLUTION|>--- conflicted
+++ resolved
@@ -1095,26 +1095,12 @@
             }
           }
 
-<<<<<<< HEAD
           globalScene.trainerItems.clearItems();
           globalScene.assignTrainerItemsFromSaveData(sessionData.trainerItems, true);
-=======
+
           globalScene.arena.positionalTagManager.tags = sessionData.arena.positionalTags.map(tag =>
             loadPositionalTag(tag),
           );
-
-          if (globalScene.modifiers.length) {
-            console.warn("Existing modifiers not cleared on session load, deleting...");
-            globalScene.modifiers = [];
-          }
-          for (const modifierData of sessionData.modifiers) {
-            const modifier = modifierData.toModifier(Modifier[modifierData.className]);
-            if (modifier) {
-              globalScene.addModifier(modifier, true);
-            }
-          }
-          globalScene.updateModifiers(true);
->>>>>>> 8a2b8889
 
           globalScene.enemyTrainerItems.clearItems();
           globalScene.assignTrainerItemsFromSaveData(sessionData.enemyTrainerItems, false);
