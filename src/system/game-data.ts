import i18next from "i18next";
import BattleScene, { PokeballCounts, bypassLogin } from "../battle-scene";
import Pokemon, { EnemyPokemon, PlayerPokemon } from "../field/pokemon";
import { pokemonEvolutions, pokemonPrevolutions } from "../data/pokemon-evolutions";
import PokemonSpecies, { allSpecies, getPokemonSpecies, noStarterFormKeys, speciesStarters } from "../data/pokemon-species";
import * as Utils from "../utils";
import * as Overrides from "../overrides";
import PokemonData from "./pokemon-data";
import PersistentModifierData from "./modifier-data";
import ArenaData from "./arena-data";
import { Unlockables } from "./unlockables";
import { GameModes, getGameMode } from "../game-mode";
import { BattleType } from "../battle";
import TrainerData from "./trainer-data";
import { trainerConfigs } from "../data/trainer-config";
import { Setting, SettingKeys, resetSettings, setSetting, settingIndex } from "./settings/settings";
import { achvs } from "./achv";
import EggData from "./egg-data";
import { Egg } from "../data/egg";
import { VoucherType, vouchers } from "./voucher";
import { AES, enc } from "crypto-js";
import { Mode } from "../ui/ui";
import { clientSessionId, loggedInUser, updateUserInfo } from "../account";
import { Nature } from "../data/nature";
import { GameStats } from "./game-stats";
import { Tutorial } from "../tutorial";
import { speciesEggMoves } from "../data/egg-moves";
import { allMoves } from "../data/move";
import { TrainerVariant } from "../field/trainer";
import { OutdatedPhase, ReloadSessionPhase } from "#app/phases";
import { Variant, variantData } from "#app/data/variant";
import {setSettingGamepad, SettingGamepad, settingGamepadDefaults} from "./settings/settings-gamepad";
import {setSettingKeyboard, SettingKeyboard} from "#app/system/settings/settings-keyboard";
import { TerrainChangedEvent, WeatherChangedEvent } from "#app/events/arena.js";
import { EnemyAttackStatusEffectChanceModifier } from "../modifier/modifier";
import { StatusEffect } from "#app/data/status-effect.js";
import ChallengeData from "./challenge-data";
import { Device } from "#enums/devices";
import { GameDataType } from "#enums/game-data-type";
import { Moves } from "#enums/moves";
import { PlayerGender } from "#enums/player-gender";
import { Species } from "#enums/species";
import { MysteryEncounterFlags } from "../data/mystery-encounter-flags";
import MysteryEncounter from "../data/mystery-encounter";

export const defaultStarterSpecies: Species[] = [
  Species.BULBASAUR, Species.CHARMANDER, Species.SQUIRTLE,
  Species.CHIKORITA, Species.CYNDAQUIL, Species.TOTODILE,
  Species.TREECKO, Species.TORCHIC, Species.MUDKIP,
  Species.TURTWIG, Species.CHIMCHAR, Species.PIPLUP,
  Species.SNIVY, Species.TEPIG, Species.OSHAWOTT,
  Species.CHESPIN, Species.FENNEKIN, Species.FROAKIE,
  Species.ROWLET, Species.LITTEN, Species.POPPLIO,
  Species.GROOKEY, Species.SCORBUNNY, Species.SOBBLE,
  Species.SPRIGATITO, Species.FUECOCO, Species.QUAXLY
];

const saveKey = "x0i2O7WRiANTqPmZ"; // Temporary; secure encryption is not yet necessary

export function getDataTypeKey(dataType: GameDataType, slotId: integer = 0): string {
  switch (dataType) {
  case GameDataType.SYSTEM:
    return "data";
  case GameDataType.SESSION:
    let ret = "sessionData";
    if (slotId) {
      ret += slotId;
    }
    return ret;
  case GameDataType.SETTINGS:
    return "settings";
  case GameDataType.TUTORIALS:
    return "tutorials";
  case GameDataType.SEEN_DIALOGUES:
    return "seenDialogues";
  case GameDataType.RUN_HISTORY:
    return "runHistory";
  }
}

export function encrypt(data: string, bypassLogin: boolean): string {
  return (bypassLogin
    ? (data: string) => btoa(encodeURIComponent(data))
    : (data: string) => AES.encrypt(data, saveKey))(data);
}

export function decrypt(data: string, bypassLogin: boolean): string {
  return (bypassLogin
    ? (data: string) => decodeURIComponent(atob(data))
    : (data: string) => AES.decrypt(data, saveKey).toString(enc.Utf8))(data);
}

interface SystemSaveData {
  trainerId: integer;
  secretId: integer;
  gender: PlayerGender;
  dexData: DexData;
  starterData: StarterData;
  gameStats: GameStats;
  runHistory: RunHistoryData;
  unlocks: Unlocks;
  achvUnlocks: AchvUnlocks;
  voucherUnlocks: VoucherUnlocks;
  voucherCounts: VoucherCounts;
  eggs: EggData[];
  gameVersion: string;
  timestamp: integer;
  eggPity: integer[];
  unlockPity: integer[];
}

export interface SessionSaveData {
  seed: string;
  playTime: integer;
  gameMode: GameModes;
  party: PokemonData[];
  enemyParty: PokemonData[];
  modifiers: PersistentModifierData[];
  enemyModifiers: PersistentModifierData[];
  arena: ArenaData;
  pokeballCounts: PokeballCounts;
  money: integer;
  score: integer;
  waveIndex: integer;
  battleType: BattleType;
  trainer: TrainerData;
  mysteryEncounter: MysteryEncounter;
  gameVersion: string;
  timestamp: integer;
  challenges: ChallengeData[];
  mysteryEncounterFlags: MysteryEncounterFlags;
}

export interface RunHistoryData {
  [key: integer]: RunEntries;
}

export interface RunEntries {
  entry: SessionSaveData;
  victory: boolean;
}

interface Unlocks {
  [key: integer]: boolean;
}

interface AchvUnlocks {
  [key: string]: integer
}

interface VoucherUnlocks {
  [key: string]: integer
}

export interface VoucherCounts {
    [type: string]: integer;
}

export interface DexData {
  [key: integer]: DexEntry
}

export interface DexEntry {
  seenAttr: bigint;
  caughtAttr: bigint;
  natureAttr: integer,
  seenCount: integer;
  caughtCount: integer;
  hatchedCount: integer;
  ivs: integer[];
}

export const DexAttr = {
  NON_SHINY: 1n,
  SHINY: 2n,
  MALE: 4n,
  FEMALE: 8n,
  DEFAULT_VARIANT: 16n,
  VARIANT_2: 32n,
  VARIANT_3: 64n,
  DEFAULT_FORM: 128n
};

export interface DexAttrProps {
  shiny: boolean;
  female: boolean;
  variant: Variant;
  formIndex: integer;
}

export const AbilityAttr = {
  ABILITY_1: 1,
  ABILITY_2: 2,
  ABILITY_HIDDEN: 4
};

export type StarterMoveset = [ Moves ] | [ Moves, Moves ] | [ Moves, Moves, Moves ] | [ Moves, Moves, Moves, Moves ];

export interface StarterFormMoveData {
  [key: integer]: StarterMoveset
}

export interface StarterMoveData {
  [key: integer]: StarterMoveset | StarterFormMoveData
}

export interface StarterAttributes {
  nature?: integer;
  ability?: integer;
  variant?: integer;
  form?: integer;
  female?: boolean;
}

export interface StarterPreferences {
  [key: integer]: StarterAttributes;
}

// the latest data saved/loaded for the Starter Preferences. Required to reduce read/writes. Initialize as "{}", since this is the default value and no data needs to be stored if present.
// if they ever add private static variables, move this into StarterPrefs
const StarterPrefers_DEFAULT : string = "{}";
let StarterPrefers_private_latest : string = StarterPrefers_DEFAULT;

// This is its own class as StarterPreferences...
// - don't need to be loaded on startup
// - isn't stored with other data
// - don't require to be encrypted
// - shouldn't require calls outside of the starter selection
export class StarterPrefs {
  // called on starter selection show once
  static load(): StarterPreferences {
    return JSON.parse(
      StarterPrefers_private_latest = (localStorage.getItem(`starterPrefs_${loggedInUser?.username}`) || StarterPrefers_DEFAULT)
    );
  }

  // called on starter selection clear, always
  static save(prefs: StarterPreferences): void {
    const pStr : string = JSON.stringify(prefs);
    if (pStr !== StarterPrefers_private_latest) {
      // something changed, store the update
      localStorage.setItem(`starterPrefs_${loggedInUser?.username}`, pStr);
    }
  }
}

export interface StarterDataEntry {
  moveset: StarterMoveset | StarterFormMoveData;
  eggMoves: integer;
  candyCount: integer;
  friendship: integer;
  abilityAttr: integer;
  passiveAttr: integer;
  valueReduction: integer;
  classicWinCount: integer;
}

export interface StarterData {
  [key: integer]: StarterDataEntry
}

export interface TutorialFlags {
  [key: string]: boolean
}

export interface SeenDialogues {
  [key: string]: boolean;
}

const systemShortKeys = {
  seenAttr: "$sa",
  caughtAttr: "$ca",
  natureAttr: "$na",
  seenCount: "$s" ,
  caughtCount: "$c",
  hatchedCount: "$hc",
  ivs: "$i",
  moveset: "$m",
  eggMoves: "$em",
  candyCount: "$x",
  friendship: "$f",
  abilityAttr: "$a",
  passiveAttr: "$pa",
  valueReduction: "$vr",
  classicWinCount: "$wc"
};

export class GameData {
  private scene: BattleScene;

  public trainerId: integer;
  public secretId: integer;

  public gender: PlayerGender;

  public dexData: DexData;
  private defaultDexData: DexData;

  public starterData: StarterData;

  public gameStats: GameStats;
  public runHistory: RunHistoryData;
  public unlocks: Unlocks;

  public achvUnlocks: AchvUnlocks;

  public voucherUnlocks: VoucherUnlocks;
  public voucherCounts: VoucherCounts;
  public eggs: Egg[];
  public eggPity: integer[];
  public unlockPity: integer[];

  constructor(scene: BattleScene) {
    this.scene = scene;
    this.loadSettings();
    this.loadGamepadSettings();
    this.loadMappingConfigs();
    this.trainerId = Utils.randInt(65536);
    this.secretId = Utils.randInt(65536);
    this.starterData = {};
    this.runHistory = {};
    this.gameStats = new GameStats();
    this.unlocks = {
      [Unlockables.ENDLESS_MODE]: false,
      [Unlockables.MINI_BLACK_HOLE]: false,
      [Unlockables.SPLICED_ENDLESS_MODE]: false
    };
    this.achvUnlocks = {};
    this.voucherUnlocks = {};
    this.voucherCounts = {
      [VoucherType.REGULAR]: 0,
      [VoucherType.PLUS]: 0,
      [VoucherType.PREMIUM]: 0,
      [VoucherType.GOLDEN]: 0
    };
    this.eggs = [];
    this.eggPity = [0, 0, 0, 0];
    this.unlockPity = [0, 0, 0, 0];
    this.initDexData();
    this.initStarterData();
  }

  public getSystemSaveData(): SystemSaveData {
    return {
      trainerId: this.trainerId,
      secretId: this.secretId,
      gender: this.gender,
      runHistory: this.runHistory,
      dexData: this.dexData,
      starterData: this.starterData,
      gameStats: this.gameStats,
      unlocks: this.unlocks,
      achvUnlocks: this.achvUnlocks,
      voucherUnlocks: this.voucherUnlocks,
      voucherCounts: this.voucherCounts,
      eggs: this.eggs.map(e => new EggData(e)),
      gameVersion: this.scene.game.config.gameVersion,
      timestamp: new Date().getTime(),
      eggPity: this.eggPity.slice(0),
      unlockPity: this.unlockPity.slice(0)
    };
  }

  public saveSystem(): Promise<boolean> {
    return new Promise<boolean>(resolve => {
      this.scene.ui.savingIcon.show();
      const data = this.getSystemSaveData();

      const maxIntAttrValue = Math.pow(2, 31);
      const systemData = JSON.stringify(data, (k: any, v: any) => typeof v === "bigint" ? v <= maxIntAttrValue ? Number(v) : v.toString() : v);

      localStorage.setItem(`data_${loggedInUser.username}`, encrypt(systemData, bypassLogin));

      if (!bypassLogin) {
        Utils.apiPost(`savedata/system/update?clientSessionId=${clientSessionId}`, systemData, undefined, true)
          .then(response => response.text())
          .then(error => {
            this.scene.ui.savingIcon.hide();
            if (error) {
              if (error.startsWith("client version out of date")) {
                this.scene.clearPhaseQueue();
                this.scene.unshiftPhase(new OutdatedPhase(this.scene));
              } else if (error.startsWith("session out of date")) {
                this.scene.clearPhaseQueue();
                this.scene.unshiftPhase(new ReloadSessionPhase(this.scene));
              }
              console.error(error);
              return resolve(false);
            }
            resolve(true);
          });
      } else {
        this.scene.ui.savingIcon.hide();

        resolve(true);
      }
    });
  }

  public loadSystem(): Promise<boolean> {
    return new Promise<boolean>(resolve => {
      console.log("Client Session:", clientSessionId);

      if (bypassLogin && !localStorage.getItem(`data_${loggedInUser.username}`)) {
        return resolve(false);
      }

      if (!bypassLogin) {
        Utils.apiFetch(`savedata/system/get?clientSessionId=${clientSessionId}`, true)
          .then(response => response.text())
          .then(response => {
            if (!response.length || response[0] !== "{") {
              if (response.startsWith("sql: no rows in result set")) {
                this.scene.queueMessage("Save data could not be found. If this is a new account, you can safely ignore this message.", null, true);
                return resolve(true);
              } else if (response.indexOf("Too many connections") > -1) {
                this.scene.queueMessage("Too many people are trying to connect and the server is overloaded. Please try again later.", null, true);
                return resolve(false);
              }
              console.error(response);
              return resolve(false);
            }

            const cachedSystem = localStorage.getItem(`data_${loggedInUser.username}`);
            this.initSystem(response, cachedSystem ? AES.decrypt(cachedSystem, saveKey).toString(enc.Utf8) : null).then(resolve);
          });
      } else {
        this.initSystem(decrypt(localStorage.getItem(`data_${loggedInUser.username}`), bypassLogin)).then(resolve);
      }
    });
  }

  public initSystem(systemDataStr: string, cachedSystemDataStr?: string): Promise<boolean> {
    return new Promise<boolean>(resolve => {
      try {
        let systemData = this.parseSystemData(systemDataStr);

        if (cachedSystemDataStr) {
          const cachedSystemData = this.parseSystemData(cachedSystemDataStr);
          if (cachedSystemData.timestamp > systemData.timestamp) {
            console.debug("Use cached system");
            systemData = cachedSystemData;
            systemDataStr = cachedSystemDataStr;
          } else {
            this.clearLocalData();
          }
        }

        console.debug(systemData);

        localStorage.setItem(`data_${loggedInUser.username}`, encrypt(systemDataStr, bypassLogin));

        if (!localStorage.hasOwnProperty(`runHistoryData_${loggedInUser.username}`)) {
          localStorage.setItem(`runHistoryData_${loggedInUser.username}`, encrypt("", true));
        }


        /*const versions = [ this.scene.game.config.gameVersion, data.gameVersion || '0.0.0' ];

        if (versions[0] !== versions[1]) {
          const [ versionNumbers, oldVersionNumbers ] = versions.map(ver => ver.split('.').map(v => parseInt(v)));
        }*/

        this.trainerId = systemData.trainerId;
        this.secretId = systemData.secretId;

        this.gender = systemData.gender;

        this.saveSetting(SettingKeys.Player_Gender, systemData.gender === PlayerGender.FEMALE ? 1 : 0);

        const initStarterData = !systemData.starterData;

        if (initStarterData) {
          this.initStarterData();

          if (systemData["starterMoveData"]) {
            const starterMoveData = systemData["starterMoveData"];
            for (const s of Object.keys(starterMoveData)) {
              this.starterData[s].moveset = starterMoveData[s];
            }
          }

          if (systemData["starterEggMoveData"]) {
            const starterEggMoveData = systemData["starterEggMoveData"];
            for (const s of Object.keys(starterEggMoveData)) {
              this.starterData[s].eggMoves = starterEggMoveData[s];
            }
          }

          this.migrateStarterAbilities(systemData, this.starterData);
        } else {
          if ([ "1.0.0", "1.0.1" ].includes(systemData.gameVersion)) {
            this.migrateStarterAbilities(systemData);
          }
          //this.fixVariantData(systemData);
          this.fixStarterData(systemData);
          // Migrate ability starter data if empty for caught species
          Object.keys(systemData.starterData).forEach(sd => {
            if (systemData.dexData[sd].caughtAttr && !systemData.starterData[sd].abilityAttr) {
              systemData.starterData[sd].abilityAttr = 1;
            }
          });
          this.starterData = systemData.starterData;
        }

        if (systemData.gameStats) {
          if (systemData.gameStats.legendaryPokemonCaught !== undefined && systemData.gameStats.subLegendaryPokemonCaught === undefined) {
            this.fixLegendaryStats(systemData);
          }
          this.gameStats = systemData.gameStats;
        }

        if (systemData.unlocks) {
          for (const key of Object.keys(systemData.unlocks)) {
            if (this.unlocks.hasOwnProperty(key)) {
              this.unlocks[key] = systemData.unlocks[key];
            }
          }
        }

        if (systemData.achvUnlocks) {
          for (const a of Object.keys(systemData.achvUnlocks)) {
            if (achvs.hasOwnProperty(a)) {
              this.achvUnlocks[a] = systemData.achvUnlocks[a];
            }
          }
        }

        if (systemData.voucherUnlocks) {
          for (const v of Object.keys(systemData.voucherUnlocks)) {
            if (vouchers.hasOwnProperty(v)) {
              this.voucherUnlocks[v] = systemData.voucherUnlocks[v];
            }
          }
        }

        if (systemData.voucherCounts) {
          Utils.getEnumKeys(VoucherType).forEach(key => {
            const index = VoucherType[key];
            this.voucherCounts[index] = systemData.voucherCounts[index] || 0;
          });
        }

        this.eggs = systemData.eggs
          ? systemData.eggs.map(e => e.toEgg())
          : [];

        this.eggPity = systemData.eggPity ? systemData.eggPity.slice(0) : [0, 0, 0, 0];
        this.unlockPity = systemData.unlockPity ? systemData.unlockPity.slice(0) : [0, 0, 0, 0];

        this.dexData = Object.assign(this.dexData, systemData.dexData);
        this.consolidateDexData(this.dexData);
        this.defaultDexData = null;

        if (initStarterData) {
          const starterIds = Object.keys(this.starterData).map(s => parseInt(s) as Species);
          for (const s of starterIds) {
            this.starterData[s].candyCount += this.dexData[s].caughtCount;
            this.starterData[s].candyCount += this.dexData[s].hatchedCount * 2;
            if (this.dexData[s].caughtAttr & DexAttr.SHINY) {
              this.starterData[s].candyCount += 4;
            }
          }
        }

        resolve(true);
      } catch (err) {
        console.error(err);
        resolve(false);
      }
    });
  }

  parseSystemData(dataStr: string): SystemSaveData {
    return JSON.parse(dataStr, (k: string, v: any) => {
      if (k === "gameStats") {
        return new GameStats(v);
      } else if (k === "eggs") {
        const ret: EggData[] = [];
        if (v === null) {
          v = [];
        }
        for (const e of v) {
          ret.push(new EggData(e));
        }
        return ret;
      }

      return k.endsWith("Attr") && ![ "natureAttr", "abilityAttr", "passiveAttr" ].includes(k) ? BigInt(v) : v;
    }) as SystemSaveData;
  }

  convertSystemDataStr(dataStr: string, shorten: boolean = false): string {
    if (!shorten) {
      // Account for past key oversight
      dataStr = dataStr.replace(/\$pAttr/g, "$pa");
    }
    const fromKeys = shorten ? Object.keys(systemShortKeys) : Object.values(systemShortKeys);
    const toKeys = shorten ? Object.values(systemShortKeys) : Object.keys(systemShortKeys);
    for (const k in fromKeys) {
      dataStr = dataStr.replace(new RegExp(`${fromKeys[k].replace("$", "\\$")}`, "g"), toKeys[k]);
    }

    return dataStr;
  }

  public async verify(): Promise<boolean> {
    if (bypassLogin) {
      return true;
    }

    const response = await Utils.apiFetch(`savedata/system/verify?clientSessionId=${clientSessionId}`, true)
      .then(response => response.json());

    if (!response.valid) {
      this.scene.clearPhaseQueue();
      this.scene.unshiftPhase(new ReloadSessionPhase(this.scene, JSON.stringify(response.systemData)));
      this.clearLocalData();
      return false;
    }

    return true;
  }

  public clearLocalData(): void {
    if (bypassLogin) {
      return;
    }
    localStorage.removeItem(`data_${loggedInUser.username}`);
    for (let s = 0; s < 5; s++) {
      localStorage.removeItem(`sessionData${s ? s : ""}_${loggedInUser.username}`);
    }
  }

  /**
   * Saves a setting to localStorage
   * @param setting string ideally of SettingKeys
   * @param valueIndex index of the setting's option
   * @returns true
   */
  public saveSetting(setting: string, valueIndex: integer): boolean {
    let settings: object = {};
    if (localStorage.hasOwnProperty("settings")) {
      settings = JSON.parse(localStorage.getItem("settings"));
    }

    setSetting(this.scene, setting, valueIndex);

    settings[setting] = valueIndex;

    localStorage.setItem("settings", JSON.stringify(settings));

    return true;
  }

  /**
   * Saves the mapping configurations for a specified device.
   *
   * @param deviceName - The name of the device for which the configurations are being saved.
   * @param config - The configuration object containing custom mapping details.
   * @returns `true` if the configurations are successfully saved.
   */
  public saveMappingConfigs(deviceName: string, config): boolean {
    const key = deviceName.toLowerCase();  // Convert the gamepad name to lowercase to use as a key
    let mappingConfigs: object = {};  // Initialize an empty object to hold the mapping configurations
    if (localStorage.hasOwnProperty("mappingConfigs")) {// Check if 'mappingConfigs' exists in localStorage
      mappingConfigs = JSON.parse(localStorage.getItem("mappingConfigs"));
    }  // Parse the existing 'mappingConfigs' from localStorage
    if (!mappingConfigs[key]) {
      mappingConfigs[key] = {};
    }  // If there is no configuration for the given key, create an empty object for it
    mappingConfigs[key].custom = config.custom;  // Assign the custom configuration to the mapping configuration for the given key
    localStorage.setItem("mappingConfigs", JSON.stringify(mappingConfigs));  // Save the updated mapping configurations back to localStorage
    return true;  // Return true to indicate the operation was successful
  }

  /**
   * Loads the mapping configurations from localStorage and injects them into the input controller.
   *
   * @returns `true` if the configurations are successfully loaded and injected; `false` if no configurations are found in localStorage.
   *
   * @remarks
   * This method checks if the 'mappingConfigs' entry exists in localStorage. If it does not exist, the method returns `false`.
   * If 'mappingConfigs' exists, it parses the configurations and injects each configuration into the input controller
   * for the corresponding gamepad or device key. The method then returns `true` to indicate success.
   */
  public loadMappingConfigs(): boolean {
    if (!localStorage.hasOwnProperty("mappingConfigs")) {// Check if 'mappingConfigs' exists in localStorage
      return false;
    }  // If 'mappingConfigs' does not exist, return false

    const mappingConfigs = JSON.parse(localStorage.getItem("mappingConfigs"));  // Parse the existing 'mappingConfigs' from localStorage

    for (const key of Object.keys(mappingConfigs)) {// Iterate over the keys of the mapping configurations
      this.scene.inputController.injectConfig(key, mappingConfigs[key]);
    }  // Inject each configuration into the input controller for the corresponding key

    return true;  // Return true to indicate the operation was successful
  }

  public resetMappingToFactory(): boolean {
    if (!localStorage.hasOwnProperty("mappingConfigs")) {// Check if 'mappingConfigs' exists in localStorage
      return false;
    }  // If 'mappingConfigs' does not exist, return false
    localStorage.removeItem("mappingConfigs");
    this.scene.inputController.resetConfigs();
  }

  /**
   * Saves a gamepad setting to localStorage.
   *
   * @param setting - The gamepad setting to save.
   * @param valueIndex - The index of the value to set for the gamepad setting.
   * @returns `true` if the setting is successfully saved.
   *
   * @remarks
   * This method initializes an empty object for gamepad settings if none exist in localStorage.
   * It then updates the setting in the current scene and iterates over the default gamepad settings
   * to update the specified setting with the new value. Finally, it saves the updated settings back
   * to localStorage and returns `true` to indicate success.
   */
  public saveControlSetting(device: Device, localStoragePropertyName: string, setting: SettingGamepad|SettingKeyboard, settingDefaults, valueIndex: integer): boolean {
    let settingsControls: object = {};  // Initialize an empty object to hold the gamepad settings

    if (localStorage.hasOwnProperty(localStoragePropertyName)) {  // Check if 'settingsControls' exists in localStorage
      settingsControls = JSON.parse(localStorage.getItem(localStoragePropertyName));  // Parse the existing 'settingsControls' from localStorage
    }

    if (device === Device.GAMEPAD) {
      setSettingGamepad(this.scene, setting as SettingGamepad, valueIndex);  // Set the gamepad setting in the current scene
    } else if (device === Device.KEYBOARD) {
      setSettingKeyboard(this.scene, setting as SettingKeyboard, valueIndex);  // Set the keyboard setting in the current scene
    }

    Object.keys(settingDefaults).forEach(s => {  // Iterate over the default gamepad settings
      if (s === setting) {// If the current setting matches, update its value
        settingsControls[s] = valueIndex;
      }
    });

    localStorage.setItem(localStoragePropertyName, JSON.stringify(settingsControls));  // Save the updated gamepad settings back to localStorage

    return true;  // Return true to indicate the operation was successful
  }

  /**
   * Loads Settings from local storage if available
   * @returns true if succesful, false if not
   */
  private loadSettings(): boolean {
    resetSettings(this.scene);

    if (!localStorage.hasOwnProperty("settings")) {
      return false;
    }

    const settings = JSON.parse(localStorage.getItem("settings"));

    for (const setting of Object.keys(settings)) {
      setSetting(this.scene, setting, settings[setting]);
    }
  }

  private loadGamepadSettings(): boolean {
    Object.values(SettingGamepad).map(setting => setting as SettingGamepad).forEach(setting => setSettingGamepad(this.scene, setting, settingGamepadDefaults[setting]));

    if (!localStorage.hasOwnProperty("settingsGamepad")) {
      return false;
    }
    const settingsGamepad = JSON.parse(localStorage.getItem("settingsGamepad"));

    for (const setting of Object.keys(settingsGamepad)) {
      setSettingGamepad(this.scene, setting as SettingGamepad, settingsGamepad[setting]);
    }
  }

  public saveTutorialFlag(tutorial: Tutorial, flag: boolean): boolean {
    const key = getDataTypeKey(GameDataType.TUTORIALS);
    let tutorials: object = {};
    if (localStorage.hasOwnProperty(key)) {
      tutorials = JSON.parse(localStorage.getItem(key));
    }

    Object.keys(Tutorial).map(t => t as Tutorial).forEach(t => {
      const key = Tutorial[t];
      if (key === tutorial) {
        tutorials[key] = flag;
      } else {
        tutorials[key] ??= false;
      }
    });

    localStorage.setItem(key, JSON.stringify(tutorials));

    return true;
  }

  public getTutorialFlags(): TutorialFlags {
    const key = getDataTypeKey(GameDataType.TUTORIALS);
    const ret: TutorialFlags = {};
    Object.values(Tutorial).map(tutorial => tutorial as Tutorial).forEach(tutorial => ret[Tutorial[tutorial]] = false);

    if (!localStorage.hasOwnProperty(key)) {
      return ret;
    }

    const tutorials = JSON.parse(localStorage.getItem(key));

    for (const tutorial of Object.keys(tutorials)) {
      ret[tutorial] = tutorials[tutorial];
    }

    return ret;
  }

  public saveSeenDialogue(dialogue: string): boolean {
    const key = getDataTypeKey(GameDataType.SEEN_DIALOGUES);
    const dialogues: object = this.getSeenDialogues();

    dialogues[dialogue] = true;
    localStorage.setItem(key, JSON.stringify(dialogues));
    console.log("Dialogue saved as seen:", dialogue);

    return true;
  }

  public getSeenDialogues(): SeenDialogues {
    const key = getDataTypeKey(GameDataType.SEEN_DIALOGUES);
    const ret: SeenDialogues = {};

    if (!localStorage.hasOwnProperty(key)) {
      return ret;
    }

    const dialogues = JSON.parse(localStorage.getItem(key));

    for (const dialogue of Object.keys(dialogues)) {
      ret[dialogue] = dialogues[dialogue];
    }

    return ret;
  }

  private getSessionSaveData(scene: BattleScene): SessionSaveData {
    return {
      seed: scene.seed,
      playTime: scene.sessionPlayTime,
      gameMode: scene.gameMode.modeId,
      party: scene.getParty().map(p => new PokemonData(p)),
      enemyParty: scene.getEnemyParty().map(p => new PokemonData(p)),
      modifiers: scene.findModifiers(() => true).map(m => new PersistentModifierData(m, true)),
      enemyModifiers: scene.findModifiers(() => true, false).map(m => new PersistentModifierData(m, false)),
      arena: new ArenaData(scene.arena),
      pokeballCounts: scene.pokeballCounts,
      money: scene.money,
      score: scene.score,
      waveIndex: scene.currentBattle.waveIndex,
      battleType: scene.currentBattle.battleType,
      trainer: scene.currentBattle.battleType === BattleType.TRAINER ? new TrainerData(scene.currentBattle.trainer) : null,
      gameVersion: scene.game.config.gameVersion,
      timestamp: new Date().getTime(),
      challenges: scene.gameMode.challenges.map(c => new ChallengeData(c)),
      mysteryEncounter: scene.currentBattle.mysteryEncounter,
      mysteryEncounterFlags: scene.mysteryEncounterFlags
    } as SessionSaveData;
  }

  getSession(slotId: integer): Promise<SessionSaveData> {
    return new Promise(async (resolve, reject) => {
      if (slotId < 0) {
        return resolve(null);
      }
      const handleSessionData = async (sessionDataStr: string) => {
        try {
          const sessionData = this.parseSessionData(sessionDataStr);
          resolve(sessionData);
        } catch (err) {
          reject(err);
          return;
        }
      };

      if (!bypassLogin && !localStorage.getItem(`sessionData${slotId ? slotId : ""}_${loggedInUser.username}`)) {
        Utils.apiFetch(`savedata/session/get?slot=${slotId}&clientSessionId=${clientSessionId}`, true)
          .then(response => response.text())
          .then(async response => {
            if (!response.length || response[0] !== "{") {
              console.error(response);
              return resolve(null);
            }

            localStorage.setItem(`sessionData${slotId ? slotId : ""}_${loggedInUser.username}`, encrypt(response, bypassLogin));

            await handleSessionData(response);
          });
      } else {
        const sessionData = localStorage.getItem(`sessionData${slotId ? slotId : ""}_${loggedInUser.username}`);
        if (sessionData) {
          await handleSessionData(decrypt(sessionData, bypassLogin));
        } else {
          return resolve(null);
        }
      }
    });
  }

  loadSession(scene: BattleScene, slotId: integer, sessionData?: SessionSaveData): Promise<boolean> {
    return new Promise(async (resolve, reject) => {
      try {
        const initSessionFromData = async (sessionData: SessionSaveData) => {
          console.debug(sessionData);

          scene.gameMode = getGameMode(sessionData.gameMode || GameModes.CLASSIC);
          if (sessionData.challenges) {
            scene.gameMode.challenges = sessionData.challenges.map(c => c.toChallenge());
          }

          scene.setSeed(sessionData.seed || scene.game.config.seed[0]);
          scene.resetSeed();

          console.log("Seed:", scene.seed);

          scene.sessionPlayTime = sessionData.playTime || 0;
          scene.lastSavePlayTime = 0;

          const loadPokemonAssets: Promise<void>[] = [];

          const party = scene.getParty();
          party.splice(0, party.length);

          for (const p of sessionData.party) {
            const pokemon = p.toPokemon(scene) as PlayerPokemon;
            pokemon.setVisible(false);
            loadPokemonAssets.push(pokemon.loadAssets());
            party.push(pokemon);
          }

          Object.keys(scene.pokeballCounts).forEach((key: string) => {
            scene.pokeballCounts[key] = sessionData.pokeballCounts[key] || 0;
          });
          if (Overrides.POKEBALL_OVERRIDE.active) {
            scene.pokeballCounts = Overrides.POKEBALL_OVERRIDE.pokeballs;
          }

          scene.money = sessionData.money || 0;
          scene.updateMoneyText();

          if (scene.money > this.gameStats.highestMoney) {
            this.gameStats.highestMoney = scene.money;
          }

          scene.score = sessionData.score;
          scene.updateScoreText();

          scene.mysteryEncounterFlags = sessionData?.mysteryEncounterFlags ? sessionData?.mysteryEncounterFlags : new MysteryEncounterFlags(null);

          scene.newArena(sessionData.arena.biome);

          const battleType = sessionData.battleType || 0;
          const trainerConfig = sessionData.trainer ? trainerConfigs[sessionData.trainer.trainerType] : null;
          const mysteryEncounterConfig = sessionData?.mysteryEncounter;
          const battle = scene.newBattle(sessionData.waveIndex, battleType, sessionData.trainer, battleType === BattleType.TRAINER ? trainerConfig?.doubleOnly || sessionData.trainer?.variant === TrainerVariant.DOUBLE : sessionData.enemyParty.length > 1, mysteryEncounterConfig);
          battle.enemyLevels = sessionData.enemyParty.map(p => p.level);

          scene.arena.init();

          sessionData.enemyParty.forEach((enemyData, e) => {
            const enemyPokemon = enemyData.toPokemon(scene, battleType, e, sessionData.trainer?.variant === TrainerVariant.DOUBLE) as EnemyPokemon;
            battle.enemyParty[e] = enemyPokemon;
            if (battleType === BattleType.WILD) {
              battle.seenEnemyPartyMemberIds.add(enemyPokemon.id);
            }

            loadPokemonAssets.push(enemyPokemon.loadAssets());
          });

          scene.arena.weather = sessionData.arena.weather;
          scene.arena.eventTarget.dispatchEvent(new WeatherChangedEvent(null, scene.arena.weather?.weatherType, scene.arena.weather?.turnsLeft));

          scene.arena.terrain = sessionData.arena.terrain;
          scene.arena.eventTarget.dispatchEvent(new TerrainChangedEvent(null, scene.arena.terrain?.terrainType, scene.arena.terrain?.turnsLeft));
          // TODO
          //scene.arena.tags = sessionData.arena.tags;

          const modifiersModule = await import("../modifier/modifier");

          for (const modifierData of sessionData.modifiers) {
            const modifier = modifierData.toModifier(scene, modifiersModule[modifierData.className]);
            if (modifier) {
              scene.addModifier(modifier, true);
            }
          }

          scene.updateModifiers(true);

          for (const enemyModifierData of sessionData.enemyModifiers) {
            const modifier = enemyModifierData.toModifier(scene, modifiersModule[enemyModifierData.className]);
            if (modifier) {
              scene.addEnemyModifier(modifier, true);
            }
          }

          scene.updateModifiers(false);

          Promise.all(loadPokemonAssets).then(() => resolve(true));
        };
        if (sessionData) {
          initSessionFromData(sessionData);
        } else {
          this.getSession(slotId)
            .then(data => initSessionFromData(data))
            .catch(err => {
              reject(err);
              return;
            });
        }
      } catch (err) {
        reject(err);
        return;
      }
    });
  }

  deleteSession(slotId: integer): Promise<boolean> {
    return new Promise<boolean>(resolve => {
      if (bypassLogin) {
        localStorage.removeItem(`sessionData${this.scene.sessionSlotId ? this.scene.sessionSlotId : ""}_${loggedInUser.username}`);
        return resolve(true);
      }

      updateUserInfo().then(success => {
        if (success !== null && !success) {
          return resolve(false);
        }
        Utils.apiFetch(`savedata/session/delete?slot=${slotId}&clientSessionId=${clientSessionId}`, true).then(response => {
          if (response.ok) {
            loggedInUser.lastSessionSlot = -1;
            localStorage.removeItem(`sessionData${this.scene.sessionSlotId ? this.scene.sessionSlotId : ""}_${loggedInUser.username}`);
            resolve(true);
          }
          return response.text();
        }).then(error => {
          if (error) {
            if (error.startsWith("session out of date")) {
              this.scene.clearPhaseQueue();
              this.scene.unshiftPhase(new ReloadSessionPhase(this.scene));
            }
            console.error(error);
            resolve(false);
          }
          resolve(true);
        });
      });
    });
  }

  /* Defines a localStorage item 'daily' to check on clears, offline implementation of savedata/newclear API
  If a GameModes clear other than Daily is checked, newClear = true as usual
  If a Daily mode is cleared, checks if it was already cleared before, based on seed, and returns true only to new daily clear runs */
  offlineNewClear(scene: BattleScene): Promise<boolean> {
    return new Promise<boolean>(resolve => {
      const sessionData = this.getSessionSaveData(scene);
      const seed = sessionData.seed;
      let daily: string[] = [];

      if (sessionData.gameMode === GameModes.DAILY) {
        if (localStorage.hasOwnProperty("daily")) {
          daily = JSON.parse(atob(localStorage.getItem("daily")));
          if (daily.includes(seed)) {
            return resolve(false);
          } else {
            daily.push(seed);
            localStorage.setItem("daily", btoa(JSON.stringify(daily)));
            return resolve(true);
          }
        } else {
          daily.push(seed);
          localStorage.setItem("daily", btoa(JSON.stringify(daily)));
          return resolve(true);
        }
      } else {
        return resolve(true);
      }
    });
  }

  tryClearSession(scene: BattleScene, slotId: integer): Promise<[success: boolean, newClear: boolean]> {
    return new Promise<[boolean, boolean]>(resolve => {
      if (bypassLogin) {
        localStorage.removeItem(`sessionData${slotId ? slotId : ""}_${loggedInUser.username}`);
        return resolve([true, true]);
      }

      updateUserInfo().then(success => {
        if (success !== null && !success) {
          return resolve([false, false]);
        }
        const sessionData = this.getSessionSaveData(scene);
        Utils.apiPost(`savedata/session/clear?slot=${slotId}&trainerId=${this.trainerId}&secretId=${this.secretId}&clientSessionId=${clientSessionId}`, JSON.stringify(sessionData), undefined, true).then(response => {
          if (response.ok) {
            loggedInUser.lastSessionSlot = -1;
            localStorage.removeItem(`sessionData${this.scene.sessionSlotId ? this.scene.sessionSlotId : ""}_${loggedInUser.username}`);
          }
          return response.json();
        }).then(jsonResponse => {
          if (!jsonResponse.error) {
            return resolve([true, jsonResponse.success as boolean]);
          }
          if (jsonResponse && jsonResponse.error.startsWith("session out of date")) {
            this.scene.clearPhaseQueue();
            this.scene.unshiftPhase(new ReloadSessionPhase(this.scene));
          }
          console.error(jsonResponse);
          resolve([false, false]);
        });
      });
    });
  }

  public parseSessionData(dataStr: string): SessionSaveData {
    return JSON.parse(dataStr, (k: string, v: any) => {
      /*const versions = [ scene.game.config.gameVersion, sessionData.gameVersion || '0.0.0' ];

      if (versions[0] !== versions[1]) {
        const [ versionNumbers, oldVersionNumbers ] = versions.map(ver => ver.split('.').map(v => parseInt(v)));
      }*/

      if (k === "party" || k === "enemyParty") {
        const ret: PokemonData[] = [];
        if (v === null) {
          v = [];
        }
        for (const pd of v) {
          ret.push(new PokemonData(pd));
        }
        return ret;
      }

      if (k === "trainer") {
        return v ? new TrainerData(v) : null;
      }

      if (k === "modifiers" || k === "enemyModifiers") {
        const player = k === "modifiers";
        const ret: PersistentModifierData[] = [];
        if (v === null) {
          v = [];
        }
        for (const md of v) {
          if (md?.className === "ExpBalanceModifier") { // Temporarily limit EXP Balance until it gets reworked
            md.stackCount = Math.min(md.stackCount, 4);
          }
          if (md instanceof EnemyAttackStatusEffectChanceModifier && md.effect === StatusEffect.FREEZE || md.effect === StatusEffect.SLEEP) {
            continue;
          }
          ret.push(new PersistentModifierData(md, player));
        }
        return ret;
      }

      if (k === "arena") {
        return new ArenaData(v);
      }

      if (k === "challenges") {
        const ret: ChallengeData[] = [];
        if (v === null) {
          v = [];
        }
        for (const c of v) {
          ret.push(new ChallengeData(c));
        }
        return ret;
      }

      if (k === "mysteryEncounter") {
        return new MysteryEncounter(v);
      }

      if (k === "mysteryEncounterFlags") {
        return new MysteryEncounterFlags(v);
      }

      return v;
    }) as SessionSaveData;
  }

<<<<<<< HEAD
  validateSettingsData(dataStr: string): boolean {
    return Object.entries(JSON.parse(dataStr))
      .every(([k, v]: [string, number]) => {
        const index: number = settingIndex(k);
        return index !== -1 && Setting[index].options.length > v;
      });
=======
  public async getRunHistoryData(scene: BattleScene): Promise<Object> {
    if (!Utils.isLocal) {
      //const response = await Utils.apiFetch("savedata/runHistory", true);
      //const data = await response.json();
      const data = "";
      if (localStorage.hasOwnProperty(`runHistoryData_${loggedInUser.username}`)) {
        let cachedResponse = localStorage.getItem(`runHistoryData_${loggedInUser.username}`);
        if (cachedResponse) {
          cachedResponse = JSON.parse(decrypt(cachedResponse, true));
        }
        const cachedRHData = cachedResponse ?? {};
        //check to see whether cachedData or serverData is more up-to-date
        if ( Object.keys(cachedRHData).length >= Object.keys(data).length ) {
          return cachedRHData;
        }
      } else {
        localStorage.setItem(`runHistoryData_${loggedInUser.username}`, JSON.parse(encrypt("", true)));
        return {};
      }
      return data;
    } else {
      let cachedResponse = localStorage.getItem(`runHistoryData_${loggedInUser.username}`);
      if (cachedResponse) {
        cachedResponse = JSON.parse(decrypt(cachedResponse, true));
      }
      const cachedRHData = cachedResponse ?? {};
      return cachedRHData;
    }
  }

  async saveRunHistory(scene: BattleScene, runEntry : SessionSaveData, victory: boolean): Promise<boolean> {

    let runHistoryData = await this.getRunHistoryData(scene);
    if (!runHistoryData) {
      runHistoryData = {};
    }
    const timestamps = Object.keys(runHistoryData);
    const timestampsNo = timestamps.map(Number);

    //Arbitrary limit of 25 entries per User --> Can increase or decrease
    if (timestamps.length >= 25) {
      const oldestTimestamp = Math.min.apply(Math, timestampsNo);
      delete this.scene.gameData.runHistory[oldestTimestamp.toString()];
    }

    const timestamp = (runEntry.timestamp).toString();
    runHistoryData[timestamp] = {};
    runHistoryData[timestamp]["entry"] = runEntry;
    runHistoryData[timestamp]["victory"] = victory;

    localStorage.setItem(`runHistoryData_${loggedInUser.username}`, encrypt(JSON.stringify(runHistoryData), true));
    console.log("Run entry saved onto cache");
    /*if (!Utils.isLocal) {
      try {
        Utils.apiPost("savedata/runHistory", JSON.stringify(runHistoryData), undefined, true);
        return true;
      } catch (err) {
        console.log("savedata/runHistory POST failed : ", err);
        return false;
      }
    }
    */
    return true;
>>>>>>> 282eb81c
  }

  saveAll(scene: BattleScene, skipVerification: boolean = false, sync: boolean = false, useCachedSession: boolean = false, useCachedSystem: boolean = false): Promise<boolean> {
    return new Promise<boolean>(resolve => {
      Utils.executeIf(!skipVerification, updateUserInfo).then(success => {
        if (success !== null && !success) {
          return resolve(false);
        }
        if (sync) {
          this.scene.ui.savingIcon.show();
        }
        const sessionData = useCachedSession ? this.parseSessionData(decrypt(localStorage.getItem(`sessionData${scene.sessionSlotId ? scene.sessionSlotId : ""}_${loggedInUser.username}`), bypassLogin)) : this.getSessionSaveData(scene);

        const maxIntAttrValue = Math.pow(2, 31);
        const systemData = useCachedSystem ? this.parseSystemData(decrypt(localStorage.getItem(`data_${loggedInUser.username}`), bypassLogin)) : this.getSystemSaveData();

        const request = {
          system: systemData,
          session: sessionData,
          sessionSlotId: scene.sessionSlotId,
          clientSessionId: clientSessionId
        };

        localStorage.setItem(`data_${loggedInUser.username}`, encrypt(JSON.stringify(systemData, (k: any, v: any) => typeof v === "bigint" ? v <= maxIntAttrValue ? Number(v) : v.toString() : v), bypassLogin));

        localStorage.setItem(`sessionData${scene.sessionSlotId ? scene.sessionSlotId : ""}_${loggedInUser.username}`, encrypt(JSON.stringify(sessionData), bypassLogin));

        console.debug("Session data saved");

        if (!bypassLogin && sync) {
          Utils.apiPost("savedata/updateall", JSON.stringify(request, (k: any, v: any) => typeof v === "bigint" ? v <= maxIntAttrValue ? Number(v) : v.toString() : v), undefined, true)
            .then(response => response.text())
            .then(error => {
              if (sync) {
                this.scene.lastSavePlayTime = 0;
                this.scene.ui.savingIcon.hide();
              }
              if (error) {
                if (error.startsWith("client version out of date")) {
                  this.scene.clearPhaseQueue();
                  this.scene.unshiftPhase(new OutdatedPhase(this.scene));
                } else if (error.startsWith("session out of date")) {
                  this.scene.clearPhaseQueue();
                  this.scene.unshiftPhase(new ReloadSessionPhase(this.scene));
                }
                console.error(error);
                return resolve(false);
              }
              resolve(true);
            });
        } else {
          this.verify().then(success => {
            this.scene.ui.savingIcon.hide();
            resolve(success);
          });
        }
      });
    });
  }

  public tryExportData(dataType: GameDataType, slotId: integer = 0): Promise<boolean> {
    return new Promise<boolean>(resolve => {
      const dataKey: string = `${getDataTypeKey(dataType, slotId)}_${loggedInUser.username}`;
      const handleData = (dataStr: string) => {
        switch (dataType) {
        case GameDataType.SYSTEM:
          dataStr = this.convertSystemDataStr(dataStr, true);
          break;
        }
        const encryptedData = AES.encrypt(dataStr, saveKey);
        const blob = new Blob([ encryptedData.toString() ], {type: "text/json"});
        const link = document.createElement("a");
        link.href = window.URL.createObjectURL(blob);
        link.download = `${dataKey}.prsv`;
        link.click();
        link.remove();
      };
      if (!bypassLogin && dataType < GameDataType.SETTINGS) {
        Utils.apiFetch(`savedata/${dataType === GameDataType.SYSTEM ? "system" : "session"}/get?clientSessionId=${clientSessionId}${dataType === GameDataType.SESSION ? `&slot=${slotId}` : ""}`, true)
          .then(response => response.text())
          .then(response => {
            if (!response.length || response[0] !== "{") {
              console.error(response);
              resolve(false);
              return;
            }

            handleData(response);
            resolve(true);
          });
      } else {
        const data = localStorage.getItem(getDataTypeKey(dataType));
        if (data) {
          handleData(data);
        }
        resolve(!!data);
      }
    });
  }

  public importData(dataType: GameDataType, slotId: integer = 0): void {
    const dataKey = `${getDataTypeKey(dataType, slotId)}_${loggedInUser.username}`;

    let saveFile: any = document.getElementById("saveFile");
    if (saveFile) {
      saveFile.remove();
    }

    saveFile = document.createElement("input");
    saveFile.id = "saveFile";
    saveFile.type = "file";
    saveFile.accept = ".prsv";
    saveFile.style.display = "none";
    saveFile.addEventListener("change",
      e => {
        const reader = new FileReader();

        reader.onload = (_ => {
          return e => {
            let dataName: string;
            let dataStr = AES.decrypt(e.target.result.toString(), saveKey).toString(enc.Utf8);
            let valid = false;
            try {
              dataName = GameDataType[dataType].toLowerCase();
              switch (dataType) {
              case GameDataType.SYSTEM:
                dataStr = this.convertSystemDataStr(dataStr);
                const systemData = this.parseSystemData(dataStr);
                valid = !!systemData.dexData && !!systemData.timestamp;
                break;
              case GameDataType.SESSION:
                const sessionData = this.parseSessionData(dataStr);
                valid = !!sessionData.party && !!sessionData.enemyParty && !!sessionData.timestamp;
                break;
              case GameDataType.SETTINGS:
                valid = this.validateSettingsData(dataStr);
                break;
              case GameDataType.TUTORIALS:
                valid = true;
                break;
              }
            } catch (ex) {
              console.error(ex);
            }

            const displayError = (error: string) => this.scene.ui.showText(error, null, () => this.scene.ui.showText(null, 0), Utils.fixedInt(1500));

            if (!valid) {
              return this.scene.ui.showText(`Your ${dataName} data could not be loaded. It may be corrupted.`, null, () => this.scene.ui.showText(null, 0), Utils.fixedInt(1500));
            }

            this.scene.ui.showText(`Your ${dataName} data will be overridden and the page will reload. Proceed?`, null, () => {
              this.scene.ui.setOverlayMode(Mode.CONFIRM, () => {
                if (dataType < GameDataType.SETTINGS) {
                  localStorage.setItem(dataKey, encrypt(dataStr, bypassLogin));

                  if (!bypassLogin) {
                    updateUserInfo().then(success => {
                      if (!success[0]) {
                        return displayError(`Could not contact the server. Your ${dataName} data could not be imported.`);
                      }
                      let url: string;
                      if (dataType === GameDataType.SESSION) {
                        url = `savedata/session/update?slot=${slotId}&trainerId=${this.trainerId}&secretId=${this.secretId}&clientSessionId=${clientSessionId}`;
                      } else {
                        url = `savedata/system/update?trainerId=${this.trainerId}&secretId=${this.secretId}&clientSessionId=${clientSessionId}`;
                      }
                      Utils.apiPost(url, dataStr, undefined, true)
                        .then(response => response.text())
                        .then(error => {
                          if (error) {
                            console.error(error);
                            return displayError(`An error occurred while updating ${dataName} data. Please contact the administrator.`);
                          }
                          window.location = window.location;
                        });
                    });
                  } else {
                    window.location = window.location;
                  }
                } else {
                  localStorage.setItem(getDataTypeKey(dataType), dataStr);
                  window.location = window.location;
                }
              }, () => {
                this.scene.ui.revertMode();
                this.scene.ui.showText(null, 0);
              }, false, -98);
            });
          };
        })((e.target as any).files[0]);

        reader.readAsText((e.target as any).files[0]);
      }
    );
    saveFile.click();
    /*(this.scene.plugins.get('rexfilechooserplugin') as FileChooserPlugin).open({ accept: '.prsv' })
      .then(result => {
    });*/
  }

  private initDexData(): void {
    const data: DexData = {};

    for (const species of allSpecies) {
      data[species.speciesId] = {
        seenAttr: 0n, caughtAttr: 0n, natureAttr: 0, seenCount: 0, caughtCount: 0, hatchedCount: 0, ivs: [ 0, 0, 0, 0, 0, 0 ]
      };
    }

    const defaultStarterAttr = DexAttr.NON_SHINY | DexAttr.MALE | DexAttr.DEFAULT_VARIANT | DexAttr.DEFAULT_FORM;

    const defaultStarterNatures: Nature[] = [];

    this.scene.executeWithSeedOffset(() => {
      const neutralNatures = [ Nature.HARDY, Nature.DOCILE, Nature.SERIOUS, Nature.BASHFUL, Nature.QUIRKY ];
      for (let s = 0; s < defaultStarterSpecies.length; s++) {
        defaultStarterNatures.push(Utils.randSeedItem(neutralNatures));
      }
    }, 0, "default");

    for (let ds = 0; ds < defaultStarterSpecies.length; ds++) {
      const entry = data[defaultStarterSpecies[ds]] as DexEntry;
      entry.seenAttr = defaultStarterAttr;
      entry.caughtAttr = defaultStarterAttr;
      entry.natureAttr = Math.pow(2, defaultStarterNatures[ds] + 1);
      for (const i in entry.ivs) {
        entry.ivs[i] = 10;
      }
    }

    this.defaultDexData = Object.assign({}, data);
    this.dexData = data;
  }

  private initStarterData(): void {
    const starterData: StarterData = {};

    const starterSpeciesIds = Object.keys(speciesStarters).map(k => parseInt(k) as Species);

    for (const speciesId of starterSpeciesIds) {
      starterData[speciesId] = {
        moveset: null,
        eggMoves: 0,
        candyCount: 0,
        friendship: 0,
        abilityAttr: defaultStarterSpecies.includes(speciesId) ? AbilityAttr.ABILITY_1 : 0,
        passiveAttr: 0,
        valueReduction: 0,
        classicWinCount: 0
      };
    }

    this.starterData = starterData;
  }

  setPokemonSeen(pokemon: Pokemon, incrementCount: boolean = true, trainer: boolean = false): void {
    const dexEntry = this.dexData[pokemon.species.speciesId];
    dexEntry.seenAttr |= pokemon.getDexAttr();
    if (incrementCount) {
      dexEntry.seenCount++;
      this.gameStats.pokemonSeen++;
      if (!trainer && pokemon.species.subLegendary) {
        this.gameStats.subLegendaryPokemonSeen++;
      } else if (!trainer && pokemon.species.legendary) {
        this.gameStats.legendaryPokemonSeen++;
      } else if (!trainer && pokemon.species.mythical) {
        this.gameStats.mythicalPokemonSeen++;
      }
      if (!trainer && pokemon.isShiny()) {
        this.gameStats.shinyPokemonSeen++;
      }
    }
  }

  setPokemonCaught(pokemon: Pokemon, incrementCount: boolean = true, fromEgg: boolean = false): Promise<void> {
    return this.setPokemonSpeciesCaught(pokemon, pokemon.species, incrementCount, fromEgg);
  }

  setPokemonSpeciesCaught(pokemon: Pokemon, species: PokemonSpecies, incrementCount: boolean = true, fromEgg: boolean = false): Promise<void> {
    return new Promise<void>(resolve => {
      const dexEntry = this.dexData[species.speciesId];
      const caughtAttr = dexEntry.caughtAttr;
      const formIndex = pokemon.formIndex;
      if (noStarterFormKeys.includes(pokemon.getFormKey())) {
        pokemon.formIndex = 0;
      }
      const dexAttr = pokemon.getDexAttr();
      pokemon.formIndex = formIndex;
      dexEntry.caughtAttr |= dexAttr;
      if (speciesStarters.hasOwnProperty(species.speciesId)) {
        this.starterData[species.speciesId].abilityAttr |= pokemon.abilityIndex !== 1 || pokemon.species.ability2
          ? Math.pow(2, pokemon.abilityIndex)
          : AbilityAttr.ABILITY_HIDDEN;
      }
      dexEntry.natureAttr |= Math.pow(2, pokemon.nature + 1);

      const hasPrevolution = pokemonPrevolutions.hasOwnProperty(species.speciesId);
      const newCatch = !caughtAttr;
      const hasNewAttr = (caughtAttr & dexAttr) !== dexAttr;

      if (incrementCount) {
        if (!fromEgg) {
          dexEntry.caughtCount++;
          this.gameStats.pokemonCaught++;
          if (pokemon.species.subLegendary) {
            this.gameStats.subLegendaryPokemonCaught++;
          } else if (pokemon.species.legendary) {
            this.gameStats.legendaryPokemonCaught++;
          } else if (pokemon.species.mythical) {
            this.gameStats.mythicalPokemonCaught++;
          }
          if (pokemon.isShiny()) {
            this.gameStats.shinyPokemonCaught++;
          }
        } else {
          dexEntry.hatchedCount++;
          this.gameStats.pokemonHatched++;
          if (pokemon.species.subLegendary) {
            this.gameStats.subLegendaryPokemonHatched++;
          } else if (pokemon.species.legendary) {
            this.gameStats.legendaryPokemonHatched++;
          } else if (pokemon.species.mythical) {
            this.gameStats.mythicalPokemonHatched++;
          }
          if (pokemon.isShiny()) {
            this.gameStats.shinyPokemonHatched++;
          }
        }

        if (!hasPrevolution && (!pokemon.scene.gameMode.isDaily || hasNewAttr || fromEgg)) {
          this.addStarterCandy(species, (1 * (pokemon.isShiny() ? 5 * Math.pow(2, pokemon.variant || 0) : 1)) * (fromEgg || pokemon.isBoss() ? 2 : 1));
        }
      }

      const checkPrevolution = () => {
        if (hasPrevolution) {
          const prevolutionSpecies = pokemonPrevolutions[species.speciesId];
          return this.setPokemonSpeciesCaught(pokemon, getPokemonSpecies(prevolutionSpecies), incrementCount, fromEgg).then(() => resolve());
        } else {
          resolve();
        }
      };

      if (newCatch && speciesStarters.hasOwnProperty(species.speciesId)) {
        this.scene.playSound("level_up_fanfare");
        this.scene.ui.showText(i18next.t("battle:addedAsAStarter", { pokemonName: species.name }), null, () => checkPrevolution(), null, true);
      } else {
        checkPrevolution();
      }
    });
  }

  incrementRibbonCount(species: PokemonSpecies, forStarter: boolean = false): integer {
    const speciesIdToIncrement: Species = species.getRootSpeciesId(forStarter);

    if (!this.starterData[speciesIdToIncrement].classicWinCount) {
      this.starterData[speciesIdToIncrement].classicWinCount = 0;
    }

    if (!this.starterData[speciesIdToIncrement].classicWinCount) {
      this.scene.gameData.gameStats.ribbonsOwned++;
    }

    const ribbonsInStats: integer = this.scene.gameData.gameStats.ribbonsOwned;

    if (ribbonsInStats >= 100) {
      this.scene.validateAchv(achvs._100_RIBBONS);
    }
    if (ribbonsInStats >= 75) {
      this.scene.validateAchv(achvs._75_RIBBONS);
    }
    if (ribbonsInStats >= 50) {
      this.scene.validateAchv(achvs._50_RIBBONS);
    }
    if (ribbonsInStats >= 25) {
      this.scene.validateAchv(achvs._25_RIBBONS);
    }
    if (ribbonsInStats >= 10) {
      this.scene.validateAchv(achvs._10_RIBBONS);
    }

    return ++this.starterData[speciesIdToIncrement].classicWinCount;
  }

  addStarterCandy(species: PokemonSpecies, count: integer): void {
    this.scene.candyBar.showStarterSpeciesCandy(species.speciesId, count);
    this.starterData[species.speciesId].candyCount += count;
  }

  setEggMoveUnlocked(species: PokemonSpecies, eggMoveIndex: integer): Promise<boolean> {
    return new Promise<boolean>(resolve => {
      const speciesId = species.speciesId;
      if (!speciesEggMoves.hasOwnProperty(speciesId) || !speciesEggMoves[speciesId][eggMoveIndex]) {
        resolve(false);
        return;
      }

      if (!this.starterData[speciesId].eggMoves) {
        this.starterData[speciesId].eggMoves = 0;
      }

      const value = Math.pow(2, eggMoveIndex);

      if (this.starterData[speciesId].eggMoves & value) {
        resolve(false);
        return;
      }

      this.starterData[speciesId].eggMoves |= value;

      this.scene.playSound("level_up_fanfare");

      const moveName = allMoves[speciesEggMoves[speciesId][eggMoveIndex]].name;
      this.scene.ui.showText(eggMoveIndex === 3 ? i18next.t("egg:rareEggMoveUnlock", { moveName: moveName }) : i18next.t("egg:eggMoveUnlock", { moveName: moveName }), null, () => resolve(true), null, true);
    });
  }

  updateSpeciesDexIvs(speciesId: Species, ivs: integer[]): void {
    let dexEntry: DexEntry;
    do {
      dexEntry = this.scene.gameData.dexData[speciesId];
      const dexIvs = dexEntry.ivs;
      for (let i = 0; i < dexIvs.length; i++) {
        if (dexIvs[i] < ivs[i]) {
          dexIvs[i] = ivs[i];
        }
      }
      if (dexIvs.filter(iv => iv === 31).length === 6) {
        this.scene.validateAchv(achvs.PERFECT_IVS);
      }
    } while (pokemonPrevolutions.hasOwnProperty(speciesId) && (speciesId = pokemonPrevolutions[speciesId]));
  }

  getSpeciesCount(dexEntryPredicate: (entry: DexEntry) => boolean): integer {
    const dexKeys = Object.keys(this.dexData);
    let speciesCount = 0;
    for (const s of dexKeys) {
      if (dexEntryPredicate(this.dexData[s])) {
        speciesCount++;
      }
    }
    return speciesCount;
  }

  getStarterCount(dexEntryPredicate: (entry: DexEntry) => boolean): integer {
    const starterKeys = Object.keys(speciesStarters);
    let starterCount = 0;
    for (const s of starterKeys) {
      const starterDexEntry = this.dexData[s];
      if (dexEntryPredicate(starterDexEntry)) {
        starterCount++;
      }
    }
    return starterCount;
  }

  getSpeciesDefaultDexAttr(species: PokemonSpecies, forSeen: boolean = false, optimistic: boolean = false): bigint {
    let ret = 0n;
    const dexEntry = this.dexData[species.speciesId];
    const attr = dexEntry.caughtAttr;
    ret |= optimistic
      ? attr & DexAttr.SHINY ? DexAttr.SHINY : DexAttr.NON_SHINY
      : attr & DexAttr.NON_SHINY || !(attr & DexAttr.SHINY) ? DexAttr.NON_SHINY : DexAttr.SHINY;
    ret |= attr & DexAttr.MALE || !(attr & DexAttr.FEMALE) ? DexAttr.MALE : DexAttr.FEMALE;
    ret |= optimistic
      ? attr & DexAttr.SHINY ? attr & DexAttr.VARIANT_3 ? DexAttr.VARIANT_3 : attr & DexAttr.VARIANT_2 ? DexAttr.VARIANT_2 : DexAttr.DEFAULT_VARIANT : DexAttr.DEFAULT_VARIANT
      : attr & DexAttr.DEFAULT_VARIANT ? DexAttr.DEFAULT_VARIANT : attr & DexAttr.VARIANT_2 ? DexAttr.VARIANT_2 : attr & DexAttr.VARIANT_3 ? DexAttr.VARIANT_3 : DexAttr.DEFAULT_VARIANT;
    ret |= this.getFormAttr(this.getFormIndex(attr));
    return ret;
  }

  getSpeciesDexAttrProps(species: PokemonSpecies, dexAttr: bigint): DexAttrProps {
    const shiny = !(dexAttr & DexAttr.NON_SHINY);
    const female = !(dexAttr & DexAttr.MALE);
    const variant = dexAttr & DexAttr.DEFAULT_VARIANT ? 0 : dexAttr & DexAttr.VARIANT_2 ? 1 : dexAttr & DexAttr.VARIANT_3 ? 2 : 0;
    const formIndex = this.getFormIndex(dexAttr);

    return {
      shiny,
      female,
      variant,
      formIndex
    };
  }

  getStarterSpeciesDefaultAbilityIndex(species: PokemonSpecies): integer {
    const abilityAttr = this.starterData[species.speciesId].abilityAttr;
    return abilityAttr & AbilityAttr.ABILITY_1 ? 0 : !species.ability2 || abilityAttr & AbilityAttr.ABILITY_2 ? 1 : 2;
  }

  getSpeciesDefaultNature(species: PokemonSpecies): Nature {
    const dexEntry = this.dexData[species.speciesId];
    for (let n = 0; n < 25; n++) {
      if (dexEntry.natureAttr & Math.pow(2, n + 1)) {
        return n as Nature;
      }
    }
    return 0 as Nature;
  }

  getSpeciesDefaultNatureAttr(species: PokemonSpecies): integer {
    return Math.pow(2, this.getSpeciesDefaultNature(species));
  }

  getDexAttrLuck(dexAttr: bigint): integer {
    return dexAttr & DexAttr.SHINY ? dexAttr & DexAttr.VARIANT_3 ? 3 : dexAttr & DexAttr.VARIANT_2 ? 2 : 1 : 0;
  }

  getNaturesForAttr(natureAttr: integer): Nature[] {
    const ret: Nature[] = [];
    for (let n = 0; n < 25; n++) {
      if (natureAttr & Math.pow(2, n + 1)) {
        ret.push(n);
      }
    }
    return ret;
  }

  getSpeciesStarterValue(speciesId: Species): number {
    const baseValue = speciesStarters[speciesId];
    let value = baseValue;

    const decrementValue = (value: number) => {
      if (value > 1) {
        value--;
      } else {
        value /= 2;
      }
      return value;
    };

    for (let v = 0; v < this.starterData[speciesId].valueReduction; v++) {
      value = decrementValue(value);
    }

    return value;
  }

  getFormIndex(attr: bigint): integer {
    if (!attr || attr < DexAttr.DEFAULT_FORM) {
      return 0;
    }
    let f = 0;
    while (!(attr & this.getFormAttr(f))) {
      f++;
    }
    return f;
  }

  getFormAttr(formIndex: integer): bigint {
    return BigInt(Math.pow(2, 7 + formIndex));
  }

  consolidateDexData(dexData: DexData): void {
    for (const k of Object.keys(dexData)) {
      const entry = dexData[k] as DexEntry;
      if (!entry.hasOwnProperty("hatchedCount")) {
        entry.hatchedCount = 0;
      }
      if (!entry.hasOwnProperty("natureAttr") || (entry.caughtAttr && !entry.natureAttr)) {
        entry.natureAttr = this.defaultDexData[k].natureAttr || Math.pow(2, Utils.randInt(25, 1));
      }
    }
  }

  migrateStarterAbilities(systemData: SystemSaveData, initialStarterData?: StarterData): void {
    const starterIds = Object.keys(this.starterData).map(s => parseInt(s) as Species);
    const starterData = initialStarterData || systemData.starterData;
    const dexData = systemData.dexData;
    for (const s of starterIds) {
      const dexAttr = dexData[s].caughtAttr;
      starterData[s].abilityAttr = (dexAttr & DexAttr.DEFAULT_VARIANT ? AbilityAttr.ABILITY_1 : 0)
        | (dexAttr & DexAttr.VARIANT_2 ? AbilityAttr.ABILITY_2 : 0)
        | (dexAttr & DexAttr.VARIANT_3 ? AbilityAttr.ABILITY_HIDDEN : 0);
      if (dexAttr) {
        if (!(dexAttr & DexAttr.DEFAULT_VARIANT)) {
          dexData[s].caughtAttr ^= DexAttr.DEFAULT_VARIANT;
        }
        if (dexAttr & DexAttr.VARIANT_2) {
          dexData[s].caughtAttr ^= DexAttr.VARIANT_2;
        }
        if (dexAttr & DexAttr.VARIANT_3) {
          dexData[s].caughtAttr ^= DexAttr.VARIANT_3;
        }
      }
    }
  }

  fixVariantData(systemData: SystemSaveData): void {
    const starterIds = Object.keys(this.starterData).map(s => parseInt(s) as Species);
    const starterData = systemData.starterData;
    const dexData = systemData.dexData;
    if (starterIds.find(id => (dexData[id].caughtAttr & DexAttr.VARIANT_2 || dexData[id].caughtAttr & DexAttr.VARIANT_3) && !variantData[id])) {
      for (const s of starterIds) {
        const species = getPokemonSpecies(s);
        if (variantData[s]) {
          const tempCaughtAttr = dexData[s].caughtAttr;
          let seenVariant2 = false;
          let seenVariant3 = false;
          const checkEvoSpecies = (es: Species) => {
            seenVariant2 ||= !!(dexData[es].seenAttr & DexAttr.VARIANT_2);
            seenVariant3 ||= !!(dexData[es].seenAttr & DexAttr.VARIANT_3);
            if (pokemonEvolutions.hasOwnProperty(es)) {
              for (const pe of pokemonEvolutions[es]) {
                checkEvoSpecies(pe.speciesId);
              }
            }
          };
          checkEvoSpecies(s);
          if (dexData[s].caughtAttr & DexAttr.VARIANT_2 && !seenVariant2) {
            dexData[s].caughtAttr ^= DexAttr.VARIANT_2;
          }
          if (dexData[s].caughtAttr & DexAttr.VARIANT_3 && !seenVariant3) {
            dexData[s].caughtAttr ^= DexAttr.VARIANT_3;
          }
          starterData[s].abilityAttr = (tempCaughtAttr & DexAttr.DEFAULT_VARIANT ? AbilityAttr.ABILITY_1 : 0)
            | (tempCaughtAttr & DexAttr.VARIANT_2 && species.ability2 ? AbilityAttr.ABILITY_2 : 0)
            | (tempCaughtAttr & DexAttr.VARIANT_3 && species.abilityHidden ? AbilityAttr.ABILITY_HIDDEN : 0);
        } else {
          const tempCaughtAttr = dexData[s].caughtAttr;
          if (dexData[s].caughtAttr & DexAttr.VARIANT_2) {
            dexData[s].caughtAttr ^= DexAttr.VARIANT_2;
          }
          if (dexData[s].caughtAttr & DexAttr.VARIANT_3) {
            dexData[s].caughtAttr ^= DexAttr.VARIANT_3;
          }
          starterData[s].abilityAttr = (tempCaughtAttr & DexAttr.DEFAULT_VARIANT ? AbilityAttr.ABILITY_1 : 0)
            | (tempCaughtAttr & DexAttr.VARIANT_2 && species.ability2 ? AbilityAttr.ABILITY_2 : 0)
            | (tempCaughtAttr & DexAttr.VARIANT_3 && species.abilityHidden ? AbilityAttr.ABILITY_HIDDEN : 0);
        }
      }
    }
  }

  fixStarterData(systemData: SystemSaveData): void {
    for (const starterId of defaultStarterSpecies) {
      systemData.starterData[starterId].abilityAttr |= AbilityAttr.ABILITY_1;
    }
  }

  fixLegendaryStats(systemData: SystemSaveData): void {
    systemData.gameStats.subLegendaryPokemonSeen = 0;
    systemData.gameStats.subLegendaryPokemonCaught = 0;
    systemData.gameStats.subLegendaryPokemonHatched = 0;
    allSpecies.filter(s => s.subLegendary).forEach(s => {
      const dexEntry = systemData.dexData[s.speciesId];
      systemData.gameStats.subLegendaryPokemonSeen += dexEntry.seenCount;
      systemData.gameStats.legendaryPokemonSeen = Math.max(systemData.gameStats.legendaryPokemonSeen - dexEntry.seenCount, 0);
      systemData.gameStats.subLegendaryPokemonCaught += dexEntry.caughtCount;
      systemData.gameStats.legendaryPokemonCaught = Math.max(systemData.gameStats.legendaryPokemonCaught - dexEntry.caughtCount, 0);
      systemData.gameStats.subLegendaryPokemonHatched += dexEntry.hatchedCount;
      systemData.gameStats.legendaryPokemonHatched = Math.max(systemData.gameStats.legendaryPokemonHatched - dexEntry.hatchedCount, 0);
    });
    systemData.gameStats.subLegendaryPokemonSeen = Math.max(systemData.gameStats.subLegendaryPokemonSeen, systemData.gameStats.subLegendaryPokemonCaught);
    systemData.gameStats.legendaryPokemonSeen = Math.max(systemData.gameStats.legendaryPokemonSeen, systemData.gameStats.legendaryPokemonCaught);
    systemData.gameStats.mythicalPokemonSeen = Math.max(systemData.gameStats.mythicalPokemonSeen, systemData.gameStats.mythicalPokemonCaught);
  }
}<|MERGE_RESOLUTION|>--- conflicted
+++ resolved
@@ -1185,14 +1185,14 @@
     }) as SessionSaveData;
   }
 
-<<<<<<< HEAD
   validateSettingsData(dataStr: string): boolean {
     return Object.entries(JSON.parse(dataStr))
       .every(([k, v]: [string, number]) => {
         const index: number = settingIndex(k);
         return index !== -1 && Setting[index].options.length > v;
       });
-=======
+  }
+
   public async getRunHistoryData(scene: BattleScene): Promise<Object> {
     if (!Utils.isLocal) {
       //const response = await Utils.apiFetch("savedata/runHistory", true);
@@ -1256,7 +1256,6 @@
     }
     */
     return true;
->>>>>>> 282eb81c
   }
 
   saveAll(scene: BattleScene, skipVerification: boolean = false, sync: boolean = false, useCachedSession: boolean = false, useCachedSystem: boolean = false): Promise<boolean> {
