import BattleScene, { PokeballCounts, bypassLogin } from "../battle-scene";
import Pokemon, { EnemyPokemon, PlayerPokemon } from "../field/pokemon";
import { pokemonEvolutions, pokemonPrevolutions } from "../data/pokemon-evolutions";
import PokemonSpecies, { allSpecies, getPokemonSpecies, noStarterFormKeys, speciesStarters } from "../data/pokemon-species";
import * as Utils from "../utils";
import * as Overrides from "../overrides";
import PokemonData from "./pokemon-data";
import PersistentModifierData from "./modifier-data";
import ArenaData from "./arena-data";
import { Unlockables } from "./unlockables";
import { GameModes, getGameMode } from "../game-mode";
import { BattleType } from "../battle";
import TrainerData from "./trainer-data";
import { trainerConfigs } from "../data/trainer-config";
import { SettingKeys, resetSettings, setSetting } from "./settings/settings";
import { achvs } from "./achv";
import EggData from "./egg-data";
import { Egg } from "../data/egg";
import { VoucherType, vouchers } from "./voucher";
import { AES, enc } from "crypto-js";
import { Mode } from "../ui/ui";
import { clientSessionId, loggedInUser, updateUserInfo } from "../account";
import { Nature } from "../data/nature";
import { GameStats } from "./game-stats";
import { Tutorial } from "../tutorial";
import { speciesEggMoves } from "../data/egg-moves";
import { allMoves } from "../data/move";
import { TrainerVariant } from "../field/trainer";
import { OutdatedPhase, ReloadSessionPhase } from "#app/phases";
import { Variant, variantData } from "#app/data/variant";
import {setSettingGamepad, SettingGamepad, settingGamepadDefaults} from "./settings/settings-gamepad";
import {setSettingKeyboard, SettingKeyboard} from "#app/system/settings/settings-keyboard";
import { TerrainChangedEvent, WeatherChangedEvent } from "#app/events/arena.js";
import { EnemyAttackStatusEffectChanceModifier } from "../modifier/modifier";
import { StatusEffect } from "#app/data/status-effect.js";
import ChallengeData from "./challenge-data";
import { Device } from "#enums/devices";
import { GameDataType } from "#enums/game-data-type";
import { Moves } from "#enums/moves";
import { PlayerGender } from "#enums/player-gender";
import { Species } from "#enums/species";

export const defaultStarterSpecies: Species[] = [
  Species.BULBASAUR, Species.CHARMANDER, Species.SQUIRTLE,
  Species.CHIKORITA, Species.CYNDAQUIL, Species.TOTODILE,
  Species.TREECKO, Species.TORCHIC, Species.MUDKIP,
  Species.TURTWIG, Species.CHIMCHAR, Species.PIPLUP,
  Species.SNIVY, Species.TEPIG, Species.OSHAWOTT,
  Species.CHESPIN, Species.FENNEKIN, Species.FROAKIE,
  Species.ROWLET, Species.LITTEN, Species.POPPLIO,
  Species.GROOKEY, Species.SCORBUNNY, Species.SOBBLE,
  Species.SPRIGATITO, Species.FUECOCO, Species.QUAXLY
];

const saveKey = "x0i2O7WRiANTqPmZ"; // Temporary; secure encryption is not yet necessary

export function getDataTypeKey(dataType: GameDataType, slotId: integer = 0): string {
  switch (dataType) {
    case GameDataType.SYSTEM:
      return "data";
    case GameDataType.SESSION:
      let ret = "sessionData";
      if (slotId) {
        ret += slotId;
      }
      return ret;
    case GameDataType.SETTINGS:
      return "settings";
    case GameDataType.TUTORIALS:
      return "tutorials";
    case GameDataType.SEEN_DIALOGUES:
      return "seenDialogues";
  }
}

export function encrypt(data: string, bypassLogin: boolean): string {
  return (bypassLogin
    ? (data: string) => btoa(data)
    : (data: string) => AES.encrypt(data, saveKey))(data);
}

export function decrypt(data: string, bypassLogin: boolean): string {
  return (bypassLogin
    ? (data: string) => atob(data)
    : (data: string) => AES.decrypt(data, saveKey).toString(enc.Utf8))(data);
}

interface SystemSaveData {
  trainerId: integer;
  secretId: integer;
  gender: PlayerGender;
  dexData: DexData;
  starterData: StarterData;
  gameStats: GameStats;
  unlocks: Unlocks;
  achvUnlocks: AchvUnlocks;
  voucherUnlocks: VoucherUnlocks;
  voucherCounts: VoucherCounts;
  eggs: EggData[];
  gameVersion: string;
  timestamp: integer;
  eggPity: integer[];
  unlockPity: integer[];
}

export interface SessionSaveData {
  seed: string;
  playTime: integer;
  gameMode: GameModes;
  party: PokemonData[];
  enemyParty: PokemonData[];
  modifiers: PersistentModifierData[];
  enemyModifiers: PersistentModifierData[];
  arena: ArenaData;
  pokeballCounts: PokeballCounts;
  money: integer;
  score: integer;
  waveIndex: integer;
  battleType: BattleType;
  trainer: TrainerData;
  gameVersion: string;
  timestamp: integer;
  challenges: ChallengeData[];
}

interface Unlocks {
  [key: integer]: boolean;
}

interface AchvUnlocks {
  [key: string]: integer
}

interface VoucherUnlocks {
  [key: string]: integer
}

export interface VoucherCounts {
	[type: string]: integer;
}

export interface DexData {
  [key: integer]: DexEntry
}

export interface DexEntry {
  seenAttr: bigint;
  caughtAttr: bigint;
  natureAttr: integer,
  seenCount: integer;
  caughtCount: integer;
  hatchedCount: integer;
  ivs: integer[];
}

export const DexAttr = {
  NON_SHINY: 1n,
  SHINY: 2n,
  MALE: 4n,
  FEMALE: 8n,
  DEFAULT_VARIANT: 16n,
  VARIANT_2: 32n,
  VARIANT_3: 64n,
  DEFAULT_FORM: 128n
};

export interface DexAttrProps {
  shiny: boolean;
  female: boolean;
  variant: Variant;
  formIndex: integer;
}

export const AbilityAttr = {
  ABILITY_1: 1,
  ABILITY_2: 2,
  ABILITY_HIDDEN: 4
};

export type StarterMoveset = [ Moves ] | [ Moves, Moves ] | [ Moves, Moves, Moves ] | [ Moves, Moves, Moves, Moves ];

export interface StarterFormMoveData {
  [key: integer]: StarterMoveset
}

export interface StarterMoveData {
  [key: integer]: StarterMoveset | StarterFormMoveData
}

export interface StarterDataEntry {
  moveset: StarterMoveset | StarterFormMoveData;
  eggMoves: integer;
  candyCount: integer;
  friendship: integer;
  abilityAttr: integer;
  passiveAttr: integer;
  valueReduction: integer;
  classicWinCount: integer;
}

export interface StarterData {
  [key: integer]: StarterDataEntry
}

export interface TutorialFlags {
  [key: string]: boolean
}

export interface SeenDialogues {
  [key: string]: boolean;
}

const systemShortKeys = {
  seenAttr: "$sa",
  caughtAttr: "$ca",
  natureAttr: "$na",
  seenCount: "$s" ,
  caughtCount: "$c",
  hatchedCount: "$hc",
  ivs: "$i",
  moveset: "$m",
  eggMoves: "$em",
  candyCount: "$x",
  friendship: "$f",
  abilityAttr: "$a",
  passiveAttr: "$pa",
  valueReduction: "$vr",
  classicWinCount: "$wc"
};

export class GameData {
  private scene: BattleScene;

  public trainerId: integer;
  public secretId: integer;

  public gender: PlayerGender;

  public dexData: DexData;
  private defaultDexData: DexData;

  public starterData: StarterData;

  public gameStats: GameStats;

  public unlocks: Unlocks;

  public achvUnlocks: AchvUnlocks;

  public voucherUnlocks: VoucherUnlocks;
  public voucherCounts: VoucherCounts;
  public eggs: Egg[];
  public eggPity: integer[];
  public unlockPity: integer[];

  constructor(scene: BattleScene) {
    this.scene = scene;
    this.loadSettings();
    this.loadGamepadSettings();
    this.loadMappingConfigs();
    this.trainerId = Utils.randInt(65536);
    this.secretId = Utils.randInt(65536);
    this.starterData = {};
    this.gameStats = new GameStats();
    this.unlocks = {
      [Unlockables.ENDLESS_MODE]: false,
      [Unlockables.MINI_BLACK_HOLE]: false,
      [Unlockables.SPLICED_ENDLESS_MODE]: false
    };
    this.achvUnlocks = {};
    this.voucherUnlocks = {};
    this.voucherCounts = {
      [VoucherType.REGULAR]: 0,
      [VoucherType.PLUS]: 0,
      [VoucherType.PREMIUM]: 0,
      [VoucherType.GOLDEN]: 0
    };
    this.eggs = [];
    this.eggPity = [0, 0, 0, 0];
    this.unlockPity = [0, 0, 0, 0];
    this.initDexData();
    this.initStarterData();
  }

  public getSystemSaveData(): SystemSaveData {
    return {
      trainerId: this.trainerId,
      secretId: this.secretId,
      gender: this.gender,
      dexData: this.dexData,
      starterData: this.starterData,
      gameStats: this.gameStats,
      unlocks: this.unlocks,
      achvUnlocks: this.achvUnlocks,
      voucherUnlocks: this.voucherUnlocks,
      voucherCounts: this.voucherCounts,
      eggs: this.eggs.map(e => new EggData(e)),
      gameVersion: this.scene.game.config.gameVersion,
      timestamp: new Date().getTime(),
      eggPity: this.eggPity.slice(0),
      unlockPity: this.unlockPity.slice(0)
    };
  }

  public saveSystem(): Promise<boolean> {
    return new Promise<boolean>(resolve => {
      this.scene.ui.savingIcon.show();
      const data = this.getSystemSaveData();

      const maxIntAttrValue = Math.pow(2, 31);
      const systemData = JSON.stringify(data, (k: any, v: any) => typeof v === "bigint" ? v <= maxIntAttrValue ? Number(v) : v.toString() : v);

      localStorage.setItem(`data_${loggedInUser.username}`, encrypt(systemData, bypassLogin));

      if (!bypassLogin) {
        Utils.apiPost(`savedata/update?datatype=${GameDataType.SYSTEM}&clientSessionId=${clientSessionId}`, systemData, undefined, true)
          .then(response => response.text())
          .then(error => {
            this.scene.ui.savingIcon.hide();
            if (error) {
              if (error.startsWith("client version out of date")) {
                this.scene.clearPhaseQueue();
                this.scene.unshiftPhase(new OutdatedPhase(this.scene));
              } else if (error.startsWith("session out of date")) {
                this.scene.clearPhaseQueue();
                this.scene.unshiftPhase(new ReloadSessionPhase(this.scene));
              }
              console.error(error);
              return resolve(false);
            }
            resolve(true);
          });
      } else {
        this.scene.ui.savingIcon.hide();

        resolve(true);
      }
    });
  }

  public loadSystem(): Promise<boolean> {
    return new Promise<boolean>(resolve => {
      console.log("Client Session:", clientSessionId);

      if (bypassLogin && !localStorage.getItem(`data_${loggedInUser.username}`)) {
        return resolve(false);
      }

      if (!bypassLogin) {
        Utils.apiFetch(`savedata/system?clientSessionId=${clientSessionId}`, true)
          .then(response => response.text())
          .then(response => {
            if (!response.length || response[0] !== "{") {
              if (response.startsWith("sql: no rows in result set")) {
                this.scene.queueMessage("Save data could not be found. If this is a new account, you can safely ignore this message.", null, true);
                return resolve(true);
              } else if (response.indexOf("Too many connections") > -1) {
                this.scene.queueMessage("Too many people are trying to connect and the server is overloaded. Please try again later.", null, true);
                return resolve(false);
              }
              console.error(response);
              return resolve(false);
            }

            const cachedSystem = localStorage.getItem(`data_${loggedInUser.username}`);
            this.initSystem(response, cachedSystem ? AES.decrypt(cachedSystem, saveKey).toString(enc.Utf8) : null).then(resolve);
          });
      } else {
        this.initSystem(decrypt(localStorage.getItem(`data_${loggedInUser.username}`), bypassLogin)).then(resolve);
      }
    });
  }

  public initSystem(systemDataStr: string, cachedSystemDataStr?: string): Promise<boolean> {
    return new Promise<boolean>(resolve => {
      try {
        let systemData = this.parseSystemData(systemDataStr);

        if (cachedSystemDataStr) {
          const cachedSystemData = this.parseSystemData(cachedSystemDataStr);
          if (cachedSystemData.timestamp > systemData.timestamp) {
            console.debug("Use cached system");
            systemData = cachedSystemData;
            systemDataStr = cachedSystemDataStr;
          } else {
            this.clearLocalData();
          }
        }

        console.debug(systemData);

        localStorage.setItem(`data_${loggedInUser.username}`, encrypt(systemDataStr, bypassLogin));

        /*const versions = [ this.scene.game.config.gameVersion, data.gameVersion || '0.0.0' ];

        if (versions[0] !== versions[1]) {
          const [ versionNumbers, oldVersionNumbers ] = versions.map(ver => ver.split('.').map(v => parseInt(v)));
        }*/

        this.trainerId = systemData.trainerId;
        this.secretId = systemData.secretId;

        this.gender = systemData.gender;

        this.saveSetting(SettingKeys.Player_Gender, systemData.gender === PlayerGender.FEMALE ? 1 : 0);

        const initStarterData = !systemData.starterData;

        if (initStarterData) {
          this.initStarterData();

          if (systemData["starterMoveData"]) {
            const starterMoveData = systemData["starterMoveData"];
            for (const s of Object.keys(starterMoveData)) {
              this.starterData[s].moveset = starterMoveData[s];
            }
          }

          if (systemData["starterEggMoveData"]) {
            const starterEggMoveData = systemData["starterEggMoveData"];
            for (const s of Object.keys(starterEggMoveData)) {
              this.starterData[s].eggMoves = starterEggMoveData[s];
            }
          }

          this.migrateStarterAbilities(systemData, this.starterData);
        } else {
          if ([ "1.0.0", "1.0.1" ].includes(systemData.gameVersion)) {
            this.migrateStarterAbilities(systemData);
          }
          //this.fixVariantData(systemData);
          this.fixStarterData(systemData);
          // Migrate ability starter data if empty for caught species
          Object.keys(systemData.starterData).forEach(sd => {
            if (systemData.dexData[sd].caughtAttr && !systemData.starterData[sd].abilityAttr) {
              systemData.starterData[sd].abilityAttr = 1;
            }
          });
          this.starterData = systemData.starterData;
        }

        if (systemData.gameStats) {
          if (systemData.gameStats.legendaryPokemonCaught !== undefined && systemData.gameStats.subLegendaryPokemonCaught === undefined) {
            this.fixLegendaryStats(systemData);
          }
          this.gameStats = systemData.gameStats;
        }

        if (systemData.unlocks) {
          for (const key of Object.keys(systemData.unlocks)) {
            if (this.unlocks.hasOwnProperty(key)) {
              this.unlocks[key] = systemData.unlocks[key];
            }
          }
        }

        if (systemData.achvUnlocks) {
          for (const a of Object.keys(systemData.achvUnlocks)) {
            if (achvs.hasOwnProperty(a)) {
              this.achvUnlocks[a] = systemData.achvUnlocks[a];
            }
          }
        }

        if (systemData.voucherUnlocks) {
          for (const v of Object.keys(systemData.voucherUnlocks)) {
            if (vouchers.hasOwnProperty(v)) {
              this.voucherUnlocks[v] = systemData.voucherUnlocks[v];
            }
          }
        }

        if (systemData.voucherCounts) {
          Utils.getEnumKeys(VoucherType).forEach(key => {
            const index = VoucherType[key];
            this.voucherCounts[index] = systemData.voucherCounts[index] || 0;
          });
        }

        this.eggs = systemData.eggs
          ? systemData.eggs.map(e => e.toEgg())
          : [];

        this.eggPity = systemData.eggPity ? systemData.eggPity.slice(0) : [0, 0, 0, 0];
        this.unlockPity = systemData.unlockPity ? systemData.unlockPity.slice(0) : [0, 0, 0, 0];

        this.dexData = Object.assign(this.dexData, systemData.dexData);
        this.consolidateDexData(this.dexData);
        this.defaultDexData = null;

        if (initStarterData) {
          const starterIds = Object.keys(this.starterData).map(s => parseInt(s) as Species);
          for (const s of starterIds) {
            this.starterData[s].candyCount += this.dexData[s].caughtCount;
            this.starterData[s].candyCount += this.dexData[s].hatchedCount * 2;
            if (this.dexData[s].caughtAttr & DexAttr.SHINY) {
              this.starterData[s].candyCount += 4;
            }
          }
        }

        resolve(true);
      } catch (err) {
        console.error(err);
        resolve(false);
      }
    });
  }

  parseSystemData(dataStr: string): SystemSaveData {
    return JSON.parse(dataStr, (k: string, v: any) => {
      if (k === "gameStats") {
        return new GameStats(v);
      } else if (k === "eggs") {
        const ret: EggData[] = [];
        if (v === null) {
          v = [];
        }
        for (const e of v) {
          ret.push(new EggData(e));
        }
        return ret;
      }

      return k.endsWith("Attr") && ![ "natureAttr", "abilityAttr", "passiveAttr" ].includes(k) ? BigInt(v) : v;
    }) as SystemSaveData;
  }

  convertSystemDataStr(dataStr: string, shorten: boolean = false): string {
    if (!shorten) {
      // Account for past key oversight
      dataStr = dataStr.replace(/\$pAttr/g, "$pa");
    }
    const fromKeys = shorten ? Object.keys(systemShortKeys) : Object.values(systemShortKeys);
    const toKeys = shorten ? Object.values(systemShortKeys) : Object.keys(systemShortKeys);
    for (const k in fromKeys) {
      dataStr = dataStr.replace(new RegExp(`${fromKeys[k].replace("$", "\\$")}`, "g"), toKeys[k]);
    }

    return dataStr;
  }

  public async verify(): Promise<boolean> {
    if (bypassLogin) {
      return true;
    }

    const response = await Utils.apiPost("savedata/system/verify", JSON.stringify({ clientSessionId: clientSessionId }), undefined, true)
      .then(response => response.json());

    if (!response.valid) {
      this.scene.clearPhaseQueue();
      this.scene.unshiftPhase(new ReloadSessionPhase(this.scene, JSON.stringify(response.systemData)));
      this.clearLocalData();
      return false;
    }

    return true;
  }

  public clearLocalData(): void {
    if (bypassLogin) {
      return;
    }
    localStorage.removeItem(`data_${loggedInUser.username}`);
    for (let s = 0; s < 5; s++) {
      localStorage.removeItem(`sessionData${s ? s : ""}_${loggedInUser.username}`);
    }
  }

  /**
   * Saves a setting to localStorage
   * @param setting string ideally of SettingKeys
   * @param valueIndex index of the setting's option
   * @returns true
   */
  public saveSetting(setting: string, valueIndex: integer): boolean {
    let settings: object = {};
    if (localStorage.hasOwnProperty("settings")) {
      settings = JSON.parse(localStorage.getItem("settings"));
    }

    setSetting(this.scene, setting, valueIndex);

    settings[setting] = valueIndex;

    localStorage.setItem("settings", JSON.stringify(settings));

    return true;
  }

  /**
   * Saves the mapping configurations for a specified device.
   *
   * @param deviceName - The name of the device for which the configurations are being saved.
   * @param config - The configuration object containing custom mapping details.
   * @returns `true` if the configurations are successfully saved.
   */
  public saveMappingConfigs(deviceName: string, config): boolean {
    const key = deviceName.toLowerCase();  // Convert the gamepad name to lowercase to use as a key
    let mappingConfigs: object = {};  // Initialize an empty object to hold the mapping configurations
    if (localStorage.hasOwnProperty("mappingConfigs")) {// Check if 'mappingConfigs' exists in localStorage
      mappingConfigs = JSON.parse(localStorage.getItem("mappingConfigs"));
    }  // Parse the existing 'mappingConfigs' from localStorage
    if (!mappingConfigs[key]) {
      mappingConfigs[key] = {};
    }  // If there is no configuration for the given key, create an empty object for it
    mappingConfigs[key].custom = config.custom;  // Assign the custom configuration to the mapping configuration for the given key
    localStorage.setItem("mappingConfigs", JSON.stringify(mappingConfigs));  // Save the updated mapping configurations back to localStorage
    return true;  // Return true to indicate the operation was successful
  }

  /**
   * Loads the mapping configurations from localStorage and injects them into the input controller.
   *
   * @returns `true` if the configurations are successfully loaded and injected; `false` if no configurations are found in localStorage.
   *
   * @remarks
   * This method checks if the 'mappingConfigs' entry exists in localStorage. If it does not exist, the method returns `false`.
   * If 'mappingConfigs' exists, it parses the configurations and injects each configuration into the input controller
   * for the corresponding gamepad or device key. The method then returns `true` to indicate success.
   */
  public loadMappingConfigs(): boolean {
    if (!localStorage.hasOwnProperty("mappingConfigs")) {// Check if 'mappingConfigs' exists in localStorage
      return false;
    }  // If 'mappingConfigs' does not exist, return false

    const mappingConfigs = JSON.parse(localStorage.getItem("mappingConfigs"));  // Parse the existing 'mappingConfigs' from localStorage

    for (const key of Object.keys(mappingConfigs)) {// Iterate over the keys of the mapping configurations
      this.scene.inputController.injectConfig(key, mappingConfigs[key]);
    }  // Inject each configuration into the input controller for the corresponding key

    return true;  // Return true to indicate the operation was successful
  }

  public resetMappingToFactory(): boolean {
    if (!localStorage.hasOwnProperty("mappingConfigs")) {// Check if 'mappingConfigs' exists in localStorage
      return false;
    }  // If 'mappingConfigs' does not exist, return false
    localStorage.removeItem("mappingConfigs");
    this.scene.inputController.resetConfigs();
  }

  /**
   * Saves a gamepad setting to localStorage.
   *
   * @param setting - The gamepad setting to save.
   * @param valueIndex - The index of the value to set for the gamepad setting.
   * @returns `true` if the setting is successfully saved.
   *
   * @remarks
   * This method initializes an empty object for gamepad settings if none exist in localStorage.
   * It then updates the setting in the current scene and iterates over the default gamepad settings
   * to update the specified setting with the new value. Finally, it saves the updated settings back
   * to localStorage and returns `true` to indicate success.
   */
  public saveControlSetting(device: Device, localStoragePropertyName: string, setting: SettingGamepad|SettingKeyboard, settingDefaults, valueIndex: integer): boolean {
    let settingsControls: object = {};  // Initialize an empty object to hold the gamepad settings

    if (localStorage.hasOwnProperty(localStoragePropertyName)) {  // Check if 'settingsControls' exists in localStorage
      settingsControls = JSON.parse(localStorage.getItem(localStoragePropertyName));  // Parse the existing 'settingsControls' from localStorage
    }

    if (device === Device.GAMEPAD) {
      setSettingGamepad(this.scene, setting as SettingGamepad, valueIndex);  // Set the gamepad setting in the current scene
    } else if (device === Device.KEYBOARD) {
      setSettingKeyboard(this.scene, setting as SettingKeyboard, valueIndex);  // Set the keyboard setting in the current scene
    }

    Object.keys(settingDefaults).forEach(s => {  // Iterate over the default gamepad settings
      if (s === setting) {// If the current setting matches, update its value
        settingsControls[s] = valueIndex;
      }
    });

    localStorage.setItem(localStoragePropertyName, JSON.stringify(settingsControls));  // Save the updated gamepad settings back to localStorage

    return true;  // Return true to indicate the operation was successful
  }

  /**
   * Loads Settings from local storage if available
   * @returns true if succesful, false if not
   */
  private loadSettings(): boolean {
    resetSettings(this.scene);

    if (!localStorage.hasOwnProperty("settings")) {
      return false;
    }

    const settings = JSON.parse(localStorage.getItem("settings"));

    for (const setting of Object.keys(settings)) {
      setSetting(this.scene, setting, settings[setting]);
    }
  }

  private loadGamepadSettings(): boolean {
    Object.values(SettingGamepad).map(setting => setting as SettingGamepad).forEach(setting => setSettingGamepad(this.scene, setting, settingGamepadDefaults[setting]));

    if (!localStorage.hasOwnProperty("settingsGamepad")) {
      return false;
    }
    const settingsGamepad = JSON.parse(localStorage.getItem("settingsGamepad"));

    for (const setting of Object.keys(settingsGamepad)) {
      setSettingGamepad(this.scene, setting as SettingGamepad, settingsGamepad[setting]);
    }
  }

  public saveTutorialFlag(tutorial: Tutorial, flag: boolean): boolean {
    const key = getDataTypeKey(GameDataType.TUTORIALS);
    let tutorials: object = {};
    if (localStorage.hasOwnProperty(key)) {
      tutorials = JSON.parse(localStorage.getItem(key));
    }

    Object.keys(Tutorial).map(t => t as Tutorial).forEach(t => {
      const key = Tutorial[t];
      if (key === tutorial) {
        tutorials[key] = flag;
      } else {
        tutorials[key] ??= false;
      }
    });

    localStorage.setItem(key, JSON.stringify(tutorials));

    return true;
  }

  public getTutorialFlags(): TutorialFlags {
    const key = getDataTypeKey(GameDataType.TUTORIALS);
    const ret: TutorialFlags = {};
    Object.values(Tutorial).map(tutorial => tutorial as Tutorial).forEach(tutorial => ret[Tutorial[tutorial]] = false);

    if (!localStorage.hasOwnProperty(key)) {
      return ret;
    }

    const tutorials = JSON.parse(localStorage.getItem(key));

    for (const tutorial of Object.keys(tutorials)) {
      ret[tutorial] = tutorials[tutorial];
    }

    return ret;
  }

  public saveSeenDialogue(dialogue: string): boolean {
    const key = getDataTypeKey(GameDataType.SEEN_DIALOGUES);
    const dialogues: object = this.getSeenDialogues();

    dialogues[dialogue] = true;
    localStorage.setItem(key, JSON.stringify(dialogues));
    console.log("Dialogue saved as seen:", dialogue);

    return true;
  }

  public getSeenDialogues(): SeenDialogues {
    const key = getDataTypeKey(GameDataType.SEEN_DIALOGUES);
    const ret: SeenDialogues = {};

    if (!localStorage.hasOwnProperty(key)) {
      return ret;
    }

    const dialogues = JSON.parse(localStorage.getItem(key));

    for (const dialogue of Object.keys(dialogues)) {
      ret[dialogue] = dialogues[dialogue];
    }

    return ret;
  }

  private getSessionSaveData(scene: BattleScene): SessionSaveData {
    return {
      seed: scene.seed,
      playTime: scene.sessionPlayTime,
      gameMode: scene.gameMode.modeId,
      party: scene.getParty().map(p => new PokemonData(p)),
      enemyParty: scene.getEnemyParty().map(p => new PokemonData(p)),
      modifiers: scene.findModifiers(() => true).map(m => new PersistentModifierData(m, true)),
      enemyModifiers: scene.findModifiers(() => true, false).map(m => new PersistentModifierData(m, false)),
      arena: new ArenaData(scene.arena),
      pokeballCounts: scene.pokeballCounts,
      money: scene.money,
      score: scene.score,
      waveIndex: scene.currentBattle.waveIndex,
      battleType: scene.currentBattle.battleType,
      trainer: scene.currentBattle.battleType === BattleType.TRAINER ? new TrainerData(scene.currentBattle.trainer) : null,
      gameVersion: scene.game.config.gameVersion,
      timestamp: new Date().getTime(),
      challenges: scene.gameMode.challenges.map(c => new ChallengeData(c))
    } as SessionSaveData;
  }

  getSession(slotId: integer): Promise<SessionSaveData> {
    return new Promise(async (resolve, reject) => {
      if (slotId < 0) {
        return resolve(null);
      }
      const handleSessionData = async (sessionDataStr: string) => {
        try {
          const sessionData = this.parseSessionData(sessionDataStr);
          resolve(sessionData);
        } catch (err) {
          reject(err);
          return;
        }
      };

      if (!bypassLogin && !localStorage.getItem(`sessionData${slotId ? slotId : ""}_${loggedInUser.username}`)) {
        Utils.apiFetch(`savedata/session?slot=${slotId}&clientSessionId=${clientSessionId}`, true)
          .then(response => response.text())
          .then(async response => {
            if (!response.length || response[0] !== "{") {
              console.error(response);
              return resolve(null);
            }

            localStorage.setItem(`sessionData${slotId ? slotId : ""}_${loggedInUser.username}`, encrypt(response, bypassLogin));

            await handleSessionData(response);
          });
      } else {
        const sessionData = localStorage.getItem(`sessionData${slotId ? slotId : ""}_${loggedInUser.username}`);
        if (sessionData) {
          await handleSessionData(decrypt(sessionData, bypassLogin));
        } else {
          return resolve(null);
        }
      }
    });
  }

  loadSession(scene: BattleScene, slotId: integer, sessionData?: SessionSaveData): Promise<boolean> {
    return new Promise(async (resolve, reject) => {
      try {
        const initSessionFromData = async (sessionData: SessionSaveData) => {
          console.debug(sessionData);

          scene.gameMode = getGameMode(sessionData.gameMode || GameModes.CLASSIC);
          if (sessionData.challenges) {
            scene.gameMode.challenges = sessionData.challenges.map(c => c.toChallenge());
          }

          scene.setSeed(sessionData.seed || scene.game.config.seed[0]);
          scene.resetSeed();

          console.log("Seed:", scene.seed);

          scene.sessionPlayTime = sessionData.playTime || 0;
          scene.lastSavePlayTime = 0;

          const loadPokemonAssets: Promise<void>[] = [];

          const party = scene.getParty();
          party.splice(0, party.length);

          for (const p of sessionData.party) {
            const pokemon = p.toPokemon(scene) as PlayerPokemon;
            pokemon.setVisible(false);
            loadPokemonAssets.push(pokemon.loadAssets());
            party.push(pokemon);
          }

          Object.keys(scene.pokeballCounts).forEach((key: string) => {
            scene.pokeballCounts[key] = sessionData.pokeballCounts[key] || 0;
          });
          if (Overrides.POKEBALL_OVERRIDE.active) {
            scene.pokeballCounts = Overrides.POKEBALL_OVERRIDE.pokeballs;
          }

          scene.money = sessionData.money || 0;
          scene.updateMoneyText();

          if (scene.money > this.gameStats.highestMoney) {
            this.gameStats.highestMoney = scene.money;
          }

          scene.score = sessionData.score;
          scene.updateScoreText();

          scene.newArena(sessionData.arena.biome);

          const battleType = sessionData.battleType || 0;
          const trainerConfig = sessionData.trainer ? trainerConfigs[sessionData.trainer.trainerType] : null;
          const battle = scene.newBattle(sessionData.waveIndex, battleType, sessionData.trainer, battleType === BattleType.TRAINER ? trainerConfig?.doubleOnly || sessionData.trainer?.variant === TrainerVariant.DOUBLE : sessionData.enemyParty.length > 1);
          battle.enemyLevels = sessionData.enemyParty.map(p => p.level);

          scene.arena.init();

          sessionData.enemyParty.forEach((enemyData, e) => {
            const enemyPokemon = enemyData.toPokemon(scene, battleType, e, sessionData.trainer?.variant === TrainerVariant.DOUBLE) as EnemyPokemon;
            battle.enemyParty[e] = enemyPokemon;
            if (battleType === BattleType.WILD) {
              battle.seenEnemyPartyMemberIds.add(enemyPokemon.id);
            }

            loadPokemonAssets.push(enemyPokemon.loadAssets());
          });

          scene.arena.weather = sessionData.arena.weather;
          scene.arena.eventTarget.dispatchEvent(new WeatherChangedEvent(null, scene.arena.weather?.weatherType, scene.arena.weather?.turnsLeft));

          scene.arena.terrain = sessionData.arena.terrain;
          scene.arena.eventTarget.dispatchEvent(new TerrainChangedEvent(null, scene.arena.terrain?.terrainType, scene.arena.terrain?.turnsLeft));
          // TODO
          //scene.arena.tags = sessionData.arena.tags;

          const modifiersModule = await import("../modifier/modifier");

          for (const modifierData of sessionData.modifiers) {
            const modifier = modifierData.toModifier(scene, modifiersModule[modifierData.className]);
            if (modifier) {
              scene.addModifier(modifier, true);
            }
          }

          scene.updateModifiers(true);

          for (const enemyModifierData of sessionData.enemyModifiers) {
            const modifier = enemyModifierData.toModifier(scene, modifiersModule[enemyModifierData.className]);
            if (modifier) {
              scene.addEnemyModifier(modifier, true);
            }
          }

          scene.updateModifiers(false);

          Promise.all(loadPokemonAssets).then(() => resolve(true));
        };
        if (sessionData) {
          initSessionFromData(sessionData);
        } else {
          this.getSession(slotId)
            .then(data => initSessionFromData(data))
            .catch(err => {
              reject(err);
              return;
            });
        }
      } catch (err) {
        reject(err);
        return;
      }
    });
  }

  deleteSession(slotId: integer): Promise<boolean> {
    return new Promise<boolean>(resolve => {
      if (bypassLogin) {
        localStorage.removeItem(`sessionData${this.scene.sessionSlotId ? this.scene.sessionSlotId : ""}_${loggedInUser.username}`);
        return resolve(true);
      }

      updateUserInfo().then(success => {
        if (success !== null && !success) {
          return resolve(false);
        }
        Utils.apiFetch(`savedata/delete?datatype=${GameDataType.SESSION}&slot=${slotId}&clientSessionId=${clientSessionId}`, true).then(response => {
          if (response.ok) {
            loggedInUser.lastSessionSlot = -1;
            localStorage.removeItem(`sessionData${this.scene.sessionSlotId ? this.scene.sessionSlotId : ""}_${loggedInUser.username}`);
            resolve(true);
          }
          return response.text();
        }).then(error => {
          if (error) {
            if (error.startsWith("session out of date")) {
              this.scene.clearPhaseQueue();
              this.scene.unshiftPhase(new ReloadSessionPhase(this.scene));
            }
            console.error(error);
            resolve(false);
          }
          resolve(true);
        });
      });
    });
  }

  /* Defines a localStorage item 'daily' to check on clears, offline implementation of savedata/newclear API
  If a GameModes clear other than Daily is checked, newClear = true as usual
  If a Daily mode is cleared, checks if it was already cleared before, based on seed, and returns true only to new daily clear runs */
  offlineNewClear(scene: BattleScene): Promise<boolean> {
    return new Promise<boolean>(resolve => {
      const sessionData = this.getSessionSaveData(scene);
      const seed = sessionData.seed;
      let daily: string[] = [];

      if (sessionData.gameMode === GameModes.DAILY) {
        if (localStorage.hasOwnProperty("daily")) {
          daily = JSON.parse(atob(localStorage.getItem("daily")));
          if (daily.includes(seed)) {
            return resolve(false);
          } else {
            daily.push(seed);
            localStorage.setItem("daily", btoa(JSON.stringify(daily)));
            return resolve(true);
          }
        } else {
          daily.push(seed);
          localStorage.setItem("daily", btoa(JSON.stringify(daily)));
          return resolve(true);
        }
      } else {
        return resolve(true);
      }
    });
  }

  tryClearSession(scene: BattleScene, slotId: integer): Promise<[success: boolean, newClear: boolean]> {
    return new Promise<[boolean, boolean]>(resolve => {
      if (bypassLogin) {
        localStorage.removeItem(`sessionData${slotId ? slotId : ""}_${loggedInUser.username}`);
        return resolve([true, true]);
      }

      updateUserInfo().then(success => {
        if (success !== null && !success) {
          return resolve([false, false]);
        }
        const sessionData = this.getSessionSaveData(scene);
        Utils.apiPost(`savedata/clear?slot=${slotId}&trainerId=${this.trainerId}&secretId=${this.secretId}&clientSessionId=${clientSessionId}`, JSON.stringify(sessionData), undefined, true).then(response => {
          if (response.ok) {
            loggedInUser.lastSessionSlot = -1;
            localStorage.removeItem(`sessionData${this.scene.sessionSlotId ? this.scene.sessionSlotId : ""}_${loggedInUser.username}`);
          }
          return response.json();
        }).then(jsonResponse => {
          if (!jsonResponse.error) {
            return resolve([true, jsonResponse.success as boolean]);
          }
          if (jsonResponse && jsonResponse.error.startsWith("session out of date")) {
            this.scene.clearPhaseQueue();
            this.scene.unshiftPhase(new ReloadSessionPhase(this.scene));
          }
          console.error(jsonResponse);
          resolve([false, false]);
        });
      });
    });
  }

  parseSessionData(dataStr: string): SessionSaveData {
    return JSON.parse(dataStr, (k: string, v: any) => {
      /*const versions = [ scene.game.config.gameVersion, sessionData.gameVersion || '0.0.0' ];

      if (versions[0] !== versions[1]) {
        const [ versionNumbers, oldVersionNumbers ] = versions.map(ver => ver.split('.').map(v => parseInt(v)));
      }*/

      if (k === "party" || k === "enemyParty") {
        const ret: PokemonData[] = [];
        if (v === null) {
          v = [];
        }
        for (const pd of v) {
          ret.push(new PokemonData(pd));
        }
        return ret;
      }

      if (k === "trainer") {
        return v ? new TrainerData(v) : null;
      }

      if (k === "modifiers" || k === "enemyModifiers") {
        const player = k === "modifiers";
        const ret: PersistentModifierData[] = [];
        if (v === null) {
          v = [];
        }
        for (const md of v) {
          if (md?.className === "ExpBalanceModifier") { // Temporarily limit EXP Balance until it gets reworked
            md.stackCount = Math.min(md.stackCount, 4);
          }
          if (md instanceof EnemyAttackStatusEffectChanceModifier && md.effect === StatusEffect.FREEZE || md.effect === StatusEffect.SLEEP) {
            continue;
          }
          ret.push(new PersistentModifierData(md, player));
        }
        return ret;
      }

      if (k === "arena") {
        return new ArenaData(v);
      }

      if (k === "challenges") {
        const ret: ChallengeData[] = [];
        if (v === null) {
          v = [];
        }
        for (const c of v) {
          ret.push(new ChallengeData(c));
        }
        return ret;
      }

      return v;
    }) as SessionSaveData;
  }

  saveAll(scene: BattleScene, skipVerification: boolean = false, sync: boolean = false, useCachedSession: boolean = false, useCachedSystem: boolean = false): Promise<boolean> {
    return new Promise<boolean>(resolve => {
      Utils.executeIf(!skipVerification, updateUserInfo).then(success => {
        if (success !== null && !success) {
          return resolve(false);
        }
        if (sync) {
          this.scene.ui.savingIcon.show();
        }
        const sessionData = useCachedSession ? this.parseSessionData(decrypt(localStorage.getItem(`sessionData${scene.sessionSlotId ? scene.sessionSlotId : ""}_${loggedInUser.username}`), bypassLogin)) : this.getSessionSaveData(scene);

        const maxIntAttrValue = Math.pow(2, 31);
        const systemData = useCachedSystem ? this.parseSystemData(decrypt(localStorage.getItem(`data_${loggedInUser.username}`), bypassLogin)) : this.getSystemSaveData();

        const request = {
          system: systemData,
          session: sessionData,
          sessionSlotId: scene.sessionSlotId,
          clientSessionId: clientSessionId
        };

        localStorage.setItem(`data_${loggedInUser.username}`, encrypt(JSON.stringify(systemData, (k: any, v: any) => typeof v === "bigint" ? v <= maxIntAttrValue ? Number(v) : v.toString() : v), bypassLogin));

        localStorage.setItem(`sessionData${scene.sessionSlotId ? scene.sessionSlotId : ""}_${loggedInUser.username}`, encrypt(JSON.stringify(sessionData), bypassLogin));

        console.debug("Session data saved");

        if (!bypassLogin && sync) {
          Utils.apiPost("savedata/updateall", JSON.stringify(request, (k: any, v: any) => typeof v === "bigint" ? v <= maxIntAttrValue ? Number(v) : v.toString() : v), undefined, true)
            .then(response => response.text())
            .then(error => {
              if (sync) {
                this.scene.lastSavePlayTime = 0;
                this.scene.ui.savingIcon.hide();
              }
              if (error) {
                if (error.startsWith("client version out of date")) {
                  this.scene.clearPhaseQueue();
                  this.scene.unshiftPhase(new OutdatedPhase(this.scene));
                } else if (error.startsWith("session out of date")) {
                  this.scene.clearPhaseQueue();
                  this.scene.unshiftPhase(new ReloadSessionPhase(this.scene));
                }
                console.error(error);
                return resolve(false);
              }
              resolve(true);
            });
        } else {
          this.verify().then(success => {
            this.scene.ui.savingIcon.hide();
            resolve(success);
          });
        }
      });
    });
  }

  public tryExportData(dataType: GameDataType, slotId: integer = 0): Promise<boolean> {
    return new Promise<boolean>(resolve => {
      const dataKey: string = `${getDataTypeKey(dataType, slotId)}_${loggedInUser.username}`;
      const handleData = (dataStr: string) => {
        switch (dataType) {
          case GameDataType.SYSTEM:
            dataStr = this.convertSystemDataStr(dataStr, true);
            break;
        }
        const encryptedData = AES.encrypt(dataStr, saveKey);
        const blob = new Blob([ encryptedData.toString() ], {type: "text/json"});
        const link = document.createElement("a");
        link.href = window.URL.createObjectURL(blob);
        link.download = `${dataKey}.prsv`;
        link.click();
        link.remove();
      };
      if (!bypassLogin && dataType < GameDataType.SETTINGS) {
        Utils.apiFetch(`savedata/${dataType === GameDataType.SYSTEM ? "system" : "session"}?clientSessionId=${clientSessionId}${dataType === GameDataType.SESSION ? `&slot=${slotId}` : ""}`, true)
          .then(response => response.text())
          .then(response => {
            if (!response.length || response[0] !== "{") {
              console.error(response);
              resolve(false);
              return;
            }

            handleData(response);
            resolve(true);
          });
      } else {
        const data = localStorage.getItem(dataKey);
        if (data) {
          handleData(decrypt(data, bypassLogin));
        }
        resolve(!!data);
      }
    });
  }

  public importData(dataType: GameDataType, slotId: integer = 0): void {
    const dataKey = `${getDataTypeKey(dataType, slotId)}_${loggedInUser.username}`;

    let saveFile: any = document.getElementById("saveFile");
    if (saveFile) {
      saveFile.remove();
    }

    saveFile = document.createElement("input");
    saveFile.id = "saveFile";
    saveFile.type = "file";
    saveFile.accept = ".prsv";
    saveFile.style.display = "none";
    saveFile.addEventListener("change",
      e => {
        const reader = new FileReader();

        reader.onload = (_ => {
          return e => {
            let dataName: string;
            let dataStr = AES.decrypt(e.target.result.toString(), saveKey).toString(enc.Utf8);
            let valid = false;
            try {
              dataName = GameDataType[dataType].toLowerCase();
              switch (dataType) {
                case GameDataType.SYSTEM:
                  dataStr = this.convertSystemDataStr(dataStr);
                  const systemData = this.parseSystemData(dataStr);
                  valid = !!systemData.dexData && !!systemData.timestamp;
                  break;
                case GameDataType.SESSION:
                  const sessionData = this.parseSessionData(dataStr);
                  valid = !!sessionData.party && !!sessionData.enemyParty && !!sessionData.timestamp;
                  break;
                case GameDataType.SETTINGS:
                case GameDataType.TUTORIALS:
                  valid = true;
                  break;
              }
            } catch (ex) {
              console.error(ex);
            }

<<<<<<< HEAD
            let dataName: string;
            switch (dataType) {
              case GameDataType.SYSTEM:
                dataName = "save";
                break;
              case GameDataType.SESSION:
                dataName = "session";
                break;
              case GameDataType.SETTINGS:
                dataName = "settings";
                break;
              case GameDataType.TUTORIALS:
                dataName = "tutorials";
                break;
            }

=======
>>>>>>> fd3c0cdb
            const displayError = (error: string) => this.scene.ui.showText(error, null, () => this.scene.ui.showText(null, 0), Utils.fixedInt(1500));

            if (!valid) {
              return this.scene.ui.showText(`Your ${dataName} data could not be loaded. It may be corrupted.`, null, () => this.scene.ui.showText(null, 0), Utils.fixedInt(1500));
            }

            this.scene.ui.showText(`Your ${dataName} data will be overridden and the page will reload. Proceed?`, null, () => {
              this.scene.ui.setOverlayMode(Mode.CONFIRM, () => {
                localStorage.setItem(dataKey, encrypt(dataStr, bypassLogin));

                if (!bypassLogin && dataType < GameDataType.SETTINGS) {
                  updateUserInfo().then(success => {
                    if (!success) {
                      return displayError(`Could not contact the server. Your ${dataName} data could not be imported.`);
                    }
                    Utils.apiPost(`savedata/update?datatype=${dataType}${dataType === GameDataType.SESSION ? `&slot=${slotId}` : ""}&trainerId=${this.trainerId}&secretId=${this.secretId}&clientSessionId=${clientSessionId}`, dataStr, undefined, true)
                      .then(response => response.text())
                      .then(error => {
                        if (error) {
                          console.error(error);
                          return displayError(`An error occurred while updating ${dataName} data. Please contact the administrator.`);
                        }
                        window.location = window.location;
                      });
                  });
                } else {
                  window.location = window.location;
                }
              }, () => {
                this.scene.ui.revertMode();
                this.scene.ui.showText(null, 0);
              }, false, -98);
            });
          };
        })((e.target as any).files[0]);

        reader.readAsText((e.target as any).files[0]);
      }
    );
    saveFile.click();
    /*(this.scene.plugins.get('rexfilechooserplugin') as FileChooserPlugin).open({ accept: '.prsv' })
      .then(result => {
    });*/
  }

  private initDexData(): void {
    const data: DexData = {};

    for (const species of allSpecies) {
      data[species.speciesId] = {
        seenAttr: 0n, caughtAttr: 0n, natureAttr: 0, seenCount: 0, caughtCount: 0, hatchedCount: 0, ivs: [ 0, 0, 0, 0, 0, 0 ]
      };
    }

    const defaultStarterAttr = DexAttr.NON_SHINY | DexAttr.MALE | DexAttr.DEFAULT_VARIANT | DexAttr.DEFAULT_FORM;

    const defaultStarterNatures: Nature[] = [];

    this.scene.executeWithSeedOffset(() => {
      const neutralNatures = [ Nature.HARDY, Nature.DOCILE, Nature.SERIOUS, Nature.BASHFUL, Nature.QUIRKY ];
      for (let s = 0; s < defaultStarterSpecies.length; s++) {
        defaultStarterNatures.push(Utils.randSeedItem(neutralNatures));
      }
    }, 0, "default");

    for (let ds = 0; ds < defaultStarterSpecies.length; ds++) {
      const entry = data[defaultStarterSpecies[ds]] as DexEntry;
      entry.seenAttr = defaultStarterAttr;
      entry.caughtAttr = defaultStarterAttr;
      entry.natureAttr = Math.pow(2, defaultStarterNatures[ds] + 1);
      for (const i in entry.ivs) {
        entry.ivs[i] = 10;
      }
    }

    this.defaultDexData = Object.assign({}, data);
    this.dexData = data;
  }

  private initStarterData(): void {
    const starterData: StarterData = {};

    const starterSpeciesIds = Object.keys(speciesStarters).map(k => parseInt(k) as Species);

    for (const speciesId of starterSpeciesIds) {
      starterData[speciesId] = {
        moveset: null,
        eggMoves: 0,
        candyCount: 0,
        friendship: 0,
        abilityAttr: defaultStarterSpecies.includes(speciesId) ? AbilityAttr.ABILITY_1 : 0,
        passiveAttr: 0,
        valueReduction: 0,
        classicWinCount: 0
      };
    }

    this.starterData = starterData;
  }

  setPokemonSeen(pokemon: Pokemon, incrementCount: boolean = true, trainer: boolean = false): void {
    const dexEntry = this.dexData[pokemon.species.speciesId];
    dexEntry.seenAttr |= pokemon.getDexAttr();
    if (incrementCount) {
      dexEntry.seenCount++;
      this.gameStats.pokemonSeen++;
      if (!trainer && pokemon.species.subLegendary) {
        this.gameStats.subLegendaryPokemonSeen++;
      } else if (!trainer && pokemon.species.legendary) {
        this.gameStats.legendaryPokemonSeen++;
      } else if (!trainer && pokemon.species.mythical) {
        this.gameStats.mythicalPokemonSeen++;
      }
      if (!trainer && pokemon.isShiny()) {
        this.gameStats.shinyPokemonSeen++;
      }
    }
  }

  setPokemonCaught(pokemon: Pokemon, incrementCount: boolean = true, fromEgg: boolean = false): Promise<void> {
    return this.setPokemonSpeciesCaught(pokemon, pokemon.species, incrementCount, fromEgg);
  }

  setPokemonSpeciesCaught(pokemon: Pokemon, species: PokemonSpecies, incrementCount: boolean = true, fromEgg: boolean = false): Promise<void> {
    return new Promise<void>(resolve => {
      const dexEntry = this.dexData[species.speciesId];
      const caughtAttr = dexEntry.caughtAttr;
      const formIndex = pokemon.formIndex;
      if (noStarterFormKeys.includes(pokemon.getFormKey())) {
        pokemon.formIndex = 0;
      }
      const dexAttr = pokemon.getDexAttr();
      pokemon.formIndex = formIndex;
      dexEntry.caughtAttr |= dexAttr;
      if (speciesStarters.hasOwnProperty(species.speciesId)) {
        this.starterData[species.speciesId].abilityAttr |= pokemon.abilityIndex !== 1 || pokemon.species.ability2
          ? Math.pow(2, pokemon.abilityIndex)
          : AbilityAttr.ABILITY_HIDDEN;
      }
      dexEntry.natureAttr |= Math.pow(2, pokemon.nature + 1);

      const hasPrevolution = pokemonPrevolutions.hasOwnProperty(species.speciesId);
      const newCatch = !caughtAttr;
      const hasNewAttr = (caughtAttr & dexAttr) !== dexAttr;

      if (incrementCount) {
        if (!fromEgg) {
          dexEntry.caughtCount++;
          this.gameStats.pokemonCaught++;
          if (pokemon.species.subLegendary) {
            this.gameStats.subLegendaryPokemonCaught++;
          } else if (pokemon.species.legendary) {
            this.gameStats.legendaryPokemonCaught++;
          } else if (pokemon.species.mythical) {
            this.gameStats.mythicalPokemonCaught++;
          }
          if (pokemon.isShiny()) {
            this.gameStats.shinyPokemonCaught++;
          }
        } else {
          dexEntry.hatchedCount++;
          this.gameStats.pokemonHatched++;
          if (pokemon.species.subLegendary) {
            this.gameStats.subLegendaryPokemonHatched++;
          } else if (pokemon.species.legendary) {
            this.gameStats.legendaryPokemonHatched++;
          } else if (pokemon.species.mythical) {
            this.gameStats.mythicalPokemonHatched++;
          }
          if (pokemon.isShiny()) {
            this.gameStats.shinyPokemonHatched++;
          }
        }

        if (!hasPrevolution && (!pokemon.scene.gameMode.isDaily || hasNewAttr || fromEgg)) {
          this.addStarterCandy(species, (1 * (pokemon.isShiny() ? 5 * Math.pow(2, pokemon.variant || 0) : 1)) * (fromEgg || pokemon.isBoss() ? 2 : 1));
        }
      }

      const checkPrevolution = () => {
        if (hasPrevolution) {
          const prevolutionSpecies = pokemonPrevolutions[species.speciesId];
          return this.setPokemonSpeciesCaught(pokemon, getPokemonSpecies(prevolutionSpecies), incrementCount, fromEgg).then(() => resolve());
        } else {
          resolve();
        }
      };

      if (newCatch && speciesStarters.hasOwnProperty(species.speciesId)) {
        this.scene.playSound("level_up_fanfare");
        this.scene.ui.showText(`${species.name} has been\nadded as a starter!`, null, () => checkPrevolution(), null, true);
      } else {
        checkPrevolution();
      }
    });
  }

  incrementRibbonCount(species: PokemonSpecies, forStarter: boolean = false): integer {
    const speciesIdToIncrement: Species = species.getRootSpeciesId(forStarter);

    if (!this.starterData[speciesIdToIncrement].classicWinCount) {
      this.starterData[speciesIdToIncrement].classicWinCount = 0;
    }

    if (!this.starterData[speciesIdToIncrement].classicWinCount) {
      this.scene.gameData.gameStats.ribbonsOwned++;
    }

    const ribbonsInStats: integer = this.scene.gameData.gameStats.ribbonsOwned;

    if (ribbonsInStats >= 100) {
      this.scene.validateAchv(achvs._100_RIBBONS);
    }
    if (ribbonsInStats >= 75) {
      this.scene.validateAchv(achvs._75_RIBBONS);
    }
    if (ribbonsInStats >= 50) {
      this.scene.validateAchv(achvs._50_RIBBONS);
    }
    if (ribbonsInStats >= 25) {
      this.scene.validateAchv(achvs._25_RIBBONS);
    }
    if (ribbonsInStats >= 10) {
      this.scene.validateAchv(achvs._10_RIBBONS);
    }

    return ++this.starterData[speciesIdToIncrement].classicWinCount;
  }

  addStarterCandy(species: PokemonSpecies, count: integer): void {
    this.scene.candyBar.showStarterSpeciesCandy(species.speciesId, count);
    this.starterData[species.speciesId].candyCount += count;
  }

  setEggMoveUnlocked(species: PokemonSpecies, eggMoveIndex: integer): Promise<boolean> {
    return new Promise<boolean>(resolve => {
      const speciesId = species.speciesId;
      if (!speciesEggMoves.hasOwnProperty(speciesId) || !speciesEggMoves[speciesId][eggMoveIndex]) {
        resolve(false);
        return;
      }

      if (!this.starterData[speciesId].eggMoves) {
        this.starterData[speciesId].eggMoves = 0;
      }

      const value = Math.pow(2, eggMoveIndex);

      if (this.starterData[speciesId].eggMoves & value) {
        resolve(false);
        return;
      }

      this.starterData[speciesId].eggMoves |= value;

      this.scene.playSound("level_up_fanfare");
      this.scene.ui.showText(`${eggMoveIndex === 3 ? "Rare " : ""}Egg Move unlocked: ${allMoves[speciesEggMoves[speciesId][eggMoveIndex]].name}`, null, () => resolve(true), null, true);
    });
  }

  updateSpeciesDexIvs(speciesId: Species, ivs: integer[]): void {
    let dexEntry: DexEntry;
    do {
      dexEntry = this.scene.gameData.dexData[speciesId];
      const dexIvs = dexEntry.ivs;
      for (let i = 0; i < dexIvs.length; i++) {
        if (dexIvs[i] < ivs[i]) {
          dexIvs[i] = ivs[i];
        }
      }
      if (dexIvs.filter(iv => iv === 31).length === 6) {
        this.scene.validateAchv(achvs.PERFECT_IVS);
      }
    } while (pokemonPrevolutions.hasOwnProperty(speciesId) && (speciesId = pokemonPrevolutions[speciesId]));
  }

  getSpeciesCount(dexEntryPredicate: (entry: DexEntry) => boolean): integer {
    const dexKeys = Object.keys(this.dexData);
    let speciesCount = 0;
    for (const s of dexKeys) {
      if (dexEntryPredicate(this.dexData[s])) {
        speciesCount++;
      }
    }
    return speciesCount;
  }

  getStarterCount(dexEntryPredicate: (entry: DexEntry) => boolean): integer {
    const starterKeys = Object.keys(speciesStarters);
    let starterCount = 0;
    for (const s of starterKeys) {
      const starterDexEntry = this.dexData[s];
      if (dexEntryPredicate(starterDexEntry)) {
        starterCount++;
      }
    }
    return starterCount;
  }

  getSpeciesDefaultDexAttr(species: PokemonSpecies, forSeen: boolean = false, optimistic: boolean = false): bigint {
    let ret = 0n;
    const dexEntry = this.dexData[species.speciesId];
    const attr = dexEntry.caughtAttr;
    ret |= optimistic
      ? attr & DexAttr.SHINY ? DexAttr.SHINY : DexAttr.NON_SHINY
      : attr & DexAttr.NON_SHINY || !(attr & DexAttr.SHINY) ? DexAttr.NON_SHINY : DexAttr.SHINY;
    ret |= attr & DexAttr.MALE || !(attr & DexAttr.FEMALE) ? DexAttr.MALE : DexAttr.FEMALE;
    ret |= optimistic
      ? attr & DexAttr.SHINY ? attr & DexAttr.VARIANT_3 ? DexAttr.VARIANT_3 : attr & DexAttr.VARIANT_2 ? DexAttr.VARIANT_2 : DexAttr.DEFAULT_VARIANT : DexAttr.DEFAULT_VARIANT
      : attr & DexAttr.DEFAULT_VARIANT ? DexAttr.DEFAULT_VARIANT : attr & DexAttr.VARIANT_2 ? DexAttr.VARIANT_2 : attr & DexAttr.VARIANT_3 ? DexAttr.VARIANT_3 : DexAttr.DEFAULT_VARIANT;
    ret |= this.getFormAttr(this.getFormIndex(attr));
    return ret;
  }

  getSpeciesDexAttrProps(species: PokemonSpecies, dexAttr: bigint): DexAttrProps {
    const shiny = !(dexAttr & DexAttr.NON_SHINY);
    const female = !(dexAttr & DexAttr.MALE);
    const variant = dexAttr & DexAttr.DEFAULT_VARIANT ? 0 : dexAttr & DexAttr.VARIANT_2 ? 1 : dexAttr & DexAttr.VARIANT_3 ? 2 : 0;
    const formIndex = this.getFormIndex(dexAttr);

    return {
      shiny,
      female,
      variant,
      formIndex
    };
  }

  getStarterSpeciesDefaultAbilityIndex(species: PokemonSpecies): integer {
    const abilityAttr = this.starterData[species.speciesId].abilityAttr;
    return abilityAttr & AbilityAttr.ABILITY_1 ? 0 : !species.ability2 || abilityAttr & AbilityAttr.ABILITY_2 ? 1 : 2;
  }

  getSpeciesDefaultNature(species: PokemonSpecies): Nature {
    const dexEntry = this.dexData[species.speciesId];
    for (let n = 0; n < 25; n++) {
      if (dexEntry.natureAttr & Math.pow(2, n + 1)) {
        return n as Nature;
      }
    }
    return 0 as Nature;
  }

  getSpeciesDefaultNatureAttr(species: PokemonSpecies): integer {
    return Math.pow(2, this.getSpeciesDefaultNature(species));
  }

  getDexAttrLuck(dexAttr: bigint): integer {
    return dexAttr & DexAttr.SHINY ? dexAttr & DexAttr.VARIANT_3 ? 3 : dexAttr & DexAttr.VARIANT_2 ? 2 : 1 : 0;
  }

  getNaturesForAttr(natureAttr: integer): Nature[] {
    const ret: Nature[] = [];
    for (let n = 0; n < 25; n++) {
      if (natureAttr & Math.pow(2, n + 1)) {
        ret.push(n);
      }
    }
    return ret;
  }

  getSpeciesStarterValue(speciesId: Species): number {
    const baseValue = speciesStarters[speciesId];
    let value = baseValue;

    const decrementValue = (value: number) => {
      if (value > 1) {
        value--;
      } else {
        value /= 2;
      }
      return value;
    };

    for (let v = 0; v < this.starterData[speciesId].valueReduction; v++) {
      value = decrementValue(value);
    }

    return value;
  }

  getFormIndex(attr: bigint): integer {
    if (!attr || attr < DexAttr.DEFAULT_FORM) {
      return 0;
    }
    let f = 0;
    while (!(attr & this.getFormAttr(f))) {
      f++;
    }
    return f;
  }

  getFormAttr(formIndex: integer): bigint {
    return BigInt(Math.pow(2, 7 + formIndex));
  }

  consolidateDexData(dexData: DexData): void {
    for (const k of Object.keys(dexData)) {
      const entry = dexData[k] as DexEntry;
      if (!entry.hasOwnProperty("hatchedCount")) {
        entry.hatchedCount = 0;
      }
      if (!entry.hasOwnProperty("natureAttr") || (entry.caughtAttr && !entry.natureAttr)) {
        entry.natureAttr = this.defaultDexData[k].natureAttr || Math.pow(2, Utils.randInt(25, 1));
      }
    }
  }

  migrateStarterAbilities(systemData: SystemSaveData, initialStarterData?: StarterData): void {
    const starterIds = Object.keys(this.starterData).map(s => parseInt(s) as Species);
    const starterData = initialStarterData || systemData.starterData;
    const dexData = systemData.dexData;
    for (const s of starterIds) {
      const dexAttr = dexData[s].caughtAttr;
      starterData[s].abilityAttr = (dexAttr & DexAttr.DEFAULT_VARIANT ? AbilityAttr.ABILITY_1 : 0)
        | (dexAttr & DexAttr.VARIANT_2 ? AbilityAttr.ABILITY_2 : 0)
        | (dexAttr & DexAttr.VARIANT_3 ? AbilityAttr.ABILITY_HIDDEN : 0);
      if (dexAttr) {
        if (!(dexAttr & DexAttr.DEFAULT_VARIANT)) {
          dexData[s].caughtAttr ^= DexAttr.DEFAULT_VARIANT;
        }
        if (dexAttr & DexAttr.VARIANT_2) {
          dexData[s].caughtAttr ^= DexAttr.VARIANT_2;
        }
        if (dexAttr & DexAttr.VARIANT_3) {
          dexData[s].caughtAttr ^= DexAttr.VARIANT_3;
        }
      }
    }
  }

  fixVariantData(systemData: SystemSaveData): void {
    const starterIds = Object.keys(this.starterData).map(s => parseInt(s) as Species);
    const starterData = systemData.starterData;
    const dexData = systemData.dexData;
    if (starterIds.find(id => (dexData[id].caughtAttr & DexAttr.VARIANT_2 || dexData[id].caughtAttr & DexAttr.VARIANT_3) && !variantData[id])) {
      for (const s of starterIds) {
        const species = getPokemonSpecies(s);
        if (variantData[s]) {
          const tempCaughtAttr = dexData[s].caughtAttr;
          let seenVariant2 = false;
          let seenVariant3 = false;
          const checkEvoSpecies = (es: Species) => {
            seenVariant2 ||= !!(dexData[es].seenAttr & DexAttr.VARIANT_2);
            seenVariant3 ||= !!(dexData[es].seenAttr & DexAttr.VARIANT_3);
            if (pokemonEvolutions.hasOwnProperty(es)) {
              for (const pe of pokemonEvolutions[es]) {
                checkEvoSpecies(pe.speciesId);
              }
            }
          };
          checkEvoSpecies(s);
          if (dexData[s].caughtAttr & DexAttr.VARIANT_2 && !seenVariant2) {
            dexData[s].caughtAttr ^= DexAttr.VARIANT_2;
          }
          if (dexData[s].caughtAttr & DexAttr.VARIANT_3 && !seenVariant3) {
            dexData[s].caughtAttr ^= DexAttr.VARIANT_3;
          }
          starterData[s].abilityAttr = (tempCaughtAttr & DexAttr.DEFAULT_VARIANT ? AbilityAttr.ABILITY_1 : 0)
            | (tempCaughtAttr & DexAttr.VARIANT_2 && species.ability2 ? AbilityAttr.ABILITY_2 : 0)
            | (tempCaughtAttr & DexAttr.VARIANT_3 && species.abilityHidden ? AbilityAttr.ABILITY_HIDDEN : 0);
        } else {
          const tempCaughtAttr = dexData[s].caughtAttr;
          if (dexData[s].caughtAttr & DexAttr.VARIANT_2) {
            dexData[s].caughtAttr ^= DexAttr.VARIANT_2;
          }
          if (dexData[s].caughtAttr & DexAttr.VARIANT_3) {
            dexData[s].caughtAttr ^= DexAttr.VARIANT_3;
          }
          starterData[s].abilityAttr = (tempCaughtAttr & DexAttr.DEFAULT_VARIANT ? AbilityAttr.ABILITY_1 : 0)
            | (tempCaughtAttr & DexAttr.VARIANT_2 && species.ability2 ? AbilityAttr.ABILITY_2 : 0)
            | (tempCaughtAttr & DexAttr.VARIANT_3 && species.abilityHidden ? AbilityAttr.ABILITY_HIDDEN : 0);
        }
      }
    }
  }

  fixStarterData(systemData: SystemSaveData): void {
    for (const starterId of defaultStarterSpecies) {
      systemData.starterData[starterId].abilityAttr |= AbilityAttr.ABILITY_1;
    }
  }

  fixLegendaryStats(systemData: SystemSaveData): void {
    systemData.gameStats.subLegendaryPokemonSeen = 0;
    systemData.gameStats.subLegendaryPokemonCaught = 0;
    systemData.gameStats.subLegendaryPokemonHatched = 0;
    allSpecies.filter(s => s.subLegendary).forEach(s => {
      const dexEntry = systemData.dexData[s.speciesId];
      systemData.gameStats.subLegendaryPokemonSeen += dexEntry.seenCount;
      systemData.gameStats.legendaryPokemonSeen = Math.max(systemData.gameStats.legendaryPokemonSeen - dexEntry.seenCount, 0);
      systemData.gameStats.subLegendaryPokemonCaught += dexEntry.caughtCount;
      systemData.gameStats.legendaryPokemonCaught = Math.max(systemData.gameStats.legendaryPokemonCaught - dexEntry.caughtCount, 0);
      systemData.gameStats.subLegendaryPokemonHatched += dexEntry.hatchedCount;
      systemData.gameStats.legendaryPokemonHatched = Math.max(systemData.gameStats.legendaryPokemonHatched - dexEntry.hatchedCount, 0);
    });
    systemData.gameStats.subLegendaryPokemonSeen = Math.max(systemData.gameStats.subLegendaryPokemonSeen, systemData.gameStats.subLegendaryPokemonCaught);
    systemData.gameStats.legendaryPokemonSeen = Math.max(systemData.gameStats.legendaryPokemonSeen, systemData.gameStats.legendaryPokemonCaught);
    systemData.gameStats.mythicalPokemonSeen = Math.max(systemData.gameStats.mythicalPokemonSeen, systemData.gameStats.mythicalPokemonCaught);
  }
}<|MERGE_RESOLUTION|>--- conflicted
+++ resolved
@@ -1249,25 +1249,6 @@
               console.error(ex);
             }
 
-<<<<<<< HEAD
-            let dataName: string;
-            switch (dataType) {
-              case GameDataType.SYSTEM:
-                dataName = "save";
-                break;
-              case GameDataType.SESSION:
-                dataName = "session";
-                break;
-              case GameDataType.SETTINGS:
-                dataName = "settings";
-                break;
-              case GameDataType.TUTORIALS:
-                dataName = "tutorials";
-                break;
-            }
-
-=======
->>>>>>> fd3c0cdb
             const displayError = (error: string) => this.scene.ui.showText(error, null, () => this.scene.ui.showText(null, 0), Utils.fixedInt(1500));
 
             if (!valid) {
