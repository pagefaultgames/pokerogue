import i18next from "i18next";
import type { PokeballCounts } from "#app/battle-scene";
import { bypassLogin } from "#app/global-vars/bypass-login";
import { globalScene } from "#app/global-scene";
import type { EnemyPokemon, PlayerPokemon } from "#app/field/pokemon";
import type Pokemon from "#app/field/pokemon";
import { pokemonPrevolutions } from "#app/data/balance/pokemon-evolutions";
import type PokemonSpecies from "#app/data/pokemon-species";
import { getPokemonSpecies } from "#app/utils/pokemon-utils";
import { allSpecies } from "#app/data/data-lists";
import { speciesStarterCosts } from "#app/data/balance/starters";
import { randInt, getEnumKeys, isLocal, executeIf, fixedInt, randSeedItem, NumberHolder } from "#app/utils/common";
import Overrides from "#app/overrides";
import PokemonData from "#app/system/pokemon-data";
import PersistentModifierData from "#app/system/modifier-data";
import ArenaData from "#app/system/arena-data";
import { Unlockables } from "#enums/unlockables";
import { getGameMode } from "#app/game-mode";
import { GameModes } from "#enums/game-modes";
import { BattleType } from "#enums/battle-type";
import TrainerData from "#app/system/trainer-data";
import { trainerConfigs } from "#app/data/trainers/trainer-config";
import { resetSettings, setSetting, SettingKeys } from "#app/system/settings/settings";
import { achvs } from "#app/system/achv";
import EggData from "#app/system/egg-data";
import type { Egg } from "#app/data/egg";
import { vouchers, VoucherType } from "#app/system/voucher";
import { AES, enc } from "crypto-js";
import { UiMode } from "#enums/ui-mode";
import { clientSessionId, loggedInUser, updateUserInfo } from "#app/account";
import { Nature } from "#enums/nature";
import { GameStats } from "#app/system/game-stats";
import { Tutorial } from "#app/tutorial";
import { speciesEggMoves } from "#app/data/balance/egg-moves";
import { allMoves } from "#app/data/data-lists";
import { TrainerVariant } from "#enums/trainer-variant";
import type { Variant } from "#app/sprites/variant";
import { setSettingGamepad, SettingGamepad, settingGamepadDefaults } from "#app/system/settings/settings-gamepad";
import type { SettingKeyboard } from "#app/system/settings/settings-keyboard";
import { setSettingKeyboard } from "#app/system/settings/settings-keyboard";
import { TagAddedEvent, TerrainChangedEvent, WeatherChangedEvent } from "#app/events/arena";
// biome-ignore lint/style/noNamespaceImport: Something weird is going on here and I don't want to touch it
import * as Modifier from "#app/modifier/modifier";
import { StatusEffect } from "#enums/status-effect";
import ChallengeData from "#app/system/challenge-data";
import { Device } from "#enums/devices";
import { GameDataType } from "#enums/game-data-type";
import type { MoveId } from "#enums/move-id";
import { PlayerGender } from "#enums/player-gender";
import { SpeciesId } from "#enums/species-id";
import { applyChallenges } from "#app/data/challenge";
import { ChallengeType } from "#enums/challenge-type";
import { WeatherType } from "#enums/weather-type";
import { TerrainType } from "#app/data/terrain";
import { RUN_HISTORY_LIMIT } from "#app/ui/run-history-ui-handler";
import {
  applySessionVersionMigration,
  applySystemVersionMigration,
  applySettingsVersionMigration,
} from "./version_migration/version_converter";
import { MysteryEncounterSaveData } from "#app/data/mystery-encounters/mystery-encounter-save-data";
import type { MysteryEncounterType } from "#enums/mystery-encounter-type";
import { pokerogueApi } from "#app/plugins/api/pokerogue-api";
import { ArenaTrapTag } from "#app/data/arena-tag";
import { pokemonFormChanges } from "#app/data/pokemon-forms";
import type { PokemonType } from "#enums/pokemon-type";
import type { DexData, DexEntry } from "../@types/dex-data";
import { DexAttr } from "#enums/dex-attr";
import { AbilityAttr } from "#enums/ability-attr";
import { defaultStarterSpecies, saveKey } from "#app/constants";
import { encrypt, decrypt } from "#app/utils/data";

function getDataTypeKey(dataType: GameDataType, slotId = 0): string {
  switch (dataType) {
    case GameDataType.SYSTEM:
      return "data";
    case GameDataType.SESSION: {
      let ret = "sessionData";
      if (slotId) {
        ret += slotId;
      }
      return ret;
    }
    case GameDataType.SETTINGS:
      return "settings";
    case GameDataType.TUTORIALS:
      return "tutorials";
    case GameDataType.SEEN_DIALOGUES:
      return "seenDialogues";
    case GameDataType.RUN_HISTORY:
      return "runHistoryData";
  }
}

// TODO: Move all these exported interfaces to @types
export interface SystemSaveData {
  trainerId: number;
  secretId: number;
  gender: PlayerGender;
  dexData: DexData;
  starterData: StarterData;
  gameStats: GameStats;
  unlocks: Unlocks;
  achvUnlocks: AchvUnlocks;
  voucherUnlocks: VoucherUnlocks;
  voucherCounts: VoucherCounts;
  eggs: EggData[];
  gameVersion: string;
  timestamp: number;
  eggPity: number[];
  unlockPity: number[];
}

export interface SessionSaveData {
  seed: string;
  playTime: number;
  gameMode: GameModes;
  party: PokemonData[];
  enemyParty: PokemonData[];
  modifiers: PersistentModifierData[];
  enemyModifiers: PersistentModifierData[];
  arena: ArenaData;
  pokeballCounts: PokeballCounts;
  money: number;
  score: number;
  waveIndex: number;
  battleType: BattleType;
  trainer: TrainerData;
  gameVersion: string;
  timestamp: number;
  challenges: ChallengeData[];
  mysteryEncounterType: MysteryEncounterType | -1; // Only defined when current wave is ME,
  mysteryEncounterSaveData: MysteryEncounterSaveData;
  /**
   * Counts the amount of pokemon fainted in your party during the current arena encounter.
   */
  playerFaints: number;
}

interface Unlocks {
  [key: number]: boolean;
}

export interface AchvUnlocks {
  [key: string]: number;
}

export interface VoucherUnlocks {
  [key: string]: number;
}

export interface VoucherCounts {
  [type: string]: number;
}

export type StarterMoveset = [MoveId] | [MoveId, MoveId] | [MoveId, MoveId, MoveId] | [MoveId, MoveId, MoveId, MoveId];

export interface StarterFormMoveData {
  [key: number]: StarterMoveset;
}

export interface StarterMoveData {
  [key: number]: StarterMoveset | StarterFormMoveData;
}

export interface StarterAttributes {
  nature?: number;
  ability?: number;
  variant?: number;
  form?: number;
  female?: boolean;
  shiny?: boolean;
  favorite?: boolean;
  nickname?: string;
  tera?: PokemonType;
}

export interface DexAttrProps {
  shiny: boolean;
  female: boolean;
  variant: Variant;
  formIndex: number;
}

export type RunHistoryData = Record<number, RunEntry>;

export interface RunEntry {
  entry: SessionSaveData;
  isVictory: boolean;
  /*Automatically set to false at the moment - implementation TBD*/
  isFavorite: boolean;
}

<<<<<<< HEAD
export const DexAttr = {
  GENDERLESS: 0n,
  NON_SHINY: 1n,
  SHINY: 2n,
  MALE: 4n,
  FEMALE: 8n,
  DEFAULT_VARIANT: 16n,
  VARIANT_2: 32n,
  VARIANT_3: 64n,
  DEFAULT_FORM: 128n,
};

export const AbilityAttr = {
  ABILITY_1: 1,
  ABILITY_2: 2,
  ABILITY_HIDDEN: 4,
};

// the latest data saved/loaded for the Starter Preferences. Required to reduce read/writes. Initialize as "{}", since this is the default value and no data needs to be stored if present.
// if they ever add private static variables, move this into StarterPrefs
const StarterPrefers_DEFAULT: string = "{}";
let StarterPrefers_private_latest: string = StarterPrefers_DEFAULT;

// called on starter selection show once
export function loadStarterPreferences(): StarterPreferences {
  return JSON.parse(
    (StarterPrefers_private_latest =
      localStorage.getItem(`starterPrefs_${loggedInUser?.username}`) || StarterPrefers_DEFAULT),
  );
}

// called on starter selection clear, always
export function saveStarterPreferences(prefs: StarterPreferences): void {
  const pStr: string = JSON.stringify(prefs);
  if (pStr !== StarterPrefers_private_latest) {
    // something changed, store the update
    localStorage.setItem(`starterPrefs_${loggedInUser?.username}`, pStr);
    // update the latest prefs
    StarterPrefers_private_latest = pStr;
  }
}
// This is its own class as StarterPreferences...
// - don't need to be loaded on startup
// - isn't stored with other data
// - don't require to be encrypted
// - shouldn't require calls outside of the starter selection
export class StarterPrefs {}

=======
>>>>>>> 4b70fab6
export interface StarterDataEntry {
  moveset: StarterMoveset | StarterFormMoveData | null;
  eggMoves: number;
  candyCount: number;
  friendship: number;
  abilityAttr: number;
  passiveAttr: number;
  valueReduction: number;
  classicWinCount: number;
}

export interface StarterData {
  [key: number]: StarterDataEntry;
}

export interface TutorialFlags {
  [key: string]: boolean;
}

export interface SeenDialogues {
  [key: string]: boolean;
}

const systemShortKeys = {
  seenAttr: "$sa",
  caughtAttr: "$ca",
  natureAttr: "$na",
  seenCount: "$s",
  caughtCount: "$c",
  hatchedCount: "$hc",
  ivs: "$i",
  moveset: "$m",
  eggMoves: "$em",
  candyCount: "$x",
  friendship: "$f",
  abilityAttr: "$a",
  passiveAttr: "$pa",
  valueReduction: "$vr",
  classicWinCount: "$wc",
};

export class GameData {
  public trainerId: number;
  public secretId: number;

  public gender: PlayerGender;

  public dexData: DexData;
  private defaultDexData: DexData | null;

  public starterData: StarterData;

  public gameStats: GameStats;
  public runHistory: RunHistoryData;

  public unlocks: Unlocks;

  public achvUnlocks: AchvUnlocks;

  public voucherUnlocks: VoucherUnlocks;
  public voucherCounts: VoucherCounts;
  public eggs: Egg[];
  public eggPity: number[];
  public unlockPity: number[];

  constructor() {
    this.loadSettings();
    this.loadGamepadSettings();
    this.loadMappingConfigs();
    this.trainerId = randInt(65536);
    this.secretId = randInt(65536);
    this.starterData = {};
    this.gameStats = new GameStats();
    this.runHistory = {};
    this.unlocks = {
      [Unlockables.ENDLESS_MODE]: false,
      [Unlockables.MINI_BLACK_HOLE]: false,
      [Unlockables.SPLICED_ENDLESS_MODE]: false,
      [Unlockables.EVIOLITE]: false,
    };
    this.achvUnlocks = {};
    this.voucherUnlocks = {};
    this.voucherCounts = {
      [VoucherType.REGULAR]: 0,
      [VoucherType.PLUS]: 0,
      [VoucherType.PREMIUM]: 0,
      [VoucherType.GOLDEN]: 0,
    };
    this.eggs = [];
    this.eggPity = [0, 0, 0, 0];
    this.unlockPity = [0, 0, 0, 0];
    this.initDexData();
    this.initStarterData();
  }

  public getSystemSaveData(): SystemSaveData {
    return {
      trainerId: this.trainerId,
      secretId: this.secretId,
      gender: this.gender,
      dexData: this.dexData,
      starterData: this.starterData,
      gameStats: this.gameStats,
      unlocks: this.unlocks,
      achvUnlocks: this.achvUnlocks,
      voucherUnlocks: this.voucherUnlocks,
      voucherCounts: this.voucherCounts,
      eggs: this.eggs.map(e => new EggData(e)),
      gameVersion: globalScene.game.config.gameVersion,
      timestamp: new Date().getTime(),
      eggPity: this.eggPity.slice(0),
      unlockPity: this.unlockPity.slice(0),
    };
  }

  /**
   * Checks if an `Unlockable` has been unlocked.
   * @param unlockable The Unlockable to check
   * @returns `true` if the player has unlocked this `Unlockable` or an override has enabled it
   */
  public isUnlocked(unlockable: Unlockables): boolean {
    if (Overrides.ITEM_UNLOCK_OVERRIDE.includes(unlockable)) {
      return true;
    }
    return this.unlocks[unlockable];
  }

  public saveSystem(): Promise<boolean> {
    return new Promise<boolean>(resolve => {
      globalScene.ui.savingIcon.show();
      const data = this.getSystemSaveData();

      const maxIntAttrValue = 0x80000000;
      const systemData = JSON.stringify(data, (_k: any, v: any) =>
        typeof v === "bigint" ? (v <= maxIntAttrValue ? Number(v) : v.toString()) : v,
      );

      localStorage.setItem(`data_${loggedInUser?.username}`, encrypt(systemData, bypassLogin));

      if (!bypassLogin) {
        pokerogueApi.savedata.system.update({ clientSessionId }, systemData).then(error => {
          globalScene.ui.savingIcon.hide();
          if (error) {
            if (error.startsWith("session out of date")) {
              globalScene.phaseManager.clearPhaseQueue();
              globalScene.phaseManager.unshiftNew("ReloadSessionPhase");
            }
            console.error(error);
            return resolve(false);
          }
          resolve(true);
        });
      } else {
        globalScene.ui.savingIcon.hide();

        resolve(true);
      }
    });
  }

  public loadSystem(): Promise<boolean> {
    return new Promise<boolean>(resolve => {
      console.log("Client Session:", clientSessionId);

      if (bypassLogin && !localStorage.getItem(`data_${loggedInUser?.username}`)) {
        return resolve(false);
      }

      if (!bypassLogin) {
        pokerogueApi.savedata.system.get({ clientSessionId }).then(saveDataOrErr => {
          if (
            typeof saveDataOrErr === "number" ||
            !saveDataOrErr ||
            saveDataOrErr.length === 0 ||
            saveDataOrErr[0] !== "{"
          ) {
            if (saveDataOrErr === 404) {
              globalScene.phaseManager.queueMessage(
                "Save data could not be found. If this is a new account, you can safely ignore this message.",
                null,
                true,
              );
              return resolve(true);
            }
            if (typeof saveDataOrErr === "string" && saveDataOrErr?.includes("Too many connections")) {
              globalScene.phaseManager.queueMessage(
                "Too many people are trying to connect and the server is overloaded. Please try again later.",
                null,
                true,
              );
              return resolve(false);
            }
            return resolve(false);
          }

          const cachedSystem = localStorage.getItem(`data_${loggedInUser?.username}`);
          this.initSystem(
            saveDataOrErr,
            cachedSystem ? AES.decrypt(cachedSystem, saveKey).toString(enc.Utf8) : undefined,
          ).then(resolve);
        });
      } else {
        this.initSystem(decrypt(localStorage.getItem(`data_${loggedInUser?.username}`)!, bypassLogin)).then(resolve); // TODO: is this bang correct?
      }
    });
  }

  public initSystem(systemDataStr: string, cachedSystemDataStr?: string): Promise<boolean> {
    return new Promise<boolean>(resolve => {
      try {
        let systemData = this.parseSystemData(systemDataStr);

        if (cachedSystemDataStr) {
          const cachedSystemData = this.parseSystemData(cachedSystemDataStr);
          if (cachedSystemData.timestamp > systemData.timestamp) {
            console.debug("Use cached system");
            systemData = cachedSystemData;
            systemDataStr = cachedSystemDataStr;
          } else {
            this.clearLocalData();
          }
        }

        console.debug(systemData);

        localStorage.setItem(`data_${loggedInUser?.username}`, encrypt(systemDataStr, bypassLogin));

        const lsItemKey = `runHistoryData_${loggedInUser?.username}`;
        const lsItem = localStorage.getItem(lsItemKey);
        if (!lsItem) {
          localStorage.setItem(lsItemKey, "");
        }

        applySystemVersionMigration(systemData);

        this.trainerId = systemData.trainerId;
        this.secretId = systemData.secretId;

        this.gender = systemData.gender;

        this.saveSetting(SettingKeys.Player_Gender, systemData.gender === PlayerGender.FEMALE ? 1 : 0);

        if (!systemData.starterData) {
          this.initStarterData();

          if (systemData["starterMoveData"]) {
            const starterMoveData = systemData["starterMoveData"];
            for (const s of Object.keys(starterMoveData)) {
              this.starterData[s].moveset = starterMoveData[s];
            }
          }

          if (systemData["starterEggMoveData"]) {
            const starterEggMoveData = systemData["starterEggMoveData"];
            for (const s of Object.keys(starterEggMoveData)) {
              this.starterData[s].eggMoves = starterEggMoveData[s];
            }
          }

          this.migrateStarterAbilities(systemData, this.starterData);

          const starterIds = Object.keys(this.starterData).map(s => Number.parseInt(s) as SpeciesId);
          for (const s of starterIds) {
            this.starterData[s].candyCount += systemData.dexData[s].caughtCount;
            this.starterData[s].candyCount += systemData.dexData[s].hatchedCount * 2;
            if (systemData.dexData[s].caughtAttr & DexAttr.SHINY) {
              this.starterData[s].candyCount += 4;
            }
          }
        } else {
          this.starterData = systemData.starterData;
        }

        if (systemData.gameStats) {
          this.gameStats = systemData.gameStats;
        }

        if (systemData.unlocks) {
          for (const key of Object.keys(systemData.unlocks)) {
            if (this.unlocks.hasOwnProperty(key)) {
              this.unlocks[key] = systemData.unlocks[key];
            }
          }
        }

        if (systemData.achvUnlocks) {
          for (const a of Object.keys(systemData.achvUnlocks)) {
            if (achvs.hasOwnProperty(a)) {
              this.achvUnlocks[a] = systemData.achvUnlocks[a];
            }
          }
        }

        if (systemData.voucherUnlocks) {
          for (const v of Object.keys(systemData.voucherUnlocks)) {
            if (vouchers.hasOwnProperty(v)) {
              this.voucherUnlocks[v] = systemData.voucherUnlocks[v];
            }
          }
        }

        if (systemData.voucherCounts) {
          getEnumKeys(VoucherType).forEach(key => {
            const index = VoucherType[key];
            this.voucherCounts[index] = systemData.voucherCounts[index] || 0;
          });
        }

        this.eggs = systemData.eggs ? systemData.eggs.map(e => e.toEgg()) : [];

        this.eggPity = systemData.eggPity ? systemData.eggPity.slice(0) : [0, 0, 0, 0];
        this.unlockPity = systemData.unlockPity ? systemData.unlockPity.slice(0) : [0, 0, 0, 0];

        this.dexData = Object.assign(this.dexData, systemData.dexData);
        this.consolidateDexData(this.dexData);
        this.defaultDexData = null;

        resolve(true);
      } catch (err) {
        console.error(err);
        resolve(false);
      }
    });
  }

  /**
   * Retrieves current run history data, organized by time stamp.
   * At the moment, only retrievable from locale cache
   */
  async getRunHistoryData(): Promise<RunHistoryData> {
    if (!isLocal) {
      /**
       * Networking Code DO NOT DELETE!
       * Note: Might have to be migrated to `pokerogue-api.ts`
       *
      const response = await Utils.apiFetch("savedata/runHistory", true);
      const data = await response.json();
      */
      const lsItemKey = `runHistoryData_${loggedInUser?.username}`;
      const lsItem = localStorage.getItem(lsItemKey);
      if (lsItem) {
        const cachedResponse = lsItem;
        if (cachedResponse) {
          const runHistory = JSON.parse(decrypt(cachedResponse, bypassLogin));
          return runHistory;
        }
        return {};
        // check to see whether cachedData or serverData is more up-to-date
        /**
       * Networking Code DO NOT DELETE!
       *
        if ( Object.keys(cachedRHData).length >= Object.keys(data).length ) {
          return cachedRHData;
        }
        */
      }
      localStorage.setItem(`runHistoryData_${loggedInUser?.username}`, "");
      return {};
    }
    const lsItemKey = `runHistoryData_${loggedInUser?.username}`;
    const lsItem = localStorage.getItem(lsItemKey);
    if (lsItem) {
      const cachedResponse = lsItem;
      if (cachedResponse) {
        const runHistory: RunHistoryData = JSON.parse(decrypt(cachedResponse, bypassLogin));
        return runHistory;
      }
      return {};
    }
    localStorage.setItem(`runHistoryData_${loggedInUser?.username}`, "");
    return {};
  }

  /**
   * Saves a new entry to Run History
   * @param runEntry: most recent SessionSaveData of the run
   * @param isVictory: result of the run
   * Arbitrary limit of 25 runs per player - Will delete runs, starting with the oldest one, if needed
   */
  async saveRunHistory(runEntry: SessionSaveData, isVictory: boolean): Promise<boolean> {
    const runHistoryData = await this.getRunHistoryData();
    // runHistoryData should always return run history or {} empty object
    let timestamps = Object.keys(runHistoryData).map(Number);

    // Arbitrary limit of 25 entries per user --> Can increase or decrease
    while (timestamps.length >= RUN_HISTORY_LIMIT) {
      const oldestTimestamp = Math.min.apply(Math, timestamps).toString();
      delete runHistoryData[oldestTimestamp];
      timestamps = Object.keys(runHistoryData).map(Number);
    }

    const timestamp = runEntry.timestamp.toString();
    runHistoryData[timestamp] = {
      entry: runEntry,
      isVictory: isVictory,
      isFavorite: false,
    };
    localStorage.setItem(
      `runHistoryData_${loggedInUser?.username}`,
      encrypt(JSON.stringify(runHistoryData), bypassLogin),
    );
    /**
     * Networking Code DO NOT DELETE
     *
    if (!Utils.isLocal) {
      try {
        await Utils.apiPost("savedata/runHistory", JSON.stringify(runHistoryData), undefined, true);
        return true;
      } catch (err) {
        console.log("savedata/runHistory POST failed : ", err);
        return false;
      }
    }
    NOTE: should be adopted to `pokerogue-api.ts`
    */
    return true;
  }

  parseSystemData(dataStr: string): SystemSaveData {
    return JSON.parse(dataStr, (k: string, v: any) => {
      if (k === "gameStats") {
        return new GameStats(v);
      }
      if (k === "eggs") {
        const ret: EggData[] = [];
        if (v === null) {
          v = [];
        }
        for (const e of v) {
          ret.push(new EggData(e));
        }
        return ret;
      }

      return k.endsWith("Attr") && !["natureAttr", "abilityAttr", "passiveAttr"].includes(k) ? BigInt(v ?? 0) : v;
    }) as SystemSaveData;
  }

  convertSystemDataStr(dataStr: string, shorten = false): string {
    if (!shorten) {
      // Account for past key oversight
      dataStr = dataStr.replace(/\$pAttr/g, "$pa");
    }
    dataStr = dataStr.replace(/"trainerId":\d+/g, `"trainerId":${this.trainerId}`);
    dataStr = dataStr.replace(/"secretId":\d+/g, `"secretId":${this.secretId}`);
    const fromKeys = shorten ? Object.keys(systemShortKeys) : Object.values(systemShortKeys);
    const toKeys = shorten ? Object.values(systemShortKeys) : Object.keys(systemShortKeys);
    for (const k in fromKeys) {
      dataStr = dataStr.replace(new RegExp(`${fromKeys[k].replace("$", "\\$")}`, "g"), toKeys[k]);
    }

    return dataStr;
  }

  public async verify(): Promise<boolean> {
    if (bypassLogin) {
      return true;
    }

    const systemData = await pokerogueApi.savedata.system.verify({
      clientSessionId,
    });

    if (systemData) {
      globalScene.phaseManager.clearPhaseQueue();
      globalScene.phaseManager.unshiftNew("ReloadSessionPhase", JSON.stringify(systemData));
      this.clearLocalData();
      return false;
    }

    return true;
  }

  public clearLocalData(): void {
    if (bypassLogin) {
      return;
    }
    localStorage.removeItem(`data_${loggedInUser?.username}`);
    for (let s = 0; s < 5; s++) {
      localStorage.removeItem(`sessionData${s ? s : ""}_${loggedInUser?.username}`);
    }
  }

  /**
   * Saves a setting to localStorage
   * @param setting string ideally of SettingKeys
   * @param valueIndex index of the setting's option
   * @returns true
   */
  public saveSetting(setting: string, valueIndex: number): boolean {
    let settings: object = {};
    if (localStorage.hasOwnProperty("settings")) {
      settings = JSON.parse(localStorage.getItem("settings")!); // TODO: is this bang correct?
    }

    setSetting(setting, valueIndex);

    settings[setting] = valueIndex;
    settings["gameVersion"] = globalScene.game.config.gameVersion;

    localStorage.setItem("settings", JSON.stringify(settings));

    return true;
  }

  /**
   * Saves the mapping configurations for a specified device.
   *
   * @param deviceName - The name of the device for which the configurations are being saved.
   * @param config - The configuration object containing custom mapping details.
   * @returns `true` if the configurations are successfully saved.
   */
  public saveMappingConfigs(deviceName: string, config): boolean {
    const key = deviceName.toLowerCase(); // Convert the gamepad name to lowercase to use as a key
    let mappingConfigs: object = {}; // Initialize an empty object to hold the mapping configurations
    if (localStorage.hasOwnProperty("mappingConfigs")) {
      // Check if 'mappingConfigs' exists in localStorage
      mappingConfigs = JSON.parse(localStorage.getItem("mappingConfigs")!); // TODO: is this bang correct?
    } // Parse the existing 'mappingConfigs' from localStorage
    if (!mappingConfigs[key]) {
      mappingConfigs[key] = {};
    } // If there is no configuration for the given key, create an empty object for it
    mappingConfigs[key].custom = config.custom; // Assign the custom configuration to the mapping configuration for the given key
    localStorage.setItem("mappingConfigs", JSON.stringify(mappingConfigs)); // Save the updated mapping configurations back to localStorage
    return true; // Return true to indicate the operation was successful
  }

  /**
   * Loads the mapping configurations from localStorage and injects them into the input controller.
   *
   * @returns `true` if the configurations are successfully loaded and injected; `false` if no configurations are found in localStorage.
   *
   * @remarks
   * This method checks if the 'mappingConfigs' entry exists in localStorage. If it does not exist, the method returns `false`.
   * If 'mappingConfigs' exists, it parses the configurations and injects each configuration into the input controller
   * for the corresponding gamepad or device key. The method then returns `true` to indicate success.
   */
  public loadMappingConfigs(): boolean {
    if (!localStorage.hasOwnProperty("mappingConfigs")) {
      // Check if 'mappingConfigs' exists in localStorage
      return false;
    } // If 'mappingConfigs' does not exist, return false

    const mappingConfigs = JSON.parse(localStorage.getItem("mappingConfigs")!); // Parse the existing 'mappingConfigs' from localStorage // TODO: is this bang correct?

    for (const key of Object.keys(mappingConfigs)) {
      // Iterate over the keys of the mapping configurations
      globalScene.inputController.injectConfig(key, mappingConfigs[key]);
    } // Inject each configuration into the input controller for the corresponding key

    return true; // Return true to indicate the operation was successful
  }

  public resetMappingToFactory(): boolean {
    if (!localStorage.hasOwnProperty("mappingConfigs")) {
      // Check if 'mappingConfigs' exists in localStorage
      return false;
    } // If 'mappingConfigs' does not exist, return false
    localStorage.removeItem("mappingConfigs");
    globalScene.inputController.resetConfigs();
    return true; // TODO: is `true` the correct return value?
  }

  /**
   * Saves a gamepad setting to localStorage.
   *
   * @param setting - The gamepad setting to save.
   * @param valueIndex - The index of the value to set for the gamepad setting.
   * @returns `true` if the setting is successfully saved.
   *
   * @remarks
   * This method initializes an empty object for gamepad settings if none exist in localStorage.
   * It then updates the setting in the current scene and iterates over the default gamepad settings
   * to update the specified setting with the new value. Finally, it saves the updated settings back
   * to localStorage and returns `true` to indicate success.
   */
  public saveControlSetting(
    device: Device,
    localStoragePropertyName: string,
    setting: SettingGamepad | SettingKeyboard,
    settingDefaults,
    valueIndex: number,
  ): boolean {
    let settingsControls: object = {}; // Initialize an empty object to hold the gamepad settings

    if (localStorage.hasOwnProperty(localStoragePropertyName)) {
      // Check if 'settingsControls' exists in localStorage
      settingsControls = JSON.parse(localStorage.getItem(localStoragePropertyName)!); // Parse the existing 'settingsControls' from localStorage // TODO: is this bang correct?
    }

    if (device === Device.GAMEPAD) {
      setSettingGamepad(setting as SettingGamepad, valueIndex);
    } else if (device === Device.KEYBOARD) {
      setSettingKeyboard(setting as SettingKeyboard, valueIndex);
    }

    Object.keys(settingDefaults).forEach(s => {
      // Iterate over the default gamepad settings
      if (s === setting) {
        // If the current setting matches, update its value
        settingsControls[s] = valueIndex;
      }
    });

    localStorage.setItem(localStoragePropertyName, JSON.stringify(settingsControls)); // Save the updated gamepad settings back to localStorage

    return true; // Return true to indicate the operation was successful
  }

  /**
   * Loads Settings from local storage if available
   * @returns true if succesful, false if not
   */
  private loadSettings(): boolean {
    resetSettings();

    if (!localStorage.hasOwnProperty("settings")) {
      return false;
    }

    const settings = JSON.parse(localStorage.getItem("settings")!); // TODO: is this bang correct?

    applySettingsVersionMigration(settings);

    for (const setting of Object.keys(settings)) {
      setSetting(setting, settings[setting]);
    }

    return true; // TODO: is `true` the correct return value?
  }

  private loadGamepadSettings(): boolean {
    Object.values(SettingGamepad)
      .map(setting => setting as SettingGamepad)
      .forEach(setting => setSettingGamepad(setting, settingGamepadDefaults[setting]));

    if (!localStorage.hasOwnProperty("settingsGamepad")) {
      return false;
    }
    const settingsGamepad = JSON.parse(localStorage.getItem("settingsGamepad")!); // TODO: is this bang correct?

    for (const setting of Object.keys(settingsGamepad)) {
      setSettingGamepad(setting as SettingGamepad, settingsGamepad[setting]);
    }

    return true; // TODO: is `true` the correct return value?
  }

  public saveTutorialFlag(tutorial: Tutorial, flag: boolean): boolean {
    const key = getDataTypeKey(GameDataType.TUTORIALS);
    let tutorials: object = {};
    if (localStorage.hasOwnProperty(key)) {
      tutorials = JSON.parse(localStorage.getItem(key)!); // TODO: is this bang correct?
    }

    Object.keys(Tutorial)
      .map(t => t as Tutorial)
      .forEach(t => {
        const key = Tutorial[t];
        if (key === tutorial) {
          tutorials[key] = flag;
        } else {
          tutorials[key] ??= false;
        }
      });

    localStorage.setItem(key, JSON.stringify(tutorials));

    return true;
  }

  public getTutorialFlags(): TutorialFlags {
    const key = getDataTypeKey(GameDataType.TUTORIALS);
    const ret: TutorialFlags = {};
    Object.values(Tutorial)
      .map(tutorial => tutorial as Tutorial)
      .forEach(tutorial => (ret[Tutorial[tutorial]] = false));

    if (!localStorage.hasOwnProperty(key)) {
      return ret;
    }

    const tutorials = JSON.parse(localStorage.getItem(key)!); // TODO: is this bang correct?

    for (const tutorial of Object.keys(tutorials)) {
      ret[tutorial] = tutorials[tutorial];
    }

    return ret;
  }

  public saveSeenDialogue(dialogue: string): boolean {
    const key = getDataTypeKey(GameDataType.SEEN_DIALOGUES);
    const dialogues: object = this.getSeenDialogues();

    dialogues[dialogue] = true;
    localStorage.setItem(key, JSON.stringify(dialogues));
    console.log("Dialogue saved as seen:", dialogue);

    return true;
  }

  public getSeenDialogues(): SeenDialogues {
    const key = getDataTypeKey(GameDataType.SEEN_DIALOGUES);
    const ret: SeenDialogues = {};

    if (!localStorage.hasOwnProperty(key)) {
      return ret;
    }

    const dialogues = JSON.parse(localStorage.getItem(key)!); // TODO: is this bang correct?

    for (const dialogue of Object.keys(dialogues)) {
      ret[dialogue] = dialogues[dialogue];
    }

    return ret;
  }

  public getSessionSaveData(): SessionSaveData {
    return {
      seed: globalScene.seed,
      playTime: globalScene.sessionPlayTime,
      gameMode: globalScene.gameMode.modeId,
      party: globalScene.getPlayerParty().map(p => new PokemonData(p)),
      enemyParty: globalScene.getEnemyParty().map(p => new PokemonData(p)),
      modifiers: globalScene.findModifiers(() => true).map(m => new PersistentModifierData(m, true)),
      enemyModifiers: globalScene.findModifiers(() => true, false).map(m => new PersistentModifierData(m, false)),
      arena: new ArenaData(globalScene.arena),
      pokeballCounts: globalScene.pokeballCounts,
      money: Math.floor(globalScene.money),
      score: globalScene.score,
      waveIndex: globalScene.currentBattle.waveIndex,
      battleType: globalScene.currentBattle.battleType,
      trainer:
        globalScene.currentBattle.battleType === BattleType.TRAINER
          ? new TrainerData(globalScene.currentBattle.trainer)
          : null,
      gameVersion: globalScene.game.config.gameVersion,
      timestamp: new Date().getTime(),
      challenges: globalScene.gameMode.challenges.map(c => new ChallengeData(c)),
      mysteryEncounterType: globalScene.currentBattle.mysteryEncounter?.encounterType ?? -1,
      mysteryEncounterSaveData: globalScene.mysteryEncounterSaveData,
      playerFaints: globalScene.arena.playerFaints,
    } as SessionSaveData;
  }

  getSession(slotId: number): Promise<SessionSaveData | null> {
    // biome-ignore lint/suspicious/noAsyncPromiseExecutor: <explanation>
    return new Promise(async (resolve, reject) => {
      if (slotId < 0) {
        return resolve(null);
      }
      const handleSessionData = async (sessionDataStr: string) => {
        try {
          const sessionData = this.parseSessionData(sessionDataStr);
          resolve(sessionData);
        } catch (err) {
          reject(err);
          return;
        }
      };

      if (!bypassLogin && !localStorage.getItem(`sessionData${slotId ? slotId : ""}_${loggedInUser?.username}`)) {
        pokerogueApi.savedata.session.get({ slot: slotId, clientSessionId }).then(async response => {
          if (!response || response?.length === 0 || response?.[0] !== "{") {
            console.error(response);
            return resolve(null);
          }

          localStorage.setItem(
            `sessionData${slotId ? slotId : ""}_${loggedInUser?.username}`,
            encrypt(response, bypassLogin),
          );

          await handleSessionData(response);
        });
      } else {
        const sessionData = localStorage.getItem(`sessionData${slotId ? slotId : ""}_${loggedInUser?.username}`);
        if (sessionData) {
          await handleSessionData(decrypt(sessionData, bypassLogin));
        } else {
          return resolve(null);
        }
      }
    });
  }

  loadSession(slotId: number, sessionData?: SessionSaveData): Promise<boolean> {
    // biome-ignore lint/suspicious/noAsyncPromiseExecutor: <explanation>
    return new Promise(async (resolve, reject) => {
      try {
        const initSessionFromData = async (sessionData: SessionSaveData) => {
          console.debug(sessionData);

          globalScene.gameMode = getGameMode(sessionData.gameMode || GameModes.CLASSIC);
          if (sessionData.challenges) {
            globalScene.gameMode.challenges = sessionData.challenges.map(c => c.toChallenge());
          }

          globalScene.setSeed(sessionData.seed || globalScene.game.config.seed[0]);
          globalScene.resetSeed();

          console.log("Seed:", globalScene.seed);

          globalScene.sessionPlayTime = sessionData.playTime || 0;
          globalScene.lastSavePlayTime = 0;

          const loadPokemonAssets: Promise<void>[] = [];

          const party = globalScene.getPlayerParty();
          party.splice(0, party.length);

          for (const p of sessionData.party) {
            const pokemon = p.toPokemon() as PlayerPokemon;
            pokemon.setVisible(false);
            loadPokemonAssets.push(pokemon.loadAssets(false));
            party.push(pokemon);
          }

          Object.keys(globalScene.pokeballCounts).forEach((key: string) => {
            globalScene.pokeballCounts[key] = sessionData.pokeballCounts[key] || 0;
          });
          if (Overrides.POKEBALL_OVERRIDE.active) {
            globalScene.pokeballCounts = Overrides.POKEBALL_OVERRIDE.pokeballs;
          }

          globalScene.money = Math.floor(sessionData.money || 0);
          globalScene.updateMoneyText();

          if (globalScene.money > this.gameStats.highestMoney) {
            this.gameStats.highestMoney = globalScene.money;
          }

          globalScene.score = sessionData.score;
          globalScene.updateScoreText();

          globalScene.mysteryEncounterSaveData = new MysteryEncounterSaveData(sessionData.mysteryEncounterSaveData);

          globalScene.newArena(sessionData.arena.biome, sessionData.playerFaints);

          const battleType = sessionData.battleType || 0;
          const trainerConfig = sessionData.trainer ? trainerConfigs[sessionData.trainer.trainerType] : null;
          const mysteryEncounterType =
            sessionData.mysteryEncounterType !== -1 ? sessionData.mysteryEncounterType : undefined;
          const battle = globalScene.newBattle(
            sessionData.waveIndex,
            battleType,
            sessionData.trainer,
            battleType === BattleType.TRAINER
              ? trainerConfig?.doubleOnly || sessionData.trainer?.variant === TrainerVariant.DOUBLE
              : sessionData.enemyParty.length > 1,
            mysteryEncounterType,
          );
          battle.enemyLevels = sessionData.enemyParty.map(p => p.level);

          globalScene.arena.init();

          sessionData.enemyParty.forEach((enemyData, e) => {
            const enemyPokemon = enemyData.toPokemon(
              battleType,
              e,
              sessionData.trainer?.variant === TrainerVariant.DOUBLE,
            ) as EnemyPokemon;
            battle.enemyParty[e] = enemyPokemon;
            if (battleType === BattleType.WILD) {
              battle.seenEnemyPartyMemberIds.add(enemyPokemon.id);
            }

            loadPokemonAssets.push(enemyPokemon.loadAssets());
          });

          globalScene.arena.weather = sessionData.arena.weather;
          globalScene.arena.eventTarget.dispatchEvent(
            new WeatherChangedEvent(
              WeatherType.NONE,
              globalScene.arena.weather?.weatherType!,
              globalScene.arena.weather?.turnsLeft!,
            ),
          ); // TODO: is this bang correct?

          globalScene.arena.terrain = sessionData.arena.terrain;
          globalScene.arena.eventTarget.dispatchEvent(
            new TerrainChangedEvent(
              TerrainType.NONE,
              globalScene.arena.terrain?.terrainType!,
              globalScene.arena.terrain?.turnsLeft!,
            ),
          ); // TODO: is this bang correct?

          globalScene.arena.playerTerasUsed = sessionData.arena.playerTerasUsed;

          globalScene.arena.tags = sessionData.arena.tags;
          if (globalScene.arena.tags) {
            for (const tag of globalScene.arena.tags) {
              if (tag instanceof ArenaTrapTag) {
                const { tagType, side, turnCount, layers, maxLayers } = tag as ArenaTrapTag;
                globalScene.arena.eventTarget.dispatchEvent(
                  new TagAddedEvent(tagType, side, turnCount, layers, maxLayers),
                );
              } else {
                globalScene.arena.eventTarget.dispatchEvent(new TagAddedEvent(tag.tagType, tag.side, tag.turnCount));
              }
            }
          }

          if (globalScene.modifiers.length) {
            console.warn("Existing modifiers not cleared on session load, deleting...");
            globalScene.modifiers = [];
          }
          for (const modifierData of sessionData.modifiers) {
            const modifier = modifierData.toModifier(Modifier[modifierData.className]);
            if (modifier) {
              globalScene.addModifier(modifier, true);
            }
          }
          globalScene.updateModifiers(true);

          for (const enemyModifierData of sessionData.enemyModifiers) {
            const modifier = enemyModifierData.toModifier(Modifier[enemyModifierData.className]);
            if (modifier) {
              globalScene.addEnemyModifier(modifier, true);
            }
          }

          globalScene.updateModifiers(false);

          Promise.all(loadPokemonAssets).then(() => resolve(true));
        };
        if (sessionData) {
          initSessionFromData(sessionData);
        } else {
          this.getSession(slotId)
            .then(data => data && initSessionFromData(data))
            .catch(err => {
              reject(err);
              return;
            });
        }
      } catch (err) {
        reject(err);
        return;
      }
    });
  }

  /**
   * Delete the session data at the given slot when overwriting a save file
   * For deleting the session of a finished run, use {@linkcode tryClearSession}
   * @param slotId the slot to clear
   * @returns Promise with result `true` if the session was deleted successfully, `false` otherwise
   */
  deleteSession(slotId: number): Promise<boolean> {
    return new Promise<boolean>(resolve => {
      if (bypassLogin) {
        localStorage.removeItem(`sessionData${slotId ? slotId : ""}_${loggedInUser?.username}`);
        return resolve(true);
      }

      updateUserInfo().then(success => {
        if (success !== null && !success) {
          return resolve(false);
        }
        pokerogueApi.savedata.session.delete({ slot: slotId, clientSessionId }).then(error => {
          if (error) {
            if (error.startsWith("session out of date")) {
              globalScene.phaseManager.clearPhaseQueue();
              globalScene.phaseManager.unshiftNew("ReloadSessionPhase");
            }
            console.error(error);
            resolve(false);
          } else {
            if (loggedInUser) {
              loggedInUser.lastSessionSlot = -1;
            }

            localStorage.removeItem(`sessionData${slotId ? slotId : ""}_${loggedInUser?.username}`);
            resolve(true);
          }
        });
      });
    });
  }

  /* Defines a localStorage item 'daily' to check on clears, offline implementation of savedata/newclear API
  If a GameModes clear other than Daily is checked, newClear = true as usual
  If a Daily mode is cleared, checks if it was already cleared before, based on seed, and returns true only to new daily clear runs */
  offlineNewClear(): Promise<boolean> {
    return new Promise<boolean>(resolve => {
      const sessionData = this.getSessionSaveData();
      const seed = sessionData.seed;
      let daily: string[] = [];

      if (sessionData.gameMode === GameModes.DAILY) {
        if (localStorage.hasOwnProperty("daily")) {
          daily = JSON.parse(atob(localStorage.getItem("daily")!)); // TODO: is this bang correct?
          if (daily.includes(seed)) {
            return resolve(false);
          }
          daily.push(seed);
          localStorage.setItem("daily", btoa(JSON.stringify(daily)));
          return resolve(true);
        }
        daily.push(seed);
        localStorage.setItem("daily", btoa(JSON.stringify(daily)));
        return resolve(true);
      }
      return resolve(true);
    });
  }

  /**
   * Attempt to clear session data after the end of a run
   * After session data is removed, attempt to update user info so the menu updates
   * To delete an unfinished run instead, use {@linkcode deleteSession}
   */
  async tryClearSession(slotId: number): Promise<[success: boolean, newClear: boolean]> {
    let result: [boolean, boolean] = [false, false];

    if (bypassLogin) {
      localStorage.removeItem(`sessionData${slotId ? slotId : ""}_${loggedInUser?.username}`);
      result = [true, true];
    } else {
      const sessionData = this.getSessionSaveData();
      const { trainerId } = this;
      const jsonResponse = await pokerogueApi.savedata.session.clear(
        { slot: slotId, trainerId, clientSessionId },
        sessionData,
      );

      if (!jsonResponse?.error) {
        result = [true, jsonResponse?.success ?? false];
        if (loggedInUser) {
          loggedInUser!.lastSessionSlot = -1;
        }
        localStorage.removeItem(`sessionData${slotId ? slotId : ""}_${loggedInUser?.username}`);
      } else {
        if (jsonResponse?.error?.startsWith("session out of date")) {
          globalScene.phaseManager.clearPhaseQueue();
          globalScene.phaseManager.unshiftNew("ReloadSessionPhase");
        }

        console.error(jsonResponse);
        result = [false, false];
      }
    }

    await updateUserInfo();

    return result;
  }

  parseSessionData(dataStr: string): SessionSaveData {
    // TODO: Add `null`/`undefined` to the corresponding type signatures for this
    // (or prevent them from being null)
    // If the value is able to *not exist*, it should say so in the code
    const sessionData = JSON.parse(dataStr, (k: string, v: any) => {
      // TODO: Add pre-parse migrate scripts
      switch (k) {
        case "party":
        case "enemyParty": {
          const ret: PokemonData[] = [];
          for (const pd of v ?? []) {
            ret.push(new PokemonData(pd));
          }
          return ret;
        }

        case "trainer":
          return v ? new TrainerData(v) : null;

        case "modifiers":
        case "enemyModifiers": {
          const ret: PersistentModifierData[] = [];
          for (const md of v ?? []) {
            if (md?.className === "ExpBalanceModifier") {
              // Temporarily limit EXP Balance until it gets reworked
              md.stackCount = Math.min(md.stackCount, 4);
            }

            if (
              md instanceof Modifier.EnemyAttackStatusEffectChanceModifier &&
              (md.effect === StatusEffect.FREEZE || md.effect === StatusEffect.SLEEP)
            ) {
              // Discard any old "sleep/freeze chance tokens".
              // TODO: make this migrate script
              continue;
            }

            ret.push(new PersistentModifierData(md, k === "modifiers"));
          }
          return ret;
        }

        case "arena":
          return new ArenaData(v);

        case "challenges": {
          const ret: ChallengeData[] = [];
          for (const c of v ?? []) {
            ret.push(new ChallengeData(c));
          }
          return ret;
        }

        case "mysteryEncounterType":
          return v as MysteryEncounterType;

        case "mysteryEncounterSaveData":
          return new MysteryEncounterSaveData(v);

        default:
          return v;
      }
    }) as SessionSaveData;

    applySessionVersionMigration(sessionData);

    return sessionData;
  }

  saveAll(skipVerification = false, sync = false, useCachedSession = false, useCachedSystem = false): Promise<boolean> {
    return new Promise<boolean>(resolve => {
      executeIf(!skipVerification, updateUserInfo).then(success => {
        if (success !== null && !success) {
          return resolve(false);
        }
        if (sync) {
          globalScene.ui.savingIcon.show();
        }
        const sessionData = useCachedSession
          ? this.parseSessionData(
              decrypt(
                localStorage.getItem(
                  `sessionData${globalScene.sessionSlotId ? globalScene.sessionSlotId : ""}_${loggedInUser?.username}`,
                )!,
                bypassLogin,
              ),
            ) // TODO: is this bang correct?
          : this.getSessionSaveData();
        const maxIntAttrValue = 0x80000000;
        const systemData = useCachedSystem
          ? this.parseSystemData(decrypt(localStorage.getItem(`data_${loggedInUser?.username}`)!, bypassLogin))
          : this.getSystemSaveData(); // TODO: is this bang correct?

        const request = {
          system: systemData,
          session: sessionData,
          sessionSlotId: globalScene.sessionSlotId,
          clientSessionId: clientSessionId,
        };

        localStorage.setItem(
          `data_${loggedInUser?.username}`,
          encrypt(
            JSON.stringify(systemData, (_k: any, v: any) =>
              typeof v === "bigint" ? (v <= maxIntAttrValue ? Number(v) : v.toString()) : v,
            ),
            bypassLogin,
          ),
        );
        localStorage.setItem(
          `sessionData${globalScene.sessionSlotId ? globalScene.sessionSlotId : ""}_${loggedInUser?.username}`,
          encrypt(JSON.stringify(sessionData), bypassLogin),
        );

        console.debug("Session data saved!");

        if (!bypassLogin && sync) {
          pokerogueApi.savedata.updateAll(request).then(error => {
            if (sync) {
              globalScene.lastSavePlayTime = 0;
              globalScene.ui.savingIcon.hide();
            }
            if (error) {
              if (error.startsWith("session out of date")) {
                globalScene.phaseManager.clearPhaseQueue();
                globalScene.phaseManager.unshiftNew("ReloadSessionPhase");
              }
              console.error(error);
              return resolve(false);
            }
            resolve(true);
          });
        } else {
          this.verify().then(success => {
            globalScene.ui.savingIcon.hide();
            resolve(success);
          });
        }
      });
    });
  }

  public tryExportData(dataType: GameDataType, slotId = 0): Promise<boolean> {
    return new Promise<boolean>(resolve => {
      const dataKey: string = `${getDataTypeKey(dataType, slotId)}_${loggedInUser?.username}`;
      const handleData = (dataStr: string) => {
        switch (dataType) {
          case GameDataType.SYSTEM:
            dataStr = this.convertSystemDataStr(dataStr, true);
            break;
        }
        const encryptedData = AES.encrypt(dataStr, saveKey);
        const blob = new Blob([encryptedData.toString()], {
          type: "text/json",
        });
        const link = document.createElement("a");
        link.href = window.URL.createObjectURL(blob);
        link.download = `${dataKey}.prsv`;
        link.click();
        link.remove();
      };
      if (!bypassLogin && dataType < GameDataType.SETTINGS) {
        let promise: Promise<string | null | number> = Promise.resolve(null);

        if (dataType === GameDataType.SYSTEM) {
          promise = pokerogueApi.savedata.system.get({ clientSessionId });
        } else if (dataType === GameDataType.SESSION) {
          promise = pokerogueApi.savedata.session.get({
            slot: slotId,
            clientSessionId,
          });
        }

        promise.then(response => {
          if (typeof response === "number" || !response?.length || response[0] !== "{") {
            console.error(response);
            resolve(false);
            return;
          }

          handleData(response);
          resolve(true);
        });
      } else {
        const data = localStorage.getItem(dataKey);
        if (data) {
          handleData(decrypt(data, bypassLogin));
        }
        resolve(!!data);
      }
    });
  }

  public importData(dataType: GameDataType, slotId = 0): void {
    const dataKey = `${getDataTypeKey(dataType, slotId)}_${loggedInUser?.username}`;

    let saveFile: any = document.getElementById("saveFile");
    if (saveFile) {
      saveFile.remove();
    }

    saveFile = document.createElement("input");
    saveFile.id = "saveFile";
    saveFile.type = "file";
    saveFile.accept = ".prsv";
    saveFile.style.display = "none";
    saveFile.addEventListener("change", e => {
      const reader = new FileReader();

      reader.onload = (_ => {
        return e => {
          let dataName: string;
          let dataStr = AES.decrypt(e.target?.result?.toString()!, saveKey).toString(enc.Utf8); // TODO: is this bang correct?
          let valid = false;
          try {
            dataName = GameDataType[dataType].toLowerCase();
            switch (dataType) {
              case GameDataType.SYSTEM: {
                dataStr = this.convertSystemDataStr(dataStr);
                const systemData = this.parseSystemData(dataStr);
                valid = !!systemData.dexData && !!systemData.timestamp;
                break;
              }
              case GameDataType.SESSION: {
                const sessionData = this.parseSessionData(dataStr);
                valid = !!sessionData.party && !!sessionData.enemyParty && !!sessionData.timestamp;
                break;
              }
              case GameDataType.RUN_HISTORY: {
                const data = JSON.parse(dataStr);
                const keys = Object.keys(data);
                dataName = i18next.t("menuUiHandler:RUN_HISTORY").toLowerCase();
                keys.forEach(key => {
                  const entryKeys = Object.keys(data[key]);
                  valid =
                    ["isFavorite", "isVictory", "entry"].every(v => entryKeys.includes(v)) && entryKeys.length === 3;
                });
                break;
              }
              case GameDataType.SETTINGS:
              case GameDataType.TUTORIALS:
                valid = true;
                break;
            }
          } catch (ex) {
            console.error(ex);
          }

          const displayError = (error: string) =>
            globalScene.ui.showText(error, null, () => globalScene.ui.showText("", 0), fixedInt(1500));
          dataName = dataName!; // tell TS compiler that dataName is defined!

          if (!valid) {
            return globalScene.ui.showText(
              `Your ${dataName} data could not be loaded. It may be corrupted.`,
              null,
              () => globalScene.ui.showText("", 0),
              fixedInt(1500),
            );
          }

          globalScene.ui.showText(
            `Your ${dataName} data will be overridden and the page will reload. Proceed?`,
            null,
            () => {
              globalScene.ui.setOverlayMode(
                UiMode.CONFIRM,
                () => {
                  localStorage.setItem(dataKey, encrypt(dataStr, bypassLogin));

                  if (!bypassLogin && dataType < GameDataType.SETTINGS) {
                    updateUserInfo().then(success => {
                      if (!success[0]) {
                        return displayError(
                          `Could not contact the server. Your ${dataName} data could not be imported.`,
                        );
                      }
                      const { trainerId, secretId } = this;
                      let updatePromise: Promise<string | null>;
                      if (dataType === GameDataType.SESSION) {
                        updatePromise = pokerogueApi.savedata.session.update(
                          {
                            slot: slotId,
                            trainerId,
                            secretId,
                            clientSessionId,
                          },
                          dataStr,
                        );
                      } else {
                        updatePromise = pokerogueApi.savedata.system.update(
                          { trainerId, secretId, clientSessionId },
                          dataStr,
                        );
                      }
                      updatePromise.then(error => {
                        if (error) {
                          console.error(error);
                          return displayError(
                            `An error occurred while updating ${dataName} data. Please contact the administrator.`,
                          );
                        }
                        window.location.reload();
                      });
                    });
                  } else {
                    window.location.reload();
                  }
                },
                () => {
                  globalScene.ui.revertMode();
                  globalScene.ui.showText("", 0);
                },
                false,
                -98,
              );
            },
          );
        };
      })((e.target as any).files[0]);

      reader.readAsText((e.target as any).files[0]);
    });
    saveFile.click();
  }

  private initDexData(): void {
    const data: DexData = {};

    for (const species of allSpecies) {
      data[species.speciesId] = {
        seenAttr: 0n,
        caughtAttr: 0n,
        natureAttr: 0,
        seenCount: 0,
        caughtCount: 0,
        hatchedCount: 0,
        ivs: [0, 0, 0, 0, 0, 0],
      };
    }

    const defaultStarterAttr =
      DexAttr.NON_SHINY | DexAttr.MALE | DexAttr.FEMALE | DexAttr.DEFAULT_VARIANT | DexAttr.DEFAULT_FORM;

    const defaultStarterNatures: Nature[] = [];

    globalScene.executeWithSeedOffset(
      () => {
        const neutralNatures = [Nature.HARDY, Nature.DOCILE, Nature.SERIOUS, Nature.BASHFUL, Nature.QUIRKY];
        for (let s = 0; s < defaultStarterSpecies.length; s++) {
          defaultStarterNatures.push(randSeedItem(neutralNatures));
        }
      },
      0,
      "default",
    );

    for (let ds = 0; ds < defaultStarterSpecies.length; ds++) {
      const entry = data[defaultStarterSpecies[ds]] as DexEntry;
      entry.seenAttr = defaultStarterAttr;
      entry.caughtAttr = defaultStarterAttr;
      entry.natureAttr = 1 << (defaultStarterNatures[ds] + 1);
      for (const i in entry.ivs) {
        entry.ivs[i] = 15;
      }
    }

    this.defaultDexData = Object.assign({}, data);
    this.dexData = data;
  }

  private initStarterData(): void {
    const starterData: StarterData = {};

    const starterSpeciesIds = Object.keys(speciesStarterCosts).map(k => Number.parseInt(k) as SpeciesId);

    for (const speciesId of starterSpeciesIds) {
      starterData[speciesId] = {
        moveset: null,
        eggMoves: 0,
        candyCount: 0,
        friendship: 0,
        abilityAttr: defaultStarterSpecies.includes(speciesId) ? AbilityAttr.ABILITY_1 : 0,
        passiveAttr: 0,
        valueReduction: 0,
        classicWinCount: 0,
      };
    }

    this.starterData = starterData;
  }

  setPokemonSeen(pokemon: Pokemon, incrementCount = true, trainer = false): void {
    // Some Mystery Encounters block updates to these stats
    if (
      globalScene.currentBattle?.isBattleMysteryEncounter() &&
      globalScene.currentBattle.mysteryEncounter?.preventGameStatsUpdates
    ) {
      return;
    }
    const dexEntry = this.dexData[pokemon.species.speciesId];
    dexEntry.seenAttr |= pokemon.getDexAttr();
    if (incrementCount) {
      dexEntry.seenCount++;
      this.gameStats.pokemonSeen++;
      if (!trainer && pokemon.species.subLegendary) {
        this.gameStats.subLegendaryPokemonSeen++;
      } else if (!trainer && pokemon.species.legendary) {
        this.gameStats.legendaryPokemonSeen++;
      } else if (!trainer && pokemon.species.mythical) {
        this.gameStats.mythicalPokemonSeen++;
      }
      if (!trainer && pokemon.isShiny()) {
        this.gameStats.shinyPokemonSeen++;
      }
    }
  }

  /**
   *
   * @param pokemon
   * @param incrementCount
   * @param fromEgg
   * @param showMessage
   * @returns `true` if Pokemon catch unlocked a new starter, `false` if Pokemon catch did not unlock a starter
   */
  setPokemonCaught(pokemon: Pokemon, incrementCount = true, fromEgg = false, showMessage = true): Promise<boolean> {
    // If incrementCount === false (not a catch scenario), only update the pokemon's dex data if the Pokemon has already been marked as caught in dex
    // Prevents form changes, nature changes, etc. from unintentionally updating the dex data of a "rental" pokemon
    const speciesRootForm = pokemon.species.getRootSpeciesId();
    if (!incrementCount && !globalScene.gameData.dexData[speciesRootForm].caughtAttr) {
      return Promise.resolve(false);
    }
    return this.setPokemonSpeciesCaught(pokemon, pokemon.species, incrementCount, fromEgg, showMessage);
  }

  /**
   *
   * @param pokemon
   * @param species
   * @param incrementCount
   * @param fromEgg
   * @param showMessage
   * @returns `true` if Pokemon catch unlocked a new starter, `false` if Pokemon catch did not unlock a starter
   */
  setPokemonSpeciesCaught(
    pokemon: Pokemon,
    species: PokemonSpecies,
    incrementCount = true,
    fromEgg = false,
    showMessage = true,
  ): Promise<boolean> {
    return new Promise<boolean>(resolve => {
      const dexEntry = this.dexData[species.speciesId];
      const caughtAttr = dexEntry.caughtAttr;
      const formIndex = pokemon.formIndex;

      // This makes sure that we do not try to unlock data which cannot be unlocked
      const dexAttr = pokemon.getDexAttr() & species.getFullUnlocksData();

      // Mark as caught
      dexEntry.caughtAttr |= dexAttr;

      // If the caught form is a battleform, we want to also mark the base form as caught.
      // This snippet assumes that the base form has formIndex equal to 0, which should be
      // always true except for the case of Urshifu.
      const formKey = pokemon.getFormKey();
      if (formIndex > 0) {
        // In case a Pikachu with formIndex > 0 was unlocked, base form Pichu is also unlocked
        if (pokemon.species.speciesId === SpeciesId.PIKACHU && species.speciesId === SpeciesId.PICHU) {
          dexEntry.caughtAttr |= globalScene.gameData.getFormAttr(0);
        }
        if (pokemon.species.speciesId === SpeciesId.URSHIFU) {
          if (formIndex === 2) {
            dexEntry.caughtAttr |= globalScene.gameData.getFormAttr(0);
          } else if (formIndex === 3) {
            dexEntry.caughtAttr |= globalScene.gameData.getFormAttr(1);
          }
        } else if (pokemon.species.speciesId === SpeciesId.ZYGARDE) {
          if (formIndex === 4) {
            dexEntry.caughtAttr |= globalScene.gameData.getFormAttr(2);
          } else if (formIndex === 5) {
            dexEntry.caughtAttr |= globalScene.gameData.getFormAttr(3);
          }
        } else {
          const allFormChanges = pokemonFormChanges.hasOwnProperty(species.speciesId)
            ? pokemonFormChanges[species.speciesId]
            : [];
          const toCurrentFormChanges = allFormChanges.filter(f => f.formKey === formKey);
          if (toCurrentFormChanges.length > 0) {
            // Needs to do this or Castform can unlock the wrong form, etc.
            dexEntry.caughtAttr |= globalScene.gameData.getFormAttr(0);
          }
        }
      }

      // Unlock ability
      if (speciesStarterCosts.hasOwnProperty(species.speciesId)) {
        this.starterData[species.speciesId].abilityAttr |=
          pokemon.abilityIndex !== 1 || pokemon.species.ability2
            ? 1 << pokemon.abilityIndex
            : AbilityAttr.ABILITY_HIDDEN;
      }

      // Unlock nature
      dexEntry.natureAttr |= 1 << (pokemon.nature + 1);

      const hasPrevolution = pokemonPrevolutions.hasOwnProperty(species.speciesId);
      const newCatch = !caughtAttr;
      const hasNewAttr = (caughtAttr & dexAttr) !== dexAttr;

      if (incrementCount) {
        if (!fromEgg) {
          dexEntry.caughtCount++;
          this.gameStats.pokemonCaught++;
          if (pokemon.species.subLegendary) {
            this.gameStats.subLegendaryPokemonCaught++;
          } else if (pokemon.species.legendary) {
            this.gameStats.legendaryPokemonCaught++;
          } else if (pokemon.species.mythical) {
            this.gameStats.mythicalPokemonCaught++;
          }
          if (pokemon.isShiny()) {
            this.gameStats.shinyPokemonCaught++;
          }
        } else {
          dexEntry.hatchedCount++;
          this.gameStats.pokemonHatched++;
          if (pokemon.species.subLegendary) {
            this.gameStats.subLegendaryPokemonHatched++;
          } else if (pokemon.species.legendary) {
            this.gameStats.legendaryPokemonHatched++;
          } else if (pokemon.species.mythical) {
            this.gameStats.mythicalPokemonHatched++;
          }
          if (pokemon.isShiny()) {
            this.gameStats.shinyPokemonHatched++;
          }
        }

        if (!hasPrevolution && (!globalScene.gameMode.isDaily || hasNewAttr || fromEgg)) {
          this.addStarterCandy(
            species,
            1 * (pokemon.isShiny() ? 5 * (1 << (pokemon.variant ?? 0)) : 1) * (fromEgg || pokemon.isBoss() ? 2 : 1),
          );
        }
      }

      const checkPrevolution = (newStarter: boolean) => {
        if (hasPrevolution) {
          const prevolutionSpecies = pokemonPrevolutions[species.speciesId];
          this.setPokemonSpeciesCaught(
            pokemon,
            getPokemonSpecies(prevolutionSpecies),
            incrementCount,
            fromEgg,
            showMessage,
          ).then(result => resolve(result));
        } else {
          resolve(newStarter);
        }
      };

      if (newCatch && speciesStarterCosts.hasOwnProperty(species.speciesId)) {
        if (!showMessage) {
          resolve(true);
          return;
        }
        globalScene.playSound("level_up_fanfare");
        globalScene.ui.showText(
          i18next.t("battle:addedAsAStarter", { pokemonName: species.name }),
          null,
          () => checkPrevolution(true),
          null,
          true,
        );
      } else {
        checkPrevolution(false);
      }
    });
  }

  incrementRibbonCount(species: PokemonSpecies, forStarter = false): number {
    const speciesIdToIncrement: SpeciesId = species.getRootSpeciesId(forStarter);

    if (!this.starterData[speciesIdToIncrement].classicWinCount) {
      this.starterData[speciesIdToIncrement].classicWinCount = 0;
    }

    if (!this.starterData[speciesIdToIncrement].classicWinCount) {
      globalScene.gameData.gameStats.ribbonsOwned++;
    }

    const ribbonsInStats: number = globalScene.gameData.gameStats.ribbonsOwned;

    if (ribbonsInStats >= 100) {
      globalScene.validateAchv(achvs._100_RIBBONS);
    }
    if (ribbonsInStats >= 75) {
      globalScene.validateAchv(achvs._75_RIBBONS);
    }
    if (ribbonsInStats >= 50) {
      globalScene.validateAchv(achvs._50_RIBBONS);
    }
    if (ribbonsInStats >= 25) {
      globalScene.validateAchv(achvs._25_RIBBONS);
    }
    if (ribbonsInStats >= 10) {
      globalScene.validateAchv(achvs._10_RIBBONS);
    }

    return ++this.starterData[speciesIdToIncrement].classicWinCount;
  }

  /**
   * Adds a candy to the player's game data for a given {@linkcode PokemonSpecies}.
   * Will do nothing if the player does not have the Pokemon owned in their system save data.
   * @param species
   * @param count
   */
  addStarterCandy(species: PokemonSpecies, count: number): void {
    // Only gain candies if the Pokemon has already been marked as caught in dex (ignore "rental" pokemon)
    const speciesRootForm = species.getRootSpeciesId();
    if (globalScene.gameData.dexData[speciesRootForm].caughtAttr) {
      globalScene.candyBar.showStarterSpeciesCandy(species.speciesId, count);
      this.starterData[species.speciesId].candyCount += count;
    }
  }

  /**
   *
   * @param species
   * @param eggMoveIndex
   * @param showMessage Default true. If true, will display message for unlocked egg move
   * @param prependSpeciesToMessage Default false. If true, will change message from "X Egg Move Unlocked!" to "Bulbasaur X Egg Move Unlocked!"
   */
  setEggMoveUnlocked(
    species: PokemonSpecies,
    eggMoveIndex: number,
    showMessage = true,
    prependSpeciesToMessage = false,
  ): Promise<boolean> {
    return new Promise<boolean>(resolve => {
      const speciesId = species.speciesId;
      if (!speciesEggMoves.hasOwnProperty(speciesId) || !speciesEggMoves[speciesId][eggMoveIndex]) {
        resolve(false);
        return;
      }

      if (!this.starterData[speciesId].eggMoves) {
        this.starterData[speciesId].eggMoves = 0;
      }

      const value = 1 << eggMoveIndex;

      if (this.starterData[speciesId].eggMoves & value) {
        resolve(false);
        return;
      }

      this.starterData[speciesId].eggMoves |= value;
      if (!showMessage) {
        resolve(true);
        return;
      }
      globalScene.playSound("level_up_fanfare");
      const moveName = allMoves[speciesEggMoves[speciesId][eggMoveIndex]].name;
      let message = prependSpeciesToMessage ? species.getName() + " " : "";
      message +=
        eggMoveIndex === 3
          ? i18next.t("egg:rareEggMoveUnlock", { moveName: moveName })
          : i18next.t("egg:eggMoveUnlock", { moveName: moveName });

      globalScene.ui.showText(message, null, () => resolve(true), null, true);
    });
  }

  /**
   * Checks whether the root species of a given {@PokemonSpecies} has been unlocked in the dex
   */
  isRootSpeciesUnlocked(species: PokemonSpecies): boolean {
    return !!this.dexData[species.getRootSpeciesId()]?.caughtAttr;
  }

  /**
   * Unlocks the given {@linkcode Nature} for a {@linkcode PokemonSpecies} and its prevolutions.
   * Will fail silently if root species has not been unlocked
   */
  unlockSpeciesNature(species: PokemonSpecies, nature: Nature): void {
    if (!this.isRootSpeciesUnlocked(species)) {
      return;
    }

    //recursively unlock nature for species and prevolutions
    const _unlockSpeciesNature = (speciesId: SpeciesId) => {
      this.dexData[speciesId].natureAttr |= 1 << (nature + 1);
      if (pokemonPrevolutions.hasOwnProperty(speciesId)) {
        _unlockSpeciesNature(pokemonPrevolutions[speciesId]);
      }
    };
    _unlockSpeciesNature(species.speciesId);
  }

  updateSpeciesDexIvs(speciesId: SpeciesId, ivs: number[]): void {
    let dexEntry: DexEntry;
    do {
      dexEntry = globalScene.gameData.dexData[speciesId];
      const dexIvs = dexEntry.ivs;
      for (let i = 0; i < dexIvs.length; i++) {
        if (dexIvs[i] < ivs[i]) {
          dexIvs[i] = ivs[i];
        }
      }
      if (dexIvs.filter(iv => iv === 31).length === 6) {
        globalScene.validateAchv(achvs.PERFECT_IVS);
      }
    } while (pokemonPrevolutions.hasOwnProperty(speciesId) && (speciesId = pokemonPrevolutions[speciesId]));
  }

  getSpeciesCount(dexEntryPredicate: (entry: DexEntry) => boolean): number {
    const dexKeys = Object.keys(this.dexData);
    let speciesCount = 0;
    for (const s of dexKeys) {
      if (dexEntryPredicate(this.dexData[s])) {
        speciesCount++;
      }
    }
    return speciesCount;
  }

  getStarterCount(dexEntryPredicate: (entry: DexEntry) => boolean): number {
    const starterKeys = Object.keys(speciesStarterCosts);
    let starterCount = 0;
    for (const s of starterKeys) {
      const starterDexEntry = this.dexData[s];
      if (dexEntryPredicate(starterDexEntry)) {
        starterCount++;
      }
    }
    return starterCount;
  }

  getSpeciesDefaultDexAttr(species: PokemonSpecies, _forSeen = false, optimistic = false): bigint {
    let ret = 0n;
    const dexEntry = this.dexData[species.speciesId];
    const attr = dexEntry.caughtAttr;
    if (optimistic) {
      if (attr & DexAttr.SHINY) {
        ret |= DexAttr.SHINY;

        if (attr & DexAttr.VARIANT_3) {
          ret |= DexAttr.VARIANT_3;
        } else if (attr & DexAttr.VARIANT_2) {
          ret |= DexAttr.VARIANT_2;
        } else {
          ret |= DexAttr.DEFAULT_VARIANT;
        }
      } else {
        ret |= DexAttr.NON_SHINY;
        ret |= DexAttr.DEFAULT_VARIANT;
      }
    } else {
      // Default to non shiny. Fallback to shiny if it's the only thing that's unlocked
      ret |= attr & DexAttr.NON_SHINY || !(attr & DexAttr.SHINY) ? DexAttr.NON_SHINY : DexAttr.SHINY;

      if (attr & DexAttr.DEFAULT_VARIANT) {
        ret |= DexAttr.DEFAULT_VARIANT;
      } else if (attr & DexAttr.VARIANT_2) {
        ret |= DexAttr.VARIANT_2;
      } else if (attr & DexAttr.VARIANT_3) {
        ret |= DexAttr.VARIANT_3;
      } else {
        ret |= DexAttr.DEFAULT_VARIANT;
      }
    }
    ret |= attr & DexAttr.MALE || !(attr & DexAttr.FEMALE) ? DexAttr.MALE : DexAttr.FEMALE;
    ret |= this.getFormAttr(this.getFormIndex(attr));
    return ret;
  }

  getSpeciesDexAttrProps(_species: PokemonSpecies, dexAttr: bigint): DexAttrProps {
    const shiny = !(dexAttr & DexAttr.NON_SHINY);
    const female = !(dexAttr & DexAttr.MALE);
    let variant: Variant = 0;
    if (dexAttr & DexAttr.DEFAULT_VARIANT) {
      variant = 0;
    } else if (dexAttr & DexAttr.VARIANT_2) {
      variant = 1;
    } else if (dexAttr & DexAttr.VARIANT_3) {
      variant = 2;
    }
    const formIndex = this.getFormIndex(dexAttr);

    return {
      shiny,
      female,
      variant,
      formIndex,
    };
  }

  getStarterSpeciesDefaultAbilityIndex(species: PokemonSpecies): number {
    const abilityAttr = this.starterData[species.speciesId].abilityAttr;
    return abilityAttr & AbilityAttr.ABILITY_1 ? 0 : !species.ability2 || abilityAttr & AbilityAttr.ABILITY_2 ? 1 : 2;
  }

  getSpeciesDefaultNature(species: PokemonSpecies): Nature {
    const dexEntry = this.dexData[species.speciesId];
    for (let n = 0; n < 25; n++) {
      if (dexEntry.natureAttr & (1 << (n + 1))) {
        return n as Nature;
      }
    }
    return 0 as Nature;
  }

  getSpeciesDefaultNatureAttr(species: PokemonSpecies): number {
    return 1 << this.getSpeciesDefaultNature(species);
  }

  getDexAttrLuck(dexAttr: bigint): number {
    return dexAttr & DexAttr.SHINY ? (dexAttr & DexAttr.VARIANT_3 ? 3 : dexAttr & DexAttr.VARIANT_2 ? 2 : 1) : 0;
  }

  getNaturesForAttr(natureAttr = 0): Nature[] {
    const ret: Nature[] = [];
    for (let n = 0; n < 25; n++) {
      if (natureAttr & (1 << (n + 1))) {
        ret.push(n);
      }
    }
    return ret;
  }

  getSpeciesStarterValue(speciesId: SpeciesId): number {
    const baseValue = speciesStarterCosts[speciesId];
    let value = baseValue;

    const decrementValue = (value: number) => {
      if (value > 1) {
        value--;
      } else {
        value /= 2;
      }
      return value;
    };

    for (let v = 0; v < this.starterData[speciesId].valueReduction; v++) {
      value = decrementValue(value);
    }

    const cost = new NumberHolder(value);
    applyChallenges(ChallengeType.STARTER_COST, speciesId, cost);

    return cost.value;
  }

  getFormIndex(attr: bigint): number {
    if (!attr || attr < DexAttr.DEFAULT_FORM) {
      return 0;
    }
    let f = 0;
    while (!(attr & this.getFormAttr(f))) {
      f++;
    }
    return f;
  }

  getFormAttr(formIndex: number): bigint {
    return BigInt(1) << BigInt(7 + formIndex);
  }

  consolidateDexData(dexData: DexData): void {
    for (const k of Object.keys(dexData)) {
      const entry = dexData[k] as DexEntry;
      if (!entry.hasOwnProperty("hatchedCount")) {
        entry.hatchedCount = 0;
      }
      if (!entry.hasOwnProperty("natureAttr") || (entry.caughtAttr && !entry.natureAttr)) {
        entry.natureAttr = this.defaultDexData?.[k].natureAttr || 1 << randInt(25, 1);
      }
    }
  }

  migrateStarterAbilities(systemData: SystemSaveData, initialStarterData?: StarterData): void {
    const starterIds = Object.keys(this.starterData).map(s => Number.parseInt(s) as SpeciesId);
    const starterData = initialStarterData || systemData.starterData;
    const dexData = systemData.dexData;
    for (const s of starterIds) {
      const dexAttr = dexData[s].caughtAttr;
      starterData[s].abilityAttr =
        (dexAttr & DexAttr.DEFAULT_VARIANT ? AbilityAttr.ABILITY_1 : 0) |
        (dexAttr & DexAttr.VARIANT_2 ? AbilityAttr.ABILITY_2 : 0) |
        (dexAttr & DexAttr.VARIANT_3 ? AbilityAttr.ABILITY_HIDDEN : 0);
      if (dexAttr) {
        if (!(dexAttr & DexAttr.DEFAULT_VARIANT)) {
          dexData[s].caughtAttr ^= DexAttr.DEFAULT_VARIANT;
        }
        if (dexAttr & DexAttr.VARIANT_2) {
          dexData[s].caughtAttr ^= DexAttr.VARIANT_2;
        }
        if (dexAttr & DexAttr.VARIANT_3) {
          dexData[s].caughtAttr ^= DexAttr.VARIANT_3;
        }
      }
    }
  }
}<|MERGE_RESOLUTION|>--- conflicted
+++ resolved
@@ -191,57 +191,6 @@
   isFavorite: boolean;
 }
 
-<<<<<<< HEAD
-export const DexAttr = {
-  GENDERLESS: 0n,
-  NON_SHINY: 1n,
-  SHINY: 2n,
-  MALE: 4n,
-  FEMALE: 8n,
-  DEFAULT_VARIANT: 16n,
-  VARIANT_2: 32n,
-  VARIANT_3: 64n,
-  DEFAULT_FORM: 128n,
-};
-
-export const AbilityAttr = {
-  ABILITY_1: 1,
-  ABILITY_2: 2,
-  ABILITY_HIDDEN: 4,
-};
-
-// the latest data saved/loaded for the Starter Preferences. Required to reduce read/writes. Initialize as "{}", since this is the default value and no data needs to be stored if present.
-// if they ever add private static variables, move this into StarterPrefs
-const StarterPrefers_DEFAULT: string = "{}";
-let StarterPrefers_private_latest: string = StarterPrefers_DEFAULT;
-
-// called on starter selection show once
-export function loadStarterPreferences(): StarterPreferences {
-  return JSON.parse(
-    (StarterPrefers_private_latest =
-      localStorage.getItem(`starterPrefs_${loggedInUser?.username}`) || StarterPrefers_DEFAULT),
-  );
-}
-
-// called on starter selection clear, always
-export function saveStarterPreferences(prefs: StarterPreferences): void {
-  const pStr: string = JSON.stringify(prefs);
-  if (pStr !== StarterPrefers_private_latest) {
-    // something changed, store the update
-    localStorage.setItem(`starterPrefs_${loggedInUser?.username}`, pStr);
-    // update the latest prefs
-    StarterPrefers_private_latest = pStr;
-  }
-}
-// This is its own class as StarterPreferences...
-// - don't need to be loaded on startup
-// - isn't stored with other data
-// - don't require to be encrypted
-// - shouldn't require calls outside of the starter selection
-export class StarterPrefs {}
-
-=======
->>>>>>> 4b70fab6
 export interface StarterDataEntry {
   moveset: StarterMoveset | StarterFormMoveData | null;
   eggMoves: number;
