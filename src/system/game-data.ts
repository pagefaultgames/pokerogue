--- conflicted
+++ resolved
@@ -745,10 +745,6 @@
 
           scene.arena.terrain = sessionData.arena.terrain;
           scene.arena.eventTarget.dispatchEvent(new TerrainChangedEvent(null, scene.arena.terrain?.terrainType, scene.arena.terrain?.turnsLeft));
-<<<<<<< HEAD
-
-=======
->>>>>>> 19885e05
           // TODO
           //scene.arena.tags = sessionData.arena.tags;
 
