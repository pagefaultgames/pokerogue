import type { ArenaTag } from "#data/arena-tag";
<<<<<<< HEAD
import { loadArenaTag } from "#data/arena-tag";
import type { SerializedPositionalTag } from "#data/positional-tags/load-positional-tag";
=======
import { loadArenaTag, SerializableArenaTag } from "#data/arena-tag";
>>>>>>> 069e8a47
import { Terrain } from "#data/terrain";
import { Weather } from "#data/weather";
import type { BiomeId } from "#enums/biome-id";
import { Arena } from "#field/arena";
import type { ArenaTagTypeData } from "#types/arena-tags";
import type { NonFunctionProperties } from "#types/type-helpers";

export interface SerializedArenaData {
  biome: BiomeId;
  weather: NonFunctionProperties<Weather> | null;
  terrain: NonFunctionProperties<Terrain> | null;
  tags?: ArenaTagTypeData[];
  playerTerasUsed?: number;
}

export class ArenaData {
  public biome: BiomeId;
  public weather: Weather | null;
  public terrain: Terrain | null;
  public tags: ArenaTag[];
  public positionalTags: SerializedPositionalTag[] = [];
  public playerTerasUsed: number;

  constructor(source: Arena | SerializedArenaData) {
    // Exclude any unserializable tags from the serialized data (such as ones only lasting 1 turn).
    // NOTE: The filter has to be done _after_ map, data loaded from `ArenaTagTypeData`
    // is not yet an instance of `ArenaTag`
    this.tags =
      source.tags
        ?.map((t: ArenaTag | ArenaTagTypeData) => loadArenaTag(t))
        ?.filter((tag): tag is SerializableArenaTag => tag instanceof SerializableArenaTag) ?? [];

    this.playerTerasUsed = source.playerTerasUsed ?? 0;

    if (source instanceof Arena) {
      this.biome = source.biomeType;
      this.weather = source.weather;
      this.terrain = source.terrain;
      return;
    }

<<<<<<< HEAD
    this.positionalTags = (sourceArena ? sourceArena.positionalTagManager.tags : source.positionalTags) ?? [];
=======
    this.biome = source.biome;
    this.weather = source.weather ? new Weather(source.weather.weatherType, source.weather.turnsLeft) : null;
    this.terrain = source.terrain ? new Terrain(source.terrain.terrainType, source.terrain.turnsLeft) : null;
>>>>>>> 069e8a47
  }
}<|MERGE_RESOLUTION|>--- conflicted
+++ resolved
@@ -1,10 +1,6 @@
 import type { ArenaTag } from "#data/arena-tag";
-<<<<<<< HEAD
-import { loadArenaTag } from "#data/arena-tag";
+import { loadArenaTag, SerializableArenaTag } from "#data/arena-tag";
 import type { SerializedPositionalTag } from "#data/positional-tags/load-positional-tag";
-=======
-import { loadArenaTag, SerializableArenaTag } from "#data/arena-tag";
->>>>>>> 069e8a47
 import { Terrain } from "#data/terrain";
 import { Weather } from "#data/weather";
 import type { BiomeId } from "#enums/biome-id";
@@ -38,6 +34,7 @@
         ?.filter((tag): tag is SerializableArenaTag => tag instanceof SerializableArenaTag) ?? [];
 
     this.playerTerasUsed = source.playerTerasUsed ?? 0;
+    this.positionalTags = (sourceArena ? sourceArena.positionalTagManager.tags : source.positionalTags) ?? [];
 
     if (source instanceof Arena) {
       this.biome = source.biomeType;
@@ -46,12 +43,8 @@
       return;
     }
 
-<<<<<<< HEAD
-    this.positionalTags = (sourceArena ? sourceArena.positionalTagManager.tags : source.positionalTags) ?? [];
-=======
     this.biome = source.biome;
     this.weather = source.weather ? new Weather(source.weather.weatherType, source.weather.turnsLeft) : null;
     this.terrain = source.terrain ? new Terrain(source.terrain.terrainType, source.terrain.turnsLeft) : null;
->>>>>>> 069e8a47
   }
 }