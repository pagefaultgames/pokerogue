--- conflicted
+++ resolved
@@ -5,11 +5,8 @@
 import { hasTouchscreen } from "../touch-controls";
 import { updateWindowType } from "../ui/ui-theme";
 import { PlayerGender } from "./game-data";
-<<<<<<< HEAD
 import { CandyUpgradeNotificationChangedEvent } from "#app/battle-scene-events.js";
-=======
 import { MoneyFormat } from "../enums/money-format";
->>>>>>> 99835c27
 
 export enum Setting {
   Game_Speed = "GAME_SPEED",
@@ -22,12 +19,9 @@
   Window_Type = "WINDOW_TYPE",
   Tutorials = "TUTORIALS",
   Enable_Retries = "ENABLE_RETRIES",
-<<<<<<< HEAD
   Candy_Upgrade_Notification = "CANDY_UPGRADE_NOTIFICATION",
   Candy_Upgrade_Display = "CANDY_UPGRADE_DISPLAY",
-=======
   Money_Format = "MONEY_FORMAT",
->>>>>>> 99835c27
   Sprite_Set = "SPRITE_SET",
   Move_Animations = "MOVE_ANIMATIONS",
   Show_Stats_on_Level_Up = "SHOW_LEVEL_UP_STATS",
@@ -61,12 +55,9 @@
   [Setting.Window_Type]: new Array(5).fill(null).map((_, i) => (i + 1).toString()),
   [Setting.Tutorials]: ["Off", "On"],
   [Setting.Enable_Retries]: ["Off", "On"],
-<<<<<<< HEAD
   [Setting.Candy_Upgrade_Notification]: ["Off", "Passives Only", "On"],
   [Setting.Candy_Upgrade_Display]: ["Icon", "Animation"],
-=======
   [Setting.Money_Format]: ["Normal", "Abbreviated"],
->>>>>>> 99835c27
   [Setting.Sprite_Set]: ["Consistent", "Mixed Animated"],
   [Setting.Move_Animations]: ["Off", "On"],
   [Setting.Show_Stats_on_Level_Up]: ["Off", "On"],
@@ -92,12 +83,9 @@
   [Setting.Window_Type]: 0,
   [Setting.Tutorials]: 1,
   [Setting.Enable_Retries]: 0,
-<<<<<<< HEAD
   [Setting.Candy_Upgrade_Notification]: 0,
   [Setting.Candy_Upgrade_Display]: 0,
-=======
   [Setting.Money_Format]: 0,
->>>>>>> 99835c27
   [Setting.Sprite_Set]: 0,
   [Setting.Move_Animations]: 1,
   [Setting.Show_Stats_on_Level_Up]: 1,
@@ -146,7 +134,6 @@
   case Setting.Enable_Retries:
     scene.enableRetries = settingOptions[setting][value] === "On";
     break;
-<<<<<<< HEAD
   case Setting.Candy_Upgrade_Notification:
     if (scene.candyUpgradeNotification === value) {
       break;
@@ -157,7 +144,6 @@
     break;
   case Setting.Candy_Upgrade_Display:
     scene.candyUpgradeDisplay = value;
-=======
   case Setting.Money_Format:
     switch (settingOptions[setting][value]) {
     case "Normal":
@@ -168,7 +154,6 @@
       break;
     }
     scene.updateMoneyText(false);
->>>>>>> 99835c27
     break;
   case Setting.Sprite_Set:
     scene.experimentalSprites = !!value;
