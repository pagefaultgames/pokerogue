import i18next from "i18next";
import BattleScene from "../battle-scene";
import { hasTouchscreen } from "../touch-controls";
import { updateWindowType } from "../ui/ui-theme";
import { PlayerGender } from "./game-data";
<<<<<<< HEAD
import { Mode } from "../ui/ui";
import SettingsUiHandler from "../ui/settings/settings-ui-handler";
=======
import { CandyUpgradeNotificationChangedEvent } from "#app/battle-scene-events.js";
import { MoneyFormat } from "../enums/money-format";
>>>>>>> dc8672b2

export enum Setting {
  Game_Speed = "GAME_SPEED",
  Master_Volume = "MASTER_VOLUME",
  BGM_Volume = "BGM_VOLUME",
  SE_Volume = "SE_VOLUME",
  Language = "LANGUAGE",
  Damage_Numbers = "DAMAGE_NUMBERS",
  UI_Theme = "UI_THEME",
  Window_Type = "WINDOW_TYPE",
  Tutorials = "TUTORIALS",
  Enable_Retries = "ENABLE_RETRIES",
  Candy_Upgrade_Notification = "CANDY_UPGRADE_NOTIFICATION",
  Candy_Upgrade_Display = "CANDY_UPGRADE_DISPLAY",
  Money_Format = "MONEY_FORMAT",
  Sprite_Set = "SPRITE_SET",
  Move_Animations = "MOVE_ANIMATIONS",
  Show_Stats_on_Level_Up = "SHOW_LEVEL_UP_STATS",
  EXP_Gains_Speed = "EXP_GAINS_SPEED",
  EXP_Party_Display = "EXP_PARTY_DISPLAY",
  HP_Bar_Speed = "HP_BAR_SPEED",
  Fusion_Palette_Swaps = "FUSION_PALETTE_SWAPS",
  Player_Gender = "PLAYER_GENDER",
  Touch_Controls = "TOUCH_CONTROLS",
  Vibration = "VIBRATION"
}

export interface SettingOptions {
  [key: string]: string[]
}

export interface SettingDefaults {
  [key: string]: integer
}

export const settingOptions: SettingOptions = {
  [Setting.Game_Speed]: ["1x", "1.25x", "1.5x", "2x", "2.5x", "3x", "4x", "5x"],
  [Setting.Master_Volume]: new Array(11).fill(null).map((_, i) => i ? (i * 10).toString() : "Mute"),
  [Setting.BGM_Volume]: new Array(11).fill(null).map((_, i) => i ? (i * 10).toString() : "Mute"),
  [Setting.SE_Volume]: new Array(11).fill(null).map((_, i) => i ? (i * 10).toString() : "Mute"),
  [Setting.Language]: ["English", "Change"],
  [Setting.Damage_Numbers]: ["Off", "Simple", "Fancy"],
  [Setting.UI_Theme]: ["Default", "Legacy"],
  [Setting.Window_Type]: new Array(5).fill(null).map((_, i) => (i + 1).toString()),
  [Setting.Tutorials]: ["Off", "On"],
  [Setting.Enable_Retries]: ["Off", "On"],
  [Setting.Candy_Upgrade_Notification]: ["Off", "Passives Only", "On"],
  [Setting.Candy_Upgrade_Display]: ["Icon", "Animation"],
  [Setting.Money_Format]: ["Normal", "Abbreviated"],
  [Setting.Sprite_Set]: ["Consistent", "Mixed Animated"],
  [Setting.Move_Animations]: ["Off", "On"],
  [Setting.Show_Stats_on_Level_Up]: ["Off", "On"],
  [Setting.EXP_Gains_Speed]: ["Normal", "Fast", "Faster", "Skip"],
  [Setting.EXP_Party_Display]: ["Normal", "Level Up Notification", "Skip"],
  [Setting.HP_Bar_Speed]: ["Normal", "Fast", "Faster", "Instant"],
  [Setting.Fusion_Palette_Swaps]: ["Off", "On"],
  [Setting.Player_Gender]: ["Boy", "Girl"],
  [Setting.Touch_Controls]: ["Auto", "Disabled"],
  [Setting.Vibration]: ["Auto", "Disabled"]
};

export const settingDefaults: SettingDefaults = {
  [Setting.Game_Speed]: 3,
  [Setting.Master_Volume]: 5,
  [Setting.BGM_Volume]: 10,
  [Setting.SE_Volume]: 10,
  [Setting.Language]: 0,
  [Setting.Damage_Numbers]: 0,
  [Setting.UI_Theme]: 0,
  [Setting.Window_Type]: 0,
  [Setting.Tutorials]: 1,
  [Setting.Enable_Retries]: 0,
  [Setting.Candy_Upgrade_Notification]: 0,
  [Setting.Candy_Upgrade_Display]: 0,
  [Setting.Money_Format]: 0,
  [Setting.Sprite_Set]: 0,
  [Setting.Move_Animations]: 1,
  [Setting.Show_Stats_on_Level_Up]: 1,
  [Setting.EXP_Gains_Speed]: 0,
  [Setting.EXP_Party_Display]: 0,
  [Setting.HP_Bar_Speed]: 0,
  [Setting.Fusion_Palette_Swaps]: 1,
  [Setting.Player_Gender]: 0,
  [Setting.Touch_Controls]: 0,
  [Setting.Vibration]: 0
};

export const reloadSettings: Setting[] = [Setting.UI_Theme, Setting.Language, Setting.Sprite_Set, Setting.Candy_Upgrade_Display];

export function setSetting(scene: BattleScene, setting: Setting, value: integer): boolean {
  switch (setting) {
  case Setting.Game_Speed:
    scene.gameSpeed = parseFloat(settingOptions[setting][value].replace("x", ""));
    break;
  case Setting.Master_Volume:
    scene.masterVolume = value ? parseInt(settingOptions[setting][value]) * 0.01 : 0;
    scene.updateSoundVolume();
    break;
  case Setting.BGM_Volume:
    scene.bgmVolume = value ? parseInt(settingOptions[setting][value]) * 0.01 : 0;
    scene.updateSoundVolume();
    break;
  case Setting.SE_Volume:
    scene.seVolume = value ? parseInt(settingOptions[setting][value]) * 0.01 : 0;
    scene.updateSoundVolume();
    break;
  case Setting.Damage_Numbers:
    scene.damageNumbersMode = value;
    break;
  case Setting.UI_Theme:
    scene.uiTheme = value;
    break;
  case Setting.Window_Type:
    updateWindowType(scene, parseInt(settingOptions[setting][value]));
    break;
  case Setting.Tutorials:
    scene.enableTutorials = settingOptions[setting][value] === "On";
    break;
  case Setting.Enable_Retries:
    scene.enableRetries = settingOptions[setting][value] === "On";
    break;
  case Setting.Candy_Upgrade_Notification:
    if (scene.candyUpgradeNotification === value) {
      break;
    }

    scene.candyUpgradeNotification = value;
    scene.eventTarget.dispatchEvent(new CandyUpgradeNotificationChangedEvent(value));
    break;
  case Setting.Candy_Upgrade_Display:
    scene.candyUpgradeDisplay = value;
  case Setting.Money_Format:
    switch (settingOptions[setting][value]) {
    case "Normal":
      scene.moneyFormat = MoneyFormat.NORMAL;
      break;
    case "Abbreviated":
      scene.moneyFormat = MoneyFormat.ABBREVIATED;
      break;
    }
    scene.updateMoneyText(false);
    break;
  case Setting.Sprite_Set:
    scene.experimentalSprites = !!value;
    if (value) {
      scene.initExpSprites();
    }
    break;
  case Setting.Move_Animations:
    scene.moveAnimations = settingOptions[setting][value] === "On";
    break;
  case Setting.Show_Stats_on_Level_Up:
    scene.showLevelUpStats = settingOptions[setting][value] === "On";
    break;
  case Setting.EXP_Gains_Speed:
    scene.expGainsSpeed = value;
    break;
  case Setting.EXP_Party_Display:
    scene.expParty = value;
    break;
  case Setting.HP_Bar_Speed:
    scene.hpBarSpeed = value;
    break;
  case Setting.Fusion_Palette_Swaps:
    scene.fusionPaletteSwaps = !!value;
    break;
  case Setting.Player_Gender:
    if (scene.gameData) {
      const female = settingOptions[setting][value] === "Girl";
      scene.gameData.gender = female ? PlayerGender.FEMALE : PlayerGender.MALE;
      scene.trainer.setTexture(scene.trainer.texture.key.replace(female ? "m" : "f", female ? "f" : "m"));
    } else {
      return false;
    }
    break;
  case Setting.Touch_Controls:
    scene.enableTouchControls = settingOptions[setting][value] !== "Disabled" && hasTouchscreen();
    const touchControls = document.getElementById("touchControls");
    if (touchControls) {
      touchControls.classList.toggle("visible", scene.enableTouchControls);
    }
    break;
  case Setting.Vibration:
    scene.enableVibration = settingOptions[setting][value] !== "Disabled" && hasTouchscreen();
    break;
  case Setting.Language:
    if (value) {
      if (scene.ui) {
        const cancelHandler = () => {
          scene.ui.revertMode();
          (scene.ui.getHandler() as SettingsUiHandler).setOptionCursor(Object.values(Setting).indexOf(Setting.Language), 0, true);
        };
        const changeLocaleHandler = (locale: string): boolean => {
          try {
            i18next.changeLanguage(locale);
            localStorage.setItem("prLang", locale);
            cancelHandler();
            // Reload the whole game to apply the new locale since also some constants are translated
            window.location.reload();
            return true;
          } catch (error) {
            console.error("Error changing locale:", error);
            return false;
          }
        };
        scene.ui.setOverlayMode(Mode.OPTION_SELECT, {
          options: [
            {
              label: "English",
              handler: () => changeLocaleHandler("en")
            },
            {
              label: "Español",
              handler: () => changeLocaleHandler("es")
            },
            {
              label: "Italiano",
              handler: () => changeLocaleHandler("it")
            },
            {
              label: "Français",
              handler: () => changeLocaleHandler("fr")
            },
            {
              label: "Deutsch",
              handler: () => changeLocaleHandler("de")
            },
            {
              label: "Português (BR)",
              handler: () => changeLocaleHandler("pt_BR")
            },
            {
              label: "简体中文",
              handler: () => changeLocaleHandler("zh_CN")
            },
            {
              label: "繁體中文",
              handler: () => changeLocaleHandler("zh_TW")
            },
            {
              label: "Cancel",
              handler: () => cancelHandler()
            }
          ],
          maxOptions: 7
        });
        return false;
      }
    }
    break;
  }

  return true;
}<|MERGE_RESOLUTION|>--- conflicted
+++ resolved
@@ -1,15 +1,12 @@
+import SettingsUiHandler from "#app/ui/settings-ui-handler";
+import { Mode } from "#app/ui/ui";
 import i18next from "i18next";
 import BattleScene from "../battle-scene";
 import { hasTouchscreen } from "../touch-controls";
 import { updateWindowType } from "../ui/ui-theme";
 import { PlayerGender } from "./game-data";
-<<<<<<< HEAD
-import { Mode } from "../ui/ui";
-import SettingsUiHandler from "../ui/settings/settings-ui-handler";
-=======
 import { CandyUpgradeNotificationChangedEvent } from "#app/battle-scene-events.js";
 import { MoneyFormat } from "../enums/money-format";
->>>>>>> dc8672b2
 
 export enum Setting {
   Game_Speed = "GAME_SPEED",
