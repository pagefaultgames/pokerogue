--- conflicted
+++ resolved
@@ -152,11 +152,7 @@
       scene.gamepadSupport = settingOptions[setting][value] !== 'Disabled';
       break;
     case Setting.Swap_A_and_B:
-<<<<<<< HEAD
-      scene.setGamepadConfirm(settingOptions[setting][value] !== 'Enabled');
-=======
       scene.abSwapped = settingOptions[setting][value] !== 'Disabled';
->>>>>>> c41546b6
       break;
     case Setting.Touch_Controls:
       scene.enableTouchControls = settingOptions[setting][value] !== 'Disabled' && hasTouchscreen();
