import i18next from "i18next";
import BattleScene from "../battle-scene";
import { hasTouchscreen } from "../touch-controls";
import { updateWindowType } from "../ui/ui-theme";
import { PlayerGender } from "./game-data";
import { Mode } from "#app/ui/ui";
import SettingsUiHandler from "#app/ui/settings-ui-handler";

export enum Setting {
  Game_Speed = "GAME_SPEED",
  Master_Volume = "MASTER_VOLUME",
  BGM_Volume = "BGM_VOLUME",
  SE_Volume = "SE_VOLUME",
  Language = "LANGUAGE",
  Damage_Numbers = "DAMAGE_NUMBERS",
  UI_Theme = "UI_THEME",
  Window_Type = "WINDOW_TYPE",
  Tutorials = "TUTORIALS",
  Enable_Retries = "ENABLE_RETRIES",
  Sprite_Set = "SPRITE_SET",
  Move_Animations = "MOVE_ANIMATIONS",
  Show_Stats_on_Level_Up = "SHOW_LEVEL_UP_STATS",
  EXP_Gains_Speed = "EXP_GAINS_SPEED",
  HP_Bar_Speed = "HP_BAR_SPEED",
  Fusion_Palette_Swaps = "FUSION_PALETTE_SWAPS",
  Player_Gender = "PLAYER_GENDER",
  Touch_Controls = "TOUCH_CONTROLS",
  Vibration = "VIBRATION"
}

export interface SettingOptions {
  [key: string]: string[]
}

export interface SettingDefaults {
  [key: string]: integer
}

export const settingOptions: SettingOptions = {
  [Setting.Game_Speed]: [ '1x', '1.25x', '1.5x', '2x', '2.5x', '3x', '4x', '5x' ],
  [Setting.Master_Volume]: new Array(11).fill(null).map((_, i) => i ? (i * 10).toString() : 'Mute'),
  [Setting.BGM_Volume]: new Array(11).fill(null).map((_, i) => i ? (i * 10).toString() : 'Mute'),
  [Setting.SE_Volume]: new Array(11).fill(null).map((_, i) => i ? (i * 10).toString() : 'Mute'),
  [Setting.Language]: [ 'English', 'Change' ],
  [Setting.Damage_Numbers]: [ 'Off', 'Simple', 'Fancy' ],
  [Setting.UI_Theme]: [ 'Default', 'Legacy' ],
  [Setting.Window_Type]: new Array(5).fill(null).map((_, i) => (i + 1).toString()),
  [Setting.Tutorials]: [ 'Off', 'On' ],
  [Setting.Enable_Retries]: [ 'Off', 'On' ],
  [Setting.Sprite_Set]: [ 'Consistent', 'Mixed Animated' ],
  [Setting.Move_Animations]: [ 'Off', 'On' ],
  [Setting.Show_Stats_on_Level_Up]: [ 'Off', 'On' ],
  [Setting.EXP_Gains_Speed]: [ 'Normal', 'Fast', 'Faster', 'Skip' ],
  [Setting.HP_Bar_Speed]: [ 'Normal', 'Fast', 'Faster', 'Instant' ],
  [Setting.Fusion_Palette_Swaps]: [ 'Off', 'On' ],
  [Setting.Player_Gender]: [ 'Boy', 'Girl' ],
  [Setting.Touch_Controls]: [ 'Auto', 'Disabled' ],
  [Setting.Vibration]: [ 'Auto', 'Disabled' ]
};

export const settingDefaults: SettingDefaults = {
  [Setting.Game_Speed]: 3,
  [Setting.Master_Volume]: 5,
  [Setting.BGM_Volume]: 10,
  [Setting.SE_Volume]: 10,
  [Setting.Language]: 0,
  [Setting.Damage_Numbers]: 0,
  [Setting.UI_Theme]: 0,
  [Setting.Window_Type]: 0,
  [Setting.Tutorials]: 1,
  [Setting.Enable_Retries]: 0,
  [Setting.Sprite_Set]: 0,
  [Setting.Move_Animations]: 1,
  [Setting.Show_Stats_on_Level_Up]: 1,
  [Setting.EXP_Gains_Speed]: 0,
  [Setting.HP_Bar_Speed]: 0,
  [Setting.Fusion_Palette_Swaps]: 1,
  [Setting.Player_Gender]: 0,
  [Setting.Touch_Controls]: 0,
  [Setting.Vibration]: 0
};

export const reloadSettings: Setting[] = [ Setting.UI_Theme, Setting.Language, Setting.Sprite_Set ];

export function setSetting(scene: BattleScene, setting: Setting, value: integer): boolean {
  switch (setting) {
    case Setting.Game_Speed:
      scene.gameSpeed = parseFloat(settingOptions[setting][value].replace('x', ''));
      break;
    case Setting.Master_Volume:
      scene.masterVolume = value ? parseInt(settingOptions[setting][value]) * 0.01 : 0;
      scene.updateSoundVolume();
      break;
    case Setting.BGM_Volume:
      scene.bgmVolume = value ? parseInt(settingOptions[setting][value]) * 0.01 : 0;
      scene.updateSoundVolume();
      break;
    case Setting.SE_Volume:
      scene.seVolume = value ? parseInt(settingOptions[setting][value]) * 0.01 : 0;
      scene.updateSoundVolume();
      break;
    case Setting.Damage_Numbers:
      scene.damageNumbersMode = value;
      break;
    case Setting.UI_Theme:
      scene.uiTheme = value;
      break;
    case Setting.Window_Type:
      updateWindowType(scene, parseInt(settingOptions[setting][value]));
      break;
    case Setting.Tutorials:
      scene.enableTutorials = settingOptions[setting][value] === 'On';
      break;
    case Setting.Enable_Retries:
      scene.enableRetries = settingOptions[setting][value] === 'On';
      break;
    case Setting.Sprite_Set:
      scene.experimentalSprites = !!value;
      if (value)
        scene.initExpSprites();
      break;
    case Setting.Move_Animations:
      scene.moveAnimations = settingOptions[setting][value] === 'On';
      break;
    case Setting.Show_Stats_on_Level_Up:
      scene.showLevelUpStats = settingOptions[setting][value] === 'On';
      break;
    case Setting.EXP_Gains_Speed:
      scene.expGainsSpeed = value;
      break;
    case Setting.HP_Bar_Speed:
      scene.hpBarSpeed = value;
      break;
    case Setting.Fusion_Palette_Swaps:
      scene.fusionPaletteSwaps = !!value;
      break;
    case Setting.Player_Gender:
      if (scene.gameData) {
        const female = settingOptions[setting][value] === 'Girl';
        scene.gameData.gender = female ? PlayerGender.FEMALE : PlayerGender.MALE;
        scene.trainer.setTexture(scene.trainer.texture.key.replace(female ? 'm' : 'f', female ? 'f' : 'm'));
      } else
        return false;
      break;
<<<<<<< HEAD
=======
    case Setting.Gamepad_Support:
      // if we change the value of the gamepad support, we call a method in the inputController to
      // activate or deactivate the controller listener
      scene.inputController.setGamepadSupport(settingOptions[setting][value] !== 'Disabled');
      break;
    case Setting.Swap_A_and_B:
      scene.abSwapped = settingOptions[setting][value] !== 'Disabled';
      break;
>>>>>>> 22a73642
    case Setting.Touch_Controls:
      scene.enableTouchControls = settingOptions[setting][value] !== 'Disabled' && hasTouchscreen();
      const touchControls = document.getElementById('touchControls');
      if (touchControls)
        touchControls.classList.toggle('visible', scene.enableTouchControls);
      break;
    case Setting.Vibration:
      scene.enableVibration = settingOptions[setting][value] !== 'Disabled' && hasTouchscreen();
      break;
    case Setting.Language:
      if (value) {
        if (scene.ui) {
          const cancelHandler = () => {
            scene.ui.revertMode();
            (scene.ui.getHandler() as SettingsUiHandler).setOptionCursor(Object.values(Setting).indexOf(Setting.Language), 0, true);
          };
          const changeLocaleHandler = (locale: string) => {
            i18next.changeLanguage(locale);
            localStorage.setItem('prLang', locale);
            cancelHandler();
            scene.reset(true, false, true);
          };
          scene.ui.setOverlayMode(Mode.OPTION_SELECT, {
            options: [
              {
                label: 'English',
                handler: () => changeLocaleHandler('en')
              },
              {
                label: 'Español',
                handler: () => changeLocaleHandler('es')
              },
              {
                label: 'Italiano',
                handler: () => changeLocaleHandler('it')
              },
              {
                label: 'Français',
                handler: () => changeLocaleHandler('fr')
              },
              {
                label: 'Deutsch',
                handler: () => changeLocaleHandler('de')
              },
              {
                label: '简体中文',
                handler: () => changeLocaleHandler('zh_CN')
              },
              {
                label: 'Cancel',
                handler: () => cancelHandler()
              }
            ]
          });
          return false;
        }
      }
      break;
  }

  return true;
}<|MERGE_RESOLUTION|>--- conflicted
+++ resolved
@@ -142,8 +142,6 @@
       } else
         return false;
       break;
-<<<<<<< HEAD
-=======
     case Setting.Gamepad_Support:
       // if we change the value of the gamepad support, we call a method in the inputController to
       // activate or deactivate the controller listener
@@ -152,7 +150,6 @@
     case Setting.Swap_A_and_B:
       scene.abSwapped = settingOptions[setting][value] !== 'Disabled';
       break;
->>>>>>> 22a73642
     case Setting.Touch_Controls:
       scene.enableTouchControls = settingOptions[setting][value] !== 'Disabled' && hasTouchscreen();
       const touchControls = document.getElementById('touchControls');
