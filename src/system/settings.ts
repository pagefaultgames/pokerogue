<<<<<<< HEAD
=======
import { Mode } from "#app/ui/ui";
import i18next from "i18next";
>>>>>>> 060b1b2c
import BattleScene from "../battle-scene";
import { CandyUpgradeNotificationChangedEvent } from "#app/battle-scene-events.js";
import { Mode } from "#app/ui/ui";
import { MoneyFormat } from "../enums/money-format";
<<<<<<< HEAD
import { PlayerGender } from "./game-data";
import SettingsUiHandler from "#app/ui/settings-ui-handler";
import { hasTouchscreen } from "../touch-controls";
import i18next from "i18next";
import { updateWindowType } from "../ui/ui-theme";
=======
import SettingsUiHandler from "#app/ui/settings/settings-ui-handler";
>>>>>>> 060b1b2c

export enum Setting {
  Game_Speed = "GAME_SPEED",
  Master_Volume = "MASTER_VOLUME",
  BGM_Volume = "BGM_VOLUME",
  SE_Volume = "SE_VOLUME",
  Language = "LANGUAGE",
  Damage_Numbers = "DAMAGE_NUMBERS",
  UI_Theme = "UI_THEME",
  Window_Type = "WINDOW_TYPE",
  Tutorials = "TUTORIALS",
  Enable_Retries = "ENABLE_RETRIES",
  Candy_Upgrade_Notification = "CANDY_UPGRADE_NOTIFICATION",
  Candy_Upgrade_Display = "CANDY_UPGRADE_DISPLAY",
  Money_Format = "MONEY_FORMAT",
  Sprite_Set = "SPRITE_SET",
  Move_Animations = "MOVE_ANIMATIONS",
  Show_Moveset_Flyout = "SHOW_MOVESET_FLYOUT",
  Show_Stats_on_Level_Up = "SHOW_LEVEL_UP_STATS",
  EXP_Gains_Speed = "EXP_GAINS_SPEED",
  EXP_Party_Display = "EXP_PARTY_DISPLAY",
  HP_Bar_Speed = "HP_BAR_SPEED",
  Fusion_Palette_Swaps = "FUSION_PALETTE_SWAPS",
  Player_Gender = "PLAYER_GENDER",
  Touch_Controls = "TOUCH_CONTROLS",
  Vibration = "VIBRATION"
}

export interface SettingOptions {
  [key: string]: string[]
}

export interface SettingDefaults {
  [key: string]: integer
}

export const settingOptions: SettingOptions = {
  [Setting.Game_Speed]: ["1x", "1.25x", "1.5x", "2x", "2.5x", "3x", "4x", "5x"],
  [Setting.Master_Volume]: new Array(11).fill(null).map((_, i) => i ? (i * 10).toString() : "Mute"),
  [Setting.BGM_Volume]: new Array(11).fill(null).map((_, i) => i ? (i * 10).toString() : "Mute"),
  [Setting.SE_Volume]: new Array(11).fill(null).map((_, i) => i ? (i * 10).toString() : "Mute"),
  [Setting.Language]: ["English", "Change"],
  [Setting.Damage_Numbers]: ["Off", "Simple", "Fancy"],
  [Setting.UI_Theme]: ["Default", "Legacy"],
  [Setting.Window_Type]: new Array(5).fill(null).map((_, i) => (i + 1).toString()),
  [Setting.Tutorials]: ["Off", "On"],
  [Setting.Enable_Retries]: ["Off", "On"],
  [Setting.Candy_Upgrade_Notification]: ["Off", "Passives Only", "On"],
  [Setting.Candy_Upgrade_Display]: ["Icon", "Animation"],
  [Setting.Money_Format]: ["Normal", "Abbreviated"],
  [Setting.Sprite_Set]: ["Consistent", "Mixed Animated"],
  [Setting.Move_Animations]: ["Off", "On"],
  [Setting.Show_Moveset_Flyout]: ["Off", "On"],
  [Setting.Show_Stats_on_Level_Up]: ["Off", "On"],
  [Setting.EXP_Gains_Speed]: ["Normal", "Fast", "Faster", "Skip"],
  [Setting.EXP_Party_Display]: ["Normal", "Level Up Notification", "Skip"],
  [Setting.HP_Bar_Speed]: ["Normal", "Fast", "Faster", "Instant"],
  [Setting.Fusion_Palette_Swaps]: ["Off", "On"],
  [Setting.Player_Gender]: ["Boy", "Girl"],
  [Setting.Touch_Controls]: ["Auto", "Disabled"],
  [Setting.Vibration]: ["Auto", "Disabled"]
};

export const settingDefaults: SettingDefaults = {
  [Setting.Game_Speed]: 3,
  [Setting.Master_Volume]: 5,
  [Setting.BGM_Volume]: 10,
  [Setting.SE_Volume]: 10,
  [Setting.Language]: 0,
  [Setting.Damage_Numbers]: 0,
  [Setting.UI_Theme]: 0,
  [Setting.Window_Type]: 0,
  [Setting.Tutorials]: 1,
  [Setting.Enable_Retries]: 0,
  [Setting.Candy_Upgrade_Notification]: 0,
  [Setting.Candy_Upgrade_Display]: 0,
  [Setting.Money_Format]: 0,
  [Setting.Sprite_Set]: 0,
  [Setting.Move_Animations]: 1,
  [Setting.Show_Moveset_Flyout]: 1,
  [Setting.Show_Stats_on_Level_Up]: 1,
  [Setting.EXP_Gains_Speed]: 0,
  [Setting.EXP_Party_Display]: 0,
  [Setting.HP_Bar_Speed]: 0,
  [Setting.Fusion_Palette_Swaps]: 1,
  [Setting.Player_Gender]: 0,
  [Setting.Touch_Controls]: 0,
  [Setting.Vibration]: 0
};

export const reloadSettings: Setting[] = [Setting.UI_Theme, Setting.Language, Setting.Sprite_Set, Setting.Candy_Upgrade_Display];

export function setSetting(scene: BattleScene, setting: Setting, value: integer): boolean {
  switch (setting) {
  case Setting.Game_Speed:
    scene.gameSpeed = parseFloat(settingOptions[setting][value].replace("x", ""));
    break;
  case Setting.Master_Volume:
    scene.masterVolume = value ? parseInt(settingOptions[setting][value]) * 0.01 : 0;
    scene.updateSoundVolume();
    break;
  case Setting.BGM_Volume:
    scene.bgmVolume = value ? parseInt(settingOptions[setting][value]) * 0.01 : 0;
    scene.updateSoundVolume();
    break;
  case Setting.SE_Volume:
    scene.seVolume = value ? parseInt(settingOptions[setting][value]) * 0.01 : 0;
    scene.updateSoundVolume();
    break;
  case Setting.Damage_Numbers:
    scene.damageNumbersMode = value;
    break;
  case Setting.UI_Theme:
    scene.uiTheme = value;
    break;
  case Setting.Window_Type:
    updateWindowType(scene, parseInt(settingOptions[setting][value]));
    break;
  case Setting.Tutorials:
    scene.enableTutorials = settingOptions[setting][value] === "On";
    break;
  case Setting.Enable_Retries:
    scene.enableRetries = settingOptions[setting][value] === "On";
    break;
  case Setting.Candy_Upgrade_Notification:
    if (scene.candyUpgradeNotification === value) {
      break;
    }

    scene.candyUpgradeNotification = value;
    scene.eventTarget.dispatchEvent(new CandyUpgradeNotificationChangedEvent(value));
    break;
  case Setting.Candy_Upgrade_Display:
    scene.candyUpgradeDisplay = value;
  case Setting.Money_Format:
    switch (settingOptions[setting][value]) {
    case "Normal":
      scene.moneyFormat = MoneyFormat.NORMAL;
      break;
    case "Abbreviated":
      scene.moneyFormat = MoneyFormat.ABBREVIATED;
      break;
    }
    scene.updateMoneyText(false);
    break;
  case Setting.Sprite_Set:
    scene.experimentalSprites = !!value;
    if (value) {
      scene.initExpSprites();
    }
    break;
  case Setting.Move_Animations:
    scene.moveAnimations = settingOptions[setting][value] === "On";
    break;
  case Setting.Show_Moveset_Flyout:
    scene.showMovesetFlyout = settingOptions[setting][value] === "On";
    break;
  case Setting.Show_Stats_on_Level_Up:
    scene.showLevelUpStats = settingOptions[setting][value] === "On";
    break;
  case Setting.EXP_Gains_Speed:
    scene.expGainsSpeed = value;
    break;
  case Setting.EXP_Party_Display:
    scene.expParty = value;
    break;
  case Setting.HP_Bar_Speed:
    scene.hpBarSpeed = value;
    break;
  case Setting.Fusion_Palette_Swaps:
    scene.fusionPaletteSwaps = !!value;
    break;
  case Setting.Player_Gender:
    if (scene.gameData) {
      const female = settingOptions[setting][value] === "Girl";
      scene.gameData.gender = female ? PlayerGender.FEMALE : PlayerGender.MALE;
      scene.trainer.setTexture(scene.trainer.texture.key.replace(female ? "m" : "f", female ? "f" : "m"));
    } else {
      return false;
    }
    break;
  case Setting.Touch_Controls:
    scene.enableTouchControls = settingOptions[setting][value] !== "Disabled" && hasTouchscreen();
    const touchControls = document.getElementById("touchControls");
    if (touchControls) {
      touchControls.classList.toggle("visible", scene.enableTouchControls);
    }
    break;
  case Setting.Vibration:
    scene.enableVibration = settingOptions[setting][value] !== "Disabled" && hasTouchscreen();
    break;
  case Setting.Language:
    if (value) {
      if (scene.ui) {
        const cancelHandler = () => {
          scene.ui.revertMode();
          (scene.ui.getHandler() as SettingsUiHandler).setOptionCursor(Object.values(Setting).indexOf(Setting.Language), 0, true);
        };
        const changeLocaleHandler = (locale: string): boolean => {
          try {
            i18next.changeLanguage(locale);
            localStorage.setItem("prLang", locale);
            cancelHandler();
            // Reload the whole game to apply the new locale since also some constants are translated
            window.location.reload();
            return true;
          } catch (error) {
            console.error("Error changing locale:", error);
            return false;
          }
        };
        scene.ui.setOverlayMode(Mode.OPTION_SELECT, {
          options: [
            {
              label: "English",
              handler: () => changeLocaleHandler("en")
            },
            {
              label: "Español",
              handler: () => changeLocaleHandler("es")
            },
            {
              label: "Italiano",
              handler: () => changeLocaleHandler("it")
            },
            {
              label: "Français",
              handler: () => changeLocaleHandler("fr")
            },
            {
              label: "Deutsch",
              handler: () => changeLocaleHandler("de")
            },
            {
              label: "Português (BR)",
              handler: () => changeLocaleHandler("pt_BR")
            },
            {
              label: "简体中文",
              handler: () => changeLocaleHandler("zh_CN")
            },
            {
              label: "繁體中文",
              handler: () => changeLocaleHandler("zh_TW")
            },
            {
              label: "한국어",
              handler: () => changeLocaleHandler("ko")
            },
            {
              label: "Cancel",
              handler: () => cancelHandler()
            }
          ],
          maxOptions: 7
        });
        return false;
      }
    }
    break;
  }

  return true;
}<|MERGE_RESOLUTION|>--- conflicted
+++ resolved
@@ -1,21 +1,12 @@
-<<<<<<< HEAD
-=======
-import { Mode } from "#app/ui/ui";
-import i18next from "i18next";
->>>>>>> 060b1b2c
 import BattleScene from "../battle-scene";
 import { CandyUpgradeNotificationChangedEvent } from "#app/battle-scene-events.js";
 import { Mode } from "#app/ui/ui";
 import { MoneyFormat } from "../enums/money-format";
-<<<<<<< HEAD
 import { PlayerGender } from "./game-data";
-import SettingsUiHandler from "#app/ui/settings-ui-handler";
+import SettingsUiHandler from "#app/ui/settings/settings-ui-handler";
 import { hasTouchscreen } from "../touch-controls";
 import i18next from "i18next";
 import { updateWindowType } from "../ui/ui-theme";
-=======
-import SettingsUiHandler from "#app/ui/settings/settings-ui-handler";
->>>>>>> 060b1b2c
 
 export enum Setting {
   Game_Speed = "GAME_SPEED",
