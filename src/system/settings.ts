--- conflicted
+++ resolved
@@ -25,11 +25,8 @@
   Money_Format = "MONEY_FORMAT",
   Sprite_Set = "SPRITE_SET",
   Move_Animations = "MOVE_ANIMATIONS",
-<<<<<<< HEAD
+  Show_Moveset_Flyout = "SHOW_MOVESET_FLYOUT",
   Cursor_Memory = "CURSOR_MEMORY",
-=======
-  Show_Moveset_Flyout = "SHOW_MOVESET_FLYOUT",
->>>>>>> 9b5c1cda
   Show_Stats_on_Level_Up = "SHOW_LEVEL_UP_STATS",
   EXP_Gains_Speed = "EXP_GAINS_SPEED",
   EXP_Party_Display = "EXP_PARTY_DISPLAY",
@@ -66,11 +63,8 @@
   [Setting.Money_Format]: ["Normal", "Abbreviated"],
   [Setting.Sprite_Set]: ["Consistent", "Mixed Animated"],
   [Setting.Move_Animations]: ["Off", "On"],
-<<<<<<< HEAD
+  [Setting.Show_Moveset_Flyout]: ["Off", "On"],
   [Setting.Cursor_Memory]: ["Off", "Commands", "Moves", "Both"],
-=======
-  [Setting.Show_Moveset_Flyout]: ["Off", "On"],
->>>>>>> 9b5c1cda
   [Setting.Show_Stats_on_Level_Up]: ["Off", "On"],
   [Setting.EXP_Gains_Speed]: ["Normal", "Fast", "Faster", "Skip"],
   [Setting.EXP_Party_Display]: ["Normal", "Level Up Notification", "Skip"],
@@ -99,11 +93,8 @@
   [Setting.Money_Format]: 0,
   [Setting.Sprite_Set]: 0,
   [Setting.Move_Animations]: 1,
-<<<<<<< HEAD
+  [Setting.Show_Moveset_Flyout]: 1,
   [Setting.Cursor_Memory]: 3,
-=======
-  [Setting.Show_Moveset_Flyout]: 1,
->>>>>>> 9b5c1cda
   [Setting.Show_Stats_on_Level_Up]: 1,
   [Setting.EXP_Gains_Speed]: 0,
   [Setting.EXP_Party_Display]: 0,
@@ -180,7 +171,9 @@
   case Setting.Move_Animations:
     scene.moveAnimations = settingOptions[setting][value] === "On";
     break;
-<<<<<<< HEAD
+  case Setting.Show_Moveset_Flyout:
+    scene.showMovesetFlyout = settingOptions[setting][value] === "On";
+    break;
   case Setting.Cursor_Memory:
     switch (settingOptions[setting][value]) {
     case "Off":
@@ -196,10 +189,6 @@
       scene.cursorMemory = CursorMemory.Both;
       break;
     }
-=======
-  case Setting.Show_Moveset_Flyout:
-    scene.showMovesetFlyout = settingOptions[setting][value] === "On";
->>>>>>> 9b5c1cda
     break;
   case Setting.Show_Stats_on_Level_Up:
     scene.showLevelUpStats = settingOptions[setting][value] === "On";
