--- conflicted
+++ resolved
@@ -1,469 +1,235 @@
-<<<<<<< HEAD
-import i18next from "i18next";
-import BattleScene from "../battle-scene";
-import { hasTouchscreen } from "../touch-controls";
-import { updateWindowType } from "../ui/ui-theme";
-import { PlayerGender } from "./game-data";
-import { Mode } from "#app/ui/ui";
-import SettingsUiHandler from "#app/ui/settings-ui-handler";
-
-export enum Setting {
-  Game_Speed = "GAME_SPEED",
-  Master_Volume = "MASTER_VOLUME",
-  BGM_Volume = "BGM_VOLUME",
-  SE_Volume = "SE_VOLUME",
-  Language = "LANGUAGE",
-  Damage_Numbers = "DAMAGE_NUMBERS",
-  UI_Theme = "UI_THEME",
-  Window_Type = "WINDOW_TYPE",
-  Tutorials = "TUTORIALS",
-  Enable_Retries = "ENABLE_RETRIES",
-  Sprite_Set = "SPRITE_SET",
-  Move_Animations = "MOVE_ANIMATIONS",
-  Show_Stats_on_Level_Up = "SHOW_LEVEL_UP_STATS",
-  EXP_Gains_Speed = "EXP_GAINS_SPEED",
-  EXP_Party_Display = "EXP_PARTY_DISPLAY",
-  HP_Bar_Speed = "HP_BAR_SPEED",
-  Fusion_Palette_Swaps = "FUSION_PALETTE_SWAPS",
-  Player_Gender = "PLAYER_GENDER",
-  Gamepad_Support = "GAMEPAD_SUPPORT",
-  Swap_A_and_B = "SWAP_A_B", // Swaps which gamepad button handles ACTION and CANCEL
-  Touch_Controls = "TOUCH_CONTROLS",
-  Vibration = "VIBRATION"
-}
-
-export interface SettingOptions {
-  [key: string]: string[]
-}
-
-export interface SettingDefaults {
-  [key: string]: integer
-}
-
-export const settingOptions: SettingOptions = {
-  [Setting.Game_Speed]: [ '1x', '1.25x', '1.5x', '2x', '2.5x', '3x', '4x', '5x' ],
-  [Setting.Master_Volume]: new Array(11).fill(null).map((_, i) => i ? (i * 10).toString() : 'Mute'),
-  [Setting.BGM_Volume]: new Array(11).fill(null).map((_, i) => i ? (i * 10).toString() : 'Mute'),
-  [Setting.SE_Volume]: new Array(11).fill(null).map((_, i) => i ? (i * 10).toString() : 'Mute'),
-  [Setting.Language]: [ 'English', 'Change' ],
-  [Setting.Damage_Numbers]: [ 'Off', 'Simple', 'Fancy' ],
-  [Setting.UI_Theme]: [ 'Default', 'Legacy' ],
-  [Setting.Window_Type]: new Array(5).fill(null).map((_, i) => (i + 1).toString()),
-  [Setting.Tutorials]: [ 'Off', 'On' ],
-  [Setting.Enable_Retries]: [ 'Off', 'On' ],
-  [Setting.Sprite_Set]: [ 'Consistent', 'Mixed Animated' ],
-  [Setting.Move_Animations]: [ 'Off', 'On' ],
-  [Setting.Show_Stats_on_Level_Up]: [ 'Off', 'On' ],
-  [Setting.EXP_Gains_Speed]: [ 'Normal', 'Fast', 'Faster', 'Skip' ],
-  [Setting.EXP_Party_Display]: [ 'Normal', 'Level Up Notification', 'Skip' ],
-  [Setting.HP_Bar_Speed]: [ 'Normal', 'Fast', 'Faster', 'Instant' ],
-  [Setting.Fusion_Palette_Swaps]: [ 'Off', 'On' ],
-  [Setting.Player_Gender]: [ 'Boy', 'Girl' ],
-  [Setting.Gamepad_Support]: [ 'Auto', 'Disabled' ],
-  [Setting.Swap_A_and_B]: [ 'Enabled', 'Disabled' ],
-  [Setting.Touch_Controls]: [ 'Auto', 'Disabled' ],
-  [Setting.Vibration]: [ 'Auto', 'Disabled' ]
-};
-
-export const settingDefaults: SettingDefaults = {
-  [Setting.Game_Speed]: 3,
-  [Setting.Master_Volume]: 5,
-  [Setting.BGM_Volume]: 10,
-  [Setting.SE_Volume]: 10,
-  [Setting.Language]: 0,
-  [Setting.Damage_Numbers]: 0,
-  [Setting.UI_Theme]: 0,
-  [Setting.Window_Type]: 0,
-  [Setting.Tutorials]: 1,
-  [Setting.Enable_Retries]: 0,
-  [Setting.Sprite_Set]: 0,
-  [Setting.Move_Animations]: 1,
-  [Setting.Show_Stats_on_Level_Up]: 1,
-  [Setting.EXP_Gains_Speed]: 0,
-  [Setting.EXP_Party_Display]: 0,
-  [Setting.HP_Bar_Speed]: 0,
-  [Setting.Fusion_Palette_Swaps]: 1,
-  [Setting.Player_Gender]: 0,
-  [Setting.Gamepad_Support]: 0,
-  [Setting.Swap_A_and_B]: 1, // Set to 'Disabled' by default
-  [Setting.Touch_Controls]: 0,
-  [Setting.Vibration]: 0
-};
-
-export const reloadSettings: Setting[] = [ Setting.UI_Theme, Setting.Language, Setting.Sprite_Set ];
-
-export function setSetting(scene: BattleScene, setting: Setting, value: integer): boolean {
-  switch (setting) {
-    case Setting.Game_Speed:
-      scene.gameSpeed = parseFloat(settingOptions[setting][value].replace('x', ''));
-      break;
-    case Setting.Master_Volume:
-      scene.masterVolume = value ? parseInt(settingOptions[setting][value]) * 0.01 : 0;
-      scene.updateSoundVolume();
-      break;
-    case Setting.BGM_Volume:
-      scene.bgmVolume = value ? parseInt(settingOptions[setting][value]) * 0.01 : 0;
-      scene.updateSoundVolume();
-      break;
-    case Setting.SE_Volume:
-      scene.seVolume = value ? parseInt(settingOptions[setting][value]) * 0.01 : 0;
-      scene.updateSoundVolume();
-      break;
-    case Setting.Damage_Numbers:
-      scene.damageNumbersMode = value;
-      break;
-    case Setting.UI_Theme:
-      scene.uiTheme = value;
-      break;
-    case Setting.Window_Type:
-      updateWindowType(scene, parseInt(settingOptions[setting][value]));
-      break;
-    case Setting.Tutorials:
-      scene.enableTutorials = settingOptions[setting][value] === 'On';
-      break;
-    case Setting.Enable_Retries:
-      scene.enableRetries = settingOptions[setting][value] === 'On';
-      break;
-    case Setting.Sprite_Set:
-      scene.experimentalSprites = !!value;
-      if (value)
-        scene.initExpSprites();
-      break;
-    case Setting.Move_Animations:
-      scene.moveAnimations = settingOptions[setting][value] === 'On';
-      break;
-    case Setting.Show_Stats_on_Level_Up:
-      scene.showLevelUpStats = settingOptions[setting][value] === 'On';
-      break;
-    case Setting.EXP_Gains_Speed:
-      scene.expGainsSpeed = value;
-      break;
-    case Setting.EXP_Party_Display:
-      scene.expParty = value;
-      break;
-    case Setting.HP_Bar_Speed:
-      scene.hpBarSpeed = value;
-      break;
-    case Setting.Fusion_Palette_Swaps:
-      scene.fusionPaletteSwaps = !!value;
-      break;
-    case Setting.Player_Gender:
-      if (scene.gameData) {
-        const female = settingOptions[setting][value] === 'Girl';
-        scene.gameData.gender = female ? PlayerGender.FEMALE : PlayerGender.MALE;
-        scene.trainer.setTexture(scene.trainer.texture.key.replace(female ? 'm' : 'f', female ? 'f' : 'm'));
-      } else
-        return false;
-      break;
-    case Setting.Gamepad_Support:
-      // if we change the value of the gamepad support, we call a method in the inputController to
-      // activate or deactivate the controller listener
-      scene.inputController.setGamepadSupport(settingOptions[setting][value] !== 'Disabled');
-      break;
-    case Setting.Swap_A_and_B:
-      scene.abSwapped = settingOptions[setting][value] !== 'Disabled';
-      break;
-    case Setting.Touch_Controls:
-      scene.enableTouchControls = settingOptions[setting][value] !== 'Disabled' && hasTouchscreen();
-      const touchControls = document.getElementById('touchControls');
-      if (touchControls)
-        touchControls.classList.toggle('visible', scene.enableTouchControls);
-      break;
-    case Setting.Vibration:
-      scene.enableVibration = settingOptions[setting][value] !== 'Disabled' && hasTouchscreen();
-      break;
-    case Setting.Language:
-      if (value) {
-        if (scene.ui) {
-          const cancelHandler = () => {
-            scene.ui.revertMode();
-            (scene.ui.getHandler() as SettingsUiHandler).setOptionCursor(Object.values(Setting).indexOf(Setting.Language), 0, true);
-          };
-          const changeLocaleHandler = (locale: string) => {
-            i18next.changeLanguage(locale);
-            localStorage.setItem('prLang', locale);
-            cancelHandler();
-            scene.reset(true, false, true);
-          };
-          scene.ui.setOverlayMode(Mode.OPTION_SELECT, {
-            options: [
-              {
-                label: 'English',
-                handler: () => changeLocaleHandler('en')
-              },
-              {
-                label: 'Español',
-                handler: () => changeLocaleHandler('es')
-              },
-              {
-                label: 'Italiano',
-                handler: () => changeLocaleHandler('it')
-              },
-              {
-                label: 'Français',
-                handler: () => changeLocaleHandler('fr')
-              },
-              {
-                label: 'Deutsch',
-                handler: () => changeLocaleHandler('de')
-              },
-			  {
-                label: 'Português (BR)',
-                handler: () => changeLocaleHandler('pt_BR')
-              },
-              {
-                label: '简体中文',
-                handler: () => changeLocaleHandler('zh_CN')
-              },
-              {
-                label: 'にほんご',
-                handler: () => changeLocaleHandler('jp')
-              },
-              {
-                label: 'Cancel',
-                handler: () => cancelHandler()
-              }
-            ],
-            maxOptions: 7
-          });
-          return false;
-        }
-      }
-      break;
-  }
-
-  return true;
-}
-=======
-import SettingsUiHandler from "#app/ui/settings-ui-handler";
-import { Mode } from "#app/ui/ui";
-import i18next from "i18next";
-import BattleScene from "../battle-scene";
-import { hasTouchscreen } from "../touch-controls";
-import { updateWindowType } from "../ui/ui-theme";
-import { PlayerGender } from "./game-data";
-
-export enum Setting {
-  Game_Speed = "GAME_SPEED",
-  Master_Volume = "MASTER_VOLUME",
-  BGM_Volume = "BGM_VOLUME",
-  SE_Volume = "SE_VOLUME",
-  Language = "LANGUAGE",
-  Damage_Numbers = "DAMAGE_NUMBERS",
-  UI_Theme = "UI_THEME",
-  Window_Type = "WINDOW_TYPE",
-  Tutorials = "TUTORIALS",
-  Enable_Retries = "ENABLE_RETRIES",
-  Sprite_Set = "SPRITE_SET",
-  Move_Animations = "MOVE_ANIMATIONS",
-  Show_Stats_on_Level_Up = "SHOW_LEVEL_UP_STATS",
-  EXP_Gains_Speed = "EXP_GAINS_SPEED",
-  EXP_Party_Display = "EXP_PARTY_DISPLAY",
-  HP_Bar_Speed = "HP_BAR_SPEED",
-  Fusion_Palette_Swaps = "FUSION_PALETTE_SWAPS",
-  Player_Gender = "PLAYER_GENDER",
-  Gamepad_Support = "GAMEPAD_SUPPORT",
-  Swap_A_and_B = "SWAP_A_B", // Swaps which gamepad button handles ACTION and CANCEL
-  Touch_Controls = "TOUCH_CONTROLS",
-  Vibration = "VIBRATION"
-}
-
-export interface SettingOptions {
-  [key: string]: string[]
-}
-
-export interface SettingDefaults {
-  [key: string]: integer
-}
-
-export const settingOptions: SettingOptions = {
-  [Setting.Game_Speed]: ['1x', '1.25x', '1.5x', '2x', '2.5x', '3x', '4x', '5x'],
-  [Setting.Master_Volume]: new Array(11).fill(null).map((_, i) => i ? (i * 10).toString() : 'Mute'),
-  [Setting.BGM_Volume]: new Array(11).fill(null).map((_, i) => i ? (i * 10).toString() : 'Mute'),
-  [Setting.SE_Volume]: new Array(11).fill(null).map((_, i) => i ? (i * 10).toString() : 'Mute'),
-  [Setting.Language]: ['English', 'Change'],
-  [Setting.Damage_Numbers]: ['Off', 'Simple', 'Fancy'],
-  [Setting.UI_Theme]: ['Default', 'Legacy'],
-  [Setting.Window_Type]: new Array(5).fill(null).map((_, i) => (i + 1).toString()),
-  [Setting.Tutorials]: ['Off', 'On'],
-  [Setting.Enable_Retries]: ['Off', 'On'],
-  [Setting.Sprite_Set]: ['Consistent', 'Mixed Animated'],
-  [Setting.Move_Animations]: ['Off', 'On'],
-  [Setting.Show_Stats_on_Level_Up]: ['Off', 'On'],
-  [Setting.EXP_Gains_Speed]: ['Normal', 'Fast', 'Faster', 'Skip'],
-  [Setting.EXP_Party_Display]: ['Normal', 'Level Up Notification', 'Skip'],
-  [Setting.HP_Bar_Speed]: ['Normal', 'Fast', 'Faster', 'Instant'],
-  [Setting.Fusion_Palette_Swaps]: ['Off', 'On'],
-  [Setting.Player_Gender]: ['Boy', 'Girl'],
-  [Setting.Gamepad_Support]: ['Auto', 'Disabled'],
-  [Setting.Swap_A_and_B]: ['Enabled', 'Disabled'],
-  [Setting.Touch_Controls]: ['Auto', 'Disabled'],
-  [Setting.Vibration]: ['Auto', 'Disabled']
-};
-
-export const settingDefaults: SettingDefaults = {
-  [Setting.Game_Speed]: 3,
-  [Setting.Master_Volume]: 5,
-  [Setting.BGM_Volume]: 10,
-  [Setting.SE_Volume]: 10,
-  [Setting.Language]: 0,
-  [Setting.Damage_Numbers]: 0,
-  [Setting.UI_Theme]: 0,
-  [Setting.Window_Type]: 0,
-  [Setting.Tutorials]: 1,
-  [Setting.Enable_Retries]: 0,
-  [Setting.Sprite_Set]: 0,
-  [Setting.Move_Animations]: 1,
-  [Setting.Show_Stats_on_Level_Up]: 1,
-  [Setting.EXP_Gains_Speed]: 0,
-  [Setting.EXP_Party_Display]: 0,
-  [Setting.HP_Bar_Speed]: 0,
-  [Setting.Fusion_Palette_Swaps]: 1,
-  [Setting.Player_Gender]: 0,
-  [Setting.Gamepad_Support]: 0,
-  [Setting.Swap_A_and_B]: 1, // Set to 'Disabled' by default
-  [Setting.Touch_Controls]: 0,
-  [Setting.Vibration]: 0
-};
-
-export const reloadSettings: Setting[] = [Setting.UI_Theme, Setting.Language, Setting.Sprite_Set];
-
-export function setSetting(scene: BattleScene, setting: Setting, value: integer): boolean {
-  switch (setting) {
-    case Setting.Game_Speed:
-      scene.gameSpeed = parseFloat(settingOptions[setting][value].replace('x', ''));
-      break;
-    case Setting.Master_Volume:
-      scene.masterVolume = value ? parseInt(settingOptions[setting][value]) * 0.01 : 0;
-      scene.updateSoundVolume();
-      break;
-    case Setting.BGM_Volume:
-      scene.bgmVolume = value ? parseInt(settingOptions[setting][value]) * 0.01 : 0;
-      scene.updateSoundVolume();
-      break;
-    case Setting.SE_Volume:
-      scene.seVolume = value ? parseInt(settingOptions[setting][value]) * 0.01 : 0;
-      scene.updateSoundVolume();
-      break;
-    case Setting.Damage_Numbers:
-      scene.damageNumbersMode = value;
-      break;
-    case Setting.UI_Theme:
-      scene.uiTheme = value;
-      break;
-    case Setting.Window_Type:
-      updateWindowType(scene, parseInt(settingOptions[setting][value]));
-      break;
-    case Setting.Tutorials:
-      scene.enableTutorials = settingOptions[setting][value] === 'On';
-      break;
-    case Setting.Enable_Retries:
-      scene.enableRetries = settingOptions[setting][value] === 'On';
-      break;
-    case Setting.Sprite_Set:
-      scene.experimentalSprites = !!value;
-      if (value)
-        scene.initExpSprites();
-      break;
-    case Setting.Move_Animations:
-      scene.moveAnimations = settingOptions[setting][value] === 'On';
-      break;
-    case Setting.Show_Stats_on_Level_Up:
-      scene.showLevelUpStats = settingOptions[setting][value] === 'On';
-      break;
-    case Setting.EXP_Gains_Speed:
-      scene.expGainsSpeed = value;
-      break;
-    case Setting.EXP_Party_Display:
-      scene.expParty = value;
-      break;
-    case Setting.HP_Bar_Speed:
-      scene.hpBarSpeed = value;
-      break;
-    case Setting.Fusion_Palette_Swaps:
-      scene.fusionPaletteSwaps = !!value;
-      break;
-    case Setting.Player_Gender:
-      if (scene.gameData) {
-        const female = settingOptions[setting][value] === 'Girl';
-        scene.gameData.gender = female ? PlayerGender.FEMALE : PlayerGender.MALE;
-        scene.trainer.setTexture(scene.trainer.texture.key.replace(female ? 'm' : 'f', female ? 'f' : 'm'));
-      } else
-        return false;
-      break;
-    case Setting.Gamepad_Support:
-      // if we change the value of the gamepad support, we call a method in the inputController to
-      // activate or deactivate the controller listener
-      scene.inputController.setGamepadSupport(settingOptions[setting][value] !== 'Disabled');
-      break;
-    case Setting.Swap_A_and_B:
-      scene.abSwapped = settingOptions[setting][value] !== 'Disabled';
-      break;
-    case Setting.Touch_Controls:
-      scene.enableTouchControls = settingOptions[setting][value] !== 'Disabled' && hasTouchscreen();
-      const touchControls = document.getElementById('touchControls');
-      if (touchControls)
-        touchControls.classList.toggle('visible', scene.enableTouchControls);
-      break;
-    case Setting.Vibration:
-      scene.enableVibration = settingOptions[setting][value] !== 'Disabled' && hasTouchscreen();
-      break;
-    case Setting.Language:
-      if (value) {
-        if (scene.ui) {
-          const cancelHandler = () => {
-            scene.ui.revertMode();
-            (scene.ui.getHandler() as SettingsUiHandler).setOptionCursor(Object.values(Setting).indexOf(Setting.Language), 0, true);
-          };
-          const changeLocaleHandler = (locale: string) => {
-            i18next.changeLanguage(locale);
-            localStorage.setItem('prLang', locale);
-            cancelHandler();
-            scene.reset(true, false, true);
-          };
-          scene.ui.setOverlayMode(Mode.OPTION_SELECT, {
-            options: [
-              {
-                label: 'English',
-                handler: () => changeLocaleHandler('en')
-              },
-              {
-                label: 'Español',
-                handler: () => changeLocaleHandler('es')
-              },
-              {
-                label: 'Italiano',
-                handler: () => changeLocaleHandler('it')
-              },
-              {
-                label: 'Français',
-                handler: () => changeLocaleHandler('fr')
-              },
-              {
-                label: 'Deutsch',
-                handler: () => changeLocaleHandler('de')
-              },
-              {
-                label: 'Português (BR)',
-                handler: () => changeLocaleHandler('pt_BR')
-              },
-              {
-                label: '简体中文',
-                handler: () => changeLocaleHandler('zh_CN')
-              },
-              {
-                label: 'Cancel',
-                handler: () => cancelHandler()
-              }
-            ],
-            maxOptions: 7
-          });
-          return false;
-        }
-      }
-      break;
-  }
-
-  return true;
-}
->>>>>>> e2dfbc4a
+import i18next from "i18next";
+import BattleScene from "../battle-scene";
+import { hasTouchscreen } from "../touch-controls";
+import { updateWindowType } from "../ui/ui-theme";
+import { PlayerGender } from "./game-data";
+import { Mode } from "#app/ui/ui";
+import SettingsUiHandler from "#app/ui/settings-ui-handler";
+
+export enum Setting {
+  Game_Speed = "GAME_SPEED",
+  Master_Volume = "MASTER_VOLUME",
+  BGM_Volume = "BGM_VOLUME",
+  SE_Volume = "SE_VOLUME",
+  Language = "LANGUAGE",
+  Damage_Numbers = "DAMAGE_NUMBERS",
+  UI_Theme = "UI_THEME",
+  Window_Type = "WINDOW_TYPE",
+  Tutorials = "TUTORIALS",
+  Enable_Retries = "ENABLE_RETRIES",
+  Sprite_Set = "SPRITE_SET",
+  Move_Animations = "MOVE_ANIMATIONS",
+  Show_Stats_on_Level_Up = "SHOW_LEVEL_UP_STATS",
+  EXP_Gains_Speed = "EXP_GAINS_SPEED",
+  EXP_Party_Display = "EXP_PARTY_DISPLAY",
+  HP_Bar_Speed = "HP_BAR_SPEED",
+  Fusion_Palette_Swaps = "FUSION_PALETTE_SWAPS",
+  Player_Gender = "PLAYER_GENDER",
+  Gamepad_Support = "GAMEPAD_SUPPORT",
+  Swap_A_and_B = "SWAP_A_B", // Swaps which gamepad button handles ACTION and CANCEL
+  Touch_Controls = "TOUCH_CONTROLS",
+  Vibration = "VIBRATION"
+}
+
+export interface SettingOptions {
+  [key: string]: string[]
+}
+
+export interface SettingDefaults {
+  [key: string]: integer
+}
+
+export const settingOptions: SettingOptions = {
+  [Setting.Game_Speed]: [ '1x', '1.25x', '1.5x', '2x', '2.5x', '3x', '4x', '5x' ],
+  [Setting.Master_Volume]: new Array(11).fill(null).map((_, i) => i ? (i * 10).toString() : 'Mute'),
+  [Setting.BGM_Volume]: new Array(11).fill(null).map((_, i) => i ? (i * 10).toString() : 'Mute'),
+  [Setting.SE_Volume]: new Array(11).fill(null).map((_, i) => i ? (i * 10).toString() : 'Mute'),
+  [Setting.Language]: [ 'English', 'Change' ],
+  [Setting.Damage_Numbers]: [ 'Off', 'Simple', 'Fancy' ],
+  [Setting.UI_Theme]: [ 'Default', 'Legacy' ],
+  [Setting.Window_Type]: new Array(5).fill(null).map((_, i) => (i + 1).toString()),
+  [Setting.Tutorials]: [ 'Off', 'On' ],
+  [Setting.Enable_Retries]: [ 'Off', 'On' ],
+  [Setting.Sprite_Set]: [ 'Consistent', 'Mixed Animated' ],
+  [Setting.Move_Animations]: [ 'Off', 'On' ],
+  [Setting.Show_Stats_on_Level_Up]: [ 'Off', 'On' ],
+  [Setting.EXP_Gains_Speed]: [ 'Normal', 'Fast', 'Faster', 'Skip' ],
+  [Setting.EXP_Party_Display]: [ 'Normal', 'Level Up Notification', 'Skip' ],
+  [Setting.HP_Bar_Speed]: [ 'Normal', 'Fast', 'Faster', 'Instant' ],
+  [Setting.Fusion_Palette_Swaps]: [ 'Off', 'On' ],
+  [Setting.Player_Gender]: [ 'Boy', 'Girl' ],
+  [Setting.Gamepad_Support]: [ 'Auto', 'Disabled' ],
+  [Setting.Swap_A_and_B]: [ 'Enabled', 'Disabled' ],
+  [Setting.Touch_Controls]: [ 'Auto', 'Disabled' ],
+  [Setting.Vibration]: [ 'Auto', 'Disabled' ]
+};
+
+export const settingDefaults: SettingDefaults = {
+  [Setting.Game_Speed]: 3,
+  [Setting.Master_Volume]: 5,
+  [Setting.BGM_Volume]: 10,
+  [Setting.SE_Volume]: 10,
+  [Setting.Language]: 0,
+  [Setting.Damage_Numbers]: 0,
+  [Setting.UI_Theme]: 0,
+  [Setting.Window_Type]: 0,
+  [Setting.Tutorials]: 1,
+  [Setting.Enable_Retries]: 0,
+  [Setting.Sprite_Set]: 0,
+  [Setting.Move_Animations]: 1,
+  [Setting.Show_Stats_on_Level_Up]: 1,
+  [Setting.EXP_Gains_Speed]: 0,
+  [Setting.EXP_Party_Display]: 0,
+  [Setting.HP_Bar_Speed]: 0,
+  [Setting.Fusion_Palette_Swaps]: 1,
+  [Setting.Player_Gender]: 0,
+  [Setting.Gamepad_Support]: 0,
+  [Setting.Swap_A_and_B]: 1, // Set to 'Disabled' by default
+  [Setting.Touch_Controls]: 0,
+  [Setting.Vibration]: 0
+};
+
+export const reloadSettings: Setting[] = [ Setting.UI_Theme, Setting.Language, Setting.Sprite_Set ];
+
+export function setSetting(scene: BattleScene, setting: Setting, value: integer): boolean {
+  switch (setting) {
+    case Setting.Game_Speed:
+      scene.gameSpeed = parseFloat(settingOptions[setting][value].replace('x', ''));
+      break;
+    case Setting.Master_Volume:
+      scene.masterVolume = value ? parseInt(settingOptions[setting][value]) * 0.01 : 0;
+      scene.updateSoundVolume();
+      break;
+    case Setting.BGM_Volume:
+      scene.bgmVolume = value ? parseInt(settingOptions[setting][value]) * 0.01 : 0;
+      scene.updateSoundVolume();
+      break;
+    case Setting.SE_Volume:
+      scene.seVolume = value ? parseInt(settingOptions[setting][value]) * 0.01 : 0;
+      scene.updateSoundVolume();
+      break;
+    case Setting.Damage_Numbers:
+      scene.damageNumbersMode = value;
+      break;
+    case Setting.UI_Theme:
+      scene.uiTheme = value;
+      break;
+    case Setting.Window_Type:
+      updateWindowType(scene, parseInt(settingOptions[setting][value]));
+      break;
+    case Setting.Tutorials:
+      scene.enableTutorials = settingOptions[setting][value] === 'On';
+      break;
+    case Setting.Enable_Retries:
+      scene.enableRetries = settingOptions[setting][value] === 'On';
+      break;
+    case Setting.Sprite_Set:
+      scene.experimentalSprites = !!value;
+      if (value)
+        scene.initExpSprites();
+      break;
+    case Setting.Move_Animations:
+      scene.moveAnimations = settingOptions[setting][value] === 'On';
+      break;
+    case Setting.Show_Stats_on_Level_Up:
+      scene.showLevelUpStats = settingOptions[setting][value] === 'On';
+      break;
+    case Setting.EXP_Gains_Speed:
+      scene.expGainsSpeed = value;
+      break;
+    case Setting.EXP_Party_Display:
+      scene.expParty = value;
+      break;
+    case Setting.HP_Bar_Speed:
+      scene.hpBarSpeed = value;
+      break;
+    case Setting.Fusion_Palette_Swaps:
+      scene.fusionPaletteSwaps = !!value;
+      break;
+    case Setting.Player_Gender:
+      if (scene.gameData) {
+        const female = settingOptions[setting][value] === 'Girl';
+        scene.gameData.gender = female ? PlayerGender.FEMALE : PlayerGender.MALE;
+        scene.trainer.setTexture(scene.trainer.texture.key.replace(female ? 'm' : 'f', female ? 'f' : 'm'));
+      } else
+        return false;
+      break;
+    case Setting.Gamepad_Support:
+      // if we change the value of the gamepad support, we call a method in the inputController to
+      // activate or deactivate the controller listener
+      scene.inputController.setGamepadSupport(settingOptions[setting][value] !== 'Disabled');
+      break;
+    case Setting.Swap_A_and_B:
+      scene.abSwapped = settingOptions[setting][value] !== 'Disabled';
+      break;
+    case Setting.Touch_Controls:
+      scene.enableTouchControls = settingOptions[setting][value] !== 'Disabled' && hasTouchscreen();
+      const touchControls = document.getElementById('touchControls');
+      if (touchControls)
+        touchControls.classList.toggle('visible', scene.enableTouchControls);
+      break;
+    case Setting.Vibration:
+      scene.enableVibration = settingOptions[setting][value] !== 'Disabled' && hasTouchscreen();
+      break;
+    case Setting.Language:
+      if (value) {
+        if (scene.ui) {
+          const cancelHandler = () => {
+            scene.ui.revertMode();
+            (scene.ui.getHandler() as SettingsUiHandler).setOptionCursor(Object.values(Setting).indexOf(Setting.Language), 0, true);
+          };
+          const changeLocaleHandler = (locale: string) => {
+            i18next.changeLanguage(locale);
+            localStorage.setItem('prLang', locale);
+            cancelHandler();
+            scene.reset(true, false, true);
+          };
+          scene.ui.setOverlayMode(Mode.OPTION_SELECT, {
+            options: [
+              {
+                label: 'English',
+                handler: () => changeLocaleHandler('en')
+              },
+              {
+                label: 'Español',
+                handler: () => changeLocaleHandler('es')
+              },
+              {
+                label: 'Italiano',
+                handler: () => changeLocaleHandler('it')
+              },
+              {
+                label: 'Français',
+                handler: () => changeLocaleHandler('fr')
+              },
+              {
+                label: 'Deutsch',
+                handler: () => changeLocaleHandler('de')
+              },
+			  {
+                label: 'Português (BR)',
+                handler: () => changeLocaleHandler('pt_BR')
+              },
+              {
+                label: '简体中文',
+                handler: () => changeLocaleHandler('zh_CN')
+              },
+              {
+                label: 'にほんご',
+                handler: () => changeLocaleHandler('jp')
+              },
+              {
+                label: 'Cancel',
+                handler: () => cancelHandler()
+              }
+            ],
+            maxOptions: 7
+          });
+          return false;
+        }
+      }
+      break;
+  }
+
+  return true;
+}