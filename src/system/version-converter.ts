--- conflicted
+++ resolved
@@ -114,12 +114,6 @@
       // --- PATCHES ---
 
       // Fix Starter Data
-<<<<<<< HEAD
-      if (data.starterData) {
-        for (const starterId of defaultStarterSpecies) {
-          data.starterData[starterId].abilityAttr |= AbilityAttr.ABILITY_1;
-          data.dexData[starterId].caughtAttr |= DexAttr.FEMALE;
-=======
       if (data.starterData && data.dexData) {
         for (const starterId of defaultStarterSpecies) {
           if (data.starterData[starterId]?.abilityAttr) {
@@ -128,7 +122,6 @@
           if (data.dexData[starterId]?.caughtAttr) {
             data.dexData[starterId].caughtAttr |= DexAttr.FEMALE;
           }
->>>>>>> 7ea608fb
         }
       }
     }
