--- conflicted
+++ resolved
@@ -1,4 +1,3 @@
-<<<<<<< HEAD
 import { Stat } from "#app/data/pokemon-stat";
 
 export enum PrestigeModifierAttribute {
@@ -8,11 +7,8 @@
   TRAINER_POKEMON_ATTACK,
   TRAINER_POKEMON_DEFENSE,
   TRAINER_POKEMON_SPEED,
-  SHOP_ITEM_PRICES
-=======
-export enum PrestigeModifierAttribute {
+  SHOP_ITEM_PRICES,
   POKEMON_EXP_GAIN
->>>>>>> ab7b5ee9
 }
 
 enum PrestigeModifierOperation {
@@ -45,12 +41,9 @@
   [],
   // Level 3
   [
-<<<<<<< HEAD
     new PrestigeModifier(PrestigeModifierAttribute.WILD_POKEMON_ATTACK, PrestigeModifierOperation.MULTIPLY, 1.05),
-    new PrestigeModifier(PrestigeModifierAttribute.WILD_POKEMON_DEFENSE, PrestigeModifierOperation.MULTIPLY, 1.05)
-=======
+    new PrestigeModifier(PrestigeModifierAttribute.WILD_POKEMON_DEFENSE, PrestigeModifierOperation.MULTIPLY, 1.05),
     new PrestigeModifier(PrestigeModifierAttribute.POKEMON_EXP_GAIN, PrestigeModifierOperation.MULTIPLY, 0.9)
->>>>>>> ab7b5ee9
   ],
   // Level 4
   [
@@ -85,16 +78,13 @@
   ],
   // Level 10
   [
-<<<<<<< HEAD
     new PrestigeModifier(PrestigeModifierAttribute.TRAINER_POKEMON_ATTACK, PrestigeModifierOperation.MULTIPLY, 1.1),
     new PrestigeModifier(PrestigeModifierAttribute.TRAINER_POKEMON_DEFENSE, PrestigeModifierOperation.MULTIPLY, 1.1),
     new PrestigeModifier(PrestigeModifierAttribute.WILD_POKEMON_ATTACK, PrestigeModifierOperation.MULTIPLY, 1.1),
     new PrestigeModifier(PrestigeModifierAttribute.WILD_POKEMON_DEFENSE, PrestigeModifierOperation.MULTIPLY, 1.1),
     new PrestigeModifier(PrestigeModifierAttribute.TRAINER_POKEMON_SPEED, PrestigeModifierOperation.MULTIPLY, 2),
-    new PrestigeModifier(PrestigeModifierAttribute.SHOP_ITEM_PRICES, PrestigeModifierOperation.MULTIPLY, 1.4)
-=======
+    new PrestigeModifier(PrestigeModifierAttribute.SHOP_ITEM_PRICES, PrestigeModifierOperation.MULTIPLY, 1.4),
     new PrestigeModifier(PrestigeModifierAttribute.POKEMON_EXP_GAIN, PrestigeModifierOperation.MULTIPLY, 0.8)
->>>>>>> ab7b5ee9
   ]
 ];
 
