--- conflicted
+++ resolved
@@ -110,7 +110,6 @@
   }
 
   /**
-<<<<<<< HEAD
    * Get the descriptions for the given prestige level
    *
    * @param prestigeLevel
@@ -119,7 +118,9 @@
   public static getLevelDescriptionsUntil(prestigeLevel: integer): string[] {
     const modifiers = this.compileModifiers(this.getModifiersUntil(prestigeLevel));
     return this.getDescriptionsForModifiers(modifiers);
-=======
+  }
+
+  /**
    * Get the modifier attribute for the given stat and if the pokemon is wild or not
    *
    * @param stat
@@ -139,7 +140,6 @@
     default:
       return null;
     }
->>>>>>> 4f87d39d
   }
 
   /**
