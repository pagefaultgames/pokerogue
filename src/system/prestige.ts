<<<<<<< HEAD
import { Stat } from "#app/data/pokemon-stat";

export enum PrestigeModifierAttribute {
  WILD_POKEMON_ATTACK,
  WILD_POKEMON_DEFENSE,
  WILD_POKEMON_SPEED,
  TRAINER_POKEMON_ATTACK,
  TRAINER_POKEMON_DEFENSE,
  TRAINER_POKEMON_SPEED
=======
export enum PrestigeModifierAttribute {
  SHOP_ITEM_PRICES
>>>>>>> 49f1f7f4
}

enum PrestigeModifierOperation {
  ADD,
  MULTIPLY
}

class PrestigeModifier {
  attribute: PrestigeModifierAttribute;
  value: number;
  operation: PrestigeModifierOperation;

  constructor(attribute: PrestigeModifierAttribute, operation: PrestigeModifierOperation, value: number) {
    this.attribute = attribute;
    this.operation = operation;
    this.value = value;
  }
}

const PRESTIGE_MODIFIERS: PrestigeModifier[][] = [
  // Level 0 - Should be empty
  [],
  // Level 1
  [
<<<<<<< HEAD
    new PrestigeModifier(PrestigeModifierAttribute.TRAINER_POKEMON_ATTACK, PrestigeModifierOperation.MULTIPLY, 1.05),
    new PrestigeModifier(PrestigeModifierAttribute.TRAINER_POKEMON_DEFENSE, PrestigeModifierOperation.MULTIPLY, 1.05)
=======
    new PrestigeModifier(PrestigeModifierAttribute.SHOP_ITEM_PRICES, PrestigeModifierOperation.MULTIPLY, 1.1),
>>>>>>> 49f1f7f4
  ],
  // Level 2
  [],
  // Level 3
  [
    new PrestigeModifier(PrestigeModifierAttribute.WILD_POKEMON_ATTACK, PrestigeModifierOperation.MULTIPLY, 1.05),
    new PrestigeModifier(PrestigeModifierAttribute.WILD_POKEMON_DEFENSE, PrestigeModifierOperation.MULTIPLY, 1.05)
  ],
  // Level 4
  [
    new PrestigeModifier(PrestigeModifierAttribute.SHOP_ITEM_PRICES, PrestigeModifierOperation.MULTIPLY, 1.2)
  ],
  // Level 5
  [
    new PrestigeModifier(PrestigeModifierAttribute.WILD_POKEMON_ATTACK, PrestigeModifierOperation.MULTIPLY, 1.1),
    new PrestigeModifier(PrestigeModifierAttribute.WILD_POKEMON_DEFENSE, PrestigeModifierOperation.MULTIPLY, 1.1),
    new PrestigeModifier(PrestigeModifierAttribute.TRAINER_POKEMON_ATTACK, PrestigeModifierOperation.MULTIPLY, 1.1),
    new PrestigeModifier(PrestigeModifierAttribute.TRAINER_POKEMON_DEFENSE, PrestigeModifierOperation.MULTIPLY, 1.1),
    new PrestigeModifier(PrestigeModifierAttribute.WILD_POKEMON_SPEED, PrestigeModifierOperation.MULTIPLY, 1.3),
    new PrestigeModifier(PrestigeModifierAttribute.TRAINER_POKEMON_SPEED, PrestigeModifierOperation.MULTIPLY, 1.3)
  ],
  // Level 6
  [],
  // Level 7
  [
    new PrestigeModifier(PrestigeModifierAttribute.WILD_POKEMON_ATTACK, PrestigeModifierOperation.MULTIPLY, 1.1),
    new PrestigeModifier(PrestigeModifierAttribute.WILD_POKEMON_DEFENSE, PrestigeModifierOperation.MULTIPLY, 1.1)
  ],
  // Level 8
  [
    new PrestigeModifier(PrestigeModifierAttribute.SHOP_ITEM_PRICES, PrestigeModifierOperation.MULTIPLY, 1.3)
  ],
  // Level 9
  [
    new PrestigeModifier(PrestigeModifierAttribute.TRAINER_POKEMON_ATTACK, PrestigeModifierOperation.MULTIPLY, 1.1),
    new PrestigeModifier(PrestigeModifierAttribute.TRAINER_POKEMON_DEFENSE, PrestigeModifierOperation.MULTIPLY, 1.1)
  ],
  // Level 10
  [
<<<<<<< HEAD
    new PrestigeModifier(PrestigeModifierAttribute.TRAINER_POKEMON_ATTACK, PrestigeModifierOperation.MULTIPLY, 1.1),
    new PrestigeModifier(PrestigeModifierAttribute.TRAINER_POKEMON_DEFENSE, PrestigeModifierOperation.MULTIPLY, 1.1),
    new PrestigeModifier(PrestigeModifierAttribute.WILD_POKEMON_ATTACK, PrestigeModifierOperation.MULTIPLY, 1.1),
    new PrestigeModifier(PrestigeModifierAttribute.WILD_POKEMON_DEFENSE, PrestigeModifierOperation.MULTIPLY, 1.1),
    new PrestigeModifier(PrestigeModifierAttribute.TRAINER_POKEMON_SPEED, PrestigeModifierOperation.MULTIPLY, 2)
=======
    new PrestigeModifier(PrestigeModifierAttribute.SHOP_ITEM_PRICES, PrestigeModifierOperation.MULTIPLY, 1.4)
>>>>>>> 49f1f7f4
  ]
];

class PrestigeModifierNameNotImplementedError extends Error {
  constructor(attribute: PrestigeModifierAttribute) {
    super(`Attribute ${attribute} is not implemented`);
  }
}

export abstract class Prestige {
  public static readonly MAX_LEVEL = PRESTIGE_MODIFIERS.length - 1;

  /**
   * Get the modified value for the given attribute knowing the prestige level
   *
   * @param prestigeLevel
   * @param attribute
   * @param value
   * @returns the modified value
   */
  public static getModifiedValue(prestigeLevel: integer, attribute: PrestigeModifierAttribute, value: number): number {
    if (prestigeLevel === 0) {
      return value;
    }
    return this.getModifiersUntil(prestigeLevel)
      .filter(modifier => modifier.attribute === attribute)
      .reduce((acc, modifier) => {
        switch (modifier.operation) {
        case PrestigeModifierOperation.ADD:
          return acc + modifier.value;
        case PrestigeModifierOperation.MULTIPLY:
          return acc * modifier.value;
        }
      }, value);
  }

  /**
   * Get the descriptions for the given prestige level
   *
   * @param prestigeLevel
   * @returns the description
   */
  public static getLevelDescriptionsUntil(prestigeLevel: integer): string[] {
    const modifiers = this.compileModifiers(this.getModifiersUntil(prestigeLevel));
    return this.getDescriptionsForModifiers(modifiers);
  }

  /**
   * Get the modifier attribute for the given stat and if the pokemon is wild or not
   *
   * @param stat
   * @param isWildPokemon
   * @returns the modifier attribute
   */
  public static getModifierAttributeFromStat(stat: Stat, isWildPokemon: boolean = true): PrestigeModifierAttribute {
    switch (stat) {
    case Stat.ATK:
    case Stat.SPATK:
      return isWildPokemon ? PrestigeModifierAttribute.WILD_POKEMON_ATTACK : PrestigeModifierAttribute.TRAINER_POKEMON_ATTACK;
    case Stat.DEF:
    case Stat.SPDEF:
      return isWildPokemon ? PrestigeModifierAttribute.WILD_POKEMON_DEFENSE : PrestigeModifierAttribute.TRAINER_POKEMON_DEFENSE;
    case Stat.SPD:
      return isWildPokemon ? PrestigeModifierAttribute.WILD_POKEMON_SPEED : PrestigeModifierAttribute.TRAINER_POKEMON_SPEED;
    default:
      return null;
    }
  }

  /**
   * Get the modifiers until the given prestige level
   *
   * @param prestigeLevel
   * @returns the modifiers
   */
  private static getModifiersUntil(prestigeLevel: integer): PrestigeModifier[] {
    return PRESTIGE_MODIFIERS.slice(0, Math.min(prestigeLevel + 1, this.MAX_LEVEL + 1)).flat();
  }

  /**
   * Compile the modifiers together to avoid attribute duplicates
   *
   * @param modifiers
   * @returns the compiled modifiers
   */
  private static compileModifiers(modifiers: PrestigeModifier[]): PrestigeModifier[] {
    return modifiers.reduce((acc, modifier) => {
      if (acc.some(m => m.attribute === modifier.attribute && m.operation === modifier.operation)) {
        return acc.map(m => {
          if (m.attribute === modifier.attribute) {
            switch (modifier.operation) {
            case PrestigeModifierOperation.ADD:
              return new PrestigeModifier(m.attribute, m.operation, m.value + modifier.value);
            case PrestigeModifierOperation.MULTIPLY:
              return new PrestigeModifier(m.attribute, m.operation, m.value * modifier.value);
            }
          }
          return m;
        });
      } else {
        return [...acc, modifier];
      }
    }, []);
  }

  /**
   * Get the descriptions for the given modifiers
   *
   * @param modifiers
   * @returns the descriptions
   */
  private static getDescriptionsForModifiers(modifiers: PrestigeModifier[]): string[] {
    return modifiers.sort((a, b) => a.attribute - b.attribute)
      .map(modifier => this.getDescriptionForModifier(modifier))
      .filter(description => description !== undefined);
  }

  private static getDescriptionForModifier(modifier: PrestigeModifier): string | undefined {
    switch (modifier.operation) {
    case PrestigeModifierOperation.ADD:
      if (modifier.value === 0) {
        return undefined;
      }
      const roundedValue = Math.abs(Math.round(modifier.value));
      if (modifier.value > 0) {
        return `${this.getModifierAttributeName(modifier.attribute)} + ${roundedValue}`;
      } else if (modifier.value < 0) {
        return `${this.getModifierAttributeName(modifier.attribute)} - ${roundedValue} `;
      }
    case PrestigeModifierOperation.MULTIPLY:
      if (modifier.value === 1) {
        return undefined;
      }
      const roundedPercentageValue = Math.abs(Math.round((modifier.value - 1) * 100));
      if (modifier.value > 1) {
        return `${this.getModifierAttributeName(modifier.attribute)} + ${roundedPercentageValue}%`;
      } else if (modifier.value < 1) {
        return `${this.getModifierAttributeName(modifier.attribute)} - ${roundedPercentageValue}%`;
      }
    }
  }

  /**
   * Get the attribute name for the given attribute
   *
   * @param attribute
   * @throws PrestigeModifierNameNotImplementedError if the attribute is not implemented
   * @returns the attribute name
   */
  private static getModifierAttributeName(attribute: PrestigeModifierAttribute): string {
    switch (attribute) {
    default:
      throw new PrestigeModifierNameNotImplementedError(attribute);
    }
  }
}<|MERGE_RESOLUTION|>--- conflicted
+++ resolved
@@ -1,4 +1,3 @@
-<<<<<<< HEAD
 import { Stat } from "#app/data/pokemon-stat";
 
 export enum PrestigeModifierAttribute {
@@ -7,11 +6,8 @@
   WILD_POKEMON_SPEED,
   TRAINER_POKEMON_ATTACK,
   TRAINER_POKEMON_DEFENSE,
-  TRAINER_POKEMON_SPEED
-=======
-export enum PrestigeModifierAttribute {
+  TRAINER_POKEMON_SPEED,
   SHOP_ITEM_PRICES
->>>>>>> 49f1f7f4
 }
 
 enum PrestigeModifierOperation {
@@ -36,12 +32,9 @@
   [],
   // Level 1
   [
-<<<<<<< HEAD
     new PrestigeModifier(PrestigeModifierAttribute.TRAINER_POKEMON_ATTACK, PrestigeModifierOperation.MULTIPLY, 1.05),
-    new PrestigeModifier(PrestigeModifierAttribute.TRAINER_POKEMON_DEFENSE, PrestigeModifierOperation.MULTIPLY, 1.05)
-=======
+    new PrestigeModifier(PrestigeModifierAttribute.TRAINER_POKEMON_DEFENSE, PrestigeModifierOperation.MULTIPLY, 1.05),
     new PrestigeModifier(PrestigeModifierAttribute.SHOP_ITEM_PRICES, PrestigeModifierOperation.MULTIPLY, 1.1),
->>>>>>> 49f1f7f4
   ],
   // Level 2
   [],
@@ -81,15 +74,12 @@
   ],
   // Level 10
   [
-<<<<<<< HEAD
     new PrestigeModifier(PrestigeModifierAttribute.TRAINER_POKEMON_ATTACK, PrestigeModifierOperation.MULTIPLY, 1.1),
     new PrestigeModifier(PrestigeModifierAttribute.TRAINER_POKEMON_DEFENSE, PrestigeModifierOperation.MULTIPLY, 1.1),
     new PrestigeModifier(PrestigeModifierAttribute.WILD_POKEMON_ATTACK, PrestigeModifierOperation.MULTIPLY, 1.1),
     new PrestigeModifier(PrestigeModifierAttribute.WILD_POKEMON_DEFENSE, PrestigeModifierOperation.MULTIPLY, 1.1),
-    new PrestigeModifier(PrestigeModifierAttribute.TRAINER_POKEMON_SPEED, PrestigeModifierOperation.MULTIPLY, 2)
-=======
+    new PrestigeModifier(PrestigeModifierAttribute.TRAINER_POKEMON_SPEED, PrestigeModifierOperation.MULTIPLY, 2),
     new PrestigeModifier(PrestigeModifierAttribute.SHOP_ITEM_PRICES, PrestigeModifierOperation.MULTIPLY, 1.4)
->>>>>>> 49f1f7f4
   ]
 ];
 
