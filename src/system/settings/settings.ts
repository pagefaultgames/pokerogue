import { Mode } from "#app/ui/ui";
import i18next from "i18next";
import BattleScene from "../../battle-scene";
import { hasTouchscreen } from "../../touch-controls";
import { updateWindowType } from "../../ui/ui-theme";
import { CandyUpgradeNotificationChangedEvent } from "../../events/battle-scene";
import SettingsUiHandler from "#app/ui/settings/settings-ui-handler";
import { EaseType } from "#enums/ease-type";
import { MoneyFormat } from "#enums/money-format";
import { PlayerGender } from "#enums/player-gender";

const VOLUME_OPTIONS: SettingOption[] = new Array(11).fill(null).map((_, i) => i ? {
  value: (i * 10).toString(),
  label: (i * 10).toString(),
} : {
  value: "Mute",
  label: i18next.t("menu:mute")
});
const OFF_ON: SettingOption[] = [
  {
    value: "Off",
    label: i18next.t("menu:off")
  },
  {
    value: "On",
    label: i18next.t("menu:on")
  }
];
const AUTO_DISABLED: SettingOption[] = [
  {
    value: "Auto",
    label: i18next.t("menu:auto")
  },
  {
    value: "Disabled",
    label: i18next.t("menu:disabled")
  }
];

/**
 * Types for helping separate settings to different menus
 */
export enum SettingType {
  GENERAL,
  DISPLAY,
  AUDIO
}

type SettingOption = {
  value: string,
  label: string
};

export interface Setting {
  key: string
  label: string
  options: SettingOption[]
  default: number
  type: SettingType
  requireReload?: boolean
}

/**
 * Setting Keys for existing settings
 * to be used when trying to find or update Settings
 */
export const SettingKeys = {
  Game_Speed: "GAME_SPEED",
  HP_Bar_Speed: "HP_BAR_SPEED",
  EXP_Gains_Speed: "EXP_GAINS_SPEED",
  EXP_Party_Display: "EXP_PARTY_DISPLAY",
  Skip_Seen_Dialogues: "SKIP_SEEN_DIALOGUES",
  Battle_Style: "BATTLE_STYLE",
  Enable_Retries: "ENABLE_RETRIES",
  Tutorials: "TUTORIALS",
  Touch_Controls: "TOUCH_CONTROLS",
  Vibration: "VIBRATION",
  Language: "LANGUAGE",
  UI_Theme: "UI_THEME",
  Window_Type: "WINDOW_TYPE",
  Money_Format: "MONEY_FORMAT",
  Damage_Numbers: "DAMAGE_NUMBERS",
  Move_Animations: "MOVE_ANIMATIONS",
  Show_Stats_on_Level_Up: "SHOW_LEVEL_UP_STATS",
  Candy_Upgrade_Notification: "CANDY_UPGRADE_NOTIFICATION",
  Candy_Upgrade_Display: "CANDY_UPGRADE_DISPLAY",
  Move_Info: "MOVE_INFO",
  Show_Moveset_Flyout: "SHOW_MOVESET_FLYOUT",
  Show_Arena_Flyout: "SHOW_ARENA_FLYOUT",
  Show_Time_Of_Day_Widget: "SHOW_TIME_OF_DAY_WIDGET",
  Time_Of_Day_Animation: "TIME_OF_DAY_ANIMATION",
  Sprite_Set: "SPRITE_SET",
  Fusion_Palette_Swaps: "FUSION_PALETTE_SWAPS",
  Player_Gender: "PLAYER_GENDER",
  Type_Hints: "TYPE_HINTS",
  Master_Volume: "MASTER_VOLUME",
  BGM_Volume: "BGM_VOLUME",
  SE_Volume: "SE_VOLUME",
  Music_Preference: "MUSIC_PREFERENCE"
};

/**
 * All Settings not related to controls
 */
export const Setting: Array<Setting> = [
  {
    key: SettingKeys.Game_Speed,
    label: i18next.t("menu:gameSpeed"),
    options: [
      {
        value: "1",
        label: "1x"
      },
      {
        value: "1.25",
        label: "1.25x"
      },
      {
        value: "1.5",
        label: "1.5x"
      },
      {
        value: "2",
        label: "2x"
      },
      {
        value: "2.5",
        label: "2.5x"
      },
      {
        value: "3",
        label: "3x"
      },
      {
        value: "4",
        label: "4x"
      },
      {
        value: "5",
        label: "5x"
      }
    ],
    default: 3,
    type: SettingType.GENERAL
  },
  {
    key: SettingKeys.HP_Bar_Speed,
    label: i18next.t("menu:hpBarSpeed"),
    options: [
      {
        value: "Normal",
        label: i18next.t("menu:normal")
      },
      {
        value: "Fast",
        label: i18next.t("menu:fast")
      },
      {
        value: "Faster",
        label: i18next.t("menu:faster")
      },
      {
        value: "Skip",
        label: i18next.t("menu:skip")
      }
    ],
    default: 0,
    type: SettingType.GENERAL
  },
  {
    key: SettingKeys.EXP_Gains_Speed,
    label: i18next.t("menu:expGainsSpeed"),
    options: [
      {
        value: "Normal",
        label: i18next.t("menu:normal")
      },
      {
        value: "Fast",
        label: i18next.t("menu:fast")
      },
      {
        value: "Faster",
        label: i18next.t("menu:faster")
      },
      {
        value: "Skip",
        label: i18next.t("menu:skip")
      }
    ],
    default: 0,
    type: SettingType.GENERAL
  },
  {
    key: SettingKeys.EXP_Party_Display,
    label: i18next.t("menu:expPartyDisplay"),
    options: [
      {
        value: "Normal",
        label: i18next.t("menu:normal")
      },
      {
        value: "Level Up Notification",
        label: i18next.t("menu:levelUpNotifications")
      },
      {
        value: "Skip",
        label: i18next.t("menu:skip")
      }
    ],
    default: 0,
    type: SettingType.GENERAL
  },
  {
    key: SettingKeys.Skip_Seen_Dialogues,
    label: i18next.t("menu:skipSeenDialogues"),
    options: OFF_ON,
    default: 0,
    type: SettingType.GENERAL
  },
  {
    key: SettingKeys.Battle_Style,
    label: i18next.t("menu:battleStyle"),
    options: [
      {
        value: "Switch",
        label: i18next.t("menu:switch")
      },
      {
        value: "Set",
        label: i18next.t("menu:set")
      }
    ],
    default: 0,
    type: SettingType.GENERAL
  },
  {
    key: SettingKeys.Enable_Retries,
    label: i18next.t("menu:enableRetries"),
    options: OFF_ON,
    default: 0,
    type: SettingType.GENERAL
  },
  {
    key: SettingKeys.Tutorials,
    label: i18next.t("menu:tutorials"),
    options: OFF_ON,
    default: 1,
    type: SettingType.GENERAL
  },
  {
    key: SettingKeys.Touch_Controls,
    label: i18next.t("menu:touchControls"),
    options: AUTO_DISABLED,
    default: 0,
    type: SettingType.GENERAL
  },
  {
    key: SettingKeys.Vibration,
    label: i18next.t("menu:vibrations"),
    options: AUTO_DISABLED,
    default: 0,
    type: SettingType.GENERAL
  },
  {
    key: SettingKeys.Language,
    label: i18next.t("menu:language"),
    options: [
      {
        value: "English",
        label: "English"
      },
      {
        value: "Change",
        label: i18next.t("menu:change")
      }
    ],
    default: 0,
    type: SettingType.DISPLAY,
    requireReload: true
  },
  {
    key: SettingKeys.UI_Theme,
    label: i18next.t("menu:uiTheme"),
    options: [
      {
        value: "Default",
        label: i18next.t("menu:default")
      },
      {
        value: "Legacy",
        label: i18next.t("menu:legacy")
      }
    ],
    default: 0,
    type: SettingType.DISPLAY,
    requireReload: true
  },
  {
    key: SettingKeys.Window_Type,
    label: i18next.t("menu:windowType"),
    options: new Array(5).fill(null).map((_, i) => {
      const windowType = (i + 1).toString();
      return {
        value: windowType,
        label: windowType
      };
    }),
    default: 0,
    type: SettingType.DISPLAY
  },
  {
    key: SettingKeys.Money_Format,
    label: i18next.t("menu:moneyFormat"),
    options: [
      {
        value: "Normal",
        label: i18next.t("menu:normal")
      },
      {
        value: "Abbreviated",
        label: i18next.t("menu:abbreviated")
      }
    ],
    default: 0,
    type: SettingType.DISPLAY
  },
  {
    key: SettingKeys.Damage_Numbers,
    label: i18next.t("menu:damageNumbers"),
    options: [
      {
        value: "Off",
        label: i18next.t("menu:off")
      },
      {
        value: "Simple",
        label: i18next.t("menu:simple")
      },
      {
        value: "Fancy",
        label: i18next.t("menu:fancy")
      }
    ],
    default: 0,
    type: SettingType.DISPLAY
  },
  {
    key: SettingKeys.Move_Animations,
    label: i18next.t("menu:moveAnimations"),
    options: OFF_ON,
    default: 1,
    type: SettingType.DISPLAY
  },
  {
    key: SettingKeys.Show_Stats_on_Level_Up,
    label: i18next.t("menu:showStatsOnLevelUp"),
    options: OFF_ON,
    default: 1,
    type: SettingType.DISPLAY
  },
  {
    key: SettingKeys.Candy_Upgrade_Notification,
    label: i18next.t("menu:candyUpgradeNotification"),
    options: [
      {
        value: "Off",
        label: i18next.t("menu:off")
      },
      {
        value: "Passives Only",
        label: i18next.t("menu:passivesOnly")
      },
      {
        value: "On",
        label: i18next.t("menu:on")
      }
    ],
    default: 0,
    type: SettingType.DISPLAY
  },
  {
    key: SettingKeys.Candy_Upgrade_Display,
    label: i18next.t("menu:candyUpgradeDisplay"),
    options: [
      {
        value: "Icon",
        label: i18next.t("menu:icon")
      },
      {
        value: "Animation",
        label: i18next.t("menu:animation")
      }
    ],
    default: 0,
    type: SettingType.DISPLAY,
    requireReload: true
  },
  {
    key: SettingKeys.Move_Info,
    label: i18next.t("menu:moveInfo"),
    options: OFF_ON,
    default: 1,
    type: SettingType.DISPLAY
  },
  {
    key: SettingKeys.Show_Moveset_Flyout,
    label: i18next.t("menu:showMovesetFlyout"),
    options: OFF_ON,
    default: 1,
    type: SettingType.DISPLAY
  },
  {
    key: SettingKeys.Show_Arena_Flyout,
    label: i18next.t("menu:showArenaFlyout"),
    options: OFF_ON,
    default: 1,
    type: SettingType.DISPLAY
  },
  {
    key: SettingKeys.Show_Time_Of_Day_Widget,
    label: i18next.t("menu:showTimeOfDayWidget"),
    options: OFF_ON,
    default: 1,
    type: SettingType.DISPLAY,
    requireReload: true,
  },
  {
    key: SettingKeys.Time_Of_Day_Animation,
    label: i18next.t("menu:timeOfDayAnimation"),
    options: [
      {
        value: "Bounce",
        label: i18next.t("menu:bounce")
      },
      {
        value: "Back",
        label: i18next.t("menu:back")
      }
    ],
    default: 0,
    type: SettingType.DISPLAY
  },
  {
    key: SettingKeys.Sprite_Set,
    label: i18next.t("menu:spriteSet"),
    options: [
      {
        value: "Consistent",
        label: i18next.t("menu:consistent")
      },
      {
        value: "Mixed Animated",
        label: i18next.t("menu:mixedAnimated")
      }
    ],
    default: 0,
    type: SettingType.DISPLAY,
    requireReload: true
  },
  {
    key: SettingKeys.Fusion_Palette_Swaps,
    label: i18next.t("menu:fusionPaletteSwaps"),
    options: OFF_ON,
    default: 1,
    type: SettingType.DISPLAY
  },
  {
    key: SettingKeys.Player_Gender,
    label: i18next.t("menu:playerGender"),
    options: [
      {
        value: "Boy",
        label: i18next.t("menu:boy")
      },
      {
        value: "Girl",
        label: i18next.t("menu:girl")
      }
    ],
    default: 0,
    type: SettingType.DISPLAY
  },
  {
    key: SettingKeys.Type_Hints,
    label: i18next.t("menu:typeHints"),
    options: OFF_ON,
    default: 0,
    type: SettingType.DISPLAY
  },
  {
    key: SettingKeys.Master_Volume,
    label: i18next.t("menu:masterVolume"),
    options: VOLUME_OPTIONS,
    default: 5,
    type: SettingType.AUDIO
  },
  {
    key: SettingKeys.BGM_Volume,
    label: i18next.t("menu:bgmVolume"),
    options: VOLUME_OPTIONS,
    default: 10,
    type: SettingType.AUDIO
  },
  {
    key: SettingKeys.SE_Volume,
    label: i18next.t("menu:seVolume"),
    options: VOLUME_OPTIONS,
    default: 10,
    type: SettingType.AUDIO
  },
  {
    key: SettingKeys.Music_Preference,
    label: i18next.t("menu:musicPreference"),
    options: [
      {
        value: "Consistent",
        label: i18next.t("menu:consistent")
      },
      {
        value: "Mixed",
        label: i18next.t("menu:mixed")
      }
    ],
    default: 0,
    type: SettingType.AUDIO,
    requireReload: true
  }
];

/**
 * Return the index of a Setting
 * @param key SettingKey
 * @returns index or -1 if doesn't exist
 */
export function settingIndex(key: string) {
  return Setting.findIndex(s => s.key === key);
}

/**
 * Resets all settings to their defaults
 * @param scene current BattleScene
 */
export function resetSettings(scene: BattleScene) {
  Setting.forEach(s => setSetting(scene, s.key, s.default));
}

/**
 * Updates a setting for current BattleScene
 * @param scene current BattleScene
 * @param setting string ideally from SettingKeys
 * @param value value to update setting with
 * @returns true if successful, false if not
 */
export function setSetting(scene: BattleScene, setting: string, value: integer): boolean {
  const index: number = settingIndex(setting);
  if (index === -1) {
    return false;
  }
  switch (Setting[index].key) {
  case SettingKeys.Game_Speed:
    scene.gameSpeed = parseFloat(Setting[index].options[value].value.replace("x", ""));
    break;
  case SettingKeys.Master_Volume:
    scene.masterVolume = value ? parseInt(Setting[index].options[value].value) * 0.01 : 0;
    scene.updateSoundVolume();
    break;
  case SettingKeys.BGM_Volume:
    scene.bgmVolume = value ? parseInt(Setting[index].options[value].value) * 0.01 : 0;
    scene.updateSoundVolume();
    break;
  case SettingKeys.SE_Volume:
    scene.seVolume = value ? parseInt(Setting[index].options[value].value) * 0.01 : 0;
    scene.updateSoundVolume();
    break;
  case SettingKeys.Music_Preference:
    scene.musicPreference = value;
    break;
  case SettingKeys.Damage_Numbers:
    scene.damageNumbersMode = value;
    break;
  case SettingKeys.UI_Theme:
    scene.uiTheme = value;
    break;
  case SettingKeys.Window_Type:
    updateWindowType(scene, parseInt(Setting[index].options[value].value));
    break;
  case SettingKeys.Tutorials:
    scene.enableTutorials = Setting[index].options[value].value === "On";
    break;
  case SettingKeys.Move_Info:
    scene.enableMoveInfo = Setting[index].options[value].value === "On";
    break;
  case SettingKeys.Enable_Retries:
    scene.enableRetries = Setting[index].options[value].value === "On";
    break;
  case SettingKeys.Skip_Seen_Dialogues:
    scene.skipSeenDialogues = Setting[index].options[value].value === "On";
    break;
  case SettingKeys.Battle_Style:
    scene.battleStyle = value;
    break;
  case SettingKeys.Candy_Upgrade_Notification:
    if (scene.candyUpgradeNotification === value) {
      break;
    }

    scene.candyUpgradeNotification = value;
    scene.eventTarget.dispatchEvent(new CandyUpgradeNotificationChangedEvent(value));
    break;
  case SettingKeys.Candy_Upgrade_Display:
    scene.candyUpgradeDisplay = value;
  case SettingKeys.Money_Format:
    switch (Setting[index].options[value].value) {
    case "Normal":
      scene.moneyFormat = MoneyFormat.NORMAL;
      break;
    case "Abbreviated":
      scene.moneyFormat = MoneyFormat.ABBREVIATED;
      break;
    }
    scene.updateMoneyText(false);
    break;
  case SettingKeys.Sprite_Set:
    scene.experimentalSprites = !!value;
    if (value) {
      scene.initExpSprites();
    }
    break;
  case SettingKeys.Move_Animations:
    scene.moveAnimations = Setting[index].options[value].value === "On";
    break;
  case SettingKeys.Show_Moveset_Flyout:
    scene.showMovesetFlyout = Setting[index].options[value].value === "On";
    break;
  case SettingKeys.Show_Arena_Flyout:
    scene.showArenaFlyout = Setting[index].options[value].value === "On";
    break;
  case SettingKeys.Show_Time_Of_Day_Widget:
    scene.showTimeOfDayWidget = Setting[index].options[value].value === "On";
    break;
  case SettingKeys.Time_Of_Day_Animation:
    scene.timeOfDayAnimation = Setting[index].options[value].value === "Bounce" ? EaseType.BOUNCE : EaseType.BACK;
    break;
  case SettingKeys.Show_Stats_on_Level_Up:
    scene.showLevelUpStats = Setting[index].options[value].value === "On";
    break;
  case SettingKeys.EXP_Gains_Speed:
    scene.expGainsSpeed = value;
    break;
  case SettingKeys.EXP_Party_Display:
    scene.expParty = value;
    break;
  case SettingKeys.HP_Bar_Speed:
    scene.hpBarSpeed = value;
    break;
  case SettingKeys.Fusion_Palette_Swaps:
    scene.fusionPaletteSwaps = !!value;
    break;
  case SettingKeys.Player_Gender:
    if (scene.gameData) {
      const female = Setting[index].options[value].value === "Girl";
      scene.gameData.gender = female ? PlayerGender.FEMALE : PlayerGender.MALE;
      scene.trainer.setTexture(scene.trainer.texture.key.replace(female ? "m" : "f", female ? "f" : "m"));
    } else {
      return false;
    }
    break;
  case SettingKeys.Touch_Controls:
    scene.enableTouchControls = Setting[index].options[value].value !== "Disabled" && hasTouchscreen();
    const touchControls = document.getElementById("touchControls");
    if (touchControls) {
      touchControls.classList.toggle("visible", scene.enableTouchControls);
    }
    break;
  case SettingKeys.Vibration:
    scene.enableVibration = Setting[index].options[value].value !== "Disabled" && hasTouchscreen();
    break;
  case SettingKeys.Type_Hints:
    scene.typeHints = Setting[index].options[value].value === "On";
    break;
  case SettingKeys.Language:
    if (value) {
      if (scene.ui) {
        const cancelHandler = () => {
          scene.ui.revertMode();
          (scene.ui.getHandler() as SettingsUiHandler).setOptionCursor(0, 0, true);
        };
        const changeLocaleHandler = (locale: string): boolean => {
          try {
            i18next.changeLanguage(locale);
            localStorage.setItem("prLang", locale);
            cancelHandler();
            // Reload the whole game to apply the new locale since also some constants are translated
            window.location.reload();
            return true;
          } catch (error) {
            console.error("Error changing locale:", error);
            return false;
          }
        };
        scene.ui.setOverlayMode(Mode.OPTION_SELECT, {
          options: [
            {
              label: "English",
              handler: () => changeLocaleHandler("en")
            },
            {
              label: "Español",
              handler: () => changeLocaleHandler("es")
            },
            {
              label: "Italiano",
              handler: () => changeLocaleHandler("it")
            },
            {
              label: "Français",
              handler: () => changeLocaleHandler("fr")
            },
            {
              label: "Deutsch",
              handler: () => changeLocaleHandler("de")
            },
            {
              label: "Português (BR)",
              handler: () => changeLocaleHandler("pt-BR")
            },
            {
              label: "简体中文",
              handler: () => changeLocaleHandler("zh-CN")
            },
            {
              label: "繁體中文",
              handler: () => changeLocaleHandler("zh-TW")
            },
            {
              label: "한국어",
              handler: () => changeLocaleHandler("ko")
            },
            {
<<<<<<< HEAD
              label: "日本語",
              handler: () => changeLocaleHandler("jp")
            },
            {
              label: "Cancel",
=======
              label: i18next.t("menu:back"),
>>>>>>> 89eba349
              handler: () => cancelHandler()
            }
          ],
          maxOptions: 7
        });
        return false;
      }
    }
    break;
  }

  return true;
}<|MERGE_RESOLUTION|>--- conflicted
+++ resolved
@@ -738,15 +738,11 @@
               handler: () => changeLocaleHandler("ko")
             },
             {
-<<<<<<< HEAD
               label: "日本語",
               handler: () => changeLocaleHandler("jp")
             },
             {
-              label: "Cancel",
-=======
               label: i18next.t("menu:back"),
->>>>>>> 89eba349
               handler: () => cancelHandler()
             }
           ],
