import { Mode } from "#app/ui/ui";
import i18next from "i18next";
import BattleScene from "../../battle-scene";
import { hasTouchscreen } from "../../touch-controls";
import { updateWindowType } from "../../ui/ui-theme";
import { CandyUpgradeNotificationChangedEvent } from "../../events/battle-scene";
import SettingsUiHandler from "#app/ui/settings/settings-ui-handler";
import { EaseType } from "#enums/ease-type";
import { MoneyFormat } from "#enums/money-format";
import { PlayerGender } from "#enums/player-gender";

const VOLUME_OPTIONS: SettingOption[] = new Array(11).fill(null).map((_, i) => i ? {
  value: (i * 10).toString(),
  label: (i * 10).toString(),
} : {
  value: "Mute",
  label: i18next.t("settings:mute")
});
const OFF_ON: SettingOption[] = [
  {
    value: "Off",
    label: i18next.t("settings:off")
  },
  {
    value: "On",
    label: i18next.t("settings:on")
  }
];
const AUTO_DISABLED: SettingOption[] = [
  {
    value: "Auto",
    label: i18next.t("settings:auto")
  },
  {
    value: "Disabled",
    label: i18next.t("settings:disabled")
  }
];

/**
 * Types for helping separate settings to different menus
 */
export enum SettingType {
  GENERAL,
  DISPLAY,
  AUDIO
}

type SettingOption = {
  value: string,
  label: string
};

export interface Setting {
  key: string
  label: string
  options: SettingOption[]
  default: number
  type: SettingType
  requireReload?: boolean
  /** Whether the setting can be activated or not */
  activatable?: boolean
  /** Determines whether the setting should be hidden from the UI */
  hidden?: () => boolean
}

/**
 * Setting Keys for existing settings
 * to be used when trying to find or update Settings
 */
export const SettingKeys = {
  Game_Speed: "GAME_SPEED",
  HP_Bar_Speed: "HP_BAR_SPEED",
  EXP_Gains_Speed: "EXP_GAINS_SPEED",
  EXP_Party_Display: "EXP_PARTY_DISPLAY",
  Skip_Seen_Dialogues: "SKIP_SEEN_DIALOGUES",
  Battle_Style: "BATTLE_STYLE",
  Enable_Retries: "ENABLE_RETRIES",
  Tutorials: "TUTORIALS",
  Touch_Controls: "TOUCH_CONTROLS",
  Vibration: "VIBRATION",
  Language: "LANGUAGE",
  UI_Theme: "UI_THEME",
  Window_Type: "WINDOW_TYPE",
  Money_Format: "MONEY_FORMAT",
  Damage_Numbers: "DAMAGE_NUMBERS",
  Move_Animations: "MOVE_ANIMATIONS",
  Show_Stats_on_Level_Up: "SHOW_LEVEL_UP_STATS",
  Candy_Upgrade_Notification: "CANDY_UPGRADE_NOTIFICATION",
  Candy_Upgrade_Display: "CANDY_UPGRADE_DISPLAY",
  Move_Info: "MOVE_INFO",
  Show_Moveset_Flyout: "SHOW_MOVESET_FLYOUT",
  Show_Arena_Flyout: "SHOW_ARENA_FLYOUT",
  Show_Time_Of_Day_Widget: "SHOW_TIME_OF_DAY_WIDGET",
  Time_Of_Day_Animation: "TIME_OF_DAY_ANIMATION",
  Sprite_Set: "SPRITE_SET",
  Fusion_Palette_Swaps: "FUSION_PALETTE_SWAPS",
  Player_Gender: "PLAYER_GENDER",
  Type_Hints: "TYPE_HINTS",
  Master_Volume: "MASTER_VOLUME",
  BGM_Volume: "BGM_VOLUME",
  SE_Volume: "SE_VOLUME",
  Music_Preference: "MUSIC_PREFERENCE",
<<<<<<< HEAD
  Move_Touch_Controls: "MOVE_TOUCH_CONTROLS"
=======
  Show_BGM_Bar: "SHOW_BGM_BAR",
>>>>>>> e2507a21
};

/**
 * All Settings not related to controls
 */
export const Setting: Array<Setting> = [
  {
    key: SettingKeys.Game_Speed,
    label: i18next.t("settings:gameSpeed"),
    options: [
      {
        value: "1",
        label: "1x"
      },
      {
        value: "1.25",
        label: "1.25x"
      },
      {
        value: "1.5",
        label: "1.5x"
      },
      {
        value: "2",
        label: "2x"
      },
      {
        value: "2.5",
        label: "2.5x"
      },
      {
        value: "3",
        label: "3x"
      },
      {
        value: "4",
        label: "4x"
      },
      {
        value: "5",
        label: "5x"
      }
    ],
    default: 3,
    type: SettingType.GENERAL
  },
  {
    key: SettingKeys.HP_Bar_Speed,
    label: i18next.t("settings:hpBarSpeed"),
    options: [
      {
        value: "Normal",
        label: i18next.t("settings:normal")
      },
      {
        value: "Fast",
        label: i18next.t("settings:fast")
      },
      {
        value: "Faster",
        label: i18next.t("settings:faster")
      },
      {
        value: "Skip",
        label: i18next.t("settings:skip")
      }
    ],
    default: 0,
    type: SettingType.GENERAL
  },
  {
    key: SettingKeys.EXP_Gains_Speed,
    label: i18next.t("settings:expGainsSpeed"),
    options: [
      {
        value: "Normal",
        label: i18next.t("settings:normal")
      },
      {
        value: "Fast",
        label: i18next.t("settings:fast")
      },
      {
        value: "Faster",
        label: i18next.t("settings:faster")
      },
      {
        value: "Skip",
        label: i18next.t("settings:skip")
      }
    ],
    default: 0,
    type: SettingType.GENERAL
  },
  {
    key: SettingKeys.EXP_Party_Display,
    label: i18next.t("settings:expPartyDisplay"),
    options: [
      {
        value: "Normal",
        label: i18next.t("settings:normal")
      },
      {
        value: "Level Up Notification",
        label: i18next.t("settings:levelUpNotifications")
      },
      {
        value: "Skip",
        label: i18next.t("settings:skip")
      }
    ],
    default: 0,
    type: SettingType.GENERAL
  },
  {
    key: SettingKeys.Skip_Seen_Dialogues,
    label: i18next.t("settings:skipSeenDialogues"),
    options: OFF_ON,
    default: 0,
    type: SettingType.GENERAL
  },
  {
    key: SettingKeys.Battle_Style,
    label: i18next.t("settings:battleStyle"),
    options: [
      {
        value: "Switch",
        label: i18next.t("settings:switch")
      },
      {
        value: "Set",
        label: i18next.t("settings:set")
      }
    ],
    default: 0,
    type: SettingType.GENERAL
  },
  {
    key: SettingKeys.Enable_Retries,
    label: i18next.t("settings:enableRetries"),
    options: OFF_ON,
    default: 0,
    type: SettingType.GENERAL
  },
  {
    key: SettingKeys.Tutorials,
    label: i18next.t("settings:tutorials"),
    options: OFF_ON,
    default: 1,
    type: SettingType.GENERAL
  },
  {
    key: SettingKeys.Touch_Controls,
    label: i18next.t("settings:touchControls"),
    options: AUTO_DISABLED,
    default: 0,
    type: SettingType.GENERAL
  },
  {
    key: SettingKeys.Vibration,
    label: i18next.t("settings:vibrations"),
    options: AUTO_DISABLED,
    default: 0,
    type: SettingType.GENERAL
  },
  {
    key: SettingKeys.Language,
    label: i18next.t("settings:language"),
    options: [
      {
        value: "English",
        label: "English"
      },
      {
        value: "Change",
        label: i18next.t("settings:change")
      }
    ],
    default: 0,
    type: SettingType.DISPLAY,
    requireReload: true
  },
  {
    key: SettingKeys.UI_Theme,
    label: i18next.t("settings:uiTheme"),
    options: [
      {
        value: "Default",
        label: i18next.t("settings:default")
      },
      {
        value: "Legacy",
        label: i18next.t("settings:legacy")
      }
    ],
    default: 0,
    type: SettingType.DISPLAY,
    requireReload: true
  },
  {
    key: SettingKeys.Window_Type,
    label: i18next.t("settings:windowType"),
    options: new Array(5).fill(null).map((_, i) => {
      const windowType = (i + 1).toString();
      return {
        value: windowType,
        label: windowType
      };
    }),
    default: 0,
    type: SettingType.DISPLAY
  },
  {
    key: SettingKeys.Money_Format,
    label: i18next.t("settings:moneyFormat"),
    options: [
      {
        value: "Normal",
        label: i18next.t("settings:normal")
      },
      {
        value: "Abbreviated",
        label: i18next.t("settings:abbreviated")
      }
    ],
    default: 0,
    type: SettingType.DISPLAY
  },
  {
    key: SettingKeys.Damage_Numbers,
    label: i18next.t("settings:damageNumbers"),
    options: [
      {
        value: "Off",
        label: i18next.t("settings:off")
      },
      {
        value: "Simple",
        label: i18next.t("settings:simple")
      },
      {
        value: "Fancy",
        label: i18next.t("settings:fancy")
      }
    ],
    default: 0,
    type: SettingType.DISPLAY
  },
  {
    key: SettingKeys.Move_Animations,
    label: i18next.t("settings:moveAnimations"),
    options: OFF_ON,
    default: 1,
    type: SettingType.DISPLAY
  },
  {
    key: SettingKeys.Show_Stats_on_Level_Up,
    label: i18next.t("settings:showStatsOnLevelUp"),
    options: OFF_ON,
    default: 1,
    type: SettingType.DISPLAY
  },
  {
    key: SettingKeys.Candy_Upgrade_Notification,
    label: i18next.t("settings:candyUpgradeNotification"),
    options: [
      {
        value: "Off",
        label: i18next.t("settings:off")
      },
      {
        value: "Passives Only",
        label: i18next.t("settings:passivesOnly")
      },
      {
        value: "On",
        label: i18next.t("settings:on")
      }
    ],
    default: 0,
    type: SettingType.DISPLAY
  },
  {
    key: SettingKeys.Candy_Upgrade_Display,
    label: i18next.t("settings:candyUpgradeDisplay"),
    options: [
      {
        value: "Icon",
        label: i18next.t("settings:icon")
      },
      {
        value: "Animation",
        label: i18next.t("settings:animation")
      }
    ],
    default: 0,
    type: SettingType.DISPLAY,
    requireReload: true
  },
  {
    key: SettingKeys.Move_Info,
    label: i18next.t("settings:moveInfo"),
    options: OFF_ON,
    default: 1,
    type: SettingType.DISPLAY
  },
  {
    key: SettingKeys.Show_Moveset_Flyout,
    label: i18next.t("settings:showMovesetFlyout"),
    options: OFF_ON,
    default: 1,
    type: SettingType.DISPLAY
  },
  {
    key: SettingKeys.Show_Arena_Flyout,
    label: i18next.t("settings:showArenaFlyout"),
    options: OFF_ON,
    default: 1,
    type: SettingType.DISPLAY
  },
  {
    key: SettingKeys.Show_Time_Of_Day_Widget,
    label: i18next.t("settings:showTimeOfDayWidget"),
    options: OFF_ON,
    default: 1,
    type: SettingType.DISPLAY,
    requireReload: true,
  },
  {
    key: SettingKeys.Time_Of_Day_Animation,
    label: i18next.t("settings:timeOfDayAnimation"),
    options: [
      {
        value: "Bounce",
        label: i18next.t("settings:bounce")
      },
      {
        value: "Back",
        label: i18next.t("settings:timeOfDay_back")
      }
    ],
    default: 0,
    type: SettingType.DISPLAY
  },
  {
    key: SettingKeys.Sprite_Set,
    label: i18next.t("settings:spriteSet"),
    options: [
      {
        value: "Consistent",
        label: i18next.t("settings:consistent")
      },
      {
        value: "Mixed Animated",
        label: i18next.t("settings:mixedAnimated")
      }
    ],
    default: 0,
    type: SettingType.DISPLAY,
    requireReload: true
  },
  {
    key: SettingKeys.Fusion_Palette_Swaps,
    label: i18next.t("settings:fusionPaletteSwaps"),
    options: OFF_ON,
    default: 1,
    type: SettingType.DISPLAY
  },
  {
    key: SettingKeys.Player_Gender,
    label: i18next.t("settings:playerGender"),
    options: [
      {
        value: "Boy",
        label: i18next.t("settings:boy")
      },
      {
        value: "Girl",
        label: i18next.t("settings:girl")
      }
    ],
    default: 0,
    type: SettingType.DISPLAY
  },
  {
    key: SettingKeys.Type_Hints,
    label: i18next.t("settings:typeHints"),
    options: OFF_ON,
    default: 0,
    type: SettingType.DISPLAY
  },
  {
    key: SettingKeys.Show_BGM_Bar,
    label: i18next.t("settings:showBgmBar"),
    options: OFF_ON,
    default: 0,
    type: SettingType.DISPLAY,
    requireReload: true
  },
  {
    key: SettingKeys.Master_Volume,
    label: i18next.t("settings:masterVolume"),
    options: VOLUME_OPTIONS,
    default: 5,
    type: SettingType.AUDIO
  },
  {
    key: SettingKeys.BGM_Volume,
    label: i18next.t("settings:bgmVolume"),
    options: VOLUME_OPTIONS,
    default: 10,
    type: SettingType.AUDIO
  },
  {
    key: SettingKeys.SE_Volume,
    label: i18next.t("settings:seVolume"),
    options: VOLUME_OPTIONS,
    default: 10,
    type: SettingType.AUDIO
  },
  {
    key: SettingKeys.Music_Preference,
    label: i18next.t("settings:musicPreference"),
    options: [
      {
        value: "Consistent",
        label: i18next.t("settings:consistent")
      },
      {
        value: "Mixed",
        label: i18next.t("settings:mixed")
      }
    ],
    default: 0,
    type: SettingType.AUDIO,
    requireReload: true
  },
<<<<<<< HEAD
  {
    key: SettingKeys.Move_Touch_Controls,
    label: "Move Touch Controls",
    options: ["Configure"],
    default: 0,
    type: SettingType.GENERAL,
    activatable: true,
    hidden: () => !hasTouchscreen()
  }
=======

>>>>>>> e2507a21
];

/**
 * Return the index of a Setting
 * @param key SettingKey
 * @returns index or -1 if doesn't exist
 */
export function settingIndex(key: string) {
  return Setting.findIndex(s => s.key === key);
}

/**
 * Resets all settings to their defaults
 * @param scene current BattleScene
 */
export function resetSettings(scene: BattleScene) {
  Setting.forEach(s => setSetting(scene, s.key, s.default));
}

/**
 * Updates a setting for current BattleScene
 * @param scene current BattleScene
 * @param setting string ideally from SettingKeys
 * @param value value to update setting with
 * @returns true if successful, false if not
 */
export function setSetting(scene: BattleScene, setting: string, value: integer): boolean {
  const index: number = settingIndex(setting);
  if (index === -1) {
    return false;
  }
  switch (Setting[index].key) {
  case SettingKeys.Game_Speed:
    scene.gameSpeed = parseFloat(Setting[index].options[value].value.replace("x", ""));
    break;
  case SettingKeys.Master_Volume:
    scene.masterVolume = value ? parseInt(Setting[index].options[value].value) * 0.01 : 0;
    scene.updateSoundVolume();
    break;
  case SettingKeys.BGM_Volume:
    scene.bgmVolume = value ? parseInt(Setting[index].options[value].value) * 0.01 : 0;
    scene.updateSoundVolume();
    break;
  case SettingKeys.SE_Volume:
    scene.seVolume = value ? parseInt(Setting[index].options[value].value) * 0.01 : 0;
    scene.updateSoundVolume();
    break;
  case SettingKeys.Music_Preference:
    scene.musicPreference = value;
    break;
  case SettingKeys.Damage_Numbers:
    scene.damageNumbersMode = value;
    break;
  case SettingKeys.UI_Theme:
    scene.uiTheme = value;
    break;
  case SettingKeys.Window_Type:
    updateWindowType(scene, parseInt(Setting[index].options[value].value));
    break;
  case SettingKeys.Tutorials:
    scene.enableTutorials = Setting[index].options[value].value === "On";
    break;
  case SettingKeys.Move_Info:
    scene.enableMoveInfo = Setting[index].options[value].value === "On";
    break;
  case SettingKeys.Enable_Retries:
    scene.enableRetries = Setting[index].options[value].value === "On";
    break;
  case SettingKeys.Skip_Seen_Dialogues:
    scene.skipSeenDialogues = Setting[index].options[value].value === "On";
    break;
  case SettingKeys.Battle_Style:
    scene.battleStyle = value;
    break;
  case SettingKeys.Show_BGM_Bar:
    scene.showBgmBar = Setting[index].options[value].value === "On";
    break;
  case SettingKeys.Candy_Upgrade_Notification:
    if (scene.candyUpgradeNotification === value) {
      break;
    }
    scene.candyUpgradeNotification = value;
    scene.eventTarget.dispatchEvent(new CandyUpgradeNotificationChangedEvent(value));
    break;
  case SettingKeys.Candy_Upgrade_Display:
    scene.candyUpgradeDisplay = value;
  case SettingKeys.Money_Format:
    switch (Setting[index].options[value].value) {
    case "Normal":
      scene.moneyFormat = MoneyFormat.NORMAL;
      break;
    case "Abbreviated":
      scene.moneyFormat = MoneyFormat.ABBREVIATED;
      break;
    }
    scene.updateMoneyText(false);
    break;
  case SettingKeys.Sprite_Set:
    scene.experimentalSprites = !!value;
    if (value) {
      scene.initExpSprites();
    }
    break;
  case SettingKeys.Move_Animations:
    scene.moveAnimations = Setting[index].options[value].value === "On";
    break;
  case SettingKeys.Show_Moveset_Flyout:
    scene.showMovesetFlyout = Setting[index].options[value].value === "On";
    break;
  case SettingKeys.Show_Arena_Flyout:
    scene.showArenaFlyout = Setting[index].options[value].value === "On";
    break;
  case SettingKeys.Show_Time_Of_Day_Widget:
    scene.showTimeOfDayWidget = Setting[index].options[value].value === "On";
    break;
  case SettingKeys.Time_Of_Day_Animation:
    scene.timeOfDayAnimation = Setting[index].options[value].value === "Bounce" ? EaseType.BOUNCE : EaseType.BACK;
    break;
  case SettingKeys.Show_Stats_on_Level_Up:
    scene.showLevelUpStats = Setting[index].options[value].value === "On";
    break;
  case SettingKeys.EXP_Gains_Speed:
    scene.expGainsSpeed = value;
    break;
  case SettingKeys.EXP_Party_Display:
    scene.expParty = value;
    break;
  case SettingKeys.HP_Bar_Speed:
    scene.hpBarSpeed = value;
    break;
  case SettingKeys.Fusion_Palette_Swaps:
    scene.fusionPaletteSwaps = !!value;
    break;
  case SettingKeys.Player_Gender:
    if (scene.gameData) {
      const female = Setting[index].options[value].value === "Girl";
      scene.gameData.gender = female ? PlayerGender.FEMALE : PlayerGender.MALE;
      scene.trainer.setTexture(scene.trainer.texture.key.replace(female ? "m" : "f", female ? "f" : "m"));
    } else {
      return false;
    }
    break;
  case SettingKeys.Touch_Controls:
    scene.enableTouchControls = Setting[index].options[value].value !== "Disabled" && hasTouchscreen();
    const touchControls = document.getElementById("touchControls");
    if (touchControls) {
      touchControls.classList.toggle("visible", scene.enableTouchControls);
    }
    break;
  case SettingKeys.Vibration:
    scene.enableVibration = Setting[index].options[value].value !== "Disabled" && hasTouchscreen();
    break;
  case SettingKeys.Type_Hints:
    scene.typeHints = Setting[index].options[value].value === "On";
    break;
  case SettingKeys.Language:
    if (value) {
      if (scene.ui) {
        const cancelHandler = () => {
          scene.ui.revertMode();
          (scene.ui.getHandler() as SettingsUiHandler).setOptionCursor(0, 0, true);
        };
        const changeLocaleHandler = (locale: string): boolean => {
          try {
            i18next.changeLanguage(locale);
            localStorage.setItem("prLang", locale);
            cancelHandler();
            // Reload the whole game to apply the new locale since also some constants are translated
            window.location.reload();
            return true;
          } catch (error) {
            console.error("Error changing locale:", error);
            return false;
          }
        };
        scene.ui.setOverlayMode(Mode.OPTION_SELECT, {
          options: [
            {
              label: "English",
              handler: () => changeLocaleHandler("en")
            },
            {
              label: "Español",
              handler: () => changeLocaleHandler("es")
            },
            {
              label: "Italiano",
              handler: () => changeLocaleHandler("it")
            },
            {
              label: "Français",
              handler: () => changeLocaleHandler("fr")
            },
            {
              label: "Deutsch",
              handler: () => changeLocaleHandler("de")
            },
            {
              label: "Português (BR)",
              handler: () => changeLocaleHandler("pt-BR")
            },
            {
              label: "简体中文",
              handler: () => changeLocaleHandler("zh-CN")
            },
            {
              label: "繁體中文",
              handler: () => changeLocaleHandler("zh-TW")
            },
            {
              label: "한국어",
              handler: () => changeLocaleHandler("ko")
            },
            {
              label: i18next.t("settings:back"),
              handler: () => cancelHandler()
            }
          ],
          maxOptions: 7
        });
        return false;
      }
    }
    break;
  }

  return true;
}<|MERGE_RESOLUTION|>--- conflicted
+++ resolved
@@ -101,11 +101,8 @@
   BGM_Volume: "BGM_VOLUME",
   SE_Volume: "SE_VOLUME",
   Music_Preference: "MUSIC_PREFERENCE",
-<<<<<<< HEAD
+  Show_BGM_Bar: "SHOW_BGM_BAR",
   Move_Touch_Controls: "MOVE_TOUCH_CONTROLS"
-=======
-  Show_BGM_Bar: "SHOW_BGM_BAR",
->>>>>>> e2507a21
 };
 
 /**
@@ -543,7 +540,7 @@
     type: SettingType.AUDIO,
     requireReload: true
   },
-<<<<<<< HEAD
+
   {
     key: SettingKeys.Move_Touch_Controls,
     label: "Move Touch Controls",
@@ -553,9 +550,6 @@
     activatable: true,
     hidden: () => !hasTouchscreen()
   }
-=======
-
->>>>>>> e2507a21
 ];
 
 /**
