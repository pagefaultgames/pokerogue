--- conflicted
+++ resolved
@@ -109,11 +109,8 @@
   SE_Volume: "SE_VOLUME",
   Music_Preference: "MUSIC_PREFERENCE",
   Show_BGM_Bar: "SHOW_BGM_BAR",
-<<<<<<< HEAD
-  Move_Touch_Controls: "MOVE_TOUCH_CONTROLS"
-=======
+  Move_Touch_Controls: "MOVE_TOUCH_CONTROLS",
   Shop_Overlay_Opacity: "SHOP_OVERLAY_OPACITY"
->>>>>>> 66481c02
 };
 
 /**
@@ -550,8 +547,6 @@
     type: SettingType.AUDIO,
     requireReload: true
   },
-<<<<<<< HEAD
-
   {
     key: SettingKeys.Move_Touch_Controls,
     label: i18next.t("settings:moveTouchControls"),
@@ -565,8 +560,7 @@
     type: SettingType.GENERAL,
     activatable: true,
     hidden: () => !hasTouchscreen()
-  }
-=======
+  },
   {
     key: SettingKeys.Shop_Overlay_Opacity,
     label: i18next.t("settings:shopOverlayOpacity"),
@@ -574,8 +568,7 @@
     default: 7,
     type: SettingType.DISPLAY,
     requireReload: false
-  },
->>>>>>> 66481c02
+  }
 ];
 
 /**
