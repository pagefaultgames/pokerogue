--- conflicted
+++ resolved
@@ -1,10 +1,6 @@
 import { Mode } from "#app/ui/ui";
 import i18next from "i18next";
-<<<<<<< HEAD
 import { globalScene } from "#app/global-scene";
-=======
-import BattleScene from "#app/battle-scene";
->>>>>>> e930536e
 import { hasTouchscreen } from "#app/touch-controls";
 import { updateWindowType } from "#app/ui/ui-theme";
 import { CandyUpgradeNotificationChangedEvent } from "#app/events/battle-scene";
@@ -861,13 +857,8 @@
       if (value) {
         if (globalScene.ui) {
           const cancelHandler = () => {
-<<<<<<< HEAD
             globalScene.ui.revertMode();
-            (globalScene.ui.getHandler() as SettingsUiHandler).setOptionCursor(0, 0, true);
-=======
-            scene.ui.revertMode();
-            (scene.ui.getHandler() as SettingsUiHandler).setOptionCursor(-1, 0, true);
->>>>>>> e930536e
+            (globalScene.ui.getHandler() as SettingsUiHandler).setOptionCursor(-1, 0, true);
           };
           const changeLocaleHandler = (locale: string): boolean => {
             try {
