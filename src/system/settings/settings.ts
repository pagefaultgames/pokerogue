import { UiMode } from "#enums/ui-mode";
import i18next from "i18next";
import { globalScene } from "#app/global-scene";
import { hasTouchscreen } from "#app/touch-controls";
import { updateWindowType } from "#app/ui/ui-theme";
import { CandyUpgradeNotificationChangedEvent } from "#app/events/battle-scene";
import type SettingsUiHandler from "#app/ui/settings/settings-ui-handler";
import { EaseType } from "#enums/ease-type";
import { MoneyFormat } from "#enums/money-format";
import { PlayerGender } from "#enums/player-gender";
import { ShopCursorTarget } from "#enums/shop-cursor-target";
import { isLocal } from "#app/utils/common";

const VOLUME_OPTIONS: SettingOption[] = new Array(11).fill(null).map((_, i) =>
  i
    ? {
        value: (i * 10).toString(),
        label: (i * 10).toString(),
      }
    : {
        value: "Mute",
        label: i18next.t("settings:mute"),
      },
);

const SHOP_OVERLAY_OPACITY_OPTIONS: SettingOption[] = new Array(9).fill(null).map((_, i) => {
  const value = ((i + 1) * 10).toString();
  return {
    value,
    label: value,
  };
});

const OFF_ON: SettingOption[] = [
  {
    value: "Off",
    label: i18next.t("settings:off"),
  },
  {
    value: "On",
    label: i18next.t("settings:on"),
  },
];

const AUTO_DISABLED: SettingOption[] = [
  {
    value: "Auto",
    label: i18next.t("settings:auto"),
  },
  {
    value: "Disabled",
    label: i18next.t("settings:disabled"),
  },
];

const TOUCH_CONTROLS_OPTIONS: SettingOption[] = [
  {
    value: "Auto",
    label: i18next.t("settings:auto"),
  },
  {
    value: "Disabled",
    label: i18next.t("settings:disabled"),
    needConfirmation: true,
    confirmationMessage: i18next.t("settings:confirmDisableTouch"),
  },
];

const SHOP_CURSOR_TARGET_OPTIONS: SettingOption[] = [
  {
    value: "Rewards",
    label: i18next.t("settings:rewards"),
  },
  {
    value: "Shop",
    label: i18next.t("settings:shop"),
  },
  {
    value: "Reroll",
    label: i18next.t("settings:reroll"),
  },
  {
    value: "Check Team",
    label: i18next.t("settings:checkTeam"),
  },
];

const shopCursorTargetIndexMap = SHOP_CURSOR_TARGET_OPTIONS.map(option => {
  switch (option.value) {
    case "Rewards":
      return ShopCursorTarget.REWARDS;
    case "Shop":
      return ShopCursorTarget.SHOP;
    case "Reroll":
      return ShopCursorTarget.REROLL;
    case "Check Team":
      return ShopCursorTarget.CHECK_TEAM;
    default:
      throw new Error(`Unknown value: ${option.value}`);
  }
});

/**
 * Types for helping separate settings to different menus
 */
export enum SettingType {
  GENERAL,
  DISPLAY,
  AUDIO,
}

type SettingOption = {
  value: string;
  label: string;
  needConfirmation?: boolean;
  confirmationMessage?: string;
};

export interface Setting {
  key: string;
  label: string;
  options: SettingOption[];
  default: number;
  type: SettingType;
  requireReload?: boolean;
  /** Whether the setting can be activated or not */
  activatable?: boolean;
  /** Determines whether the setting should be hidden from the UI */
  isHidden?: () => boolean;
}

/**
 * Setting Keys for existing settings
 * to be used when trying to find or update Settings
 */
export const SettingKeys = {
  Game_Speed: "GAME_SPEED",
  HP_Bar_Speed: "HP_BAR_SPEED",
  EXP_Gains_Speed: "EXP_GAINS_SPEED",
  EXP_Party_Display: "EXP_PARTY_DISPLAY",
  Skip_Seen_Dialogues: "SKIP_SEEN_DIALOGUES",
  Egg_Skip: "EGG_SKIP",
  Battle_Style: "BATTLE_STYLE",
  Enable_Retries: "ENABLE_RETRIES",
  Hide_IVs: "HIDE_IVS",
  Tutorials: "TUTORIALS",
  Touch_Controls: "TOUCH_CONTROLS",
  Vibration: "VIBRATION",
  Language: "LANGUAGE",
  UI_Theme: "UI_THEME",
  Window_Type: "WINDOW_TYPE",
  Money_Format: "MONEY_FORMAT",
  Damage_Numbers: "DAMAGE_NUMBERS",
  Move_Animations: "MOVE_ANIMATIONS",
  Show_Stats_on_Level_Up: "SHOW_LEVEL_UP_STATS",
  Shop_Cursor_Target: "SHOP_CURSOR_TARGET",
  Command_Cursor_Memory: "COMMAND_CURSOR_MEMORY",
  Dex_For_Devs: "DEX_FOR_DEVS",
  Candy_Upgrade_Notification: "CANDY_UPGRADE_NOTIFICATION",
  Candy_Upgrade_Display: "CANDY_UPGRADE_DISPLAY",
  Move_Info: "MOVE_INFO",
  Show_Moveset_Flyout: "SHOW_MOVESET_FLYOUT",
  Show_Arena_Flyout: "SHOW_ARENA_FLYOUT",
  Show_Time_Of_Day_Widget: "SHOW_TIME_OF_DAY_WIDGET",
  Time_Of_Day_Animation: "TIME_OF_DAY_ANIMATION",
  Sprite_Set: "SPRITE_SET",
  Fusion_Palette_Swaps: "FUSION_PALETTE_SWAPS",
  Player_Gender: "PLAYER_GENDER",
  Type_Hints: "TYPE_HINTS",
  Master_Volume: "MASTER_VOLUME",
  BGM_Volume: "BGM_VOLUME",
  Field_Volume: "FIELD_VOLUME",
  SE_Volume: "SE_VOLUME",
  UI_Volume: "UI_SOUND_EFFECTS",
  Battle_Music: "BATTLE_MUSIC",
  Show_BGM_Bar: "SHOW_BGM_BAR",
  Move_Touch_Controls: "MOVE_TOUCH_CONTROLS",
  Shop_Overlay_Opacity: "SHOP_OVERLAY_OPACITY",
};

export enum MusicPreference {
  GENFIVE,
  ALLGENS,
}

/**
 * All Settings not related to controls
 */
export const Setting: Array<Setting> = [
  {
    key: SettingKeys.Game_Speed,
    label: i18next.t("settings:gameSpeed"),
    options: [
      {
        value: "1",
        label: "1x",
      },
      {
        value: "1.25",
        label: "1.25x",
      },
      {
        value: "1.5",
        label: "1.5x",
      },
      {
        value: "2",
        label: "2x",
      },
      {
        value: "2.5",
        label: "2.5x",
      },
      {
        value: "3",
        label: "3x",
      },
      {
        value: "4",
        label: "4x",
      },
      {
        value: "5",
        label: "5x",
      },
    ],
    default: 3,
    type: SettingType.GENERAL,
  },
  {
    key: SettingKeys.HP_Bar_Speed,
    label: i18next.t("settings:hpBarSpeed"),
    options: [
      {
        value: "Normal",
        label: i18next.t("settings:normal"),
      },
      {
        value: "Fast",
        label: i18next.t("settings:fast"),
      },
      {
        value: "Faster",
        label: i18next.t("settings:faster"),
      },
      {
        value: "Skip",
        label: i18next.t("settings:skip"),
      },
    ],
    default: 0,
    type: SettingType.GENERAL,
  },
  {
    key: SettingKeys.EXP_Gains_Speed,
    label: i18next.t("settings:expGainsSpeed"),
    options: [
      {
        value: "Normal",
        label: i18next.t("settings:normal"),
      },
      {
        value: "Fast",
        label: i18next.t("settings:fast"),
      },
      {
        value: "Faster",
        label: i18next.t("settings:faster"),
      },
      {
        value: "Skip",
        label: i18next.t("settings:skip"),
      },
    ],
    default: 0,
    type: SettingType.GENERAL,
  },
  {
    key: SettingKeys.EXP_Party_Display,
    label: i18next.t("settings:expPartyDisplay"),
    options: [
      {
        value: "Normal",
        label: i18next.t("settings:normal"),
      },
      {
        value: "Level Up Notification",
        label: i18next.t("settings:levelUpNotifications"),
      },
      {
        value: "Skip",
        label: i18next.t("settings:skip"),
      },
    ],
    default: 0,
    type: SettingType.GENERAL,
  },
  {
    key: SettingKeys.Skip_Seen_Dialogues,
    label: i18next.t("settings:skipSeenDialogues"),
    options: OFF_ON,
    default: 0,
    type: SettingType.GENERAL,
  },
  {
    key: SettingKeys.Egg_Skip,
    label: i18next.t("settings:eggSkip"),
    options: [
      {
        value: "Never",
        label: i18next.t("settings:never"),
      },
      {
        value: "Ask",
        label: i18next.t("settings:ask"),
      },
      {
        value: "Always",
        label: i18next.t("settings:always"),
      },
    ],
    default: 1,
    type: SettingType.GENERAL,
  },
  {
    key: SettingKeys.Battle_Style,
    label: i18next.t("settings:battleStyle"),
    options: [
      {
        value: "Switch",
        label: i18next.t("settings:switch"),
      },
      {
        value: "Set",
        label: i18next.t("settings:set"),
      },
    ],
    default: 0,
    type: SettingType.GENERAL,
  },
  {
    key: SettingKeys.Command_Cursor_Memory,
    label: i18next.t("settings:commandCursorMemory"),
    options: OFF_ON,
    default: 0,
    type: SettingType.GENERAL,
  },
  {
    key: SettingKeys.Enable_Retries,
    label: i18next.t("settings:enableRetries"),
    options: OFF_ON,
    default: 0,
    type: SettingType.GENERAL,
  },
  {
    key: SettingKeys.Hide_IVs,
    label: i18next.t("settings:hideIvs"),
    options: OFF_ON,
    default: 0,
    type: SettingType.GENERAL,
  },
  {
    key: SettingKeys.Tutorials,
    label: i18next.t("settings:tutorials"),
    options: OFF_ON,
    default: 1,
    type: SettingType.GENERAL,
  },
  {
    key: SettingKeys.Vibration,
    label: i18next.t("settings:vibrations"),
    options: AUTO_DISABLED,
    default: 0,
    type: SettingType.GENERAL,
  },
  {
    key: SettingKeys.Touch_Controls,
    label: i18next.t("settings:touchControls"),
    options: TOUCH_CONTROLS_OPTIONS,
    default: 0,
    type: SettingType.GENERAL,
    isHidden: () => !hasTouchscreen(),
  },
  {
    key: SettingKeys.Move_Touch_Controls,
    label: i18next.t("settings:moveTouchControls"),
    options: [
      {
        value: "Configure",
        label: i18next.t("settings:change"),
      },
    ],
    default: 0,
    type: SettingType.GENERAL,
    activatable: true,
    isHidden: () => !hasTouchscreen(),
  },
  {
    key: SettingKeys.Language,
    label: i18next.t("settings:language"),
    options: [
      {
        value: "English",
        label: "English",
      },
      {
        value: "Change",
        label: i18next.t("settings:change"),
      },
    ],
    default: 0,
    type: SettingType.DISPLAY,
    requireReload: true,
  },
  {
    key: SettingKeys.UI_Theme,
    label: i18next.t("settings:uiTheme"),
    options: [
      {
        value: "Default",
        label: i18next.t("settings:default"),
      },
      {
        value: "Legacy",
        label: i18next.t("settings:legacy"),
      },
    ],
    default: 0,
    type: SettingType.DISPLAY,
    requireReload: true,
  },
  {
    key: SettingKeys.Window_Type,
    label: i18next.t("settings:windowType"),
    options: new Array(5).fill(null).map((_, i) => {
      const windowType = (i + 1).toString();
      return {
        value: windowType,
        label: windowType,
      };
    }),
    default: 0,
    type: SettingType.DISPLAY,
  },
  {
    key: SettingKeys.Money_Format,
    label: i18next.t("settings:moneyFormat"),
    options: [
      {
        value: "Normal",
        label: i18next.t("settings:normal"),
      },
      {
        value: "Abbreviated",
        label: i18next.t("settings:abbreviated"),
      },
    ],
    default: 0,
    type: SettingType.DISPLAY,
  },
  {
    key: SettingKeys.Damage_Numbers,
    label: i18next.t("settings:damageNumbers"),
    options: [
      {
        value: "Off",
        label: i18next.t("settings:off"),
      },
      {
        value: "Simple",
        label: i18next.t("settings:simple"),
      },
      {
        value: "Fancy",
        label: i18next.t("settings:fancy"),
      },
    ],
    default: 0,
    type: SettingType.DISPLAY,
  },
  {
    key: SettingKeys.Move_Animations,
    label: i18next.t("settings:moveAnimations"),
    options: OFF_ON,
    default: 1,
    type: SettingType.DISPLAY,
  },
  {
    key: SettingKeys.Show_Stats_on_Level_Up,
    label: i18next.t("settings:showStatsOnLevelUp"),
    options: OFF_ON,
    default: 1,
    type: SettingType.DISPLAY,
  },
  {
    key: SettingKeys.Candy_Upgrade_Notification,
    label: i18next.t("settings:candyUpgradeNotification"),
    options: [
      {
        value: "Off",
        label: i18next.t("settings:off"),
      },
      {
        value: "Passives Only",
        label: i18next.t("settings:passivesOnly"),
      },
      {
        value: "On",
        label: i18next.t("settings:on"),
      },
    ],
    default: 0,
    type: SettingType.DISPLAY,
  },
  {
    key: SettingKeys.Candy_Upgrade_Display,
    label: i18next.t("settings:candyUpgradeDisplay"),
    options: [
      {
        value: "Icon",
        label: i18next.t("settings:icon"),
      },
      {
        value: "Animation",
        label: i18next.t("settings:animation"),
      },
    ],
    default: 0,
    type: SettingType.DISPLAY,
    requireReload: true,
  },
  {
    key: SettingKeys.Move_Info,
    label: i18next.t("settings:moveInfo"),
    options: OFF_ON,
    default: 1,
    type: SettingType.DISPLAY,
  },
  {
    key: SettingKeys.Show_Moveset_Flyout,
    label: i18next.t("settings:showMovesetFlyout"),
    options: OFF_ON,
    default: 1,
    type: SettingType.DISPLAY,
  },
  {
    key: SettingKeys.Show_Arena_Flyout,
    label: i18next.t("settings:showArenaFlyout"),
    options: OFF_ON,
    default: 1,
    type: SettingType.DISPLAY,
  },
  {
    key: SettingKeys.Show_Time_Of_Day_Widget,
    label: i18next.t("settings:showTimeOfDayWidget"),
    options: OFF_ON,
    default: 1,
    type: SettingType.DISPLAY,
    requireReload: true,
  },
  {
    key: SettingKeys.Time_Of_Day_Animation,
    label: i18next.t("settings:timeOfDayAnimation"),
    options: [
      {
        value: "Bounce",
        label: i18next.t("settings:bounce"),
      },
      {
        value: "Back",
        label: i18next.t("settings:timeOfDay_back"),
      },
    ],
    default: 0,
    type: SettingType.DISPLAY,
  },
  {
    key: SettingKeys.Sprite_Set,
    label: i18next.t("settings:spriteSet"),
    options: [
      {
        value: "Consistent",
        label: i18next.t("settings:consistent"),
      },
      {
        value: "Experimental",
        label: i18next.t("settings:experimental"),
      },
    ],
    default: 0,
    type: SettingType.DISPLAY,
    requireReload: true,
  },
  {
    key: SettingKeys.Fusion_Palette_Swaps,
    label: i18next.t("settings:fusionPaletteSwaps"),
    options: OFF_ON,
    default: 1,
    type: SettingType.DISPLAY,
  },
  {
    key: SettingKeys.Player_Gender,
    label: i18next.t("settings:playerGender"),
    options: [
      {
        value: "Boy",
        label: i18next.t("settings:boy"),
      },
      {
        value: "Girl",
        label: i18next.t("settings:girl"),
      },
    ],
    default: 0,
    type: SettingType.DISPLAY,
  },
  {
    key: SettingKeys.Type_Hints,
    label: i18next.t("settings:typeHints"),
    options: OFF_ON,
    default: 0,
    type: SettingType.DISPLAY,
  },
  {
    key: SettingKeys.Show_BGM_Bar,
    label: i18next.t("settings:showBgmBar"),
    options: OFF_ON,
    default: 1,
    type: SettingType.DISPLAY,
  },
  {
    key: SettingKeys.Master_Volume,
    label: i18next.t("settings:masterVolume"),
    options: VOLUME_OPTIONS,
    default: 5,
    type: SettingType.AUDIO,
  },
  {
    key: SettingKeys.BGM_Volume,
    label: i18next.t("settings:bgmVolume"),
    options: VOLUME_OPTIONS,
    default: 10,
    type: SettingType.AUDIO,
  },
  {
    key: SettingKeys.Field_Volume,
    label: i18next.t("settings:fieldVolume"),
    options: VOLUME_OPTIONS,
    default: 10,
    type: SettingType.AUDIO,
  },
  {
    key: SettingKeys.SE_Volume,
    label: i18next.t("settings:seVolume"),
    options: VOLUME_OPTIONS,
    default: 10,
    type: SettingType.AUDIO,
  },
  {
    key: SettingKeys.UI_Volume,
    label: i18next.t("settings:uiVolume"),
    options: VOLUME_OPTIONS,
    default: 10,
    type: SettingType.AUDIO,
  },
  {
    key: SettingKeys.Battle_Music,
    label: i18next.t("settings:battleMusic"),
    options: [
      {
        value: "Gen V",
        label: i18next.t("settings:musicGenFive"),
      },
      {
        value: "All Gens",
        label: i18next.t("settings:musicAllGens"),
      },
    ],
    default: MusicPreference.ALLGENS,
    type: SettingType.AUDIO,
    requireReload: true,
  },
  {
    key: SettingKeys.Shop_Cursor_Target,
    label: i18next.t("settings:shopCursorTarget"),
    options: SHOP_CURSOR_TARGET_OPTIONS,
    default: 0,
    type: SettingType.DISPLAY,
  },
  {
    key: SettingKeys.Shop_Overlay_Opacity,
    label: i18next.t("settings:shopOverlayOpacity"),
    options: SHOP_OVERLAY_OPACITY_OPTIONS,
    default: 7,
    type: SettingType.DISPLAY,
    requireReload: false,
  },
];

if (isLocal) {
  Setting.push({
    key: SettingKeys.Dex_For_Devs,
    label: i18next.t("settings:dexForDevs"),
    options: OFF_ON,
    default: 0,
    type: SettingType.GENERAL,
  });
}

/**
 * Return the index of a Setting
 * @param key SettingKey
 * @returns index or -1 if doesn't exist
 */
export function settingIndex(key: string) {
  return Setting.findIndex(s => s.key === key);
}

/**
 * Resets all settings to their defaults
 */
export function resetSettings() {
  for (const s of Setting) {
    setSetting(s.key, s.default);
  }
}

/**
 * Updates a setting
 * @param setting string ideally from SettingKeys
 * @param value value to update setting with
 * @returns true if successful, false if not
 */
export function setSetting(setting: string, value: number): boolean {
  const index: number = settingIndex(setting);
  if (index === -1) {
    return false;
  }
  switch (Setting[index].key) {
    case SettingKeys.Game_Speed:
      globalScene.gameSpeed = Number.parseFloat(Setting[index].options[value].value.replace("x", ""));
      break;
    case SettingKeys.Master_Volume:
      globalScene.masterVolume = value ? Number.parseInt(Setting[index].options[value].value) * 0.01 : 0;
      globalScene.updateSoundVolume();
      break;
    case SettingKeys.BGM_Volume:
      globalScene.bgmVolume = value ? Number.parseInt(Setting[index].options[value].value) * 0.01 : 0;
      globalScene.updateSoundVolume();
      break;
    case SettingKeys.Field_Volume:
      globalScene.fieldVolume = value ? Number.parseInt(Setting[index].options[value].value) * 0.01 : 0;
      globalScene.updateSoundVolume();
      break;
    case SettingKeys.SE_Volume:
      globalScene.seVolume = value ? Number.parseInt(Setting[index].options[value].value) * 0.01 : 0;
      globalScene.updateSoundVolume();
      break;
    case SettingKeys.UI_Volume:
      globalScene.uiVolume = value ? Number.parseInt(Setting[index].options[value].value) * 0.01 : 0;
      break;
    case SettingKeys.Battle_Music:
      globalScene.musicPreference = value;
      break;
    case SettingKeys.Damage_Numbers:
      globalScene.damageNumbersMode = value;
      break;
    case SettingKeys.UI_Theme:
      globalScene.uiTheme = value;
      break;
    case SettingKeys.Window_Type:
      updateWindowType(Number.parseInt(Setting[index].options[value].value));
      break;
    case SettingKeys.Tutorials:
      globalScene.enableTutorials = Setting[index].options[value].value === "On";
      break;
    case SettingKeys.Move_Info:
      globalScene.enableMoveInfo = Setting[index].options[value].value === "On";
      break;
    case SettingKeys.Enable_Retries:
      globalScene.enableRetries = Setting[index].options[value].value === "On";
      break;
    case SettingKeys.Hide_IVs:
      globalScene.hideIvs = Setting[index].options[value].value === "On";
      break;
    case SettingKeys.Skip_Seen_Dialogues:
      globalScene.skipSeenDialogues = Setting[index].options[value].value === "On";
      break;
    case SettingKeys.Egg_Skip:
      globalScene.eggSkipPreference = value;
      break;
    case SettingKeys.Battle_Style:
      globalScene.battleStyle = value;
      break;
    case SettingKeys.Show_BGM_Bar:
      globalScene.showBgmBar = Setting[index].options[value].value === "On";
      break;
    case SettingKeys.Candy_Upgrade_Notification:
      if (globalScene.candyUpgradeNotification === value) {
        break;
      }
      globalScene.candyUpgradeNotification = value;
      globalScene.eventTarget.dispatchEvent(new CandyUpgradeNotificationChangedEvent(value));
      break;
    case SettingKeys.Candy_Upgrade_Display:
      globalScene.candyUpgradeDisplay = value;
      break;
    case SettingKeys.Money_Format:
      switch (Setting[index].options[value].value) {
        case "Normal":
          globalScene.moneyFormat = MoneyFormat.NORMAL;
          break;
        case "Abbreviated":
          globalScene.moneyFormat = MoneyFormat.ABBREVIATED;
          break;
      }
      globalScene.updateMoneyText(false);
      break;
    case SettingKeys.Sprite_Set:
      globalScene.experimentalSprites = !!value;
      if (value) {
        globalScene.initExpSprites();
      }
      break;
    case SettingKeys.Move_Animations:
      globalScene.moveAnimations = Setting[index].options[value].value === "On";
      break;
    case SettingKeys.Show_Moveset_Flyout:
      globalScene.showMovesetFlyout = Setting[index].options[value].value === "On";
      break;
    case SettingKeys.Show_Arena_Flyout:
      globalScene.showArenaFlyout = Setting[index].options[value].value === "On";
      break;
    case SettingKeys.Show_Time_Of_Day_Widget:
      globalScene.showTimeOfDayWidget = Setting[index].options[value].value === "On";
      break;
    case SettingKeys.Time_Of_Day_Animation:
      globalScene.timeOfDayAnimation =
        Setting[index].options[value].value === "Bounce" ? EaseType.BOUNCE : EaseType.BACK;
      break;
    case SettingKeys.Show_Stats_on_Level_Up:
      globalScene.showLevelUpStats = Setting[index].options[value].value === "On";
      break;
    case SettingKeys.Shop_Cursor_Target: {
      const selectedValue = shopCursorTargetIndexMap[value];
      globalScene.shopCursorTarget = selectedValue;
      break;
    }
    case SettingKeys.Command_Cursor_Memory:
      globalScene.commandCursorMemory = Setting[index].options[value].value === "On";
      break;
    case SettingKeys.Dex_For_Devs:
      globalScene.dexForDevs = Setting[index].options[value].value === "On";
      break;
    case SettingKeys.EXP_Gains_Speed:
      globalScene.expGainsSpeed = value;
      break;
    case SettingKeys.EXP_Party_Display:
      globalScene.expParty = value;
      break;
    case SettingKeys.HP_Bar_Speed:
      globalScene.hpBarSpeed = value;
      break;
    case SettingKeys.Fusion_Palette_Swaps:
      globalScene.fusionPaletteSwaps = !!value;
      break;
    case SettingKeys.Player_Gender:
      if (globalScene.gameData) {
        const female = Setting[index].options[value].value === "Girl";
        globalScene.gameData.gender = female ? PlayerGender.FEMALE : PlayerGender.MALE;
        globalScene.trainer.setTexture(globalScene.trainer.texture.key.replace(female ? "m" : "f", female ? "f" : "m"));
      } else {
        return false;
      }
      break;
    case SettingKeys.Touch_Controls: {
      globalScene.enableTouchControls = Setting[index].options[value].value !== "Disabled" && hasTouchscreen();
      const touchControls = document.getElementById("touchControls");
      if (touchControls) {
        touchControls.classList.toggle("visible", globalScene.enableTouchControls);
      }
      break;
    }
    case SettingKeys.Vibration:
      globalScene.enableVibration = Setting[index].options[value].value !== "Disabled" && hasTouchscreen();
      break;
    case SettingKeys.Type_Hints:
      globalScene.typeHints = Setting[index].options[value].value === "On";
      break;
    case SettingKeys.Language:
      if (value) {
        if (globalScene.ui) {
          const cancelHandler = () => {
            globalScene.ui.revertMode();
            (globalScene.ui.getHandler() as SettingsUiHandler).setOptionCursor(-1, 0, true);
          };
          const changeLocaleHandler = (locale: string): boolean => {
            try {
              i18next.changeLanguage(locale);
              localStorage.setItem("prLang", locale);
              cancelHandler();
              // Reload the whole game to apply the new locale since also some constants are translated
              window.location.reload();
              return true;
            } catch (error) {
              console.error("Error changing locale:", error);
              return false;
            }
          };
          globalScene.ui.setOverlayMode(UiMode.OPTION_SELECT, {
            options: [
              {
                label: "English",
                handler: () => changeLocaleHandler("en"),
              },
              {
                label: "Español (ES)",
                handler: () => changeLocaleHandler("es-ES"),
              },
              {
                label: "Español (LATAM)",
                handler: () => changeLocaleHandler("es-MX"),
              },
              {
                label: "Italiano",
                handler: () => changeLocaleHandler("it"),
              },
              {
                label: "Français",
                handler: () => changeLocaleHandler("fr"),
              },
              {
                label: "Deutsch",
                handler: () => changeLocaleHandler("de"),
              },
              {
                label: "Português (BR)",
                handler: () => changeLocaleHandler("pt-BR"),
              },
              {
                label: "简体中文",
                handler: () => changeLocaleHandler("zh-CN"),
              },
              {
                label: "繁體中文",
                handler: () => changeLocaleHandler("zh-TW"),
              },
              {
                label: "한국어",
                handler: () => changeLocaleHandler("ko"),
              },
              {
                label: "日本語",
                handler: () => changeLocaleHandler("ja"),
              },
              {
                label: "Català",
                handler: () => changeLocaleHandler("ca-ES"),
              },
              {
<<<<<<< HEAD
                label: "Dansk",
                handler: () => changeLocaleHandler("da")
=======
                label: "Türkçe",
                handler: () => changeLocaleHandler("tr")
>>>>>>> dbeecd9b
              },
              {
                label: i18next.t("settings:back"),
                handler: () => cancelHandler(),
              },
            ],
            maxOptions: 7,
          });
          return false;
        }
      }
      break;
    case SettingKeys.Shop_Overlay_Opacity:
      globalScene.updateShopOverlayOpacity(Number.parseInt(Setting[index].options[value].value) * 0.01);
      break;
  }

  return true;
}<|MERGE_RESOLUTION|>--- conflicted
+++ resolved
@@ -958,13 +958,12 @@
                 handler: () => changeLocaleHandler("ca-ES"),
               },
               {
-<<<<<<< HEAD
                 label: "Dansk",
                 handler: () => changeLocaleHandler("da")
-=======
+              },
+              {
                 label: "Türkçe",
                 handler: () => changeLocaleHandler("tr")
->>>>>>> dbeecd9b
               },
               {
                 label: i18next.t("settings:back"),
