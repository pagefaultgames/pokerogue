import { globalScene } from "#app/global-scene";
import { hasTouchscreen } from "#app/touch-controls";
import { EaseType } from "#enums/ease-type";
import { MoneyFormat } from "#enums/money-format";
import { PlayerGender } from "#enums/player-gender";
import { ShopCursorTarget } from "#enums/shop-cursor-target";
import { UiMode } from "#enums/ui-mode";
import { CandyUpgradeNotificationChangedEvent } from "#events/battle-scene";
import { updateWindowType } from "#ui/ui-theme";
import { isLocal } from "#utils/common";
import i18next from "i18next";
import { languageOptions } from "./settings-language";

const VOLUME_OPTIONS: SettingOption[] = [
  {
    value: "Mute",
    label: i18next.t("settings:mute"),
  },
];
for (let i = 1; i < 11; i++) {
  const value = (i * 10).toString();
  VOLUME_OPTIONS.push({ value, label: value });
}

const SHOP_OVERLAY_OPACITY_OPTIONS: SettingOption[] = [];
for (let i = 0; i < 9; i++) {
  const value = ((i + 1) * 10).toString();
  SHOP_OVERLAY_OPACITY_OPTIONS.push({ value, label: value });
}

const OFF_ON: SettingOption[] = [
  {
    value: "Off",
    label: i18next.t("settings:off"),
  },
  {
    value: "On",
    label: i18next.t("settings:on"),
  },
];

const AUTO_DISABLED: SettingOption[] = [
  {
    value: "Auto",
    label: i18next.t("settings:auto"),
  },
  {
    value: "Disabled",
    label: i18next.t("settings:disabled"),
  },
];

const TOUCH_CONTROLS_OPTIONS: SettingOption[] = [
  {
    value: "Auto",
    label: i18next.t("settings:auto"),
  },
  {
    value: "Disabled",
    label: i18next.t("settings:disabled"),
    needConfirmation: true,
    confirmationMessage: i18next.t("settings:confirmDisableTouch"),
  },
];

const SHOP_CURSOR_TARGET_OPTIONS: SettingOption[] = [
  {
    value: "Rewards",
    label: i18next.t("settings:rewards"),
  },
  {
    value: "Shop",
    label: i18next.t("settings:shop"),
  },
  {
    value: "Reroll",
    label: i18next.t("settings:reroll"),
  },
  {
    value: "Check Team",
    label: i18next.t("settings:checkTeam"),
  },
];

const shopCursorTargetIndexMap = SHOP_CURSOR_TARGET_OPTIONS.map(option => {
  switch (option.value) {
    case "Rewards":
      return ShopCursorTarget.REWARDS;
    case "Shop":
      return ShopCursorTarget.SHOP;
    case "Reroll":
      return ShopCursorTarget.REROLL;
    case "Check Team":
      return ShopCursorTarget.CHECK_TEAM;
    default:
      throw new Error(`Unknown value: ${option.value}`);
  }
});

/**
 * Types for helping separate settings to different menus
 */
export enum SettingType {
  GENERAL,
  DISPLAY,
  AUDIO,
}

type SettingOption = {
  value: string;
  label: string;
  needConfirmation?: boolean;
  confirmationMessage?: string;
};

export interface Setting {
  key: string;
  label: string;
  options: SettingOption[];
  default: number;
  type: SettingType;
  requireReload?: boolean;
  /** Whether the setting can be activated or not */
  activatable?: boolean;
  /** Determines whether the setting should be hidden from the UI */
  isHidden?: () => boolean;
}

/**
 * Setting Keys for existing settings
 * to be used when trying to find or update Settings
 */
export const SettingKeys = {
  Game_Speed: "GAME_SPEED",
  HP_Bar_Speed: "HP_BAR_SPEED",
  EXP_Gains_Speed: "EXP_GAINS_SPEED",
  EXP_Party_Display: "EXP_PARTY_DISPLAY",
  Skip_Seen_Dialogues: "SKIP_SEEN_DIALOGUES",
  Egg_Skip: "EGG_SKIP",
  Battle_Style: "BATTLE_STYLE",
  Enable_Retries: "ENABLE_RETRIES",
  Hide_IVs: "HIDE_IVS",
  Tutorials: "TUTORIALS",
  Touch_Controls: "TOUCH_CONTROLS",
  Vibration: "VIBRATION",
  Language: "LANGUAGE",
  UI_Theme: "UI_THEME",
  Window_Type: "WINDOW_TYPE",
  Money_Format: "MONEY_FORMAT",
  Damage_Numbers: "DAMAGE_NUMBERS",
  Move_Animations: "MOVE_ANIMATIONS",
  Show_Stats_on_Level_Up: "SHOW_LEVEL_UP_STATS",
  Shop_Cursor_Target: "SHOP_CURSOR_TARGET",
  Command_Cursor_Memory: "COMMAND_CURSOR_MEMORY",
  Dex_For_Devs: "DEX_FOR_DEVS",
  Candy_Upgrade_Notification: "CANDY_UPGRADE_NOTIFICATION",
  Candy_Upgrade_Display: "CANDY_UPGRADE_DISPLAY",
  Move_Info: "MOVE_INFO",
  Show_Moveset_Flyout: "SHOW_MOVESET_FLYOUT",
  Show_Arena_Flyout: "SHOW_ARENA_FLYOUT",
  Show_Time_Of_Day_Widget: "SHOW_TIME_OF_DAY_WIDGET",
  Time_Of_Day_Animation: "TIME_OF_DAY_ANIMATION",
  Sprite_Set: "SPRITE_SET",
  Fusion_Palette_Swaps: "FUSION_PALETTE_SWAPS",
  Player_Gender: "PLAYER_GENDER",
  Type_Hints: "TYPE_HINTS",
  Master_Volume: "MASTER_VOLUME",
  BGM_Volume: "BGM_VOLUME",
  Field_Volume: "FIELD_VOLUME",
  SE_Volume: "SE_VOLUME",
  UI_Volume: "UI_SOUND_EFFECTS",
  Battle_Music: "BATTLE_MUSIC",
  Show_BGM_Bar: "SHOW_BGM_BAR",
  Hide_Username: "HIDE_USERNAME",
  Move_Touch_Controls: "MOVE_TOUCH_CONTROLS",
  Shop_Overlay_Opacity: "SHOP_OVERLAY_OPACITY",
};

export enum MusicPreference {
  GENFIVE,
  ALLGENS,
}

const windowTypeOptions: SettingOption[] = [];
for (let i = 0; i < 5; i++) {
  const value = (i + 1).toString();
  windowTypeOptions.push({ value, label: value });
}

/**
 * All Settings not related to controls
 */
export const Setting: Array<Setting> = [
  {
    key: SettingKeys.Game_Speed,
    label: i18next.t("settings:gameSpeed"),
    options: [
      {
        value: "1",
        label: i18next.t("settings:gameSpeed100x"),
      },
      {
        value: "1.25",
        label: i18next.t("settings:gameSpeed125x"),
      },
      {
        value: "1.5",
        label: i18next.t("settings:gameSpeed150x"),
      },
      {
        value: "2",
        label: i18next.t("settings:gameSpeed200x"),
      },
      {
        value: "2.5",
        label: i18next.t("settings:gameSpeed250x"),
      },
      {
        value: "3",
        label: i18next.t("settings:gameSpeed300x"),
      },
      {
        value: "4",
        label: i18next.t("settings:gameSpeed400x"),
      },
      {
        value: "5",
        label: i18next.t("settings:gameSpeed500x"),
      },
    ],
    default: 3,
    type: SettingType.GENERAL,
  },
  {
    key: SettingKeys.HP_Bar_Speed,
    label: i18next.t("settings:hpBarSpeed"),
    options: [
      {
        value: "Normal",
        label: i18next.t("settings:normal"),
      },
      {
        value: "Fast",
        label: i18next.t("settings:fast"),
      },
      {
        value: "Faster",
        label: i18next.t("settings:faster"),
      },
      {
        value: "Skip",
        label: i18next.t("settings:skip"),
      },
    ],
    default: 0,
    type: SettingType.GENERAL,
  },
  {
    key: SettingKeys.EXP_Gains_Speed,
    label: i18next.t("settings:expGainsSpeed"),
    options: [
      {
        value: "Normal",
        label: i18next.t("settings:normal"),
      },
      {
        value: "Fast",
        label: i18next.t("settings:fast"),
      },
      {
        value: "Faster",
        label: i18next.t("settings:faster"),
      },
      {
        value: "Skip",
        label: i18next.t("settings:skip"),
      },
    ],
    default: 0,
    type: SettingType.GENERAL,
  },
  {
    key: SettingKeys.EXP_Party_Display,
    label: i18next.t("settings:expPartyDisplay"),
    options: [
      {
        value: "Normal",
        label: i18next.t("settings:normal"),
      },
      {
        value: "Level Up Notification",
        label: i18next.t("settings:levelUpNotifications"),
      },
      {
        value: "Skip",
        label: i18next.t("settings:skip"),
      },
    ],
    default: 0,
    type: SettingType.GENERAL,
  },
  {
    key: SettingKeys.Skip_Seen_Dialogues,
    label: i18next.t("settings:skipSeenDialogues"),
    options: OFF_ON,
    default: 0,
    type: SettingType.GENERAL,
  },
  {
    key: SettingKeys.Egg_Skip,
    label: i18next.t("settings:eggSkip"),
    options: [
      {
        value: "Never",
        label: i18next.t("settings:never"),
      },
      {
        value: "Ask",
        label: i18next.t("settings:ask"),
      },
      {
        value: "Always",
        label: i18next.t("settings:always"),
      },
    ],
    default: 1,
    type: SettingType.GENERAL,
  },
  {
    key: SettingKeys.Battle_Style,
    label: i18next.t("settings:battleStyle"),
    options: [
      {
        value: "Switch",
        label: i18next.t("settings:switch"),
      },
      {
        value: "Set",
        label: i18next.t("settings:set"),
      },
    ],
    default: 0,
    type: SettingType.GENERAL,
  },
  {
    key: SettingKeys.Command_Cursor_Memory,
    label: i18next.t("settings:commandCursorMemory"),
    options: OFF_ON,
    default: 0,
    type: SettingType.GENERAL,
  },
  {
    key: SettingKeys.Enable_Retries,
    label: i18next.t("settings:enableRetries"),
    options: OFF_ON,
    default: 0,
    type: SettingType.GENERAL,
  },
  {
    key: SettingKeys.Hide_IVs,
    label: i18next.t("settings:hideIvs"),
    options: OFF_ON,
    default: 0,
    type: SettingType.GENERAL,
  },
  {
    key: SettingKeys.Tutorials,
    label: i18next.t("settings:tutorials"),
    options: OFF_ON,
    default: 1,
    type: SettingType.GENERAL,
  },
  {
    key: SettingKeys.Vibration,
    label: i18next.t("settings:vibrations"),
    options: AUTO_DISABLED,
    default: 0,
    type: SettingType.GENERAL,
  },
  {
    key: SettingKeys.Touch_Controls,
    label: i18next.t("settings:touchControls"),
    options: TOUCH_CONTROLS_OPTIONS,
    default: 0,
    type: SettingType.GENERAL,
    isHidden: () => !hasTouchscreen(),
  },
  {
    key: SettingKeys.Move_Touch_Controls,
    label: i18next.t("settings:moveTouchControls"),
    options: [
      {
        value: "Configure",
        label: i18next.t("settings:change"),
      },
    ],
    default: 0,
    type: SettingType.GENERAL,
    activatable: true,
    isHidden: () => !hasTouchscreen(),
  },
  {
    key: SettingKeys.Language,
    label: i18next.t("settings:language"),
    options: [
      {
        value: "English",
        label: "English",
      },
      {
        value: "Change",
        label: i18next.t("settings:change"),
      },
    ],
    default: 0,
    type: SettingType.DISPLAY,
    requireReload: true,
  },
  {
    key: SettingKeys.UI_Theme,
    label: i18next.t("settings:uiTheme"),
    options: [
      {
        value: "Default",
        label: i18next.t("settings:default"),
      },
      {
        value: "Legacy",
        label: i18next.t("settings:legacy"),
      },
    ],
    default: 0,
    type: SettingType.DISPLAY,
    requireReload: true,
  },
  {
    key: SettingKeys.Window_Type,
    label: i18next.t("settings:windowType"),
    options: windowTypeOptions,
    default: 0,
    type: SettingType.DISPLAY,
  },
  {
    key: SettingKeys.Money_Format,
    label: i18next.t("settings:moneyFormat"),
    options: [
      {
        value: "Normal",
        label: i18next.t("settings:normal"),
      },
      {
        value: "Abbreviated",
        label: i18next.t("settings:abbreviated"),
      },
    ],
    default: 0,
    type: SettingType.DISPLAY,
  },
  {
    key: SettingKeys.Damage_Numbers,
    label: i18next.t("settings:damageNumbers"),
    options: [
      {
        value: "Off",
        label: i18next.t("settings:off"),
      },
      {
        value: "Simple",
        label: i18next.t("settings:simple"),
      },
      {
        value: "Fancy",
        label: i18next.t("settings:fancy"),
      },
    ],
    default: 0,
    type: SettingType.DISPLAY,
  },
  {
    key: SettingKeys.Move_Animations,
    label: i18next.t("settings:moveAnimations"),
    options: OFF_ON,
    default: 1,
    type: SettingType.DISPLAY,
  },
  {
    key: SettingKeys.Show_Stats_on_Level_Up,
    label: i18next.t("settings:showStatsOnLevelUp"),
    options: OFF_ON,
    default: 1,
    type: SettingType.DISPLAY,
  },
  {
    key: SettingKeys.Candy_Upgrade_Notification,
    label: i18next.t("settings:candyUpgradeNotification"),
    options: [
      {
        value: "Off",
        label: i18next.t("settings:off"),
      },
      {
        value: "Passives Only",
        label: i18next.t("settings:passivesOnly"),
      },
      {
        value: "On",
        label: i18next.t("settings:on"),
      },
    ],
    default: 0,
    type: SettingType.DISPLAY,
  },
  {
    key: SettingKeys.Candy_Upgrade_Display,
    label: i18next.t("settings:candyUpgradeDisplay"),
    options: [
      {
        value: "Icon",
        label: i18next.t("settings:icon"),
      },
      {
        value: "Animation",
        label: i18next.t("settings:animation"),
      },
    ],
    default: 0,
    type: SettingType.DISPLAY,
    requireReload: true,
  },
  {
    key: SettingKeys.Move_Info,
    label: i18next.t("settings:moveInfo"),
    options: OFF_ON,
    default: 1,
    type: SettingType.DISPLAY,
  },
  {
    key: SettingKeys.Show_Moveset_Flyout,
    label: i18next.t("settings:showMovesetFlyout"),
    options: OFF_ON,
    default: 1,
    type: SettingType.DISPLAY,
  },
  {
    key: SettingKeys.Show_Arena_Flyout,
    label: i18next.t("settings:showArenaFlyout"),
    options: OFF_ON,
    default: 1,
    type: SettingType.DISPLAY,
  },
  {
    key: SettingKeys.Show_Time_Of_Day_Widget,
    label: i18next.t("settings:showTimeOfDayWidget"),
    options: OFF_ON,
    default: 1,
    type: SettingType.DISPLAY,
    requireReload: true,
  },
  {
    key: SettingKeys.Time_Of_Day_Animation,
    label: i18next.t("settings:timeOfDayAnimation"),
    options: [
      {
        value: "Bounce",
        label: i18next.t("settings:bounce"),
      },
      {
        value: "Back",
        label: i18next.t("settings:timeOfDayBack"),
      },
    ],
    default: 0,
    type: SettingType.DISPLAY,
  },
  {
    key: SettingKeys.Sprite_Set,
    label: i18next.t("settings:spriteSet"),
    options: [
      {
        value: "Consistent",
        label: i18next.t("settings:consistent"),
      },
      {
        value: "Experimental",
        label: i18next.t("settings:experimental"),
      },
    ],
    default: 0,
    type: SettingType.DISPLAY,
    requireReload: true,
  },
  {
    key: SettingKeys.Fusion_Palette_Swaps,
    label: i18next.t("settings:fusionPaletteSwaps"),
    options: OFF_ON,
    default: 1,
    type: SettingType.DISPLAY,
  },
  {
    key: SettingKeys.Player_Gender,
    label: i18next.t("settings:playerGender"),
    options: [
      {
        value: "Boy",
        label: i18next.t("settings:boy"),
      },
      {
        value: "Girl",
        label: i18next.t("settings:girl"),
      },
    ],
    default: 0,
    type: SettingType.DISPLAY,
  },
  {
    key: SettingKeys.Type_Hints,
    label: i18next.t("settings:typeHints"),
    options: OFF_ON,
    default: 0,
    type: SettingType.DISPLAY,
  },
  {
    key: SettingKeys.Show_BGM_Bar,
    label: i18next.t("settings:showBgmBar"),
    options: OFF_ON,
    default: 1,
    type: SettingType.DISPLAY,
  },
  {
    key: SettingKeys.Hide_Username,
    label: i18next.t("settings:hideUsername"),
    options: OFF_ON,
    default: 0,
    type: SettingType.DISPLAY,
  },
  {
    key: SettingKeys.Master_Volume,
    label: i18next.t("settings:masterVolume"),
    options: VOLUME_OPTIONS,
    default: 5,
    type: SettingType.AUDIO,
  },
  {
    key: SettingKeys.BGM_Volume,
    label: i18next.t("settings:bgmVolume"),
    options: VOLUME_OPTIONS,
    default: 10,
    type: SettingType.AUDIO,
  },
  {
    key: SettingKeys.Field_Volume,
    label: i18next.t("settings:fieldVolume"),
    options: VOLUME_OPTIONS,
    default: 10,
    type: SettingType.AUDIO,
  },
  {
    key: SettingKeys.SE_Volume,
    label: i18next.t("settings:seVolume"),
    options: VOLUME_OPTIONS,
    default: 10,
    type: SettingType.AUDIO,
  },
  {
    key: SettingKeys.UI_Volume,
    label: i18next.t("settings:uiVolume"),
    options: VOLUME_OPTIONS,
    default: 10,
    type: SettingType.AUDIO,
  },
  {
    key: SettingKeys.Battle_Music,
    label: i18next.t("settings:battleMusic"),
    options: [
      {
        value: "Gen V",
        label: i18next.t("settings:musicGenFive"),
      },
      {
        value: "All Gens",
        label: i18next.t("settings:musicAllGens"),
      },
    ],
    default: MusicPreference.ALLGENS,
    type: SettingType.AUDIO,
    requireReload: true,
  },
  {
    key: SettingKeys.Shop_Cursor_Target,
    label: i18next.t("settings:shopCursorTarget"),
    options: SHOP_CURSOR_TARGET_OPTIONS,
    default: 0,
    type: SettingType.DISPLAY,
  },
  {
    key: SettingKeys.Shop_Overlay_Opacity,
    label: i18next.t("settings:shopOverlayOpacity"),
    options: SHOP_OVERLAY_OPACITY_OPTIONS,
    default: 7,
    type: SettingType.DISPLAY,
    requireReload: false,
  },
];

if (isLocal) {
  Setting.push({
    key: SettingKeys.Dex_For_Devs,
    label: i18next.t("settings:dexForDevs"),
    options: OFF_ON,
    default: 0,
    type: SettingType.GENERAL,
  });
}

/**
 * Return the index of a Setting
 * @param key SettingKey
 * @returns index or -1 if doesn't exist
 */
export function settingIndex(key: string) {
  return Setting.findIndex(s => s.key === key);
}

/**
 * Resets all settings to their defaults
 */
export function resetSettings() {
  for (const s of Setting) {
    setSetting(s.key, s.default);
  }
}

/**
 * Updates a setting
 * @param setting string ideally from SettingKeys
 * @param value value to update setting with
 * @returns true if successful, false if not
 */
export function setSetting(setting: string, value: number): boolean {
  const index: number = settingIndex(setting);
  if (index === -1) {
    return false;
  }
  switch (Setting[index].key) {
    case SettingKeys.Game_Speed:
      globalScene.gameSpeed = Number.parseFloat(Setting[index].options[value].value.replace("x", ""));
      break;
    case SettingKeys.Master_Volume:
      globalScene.masterVolume = value ? Number.parseInt(Setting[index].options[value].value) * 0.01 : 0;
      globalScene.updateSoundVolume();
      break;
    case SettingKeys.BGM_Volume:
      globalScene.bgmVolume = value ? Number.parseInt(Setting[index].options[value].value) * 0.01 : 0;
      globalScene.updateSoundVolume();
      break;
    case SettingKeys.Field_Volume:
      globalScene.fieldVolume = value ? Number.parseInt(Setting[index].options[value].value) * 0.01 : 0;
      globalScene.updateSoundVolume();
      break;
    case SettingKeys.SE_Volume:
      globalScene.seVolume = value ? Number.parseInt(Setting[index].options[value].value) * 0.01 : 0;
      globalScene.updateSoundVolume();
      break;
    case SettingKeys.UI_Volume:
      globalScene.uiVolume = value ? Number.parseInt(Setting[index].options[value].value) * 0.01 : 0;
      break;
    case SettingKeys.Battle_Music:
      globalScene.musicPreference = value;
      break;
    case SettingKeys.Damage_Numbers:
      globalScene.damageNumbersMode = value;
      break;
    case SettingKeys.UI_Theme:
      globalScene.uiTheme = value;
      break;
    case SettingKeys.Window_Type:
      updateWindowType(Number.parseInt(Setting[index].options[value].value));
      break;
    case SettingKeys.Tutorials:
      globalScene.enableTutorials = Setting[index].options[value].value === "On";
      break;
    case SettingKeys.Move_Info:
      globalScene.enableMoveInfo = Setting[index].options[value].value === "On";
      break;
    case SettingKeys.Enable_Retries:
      globalScene.enableRetries = Setting[index].options[value].value === "On";
      break;
    case SettingKeys.Hide_IVs:
      globalScene.hideIvs = Setting[index].options[value].value === "On";
      break;
    case SettingKeys.Skip_Seen_Dialogues:
      globalScene.skipSeenDialogues = Setting[index].options[value].value === "On";
      break;
    case SettingKeys.Egg_Skip:
      globalScene.eggSkipPreference = value;
      break;
    case SettingKeys.Battle_Style:
      globalScene.battleStyle = value;
      break;
    case SettingKeys.Show_BGM_Bar:
      globalScene.showBgmBar = Setting[index].options[value].value === "On";
      break;
    case SettingKeys.Hide_Username:
      globalScene.hideUsername = Setting[index].options[value].value === "On";
      break;
    case SettingKeys.Candy_Upgrade_Notification:
      if (globalScene.candyUpgradeNotification === value) {
        break;
      }
      globalScene.candyUpgradeNotification = value;
      globalScene.eventTarget.dispatchEvent(new CandyUpgradeNotificationChangedEvent(value));
      break;
    case SettingKeys.Candy_Upgrade_Display:
      globalScene.candyUpgradeDisplay = value;
      break;
    case SettingKeys.Money_Format:
      switch (Setting[index].options[value].value) {
        case "Normal":
          globalScene.moneyFormat = MoneyFormat.NORMAL;
          break;
        case "Abbreviated":
          globalScene.moneyFormat = MoneyFormat.ABBREVIATED;
          break;
      }
      globalScene.updateMoneyText(false);
      break;
    case SettingKeys.Sprite_Set:
      globalScene.experimentalSprites = !!value;
      if (value) {
        globalScene.initExpSprites();
      }
      break;
    case SettingKeys.Move_Animations:
      globalScene.moveAnimations = Setting[index].options[value].value === "On";
      break;
    case SettingKeys.Show_Moveset_Flyout:
      globalScene.showMovesetFlyout = Setting[index].options[value].value === "On";
      break;
    case SettingKeys.Show_Arena_Flyout:
      globalScene.showArenaFlyout = Setting[index].options[value].value === "On";
      break;
    case SettingKeys.Show_Time_Of_Day_Widget:
      globalScene.showTimeOfDayWidget = Setting[index].options[value].value === "On";
      break;
    case SettingKeys.Time_Of_Day_Animation:
      globalScene.timeOfDayAnimation =
        Setting[index].options[value].value === "Bounce" ? EaseType.BOUNCE : EaseType.BACK;
      break;
    case SettingKeys.Show_Stats_on_Level_Up:
      globalScene.showLevelUpStats = Setting[index].options[value].value === "On";
      break;
    case SettingKeys.Shop_Cursor_Target: {
      const selectedValue = shopCursorTargetIndexMap[value];
      globalScene.shopCursorTarget = selectedValue;
      break;
    }
    case SettingKeys.Command_Cursor_Memory:
      globalScene.commandCursorMemory = Setting[index].options[value].value === "On";
      break;
    case SettingKeys.Dex_For_Devs:
      globalScene.dexForDevs = Setting[index].options[value].value === "On";
      break;
    case SettingKeys.EXP_Gains_Speed:
      globalScene.expGainsSpeed = value;
      break;
    case SettingKeys.EXP_Party_Display:
      globalScene.expParty = value;
      break;
    case SettingKeys.HP_Bar_Speed:
      globalScene.hpBarSpeed = value;
      break;
    case SettingKeys.Fusion_Palette_Swaps:
      globalScene.fusionPaletteSwaps = !!value;
      break;
    case SettingKeys.Player_Gender:
      if (globalScene.gameData) {
        const female = Setting[index].options[value].value === "Girl";
        globalScene.gameData.gender = female ? PlayerGender.FEMALE : PlayerGender.MALE;
        globalScene.trainer.setTexture(globalScene.trainer.texture.key.replace(female ? "m" : "f", female ? "f" : "m"));
      } else {
        return false;
      }
      break;
    case SettingKeys.Touch_Controls: {
      globalScene.enableTouchControls = Setting[index].options[value].value !== "Disabled" && hasTouchscreen();
      const touchControls = document.getElementById("touchControls");
      if (touchControls) {
        touchControls.classList.toggle("visible", globalScene.enableTouchControls);
      }
      break;
    }
    case SettingKeys.Vibration:
      globalScene.enableVibration = Setting[index].options[value].value !== "Disabled" && hasTouchscreen();
      break;
    case SettingKeys.Type_Hints:
      globalScene.typeHints = Setting[index].options[value].value === "On";
      break;
    case SettingKeys.Language:
<<<<<<< HEAD
      if (value) {
        if (globalScene.ui) {
          globalScene.ui.setOverlayMode(UiMode.OPTION_SELECT, {
            options: languageOptions,
            maxOptions: 7,
          });
          return false;
        }
=======
      if (value && globalScene.ui) {
        const cancelHandler = () => {
          globalScene.ui.revertMode();
          (globalScene.ui.getHandler() as SettingsUiHandler).setOptionCursor(-1, 0, true);
        };
        const changeLocaleHandler = (locale: string): boolean => {
          try {
            i18next.changeLanguage(locale);
            localStorage.setItem("prLang", locale);
            cancelHandler();
            // Reload the whole game to apply the new locale since also some constants are translated
            window.location.reload();
            return true;
          } catch (error) {
            console.error("Error changing locale:", error);
            return false;
          }
        };
        globalScene.ui.setOverlayMode(UiMode.OPTION_SELECT, {
          options: [
            {
              label: "English",
              handler: () => changeLocaleHandler("en"),
            },
            {
              label: "Español (ES)",
              handler: () => changeLocaleHandler("es-ES"),
            },
            {
              label: "Español (LATAM)",
              handler: () => changeLocaleHandler("es-MX"),
            },
            {
              label: "Français",
              handler: () => changeLocaleHandler("fr"),
            },
            {
              label: "Deutsch",
              handler: () => changeLocaleHandler("de"),
            },
            {
              label: "Italiano",
              handler: () => changeLocaleHandler("it"),
            },
            {
              label: "Português (BR)",
              handler: () => changeLocaleHandler("pt-BR"),
            },
            {
              label: "한국어",
              handler: () => changeLocaleHandler("ko"),
            },
            {
              label: "日本語",
              handler: () => changeLocaleHandler("ja"),
            },
            {
              label: "简体中文",
              handler: () => changeLocaleHandler("zh-CN"),
            },
            {
              label: "繁體中文",
              handler: () => changeLocaleHandler("zh-TW"),
            },
            {
              label: "Català (Needs Help)",
              handler: () => changeLocaleHandler("ca"),
            },
            {
              label: "Türkçe (Needs Help)",
              handler: () => changeLocaleHandler("tr"),
            },
            {
              label: "Русский (Needs Help)",
              handler: () => changeLocaleHandler("ru"),
            },
            {
              label: "Dansk (Needs Help)",
              handler: () => changeLocaleHandler("da"),
            },
            {
              label: "Română (Needs Help)",
              handler: () => changeLocaleHandler("ro"),
            },
            {
              label: "Tagalog (Needs Help)",
              handler: () => changeLocaleHandler("tl"),
            },
            {
              label: i18next.t("settings:back"),
              handler: () => cancelHandler(),
            },
          ],
          maxOptions: 7,
        });
        return false;
>>>>>>> e202cb63
      }
      break;
    case SettingKeys.Shop_Overlay_Opacity:
      globalScene.updateShopOverlayOpacity(Number.parseInt(Setting[index].options[value].value) * 0.01);
      break;
  }

  return true;
}<|MERGE_RESOLUTION|>--- conflicted
+++ resolved
@@ -12,118 +12,118 @@
 import { languageOptions } from "./settings-language";
 
 const VOLUME_OPTIONS: SettingOption[] = [
-  {
-    value: "Mute",
-    label: i18next.t("settings:mute"),
-  },
+	{
+		value: "Mute",
+		label: i18next.t("settings:mute"),
+	},
 ];
 for (let i = 1; i < 11; i++) {
-  const value = (i * 10).toString();
-  VOLUME_OPTIONS.push({ value, label: value });
+	const value = (i * 10).toString();
+	VOLUME_OPTIONS.push({ value, label: value });
 }
 
 const SHOP_OVERLAY_OPACITY_OPTIONS: SettingOption[] = [];
 for (let i = 0; i < 9; i++) {
-  const value = ((i + 1) * 10).toString();
-  SHOP_OVERLAY_OPACITY_OPTIONS.push({ value, label: value });
+	const value = ((i + 1) * 10).toString();
+	SHOP_OVERLAY_OPACITY_OPTIONS.push({ value, label: value });
 }
 
 const OFF_ON: SettingOption[] = [
-  {
-    value: "Off",
-    label: i18next.t("settings:off"),
-  },
-  {
-    value: "On",
-    label: i18next.t("settings:on"),
-  },
+	{
+		value: "Off",
+		label: i18next.t("settings:off"),
+	},
+	{
+		value: "On",
+		label: i18next.t("settings:on"),
+	},
 ];
 
 const AUTO_DISABLED: SettingOption[] = [
-  {
-    value: "Auto",
-    label: i18next.t("settings:auto"),
-  },
-  {
-    value: "Disabled",
-    label: i18next.t("settings:disabled"),
-  },
+	{
+		value: "Auto",
+		label: i18next.t("settings:auto"),
+	},
+	{
+		value: "Disabled",
+		label: i18next.t("settings:disabled"),
+	},
 ];
 
 const TOUCH_CONTROLS_OPTIONS: SettingOption[] = [
-  {
-    value: "Auto",
-    label: i18next.t("settings:auto"),
-  },
-  {
-    value: "Disabled",
-    label: i18next.t("settings:disabled"),
-    needConfirmation: true,
-    confirmationMessage: i18next.t("settings:confirmDisableTouch"),
-  },
+	{
+		value: "Auto",
+		label: i18next.t("settings:auto"),
+	},
+	{
+		value: "Disabled",
+		label: i18next.t("settings:disabled"),
+		needConfirmation: true,
+		confirmationMessage: i18next.t("settings:confirmDisableTouch"),
+	},
 ];
 
 const SHOP_CURSOR_TARGET_OPTIONS: SettingOption[] = [
-  {
-    value: "Rewards",
-    label: i18next.t("settings:rewards"),
-  },
-  {
-    value: "Shop",
-    label: i18next.t("settings:shop"),
-  },
-  {
-    value: "Reroll",
-    label: i18next.t("settings:reroll"),
-  },
-  {
-    value: "Check Team",
-    label: i18next.t("settings:checkTeam"),
-  },
+	{
+		value: "Rewards",
+		label: i18next.t("settings:rewards"),
+	},
+	{
+		value: "Shop",
+		label: i18next.t("settings:shop"),
+	},
+	{
+		value: "Reroll",
+		label: i18next.t("settings:reroll"),
+	},
+	{
+		value: "Check Team",
+		label: i18next.t("settings:checkTeam"),
+	},
 ];
 
-const shopCursorTargetIndexMap = SHOP_CURSOR_TARGET_OPTIONS.map(option => {
-  switch (option.value) {
-    case "Rewards":
-      return ShopCursorTarget.REWARDS;
-    case "Shop":
-      return ShopCursorTarget.SHOP;
-    case "Reroll":
-      return ShopCursorTarget.REROLL;
-    case "Check Team":
-      return ShopCursorTarget.CHECK_TEAM;
-    default:
-      throw new Error(`Unknown value: ${option.value}`);
-  }
+const shopCursorTargetIndexMap = SHOP_CURSOR_TARGET_OPTIONS.map((option) => {
+	switch (option.value) {
+		case "Rewards":
+			return ShopCursorTarget.REWARDS;
+		case "Shop":
+			return ShopCursorTarget.SHOP;
+		case "Reroll":
+			return ShopCursorTarget.REROLL;
+		case "Check Team":
+			return ShopCursorTarget.CHECK_TEAM;
+		default:
+			throw new Error(`Unknown value: ${option.value}`);
+	}
 });
 
 /**
  * Types for helping separate settings to different menus
  */
 export enum SettingType {
-  GENERAL,
-  DISPLAY,
-  AUDIO,
+	GENERAL,
+	DISPLAY,
+	AUDIO,
 }
 
 type SettingOption = {
-  value: string;
-  label: string;
-  needConfirmation?: boolean;
-  confirmationMessage?: string;
+	value: string;
+	label: string;
+	needConfirmation?: boolean;
+	confirmationMessage?: string;
 };
 
 export interface Setting {
-  key: string;
-  label: string;
-  options: SettingOption[];
-  default: number;
-  type: SettingType;
-  requireReload?: boolean;
-  /** Whether the setting can be activated or not */
-  activatable?: boolean;
-  /** Determines whether the setting should be hidden from the UI */
-  isHidden?: () => boolean;
+	key: string;
+	label: string;
+	options: SettingOption[];
+	default: number;
+	type: SettingType;
+	requireReload?: boolean;
+	/** Whether the setting can be activated or not */
+	activatable?: boolean;
+	/** Determines whether the setting should be hidden from the UI */
+	isHidden?: () => boolean;
 }
 
 /**
@@ -131,585 +131,585 @@
  * to be used when trying to find or update Settings
  */
 export const SettingKeys = {
-  Game_Speed: "GAME_SPEED",
-  HP_Bar_Speed: "HP_BAR_SPEED",
-  EXP_Gains_Speed: "EXP_GAINS_SPEED",
-  EXP_Party_Display: "EXP_PARTY_DISPLAY",
-  Skip_Seen_Dialogues: "SKIP_SEEN_DIALOGUES",
-  Egg_Skip: "EGG_SKIP",
-  Battle_Style: "BATTLE_STYLE",
-  Enable_Retries: "ENABLE_RETRIES",
-  Hide_IVs: "HIDE_IVS",
-  Tutorials: "TUTORIALS",
-  Touch_Controls: "TOUCH_CONTROLS",
-  Vibration: "VIBRATION",
-  Language: "LANGUAGE",
-  UI_Theme: "UI_THEME",
-  Window_Type: "WINDOW_TYPE",
-  Money_Format: "MONEY_FORMAT",
-  Damage_Numbers: "DAMAGE_NUMBERS",
-  Move_Animations: "MOVE_ANIMATIONS",
-  Show_Stats_on_Level_Up: "SHOW_LEVEL_UP_STATS",
-  Shop_Cursor_Target: "SHOP_CURSOR_TARGET",
-  Command_Cursor_Memory: "COMMAND_CURSOR_MEMORY",
-  Dex_For_Devs: "DEX_FOR_DEVS",
-  Candy_Upgrade_Notification: "CANDY_UPGRADE_NOTIFICATION",
-  Candy_Upgrade_Display: "CANDY_UPGRADE_DISPLAY",
-  Move_Info: "MOVE_INFO",
-  Show_Moveset_Flyout: "SHOW_MOVESET_FLYOUT",
-  Show_Arena_Flyout: "SHOW_ARENA_FLYOUT",
-  Show_Time_Of_Day_Widget: "SHOW_TIME_OF_DAY_WIDGET",
-  Time_Of_Day_Animation: "TIME_OF_DAY_ANIMATION",
-  Sprite_Set: "SPRITE_SET",
-  Fusion_Palette_Swaps: "FUSION_PALETTE_SWAPS",
-  Player_Gender: "PLAYER_GENDER",
-  Type_Hints: "TYPE_HINTS",
-  Master_Volume: "MASTER_VOLUME",
-  BGM_Volume: "BGM_VOLUME",
-  Field_Volume: "FIELD_VOLUME",
-  SE_Volume: "SE_VOLUME",
-  UI_Volume: "UI_SOUND_EFFECTS",
-  Battle_Music: "BATTLE_MUSIC",
-  Show_BGM_Bar: "SHOW_BGM_BAR",
-  Hide_Username: "HIDE_USERNAME",
-  Move_Touch_Controls: "MOVE_TOUCH_CONTROLS",
-  Shop_Overlay_Opacity: "SHOP_OVERLAY_OPACITY",
+	Game_Speed: "GAME_SPEED",
+	HP_Bar_Speed: "HP_BAR_SPEED",
+	EXP_Gains_Speed: "EXP_GAINS_SPEED",
+	EXP_Party_Display: "EXP_PARTY_DISPLAY",
+	Skip_Seen_Dialogues: "SKIP_SEEN_DIALOGUES",
+	Egg_Skip: "EGG_SKIP",
+	Battle_Style: "BATTLE_STYLE",
+	Enable_Retries: "ENABLE_RETRIES",
+	Hide_IVs: "HIDE_IVS",
+	Tutorials: "TUTORIALS",
+	Touch_Controls: "TOUCH_CONTROLS",
+	Vibration: "VIBRATION",
+	Language: "LANGUAGE",
+	UI_Theme: "UI_THEME",
+	Window_Type: "WINDOW_TYPE",
+	Money_Format: "MONEY_FORMAT",
+	Damage_Numbers: "DAMAGE_NUMBERS",
+	Move_Animations: "MOVE_ANIMATIONS",
+	Show_Stats_on_Level_Up: "SHOW_LEVEL_UP_STATS",
+	Shop_Cursor_Target: "SHOP_CURSOR_TARGET",
+	Command_Cursor_Memory: "COMMAND_CURSOR_MEMORY",
+	Dex_For_Devs: "DEX_FOR_DEVS",
+	Candy_Upgrade_Notification: "CANDY_UPGRADE_NOTIFICATION",
+	Candy_Upgrade_Display: "CANDY_UPGRADE_DISPLAY",
+	Move_Info: "MOVE_INFO",
+	Show_Moveset_Flyout: "SHOW_MOVESET_FLYOUT",
+	Show_Arena_Flyout: "SHOW_ARENA_FLYOUT",
+	Show_Time_Of_Day_Widget: "SHOW_TIME_OF_DAY_WIDGET",
+	Time_Of_Day_Animation: "TIME_OF_DAY_ANIMATION",
+	Sprite_Set: "SPRITE_SET",
+	Fusion_Palette_Swaps: "FUSION_PALETTE_SWAPS",
+	Player_Gender: "PLAYER_GENDER",
+	Type_Hints: "TYPE_HINTS",
+	Master_Volume: "MASTER_VOLUME",
+	BGM_Volume: "BGM_VOLUME",
+	Field_Volume: "FIELD_VOLUME",
+	SE_Volume: "SE_VOLUME",
+	UI_Volume: "UI_SOUND_EFFECTS",
+	Battle_Music: "BATTLE_MUSIC",
+	Show_BGM_Bar: "SHOW_BGM_BAR",
+	Hide_Username: "HIDE_USERNAME",
+	Move_Touch_Controls: "MOVE_TOUCH_CONTROLS",
+	Shop_Overlay_Opacity: "SHOP_OVERLAY_OPACITY",
 };
 
 export enum MusicPreference {
-  GENFIVE,
-  ALLGENS,
+	GENFIVE,
+	ALLGENS,
 }
 
 const windowTypeOptions: SettingOption[] = [];
 for (let i = 0; i < 5; i++) {
-  const value = (i + 1).toString();
-  windowTypeOptions.push({ value, label: value });
+	const value = (i + 1).toString();
+	windowTypeOptions.push({ value, label: value });
 }
 
 /**
  * All Settings not related to controls
  */
 export const Setting: Array<Setting> = [
-  {
-    key: SettingKeys.Game_Speed,
-    label: i18next.t("settings:gameSpeed"),
-    options: [
-      {
-        value: "1",
-        label: i18next.t("settings:gameSpeed100x"),
-      },
-      {
-        value: "1.25",
-        label: i18next.t("settings:gameSpeed125x"),
-      },
-      {
-        value: "1.5",
-        label: i18next.t("settings:gameSpeed150x"),
-      },
-      {
-        value: "2",
-        label: i18next.t("settings:gameSpeed200x"),
-      },
-      {
-        value: "2.5",
-        label: i18next.t("settings:gameSpeed250x"),
-      },
-      {
-        value: "3",
-        label: i18next.t("settings:gameSpeed300x"),
-      },
-      {
-        value: "4",
-        label: i18next.t("settings:gameSpeed400x"),
-      },
-      {
-        value: "5",
-        label: i18next.t("settings:gameSpeed500x"),
-      },
-    ],
-    default: 3,
-    type: SettingType.GENERAL,
-  },
-  {
-    key: SettingKeys.HP_Bar_Speed,
-    label: i18next.t("settings:hpBarSpeed"),
-    options: [
-      {
-        value: "Normal",
-        label: i18next.t("settings:normal"),
-      },
-      {
-        value: "Fast",
-        label: i18next.t("settings:fast"),
-      },
-      {
-        value: "Faster",
-        label: i18next.t("settings:faster"),
-      },
-      {
-        value: "Skip",
-        label: i18next.t("settings:skip"),
-      },
-    ],
-    default: 0,
-    type: SettingType.GENERAL,
-  },
-  {
-    key: SettingKeys.EXP_Gains_Speed,
-    label: i18next.t("settings:expGainsSpeed"),
-    options: [
-      {
-        value: "Normal",
-        label: i18next.t("settings:normal"),
-      },
-      {
-        value: "Fast",
-        label: i18next.t("settings:fast"),
-      },
-      {
-        value: "Faster",
-        label: i18next.t("settings:faster"),
-      },
-      {
-        value: "Skip",
-        label: i18next.t("settings:skip"),
-      },
-    ],
-    default: 0,
-    type: SettingType.GENERAL,
-  },
-  {
-    key: SettingKeys.EXP_Party_Display,
-    label: i18next.t("settings:expPartyDisplay"),
-    options: [
-      {
-        value: "Normal",
-        label: i18next.t("settings:normal"),
-      },
-      {
-        value: "Level Up Notification",
-        label: i18next.t("settings:levelUpNotifications"),
-      },
-      {
-        value: "Skip",
-        label: i18next.t("settings:skip"),
-      },
-    ],
-    default: 0,
-    type: SettingType.GENERAL,
-  },
-  {
-    key: SettingKeys.Skip_Seen_Dialogues,
-    label: i18next.t("settings:skipSeenDialogues"),
-    options: OFF_ON,
-    default: 0,
-    type: SettingType.GENERAL,
-  },
-  {
-    key: SettingKeys.Egg_Skip,
-    label: i18next.t("settings:eggSkip"),
-    options: [
-      {
-        value: "Never",
-        label: i18next.t("settings:never"),
-      },
-      {
-        value: "Ask",
-        label: i18next.t("settings:ask"),
-      },
-      {
-        value: "Always",
-        label: i18next.t("settings:always"),
-      },
-    ],
-    default: 1,
-    type: SettingType.GENERAL,
-  },
-  {
-    key: SettingKeys.Battle_Style,
-    label: i18next.t("settings:battleStyle"),
-    options: [
-      {
-        value: "Switch",
-        label: i18next.t("settings:switch"),
-      },
-      {
-        value: "Set",
-        label: i18next.t("settings:set"),
-      },
-    ],
-    default: 0,
-    type: SettingType.GENERAL,
-  },
-  {
-    key: SettingKeys.Command_Cursor_Memory,
-    label: i18next.t("settings:commandCursorMemory"),
-    options: OFF_ON,
-    default: 0,
-    type: SettingType.GENERAL,
-  },
-  {
-    key: SettingKeys.Enable_Retries,
-    label: i18next.t("settings:enableRetries"),
-    options: OFF_ON,
-    default: 0,
-    type: SettingType.GENERAL,
-  },
-  {
-    key: SettingKeys.Hide_IVs,
-    label: i18next.t("settings:hideIvs"),
-    options: OFF_ON,
-    default: 0,
-    type: SettingType.GENERAL,
-  },
-  {
-    key: SettingKeys.Tutorials,
-    label: i18next.t("settings:tutorials"),
-    options: OFF_ON,
-    default: 1,
-    type: SettingType.GENERAL,
-  },
-  {
-    key: SettingKeys.Vibration,
-    label: i18next.t("settings:vibrations"),
-    options: AUTO_DISABLED,
-    default: 0,
-    type: SettingType.GENERAL,
-  },
-  {
-    key: SettingKeys.Touch_Controls,
-    label: i18next.t("settings:touchControls"),
-    options: TOUCH_CONTROLS_OPTIONS,
-    default: 0,
-    type: SettingType.GENERAL,
-    isHidden: () => !hasTouchscreen(),
-  },
-  {
-    key: SettingKeys.Move_Touch_Controls,
-    label: i18next.t("settings:moveTouchControls"),
-    options: [
-      {
-        value: "Configure",
-        label: i18next.t("settings:change"),
-      },
-    ],
-    default: 0,
-    type: SettingType.GENERAL,
-    activatable: true,
-    isHidden: () => !hasTouchscreen(),
-  },
-  {
-    key: SettingKeys.Language,
-    label: i18next.t("settings:language"),
-    options: [
-      {
-        value: "English",
-        label: "English",
-      },
-      {
-        value: "Change",
-        label: i18next.t("settings:change"),
-      },
-    ],
-    default: 0,
-    type: SettingType.DISPLAY,
-    requireReload: true,
-  },
-  {
-    key: SettingKeys.UI_Theme,
-    label: i18next.t("settings:uiTheme"),
-    options: [
-      {
-        value: "Default",
-        label: i18next.t("settings:default"),
-      },
-      {
-        value: "Legacy",
-        label: i18next.t("settings:legacy"),
-      },
-    ],
-    default: 0,
-    type: SettingType.DISPLAY,
-    requireReload: true,
-  },
-  {
-    key: SettingKeys.Window_Type,
-    label: i18next.t("settings:windowType"),
-    options: windowTypeOptions,
-    default: 0,
-    type: SettingType.DISPLAY,
-  },
-  {
-    key: SettingKeys.Money_Format,
-    label: i18next.t("settings:moneyFormat"),
-    options: [
-      {
-        value: "Normal",
-        label: i18next.t("settings:normal"),
-      },
-      {
-        value: "Abbreviated",
-        label: i18next.t("settings:abbreviated"),
-      },
-    ],
-    default: 0,
-    type: SettingType.DISPLAY,
-  },
-  {
-    key: SettingKeys.Damage_Numbers,
-    label: i18next.t("settings:damageNumbers"),
-    options: [
-      {
-        value: "Off",
-        label: i18next.t("settings:off"),
-      },
-      {
-        value: "Simple",
-        label: i18next.t("settings:simple"),
-      },
-      {
-        value: "Fancy",
-        label: i18next.t("settings:fancy"),
-      },
-    ],
-    default: 0,
-    type: SettingType.DISPLAY,
-  },
-  {
-    key: SettingKeys.Move_Animations,
-    label: i18next.t("settings:moveAnimations"),
-    options: OFF_ON,
-    default: 1,
-    type: SettingType.DISPLAY,
-  },
-  {
-    key: SettingKeys.Show_Stats_on_Level_Up,
-    label: i18next.t("settings:showStatsOnLevelUp"),
-    options: OFF_ON,
-    default: 1,
-    type: SettingType.DISPLAY,
-  },
-  {
-    key: SettingKeys.Candy_Upgrade_Notification,
-    label: i18next.t("settings:candyUpgradeNotification"),
-    options: [
-      {
-        value: "Off",
-        label: i18next.t("settings:off"),
-      },
-      {
-        value: "Passives Only",
-        label: i18next.t("settings:passivesOnly"),
-      },
-      {
-        value: "On",
-        label: i18next.t("settings:on"),
-      },
-    ],
-    default: 0,
-    type: SettingType.DISPLAY,
-  },
-  {
-    key: SettingKeys.Candy_Upgrade_Display,
-    label: i18next.t("settings:candyUpgradeDisplay"),
-    options: [
-      {
-        value: "Icon",
-        label: i18next.t("settings:icon"),
-      },
-      {
-        value: "Animation",
-        label: i18next.t("settings:animation"),
-      },
-    ],
-    default: 0,
-    type: SettingType.DISPLAY,
-    requireReload: true,
-  },
-  {
-    key: SettingKeys.Move_Info,
-    label: i18next.t("settings:moveInfo"),
-    options: OFF_ON,
-    default: 1,
-    type: SettingType.DISPLAY,
-  },
-  {
-    key: SettingKeys.Show_Moveset_Flyout,
-    label: i18next.t("settings:showMovesetFlyout"),
-    options: OFF_ON,
-    default: 1,
-    type: SettingType.DISPLAY,
-  },
-  {
-    key: SettingKeys.Show_Arena_Flyout,
-    label: i18next.t("settings:showArenaFlyout"),
-    options: OFF_ON,
-    default: 1,
-    type: SettingType.DISPLAY,
-  },
-  {
-    key: SettingKeys.Show_Time_Of_Day_Widget,
-    label: i18next.t("settings:showTimeOfDayWidget"),
-    options: OFF_ON,
-    default: 1,
-    type: SettingType.DISPLAY,
-    requireReload: true,
-  },
-  {
-    key: SettingKeys.Time_Of_Day_Animation,
-    label: i18next.t("settings:timeOfDayAnimation"),
-    options: [
-      {
-        value: "Bounce",
-        label: i18next.t("settings:bounce"),
-      },
-      {
-        value: "Back",
-        label: i18next.t("settings:timeOfDayBack"),
-      },
-    ],
-    default: 0,
-    type: SettingType.DISPLAY,
-  },
-  {
-    key: SettingKeys.Sprite_Set,
-    label: i18next.t("settings:spriteSet"),
-    options: [
-      {
-        value: "Consistent",
-        label: i18next.t("settings:consistent"),
-      },
-      {
-        value: "Experimental",
-        label: i18next.t("settings:experimental"),
-      },
-    ],
-    default: 0,
-    type: SettingType.DISPLAY,
-    requireReload: true,
-  },
-  {
-    key: SettingKeys.Fusion_Palette_Swaps,
-    label: i18next.t("settings:fusionPaletteSwaps"),
-    options: OFF_ON,
-    default: 1,
-    type: SettingType.DISPLAY,
-  },
-  {
-    key: SettingKeys.Player_Gender,
-    label: i18next.t("settings:playerGender"),
-    options: [
-      {
-        value: "Boy",
-        label: i18next.t("settings:boy"),
-      },
-      {
-        value: "Girl",
-        label: i18next.t("settings:girl"),
-      },
-    ],
-    default: 0,
-    type: SettingType.DISPLAY,
-  },
-  {
-    key: SettingKeys.Type_Hints,
-    label: i18next.t("settings:typeHints"),
-    options: OFF_ON,
-    default: 0,
-    type: SettingType.DISPLAY,
-  },
-  {
-    key: SettingKeys.Show_BGM_Bar,
-    label: i18next.t("settings:showBgmBar"),
-    options: OFF_ON,
-    default: 1,
-    type: SettingType.DISPLAY,
-  },
-  {
-    key: SettingKeys.Hide_Username,
-    label: i18next.t("settings:hideUsername"),
-    options: OFF_ON,
-    default: 0,
-    type: SettingType.DISPLAY,
-  },
-  {
-    key: SettingKeys.Master_Volume,
-    label: i18next.t("settings:masterVolume"),
-    options: VOLUME_OPTIONS,
-    default: 5,
-    type: SettingType.AUDIO,
-  },
-  {
-    key: SettingKeys.BGM_Volume,
-    label: i18next.t("settings:bgmVolume"),
-    options: VOLUME_OPTIONS,
-    default: 10,
-    type: SettingType.AUDIO,
-  },
-  {
-    key: SettingKeys.Field_Volume,
-    label: i18next.t("settings:fieldVolume"),
-    options: VOLUME_OPTIONS,
-    default: 10,
-    type: SettingType.AUDIO,
-  },
-  {
-    key: SettingKeys.SE_Volume,
-    label: i18next.t("settings:seVolume"),
-    options: VOLUME_OPTIONS,
-    default: 10,
-    type: SettingType.AUDIO,
-  },
-  {
-    key: SettingKeys.UI_Volume,
-    label: i18next.t("settings:uiVolume"),
-    options: VOLUME_OPTIONS,
-    default: 10,
-    type: SettingType.AUDIO,
-  },
-  {
-    key: SettingKeys.Battle_Music,
-    label: i18next.t("settings:battleMusic"),
-    options: [
-      {
-        value: "Gen V",
-        label: i18next.t("settings:musicGenFive"),
-      },
-      {
-        value: "All Gens",
-        label: i18next.t("settings:musicAllGens"),
-      },
-    ],
-    default: MusicPreference.ALLGENS,
-    type: SettingType.AUDIO,
-    requireReload: true,
-  },
-  {
-    key: SettingKeys.Shop_Cursor_Target,
-    label: i18next.t("settings:shopCursorTarget"),
-    options: SHOP_CURSOR_TARGET_OPTIONS,
-    default: 0,
-    type: SettingType.DISPLAY,
-  },
-  {
-    key: SettingKeys.Shop_Overlay_Opacity,
-    label: i18next.t("settings:shopOverlayOpacity"),
-    options: SHOP_OVERLAY_OPACITY_OPTIONS,
-    default: 7,
-    type: SettingType.DISPLAY,
-    requireReload: false,
-  },
+	{
+		key: SettingKeys.Game_Speed,
+		label: i18next.t("settings:gameSpeed"),
+		options: [
+			{
+				value: "1",
+				label: i18next.t("settings:gameSpeed100x"),
+			},
+			{
+				value: "1.25",
+				label: i18next.t("settings:gameSpeed125x"),
+			},
+			{
+				value: "1.5",
+				label: i18next.t("settings:gameSpeed150x"),
+			},
+			{
+				value: "2",
+				label: i18next.t("settings:gameSpeed200x"),
+			},
+			{
+				value: "2.5",
+				label: i18next.t("settings:gameSpeed250x"),
+			},
+			{
+				value: "3",
+				label: i18next.t("settings:gameSpeed300x"),
+			},
+			{
+				value: "4",
+				label: i18next.t("settings:gameSpeed400x"),
+			},
+			{
+				value: "5",
+				label: i18next.t("settings:gameSpeed500x"),
+			},
+		],
+		default: 3,
+		type: SettingType.GENERAL,
+	},
+	{
+		key: SettingKeys.HP_Bar_Speed,
+		label: i18next.t("settings:hpBarSpeed"),
+		options: [
+			{
+				value: "Normal",
+				label: i18next.t("settings:normal"),
+			},
+			{
+				value: "Fast",
+				label: i18next.t("settings:fast"),
+			},
+			{
+				value: "Faster",
+				label: i18next.t("settings:faster"),
+			},
+			{
+				value: "Skip",
+				label: i18next.t("settings:skip"),
+			},
+		],
+		default: 0,
+		type: SettingType.GENERAL,
+	},
+	{
+		key: SettingKeys.EXP_Gains_Speed,
+		label: i18next.t("settings:expGainsSpeed"),
+		options: [
+			{
+				value: "Normal",
+				label: i18next.t("settings:normal"),
+			},
+			{
+				value: "Fast",
+				label: i18next.t("settings:fast"),
+			},
+			{
+				value: "Faster",
+				label: i18next.t("settings:faster"),
+			},
+			{
+				value: "Skip",
+				label: i18next.t("settings:skip"),
+			},
+		],
+		default: 0,
+		type: SettingType.GENERAL,
+	},
+	{
+		key: SettingKeys.EXP_Party_Display,
+		label: i18next.t("settings:expPartyDisplay"),
+		options: [
+			{
+				value: "Normal",
+				label: i18next.t("settings:normal"),
+			},
+			{
+				value: "Level Up Notification",
+				label: i18next.t("settings:levelUpNotifications"),
+			},
+			{
+				value: "Skip",
+				label: i18next.t("settings:skip"),
+			},
+		],
+		default: 0,
+		type: SettingType.GENERAL,
+	},
+	{
+		key: SettingKeys.Skip_Seen_Dialogues,
+		label: i18next.t("settings:skipSeenDialogues"),
+		options: OFF_ON,
+		default: 0,
+		type: SettingType.GENERAL,
+	},
+	{
+		key: SettingKeys.Egg_Skip,
+		label: i18next.t("settings:eggSkip"),
+		options: [
+			{
+				value: "Never",
+				label: i18next.t("settings:never"),
+			},
+			{
+				value: "Ask",
+				label: i18next.t("settings:ask"),
+			},
+			{
+				value: "Always",
+				label: i18next.t("settings:always"),
+			},
+		],
+		default: 1,
+		type: SettingType.GENERAL,
+	},
+	{
+		key: SettingKeys.Battle_Style,
+		label: i18next.t("settings:battleStyle"),
+		options: [
+			{
+				value: "Switch",
+				label: i18next.t("settings:switch"),
+			},
+			{
+				value: "Set",
+				label: i18next.t("settings:set"),
+			},
+		],
+		default: 0,
+		type: SettingType.GENERAL,
+	},
+	{
+		key: SettingKeys.Command_Cursor_Memory,
+		label: i18next.t("settings:commandCursorMemory"),
+		options: OFF_ON,
+		default: 0,
+		type: SettingType.GENERAL,
+	},
+	{
+		key: SettingKeys.Enable_Retries,
+		label: i18next.t("settings:enableRetries"),
+		options: OFF_ON,
+		default: 0,
+		type: SettingType.GENERAL,
+	},
+	{
+		key: SettingKeys.Hide_IVs,
+		label: i18next.t("settings:hideIvs"),
+		options: OFF_ON,
+		default: 0,
+		type: SettingType.GENERAL,
+	},
+	{
+		key: SettingKeys.Tutorials,
+		label: i18next.t("settings:tutorials"),
+		options: OFF_ON,
+		default: 1,
+		type: SettingType.GENERAL,
+	},
+	{
+		key: SettingKeys.Vibration,
+		label: i18next.t("settings:vibrations"),
+		options: AUTO_DISABLED,
+		default: 0,
+		type: SettingType.GENERAL,
+	},
+	{
+		key: SettingKeys.Touch_Controls,
+		label: i18next.t("settings:touchControls"),
+		options: TOUCH_CONTROLS_OPTIONS,
+		default: 0,
+		type: SettingType.GENERAL,
+		isHidden: () => !hasTouchscreen(),
+	},
+	{
+		key: SettingKeys.Move_Touch_Controls,
+		label: i18next.t("settings:moveTouchControls"),
+		options: [
+			{
+				value: "Configure",
+				label: i18next.t("settings:change"),
+			},
+		],
+		default: 0,
+		type: SettingType.GENERAL,
+		activatable: true,
+		isHidden: () => !hasTouchscreen(),
+	},
+	{
+		key: SettingKeys.Language,
+		label: i18next.t("settings:language"),
+		options: [
+			{
+				value: "English",
+				label: "English",
+			},
+			{
+				value: "Change",
+				label: i18next.t("settings:change"),
+			},
+		],
+		default: 0,
+		type: SettingType.DISPLAY,
+		requireReload: true,
+	},
+	{
+		key: SettingKeys.UI_Theme,
+		label: i18next.t("settings:uiTheme"),
+		options: [
+			{
+				value: "Default",
+				label: i18next.t("settings:default"),
+			},
+			{
+				value: "Legacy",
+				label: i18next.t("settings:legacy"),
+			},
+		],
+		default: 0,
+		type: SettingType.DISPLAY,
+		requireReload: true,
+	},
+	{
+		key: SettingKeys.Window_Type,
+		label: i18next.t("settings:windowType"),
+		options: windowTypeOptions,
+		default: 0,
+		type: SettingType.DISPLAY,
+	},
+	{
+		key: SettingKeys.Money_Format,
+		label: i18next.t("settings:moneyFormat"),
+		options: [
+			{
+				value: "Normal",
+				label: i18next.t("settings:normal"),
+			},
+			{
+				value: "Abbreviated",
+				label: i18next.t("settings:abbreviated"),
+			},
+		],
+		default: 0,
+		type: SettingType.DISPLAY,
+	},
+	{
+		key: SettingKeys.Damage_Numbers,
+		label: i18next.t("settings:damageNumbers"),
+		options: [
+			{
+				value: "Off",
+				label: i18next.t("settings:off"),
+			},
+			{
+				value: "Simple",
+				label: i18next.t("settings:simple"),
+			},
+			{
+				value: "Fancy",
+				label: i18next.t("settings:fancy"),
+			},
+		],
+		default: 0,
+		type: SettingType.DISPLAY,
+	},
+	{
+		key: SettingKeys.Move_Animations,
+		label: i18next.t("settings:moveAnimations"),
+		options: OFF_ON,
+		default: 1,
+		type: SettingType.DISPLAY,
+	},
+	{
+		key: SettingKeys.Show_Stats_on_Level_Up,
+		label: i18next.t("settings:showStatsOnLevelUp"),
+		options: OFF_ON,
+		default: 1,
+		type: SettingType.DISPLAY,
+	},
+	{
+		key: SettingKeys.Candy_Upgrade_Notification,
+		label: i18next.t("settings:candyUpgradeNotification"),
+		options: [
+			{
+				value: "Off",
+				label: i18next.t("settings:off"),
+			},
+			{
+				value: "Passives Only",
+				label: i18next.t("settings:passivesOnly"),
+			},
+			{
+				value: "On",
+				label: i18next.t("settings:on"),
+			},
+		],
+		default: 0,
+		type: SettingType.DISPLAY,
+	},
+	{
+		key: SettingKeys.Candy_Upgrade_Display,
+		label: i18next.t("settings:candyUpgradeDisplay"),
+		options: [
+			{
+				value: "Icon",
+				label: i18next.t("settings:icon"),
+			},
+			{
+				value: "Animation",
+				label: i18next.t("settings:animation"),
+			},
+		],
+		default: 0,
+		type: SettingType.DISPLAY,
+		requireReload: true,
+	},
+	{
+		key: SettingKeys.Move_Info,
+		label: i18next.t("settings:moveInfo"),
+		options: OFF_ON,
+		default: 1,
+		type: SettingType.DISPLAY,
+	},
+	{
+		key: SettingKeys.Show_Moveset_Flyout,
+		label: i18next.t("settings:showMovesetFlyout"),
+		options: OFF_ON,
+		default: 1,
+		type: SettingType.DISPLAY,
+	},
+	{
+		key: SettingKeys.Show_Arena_Flyout,
+		label: i18next.t("settings:showArenaFlyout"),
+		options: OFF_ON,
+		default: 1,
+		type: SettingType.DISPLAY,
+	},
+	{
+		key: SettingKeys.Show_Time_Of_Day_Widget,
+		label: i18next.t("settings:showTimeOfDayWidget"),
+		options: OFF_ON,
+		default: 1,
+		type: SettingType.DISPLAY,
+		requireReload: true,
+	},
+	{
+		key: SettingKeys.Time_Of_Day_Animation,
+		label: i18next.t("settings:timeOfDayAnimation"),
+		options: [
+			{
+				value: "Bounce",
+				label: i18next.t("settings:bounce"),
+			},
+			{
+				value: "Back",
+				label: i18next.t("settings:timeOfDayBack"),
+			},
+		],
+		default: 0,
+		type: SettingType.DISPLAY,
+	},
+	{
+		key: SettingKeys.Sprite_Set,
+		label: i18next.t("settings:spriteSet"),
+		options: [
+			{
+				value: "Consistent",
+				label: i18next.t("settings:consistent"),
+			},
+			{
+				value: "Experimental",
+				label: i18next.t("settings:experimental"),
+			},
+		],
+		default: 0,
+		type: SettingType.DISPLAY,
+		requireReload: true,
+	},
+	{
+		key: SettingKeys.Fusion_Palette_Swaps,
+		label: i18next.t("settings:fusionPaletteSwaps"),
+		options: OFF_ON,
+		default: 1,
+		type: SettingType.DISPLAY,
+	},
+	{
+		key: SettingKeys.Player_Gender,
+		label: i18next.t("settings:playerGender"),
+		options: [
+			{
+				value: "Boy",
+				label: i18next.t("settings:boy"),
+			},
+			{
+				value: "Girl",
+				label: i18next.t("settings:girl"),
+			},
+		],
+		default: 0,
+		type: SettingType.DISPLAY,
+	},
+	{
+		key: SettingKeys.Type_Hints,
+		label: i18next.t("settings:typeHints"),
+		options: OFF_ON,
+		default: 0,
+		type: SettingType.DISPLAY,
+	},
+	{
+		key: SettingKeys.Show_BGM_Bar,
+		label: i18next.t("settings:showBgmBar"),
+		options: OFF_ON,
+		default: 1,
+		type: SettingType.DISPLAY,
+	},
+	{
+		key: SettingKeys.Hide_Username,
+		label: i18next.t("settings:hideUsername"),
+		options: OFF_ON,
+		default: 0,
+		type: SettingType.DISPLAY,
+	},
+	{
+		key: SettingKeys.Master_Volume,
+		label: i18next.t("settings:masterVolume"),
+		options: VOLUME_OPTIONS,
+		default: 5,
+		type: SettingType.AUDIO,
+	},
+	{
+		key: SettingKeys.BGM_Volume,
+		label: i18next.t("settings:bgmVolume"),
+		options: VOLUME_OPTIONS,
+		default: 10,
+		type: SettingType.AUDIO,
+	},
+	{
+		key: SettingKeys.Field_Volume,
+		label: i18next.t("settings:fieldVolume"),
+		options: VOLUME_OPTIONS,
+		default: 10,
+		type: SettingType.AUDIO,
+	},
+	{
+		key: SettingKeys.SE_Volume,
+		label: i18next.t("settings:seVolume"),
+		options: VOLUME_OPTIONS,
+		default: 10,
+		type: SettingType.AUDIO,
+	},
+	{
+		key: SettingKeys.UI_Volume,
+		label: i18next.t("settings:uiVolume"),
+		options: VOLUME_OPTIONS,
+		default: 10,
+		type: SettingType.AUDIO,
+	},
+	{
+		key: SettingKeys.Battle_Music,
+		label: i18next.t("settings:battleMusic"),
+		options: [
+			{
+				value: "Gen V",
+				label: i18next.t("settings:musicGenFive"),
+			},
+			{
+				value: "All Gens",
+				label: i18next.t("settings:musicAllGens"),
+			},
+		],
+		default: MusicPreference.ALLGENS,
+		type: SettingType.AUDIO,
+		requireReload: true,
+	},
+	{
+		key: SettingKeys.Shop_Cursor_Target,
+		label: i18next.t("settings:shopCursorTarget"),
+		options: SHOP_CURSOR_TARGET_OPTIONS,
+		default: 0,
+		type: SettingType.DISPLAY,
+	},
+	{
+		key: SettingKeys.Shop_Overlay_Opacity,
+		label: i18next.t("settings:shopOverlayOpacity"),
+		options: SHOP_OVERLAY_OPACITY_OPTIONS,
+		default: 7,
+		type: SettingType.DISPLAY,
+		requireReload: false,
+	},
 ];
 
 if (isLocal) {
-  Setting.push({
-    key: SettingKeys.Dex_For_Devs,
-    label: i18next.t("settings:dexForDevs"),
-    options: OFF_ON,
-    default: 0,
-    type: SettingType.GENERAL,
-  });
+	Setting.push({
+		key: SettingKeys.Dex_For_Devs,
+		label: i18next.t("settings:dexForDevs"),
+		options: OFF_ON,
+		default: 0,
+		type: SettingType.GENERAL,
+	});
 }
 
 /**
@@ -718,16 +718,16 @@
  * @returns index or -1 if doesn't exist
  */
 export function settingIndex(key: string) {
-  return Setting.findIndex(s => s.key === key);
+	return Setting.findIndex((s) => s.key === key);
 }
 
 /**
  * Resets all settings to their defaults
  */
 export function resetSettings() {
-  for (const s of Setting) {
-    setSetting(s.key, s.default);
-  }
+	for (const s of Setting) {
+		setSetting(s.key, s.default);
+	}
 }
 
 /**
@@ -737,278 +737,216 @@
  * @returns true if successful, false if not
  */
 export function setSetting(setting: string, value: number): boolean {
-  const index: number = settingIndex(setting);
-  if (index === -1) {
-    return false;
-  }
-  switch (Setting[index].key) {
-    case SettingKeys.Game_Speed:
-      globalScene.gameSpeed = Number.parseFloat(Setting[index].options[value].value.replace("x", ""));
-      break;
-    case SettingKeys.Master_Volume:
-      globalScene.masterVolume = value ? Number.parseInt(Setting[index].options[value].value) * 0.01 : 0;
-      globalScene.updateSoundVolume();
-      break;
-    case SettingKeys.BGM_Volume:
-      globalScene.bgmVolume = value ? Number.parseInt(Setting[index].options[value].value) * 0.01 : 0;
-      globalScene.updateSoundVolume();
-      break;
-    case SettingKeys.Field_Volume:
-      globalScene.fieldVolume = value ? Number.parseInt(Setting[index].options[value].value) * 0.01 : 0;
-      globalScene.updateSoundVolume();
-      break;
-    case SettingKeys.SE_Volume:
-      globalScene.seVolume = value ? Number.parseInt(Setting[index].options[value].value) * 0.01 : 0;
-      globalScene.updateSoundVolume();
-      break;
-    case SettingKeys.UI_Volume:
-      globalScene.uiVolume = value ? Number.parseInt(Setting[index].options[value].value) * 0.01 : 0;
-      break;
-    case SettingKeys.Battle_Music:
-      globalScene.musicPreference = value;
-      break;
-    case SettingKeys.Damage_Numbers:
-      globalScene.damageNumbersMode = value;
-      break;
-    case SettingKeys.UI_Theme:
-      globalScene.uiTheme = value;
-      break;
-    case SettingKeys.Window_Type:
-      updateWindowType(Number.parseInt(Setting[index].options[value].value));
-      break;
-    case SettingKeys.Tutorials:
-      globalScene.enableTutorials = Setting[index].options[value].value === "On";
-      break;
-    case SettingKeys.Move_Info:
-      globalScene.enableMoveInfo = Setting[index].options[value].value === "On";
-      break;
-    case SettingKeys.Enable_Retries:
-      globalScene.enableRetries = Setting[index].options[value].value === "On";
-      break;
-    case SettingKeys.Hide_IVs:
-      globalScene.hideIvs = Setting[index].options[value].value === "On";
-      break;
-    case SettingKeys.Skip_Seen_Dialogues:
-      globalScene.skipSeenDialogues = Setting[index].options[value].value === "On";
-      break;
-    case SettingKeys.Egg_Skip:
-      globalScene.eggSkipPreference = value;
-      break;
-    case SettingKeys.Battle_Style:
-      globalScene.battleStyle = value;
-      break;
-    case SettingKeys.Show_BGM_Bar:
-      globalScene.showBgmBar = Setting[index].options[value].value === "On";
-      break;
-    case SettingKeys.Hide_Username:
-      globalScene.hideUsername = Setting[index].options[value].value === "On";
-      break;
-    case SettingKeys.Candy_Upgrade_Notification:
-      if (globalScene.candyUpgradeNotification === value) {
-        break;
-      }
-      globalScene.candyUpgradeNotification = value;
-      globalScene.eventTarget.dispatchEvent(new CandyUpgradeNotificationChangedEvent(value));
-      break;
-    case SettingKeys.Candy_Upgrade_Display:
-      globalScene.candyUpgradeDisplay = value;
-      break;
-    case SettingKeys.Money_Format:
-      switch (Setting[index].options[value].value) {
-        case "Normal":
-          globalScene.moneyFormat = MoneyFormat.NORMAL;
-          break;
-        case "Abbreviated":
-          globalScene.moneyFormat = MoneyFormat.ABBREVIATED;
-          break;
-      }
-      globalScene.updateMoneyText(false);
-      break;
-    case SettingKeys.Sprite_Set:
-      globalScene.experimentalSprites = !!value;
-      if (value) {
-        globalScene.initExpSprites();
-      }
-      break;
-    case SettingKeys.Move_Animations:
-      globalScene.moveAnimations = Setting[index].options[value].value === "On";
-      break;
-    case SettingKeys.Show_Moveset_Flyout:
-      globalScene.showMovesetFlyout = Setting[index].options[value].value === "On";
-      break;
-    case SettingKeys.Show_Arena_Flyout:
-      globalScene.showArenaFlyout = Setting[index].options[value].value === "On";
-      break;
-    case SettingKeys.Show_Time_Of_Day_Widget:
-      globalScene.showTimeOfDayWidget = Setting[index].options[value].value === "On";
-      break;
-    case SettingKeys.Time_Of_Day_Animation:
-      globalScene.timeOfDayAnimation =
-        Setting[index].options[value].value === "Bounce" ? EaseType.BOUNCE : EaseType.BACK;
-      break;
-    case SettingKeys.Show_Stats_on_Level_Up:
-      globalScene.showLevelUpStats = Setting[index].options[value].value === "On";
-      break;
-    case SettingKeys.Shop_Cursor_Target: {
-      const selectedValue = shopCursorTargetIndexMap[value];
-      globalScene.shopCursorTarget = selectedValue;
-      break;
-    }
-    case SettingKeys.Command_Cursor_Memory:
-      globalScene.commandCursorMemory = Setting[index].options[value].value === "On";
-      break;
-    case SettingKeys.Dex_For_Devs:
-      globalScene.dexForDevs = Setting[index].options[value].value === "On";
-      break;
-    case SettingKeys.EXP_Gains_Speed:
-      globalScene.expGainsSpeed = value;
-      break;
-    case SettingKeys.EXP_Party_Display:
-      globalScene.expParty = value;
-      break;
-    case SettingKeys.HP_Bar_Speed:
-      globalScene.hpBarSpeed = value;
-      break;
-    case SettingKeys.Fusion_Palette_Swaps:
-      globalScene.fusionPaletteSwaps = !!value;
-      break;
-    case SettingKeys.Player_Gender:
-      if (globalScene.gameData) {
-        const female = Setting[index].options[value].value === "Girl";
-        globalScene.gameData.gender = female ? PlayerGender.FEMALE : PlayerGender.MALE;
-        globalScene.trainer.setTexture(globalScene.trainer.texture.key.replace(female ? "m" : "f", female ? "f" : "m"));
-      } else {
-        return false;
-      }
-      break;
-    case SettingKeys.Touch_Controls: {
-      globalScene.enableTouchControls = Setting[index].options[value].value !== "Disabled" && hasTouchscreen();
-      const touchControls = document.getElementById("touchControls");
-      if (touchControls) {
-        touchControls.classList.toggle("visible", globalScene.enableTouchControls);
-      }
-      break;
-    }
-    case SettingKeys.Vibration:
-      globalScene.enableVibration = Setting[index].options[value].value !== "Disabled" && hasTouchscreen();
-      break;
-    case SettingKeys.Type_Hints:
-      globalScene.typeHints = Setting[index].options[value].value === "On";
-      break;
-    case SettingKeys.Language:
-<<<<<<< HEAD
-      if (value) {
-        if (globalScene.ui) {
-          globalScene.ui.setOverlayMode(UiMode.OPTION_SELECT, {
-            options: languageOptions,
-            maxOptions: 7,
-          });
-          return false;
-        }
-=======
-      if (value && globalScene.ui) {
-        const cancelHandler = () => {
-          globalScene.ui.revertMode();
-          (globalScene.ui.getHandler() as SettingsUiHandler).setOptionCursor(-1, 0, true);
-        };
-        const changeLocaleHandler = (locale: string): boolean => {
-          try {
-            i18next.changeLanguage(locale);
-            localStorage.setItem("prLang", locale);
-            cancelHandler();
-            // Reload the whole game to apply the new locale since also some constants are translated
-            window.location.reload();
-            return true;
-          } catch (error) {
-            console.error("Error changing locale:", error);
-            return false;
-          }
-        };
-        globalScene.ui.setOverlayMode(UiMode.OPTION_SELECT, {
-          options: [
-            {
-              label: "English",
-              handler: () => changeLocaleHandler("en"),
-            },
-            {
-              label: "Español (ES)",
-              handler: () => changeLocaleHandler("es-ES"),
-            },
-            {
-              label: "Español (LATAM)",
-              handler: () => changeLocaleHandler("es-MX"),
-            },
-            {
-              label: "Français",
-              handler: () => changeLocaleHandler("fr"),
-            },
-            {
-              label: "Deutsch",
-              handler: () => changeLocaleHandler("de"),
-            },
-            {
-              label: "Italiano",
-              handler: () => changeLocaleHandler("it"),
-            },
-            {
-              label: "Português (BR)",
-              handler: () => changeLocaleHandler("pt-BR"),
-            },
-            {
-              label: "한국어",
-              handler: () => changeLocaleHandler("ko"),
-            },
-            {
-              label: "日本語",
-              handler: () => changeLocaleHandler("ja"),
-            },
-            {
-              label: "简体中文",
-              handler: () => changeLocaleHandler("zh-CN"),
-            },
-            {
-              label: "繁體中文",
-              handler: () => changeLocaleHandler("zh-TW"),
-            },
-            {
-              label: "Català (Needs Help)",
-              handler: () => changeLocaleHandler("ca"),
-            },
-            {
-              label: "Türkçe (Needs Help)",
-              handler: () => changeLocaleHandler("tr"),
-            },
-            {
-              label: "Русский (Needs Help)",
-              handler: () => changeLocaleHandler("ru"),
-            },
-            {
-              label: "Dansk (Needs Help)",
-              handler: () => changeLocaleHandler("da"),
-            },
-            {
-              label: "Română (Needs Help)",
-              handler: () => changeLocaleHandler("ro"),
-            },
-            {
-              label: "Tagalog (Needs Help)",
-              handler: () => changeLocaleHandler("tl"),
-            },
-            {
-              label: i18next.t("settings:back"),
-              handler: () => cancelHandler(),
-            },
-          ],
-          maxOptions: 7,
-        });
-        return false;
->>>>>>> e202cb63
-      }
-      break;
-    case SettingKeys.Shop_Overlay_Opacity:
-      globalScene.updateShopOverlayOpacity(Number.parseInt(Setting[index].options[value].value) * 0.01);
-      break;
-  }
-
-  return true;
+	const index: number = settingIndex(setting);
+	if (index === -1) {
+		return false;
+	}
+	switch (Setting[index].key) {
+		case SettingKeys.Game_Speed:
+			globalScene.gameSpeed = Number.parseFloat(
+				Setting[index].options[value].value.replace("x", ""),
+			);
+			break;
+		case SettingKeys.Master_Volume:
+			globalScene.masterVolume = value
+				? Number.parseInt(Setting[index].options[value].value) * 0.01
+				: 0;
+			globalScene.updateSoundVolume();
+			break;
+		case SettingKeys.BGM_Volume:
+			globalScene.bgmVolume = value
+				? Number.parseInt(Setting[index].options[value].value) * 0.01
+				: 0;
+			globalScene.updateSoundVolume();
+			break;
+		case SettingKeys.Field_Volume:
+			globalScene.fieldVolume = value
+				? Number.parseInt(Setting[index].options[value].value) * 0.01
+				: 0;
+			globalScene.updateSoundVolume();
+			break;
+		case SettingKeys.SE_Volume:
+			globalScene.seVolume = value
+				? Number.parseInt(Setting[index].options[value].value) * 0.01
+				: 0;
+			globalScene.updateSoundVolume();
+			break;
+		case SettingKeys.UI_Volume:
+			globalScene.uiVolume = value
+				? Number.parseInt(Setting[index].options[value].value) * 0.01
+				: 0;
+			break;
+		case SettingKeys.Battle_Music:
+			globalScene.musicPreference = value;
+			break;
+		case SettingKeys.Damage_Numbers:
+			globalScene.damageNumbersMode = value;
+			break;
+		case SettingKeys.UI_Theme:
+			globalScene.uiTheme = value;
+			break;
+		case SettingKeys.Window_Type:
+			updateWindowType(Number.parseInt(Setting[index].options[value].value));
+			break;
+		case SettingKeys.Tutorials:
+			globalScene.enableTutorials =
+				Setting[index].options[value].value === "On";
+			break;
+		case SettingKeys.Move_Info:
+			globalScene.enableMoveInfo = Setting[index].options[value].value === "On";
+			break;
+		case SettingKeys.Enable_Retries:
+			globalScene.enableRetries = Setting[index].options[value].value === "On";
+			break;
+		case SettingKeys.Hide_IVs:
+			globalScene.hideIvs = Setting[index].options[value].value === "On";
+			break;
+		case SettingKeys.Skip_Seen_Dialogues:
+			globalScene.skipSeenDialogues =
+				Setting[index].options[value].value === "On";
+			break;
+		case SettingKeys.Egg_Skip:
+			globalScene.eggSkipPreference = value;
+			break;
+		case SettingKeys.Battle_Style:
+			globalScene.battleStyle = value;
+			break;
+		case SettingKeys.Show_BGM_Bar:
+			globalScene.showBgmBar = Setting[index].options[value].value === "On";
+			break;
+		case SettingKeys.Hide_Username:
+			globalScene.hideUsername = Setting[index].options[value].value === "On";
+			break;
+		case SettingKeys.Candy_Upgrade_Notification:
+			if (globalScene.candyUpgradeNotification === value) {
+				break;
+			}
+			globalScene.candyUpgradeNotification = value;
+			globalScene.eventTarget.dispatchEvent(
+				new CandyUpgradeNotificationChangedEvent(value),
+			);
+			break;
+		case SettingKeys.Candy_Upgrade_Display:
+			globalScene.candyUpgradeDisplay = value;
+			break;
+		case SettingKeys.Money_Format:
+			switch (Setting[index].options[value].value) {
+				case "Normal":
+					globalScene.moneyFormat = MoneyFormat.NORMAL;
+					break;
+				case "Abbreviated":
+					globalScene.moneyFormat = MoneyFormat.ABBREVIATED;
+					break;
+			}
+			globalScene.updateMoneyText(false);
+			break;
+		case SettingKeys.Sprite_Set:
+			globalScene.experimentalSprites = !!value;
+			if (value) {
+				globalScene.initExpSprites();
+			}
+			break;
+		case SettingKeys.Move_Animations:
+			globalScene.moveAnimations = Setting[index].options[value].value === "On";
+			break;
+		case SettingKeys.Show_Moveset_Flyout:
+			globalScene.showMovesetFlyout =
+				Setting[index].options[value].value === "On";
+			break;
+		case SettingKeys.Show_Arena_Flyout:
+			globalScene.showArenaFlyout =
+				Setting[index].options[value].value === "On";
+			break;
+		case SettingKeys.Show_Time_Of_Day_Widget:
+			globalScene.showTimeOfDayWidget =
+				Setting[index].options[value].value === "On";
+			break;
+		case SettingKeys.Time_Of_Day_Animation:
+			globalScene.timeOfDayAnimation =
+				Setting[index].options[value].value === "Bounce"
+					? EaseType.BOUNCE
+					: EaseType.BACK;
+			break;
+		case SettingKeys.Show_Stats_on_Level_Up:
+			globalScene.showLevelUpStats =
+				Setting[index].options[value].value === "On";
+			break;
+		case SettingKeys.Shop_Cursor_Target: {
+			const selectedValue = shopCursorTargetIndexMap[value];
+			globalScene.shopCursorTarget = selectedValue;
+			break;
+		}
+		case SettingKeys.Command_Cursor_Memory:
+			globalScene.commandCursorMemory =
+				Setting[index].options[value].value === "On";
+			break;
+		case SettingKeys.Dex_For_Devs:
+			globalScene.dexForDevs = Setting[index].options[value].value === "On";
+			break;
+		case SettingKeys.EXP_Gains_Speed:
+			globalScene.expGainsSpeed = value;
+			break;
+		case SettingKeys.EXP_Party_Display:
+			globalScene.expParty = value;
+			break;
+		case SettingKeys.HP_Bar_Speed:
+			globalScene.hpBarSpeed = value;
+			break;
+		case SettingKeys.Fusion_Palette_Swaps:
+			globalScene.fusionPaletteSwaps = !!value;
+			break;
+		case SettingKeys.Player_Gender:
+			if (globalScene.gameData) {
+				const female = Setting[index].options[value].value === "Girl";
+				globalScene.gameData.gender = female
+					? PlayerGender.FEMALE
+					: PlayerGender.MALE;
+				globalScene.trainer.setTexture(
+					globalScene.trainer.texture.key.replace(
+						female ? "m" : "f",
+						female ? "f" : "m",
+					),
+				);
+			} else {
+				return false;
+			}
+			break;
+		case SettingKeys.Touch_Controls: {
+			globalScene.enableTouchControls =
+				Setting[index].options[value].value !== "Disabled" && hasTouchscreen();
+			const touchControls = document.getElementById("touchControls");
+			if (touchControls) {
+				touchControls.classList.toggle(
+					"visible",
+					globalScene.enableTouchControls,
+				);
+			}
+			break;
+		}
+		case SettingKeys.Vibration:
+			globalScene.enableVibration =
+				Setting[index].options[value].value !== "Disabled" && hasTouchscreen();
+			break;
+		case SettingKeys.Type_Hints:
+			globalScene.typeHints = Setting[index].options[value].value === "On";
+			break;
+		case SettingKeys.Language:
+			if (value) {
+				if (globalScene.ui) {
+					globalScene.ui.setOverlayMode(UiMode.OPTION_SELECT, {
+						options: languageOptions,
+						maxOptions: 7,
+					});
+					return false;
+				}
+			}
+			break;
+		case SettingKeys.Shop_Overlay_Opacity:
+			globalScene.updateShopOverlayOpacity(
+				Number.parseInt(Setting[index].options[value].value) * 0.01,
+			);
+			break;
+	}
+
+	return true;
 }