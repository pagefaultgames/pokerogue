import { Mode } from "#app/ui/ui";
import i18next from "i18next";
import BattleScene from "../../battle-scene";
import { hasTouchscreen } from "../../touch-controls";
import { updateWindowType } from "../../ui/ui-theme";
import { CandyUpgradeNotificationChangedEvent } from "../../events/battle-scene";
import SettingsUiHandler from "#app/ui/settings/settings-ui-handler";
import { EaseType } from "#enums/ease-type";
import { MoneyFormat } from "#enums/money-format";
import { PlayerGender } from "#enums/player-gender";
import { getIsInitialized, initI18n } from "#app/plugins/i18n";
import { ShopCursorTarget } from "#app/enums/shop-cursor-target";

function getTranslation(key: string): string {
  if (!getIsInitialized()) {
    initI18n();
  }
  return i18next.t(key);
}

const VOLUME_OPTIONS: SettingOption[] = new Array(11).fill(null).map((_, i) => i ? {
  value: (i * 10).toString(),
  label: (i * 10).toString(),
} : {
  value: "Mute",
  label: getTranslation("settings:mute")
});

const SHOP_OVERLAY_OPACITY_OPTIONS: SettingOption[] = new Array(9).fill(null).map((_, i) => {
  const value = ((i + 1) * 10).toString();
  return {
    value,
    label: value,
  };
});

const OFF_ON: SettingOption[] = [
  {
    value: "Off",
    label: i18next.t("settings:off")
  },
  {
    value: "On",
    label: i18next.t("settings:on")
  }
];
const AUTO_DISABLED: SettingOption[] = [
  {
    value: "Auto",
    label: i18next.t("settings:auto")
  },
  {
    value: "Disabled",
    label: i18next.t("settings:disabled")
  }
];

const SHOP_CURSOR_TARGET_OPTIONS: SettingOption[] = [
  {
    value: "Rewards",
    label: i18next.t("settings:rewards")
  },
  {
    value: "Shop",
    label: i18next.t("settings:shop")
  },
  {
    value: "Reroll",
    label: i18next.t("settings:reroll")
  },
  {
    value: "Check Team",
    label: i18next.t("settings:checkTeam")
  }
];

const shopCursorTargetIndexMap = SHOP_CURSOR_TARGET_OPTIONS.map(option => {
  switch (option.value) {
    case "Rewards":
      return ShopCursorTarget.REWARDS;
    case "Shop":
      return ShopCursorTarget.SHOP;
    case "Reroll":
      return ShopCursorTarget.REROLL;
    case "Check Team":
      return ShopCursorTarget.CHECK_TEAM;
    default:
      throw new Error(`Unknown value: ${option.value}`);
  }
});

/**
 * Types for helping separate settings to different menus
 */
export enum SettingType {
  GENERAL,
  DISPLAY,
  AUDIO
}

type SettingOption = {
  value: string,
  label: string
};

export interface Setting {
  key: string
  label: string
  options: SettingOption[]
  default: number
  type: SettingType
  requireReload?: boolean
  /** Whether the setting can be activated or not */
  activatable?: boolean
  /** Determines whether the setting should be hidden from the UI */
  isHidden?: () => boolean
}

/**
 * Setting Keys for existing settings
 * to be used when trying to find or update Settings
 */
export const SettingKeys = {
  Game_Speed: "GAME_SPEED",
  HP_Bar_Speed: "HP_BAR_SPEED",
  EXP_Gains_Speed: "EXP_GAINS_SPEED",
  EXP_Party_Display: "EXP_PARTY_DISPLAY",
  Skip_Seen_Dialogues: "SKIP_SEEN_DIALOGUES",
  Egg_Skip: "EGG_SKIP",
  Battle_Style: "BATTLE_STYLE",
  Enable_Retries: "ENABLE_RETRIES",
  Hide_IVs: "HIDE_IVS",
  Tutorials: "TUTORIALS",
  Touch_Controls: "TOUCH_CONTROLS",
  Vibration: "VIBRATION",
  Language: "LANGUAGE",
  UI_Theme: "UI_THEME",
  Window_Type: "WINDOW_TYPE",
  Money_Format: "MONEY_FORMAT",
  Damage_Numbers: "DAMAGE_NUMBERS",
  Move_Animations: "MOVE_ANIMATIONS",
  Show_Stats_on_Level_Up: "SHOW_LEVEL_UP_STATS",
  Shop_Cursor_Target: "SHOP_CURSOR_TARGET",
  Candy_Upgrade_Notification: "CANDY_UPGRADE_NOTIFICATION",
  Candy_Upgrade_Display: "CANDY_UPGRADE_DISPLAY",
  Move_Info: "MOVE_INFO",
  Show_Moveset_Flyout: "SHOW_MOVESET_FLYOUT",
  Show_Arena_Flyout: "SHOW_ARENA_FLYOUT",
  Show_Time_Of_Day_Widget: "SHOW_TIME_OF_DAY_WIDGET",
  Time_Of_Day_Animation: "TIME_OF_DAY_ANIMATION",
  Sprite_Set: "SPRITE_SET",
  Fusion_Palette_Swaps: "FUSION_PALETTE_SWAPS",
  Player_Gender: "PLAYER_GENDER",
  Type_Hints: "TYPE_HINTS",
  Master_Volume: "MASTER_VOLUME",
  BGM_Volume: "BGM_VOLUME",
  Field_Volume: "FIELD_VOLUME",
  SE_Volume: "SE_VOLUME",
  UI_Volume: "UI_SOUND_EFFECTS",
  Music_Preference: "MUSIC_PREFERENCE",
  Show_BGM_Bar: "SHOW_BGM_BAR",
  Move_Touch_Controls: "MOVE_TOUCH_CONTROLS",
  Shop_Overlay_Opacity: "SHOP_OVERLAY_OPACITY"
};

/**
 * All Settings not related to controls
 */
export const Setting: Array<Setting> = [
  {
    key: SettingKeys.Game_Speed,
    label: i18next.t("settings:gameSpeed"),
    options: [
      {
        value: "1",
        label: "1x"
      },
      {
        value: "1.25",
        label: "1.25x"
      },
      {
        value: "1.5",
        label: "1.5x"
      },
      {
        value: "2",
        label: "2x"
      },
      {
        value: "2.5",
        label: "2.5x"
      },
      {
        value: "3",
        label: "3x"
      },
      {
        value: "4",
        label: "4x"
      },
      {
        value: "5",
        label: "5x"
      }
    ],
    default: 3,
    type: SettingType.GENERAL
  },
  {
    key: SettingKeys.HP_Bar_Speed,
    label: i18next.t("settings:hpBarSpeed"),
    options: [
      {
        value: "Normal",
        label: i18next.t("settings:normal")
      },
      {
        value: "Fast",
        label: i18next.t("settings:fast")
      },
      {
        value: "Faster",
        label: i18next.t("settings:faster")
      },
      {
        value: "Skip",
        label: i18next.t("settings:skip")
      }
    ],
    default: 0,
    type: SettingType.GENERAL
  },
  {
    key: SettingKeys.EXP_Gains_Speed,
    label: i18next.t("settings:expGainsSpeed"),
    options: [
      {
        value: "Normal",
        label: i18next.t("settings:normal")
      },
      {
        value: "Fast",
        label: i18next.t("settings:fast")
      },
      {
        value: "Faster",
        label: i18next.t("settings:faster")
      },
      {
        value: "Skip",
        label: i18next.t("settings:skip")
      }
    ],
    default: 0,
    type: SettingType.GENERAL
  },
  {
    key: SettingKeys.EXP_Party_Display,
    label: i18next.t("settings:expPartyDisplay"),
    options: [
      {
        value: "Normal",
        label: i18next.t("settings:normal")
      },
      {
        value: "Level Up Notification",
        label: i18next.t("settings:levelUpNotifications")
      },
      {
        value: "Skip",
        label: i18next.t("settings:skip")
      }
    ],
    default: 0,
    type: SettingType.GENERAL
  },
  {
    key: SettingKeys.Skip_Seen_Dialogues,
    label: i18next.t("settings:skipSeenDialogues"),
    options: OFF_ON,
    default: 0,
    type: SettingType.GENERAL
  },
  {
    key: SettingKeys.Egg_Skip,
    label: i18next.t("settings:eggSkip"),
    options: [
      {
        value: "Never",
        label: i18next.t("settings:never")
      },
      {
        value: "Ask",
        label: i18next.t("settings:ask")
      },
      {
        value: "Always",
        label: i18next.t("settings:always")
      }
    ],
    default: 1,
    type: SettingType.GENERAL
  },
  {
    key: SettingKeys.Battle_Style,
    label: i18next.t("settings:battleStyle"),
    options: [
      {
        value: "Switch",
        label: i18next.t("settings:switch")
      },
      {
        value: "Set",
        label: i18next.t("settings:set")
      }
    ],
    default: 0,
    type: SettingType.GENERAL
  },
  {
    key: SettingKeys.Enable_Retries,
    label: i18next.t("settings:enableRetries"),
    options: OFF_ON,
    default: 0,
    type: SettingType.GENERAL
  },
  {
    key: SettingKeys.Hide_IVs,
    label: i18next.t("settings:hideIvs"),
    options: OFF_ON,
    default: 0,
    type: SettingType.GENERAL
  },
  {
    key: SettingKeys.Tutorials,
    label: i18next.t("settings:tutorials"),
    options: OFF_ON,
    default: 1,
    type: SettingType.GENERAL
  },
  {
    key: SettingKeys.Touch_Controls,
    label: i18next.t("settings:touchControls"),
    options: AUTO_DISABLED,
    default: 0,
    type: SettingType.GENERAL
  },
  {
    key: SettingKeys.Vibration,
    label: i18next.t("settings:vibrations"),
    options: AUTO_DISABLED,
    default: 0,
    type: SettingType.GENERAL
  },
  {
    key: SettingKeys.Language,
    label: i18next.t("settings:language"),
    options: [
      {
        value: "English",
        label: "English"
      },
      {
        value: "Change",
        label: i18next.t("settings:change")
      }
    ],
    default: 0,
    type: SettingType.DISPLAY,
    requireReload: true
  },
  {
    key: SettingKeys.UI_Theme,
    label: i18next.t("settings:uiTheme"),
    options: [
      {
        value: "Default",
        label: i18next.t("settings:default")
      },
      {
        value: "Legacy",
        label: i18next.t("settings:legacy")
      }
    ],
    default: 0,
    type: SettingType.DISPLAY,
    requireReload: true
  },
  {
    key: SettingKeys.Window_Type,
    label: i18next.t("settings:windowType"),
    options: new Array(5).fill(null).map((_, i) => {
      const windowType = (i + 1).toString();
      return {
        value: windowType,
        label: windowType
      };
    }),
    default: 0,
    type: SettingType.DISPLAY
  },
  {
    key: SettingKeys.Money_Format,
    label: i18next.t("settings:moneyFormat"),
    options: [
      {
        value: "Normal",
        label: i18next.t("settings:normal")
      },
      {
        value: "Abbreviated",
        label: i18next.t("settings:abbreviated")
      }
    ],
    default: 0,
    type: SettingType.DISPLAY
  },
  {
    key: SettingKeys.Damage_Numbers,
    label: i18next.t("settings:damageNumbers"),
    options: [
      {
        value: "Off",
        label: i18next.t("settings:off")
      },
      {
        value: "Simple",
        label: i18next.t("settings:simple")
      },
      {
        value: "Fancy",
        label: i18next.t("settings:fancy")
      }
    ],
    default: 0,
    type: SettingType.DISPLAY
  },
  {
    key: SettingKeys.Move_Animations,
    label: i18next.t("settings:moveAnimations"),
    options: OFF_ON,
    default: 1,
    type: SettingType.DISPLAY
  },
  {
    key: SettingKeys.Show_Stats_on_Level_Up,
    label: i18next.t("settings:showStatsOnLevelUp"),
    options: OFF_ON,
    default: 1,
    type: SettingType.DISPLAY
  },
  {
    key: SettingKeys.Candy_Upgrade_Notification,
    label: i18next.t("settings:candyUpgradeNotification"),
    options: [
      {
        value: "Off",
        label: i18next.t("settings:off")
      },
      {
        value: "Passives Only",
        label: i18next.t("settings:passivesOnly")
      },
      {
        value: "On",
        label: i18next.t("settings:on")
      }
    ],
    default: 0,
    type: SettingType.DISPLAY
  },
  {
    key: SettingKeys.Candy_Upgrade_Display,
    label: i18next.t("settings:candyUpgradeDisplay"),
    options: [
      {
        value: "Icon",
        label: i18next.t("settings:icon")
      },
      {
        value: "Animation",
        label: i18next.t("settings:animation")
      }
    ],
    default: 0,
    type: SettingType.DISPLAY,
    requireReload: true
  },
  {
    key: SettingKeys.Move_Info,
    label: i18next.t("settings:moveInfo"),
    options: OFF_ON,
    default: 1,
    type: SettingType.DISPLAY
  },
  {
    key: SettingKeys.Show_Moveset_Flyout,
    label: i18next.t("settings:showMovesetFlyout"),
    options: OFF_ON,
    default: 1,
    type: SettingType.DISPLAY
  },
  {
    key: SettingKeys.Show_Arena_Flyout,
    label: i18next.t("settings:showArenaFlyout"),
    options: OFF_ON,
    default: 1,
    type: SettingType.DISPLAY
  },
  {
    key: SettingKeys.Show_Time_Of_Day_Widget,
    label: i18next.t("settings:showTimeOfDayWidget"),
    options: OFF_ON,
    default: 1,
    type: SettingType.DISPLAY,
    requireReload: true,
  },
  {
    key: SettingKeys.Time_Of_Day_Animation,
    label: i18next.t("settings:timeOfDayAnimation"),
    options: [
      {
        value: "Bounce",
        label: i18next.t("settings:bounce")
      },
      {
        value: "Back",
        label: i18next.t("settings:timeOfDay_back")
      }
    ],
    default: 0,
    type: SettingType.DISPLAY
  },
  {
    key: SettingKeys.Sprite_Set,
    label: i18next.t("settings:spriteSet"),
    options: [
      {
        value: "Consistent",
        label: i18next.t("settings:consistent")
      },
      {
        value: "Mixed Animated",
        label: i18next.t("settings:mixedAnimated")
      }
    ],
    default: 0,
    type: SettingType.DISPLAY,
    requireReload: true
  },
  {
    key: SettingKeys.Fusion_Palette_Swaps,
    label: i18next.t("settings:fusionPaletteSwaps"),
    options: OFF_ON,
    default: 1,
    type: SettingType.DISPLAY
  },
  {
    key: SettingKeys.Player_Gender,
    label: i18next.t("settings:playerGender"),
    options: [
      {
        value: "Boy",
        label: i18next.t("settings:boy")
      },
      {
        value: "Girl",
        label: i18next.t("settings:girl")
      }
    ],
    default: 0,
    type: SettingType.DISPLAY
  },
  {
    key: SettingKeys.Type_Hints,
    label: i18next.t("settings:typeHints"),
    options: OFF_ON,
    default: 0,
    type: SettingType.DISPLAY
  },
  {
    key: SettingKeys.Show_BGM_Bar,
    label: i18next.t("settings:showBgmBar"),
    options: OFF_ON,
    default: 1,
    type: SettingType.DISPLAY
  },
  {
    key: SettingKeys.Master_Volume,
    label: i18next.t("settings:masterVolume"),
    options: VOLUME_OPTIONS,
    default: 5,
    type: SettingType.AUDIO
  },
  {
    key: SettingKeys.BGM_Volume,
    label: i18next.t("settings:bgmVolume"),
    options: VOLUME_OPTIONS,
    default: 10,
    type: SettingType.AUDIO
  },
  {
    key: SettingKeys.Field_Volume,
    label: i18next.t("settings:fieldVolume"),
    options: VOLUME_OPTIONS,
    default: 10,
    type: SettingType.AUDIO
  },
  {
    key: SettingKeys.SE_Volume,
    label: i18next.t("settings:seVolume"),
    options: VOLUME_OPTIONS,
    default: 10,
    type: SettingType.AUDIO
  },
  {
    key: SettingKeys.UI_Volume,
    label: i18next.t("settings:uiVolume"),
    options: VOLUME_OPTIONS,
    default: 10,
    type: SettingType.AUDIO
  },
  {
    key: SettingKeys.Music_Preference,
    label: i18next.t("settings:musicPreference"),
    options: [
      {
        value: "Consistent",
        label: i18next.t("settings:consistent")
      },
      {
        value: "Mixed",
        label: i18next.t("settings:mixed")
      }
    ],
    default: 0,
    type: SettingType.AUDIO,
    requireReload: true
  },
  {
    key: SettingKeys.Move_Touch_Controls,
    label: i18next.t("settings:moveTouchControls"),
    options: [
      {
        value: "Configure",
        label: i18next.t("settings:change")
      }
    ],
    default: 0,
    type: SettingType.GENERAL,
    activatable: true,
    isHidden: () => !hasTouchscreen()
  },
  {
    key: SettingKeys.Shop_Cursor_Target,
    label: i18next.t("settings:shopCursorTarget"),
    options: SHOP_CURSOR_TARGET_OPTIONS,
    default: 0,
    type: SettingType.DISPLAY
  },
  {
    key: SettingKeys.Shop_Overlay_Opacity,
    label: i18next.t("settings:shopOverlayOpacity"),
    options: SHOP_OVERLAY_OPACITY_OPTIONS,
    default: 7,
    type: SettingType.DISPLAY,
    requireReload: false
  }
];

/**
 * Return the index of a Setting
 * @param key SettingKey
 * @returns index or -1 if doesn't exist
 */
export function settingIndex(key: string) {
  return Setting.findIndex(s => s.key === key);
}

/**
 * Resets all settings to their defaults
 * @param scene current BattleScene
 */
export function resetSettings(scene: BattleScene) {
  Setting.forEach(s => setSetting(scene, s.key, s.default));
}

/**
 * Updates a setting for current BattleScene
 * @param scene current BattleScene
 * @param setting string ideally from SettingKeys
 * @param value value to update setting with
 * @returns true if successful, false if not
 */
export function setSetting(scene: BattleScene, setting: string, value: integer): boolean {
  const index: number = settingIndex(setting);
  if (index === -1) {
    return false;
  }
  switch (Setting[index].key) {
<<<<<<< HEAD
  case SettingKeys.Game_Speed:
    scene.gameSpeed = parseFloat(Setting[index].options[value].value.replace("x", ""));
    break;
  case SettingKeys.Master_Volume:
    scene.masterVolume = value ? parseInt(Setting[index].options[value].value) * 0.01 : 0;
    scene.updateSoundVolume();
    break;
  case SettingKeys.BGM_Volume:
    scene.bgmVolume = value ? parseInt(Setting[index].options[value].value) * 0.01 : 0;
    scene.updateSoundVolume();
    break;
  case SettingKeys.Field_Volume:
    scene.fieldVolume = value ? parseInt(Setting[index].options[value].value) * 0.01 : 0;
    scene.updateSoundVolume();
    break;
  case SettingKeys.SE_Volume:
    scene.seVolume = value ? parseInt(Setting[index].options[value].value) * 0.01 : 0;
    scene.updateSoundVolume();
    break;
  case SettingKeys.UI_Volume:
    scene.uiVolume = value ? parseInt(Setting[index].options[value].value) * 0.01 : 0;
    break;
  case SettingKeys.Music_Preference:
    scene.musicPreference = value;
    break;
  case SettingKeys.Damage_Numbers:
    scene.damageNumbersMode = value;
    break;
  case SettingKeys.UI_Theme:
    scene.uiTheme = value;
    break;
  case SettingKeys.Window_Type:
    updateWindowType(scene, parseInt(Setting[index].options[value].value));
    break;
  case SettingKeys.Tutorials:
    scene.enableTutorials = Setting[index].options[value].value === "On";
    break;
  case SettingKeys.Move_Info:
    scene.enableMoveInfo = Setting[index].options[value].value === "On";
    break;
  case SettingKeys.Enable_Retries:
    scene.enableRetries = Setting[index].options[value].value === "On";
    break;
  case SettingKeys.Hide_IVs:
    scene.hideIvs = Setting[index].options[value].value === "On";
    break;
  case SettingKeys.Skip_Seen_Dialogues:
    scene.skipSeenDialogues = Setting[index].options[value].value === "On";
    break;
  case SettingKeys.Egg_Skip:
    scene.eggSkipPreference = value;
    break;
  case SettingKeys.Battle_Style:
    scene.battleStyle = value;
    break;
  case SettingKeys.Show_BGM_Bar:
    scene.showBgmBar = Setting[index].options[value].value === "On";
    break;
  case SettingKeys.Candy_Upgrade_Notification:
    if (scene.candyUpgradeNotification === value) {
      break;
    }
    scene.candyUpgradeNotification = value;
    scene.eventTarget.dispatchEvent(new CandyUpgradeNotificationChangedEvent(value));
    break;
  case SettingKeys.Candy_Upgrade_Display:
    scene.candyUpgradeDisplay = value;
  case SettingKeys.Money_Format:
    switch (Setting[index].options[value].value) {
    case "Normal":
      scene.moneyFormat = MoneyFormat.NORMAL;
      break;
    case "Abbreviated":
      scene.moneyFormat = MoneyFormat.ABBREVIATED;
      break;
    }
    scene.updateMoneyText(false);
    break;
  case SettingKeys.Sprite_Set:
    scene.experimentalSprites = !!value;
    if (value) {
      scene.initExpSprites();
    }
    break;
  case SettingKeys.Move_Animations:
    scene.moveAnimations = Setting[index].options[value].value === "On";
    break;
  case SettingKeys.Show_Moveset_Flyout:
    scene.showMovesetFlyout = Setting[index].options[value].value === "On";
    break;
  case SettingKeys.Show_Arena_Flyout:
    scene.showArenaFlyout = Setting[index].options[value].value === "On";
    break;
  case SettingKeys.Show_Time_Of_Day_Widget:
    scene.showTimeOfDayWidget = Setting[index].options[value].value === "On";
    break;
  case SettingKeys.Time_Of_Day_Animation:
    scene.timeOfDayAnimation = Setting[index].options[value].value === "Bounce" ? EaseType.BOUNCE : EaseType.BACK;
    break;
  case SettingKeys.Show_Stats_on_Level_Up:
    scene.showLevelUpStats = Setting[index].options[value].value === "On";
    break;
  case SettingKeys.Shop_Cursor_Target:
    const selectedValue = shopCursorTargetIndexMap[value];
    scene.shopCursorTarget = selectedValue;
    break;
  case SettingKeys.EXP_Gains_Speed:
    scene.expGainsSpeed = value;
    break;
  case SettingKeys.EXP_Party_Display:
    scene.expParty = value;
    break;
  case SettingKeys.HP_Bar_Speed:
    scene.hpBarSpeed = value;
    break;
  case SettingKeys.Fusion_Palette_Swaps:
    scene.fusionPaletteSwaps = !!value;
    break;
  case SettingKeys.Player_Gender:
    if (scene.gameData) {
      const female = Setting[index].options[value].value === "Girl";
      scene.gameData.gender = female ? PlayerGender.FEMALE : PlayerGender.MALE;
      scene.trainer.setTexture(scene.trainer.texture.key.replace(female ? "m" : "f", female ? "f" : "m"));
    } else {
      return false;
    }
    break;
  case SettingKeys.Touch_Controls:
    scene.enableTouchControls = Setting[index].options[value].value !== "Disabled" && hasTouchscreen();
    const touchControls = document.getElementById("touchControls");
    if (touchControls) {
      touchControls.classList.toggle("visible", scene.enableTouchControls);
    }
    break;
  case SettingKeys.Vibration:
    scene.enableVibration = Setting[index].options[value].value !== "Disabled" && hasTouchscreen();
    break;
  case SettingKeys.Type_Hints:
    scene.typeHints = Setting[index].options[value].value === "On";
    break;
  case SettingKeys.Language:
    if (value) {
      if (scene.ui) {
        const cancelHandler = () => {
          scene.ui.revertMode();
          (scene.ui.getHandler() as SettingsUiHandler).setOptionCursor(0, 0, true);
        };
        const changeLocaleHandler = (locale: string): boolean => {
          try {
            i18next.changeLanguage(locale);
            localStorage.setItem("prLang", locale);
            cancelHandler();
            // Reload the whole game to apply the new locale since also some constants are translated
            window.location.reload();
            return true;
          } catch (error) {
            console.error("Error changing locale:", error);
            return false;
          }
        };
        scene.ui.setOverlayMode(Mode.OPTION_SELECT, {
          options: [
            {
              label: "English",
              handler: () => changeLocaleHandler("en")
            },
            {
              label: "Español",
              handler: () => changeLocaleHandler("es")
            },
            {
              label: "Italiano",
              handler: () => changeLocaleHandler("it")
            },
            {
              label: "Français",
              handler: () => changeLocaleHandler("fr")
            },
            {
              label: "Deutsch",
              handler: () => changeLocaleHandler("de")
            },
            {
              label: "Português (BR)",
              handler: () => changeLocaleHandler("pt-BR")
            },
            {
              label: "简体中文",
              handler: () => changeLocaleHandler("zh-CN")
            },
            {
              label: "繁體中文",
              handler: () => changeLocaleHandler("zh-TW")
            },
            {
              label: "한국어",
              handler: () => changeLocaleHandler("ko")
            },
            {
              label: "日本語",
              handler: () => changeLocaleHandler("ja")
            },
            // {
            //   label: "Català",
            //   handler: () => changeLocaleHandler("ca-ES")
            // },
            {
              label: "עברית",
              handler: () => changeLocaleHandler("he")
            },
            {
              label: i18next.t("settings:back"),
              handler: () => cancelHandler()
            }
          ],
          maxOptions: 7
        });
=======
    case SettingKeys.Game_Speed:
      scene.gameSpeed = parseFloat(Setting[index].options[value].value.replace("x", ""));
      break;
    case SettingKeys.Master_Volume:
      scene.masterVolume = value ? parseInt(Setting[index].options[value].value) * 0.01 : 0;
      scene.updateSoundVolume();
      break;
    case SettingKeys.BGM_Volume:
      scene.bgmVolume = value ? parseInt(Setting[index].options[value].value) * 0.01 : 0;
      scene.updateSoundVolume();
      break;
    case SettingKeys.Field_Volume:
      scene.fieldVolume = value ? parseInt(Setting[index].options[value].value) * 0.01 : 0;
      scene.updateSoundVolume();
      break;
    case SettingKeys.SE_Volume:
      scene.seVolume = value ? parseInt(Setting[index].options[value].value) * 0.01 : 0;
      scene.updateSoundVolume();
      break;
    case SettingKeys.UI_Volume:
      scene.uiVolume = value ? parseInt(Setting[index].options[value].value) * 0.01 : 0;
      break;
    case SettingKeys.Music_Preference:
      scene.musicPreference = value;
      break;
    case SettingKeys.Damage_Numbers:
      scene.damageNumbersMode = value;
      break;
    case SettingKeys.UI_Theme:
      scene.uiTheme = value;
      break;
    case SettingKeys.Window_Type:
      updateWindowType(scene, parseInt(Setting[index].options[value].value));
      break;
    case SettingKeys.Tutorials:
      scene.enableTutorials = Setting[index].options[value].value === "On";
      break;
    case SettingKeys.Move_Info:
      scene.enableMoveInfo = Setting[index].options[value].value === "On";
      break;
    case SettingKeys.Enable_Retries:
      scene.enableRetries = Setting[index].options[value].value === "On";
      break;
    case SettingKeys.Hide_IVs:
      scene.hideIvs = Setting[index].options[value].value === "On";
      break;
    case SettingKeys.Skip_Seen_Dialogues:
      scene.skipSeenDialogues = Setting[index].options[value].value === "On";
      break;
    case SettingKeys.Egg_Skip:
      scene.eggSkipPreference = value;
      break;
    case SettingKeys.Battle_Style:
      scene.battleStyle = value;
      break;
    case SettingKeys.Show_BGM_Bar:
      scene.showBgmBar = Setting[index].options[value].value === "On";
      break;
    case SettingKeys.Candy_Upgrade_Notification:
      if (scene.candyUpgradeNotification === value) {
        break;
      }
      scene.candyUpgradeNotification = value;
      scene.eventTarget.dispatchEvent(new CandyUpgradeNotificationChangedEvent(value));
      break;
    case SettingKeys.Candy_Upgrade_Display:
      scene.candyUpgradeDisplay = value;
    case SettingKeys.Money_Format:
      switch (Setting[index].options[value].value) {
        case "Normal":
          scene.moneyFormat = MoneyFormat.NORMAL;
          break;
        case "Abbreviated":
          scene.moneyFormat = MoneyFormat.ABBREVIATED;
          break;
      }
      scene.updateMoneyText(false);
      break;
    case SettingKeys.Sprite_Set:
      scene.experimentalSprites = !!value;
      if (value) {
        scene.initExpSprites();
      }
      break;
    case SettingKeys.Move_Animations:
      scene.moveAnimations = Setting[index].options[value].value === "On";
      break;
    case SettingKeys.Show_Moveset_Flyout:
      scene.showMovesetFlyout = Setting[index].options[value].value === "On";
      break;
    case SettingKeys.Show_Arena_Flyout:
      scene.showArenaFlyout = Setting[index].options[value].value === "On";
      break;
    case SettingKeys.Show_Time_Of_Day_Widget:
      scene.showTimeOfDayWidget = Setting[index].options[value].value === "On";
      break;
    case SettingKeys.Time_Of_Day_Animation:
      scene.timeOfDayAnimation = Setting[index].options[value].value === "Bounce" ? EaseType.BOUNCE : EaseType.BACK;
      break;
    case SettingKeys.Show_Stats_on_Level_Up:
      scene.showLevelUpStats = Setting[index].options[value].value === "On";
      break;
    case SettingKeys.Shop_Cursor_Target:
      const selectedValue = shopCursorTargetIndexMap[value];
      scene.shopCursorTarget = selectedValue;
      break;
    case SettingKeys.EXP_Gains_Speed:
      scene.expGainsSpeed = value;
      break;
    case SettingKeys.EXP_Party_Display:
      scene.expParty = value;
      break;
    case SettingKeys.HP_Bar_Speed:
      scene.hpBarSpeed = value;
      break;
    case SettingKeys.Fusion_Palette_Swaps:
      scene.fusionPaletteSwaps = !!value;
      break;
    case SettingKeys.Player_Gender:
      if (scene.gameData) {
        const female = Setting[index].options[value].value === "Girl";
        scene.gameData.gender = female ? PlayerGender.FEMALE : PlayerGender.MALE;
        scene.trainer.setTexture(scene.trainer.texture.key.replace(female ? "m" : "f", female ? "f" : "m"));
      } else {
>>>>>>> 5e2dfa97
        return false;
      }
      break;
    case SettingKeys.Touch_Controls:
      scene.enableTouchControls = Setting[index].options[value].value !== "Disabled" && hasTouchscreen();
      const touchControls = document.getElementById("touchControls");
      if (touchControls) {
        touchControls.classList.toggle("visible", scene.enableTouchControls);
      }
      break;
    case SettingKeys.Vibration:
      scene.enableVibration = Setting[index].options[value].value !== "Disabled" && hasTouchscreen();
      break;
    case SettingKeys.Type_Hints:
      scene.typeHints = Setting[index].options[value].value === "On";
      break;
    case SettingKeys.Language:
      if (value) {
        if (scene.ui) {
          const cancelHandler = () => {
            scene.ui.revertMode();
            (scene.ui.getHandler() as SettingsUiHandler).setOptionCursor(0, 0, true);
          };
          const changeLocaleHandler = (locale: string): boolean => {
            try {
              i18next.changeLanguage(locale);
              localStorage.setItem("prLang", locale);
              cancelHandler();
              // Reload the whole game to apply the new locale since also some constants are translated
              window.location.reload();
              return true;
            } catch (error) {
              console.error("Error changing locale:", error);
              return false;
            }
          };
          scene.ui.setOverlayMode(Mode.OPTION_SELECT, {
            options: [
              {
                label: "English",
                handler: () => changeLocaleHandler("en")
              },
              {
                label: "Español (ES)",
                handler: () => changeLocaleHandler("es-ES")
              },
              {
                label: "Italiano",
                handler: () => changeLocaleHandler("it")
              },
              {
                label: "Français",
                handler: () => changeLocaleHandler("fr")
              },
              {
                label: "Deutsch",
                handler: () => changeLocaleHandler("de")
              },
              {
                label: "Português (BR)",
                handler: () => changeLocaleHandler("pt-BR")
              },
              {
                label: "简体中文",
                handler: () => changeLocaleHandler("zh-CN")
              },
              {
                label: "繁體中文",
                handler: () => changeLocaleHandler("zh-TW")
              },
              {
                label: "한국어",
                handler: () => changeLocaleHandler("ko")
              },
              {
                label: "日本語",
                handler: () => changeLocaleHandler("ja")
              },
              // {
              //   label: "Català",
              //   handler: () => changeLocaleHandler("ca-ES")
              // },
              {
                label: i18next.t("settings:back"),
                handler: () => cancelHandler()
              }
            ],
            maxOptions: 7
          });
          return false;
        }
      }
      break;
    case SettingKeys.Shop_Overlay_Opacity:
      scene.updateShopOverlayOpacity(parseInt(Setting[index].options[value].value) * .01);
      break;
  }

  return true;
}<|MERGE_RESOLUTION|>--- conflicted
+++ resolved
@@ -699,225 +699,6 @@
     return false;
   }
   switch (Setting[index].key) {
-<<<<<<< HEAD
-  case SettingKeys.Game_Speed:
-    scene.gameSpeed = parseFloat(Setting[index].options[value].value.replace("x", ""));
-    break;
-  case SettingKeys.Master_Volume:
-    scene.masterVolume = value ? parseInt(Setting[index].options[value].value) * 0.01 : 0;
-    scene.updateSoundVolume();
-    break;
-  case SettingKeys.BGM_Volume:
-    scene.bgmVolume = value ? parseInt(Setting[index].options[value].value) * 0.01 : 0;
-    scene.updateSoundVolume();
-    break;
-  case SettingKeys.Field_Volume:
-    scene.fieldVolume = value ? parseInt(Setting[index].options[value].value) * 0.01 : 0;
-    scene.updateSoundVolume();
-    break;
-  case SettingKeys.SE_Volume:
-    scene.seVolume = value ? parseInt(Setting[index].options[value].value) * 0.01 : 0;
-    scene.updateSoundVolume();
-    break;
-  case SettingKeys.UI_Volume:
-    scene.uiVolume = value ? parseInt(Setting[index].options[value].value) * 0.01 : 0;
-    break;
-  case SettingKeys.Music_Preference:
-    scene.musicPreference = value;
-    break;
-  case SettingKeys.Damage_Numbers:
-    scene.damageNumbersMode = value;
-    break;
-  case SettingKeys.UI_Theme:
-    scene.uiTheme = value;
-    break;
-  case SettingKeys.Window_Type:
-    updateWindowType(scene, parseInt(Setting[index].options[value].value));
-    break;
-  case SettingKeys.Tutorials:
-    scene.enableTutorials = Setting[index].options[value].value === "On";
-    break;
-  case SettingKeys.Move_Info:
-    scene.enableMoveInfo = Setting[index].options[value].value === "On";
-    break;
-  case SettingKeys.Enable_Retries:
-    scene.enableRetries = Setting[index].options[value].value === "On";
-    break;
-  case SettingKeys.Hide_IVs:
-    scene.hideIvs = Setting[index].options[value].value === "On";
-    break;
-  case SettingKeys.Skip_Seen_Dialogues:
-    scene.skipSeenDialogues = Setting[index].options[value].value === "On";
-    break;
-  case SettingKeys.Egg_Skip:
-    scene.eggSkipPreference = value;
-    break;
-  case SettingKeys.Battle_Style:
-    scene.battleStyle = value;
-    break;
-  case SettingKeys.Show_BGM_Bar:
-    scene.showBgmBar = Setting[index].options[value].value === "On";
-    break;
-  case SettingKeys.Candy_Upgrade_Notification:
-    if (scene.candyUpgradeNotification === value) {
-      break;
-    }
-    scene.candyUpgradeNotification = value;
-    scene.eventTarget.dispatchEvent(new CandyUpgradeNotificationChangedEvent(value));
-    break;
-  case SettingKeys.Candy_Upgrade_Display:
-    scene.candyUpgradeDisplay = value;
-  case SettingKeys.Money_Format:
-    switch (Setting[index].options[value].value) {
-    case "Normal":
-      scene.moneyFormat = MoneyFormat.NORMAL;
-      break;
-    case "Abbreviated":
-      scene.moneyFormat = MoneyFormat.ABBREVIATED;
-      break;
-    }
-    scene.updateMoneyText(false);
-    break;
-  case SettingKeys.Sprite_Set:
-    scene.experimentalSprites = !!value;
-    if (value) {
-      scene.initExpSprites();
-    }
-    break;
-  case SettingKeys.Move_Animations:
-    scene.moveAnimations = Setting[index].options[value].value === "On";
-    break;
-  case SettingKeys.Show_Moveset_Flyout:
-    scene.showMovesetFlyout = Setting[index].options[value].value === "On";
-    break;
-  case SettingKeys.Show_Arena_Flyout:
-    scene.showArenaFlyout = Setting[index].options[value].value === "On";
-    break;
-  case SettingKeys.Show_Time_Of_Day_Widget:
-    scene.showTimeOfDayWidget = Setting[index].options[value].value === "On";
-    break;
-  case SettingKeys.Time_Of_Day_Animation:
-    scene.timeOfDayAnimation = Setting[index].options[value].value === "Bounce" ? EaseType.BOUNCE : EaseType.BACK;
-    break;
-  case SettingKeys.Show_Stats_on_Level_Up:
-    scene.showLevelUpStats = Setting[index].options[value].value === "On";
-    break;
-  case SettingKeys.Shop_Cursor_Target:
-    const selectedValue = shopCursorTargetIndexMap[value];
-    scene.shopCursorTarget = selectedValue;
-    break;
-  case SettingKeys.EXP_Gains_Speed:
-    scene.expGainsSpeed = value;
-    break;
-  case SettingKeys.EXP_Party_Display:
-    scene.expParty = value;
-    break;
-  case SettingKeys.HP_Bar_Speed:
-    scene.hpBarSpeed = value;
-    break;
-  case SettingKeys.Fusion_Palette_Swaps:
-    scene.fusionPaletteSwaps = !!value;
-    break;
-  case SettingKeys.Player_Gender:
-    if (scene.gameData) {
-      const female = Setting[index].options[value].value === "Girl";
-      scene.gameData.gender = female ? PlayerGender.FEMALE : PlayerGender.MALE;
-      scene.trainer.setTexture(scene.trainer.texture.key.replace(female ? "m" : "f", female ? "f" : "m"));
-    } else {
-      return false;
-    }
-    break;
-  case SettingKeys.Touch_Controls:
-    scene.enableTouchControls = Setting[index].options[value].value !== "Disabled" && hasTouchscreen();
-    const touchControls = document.getElementById("touchControls");
-    if (touchControls) {
-      touchControls.classList.toggle("visible", scene.enableTouchControls);
-    }
-    break;
-  case SettingKeys.Vibration:
-    scene.enableVibration = Setting[index].options[value].value !== "Disabled" && hasTouchscreen();
-    break;
-  case SettingKeys.Type_Hints:
-    scene.typeHints = Setting[index].options[value].value === "On";
-    break;
-  case SettingKeys.Language:
-    if (value) {
-      if (scene.ui) {
-        const cancelHandler = () => {
-          scene.ui.revertMode();
-          (scene.ui.getHandler() as SettingsUiHandler).setOptionCursor(0, 0, true);
-        };
-        const changeLocaleHandler = (locale: string): boolean => {
-          try {
-            i18next.changeLanguage(locale);
-            localStorage.setItem("prLang", locale);
-            cancelHandler();
-            // Reload the whole game to apply the new locale since also some constants are translated
-            window.location.reload();
-            return true;
-          } catch (error) {
-            console.error("Error changing locale:", error);
-            return false;
-          }
-        };
-        scene.ui.setOverlayMode(Mode.OPTION_SELECT, {
-          options: [
-            {
-              label: "English",
-              handler: () => changeLocaleHandler("en")
-            },
-            {
-              label: "Español",
-              handler: () => changeLocaleHandler("es")
-            },
-            {
-              label: "Italiano",
-              handler: () => changeLocaleHandler("it")
-            },
-            {
-              label: "Français",
-              handler: () => changeLocaleHandler("fr")
-            },
-            {
-              label: "Deutsch",
-              handler: () => changeLocaleHandler("de")
-            },
-            {
-              label: "Português (BR)",
-              handler: () => changeLocaleHandler("pt-BR")
-            },
-            {
-              label: "简体中文",
-              handler: () => changeLocaleHandler("zh-CN")
-            },
-            {
-              label: "繁體中文",
-              handler: () => changeLocaleHandler("zh-TW")
-            },
-            {
-              label: "한국어",
-              handler: () => changeLocaleHandler("ko")
-            },
-            {
-              label: "日本語",
-              handler: () => changeLocaleHandler("ja")
-            },
-            // {
-            //   label: "Català",
-            //   handler: () => changeLocaleHandler("ca-ES")
-            // },
-            {
-              label: "עברית",
-              handler: () => changeLocaleHandler("he")
-            },
-            {
-              label: i18next.t("settings:back"),
-              handler: () => cancelHandler()
-            }
-          ],
-          maxOptions: 7
-        });
-=======
     case SettingKeys.Game_Speed:
       scene.gameSpeed = parseFloat(Setting[index].options[value].value.replace("x", ""));
       break;
@@ -1042,7 +823,6 @@
         scene.gameData.gender = female ? PlayerGender.FEMALE : PlayerGender.MALE;
         scene.trainer.setTexture(scene.trainer.texture.key.replace(female ? "m" : "f", female ? "f" : "m"));
       } else {
->>>>>>> 5e2dfa97
         return false;
       }
       break;
@@ -1126,6 +906,10 @@
               //   handler: () => changeLocaleHandler("ca-ES")
               // },
               {
+                label: "עברית",
+                handler: () => changeLocaleHandler("he")
+              },
+              {
                 label: i18next.t("settings:back"),
                 handler: () => cancelHandler()
               }
