import { Mode } from "#app/ui/ui";
import i18next from "i18next";
import BattleScene from "../../battle-scene";
import { hasTouchscreen } from "../../touch-controls";
import { updateWindowType } from "../../ui/ui-theme";
import { PlayerGender } from "#app/data/enums/player-gender";
import { CandyUpgradeNotificationChangedEvent } from "../../events/battle-scene";
import { MoneyFormat } from "../../enums/money-format";
import SettingsUiHandler from "#app/ui/settings/settings-ui-handler";
import { EaseType } from "#app/ui/enums/ease-type.js";

const MUTE = "Mute";
const VOLUME_OPTIONS = new Array(11).fill(null).map((_, i) => i ? (i * 10).toString() : MUTE);
const OFF_ON = ["Off", "On"];
const AUTO_DISABLED = ["Auto", "Disabled"];

/**
 * Types for helping separate settings to different menus
 */
export enum SettingType {
  GENERAL,
  DISPLAY,
  AUDIO
}

export interface Setting {
  key: string
  label: string
  options: Array<string>
  default: number
  type: SettingType
  requireReload?: boolean
}

/**
 * Setting Keys for existing settings
 * to be used when trying to find or update Settings
 */
export const SettingKeys = {
  Game_Speed: "GAME_SPEED",
  HP_Bar_Speed: "HP_BAR_SPEED",
  EXP_Gains_Speed: "EXP_GAINS_SPEED",
  EXP_Party_Display: "EXP_PARTY_DISPLAY",
  Skip_Seen_Dialogues: "SKIP_SEEN_DIALOGUES",
  Battle_Style: "BATTLE_STYLE",
  Enable_Retries: "ENABLE_RETRIES",
  Tutorials: "TUTORIALS",
  Touch_Controls: "TOUCH_CONTROLS",
  Vibration: "VIBRATION",
  Language: "LANGUAGE",
  UI_Theme: "UI_THEME",
  Window_Type: "WINDOW_TYPE",
  Money_Format: "MONEY_FORMAT",
  Damage_Numbers: "DAMAGE_NUMBERS",
  Move_Animations: "MOVE_ANIMATIONS",
  Show_Stats_on_Level_Up: "SHOW_LEVEL_UP_STATS",
  Candy_Upgrade_Notification: "CANDY_UPGRADE_NOTIFICATION",
  Candy_Upgrade_Display: "CANDY_UPGRADE_DISPLAY",
  Move_Info: "MOVE_INFO",
  Show_Moveset_Flyout: "SHOW_MOVESET_FLYOUT",
  Show_Arena_Flyout: "SHOW_ARENA_FLYOUT",
  Show_Time_Of_Day_Widget: "SHOW_TIME_OF_DAY_WIDGET",
  Time_Of_Day_Animation: "TIME_OF_DAY_ANIMATION",
  Sprite_Set: "SPRITE_SET",
  Fusion_Palette_Swaps: "FUSION_PALETTE_SWAPS",
  Player_Gender: "PLAYER_GENDER",
  Type_Hints: "TYPE_HINTS",
  Master_Volume: "MASTER_VOLUME",
  BGM_Volume: "BGM_VOLUME",
  SE_Volume: "SE_VOLUME",
  Music_Preference: "MUSIC_PREFERENCE"
};

/**
 * All Settings not related to controls
 */
export const Setting: Array<Setting> = [
  {
    key: SettingKeys.Game_Speed,
    label: "Game Speed",
    options: ["1x", "1.25x", "1.5x", "2x", "2.5x", "3x", "4x", "5x"],
    default: 3,
    type: SettingType.GENERAL
  },
  {
    key: SettingKeys.HP_Bar_Speed,
    label: "HP Bar Speed",
    options: ["Normal", "Fast", "Faster", "Skip"],
    default: 0,
    type: SettingType.GENERAL
  },
  {
    key: SettingKeys.EXP_Gains_Speed,
    label: "EXP Gains Speed",
    options: ["Normal", "Fast", "Faster", "Skip"],
    default: 0,
    type: SettingType.GENERAL
  },
  {
    key: SettingKeys.EXP_Party_Display,
    label: "EXP Party Display",
    options: ["Normal", "Level Up Notification", "Skip"],
    default: 0,
    type: SettingType.GENERAL
  },
  {
    key: SettingKeys.Skip_Seen_Dialogues,
    label: "Skip Seen Dialogues",
    options: OFF_ON,
    default: 0,
    type: SettingType.GENERAL
  },
  {
    key: SettingKeys.Battle_Style,
    label: "Battle Style",
    options: ["Switch", "Set"],
    default: 0,
    type: SettingType.GENERAL
  },
  {
    key: SettingKeys.Enable_Retries,
    label: "Enable Retries",
    options: OFF_ON,
    default: 0,
    type: SettingType.GENERAL
  },
  {
    key: SettingKeys.Tutorials,
    label: "Tutorials",
    options: OFF_ON,
    default: 1,
    type: SettingType.GENERAL
  },
  {
    key: SettingKeys.Touch_Controls,
    label: "Touch Controls",
    options: AUTO_DISABLED,
    default: 0,
    type: SettingType.GENERAL
  },
  {
    key: SettingKeys.Vibration,
    label: "Vibration",
    options: AUTO_DISABLED,
    default: 0,
    type: SettingType.GENERAL
  },
  {
    key: SettingKeys.Language,
    label: "Language",
    options: ["English", "Change"],
    default: 0,
    type: SettingType.DISPLAY,
    requireReload: true
  },
  {
    key: SettingKeys.UI_Theme,
    label: "UI Theme",
    options: ["Default", "Legacy"],
    default: 0,
    type: SettingType.DISPLAY,
    requireReload: true
  },
  {
    key: SettingKeys.Window_Type,
    label: "Window Type",
    options: new Array(5).fill(null).map((_, i) => (i + 1).toString()),
    default: 0,
    type: SettingType.DISPLAY
  },
  {
    key: SettingKeys.Money_Format,
    label: "Money Format",
    options: ["Normal", "Abbreviated"],
    default: 0,
    type: SettingType.DISPLAY
  },
  {
    key: SettingKeys.Damage_Numbers,
    label: "Damage Numbers",
    options: ["Off", "Simple", "Fancy"],
    default: 0,
    type: SettingType.DISPLAY
  },
  {
    key: SettingKeys.Move_Animations,
    label: "Move Animations",
    options: OFF_ON,
    default: 1,
    type: SettingType.DISPLAY
  },
  {
    key: SettingKeys.Show_Stats_on_Level_Up,
    label: "Show Stats on Level Up",
    options: OFF_ON,
    default: 1,
    type: SettingType.DISPLAY
  },
  {
    key: SettingKeys.Candy_Upgrade_Notification,
    label: "Candy Upgrade Notification",
    options: ["Off", "Passives Only", "On"],
    default: 0,
    type: SettingType.DISPLAY
  },
  {
    key: SettingKeys.Candy_Upgrade_Display,
    label: "Candy Upgrade Display",
    options: ["Icon", "Animation"],
    default: 0,
    type: SettingType.DISPLAY,
    requireReload: true
  },
  {
    key: SettingKeys.Move_Info,
    label: "Move Info",
    options: OFF_ON,
    default: 1,
    type: SettingType.DISPLAY
  },
  {
    key: SettingKeys.Show_Moveset_Flyout,
    label: "Show Moveset Flyout",
    options: OFF_ON,
    default: 1,
    type: SettingType.DISPLAY
  },
  {
    key: SettingKeys.Show_Arena_Flyout,
    label: "Show Battle Effects Flyout",
    options: OFF_ON,
    default: 1,
    type: SettingType.DISPLAY
  },
  {
    key: SettingKeys.Show_Time_Of_Day_Widget,
    label: "Show Time of Day Widget",
    options: OFF_ON,
    default: 1,
    type: SettingType.DISPLAY,
    requireReload: true,
  },
  {
    key: SettingKeys.Time_Of_Day_Animation,
    label: "Time of Day Animation",
    options: ["Bounce", "Back"],
    default: 0,
    type: SettingType.DISPLAY
  },
  {
    key: SettingKeys.Sprite_Set,
    label: "Sprite Set",
    options: ["Consistent", "Mixed Animated"],
    default: 0,
    type: SettingType.DISPLAY,
    requireReload: true
  },
  {
    key: SettingKeys.Fusion_Palette_Swaps,
    label: "Fusion Palette Swaps",
    options: OFF_ON,
    default: 1,
    type: SettingType.DISPLAY
  },
  {
    key: SettingKeys.Player_Gender,
    label: "Player Gender",
    options: ["Boy", "Girl"],
    default: 0,
    type: SettingType.DISPLAY
  },
  {
    key: SettingKeys.Type_Hints,
    label: "Type hints",
    options: OFF_ON,
    default: 0,
    type: SettingType.DISPLAY
  },
  {
    key: SettingKeys.Master_Volume,
    label: "Master Volume",
    options: VOLUME_OPTIONS,
    default: 5,
    type: SettingType.AUDIO
  },
  {
    key: SettingKeys.BGM_Volume,
    label: "BGM Volume",
    options: VOLUME_OPTIONS,
    default: 10,
    type: SettingType.AUDIO
  },
  {
    key: SettingKeys.SE_Volume,
    label: "SE Volume",
    options: VOLUME_OPTIONS,
    default: 10,
    type: SettingType.AUDIO
  },
  {
    key: SettingKeys.Music_Preference,
    label: "Music Preference",
    options: ["Consistent", "Mixed"],
    default: 0,
    type: SettingType.AUDIO,
    requireReload: true
  }
];

/**
 * Return the index of a Setting
 * @param key SettingKey
 * @returns index or -1 if doesn't exist
 */
export function settingIndex(key: string) {
  return Setting.findIndex(s => s.key === key);
}

/**
 * Resets all settings to their defaults
 * @param scene current BattleScene
 */
export function resetSettings(scene: BattleScene) {
  Setting.forEach(s => setSetting(scene, s.key, s.default));
}

/**
 * Updates a setting for current BattleScene
 * @param scene current BattleScene
 * @param setting string ideally from SettingKeys
 * @param value value to update setting with
 * @returns true if successful, false if not
 */
export function setSetting(scene: BattleScene, setting: string, value: integer): boolean {
  const index: number = settingIndex(setting);
  if ( index === -1) {
    return false;
  }
  switch (Setting[index].key) {
    case SettingKeys.Game_Speed:
      scene.gameSpeed = parseFloat(Setting[index].options[value].replace("x", ""));
      break;
    case SettingKeys.Master_Volume:
      scene.masterVolume = value ? parseInt(Setting[index].options[value]) * 0.01 : 0;
      scene.updateSoundVolume();
      break;
    case SettingKeys.BGM_Volume:
      scene.bgmVolume = value ? parseInt(Setting[index].options[value]) * 0.01 : 0;
      scene.updateSoundVolume();
      break;
    case SettingKeys.SE_Volume:
      scene.seVolume = value ? parseInt(Setting[index].options[value]) * 0.01 : 0;
      scene.updateSoundVolume();
      break;
    case SettingKeys.Music_Preference:
      scene.musicPreference = value;
      break;
    case SettingKeys.Damage_Numbers:
      scene.damageNumbersMode = value;
      break;
    case SettingKeys.UI_Theme:
      scene.uiTheme = value;
      break;
    case SettingKeys.Window_Type:
      updateWindowType(scene, parseInt(Setting[index].options[value]));
      break;
    case SettingKeys.Tutorials:
      scene.enableTutorials = Setting[index].options[value] === "On";
      break;
    case SettingKeys.Move_Info:
      scene.enableMoveInfo = Setting[index].options[value] === "On";
      break;
    case SettingKeys.Enable_Retries:
      scene.enableRetries = Setting[index].options[value] === "On";
      break;
    case SettingKeys.Skip_Seen_Dialogues:
      scene.skipSeenDialogues = Setting[index].options[value] === "On";
      break;
    case SettingKeys.Battle_Style:
      scene.battleStyle = value;
      break;
    case SettingKeys.Candy_Upgrade_Notification:
      if (scene.candyUpgradeNotification === value) {
        break;
      }

      scene.candyUpgradeNotification = value;
      scene.eventTarget.dispatchEvent(new CandyUpgradeNotificationChangedEvent(value));
      break;
    case SettingKeys.Candy_Upgrade_Display:
      scene.candyUpgradeDisplay = value;
    case SettingKeys.Money_Format:
      switch (Setting[index].options[value]) {
        case "Normal":
          scene.moneyFormat = MoneyFormat.NORMAL;
          break;
        case "Abbreviated":
          scene.moneyFormat = MoneyFormat.ABBREVIATED;
          break;
      }
      scene.updateMoneyText(false);
      break;
<<<<<<< HEAD
    case SettingKeys.Sprite_Set:
      scene.experimentalSprites = !!value;
      if (value) {
        scene.initExpSprites();
      }
      break;
    case SettingKeys.Move_Animations:
      scene.moveAnimations = Setting[index].options[value] === "On";
      break;
    case SettingKeys.Show_Moveset_Flyout:
      scene.showMovesetFlyout = Setting[index].options[value] === "On";
      break;
    case SettingKeys.Show_Arena_Flyout:
      scene.showArenaFlyout = Setting[index].options[value] === "On";
      break;
    case SettingKeys.Show_Time_Of_Day_Widget:
      scene.showTimeOfDayWidget = Setting[index].options[value] === "On";
      break;
    case SettingKeys.Time_Of_Day_Animation:
      scene.timeOfDayAnimation = Setting[index].options[value] === "Bounce" ? EaseType.BOUNCE : EaseType.BACK;
      break;
    case SettingKeys.Show_Stats_on_Level_Up:
      scene.showLevelUpStats = Setting[index].options[value] === "On";
      break;
    case SettingKeys.EXP_Gains_Speed:
      scene.expGainsSpeed = value;
      break;
    case SettingKeys.EXP_Party_Display:
      scene.expParty = value;
      break;
    case SettingKeys.HP_Bar_Speed:
      scene.hpBarSpeed = value;
      break;
    case SettingKeys.Fusion_Palette_Swaps:
      scene.fusionPaletteSwaps = !!value;
      break;
    case SettingKeys.Player_Gender:
      if (scene.gameData) {
        const female = Setting[index].options[value] === "Girl";
        scene.gameData.gender = female ? PlayerGender.FEMALE : PlayerGender.MALE;
        scene.trainer.setTexture(scene.trainer.texture.key.replace(female ? "m" : "f", female ? "f" : "m"));
      } else {
=======
    }
    scene.updateMoneyText(false);
    break;
  case SettingKeys.Sprite_Set:
    scene.experimentalSprites = !!value;
    if (value) {
      scene.initExpSprites();
    }
    break;
  case SettingKeys.Move_Animations:
    scene.moveAnimations = Setting[index].options[value] === "On";
    break;
  case SettingKeys.Show_Moveset_Flyout:
    scene.showMovesetFlyout = Setting[index].options[value] === "On";
    break;
  case SettingKeys.Show_Arena_Flyout:
    scene.showArenaFlyout = Setting[index].options[value] === "On";
    break;
  case SettingKeys.Show_Time_Of_Day_Widget:
    scene.showTimeOfDayWidget = Setting[index].options[value] === "On";
    break;
  case SettingKeys.Time_Of_Day_Animation:
    scene.timeOfDayAnimation = Setting[index].options[value] === "Bounce" ? EaseType.BOUNCE : EaseType.BACK;
    break;
  case SettingKeys.Show_Stats_on_Level_Up:
    scene.showLevelUpStats = Setting[index].options[value] === "On";
    break;
  case SettingKeys.EXP_Gains_Speed:
    scene.expGainsSpeed = value;
    break;
  case SettingKeys.EXP_Party_Display:
    scene.expParty = value;
    break;
  case SettingKeys.HP_Bar_Speed:
    scene.hpBarSpeed = value;
    break;
  case SettingKeys.Fusion_Palette_Swaps:
    scene.fusionPaletteSwaps = !!value;
    break;
  case SettingKeys.Player_Gender:
    if (scene.gameData) {
      const female = Setting[index].options[value] === "Girl";
      scene.gameData.gender = female ? PlayerGender.FEMALE : PlayerGender.MALE;
      scene.trainer.setTexture(scene.trainer.texture.key.replace(female ? "m" : "f", female ? "f" : "m"));
    } else {
      return false;
    }
    break;
  case SettingKeys.Touch_Controls:
    scene.enableTouchControls = Setting[index].options[value] !== "Disabled" && hasTouchscreen();
    const touchControls = document.getElementById("touchControls");
    if (touchControls) {
      touchControls.classList.toggle("visible", scene.enableTouchControls);
    }
    break;
  case SettingKeys.Vibration:
    scene.enableVibration = Setting[index].options[value] !== "Disabled" && hasTouchscreen();
    break;
  case SettingKeys.Type_Hints:
    scene.typeHints = Setting[index].options[value] === "On";
    break;
  case SettingKeys.Language:
    if (value) {
      if (scene.ui) {
        const cancelHandler = () => {
          scene.ui.revertMode();
          (scene.ui.getHandler() as SettingsUiHandler).setOptionCursor(0, 0, true);
        };
        const changeLocaleHandler = (locale: string): boolean => {
          try {
            i18next.changeLanguage(locale);
            localStorage.setItem("prLang", locale);
            cancelHandler();
            // Reload the whole game to apply the new locale since also some constants are translated
            window.location.reload();
            return true;
          } catch (error) {
            console.error("Error changing locale:", error);
            return false;
          }
        };
        scene.ui.setOverlayMode(Mode.OPTION_SELECT, {
          options: [
            {
              label: "English",
              handler: () => changeLocaleHandler("en")
            },
            {
              label: "Español",
              handler: () => changeLocaleHandler("es")
            },
            {
              label: "Italiano",
              handler: () => changeLocaleHandler("it")
            },
            {
              label: "Français",
              handler: () => changeLocaleHandler("fr")
            },
            {
              label: "Deutsch",
              handler: () => changeLocaleHandler("de")
            },
            {
              label: "Português (BR)",
              handler: () => changeLocaleHandler("pt-BR")
            },
            {
              label: "简体中文",
              handler: () => changeLocaleHandler("zh-CN")
            },
            {
              label: "繁體中文",
              handler: () => changeLocaleHandler("zh-TW")
            },
            {
              label: "한국어",
              handler: () => changeLocaleHandler("ko")
            },
            {
              label: "Cancel",
              handler: () => cancelHandler()
            }
          ],
          maxOptions: 7
        });
>>>>>>> 7b0ec0fa
        return false;
      }
      break;
    case SettingKeys.Touch_Controls:
      scene.enableTouchControls = Setting[index].options[value] !== "Disabled" && hasTouchscreen();
      const touchControls = document.getElementById("touchControls");
      if (touchControls) {
        touchControls.classList.toggle("visible", scene.enableTouchControls);
      }
      break;
    case SettingKeys.Vibration:
      scene.enableVibration = Setting[index].options[value] !== "Disabled" && hasTouchscreen();
      break;
    case SettingKeys.Type_Hints:
      scene.typeHints = Setting[index].options[value] === "On";
      break;
    case SettingKeys.Language:
      if (value) {
        if (scene.ui) {
          const cancelHandler = () => {
            scene.ui.revertMode();
            const languageSetting = Setting.find(setting => setting.key === SettingKeys.Language);
            (scene.ui.getHandler() as SettingsUiHandler).setOptionCursor(Setting.indexOf(languageSetting), 0, true);
          };
          const changeLocaleHandler = (locale: string): boolean => {
            try {
              i18next.changeLanguage(locale);
              localStorage.setItem("prLang", locale);
              cancelHandler();
              // Reload the whole game to apply the new locale since also some constants are translated
              window.location.reload();
              return true;
            } catch (error) {
              console.error("Error changing locale:", error);
              return false;
            }
          };
          scene.ui.setOverlayMode(Mode.OPTION_SELECT, {
            options: [
              {
                label: "English",
                handler: () => changeLocaleHandler("en")
              },
              {
                label: "Español",
                handler: () => changeLocaleHandler("es")
              },
              {
                label: "Italiano",
                handler: () => changeLocaleHandler("it")
              },
              {
                label: "Français",
                handler: () => changeLocaleHandler("fr")
              },
              {
                label: "Deutsch",
                handler: () => changeLocaleHandler("de")
              },
              {
                label: "Português (BR)",
                handler: () => changeLocaleHandler("pt-BR")
              },
              {
                label: "简体中文",
                handler: () => changeLocaleHandler("zh-CN")
              },
              {
                label: "繁體中文",
                handler: () => changeLocaleHandler("zh-TW")
              },
              {
                label: "한국어",
                handler: () => changeLocaleHandler("ko")
              },
              {
                label: "Cancel",
                handler: () => cancelHandler()
              }
            ],
            maxOptions: 7
          });
          return false;
        }
      }
      break;
  }

  return true;
}<|MERGE_RESOLUTION|>--- conflicted
+++ resolved
@@ -400,7 +400,6 @@
       }
       scene.updateMoneyText(false);
       break;
-<<<<<<< HEAD
     case SettingKeys.Sprite_Set:
       scene.experimentalSprites = !!value;
       if (value) {
@@ -443,134 +442,6 @@
         scene.gameData.gender = female ? PlayerGender.FEMALE : PlayerGender.MALE;
         scene.trainer.setTexture(scene.trainer.texture.key.replace(female ? "m" : "f", female ? "f" : "m"));
       } else {
-=======
-    }
-    scene.updateMoneyText(false);
-    break;
-  case SettingKeys.Sprite_Set:
-    scene.experimentalSprites = !!value;
-    if (value) {
-      scene.initExpSprites();
-    }
-    break;
-  case SettingKeys.Move_Animations:
-    scene.moveAnimations = Setting[index].options[value] === "On";
-    break;
-  case SettingKeys.Show_Moveset_Flyout:
-    scene.showMovesetFlyout = Setting[index].options[value] === "On";
-    break;
-  case SettingKeys.Show_Arena_Flyout:
-    scene.showArenaFlyout = Setting[index].options[value] === "On";
-    break;
-  case SettingKeys.Show_Time_Of_Day_Widget:
-    scene.showTimeOfDayWidget = Setting[index].options[value] === "On";
-    break;
-  case SettingKeys.Time_Of_Day_Animation:
-    scene.timeOfDayAnimation = Setting[index].options[value] === "Bounce" ? EaseType.BOUNCE : EaseType.BACK;
-    break;
-  case SettingKeys.Show_Stats_on_Level_Up:
-    scene.showLevelUpStats = Setting[index].options[value] === "On";
-    break;
-  case SettingKeys.EXP_Gains_Speed:
-    scene.expGainsSpeed = value;
-    break;
-  case SettingKeys.EXP_Party_Display:
-    scene.expParty = value;
-    break;
-  case SettingKeys.HP_Bar_Speed:
-    scene.hpBarSpeed = value;
-    break;
-  case SettingKeys.Fusion_Palette_Swaps:
-    scene.fusionPaletteSwaps = !!value;
-    break;
-  case SettingKeys.Player_Gender:
-    if (scene.gameData) {
-      const female = Setting[index].options[value] === "Girl";
-      scene.gameData.gender = female ? PlayerGender.FEMALE : PlayerGender.MALE;
-      scene.trainer.setTexture(scene.trainer.texture.key.replace(female ? "m" : "f", female ? "f" : "m"));
-    } else {
-      return false;
-    }
-    break;
-  case SettingKeys.Touch_Controls:
-    scene.enableTouchControls = Setting[index].options[value] !== "Disabled" && hasTouchscreen();
-    const touchControls = document.getElementById("touchControls");
-    if (touchControls) {
-      touchControls.classList.toggle("visible", scene.enableTouchControls);
-    }
-    break;
-  case SettingKeys.Vibration:
-    scene.enableVibration = Setting[index].options[value] !== "Disabled" && hasTouchscreen();
-    break;
-  case SettingKeys.Type_Hints:
-    scene.typeHints = Setting[index].options[value] === "On";
-    break;
-  case SettingKeys.Language:
-    if (value) {
-      if (scene.ui) {
-        const cancelHandler = () => {
-          scene.ui.revertMode();
-          (scene.ui.getHandler() as SettingsUiHandler).setOptionCursor(0, 0, true);
-        };
-        const changeLocaleHandler = (locale: string): boolean => {
-          try {
-            i18next.changeLanguage(locale);
-            localStorage.setItem("prLang", locale);
-            cancelHandler();
-            // Reload the whole game to apply the new locale since also some constants are translated
-            window.location.reload();
-            return true;
-          } catch (error) {
-            console.error("Error changing locale:", error);
-            return false;
-          }
-        };
-        scene.ui.setOverlayMode(Mode.OPTION_SELECT, {
-          options: [
-            {
-              label: "English",
-              handler: () => changeLocaleHandler("en")
-            },
-            {
-              label: "Español",
-              handler: () => changeLocaleHandler("es")
-            },
-            {
-              label: "Italiano",
-              handler: () => changeLocaleHandler("it")
-            },
-            {
-              label: "Français",
-              handler: () => changeLocaleHandler("fr")
-            },
-            {
-              label: "Deutsch",
-              handler: () => changeLocaleHandler("de")
-            },
-            {
-              label: "Português (BR)",
-              handler: () => changeLocaleHandler("pt-BR")
-            },
-            {
-              label: "简体中文",
-              handler: () => changeLocaleHandler("zh-CN")
-            },
-            {
-              label: "繁體中文",
-              handler: () => changeLocaleHandler("zh-TW")
-            },
-            {
-              label: "한국어",
-              handler: () => changeLocaleHandler("ko")
-            },
-            {
-              label: "Cancel",
-              handler: () => cancelHandler()
-            }
-          ],
-          maxOptions: 7
-        });
->>>>>>> 7b0ec0fa
         return false;
       }
       break;
@@ -592,8 +463,7 @@
         if (scene.ui) {
           const cancelHandler = () => {
             scene.ui.revertMode();
-            const languageSetting = Setting.find(setting => setting.key === SettingKeys.Language);
-            (scene.ui.getHandler() as SettingsUiHandler).setOptionCursor(Setting.indexOf(languageSetting), 0, true);
+            (scene.ui.getHandler() as SettingsUiHandler).setOptionCursor(0, 0, true);
           };
           const changeLocaleHandler = (locale: string): boolean => {
             try {
