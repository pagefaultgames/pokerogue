import { Mode } from "#app/ui/ui";
import i18next from "i18next";
import BattleScene from "../../battle-scene";
import { hasTouchscreen } from "../../touch-controls";
import { updateWindowType } from "../../ui/ui-theme";
import { CandyUpgradeNotificationChangedEvent } from "../../events/battle-scene";
import SettingsUiHandler from "#app/ui/settings/settings-ui-handler";
import { EaseType } from "#enums/ease-type";
import { MoneyFormat } from "#enums/money-format";
import { PlayerGender } from "#enums/player-gender";

const VOLUME_OPTIONS: SettingOption[] = new Array(11).fill(null).map((_, i) => i ? {
  value: (i * 10).toString(),
  label: (i * 10).toString(),
} : {
  value: "Mute",
  label: i18next.t("settings:mute")
});
const OFF_ON: SettingOption[] = [
  {
    value: "Off",
    label: i18next.t("settings:off")
  },
  {
    value: "On",
    label: i18next.t("settings:on")
  }
];
const AUTO_DISABLED: SettingOption[] = [
  {
    value: "Auto",
    label: i18next.t("settings:auto")
  },
  {
    value: "Disabled",
    label: i18next.t("settings:disabled")
  }
];

/**
 * Types for helping separate settings to different menus
 */
export enum SettingType {
  GENERAL,
  DISPLAY,
  AUDIO,
  MOD
}

type SettingOption = {
  value: string,
  label: string
};

export interface Setting {
  key: string
  label: string
  options: SettingOption[]
  default: number
  type: SettingType
  requireReload?: boolean
}

/**
 * Setting Keys for existing settings
 * to be used when trying to find or update Settings
 */
export const SettingKeys = {
  Game_Speed: "GAME_SPEED",
  HP_Bar_Speed: "HP_BAR_SPEED",
  EXP_Gains_Speed: "EXP_GAINS_SPEED",
  EXP_Party_Display: "EXP_PARTY_DISPLAY",
  Skip_Seen_Dialogues: "SKIP_SEEN_DIALOGUES",
  Battle_Style: "BATTLE_STYLE",
  Enable_Retries: "ENABLE_RETRIES",
  Tutorials: "TUTORIALS",
  Touch_Controls: "TOUCH_CONTROLS",
  Vibration: "VIBRATION",
  Language: "LANGUAGE",
  UI_Theme: "UI_THEME",
  Window_Type: "WINDOW_TYPE",
  Money_Format: "MONEY_FORMAT",
  Damage_Numbers: "DAMAGE_NUMBERS",
  Move_Animations: "MOVE_ANIMATIONS",
  Show_Stats_on_Level_Up: "SHOW_LEVEL_UP_STATS",
  Candy_Upgrade_Notification: "CANDY_UPGRADE_NOTIFICATION",
  Candy_Upgrade_Display: "CANDY_UPGRADE_DISPLAY",
  Move_Info: "MOVE_INFO",
  Show_Moveset_Flyout: "SHOW_MOVESET_FLYOUT",
  Show_Arena_Flyout: "SHOW_ARENA_FLYOUT",
  Show_Time_Of_Day_Widget: "SHOW_TIME_OF_DAY_WIDGET",
  Time_Of_Day_Animation: "TIME_OF_DAY_ANIMATION",
  Sprite_Set: "SPRITE_SET",
  Fusion_Palette_Swaps: "FUSION_PALETTE_SWAPS",
  Player_Gender: "PLAYER_GENDER",
  Type_Hints: "TYPE_HINTS",
  Master_Volume: "MASTER_VOLUME",
  BGM_Volume: "BGM_VOLUME",
  SE_Volume: "SE_VOLUME",
  Music_Preference: "MUSIC_PREFERENCE",
  Show_BGM_Bar: "SHOW_BGM_BAR",
<<<<<<< HEAD
  Show_Pokemon_Teams: "SHOW_POKEMON_TEAMS"
=======
  Damage_Display: "DAMAGE_DISPLAY",
  LazyReloads: "FLAG_EVERY_RESET_AS_RELOAD",
  FancyBiome: "FANCY_BIOMES",
  ShowAutosaves: "SHOW_AUTOSAVES",
  TitleScreenContinueMode: "TITLE_SCREEN_QUICKLOAD",
  BiomePanels: "BIOME_PANELS",
  DailyShinyLuck: "DAILY_LUCK"
>>>>>>> e93b84ce
};

/**
 * All Settings not related to controls
 */
export const Setting: Array<Setting> = [
  {
    key: SettingKeys.Game_Speed,
    label: i18next.t("settings:gameSpeed"),
    options: [
      {
        value: "1",
        label: "1x"
      },
      {
        value: "1.25",
        label: "1.25x"
      },
      {
        value: "1.5",
        label: "1.5x"
      },
      {
        value: "2",
        label: "2x"
      },
      {
        value: "2.5",
        label: "2.5x"
      },
      {
        value: "3",
        label: "3x"
      },
      {
        value: "4",
        label: "4x"
      },
      {
        value: "5",
        label: "5x"
      }
    ],
    default: 3,
    type: SettingType.GENERAL
  },
  {
    key: SettingKeys.Damage_Display,
    label: "Damage Display",
    options: [{
      label: "Off",
      value: "Off"
    }, {
      label: "Value",
      value: "Value"
    }, {
      label: "Percent",
      value: "Percent"
    }],
    default: 0,
    type: SettingType.GENERAL,
  },
  {
    key: SettingKeys.LazyReloads,
    label: "Lazy Reloads",
    options: [{
      label: "Off",
      value: "Off"
    }, {
      label: "On",
      value: "On"
    }],
    default: 0,
    type: SettingType.GENERAL,
  },
  {
    key: SettingKeys.FancyBiome,
    label: "Fancy Title Screen",
    options: [{
      label: "Off",
      value: "Off"
    }, {
      label: "On",
      value: "On"
    }],
    default: 0,
    type: SettingType.GENERAL,
  },
  {
    key: SettingKeys.TitleScreenContinueMode,
    label: "Quick Load",
    options: [{
      label: "Off",
      value: "Off" // Shows "Continue" button on the home screen
    }, {
      label: "Daily",
      value: "Daily" // Shows the last played Daily Run, or the last run if there are no Daily Runs
    }, {
      label: "Dailies",
      value: "Dailies" // Shows all Daily Runs, or the last run if there are no Daily Runs
    }, {
      label: "Latest",
      value: "Latest" // Shows the last run
    }, {
      label: "Both",
      value: "Both" // Shows the last run and the last Daily Run, or only the last played game if it is a Daily Run
    }],
    default: 1,
    type: SettingType.GENERAL,
  },
  {
    key: SettingKeys.DailyShinyLuck,
    label: "Daily Shiny Luck",
    options: OFF_ON,
    default: 0,
    type: SettingType.GENERAL,
  },
  {
    key: SettingKeys.HP_Bar_Speed,
    label: i18next.t("settings:hpBarSpeed"),
    options: [
      {
        value: "Normal",
        label: i18next.t("settings:normal")
      },
      {
        value: "Fast",
        label: i18next.t("settings:fast")
      },
      {
        value: "Faster",
        label: i18next.t("settings:faster")
      },
      {
        value: "Skip",
        label: i18next.t("settings:skip")
      }
    ],
    default: 0,
    type: SettingType.GENERAL
  },
  {
    key: SettingKeys.EXP_Gains_Speed,
    label: i18next.t("settings:expGainsSpeed"),
    options: [
      {
        value: "Normal",
        label: i18next.t("settings:normal")
      },
      {
        value: "Fast",
        label: i18next.t("settings:fast")
      },
      {
        value: "Faster",
        label: i18next.t("settings:faster")
      },
      {
        value: "Skip",
        label: i18next.t("settings:skip")
      }
    ],
    default: 0,
    type: SettingType.GENERAL
  },
  {
    key: SettingKeys.EXP_Party_Display,
    label: i18next.t("settings:expPartyDisplay"),
    options: [
      {
        value: "Normal",
        label: i18next.t("settings:normal")
      },
      {
        value: "Level Up Notification",
        label: i18next.t("settings:levelUpNotifications")
      },
      {
        value: "Skip",
        label: i18next.t("settings:skip")
      }
    ],
    default: 0,
    type: SettingType.GENERAL
  },
  {
    key: SettingKeys.Skip_Seen_Dialogues,
    label: i18next.t("settings:skipSeenDialogues"),
    options: OFF_ON,
    default: 0,
    type: SettingType.GENERAL
  },
  {
    key: SettingKeys.Battle_Style,
    label: i18next.t("settings:battleStyle"),
    options: [
      {
        value: "Switch",
        label: i18next.t("settings:switch")
      },
      {
        value: "Set",
        label: i18next.t("settings:set")
      }
    ],
    default: 0,
    type: SettingType.GENERAL
  },
  {
    key: SettingKeys.Enable_Retries,
    label: i18next.t("settings:enableRetries"),
    options: OFF_ON,
    default: 0,
    type: SettingType.GENERAL
  },
  {
    key: SettingKeys.Tutorials,
    label: i18next.t("settings:tutorials"),
    options: OFF_ON,
    default: 1,
    type: SettingType.GENERAL
  },
  {
    key: SettingKeys.Touch_Controls,
    label: i18next.t("settings:touchControls"),
    options: AUTO_DISABLED,
    default: 0,
    type: SettingType.GENERAL
  },
  {
    key: SettingKeys.Vibration,
    label: i18next.t("settings:vibrations"),
    options: AUTO_DISABLED,
    default: 0,
    type: SettingType.GENERAL
  },
  {
    key: SettingKeys.Language,
    label: i18next.t("settings:language"),
    options: [
      {
        value: "English",
        label: "English"
      },
      {
        value: "Change",
        label: i18next.t("settings:change")
      }
    ],
    default: 0,
    type: SettingType.DISPLAY,
    requireReload: true
  },
  {
    key: SettingKeys.UI_Theme,
    label: i18next.t("settings:uiTheme"),
    options: [
      {
        value: "Default",
        label: i18next.t("settings:default")
      },
      {
        value: "Legacy",
        label: i18next.t("settings:legacy")
      }
    ],
    default: 0,
    type: SettingType.DISPLAY,
    requireReload: true
  },
  {
    key: SettingKeys.Window_Type,
    label: i18next.t("settings:windowType"),
    options: new Array(5).fill(null).map((_, i) => {
      const windowType = (i + 1).toString();
      return {
        value: windowType,
        label: windowType
      };
    }),
    default: 0,
    type: SettingType.DISPLAY
  },
  {
    key: SettingKeys.Money_Format,
    label: i18next.t("settings:moneyFormat"),
    options: [
      {
        value: "Normal",
        label: i18next.t("settings:normal")
      },
      {
        value: "Abbreviated",
        label: i18next.t("settings:abbreviated")
      }
    ],
    default: 0,
    type: SettingType.DISPLAY
  },
  {
    key: SettingKeys.Damage_Numbers,
    label: i18next.t("settings:damageNumbers"),
    options: [
      {
        value: "Off",
        label: i18next.t("settings:off")
      },
      {
        value: "Simple",
        label: i18next.t("settings:simple")
      },
      {
        value: "Fancy",
        label: i18next.t("settings:fancy")
      }
    ],
    default: 0,
    type: SettingType.DISPLAY
  },
  {
    key: SettingKeys.Move_Animations,
    label: i18next.t("settings:moveAnimations"),
    options: OFF_ON,
    default: 1,
    type: SettingType.DISPLAY
  },
  {
    key: SettingKeys.Show_Stats_on_Level_Up,
    label: i18next.t("settings:showStatsOnLevelUp"),
    options: OFF_ON,
    default: 1,
    type: SettingType.DISPLAY
  },
  {
    key: SettingKeys.Candy_Upgrade_Notification,
    label: i18next.t("settings:candyUpgradeNotification"),
    options: [
      {
        value: "Off",
        label: i18next.t("settings:off")
      },
      {
        value: "Passives Only",
        label: i18next.t("settings:passivesOnly")
      },
      {
        value: "On",
        label: i18next.t("settings:on")
      }
    ],
    default: 0,
    type: SettingType.DISPLAY
  },
  {
    key: SettingKeys.Candy_Upgrade_Display,
    label: i18next.t("settings:candyUpgradeDisplay"),
    options: [
      {
        value: "Icon",
        label: i18next.t("settings:icon")
      },
      {
        value: "Animation",
        label: i18next.t("settings:animation")
      }
    ],
    default: 0,
    type: SettingType.DISPLAY,
    requireReload: true
  },
  {
    key: SettingKeys.Move_Info,
    label: i18next.t("settings:moveInfo"),
    options: OFF_ON,
    default: 1,
    type: SettingType.DISPLAY
  },
  {
    key: SettingKeys.Show_Moveset_Flyout,
    label: i18next.t("settings:showMovesetFlyout"),
    options: OFF_ON,
    default: 1,
    type: SettingType.DISPLAY
  },
  {
    key: SettingKeys.Show_Pokemon_Teams,
    label: i18next.t("settings:showTeamTray"),
    options: [
      {
        value: "Off",
        label: i18next.t("settings:off")
      },
      {
        value: "Ball",
        label: i18next.t("settings:simple")
      },
      {
        value: "Sprite",
        label: i18next.t("settings:fancy")
      }
    ],
    default: 1,
    type: SettingType.DISPLAY
  },
  {
    key: SettingKeys.Show_Arena_Flyout,
    label: i18next.t("settings:showArenaFlyout"),
    options: OFF_ON,
    default: 1,
    type: SettingType.DISPLAY
  },
  {
    key: SettingKeys.Show_Time_Of_Day_Widget,
    label: i18next.t("settings:showTimeOfDayWidget"),
    options: OFF_ON,
    default: 1,
    type: SettingType.DISPLAY,
    requireReload: true,
  },
  {
    key: SettingKeys.Time_Of_Day_Animation,
    label: i18next.t("settings:timeOfDayAnimation"),
    options: [
      {
        value: "Bounce",
        label: i18next.t("settings:bounce")
      },
      {
        value: "Back",
        label: i18next.t("settings:timeOfDay_back")
      }
    ],
    default: 0,
    type: SettingType.DISPLAY
  },
  {
    key: SettingKeys.Sprite_Set,
    label: i18next.t("settings:spriteSet"),
    options: [
      {
        value: "Consistent",
        label: i18next.t("settings:consistent")
      },
      {
        value: "Mixed Animated",
        label: i18next.t("settings:mixedAnimated")
      }
    ],
    default: 0,
    type: SettingType.DISPLAY,
    requireReload: true
  },
  {
    key: SettingKeys.Fusion_Palette_Swaps,
    label: i18next.t("settings:fusionPaletteSwaps"),
    options: OFF_ON,
    default: 1,
    type: SettingType.DISPLAY
  },
  {
    key: SettingKeys.Player_Gender,
    label: i18next.t("settings:playerGender"),
    options: [
      {
        value: "Boy",
        label: i18next.t("settings:boy")
      },
      {
        value: "Girl",
        label: i18next.t("settings:girl")
      }
    ],
    default: 0,
    type: SettingType.DISPLAY
  },
  {
    key: SettingKeys.Type_Hints,
    label: i18next.t("settings:typeHints"),
    options: OFF_ON,
    default: 0,
    type: SettingType.DISPLAY
  },
  {
    key: SettingKeys.Show_BGM_Bar,
    label: i18next.t("settings:showBgmBar"),
    options: OFF_ON,
    default: 0,
    type: SettingType.DISPLAY,
    requireReload: true
  },
  {
    key: SettingKeys.BiomePanels,
    label: "Biome Panels",
    options: [{
      label: "Off",
      value: "Off"
    }, {
      label: "On",
      value: "On"
    }],
    default: 0,
    type: SettingType.DISPLAY,
  },
  {
    key: SettingKeys.ShowAutosaves,
    label: "Show Autosaves",
    options: [{
      label: "Off",
      value: "Off"
    }, {
      label: "On",
      value: "On"
    }],
    default: 0,
    type: SettingType.DISPLAY,
  },
  {
    key: SettingKeys.Master_Volume,
    label: i18next.t("settings:masterVolume"),
    options: VOLUME_OPTIONS,
    default: 5,
    type: SettingType.AUDIO
  },
  {
    key: SettingKeys.BGM_Volume,
    label: i18next.t("settings:bgmVolume"),
    options: VOLUME_OPTIONS,
    default: 10,
    type: SettingType.AUDIO
  },
  {
    key: SettingKeys.SE_Volume,
    label: i18next.t("settings:seVolume"),
    options: VOLUME_OPTIONS,
    default: 10,
    type: SettingType.AUDIO
  },
  {
    key: SettingKeys.Music_Preference,
    label: i18next.t("settings:musicPreference"),
    options: [
      {
        value: "Consistent",
        label: i18next.t("settings:consistent")
      },
      {
        value: "Mixed",
        label: i18next.t("settings:mixed")
      }
    ],
    default: 0,
    type: SettingType.AUDIO,
    requireReload: true
  },

];

/**
 * Return the index of a Setting
 * @param key SettingKey
 * @returns index or -1 if doesn't exist
 */
export function settingIndex(key: string) {
  return Setting.findIndex(s => s.key === key);
}

/**
 * Resets all settings to their defaults
 * @param scene current BattleScene
 */
export function resetSettings(scene: BattleScene) {
  Setting.forEach(s => setSetting(scene, s.key, s.default));
}

/**
 * Updates a setting for current BattleScene
 * @param scene current BattleScene
 * @param setting string ideally from SettingKeys
 * @param value value to update setting with
 * @returns true if successful, false if not
 */
export function setSetting(scene: BattleScene, setting: string, value: integer): boolean {
  const index: number = settingIndex(setting);
  if (index === -1) {
    return false;
  }
  switch (Setting[index].key) {
  case SettingKeys.Game_Speed:
    scene.gameSpeed = parseFloat(Setting[index].options[value].value.replace("x", ""));
    break;
  case SettingKeys.Master_Volume:
    scene.masterVolume = value ? parseInt(Setting[index].options[value].value) * 0.01 : 0;
    scene.updateSoundVolume();
    break;
  case SettingKeys.BGM_Volume:
    scene.bgmVolume = value ? parseInt(Setting[index].options[value].value) * 0.01 : 0;
    scene.updateSoundVolume();
    break;
  case SettingKeys.SE_Volume:
    scene.seVolume = value ? parseInt(Setting[index].options[value].value) * 0.01 : 0;
    scene.updateSoundVolume();
    break;
  case SettingKeys.Music_Preference:
    scene.musicPreference = value;
    break;
  case SettingKeys.Damage_Numbers:
    scene.damageNumbersMode = value;
    break;
  case SettingKeys.UI_Theme:
    scene.uiTheme = value;
    break;
  case SettingKeys.Window_Type:
    updateWindowType(scene, parseInt(Setting[index].options[value].value));
    break;
  case SettingKeys.Tutorials:
    scene.enableTutorials = Setting[index].options[value].value === "On";
    break;
  case SettingKeys.Move_Info:
    scene.enableMoveInfo = Setting[index].options[value].value === "On";
    break;
  case SettingKeys.Enable_Retries:
    scene.enableRetries = Setting[index].options[value].value === "On";
    break;
  case SettingKeys.Damage_Display:
    scene.damageDisplay = Setting[index].options[value].value
  case SettingKeys.LazyReloads:
    scene.lazyReloads = Setting[index].options[value].value == "On"
  case SettingKeys.FancyBiome:
    scene.menuChangesBiome = Setting[index].options[value].value == "On"
  case SettingKeys.ShowAutosaves:
    scene.showAutosaves = Setting[index].options[value].value == "On"
  case SettingKeys.BiomePanels:
    scene.doBiomePanels = Setting[index].options[value].value == "On"
  case SettingKeys.DailyShinyLuck:
    scene.disableDailyShinies = Setting[index].options[value].value == "Off"
  case SettingKeys.TitleScreenContinueMode:
    scene.quickloadDisplayMode  = Setting[index].options[value].value;
  case SettingKeys.Skip_Seen_Dialogues:
    scene.skipSeenDialogues = Setting[index].options[value].value === "On";
    break;
  case SettingKeys.Battle_Style:
    scene.battleStyle = value;
    break;
  case SettingKeys.Show_BGM_Bar:
    scene.showBgmBar = Setting[index].options[value].value === "On";
    break;
  case SettingKeys.Candy_Upgrade_Notification:
    if (scene.candyUpgradeNotification === value) {
      break;
    }
    scene.candyUpgradeNotification = value;
    scene.eventTarget.dispatchEvent(new CandyUpgradeNotificationChangedEvent(value));
    break;
  case SettingKeys.Candy_Upgrade_Display:
    scene.candyUpgradeDisplay = value;
  case SettingKeys.Money_Format:
    switch (Setting[index].options[value].value) {
    case "Normal":
      scene.moneyFormat = MoneyFormat.NORMAL;
      break;
    case "Abbreviated":
      scene.moneyFormat = MoneyFormat.ABBREVIATED;
      break;
    }
    scene.updateMoneyText(false);
    break;
  case SettingKeys.Sprite_Set:
    scene.experimentalSprites = !!value;
    if (value) {
      scene.initExpSprites();
    }
    break;
  case SettingKeys.Move_Animations:
    scene.moveAnimations = Setting[index].options[value].value === "On";
    break;
  case SettingKeys.Show_Moveset_Flyout:
    scene.showMovesetFlyout = Setting[index].options[value].value === "On";
    break;
  case SettingKeys.Show_Pokemon_Teams:
    scene.showTeams = Setting[index].options[value].value !== "Off";
    scene.showTeamSprites = Setting[index].options[value].value === "Sprite";
    break;
  case SettingKeys.Show_Arena_Flyout:
    scene.showArenaFlyout = Setting[index].options[value].value === "On";
    break;
  case SettingKeys.Show_Time_Of_Day_Widget:
    scene.showTimeOfDayWidget = Setting[index].options[value].value === "On";
    break;
  case SettingKeys.Time_Of_Day_Animation:
    scene.timeOfDayAnimation = Setting[index].options[value].value === "Bounce" ? EaseType.BOUNCE : EaseType.BACK;
    break;
  case SettingKeys.Show_Stats_on_Level_Up:
    scene.showLevelUpStats = Setting[index].options[value].value === "On";
    break;
  case SettingKeys.EXP_Gains_Speed:
    scene.expGainsSpeed = value;
    break;
  case SettingKeys.EXP_Party_Display:
    scene.expParty = value;
    break;
  case SettingKeys.HP_Bar_Speed:
    scene.hpBarSpeed = value;
    break;
  case SettingKeys.Fusion_Palette_Swaps:
    scene.fusionPaletteSwaps = !!value;
    break;
  case SettingKeys.Player_Gender:
    if (scene.gameData) {
      const female = Setting[index].options[value].value === "Girl";
      scene.gameData.gender = female ? PlayerGender.FEMALE : PlayerGender.MALE;
      scene.trainer.setTexture(scene.trainer.texture.key.replace(female ? "m" : "f", female ? "f" : "m"));
    } else {
      return false;
    }
    break;
  case SettingKeys.Touch_Controls:
    scene.enableTouchControls = Setting[index].options[value].value !== "Disabled" && hasTouchscreen();
    const touchControls = document.getElementById("touchControls");
    if (touchControls) {
      touchControls.classList.toggle("visible", scene.enableTouchControls);
    }
    break;
  case SettingKeys.Vibration:
    scene.enableVibration = Setting[index].options[value].value !== "Disabled" && hasTouchscreen();
    break;
  case SettingKeys.Type_Hints:
    scene.typeHints = Setting[index].options[value].value === "On";
    break;
  case SettingKeys.Language:
    if (value) {
      if (scene.ui) {
        const cancelHandler = () => {
          scene.ui.revertMode();
          (scene.ui.getHandler() as SettingsUiHandler).setOptionCursor(0, 0, true);
        };
        const changeLocaleHandler = (locale: string): boolean => {
          try {
            i18next.changeLanguage(locale);
            localStorage.setItem("prLang", locale);
            cancelHandler();
            // Reload the whole game to apply the new locale since also some constants are translated
            window.location.reload();
            return true;
          } catch (error) {
            console.error("Error changing locale:", error);
            return false;
          }
        };
        scene.ui.setOverlayMode(Mode.OPTION_SELECT, {
          options: [
            {
              label: "English",
              handler: () => changeLocaleHandler("en")
            },
            {
              label: "Español",
              handler: () => changeLocaleHandler("es")
            },
            {
              label: "Italiano",
              handler: () => changeLocaleHandler("it")
            },
            {
              label: "Français",
              handler: () => changeLocaleHandler("fr")
            },
            {
              label: "Deutsch",
              handler: () => changeLocaleHandler("de")
            },
            {
              label: "Português (BR)",
              handler: () => changeLocaleHandler("pt-BR")
            },
            {
              label: "简体中文",
              handler: () => changeLocaleHandler("zh-CN")
            },
            {
              label: "繁體中文",
              handler: () => changeLocaleHandler("zh-TW")
            },
            {
              label: "한국어",
              handler: () => changeLocaleHandler("ko")
            },
            {
              label: i18next.t("settings:back"),
              handler: () => cancelHandler()
            }
          ],
          maxOptions: 7
        });
        return false;
      }
    }
    break;
  }

  return true;
}<|MERGE_RESOLUTION|>--- conflicted
+++ resolved
@@ -99,9 +99,7 @@
   SE_Volume: "SE_VOLUME",
   Music_Preference: "MUSIC_PREFERENCE",
   Show_BGM_Bar: "SHOW_BGM_BAR",
-<<<<<<< HEAD
-  Show_Pokemon_Teams: "SHOW_POKEMON_TEAMS"
-=======
+  Show_Pokemon_Teams: "SHOW_POKEMON_TEAMS",
   Damage_Display: "DAMAGE_DISPLAY",
   LazyReloads: "FLAG_EVERY_RESET_AS_RELOAD",
   FancyBiome: "FANCY_BIOMES",
@@ -109,7 +107,6 @@
   TitleScreenContinueMode: "TITLE_SCREEN_QUICKLOAD",
   BiomePanels: "BIOME_PANELS",
   DailyShinyLuck: "DAILY_LUCK"
->>>>>>> e93b84ce
 };
 
 /**
