import { globalScene } from "#app/global-scene";
import { pokemonEvolutions } from "#balance/pokemon-evolutions";
import type { Challenge } from "#data/challenge";
import {
  FlipStatChallenge,
  FreshStartChallenge,
  InverseBattleChallenge,
  SingleGenerationChallenge,
  SingleTypeChallenge,
} from "#data/challenge";
import { Challenges } from "#enums/challenges";
import { HeldItemId } from "#enums/held-item-id";
import { PlayerGender } from "#enums/player-gender";
import { getShortenedStatKey, Stat } from "#enums/stat";
import type { Pokemon } from "#field/pokemon";
import type { ConditionFn } from "#types/common";
import { isNuzlockeChallenge } from "#utils/challenge-utils";
import { NumberHolder } from "#utils/common";
import { toCamelCase } from "#utils/strings";
import i18next from "i18next";

export enum AchvTier {
  COMMON,
  GREAT,
  ULTRA,
  ROGUE,
  MASTER,
}

export class Achv {
  public localizationKey: string;
  public id: string;
  public name: string;
  public description: string;
  public iconImage: string;
  public score: number;

  public secret: boolean;
  public hasParent: boolean;
  public parentId: string;

  private conditionFunc: ConditionFn | undefined;

  constructor(
    localizationKey: string,
    name: string,
    description: string,
    iconImage: string,
    score: number,
    conditionFunc?: ConditionFn,
  ) {
    this.name = name;
    this.description = description;
    this.iconImage = iconImage;
    this.score = score;
    this.conditionFunc = conditionFunc;
    this.localizationKey = localizationKey;
  }

  /**
   * Get the name of the achievement based on the gender of the player
   * @param playerGender - the gender of the player (default: {@linkcode PlayerGender.UNSET})
   * @returns the name of the achievement localized for the player gender
   */
  getName(playerGender: PlayerGender = PlayerGender.UNSET): string {
    const genderStr = PlayerGender[playerGender].toLowerCase();
    // Localization key is used to get the name of the achievement
    return i18next.t(`achv:${this.localizationKey}.name`, {
      context: genderStr,
    });
  }

  getDescription(): string {
    return this.description;
  }

  getIconImage(): string {
    return this.iconImage;
  }

  setSecret(hasParent?: boolean): this {
    this.secret = true;
    this.hasParent = !!hasParent;
    return this;
  }

  validate(args?: any[]): boolean {
    return !this.conditionFunc || this.conditionFunc(args);
  }

  getTier(): AchvTier {
    if (this.score >= 100) {
      return AchvTier.MASTER;
    }
    if (this.score >= 75) {
      return AchvTier.ROGUE;
    }
    if (this.score >= 50) {
      return AchvTier.ULTRA;
    }
    if (this.score >= 25) {
      return AchvTier.GREAT;
    }
    return AchvTier.COMMON;
  }
}

export class MoneyAchv extends Achv {
  moneyAmount: number;

  constructor(localizationKey: string, name: string, moneyAmount: number, iconImage: string, score: number) {
    super(localizationKey, name, "", iconImage, score, (_args: any[]) => globalScene.money >= this.moneyAmount);
    this.moneyAmount = moneyAmount;
  }
}

export class RibbonAchv extends Achv {
  ribbonAmount: number;

  constructor(localizationKey: string, name: string, ribbonAmount: number, iconImage: string, score: number) {
    super(
      localizationKey,
      name,
      "",
      iconImage,
      score,
      (_args: any[]) => globalScene.gameData.gameStats.ribbonsOwned >= this.ribbonAmount,
    );
    this.ribbonAmount = ribbonAmount;
  }
}

export class DamageAchv extends Achv {
  damageAmount: number;

  constructor(localizationKey: string, name: string, damageAmount: number, iconImage: string, score: number) {
    super(
      localizationKey,
      name,
      "",
      iconImage,
      score,
      (args: any[]) => (args[0] instanceof NumberHolder ? args[0].value : args[0]) >= this.damageAmount,
    );
    this.damageAmount = damageAmount;
  }
}

export class HealAchv extends Achv {
  healAmount: number;

  constructor(localizationKey: string, name: string, healAmount: number, iconImage: string, score: number) {
    super(
      localizationKey,
      name,
      "",
      iconImage,
      score,
      (args: any[]) => (args[0] instanceof NumberHolder ? args[0].value : args[0]) >= this.healAmount,
    );
    this.healAmount = healAmount;
  }
}

export class LevelAchv extends Achv {
  level: number;

  constructor(localizationKey: string, name: string, level: number, iconImage: string, score: number) {
    super(
      localizationKey,
      name,
      "",
      iconImage,
      score,
      (args: any[]) => (args[0] instanceof NumberHolder ? args[0].value : args[0]) >= this.level,
    );
    this.level = level;
  }
}

export class HeldItemAchv extends Achv {
  constructor(
    localizationKey: string,
    name: string,
    description: string,
    iconImage: string,
    score: number,
    pokemonFunc: (pokemon: Pokemon) => boolean,
  ) {
    super(localizationKey, name, description, iconImage, score, (args: any[]) => pokemonFunc(args[0] as Pokemon));
  }
}

export class ChallengeAchv extends Achv {
  constructor(
    localizationKey: string,
    name: string,
    description: string,
    iconImage: string,
    score: number,
    challengeFunc: (challenge: Challenge) => boolean,
  ) {
    super(localizationKey, name, description, iconImage, score, (args: any[]) => challengeFunc(args[0] as Challenge));
  }
}

/**
 * Get the description of an achievement from the localization file with all the necessary variables filled in
 * @param localizationKey The localization key of the achievement
 * @returns The description of the achievement
 */
export function getAchievementDescription(localizationKey: string): string {
  // We need to get the player gender from the game data to add the correct prefix to the achievement name
  const genderIndex = globalScene?.gameData?.gender ?? PlayerGender.MALE;
  const genderStr = PlayerGender[genderIndex].toLowerCase();

  switch (localizationKey) {
    case "10KMoney":
      return i18next.t("achv:moneyAchv.description", {
        context: genderStr,
        moneyAmount: achvs._10K_MONEY.moneyAmount.toLocaleString("en-US"),
      });
    case "100KMoney":
      return i18next.t("achv:moneyAchv.description", {
        context: genderStr,
        moneyAmount: achvs._100K_MONEY.moneyAmount.toLocaleString("en-US"),
      });
    case "1MMoney":
      return i18next.t("achv:moneyAchv.description", {
        context: genderStr,
        moneyAmount: achvs._1M_MONEY.moneyAmount.toLocaleString("en-US"),
      });
    case "10MMoney":
      return i18next.t("achv:moneyAchv.description", {
        context: genderStr,
        moneyAmount: achvs._10M_MONEY.moneyAmount.toLocaleString("en-US"),
      });
    case "250Dmg":
      return i18next.t("achv:damageAchv.description", {
        context: genderStr,
        damageAmount: achvs._250_DMG.damageAmount.toLocaleString("en-US"),
      });
    case "1000Dmg":
      return i18next.t("achv:damageAchv.description", {
        context: genderStr,
        damageAmount: achvs._1000_DMG.damageAmount.toLocaleString("en-US"),
      });
    case "2500Dmg":
      return i18next.t("achv:damageAchv.description", {
        context: genderStr,
        damageAmount: achvs._2500_DMG.damageAmount.toLocaleString("en-US"),
      });
    case "10000Dmg":
      return i18next.t("achv:damageAchv.description", {
        context: genderStr,
        damageAmount: achvs._10000_DMG.damageAmount.toLocaleString("en-US"),
      });
    case "250Heal":
      return i18next.t("achv:healAchv.description", {
        context: genderStr,
        healAmount: achvs._250_HEAL.healAmount.toLocaleString("en-US"),
        HP: i18next.t(getShortenedStatKey(Stat.HP)),
      });
    case "1000Heal":
      return i18next.t("achv:healAchv.description", {
        context: genderStr,
        healAmount: achvs._1000_HEAL.healAmount.toLocaleString("en-US"),
        HP: i18next.t(getShortenedStatKey(Stat.HP)),
      });
    case "2500Heal":
      return i18next.t("achv:healAchv.description", {
        context: genderStr,
        healAmount: achvs._2500_HEAL.healAmount.toLocaleString("en-US"),
        HP: i18next.t(getShortenedStatKey(Stat.HP)),
      });
    case "10000Heal":
      return i18next.t("achv:healAchv.description", {
        context: genderStr,
        healAmount: achvs._10000_HEAL.healAmount.toLocaleString("en-US"),
        HP: i18next.t(getShortenedStatKey(Stat.HP)),
      });
    case "lv100":
      return i18next.t("achv:levelAchv.description", {
        context: genderStr,
        level: achvs.LV_100.level,
      });
    case "lv250":
      return i18next.t("achv:levelAchv.description", {
        context: genderStr,
        level: achvs.LV_250.level,
      });
    case "lv1000":
      return i18next.t("achv:levelAchv.description", {
        context: genderStr,
        level: achvs.LV_1000.level,
      });
    case "10Ribbons":
      return i18next.t("achv:ribbonAchv.description", {
        context: genderStr,
        ribbonAmount: achvs._10_RIBBONS.ribbonAmount.toLocaleString("en-US"),
      });
    case "25Ribbons":
      return i18next.t("achv:ribbonAchv.description", {
        context: genderStr,
        ribbonAmount: achvs._25_RIBBONS.ribbonAmount.toLocaleString("en-US"),
      });
    case "50Ribbons":
      return i18next.t("achv:ribbonAchv.description", {
        context: genderStr,
        ribbonAmount: achvs._50_RIBBONS.ribbonAmount.toLocaleString("en-US"),
      });
    case "75Ribbons":
      return i18next.t("achv:ribbonAchv.description", {
        context: genderStr,
        ribbonAmount: achvs._75_RIBBONS.ribbonAmount.toLocaleString("en-US"),
      });
    case "100Ribbons":
      return i18next.t("achv:ribbonAchv.description", {
        context: genderStr,
        ribbonAmount: achvs._100_RIBBONS.ribbonAmount.toLocaleString("en-US"),
      });
    case "transferMaxStatStage":
      return i18next.t("achv:transferMaxStatStage.description", {
        context: genderStr,
      });
    case "maxFriendship":
      return i18next.t("achv:maxFriendship.description", {
        context: genderStr,
      });
    case "megaEvolve":
      return i18next.t("achv:megaEvolve.description", { context: genderStr });
    case "gigantamax":
      return i18next.t("achv:gigantamax.description", { context: genderStr });
    case "terastallize":
      return i18next.t("achv:terastallize.description", { context: genderStr });
    case "stellarTerastallize":
      return i18next.t("achv:stellarTerastallize.description", {
        context: genderStr,
      });
    case "splice":
      return i18next.t("achv:splice.description", { context: genderStr });
    case "miniBlackHole":
      return i18next.t("achv:miniBlackHole.description", {
        context: genderStr,
      });
    case "catchMythical":
      return i18next.t("achv:catchMythical.description", {
        context: genderStr,
      });
    case "catchSubLegendary":
      return i18next.t("achv:catchSubLegendary.description", {
        context: genderStr,
      });
    case "catchLegendary":
      return i18next.t("achv:catchLegendary.description", {
        context: genderStr,
      });
    case "seeShiny":
      return i18next.t("achv:seeShiny.description", { context: genderStr });
    case "shinyParty":
      return i18next.t("achv:shinyParty.description", { context: genderStr });
    case "hatchMythical":
      return i18next.t("achv:hatchMythical.description", {
        context: genderStr,
      });
    case "hatchSubLegendary":
      return i18next.t("achv:hatchSubLegendary.description", {
        context: genderStr,
      });
    case "hatchLegendary":
      return i18next.t("achv:hatchLegendary.description", {
        context: genderStr,
      });
    case "hatchShiny":
      return i18next.t("achv:hatchShiny.description", { context: genderStr });
    case "hiddenAbility":
      return i18next.t("achv:hiddenAbility.description", {
        context: genderStr,
      });
    case "perfectIvs":
      return i18next.t("achv:perfectIvs.description", { context: genderStr });
    case "classicVictory":
      return i18next.t("achv:classicVictory.description", {
        context: genderStr,
      });
    case "unevolvedClassicVictory":
      return i18next.t("achv:unevolvedClassicVictory.description", {
        context: genderStr,
      });
    case "monoGenOne":
      return i18next.t("achv:monoGenOne.description", { context: genderStr });
    case "monoGenTwo":
      return i18next.t("achv:monoGenTwo.description", { context: genderStr });
    case "monoGenThree":
      return i18next.t("achv:monoGenThree.description", {
        context: genderStr,
      });
    case "monoGenFour":
      return i18next.t("achv:monoGenFour.description", {
        context: genderStr,
      });
    case "monoGenFive":
      return i18next.t("achv:monoGenFive.description", {
        context: genderStr,
      });
    case "monoGenSix":
      return i18next.t("achv:monoGenSix.description", { context: genderStr });
    case "monoGenSeven":
      return i18next.t("achv:monoGenSeven.description", {
        context: genderStr,
      });
    case "monoGenEight":
      return i18next.t("achv:monoGenEight.description", {
        context: genderStr,
      });
    case "monoGenNine":
      return i18next.t("achv:monoGenNine.description", {
        context: genderStr,
      });
    case "monoNormal":
    case "monoFighting":
    case "monoFlying":
    case "monoPoison":
    case "monoGround":
    case "monoRock":
    case "monoBug":
    case "monoGhost":
    case "monoSteel":
    case "monoFire":
    case "monoWater":
    case "monoGrass":
    case "monoElectric":
    case "monoPsychic":
    case "monoIce":
    case "monoDragon":
    case "monoDark":
    case "monoFairy":
      return i18next.t("achv:monoType.description", {
        context: genderStr,
        type: i18next.t(`pokemonInfo:type.${toCamelCase(localizationKey.slice(4))}`),
      });
    case "freshStart":
      return i18next.t("achv:freshStart.description", { context: genderStr });
    case "inverseBattle":
      return i18next.t("achv:inverseBattle.description", {
        context: genderStr,
      });
    case "flipStats":
      return i18next.t("achv:flipStats.description", { context: genderStr });
    case "flipInverse":
      return i18next.t("achv:flipInverse.description", { context: genderStr });
    case "nuzlocke":
      return i18next.t("achv:nuzlocke.description", { context: genderStr });
    case "breedersInSpace":
      return i18next.t("achv:breedersInSpace.description", {
        context: genderStr,
      });
    default:
      return "";
  }
}

export const achvs = {
  _10K_MONEY: new MoneyAchv("10KMoney", "", 10000, "nugget", 10),
  _100K_MONEY: new MoneyAchv("100KMoney", "", 100000, "big_nugget", 25).setSecret(true),
  _1M_MONEY: new MoneyAchv("1MMoney", "", 1000000, "relic_gold", 50).setSecret(true),
  _10M_MONEY: new MoneyAchv("10MMoney", "", 10000000, "coin_case", 100).setSecret(true),
  _250_DMG: new DamageAchv("250Dmg", "", 250, "lucky_punch", 10),
  _1000_DMG: new DamageAchv("1000Dmg", "", 1000, "lucky_punch_great", 25).setSecret(true),
  _2500_DMG: new DamageAchv("2500Dmg", "", 2500, "lucky_punch_ultra", 50).setSecret(true),
  _10000_DMG: new DamageAchv("10000Dmg", "", 10000, "lucky_punch_master", 100).setSecret(true),
  _250_HEAL: new HealAchv("250Heal", "", 250, "potion", 10),
  _1000_HEAL: new HealAchv("1000Heal", "", 1000, "super_potion", 25).setSecret(true),
  _2500_HEAL: new HealAchv("2500Heal", "", 2500, "hyper_potion", 50).setSecret(true),
  _10000_HEAL: new HealAchv("10000Heal", "", 10000, "max_potion", 100).setSecret(true),
  LV_100: new LevelAchv("lv100", "", 100, "rare_candy", 25).setSecret(),
  LV_250: new LevelAchv("lv250", "", 250, "rarer_candy", 50).setSecret(true),
  LV_1000: new LevelAchv("lv1000", "", 1000, "candy_jar", 100).setSecret(true),
  _10_RIBBONS: new RibbonAchv("10Ribbons", "", 10, "bronze_ribbon", 10),
  _25_RIBBONS: new RibbonAchv("25Ribbons", "", 25, "great_ribbon", 25).setSecret(true),
  _50_RIBBONS: new RibbonAchv("50Ribbons", "", 50, "ultra_ribbon", 50).setSecret(true),
  _75_RIBBONS: new RibbonAchv("75Ribbons", "", 75, "rogue_ribbon", 75).setSecret(true),
  _100_RIBBONS: new RibbonAchv("100Ribbons", "", 100, "master_ribbon", 100).setSecret(true),
  TRANSFER_MAX_STAT_STAGE: new Achv("transferMaxStatStage", "", "transferMaxStatStage.description", "baton", 20),
  MAX_FRIENDSHIP: new Achv("maxFriendship", "", "maxFriendship.description", "soothe_bell", 25),
  MEGA_EVOLVE: new Achv("megaEvolve", "", "megaEvolve.description", "mega_bracelet", 50),
  GIGANTAMAX: new Achv("gigantamax", "", "gigantamax.description", "dynamax_band", 50),
  TERASTALLIZE: new Achv("terastallize", "", "terastallize.description", "tera_orb", 25),
  STELLAR_TERASTALLIZE: new Achv(
    "stellarTerastallize",
    "",
    "stellarTerastallize.description",
    "stellar_tera_shard",
    25,
  ).setSecret(true),
<<<<<<< HEAD
  SPLICE: new Achv("SPLICE", "", "SPLICE.description", "dna_splicers", 10),
  MINI_BLACK_HOLE: new HeldItemAchv(
    "MINI_BLACK_HOLE",
=======
  SPLICE: new Achv("splice", "", "splice.description", "dna_splicers", 10),
  MINI_BLACK_HOLE: new ModifierAchv(
    "miniBlackHole",
>>>>>>> dd03887d
    "",
    "miniBlackHole.description",
    "mini_black_hole",
    25,
    pokemon => pokemon.heldItemManager.hasItem(HeldItemId.MINI_BLACK_HOLE),
  ).setSecret(),
  CATCH_MYTHICAL: new Achv("catchMythical", "", "catchMythical.description", "strange_ball", 50).setSecret(),
  CATCH_SUB_LEGENDARY: new Achv("catchSubLegendary", "", "catchSubLegendary.description", "rb", 75).setSecret(),
  CATCH_LEGENDARY: new Achv("catchLegendary", "", "catchLegendary.description", "mb", 100).setSecret(),
  SEE_SHINY: new Achv("seeShiny", "", "seeShiny.description", "pb_gold", 75),
  SHINY_PARTY: new Achv("shinyParty", "", "shinyParty.description", "shiny_charm", 100).setSecret(true),
  HATCH_MYTHICAL: new Achv("hatchMythical", "", "hatchMythical.description", "mystery_egg", 75).setSecret(),
  HATCH_SUB_LEGENDARY: new Achv(
    "hatchSubLegendary",
    "",
    "hatchSubLegendary.description",
    "oval_stone",
    100,
  ).setSecret(),
  HATCH_LEGENDARY: new Achv("hatchLegendary", "", "hatchLegendary.description", "lucky_egg", 125).setSecret(),
  HATCH_SHINY: new Achv("hatchShiny", "", "hatchShiny.description", "golden_egg", 100).setSecret(),
  HIDDEN_ABILITY: new Achv("hiddenAbility", "", "hiddenAbility.description", "ability_charm", 75),
  PERFECT_IVS: new Achv("perfectIvs", "", "perfectIvs.description", "blunder_policy", 100),
  CLASSIC_VICTORY: new Achv(
    "classicVictory",
    "",
    "classicVictory.description",
    "relic_crown",
    150,
    _ => globalScene.gameData.gameStats.sessionsWon === 0,
  ),
  UNEVOLVED_CLASSIC_VICTORY: new Achv(
    "unevolvedClassicVictory",
    "",
    "unevolvedClassicVictory.description",
    "eviolite",
    175,
    _ => globalScene.getPlayerParty().some(p => p.getSpeciesForm(true).speciesId in pokemonEvolutions),
  ),
  MONO_GEN_ONE_VICTORY: new ChallengeAchv(
    "monoGenOne",
    "",
    "monoGenOne.description",
    "ribbon_gen1",
    100,
    c =>
      c instanceof SingleGenerationChallenge &&
      c.value === 1 &&
      !globalScene.gameMode.challenges.some(
        c => [Challenges.INVERSE_BATTLE, Challenges.FLIP_STAT].includes(c.id) && c.value > 0,
      ),
  ),
  MONO_GEN_TWO_VICTORY: new ChallengeAchv(
    "monoGenTwo",
    "",
    "monoGenTwo.description",
    "ribbon_gen2",
    100,
    c =>
      c instanceof SingleGenerationChallenge &&
      c.value === 2 &&
      !globalScene.gameMode.challenges.some(
        c => [Challenges.INVERSE_BATTLE, Challenges.FLIP_STAT].includes(c.id) && c.value > 0,
      ),
  ),
  MONO_GEN_THREE_VICTORY: new ChallengeAchv(
    "monoGenThree",
    "",
    "monoGenThree.description",
    "ribbon_gen3",
    100,
    c =>
      c instanceof SingleGenerationChallenge &&
      c.value === 3 &&
      !globalScene.gameMode.challenges.some(
        c => [Challenges.INVERSE_BATTLE, Challenges.FLIP_STAT].includes(c.id) && c.value > 0,
      ),
  ),
  MONO_GEN_FOUR_VICTORY: new ChallengeAchv(
    "monoGenFour",
    "",
    "monoGenFour.description",
    "ribbon_gen4",
    100,
    c =>
      c instanceof SingleGenerationChallenge &&
      c.value === 4 &&
      !globalScene.gameMode.challenges.some(
        c => [Challenges.INVERSE_BATTLE, Challenges.FLIP_STAT].includes(c.id) && c.value > 0,
      ),
  ),
  MONO_GEN_FIVE_VICTORY: new ChallengeAchv(
    "monoGenFive",
    "",
    "monoGenFive.description",
    "ribbon_gen5",
    100,
    c =>
      c instanceof SingleGenerationChallenge &&
      c.value === 5 &&
      !globalScene.gameMode.challenges.some(
        c => [Challenges.INVERSE_BATTLE, Challenges.FLIP_STAT].includes(c.id) && c.value > 0,
      ),
  ),
  MONO_GEN_SIX_VICTORY: new ChallengeAchv(
    "monoGenSix",
    "",
    "monoGenSix.description",
    "ribbon_gen6",
    100,
    c =>
      c instanceof SingleGenerationChallenge &&
      c.value === 6 &&
      !globalScene.gameMode.challenges.some(
        c => [Challenges.INVERSE_BATTLE, Challenges.FLIP_STAT].includes(c.id) && c.value > 0,
      ),
  ),
  MONO_GEN_SEVEN_VICTORY: new ChallengeAchv(
    "monoGenSeven",
    "",
    "monoGenSeven.description",
    "ribbon_gen7",
    100,
    c =>
      c instanceof SingleGenerationChallenge &&
      c.value === 7 &&
      !globalScene.gameMode.challenges.some(
        c => [Challenges.INVERSE_BATTLE, Challenges.FLIP_STAT].includes(c.id) && c.value > 0,
      ),
  ),
  MONO_GEN_EIGHT_VICTORY: new ChallengeAchv(
    "monoGenEight",
    "",
    "monoGenEight.description",
    "ribbon_gen8",
    100,
    c =>
      c instanceof SingleGenerationChallenge &&
      c.value === 8 &&
      !globalScene.gameMode.challenges.some(
        c => [Challenges.INVERSE_BATTLE, Challenges.FLIP_STAT].includes(c.id) && c.value > 0,
      ),
  ),
  MONO_GEN_NINE_VICTORY: new ChallengeAchv(
    "monoGenNine",
    "",
    "monoGenNine.description",
    "ribbon_gen9",
    100,
    c =>
      c instanceof SingleGenerationChallenge &&
      c.value === 9 &&
      !globalScene.gameMode.challenges.some(
        c => [Challenges.INVERSE_BATTLE, Challenges.FLIP_STAT].includes(c.id) && c.value > 0,
      ),
  ),
  MONO_NORMAL: new ChallengeAchv(
    "monoNormal",
    "",
    "monoNormal.description",
    "silk_scarf",
    100,
    c =>
      c instanceof SingleTypeChallenge &&
      c.value === 1 &&
      !globalScene.gameMode.challenges.some(
        c => [Challenges.INVERSE_BATTLE, Challenges.FLIP_STAT].includes(c.id) && c.value > 0,
      ),
  ),
  MONO_FIGHTING: new ChallengeAchv(
    "monoFighting",
    "",
    "monoFighting.description",
    "black_belt",
    100,
    c =>
      c instanceof SingleTypeChallenge &&
      c.value === 2 &&
      !globalScene.gameMode.challenges.some(
        c => [Challenges.INVERSE_BATTLE, Challenges.FLIP_STAT].includes(c.id) && c.value > 0,
      ),
  ),
  MONO_FLYING: new ChallengeAchv(
    "monoFlying",
    "",
    "monoFlying.description",
    "sharp_beak",
    100,
    c =>
      c instanceof SingleTypeChallenge &&
      c.value === 3 &&
      !globalScene.gameMode.challenges.some(
        c => [Challenges.INVERSE_BATTLE, Challenges.FLIP_STAT].includes(c.id) && c.value > 0,
      ),
  ),
  MONO_POISON: new ChallengeAchv(
    "monoPoison",
    "",
    "monoPoison.description",
    "poison_barb",
    100,
    c =>
      c instanceof SingleTypeChallenge &&
      c.value === 4 &&
      !globalScene.gameMode.challenges.some(
        c => [Challenges.INVERSE_BATTLE, Challenges.FLIP_STAT].includes(c.id) && c.value > 0,
      ),
  ),
  MONO_GROUND: new ChallengeAchv(
    "monoGround",
    "",
    "monoGround.description",
    "soft_sand",
    100,
    c =>
      c instanceof SingleTypeChallenge &&
      c.value === 5 &&
      !globalScene.gameMode.challenges.some(
        c => [Challenges.INVERSE_BATTLE, Challenges.FLIP_STAT].includes(c.id) && c.value > 0,
      ),
  ),
  MONO_ROCK: new ChallengeAchv(
    "monoRock",
    "",
    "monoRock.description",
    "hard_stone",
    100,
    c =>
      c instanceof SingleTypeChallenge &&
      c.value === 6 &&
      !globalScene.gameMode.challenges.some(
        c => [Challenges.INVERSE_BATTLE, Challenges.FLIP_STAT].includes(c.id) && c.value > 0,
      ),
  ),
  MONO_BUG: new ChallengeAchv(
    "monoBug",
    "",
    "monoBug.description",
    "silver_powder",
    100,
    c =>
      c instanceof SingleTypeChallenge &&
      c.value === 7 &&
      !globalScene.gameMode.challenges.some(
        c => [Challenges.INVERSE_BATTLE, Challenges.FLIP_STAT].includes(c.id) && c.value > 0,
      ),
  ),
  MONO_GHOST: new ChallengeAchv(
    "monoGhost",
    "",
    "monoGhost.description",
    "spell_tag",
    100,
    c =>
      c instanceof SingleTypeChallenge &&
      c.value === 8 &&
      !globalScene.gameMode.challenges.some(
        c => [Challenges.INVERSE_BATTLE, Challenges.FLIP_STAT].includes(c.id) && c.value > 0,
      ),
  ),
  MONO_STEEL: new ChallengeAchv(
    "monoSteel",
    "",
    "monoSteel.description",
    "metal_coat",
    100,
    c =>
      c instanceof SingleTypeChallenge &&
      c.value === 9 &&
      !globalScene.gameMode.challenges.some(
        c => [Challenges.INVERSE_BATTLE, Challenges.FLIP_STAT].includes(c.id) && c.value > 0,
      ),
  ),
  MONO_FIRE: new ChallengeAchv(
    "monoFire",
    "",
    "monoFire.description",
    "charcoal",
    100,
    c =>
      c instanceof SingleTypeChallenge &&
      c.value === 10 &&
      !globalScene.gameMode.challenges.some(
        c => [Challenges.INVERSE_BATTLE, Challenges.FLIP_STAT].includes(c.id) && c.value > 0,
      ),
  ),
  MONO_WATER: new ChallengeAchv(
    "monoWater",
    "",
    "monoWater.description",
    "mystic_water",
    100,
    c =>
      c instanceof SingleTypeChallenge &&
      c.value === 11 &&
      !globalScene.gameMode.challenges.some(
        c => [Challenges.INVERSE_BATTLE, Challenges.FLIP_STAT].includes(c.id) && c.value > 0,
      ),
  ),
  MONO_GRASS: new ChallengeAchv(
    "monoGrass",
    "",
    "monoGrass.description",
    "miracle_seed",
    100,
    c =>
      c instanceof SingleTypeChallenge &&
      c.value === 12 &&
      !globalScene.gameMode.challenges.some(
        c => [Challenges.INVERSE_BATTLE, Challenges.FLIP_STAT].includes(c.id) && c.value > 0,
      ),
  ),
  MONO_ELECTRIC: new ChallengeAchv(
    "monoElectric",
    "",
    "monoElectric.description",
    "magnet",
    100,
    c =>
      c instanceof SingleTypeChallenge &&
      c.value === 13 &&
      !globalScene.gameMode.challenges.some(
        c => [Challenges.INVERSE_BATTLE, Challenges.FLIP_STAT].includes(c.id) && c.value > 0,
      ),
  ),
  MONO_PSYCHIC: new ChallengeAchv(
    "monoPsychic",
    "",
    "monoPsychic.description",
    "twisted_spoon",
    100,
    c =>
      c instanceof SingleTypeChallenge &&
      c.value === 14 &&
      !globalScene.gameMode.challenges.some(
        c => [Challenges.INVERSE_BATTLE, Challenges.FLIP_STAT].includes(c.id) && c.value > 0,
      ),
  ),
  MONO_ICE: new ChallengeAchv(
    "monoIce",
    "",
    "monoIce.description",
    "never_melt_ice",
    100,
    c =>
      c instanceof SingleTypeChallenge &&
      c.value === 15 &&
      !globalScene.gameMode.challenges.some(
        c => [Challenges.INVERSE_BATTLE, Challenges.FLIP_STAT].includes(c.id) && c.value > 0,
      ),
  ),
  MONO_DRAGON: new ChallengeAchv(
    "monoDragon",
    "",
    "monoDragon.description",
    "dragon_fang",
    100,
    c =>
      c instanceof SingleTypeChallenge &&
      c.value === 16 &&
      !globalScene.gameMode.challenges.some(
        c => [Challenges.INVERSE_BATTLE, Challenges.FLIP_STAT].includes(c.id) && c.value > 0,
      ),
  ),
  MONO_DARK: new ChallengeAchv(
    "monoDark",
    "",
    "monoDark.description",
    "black_glasses",
    100,
    c =>
      c instanceof SingleTypeChallenge &&
      c.value === 17 &&
      !globalScene.gameMode.challenges.some(
        c => [Challenges.INVERSE_BATTLE, Challenges.FLIP_STAT].includes(c.id) && c.value > 0,
      ),
  ),
  MONO_FAIRY: new ChallengeAchv(
    "monoFairy",
    "",
    "monoFairy.description",
    "fairy_feather",
    100,
    c =>
      c instanceof SingleTypeChallenge &&
      c.value === 18 &&
      !globalScene.gameMode.challenges.some(
        c => [Challenges.INVERSE_BATTLE, Challenges.FLIP_STAT].includes(c.id) && c.value > 0,
      ),
  ),
  FRESH_START: new ChallengeAchv(
    "freshStart",
    "",
    "freshStart.description",
    "reviver_seed",
    100,
    c =>
      c instanceof FreshStartChallenge &&
      c.value === 1 &&
      !globalScene.gameMode.challenges.some(
        c => [Challenges.INVERSE_BATTLE, Challenges.FLIP_STAT].includes(c.id) && c.value > 0,
      ),
  ),
  INVERSE_BATTLE: new ChallengeAchv(
    "inverseBattle",
    "",
    "inverseBattle.description",
    "inverse",
    100,
    c => c instanceof InverseBattleChallenge && c.value > 0,
  ),
  FLIP_STATS: new ChallengeAchv(
    "flipStats",
    "",
    "flipStats.description",
    "dubious_disc",
    100,
    c => c instanceof FlipStatChallenge && c.value > 0,
  ),
  FLIP_INVERSE: new ChallengeAchv(
    "flipInverse",
    "",
    "flipInverse.description",
    "cracked_pot",
    100,
    c =>
      c instanceof FlipStatChallenge &&
      c.value > 0 &&
      globalScene.gameMode.challenges.some(c => c.id === Challenges.INVERSE_BATTLE && c.value > 0),
  ).setSecret(),
  // TODO: Decide on icon
  NUZLOCKE: new ChallengeAchv("nuzlocke", "", "nuzlocke.description", "leaf_stone", 100, isNuzlockeChallenge),
  BREEDERS_IN_SPACE: new Achv("breedersInSpace", "", "breedersInSpace.description", "moon_stone", 50).setSecret(),
};

export function initAchievements() {
  const achvKeys = Object.keys(achvs);
  achvKeys.forEach((a: string, i: number) => {
    achvs[a].id = a;
    if (achvs[a].hasParent) {
      achvs[a].parentId = achvKeys[i - 1];
    }
  });
}<|MERGE_RESOLUTION|>--- conflicted
+++ resolved
@@ -493,15 +493,9 @@
     "stellar_tera_shard",
     25,
   ).setSecret(true),
-<<<<<<< HEAD
-  SPLICE: new Achv("SPLICE", "", "SPLICE.description", "dna_splicers", 10),
+  SPLICE: new Achv("splice", "", "splice.description", "dna_splicers", 10),
   MINI_BLACK_HOLE: new HeldItemAchv(
-    "MINI_BLACK_HOLE",
-=======
-  SPLICE: new Achv("splice", "", "splice.description", "dna_splicers", 10),
-  MINI_BLACK_HOLE: new ModifierAchv(
     "miniBlackHole",
->>>>>>> dd03887d
     "",
     "miniBlackHole.description",
     "mini_black_hole",
