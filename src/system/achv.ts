import { Modifier } from "typescript";
import BattleScene from "../battle-scene";
import { TurnHeldItemTransferModifier } from "../modifier/modifier";
import { pokemonEvolutions } from "#app/data/balance/pokemon-evolutions";
import i18next from "i18next";
import * as Utils from "../utils";
import { PlayerGender } from "#enums/player-gender";
import { Challenge, FreshStartChallenge, SingleGenerationChallenge, SingleTypeChallenge, InverseBattleChallenge, TrickRoomChallenge } from "#app/data/challenge";
import { ConditionFn } from "#app/@types/common";
import { Stat, getShortenedStatKey } from "#app/enums/stat";
import { Challenges } from "#app/enums/challenges";

export enum AchvTier {
  COMMON,
  GREAT,
  ULTRA,
  ROGUE,
  MASTER
}

export class Achv {
  public localizationKey: string;
  public id: string;
  public name: string;
  public description: string;
  public iconImage: string;
  public score: integer;

  public secret: boolean;
  public hasParent: boolean;
  public parentId: string;

  private conditionFunc: ConditionFn | undefined;

  constructor(localizationKey:string, name: string, description: string, iconImage: string, score: integer, conditionFunc?: ConditionFn) {
    this.name = name;
    this.description = description;
    this.iconImage = iconImage;
    this.score = score;
    this.conditionFunc = conditionFunc;
    this.localizationKey = localizationKey;
  }

  /**
   * Get the name of the achievement based on the gender of the player
   * @param playerGender - the gender of the player (default: {@linkcode PlayerGender.UNSET})
   * @returns the name of the achievement localized for the player gender
   */
  getName(playerGender: PlayerGender = PlayerGender.UNSET): string {
    const genderStr = PlayerGender[playerGender].toLowerCase();
    // Localization key is used to get the name of the achievement
    return i18next.t(`achv:${this.localizationKey}.name`, { context: genderStr });
  }

  getDescription(): string {
    return this.description;
  }

  getIconImage(): string {
    return this.iconImage;
  }

  setSecret(hasParent?: boolean): this {
    this.secret = true;
    this.hasParent = !!hasParent;
    return this;
  }

  validate(scene: BattleScene, args?: any[]): boolean {
    return !this.conditionFunc || this.conditionFunc(scene, args);
  }

  getTier(): AchvTier {
    if (this.score >= 100) {
      return AchvTier.MASTER;
    }
    if (this.score >= 75) {
      return AchvTier.ROGUE;
    }
    if (this.score >= 50) {
      return AchvTier.ULTRA;
    }
    if (this.score >= 25) {
      return AchvTier.GREAT;
    }
    return AchvTier.COMMON;
  }
}

export class MoneyAchv extends Achv {
  moneyAmount: integer;

  constructor(localizationKey: string, name: string, moneyAmount: integer, iconImage: string, score: integer) {
    super(localizationKey, name, "", iconImage, score, (scene: BattleScene, _args: any[]) => scene.money >= this.moneyAmount);
    this.moneyAmount = moneyAmount;
  }
}

export class RibbonAchv extends Achv {
  ribbonAmount: integer;

  constructor(localizationKey: string, name: string, ribbonAmount: integer, iconImage: string, score: integer) {
    super(localizationKey, name, "", iconImage, score, (scene: BattleScene, _args: any[]) => scene.gameData.gameStats.ribbonsOwned >= this.ribbonAmount);
    this.ribbonAmount = ribbonAmount;
  }
}

export class DamageAchv extends Achv {
  damageAmount: integer;

  constructor(localizationKey: string, name: string, damageAmount: integer, iconImage: string, score: integer) {
    super(localizationKey, name, "", iconImage, score, (_scene: BattleScene, args: any[]) => (args[0] instanceof Utils.NumberHolder ? args[0].value : args[0]) >= this.damageAmount);
    this.damageAmount = damageAmount;
  }
}

export class HealAchv extends Achv {
  healAmount: integer;

  constructor(localizationKey: string, name: string, healAmount: integer, iconImage: string, score: integer) {
    super(localizationKey, name, "", iconImage, score, (_scene: BattleScene, args: any[]) => (args[0] instanceof Utils.NumberHolder ? args[0].value : args[0]) >= this.healAmount);
    this.healAmount = healAmount;
  }
}

export class LevelAchv extends Achv {
  level: integer;

  constructor(localizationKey: string, name: string, level: integer, iconImage: string, score: integer) {
    super(localizationKey, name, "", iconImage, score, (scene: BattleScene, args: any[]) => (args[0] instanceof Utils.NumberHolder ? args[0].value : args[0]) >= this.level);
    this.level = level;
  }
}

export class ModifierAchv extends Achv {
  constructor(localizationKey: string, name: string, description: string, iconImage: string, score: integer, modifierFunc: (modifier: Modifier) => boolean) {
    super(localizationKey, name, description, iconImage, score, (_scene: BattleScene, args: any[]) => modifierFunc((args[0] as Modifier)));
  }
}

export class ChallengeAchv extends Achv {
  constructor(localizationKey: string, name: string, description: string, iconImage: string, score: integer, challengeFunc: (challenge: Challenge, scene: BattleScene) => boolean) {
    super(localizationKey, name, description, iconImage, score, (_scene: BattleScene, args: any[]) => challengeFunc(args[0] as Challenge, _scene));
  }
}


/**
 * Get the description of an achievement from the localization file with all the necessary variables filled in
 * @param localizationKey The localization key of the achievement
 * @returns The description of the achievement
 */
export function getAchievementDescription(localizationKey: string): string {
  // We need to get the player gender from the game data to add the correct prefix to the achievement name
  const genderIndex = this?.scene?.gameData?.gender ?? PlayerGender.MALE; //TODO: why is `this` being used here!? We are not inside a scope (copied from original)
  const genderStr = PlayerGender[genderIndex].toLowerCase();

  switch (localizationKey) {
<<<<<<< HEAD
  case "10K_MONEY":
    return i18next.t("achv:MoneyAchv.description", {context: genderStr, "moneyAmount": achvs._10K_MONEY.moneyAmount.toLocaleString("en-US")});
  case "100K_MONEY":
    return i18next.t("achv:MoneyAchv.description", {context: genderStr, "moneyAmount": achvs._100K_MONEY.moneyAmount.toLocaleString("en-US")});
  case "1M_MONEY":
    return i18next.t("achv:MoneyAchv.description", {context: genderStr, "moneyAmount": achvs._1M_MONEY.moneyAmount.toLocaleString("en-US")});
  case "10M_MONEY":
    return i18next.t("achv:MoneyAchv.description", {context: genderStr, "moneyAmount": achvs._10M_MONEY.moneyAmount.toLocaleString("en-US")});
  case "250_DMG":
    return i18next.t("achv:DamageAchv.description", {context: genderStr, "damageAmount": achvs._250_DMG.damageAmount.toLocaleString("en-US")});
  case "1000_DMG":
    return i18next.t("achv:DamageAchv.description", {context: genderStr, "damageAmount": achvs._1000_DMG.damageAmount.toLocaleString("en-US")});
  case "2500_DMG":
    return i18next.t("achv:DamageAchv.description", {context: genderStr, "damageAmount": achvs._2500_DMG.damageAmount.toLocaleString("en-US")});
  case "10000_DMG":
    return i18next.t("achv:DamageAchv.description", {context: genderStr, "damageAmount": achvs._10000_DMG.damageAmount.toLocaleString("en-US")});
  case "250_HEAL":
    return i18next.t("achv:HealAchv.description", {context: genderStr, "healAmount": achvs._250_HEAL.healAmount.toLocaleString("en-US"), "HP": i18next.t(getShortenedStatKey(Stat.HP))});
  case "1000_HEAL":
    return i18next.t("achv:HealAchv.description", {context: genderStr, "healAmount": achvs._1000_HEAL.healAmount.toLocaleString("en-US"), "HP": i18next.t(getShortenedStatKey(Stat.HP))});
  case "2500_HEAL":
    return i18next.t("achv:HealAchv.description", {context: genderStr, "healAmount": achvs._2500_HEAL.healAmount.toLocaleString("en-US"), "HP": i18next.t(getShortenedStatKey(Stat.HP))});
  case "10000_HEAL":
    return i18next.t("achv:HealAchv.description", {context: genderStr, "healAmount": achvs._10000_HEAL.healAmount.toLocaleString("en-US"), "HP": i18next.t(getShortenedStatKey(Stat.HP))});
  case "LV_100":
    return i18next.t("achv:LevelAchv.description", {context: genderStr, "level": achvs.LV_100.level});
  case "LV_250":
    return i18next.t("achv:LevelAchv.description", {context: genderStr, "level": achvs.LV_250.level});
  case "LV_1000":
    return i18next.t("achv:LevelAchv.description", {context: genderStr, "level": achvs.LV_1000.level});
  case "10_RIBBONS":
    return i18next.t("achv:RibbonAchv.description", {context: genderStr, "ribbonAmount": achvs._10_RIBBONS.ribbonAmount.toLocaleString("en-US")});
  case "25_RIBBONS":
    return i18next.t("achv:RibbonAchv.description", {context: genderStr, "ribbonAmount": achvs._25_RIBBONS.ribbonAmount.toLocaleString("en-US")});
  case "50_RIBBONS":
    return i18next.t("achv:RibbonAchv.description", {context: genderStr, "ribbonAmount": achvs._50_RIBBONS.ribbonAmount.toLocaleString("en-US")});
  case "75_RIBBONS":
    return i18next.t("achv:RibbonAchv.description", {context: genderStr, "ribbonAmount": achvs._75_RIBBONS.ribbonAmount.toLocaleString("en-US")});
  case "100_RIBBONS":
    return i18next.t("achv:RibbonAchv.description", {context: genderStr, "ribbonAmount": achvs._100_RIBBONS.ribbonAmount.toLocaleString("en-US")});
  case "TRANSFER_MAX_STAT_STAGE":
    return i18next.t("achv:TRANSFER_MAX_STAT_STAGE.description", { context: genderStr });
  case "MAX_FRIENDSHIP":
    return i18next.t("achv:MAX_FRIENDSHIP.description", { context: genderStr });
  case "MEGA_EVOLVE":
    return i18next.t("achv:MEGA_EVOLVE.description", { context: genderStr });
  case "GIGANTAMAX":
    return i18next.t("achv:GIGANTAMAX.description", { context: genderStr });
  case "TERASTALLIZE":
    return i18next.t("achv:TERASTALLIZE.description", { context: genderStr });
  case "STELLAR_TERASTALLIZE":
    return i18next.t("achv:STELLAR_TERASTALLIZE.description", { context: genderStr });
  case "SPLICE":
    return i18next.t("achv:SPLICE.description", { context: genderStr });
  case "MINI_BLACK_HOLE":
    return i18next.t("achv:MINI_BLACK_HOLE.description", { context: genderStr });
  case "CATCH_MYTHICAL":
    return i18next.t("achv:CATCH_MYTHICAL.description", { context: genderStr });
  case "CATCH_SUB_LEGENDARY":
    return i18next.t("achv:CATCH_SUB_LEGENDARY.description", { context: genderStr });
  case "CATCH_LEGENDARY":
    return i18next.t("achv:CATCH_LEGENDARY.description", { context: genderStr });
  case "SEE_SHINY":
    return i18next.t("achv:SEE_SHINY.description", { context: genderStr });
  case "SHINY_PARTY":
    return i18next.t("achv:SHINY_PARTY.description", { context: genderStr });
  case "HATCH_MYTHICAL":
    return i18next.t("achv:HATCH_MYTHICAL.description", { context: genderStr });
  case "HATCH_SUB_LEGENDARY":
    return i18next.t("achv:HATCH_SUB_LEGENDARY.description", { context: genderStr });
  case "HATCH_LEGENDARY":
    return i18next.t("achv:HATCH_LEGENDARY.description", { context: genderStr });
  case "HATCH_SHINY":
    return i18next.t("achv:HATCH_SHINY.description", { context: genderStr });
  case "HIDDEN_ABILITY":
    return i18next.t("achv:HIDDEN_ABILITY.description", { context: genderStr });
  case "PERFECT_IVS":
    return i18next.t("achv:PERFECT_IVS.description", { context: genderStr });
  case "CLASSIC_VICTORY":
    return i18next.t("achv:CLASSIC_VICTORY.description", { context: genderStr });
  case "UNEVOLVED_CLASSIC_VICTORY":
    return i18next.t("achv:UNEVOLVED_CLASSIC_VICTORY.description", { context: genderStr });
  case "MONO_GEN_ONE":
    return i18next.t("achv:MONO_GEN_ONE.description", { context: genderStr });
  case "MONO_GEN_TWO":
    return i18next.t("achv:MONO_GEN_TWO.description", { context: genderStr });
  case "MONO_GEN_THREE":
    return i18next.t("achv:MONO_GEN_THREE.description", { context: genderStr });
  case "MONO_GEN_FOUR":
    return i18next.t("achv:MONO_GEN_FOUR.description", { context: genderStr });
  case "MONO_GEN_FIVE":
    return i18next.t("achv:MONO_GEN_FIVE.description", { context: genderStr });
  case "MONO_GEN_SIX":
    return i18next.t("achv:MONO_GEN_SIX.description", { context: genderStr });
  case "MONO_GEN_SEVEN":
    return i18next.t("achv:MONO_GEN_SEVEN.description", { context: genderStr });
  case "MONO_GEN_EIGHT":
    return i18next.t("achv:MONO_GEN_EIGHT.description", { context: genderStr });
  case "MONO_GEN_NINE":
    return i18next.t("achv:MONO_GEN_NINE.description", { context: genderStr });
  case "MONO_NORMAL":
  case "MONO_FIGHTING":
  case "MONO_FLYING":
  case "MONO_POISON":
  case "MONO_GROUND":
  case "MONO_ROCK":
  case "MONO_BUG":
  case "MONO_GHOST":
  case "MONO_STEEL":
  case "MONO_FIRE":
  case "MONO_WATER":
  case "MONO_GRASS":
  case "MONO_ELECTRIC":
  case "MONO_PSYCHIC":
  case "MONO_ICE":
  case "MONO_DRAGON":
  case "MONO_DARK":
  case "MONO_FAIRY":
    return i18next.t("achv:MonoType.description", { context: genderStr, "type": i18next.t(`pokemonInfo:Type.${localizationKey.slice(5)}`) });
  case "FRESH_START":
    return i18next.t("achv:FRESH_START.description", { context: genderStr });
  case "INVERSE_BATTLE":
    return i18next.t("achv:INVERSE_BATTLE.description", { context: genderStr });
  case "TRICK_ROOM":
    return i18next.t("achv:TRICK_ROOM.description", { context: genderStr });
  case "BREEDERS_IN_SPACE":
    return i18next.t("achv:BREEDERS_IN_SPACE.description", { context: genderStr });
  default:
    return "";
=======
    case "10K_MONEY":
      return i18next.t("achv:MoneyAchv.description", { context: genderStr, "moneyAmount": achvs._10K_MONEY.moneyAmount.toLocaleString("en-US") });
    case "100K_MONEY":
      return i18next.t("achv:MoneyAchv.description", { context: genderStr, "moneyAmount": achvs._100K_MONEY.moneyAmount.toLocaleString("en-US") });
    case "1M_MONEY":
      return i18next.t("achv:MoneyAchv.description", { context: genderStr, "moneyAmount": achvs._1M_MONEY.moneyAmount.toLocaleString("en-US") });
    case "10M_MONEY":
      return i18next.t("achv:MoneyAchv.description", { context: genderStr, "moneyAmount": achvs._10M_MONEY.moneyAmount.toLocaleString("en-US") });
    case "250_DMG":
      return i18next.t("achv:DamageAchv.description", { context: genderStr, "damageAmount": achvs._250_DMG.damageAmount.toLocaleString("en-US") });
    case "1000_DMG":
      return i18next.t("achv:DamageAchv.description", { context: genderStr, "damageAmount": achvs._1000_DMG.damageAmount.toLocaleString("en-US") });
    case "2500_DMG":
      return i18next.t("achv:DamageAchv.description", { context: genderStr, "damageAmount": achvs._2500_DMG.damageAmount.toLocaleString("en-US") });
    case "10000_DMG":
      return i18next.t("achv:DamageAchv.description", { context: genderStr, "damageAmount": achvs._10000_DMG.damageAmount.toLocaleString("en-US") });
    case "250_HEAL":
      return i18next.t("achv:HealAchv.description", { context: genderStr, "healAmount": achvs._250_HEAL.healAmount.toLocaleString("en-US"), "HP": i18next.t(getShortenedStatKey(Stat.HP)) });
    case "1000_HEAL":
      return i18next.t("achv:HealAchv.description", { context: genderStr, "healAmount": achvs._1000_HEAL.healAmount.toLocaleString("en-US"), "HP": i18next.t(getShortenedStatKey(Stat.HP)) });
    case "2500_HEAL":
      return i18next.t("achv:HealAchv.description", { context: genderStr, "healAmount": achvs._2500_HEAL.healAmount.toLocaleString("en-US"), "HP": i18next.t(getShortenedStatKey(Stat.HP)) });
    case "10000_HEAL":
      return i18next.t("achv:HealAchv.description", { context: genderStr, "healAmount": achvs._10000_HEAL.healAmount.toLocaleString("en-US"), "HP": i18next.t(getShortenedStatKey(Stat.HP)) });
    case "LV_100":
      return i18next.t("achv:LevelAchv.description", { context: genderStr, "level": achvs.LV_100.level });
    case "LV_250":
      return i18next.t("achv:LevelAchv.description", { context: genderStr, "level": achvs.LV_250.level });
    case "LV_1000":
      return i18next.t("achv:LevelAchv.description", { context: genderStr, "level": achvs.LV_1000.level });
    case "10_RIBBONS":
      return i18next.t("achv:RibbonAchv.description", { context: genderStr, "ribbonAmount": achvs._10_RIBBONS.ribbonAmount.toLocaleString("en-US") });
    case "25_RIBBONS":
      return i18next.t("achv:RibbonAchv.description", { context: genderStr, "ribbonAmount": achvs._25_RIBBONS.ribbonAmount.toLocaleString("en-US") });
    case "50_RIBBONS":
      return i18next.t("achv:RibbonAchv.description", { context: genderStr, "ribbonAmount": achvs._50_RIBBONS.ribbonAmount.toLocaleString("en-US") });
    case "75_RIBBONS":
      return i18next.t("achv:RibbonAchv.description", { context: genderStr, "ribbonAmount": achvs._75_RIBBONS.ribbonAmount.toLocaleString("en-US") });
    case "100_RIBBONS":
      return i18next.t("achv:RibbonAchv.description", { context: genderStr, "ribbonAmount": achvs._100_RIBBONS.ribbonAmount.toLocaleString("en-US") });
    case "TRANSFER_MAX_STAT_STAGE":
      return i18next.t("achv:TRANSFER_MAX_STAT_STAGE.description", { context: genderStr });
    case "MAX_FRIENDSHIP":
      return i18next.t("achv:MAX_FRIENDSHIP.description", { context: genderStr });
    case "MEGA_EVOLVE":
      return i18next.t("achv:MEGA_EVOLVE.description", { context: genderStr });
    case "GIGANTAMAX":
      return i18next.t("achv:GIGANTAMAX.description", { context: genderStr });
    case "TERASTALLIZE":
      return i18next.t("achv:TERASTALLIZE.description", { context: genderStr });
    case "STELLAR_TERASTALLIZE":
      return i18next.t("achv:STELLAR_TERASTALLIZE.description", { context: genderStr });
    case "SPLICE":
      return i18next.t("achv:SPLICE.description", { context: genderStr });
    case "MINI_BLACK_HOLE":
      return i18next.t("achv:MINI_BLACK_HOLE.description", { context: genderStr });
    case "CATCH_MYTHICAL":
      return i18next.t("achv:CATCH_MYTHICAL.description", { context: genderStr });
    case "CATCH_SUB_LEGENDARY":
      return i18next.t("achv:CATCH_SUB_LEGENDARY.description", { context: genderStr });
    case "CATCH_LEGENDARY":
      return i18next.t("achv:CATCH_LEGENDARY.description", { context: genderStr });
    case "SEE_SHINY":
      return i18next.t("achv:SEE_SHINY.description", { context: genderStr });
    case "SHINY_PARTY":
      return i18next.t("achv:SHINY_PARTY.description", { context: genderStr });
    case "HATCH_MYTHICAL":
      return i18next.t("achv:HATCH_MYTHICAL.description", { context: genderStr });
    case "HATCH_SUB_LEGENDARY":
      return i18next.t("achv:HATCH_SUB_LEGENDARY.description", { context: genderStr });
    case "HATCH_LEGENDARY":
      return i18next.t("achv:HATCH_LEGENDARY.description", { context: genderStr });
    case "HATCH_SHINY":
      return i18next.t("achv:HATCH_SHINY.description", { context: genderStr });
    case "HIDDEN_ABILITY":
      return i18next.t("achv:HIDDEN_ABILITY.description", { context: genderStr });
    case "PERFECT_IVS":
      return i18next.t("achv:PERFECT_IVS.description", { context: genderStr });
    case "CLASSIC_VICTORY":
      return i18next.t("achv:CLASSIC_VICTORY.description", { context: genderStr });
    case "UNEVOLVED_CLASSIC_VICTORY":
      return i18next.t("achv:UNEVOLVED_CLASSIC_VICTORY.description", { context: genderStr });
    case "MONO_GEN_ONE":
      return i18next.t("achv:MONO_GEN_ONE.description", { context: genderStr });
    case "MONO_GEN_TWO":
      return i18next.t("achv:MONO_GEN_TWO.description", { context: genderStr });
    case "MONO_GEN_THREE":
      return i18next.t("achv:MONO_GEN_THREE.description", { context: genderStr });
    case "MONO_GEN_FOUR":
      return i18next.t("achv:MONO_GEN_FOUR.description", { context: genderStr });
    case "MONO_GEN_FIVE":
      return i18next.t("achv:MONO_GEN_FIVE.description", { context: genderStr });
    case "MONO_GEN_SIX":
      return i18next.t("achv:MONO_GEN_SIX.description", { context: genderStr });
    case "MONO_GEN_SEVEN":
      return i18next.t("achv:MONO_GEN_SEVEN.description", { context: genderStr });
    case "MONO_GEN_EIGHT":
      return i18next.t("achv:MONO_GEN_EIGHT.description", { context: genderStr });
    case "MONO_GEN_NINE":
      return i18next.t("achv:MONO_GEN_NINE.description", { context: genderStr });
    case "MONO_NORMAL":
    case "MONO_FIGHTING":
    case "MONO_FLYING":
    case "MONO_POISON":
    case "MONO_GROUND":
    case "MONO_ROCK":
    case "MONO_BUG":
    case "MONO_GHOST":
    case "MONO_STEEL":
    case "MONO_FIRE":
    case "MONO_WATER":
    case "MONO_GRASS":
    case "MONO_ELECTRIC":
    case "MONO_PSYCHIC":
    case "MONO_ICE":
    case "MONO_DRAGON":
    case "MONO_DARK":
    case "MONO_FAIRY":
      return i18next.t("achv:MonoType.description", { context: genderStr, "type": i18next.t(`pokemonInfo:Type.${localizationKey.slice(5)}`) });
    case "FRESH_START":
      return i18next.t("achv:FRESH_START.description", { context: genderStr });
    case "INVERSE_BATTLE":
      return i18next.t("achv:INVERSE_BATTLE.description", { context: genderStr });
    case "BREEDERS_IN_SPACE":
      return i18next.t("achv:BREEDERS_IN_SPACE.description", { context: genderStr });
    default:
      return "";
>>>>>>> 22865c01
  }

}

export const achvs = {
  _10K_MONEY: new MoneyAchv("10K_MONEY", "", 10000, "nugget", 10),
  _100K_MONEY: new MoneyAchv("100K_MONEY", "", 100000, "big_nugget", 25).setSecret(true),
  _1M_MONEY: new MoneyAchv("1M_MONEY", "", 1000000, "relic_gold", 50).setSecret(true),
  _10M_MONEY: new MoneyAchv("10M_MONEY", "", 10000000, "coin_case", 100).setSecret(true),
  _250_DMG: new DamageAchv("250_DMG", "", 250, "lucky_punch", 10),
  _1000_DMG: new DamageAchv("1000_DMG", "", 1000, "lucky_punch_great", 25).setSecret(true),
  _2500_DMG: new DamageAchv("2500_DMG", "", 2500, "lucky_punch_ultra", 50).setSecret(true),
  _10000_DMG: new DamageAchv("10000_DMG", "", 10000, "lucky_punch_master", 100).setSecret(true),
  _250_HEAL: new HealAchv("250_HEAL", "", 250, "potion", 10),
  _1000_HEAL: new HealAchv("1000_HEAL", "", 1000, "super_potion", 25).setSecret(true),
  _2500_HEAL: new HealAchv("2500_HEAL", "", 2500, "hyper_potion", 50).setSecret(true),
  _10000_HEAL: new HealAchv("10000_HEAL", "", 10000, "max_potion", 100).setSecret(true),
  LV_100: new LevelAchv("LV_100", "", 100, "rare_candy", 25).setSecret(),
  LV_250: new LevelAchv("LV_250", "", 250, "rarer_candy", 50).setSecret(true),
  LV_1000: new LevelAchv("LV_1000", "", 1000, "candy_jar", 100).setSecret(true),
  _10_RIBBONS: new RibbonAchv("10_RIBBONS", "", 10, "bronze_ribbon", 10),
  _25_RIBBONS: new RibbonAchv("25_RIBBONS", "", 25, "great_ribbon", 25).setSecret(true),
  _50_RIBBONS: new RibbonAchv("50_RIBBONS", "", 50, "ultra_ribbon", 50).setSecret(true),
  _75_RIBBONS: new RibbonAchv("75_RIBBONS", "", 75, "rogue_ribbon", 75).setSecret(true),
  _100_RIBBONS: new RibbonAchv("100_RIBBONS", "", 100, "master_ribbon", 100).setSecret(true),
  TRANSFER_MAX_STAT_STAGE: new Achv("TRANSFER_MAX_STAT_STAGE", "",  "TRANSFER_MAX_STAT_STAGE.description", "baton", 20),
  MAX_FRIENDSHIP: new Achv("MAX_FRIENDSHIP", "", "MAX_FRIENDSHIP.description", "soothe_bell", 25),
  MEGA_EVOLVE: new Achv("MEGA_EVOLVE", "", "MEGA_EVOLVE.description", "mega_bracelet", 50),
  GIGANTAMAX: new Achv("GIGANTAMAX", "", "GIGANTAMAX.description", "dynamax_band", 50),
  TERASTALLIZE: new Achv("TERASTALLIZE", "",  "TERASTALLIZE.description", "tera_orb", 25),
  STELLAR_TERASTALLIZE: new Achv("STELLAR_TERASTALLIZE", "", "STELLAR_TERASTALLIZE.description", "stellar_tera_shard", 25).setSecret(true),
  SPLICE: new Achv("SPLICE", "",  "SPLICE.description", "dna_splicers", 10),
  MINI_BLACK_HOLE: new ModifierAchv("MINI_BLACK_HOLE", "",  "MINI_BLACK_HOLE.description", "mini_black_hole", 25, modifier => modifier instanceof TurnHeldItemTransferModifier).setSecret(),
  CATCH_MYTHICAL: new Achv("CATCH_MYTHICAL", "",  "CATCH_MYTHICAL.description", "strange_ball", 50).setSecret(),
  CATCH_SUB_LEGENDARY: new Achv("CATCH_SUB_LEGENDARY", "",  "CATCH_SUB_LEGENDARY.description", "rb", 75).setSecret(),
  CATCH_LEGENDARY: new Achv("CATCH_LEGENDARY", "", "CATCH_LEGENDARY.description", "mb", 100).setSecret(),
  SEE_SHINY: new Achv("SEE_SHINY", "", "SEE_SHINY.description", "pb_gold", 75),
  SHINY_PARTY: new Achv("SHINY_PARTY", "", "SHINY_PARTY.description", "shiny_charm", 100).setSecret(true),
  HATCH_MYTHICAL: new Achv("HATCH_MYTHICAL", "", "HATCH_MYTHICAL.description", "mystery_egg", 75).setSecret(),
  HATCH_SUB_LEGENDARY: new Achv("HATCH_SUB_LEGENDARY", "",  "HATCH_SUB_LEGENDARY.description", "oval_stone", 100).setSecret(),
  HATCH_LEGENDARY: new Achv("HATCH_LEGENDARY", "",  "HATCH_LEGENDARY.description", "lucky_egg", 125).setSecret(),
  HATCH_SHINY: new Achv("HATCH_SHINY", "",  "HATCH_SHINY.description", "golden_egg", 100).setSecret(),
  HIDDEN_ABILITY: new Achv("HIDDEN_ABILITY", "",  "HIDDEN_ABILITY.description", "ability_charm", 75),
  PERFECT_IVS: new Achv("PERFECT_IVS", "",  "PERFECT_IVS.description", "blunder_policy", 100),
  CLASSIC_VICTORY: new Achv("CLASSIC_VICTORY", "",  "CLASSIC_VICTORY.description", "relic_crown", 150, c => c.gameData.gameStats.sessionsWon === 0),
  UNEVOLVED_CLASSIC_VICTORY: new Achv("UNEVOLVED_CLASSIC_VICTORY", "", "UNEVOLVED_CLASSIC_VICTORY.description", "eviolite", 175, c => c.getParty().some(p => p.getSpeciesForm(true).speciesId in pokemonEvolutions)),
  MONO_GEN_ONE_VICTORY: new ChallengeAchv("MONO_GEN_ONE", "",  "MONO_GEN_ONE.description", "ribbon_gen1", 100, (c, { gameMode }) => c instanceof SingleGenerationChallenge && c.value === 1 && !gameMode.hasChallenge(Challenges.INVERSE_BATTLE) && !gameMode.hasChallenge(Challenges.TRICK_ROOM)),
  MONO_GEN_TWO_VICTORY: new ChallengeAchv("MONO_GEN_TWO", "",  "MONO_GEN_TWO.description", "ribbon_gen2", 100, (c, { gameMode }) => c instanceof SingleGenerationChallenge && c.value === 2 && !gameMode.hasChallenge(Challenges.INVERSE_BATTLE) && !gameMode.hasChallenge(Challenges.TRICK_ROOM)),
  MONO_GEN_THREE_VICTORY: new ChallengeAchv("MONO_GEN_THREE", "",  "MONO_GEN_THREE.description", "ribbon_gen3", 100, (c, { gameMode }) => c instanceof SingleGenerationChallenge && c.value === 3 && !gameMode.hasChallenge(Challenges.INVERSE_BATTLE) && !gameMode.hasChallenge(Challenges.TRICK_ROOM)),
  MONO_GEN_FOUR_VICTORY: new ChallengeAchv("MONO_GEN_FOUR", "",  "MONO_GEN_FOUR.description", "ribbon_gen4", 100, (c, { gameMode }) => c instanceof SingleGenerationChallenge && c.value === 4 && !gameMode.hasChallenge(Challenges.INVERSE_BATTLE) && !gameMode.hasChallenge(Challenges.TRICK_ROOM)),
  MONO_GEN_FIVE_VICTORY: new ChallengeAchv("MONO_GEN_FIVE", "",  "MONO_GEN_FIVE.description", "ribbon_gen5", 100, (c, { gameMode }) => c instanceof SingleGenerationChallenge && c.value === 5 && !gameMode.hasChallenge(Challenges.INVERSE_BATTLE) && !gameMode.hasChallenge(Challenges.TRICK_ROOM)),
  MONO_GEN_SIX_VICTORY: new ChallengeAchv("MONO_GEN_SIX", "",  "MONO_GEN_SIX.description", "ribbon_gen6", 100, (c, { gameMode }) => c instanceof SingleGenerationChallenge && c.value === 6 && !gameMode.hasChallenge(Challenges.INVERSE_BATTLE) && !gameMode.hasChallenge(Challenges.TRICK_ROOM)),
  MONO_GEN_SEVEN_VICTORY: new ChallengeAchv("MONO_GEN_SEVEN", "",  "MONO_GEN_SEVEN.description", "ribbon_gen7", 100, (c, { gameMode }) => c instanceof SingleGenerationChallenge && c.value === 7 && !gameMode.hasChallenge(Challenges.INVERSE_BATTLE) && !gameMode.hasChallenge(Challenges.TRICK_ROOM)),
  MONO_GEN_EIGHT_VICTORY: new ChallengeAchv("MONO_GEN_EIGHT", "",  "MONO_GEN_EIGHT.description", "ribbon_gen8", 100, (c, { gameMode }) => c instanceof SingleGenerationChallenge && c.value === 8 && !gameMode.hasChallenge(Challenges.INVERSE_BATTLE) && !gameMode.hasChallenge(Challenges.TRICK_ROOM)),
  MONO_GEN_NINE_VICTORY: new ChallengeAchv("MONO_GEN_NINE", "",  "MONO_GEN_NINE.description", "ribbon_gen9", 100, (c, { gameMode }) => c instanceof SingleGenerationChallenge && c.value === 9 && !gameMode.hasChallenge(Challenges.INVERSE_BATTLE) && !gameMode.hasChallenge(Challenges.TRICK_ROOM)),
  MONO_NORMAL: new ChallengeAchv("MONO_NORMAL", "", "MONO_NORMAL.description", "silk_scarf", 100, (c, { gameMode }) => c instanceof SingleTypeChallenge && c.value === 1 && !gameMode.hasChallenge(Challenges.INVERSE_BATTLE) && !gameMode.hasChallenge(Challenges.TRICK_ROOM)),
  MONO_FIGHTING: new ChallengeAchv("MONO_FIGHTING", "", "MONO_FIGHTING.description", "black_belt", 100, (c, { gameMode }) => c instanceof SingleTypeChallenge && c.value === 2 && !gameMode.hasChallenge(Challenges.INVERSE_BATTLE) && !gameMode.hasChallenge(Challenges.TRICK_ROOM)),
  MONO_FLYING: new ChallengeAchv("MONO_FLYING", "", "MONO_FLYING.description", "sharp_beak", 100, (c, { gameMode }) => c instanceof SingleTypeChallenge && c.value === 3 && !gameMode.hasChallenge(Challenges.INVERSE_BATTLE) && !gameMode.hasChallenge(Challenges.TRICK_ROOM)),
  MONO_POISON: new ChallengeAchv("MONO_POISON", "", "MONO_POISON.description", "poison_barb", 100, (c, { gameMode }) => c instanceof SingleTypeChallenge && c.value === 4 && !gameMode.hasChallenge(Challenges.INVERSE_BATTLE) && !gameMode.hasChallenge(Challenges.TRICK_ROOM)),
  MONO_GROUND: new ChallengeAchv("MONO_GROUND", "", "MONO_GROUND.description", "soft_sand", 100, (c, { gameMode }) => c instanceof SingleTypeChallenge && c.value === 5 && !gameMode.hasChallenge(Challenges.INVERSE_BATTLE) && !gameMode.hasChallenge(Challenges.TRICK_ROOM)),
  MONO_ROCK: new ChallengeAchv("MONO_ROCK", "", "MONO_ROCK.description", "hard_stone", 100, (c, { gameMode }) => c instanceof SingleTypeChallenge && c.value === 6 && !gameMode.hasChallenge(Challenges.INVERSE_BATTLE) && !gameMode.hasChallenge(Challenges.TRICK_ROOM)),
  MONO_BUG: new ChallengeAchv("MONO_BUG", "", "MONO_BUG.description", "silver_powder", 100, (c, { gameMode }) => c instanceof SingleTypeChallenge && c.value === 7 && !gameMode.hasChallenge(Challenges.INVERSE_BATTLE) && !gameMode.hasChallenge(Challenges.TRICK_ROOM)),
  MONO_GHOST: new ChallengeAchv("MONO_GHOST", "", "MONO_GHOST.description", "spell_tag", 100, (c, { gameMode }) => c instanceof SingleTypeChallenge && c.value === 8 && !gameMode.hasChallenge(Challenges.INVERSE_BATTLE) && !gameMode.hasChallenge(Challenges.TRICK_ROOM)),
  MONO_STEEL: new ChallengeAchv("MONO_STEEL", "", "MONO_STEEL.description", "metal_coat", 100, (c, { gameMode }) => c instanceof SingleTypeChallenge && c.value === 9 && !gameMode.hasChallenge(Challenges.INVERSE_BATTLE) && !gameMode.hasChallenge(Challenges.TRICK_ROOM)),
  MONO_FIRE: new ChallengeAchv("MONO_FIRE", "", "MONO_FIRE.description", "charcoal", 100, (c, { gameMode }) => c instanceof SingleTypeChallenge && c.value === 10 && !gameMode.hasChallenge(Challenges.INVERSE_BATTLE) && !gameMode.hasChallenge(Challenges.TRICK_ROOM)),
  MONO_WATER: new ChallengeAchv("MONO_WATER", "", "MONO_WATER.description", "mystic_water", 100, (c, { gameMode }) => c instanceof SingleTypeChallenge && c.value === 11 && !gameMode.hasChallenge(Challenges.INVERSE_BATTLE) && !gameMode.hasChallenge(Challenges.TRICK_ROOM)),
  MONO_GRASS: new ChallengeAchv("MONO_GRASS", "", "MONO_GRASS.description", "miracle_seed", 100, (c, { gameMode }) => c instanceof SingleTypeChallenge && c.value === 12 && !gameMode.hasChallenge(Challenges.INVERSE_BATTLE) && !gameMode.hasChallenge(Challenges.TRICK_ROOM)),
  MONO_ELECTRIC: new ChallengeAchv("MONO_ELECTRIC", "", "MONO_ELECTRIC.description", "magnet", 100, (c, { gameMode }) => c instanceof SingleTypeChallenge && c.value === 13 && !gameMode.hasChallenge(Challenges.INVERSE_BATTLE) && !gameMode.hasChallenge(Challenges.TRICK_ROOM)),
  MONO_PSYCHIC: new ChallengeAchv("MONO_PSYCHIC", "", "MONO_PSYCHIC.description", "twisted_spoon", 100, (c, { gameMode }) => c instanceof SingleTypeChallenge && c.value === 14 && !gameMode.hasChallenge(Challenges.INVERSE_BATTLE) && !gameMode.hasChallenge(Challenges.TRICK_ROOM)),
  MONO_ICE: new ChallengeAchv("MONO_ICE", "", "MONO_ICE.description", "never_melt_ice", 100, (c, { gameMode }) => c instanceof SingleTypeChallenge && c.value === 15 && !gameMode.hasChallenge(Challenges.INVERSE_BATTLE) && !gameMode.hasChallenge(Challenges.TRICK_ROOM)),
  MONO_DRAGON: new ChallengeAchv("MONO_DRAGON", "", "MONO_DRAGON.description", "dragon_fang", 100, (c, { gameMode }) => c instanceof SingleTypeChallenge && c.value === 16 && !gameMode.hasChallenge(Challenges.INVERSE_BATTLE) && !gameMode.hasChallenge(Challenges.TRICK_ROOM)),
  MONO_DARK: new ChallengeAchv("MONO_DARK", "", "MONO_DARK.description", "black_glasses", 100, (c, { gameMode }) => c instanceof SingleTypeChallenge && c.value === 17 && !gameMode.hasChallenge(Challenges.INVERSE_BATTLE) && !gameMode.hasChallenge(Challenges.TRICK_ROOM)),
  MONO_FAIRY: new ChallengeAchv("MONO_FAIRY", "", "MONO_FAIRY.description", "fairy_feather", 100, (c, { gameMode }) => c instanceof SingleTypeChallenge && c.value === 18 && !gameMode.hasChallenge(Challenges.INVERSE_BATTLE) && !gameMode.hasChallenge(Challenges.TRICK_ROOM)),
  FRESH_START: new ChallengeAchv("FRESH_START", "", "FRESH_START.description", "reviver_seed", 100, (c, { gameMode }) => c instanceof FreshStartChallenge && c.value > 0 && !gameMode.hasChallenge(Challenges.INVERSE_BATTLE) && !gameMode.hasChallenge(Challenges.TRICK_ROOM)),
  INVERSE_BATTLE: new ChallengeAchv("INVERSE_BATTLE", "", "INVERSE_BATTLE.description", "inverse", 100, c => c instanceof InverseBattleChallenge && c.value > 0),
  TRICK_ROOM: new ChallengeAchv("TRICK_ROOM", "", "TRICK_ROOM.description", "room_service", 100, c => c instanceof TrickRoomChallenge && c.value > 0),
  BREEDERS_IN_SPACE: new Achv("BREEDERS_IN_SPACE", "", "BREEDERS_IN_SPACE.description", "moon_stone", 100).setSecret(),
};

export function initAchievements() {
  const achvKeys = Object.keys(achvs);
  achvKeys.forEach((a: string, i: integer) => {
    achvs[a].id = a;
    if (achvs[a].hasParent) {
      achvs[a].parentId = achvKeys[i - 1];
    }
  });
}<|MERGE_RESOLUTION|>--- conflicted
+++ resolved
@@ -156,137 +156,6 @@
   const genderStr = PlayerGender[genderIndex].toLowerCase();
 
   switch (localizationKey) {
-<<<<<<< HEAD
-  case "10K_MONEY":
-    return i18next.t("achv:MoneyAchv.description", {context: genderStr, "moneyAmount": achvs._10K_MONEY.moneyAmount.toLocaleString("en-US")});
-  case "100K_MONEY":
-    return i18next.t("achv:MoneyAchv.description", {context: genderStr, "moneyAmount": achvs._100K_MONEY.moneyAmount.toLocaleString("en-US")});
-  case "1M_MONEY":
-    return i18next.t("achv:MoneyAchv.description", {context: genderStr, "moneyAmount": achvs._1M_MONEY.moneyAmount.toLocaleString("en-US")});
-  case "10M_MONEY":
-    return i18next.t("achv:MoneyAchv.description", {context: genderStr, "moneyAmount": achvs._10M_MONEY.moneyAmount.toLocaleString("en-US")});
-  case "250_DMG":
-    return i18next.t("achv:DamageAchv.description", {context: genderStr, "damageAmount": achvs._250_DMG.damageAmount.toLocaleString("en-US")});
-  case "1000_DMG":
-    return i18next.t("achv:DamageAchv.description", {context: genderStr, "damageAmount": achvs._1000_DMG.damageAmount.toLocaleString("en-US")});
-  case "2500_DMG":
-    return i18next.t("achv:DamageAchv.description", {context: genderStr, "damageAmount": achvs._2500_DMG.damageAmount.toLocaleString("en-US")});
-  case "10000_DMG":
-    return i18next.t("achv:DamageAchv.description", {context: genderStr, "damageAmount": achvs._10000_DMG.damageAmount.toLocaleString("en-US")});
-  case "250_HEAL":
-    return i18next.t("achv:HealAchv.description", {context: genderStr, "healAmount": achvs._250_HEAL.healAmount.toLocaleString("en-US"), "HP": i18next.t(getShortenedStatKey(Stat.HP))});
-  case "1000_HEAL":
-    return i18next.t("achv:HealAchv.description", {context: genderStr, "healAmount": achvs._1000_HEAL.healAmount.toLocaleString("en-US"), "HP": i18next.t(getShortenedStatKey(Stat.HP))});
-  case "2500_HEAL":
-    return i18next.t("achv:HealAchv.description", {context: genderStr, "healAmount": achvs._2500_HEAL.healAmount.toLocaleString("en-US"), "HP": i18next.t(getShortenedStatKey(Stat.HP))});
-  case "10000_HEAL":
-    return i18next.t("achv:HealAchv.description", {context: genderStr, "healAmount": achvs._10000_HEAL.healAmount.toLocaleString("en-US"), "HP": i18next.t(getShortenedStatKey(Stat.HP))});
-  case "LV_100":
-    return i18next.t("achv:LevelAchv.description", {context: genderStr, "level": achvs.LV_100.level});
-  case "LV_250":
-    return i18next.t("achv:LevelAchv.description", {context: genderStr, "level": achvs.LV_250.level});
-  case "LV_1000":
-    return i18next.t("achv:LevelAchv.description", {context: genderStr, "level": achvs.LV_1000.level});
-  case "10_RIBBONS":
-    return i18next.t("achv:RibbonAchv.description", {context: genderStr, "ribbonAmount": achvs._10_RIBBONS.ribbonAmount.toLocaleString("en-US")});
-  case "25_RIBBONS":
-    return i18next.t("achv:RibbonAchv.description", {context: genderStr, "ribbonAmount": achvs._25_RIBBONS.ribbonAmount.toLocaleString("en-US")});
-  case "50_RIBBONS":
-    return i18next.t("achv:RibbonAchv.description", {context: genderStr, "ribbonAmount": achvs._50_RIBBONS.ribbonAmount.toLocaleString("en-US")});
-  case "75_RIBBONS":
-    return i18next.t("achv:RibbonAchv.description", {context: genderStr, "ribbonAmount": achvs._75_RIBBONS.ribbonAmount.toLocaleString("en-US")});
-  case "100_RIBBONS":
-    return i18next.t("achv:RibbonAchv.description", {context: genderStr, "ribbonAmount": achvs._100_RIBBONS.ribbonAmount.toLocaleString("en-US")});
-  case "TRANSFER_MAX_STAT_STAGE":
-    return i18next.t("achv:TRANSFER_MAX_STAT_STAGE.description", { context: genderStr });
-  case "MAX_FRIENDSHIP":
-    return i18next.t("achv:MAX_FRIENDSHIP.description", { context: genderStr });
-  case "MEGA_EVOLVE":
-    return i18next.t("achv:MEGA_EVOLVE.description", { context: genderStr });
-  case "GIGANTAMAX":
-    return i18next.t("achv:GIGANTAMAX.description", { context: genderStr });
-  case "TERASTALLIZE":
-    return i18next.t("achv:TERASTALLIZE.description", { context: genderStr });
-  case "STELLAR_TERASTALLIZE":
-    return i18next.t("achv:STELLAR_TERASTALLIZE.description", { context: genderStr });
-  case "SPLICE":
-    return i18next.t("achv:SPLICE.description", { context: genderStr });
-  case "MINI_BLACK_HOLE":
-    return i18next.t("achv:MINI_BLACK_HOLE.description", { context: genderStr });
-  case "CATCH_MYTHICAL":
-    return i18next.t("achv:CATCH_MYTHICAL.description", { context: genderStr });
-  case "CATCH_SUB_LEGENDARY":
-    return i18next.t("achv:CATCH_SUB_LEGENDARY.description", { context: genderStr });
-  case "CATCH_LEGENDARY":
-    return i18next.t("achv:CATCH_LEGENDARY.description", { context: genderStr });
-  case "SEE_SHINY":
-    return i18next.t("achv:SEE_SHINY.description", { context: genderStr });
-  case "SHINY_PARTY":
-    return i18next.t("achv:SHINY_PARTY.description", { context: genderStr });
-  case "HATCH_MYTHICAL":
-    return i18next.t("achv:HATCH_MYTHICAL.description", { context: genderStr });
-  case "HATCH_SUB_LEGENDARY":
-    return i18next.t("achv:HATCH_SUB_LEGENDARY.description", { context: genderStr });
-  case "HATCH_LEGENDARY":
-    return i18next.t("achv:HATCH_LEGENDARY.description", { context: genderStr });
-  case "HATCH_SHINY":
-    return i18next.t("achv:HATCH_SHINY.description", { context: genderStr });
-  case "HIDDEN_ABILITY":
-    return i18next.t("achv:HIDDEN_ABILITY.description", { context: genderStr });
-  case "PERFECT_IVS":
-    return i18next.t("achv:PERFECT_IVS.description", { context: genderStr });
-  case "CLASSIC_VICTORY":
-    return i18next.t("achv:CLASSIC_VICTORY.description", { context: genderStr });
-  case "UNEVOLVED_CLASSIC_VICTORY":
-    return i18next.t("achv:UNEVOLVED_CLASSIC_VICTORY.description", { context: genderStr });
-  case "MONO_GEN_ONE":
-    return i18next.t("achv:MONO_GEN_ONE.description", { context: genderStr });
-  case "MONO_GEN_TWO":
-    return i18next.t("achv:MONO_GEN_TWO.description", { context: genderStr });
-  case "MONO_GEN_THREE":
-    return i18next.t("achv:MONO_GEN_THREE.description", { context: genderStr });
-  case "MONO_GEN_FOUR":
-    return i18next.t("achv:MONO_GEN_FOUR.description", { context: genderStr });
-  case "MONO_GEN_FIVE":
-    return i18next.t("achv:MONO_GEN_FIVE.description", { context: genderStr });
-  case "MONO_GEN_SIX":
-    return i18next.t("achv:MONO_GEN_SIX.description", { context: genderStr });
-  case "MONO_GEN_SEVEN":
-    return i18next.t("achv:MONO_GEN_SEVEN.description", { context: genderStr });
-  case "MONO_GEN_EIGHT":
-    return i18next.t("achv:MONO_GEN_EIGHT.description", { context: genderStr });
-  case "MONO_GEN_NINE":
-    return i18next.t("achv:MONO_GEN_NINE.description", { context: genderStr });
-  case "MONO_NORMAL":
-  case "MONO_FIGHTING":
-  case "MONO_FLYING":
-  case "MONO_POISON":
-  case "MONO_GROUND":
-  case "MONO_ROCK":
-  case "MONO_BUG":
-  case "MONO_GHOST":
-  case "MONO_STEEL":
-  case "MONO_FIRE":
-  case "MONO_WATER":
-  case "MONO_GRASS":
-  case "MONO_ELECTRIC":
-  case "MONO_PSYCHIC":
-  case "MONO_ICE":
-  case "MONO_DRAGON":
-  case "MONO_DARK":
-  case "MONO_FAIRY":
-    return i18next.t("achv:MonoType.description", { context: genderStr, "type": i18next.t(`pokemonInfo:Type.${localizationKey.slice(5)}`) });
-  case "FRESH_START":
-    return i18next.t("achv:FRESH_START.description", { context: genderStr });
-  case "INVERSE_BATTLE":
-    return i18next.t("achv:INVERSE_BATTLE.description", { context: genderStr });
-  case "TRICK_ROOM":
-    return i18next.t("achv:TRICK_ROOM.description", { context: genderStr });
-  case "BREEDERS_IN_SPACE":
-    return i18next.t("achv:BREEDERS_IN_SPACE.description", { context: genderStr });
-  default:
-    return "";
-=======
     case "10K_MONEY":
       return i18next.t("achv:MoneyAchv.description", { context: genderStr, "moneyAmount": achvs._10K_MONEY.moneyAmount.toLocaleString("en-US") });
     case "100K_MONEY":
@@ -412,9 +281,10 @@
       return i18next.t("achv:INVERSE_BATTLE.description", { context: genderStr });
     case "BREEDERS_IN_SPACE":
       return i18next.t("achv:BREEDERS_IN_SPACE.description", { context: genderStr });
+    case "TRICK_ROOM":
+      return i18next.t("achv:TRICK_ROOM.description", { context: genderStr });
     default:
       return "";
->>>>>>> 22865c01
   }
 
 }
