import { Modifier } from "typescript";
import BattleScene from "../battle-scene";
import { TurnHeldItemTransferModifier } from "../modifier/modifier";
import i18next from '../plugins/i18n';
import * as Utils from "../utils";

export enum AchvTier {
  COMMON,
  GREAT,
  ULTRA,
  ROGUE,
  MASTER
}

export class Achv {
  public localizationKey: string;
  public id: string;
  public name: string;
  public description: string;
  public iconImage: string;
  public score: integer;

  public secret: boolean;
  public hasParent: boolean;
  public parentId: string;

  private conditionFunc: (scene: BattleScene, args: any[]) => boolean;

  constructor(localizationKey:string, name: string, description: string, iconImage: string, score: integer, conditionFunc?: (scene: BattleScene, args: any[]) => boolean) {
    this.name = name;
    this.description = description;
    this.iconImage = iconImage;
    this.score = score;
    this.conditionFunc = conditionFunc;
    this.localizationKey = localizationKey;
  }

  getName(): string {
    return this.name;
  }

  getIconImage(): string {
    return this.iconImage;
  }

  setSecret(hasParent?: boolean): this {
    this.secret = true;
    this.hasParent = !!hasParent;
    return this;
  }

  validate(scene: BattleScene, args: any[]): boolean {
    return !this.conditionFunc || this.conditionFunc(scene, args);
  }

  getTier(): AchvTier {
    if (this.score >= 100) {
      return AchvTier.MASTER;
    }
    if (this.score >= 75) {
      return AchvTier.ROGUE;
    }
    if (this.score >= 50) {
      return AchvTier.ULTRA;
    }
    if (this.score >= 25) {
      return AchvTier.GREAT;
    }
    return AchvTier.COMMON;
  }
}

export class MoneyAchv extends Achv {
<<<<<<< HEAD
  moneyAmount: integer;
=======
  private moneyAmount: integer;

  constructor(name: string, moneyAmount: integer, iconImage: string, score: integer) {
    super(name, `Accumulate a total of ₽${moneyAmount.toLocaleString("en-US")}`, iconImage, score, (scene: BattleScene, _args: any[]) => scene.money >= this.moneyAmount);
>>>>>>> bac6c229

  constructor(localizationKey: string, name: string, moneyAmount: integer, iconImage: string, score: integer) {
    super(localizationKey, name, '', iconImage, score, (scene: BattleScene, _args: any[]) => scene.money >= this.moneyAmount);
    this.moneyAmount = moneyAmount;
  }
}

export class RibbonAchv extends Achv {
<<<<<<< HEAD
  ribbonAmount: integer;
=======
  private ribbonAmount: integer;

  constructor(name: string, ribbonAmount: integer, iconImage: string, score: integer) {
    super(name, `Accumulate a total of ${ribbonAmount.toLocaleString("en-US")} Ribbons`, iconImage, score, (scene: BattleScene, _args: any[]) => scene.gameData.gameStats.ribbonsOwned >= this.ribbonAmount);
>>>>>>> bac6c229

  constructor(localizationKey: string, name: string, ribbonAmount: integer, iconImage: string, score: integer) {
    super(localizationKey, name, '', iconImage, score, (scene: BattleScene, _args: any[]) => scene.gameData.gameStats.ribbonsOwned >= this.ribbonAmount);
    this.ribbonAmount = ribbonAmount;
  }
}

export class DamageAchv extends Achv {
<<<<<<< HEAD
  damageAmount: integer;
=======
  private damageAmount: integer;

  constructor(name: string, damageAmount: integer, iconImage: string, score: integer) {
    super(name, `Inflict ${damageAmount.toLocaleString("en-US")} damage in one hit`, iconImage, score, (_scene: BattleScene, args: any[]) => (args[0] as Utils.NumberHolder).value >= this.damageAmount);
>>>>>>> bac6c229

  constructor(localizationKey: string, name: string, damageAmount: integer, iconImage: string, score: integer) {
    super(localizationKey, name, '', iconImage, score, (_scene: BattleScene, args: any[]) => (args[0] as Utils.NumberHolder).value >= this.damageAmount);
    this.damageAmount = damageAmount;
  }
}

export class HealAchv extends Achv {
<<<<<<< HEAD
  healAmount: integer;
=======
  private healAmount: integer;

  constructor(name: string, healAmount: integer, iconImage: string, score: integer) {
    super(name, `Heal ${healAmount.toLocaleString("en-US")} HP at once with a move, ability, or held item`, iconImage, score, (_scene: BattleScene, args: any[]) => (args[0] as Utils.NumberHolder).value >= this.healAmount);
>>>>>>> bac6c229

  constructor(localizationKey: string, name: string, healAmount: integer, iconImage: string, score: integer) {
    super(localizationKey, name, '', iconImage, score, (_scene: BattleScene, args: any[]) => (args[0] as Utils.NumberHolder).value >= this.healAmount);
    this.healAmount = healAmount;
  }
}

export class LevelAchv extends Achv {
  level: integer;

  constructor(localizationKey: string, name: string, level: integer, iconImage: string, score: integer) {
    super(localizationKey, name, '', iconImage, score, (scene: BattleScene, args: any[]) => (args[0] as Utils.IntegerHolder).value >= this.level);
    this.level = level;
  }
}

export class ModifierAchv extends Achv {
  constructor(localizationKey: string, name: string, description: string, iconImage: string, score: integer, modifierFunc: (modifier: Modifier) => boolean) {
    super(localizationKey, name, description, iconImage, score, (_scene: BattleScene, args: any[]) => modifierFunc((args[0] as Modifier)));
  }
}


/**
 * Get the description of an achievement from the localization file with all the necessary variables filled in
 * @param localizationKey The localization key of the achievement
 * @returns The description of the achievement
 */
export function getAchievementDescription(localizationKey: string): string {
  switch (localizationKey) {
    case "10K_MONEY":
      return i18next.t("achv:MoneyAchv.description", {"moneyAmount": achvs._10K_MONEY.moneyAmount.toLocaleString('en-US')});
    case "100K_MONEY":
        return i18next.t("achv:MoneyAchv.description", {"moneyAmount": achvs._100K_MONEY.moneyAmount.toLocaleString('en-US')});
    case "1M_MONEY":
        return i18next.t("achv:MoneyAchv.description", {"moneyAmount": achvs._1M_MONEY.moneyAmount.toLocaleString('en-US')});
    case "10M_MONEY":
        return i18next.t("achv:MoneyAchv.description", {"moneyAmount": achvs._10M_MONEY.moneyAmount.toLocaleString('en-US')});
    case "250_DMG":
        return i18next.t("achv:DamageAchv.description", {"damageAmount": achvs._250_DMG.damageAmount.toLocaleString('en-US')});
    case "1000_DMG":
        return i18next.t("achv:DamageAchv.description", {"damageAmount": achvs._1000_DMG.damageAmount.toLocaleString('en-US')});
    case "2500_DMG":
        return i18next.t("achv:DamageAchv.description", {"damageAmount": achvs._2500_DMG.damageAmount.toLocaleString('en-US')});
    case "10000_DMG":
        return i18next.t("achv:DamageAchv.description", {"damageAmount": achvs._10000_DMG.damageAmount.toLocaleString('en-US')});
    case "250_HEAL":
        return i18next.t("achv:HealAchv.description", {"healAmount": achvs._250_HEAL.healAmount.toLocaleString('en-US'), "HP": i18next.t("pokemonInfo:Stat.HPshortened")});
    case "1000_HEAL":
        return i18next.t("achv:HealAchv.description", {"healAmount": achvs._1000_HEAL.healAmount.toLocaleString('en-US'), "HP": i18next.t("pokemonInfo:Stat.HPshortened")});
    case "2500_HEAL":
        return i18next.t("achv:HealAchv.description", {"healAmount": achvs._2500_HEAL.healAmount.toLocaleString('en-US'), "HP": i18next.t("pokemonInfo:Stat.HPshortened")});
    case "10000_HEAL":
        return i18next.t("achv:HealAchv.description", {"healAmount": achvs._10000_HEAL.healAmount.toLocaleString('en-US'), "HP": i18next.t("pokemonInfo:Stat.HPshortened")});
    case "LV_100":
        return i18next.t("achv:LevelAchv.description", {"level": achvs.LV_100.level});
    case "LV_250":
        return i18next.t("achv:LevelAchv.description", {"level": achvs.LV_250.level});
    case "LV_1000":
        return i18next.t("achv:LevelAchv.description", {"level": achvs.LV_1000.level});
    case "10_RIBBONS":
        return i18next.t("achv:RibbonAchv.description", {"ribbonAmount": achvs._10_RIBBONS.ribbonAmount.toLocaleString('en-US')});
    case "25_RIBBONS":
        return i18next.t("achv:RibbonAchv.description", {"ribbonAmount": achvs._25_RIBBONS.ribbonAmount.toLocaleString('en-US')});
    case "50_RIBBONS":
        return i18next.t("achv:RibbonAchv.description", {"ribbonAmount": achvs._50_RIBBONS.ribbonAmount.toLocaleString('en-US')});
    case "75_RIBBONS":
        return i18next.t("achv:RibbonAchv.description", {"ribbonAmount": achvs._75_RIBBONS.ribbonAmount.toLocaleString('en-US')});
    case "100_RIBBONS":
        return i18next.t("achv:RibbonAchv.description", {"ribbonAmount": achvs._100_RIBBONS.ribbonAmount.toLocaleString('en-US')});
    case "TRANSFER_MAX_BATTLE_STAT":
        return i18next.t("achv:TRANSFER_MAX_BATTLE_STAT.description");
    case "MAX_FRIENDSHIP":
        return i18next.t("achv:MAX_FRIENDSHIP.description");
    case "MEGA_EVOLVE":
        return i18next.t("achv:MEGA_EVOLVE.description");
    case "GIGANTAMAX":
        return i18next.t("achv:GIGANTAMAX.description");
    case "TERASTALLIZE":
        return i18next.t("achv:TERASTALLIZE.description");
    case "STELLAR_TERASTALLIZE":
        return i18next.t("achv:STELLAR_TERASTALLIZE.description");
    case "SPLICE":
        return i18next.t("achv:SPLICE.description");
    case "MINI_BLACK_HOLE":
        return i18next.t("achv:MINI_BLACK_HOLE.description");
    case "CATCH_MYTHICAL":
        return i18next.t("achv:CATCH_MYTHICAL.description");
    case "CATCH_SUB_LEGENDARY":
        return i18next.t("achv:CATCH_SUB_LEGENDARY.description");
    case "CATCH_LEGENDARY":
        return i18next.t("achv:CATCH_LEGENDARY.description");
    case "SEE_SHINY":
        return i18next.t("achv:SEE_SHINY.description");
    case "SHINY_PARTY":
        return i18next.t("achv:SHINY_PARTY.description");
    case "HATCH_MYTHICAL":
    return i18next.t("achv:HATCH_MYTHICAL.description");
    case "HATCH_SUB_LEGENDARY":
        return i18next.t("achv:HATCH_SUB_LEGENDARY.description");
    case "HATCH_LEGENDARY":
        return i18next.t("achv:HATCH_LEGENDARY.description");
    case "HATCH_SHINY":
        return i18next.t("achv:HATCH_SHINY.description");
    case "HIDDEN_ABILITY":
        return i18next.t("achv:HIDDEN_ABILITY.description");
    case "PERFECT_IVS":
        return i18next.t("achv:PERFECT_IVS.description");
    case "CLASSIC_VICTORY":
        return i18next.t("achv:CLASSIC_VICTORY.description");
    default:
        return "";
  }

}

export const achvs = {
<<<<<<< HEAD
  _10K_MONEY: new MoneyAchv("10K_MONEY", "",10000, 'nugget', 10),
  _100K_MONEY: new MoneyAchv("100K_MONEY", "",100000, 'big_nugget', 25).setSecret(true),
  _1M_MONEY: new MoneyAchv("1M_MONEY","", 1000000, 'relic_gold', 50).setSecret(true),
  _10M_MONEY: new MoneyAchv("10M_MONEY","", 10000000, 'coin_case', 100).setSecret(true),
  _250_DMG: new DamageAchv("250_DMG","", 250, 'lucky_punch', 10),
  _1000_DMG: new DamageAchv("1000_DMG","", 1000, 'lucky_punch_great', 25).setSecret(true),
  _2500_DMG: new DamageAchv("2500_DMG","", 2500, 'lucky_punch_ultra', 50).setSecret(true),
  _10000_DMG: new DamageAchv("10000_DMG","", 10000, 'lucky_punch_master', 100).setSecret(true),
  _250_HEAL: new HealAchv("250_HEAL","", 250, 'potion', 10),
  _1000_HEAL: new HealAchv("1000_HEAL", "",1000, 'super_potion', 25).setSecret(true),
  _2500_HEAL: new HealAchv("2500_HEAL","", 2500, 'hyper_potion', 50).setSecret(true),
  _10000_HEAL: new HealAchv("10000_HEAL","", 10000, 'max_potion', 100).setSecret(true),
  LV_100: new LevelAchv("LV_100", "",100, 'rare_candy', 25).setSecret(),
  LV_250: new LevelAchv("LV_250", "",250, 'rarer_candy', 50).setSecret(true),
  LV_1000: new LevelAchv("LV_1000", "",1000, 'candy_jar', 100).setSecret(true),
  _10_RIBBONS: new RibbonAchv("10_RIBBONS","", 10, 'bronze_ribbon', 10),
  _25_RIBBONS: new RibbonAchv("25_RIBBONS", "",25, 'great_ribbon', 25).setSecret(true),
  _50_RIBBONS: new RibbonAchv("50_RIBBONS","", 50, 'ultra_ribbon', 50).setSecret(true),
  _75_RIBBONS: new RibbonAchv("75_RIBBONS","", 75, 'rogue_ribbon', 75).setSecret(true),
  _100_RIBBONS: new RibbonAchv("100_RIBBONS","", 100, 'master_ribbon', 100).setSecret(true),
  TRANSFER_MAX_BATTLE_STAT: new Achv("TRANSFER_MAX_BATTLE_STAT","",  "TRANSFER_MAX_BATTLE_STAT.description", 'stick', 20),
  MAX_FRIENDSHIP: new Achv("MAX_FRIENDSHIP", "", "MAX_FRIENDSHIP.description", 'soothe_bell', 25),
  MEGA_EVOLVE: new Achv("MEGA_EVOLVE", "", "MEGA_EVOLVE.description", 'mega_bracelet', 50),
  GIGANTAMAX: new Achv("GIGANTAMAX", "", "GIGANTAMAX.description", 'dynamax_band', 50),
  TERASTALLIZE: new Achv("TERASTALLIZE","",  "TERASTALLIZE.description", 'tera_orb', 25),
  STELLAR_TERASTALLIZE: new Achv("STELLAR_TERASTALLIZE", "", "STELLAR_TERASTALLIZE.description", 'stellar_tera_shard', 25).setSecret(true),
  SPLICE: new Achv("SPLICE","",  "SPLICE.description", 'dna_splicers', 10),
  MINI_BLACK_HOLE: new ModifierAchv("MINI_BLACK_HOLE","",  "MINI_BLACK_HOLE.description", 'mini_black_hole', 25, modifier => modifier instanceof TurnHeldItemTransferModifier).setSecret(),
  CATCH_MYTHICAL: new Achv("CATCH_MYTHICAL","",  "CATCH_MYTHICAL.description", 'strange_ball', 50).setSecret(),
  CATCH_SUB_LEGENDARY: new Achv("CATCH_SUB_LEGENDARY","",  "CATCH_SUB_LEGENDARY.description", 'rb', 75).setSecret(),
  CATCH_LEGENDARY: new Achv("CATCH_LEGENDARY", "", "CATCH_LEGENDARY.description", 'mb', 100).setSecret(),
  SEE_SHINY: new Achv("SEE_SHINY", "", "SEE_SHINY.description", 'pb_gold', 75),
  SHINY_PARTY: new Achv("SHINY_PARTY", "", "SHINY_PARTY.description", 'shiny_charm', 100).setSecret(true),
  HATCH_MYTHICAL: new Achv("HATCH_MYTHICAL", "", "HATCH_MYTHICAL.description", 'pair_of_tickets', 75).setSecret(),
  HATCH_SUB_LEGENDARY: new Achv("HATCH_SUB_LEGENDARY","",  "HATCH_SUB_LEGENDARY.description", 'mystic_ticket', 100).setSecret(),
  HATCH_LEGENDARY: new Achv("HATCH_LEGENDARY","",  "HATCH_LEGENDARY.description", 'mystic_ticket', 125).setSecret(),
  HATCH_SHINY: new Achv("HATCH_SHINY","",  "HATCH_SHINY.description", 'golden_mystic_ticket', 100).setSecret(),
  HIDDEN_ABILITY: new Achv("HIDDEN_ABILITY","",  "HIDDEN_ABILITY.description", 'ability_charm', 75),
  PERFECT_IVS: new Achv("PERFECT_IVS","",  "PERFECT_IVS.description", 'blunder_policy', 100),
  CLASSIC_VICTORY: new Achv("CLASSIC_VICTORY","",  "CLASSIC_VICTORY.description", 'relic_crown', 150),
=======
  _10K_MONEY: new MoneyAchv("Money Haver", 10000, "nugget", 10),
  _100K_MONEY: new MoneyAchv("Rich", 100000, "big_nugget", 25).setSecret(true),
  _1M_MONEY: new MoneyAchv("Millionaire", 1000000, "relic_gold", 50).setSecret(true),
  _10M_MONEY: new MoneyAchv("One Percenter", 10000000, "coin_case", 100).setSecret(true),
  _250_DMG: new DamageAchv("Hard Hitter", 250, "lucky_punch", 10),
  _1000_DMG: new DamageAchv("Harder Hitter", 1000, "lucky_punch_great", 25).setSecret(true),
  _2500_DMG: new DamageAchv("That's a Lotta Damage!", 2500, "lucky_punch_ultra", 50).setSecret(true),
  _10000_DMG: new DamageAchv("One Punch Man", 10000, "lucky_punch_master", 100).setSecret(true),
  _250_HEAL: new HealAchv("Novice Healer", 250, "potion", 10),
  _1000_HEAL: new HealAchv("Big Healer", 1000, "super_potion", 25).setSecret(true),
  _2500_HEAL: new HealAchv("Cleric", 2500, "hyper_potion", 50).setSecret(true),
  _10000_HEAL: new HealAchv("Recovery Master", 10000, "max_potion", 100).setSecret(true),
  LV_100: new LevelAchv("But Wait, There's More!", 100, "rare_candy", 25).setSecret(),
  LV_250: new LevelAchv("Elite", 250, "rarer_candy", 50).setSecret(true),
  LV_1000: new LevelAchv("To Go Even Further Beyond", 1000, "candy_jar", 100).setSecret(true),
  _10_RIBBONS: new RibbonAchv("Pokémon League Champion", 10, "bronze_ribbon", 10),
  _25_RIBBONS: new RibbonAchv("Great League Champion", 25, "great_ribbon", 25).setSecret(true),
  _50_RIBBONS: new RibbonAchv("Ultra League Champion", 50, "ultra_ribbon", 50).setSecret(true),
  _75_RIBBONS: new RibbonAchv("Rogue League Champion", 75, "rogue_ribbon", 75).setSecret(true),
  _100_RIBBONS: new RibbonAchv("Master League Champion", 100, "master_ribbon", 100).setSecret(true),
  TRANSFER_MAX_BATTLE_STAT: new Achv("Teamwork", "Baton pass to another party member with at least one stat maxed out", "stick", 20),
  MAX_FRIENDSHIP: new Achv("Friendmaxxing", "Reach max friendship on a Pokémon", "soothe_bell", 25),
  MEGA_EVOLVE: new Achv("Megamorph", "Mega evolve a Pokémon", "mega_bracelet", 50),
  GIGANTAMAX: new Achv("Absolute Unit", "Gigantamax a Pokémon", "dynamax_band", 50),
  TERASTALLIZE: new Achv("STAB Enthusiast", "Terastallize a Pokémon", "tera_orb", 25),
  STELLAR_TERASTALLIZE: new Achv("The Hidden Type", "Stellar Terastallize a Pokémon", "stellar_tera_shard", 25).setSecret(true),
  SPLICE: new Achv("Infinite Fusion", "Splice two Pokémon together with DNA Splicers", "dna_splicers", 10),
  MINI_BLACK_HOLE: new ModifierAchv("A Hole Lot of Items", "Acquire a Mini Black Hole", "mini_black_hole", 25, modifier => modifier instanceof TurnHeldItemTransferModifier).setSecret(),
  CATCH_MYTHICAL: new Achv("Mythical", "Catch a mythical Pokémon", "strange_ball", 50).setSecret(),
  CATCH_SUB_LEGENDARY: new Achv("(Sub-)Legendary", "Catch a sub-legendary Pokémon", "rb", 75).setSecret(),
  CATCH_LEGENDARY: new Achv("Legendary", "Catch a legendary Pokémon", "mb", 100).setSecret(),
  SEE_SHINY: new Achv("Shiny", "Find a shiny Pokémon in the wild", "pb_gold", 75),
  SHINY_PARTY: new Achv("That's Dedication", "Have a full party of shiny Pokémon", "shiny_charm", 100).setSecret(true),
  HATCH_MYTHICAL: new Achv("Mythical Egg", "Hatch a mythical Pokémon from an egg", "pair_of_tickets", 75).setSecret(),
  HATCH_SUB_LEGENDARY: new Achv("Sub-Legendary Egg", "Hatch a sub-legendary Pokémon from an egg", "mystic_ticket", 100).setSecret(),
  HATCH_LEGENDARY: new Achv("Legendary Egg", "Hatch a legendary Pokémon from an egg", "mystic_ticket", 125).setSecret(),
  HATCH_SHINY: new Achv("Shiny Egg", "Hatch a shiny Pokémon from an egg", "golden_mystic_ticket", 100).setSecret(),
  HIDDEN_ABILITY: new Achv("Hidden Potential", "Catch a Pokémon with a hidden ability", "ability_charm", 75),
  PERFECT_IVS: new Achv("Certificate of Authenticity", "Get perfect IVs on a Pokémon", "blunder_policy", 100),
  CLASSIC_VICTORY: new Achv("Undefeated", "Beat the game in classic mode", "relic_crown", 150)
>>>>>>> bac6c229
};

{
  (function() {
    const achvKeys = Object.keys(achvs);
    achvKeys.forEach((a: string, i: integer) => {
      achvs[a].id = a;
      if (achvs[a].hasParent) {
        achvs[a].parentId = achvKeys[i - 1];
      }
    });
  })();
}<|MERGE_RESOLUTION|>--- conflicted
+++ resolved
@@ -71,14 +71,7 @@
 }
 
 export class MoneyAchv extends Achv {
-<<<<<<< HEAD
   moneyAmount: integer;
-=======
-  private moneyAmount: integer;
-
-  constructor(name: string, moneyAmount: integer, iconImage: string, score: integer) {
-    super(name, `Accumulate a total of ₽${moneyAmount.toLocaleString("en-US")}`, iconImage, score, (scene: BattleScene, _args: any[]) => scene.money >= this.moneyAmount);
->>>>>>> bac6c229
 
   constructor(localizationKey: string, name: string, moneyAmount: integer, iconImage: string, score: integer) {
     super(localizationKey, name, '', iconImage, score, (scene: BattleScene, _args: any[]) => scene.money >= this.moneyAmount);
@@ -87,14 +80,7 @@
 }
 
 export class RibbonAchv extends Achv {
-<<<<<<< HEAD
   ribbonAmount: integer;
-=======
-  private ribbonAmount: integer;
-
-  constructor(name: string, ribbonAmount: integer, iconImage: string, score: integer) {
-    super(name, `Accumulate a total of ${ribbonAmount.toLocaleString("en-US")} Ribbons`, iconImage, score, (scene: BattleScene, _args: any[]) => scene.gameData.gameStats.ribbonsOwned >= this.ribbonAmount);
->>>>>>> bac6c229
 
   constructor(localizationKey: string, name: string, ribbonAmount: integer, iconImage: string, score: integer) {
     super(localizationKey, name, '', iconImage, score, (scene: BattleScene, _args: any[]) => scene.gameData.gameStats.ribbonsOwned >= this.ribbonAmount);
@@ -103,14 +89,7 @@
 }
 
 export class DamageAchv extends Achv {
-<<<<<<< HEAD
   damageAmount: integer;
-=======
-  private damageAmount: integer;
-
-  constructor(name: string, damageAmount: integer, iconImage: string, score: integer) {
-    super(name, `Inflict ${damageAmount.toLocaleString("en-US")} damage in one hit`, iconImage, score, (_scene: BattleScene, args: any[]) => (args[0] as Utils.NumberHolder).value >= this.damageAmount);
->>>>>>> bac6c229
 
   constructor(localizationKey: string, name: string, damageAmount: integer, iconImage: string, score: integer) {
     super(localizationKey, name, '', iconImage, score, (_scene: BattleScene, args: any[]) => (args[0] as Utils.NumberHolder).value >= this.damageAmount);
@@ -119,14 +98,7 @@
 }
 
 export class HealAchv extends Achv {
-<<<<<<< HEAD
   healAmount: integer;
-=======
-  private healAmount: integer;
-
-  constructor(name: string, healAmount: integer, iconImage: string, score: integer) {
-    super(name, `Heal ${healAmount.toLocaleString("en-US")} HP at once with a move, ability, or held item`, iconImage, score, (_scene: BattleScene, args: any[]) => (args[0] as Utils.NumberHolder).value >= this.healAmount);
->>>>>>> bac6c229
 
   constructor(localizationKey: string, name: string, healAmount: integer, iconImage: string, score: integer) {
     super(localizationKey, name, '', iconImage, score, (_scene: BattleScene, args: any[]) => (args[0] as Utils.NumberHolder).value >= this.healAmount);
@@ -244,7 +216,6 @@
 }
 
 export const achvs = {
-<<<<<<< HEAD
   _10K_MONEY: new MoneyAchv("10K_MONEY", "",10000, 'nugget', 10),
   _100K_MONEY: new MoneyAchv("100K_MONEY", "",100000, 'big_nugget', 25).setSecret(true),
   _1M_MONEY: new MoneyAchv("1M_MONEY","", 1000000, 'relic_gold', 50).setSecret(true),
@@ -285,48 +256,6 @@
   HIDDEN_ABILITY: new Achv("HIDDEN_ABILITY","",  "HIDDEN_ABILITY.description", 'ability_charm', 75),
   PERFECT_IVS: new Achv("PERFECT_IVS","",  "PERFECT_IVS.description", 'blunder_policy', 100),
   CLASSIC_VICTORY: new Achv("CLASSIC_VICTORY","",  "CLASSIC_VICTORY.description", 'relic_crown', 150),
-=======
-  _10K_MONEY: new MoneyAchv("Money Haver", 10000, "nugget", 10),
-  _100K_MONEY: new MoneyAchv("Rich", 100000, "big_nugget", 25).setSecret(true),
-  _1M_MONEY: new MoneyAchv("Millionaire", 1000000, "relic_gold", 50).setSecret(true),
-  _10M_MONEY: new MoneyAchv("One Percenter", 10000000, "coin_case", 100).setSecret(true),
-  _250_DMG: new DamageAchv("Hard Hitter", 250, "lucky_punch", 10),
-  _1000_DMG: new DamageAchv("Harder Hitter", 1000, "lucky_punch_great", 25).setSecret(true),
-  _2500_DMG: new DamageAchv("That's a Lotta Damage!", 2500, "lucky_punch_ultra", 50).setSecret(true),
-  _10000_DMG: new DamageAchv("One Punch Man", 10000, "lucky_punch_master", 100).setSecret(true),
-  _250_HEAL: new HealAchv("Novice Healer", 250, "potion", 10),
-  _1000_HEAL: new HealAchv("Big Healer", 1000, "super_potion", 25).setSecret(true),
-  _2500_HEAL: new HealAchv("Cleric", 2500, "hyper_potion", 50).setSecret(true),
-  _10000_HEAL: new HealAchv("Recovery Master", 10000, "max_potion", 100).setSecret(true),
-  LV_100: new LevelAchv("But Wait, There's More!", 100, "rare_candy", 25).setSecret(),
-  LV_250: new LevelAchv("Elite", 250, "rarer_candy", 50).setSecret(true),
-  LV_1000: new LevelAchv("To Go Even Further Beyond", 1000, "candy_jar", 100).setSecret(true),
-  _10_RIBBONS: new RibbonAchv("Pokémon League Champion", 10, "bronze_ribbon", 10),
-  _25_RIBBONS: new RibbonAchv("Great League Champion", 25, "great_ribbon", 25).setSecret(true),
-  _50_RIBBONS: new RibbonAchv("Ultra League Champion", 50, "ultra_ribbon", 50).setSecret(true),
-  _75_RIBBONS: new RibbonAchv("Rogue League Champion", 75, "rogue_ribbon", 75).setSecret(true),
-  _100_RIBBONS: new RibbonAchv("Master League Champion", 100, "master_ribbon", 100).setSecret(true),
-  TRANSFER_MAX_BATTLE_STAT: new Achv("Teamwork", "Baton pass to another party member with at least one stat maxed out", "stick", 20),
-  MAX_FRIENDSHIP: new Achv("Friendmaxxing", "Reach max friendship on a Pokémon", "soothe_bell", 25),
-  MEGA_EVOLVE: new Achv("Megamorph", "Mega evolve a Pokémon", "mega_bracelet", 50),
-  GIGANTAMAX: new Achv("Absolute Unit", "Gigantamax a Pokémon", "dynamax_band", 50),
-  TERASTALLIZE: new Achv("STAB Enthusiast", "Terastallize a Pokémon", "tera_orb", 25),
-  STELLAR_TERASTALLIZE: new Achv("The Hidden Type", "Stellar Terastallize a Pokémon", "stellar_tera_shard", 25).setSecret(true),
-  SPLICE: new Achv("Infinite Fusion", "Splice two Pokémon together with DNA Splicers", "dna_splicers", 10),
-  MINI_BLACK_HOLE: new ModifierAchv("A Hole Lot of Items", "Acquire a Mini Black Hole", "mini_black_hole", 25, modifier => modifier instanceof TurnHeldItemTransferModifier).setSecret(),
-  CATCH_MYTHICAL: new Achv("Mythical", "Catch a mythical Pokémon", "strange_ball", 50).setSecret(),
-  CATCH_SUB_LEGENDARY: new Achv("(Sub-)Legendary", "Catch a sub-legendary Pokémon", "rb", 75).setSecret(),
-  CATCH_LEGENDARY: new Achv("Legendary", "Catch a legendary Pokémon", "mb", 100).setSecret(),
-  SEE_SHINY: new Achv("Shiny", "Find a shiny Pokémon in the wild", "pb_gold", 75),
-  SHINY_PARTY: new Achv("That's Dedication", "Have a full party of shiny Pokémon", "shiny_charm", 100).setSecret(true),
-  HATCH_MYTHICAL: new Achv("Mythical Egg", "Hatch a mythical Pokémon from an egg", "pair_of_tickets", 75).setSecret(),
-  HATCH_SUB_LEGENDARY: new Achv("Sub-Legendary Egg", "Hatch a sub-legendary Pokémon from an egg", "mystic_ticket", 100).setSecret(),
-  HATCH_LEGENDARY: new Achv("Legendary Egg", "Hatch a legendary Pokémon from an egg", "mystic_ticket", 125).setSecret(),
-  HATCH_SHINY: new Achv("Shiny Egg", "Hatch a shiny Pokémon from an egg", "golden_mystic_ticket", 100).setSecret(),
-  HIDDEN_ABILITY: new Achv("Hidden Potential", "Catch a Pokémon with a hidden ability", "ability_charm", 75),
-  PERFECT_IVS: new Achv("Certificate of Authenticity", "Get perfect IVs on a Pokémon", "blunder_policy", 100),
-  CLASSIC_VICTORY: new Achv("Undefeated", "Beat the game in classic mode", "relic_crown", 150)
->>>>>>> bac6c229
 };
 
 {
