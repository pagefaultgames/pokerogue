import { Modifier } from "typescript";
import BattleScene from "../battle-scene";
import { TurnHeldItemTransferModifier } from "../modifier/modifier";
import i18next from "i18next";
import * as Utils from "../utils";
import { PlayerGender } from "#enums/player-gender";
import { ParseKeys } from "i18next";
import { Challenge, NuzlockeChallenge, FreshStartChallenge, SingleGenerationChallenge, SingleTypeChallenge } from "#app/data/challenge.js";

export enum AchvTier {
  COMMON,
  GREAT,
  ULTRA,
  ROGUE,
  MASTER
}

export class Achv {
  public localizationKey: string;
  public id: string;
  public name: string;
  public description: string;
  public iconImage: string;
  public score: integer;

  public secret: boolean;
  public hasParent: boolean;
  public parentId: string;

  private conditionFunc: (scene: BattleScene, args: any[]) => boolean;

  constructor(localizationKey:string, name: string, description: string, iconImage: string, score: integer, conditionFunc?: (scene: BattleScene, args: any[]) => boolean) {
    this.name = name;
    this.description = description;
    this.iconImage = iconImage;
    this.score = score;
    this.conditionFunc = conditionFunc;
    this.localizationKey = localizationKey;
  }

  /**
   * Get the name of the achievement based on the gender of the player
   * @param playerGender - the gender of the player
   * @returns the name of the achievement localized for the player gender
   */
  getName(playerGender: PlayerGender): string {
    const prefix = playerGender === PlayerGender.FEMALE ?"PGF" : "PGM";
    // Localization key is used to get the name of the achievement
    return i18next.t(`${prefix}achv:${this.localizationKey}.name` as ParseKeys);
  }

  getDescription(): string {
    return this.description;
  }

  getIconImage(): string {
    return this.iconImage;
  }

  setSecret(hasParent?: boolean): this {
    this.secret = true;
    this.hasParent = !!hasParent;
    return this;
  }

  validate(scene: BattleScene, args: any[]): boolean {
    return !this.conditionFunc || this.conditionFunc(scene, args);
  }

  getTier(): AchvTier {
    if (this.score >= 100) {
      return AchvTier.MASTER;
    }
    if (this.score >= 75) {
      return AchvTier.ROGUE;
    }
    if (this.score >= 50) {
      return AchvTier.ULTRA;
    }
    if (this.score >= 25) {
      return AchvTier.GREAT;
    }
    return AchvTier.COMMON;
  }
}

export class MoneyAchv extends Achv {
  moneyAmount: integer;

  constructor(localizationKey: string, name: string, moneyAmount: integer, iconImage: string, score: integer) {
    super(localizationKey, name, "", iconImage, score, (scene: BattleScene, _args: any[]) => scene.money >= this.moneyAmount);
    this.moneyAmount = moneyAmount;
  }
}

export class RibbonAchv extends Achv {
  ribbonAmount: integer;

  constructor(localizationKey: string, name: string, ribbonAmount: integer, iconImage: string, score: integer) {
    super(localizationKey, name, "", iconImage, score, (scene: BattleScene, _args: any[]) => scene.gameData.gameStats.ribbonsOwned >= this.ribbonAmount);
    this.ribbonAmount = ribbonAmount;
  }
}

export class DamageAchv extends Achv {
  damageAmount: integer;

  constructor(localizationKey: string, name: string, damageAmount: integer, iconImage: string, score: integer) {
    super(localizationKey, name, "", iconImage, score, (_scene: BattleScene, args: any[]) => (args[0] as Utils.NumberHolder).value >= this.damageAmount);
    this.damageAmount = damageAmount;
  }
}

export class HealAchv extends Achv {
  healAmount: integer;

  constructor(localizationKey: string, name: string, healAmount: integer, iconImage: string, score: integer) {
    super(localizationKey, name, "", iconImage, score, (_scene: BattleScene, args: any[]) => (args[0] as Utils.NumberHolder).value >= this.healAmount);
    this.healAmount = healAmount;
  }
}

export class LevelAchv extends Achv {
  level: integer;

  constructor(localizationKey: string, name: string, level: integer, iconImage: string, score: integer) {
    super(localizationKey, name, "", iconImage, score, (scene: BattleScene, args: any[]) => (args[0] as Utils.IntegerHolder).value >= this.level);
    this.level = level;
  }
}

export class ModifierAchv extends Achv {
  constructor(localizationKey: string, name: string, description: string, iconImage: string, score: integer, modifierFunc: (modifier: Modifier) => boolean) {
    super(localizationKey, name, description, iconImage, score, (_scene: BattleScene, args: any[]) => modifierFunc((args[0] as Modifier)));
  }
}

export class ChallengeAchv extends Achv {
  constructor(localizationKey: string, name: string, description: string, iconImage: string, score: integer, challengeFunc: (challenge: Challenge) => boolean) {
    super(localizationKey, name, description, iconImage, score, (_scene: BattleScene, args: any[]) => challengeFunc((args[0] as Challenge)));
  }
}


/**
 * Get the description of an achievement from the localization file with all the necessary variables filled in
 * @param localizationKey The localization key of the achievement
 * @returns The description of the achievement
 */
export function getAchievementDescription(localizationKey: string): string {
  // We need to get the player gender from the game data to add the correct prefix to the achievement name
  let playerGender = PlayerGender.MALE;
  if (this?.scene) {
    playerGender = this.scene.gameData.gender;
  }
  let genderPrefix = "PGM";
  if (playerGender === PlayerGender.FEMALE) {
    genderPrefix = "PGF";
  }

  switch (localizationKey) {
  case "10K_MONEY":
    return i18next.t(`${genderPrefix}achv:MoneyAchv.description` as ParseKeys, {"moneyAmount": achvs._10K_MONEY.moneyAmount.toLocaleString("en-US")});
  case "100K_MONEY":
    return i18next.t(`${genderPrefix}achv:MoneyAchv.description` as ParseKeys, {"moneyAmount": achvs._100K_MONEY.moneyAmount.toLocaleString("en-US")});
  case "1M_MONEY":
    return i18next.t(`${genderPrefix}achv:MoneyAchv.description` as ParseKeys, {"moneyAmount": achvs._1M_MONEY.moneyAmount.toLocaleString("en-US")});
  case "10M_MONEY":
    return i18next.t(`${genderPrefix}achv:MoneyAchv.description` as ParseKeys, {"moneyAmount": achvs._10M_MONEY.moneyAmount.toLocaleString("en-US")});
  case "250_DMG":
    return i18next.t(`${genderPrefix}achv:DamageAchv.description` as ParseKeys, {"damageAmount": achvs._250_DMG.damageAmount.toLocaleString("en-US")});
  case "1000_DMG":
    return i18next.t(`${genderPrefix}achv:DamageAchv.description` as ParseKeys, {"damageAmount": achvs._1000_DMG.damageAmount.toLocaleString("en-US")});
  case "2500_DMG":
    return i18next.t(`${genderPrefix}achv:DamageAchv.description` as ParseKeys, {"damageAmount": achvs._2500_DMG.damageAmount.toLocaleString("en-US")});
  case "10000_DMG":
    return i18next.t(`${genderPrefix}achv:DamageAchv.description` as ParseKeys, {"damageAmount": achvs._10000_DMG.damageAmount.toLocaleString("en-US")});
  case "250_HEAL":
    return i18next.t(`${genderPrefix}achv:HealAchv.description` as ParseKeys, {"healAmount": achvs._250_HEAL.healAmount.toLocaleString("en-US"), "HP": i18next.t("pokemonInfo:Stat.HPshortened")});
  case "1000_HEAL":
    return i18next.t(`${genderPrefix}achv:HealAchv.description` as ParseKeys, {"healAmount": achvs._1000_HEAL.healAmount.toLocaleString("en-US"), "HP": i18next.t("pokemonInfo:Stat.HPshortened")});
  case "2500_HEAL":
    return i18next.t(`${genderPrefix}achv:HealAchv.description` as ParseKeys, {"healAmount": achvs._2500_HEAL.healAmount.toLocaleString("en-US"), "HP": i18next.t("pokemonInfo:Stat.HPshortened")});
  case "10000_HEAL":
    return i18next.t(`${genderPrefix}achv:HealAchv.description` as ParseKeys, {"healAmount": achvs._10000_HEAL.healAmount.toLocaleString("en-US"), "HP": i18next.t("pokemonInfo:Stat.HPshortened")});
  case "LV_100":
    return i18next.t(`${genderPrefix}achv:LevelAchv.description` as ParseKeys, {"level": achvs.LV_100.level});
  case "LV_250":
    return i18next.t(`${genderPrefix}achv:LevelAchv.description` as ParseKeys, {"level": achvs.LV_250.level});
  case "LV_1000":
    return i18next.t(`${genderPrefix}achv:LevelAchv.description` as ParseKeys, {"level": achvs.LV_1000.level});
  case "10_RIBBONS":
    return i18next.t(`${genderPrefix}achv:RibbonAchv.description` as ParseKeys, {"ribbonAmount": achvs._10_RIBBONS.ribbonAmount.toLocaleString("en-US")});
  case "25_RIBBONS":
    return i18next.t(`${genderPrefix}achv:RibbonAchv.description` as ParseKeys, {"ribbonAmount": achvs._25_RIBBONS.ribbonAmount.toLocaleString("en-US")});
  case "50_RIBBONS":
    return i18next.t(`${genderPrefix}achv:RibbonAchv.description` as ParseKeys, {"ribbonAmount": achvs._50_RIBBONS.ribbonAmount.toLocaleString("en-US")});
  case "75_RIBBONS":
    return i18next.t(`${genderPrefix}achv:RibbonAchv.description` as ParseKeys, {"ribbonAmount": achvs._75_RIBBONS.ribbonAmount.toLocaleString("en-US")});
  case "100_RIBBONS":
    return i18next.t(`${genderPrefix}achv:RibbonAchv.description` as ParseKeys, {"ribbonAmount": achvs._100_RIBBONS.ribbonAmount.toLocaleString("en-US")});
  case "TRANSFER_MAX_BATTLE_STAT":
    return i18next.t(`${genderPrefix}achv:TRANSFER_MAX_BATTLE_STAT.description` as ParseKeys);
  case "MAX_FRIENDSHIP":
    return i18next.t(`${genderPrefix}achv:MAX_FRIENDSHIP.description` as ParseKeys);
  case "MEGA_EVOLVE":
    return i18next.t(`${genderPrefix}achv:MEGA_EVOLVE.description` as ParseKeys);
  case "GIGANTAMAX":
    return i18next.t(`${genderPrefix}achv:GIGANTAMAX.description` as ParseKeys);
  case "TERASTALLIZE":
    return i18next.t(`${genderPrefix}achv:TERASTALLIZE.description` as ParseKeys);
  case "STELLAR_TERASTALLIZE":
    return i18next.t(`${genderPrefix}achv:STELLAR_TERASTALLIZE.description` as ParseKeys);
  case "SPLICE":
    return i18next.t(`${genderPrefix}achv:SPLICE.description` as ParseKeys);
  case "MINI_BLACK_HOLE":
    return i18next.t(`${genderPrefix}achv:MINI_BLACK_HOLE.description` as ParseKeys);
  case "CATCH_MYTHICAL":
    return i18next.t(`${genderPrefix}achv:CATCH_MYTHICAL.description` as ParseKeys);
  case "CATCH_SUB_LEGENDARY":
    return i18next.t(`${genderPrefix}achv:CATCH_SUB_LEGENDARY.description` as ParseKeys);
  case "CATCH_LEGENDARY":
    return i18next.t(`${genderPrefix}achv:CATCH_LEGENDARY.description` as ParseKeys);
  case "SEE_SHINY":
    return i18next.t(`${genderPrefix}achv:SEE_SHINY.description` as ParseKeys);
  case "SHINY_PARTY":
    return i18next.t(`${genderPrefix}achv:SHINY_PARTY.description` as ParseKeys);
  case "HATCH_MYTHICAL":
    return i18next.t(`${genderPrefix}achv:HATCH_MYTHICAL.description` as ParseKeys);
  case "HATCH_SUB_LEGENDARY":
    return i18next.t(`${genderPrefix}achv:HATCH_SUB_LEGENDARY.description` as ParseKeys);
  case "HATCH_LEGENDARY":
    return i18next.t(`${genderPrefix}achv:HATCH_LEGENDARY.description` as ParseKeys);
  case "HATCH_SHINY":
    return i18next.t(`${genderPrefix}achv:HATCH_SHINY.description` as ParseKeys);
  case "HIDDEN_ABILITY":
    return i18next.t(`${genderPrefix}achv:HIDDEN_ABILITY.description` as ParseKeys);
  case "PERFECT_IVS":
    return i18next.t(`${genderPrefix}achv:PERFECT_IVS.description` as ParseKeys);
  case "CLASSIC_VICTORY":
    return i18next.t(`${genderPrefix}achv:CLASSIC_VICTORY.description` as ParseKeys);
  case "MONO_GEN_ONE":
    return i18next.t(`${genderPrefix}achv:MONO_GEN_ONE.description` as ParseKeys);
  case "MONO_GEN_TWO":
    return i18next.t(`${genderPrefix}achv:MONO_GEN_TWO.description` as ParseKeys);
  case "MONO_GEN_THREE":
    return i18next.t(`${genderPrefix}achv:MONO_GEN_THREE.description` as ParseKeys);
  case "MONO_GEN_FOUR":
    return i18next.t(`${genderPrefix}achv:MONO_GEN_FOUR.description` as ParseKeys);
  case "MONO_GEN_FIVE":
    return i18next.t(`${genderPrefix}achv:MONO_GEN_FIVE.description` as ParseKeys);
  case "MONO_GEN_SIX":
    return i18next.t(`${genderPrefix}achv:MONO_GEN_SIX.description` as ParseKeys);
  case "MONO_GEN_SEVEN":
    return i18next.t(`${genderPrefix}achv:MONO_GEN_SEVEN.description` as ParseKeys);
  case "MONO_GEN_EIGHT":
    return i18next.t(`${genderPrefix}achv:MONO_GEN_EIGHT.description` as ParseKeys);
  case "MONO_GEN_NINE":
    return i18next.t(`${genderPrefix}achv:MONO_GEN_NINE.description` as ParseKeys);
  case "MONO_NORMAL":
  case "MONO_FIGHTING":
  case "MONO_FLYING":
  case "MONO_POISON":
  case "MONO_GROUND":
  case "MONO_ROCK":
  case "MONO_BUG":
  case "MONO_GHOST":
  case "MONO_STEEL":
  case "MONO_FIRE":
  case "MONO_WATER":
  case "MONO_GRASS":
  case "MONO_ELECTRIC":
  case "MONO_PSYCHIC":
  case "MONO_ICE":
  case "MONO_DRAGON":
  case "MONO_DARK":
  case "MONO_FAIRY":
    return i18next.t(`${genderPrefix}achv:MonoType.description` as ParseKeys, {"type": i18next.t(`pokemonInfo:Type.${localizationKey.slice(5)}`)});
  case "NUZLOCKE_REGULAR":
    return i18next.t(`${genderPrefix}achv:NUZLOCKE_REGULAR.description` as ParseKeys);
  case "NUZLOCKE_HARDCORE":
    return i18next.t(`${genderPrefix}achv:NUZLOCKE_HARDCORE.description` as ParseKeys);
  case "FRESH_START":
    return i18next.t(`${genderPrefix}achv:FRESH_START.description` as ParseKeys);
  default:
    return "";
  }

}

export const achvs = {
  _10K_MONEY: new MoneyAchv("10K_MONEY", "",10000, "nugget", 10),
  _100K_MONEY: new MoneyAchv("100K_MONEY", "",100000, "big_nugget", 25).setSecret(true),
  _1M_MONEY: new MoneyAchv("1M_MONEY","", 1000000, "relic_gold", 50).setSecret(true),
  _10M_MONEY: new MoneyAchv("10M_MONEY","", 10000000, "coin_case", 100).setSecret(true),
  _250_DMG: new DamageAchv("250_DMG","", 250, "lucky_punch", 10),
  _1000_DMG: new DamageAchv("1000_DMG","", 1000, "lucky_punch_great", 25).setSecret(true),
  _2500_DMG: new DamageAchv("2500_DMG","", 2500, "lucky_punch_ultra", 50).setSecret(true),
  _10000_DMG: new DamageAchv("10000_DMG","", 10000, "lucky_punch_master", 100).setSecret(true),
  _250_HEAL: new HealAchv("250_HEAL","", 250, "potion", 10),
  _1000_HEAL: new HealAchv("1000_HEAL", "",1000, "super_potion", 25).setSecret(true),
  _2500_HEAL: new HealAchv("2500_HEAL","", 2500, "hyper_potion", 50).setSecret(true),
  _10000_HEAL: new HealAchv("10000_HEAL","", 10000, "max_potion", 100).setSecret(true),
  LV_100: new LevelAchv("LV_100", "",100, "rare_candy", 25).setSecret(),
  LV_250: new LevelAchv("LV_250", "",250, "rarer_candy", 50).setSecret(true),
  LV_1000: new LevelAchv("LV_1000", "",1000, "candy_jar", 100).setSecret(true),
  _10_RIBBONS: new RibbonAchv("10_RIBBONS","", 10, "bronze_ribbon", 10),
  _25_RIBBONS: new RibbonAchv("25_RIBBONS", "",25, "great_ribbon", 25).setSecret(true),
  _50_RIBBONS: new RibbonAchv("50_RIBBONS","", 50, "ultra_ribbon", 50).setSecret(true),
  _75_RIBBONS: new RibbonAchv("75_RIBBONS","", 75, "rogue_ribbon", 75).setSecret(true),
  _100_RIBBONS: new RibbonAchv("100_RIBBONS","", 100, "master_ribbon", 100).setSecret(true),
  TRANSFER_MAX_BATTLE_STAT: new Achv("TRANSFER_MAX_BATTLE_STAT","",  "TRANSFER_MAX_BATTLE_STAT.description","baton", 20),
  MAX_FRIENDSHIP: new Achv("MAX_FRIENDSHIP", "", "MAX_FRIENDSHIP.description","soothe_bell", 25),
  MEGA_EVOLVE: new Achv("MEGA_EVOLVE", "", "MEGA_EVOLVE.description","mega_bracelet", 50),
  GIGANTAMAX: new Achv("GIGANTAMAX", "", "GIGANTAMAX.description","dynamax_band", 50),
  TERASTALLIZE: new Achv("TERASTALLIZE","",  "TERASTALLIZE.description","tera_orb", 25),
  STELLAR_TERASTALLIZE: new Achv("STELLAR_TERASTALLIZE", "", "STELLAR_TERASTALLIZE.description","stellar_tera_shard", 25).setSecret(true),
  SPLICE: new Achv("SPLICE","",  "SPLICE.description","dna_splicers", 10),
  MINI_BLACK_HOLE: new ModifierAchv("MINI_BLACK_HOLE","",  "MINI_BLACK_HOLE.description","mini_black_hole", 25, modifier => modifier instanceof TurnHeldItemTransferModifier).setSecret(),
  CATCH_MYTHICAL: new Achv("CATCH_MYTHICAL","",  "CATCH_MYTHICAL.description","strange_ball", 50).setSecret(),
  CATCH_SUB_LEGENDARY: new Achv("CATCH_SUB_LEGENDARY","",  "CATCH_SUB_LEGENDARY.description","rb", 75).setSecret(),
  CATCH_LEGENDARY: new Achv("CATCH_LEGENDARY", "", "CATCH_LEGENDARY.description","mb", 100).setSecret(),
  SEE_SHINY: new Achv("SEE_SHINY", "", "SEE_SHINY.description","pb_gold", 75),
  SHINY_PARTY: new Achv("SHINY_PARTY", "", "SHINY_PARTY.description","shiny_charm", 100).setSecret(true),
  HATCH_MYTHICAL: new Achv("HATCH_MYTHICAL", "", "HATCH_MYTHICAL.description","mystery_egg", 75).setSecret(),
  HATCH_SUB_LEGENDARY: new Achv("HATCH_SUB_LEGENDARY","",  "HATCH_SUB_LEGENDARY.description","oval_stone", 100).setSecret(),
  HATCH_LEGENDARY: new Achv("HATCH_LEGENDARY","",  "HATCH_LEGENDARY.description","lucky_egg", 125).setSecret(),
  HATCH_SHINY: new Achv("HATCH_SHINY","",  "HATCH_SHINY.description","golden_egg", 100).setSecret(),
  HIDDEN_ABILITY: new Achv("HIDDEN_ABILITY","",  "HIDDEN_ABILITY.description","ability_charm", 75),
  PERFECT_IVS: new Achv("PERFECT_IVS","",  "PERFECT_IVS.description","blunder_policy", 100),
  CLASSIC_VICTORY: new Achv("CLASSIC_VICTORY","",  "CLASSIC_VICTORY.description","relic_crown", 150),
  MONO_GEN_ONE_VICTORY: new ChallengeAchv("MONO_GEN_ONE","",  "MONO_GEN_ONE.description", "ribbon_gen1", 100, c => c instanceof SingleGenerationChallenge && c.value === 1),
  MONO_GEN_TWO_VICTORY: new ChallengeAchv("MONO_GEN_TWO","",  "MONO_GEN_TWO.description", "ribbon_gen2", 100, c => c instanceof SingleGenerationChallenge && c.value === 2),
  MONO_GEN_THREE_VICTORY: new ChallengeAchv("MONO_GEN_THREE","",  "MONO_GEN_THREE.description", "ribbon_gen3", 100, c => c instanceof SingleGenerationChallenge && c.value === 3),
  MONO_GEN_FOUR_VICTORY: new ChallengeAchv("MONO_GEN_FOUR","",  "MONO_GEN_FOUR.description", "ribbon_gen4", 100, c => c instanceof SingleGenerationChallenge && c.value === 4),
  MONO_GEN_FIVE_VICTORY: new ChallengeAchv("MONO_GEN_FIVE","",  "MONO_GEN_FIVE.description", "ribbon_gen5", 100, c => c instanceof SingleGenerationChallenge && c.value === 5),
  MONO_GEN_SIX_VICTORY: new ChallengeAchv("MONO_GEN_SIX","",  "MONO_GEN_SIX.description", "ribbon_gen6", 100, c => c instanceof SingleGenerationChallenge && c.value === 6),
  MONO_GEN_SEVEN_VICTORY: new ChallengeAchv("MONO_GEN_SEVEN","",  "MONO_GEN_SEVEN.description", "ribbon_gen7", 100, c => c instanceof SingleGenerationChallenge && c.value === 7),
  MONO_GEN_EIGHT_VICTORY: new ChallengeAchv("MONO_GEN_EIGHT","",  "MONO_GEN_EIGHT.description", "ribbon_gen8", 100, c => c instanceof SingleGenerationChallenge && c.value === 8),
  MONO_GEN_NINE_VICTORY: new ChallengeAchv("MONO_GEN_NINE","",  "MONO_GEN_NINE.description", "ribbon_gen9", 100, c => c instanceof SingleGenerationChallenge && c.value === 9),
  MONO_NORMAL: new ChallengeAchv("MONO_NORMAL","", "MONO_NORMAL.description", "silk_scarf", 100, c => c instanceof SingleTypeChallenge && c.value === 1),
  MONO_FIGHTING: new ChallengeAchv("MONO_FIGHTING","", "MONO_FIGHTING.description", "black_belt", 100, c => c instanceof SingleTypeChallenge && c.value === 2),
  MONO_FLYING: new ChallengeAchv("MONO_FLYING","", "MONO_FLYING.description", "sharp_beak", 100, c => c instanceof SingleTypeChallenge && c.value === 3),
  MONO_POISON: new ChallengeAchv("MONO_POISON","", "MONO_POISON.description", "poison_barb", 100, c => c instanceof SingleTypeChallenge && c.value === 4),
  MONO_GROUND: new ChallengeAchv("MONO_GROUND","", "MONO_GROUND.description", "soft_sand", 100, c => c instanceof SingleTypeChallenge && c.value === 5),
  MONO_ROCK: new ChallengeAchv("MONO_ROCK","", "MONO_ROCK.description", "hard_stone", 100, c => c instanceof SingleTypeChallenge && c.value === 6),
  MONO_BUG: new ChallengeAchv("MONO_BUG","", "MONO_BUG.description", "silver_powder", 100, c => c instanceof SingleTypeChallenge && c.value === 7),
  MONO_GHOST: new ChallengeAchv("MONO_GHOST","", "MONO_GHOST.description", "spell_tag", 100, c => c instanceof SingleTypeChallenge && c.value === 8),
  MONO_STEEL: new ChallengeAchv("MONO_STEEL","", "MONO_STEEL.description", "metal_coat", 100, c => c instanceof SingleTypeChallenge && c.value === 9),
  MONO_FIRE: new ChallengeAchv("MONO_FIRE","", "MONO_FIRE.description", "charcoal", 100, c => c instanceof SingleTypeChallenge && c.value === 10),
  MONO_WATER: new ChallengeAchv("MONO_WATER","", "MONO_WATER.description", "mystic_water", 100, c => c instanceof SingleTypeChallenge && c.value === 11),
  MONO_GRASS: new ChallengeAchv("MONO_GRASS","", "MONO_GRASS.description", "miracle_seed", 100, c => c instanceof SingleTypeChallenge && c.value === 12),
  MONO_ELECTRIC: new ChallengeAchv("MONO_ELECTRIC","", "MONO_ELECTRIC.description", "magnet", 100, c => c instanceof SingleTypeChallenge && c.value === 13),
  MONO_PSYCHIC: new ChallengeAchv("MONO_PSYCHIC","", "MONO_PSYCHIC.description", "twisted_spoon", 100, c => c instanceof SingleTypeChallenge && c.value === 14),
  MONO_ICE: new ChallengeAchv("MONO_ICE","", "MONO_ICE.description", "never_melt_ice", 100, c => c instanceof SingleTypeChallenge && c.value === 15),
  MONO_DRAGON: new ChallengeAchv("MONO_DRAGON","", "MONO_DRAGON.description", "dragon_fang", 100, c => c instanceof SingleTypeChallenge && c.value === 16),
  MONO_DARK: new ChallengeAchv("MONO_DARK","", "MONO_DARK.description", "black_glasses", 100, c => c instanceof SingleTypeChallenge && c.value === 17),
  MONO_FAIRY: new ChallengeAchv("MONO_FAIRY","", "MONO_FAIRY.description", "fairy_feather", 100, c => c instanceof SingleTypeChallenge && c.value === 18),
<<<<<<< HEAD
  NUZLOCKE_REGULAR: new ChallengeAchv("NUZLOCKE_REGULAR","", "NUZLOCKE_REGULAR.description", "revive", 100, c => c instanceof NuzlockeChallenge && c.value === 1),
  NUZLOCKE_HARDCORE: new ChallengeAchv("NUZLOCKE_HARDCORE","", "NUZLOCKE_HARDCORE.description", "max_revive", 150, c => c instanceof NuzlockeChallenge && c.value === 2),
  FRESH_START: new ChallengeAchv("FRESH_START","", "FRESH_START.description", "mystic_ticket", 100, c => c instanceof FreshStartChallenge && c.value === 1),
=======
  FRESH_START: new ChallengeAchv("FRESH_START","", "FRESH_START.description", "reviver_seed", 100, c => c instanceof FreshStartChallenge && c.value === 1),
>>>>>>> a604e003
};

export function initAchievements() {
  const achvKeys = Object.keys(achvs);
  achvKeys.forEach((a: string, i: integer) => {
    achvs[a].id = a;
    if (achvs[a].hasParent) {
      achvs[a].parentId = achvKeys[i - 1];
    }
  });
}<|MERGE_RESOLUTION|>--- conflicted
+++ resolved
@@ -356,13 +356,9 @@
   MONO_DRAGON: new ChallengeAchv("MONO_DRAGON","", "MONO_DRAGON.description", "dragon_fang", 100, c => c instanceof SingleTypeChallenge && c.value === 16),
   MONO_DARK: new ChallengeAchv("MONO_DARK","", "MONO_DARK.description", "black_glasses", 100, c => c instanceof SingleTypeChallenge && c.value === 17),
   MONO_FAIRY: new ChallengeAchv("MONO_FAIRY","", "MONO_FAIRY.description", "fairy_feather", 100, c => c instanceof SingleTypeChallenge && c.value === 18),
-<<<<<<< HEAD
   NUZLOCKE_REGULAR: new ChallengeAchv("NUZLOCKE_REGULAR","", "NUZLOCKE_REGULAR.description", "revive", 100, c => c instanceof NuzlockeChallenge && c.value === 1),
   NUZLOCKE_HARDCORE: new ChallengeAchv("NUZLOCKE_HARDCORE","", "NUZLOCKE_HARDCORE.description", "max_revive", 150, c => c instanceof NuzlockeChallenge && c.value === 2),
-  FRESH_START: new ChallengeAchv("FRESH_START","", "FRESH_START.description", "mystic_ticket", 100, c => c instanceof FreshStartChallenge && c.value === 1),
-=======
   FRESH_START: new ChallengeAchv("FRESH_START","", "FRESH_START.description", "reviver_seed", 100, c => c instanceof FreshStartChallenge && c.value === 1),
->>>>>>> a604e003
 };
 
 export function initAchievements() {
