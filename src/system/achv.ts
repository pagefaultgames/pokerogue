--- conflicted
+++ resolved
@@ -352,11 +352,7 @@
   MONO_DRAGON: new ChallengeAchv("MONO_DRAGON","", "MONO_DRAGON.description", "dragon_fang", 100, c => c instanceof SingleTypeChallenge && c.value === 16),
   MONO_DARK: new ChallengeAchv("MONO_DARK","", "MONO_DARK.description", "black_glasses", 100, c => c instanceof SingleTypeChallenge && c.value === 17),
   MONO_FAIRY: new ChallengeAchv("MONO_FAIRY","", "MONO_FAIRY.description", "fairy_feather", 100, c => c instanceof SingleTypeChallenge && c.value === 18),
-<<<<<<< HEAD
-  FRESH_START: new ChallengeAchv("FRESH_START","", "FRESH_START.description", "mystic_ticket", 100, c => c instanceof FreshStartChallenge && c.value === 1),
-=======
   FRESH_START: new ChallengeAchv("FRESH_START","", "FRESH_START.description", "reviver_seed", 100, c => c instanceof FreshStartChallenge && c.value === 1),
->>>>>>> 7f8ddb51
 };
 
 export function initAchievements() {
