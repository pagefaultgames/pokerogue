import { Modifier } from "typescript";
import BattleScene from "../battle-scene";
import { TurnHeldItemTransferModifier } from "../modifier/modifier";
import { pokemonEvolutions } from "#app/data/pokemon-evolutions";
import i18next from "i18next";
import * as Utils from "../utils";
import { PlayerGender } from "#enums/player-gender";
<<<<<<< HEAD
import { ParseKeys } from "i18next";
import { Challenge, FreshStartChallenge, InverseBattleChallenge, SingleGenerationChallenge, SingleTypeChallenge } from "#app/data/challenge";
import { ConditionFn } from "#app/@types/common";
import { Challenges } from "#app/enums/challenges";
=======
import { Challenge, FreshStartChallenge, SingleGenerationChallenge, SingleTypeChallenge } from "#app/data/challenge.js";
import { ConditionFn } from "#app/@types/common.js";
>>>>>>> 44294f1a

export enum AchvTier {
  COMMON,
  GREAT,
  ULTRA,
  ROGUE,
  MASTER
}

export class Achv {
  public localizationKey: string;
  public id: string;
  public name: string;
  public description: string;
  public iconImage: string;
  public score: integer;

  public secret: boolean;
  public hasParent: boolean;
  public parentId: string;

  private conditionFunc: ConditionFn | undefined;

  constructor(localizationKey:string, name: string, description: string, iconImage: string, score: integer, conditionFunc?: ConditionFn) {
    this.name = name;
    this.description = description;
    this.iconImage = iconImage;
    this.score = score;
    this.conditionFunc = conditionFunc;
    this.localizationKey = localizationKey;
  }

  /**
   * Get the name of the achievement based on the gender of the player
   * @param playerGender - the gender of the player (default: {@linkcode PlayerGender.UNSET})
   * @returns the name of the achievement localized for the player gender
   */
  getName(playerGender: PlayerGender = PlayerGender.UNSET): string {
    const genderStr = PlayerGender[playerGender].toLowerCase();
    // Localization key is used to get the name of the achievement
    return i18next.t(`achv:${this.localizationKey}.name`, { context: genderStr });
  }

  getDescription(): string {
    return this.description;
  }

  getIconImage(): string {
    return this.iconImage;
  }

  setSecret(hasParent?: boolean): this {
    this.secret = true;
    this.hasParent = !!hasParent;
    return this;
  }

  validate(scene: BattleScene, args?: any[]): boolean {
    return !this.conditionFunc || this.conditionFunc(scene, args);
  }

  getTier(): AchvTier {
    if (this.score >= 100) {
      return AchvTier.MASTER;
    }
    if (this.score >= 75) {
      return AchvTier.ROGUE;
    }
    if (this.score >= 50) {
      return AchvTier.ULTRA;
    }
    if (this.score >= 25) {
      return AchvTier.GREAT;
    }
    return AchvTier.COMMON;
  }
}

export class MoneyAchv extends Achv {
  moneyAmount: integer;

  constructor(localizationKey: string, name: string, moneyAmount: integer, iconImage: string, score: integer) {
    super(localizationKey, name, "", iconImage, score, (scene: BattleScene, _args: any[]) => scene.money >= this.moneyAmount);
    this.moneyAmount = moneyAmount;
  }
}

export class RibbonAchv extends Achv {
  ribbonAmount: integer;

  constructor(localizationKey: string, name: string, ribbonAmount: integer, iconImage: string, score: integer) {
    super(localizationKey, name, "", iconImage, score, (scene: BattleScene, _args: any[]) => scene.gameData.gameStats.ribbonsOwned >= this.ribbonAmount);
    this.ribbonAmount = ribbonAmount;
  }
}

export class DamageAchv extends Achv {
  damageAmount: integer;

  constructor(localizationKey: string, name: string, damageAmount: integer, iconImage: string, score: integer) {
    super(localizationKey, name, "", iconImage, score, (_scene: BattleScene, args: any[]) => (args[0] as Utils.NumberHolder).value >= this.damageAmount);
    this.damageAmount = damageAmount;
  }
}

export class HealAchv extends Achv {
  healAmount: integer;

  constructor(localizationKey: string, name: string, healAmount: integer, iconImage: string, score: integer) {
    super(localizationKey, name, "", iconImage, score, (_scene: BattleScene, args: any[]) => (args[0] as Utils.NumberHolder).value >= this.healAmount);
    this.healAmount = healAmount;
  }
}

export class LevelAchv extends Achv {
  level: integer;

  constructor(localizationKey: string, name: string, level: integer, iconImage: string, score: integer) {
    super(localizationKey, name, "", iconImage, score, (scene: BattleScene, args: any[]) => (args[0] as Utils.IntegerHolder).value >= this.level);
    this.level = level;
  }
}

export class ModifierAchv extends Achv {
  constructor(localizationKey: string, name: string, description: string, iconImage: string, score: integer, modifierFunc: (modifier: Modifier) => boolean) {
    super(localizationKey, name, description, iconImage, score, (_scene: BattleScene, args: any[]) => modifierFunc((args[0] as Modifier)));
  }
}

export class ChallengeAchv extends Achv {
  constructor(localizationKey: string, name: string, description: string, iconImage: string, score: integer, challengeFunc: (challenge: Challenge, scene: BattleScene) => boolean) {
    super(localizationKey, name, description, iconImage, score, (_scene: BattleScene, args: any[]) => challengeFunc(args[0] as Challenge, _scene));
  }
}


/**
 * Get the description of an achievement from the localization file with all the necessary variables filled in
 * @param localizationKey The localization key of the achievement
 * @returns The description of the achievement
 */
export function getAchievementDescription(localizationKey: string): string {
  // We need to get the player gender from the game data to add the correct prefix to the achievement name
  const genderIndex = this?.scene?.gameData?.gender ?? PlayerGender.MALE; //TODO: why is `this` being used here!? We are not inside a scope (copied from original)
  const genderStr = PlayerGender[genderIndex].toLowerCase();

  switch (localizationKey) {
  case "10K_MONEY":
    return i18next.t("achv:MoneyAchv.description", {context: genderStr, "moneyAmount": achvs._10K_MONEY.moneyAmount.toLocaleString("en-US")});
  case "100K_MONEY":
    return i18next.t("achv:MoneyAchv.description", {context: genderStr, "moneyAmount": achvs._100K_MONEY.moneyAmount.toLocaleString("en-US")});
  case "1M_MONEY":
    return i18next.t("achv:MoneyAchv.description", {context: genderStr, "moneyAmount": achvs._1M_MONEY.moneyAmount.toLocaleString("en-US")});
  case "10M_MONEY":
    return i18next.t("achv:MoneyAchv.description", {context: genderStr, "moneyAmount": achvs._10M_MONEY.moneyAmount.toLocaleString("en-US")});
  case "250_DMG":
    return i18next.t("achv:DamageAchv.description", {context: genderStr, "damageAmount": achvs._250_DMG.damageAmount.toLocaleString("en-US")});
  case "1000_DMG":
    return i18next.t("achv:DamageAchv.description", {context: genderStr, "damageAmount": achvs._1000_DMG.damageAmount.toLocaleString("en-US")});
  case "2500_DMG":
    return i18next.t("achv:DamageAchv.description", {context: genderStr, "damageAmount": achvs._2500_DMG.damageAmount.toLocaleString("en-US")});
  case "10000_DMG":
    return i18next.t("achv:DamageAchv.description", {context: genderStr, "damageAmount": achvs._10000_DMG.damageAmount.toLocaleString("en-US")});
  case "250_HEAL":
    return i18next.t("achv:HealAchv.description", {context: genderStr, "healAmount": achvs._250_HEAL.healAmount.toLocaleString("en-US"), "HP": i18next.t("pokemonInfo:Stat.HPshortened")});
  case "1000_HEAL":
    return i18next.t("achv:HealAchv.description", {context: genderStr, "healAmount": achvs._1000_HEAL.healAmount.toLocaleString("en-US"), "HP": i18next.t("pokemonInfo:Stat.HPshortened")});
  case "2500_HEAL":
    return i18next.t("achv:HealAchv.description", {context: genderStr, "healAmount": achvs._2500_HEAL.healAmount.toLocaleString("en-US"), "HP": i18next.t("pokemonInfo:Stat.HPshortened")});
  case "10000_HEAL":
    return i18next.t("achv:HealAchv.description", {context: genderStr, "healAmount": achvs._10000_HEAL.healAmount.toLocaleString("en-US"), "HP": i18next.t("pokemonInfo:Stat.HPshortened")});
  case "LV_100":
    return i18next.t("achv:LevelAchv.description", {context: genderStr, "level": achvs.LV_100.level});
  case "LV_250":
    return i18next.t("achv:LevelAchv.description", {context: genderStr, "level": achvs.LV_250.level});
  case "LV_1000":
    return i18next.t("achv:LevelAchv.description", {context: genderStr, "level": achvs.LV_1000.level});
  case "10_RIBBONS":
    return i18next.t("achv:RibbonAchv.description", {context: genderStr, "ribbonAmount": achvs._10_RIBBONS.ribbonAmount.toLocaleString("en-US")});
  case "25_RIBBONS":
    return i18next.t("achv:RibbonAchv.description", {context: genderStr, "ribbonAmount": achvs._25_RIBBONS.ribbonAmount.toLocaleString("en-US")});
  case "50_RIBBONS":
    return i18next.t("achv:RibbonAchv.description", {context: genderStr, "ribbonAmount": achvs._50_RIBBONS.ribbonAmount.toLocaleString("en-US")});
  case "75_RIBBONS":
    return i18next.t("achv:RibbonAchv.description", {context: genderStr, "ribbonAmount": achvs._75_RIBBONS.ribbonAmount.toLocaleString("en-US")});
  case "100_RIBBONS":
    return i18next.t("achv:RibbonAchv.description", {context: genderStr, "ribbonAmount": achvs._100_RIBBONS.ribbonAmount.toLocaleString("en-US")});
  case "TRANSFER_MAX_BATTLE_STAT":
    return i18next.t("achv:TRANSFER_MAX_BATTLE_STAT.description", { context: genderStr });
  case "MAX_FRIENDSHIP":
    return i18next.t("achv:MAX_FRIENDSHIP.description", { context: genderStr });
  case "MEGA_EVOLVE":
    return i18next.t("achv:MEGA_EVOLVE.description", { context: genderStr });
  case "GIGANTAMAX":
    return i18next.t("achv:GIGANTAMAX.description", { context: genderStr });
  case "TERASTALLIZE":
    return i18next.t("achv:TERASTALLIZE.description", { context: genderStr });
  case "STELLAR_TERASTALLIZE":
    return i18next.t("achv:STELLAR_TERASTALLIZE.description", { context: genderStr });
  case "SPLICE":
    return i18next.t("achv:SPLICE.description", { context: genderStr });
  case "MINI_BLACK_HOLE":
    return i18next.t("achv:MINI_BLACK_HOLE.description", { context: genderStr });
  case "CATCH_MYTHICAL":
    return i18next.t("achv:CATCH_MYTHICAL.description", { context: genderStr });
  case "CATCH_SUB_LEGENDARY":
    return i18next.t("achv:CATCH_SUB_LEGENDARY.description", { context: genderStr });
  case "CATCH_LEGENDARY":
    return i18next.t("achv:CATCH_LEGENDARY.description", { context: genderStr });
  case "SEE_SHINY":
    return i18next.t("achv:SEE_SHINY.description", { context: genderStr });
  case "SHINY_PARTY":
    return i18next.t("achv:SHINY_PARTY.description", { context: genderStr });
  case "HATCH_MYTHICAL":
    return i18next.t("achv:HATCH_MYTHICAL.description", { context: genderStr });
  case "HATCH_SUB_LEGENDARY":
    return i18next.t("achv:HATCH_SUB_LEGENDARY.description", { context: genderStr });
  case "HATCH_LEGENDARY":
    return i18next.t("achv:HATCH_LEGENDARY.description", { context: genderStr });
  case "HATCH_SHINY":
    return i18next.t("achv:HATCH_SHINY.description", { context: genderStr });
  case "HIDDEN_ABILITY":
    return i18next.t("achv:HIDDEN_ABILITY.description", { context: genderStr });
  case "PERFECT_IVS":
    return i18next.t("achv:PERFECT_IVS.description", { context: genderStr });
  case "CLASSIC_VICTORY":
    return i18next.t("achv:CLASSIC_VICTORY.description", { context: genderStr });
  case "UNEVOLVED_CLASSIC_VICTORY":
    return i18next.t("achv:UNEVOLVED_CLASSIC_VICTORY.description", { context: genderStr });
  case "MONO_GEN_ONE":
    return i18next.t("achv:MONO_GEN_ONE.description", { context: genderStr });
  case "MONO_GEN_TWO":
    return i18next.t("achv:MONO_GEN_TWO.description", { context: genderStr });
  case "MONO_GEN_THREE":
    return i18next.t("achv:MONO_GEN_THREE.description", { context: genderStr });
  case "MONO_GEN_FOUR":
    return i18next.t("achv:MONO_GEN_FOUR.description", { context: genderStr });
  case "MONO_GEN_FIVE":
    return i18next.t("achv:MONO_GEN_FIVE.description", { context: genderStr });
  case "MONO_GEN_SIX":
    return i18next.t("achv:MONO_GEN_SIX.description", { context: genderStr });
  case "MONO_GEN_SEVEN":
    return i18next.t("achv:MONO_GEN_SEVEN.description", { context: genderStr });
  case "MONO_GEN_EIGHT":
    return i18next.t("achv:MONO_GEN_EIGHT.description", { context: genderStr });
  case "MONO_GEN_NINE":
    return i18next.t("achv:MONO_GEN_NINE.description", { context: genderStr });
  case "MONO_NORMAL":
  case "MONO_FIGHTING":
  case "MONO_FLYING":
  case "MONO_POISON":
  case "MONO_GROUND":
  case "MONO_ROCK":
  case "MONO_BUG":
  case "MONO_GHOST":
  case "MONO_STEEL":
  case "MONO_FIRE":
  case "MONO_WATER":
  case "MONO_GRASS":
  case "MONO_ELECTRIC":
  case "MONO_PSYCHIC":
  case "MONO_ICE":
  case "MONO_DRAGON":
  case "MONO_DARK":
  case "MONO_FAIRY":
    return i18next.t("achv:MonoType.description", { context: genderStr, "type": i18next.t(`pokemonInfo:Type.${localizationKey.slice(5)}`) });
  case "FRESH_START":
<<<<<<< HEAD
    return i18next.t(`${genderPrefix}achv:FRESH_START.description` as ParseKeys);
  case "INVERSE_BATTLE":
    return i18next.t(`${genderPrefix}achv:INVERSE_BATTLE.description` as ParseKeys);
=======
    return i18next.t("achv:FRESH_START.description", { context: genderStr });
>>>>>>> 44294f1a
  default:
    return "";
  }

}

export const achvs = {
  _10K_MONEY: new MoneyAchv("10K_MONEY", "", 10000, "nugget", 10),
  _100K_MONEY: new MoneyAchv("100K_MONEY", "", 100000, "big_nugget", 25).setSecret(true),
  _1M_MONEY: new MoneyAchv("1M_MONEY", "", 1000000, "relic_gold", 50).setSecret(true),
  _10M_MONEY: new MoneyAchv("10M_MONEY", "", 10000000, "coin_case", 100).setSecret(true),
  _250_DMG: new DamageAchv("250_DMG", "", 250, "lucky_punch", 10),
  _1000_DMG: new DamageAchv("1000_DMG", "", 1000, "lucky_punch_great", 25).setSecret(true),
  _2500_DMG: new DamageAchv("2500_DMG", "", 2500, "lucky_punch_ultra", 50).setSecret(true),
  _10000_DMG: new DamageAchv("10000_DMG", "", 10000, "lucky_punch_master", 100).setSecret(true),
  _250_HEAL: new HealAchv("250_HEAL", "", 250, "potion", 10),
  _1000_HEAL: new HealAchv("1000_HEAL", "", 1000, "super_potion", 25).setSecret(true),
  _2500_HEAL: new HealAchv("2500_HEAL", "", 2500, "hyper_potion", 50).setSecret(true),
  _10000_HEAL: new HealAchv("10000_HEAL", "", 10000, "max_potion", 100).setSecret(true),
  LV_100: new LevelAchv("LV_100", "", 100, "rare_candy", 25).setSecret(),
  LV_250: new LevelAchv("LV_250", "", 250, "rarer_candy", 50).setSecret(true),
  LV_1000: new LevelAchv("LV_1000", "", 1000, "candy_jar", 100).setSecret(true),
  _10_RIBBONS: new RibbonAchv("10_RIBBONS", "", 10, "bronze_ribbon", 10),
  _25_RIBBONS: new RibbonAchv("25_RIBBONS", "", 25, "great_ribbon", 25).setSecret(true),
  _50_RIBBONS: new RibbonAchv("50_RIBBONS", "", 50, "ultra_ribbon", 50).setSecret(true),
  _75_RIBBONS: new RibbonAchv("75_RIBBONS", "", 75, "rogue_ribbon", 75).setSecret(true),
  _100_RIBBONS: new RibbonAchv("100_RIBBONS", "", 100, "master_ribbon", 100).setSecret(true),
  TRANSFER_MAX_BATTLE_STAT: new Achv("TRANSFER_MAX_BATTLE_STAT", "",  "TRANSFER_MAX_BATTLE_STAT.description", "baton", 20),
  MAX_FRIENDSHIP: new Achv("MAX_FRIENDSHIP", "", "MAX_FRIENDSHIP.description", "soothe_bell", 25),
  MEGA_EVOLVE: new Achv("MEGA_EVOLVE", "", "MEGA_EVOLVE.description", "mega_bracelet", 50),
  GIGANTAMAX: new Achv("GIGANTAMAX", "", "GIGANTAMAX.description", "dynamax_band", 50),
  TERASTALLIZE: new Achv("TERASTALLIZE", "",  "TERASTALLIZE.description", "tera_orb", 25),
  STELLAR_TERASTALLIZE: new Achv("STELLAR_TERASTALLIZE", "", "STELLAR_TERASTALLIZE.description", "stellar_tera_shard", 25).setSecret(true),
  SPLICE: new Achv("SPLICE", "",  "SPLICE.description", "dna_splicers", 10),
  MINI_BLACK_HOLE: new ModifierAchv("MINI_BLACK_HOLE", "",  "MINI_BLACK_HOLE.description", "mini_black_hole", 25, modifier => modifier instanceof TurnHeldItemTransferModifier).setSecret(),
  CATCH_MYTHICAL: new Achv("CATCH_MYTHICAL", "",  "CATCH_MYTHICAL.description", "strange_ball", 50).setSecret(),
  CATCH_SUB_LEGENDARY: new Achv("CATCH_SUB_LEGENDARY", "",  "CATCH_SUB_LEGENDARY.description", "rb", 75).setSecret(),
  CATCH_LEGENDARY: new Achv("CATCH_LEGENDARY", "", "CATCH_LEGENDARY.description", "mb", 100).setSecret(),
  SEE_SHINY: new Achv("SEE_SHINY", "", "SEE_SHINY.description", "pb_gold", 75),
  SHINY_PARTY: new Achv("SHINY_PARTY", "", "SHINY_PARTY.description", "shiny_charm", 100).setSecret(true),
  HATCH_MYTHICAL: new Achv("HATCH_MYTHICAL", "", "HATCH_MYTHICAL.description", "mystery_egg", 75).setSecret(),
  HATCH_SUB_LEGENDARY: new Achv("HATCH_SUB_LEGENDARY", "",  "HATCH_SUB_LEGENDARY.description", "oval_stone", 100).setSecret(),
  HATCH_LEGENDARY: new Achv("HATCH_LEGENDARY", "",  "HATCH_LEGENDARY.description", "lucky_egg", 125).setSecret(),
  HATCH_SHINY: new Achv("HATCH_SHINY", "",  "HATCH_SHINY.description", "golden_egg", 100).setSecret(),
  HIDDEN_ABILITY: new Achv("HIDDEN_ABILITY", "",  "HIDDEN_ABILITY.description", "ability_charm", 75),
  PERFECT_IVS: new Achv("PERFECT_IVS", "",  "PERFECT_IVS.description", "blunder_policy", 100),
  CLASSIC_VICTORY: new Achv("CLASSIC_VICTORY", "",  "CLASSIC_VICTORY.description", "relic_crown", 150),
  UNEVOLVED_CLASSIC_VICTORY: new Achv("UNEVOLVED_CLASSIC_VICTORY", "", "UNEVOLVED_CLASSIC_VICTORY.description", "eviolite", 175, c => c.getParty().some(p => p.getSpeciesForm(true).speciesId in pokemonEvolutions)),
  MONO_GEN_ONE_VICTORY: new ChallengeAchv("MONO_GEN_ONE", "",  "MONO_GEN_ONE.description", "ribbon_gen1", 100, (c, scene) => c instanceof SingleGenerationChallenge && c.value === 1 && !scene.gameMode.challenges.some(c => c.id === Challenges.INVERSE_BATTLE && c.value > 0)),
  MONO_GEN_TWO_VICTORY: new ChallengeAchv("MONO_GEN_TWO", "",  "MONO_GEN_TWO.description", "ribbon_gen2", 100, (c, scene) => c instanceof SingleGenerationChallenge && c.value === 2 && !scene.gameMode.challenges.some(c => c.id === Challenges.INVERSE_BATTLE && c.value > 0)),
  MONO_GEN_THREE_VICTORY: new ChallengeAchv("MONO_GEN_THREE", "",  "MONO_GEN_THREE.description", "ribbon_gen3", 100, (c, scene) => c instanceof SingleGenerationChallenge && c.value === 3 && !scene.gameMode.challenges.some(c => c.id === Challenges.INVERSE_BATTLE && c.value > 0)),
  MONO_GEN_FOUR_VICTORY: new ChallengeAchv("MONO_GEN_FOUR", "",  "MONO_GEN_FOUR.description", "ribbon_gen4", 100, (c, scene) => c instanceof SingleGenerationChallenge && c.value === 4 && !scene.gameMode.challenges.some(c => c.id === Challenges.INVERSE_BATTLE && c.value > 0)),
  MONO_GEN_FIVE_VICTORY: new ChallengeAchv("MONO_GEN_FIVE", "",  "MONO_GEN_FIVE.description", "ribbon_gen5", 100, (c, scene) => c instanceof SingleGenerationChallenge && c.value === 5 && !scene.gameMode.challenges.some(c => c.id === Challenges.INVERSE_BATTLE && c.value > 0)),
  MONO_GEN_SIX_VICTORY: new ChallengeAchv("MONO_GEN_SIX", "",  "MONO_GEN_SIX.description", "ribbon_gen6", 100, (c, scene) => c instanceof SingleGenerationChallenge && c.value === 6 && !scene.gameMode.challenges.some(c => c.id === Challenges.INVERSE_BATTLE && c.value > 0)),
  MONO_GEN_SEVEN_VICTORY: new ChallengeAchv("MONO_GEN_SEVEN", "",  "MONO_GEN_SEVEN.description", "ribbon_gen7", 100, (c, scene) => c instanceof SingleGenerationChallenge && c.value === 7 && !scene.gameMode.challenges.some(c => c.id === Challenges.INVERSE_BATTLE && c.value > 0)),
  MONO_GEN_EIGHT_VICTORY: new ChallengeAchv("MONO_GEN_EIGHT", "",  "MONO_GEN_EIGHT.description", "ribbon_gen8", 100, (c, scene) => c instanceof SingleGenerationChallenge && c.value === 8 && !scene.gameMode.challenges.some(c => c.id === Challenges.INVERSE_BATTLE && c.value > 0)),
  MONO_GEN_NINE_VICTORY: new ChallengeAchv("MONO_GEN_NINE", "",  "MONO_GEN_NINE.description", "ribbon_gen9", 100, (c, scene) => c instanceof SingleGenerationChallenge && c.value === 9 && !scene.gameMode.challenges.some(c => c.id === Challenges.INVERSE_BATTLE && c.value > 0)),
  MONO_NORMAL: new ChallengeAchv("MONO_NORMAL", "", "MONO_NORMAL.description", "silk_scarf", 100, (c, scene) => c instanceof SingleTypeChallenge && c.value === 1 && !scene.gameMode.challenges.some(c => c.id === Challenges.INVERSE_BATTLE && c.value > 0)),
  MONO_FIGHTING: new ChallengeAchv("MONO_FIGHTING", "", "MONO_FIGHTING.description", "black_belt", 100, (c, scene) => c instanceof SingleTypeChallenge && c.value === 2 && !scene.gameMode.challenges.some(c => c.id === Challenges.INVERSE_BATTLE && c.value > 0)),
  MONO_FLYING: new ChallengeAchv("MONO_FLYING", "", "MONO_FLYING.description", "sharp_beak", 100, (c, scene) => c instanceof SingleTypeChallenge && c.value === 3 && !scene.gameMode.challenges.some(c => c.id === Challenges.INVERSE_BATTLE && c.value > 0)),
  MONO_POISON: new ChallengeAchv("MONO_POISON", "", "MONO_POISON.description", "poison_barb", 100, (c, scene) => c instanceof SingleTypeChallenge && c.value === 4 && !scene.gameMode.challenges.some(c => c.id === Challenges.INVERSE_BATTLE && c.value > 0)),
  MONO_GROUND: new ChallengeAchv("MONO_GROUND", "", "MONO_GROUND.description", "soft_sand", 100, (c, scene) => c instanceof SingleTypeChallenge && c.value === 5 && !scene.gameMode.challenges.some(c => c.id === Challenges.INVERSE_BATTLE && c.value > 0)),
  MONO_ROCK: new ChallengeAchv("MONO_ROCK", "", "MONO_ROCK.description", "hard_stone", 100, (c, scene) => c instanceof SingleTypeChallenge && c.value === 6 && !scene.gameMode.challenges.some(c => c.id === Challenges.INVERSE_BATTLE && c.value > 0)),
  MONO_BUG: new ChallengeAchv("MONO_BUG", "", "MONO_BUG.description", "silver_powder", 100, (c, scene) => c instanceof SingleTypeChallenge && c.value === 7 && !scene.gameMode.challenges.some(c => c.id === Challenges.INVERSE_BATTLE && c.value > 0)),
  MONO_GHOST: new ChallengeAchv("MONO_GHOST", "", "MONO_GHOST.description", "spell_tag", 100, (c, scene) => c instanceof SingleTypeChallenge && c.value === 8 && !scene.gameMode.challenges.some(c => c.id === Challenges.INVERSE_BATTLE && c.value > 0)),
  MONO_STEEL: new ChallengeAchv("MONO_STEEL", "", "MONO_STEEL.description", "metal_coat", 100, (c, scene) => c instanceof SingleTypeChallenge && c.value === 9 && !scene.gameMode.challenges.some(c => c.id === Challenges.INVERSE_BATTLE && c.value > 0)),
  MONO_FIRE: new ChallengeAchv("MONO_FIRE", "", "MONO_FIRE.description", "charcoal", 100, (c, scene) => c instanceof SingleTypeChallenge && c.value === 10 && !scene.gameMode.challenges.some(c => c.id === Challenges.INVERSE_BATTLE && c.value > 0)),
  MONO_WATER: new ChallengeAchv("MONO_WATER", "", "MONO_WATER.description", "mystic_water", 100, (c, scene) => c instanceof SingleTypeChallenge && c.value === 11 && !scene.gameMode.challenges.some(c => c.id === Challenges.INVERSE_BATTLE && c.value > 0)),
  MONO_GRASS: new ChallengeAchv("MONO_GRASS", "", "MONO_GRASS.description", "miracle_seed", 100, (c, scene) => c instanceof SingleTypeChallenge && c.value === 12 && !scene.gameMode.challenges.some(c => c.id === Challenges.INVERSE_BATTLE && c.value > 0)),
  MONO_ELECTRIC: new ChallengeAchv("MONO_ELECTRIC", "", "MONO_ELECTRIC.description", "magnet", 100, (c, scene) => c instanceof SingleTypeChallenge && c.value === 13 && !scene.gameMode.challenges.some(c => c.id === Challenges.INVERSE_BATTLE && c.value > 0)),
  MONO_PSYCHIC: new ChallengeAchv("MONO_PSYCHIC", "", "MONO_PSYCHIC.description", "twisted_spoon", 100, (c, scene) => c instanceof SingleTypeChallenge && c.value === 14 && !scene.gameMode.challenges.some(c => c.id === Challenges.INVERSE_BATTLE && c.value > 0)),
  MONO_ICE: new ChallengeAchv("MONO_ICE", "", "MONO_ICE.description", "never_melt_ice", 100, (c, scene) => c instanceof SingleTypeChallenge && c.value === 15 && !scene.gameMode.challenges.some(c => c.id === Challenges.INVERSE_BATTLE && c.value > 0)),
  MONO_DRAGON: new ChallengeAchv("MONO_DRAGON", "", "MONO_DRAGON.description", "dragon_fang", 100, (c, scene) => c instanceof SingleTypeChallenge && c.value === 16 && !scene.gameMode.challenges.some(c => c.id === Challenges.INVERSE_BATTLE && c.value > 0)),
  MONO_DARK: new ChallengeAchv("MONO_DARK", "", "MONO_DARK.description", "black_glasses", 100, (c, scene) => c instanceof SingleTypeChallenge && c.value === 17 && !scene.gameMode.challenges.some(c => c.id === Challenges.INVERSE_BATTLE && c.value > 0)),
  MONO_FAIRY: new ChallengeAchv("MONO_FAIRY", "", "MONO_FAIRY.description", "fairy_feather", 100, (c, scene) => c instanceof SingleTypeChallenge && c.value === 18 && !scene.gameMode.challenges.some(c => c.id === Challenges.INVERSE_BATTLE && c.value > 0)),
  FRESH_START: new ChallengeAchv("FRESH_START", "", "FRESH_START.description", "reviver_seed", 100, (c, scene) => c instanceof FreshStartChallenge && c.value > 0 && !scene.gameMode.challenges.some(c => c.id === Challenges.INVERSE_BATTLE && c.value > 0)),
  INVERSE_BATTLE: new ChallengeAchv("INVERSE_BATTLE", "", "INVERSE_BATTLE.description", "inverse", 100, c => c instanceof InverseBattleChallenge && c.value > 0),
};

export function initAchievements() {
  const achvKeys = Object.keys(achvs);
  achvKeys.forEach((a: string, i: integer) => {
    achvs[a].id = a;
    if (achvs[a].hasParent) {
      achvs[a].parentId = achvKeys[i - 1];
    }
  });
}<|MERGE_RESOLUTION|>--- conflicted
+++ resolved
@@ -5,15 +5,10 @@
 import i18next from "i18next";
 import * as Utils from "../utils";
 import { PlayerGender } from "#enums/player-gender";
-<<<<<<< HEAD
-import { ParseKeys } from "i18next";
 import { Challenge, FreshStartChallenge, InverseBattleChallenge, SingleGenerationChallenge, SingleTypeChallenge } from "#app/data/challenge";
 import { ConditionFn } from "#app/@types/common";
 import { Challenges } from "#app/enums/challenges";
-=======
-import { Challenge, FreshStartChallenge, SingleGenerationChallenge, SingleTypeChallenge } from "#app/data/challenge.js";
 import { ConditionFn } from "#app/@types/common.js";
->>>>>>> 44294f1a
 
 export enum AchvTier {
   COMMON,
@@ -281,13 +276,9 @@
   case "MONO_FAIRY":
     return i18next.t("achv:MonoType.description", { context: genderStr, "type": i18next.t(`pokemonInfo:Type.${localizationKey.slice(5)}`) });
   case "FRESH_START":
-<<<<<<< HEAD
-    return i18next.t(`${genderPrefix}achv:FRESH_START.description` as ParseKeys);
+    return i18next.t("achv:FRESH_START.description", { context: genderStr });
   case "INVERSE_BATTLE":
-    return i18next.t(`${genderPrefix}achv:INVERSE_BATTLE.description` as ParseKeys);
-=======
-    return i18next.t("achv:FRESH_START.description", { context: genderStr });
->>>>>>> 44294f1a
+    return i18next.t("achv:INVERSE_BATTLE.description", { context: genderStr });
   default:
     return "";
   }
