--- conflicted
+++ resolved
@@ -3,13 +3,8 @@
 import { defaultStarterSpecies } from "#app/constants";
 import { AbilityAttr } from "#enums/ability-attr";
 import { DexAttr } from "#enums/dex-attr";
-<<<<<<< HEAD
-import { allSpecies } from "#app/data/pokemon-species";
+import { allSpecies } from "#app/data/data-lists";
 import { CustomPokemonData } from "#app/data/pokemon/pokemon-data";
-=======
-import { allSpecies } from "#app/data/data-lists";
-import { CustomPokemonData } from "#app/data/custom-pokemon-data";
->>>>>>> 6ff258fb
 import { isNullOrUndefined } from "#app/utils/common";
 import type { SystemSaveMigrator } from "#app/@types/SystemSaveMigrator";
 import type { SettingsSaveMigrator } from "#app/@types/SettingsSaveMigrator";
