--- conflicted
+++ resolved
@@ -1,12 +1,7 @@
 import { SettingKeys } from "#app/system/settings/settings";
-<<<<<<< HEAD
-import { AbilityAttr, defaultStarterSpecies, DexAttr, SystemSaveData, SessionSaveData  } from "../../game-data";
+import { AbilityAttr, defaultStarterSpecies, DexAttr, SystemSaveData, SessionSaveData  } from "#app/system/game-data";
 import { allSpecies } from "#app/data/pokemon-species";
 import { CustomPokemonData } from "#app/data/custom-pokemon-data";
-=======
-import { AbilityAttr, defaultStarterSpecies, DexAttr, SystemSaveData, SessionSaveData  } from "#app/system/game-data";
-import { allSpecies } from "#app/data/pokemon-species";
->>>>>>> 07f08877
 import { isNullOrUndefined } from "#app/utils";
 
 export const systemMigrators = [
