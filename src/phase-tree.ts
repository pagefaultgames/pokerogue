import type { Phase } from "#app/phase";
import type { DynamicPhaseMarker } from "#phases/dynamic-phase-marker";
<<<<<<< HEAD
import type { PhaseConditionFunc } from "#types/phase-types";
import { coerceArray } from "#utils/array";
=======
import type { PhaseConditionFunc, PhaseManager, PhaseMap, PhaseString } from "#types/phase-types";
>>>>>>> dd6034c5

/**
 * The PhaseTree is the central storage location for {@linkcode Phase}s by the {@linkcode PhaseManager}.
 *
 * It has a tiered structure, where unshifted phases are added one level above the currently running Phase. \
 * Phases are generally popped from the Tree in FIFO order.
 *
 * Dynamically ordered phases are queued into the Tree only as {@linkcode DynamicPhaseMarker | Marker}s and
 * are not guaranteed to run FIFO (otherwise, they would not be dynamic)
 */
export class PhaseTree {
  /**
   * Storage for all levels in the tree.
   * This is a simple array because only one Phase may run and have "children" at a time.
   * @remarks
   * This does _not_ include the currently-running Phase, which is removed prior to being run.
   */
  private levels: Phase[][] = [[]];
  /** The level of the currently-running {@linkcode Phase} in the Tree. */
  private currentLevel = 0;
  /**
   * True if a "deferred" level exists
   * @see {@linkcode addPhase}
   */
  private deferredActive = false;

  /**
   * Internal helper method to add a {@linkcode Phase} to the specified level.
   * @param phase - The `Phase` to add
   * @param level - The numeric level to add the phase
   * @throws {Error}
   * Error if `level` is out of legal bounds
   */
<<<<<<< HEAD
  private add(phases: Phase | readonly Phase[], level: number): void {
    phases = coerceArray(phases);
=======
  private add(phase: Phase, level: number): void {
    // Add a new level if trying to push to non-initialized layer
>>>>>>> dd6034c5
    if (level === this.currentLevel + 1 && level === this.levels.length) {
      this.levels.push([]);
    }

    const addLevel: Phase[] | undefined = this.levels[level];
    if (addLevel == null) {
      throw new Error("Attempted to add a phase to a nonexistent level of the PhaseTree!\nLevel: " + level.toString());
    }
<<<<<<< HEAD
    this.levels[level].push(...phases);
=======
    addLevel.push(phase);
>>>>>>> dd6034c5
  }

  /**
   * Used by the {@linkcode PhaseManager} to add phases to the Tree
   * @param phase - The {@linkcode Phase} to be added
   * @param defer - Whether to defer the execution of this phase by allowing subsequently-added phases to run before it
   *
   * @privateRemarks
   * Deferral is implemented by moving the queue at {@linkcode currentLevel} up one level and inserting the new phase below it.
   * {@linkcode deferredActive} is set until the moved queue (and anything added to it) is exhausted.
   *
   * If {@linkcode deferredActive} is `true` when a deferred phase is added, the phase will be pushed to the second-highest level queue.
   * That is, it will execute after the originally deferred phase, but there is no possibility for nesting with deferral.
   *
   * @todo `setPhaseQueueSplice` had strange behavior. This is simpler, but there are probably some remnant edge cases with the current implementation
   */
  public addPhase(phase: Phase | readonly Phase[], defer = false): void {
    if (defer && !this.deferredActive) {
      this.deferredActive = true;
      this.levels.splice(-1, 0, []);
      this.currentLevel += 1;
    }
    this.add(phase, this.currentLevel + 1 - +defer);
  }

  /**
   * Add a {@linkcode Phase} after the first occurence of a given `Phase` in the Tree,
   * or to the top of the Tree if no such phase exists.
   * @param phase - The {@linkcode Phase} to be added
   * @param type - The {@linkcode PhaseString | name} of the Phase to search for
   */
  public addAfter(phase: Phase, type: PhaseString): void {
    for (let i = this.levels.length - 1; i >= 0; i--) {
      const insertIdx = this.levels[i].findIndex(p => p.is(type)) + 1;
      if (insertIdx !== 0) {
        this.levels[i].splice(insertIdx, 0, phase);
        return;
      }
    }

    this.addPhase(phase);
  }

  /**
   * Push a {@linkcode Phase} to the last level of the queue.
   * It will run only after all previously queued phases have been executed.
   * @param phase - The {@linkcode Phase} to add
   */
  public pushPhase(phase: Phase): void {
    this.add(phase, 0);
  }

  /**
   * Remove and return the first {@linkcode Phase} from the topmost level of the tree.
   * @returns The next {@linkcode Phase}, or `undefined` if the Tree is empty
   */
  public getNextPhase(): Phase | undefined {
    // Clear out all empty levels from the tree
    this.currentLevel = this.levels.length - 1;
    while (this.currentLevel > 0 && this.levels[this.currentLevel].length === 0) {
      this.deferredActive = false;
      this.levels.pop();
      this.currentLevel--;
    }

    return this.levels[this.currentLevel].shift();
  }

  /**
   * Find and return the first {@linkcode Phase} in the Tree matching the given conditions.
   * @param phaseName - The {@linkcode PhaseString | name} of the Phase to search for
   * @param phaseFilter - An optional {@linkcode PhaseConditionFunc} to add conditions to the search
   * @returns The first `Phase` that matches the criteria, or `undefined` if none exists
   */
  public find<P extends PhaseString>(phaseName: P, phaseFilter?: PhaseConditionFunc<P>): PhaseMap[P] | undefined {
    for (let i = this.levels.length - 1; i >= 0; i--) {
      const level = this.levels[i];
      const phase = level.find((p): p is PhaseMap[P] => p.is(phaseName) && (!phaseFilter || phaseFilter(p)));
      if (phase) {
        return phase;
      }
    }
  }

  /**
   * Find and return all {@linkcode Phase}s in the Tree matching the given conditions.
   * @param phaseName - The {@linkcode PhaseString | name} of the Phase to search for
   * @param phaseFilter - An optional {@linkcode PhaseConditionFunc} to add conditions to the search
   * @returns An array containing all `Phase`s matching the criteria.
   */
  public findAll<P extends PhaseString>(phaseName: P, phaseFilter?: PhaseConditionFunc<P>): PhaseMap[P][] {
    const phases: PhaseMap[P][] = [];
    for (let i = this.levels.length - 1; i >= 0; i--) {
      const level = this.levels[i];
      phases.push(...level.filter((p): p is PhaseMap[P] => p.is(phaseName) && (!phaseFilter || phaseFilter(p))));
    }
    return phases;
  }

  /**
   * Clear all levels (and their constituent Phases) from the Tree.
   * @param leaveFirstLevel - Whether to leave the top level of the tree intact; default `false`
   * @privateRemarks
   * The parameter on this method exists because {@linkcode PhaseManager.clearPhaseQueue} previously (probably by mistake) ignored `phaseQueuePrepend`.
   *
   * This is (probably by mistake) relied upon by certain ME functions.
   */
  public clear(leaveFirstLevel = false) {
    this.levels = [leaveFirstLevel ? (this.levels.at(-1) ?? []) : []];
    this.currentLevel = 0;
  }

  /**
   * Find and remove a single {@linkcode Phase} from the Tree.
   * @param phaseName - The {@linkcode PhaseString | name} of the Phase to search for
   * @param phaseFilter - An optional {@linkcode PhaseConditionFunc} to add conditions to the search
   * @returns Whether a removal occurred
   */
  public remove<P extends PhaseString>(phaseName: P, phaseFilter?: PhaseConditionFunc<P>): boolean {
    for (let i = this.levels.length - 1; i >= 0; i--) {
      const level = this.levels[i];
      const phaseIndex = level.findIndex(p => p.is(phaseName) && (!phaseFilter || phaseFilter(p)));
      if (phaseIndex !== -1) {
        level.splice(phaseIndex, 1);
        return true;
      }
    }
    return false;
  }

  /**
   * Remove all {@linkcode Phase}s of the given type from the Tree.
   * @param phaseName - The {@linkcode PhaseString | name} of the Phase to remove
   */
  public removeAll(phaseName: PhaseString): void {
    for (let i = 0; i < this.levels.length; i++) {
      this.levels[i] = this.levels[i].filter(phase => !phase.is(phaseName));
    }
  }

  /**
   * Check whether a particular Phase exists in the Tree.
   * @param phaseName - The {@linkcode PhaseString | name} of the Phase to search for
   * @param phaseFilter - An optional `PhaseConditionFunc` to specify conditions for the phase
   * @returns Whether a matching phase exists
   */
  public exists<P extends PhaseString>(phaseName: P, phaseFilter: PhaseConditionFunc<P> = () => true): boolean {
    return this.levels.some(level => level.some(phase => phase.is(phaseName) && phaseFilter(phase)));
  }
}<|MERGE_RESOLUTION|>--- conflicted
+++ resolved
@@ -1,11 +1,7 @@
 import type { Phase } from "#app/phase";
 import type { DynamicPhaseMarker } from "#phases/dynamic-phase-marker";
-<<<<<<< HEAD
-import type { PhaseConditionFunc } from "#types/phase-types";
+import type { PhaseConditionFunc, PhaseManager, PhaseMap, PhaseString } from "#types/phase-types";
 import { coerceArray } from "#utils/array";
-=======
-import type { PhaseConditionFunc, PhaseManager, PhaseMap, PhaseString } from "#types/phase-types";
->>>>>>> dd6034c5
 
 /**
  * The PhaseTree is the central storage location for {@linkcode Phase}s by the {@linkcode PhaseManager}.
@@ -39,13 +35,9 @@
    * @throws {Error}
    * Error if `level` is out of legal bounds
    */
-<<<<<<< HEAD
   private add(phases: Phase | readonly Phase[], level: number): void {
     phases = coerceArray(phases);
-=======
-  private add(phase: Phase, level: number): void {
     // Add a new level if trying to push to non-initialized layer
->>>>>>> dd6034c5
     if (level === this.currentLevel + 1 && level === this.levels.length) {
       this.levels.push([]);
     }
@@ -54,11 +46,7 @@
     if (addLevel == null) {
       throw new Error("Attempted to add a phase to a nonexistent level of the PhaseTree!\nLevel: " + level.toString());
     }
-<<<<<<< HEAD
-    this.levels[level].push(...phases);
-=======
-    addLevel.push(phase);
->>>>>>> dd6034c5
+    addLevel.push(...phases);
   }
 
   /**
