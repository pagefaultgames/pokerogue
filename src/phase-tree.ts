import type { PhaseManager, PhaseMap, PhaseString } from "#app/@types/phase-types";
import type { Phase } from "#app/phase";
import type { DynamicPhaseMarker } from "#phases/dynamic-phase-marker";
import type { PhaseConditionFunc } from "#types/phase-types";
import type { NonEmptyTuple } from "type-fest";

/**
 * The PhaseTree is the central storage location for {@linkcode Phase}s by the {@linkcode PhaseManager}.
 *
 * It has a tiered structure, where unshifted phases are added one level above the currently running Phase. Phases are generally popped from the Tree in FIFO order.
 *
 * Dynamically ordered phases are queued into the Tree only as {@linkcode DynamicPhaseMarker | Marker}s and as such are not guaranteed to run FIFO (otherwise, they would not be dynamic)
 */
export class PhaseTree {
  /** Storage for all levels in the tree. This is a simple array because only one Phase may have "children" at a time. */
  private levels: Phase[][] = [[]];
  /** The level of the currently running {@linkcode Phase} in the Tree (note that such phase is not actually in the Tree while it is running) */
  private currentLevel = 0;
  /**
   * True if a "deferred" level exists
   * @see {@linkcode addPhase}
   */
  private deferredActive = false;

  /**
   * Adds a {@linkcode Phase} to the specified level
   * @param phase - The phase to add
   * @param level - The numeric level to add the phase
   * @throws Error if `level` is out of legal bounds
   */
  private add(phase: Phase, level: number): void {
    if (level === this.currentLevel + 1 && level === this.levels.length) {
      this.levels.push([]);
    }
    const addLevel = this.levels[level];
    if (addLevel == null) {
      throw new Error("Attempted to add a phase to a nonexistent level of the PhaseTree!\nLevel: " + level.toString());
    }
    this.levels[level].push(phase);
  }

  /**
   * Used by the {@linkcode PhaseManager} to add phases to the Tree
   * @param phase - The {@linkcode Phase} to be added
   * @param defer - Whether to defer the execution of this phase by allowing subsequently-added phases to run before it
   *
   * @privateRemarks
   * Deferral is implemented by moving the queue at {@linkcode currentLevel} up one level and inserting the new phase below it.
   * {@linkcode deferredActive} is set until the moved queue (and anything added to it) is exhausted.
   *
   * If {@linkcode deferredActive} is `true` when a deferred phase is added, the phase will be pushed to the second-highest level queue.
   * That is, it will execute after the originally deferred phase, but there is no possibility for nesting with deferral.
   *
   * @todo `setPhaseQueueSplice` had strange behavior. This is simpler, but there are probably some remnant edge cases with the current implementation
   */
  public addPhase(phase: Phase, defer = false): void {
    if (defer && !this.deferredActive) {
      this.deferredActive = true;
      this.levels.splice(-1, 0, []);
      this.currentLevel += 1;
    }
    this.add(phase, this.currentLevel + 1 - +defer);
  }

  /**
   * Adds a {@linkcode Phase} after the first occurence of the given type, or to the top of the Tree if no such phase exists
   * @param phase - The {@linkcode Phase} to be added
   * @param type - A {@linkcode PhaseString} representing the type to search for
   */
  public addAfter(phase: Phase, type: PhaseString): void {
    for (let i = this.levels.length - 1; i >= 0; i--) {
      const insertIdx = this.levels[i].findIndex(p => p.is(type)) + 1;
      if (insertIdx !== 0) {
        this.levels[i].splice(insertIdx, 0, phase);
        return;
      }
    }

    this.addPhase(phase);
  }

  /**
<<<<<<< HEAD
   * Unshift one or more {@linkcode Phase}s to the current level.
   * This is effectively the same as if the phases were added immediately _after_ the currently-running phase,
   * before it started.
   * @param phase - One or more {@linkcode Phase}s to be added
   */
  public unshiftToCurrent(...phases: NonEmptyTuple<Phase>): void {
    this.levels[this.currentLevel].unshift(...phases);
  }

  /**
=======
>>>>>>> 7376bd5a
   * Pushes a {@linkcode Phase} to the last level of the queue. It will run only after all previously queued phases have been executed.
   * @param phase - The {@linkcode Phase} to be added
   */
  public pushPhase(phase: Phase): void {
    this.add(phase, 0);
  }

  /**
   * Removes and returns the first {@linkcode Phase} from the topmost level of the tree
   * @returns - The next {@linkcode Phase}, or `undefined` if the Tree is empty
   */
  public getNextPhase(): Phase | undefined {
    this.currentLevel = this.levels.length - 1;
    while (this.currentLevel > 0 && this.levels[this.currentLevel].length === 0) {
      this.deferredActive = false;
      this.levels.pop();
      this.currentLevel--;
    }

    return this.levels[this.currentLevel].shift();
  }

  /**
   * Finds a particular {@linkcode Phase} in the Tree by searching in pop order
   * @param phaseType - The {@linkcode PhaseString | type} of phase to search for
   * @param phaseFilter - A {@linkcode PhaseConditionFunc} to specify conditions for the phase
   * @returns The matching {@linkcode Phase}, or `undefined` if none exists
   */
  public find<P extends PhaseString>(phaseType: P, phaseFilter?: PhaseConditionFunc<P>): PhaseMap[P] | undefined {
    for (let i = this.levels.length - 1; i >= 0; i--) {
      const level = this.levels[i];
      const phase = level.find((p): p is PhaseMap[P] => p.is(phaseType) && (!phaseFilter || phaseFilter(p)));
      if (phase) {
        return phase;
      }
    }
  }

  /**
   * Finds a particular {@linkcode Phase} in the Tree by searching in pop order
   * @param phaseType - The {@linkcode PhaseString | type} of phase to search for
   * @param phaseFilter - A {@linkcode PhaseConditionFunc} to specify conditions for the phase
   * @returns The matching {@linkcode Phase}, or `undefined` if none exists
   */
  public findAll<P extends PhaseString>(phaseType: P, phaseFilter?: PhaseConditionFunc<P>): PhaseMap[P][] {
    const phases: PhaseMap[P][] = [];
    for (let i = this.levels.length - 1; i >= 0; i--) {
      const level = this.levels[i];
      const levelPhases = level.filter((p): p is PhaseMap[P] => p.is(phaseType) && (!phaseFilter || phaseFilter(p)));
      phases.push(...levelPhases);
    }
    return phases;
  }

  /**
   * Clears the Tree
   * @param leaveFirstLevel - If `true`, leaves the top level of the tree intact
   *
   * @privateremarks
   * The parameter on this method exists because {@linkcode PhaseManager.clearPhaseQueue} previously (probably by mistake) ignored `phaseQueuePrepend`.
   *
   * This is (probably by mistake) relied upon by certain ME functions.
   */
  public clear(leaveFirstLevel = false) {
    this.levels = [leaveFirstLevel ? (this.levels.at(-1) ?? []) : []];
    this.currentLevel = 0;
  }

  /**
   * Finds and removes a single {@linkcode Phase} from the Tree
   * @param phaseType - The {@linkcode PhaseString | type} of phase to search for
   * @param phaseFilter - A {@linkcode PhaseConditionFunc} to specify conditions for the phase
   * @returns Whether a removal occurred
   */
  public remove<P extends PhaseString>(phaseType: P, phaseFilter?: PhaseConditionFunc<P>): boolean {
    for (let i = this.levels.length - 1; i >= 0; i--) {
      const level = this.levels[i];
      const phaseIndex = level.findIndex(p => p.is(phaseType) && (!phaseFilter || phaseFilter(p)));
      if (phaseIndex !== -1) {
        level.splice(phaseIndex, 1);
        return true;
      }
    }
    return false;
  }

  /**
   * Removes all occurrences of {@linkcode Phase}s of the given type
   * @param phaseType - The {@linkcode PhaseString | type} of phase to search for
   */
  public removeAll(phaseType: PhaseString): void {
    for (let i = 0; i < this.levels.length; i++) {
      const level = this.levels[i].filter(phase => !phase.is(phaseType));
      this.levels[i] = level;
    }
  }

  /**
   * Determines if a particular phase exists in the Tree
   * @param phaseType - The {@linkcode PhaseString | type} of phase to search for
   * @param phaseFilter - A {@linkcode PhaseConditionFunc} to specify conditions for the phase
   * @returns Whether a matching phase exists
   */
  public exists<P extends PhaseString>(phaseType: P, phaseFilter?: PhaseConditionFunc<P>): boolean {
    for (const level of this.levels) {
      for (const phase of level) {
        if (phase.is(phaseType) && (!phaseFilter || phaseFilter(phase))) {
          return true;
        }
      }
    }
    return false;
  }
}<|MERGE_RESOLUTION|>--- conflicted
+++ resolved
@@ -2,7 +2,6 @@
 import type { Phase } from "#app/phase";
 import type { DynamicPhaseMarker } from "#phases/dynamic-phase-marker";
 import type { PhaseConditionFunc } from "#types/phase-types";
-import type { NonEmptyTuple } from "type-fest";
 
 /**
  * The PhaseTree is the central storage location for {@linkcode Phase}s by the {@linkcode PhaseManager}.
@@ -80,22 +79,10 @@
   }
 
   /**
-<<<<<<< HEAD
-   * Unshift one or more {@linkcode Phase}s to the current level.
-   * This is effectively the same as if the phases were added immediately _after_ the currently-running phase,
-   * before it started.
-   * @param phase - One or more {@linkcode Phase}s to be added
-   */
-  public unshiftToCurrent(...phases: NonEmptyTuple<Phase>): void {
-    this.levels[this.currentLevel].unshift(...phases);
-  }
-
-  /**
-=======
->>>>>>> 7376bd5a
    * Pushes a {@linkcode Phase} to the last level of the queue. It will run only after all previously queued phases have been executed.
    * @param phase - The {@linkcode Phase} to be added
    */
+  // TODO: Make variadic
   public pushPhase(phase: Phase): void {
     this.add(phase, 0);
   }
