--- conflicted
+++ resolved
@@ -89,22 +89,9 @@
   }
 
   /**
-<<<<<<< HEAD
-   * Unshift a {@linkcode Phase} to the current level.
-   * This is effectively the same as if the phase were added immediately after the currently-running phase, before it started.
-   * @param phase - The {@linkcode Phase} to be added
-   */
-  public unshiftToCurrent(phase: Phase): void {
-    this.levels[this.currentLevel].unshift(phase);
-  }
-
-  /**
    * Push a {@linkcode Phase} to the last level of the queue.
    * It will run only after all previously queued phases have been executed.
-=======
-   * Pushes a {@linkcode Phase} to the last level of the queue. It will run only after all previously queued phases have been executed.
->>>>>>> 1c8ebbee
-   * @param phase - The {@linkcode Phase} to be added
+   * @param phase - The {@linkcode Phase} to add
    */
   public pushPhase(phase: Phase): void {
     this.add(phase, 0);
@@ -112,7 +99,7 @@
 
   /**
    * Remove and return the first {@linkcode Phase} from the topmost level of the tree.
-   * @returns - The next {@linkcode Phase}, or `undefined` if the Tree is empty
+   * @returns The next {@linkcode Phase}, or `undefined` if the Tree is empty
    */
   public getNextPhase(): Phase | undefined {
     // Clear out all empty levels from the tree
