//#region 00 Imports
import i18next from "i18next";
import * as Utils from "./utils";
import Pokemon from "./field/pokemon";
import { PlayerPokemon, EnemyPokemon } from "./field/pokemon";
import { Nature, getNatureDecrease, getNatureIncrease, getNatureName } from "./data/nature";
import BattleScene from "./battle-scene";
import { OptionSelectItem } from "./ui/abstact-option-select-ui-handler";
import { PokemonHeldItemModifier } from "./modifier/modifier";
import { getBiomeName, PokemonPools, SpeciesTree } from "./data/biomes";
import { Mode } from "./ui/ui";
import { parseSlotData, TitlePhase } from "./phases";
import Trainer from "./field/trainer";
import { Species } from "./enums/species";
import { GameMode, GameModes } from "./game-mode";
import PokemonSpecies from "./data/pokemon-species";

/*
SECTIONS
00 Imports         import statements, as well as this list.
01 Variables       Contains variables, constants, value holders, and the like.
02 Downloading     Functions for exporting DRPD data to .json files.
03 Log Handler     Catalogs and manages the log array.
04 Utilities       General functions.
05 DRPD            Stores data about a run.
06 Wave            Stores data about a Wave.
07 Pokémon         Stores data about a Pokémon.
08 Nature          Stores data about a Pokémon's Nature.
09 IVs             Stores data about a Pokémon's Individual Values (IVs).
10 Trainer         Stores data about the opposing Trainer, if any.
11 Item            Stores data about held items.
12 Ingame Menu     Functions for the "Manage Logs" menu ingame.
13 Logging Events  Functions for adding data to the logger.
*/

//#endregion





// #region 01 Variables

// constants
/** The number of enemy actions to log. */
export const EnemyEventLogCount = 3
/** The current DRPD version. */
export const DRPD_Version = "1.1.0a"
/** (Unused / reference only) All the log versions that this mod can keep updated.
 * @see updateLog
*/
export const acceptedVersions = [
  "1.0.0",
  "1.0.0a",
  "1.1.0",
  "1.1.0a",
]

// Value holders
/** Holds the encounter rarities for the Pokemon in this wave. */
export const rarities = []
/** Used to store rarity tier between files when calculating and storing a Pokemon's encounter rarity.
 * 
 * The second index is (very lazily) used to store a log's name/seed for `setFileInfo`.
 * @see setFileInfo
 */
export const rarityslot = [0, ""]
/** Stores a list of the user's battle actions in a turn.
 * 
 * Its contents are printed to the current wave's actions list, separated by pipes `|`, when the turn begins playing out. */
export const Actions: string[] = []
/** Used for enemy attack prediction. Stored here so that it's universally available. */
export const enemyPlan: string[] = []

// Booleans
export const isPreSwitch: Utils.BooleanHolder = new Utils.BooleanHolder(false);
export const isFaintSwitch: Utils.BooleanHolder = new Utils.BooleanHolder(false);
export const SheetsMode = new Utils.BooleanHolder(false)

// #endregion





//#region 02 Downloading
/**
 * Saves a log to your device.
 * @param i The index of the log you want to save.
 */
export function downloadLogByID(i: integer) {
  console.log(i)
  var d = JSON.parse(localStorage.getItem(logs[i][1])!)
  const blob = new Blob([ printDRPD("", "", d as DRPD) ], {type: "text/json"});
  const link = document.createElement("a");
  link.href = window.URL.createObjectURL(blob);
  var date: string = (d as DRPD).date
  var filename: string = date[5] + date[6] + "_" + date[8] + date[9] + "_" + date[0] + date[1] + date[2] + date[3] + "_" + (d as DRPD).label + ".json"
  link.download = `${filename}`;
  link.click();
  link.remove();
}
/**
 * Saves a log to your device in an alternate format.
 * @param i The index of the log you want to save.
 */
export function downloadLogByIDToSheet(i: integer) {
  console.log(i)
  var d = JSON.parse(localStorage.getItem(logs[i][1])!)
  SheetsMode.value = true;
  const blob = new Blob([ printDRPD("", "", d as DRPD) ], {type: "text/json"});
  SheetsMode.value = false;
  const link = document.createElement("a");
  link.href = window.URL.createObjectURL(blob);
  var date: string = (d as DRPD).date
  var filename: string = date[5] + date[6] + "_" + date[8] + date[9] + "_" + date[0] + date[1] + date[2] + date[3] + "_" + (d as DRPD).label + "_sheetexport" + ".json"
  link.download = `${filename}`;
  link.click();
  link.remove();
}
//#endregion





// #region 03 Log Handler


// These are general utilities for keeping track of the user's logs.
// For the functions that log the player's actions, see "13. Logging Events"


/**
 * Stores logs.
 * Generate a new list with `getLogs()`.
 * 
 * @see getLogs
 */
export const logs: string[][] = [
  ["drpd.json", "drpd", "DRPD", "", "wide_lens", ""],
]
/** @deprecated */
export const logKeys: string[] = [
  "i", // Instructions/steps
  "e", // Encounters
  "d", // Debug
];

/**
 * Uses the save's RNG seed to create a log ID. Used to assign each save its own log.
 * @param scene The BattleScene.
 * @returns The ID of the current save's log.
 */
export function getLogID(scene: BattleScene) {
  return "drpd_log:" + scene.seed
}
/**
 * Gets a log's item list storage, for detecting reloads via a change in the loot rewards.
 * 
 * Not used yet.
 * @param scene The BattleScene.
 * @returns The ID of the current save's log.
 */
export function getItemsID(scene: BattleScene) {
  return "drpd_items:" + scene.seed
}
/**
 * Resets the `logs` array, and creates a list of all game logs in LocalStorage.
 * 
 * @see logs
 */
export function getLogs() {
  while(logs.length > 0)
    logs.pop()
  for (var i = 0; i < localStorage.length; i++) {
    if (localStorage.key(i)!.substring(0, 9) == "drpd_log:") {
      logs.push(["drpd.json", localStorage.key(i)!, localStorage.key(i)!.substring(9), "", "", ""])
      for (var j = 0; j < 5; j++) {
        var D = parseSlotData(j)
        if (D != undefined)
          if (logs[logs.length - 1][2] == D.seed) {
            logs[logs.length - 1][3] = j.toString()
          }
      }
    }
  }
  /*
  logs.forEach((log, idx) => {
    var dat = JSON.parse(localStorage.getItem(logs[idx][1])) as DRPD;
    logs[idx][4] = dat.version + "-" + dat.date
  })
  logs.sort((a, b) => {
    var data1 = a[4].split("-")
    var data2 = b[4].split("-")
    var S = 0
    // Sort by game version
    if (S == 0) {
      S = acceptedVersions.indexOf(data1[0]) - acceptedVersions.indexOf(b[0])
      if (acceptedVersions.indexOf(data1[0]) == -1) {
        S = -1
        if (acceptedVersions.indexOf(data2[0]) == -1) {
          S = 0
        }
      } else if (acceptedVersions.indexOf(data2[0]) == -1) {
        S = 1
      }
    }
    // Sort by year
    if (S == 0) {
      S = (Number(data1[1]) - Number(data2[1]))
    }
    // Sort by month
    if (S == 0) {
      S = (Number(data1[2]) - Number(data2[2]))
    }
    // Sort by day
    if (S == 0) {
      S = (Number(data1[3]) - Number(data2[3]))
    }
    return S;
  })
  logs.forEach((log, idx) => {
    logs[idx][4] = ""
  })
  */
}
/**
 * Returns a string for the name of the current game mode.
 * @param scene The BattleScene. Used to get the game mode.
 * @returns The name of the game mode, for use in naming a game log.
 */
export function getMode(scene: BattleScene) {
  if (scene.gameMode == undefined)
    return "???"
  switch (scene.gameMode.modeId) {
    case GameModes.CLASSIC:
      return "Classic"
    case GameModes.ENDLESS:
      return "Endless"
    case GameModes.SPLICED_ENDLESS:
      return "Spliced Endless"
    case GameModes.DAILY:
      return "Daily"
    case GameModes.CHALLENGE:
      return "Challenge"
  }
}

// #endregion





// #region 04 Utilities

/**
 * Pulls the current run's DRPD from LocalStorage using the run's RNG seed.
 * 
 * When loaded, the file is automatically updated and assigned a seed
 * @param scene The BattleScene. Used to get the wave number, which is what determines the name of the log we need.
 * @returns The DRPD file, or `null` if there is no file for this run.
 */
export function getDRPD(scene: BattleScene): DRPD {
  if (localStorage.getItem(getLogID(scene)) == null) {
    var D = newDocument(getMode(scene) + " Run")
    D.seed = scene.seed
    localStorage.setItem(getLogID(scene), JSON.stringify(D))
  }
  var drpd: DRPD = JSON.parse(localStorage.getItem(getLogID(scene))!) as DRPD;
  drpd = updateLog(drpd);
  //scene.arenaFlyout.updateFieldText()
  return drpd;
}

export function save(scene: BattleScene, drpd: DRPD) {
  console.log(drpd)
  localStorage.setItem(getLogID(scene), JSON.stringify(drpd))
}

/**
 * Testing purposes only. Currently unused.
 */
export const RNGState: number[] = []

/**
 * The waves that autosaves are created at.
 */
export const autoCheckpoints: integer[] = [
  1,
  11,
  21,
  31,
  41,
  50
]

/**
 * Used to get the filesize of a string.
 */
export const byteSize = str => new Blob([str]).size
/**
 * Contains names for different file size units.
 * 
 * B: 1 byte
 * 
 * KB: 1,000 bytes
 * 
 * MB: 1,000,000 bytes
 * 
 * GB: 1,000,000,000 bytes
 * 
 * TB: 1,000,000,000,000 bytes
 */
const filesizes = ["b", "kb", "mb", "gb", "tb"]
/**
 * Returns the size of a file, in bytes, KB, MB, GB, or (hopefully not) TB.
 * @param str The data to get the size of.
 * @returns The file size. Every thousand units is moved up to the next unit and rounded to the nearest tenth (i.e. 1,330,000 bytes will return "1.3mb" - 1,330,000b --> 1,330kb --> 1.3mb)
 * @see filesizes
 */
export function getSize(str: string) {
  var d = byteSize(str)
  var unit = 0
  while (d > 1000 && unit < filesizes.length - 1) {
    d = Math.round(d/100)/10
    unit++
  }
  return d.toString() + filesizes[unit]
}

/**
 * Compares a Species to a biome's tier pool.
 * @param species The species to search for.
 * @param pool The SpeciesPool tier to compare.
 * @returns whether or not `species` was found in the `pool`.
 */
function checkForPokeInBiome(species: Species, pool: (Species | SpeciesTree)[]): boolean {
  //console.log(species, pool)
  for (var i = 0; i < pool.length; i++) {
    if (typeof pool[i] === "number") {
      //console.log(pool[i] + " == " + species + "? " + (pool[i] == species))
      if (pool[i] == species) return true;
    } else {
      var k = Object.keys(pool[i])
      //console.log(pool[i], k)
      for (var j = 0; j < k.length; j++) {
        //console.log(pool[i][k[j]] + " == " + species + "? " + (pool[i][k[j]] == species))
        if (pool[i][k[j]] == species) return true;
      }
    }
  }
  return false;
}

/**
 * Formats a Pokemon in the player's party.
 * 
 * If multiple Pokemon of the same species exist in the party, it will specify which slot they are in.
 * @param scene The BattleScene, for getting the player's party.
 * @param index The slot index.
 * @returns [INDEX] NAME (example: `[1] Walking Wake` is a Walking Wake in the first party slot)
 */
export function playerPokeName(scene: BattleScene, index: integer | Pokemon | PlayerPokemon) {
  var species: string[] = []
  var dupeSpecies: string[] = []
  for (var i = 0; i < scene.getParty().length; i++) {
    if (!species.includes(scene.getParty()[i].name)) {
      species.push(scene.getParty()[i].name)
    } else if (!dupeSpecies.includes(scene.getParty()[i].name)) {
      dupeSpecies.push(scene.getParty()[i].name)
    }
  }
  if (typeof index == "number") {
    //console.log(scene.getParty()[index], species, dupeSpecies)
    if (dupeSpecies.includes(scene.getParty()[index].name))
      return scene.getParty()[index].name + " (Slot " + (index  + 1) + ")"
    return scene.getParty()[index].name
  }
  if (!index.isPlayer()) {
    return "[Not a player Pokemon??]"
  }
  //console.log(index.name, species, dupeSpecies)
  if (dupeSpecies.includes(index.name))
    return index.name + " (Slot " + (scene.getParty().indexOf(index as PlayerPokemon) + 1) + ")"
  return index.name
}
/**
 * Formats a Pokemon in the opposing party.
 * 
 * If multiple Pokemon of the same species exist in the party, it will specify which slot they are in.
 * @param scene The BattleScene, for getting the enemy's party.
 * @param index The slot index.
 * @returns [INDEX] NAME (example: `[2] Zigzagoon` is a Zigzagoon in the right slot (for a double battle) or in the second party slot (for a single battle against a Trainer))
 */
export function enemyPokeName(scene: BattleScene, index: integer | Pokemon | EnemyPokemon) {
  var species: string[] = []
  var dupeSpecies: string[] = []
  for (var i = 0; i < scene.getEnemyParty().length; i++) {
    if (!species.includes(scene.getEnemyParty()[i].name)) {
      species.push(scene.getEnemyParty()[i].name)
    } else if (!dupeSpecies.includes(scene.getEnemyParty()[i].name)) {
      dupeSpecies.push(scene.getEnemyParty()[i].name)
    }
  }
  if (typeof index == "number") {
    //console.log(scene.getEnemyParty()[index], species, dupeSpecies)
    if (dupeSpecies.includes(scene.getEnemyParty()[index].name))
      return scene.getEnemyParty()[index].name + " (Slot " + (index  + 1) + ")"
    return scene.getEnemyParty()[index].name
  }
  if (index.isPlayer()) {
    return "[Not an enemy Pokemon??]"
  }
  //console.log(index.name, species, dupeSpecies)
  if (dupeSpecies.includes(index.name))
    return index.name + " (Slot " + (scene.getEnemyParty().indexOf(index as EnemyPokemon) + 1) + ")"
  return index.name
}
// LoggerTools.logActions(this.scene, this.scene.currentBattle.waveIndex, "")

// #endregion





// #region 05 DRPD
/**
 * The Daily Run Pathing Description (DRPD) Specification is a JSON standard for organizing the information about a daily run.
 */
export interface DRPD {
  /** The version of this run. @see DRPD_Version */
  version: string,
  /** The run seed for this day. */
  seed: string,
  /** The display name of this run. Not to be confused with `label`. Entered by the user. */
  title?: string,
  /** The webpage path and internal name of this run. Entered by the user. Not to be confused with `title`, which is only a cosmetic identifier. */
  label: string,
  /** A unique ID for this run. Currently unused, but may be used in the future. */
  uuid: string,
  /** The name(s) of the users that worked on this run. Entered by the user. */
  authors: string[],
  /** The date that this document was created on. Does NOT automatically detect the date of daily runs (It can't) */
  date: string,
  /**
   * A list of all the waves in this Daily Run.
   * 
   * A completed Daily Run will have 50 waves.
   * 
   * This array automatically sorts by wave number, with blank slots being pushed to the bottom.
   * 
   * @see Wave
   */
  waves: Wave[],
  /** The Pokemon that the player started with. Daily runs will have 3. @see PokeData */
  starters?: PokeData[],
  /** The maximum luck value you can have. If your luck value is higher than this, some floors may break. */
  maxluck?: integer;
  minSafeLuckFloor?: integer[];
}
/**
 * Imports a string as a DRPD.
 * @param drpd The JSON string to import.
 * @returns The imported document.
 */
export function importDocument(drpd: string): DRPD {
  return JSON.parse(drpd) as DRPD;
}
/**
 * Creates a new document in the DRPD format
 * @param name (Optional) The name for the file. Defaults to "Untitled Run".
 * @param authorName (Optional) The author(s) of the file. Defaults to "Write your name here".
 * @returns The fresh DRPD document.
 */
export function newDocument(name: string = "Untitled Run", authorName: string | string[] = "Write your name here"): DRPD {
  var ret: DRPD = {
    version: DRPD_Version,
    seed: "",
    title: name,
<<<<<<< HEAD
    label: "",
    uuid: "",
=======
    label: "unnamedRoute",
    uuid: undefined,
>>>>>>> b03320f8
    authors: (Array.isArray(authorName) ? authorName : [authorName]),
    date: new Date().getUTCFullYear() + "-" + (new Date().getUTCMonth() + 1 < 10 ? "0" : "") + (new Date().getUTCMonth() + 1) + "-" + (new Date().getUTCDate() < 10 ? "0" : "") + new Date().getUTCDate(),
    waves: new Array(50),
    starters: new Array(3),
    //maxluck: 14,
    //minSafeLuckFloor: [1, 1, 1, 1, 1, 1, 1, 1, 1, 1, 1, 1, 1, 1, 1]
  }
  var RState = Phaser.Math.RND.state()
  ret.uuid = Phaser.Math.RND.uuid()
  Phaser.Math.RND.state(RState)
  return ret;
}
/**
 * Prints a DRPD as a string, for saving it to your device.
 * @param inData The data to add on to.
 * @param indent The indent string (just a bunch of spaces).
 * @param drpd The `DRPD` to export.
 * @returns `inData`, with all the DRPD's data appended to it.
 * 
 * @see downloadLogByID
 */
export function printDRPD(inData: string, indent: string, drpd: DRPD): string {
  console.log("Printing for sheet?: " + SheetsMode.value)
  inData += indent + "{"
  inData += "\n" + indent + "  \"version\": \"" + drpd.version + "\""
  inData += ",\n" + indent + "  \"seed\": \"" + drpd.seed + "\""
  inData += ",\n" + indent + "  \"title\": \"" + drpd.title + "\""
  inData += ",\n" + indent + "  \"authors\": [\"" + drpd.authors.join("\", \"") + "\"]"
  inData += ",\n" + indent + "  \"date\": \"" + drpd.date + "\""
  inData += ",\n" + indent + "  \"label\": \"" + drpd.label + "\""
  inData += ",\n" + indent + "  \"uuid\": \"" + drpd.uuid + "\""
  if (drpd.waves) {
    inData += ",\n" + indent + "  \"waves\": [\n"
    var isFirst = true
    for (var i = 0; i < drpd.waves.length; i++) {
      if (drpd.waves[i] != undefined && drpd.waves[i] != null) {
        if (isFirst) {
          isFirst = false;
        } else {
          inData += ",\n"
        }
        inData = printWave(inData, indent + "    ", drpd.waves[i])
      }
    }
    inData += "\n" + indent + "  ]\n"
  } else {
    inData += ",\n" + indent + "  \"waves\": []"
  }
  inData += ",\n" + indent + "  \"starters\": [\n"
  var isFirst = true
  if (drpd.starters) {
    for (var i = 0; i < drpd.starters.length; i++) {
      if (drpd.starters[i] != undefined && drpd.starters[i] != null) {
        if (isFirst) {
          isFirst = false;
        } else {
          inData += ",\n"
        }
        inData = printPoke(inData, indent + "    ", drpd.starters[i])
      }
    }
  }
  inData += "\n" + indent + "  ]\n" + indent + "}"
  return inData;
}





/**
 * Updates a DRPD, checkings its version and making any necessary changes to it in order to keep it up to date.
 * 
 * @param drpd The DRPD document to update. Its version will be read automatically.
 * @see DRPD
 */
function updateLog(drpd: DRPD): DRPD {
  if (drpd.date[2] == "-") {
    var date_month = drpd.date.substring(0, 2)
    var date_day = drpd.date.substring(3, 5)
    var date_year = drpd.date.substring(6, 10)
    console.log(`Corrected date from ${drpd.date} to ${date_year}-${date_month}-${date_day}`)
    drpd.date = `${date_year}-${date_month}-${date_day}`
  }
  if (drpd.version == "1.0.0") {
    drpd.version = "1.0.0a"
    console.log("Updated to 1.0.0a - changed item IDs to strings")
    for (var i = 0; i < drpd.waves.length; i++) {
      if (drpd.waves[i] != undefined) {
        if (drpd.waves[i].pokemon) {
          for (var j = 0; j < drpd.waves[i].pokemon!.length; j++) {
            for (var k = 0; k < drpd.waves[i].pokemon![j].items.length; k++) {
              drpd.waves[i].pokemon![j].items[k].id = drpd.waves[i].pokemon![j].items[k].id.toString()
            }
          }
        }
      }
    }
    for (var j = 0; j < drpd.starters!.length; j++) {
      for (var k = 0; k < drpd.starters![j].items.length; k++) {
        drpd.starters![j].items[k].id = drpd.starters![j].items[k].id.toString()
      }
    }
  } // 1.0.0 → 1.0.0a
  if (drpd.version == "1.0.0a") {
    drpd.version = "1.1.0"
    var RState = Phaser.Math.RND.state()
    drpd.uuid = Phaser.Math.RND.uuid()
    Phaser.Math.RND.state(RState)
    drpd.label = "route"
  } // 1.0.0a → 1.1.0
  if (drpd.version == "1.1.0") {
    drpd.version = "1.1.0a"
    drpd.maxluck = 14
    drpd.minSafeLuckFloor = [1, 1, 1, 1, 1, 1, 1, 1, 1, 1, 1, 1, 1, 1, 1]
  } // 1.1.0 → 1.1.0a
  return drpd;
}
// #endregion





// #region 06 Wave
/**
 * A Wave is one individual battle in the run.
 * Each group of ten waves has the same biome.
 */
export interface Wave {
  /** The wave number. Used to label the wave, detect and delete duplicates, and automatically sort `DRPD.waves[]`. */
  id: integer,
  /** Set to `true` if a reload is required to play this wave properly.Setting this value is the PITA I have ever dealt with. */
  reload: boolean,
  /**
   * The specific type of wave.
   * 
   * `wild`: This is a wild encounter.
   * 
   * `trainer`: This is a trainer battle.
   * 
   * `boss`: This is a boss floor (floors 10, 20, 30, etc). Overrides the two values above.
   */
  type: "wild" | "trainer" | "boss",
  /** Set to `true` if this is a double battle. */
  double: boolean,
  /** The list of actions that the player took during this wave. */
  actions: string[],
  /** The item that the player took in the shop. A blank string (`""`) if there is no shop (wave 10, 20, 30, etc.) or the player fled from battle. */
  shop: string,
  /** The biome that this battle takes place in. */
  biome: string,
  /** If true, the next time an action is logged, all previous actions will be deleted.
   * @see Wave.actions
   * @see logActions
   * @see resetWaveActions
   */
  clearActionsFlag: boolean,
  /** The trainer that you fight in this floor, if any.
   * @see TrainerData
   * @see Wave.type
   */
  trainer?: TrainerData,
  /** The Pokémon that you have to battle against.
   * Not included if this is a trainer battle.
   * @see PokeData
   * @see Wave.type
   */
  pokemon?: PokeData[],
  /**
   * Contains the first 3 turns or so of the enemy's actions.
   * Used to check for refreshes.
   */
  initialActions: string[],
  /**
   * Contains the names of the first set of modifier rewards.
   * Used to check for refreshes.
   */
  modifiers: string[]
}
/**
 * Exports the current battle as a `Wave`.
 * @param scene The BattleScene. Used to retrieve information about the current wave.
 * @returns The wave data.
 */
export function exportWave(scene: BattleScene): Wave {
  var ret: Wave = {
    id: scene.currentBattle.waveIndex,
    reload: false,
    type: scene.getEnemyField()[0].hasTrainer() ? "trainer" : scene.getEnemyField()[0].isBoss() ? "boss" : "wild",
    double: scene.currentBattle.double,
    actions: [],
    shop: "",
    clearActionsFlag: false,
    biome: getBiomeName(scene.arena.biomeType),
    initialActions: [],
    modifiers: []
  }
  if (ret.double == undefined) ret.double = false;
  switch (ret.type) {
    case "wild":
    case "boss":
      ret.pokemon = []
      for (var i = 0; i < scene.getEnemyParty().length; i++) {
        ret.pokemon.push(exportPokemon(scene.getEnemyParty()[i]))
      }
      break;
    case "trainer":
      ret.trainer = {
        id: scene.currentBattle.trainer!.config.trainerType,
        name: scene.currentBattle.trainer!.name,
        type: scene.currentBattle.trainer!.config.title
      }
      ret.pokemon = []
      for (var i = 0; i < scene.getEnemyParty().length; i++) {
        ret.pokemon.push(exportPokemon(scene.getEnemyParty()[i]))
      }
      break;
  }
  return ret;
}
/**
 * Prints a wave as a string, for saving a DRPD to your device.
 * @param inData The data to add on to.
 * @param indent The indent string (just a bunch of spaces).
 * @param wave The `Wave` to export.
 * @returns `inData`, with all the wave's data appended to it.
 * 
 * @see printDRPD
 */
function printWave(inData: string, indent: string, wave: Wave): string {
  inData += indent + "{"
  inData += "\n" + indent + "  \"id\": " + wave.id + ""
  inData += ",\n" + indent + "  \"reload\": " + wave.reload + ""
  inData += ",\n" + indent + "  \"type\": \"" + wave.type + "\""
  inData += ",\n" + indent + "  \"double\": " + wave.double + ""
  var isFirst = true
  if (wave.actions.length > 0) {
    if (SheetsMode.value) {
      inData += ",\n" + indent + "  \"actions\": \""
      var isFirst = true
        for (var i = 0; i < wave.actions.length; i++) {
          if (wave.actions[i] != undefined) {
            if (isFirst) {
              isFirst = false;
            } else {
              inData += "CHAR(10)"
            }
            inData += wave.actions[i]
          }
        }
      inData +=  "\""
    } else {
      inData += ",\n" + indent + "  \"actions\": ["
      for (var i = 0; i < wave.actions.length; i++) {
        if (wave.actions[i] != undefined) {
          if (isFirst) {
            isFirst = false;
          } else {
            inData += ","
          }
          inData += "\n    " + indent + "\"" + wave.actions[i] + "\""
        }
      }
      if (!isFirst) inData += "\n"
      inData += indent + "  ]"
    }
  } else {
    inData += ",\n" + indent + "  \"actions\": [\"[No actions?]\"]"
  }
  inData += ",\n  " + indent + "\"shop\": \"" + wave.shop + "\""
  inData += ",\n  " + indent + "\"biome\": \"" + wave.biome + "\""
  if (wave.trainer) {
    inData += ",\n  " + indent + "\"trainer\": "
    inData = printTrainer(inData, indent + "  ", wave.trainer)
  }
  if (wave.pokemon)
    if (wave.pokemon.length > 0) {
      inData += ",\n  " + indent + "\"pokemon\": [\n"
      isFirst = true
      for (var i = 0; i < wave.pokemon.length; i++) {
        if (wave.pokemon[i] != undefined) {
          if (isFirst) {
            isFirst = false;
          } else {
            inData += ",\n"
          }
          inData = printPoke(inData, indent + "    ", wave.pokemon[i])
        }
      }
      if (SheetsMode.value && wave.pokemon.length == 1) {
        inData += "," + indent + "    \n{" + indent + "    \n}"
      }
      inData += "\n" + indent + "  ]"
    }
  inData += "\n" + indent + "}"
  return inData;
}





/**
 * Retrieves a wave from the DRPD. If the wave doesn't exist, it creates a new one.
 * @param drpd The document to read from.
 * @param floor The wave index to retrieve.
 * @param scene The BattleScene, used for creating a new wave
 * @returns The requested `Wave`.
 */
export function getWave(drpd: DRPD, floor: integer, scene: BattleScene): Wave {
  var wv: Wave | undefined = undefined;
  var insertPos: integer | undefined = undefined;
  console.log(drpd.waves)
  for (var i = 0; i < drpd.waves.length; i++) {
    if (drpd.waves[i] != undefined && drpd.waves[i] != null) {
      if (drpd.waves[i].id == floor) {
        wv = drpd.waves[i]
        console.log("Found wave for floor " + floor + " at index " + i)
        if (wv.pokemon == undefined) wv.pokemon = []
        return wv;
      }
    } else if (insertPos == undefined) {
      insertPos = i
    }
  }
  if (wv == undefined && insertPos != undefined) {
    console.log("Created new wave for floor " + floor + " at index " + insertPos)
    drpd.waves[insertPos] = {
      id: floor,
      reload: false,
      //type: floor % 10 == 0 ? "boss" : (floor % 10 == 5 ? "trainer" : "wild"),
      type: floor % 10 == 0 ? "boss" : "wild",
      double: scene.currentBattle.double,
      actions: [],
      shop: "",
      clearActionsFlag: false,
      biome: getBiomeName(scene.arena.biomeType),
      initialActions: [],
      modifiers: [],
      //pokemon: []
    }
    wv = drpd.waves[insertPos]
  }
  drpd.waves.sort((a, b) => {
    if (a == undefined) return 1;  // empty values move to the bottom
    if (b == undefined) return -1; // empty values move to the bottom
    return a.id - b.id
  })
  for (var i = 0; i < drpd.waves.length - 1; i++) {
    if (drpd.waves[i] != undefined && drpd.waves[i+1] != undefined) {
      if (drpd.waves[i].id == drpd.waves[i+1].id) {
        drpd.waves.splice(i, 1)
        drpd.waves.sort((a, b) => {
          if (a == undefined) return 1;  // empty values move to the bottom
          if (b == undefined) return -1; // empty values move to the bottom
          return a.id - b.id
        })
      }
    }
  }
  if (wv == undefined) {
    if (scene.gameMode.modeId != GameModes.DAILY || true) {
      if (scene.gameMode.modeId == GameModes.DAILY) {
        console.log(";-;")
      }
      drpd.waves.push({
        id: floor,
        reload: false,
        //type: floor % 10 == 0 ? "boss" : (floor % 10 == 5 ? "trainer" : "wild"),
        type: floor % 10 == 0 ? "boss" : "wild",
        double: scene.currentBattle.double,
        actions: [],
        shop: "",
        biome: getBiomeName(scene.arena.biomeType),
        clearActionsFlag: false,
        initialActions: [],
        modifiers: [],
        //pokemon: []
      })
      return drpd.waves[drpd.waves.length - 1]
    }
    /*
    console.error("Out of wave slots??")
    scene.ui.showText("Out of wave slots!\nClearing duplicates...", null, () => {
      for (var i = 0; i < drpd.waves.length - 1; i++) {
        if (drpd.waves[i] != undefined && drpd.waves[i+1] != undefined) {
          if (drpd.waves[i].id == drpd.waves[i+1].id) {
            drpd.waves[i+1] = undefined
            drpd.waves.sort((a, b) => {
              if (a == undefined) return 1;  // empty values move to the bottom
              if (b == undefined) return -1; // empty values move to the bottom
              return a.id - b.id
            })
          }
        }
      }
      if (drpd.waves[drpd.waves.length - 1] != undefined) {
        if (scene.gameMode.modeId == GameModes.DAILY) {
          scene.ui.showText("No space!\nPress F12 for info")
          console.error("There should have been 50 slots, but somehow the program ran out of space.")
          console.error("Go yell at @redstonewolf8557 to fix this")
        } else {
          drpd.waves.push(null)
          console.log("Created new wave for floor " + floor + " at newly inserted index " + insertPos)
          drpd.waves[drpd.waves.length - 1] = {
            id: floor,
            reload: false,
            //type: floor % 10 == 0 ? "boss" : (floor % 10 == 5 ? "trainer" : "wild"),
            type: floor % 10 == 0 ? "boss" : "wild",
            double: scene.currentBattle.double,
            actions: [],
            shop: "",
            biome: getBiomeName(scene.arena.biomeType),
            clearActionsFlag: false,
            initialActions: [],
            modifiers: [],
            //pokemon: []
          }
          wv = drpd.waves[drpd.waves.length - 1]
        }
      } else {
        for (var i = 0; i < drpd.waves.length; i++) {
          if (drpd.waves[i] != undefined && drpd.waves[i] != null) {
            if (drpd.waves[i].id == floor) {
              wv = drpd.waves[i]
              console.log("Found wave for floor " + floor + " at index " + i)
              if (wv.pokemon == undefined) wv.pokemon = []
            }
          } else if (insertPos == undefined) {
            insertPos = i
          }
        }
        if (wv == undefined && insertPos != undefined) {
          console.log("Created new wave for floor " + floor + " at index " + insertPos)
          drpd.waves[insertPos] = {
            id: floor,
            reload: false,
            //type: floor % 10 == 0 ? "boss" : (floor % 10 == 5 ? "trainer" : "wild"),
            type: floor % 10 == 0 ? "boss" : "wild",
            double: scene.currentBattle.double,
            actions: [],
            shop: "",
            clearActionsFlag: false,
            biome: getBiomeName(scene.arena.biomeType),
            initialActions: [],
            modifiers: [],
            //pokemon: []
          }
          wv = drpd.waves[insertPos]
        }
        drpd.waves.sort((a, b) => {
          if (a == undefined) return 1;  // empty values move to the bottom
          if (b == undefined) return -1; // empty values move to the bottom
          return a.id - b.id
        })
        if (wv == undefined) {
          scene.ui.showText("Failed to make space\nPress F12 for info")
          console.error("There should be space to store a new wave, but the program failed to find space anyways")
          console.error("Go yell at @redstonewolf8557 to fix this")
          return undefined;
        }
      }
    })
    */
  }
  if (wv == undefined) {
    scene.ui.showText("Failed to retrieve wave\nPress F12 for info", 10000)
    console.error("Failed to retrieve wave??")
    console.error("this mod i stg")
    console.error("Go yell at @redstonewolf8557 to fix this")
    return {
      id: -1,
      reload: true,
      type: "wild",
      double: false,
      actions: [
        "THIS IS AN ERROR!",
        "TypeScript forced me to specify a value",
        "REPORT THIS TO REDSTONEWOLF"
      ],
      shop: "",
      biome: "",
      clearActionsFlag: false,
      initialActions: [],
      modifiers: []
    };
  }
  return wv;
}
// #endregion





// #region 07 Pokémon
/**
 * Stores information about a Pokémon.
 * 
 * This data type is used in `DRPD.starters` to list the player's starting Pokémon, or in `Wave.pokemon` to list the opponent(s) in a wild encounter.
 */
export interface PokeData {
  /** The party position of this Pokémon, as of the beginning of the battle. */
  id: integer,
  /** The name of this Pokémon as it would appear in the party list or in battle. */
  name: string,
  /** The Pokémon's primary ability. */
  ability: string,
  /** Set to `true` if this Pokémon's ability is its Hidden Ability.
   * @see PokeData.ability
   */
  isHiddenAbility: boolean,
  /** The Pokémon's passive / secondary ability. */
  passiveAbility: string,
  /** The Pokémon's nature. Influences its stats.
   * @see NatureData
   */
  nature: NatureData,
  /** The Pokémon's gender. */
  gender: "Male" | "Female" | "Genderless",
  /** The Pokémon's encounter rarity within the current biome. */
  rarity: string,
  /** Whether or not the Pokémon was captured. */
  captured: boolean,
  /** The Pokémon's level. */
  level: integer,
  /** The Pokémon's Held Items, if any.
   * @see ItemData
   */
  items: ItemData[],
  /** The Pokémon's IVs. Influences its base stats.
   * @see IVData
   */
  ivs: IVData,
  /** The Pokémon that was used to generate this `PokeData`. Not exported.
   * @see Pokemon
   */
  source?: Pokemon
}
/**
 * Exports a Pokemon's data as `PokeData`.
 * @param pokemon The Pokemon to store.
 * @param encounterRarity The rarity tier of the Pokemon for this biome.
 * @returns The Pokemon data.
 */
export function exportPokemon(pokemon: Pokemon, encounterRarity?: string): PokeData {
  return {
    id: Utils.getEnumValues(Species).indexOf(pokemon.species.speciesId),
    name: pokemon.species.getName(),
    ability: pokemon.getAbility().name,
    isHiddenAbility: pokemon.hasAbility(pokemon.species.abilityHidden),
    passiveAbility: pokemon.getPassiveAbility().name,
    nature: exportNature(pokemon.nature),
    gender: pokemon.gender == 0 ? "Male" : (pokemon.gender == 1 ? "Female" : "Genderless"),
    rarity: encounterRarity!,
    captured: false,
    level: pokemon.level,
    items: pokemon.getHeldItems().map((item, idx) => exportItem(item)),
    ivs: exportIVs(pokemon.ivs)
  }
}
/**
 * Prints a Pokemon as a string, for saving a DRPD to your device.
 * @param inData The data to add on to.
 * @param indent The indent string (just a bunch of spaces).
 * @param wave The `PokeData` to export.
 * @returns `inData`, with all the Pokemon's data appended to it.
 * 
 * @see printDRPD
 */
function printPoke(inData: string, indent: string, pokemon: PokeData) {
  inData += indent + "{"
  inData += "\n" + indent + "  \"id\": " + pokemon.id
  inData += ",\n" + indent + "  \"name\": \"" + pokemon.name + "\""
  inData += ",\n" + indent + "  \"ability\": \"" + pokemon.ability + "\""
  inData += ",\n" + indent + "  \"isHiddenAbility\": " + pokemon.isHiddenAbility
  inData += ",\n" + indent + "  \"passiveAbility\": \"" + pokemon.passiveAbility + "\""
  inData += ",\n" + indent + "  \"nature\": \n"
  inData = printNature(inData, indent + "    ", pokemon.nature)
  inData += ",\n" + indent + "  \"gender\": \"" + pokemon.gender + "\""
  inData += ",\n" + indent + "  \"rarity\": \"" + pokemon.rarity + "\""
  inData += ",\n" + indent + "  \"captured\": " + pokemon.captured
  inData += ",\n" + indent + "  \"level\": " + pokemon.level
  if (SheetsMode.value) {
    inData += ",\n" + indent + "  \"items\": \""
    var isFirst = true
      for (var i = 0; i < pokemon.items.length; i++) {
        if (pokemon.items[i] != undefined) {
          if (isFirst) {
            isFirst = false;
          } else {
            inData += "CHAR(10)"
          }
          inData += printItemNoNewline(inData, "", pokemon.items[i])
        }
      }
    inData +=  "\""
  } else {
    if (pokemon.items.length > 0) {
      inData += ",\n" + indent + "  \"items\": [\n"
      var isFirst = true
      for (var i = 0; i < pokemon.items.length; i++) {
        if (pokemon.items[i] != undefined) {
          if (isFirst) {
            isFirst = false;
          } else {
            inData += ","
          }
          inData = printItem(inData, indent + "    ", pokemon.items[i])
        }
      }
      if (!isFirst) inData += "\n"
      inData += indent + "  ]"
    } else {
      inData += ",\n" + indent + "  \"items\": []"
    }
  }
  inData += ",\n" + indent + "  \"ivs\": "
  inData = printIV(inData, indent + "  ", pokemon.ivs)
  //inData += ",\n" + indent + "  \"rarity\": " + pokemon.rarity
  inData += "\n" + indent + "}"
  return inData;
}





/**
 * Calls `logPokemon` once for each opponent or, if it's a trainer battle, logs the trainer's data.
 * @param scene The BattleScene. Used to get the enemy team and whether it's a trainer battle or not.
 * @param floor The wave index to write to. Defaults to the current wave.
 */
export function logTeam(scene: BattleScene, floor: integer = scene.currentBattle.waveIndex) {
  var team = scene.getEnemyParty()
  console.log("Log Enemy Team")
  if (team[0].hasTrainer()) {
    //var sprite = scene.currentBattle.trainer.config.getSpriteKey()
    //var trainerCat = Utils.getEnumKeys(TrainerType)[Utils.getEnumValues(TrainerType).indexOf(scene.currentBattle.trainer.config.trainerType)]
    //setRow("e", floor + ",0," + sprite + ",trainer," + trainerCat + ",,,,,,,,,,,,", floor, 0)
  } else {
    for (var i = 0; i < team.length; i++) {
      logPokemon(scene, floor, i, team[i], rarities[i])
    }
    if (team.length == 1) {
      //setRow("e", ",,,,,,,,,,,,,,,,", floor, 1)
    }
  }
}
// #endregion





// #region 08 Nature
/**
 * Information about a Pokémon's nature.
 */
export interface NatureData {
  /** The display name of this nature. */
  name: string,
  /** The stat that gets a 10% increase from this nature, if any. */
  increased: "" | "atk" | "def" | "spatk" | "spdef" | "spe",
  /** The stat that gets a 10% decrease from this nature, if any. */
  decreased: "" | "atk" | "def" | "spatk" | "spdef" | "spe"
}
/**
 * Exports a Pokemon's nature as `NatureData`.
 * @param nature The nature to store.
 * @returns The nature data.
 */
export function exportNature(nature: Nature): NatureData {
  return {
    name: getNatureName(nature),
    increased: getNatureIncrease(nature),
    decreased: getNatureDecrease(nature),
  }
}
/**
 * Prints a Nature as a string, for saving a DRPD to your device.
 * @param inData The data to add on to.
 * @param indent The indent string (just a bunch of spaces).
 * @param wave The `NatureData` to export.
 * @returns `inData`, with all the nature data appended to it.
 * 
 * @see printDRPD
 */
function printNature(inData: string, indent: string, nature: NatureData) {
  inData += indent + "{"
  inData += "\n" + indent + "  \"name\": \"" + nature.name + "\""
  inData += ",\n" + indent + "  \"increased\": \"" + nature.increased + "\""
  inData += ",\n" + indent + "  \"decreased\": \"" + nature.decreased + "\""
  inData += "\n" + indent + "}"
  return inData;
}
// #endregion





// #region 09 IVs
/**
 * Information about a Pokémon's Individual Values (IVs).
 */
export interface IVData {
  /** Influences a Pokémon's maximum health. */
  hp: integer,
  /** Influences a Pokémon's physical strength. */
  atk: integer,
  /** Influences a Pokémon's resistance to physical attacks. */
  def: integer,
  /** Influences the power of a Pokémon's ranged attacks */
  spatk: integer,
  /** Influences a Pokémon's resistance to ranged attacks. */
  spdef: integer,
  /** Influences a Pokémon's action speed. */
  speed: integer
}
/**
 * Exports a Pokémon's IVs as `IVData`.
 * @param ivs The IV array to store.
 * @returns The IV data.
 */
export function exportIVs(ivs: integer[]): IVData {
  return {
    hp: ivs[0],
    atk: ivs[1],
    def: ivs[2],
    spatk: ivs[3],
    spdef: ivs[4],
    speed: ivs[5]
  }
}
/**
 * Prints a Pokemon's IV data as a string, for saving a DRPD to your device.
 * @param inData The data to add on to.
 * @param indent The indent string (just a bunch of spaces).
 * @param wave The `IVData` to export.
 * @returns `inData`, with the IV data appended to it.
 * 
 * @see printDRPD
 */
function printIV(inData: string, indent: string, iv: IVData) {
  inData += "{"
  inData += "\n" + indent + "  \"hp\": " + iv.hp
  inData += ",\n" + indent + "  \"atk\": " + iv.atk
  inData += ",\n" + indent + "  \"def\": " + iv.def
  inData += ",\n" + indent + "  \"spatk\": " + iv.spatk
  inData += ",\n" + indent + "  \"spdef\": " + iv.spdef
  inData += ",\n" + indent + "  \"spe\": " + iv.speed
  inData += "\n" + indent + "}"
  return inData;
}
// #endregion





// #region 10 Trainer
/**
 * A Trainer that the player has to battle against.
 * A Trainer will have 1-6 Pokémon in their party, depending on their difficulty.
 * 
 * If the wave has a Trainer, their party is not logged, and `Wave.pokemon` is left empty.
 */
export interface TrainerData {
  /** The trainer type's position in the Trainers enum.
   * @see Trainer
  */
  id: integer,
  /** The Trainer's ingame name. */
  name: string,
  /** The Trainer's ingame title. */
  type: string,
}
/**
 * Exports the opposing trainer as `TrainerData`.
 * @param trainer The Trainer to store.
 * @returns The Trainer data.
 */
export function exportTrainer(trainer: Trainer): TrainerData {
  return {
    id: trainer.config.trainerType,
    name: trainer.getNameOnly(),
    type: trainer.getTitleOnly()
  }
}
/**
 * Prints a Trainer as a string, for saving a DRPD to your device.
 * @param inData The data to add on to.
 * @param indent The indent string (just a bunch of spaces).
 * @param wave The `TrainerData` to export.
 * @returns `inData`, with all the Trainer's data appended to it.
 * 
 * @see printDRPD
 */
function printTrainer(inData: string, indent: string, trainer: TrainerData) {
  inData += "{"
  inData += "\n" + indent + "  \"id\": \"" + trainer.id + "\""
  inData += ",\n" + indent + "  \"name\": \"" + trainer.name + "\""
  inData += ",\n" + indent + "  \"type\": \"" + trainer.type + "\""
  inData += "\n" + indent + "}"
  return inData;
}
// #endregion





// #region 11 Item
/** An item held by a Pokémon. Quantities and ownership are recorded at the start of the battle, and do not reflect items being used up or stolen. */
export interface ItemData {
  /** A type:key pair identifying the specific item.
   * 
   * Example: `FormChange:TOXIC_PLATE`
   */
  id: string,
  /** The item's ingame name. */
  name: string,
  /** This item's stack size. */
  quantity: integer,
}
/**
 * Exports a Held Item as `ItemData`.
 * @param item The item to store.
 * @returns The item data.
 */
export function exportItem(item: PokemonHeldItemModifier): ItemData {
  return {
    id: item.type.identifier,
    name: item.type.name,
    quantity: item.getStackCount()
  }
}
/**
 * Prints an item as a string, for saving a DRPD to your device.
 * @param inData The data to add on to.
 * @param indent The indent string (just a bunch of spaces).
 * @param wave The `ItemData` to export.
 * @returns `inData`, with all the Item's data appended to it.
 * 
 * @see printDRPD
 */
function printItem(inData: string, indent: string, item: ItemData) {
  inData += indent + "{"
  inData += "\n" + indent + "  \"id\": \"" + item.id + "\""
  inData += ",\n" + indent + "  \"name\": \"" + item.name + "\""
  inData += ",\n" + indent + "  \"quantity\": " + item.quantity
  inData += "\n" + indent + "}"
  return inData;
}
/**
 * Prints an item as a string, for saving a DRPD to your device.
 * @param inData The data to add on to.
 * @param indent The indent string (just a bunch of spaces).
 * @param wave The `ItemData` to export.
 * @returns `inData`, with all the Item's data appended to it.
 * 
 * @see `downloadLogByIDToSheet`
 */
function printItemNoNewline(inData: string, indent: string, item: ItemData) {
  inData = "{\\\"id\\\": \\\"" + item.id + "\\\", \\\"name\\\": \\\"" + item.name + "\\\", \\\"quantity\\\": " + item.quantity + "}"
  return inData;
}
// #endregion





//#region 12 Ingame Menu

/**
 * Sets the name, author, and label for a file.
 * @param title The display name of the file.
 * @param authors The author(s) of the file.
 */
export function setFileInfo(title: string, authors: string[], label: string) {
  console.log("Setting file " + rarityslot[1] + " to " + title + " / [" + authors.join(", ") + "]")
  var fileID = rarityslot[1] as string
  var drpd = JSON.parse(localStorage.getItem(fileID)!) as DRPD;
  drpd = updateLog(drpd)
  for (var i = 0; i < authors.length; i++) {
    while (authors[i][0] == " ") {
      authors[i] = authors[i].substring(1)
    }
    while (authors[i][authors[i].length - 1] == " ") {
      authors[i] = authors[i].substring(0, authors[i].length - 1)
    }
  }
  for (var i = 0; i < authors.length; i++) {
    if (authors[i] == "") {
      authors.splice(i, 1)
      i--;
    }
  }
  drpd.title = title;
  drpd.authors = authors;
  drpd.label = label;
  localStorage.setItem(fileID, JSON.stringify(drpd))
}

/**
 * Generates a UI option to save a log to your device.
 * @param i The slot number. Corresponds to an index in `logs`.
 * @param saves Your session data. Used to label logs if they match one of your save slots.
 * @returns A UI option.
 */
export function generateOption(i: integer, saves: any): OptionSelectItem {
  var filename: string = (JSON.parse(localStorage.getItem(logs[i][1])!) as DRPD).title!
  var op: OptionSelectItem = {
    label: `Export ${filename} (${getSize(printDRPD("", "", JSON.parse(localStorage.getItem(logs[i][1])!) as DRPD))})`,
    handler: () => {
      downloadLogByID(i)
      return false;
    }
  }
  for (var j = 0; j < saves.length; j++) {
    console.log(saves[j].seed, logs[i][2], saves[j].seed == logs[i][2])
    if (saves[j].seed == logs[i][2]) {
      op.label = "[Slot " + (saves[j].slot + 1) + "]" + op.label.substring(6)
    }
  }
  if (logs[i][4] != "") {
    op.label = " " + op.label
    op.item = logs[i][4]
  }
  return op;
}
/**
 * Generates a UI option to save a log to your device.
 * @param i The slot number. Corresponds to an index in `logs`.
 * @param saves Your session data. Used to label logs if they match one of your save slots.
 * @returns A UI option.
 */
export function generateEditOption(scene: BattleScene, i: integer, saves: any, phase: TitlePhase): OptionSelectItem {
  var filename: string = (JSON.parse(localStorage.getItem(logs[i][1])!) as DRPD).title || "unlabeled"
  var op: OptionSelectItem = {
    label: `Export ${filename} (${getSize(printDRPD("", "", JSON.parse(localStorage.getItem(logs[i][1])!) as DRPD))})`,
    handler: () => {
      rarityslot[1] = logs[i][1]
      //scene.phaseQueue[0].end()
      scene.ui.setMode(Mode.NAME_LOG, {
        autofillfields: [
          (JSON.parse(localStorage.getItem(logs[i][1])!) as DRPD).title,
          (JSON.parse(localStorage.getItem(logs[i][1])!) as DRPD).authors.join(", "),
          (JSON.parse(localStorage.getItem(logs[i][1])!) as DRPD).label,
        ],
        buttonActions: [
          () => {
            console.log("Rename")
            scene.ui.playSelect();
            phase.callEnd()
          },
          () => {
            console.log("Export")
            scene.ui.playSelect();
            downloadLogByID(i)
            phase.callEnd()
          },
          () => {
            console.log("Export to Sheets")
            scene.ui.playSelect();
            downloadLogByIDToSheet(i)
            phase.callEnd()
          },
          () => {
            console.log("Delete")
            scene.ui.playSelect();
            localStorage.removeItem(logs[i][1])
            phase.callEnd()
          }
        ]
      });
      return false;
    }
  }
  for (var j = 0; j < saves.length; j++) {
    //console.log(saves[j].seed, logs[i][2], saves[j].seed == logs[i][2])
    if (saves[j].seed == logs[i][2]) {
      op.label = "[Slot " + (saves[j].slot + 1) + "]" + op.label.substring(6)
    }
  }
  if (logs[i][4] != "") {
    op.label = " " + op.label
    op.item = logs[i][4]
  }
  return op;
}
/**
 * Generates a UI option to save a log to your device.
 * @param i The slot number. Corresponds to an index in `logs`.
 * @param saves Your session data. Used to label logs if they match one of your save slots.
 * @returns A UI option.
 */
export function generateEditHandler(scene: BattleScene, logId: string, callback: Function) {
  var i;
  for (var j = 0; j < logs.length; j++) {
    if (logs[j][2] == logId) {
      i = j;
    }
  }
  if (i == undefined)
    return; // Failed to find a log
  return (): boolean => {
    rarityslot[1] = logs[i][1]
    //scene.phaseQueue[0].end()
    scene.ui.setMode(Mode.NAME_LOG, {
      autofillfields: [
        (JSON.parse(localStorage.getItem(logs[i][1])!) as DRPD).title,
        (JSON.parse(localStorage.getItem(logs[i][1])!) as DRPD).authors.join(", "),
        (JSON.parse(localStorage.getItem(logs[i][1])!) as DRPD).label,
      ],
      buttonActions: [
        () => {
          console.log("Rename")
          scene.ui.playSelect();
          callback()
        },
        () => {
          console.log("Export")
          scene.ui.playSelect();
          downloadLogByID(i)
          callback()
        },
        () => {
          console.log("Export to Sheets")
          scene.ui.playSelect();
          downloadLogByIDToSheet(i)
          callback()
        },
        () => {
          console.log("Delete")
          scene.ui.playSelect();
          localStorage.removeItem(logs[i][1])
          callback()
        }
      ]
    });
    return false;
  }
}
/**
 * Generates a UI option to save a log to your device.
 * @param i The slot number. Corresponds to an index in `logs`.
 * @param saves Your session data. Used to label logs if they match one of your save slots.
 * @returns A UI option.
 */
export function generateEditHandlerForLog(scene: BattleScene, i: integer, callback: Function) {
  return (): boolean => {
    rarityslot[1] = logs[i][1]
    //scene.phaseQueue[0].end()
    scene.ui.setMode(Mode.NAME_LOG, {
      autofillfields: [
        (JSON.parse(localStorage.getItem(logs[i][1])!) as DRPD).title,
        (JSON.parse(localStorage.getItem(logs[i][1])!) as DRPD).authors.join(", "),
        (JSON.parse(localStorage.getItem(logs[i][1])!) as DRPD).label,
      ],
      buttonActions: [
        () => {
          console.log("Rename")
          scene.ui.playSelect();
          callback()
        },
        () => {
          console.log("Export")
          scene.ui.playSelect();
          downloadLogByID(i)
          callback()
        },
        () => {
          console.log("Export to Sheets")
          scene.ui.playSelect();
          downloadLogByIDToSheet(i)
          callback()
        },
        () => {
          console.log("Delete")
          scene.ui.playSelect();
          localStorage.removeItem(logs[i][1])
          callback()
        }
      ]
    });
    return false;
  }
}

//#endregion





//#region 13 Logging Events

//        * The functions in this section are sorted in alphabetical order.

/**
 * Logs the actions that the player took.
 * 
 * This includes attacks you perform, items you transfer during the shop, Poke Balls you throw, running from battl, (or attempting to), and switching (including pre-switches).
 * @param scene The BattleScene. Used to get the log ID.
 * @param floor The wave index to write to. Defaults to the current floor.
 * @param action The text you want to add to the actions list.
 * 
 * @see resetWaveActions
 */
export function logActions(scene: BattleScene, floor: integer = scene.currentBattle.waveIndex, action: string) {
  var drpd = getDRPD(scene)
  console.log(`Logging an action: "${action}"`)
  var wv: Wave = getWave(drpd, floor, scene)
  if (wv.double == undefined)
    wv.double = false
  if (wv.clearActionsFlag) {
    console.log("Triggered clearActionsFlag")
    wv.clearActionsFlag = false
    wv.actions = []
  }
  wv.actions.push(action)
  console.log("--> ", drpd)
  localStorage.setItem(getLogID(scene), JSON.stringify(drpd))
}
/**
 * Logs the actions that the player took, adding text to the most recent action.
 * @param scene The BattleScene. Used to get the log ID.
 * @param floor The wave index to write to. Defaults to the current floor.
 * @param action The text you want to add to the actions list.
 * 
 * @see resetWaveActions
 */
export function appendAction(scene: BattleScene, floor: integer = scene.currentBattle.waveIndex, action: string) {
  var drpd = getDRPD(scene)
  var wv: Wave = getWave(drpd, floor, scene)
  if (wv.clearActionsFlag) {
    console.log("Triggered clearActionsFlag")
    wv.clearActionsFlag = false
    wv.actions = []
  }
  console.log(`Appending to an action: "${wv.actions[wv.actions.length - 1]}" + "${action}"`)
  if (wv.double == undefined)
    wv.double = false
  wv.actions[wv.actions.length - 1] = wv.actions[wv.actions.length - 1] + action
  console.log("--> ", drpd)
  localStorage.setItem(getLogID(scene), JSON.stringify(drpd))
}
/**
 * Logs the actions that the player took.
 * 
 * This includes attacks you perform, items you transfer during the shop, Poke Balls you throw, running from battl, (or attempting to), and switching (including pre-switches).
 * @param scene The BattleScene. Used to get the log ID.
 * @param floor The wave index to write to.
 * @param action The text you want to add to the actions list.
 * 
 * @see resetWaveActions
 */
export function getActionCount(scene: BattleScene, floor: integer) {
  var drpd = getDRPD(scene)
  console.log(`Checking action count`)
  console.log(drpd)
  var wv: Wave = getWave(drpd, floor, scene)
  if (wv.double == undefined)
    wv.double = false
  if (wv.clearActionsFlag) {
    console.log("Triggered clearActionsFlag")
    wv.clearActionsFlag = false
    wv.actions = []
  }
  return (wv.actions.length)
}
/**
 * Logs that a Pokémon was captured.
 * @param scene The BattleScene. Used to get the log ID.
 * @param floor The wave index to write to. Defaults to the current floor.
 * @param target The Pokémon that you captured.
 */
export function logCapture(scene: BattleScene, floor: integer = scene.currentBattle.waveIndex, target: EnemyPokemon) {
  var drpd = getDRPD(scene)
  console.log(`Logging successful capture: ${target.name}`)
  var wv: Wave = getWave(drpd, floor, scene)
  var pkslot = target.partyslot
  if (wv.id != -1) {
    wv.pokemon![pkslot].captured = true;
    console.log("--> ", drpd)
    localStorage.setItem(getLogID(scene), JSON.stringify(drpd))
  } else {
    console.error("Error: Failed to log capture")
  }
}
/**
 * Logs the player's current party.
 * 
 * Called on Floor 1 to store the starters list.
 * @param scene  The BattleScene. Used to get the log ID and the player's party.
 */
export function logPlayerTeam(scene: BattleScene) {
  var drpd = getDRPD(scene)
  console.log(`Logging player starters: ${scene.getParty().map(p => p.name).join(", ")}`)
  var P = scene.getParty()
  for (var i = 0; i < P.length; i++) {
    drpd.starters![i] = exportPokemon(P[i])
  }
  console.log("--> ", drpd)
  localStorage.setItem(getLogID(scene), JSON.stringify(drpd))
}
/**
 * Checks the minimum luck that will break this floor's shop, and updates the appropriate values.
 * @param scene  The BattleScene.
 */
export function logLuck(scene: BattleScene) {
  return;
  var drpd = getDRPD(scene)
  if (scene.waveShinyMinToBreak > 0) {
    console.log(`Logging luck stats`)
    drpd.maxluck = Math.min(drpd.maxluck, scene.waveShinyMinToBreak - 1)
    for (var i = scene.waveShinyMinToBreak; i <= 14; i++) {
      drpd.minSafeLuckFloor[i] = Math.max(drpd.minSafeLuckFloor[i], scene.currentBattle.waveIndex)
    }
    console.log("--> ", drpd)
    localStorage.setItem(getLogID(scene), JSON.stringify(drpd))
  } else {
    console.log(`Skipped logging luck stats: Luck has no effect on this floor`)
  }
}
/**
 * Logs a wild Pokémon to a wave's data.
 * @param scene The BattleScene. Used to retrieve the log ID.
 * @param floor The wave index to write to. Defaults to the current floor.
 * @param slot The slot to write to. In a single battle, 0 = the Pokémon that is out first. In a double battle, 0 = Left and 1 = Right.
 * @param pokemon The `EnemyPokemon` to store the data of. (Automatically converted via `exportPokemon`)
 * @param encounterRarity The rarity tier of this Pokémon. If not specified, it calculates this automatically by searching the current biome's species pool.
 */
export function logPokemon(scene: BattleScene, floor: integer = scene.currentBattle.waveIndex, slot: integer, pokemon: EnemyPokemon, encounterRarity?: string) {
  var drpd = getDRPD(scene)
  console.log(`Logging opposing team member: ${pokemon.name}`)
  var wv: Wave = getWave(drpd, floor, scene)
  var pk: PokeData = exportPokemon(pokemon, encounterRarity)
  pk.source = pokemon
  pokemon.partyslot = slot;
  if (wv.pokemon == undefined)
    wv.pokemon = []
  if (wv.pokemon[slot] != undefined) {
    if (encounterRarity == "" || encounterRarity == undefined) {
      if (wv.pokemon[slot].rarity != undefined && wv.pokemon[slot].rarity != "???") pk.rarity = wv.pokemon[slot].rarity
      else {
        var biome = scene.arena.biomeType
        console.log(scene.arena.pokemonPool)
        var tiernames = [
          "Common",
          "Uncommon",
          "Rare",
          "Super Rare",
          "Ultra Rare",
          "Common Boss",
          "Rare Boss",
          "Super Rare Boss",
          "Ultra Rare Boss",
        ]
        for (var i = 0; i < tiernames.length; i++) {
          if (checkForPokeInBiome(wv.pokemon[slot].id, scene.arena.pokemonPool[i]) == true) {
            console.log("Autofilled rarity for " + pk.name + " as " + tiernames[i])
            pk.rarity = tiernames[i]
          }
        }
      }
    }
    if (JSON.stringify(wv.pokemon[slot]) != JSON.stringify(pk)) {
      console.log("A different Pokemon already exists in this slot! Flagging as a reload")
      wv.reload = true
    }
  }
  if (pk.rarity == undefined) {
    var biome = scene.arena.biomeType
    console.log(scene.arena.pokemonPool)
    var tiernames = [
      "Common",
      "Uncommon",
      "Rare",
      "Super Rare",
      "Ultra Rare",
      "Common Boss",
      "Rare Boss",
      "Super Rare Boss",
      "Ultra Rare Boss",
    ]
    for (var i = 0; i < tiernames.length; i++) {
      if (wv.pokemon[slot] != undefined)
      if (checkForPokeInBiome(wv.pokemon[slot].id, scene.arena.pokemonPool[i]) == true) {
        console.log("Autofilled rarity for " + pk.name + " as " + tiernames[i])
        pk.rarity = tiernames[i]
      }
    }
  }
  if (pk.rarity == undefined)
    pk.rarity = "[Unknown]"
  wv.pokemon[slot] = pk;
  //while (wv.actions.length > 0)
    //wv.actions.pop()
  //wv.actions = []
  wv.clearActionsFlag = false;
  wv.shop = ""
  drpd.seed = scene.seed
  console.log("--> ", drpd)
  localStorage.setItem(getLogID(scene), JSON.stringify(drpd))
}
/**
 * Logs what the player took from the rewards pool and, if applicable, who they used it on.
 * @param scene The BattleScene. Used to get the log ID.
 * @param floor The wave index to write to. Defaults to the current floor.
 * @param action The shop action. Left blank if there was no shop this floor or if you ran away. Logged as "Skip taking items" if you didn't take anything for some reason.
 */
export function logShop(scene: BattleScene, floor: integer = scene.currentBattle.waveIndex, action: string) {
  var drpd = getDRPD(scene)
  console.log(`Logging shop result: "${action}"`)
  var wv: Wave = getWave(drpd, floor, scene)
  wv.shop = action
  console.log("--> ", drpd)
  localStorage.setItem(getLogID(scene), JSON.stringify(drpd))
}
/**
 * Logs the current floor's Trainer.
 * @param scene The BattleScene. Used to get the log ID and trainer data.
 * @param floor The wave index to write to. Defaults to the current floor.
 */
export function logTrainer(scene: BattleScene, floor: integer = scene.currentBattle.waveIndex) {
  var drpd: DRPD = JSON.parse(localStorage.getItem(getLogID(scene))!) as DRPD;
  drpd = updateLog(drpd);
  console.log(`Logging trainer: ${scene.currentBattle.trainer!.getTitleOnly()} ${scene.currentBattle.trainer!.getNameOnly()}`)
  var wv: Wave = getWave(drpd, floor, scene)
  var t: TrainerData = exportTrainer(scene.currentBattle.trainer!)
  wv.trainer = t
  wv.type = "trainer"
  console.log("--> ", drpd)
  localStorage.setItem(getLogID(scene), JSON.stringify(drpd))
}





/**
 * Flags a wave as a reset.
 * @param scene The BattleScene. Used to get the log ID.
 * @param floor The wave index to write to.
 */
export function flagReset(scene: BattleScene, floor: integer = scene.currentBattle.waveIndex) {
  var drpd = getDRPD(scene)
  console.log("Flag Reset", drpd)
  var wv = getWave(drpd, floor, scene)
  wv.reload = true;
  console.log("--> ", drpd)
  localStorage.setItem(getLogID(scene), JSON.stringify(drpd))
}
/**
 * Flags a wave as a reset, unless this is your first time playing the wave.
 * @param scene The BattleScene. Used to get the log ID.
 * @param floor The wave index to write to. Defaults to the current floor.
 */
export function flagResetIfExists(scene: BattleScene, floor: integer = scene.currentBattle.waveIndex) {
  var drpd = getDRPD(scene)
  var waveExists = false
  for (var i = 0; i < drpd.waves.length; i++) {
    if (drpd.waves[i] != undefined) {
      if (drpd.waves[i].id == floor) {
        waveExists = true;
      }
    }
  }
  if (!waveExists) {
    console.log("Skipped wave reset because this is not a reload", drpd)
    return;
  }
  console.log("Flag reset as wave was already played before", drpd)
  var wv = getWave(drpd, floor, scene)
  wv.reload = true;
  console.log("--> ", drpd)
  localStorage.setItem(getLogID(scene), JSON.stringify(drpd))
}



/**
 * Clears the action list for a wave.
 * @param scene The BattleScene. Used to get the log ID and trainer data.
 * @param floor The wave index to write to. Defaults to the current floor.
 * @param softflag Rather than deleting everything right away, the actions will be cleared the next time we attempt to log an action.
 * 
 * @see logActions
 */
export function resetWaveActions(scene: BattleScene, floor: integer = scene.currentBattle.waveIndex, softflag: boolean) {
  var drpd = getDRPD(scene)
  console.log("Clear Actions", drpd)
  var wv: Wave = getWave(drpd, floor, scene)
  if (softflag) {
    wv.clearActionsFlag = true;
  } else {
    wv.actions = []
  }
  console.log("--> ", drpd)
  localStorage.setItem(getLogID(scene), JSON.stringify(drpd))
}
//#endregion<|MERGE_RESOLUTION|>--- conflicted
+++ resolved
@@ -480,13 +480,8 @@
     version: DRPD_Version,
     seed: "",
     title: name,
-<<<<<<< HEAD
-    label: "",
+    label: "unnamedRoute",
     uuid: "",
-=======
-    label: "unnamedRoute",
-    uuid: undefined,
->>>>>>> b03320f8
     authors: (Array.isArray(authorName) ? authorName : [authorName]),
     date: new Date().getUTCFullYear() + "-" + (new Date().getUTCMonth() + 1 < 10 ? "0" : "") + (new Date().getUTCMonth() + 1) + "-" + (new Date().getUTCDate() < 10 ? "0" : "") + new Date().getUTCDate(),
     waves: new Array(50),
@@ -1702,13 +1697,13 @@
  * @param scene  The BattleScene.
  */
 export function logLuck(scene: BattleScene) {
-  return;
+  //return;
   var drpd = getDRPD(scene)
   if (scene.waveShinyMinToBreak > 0) {
     console.log(`Logging luck stats`)
-    drpd.maxluck = Math.min(drpd.maxluck, scene.waveShinyMinToBreak - 1)
+    drpd.maxluck = Math.min(drpd.maxluck!, scene.waveShinyMinToBreak - 1)
     for (var i = scene.waveShinyMinToBreak; i <= 14; i++) {
-      drpd.minSafeLuckFloor[i] = Math.max(drpd.minSafeLuckFloor[i], scene.currentBattle.waveIndex)
+      drpd.minSafeLuckFloor![i] = Math.max(drpd.minSafeLuckFloor![i], scene.currentBattle.waveIndex)
     }
     console.log("--> ", drpd)
     localStorage.setItem(getLogID(scene), JSON.stringify(drpd))
