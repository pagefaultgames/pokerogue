--- conflicted
+++ resolved
@@ -90,15 +90,12 @@
 }
 
 const fonts = [
-<<<<<<< HEAD
-  new FontFace("emerald", "url(./fonts/PokePT_Wansung.ttf)"),
-=======
->>>>>>> 5bdc6537
   new FontFace("emerald", "url(./fonts/PokePT_Wansung.ttf)", { unicodeRange: "U+AC00-D7AC"}),
   Object.assign(
     new FontFace("pkmnems", "url(./fonts/PokePT_Wansung.ttf)", { unicodeRange: "U+AC00-D7AC"}),
     { sizeAdjust: "133%" }
   ),
+  new FontFace("japanese", "url(./fonts/KH-Dot-Kodenmachou-12.ttf)", { unicodeRange: "U+3040-30FF, U+4E00-9FFF"}),
 ];
 
 function initFonts() {
@@ -138,7 +135,7 @@
   await i18next.init({
     nonExplicitSupportedLngs: true,
     fallbackLng: "en",
-    supportedLngs: ["en", "es", "fr", "it", "de", "zh", "pt", "ko", "jp"],
+    supportedLngs: ["en", "es", "fr", "it", "de", "zh", "pt", "ko","jp"],
     detection: {
       lookupLocalStorage: "prLang"
     },
