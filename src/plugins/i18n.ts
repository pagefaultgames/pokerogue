--- conflicted
+++ resolved
@@ -71,7 +71,6 @@
     },
     resources: {
       en: {
-<<<<<<< HEAD
         menu: enMenu,
         menuUiHandler: enMenuUiHandler,
         battle: enBattle,
@@ -146,21 +145,6 @@
         tutorial: deTutorial,
         starterSelectUiHandler: deStarterSelectUiHandler,
         growth: deGrowth
-=======
-        ...enConfig
-      },
-      es: {
-        ...esConfig
-      },
-      fr: {
-        ...frConfig
-      },
-      it: {
-        ...itConfig
-      },
-      de: {
-        ...deConfig
->>>>>>> 674b2257
       }
     },
   });
@@ -170,7 +154,6 @@
 declare module 'i18next' {
   interface CustomTypeOptions {
     resources: {
-<<<<<<< HEAD
       menu: typeof enMenu;
       menuUiHandler: typeof enMenuUiHandler;
       move: typeof enMove;
@@ -184,20 +167,6 @@
       tutorial: typeof enTutorial;
       starterSelectUiHandler: typeof enStarterSelectUiHandler;
       growth: typeof enGrowth;
-=======
-      menu: SimpleTranslationEntries;
-      menuUiHandler: SimpleTranslationEntries;
-      move: MoveTranslationEntries;
-      battle: SimpleTranslationEntries,
-      ability: AbilityTranslationEntries;
-      pokeball: SimpleTranslationEntries;
-      pokemon: SimpleTranslationEntries;
-      pokemonStat: SimpleTranslationEntries;
-      commandUiHandler: SimpleTranslationEntries;
-      fightUiHandler: SimpleTranslationEntries;
-      tutorial: SimpleTranslationEntries;
-      starterSelectUiHandler: SimpleTranslationEntries;
->>>>>>> 674b2257
     };
   }
 }
