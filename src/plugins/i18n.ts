import { camelCaseToKebabCase } from "#app/utils";
import i18next from "i18next";
import LanguageDetector from "i18next-browser-languagedetector";
import HttpBackend from "i18next-http-backend";
import processor, { KoreanPostpositionProcessor } from "i18next-korean-postposition-processor";
import pkg from "../../package.json";

//#region Interfaces/Types

interface LoadingFontFaceProperty {
  face: FontFace;
  extraOptions?: { [key: string]: any };
  only?: Array<string>;
}

//#region Constants

let isInitialized = false;

const unicodeRanges = {
  fullwidth: "U+FF00-FFEF",
  hangul: "U+1100-11FF,U+3130-318F,U+A960-A97F,U+AC00-D7AF,U+D7B0-D7FF",
  kana: "U+3040-30FF",
  CJKCommon: "U+2E80-2EFF,U+3000-303F,U+31C0-31EF,U+3200-32FF,U+3400-4DBF,U+F900-FAFF,U+FE30-FE4F",
  CJKIdeograph: "U+4E00-9FFF",
  specialCharacters: "U+266A,U+2605,U+2665,U+2663", //♪.★,♥,♣
};

const rangesByLanguage = {
  korean: [unicodeRanges.CJKCommon, unicodeRanges.hangul].join(","),
  chinese: [unicodeRanges.CJKCommon, unicodeRanges.fullwidth, unicodeRanges.CJKIdeograph].join(","),
  japanese: [unicodeRanges.CJKCommon, unicodeRanges.fullwidth, unicodeRanges.kana, unicodeRanges.CJKIdeograph].join(
    ",",
  ),
};

const fonts: Array<LoadingFontFaceProperty> = [
  // unicode (special character from PokePT)
  {
    face: new FontFace("emerald", "url(./fonts/PokePT_Wansung.woff2)", {
      unicodeRange: unicodeRanges.specialCharacters,
    }),
  },
  {
    face: new FontFace("pkmnems", "url(./fonts/PokePT_Wansung.woff2)", {
      unicodeRange: unicodeRanges.specialCharacters,
    }),
    extraOptions: { sizeAdjust: "133%" },
  },
  // unicode (korean)
  {
    face: new FontFace("emerald", "url(./fonts/PokePT_Wansung.woff2)", {
      unicodeRange: rangesByLanguage.korean,
    }),
  },
  {
    face: new FontFace("pkmnems", "url(./fonts/PokePT_Wansung.woff2)", {
      unicodeRange: rangesByLanguage.korean,
    }),
    extraOptions: { sizeAdjust: "133%" },
  },
  // unicode (chinese)
  {
    face: new FontFace("emerald", "url(./fonts/unifont-15.1.05.subset.woff2)", {
      unicodeRange: rangesByLanguage.chinese,
    }),
    extraOptions: { sizeAdjust: "70%", format: "woff2" },
    only: ["en", "es", "fr", "it", "de", "zh", "pt", "ko", "ca", "he"],
  },
  {
    face: new FontFace("pkmnems", "url(./fonts/unifont-15.1.05.subset.woff2)", {
      unicodeRange: rangesByLanguage.chinese,
    }),
    extraOptions: { format: "woff2" },
    only: ["en", "es", "fr", "it", "de", "zh", "pt", "ko", "ca", "he"],
  },
  // japanese
  {
    face: new FontFace("emerald", "url(./fonts/Galmuri11.subset.woff2)", {
      unicodeRange: rangesByLanguage.japanese,
    }),
    extraOptions: { sizeAdjust: "66%" },
    only: ["ja"],
  },
  {
    face: new FontFace("pkmnems", "url(./fonts/Galmuri9.subset.woff2)", {
      unicodeRange: rangesByLanguage.japanese,
    }),
    only: ["ja"],
  },
];

/** maps namespaces that deviate from the file-name */
const namespaceMap = {
  titles: "trainer-titles",
  moveTriggers: "move-trigger",
  abilityTriggers: "ability-trigger",
  battlePokemonForm: "pokemon-form-battle",
  miscDialogue: "dialogue-misc",
  battleSpecDialogue: "dialogue-final-boss",
  doubleBattleDialogue: "dialogue-double-battle",
  splashMessages: "splash-texts",
  mysteryEncounterMessages: "mystery-encounter-texts",
};

//#region Functions

async function initFonts(language: string | undefined) {
  const results = await Promise.allSettled(
    fonts
      .filter(font => !font.only || font.only.some(exclude => language?.indexOf(exclude) === 0))
      .map(font => Object.assign(font.face, font.extraOptions ?? {}).load()),
  );
  for (const result of results) {
    if (result.status === "fulfilled") {
      document.fonts?.add(result.value);
    } else {
      console.error(result.reason);
    }
  }
}

/**
 * I18n money formatter with. (useful for BBCode coloring of text)\
 * *If you don't want the BBCode tag applied, just use 'number' formatter*
 * @example Input: `{{myMoneyValue, money}}`
 *          Output: `@[MONEY]{₽100,000,000}`
 * @param amount the money amount
 * @returns a money formatted string
 */
function i18nMoneyFormatter(amount: any): string {
  if (Number.isNaN(Number(amount))) {
    console.warn(`i18nMoneyFormatter: value "${amount}" is not a number!`);
  }

  return `@[MONEY]{${i18next.t("common:money", { amount })}}`;
}

//#region Exports

/**
 * Initialize i18n with fonts
 */
export async function initI18n(): Promise<void> {
  // Prevent reinitialization
  if (isInitialized) {
    return;
  }
  isInitialized = true;

  /**
   * i18next is a localization library for maintaining and using translation resources.
   *
   * Q: How do I add a new language?
   * A: To add a new language, create a new folder in the locales directory with the language code.
   *    Each language folder should contain a file for each namespace (ex. menu.ts) with the translations.
   *    Don't forget to declare new language in `supportedLngs` i18next initializer
   *
   * Q: How do I add a new namespace?
   * A: To add a new namespace, create a new file in each language folder with the translations.
   *    Then update the config file for that language in its locale directory
   *    and the CustomTypeOptions interface in the @types/i18next.d.ts file.
   *
   * Q: How do I make a language selectable in the settings?
   * A: In src/system/settings.ts, add a new case to the Setting.Language switch statement.
   */

  i18next.use(HttpBackend);
  i18next.use(LanguageDetector);
  i18next.use(processor);
  i18next.use(new KoreanPostpositionProcessor());
  await i18next.init({
<<<<<<< HEAD
    fallbackLng: "en",
    supportedLngs: ["en", "es-ES", "fr", "it", "de", "zh-CN", "zh-TW", "pt-BR", "ko", "ja", "ca-ES", "he"],
=======
    fallbackLng: {
      "es-MX": ["es-ES", "en"],
      default: ["en"],
    },
    supportedLngs: ["en", "es-ES", "es-MX", "fr", "it", "de", "zh-CN", "zh-TW", "pt-BR", "ko", "ja", "ca-ES"],
>>>>>>> 7e4151f1
    backend: {
      loadPath(lng: string, [ns]: string[]) {
        let fileName: string;
        if (namespaceMap[ns]) {
          fileName = namespaceMap[ns];
        } else if (ns.startsWith("mysteryEncounters/")) {
          fileName = camelCaseToKebabCase(ns + "Dialogue");
        } else {
          fileName = camelCaseToKebabCase(ns);
        }
        return `./locales/${lng}/${fileName}.json?v=${pkg.version}`;
      },
    },
    defaultNS: "menu",
    ns: [
      "ability",
      "abilityTriggers",
      "arenaFlyout",
      "arenaTag",
      "battle",
      "battleScene",
      "battleInfo",
      "battleMessageUiHandler",
      "battlePokemonForm",
      "battlerTags",
      "berry",
      "bgmName",
      "biome",
      "challenges",
      "commandUiHandler",
      "common",
      "achv",
      "dialogue",
      "battleSpecDialogue",
      "miscDialogue",
      "doubleBattleDialogue",
      "egg",
      "fightUiHandler",
      "filterBar",
      "filterText",
      "gameMode",
      "gameStatsUiHandler",
      "growth",
      "menu",
      "menuUiHandler",
      "modifier",
      "modifierType",
      "move",
      "nature",
      "pokeball",
      "pokedexUiHandler",
      "pokemon",
      "pokemonEvolutions",
      "pokemonForm",
      "pokemonInfo",
      "pokemonInfoContainer",
      "pokemonSummary",
      "saveSlotSelectUiHandler",
      "settings",
      "splashMessages",
      "starterSelectUiHandler",
      "statusEffect",
      "terrain",
      "titles",
      "trainerClasses",
      "trainersCommon",
      "trainerNames",
      "tutorial",
      "voucher",
      "weather",
      "partyUiHandler",
      "modifierSelectUiHandler",
      "moveTriggers",
      "runHistory",
      "mysteryEncounters/mysteriousChallengers",
      "mysteryEncounters/mysteriousChest",
      "mysteryEncounters/darkDeal",
      "mysteryEncounters/fightOrFlight",
      "mysteryEncounters/slumberingSnorlax",
      "mysteryEncounters/trainingSession",
      "mysteryEncounters/departmentStoreSale",
      "mysteryEncounters/shadyVitaminDealer",
      "mysteryEncounters/fieldTrip",
      "mysteryEncounters/safariZone",
      "mysteryEncounters/lostAtSea",
      "mysteryEncounters/fieryFallout",
      "mysteryEncounters/theStrongStuff",
      "mysteryEncounters/thePokemonSalesman",
      "mysteryEncounters/anOfferYouCantRefuse",
      "mysteryEncounters/delibirdy",
      "mysteryEncounters/absoluteAvarice",
      "mysteryEncounters/aTrainersTest",
      "mysteryEncounters/trashToTreasure",
      "mysteryEncounters/berriesAbound",
      "mysteryEncounters/clowningAround",
      "mysteryEncounters/partTimer",
      "mysteryEncounters/dancingLessons",
      "mysteryEncounters/weirdDream",
      "mysteryEncounters/theWinstrateChallenge",
      "mysteryEncounters/teleportingHijinks",
      "mysteryEncounters/bugTypeSuperfan",
      "mysteryEncounters/funAndGames",
      "mysteryEncounters/uncommonBreed",
      "mysteryEncounters/globalTradeSystem",
      "mysteryEncounters/theExpertPokemonBreeder",
      "mysteryEncounterMessages",
    ],
    detection: {
      lookupLocalStorage: "prLang",
    },
    debug: Number(import.meta.env.VITE_I18N_DEBUG) === 1,
    interpolation: {
      escapeValue: false,
    },
    postProcess: ["korean-postposition"],
  });

  if (i18next.services.formatter) {
    i18next.services.formatter.add("money", i18nMoneyFormatter);
  }

  await initFonts(localStorage.getItem("prLang") ?? undefined);
}

export function getIsInitialized(): boolean {
  return isInitialized;
}

export default i18next;

//#endregion<|MERGE_RESOLUTION|>--- conflicted
+++ resolved
@@ -170,16 +170,11 @@
   i18next.use(processor);
   i18next.use(new KoreanPostpositionProcessor());
   await i18next.init({
-<<<<<<< HEAD
-    fallbackLng: "en",
-    supportedLngs: ["en", "es-ES", "fr", "it", "de", "zh-CN", "zh-TW", "pt-BR", "ko", "ja", "ca-ES", "he"],
-=======
     fallbackLng: {
       "es-MX": ["es-ES", "en"],
       default: ["en"],
     },
-    supportedLngs: ["en", "es-ES", "es-MX", "fr", "it", "de", "zh-CN", "zh-TW", "pt-BR", "ko", "ja", "ca-ES"],
->>>>>>> 7e4151f1
+    supportedLngs: ["en", "es-ES", "es-MX", "fr", "it", "de", "zh-CN", "zh-TW", "pt-BR", "ko", "ja", "ca-ES", "he"],
     backend: {
       loadPath(lng: string, [ns]: string[]) {
         let fileName: string;
