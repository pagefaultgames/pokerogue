import { camelCaseToKebabCase } from "#app/utils";
import i18next from "i18next";
import LanguageDetector from "i18next-browser-languagedetector";
import HttpBackend from "i18next-http-backend";
import processor, { KoreanPostpositionProcessor } from "i18next-korean-postposition-processor";
import pkg from "../../package.json";

//#region Interfaces/Types

interface LoadingFontFaceProperty {
  face: FontFace;
  extraOptions?: { [key: string]: any };
  only?: Array<string>;
}

//#region Constants

let isInitialized = false;

const unicodeRanges = {
  fullwidth: "U+FF00-FFEF",
  hangul: "U+1100-11FF,U+3130-318F,U+A960-A97F,U+AC00-D7AF,U+D7B0-D7FF",
  kana: "U+3040-30FF",
  CJKCommon: "U+2E80-2EFF,U+3000-303F,U+31C0-31EF,U+3200-32FF,U+3400-4DBF,U+F900-FAFF,U+FE30-FE4F",
  CJKIdeograph: "U+4E00-9FFF",
  specialCharacters: "U+266A,U+2605,U+2665,U+2663", //♪.★,♥,♣
};

const rangesByLanguage = {
  korean: [unicodeRanges.CJKCommon, unicodeRanges.hangul].join(","),
  chinese: [unicodeRanges.CJKCommon, unicodeRanges.fullwidth, unicodeRanges.CJKIdeograph].join(","),
  japanese: [unicodeRanges.CJKCommon, unicodeRanges.fullwidth, unicodeRanges.kana, unicodeRanges.CJKIdeograph].join(
    ",",
  ),
};

const fonts: Array<LoadingFontFaceProperty> = [
  // unicode (special character from PokePT)
  {
    face: new FontFace("emerald", "url(./fonts/PokePT_Wansung.woff2)", {
      unicodeRange: unicodeRanges.specialCharacters,
    }),
  },
  {
    face: new FontFace("pkmnems", "url(./fonts/PokePT_Wansung.woff2)", {
      unicodeRange: unicodeRanges.specialCharacters,
    }),
    extraOptions: { sizeAdjust: "133%" },
  },
  // unicode (korean)
  {
    face: new FontFace("emerald", "url(./fonts/PokePT_Wansung.woff2)", {
      unicodeRange: rangesByLanguage.korean,
    }),
  },
  {
    face: new FontFace("pkmnems", "url(./fonts/PokePT_Wansung.woff2)", {
      unicodeRange: rangesByLanguage.korean,
    }),
    extraOptions: { sizeAdjust: "133%" },
  },
  // unicode (chinese)
  {
    face: new FontFace("emerald", "url(./fonts/unifont-15.1.05.subset.woff2)", {
      unicodeRange: rangesByLanguage.chinese,
    }),
    extraOptions: { sizeAdjust: "70%", format: "woff2" },
<<<<<<< HEAD
    only: [ "en", "es", "fr", "it", "de", "zh", "pt", "ko", "ca", "da" ],
=======
    only: ["en", "es", "fr", "it", "de", "zh", "pt", "ko", "ca"],
>>>>>>> 408b66f9
  },
  {
    face: new FontFace("pkmnems", "url(./fonts/unifont-15.1.05.subset.woff2)", {
      unicodeRange: rangesByLanguage.chinese,
    }),
    extraOptions: { format: "woff2" },
<<<<<<< HEAD
    only: [ "en", "es", "fr", "it", "de", "zh", "pt", "ko", "ca", "da" ],
=======
    only: ["en", "es", "fr", "it", "de", "zh", "pt", "ko", "ca"],
>>>>>>> 408b66f9
  },
  // japanese
  {
    face: new FontFace("emerald", "url(./fonts/Galmuri11.subset.woff2)", {
      unicodeRange: rangesByLanguage.japanese,
    }),
    extraOptions: { sizeAdjust: "66%" },
    only: ["ja"],
  },
  {
    face: new FontFace("pkmnems", "url(./fonts/Galmuri9.subset.woff2)", {
      unicodeRange: rangesByLanguage.japanese,
    }),
    only: ["ja"],
  },
];

/** maps namespaces that deviate from the file-name */
const namespaceMap = {
  titles: "trainer-titles",
  moveTriggers: "move-trigger",
  abilityTriggers: "ability-trigger",
  battlePokemonForm: "pokemon-form-battle",
  miscDialogue: "dialogue-misc",
  battleSpecDialogue: "dialogue-final-boss",
  doubleBattleDialogue: "dialogue-double-battle",
  splashMessages: "splash-texts",
  mysteryEncounterMessages: "mystery-encounter-texts",
};

//#region Functions

async function initFonts(language: string | undefined) {
  const results = await Promise.allSettled(
    fonts
      .filter(font => !font.only || font.only.some(exclude => language?.indexOf(exclude) === 0))
      .map(font => Object.assign(font.face, font.extraOptions ?? {}).load()),
  );
  for (const result of results) {
    if (result.status === "fulfilled") {
      document.fonts?.add(result.value);
    } else {
      console.error(result.reason);
    }
  }
}

/**
 * I18n money formatter with. (useful for BBCode coloring of text)\
 * *If you don't want the BBCode tag applied, just use 'number' formatter*
 * @example Input: `{{myMoneyValue, money}}`
 *          Output: `@[MONEY]{₽100,000,000}`
 * @param amount the money amount
 * @returns a money formatted string
 */
function i18nMoneyFormatter(amount: any): string {
  if (Number.isNaN(Number(amount))) {
    console.warn(`i18nMoneyFormatter: value "${amount}" is not a number!`);
  }

  return `@[MONEY]{${i18next.t("common:money", { amount })}}`;
}

//#region Exports

/**
 * Initialize i18n with fonts
 */
export async function initI18n(): Promise<void> {
  // Prevent reinitialization
  if (isInitialized) {
    return;
  }
  isInitialized = true;

  /**
   * i18next is a localization library for maintaining and using translation resources.
   *
   * Q: How do I add a new language?
   * A: To add a new language, create a new folder in the locales directory with the language code.
   *    Each language folder should contain a file for each namespace (ex. menu.ts) with the translations.
   *    Don't forget to declare new language in `supportedLngs` i18next initializer
   *
   * Q: How do I add a new namespace?
   * A: To add a new namespace, create a new file in each language folder with the translations.
   *    Then update the config file for that language in its locale directory
   *    and the CustomTypeOptions interface in the @types/i18next.d.ts file.
   *
   * Q: How do I make a language selectable in the settings?
   * A: In src/system/settings.ts, add a new case to the Setting.Language switch statement.
   */

  i18next.use(HttpBackend);
  i18next.use(LanguageDetector);
  i18next.use(processor);
  i18next.use(new KoreanPostpositionProcessor());
  await i18next.init({
    fallbackLng: "en",
<<<<<<< HEAD
    supportedLngs: [ "en", "es-ES", "fr", "it", "de", "zh-CN", "zh-TW", "pt-BR", "ko", "ja", "ca-ES", "da" ],
=======
    supportedLngs: ["en", "es-ES", "fr", "it", "de", "zh-CN", "zh-TW", "pt-BR", "ko", "ja", "ca-ES"],
>>>>>>> 408b66f9
    backend: {
      loadPath(lng: string, [ns]: string[]) {
        let fileName: string;
        if (namespaceMap[ns]) {
          fileName = namespaceMap[ns];
        } else if (ns.startsWith("mysteryEncounters/")) {
          fileName = camelCaseToKebabCase(ns + "Dialogue");
        } else {
          fileName = camelCaseToKebabCase(ns);
        }
        return `./locales/${lng}/${fileName}.json?v=${pkg.version}`;
      },
    },
    defaultNS: "menu",
    ns: [
      "ability",
      "abilityTriggers",
      "arenaFlyout",
      "arenaTag",
      "battle",
      "battleScene",
      "battleInfo",
      "battleMessageUiHandler",
      "battlePokemonForm",
      "battlerTags",
      "berry",
      "bgmName",
      "biome",
      "challenges",
      "commandUiHandler",
      "common",
      "achv",
      "dialogue",
      "battleSpecDialogue",
      "miscDialogue",
      "doubleBattleDialogue",
      "egg",
      "fightUiHandler",
      "filterBar",
      "filterText",
      "gameMode",
      "gameStatsUiHandler",
      "growth",
      "menu",
      "menuUiHandler",
      "modifier",
      "modifierType",
      "move",
      "nature",
      "pokeball",
      "pokedexUiHandler",
      "pokemon",
      "pokemonEvolutions",
      "pokemonForm",
      "pokemonInfo",
      "pokemonInfoContainer",
      "pokemonSummary",
      "saveSlotSelectUiHandler",
      "settings",
      "splashMessages",
      "starterSelectUiHandler",
      "statusEffect",
      "terrain",
      "titles",
      "trainerClasses",
      "trainerNames",
      "tutorial",
      "voucher",
      "weather",
      "partyUiHandler",
      "modifierSelectUiHandler",
      "moveTriggers",
      "runHistory",
      "mysteryEncounters/mysteriousChallengers",
      "mysteryEncounters/mysteriousChest",
      "mysteryEncounters/darkDeal",
      "mysteryEncounters/fightOrFlight",
      "mysteryEncounters/slumberingSnorlax",
      "mysteryEncounters/trainingSession",
      "mysteryEncounters/departmentStoreSale",
      "mysteryEncounters/shadyVitaminDealer",
      "mysteryEncounters/fieldTrip",
      "mysteryEncounters/safariZone",
      "mysteryEncounters/lostAtSea",
      "mysteryEncounters/fieryFallout",
      "mysteryEncounters/theStrongStuff",
      "mysteryEncounters/thePokemonSalesman",
      "mysteryEncounters/anOfferYouCantRefuse",
      "mysteryEncounters/delibirdy",
      "mysteryEncounters/absoluteAvarice",
      "mysteryEncounters/aTrainersTest",
      "mysteryEncounters/trashToTreasure",
      "mysteryEncounters/berriesAbound",
      "mysteryEncounters/clowningAround",
      "mysteryEncounters/partTimer",
      "mysteryEncounters/dancingLessons",
      "mysteryEncounters/weirdDream",
      "mysteryEncounters/theWinstrateChallenge",
      "mysteryEncounters/teleportingHijinks",
      "mysteryEncounters/bugTypeSuperfan",
      "mysteryEncounters/funAndGames",
      "mysteryEncounters/uncommonBreed",
      "mysteryEncounters/globalTradeSystem",
      "mysteryEncounters/theExpertPokemonBreeder",
      "mysteryEncounterMessages",
    ],
    detection: {
      lookupLocalStorage: "prLang",
    },
    debug: Number(import.meta.env.VITE_I18N_DEBUG) === 1,
    interpolation: {
      escapeValue: false,
    },
    postProcess: ["korean-postposition"],
  });

  if (i18next.services.formatter) {
    i18next.services.formatter.add("money", i18nMoneyFormatter);
  }

  await initFonts(localStorage.getItem("prLang") ?? undefined);
}

export function getIsInitialized(): boolean {
  return isInitialized;
}

export default i18next;

//#endregion<|MERGE_RESOLUTION|>--- conflicted
+++ resolved
@@ -65,22 +65,14 @@
       unicodeRange: rangesByLanguage.chinese,
     }),
     extraOptions: { sizeAdjust: "70%", format: "woff2" },
-<<<<<<< HEAD
-    only: [ "en", "es", "fr", "it", "de", "zh", "pt", "ko", "ca", "da" ],
-=======
-    only: ["en", "es", "fr", "it", "de", "zh", "pt", "ko", "ca"],
->>>>>>> 408b66f9
+    only: ["en", "es", "fr", "it", "de", "zh", "pt", "ko", "ca", "da"],
   },
   {
     face: new FontFace("pkmnems", "url(./fonts/unifont-15.1.05.subset.woff2)", {
       unicodeRange: rangesByLanguage.chinese,
     }),
     extraOptions: { format: "woff2" },
-<<<<<<< HEAD
-    only: [ "en", "es", "fr", "it", "de", "zh", "pt", "ko", "ca", "da" ],
-=======
-    only: ["en", "es", "fr", "it", "de", "zh", "pt", "ko", "ca"],
->>>>>>> 408b66f9
+    only: ["en", "es", "fr", "it", "de", "zh", "pt", "ko", "ca", "da"],
   },
   // japanese
   {
@@ -179,11 +171,7 @@
   i18next.use(new KoreanPostpositionProcessor());
   await i18next.init({
     fallbackLng: "en",
-<<<<<<< HEAD
-    supportedLngs: [ "en", "es-ES", "fr", "it", "de", "zh-CN", "zh-TW", "pt-BR", "ko", "ja", "ca-ES", "da" ],
-=======
-    supportedLngs: ["en", "es-ES", "fr", "it", "de", "zh-CN", "zh-TW", "pt-BR", "ko", "ja", "ca-ES"],
->>>>>>> 408b66f9
+    supportedLngs: ["en", "es-ES", "fr", "it", "de", "zh-CN", "zh-TW", "pt-BR", "ko", "ja", "ca-ES", "da"],
     backend: {
       loadPath(lng: string, [ns]: string[]) {
         let fileName: string;
