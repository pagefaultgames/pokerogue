import i18next from 'i18next';
import LanguageDetector from 'i18next-browser-languagedetector';

<<<<<<< HEAD
import { menu as enMenu } from '../locales/en/menu';
import { menu as esMenu } from '../locales/es/menu';
import { menu as itMenu } from '../locales/it/menu';
import { menu as frMenu } from '../locales/fr/menu';
import { menu as deMenu } from '../locales/de/menu';
import { menu as chsMenu } from '../locales/chs/menu';
import { menu as chtMenu } from '../locales/cht/menu';

import { menuUiHandler as enMenuUiHandler } from '../locales/en/menu-ui-handler.js';
import { menuUiHandler as esMenuUiHandler } from '../locales/es/menu-ui-handler.js';
import { menuUiHandler as frMenuUiHandler } from '../locales/fr/menu-ui-handler.js';
import { menuUiHandler as itMenuUiHandler } from '../locales/it/menu-ui-handler.js';
import { menuUiHandler as deMenuUiHandler } from '../locales/de/menu-ui-handler.js';
import { menuUiHandler as chsMenuUiHandler } from '../locales/chs/menu-ui-handler.js';
import { menuUiHandler as chtMenuUiHandler } from '../locales/cht/menu-ui-handler.js';

import { battle as enBattle } from '../locales/en/battle';
import { battle as esBattle } from '../locales/es/battle';
import { battle as itBattle } from '../locales/it/battle';
import { battle as frBattle } from '../locales/fr/battle';
import { battle as deBattle } from '../locales/de/battle';
import { battle as chsBattle } from '../locales/chs/battle';
import { battle as chtBattle } from '../locales/cht/battle';

import { move as enMove } from '../locales/en/move';
import { move as esMove } from '../locales/es/move';
import { move as itMove } from '../locales/it/move';
import { move as frMove } from '../locales/fr/move';
import { move as deMove } from '../locales/de/move';
import { move as chsMove } from '../locales/chs/move';
import { move as chtMove } from '../locales/cht/move';

import { ability as enAbility } from '../locales/en/ability';
import { ability as esAbility } from '../locales/es/ability';
import { ability as itAbility } from '../locales/it/ability';
import { ability as frAbility } from '../locales/fr/ability';
import { ability as deAbility } from '../locales/de/ability';
import { ability as chsAbility } from '../locales/chs/ability';
import { ability as chtAbility } from '../locales/cht/ability';

import { pokeball as enPokeball } from '../locales/en/pokeball';
import { pokeball as esPokeball } from '../locales/es/pokeball';
import { pokeball as itPokeball } from '../locales/it/pokeball';
import { pokeball as frPokeball } from '../locales/fr/pokeball';
import { pokeball as dePokeball } from '../locales/de/pokeball';
import { pokeball as chsPokeball } from '../locales/chs/pokeball';
import { pokeball as chtPokeball } from '../locales/cht/pokeball';

import { pokemon as enPokemon } from '../locales/en/pokemon';
import { pokemon as esPokemon } from '../locales/es/pokemon';
import { pokemon as itPokemon } from '../locales/it/pokemon';
import { pokemon as frPokemon } from '../locales/fr/pokemon';
import { pokemon as dePokemon } from '../locales/de/pokemon';
import { pokemon as chsPokemon } from '../locales/chs/pokemon';
import { pokemon as chtPokemon } from '../locales/cht/pokemon';

import { pokemonStat as enPokemonStat } from '../locales/en/pokemon-stat';
import { pokemonStat as esPokemonStat } from '../locales/es/pokemon-stat';
import { pokemonStat as frPokemonStat } from '../locales/fr/pokemon-stat';
import { pokemonStat as itPokemonStat } from '../locales/it/pokemon-stat';
import { pokemonStat as dePokemonStat } from '../locales/de/pokemon-stat';
import { pokemonStat as chsPokemonStat } from '../locales/chs/pokemon-stat';
import { pokemonStat as chtPokemonStat } from '../locales/cht/pokemon-stat';

import { commandUiHandler as enCommandUiHandler } from '../locales/en/command-ui-handler';
import { commandUiHandler as esCommandUiHandler } from '../locales/es/command-ui-handler';
import { commandUiHandler as itCommandUiHandler } from '../locales/it/command-ui-handler';
import { commandUiHandler as frCommandUiHandler } from '../locales/fr/command-ui-handler';
import { commandUiHandler as deCommandUiHandler } from '../locales/de/command-ui-handler';
import { commandUiHandler as chsCommandUiHandler } from '../locales/chs/command-ui-handler';
import { commandUiHandler as chtCommandUiHandler } from '../locales/cht/command-ui-handler';

import { fightUiHandler as enFightUiHandler } from '../locales/en/fight-ui-handler';
import { fightUiHandler as esFightUiHandler } from '../locales/es/fight-ui-handler';
import { fightUiHandler as frFightUiHandler } from '../locales/fr/fight-ui-handler';
import { fightUiHandler as itFightUiHandler } from '../locales/it/fight-ui-handler';
import { fightUiHandler as deFightUiHandler } from '../locales/de/fight-ui-handler';
import { fightUiHandler as chsFightUiHandler } from '../locales/chs/fight-ui-handler';
import { fightUiHandler as chtFightUiHandler } from '../locales/cht/fight-ui-handler';

import { tutorial as enTutorial } from '../locales/en/tutorial';
import { tutorial as esTutorial } from '../locales/es/tutorial';
import { tutorial as frTutorial } from '../locales/fr/tutorial';
import { tutorial as itTutorial} from '../locales/it/tutorial';
import { tutorial as deTutorial } from '../locales/de/tutorial';
import { tutorial as chsTutorial } from '../locales/chs/tutorial';
import { tutorial as chtTutorial } from '../locales/cht/tutorial';
=======
import { deConfig } from '#app/locales/de/config.js';
import { enConfig } from '#app/locales/en/config.js';
import { esConfig } from '#app/locales/es/config.js';
import { frConfig } from '#app/locales/fr/config.js';
import { itConfig } from '#app/locales/it/config.js';
>>>>>>> b9ce5cfa

export interface SimpleTranslationEntries {
  [key: string]: string
}

export interface MoveTranslationEntry {
  name: string,
  effect: string
}

export interface MoveTranslationEntries {
  [key: string]: MoveTranslationEntry
}

export interface AbilityTranslationEntry {
  name: string,
  description: string
}

export interface AbilityTranslationEntries {
  [key: string]: AbilityTranslationEntry
}

export interface Localizable {
  localize(): void;
}

export function initI18n(): void {
  let lang = '';

  if (localStorage.getItem('prLang'))
    lang = localStorage.getItem('prLang');

  /**
   * i18next is a localization library for maintaining and using translation resources.
   *
   * Q: How do I add a new language?
   * A: To add a new language, create a new folder in the locales directory with the language code.
   *    Each language folder should contain a file for each namespace (ex. menu.ts) with the translations.
   *    Don't forget to declare new language in `supportedLngs` i18next initializer
   *
   * Q: How do I add a new namespace?
   * A: To add a new namespace, create a new file in each language folder with the translations.
   *    Then update the `resources` field in the init() call and the CustomTypeOptions interface.
   *
   * Q: How do I make a language selectable in the settings?
   * A: In src/system/settings.ts, add a new case to the Setting.Language switch statement.
   */

  i18next.use(LanguageDetector).init({
    lng: lang,
    fallbackLng: 'en',
    supportedLngs: ['en', 'es', 'fr', 'it', 'de', 'chs', 'cht'],
    debug: true,
    interpolation: {
      escapeValue: false,
    },
    resources: {
      en: {
        ...enConfig
      },
      es: {
        ...esConfig
      },
      fr: {
        ...frConfig
      },
      it: {
        ...itConfig
      },
      de: {
<<<<<<< HEAD
        menu: deMenu,
        menuUiHandler: deMenuUiHandler,
        battle: deBattle,
        move: deMove,
        ability: deAbility,
        pokeball: dePokeball,
        pokemon: dePokemon,
        pokemonStat: dePokemonStat,
        commandUiHandler: deCommandUiHandler,
        fightUiHandler: deFightUiHandler,
        tutorial: deTutorial,
      },
      chs: {
        menu: chsMenu,
        menuUiHandler: chsMenuUiHandler,
        battle: chsBattle,
        move: chsMove,
        ability: chsAbility,
        pokeball: chsPokeball,
        pokemon: chsPokemon,
        pokemonStat: chsPokemonStat,
        commandUiHandler: chsCommandUiHandler,
        fightUiHandler: chsFightUiHandler,
        tutorial: chsTutorial,
      },
      cht: {
        menu: chtMenu,
        menuUiHandler: chtMenuUiHandler,
        battle: chtBattle,
        move: chtMove,
        ability: chtAbility,
        pokeball: chtPokeball,
        pokemon: chtPokemon,
        pokemonStat: chtPokemonStat,
        commandUiHandler: chtCommandUiHandler,
        fightUiHandler: chtFightUiHandler,
        tutorial: chtTutorial,
=======
        ...deConfig
>>>>>>> b9ce5cfa
      }
    },
  });
}

// Module declared to make referencing keys in the localization files type-safe.
declare module 'i18next' {
  interface CustomTypeOptions {
    resources: {
      menu: SimpleTranslationEntries;
      menuUiHandler: SimpleTranslationEntries;
      move: MoveTranslationEntries;
      battle: SimpleTranslationEntries,
      ability: AbilityTranslationEntries;
      pokeball: SimpleTranslationEntries;
      pokemon: SimpleTranslationEntries;
      pokemonStat: SimpleTranslationEntries;
      commandUiHandler: SimpleTranslationEntries;
      fightUiHandler: SimpleTranslationEntries;
      tutorial: SimpleTranslationEntries;
      starterSelectUiHandler: SimpleTranslationEntries;
    };
  }
}

export default i18next;<|MERGE_RESOLUTION|>--- conflicted
+++ resolved
@@ -1,101 +1,13 @@
 import i18next from 'i18next';
 import LanguageDetector from 'i18next-browser-languagedetector';
 
-<<<<<<< HEAD
-import { menu as enMenu } from '../locales/en/menu';
-import { menu as esMenu } from '../locales/es/menu';
-import { menu as itMenu } from '../locales/it/menu';
-import { menu as frMenu } from '../locales/fr/menu';
-import { menu as deMenu } from '../locales/de/menu';
-import { menu as chsMenu } from '../locales/chs/menu';
-import { menu as chtMenu } from '../locales/cht/menu';
-
-import { menuUiHandler as enMenuUiHandler } from '../locales/en/menu-ui-handler.js';
-import { menuUiHandler as esMenuUiHandler } from '../locales/es/menu-ui-handler.js';
-import { menuUiHandler as frMenuUiHandler } from '../locales/fr/menu-ui-handler.js';
-import { menuUiHandler as itMenuUiHandler } from '../locales/it/menu-ui-handler.js';
-import { menuUiHandler as deMenuUiHandler } from '../locales/de/menu-ui-handler.js';
-import { menuUiHandler as chsMenuUiHandler } from '../locales/chs/menu-ui-handler.js';
-import { menuUiHandler as chtMenuUiHandler } from '../locales/cht/menu-ui-handler.js';
-
-import { battle as enBattle } from '../locales/en/battle';
-import { battle as esBattle } from '../locales/es/battle';
-import { battle as itBattle } from '../locales/it/battle';
-import { battle as frBattle } from '../locales/fr/battle';
-import { battle as deBattle } from '../locales/de/battle';
-import { battle as chsBattle } from '../locales/chs/battle';
-import { battle as chtBattle } from '../locales/cht/battle';
-
-import { move as enMove } from '../locales/en/move';
-import { move as esMove } from '../locales/es/move';
-import { move as itMove } from '../locales/it/move';
-import { move as frMove } from '../locales/fr/move';
-import { move as deMove } from '../locales/de/move';
-import { move as chsMove } from '../locales/chs/move';
-import { move as chtMove } from '../locales/cht/move';
-
-import { ability as enAbility } from '../locales/en/ability';
-import { ability as esAbility } from '../locales/es/ability';
-import { ability as itAbility } from '../locales/it/ability';
-import { ability as frAbility } from '../locales/fr/ability';
-import { ability as deAbility } from '../locales/de/ability';
-import { ability as chsAbility } from '../locales/chs/ability';
-import { ability as chtAbility } from '../locales/cht/ability';
-
-import { pokeball as enPokeball } from '../locales/en/pokeball';
-import { pokeball as esPokeball } from '../locales/es/pokeball';
-import { pokeball as itPokeball } from '../locales/it/pokeball';
-import { pokeball as frPokeball } from '../locales/fr/pokeball';
-import { pokeball as dePokeball } from '../locales/de/pokeball';
-import { pokeball as chsPokeball } from '../locales/chs/pokeball';
-import { pokeball as chtPokeball } from '../locales/cht/pokeball';
-
-import { pokemon as enPokemon } from '../locales/en/pokemon';
-import { pokemon as esPokemon } from '../locales/es/pokemon';
-import { pokemon as itPokemon } from '../locales/it/pokemon';
-import { pokemon as frPokemon } from '../locales/fr/pokemon';
-import { pokemon as dePokemon } from '../locales/de/pokemon';
-import { pokemon as chsPokemon } from '../locales/chs/pokemon';
-import { pokemon as chtPokemon } from '../locales/cht/pokemon';
-
-import { pokemonStat as enPokemonStat } from '../locales/en/pokemon-stat';
-import { pokemonStat as esPokemonStat } from '../locales/es/pokemon-stat';
-import { pokemonStat as frPokemonStat } from '../locales/fr/pokemon-stat';
-import { pokemonStat as itPokemonStat } from '../locales/it/pokemon-stat';
-import { pokemonStat as dePokemonStat } from '../locales/de/pokemon-stat';
-import { pokemonStat as chsPokemonStat } from '../locales/chs/pokemon-stat';
-import { pokemonStat as chtPokemonStat } from '../locales/cht/pokemon-stat';
-
-import { commandUiHandler as enCommandUiHandler } from '../locales/en/command-ui-handler';
-import { commandUiHandler as esCommandUiHandler } from '../locales/es/command-ui-handler';
-import { commandUiHandler as itCommandUiHandler } from '../locales/it/command-ui-handler';
-import { commandUiHandler as frCommandUiHandler } from '../locales/fr/command-ui-handler';
-import { commandUiHandler as deCommandUiHandler } from '../locales/de/command-ui-handler';
-import { commandUiHandler as chsCommandUiHandler } from '../locales/chs/command-ui-handler';
-import { commandUiHandler as chtCommandUiHandler } from '../locales/cht/command-ui-handler';
-
-import { fightUiHandler as enFightUiHandler } from '../locales/en/fight-ui-handler';
-import { fightUiHandler as esFightUiHandler } from '../locales/es/fight-ui-handler';
-import { fightUiHandler as frFightUiHandler } from '../locales/fr/fight-ui-handler';
-import { fightUiHandler as itFightUiHandler } from '../locales/it/fight-ui-handler';
-import { fightUiHandler as deFightUiHandler } from '../locales/de/fight-ui-handler';
-import { fightUiHandler as chsFightUiHandler } from '../locales/chs/fight-ui-handler';
-import { fightUiHandler as chtFightUiHandler } from '../locales/cht/fight-ui-handler';
-
-import { tutorial as enTutorial } from '../locales/en/tutorial';
-import { tutorial as esTutorial } from '../locales/es/tutorial';
-import { tutorial as frTutorial } from '../locales/fr/tutorial';
-import { tutorial as itTutorial} from '../locales/it/tutorial';
-import { tutorial as deTutorial } from '../locales/de/tutorial';
-import { tutorial as chsTutorial } from '../locales/chs/tutorial';
-import { tutorial as chtTutorial } from '../locales/cht/tutorial';
-=======
 import { deConfig } from '#app/locales/de/config.js';
 import { enConfig } from '#app/locales/en/config.js';
 import { esConfig } from '#app/locales/es/config.js';
 import { frConfig } from '#app/locales/fr/config.js';
 import { itConfig } from '#app/locales/it/config.js';
->>>>>>> b9ce5cfa
+import { chsConfig } from '#app/locales/chs/config.js';
+import { chtConfig } from '#app/locales/cht/config.js';
 
 export interface SimpleTranslationEntries {
   [key: string]: string
@@ -167,47 +79,13 @@
         ...itConfig
       },
       de: {
-<<<<<<< HEAD
-        menu: deMenu,
-        menuUiHandler: deMenuUiHandler,
-        battle: deBattle,
-        move: deMove,
-        ability: deAbility,
-        pokeball: dePokeball,
-        pokemon: dePokemon,
-        pokemonStat: dePokemonStat,
-        commandUiHandler: deCommandUiHandler,
-        fightUiHandler: deFightUiHandler,
-        tutorial: deTutorial,
+        ...deConfig
       },
       chs: {
-        menu: chsMenu,
-        menuUiHandler: chsMenuUiHandler,
-        battle: chsBattle,
-        move: chsMove,
-        ability: chsAbility,
-        pokeball: chsPokeball,
-        pokemon: chsPokemon,
-        pokemonStat: chsPokemonStat,
-        commandUiHandler: chsCommandUiHandler,
-        fightUiHandler: chsFightUiHandler,
-        tutorial: chsTutorial,
+        ...chsConfig
       },
       cht: {
-        menu: chtMenu,
-        menuUiHandler: chtMenuUiHandler,
-        battle: chtBattle,
-        move: chtMove,
-        ability: chtAbility,
-        pokeball: chtPokeball,
-        pokemon: chtPokemon,
-        pokemonStat: chtPokemonStat,
-        commandUiHandler: chtCommandUiHandler,
-        fightUiHandler: chtFightUiHandler,
-        tutorial: chtTutorial,
-=======
-        ...deConfig
->>>>>>> b9ce5cfa
+        ...chtConfig
       }
     },
   });
