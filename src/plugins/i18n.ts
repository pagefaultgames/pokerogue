<<<<<<< HEAD
import i18next from 'i18next';
import LanguageDetector from 'i18next-browser-languagedetector';

import { deConfig } from '#app/locales/de/config.js';
import { enConfig } from '#app/locales/en/config.js';
import { esConfig } from '#app/locales/es/config.js';
import { frConfig } from '#app/locales/fr/config.js';
import { itConfig } from '#app/locales/it/config.js';
import { ptBrConfig } from '#app/locales/pt_BR/config.js';
import { zhCnConfig } from '#app/locales/zh_CN/config.js';
import { koConfig } from '#app/locales/ko/config.js';
=======
import i18next from "i18next";
import LanguageDetector from "i18next-browser-languagedetector";

import { deConfig } from "#app/locales/de/config.js";
import { enConfig } from "#app/locales/en/config.js";
import { esConfig } from "#app/locales/es/config.js";
import { frConfig } from "#app/locales/fr/config.js";
import { itConfig } from "#app/locales/it/config.js";
import { ptBrConfig } from "#app/locales/pt_BR/config.js";
import { zhCnConfig } from "#app/locales/zh_CN/config.js";
import { zhTWConfig } from "#app/locales/zh_TW/config.js";
>>>>>>> d835cfd1

export interface SimpleTranslationEntries {
  [key: string]: string
}

export interface MoveTranslationEntry {
  name: string,
  effect: string
}

export interface MoveTranslationEntries {
  [key: string]: MoveTranslationEntry
}

export interface AbilityTranslationEntry {
  name: string,
  description: string
}

export interface AbilityTranslationEntries {
  [key: string]: AbilityTranslationEntry
}

export interface ModifierTypeTranslationEntry {
  name?: string,
  description?: string,
  extra?: SimpleTranslationEntries
}

export interface ModifierTypeTranslationEntries {
  ModifierType: { [key: string]: ModifierTypeTranslationEntry },
  AttackTypeBoosterItem: SimpleTranslationEntries,
  TempBattleStatBoosterItem: SimpleTranslationEntries,
  BaseStatBoosterItem: SimpleTranslationEntries,
  EvolutionItem: SimpleTranslationEntries,
  FormChangeItem: SimpleTranslationEntries,
}
export interface PokemonInfoTranslationEntries {
  Stat: SimpleTranslationEntries,
  Type: SimpleTranslationEntries,
}

export interface BerryTranslationEntry {
  name: string,
  effect: string
}

export interface BerryTranslationEntries {
  [key: string]: BerryTranslationEntry
}

export interface DialogueTranslationEntry {
  [key: number]: string;
}

export interface DialogueTranslationCategory {
  encounter: DialogueTranslationEntry;
  victory: DialogueTranslationEntry;
  defeat?: DialogueTranslationEntry;
}

export interface DialogueTranslationTrainerClass {
  [key: string]: DialogueTranslationCategory;
}

export interface DialogueTranslationEntries {
  [key: string]: DialogueTranslationTrainerClass;
}

export interface Localizable {
  localize(): void;
}

const alternativeFonts = {
  'ko': [
    new FontFace("emerald", "url(./fonts/pokemon-dppt.ttf)")
  ],
}

function loadFont(language: string) {
  let altFontLanguages = Object.keys(alternativeFonts);
  if (!alternativeFonts[language]) { language = language.split(/[-_/]/)[0]; }
  if (alternativeFonts[language]) {
    alternativeFonts[language].forEach(f => { document.fonts.add(f); });
    altFontLanguages.splice(altFontLanguages.indexOf(language), 0);
  }
  altFontLanguages.forEach(f=> {
    if (f && f.status == "loaded") { document.fonts.delete(f); }
  });
}

export function initI18n(): void {
  // Prevent reinitialization
  if (isInitialized) {
    return;
  }
  isInitialized = true;
  let lang = "";

  if (localStorage.getItem("prLang")) {
    lang = localStorage.getItem("prLang");
  }

  loadFont(lang);
  i18next.on("languageChanged", lng=> {
    loadFont(lng);
  });

  /**
   * i18next is a localization library for maintaining and using translation resources.
   *
   * Q: How do I add a new language?
   * A: To add a new language, create a new folder in the locales directory with the language code.
   *    Each language folder should contain a file for each namespace (ex. menu.ts) with the translations.
   *    Don't forget to declare new language in `supportedLngs` i18next initializer
   *
   * Q: How do I add a new namespace?
   * A: To add a new namespace, create a new file in each language folder with the translations.
   *    Then update the `resources` field in the init() call and the CustomTypeOptions interface.
   *
   * Q: How do I make a language selectable in the settings?
   * A: In src/system/settings.ts, add a new case to the Setting.Language switch statement.
   */

  i18next.use(LanguageDetector).init({
    lng: lang,
    nonExplicitSupportedLngs: true,
<<<<<<< HEAD
    fallbackLng: 'en',
    supportedLngs: ['en', 'es', 'fr', 'it', 'de', 'zh', 'pt', 'ko'],
=======
    fallbackLng: "en",
    supportedLngs: ["en", "es", "fr", "it", "de", "zh", "pt"],
>>>>>>> d835cfd1
    debug: true,
    interpolation: {
      escapeValue: false,
    },
    resources: {
      en: {
        ...enConfig
      },
      es: {
        ...esConfig
      },
      fr: {
        ...frConfig
      },
      it: {
        ...itConfig
      },
      de: {
        ...deConfig
      },
      pt_BR: {
        ...ptBrConfig
      },
      zh_CN: {
        ...zhCnConfig
      },
<<<<<<< HEAD
      ko: {
        ...koConfig
=======
      zh_TW: {
        ...zhTWConfig
>>>>>>> d835cfd1
      }
    },
  });
}

// Module declared to make referencing keys in the localization files type-safe.
declare module "i18next" {
  interface CustomTypeOptions {
    resources: {
      menu: SimpleTranslationEntries;
      menuUiHandler: SimpleTranslationEntries;
      move: MoveTranslationEntries;
      battle: SimpleTranslationEntries;
      abilityTriggers: SimpleTranslationEntries;
      ability: AbilityTranslationEntries;
      pokeball: SimpleTranslationEntries;
      pokemon: SimpleTranslationEntries;
      pokemonInfo: PokemonInfoTranslationEntries;
      commandUiHandler: SimpleTranslationEntries;
      fightUiHandler: SimpleTranslationEntries;
      titles: SimpleTranslationEntries;
      trainerClasses: SimpleTranslationEntries;
      trainerNames: SimpleTranslationEntries;
      tutorial: SimpleTranslationEntries;
      starterSelectUiHandler: SimpleTranslationEntries;
      splashMessages: SimpleTranslationEntries;
      nature: SimpleTranslationEntries;
      growth: SimpleTranslationEntries;
      egg: SimpleTranslationEntries;
      weather: SimpleTranslationEntries;
      modifierType: ModifierTypeTranslationEntries;
      battleMessageUiHandler: SimpleTranslationEntries;
      berry: BerryTranslationEntries;
      gameStatsUiHandler: SimpleTranslationEntries;
      voucher: SimpleTranslationEntries;
      biome: SimpleTranslationEntries;
      pokemonInfoContainer: SimpleTranslationEntries;
      PGMdialogue: DialogueTranslationEntries;
      PGMbattleSpecDialogue: SimpleTranslationEntries;
      PGMmiscDialogue: SimpleTranslationEntries;
      PGMdoubleBattleDialogue: DialogueTranslationEntries;
      PGFdialogue: DialogueTranslationEntries;
      PGFbattleSpecDialogue: SimpleTranslationEntries;
      PGFmiscDialogue: SimpleTranslationEntries;
      PGFdoubleBattleDialogue: DialogueTranslationEntries;
    };
  }
}

export default i18next;

export function getIsInitialized(): boolean {
  return isInitialized;
}

let isInitialized = false;<|MERGE_RESOLUTION|>--- conflicted
+++ resolved
@@ -1,6 +1,5 @@
-<<<<<<< HEAD
-import i18next from 'i18next';
-import LanguageDetector from 'i18next-browser-languagedetector';
+import i18next from "i18next";
+import LanguageDetector from "i18next-browser-languagedetector";
 
 import { deConfig } from '#app/locales/de/config.js';
 import { enConfig } from '#app/locales/en/config.js';
@@ -9,20 +8,8 @@
 import { itConfig } from '#app/locales/it/config.js';
 import { ptBrConfig } from '#app/locales/pt_BR/config.js';
 import { zhCnConfig } from '#app/locales/zh_CN/config.js';
+import { zhTWConfig } from "#app/locales/zh_TW/config.js";
 import { koConfig } from '#app/locales/ko/config.js';
-=======
-import i18next from "i18next";
-import LanguageDetector from "i18next-browser-languagedetector";
-
-import { deConfig } from "#app/locales/de/config.js";
-import { enConfig } from "#app/locales/en/config.js";
-import { esConfig } from "#app/locales/es/config.js";
-import { frConfig } from "#app/locales/fr/config.js";
-import { itConfig } from "#app/locales/it/config.js";
-import { ptBrConfig } from "#app/locales/pt_BR/config.js";
-import { zhCnConfig } from "#app/locales/zh_CN/config.js";
-import { zhTWConfig } from "#app/locales/zh_TW/config.js";
->>>>>>> d835cfd1
 
 export interface SimpleTranslationEntries {
   [key: string]: string
@@ -122,8 +109,8 @@
   isInitialized = true;
   let lang = "";
 
-  if (localStorage.getItem("prLang")) {
-    lang = localStorage.getItem("prLang");
+  if (localStorage.getItem('prLang')) {
+    lang = localStorage.getItem('prLang');
   }
 
   loadFont(lang);
@@ -150,13 +137,8 @@
   i18next.use(LanguageDetector).init({
     lng: lang,
     nonExplicitSupportedLngs: true,
-<<<<<<< HEAD
     fallbackLng: 'en',
     supportedLngs: ['en', 'es', 'fr', 'it', 'de', 'zh', 'pt', 'ko'],
-=======
-    fallbackLng: "en",
-    supportedLngs: ["en", "es", "fr", "it", "de", "zh", "pt"],
->>>>>>> d835cfd1
     debug: true,
     interpolation: {
       escapeValue: false,
@@ -183,14 +165,12 @@
       zh_CN: {
         ...zhCnConfig
       },
-<<<<<<< HEAD
+      zh_TW: {
+        ...zhTWConfig
+      },
       ko: {
         ...koConfig
-=======
-      zh_TW: {
-        ...zhTWConfig
->>>>>>> d835cfd1
-      }
+      },
     },
   });
 }
