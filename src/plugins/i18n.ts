--- conflicted
+++ resolved
@@ -224,9 +224,6 @@
       move: MoveTranslationEntries;
       nature: SimpleTranslationEntries;
       partyUiHandler: SimpleTranslationEntries;
-<<<<<<< HEAD
-      mysteryEncounter: SimpleTranslationEntries;
-=======
       pokeball: SimpleTranslationEntries;
       pokemon: SimpleTranslationEntries;
       pokemonInfo: PokemonInfoTranslationEntries;
@@ -240,7 +237,7 @@
       tutorial: SimpleTranslationEntries;
       voucher: SimpleTranslationEntries;
       weather: SimpleTranslationEntries;
->>>>>>> 8e0e8952
+      mysteryEncounter: SimpleTranslationEntries;
     };
   }
 }
