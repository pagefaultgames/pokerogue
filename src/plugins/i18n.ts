import i18next from 'i18next';
import LanguageDetector from 'i18next-browser-languagedetector';

import { deConfig } from '#app/locales/de/config.js';
import { enConfig } from '#app/locales/en/config.js';
import { esConfig } from '#app/locales/es/config.js';
import { frConfig } from '#app/locales/fr/config.js';
import { itConfig } from '#app/locales/it/config.js';
import { ptBrConfig } from '#app/locales/pt_BR/config.js';
import { zhCnConfig } from '#app/locales/zh_CN/config.js';
import { koConfig } from '#app/locales/ko/config.js';

export interface SimpleTranslationEntries {
  [key: string]: string
}

export interface MoveTranslationEntry {
  name: string,
  effect: string
}

export interface MoveTranslationEntries {
  [key: string]: MoveTranslationEntry
}

export interface AbilityTranslationEntry {
  name: string,
  description: string
}

export interface AbilityTranslationEntries {
  [key: string]: AbilityTranslationEntry
}

export interface Localizable {
  localize(): void;
}

export function initI18n(): void {
  let lang = '';

  if (localStorage.getItem('prLang'))
    lang = localStorage.getItem('prLang');

  /**
   * i18next is a localization library for maintaining and using translation resources.
   *
   * Q: How do I add a new language?
   * A: To add a new language, create a new folder in the locales directory with the language code.
   *    Each language folder should contain a file for each namespace (ex. menu.ts) with the translations.
   *    Don't forget to declare new language in `supportedLngs` i18next initializer
   *
   * Q: How do I add a new namespace?
   * A: To add a new namespace, create a new file in each language folder with the translations.
   *    Then update the `resources` field in the init() call and the CustomTypeOptions interface.
   *
   * Q: How do I make a language selectable in the settings?
   * A: In src/system/settings.ts, add a new case to the Setting.Language switch statement.
   */

  i18next.use(LanguageDetector).init({
    lng: lang,
    fallbackLng: 'en',
<<<<<<< HEAD
    supportedLngs: ['en', 'es', 'fr', 'it', 'de', 'zh_CN', 'ko'],
=======
    supportedLngs: ['en', 'es', 'fr', 'it', 'de', 'zh_CN','pt_BR'],
>>>>>>> 7061bb0d
    debug: true,
    interpolation: {
      escapeValue: false,
    },
    resources: {
      en: {
        ...enConfig
      },
      es: {
        ...esConfig
      },
      fr: {
        ...frConfig
      },
      it: {
        ...itConfig
      },
      de: {
        ...deConfig
      },
      pt_BR: {
        ...ptBrConfig
      },
      zh_CN: {
        ...zhCnConfig
      },
      ko: {
        ...koConfig
      }
    },
  });
}

// Module declared to make referencing keys in the localization files type-safe.
declare module 'i18next' {
  interface CustomTypeOptions {
    resources: {
      menu: SimpleTranslationEntries;
      menuUiHandler: SimpleTranslationEntries;
      move: MoveTranslationEntries;
      battle: SimpleTranslationEntries;
      abilityTriggers: SimpleTranslationEntries;
      ability: AbilityTranslationEntries;
      pokeball: SimpleTranslationEntries;
      pokemon: SimpleTranslationEntries;
      pokemonStat: SimpleTranslationEntries;
      commandUiHandler: SimpleTranslationEntries;
      fightUiHandler: SimpleTranslationEntries;
      tutorial: SimpleTranslationEntries;
      starterSelectUiHandler: SimpleTranslationEntries;
      nature: SimpleTranslationEntries;
      growth: SimpleTranslationEntries;
    };
  }
}

export default i18next;<|MERGE_RESOLUTION|>--- conflicted
+++ resolved
@@ -61,11 +61,7 @@
   i18next.use(LanguageDetector).init({
     lng: lang,
     fallbackLng: 'en',
-<<<<<<< HEAD
-    supportedLngs: ['en', 'es', 'fr', 'it', 'de', 'zh_CN', 'ko'],
-=======
-    supportedLngs: ['en', 'es', 'fr', 'it', 'de', 'zh_CN','pt_BR'],
->>>>>>> 7061bb0d
+    supportedLngs: ['en', 'es', 'fr', 'it', 'de', 'pt_BR', 'zh_CN', 'ko'],
     debug: true,
     interpolation: {
       escapeValue: false,
