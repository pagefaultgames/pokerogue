import i18next from "i18next";
import LanguageDetector from "i18next-browser-languagedetector";

import { deConfig } from "#app/locales/de/config.js";
import { enConfig } from "#app/locales/en/config.js";
import { esConfig } from "#app/locales/es/config.js";
import { frConfig } from "#app/locales/fr/config.js";
import { itConfig } from "#app/locales/it/config.js";
import { ptBrConfig } from "#app/locales/pt_BR/config.js";
import { zhCnConfig } from "#app/locales/zh_CN/config.js";
import { zhTWConfig } from "#app/locales/zh_TW/config.js";

export interface SimpleTranslationEntries {
  [key: string]: string
}

export interface MoveTranslationEntry {
  name: string,
  effect: string
}

export interface MoveTranslationEntries {
  [key: string]: MoveTranslationEntry
}

export interface AbilityTranslationEntry {
  name: string,
  description: string
}

export interface AbilityTranslationEntries {
  [key: string]: AbilityTranslationEntry
}

export interface ModifierTypeTranslationEntry {
  name?: string,
  description?: string,
  extra?: SimpleTranslationEntries
}

export interface ModifierTypeTranslationEntries {
  ModifierType: { [key: string]: ModifierTypeTranslationEntry },
  AttackTypeBoosterItem: SimpleTranslationEntries,
  TempBattleStatBoosterItem: SimpleTranslationEntries,
  BaseStatBoosterItem: SimpleTranslationEntries,
  EvolutionItem: SimpleTranslationEntries,
  FormChangeItem: SimpleTranslationEntries,
}
export interface PokemonInfoTranslationEntries {
  Stat: SimpleTranslationEntries,
  Type: SimpleTranslationEntries,
}

export interface BerryTranslationEntry {
  name: string,
  effect: string
}

export interface BerryTranslationEntries {
  [key: string]: BerryTranslationEntry
}

export interface DialogueTranslationEntry {
  [key: number]: string;
}

export interface DialogueTranslationCategory {
  encounter: DialogueTranslationEntry;
  victory: DialogueTranslationEntry;
  defeat?: DialogueTranslationEntry;
}

export interface DialogueTranslationTrainerClass {
  [key: string]: DialogueTranslationCategory;
}

export interface DialogueTranslationEntries {
  [key: string]: DialogueTranslationTrainerClass;
}

export interface Localizable {
  localize(): void;
}

export function initI18n(): void {
  // Prevent reinitialization
  if (isInitialized) {
    return;
  }
  isInitialized = true;
  let lang = "";

  if (localStorage.getItem("prLang")) {
    lang = localStorage.getItem("prLang");
  }



  /**
   * i18next is a localization library for maintaining and using translation resources.
   *
   * Q: How do I add a new language?
   * A: To add a new language, create a new folder in the locales directory with the language code.
   *    Each language folder should contain a file for each namespace (ex. menu.ts) with the translations.
   *    Don't forget to declare new language in `supportedLngs` i18next initializer
   *
   * Q: How do I add a new namespace?
   * A: To add a new namespace, create a new file in each language folder with the translations.
   *    Then update the `resources` field in the init() call and the CustomTypeOptions interface.
   *
   * Q: How do I make a language selectable in the settings?
   * A: In src/system/settings.ts, add a new case to the Setting.Language switch statement.
   */

  i18next.use(LanguageDetector).init({
    lng: lang,
    nonExplicitSupportedLngs: true,
    fallbackLng: "en",
    supportedLngs: ["en", "es", "fr", "it", "de", "zh", "pt"],
    debug: true,
    interpolation: {
      escapeValue: false,
    },
    resources: {
      en: {
        ...enConfig
      },
      es: {
        ...esConfig
      },
      fr: {
        ...frConfig
      },
      it: {
        ...itConfig
      },
      de: {
        ...deConfig
      },
      pt_BR: {
        ...ptBrConfig
      },
      zh_CN: {
        ...zhCnConfig
      },
      zh_TW: {
        ...zhTWConfig
      }
    },
  });
}

// Module declared to make referencing keys in the localization files type-safe.
declare module "i18next" {
  interface CustomTypeOptions {
    resources: {
      menu: SimpleTranslationEntries;
      menuUiHandler: SimpleTranslationEntries;
      move: MoveTranslationEntries;
      battle: SimpleTranslationEntries;
      abilityTriggers: SimpleTranslationEntries;
      ability: AbilityTranslationEntries;
      pokeball: SimpleTranslationEntries;
      pokemon: SimpleTranslationEntries;
      pokemonInfo: PokemonInfoTranslationEntries;
      commandUiHandler: SimpleTranslationEntries;
      fightUiHandler: SimpleTranslationEntries;
      titles: SimpleTranslationEntries;
      trainerClasses: SimpleTranslationEntries;
      trainerNames: SimpleTranslationEntries;
      tutorial: SimpleTranslationEntries;
      starterSelectUiHandler: SimpleTranslationEntries;
      splashMessages: SimpleTranslationEntries;
      nature: SimpleTranslationEntries;
      growth: SimpleTranslationEntries;
      egg: SimpleTranslationEntries;
      weather: SimpleTranslationEntries;
      modifierType: ModifierTypeTranslationEntries;
      battleMessageUiHandler: SimpleTranslationEntries;
      berry: BerryTranslationEntries;
	  voucher: SimpleTranslationEntries;
<<<<<<< HEAD
      dialogue: DialogueTranslationEntries;
      battleSpecDialogue: SimpleTranslationEntries;
      miscDialogue: SimpleTranslationEntries;
      doubleBattleDialogue: DialogueTranslationEntries;
=======
      biome: SimpleTranslationEntries;
>>>>>>> de1c2b2b
    };
  }
}

export default i18next;

export function getIsInitialized(): boolean {
  return isInitialized;
}

let isInitialized = false;<|MERGE_RESOLUTION|>--- conflicted
+++ resolved
@@ -179,14 +179,11 @@
       battleMessageUiHandler: SimpleTranslationEntries;
       berry: BerryTranslationEntries;
 	  voucher: SimpleTranslationEntries;
-<<<<<<< HEAD
+      biome: SimpleTranslationEntries;
       dialogue: DialogueTranslationEntries;
       battleSpecDialogue: SimpleTranslationEntries;
       miscDialogue: SimpleTranslationEntries;
       doubleBattleDialogue: DialogueTranslationEntries;
-=======
-      biome: SimpleTranslationEntries;
->>>>>>> de1c2b2b
     };
   }
 }
