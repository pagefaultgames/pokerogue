import { camelCaseToKebabCase } from "#app/utils/common";
import i18next from "i18next";
import LanguageDetector from "i18next-browser-languagedetector";
import HttpBackend from "i18next-http-backend";
import processor, { KoreanPostpositionProcessor } from "i18next-korean-postposition-processor";
import pkg from "../../package.json";

//#region Interfaces/Types

interface LoadingFontFaceProperty {
  face: FontFace;
  extraOptions?: { [key: string]: any };
  only?: Array<string>;
}

//#region Constants

let isInitialized = false;

const unicodeRanges = {
  fullwidth: "U+FF00-FFEF",
  hangul: "U+1100-11FF,U+3130-318F,U+A960-A97F,U+AC00-D7AF,U+D7B0-D7FF",
  kana: "U+3040-30FF",
  CJKCommon: "U+2E80-2EFF,U+3000-303F,U+31C0-31EF,U+3200-32FF,U+3400-4DBF,U+F900-FAFF,U+FE30-FE4F",
  CJKIdeograph: "U+4E00-9FFF",
  specialCharacters: "U+266A,U+2605,U+2665,U+2663", //♪.★,♥,♣
};

const rangesByLanguage = {
  korean: [unicodeRanges.CJKCommon, unicodeRanges.hangul].join(","),
  chinese: [unicodeRanges.CJKCommon, unicodeRanges.fullwidth, unicodeRanges.CJKIdeograph].join(","),
  japanese: [unicodeRanges.CJKCommon, unicodeRanges.fullwidth, unicodeRanges.kana, unicodeRanges.CJKIdeograph].join(
    ",",
  ),
};

const fonts: Array<LoadingFontFaceProperty> = [
  // unicode (special character from PokePT)
  {
    face: new FontFace("emerald", "url(./fonts/PokePT_Wansung.woff2)", {
      unicodeRange: unicodeRanges.specialCharacters,
    }),
  },
  {
    face: new FontFace("pkmnems", "url(./fonts/PokePT_Wansung.woff2)", {
      unicodeRange: unicodeRanges.specialCharacters,
    }),
    extraOptions: { sizeAdjust: "133%" },
  },
  // unicode (korean)
  {
    face: new FontFace("emerald", "url(./fonts/PokePT_Wansung.woff2)", {
      unicodeRange: rangesByLanguage.korean,
    }),
  },
  {
    face: new FontFace("pkmnems", "url(./fonts/PokePT_Wansung.woff2)", {
      unicodeRange: rangesByLanguage.korean,
    }),
    extraOptions: { sizeAdjust: "133%" },
  },
  // unicode (chinese)
  {
    face: new FontFace("emerald", "url(./fonts/unifont-15.1.05.subset.woff2)", {
      unicodeRange: rangesByLanguage.chinese,
    }),
    extraOptions: { sizeAdjust: "70%", format: "woff2" },
<<<<<<< HEAD
    only: ["en", "es", "fr", "it", "de", "zh", "pt", "ko", "ca", "he"],
=======
    only: ["en", "es", "fr", "it", "de", "zh", "pt", "ko", "ca", "da", "tr", "ro", "ru"],
>>>>>>> ccd94802
  },
  {
    face: new FontFace("pkmnems", "url(./fonts/unifont-15.1.05.subset.woff2)", {
      unicodeRange: rangesByLanguage.chinese,
    }),
    extraOptions: { format: "woff2" },
<<<<<<< HEAD
    only: ["en", "es", "fr", "it", "de", "zh", "pt", "ko", "ca", "he"],
=======
    only: ["en", "es", "fr", "it", "de", "zh", "pt", "ko", "ca", "da", "tr", "ro", "ru"],
>>>>>>> ccd94802
  },
  // japanese
  {
    face: new FontFace("emerald", "url(./fonts/Galmuri11.subset.woff2)", {
      unicodeRange: rangesByLanguage.japanese,
    }),
    extraOptions: { sizeAdjust: "66%" },
    only: ["ja"],
  },
  {
    face: new FontFace("pkmnems", "url(./fonts/Galmuri9.subset.woff2)", {
      unicodeRange: rangesByLanguage.japanese,
    }),
    only: ["ja"],
  },
];

/** maps namespaces that deviate from the file-name */
const namespaceMap = {
  titles: "trainer-titles",
  moveTriggers: "move-trigger",
  abilityTriggers: "ability-trigger",
  battlePokemonForm: "pokemon-form-battle",
  miscDialogue: "dialogue-misc",
  battleSpecDialogue: "dialogue-final-boss",
  doubleBattleDialogue: "dialogue-double-battle",
  splashMessages: "splash-texts",
  mysteryEncounterMessages: "mystery-encounter-texts",
};

//#region Functions

async function initFonts(language: string | undefined) {
  const results = await Promise.allSettled(
    fonts
      .filter(font => !font.only || font.only.some(exclude => language?.indexOf(exclude) === 0))
      .map(font => Object.assign(font.face, font.extraOptions ?? {}).load()),
  );
  for (const result of results) {
    if (result.status === "fulfilled") {
      document.fonts?.add(result.value);
    } else {
      console.error(result.reason);
    }
  }
}

/**
 * I18n money formatter with. (useful for BBCode coloring of text)\
 * *If you don't want the BBCode tag applied, just use 'number' formatter*
 * @example Input: `{{myMoneyValue, money}}`
 *          Output: `@[MONEY]{₽100,000,000}`
 * @param amount the money amount
 * @returns a money formatted string
 */
function i18nMoneyFormatter(amount: any): string {
  if (Number.isNaN(Number(amount))) {
    console.warn(`i18nMoneyFormatter: value "${amount}" is not a number!`);
  }

  return `@[MONEY]{${i18next.t("common:money", { amount })}}`;
}

//#region Exports

/**
 * Initialize i18n with fonts
 */
export async function initI18n(): Promise<void> {
  // Prevent reinitialization
  if (isInitialized) {
    return;
  }
  isInitialized = true;

  /**
   * i18next is a localization library for maintaining and using translation resources.
   *
   * Q: How do I add a new language?
   * A: To add a new language, create a new folder in the locales directory with the language code.
   *    Each language folder should contain a file for each namespace (ex. menu.ts) with the translations.
   *    Don't forget to declare new language in `supportedLngs` i18next initializer
   *
   * Q: How do I add a new namespace?
   * A: To add a new namespace, create a new file in each language folder with the translations.
   *    Then update the config file for that language in its locale directory
   *    and the CustomTypeOptions interface in the @types/i18next.d.ts file.
   *
   * Q: How do I make a language selectable in the settings?
   * A: In src/system/settings.ts, add a new case to the Setting.Language switch statement.
   */

  i18next.use(HttpBackend);
  i18next.use(LanguageDetector);
  i18next.use(processor);
  i18next.use(new KoreanPostpositionProcessor());
  await i18next.init({
    fallbackLng: {
      "es-MX": ["es-ES", "en"],
      default: ["en"],
    },
<<<<<<< HEAD
    supportedLngs: ["en", "es-ES", "es-MX", "fr", "it", "de", "zh-CN", "zh-TW", "pt-BR", "ko", "ja", "ca-ES", "he"],
=======
    supportedLngs: ["en", "es-ES", "es-MX", "fr", "it", "de", "zh-CN", "zh-TW", "pt-BR", "ko", "ja", "ca", "da", "tr", "ro", "ru"],
>>>>>>> ccd94802
    backend: {
      loadPath(lng: string, [ns]: string[]) {
        let fileName: string;
        if (namespaceMap[ns]) {
          fileName = namespaceMap[ns];
        } else if (ns.startsWith("mysteryEncounters/")) {
          fileName = camelCaseToKebabCase(ns + "Dialogue");
        } else {
          fileName = camelCaseToKebabCase(ns);
        }
        return `./locales/${lng}/${fileName}.json?v=${pkg.version}`;
      },
    },
    defaultNS: "menu",
    ns: [
      "ability",
      "abilityTriggers",
      "arenaFlyout",
      "arenaTag",
      "battle",
      "battleScene",
      "battleInfo",
      "battleMessageUiHandler",
      "battlePokemonForm",
      "battlerTags",
      "berry",
      "bgmName",
      "biome",
      "challenges",
      "commandUiHandler",
      "common",
      "achv",
      "dialogue",
      "battleSpecDialogue",
      "miscDialogue",
      "doubleBattleDialogue",
      "egg",
      "fightUiHandler",
      "filterBar",
      "filterText",
      "gameMode",
      "gameStatsUiHandler",
      "growth",
      "menu",
      "menuUiHandler",
      "modifier",
      "modifierType",
      "move",
      "nature",
      "pokeball",
      "pokedexUiHandler",
      "pokemon",
      "pokemonEvolutions",
      "pokemonForm",
      "pokemonInfo",
      "pokemonInfoContainer",
      "pokemonSummary",
      "saveSlotSelectUiHandler",
      "settings",
      "splashMessages",
      "starterSelectUiHandler",
      "statusEffect",
      "terrain",
      "titles",
      "trainerClasses",
      "trainersCommon",
      "trainerNames",
      "tutorial",
      "voucher",
      "weather",
      "partyUiHandler",
      "modifierSelectUiHandler",
      "moveTriggers",
      "runHistory",
      "mysteryEncounters/mysteriousChallengers",
      "mysteryEncounters/mysteriousChest",
      "mysteryEncounters/darkDeal",
      "mysteryEncounters/fightOrFlight",
      "mysteryEncounters/slumberingSnorlax",
      "mysteryEncounters/trainingSession",
      "mysteryEncounters/departmentStoreSale",
      "mysteryEncounters/shadyVitaminDealer",
      "mysteryEncounters/fieldTrip",
      "mysteryEncounters/safariZone",
      "mysteryEncounters/lostAtSea",
      "mysteryEncounters/fieryFallout",
      "mysteryEncounters/theStrongStuff",
      "mysteryEncounters/thePokemonSalesman",
      "mysteryEncounters/anOfferYouCantRefuse",
      "mysteryEncounters/delibirdy",
      "mysteryEncounters/absoluteAvarice",
      "mysteryEncounters/aTrainersTest",
      "mysteryEncounters/trashToTreasure",
      "mysteryEncounters/berriesAbound",
      "mysteryEncounters/clowningAround",
      "mysteryEncounters/partTimer",
      "mysteryEncounters/dancingLessons",
      "mysteryEncounters/weirdDream",
      "mysteryEncounters/theWinstrateChallenge",
      "mysteryEncounters/teleportingHijinks",
      "mysteryEncounters/bugTypeSuperfan",
      "mysteryEncounters/funAndGames",
      "mysteryEncounters/uncommonBreed",
      "mysteryEncounters/globalTradeSystem",
      "mysteryEncounters/theExpertPokemonBreeder",
      "mysteryEncounterMessages",
    ],
    detection: {
      lookupLocalStorage: "prLang",
    },
    debug: Number(import.meta.env.VITE_I18N_DEBUG) === 1,
    interpolation: {
      escapeValue: false,
    },
    postProcess: ["korean-postposition"],
  });

  if (i18next.services.formatter) {
    i18next.services.formatter.add("money", i18nMoneyFormatter);
  }

  await initFonts(localStorage.getItem("prLang") ?? undefined);
}

export function getIsInitialized(): boolean {
  return isInitialized;
}

export default i18next;

//#endregion<|MERGE_RESOLUTION|>--- conflicted
+++ resolved
@@ -65,22 +65,14 @@
       unicodeRange: rangesByLanguage.chinese,
     }),
     extraOptions: { sizeAdjust: "70%", format: "woff2" },
-<<<<<<< HEAD
-    only: ["en", "es", "fr", "it", "de", "zh", "pt", "ko", "ca", "he"],
-=======
-    only: ["en", "es", "fr", "it", "de", "zh", "pt", "ko", "ca", "da", "tr", "ro", "ru"],
->>>>>>> ccd94802
+    only: ["en", "es", "fr", "it", "de", "zh", "pt", "ko", "ca", "da", "tr", "ro", "ru", "he"],
   },
   {
     face: new FontFace("pkmnems", "url(./fonts/unifont-15.1.05.subset.woff2)", {
       unicodeRange: rangesByLanguage.chinese,
     }),
     extraOptions: { format: "woff2" },
-<<<<<<< HEAD
-    only: ["en", "es", "fr", "it", "de", "zh", "pt", "ko", "ca", "he"],
-=======
-    only: ["en", "es", "fr", "it", "de", "zh", "pt", "ko", "ca", "da", "tr", "ro", "ru"],
->>>>>>> ccd94802
+    only: ["en", "es", "fr", "it", "de", "zh", "pt", "ko", "ca", "da", "tr", "ro", "ru", "he"],
   },
   // japanese
   {
@@ -182,11 +174,7 @@
       "es-MX": ["es-ES", "en"],
       default: ["en"],
     },
-<<<<<<< HEAD
-    supportedLngs: ["en", "es-ES", "es-MX", "fr", "it", "de", "zh-CN", "zh-TW", "pt-BR", "ko", "ja", "ca-ES", "he"],
-=======
-    supportedLngs: ["en", "es-ES", "es-MX", "fr", "it", "de", "zh-CN", "zh-TW", "pt-BR", "ko", "ja", "ca", "da", "tr", "ro", "ru"],
->>>>>>> ccd94802
+    supportedLngs: ["en", "es-ES", "es-MX", "fr", "it", "de", "zh-CN", "zh-TW", "pt-BR", "ko", "ja", "ca", "da", "tr", "ro", "ru", "he"],
     backend: {
       loadPath(lng: string, [ns]: string[]) {
         let fileName: string;
