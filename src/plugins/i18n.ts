import { camelCaseToKebabCase, } from "#app/utils";
import i18next from "i18next";
import LanguageDetector from "i18next-browser-languagedetector";
import HttpBackend from "i18next-http-backend";
import processor, { KoreanPostpositionProcessor } from "i18next-korean-postposition-processor";
import pkg from "../../package.json";

<<<<<<< HEAD
import { caEsConfig} from "#app/locales/ca_ES/config";
import { deConfig } from "#app/locales/de/config";
import { dkConfig } from "#app/locales/dk/config";
import { enConfig } from "#app/locales/en/config";
import { esConfig } from "#app/locales/es/config";
import { frConfig } from "#app/locales/fr/config";
import { itConfig } from "#app/locales/it/config";
import { koConfig } from "#app/locales/ko/config";
import { jaConfig } from "#app/locales/ja/config";
import { ptBrConfig } from "#app/locales/pt_BR/config";
import { zhCnConfig } from "#app/locales/zh_CN/config";
import { zhTwConfig } from "#app/locales/zh_TW/config";
=======
//#region Interfaces/Types
>>>>>>> f634b7c0

interface LoadingFontFaceProperty {
  face: FontFace,
  extraOptions?: { [key:string]: any },
  only?: Array<string>
}

//#region Constants

let isInitialized = false;

const unicodeRanges = {
  fullwidth: "U+FF00-FFEF",
  hangul: "U+1100-11FF,U+3130-318F,U+A960-A97F,U+AC00-D7AF,U+D7B0-D7FF",
  kana: "U+3040-30FF",
  CJKCommon: "U+2E80-2EFF,U+3000-303F,U+31C0-31EF,U+3200-32FF,U+3400-4DBF,U+F900-FAFF,U+FE30-FE4F",
  CJKIdeograph: "U+4E00-9FFF",
  specialCharacters: "U+266A,U+2605,U+2665,U+2663" //♪.★,♥,♣
};

const rangesByLanguage = {
  korean: [unicodeRanges.CJKCommon, unicodeRanges.hangul].join(","),
  chinese: [unicodeRanges.CJKCommon, unicodeRanges.fullwidth, unicodeRanges.CJKIdeograph].join(","),
  japanese: [unicodeRanges.CJKCommon, unicodeRanges.fullwidth, unicodeRanges.kana, unicodeRanges.CJKIdeograph].join(",")
};

const fonts: Array<LoadingFontFaceProperty> = [
  // unicode (special character from PokePT)
  {
    face: new FontFace("emerald", "url(./fonts/PokePT_Wansung.woff2)", { unicodeRange: unicodeRanges.specialCharacters }),
  },
  {
    face: new FontFace("pkmnems", "url(./fonts/PokePT_Wansung.woff2)", { unicodeRange: unicodeRanges.specialCharacters }),
    extraOptions: { sizeAdjust: "133%" },
  },
  // unicode (korean)
  {
    face: new FontFace("emerald", "url(./fonts/PokePT_Wansung.woff2)", { unicodeRange: rangesByLanguage.korean }),
  },
  {
    face: new FontFace("pkmnems", "url(./fonts/PokePT_Wansung.woff2)", { unicodeRange: rangesByLanguage.korean }),
    extraOptions: { sizeAdjust: "133%" },
  },
  // unicode (chinese)
  {
    face: new FontFace("emerald", "url(./fonts/unifont-15.1.05.subset.woff2)", { unicodeRange: rangesByLanguage.chinese }),
    extraOptions: { sizeAdjust: "70%", format: "woff2" },
    only: [ "en", "es", "fr", "it", "de", "zh", "pt", "ko", "ca", "da" ],
  },
  {
    face: new FontFace("pkmnems", "url(./fonts/unifont-15.1.05.subset.woff2)", { unicodeRange: rangesByLanguage.chinese }),
    extraOptions: { format: "woff2" },
    only: [ "en", "es", "fr", "it", "de", "zh", "pt", "ko", "ca", "da" ],
  },
  // japanese
  {
    face: new FontFace("emerald", "url(./fonts/Galmuri11.subset.woff2)", { unicodeRange: rangesByLanguage.japanese }),
    extraOptions: { sizeAdjust: "66%" },
    only: [ "ja" ],
  },
  {
    face: new FontFace("pkmnems", "url(./fonts/Galmuri9.subset.woff2)", { unicodeRange: rangesByLanguage.japanese }),
    only: [ "ja" ],
  },
];

/** maps namespaces that deviate from the file-name */
const namespaceMap = {
  titles: "trainer-titles",
  moveTriggers: "move-trigger",
  abilityTriggers: "ability-trigger",
  battlePokemonForm: "pokemon-form-battle",
  miscDialogue: "dialogue-misc",
  battleSpecDialogue: "dialogue-final-boss",
  doubleBattleDialogue: "dialogue-double-battle",
};

//#region Functions

async function initFonts(language: string | undefined) {
  const results = await Promise.allSettled(
    fonts
      .filter(font => !font.only || font.only.some(exclude => language?.indexOf(exclude) === 0))
      .map(font => Object.assign(font.face, font.extraOptions ?? {}).load())
  );
  for (const result of results) {
    if (result.status === "fulfilled") {
      document.fonts?.add(result.value);
    } else {
      console.error(result.reason);
    }
  }
}

//#region Exports

/**
 * Initialize i18n with fonts
 */
export async function initI18n(): Promise<void> {
  // Prevent reinitialization
  if (isInitialized) {
    return;
  }
  isInitialized = true;

  /**
   * i18next is a localization library for maintaining and using translation resources.
   *
   * Q: How do I add a new language?
   * A: To add a new language, create a new folder in the locales directory with the language code.
   *    Each language folder should contain a file for each namespace (ex. menu.ts) with the translations.
   *    Don't forget to declare new language in `supportedLngs` i18next initializer
   *
   * Q: How do I add a new namespace?
   * A: To add a new namespace, create a new file in each language folder with the translations.
   *    Then update the config file for that language in its locale directory
   *    and the CustomTypeOptions interface in the @types/i18next.d.ts file.
   *
   * Q: How do I make a language selectable in the settings?
   * A: In src/system/settings.ts, add a new case to the Setting.Language switch statement.
   */

  i18next.use(HttpBackend);
  i18next.use(LanguageDetector);
  i18next.use(processor);
  i18next.use(new KoreanPostpositionProcessor());
  await i18next.init({
    fallbackLng: "en",
<<<<<<< HEAD
    supportedLngs: ["en", "es", "fr", "it", "de", "zh", "pt", "ko", "ja", "ca", "da"],
=======
    supportedLngs: ["en", "es", "fr", "it", "de", "zh-CN", "zh-TW", "pt-BR", "ko", "ja", "ca-ES"],
    backend: {
      loadPath(lng: string, [ ns ]: string[]) {
        let fileName: string;
        if (namespaceMap[ns]) {
          fileName = namespaceMap[ns];
        } else if (ns.startsWith("mysteryEncounters/")) {
          fileName = camelCaseToKebabCase(ns + "Dialogue");
        } else {
          fileName = camelCaseToKebabCase(ns);
        }
        return `/locales/${lng}/${fileName}.json?v=${pkg.version}`;
      },
    },
>>>>>>> f634b7c0
    defaultNS: "menu",
    ns: [
      "ability",
      "abilityTriggers",
      "arenaFlyout",
      "arenaTag",
      "battle",
      "battleScene",
      "battleInfo",
      "battleMessageUiHandler",
      "battlePokemonForm",
      "battlerTags",
      "berry",
      "bgmName",
      "biome",
      "challenges",
      "commandUiHandler",
      "common",
      "achv",
      "dialogue",
      "battleSpecDialogue",
      "miscDialogue",
      "doubleBattleDialogue",
      "egg",
      "fightUiHandler",
      "filterBar",
      "gameMode",
      "gameStatsUiHandler",
      "growth",
      "menu",
      "menuUiHandler",
      "modifier",
      "modifierType",
      "move",
      "nature",
      "pokeball",
      "pokemon",
      "pokemonForm",
      "pokemonInfo",
      "pokemonInfoContainer",
      "pokemonSummary",
      "saveSlotSelectUiHandler",
      "settings",
      "splashMessages",
      "starterSelectUiHandler",
      "statusEffect",
      "terrain",
      "titles",
      "trainerClasses",
      "trainerNames",
      "tutorial",
      "voucher",
      "weather",
      "partyUiHandler",
      "modifierSelectUiHandler",
      "moveTriggers",
      "runHistory",
      "mysteryEncounters/mysteriousChallengers",
      "mysteryEncounters/mysteriousChest",
      "mysteryEncounters/darkDeal",
      "mysteryEncounters/fightOrFlight",
      "mysteryEncounters/slumberingSnorlax",
      "mysteryEncounters/trainingSession",
      "mysteryEncounters/departmentStoreSale",
      "mysteryEncounters/shadyVitaminDealer",
      "mysteryEncounters/fieldTrip",
      "mysteryEncounters/safariZone",
      "mysteryEncounters/lostAtSea",
      "mysteryEncounters/fieryFallout",
      "mysteryEncounters/theStrongStuff",
      "mysteryEncounters/thePokemonSalesman",
      "mysteryEncounters/anOfferYouCantRefuse",
      "mysteryEncounters/delibirdy",
      "mysteryEncounters/absoluteAvarice",
      "mysteryEncounters/aTrainersTest",
      "mysteryEncounters/trashToTreasure",
      "mysteryEncounters/berriesAbound",
      "mysteryEncounters/clowningAround",
      "mysteryEncounters/partTimer",
      "mysteryEncounters/dancingLessons",
      "mysteryEncounters/weirdDream",
      "mysteryEncounters/theWinstrateChallenge",
      "mysteryEncounters/teleportingHijinks",
      "mysteryEncounters/bugTypeSuperfan",
      "mysteryEncounters/funAndGames",
      "mysteryEncounters/uncommonBreed",
      "mysteryEncounters/globalTradeSystem",
      "mysteryEncounters/theExpertPokemonBreeder",
      "mysteryEncounterMessages",
    ],
    detection: {
      lookupLocalStorage: "prLang"
    },
    debug: Number(import.meta.env.VITE_I18N_DEBUG) === 1,
    interpolation: {
      escapeValue: false,
    },
<<<<<<< HEAD
    resources: {
      en: {
        ...enConfig
      },
      es: {
        ...esConfig
      },
      fr: {
        ...frConfig
      },
      it: {
        ...itConfig
      },
      de: {
        ...deConfig
      },
      "pt-BR": {
        ...ptBrConfig
      },
      "zh-CN": {
        ...zhCnConfig
      },
      "zh-TW": {
        ...zhTwConfig
      },
      ko: {
        ...koConfig
      },
      ja: {
        ...jaConfig
      },
      "ca-ES": {
        ...caEsConfig
      },
      "da": {
        ...dkConfig
      }
    },
=======
>>>>>>> f634b7c0
    postProcess: ["korean-postposition"],
  });

  // Input: {{myMoneyValue, money}}
  // Output: @[MONEY]{₽100,000,000} (useful for BBCode coloring of text)
  // If you don't want the BBCode tag applied, just use 'number' formatter
  i18next.services.formatter?.add("money", (value, lng, options) => {
    const numberFormattedString = Intl.NumberFormat(lng, options).format(value);
    switch (lng) {
    case "ja":
      return `@[MONEY]{${numberFormattedString}}円`;
    case "de":
    case "es":
    case "fr":
    case "it":
      return `@[MONEY]{${numberFormattedString} ₽}`;
    default:
      // English and other languages that use same format
      return `@[MONEY]{₽${numberFormattedString}}`;
    }
  });

  await initFonts(localStorage.getItem("prLang") ?? undefined);
}

export function getIsInitialized(): boolean {
  return isInitialized;
}

export default i18next;

//#endregion<|MERGE_RESOLUTION|>--- conflicted
+++ resolved
@@ -5,22 +5,7 @@
 import processor, { KoreanPostpositionProcessor } from "i18next-korean-postposition-processor";
 import pkg from "../../package.json";
 
-<<<<<<< HEAD
-import { caEsConfig} from "#app/locales/ca_ES/config";
-import { deConfig } from "#app/locales/de/config";
-import { dkConfig } from "#app/locales/dk/config";
-import { enConfig } from "#app/locales/en/config";
-import { esConfig } from "#app/locales/es/config";
-import { frConfig } from "#app/locales/fr/config";
-import { itConfig } from "#app/locales/it/config";
-import { koConfig } from "#app/locales/ko/config";
-import { jaConfig } from "#app/locales/ja/config";
-import { ptBrConfig } from "#app/locales/pt_BR/config";
-import { zhCnConfig } from "#app/locales/zh_CN/config";
-import { zhTwConfig } from "#app/locales/zh_TW/config";
-=======
 //#region Interfaces/Types
->>>>>>> f634b7c0
 
 interface LoadingFontFaceProperty {
   face: FontFace,
@@ -150,10 +135,7 @@
   i18next.use(new KoreanPostpositionProcessor());
   await i18next.init({
     fallbackLng: "en",
-<<<<<<< HEAD
-    supportedLngs: ["en", "es", "fr", "it", "de", "zh", "pt", "ko", "ja", "ca", "da"],
-=======
-    supportedLngs: ["en", "es", "fr", "it", "de", "zh-CN", "zh-TW", "pt-BR", "ko", "ja", "ca-ES"],
+    supportedLngs: ["en", "es", "fr", "it", "de", "zh-CN", "zh-TW", "pt-BR", "ko", "ja", "ca-ES", "da"],
     backend: {
       loadPath(lng: string, [ ns ]: string[]) {
         let fileName: string;
@@ -167,7 +149,6 @@
         return `/locales/${lng}/${fileName}.json?v=${pkg.version}`;
       },
     },
->>>>>>> f634b7c0
     defaultNS: "menu",
     ns: [
       "ability",
@@ -265,47 +246,6 @@
     interpolation: {
       escapeValue: false,
     },
-<<<<<<< HEAD
-    resources: {
-      en: {
-        ...enConfig
-      },
-      es: {
-        ...esConfig
-      },
-      fr: {
-        ...frConfig
-      },
-      it: {
-        ...itConfig
-      },
-      de: {
-        ...deConfig
-      },
-      "pt-BR": {
-        ...ptBrConfig
-      },
-      "zh-CN": {
-        ...zhCnConfig
-      },
-      "zh-TW": {
-        ...zhTwConfig
-      },
-      ko: {
-        ...koConfig
-      },
-      ja: {
-        ...jaConfig
-      },
-      "ca-ES": {
-        ...caEsConfig
-      },
-      "da": {
-        ...dkConfig
-      }
-    },
-=======
->>>>>>> f634b7c0
     postProcess: ["korean-postposition"],
   });
 
