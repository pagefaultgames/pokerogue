import i18next from 'i18next';
import LanguageDetector from 'i18next-browser-languagedetector';

import { deConfig } from '#app/locales/de/config.js';
import { enConfig } from '#app/locales/en/config.js';
import { esConfig } from '#app/locales/es/config.js';
import { frConfig } from '#app/locales/fr/config.js';
import { itConfig } from '#app/locales/it/config.js';
import { ptBrConfig } from '#app/locales/pt_BR/config.js';
import { zhCnConfig } from '#app/locales/zh_CN/config.js';
export interface SimpleTranslationEntries {
  [key: string]: string
}

export interface MoveTranslationEntry {
  name: string,
  effect: string
}

export interface MoveTranslationEntries {
  [key: string]: MoveTranslationEntry
}

export interface AbilityTranslationEntry {
  name: string,
  description: string
}

export interface AbilityTranslationEntries {
  [key: string]: AbilityTranslationEntry
}

export interface ModifierTypeTranslationEntry {
  name?: string,
  description?: string,
  extra?: SimpleTranslationEntries
}

export interface ModifierTypeTranslationEntries {
  ModifierType: { [key: string]: ModifierTypeTranslationEntry },
  AttackTypeBoosterItem: SimpleTranslationEntries,
  TempBattleStatBoosterItem: SimpleTranslationEntries,
  BaseStatBoosterItem: SimpleTranslationEntries,
  EvolutionItem: SimpleTranslationEntries,
  FormChangeItem: SimpleTranslationEntries,
  TeraType: SimpleTranslationEntries,
}

export interface Localizable {
  localize(): void;
}

export function initI18n(): void {
  // Prevent reinitialization
  if (isInitialized) {
    return;
  }
  isInitialized = true;
  let lang = '';

  if (localStorage.getItem('prLang'))
    lang = localStorage.getItem('prLang');



  /**
   * i18next is a localization library for maintaining and using translation resources.
   *
   * Q: How do I add a new language?
   * A: To add a new language, create a new folder in the locales directory with the language code.
   *    Each language folder should contain a file for each namespace (ex. menu.ts) with the translations.
   *    Don't forget to declare new language in `supportedLngs` i18next initializer
   *
   * Q: How do I add a new namespace?
   * A: To add a new namespace, create a new file in each language folder with the translations.
   *    Then update the `resources` field in the init() call and the CustomTypeOptions interface.
   *
   * Q: How do I make a language selectable in the settings?
   * A: In src/system/settings.ts, add a new case to the Setting.Language switch statement.
   */

  i18next.use(LanguageDetector).init({
    lng: lang,
    fallbackLng: 'en',
    supportedLngs: ['en', 'es', 'fr', 'it', 'de', 'zh_CN','pt_BR'],
    debug: true,
    interpolation: {
      escapeValue: false,
    },
    resources: {
      en: {
        ...enConfig
      },
      es: {
        ...esConfig
      },
      fr: {
        ...frConfig
      },
      it: {
        ...itConfig
      },
      de: {
        ...deConfig
      },
      pt_BR: {
        ...ptBrConfig
      },
      zh_CN: {
        ...zhCnConfig
      }
    },
  });
}

// Module declared to make referencing keys in the localization files type-safe.
declare module 'i18next' {
  interface CustomTypeOptions {
    resources: {
      menu: SimpleTranslationEntries;
      menuUiHandler: SimpleTranslationEntries;
      move: MoveTranslationEntries;
      battle: SimpleTranslationEntries;
      abilityTriggers: SimpleTranslationEntries;
      ability: AbilityTranslationEntries;
      pokeball: SimpleTranslationEntries;
      pokemon: SimpleTranslationEntries;
      pokemonStat: SimpleTranslationEntries;
      commandUiHandler: SimpleTranslationEntries;
      fightUiHandler: SimpleTranslationEntries;
      titles: SimpleTranslationEntries;
      trainerClasses: SimpleTranslationEntries;
      trainerNames: SimpleTranslationEntries;
      tutorial: SimpleTranslationEntries;
      starterSelectUiHandler: SimpleTranslationEntries;
      splashMessages: SimpleTranslationEntries;
      nature: SimpleTranslationEntries;
      growth: SimpleTranslationEntries;
<<<<<<< HEAD
      partyUiHandler: SimpleTranslationEntries;
      summaryUiHandler: SimpleTranslationEntries;
      biome: SimpleTranslationEntries;
=======
      egg: SimpleTranslationEntries;
>>>>>>> 8a8a2e12
      weather: SimpleTranslationEntries;
      modifierType: ModifierTypeTranslationEntries;
    };
  }
}

export default i18next;

export function getIsInitialized(): boolean {
  return isInitialized;
}

let isInitialized = false;<|MERGE_RESOLUTION|>--- conflicted
+++ resolved
@@ -136,13 +136,10 @@
       splashMessages: SimpleTranslationEntries;
       nature: SimpleTranslationEntries;
       growth: SimpleTranslationEntries;
-<<<<<<< HEAD
       partyUiHandler: SimpleTranslationEntries;
       summaryUiHandler: SimpleTranslationEntries;
       biome: SimpleTranslationEntries;
-=======
       egg: SimpleTranslationEntries;
->>>>>>> 8a8a2e12
       weather: SimpleTranslationEntries;
       modifierType: ModifierTypeTranslationEntries;
     };
