--- conflicted
+++ resolved
@@ -233,11 +233,8 @@
       PGFbattleSpecDialogue: SimpleTranslationEntries;
       PGFmiscDialogue: SimpleTranslationEntries;
       PGFdoubleBattleDialogue: DialogueTranslationEntries;
-<<<<<<< HEAD
+      partyUiHandler: SimpleTranslationEntries;
       mysteryEncounter: SimpleTranslationEntries;
-=======
-      partyUiHandler: SimpleTranslationEntries;
->>>>>>> 1a149bfa
     };
   }
 }
