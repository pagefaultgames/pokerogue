--- conflicted
+++ resolved
@@ -60,7 +60,6 @@
   [key: string]: BerryTranslationEntry
 }
 
-<<<<<<< HEAD
 export interface AchievementTranslationEntry {
   name?: string,
   description?: string,
@@ -68,7 +67,7 @@
 
 export interface AchievementTranslationEntries {
   [key: string]: AchievementTranslationEntry
-=======
+
 export interface DialogueTranslationEntry {
   [key: number]: string;
 }
@@ -85,7 +84,6 @@
 
 export interface DialogueTranslationEntries {
   [key: string]: DialogueTranslationTrainerClass;
->>>>>>> fb26b6d5
 }
 
 export interface Localizable {
@@ -188,13 +186,9 @@
       modifierType: ModifierTypeTranslationEntries;
       battleMessageUiHandler: SimpleTranslationEntries;
       berry: BerryTranslationEntries;
-<<<<<<< HEAD
-	    voucher: SimpleTranslationEntries;
       achv: AchievementTranslationEntries;
-=======
       gameStatsUiHandler: SimpleTranslationEntries;
       voucher: SimpleTranslationEntries;
->>>>>>> fb26b6d5
       biome: SimpleTranslationEntries;
       pokemonInfoContainer: SimpleTranslationEntries;
       PGMdialogue: DialogueTranslationEntries;
