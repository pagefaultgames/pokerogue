import { camelCaseToKebabCase } from "#app/utils/common";
import i18next from "i18next";
import LanguageDetector from "i18next-browser-languagedetector";
import HttpBackend from "i18next-http-backend";
import processor, { KoreanPostpositionProcessor } from "i18next-korean-postposition-processor";
import pkg from "../../package.json";

//#region Interfaces/Types

interface LoadingFontFaceProperty {
  face: FontFace;
  extraOptions?: { [key: string]: any };
  only?: Array<string>;
}

//#region Constants

let isInitialized = false;

const unicodeRanges = {
  fullwidth: "U+FF00-FFEF",
  hangul: "U+1100-11FF,U+3130-318F,U+A960-A97F,U+AC00-D7AF,U+D7B0-D7FF",
  kana: "U+3040-30FF",
  CJKCommon: "U+2E80-2EFF,U+3000-303F,U+31C0-31EF,U+3200-32FF,U+3400-4DBF,U+F900-FAFF,U+FE30-FE4F",
  CJKIdeograph: "U+4E00-9FFF",
  specialCharacters: "U+266A,U+2605,U+2665,U+2663", //♪.★,♥,♣
};

const rangesByLanguage = {
  korean: [unicodeRanges.CJKCommon, unicodeRanges.hangul].join(","),
  chinese: [unicodeRanges.CJKCommon, unicodeRanges.fullwidth, unicodeRanges.CJKIdeograph].join(","),
  japanese: [unicodeRanges.CJKCommon, unicodeRanges.fullwidth, unicodeRanges.kana, unicodeRanges.CJKIdeograph].join(
    ",",
  ),
};

const fonts: Array<LoadingFontFaceProperty> = [
  // unicode (special character from PokePT)
  {
    face: new FontFace("emerald", "url(./fonts/PokePT_Wansung.woff2)", {
      unicodeRange: unicodeRanges.specialCharacters,
    }),
  },
  {
    face: new FontFace("pkmnems", "url(./fonts/PokePT_Wansung.woff2)", {
      unicodeRange: unicodeRanges.specialCharacters,
    }),
    extraOptions: { sizeAdjust: "133%" },
  },
  // unicode (korean)
  {
    face: new FontFace("emerald", "url(./fonts/PokePT_Wansung.woff2)", {
      unicodeRange: rangesByLanguage.korean,
    }),
  },
  {
    face: new FontFace("pkmnems", "url(./fonts/PokePT_Wansung.woff2)", {
      unicodeRange: rangesByLanguage.korean,
    }),
    extraOptions: { sizeAdjust: "133%" },
  },
  // unicode (chinese)
  {
    face: new FontFace("emerald", "url(./fonts/unifont-15.1.05.subset.woff2)", {
      unicodeRange: rangesByLanguage.chinese,
    }),
    extraOptions: { sizeAdjust: "70%", format: "woff2" },
    only: ["en", "es", "fr", "it", "de", "zh", "pt", "ko", "ca", "da", "tr", "ro", "ru", "he"],
  },
  {
    face: new FontFace("pkmnems", "url(./fonts/unifont-15.1.05.subset.woff2)", {
      unicodeRange: rangesByLanguage.chinese,
    }),
    extraOptions: { format: "woff2" },
    only: ["en", "es", "fr", "it", "de", "zh", "pt", "ko", "ca", "da", "tr", "ro", "ru", "he"],
  },
  // japanese
  {
    face: new FontFace("emerald", "url(./fonts/Galmuri11.subset.woff2)", {
      unicodeRange: rangesByLanguage.japanese,
    }),
    extraOptions: { sizeAdjust: "66%" },
    only: ["ja"],
  },
  {
    face: new FontFace("pkmnems", "url(./fonts/Galmuri9.subset.woff2)", {
      unicodeRange: rangesByLanguage.japanese,
    }),
    only: ["ja"],
  },
];

/** maps namespaces that deviate from the file-name */
const namespaceMap = {
  titles: "trainer-titles",
  moveTriggers: "move-trigger",
  abilityTriggers: "ability-trigger",
  battlePokemonForm: "pokemon-form-battle",
  miscDialogue: "dialogue-misc",
  battleSpecDialogue: "dialogue-final-boss",
  doubleBattleDialogue: "dialogue-double-battle",
  splashMessages: "splash-texts",
  mysteryEncounterMessages: "mystery-encounter-texts",
};

//#region Functions

async function initFonts(language: string | undefined) {
  const results = await Promise.allSettled(
    fonts
      .filter(font => !font.only || font.only.some(exclude => language?.indexOf(exclude) === 0))
      .map(font => Object.assign(font.face, font.extraOptions ?? {}).load()),
  );
  for (const result of results) {
    if (result.status === "fulfilled") {
      document.fonts?.add(result.value);
    } else {
      console.error(result.reason);
    }
  }
}

/**
 * I18n money formatter with. (useful for BBCode coloring of text)\
 * *If you don't want the BBCode tag applied, just use 'number' formatter*
 * @example Input: `{{myMoneyValue, money}}`
 *          Output: `@[MONEY]{₽100,000,000}`
 * @param amount the money amount
 * @returns a money formatted string
 */
function i18nMoneyFormatter(amount: any): string {
  if (Number.isNaN(Number(amount))) {
    console.warn(`i18nMoneyFormatter: value "${amount}" is not a number!`);
  }

  return `@[MONEY]{${i18next.t("common:money", { amount })}}`;
}

//#region Exports

/**
 * Initialize i18n with fonts
 */
export async function initI18n(): Promise<void> {
  // Prevent reinitialization
  if (isInitialized) {
    return;
  }
  isInitialized = true;

  /**
   * i18next is a localization library for maintaining and using translation resources.
   *
   * Q: How do I add a new language?
   * A: To add a new language, create a new folder in the locales directory with the language code.
   *    Each language folder should contain a file for each namespace (ex. menu.ts) with the translations.
   *    Don't forget to declare new language in `supportedLngs` i18next initializer
   *
   * Q: How do I add a new namespace?
   * A: To add a new namespace, create a new file in each language folder with the translations.
   *    Then update the config file for that language in its locale directory
   *    and the CustomTypeOptions interface in the @types/i18next.d.ts file.
   *
   * Q: How do I make a language selectable in the settings?
   * A: In src/system/settings.ts, add a new case to the Setting.Language switch statement.
   */

  i18next.use(HttpBackend);
  i18next.use(LanguageDetector);
  i18next.use(processor);
  i18next.use(new KoreanPostpositionProcessor());
  await i18next.init({
    fallbackLng: {
      "es-MX": ["es-ES", "en"],
      default: ["en"],
    },
<<<<<<< HEAD
    supportedLngs: ["en", "es-ES", "es-MX", "fr", "it", "de", "zh-CN", "zh-TW", "pt-BR", "ko", "ja", "ca", "da", "tr", "ro", "ru", "he"],
=======
    supportedLngs: [
      "en",
      "es-ES",
      "es-MX",
      "fr",
      "it",
      "de",
      "zh-CN",
      "zh-TW",
      "pt-BR",
      "ko",
      "ja",
      "ca",
      "da",
      "tr",
      "ro",
      "ru",
    ],
>>>>>>> 5efdb0dc
    backend: {
      loadPath(lng: string, [ns]: string[]) {
        let fileName: string;
        if (namespaceMap[ns]) {
          fileName = namespaceMap[ns];
        } else if (ns.startsWith("mysteryEncounters/")) {
          fileName = camelCaseToKebabCase(ns + "Dialogue");
        } else {
          fileName = camelCaseToKebabCase(ns);
        }
        return `./locales/${lng}/${fileName}.json?v=${pkg.version}`;
      },
    },
    defaultNS: "menu",
    ns: [
      "ability",
      "abilityTriggers",
      "arenaFlyout",
      "arenaTag",
      "battle",
      "battleScene",
      "battleInfo",
      "battleMessageUiHandler",
      "battlePokemonForm",
      "battlerTags",
      "berry",
      "bgmName",
      "biome",
      "challenges",
      "commandUiHandler",
      "common",
      "achv",
      "dialogue",
      "battleSpecDialogue",
      "miscDialogue",
      "doubleBattleDialogue",
      "egg",
      "fightUiHandler",
      "filterBar",
      "filterText",
      "gameMode",
      "gameStatsUiHandler",
      "growth",
      "menu",
      "menuUiHandler",
      "modifier",
      "modifierType",
      "move",
      "nature",
      "pokeball",
      "pokedexUiHandler",
      "pokemon",
      "pokemonEvolutions",
      "pokemonForm",
      "pokemonInfo",
      "pokemonInfoContainer",
      "pokemonSummary",
      "saveSlotSelectUiHandler",
      "settings",
      "splashMessages",
      "starterSelectUiHandler",
      "statusEffect",
      "terrain",
      "titles",
      "trainerClasses",
      "trainersCommon",
      "trainerNames",
      "tutorial",
      "voucher",
      "weather",
      "partyUiHandler",
      "modifierSelectUiHandler",
      "moveTriggers",
      "runHistory",
      "mysteryEncounters/mysteriousChallengers",
      "mysteryEncounters/mysteriousChest",
      "mysteryEncounters/darkDeal",
      "mysteryEncounters/fightOrFlight",
      "mysteryEncounters/slumberingSnorlax",
      "mysteryEncounters/trainingSession",
      "mysteryEncounters/departmentStoreSale",
      "mysteryEncounters/shadyVitaminDealer",
      "mysteryEncounters/fieldTrip",
      "mysteryEncounters/safariZone",
      "mysteryEncounters/lostAtSea",
      "mysteryEncounters/fieryFallout",
      "mysteryEncounters/theStrongStuff",
      "mysteryEncounters/thePokemonSalesman",
      "mysteryEncounters/anOfferYouCantRefuse",
      "mysteryEncounters/delibirdy",
      "mysteryEncounters/absoluteAvarice",
      "mysteryEncounters/aTrainersTest",
      "mysteryEncounters/trashToTreasure",
      "mysteryEncounters/berriesAbound",
      "mysteryEncounters/clowningAround",
      "mysteryEncounters/partTimer",
      "mysteryEncounters/dancingLessons",
      "mysteryEncounters/weirdDream",
      "mysteryEncounters/theWinstrateChallenge",
      "mysteryEncounters/teleportingHijinks",
      "mysteryEncounters/bugTypeSuperfan",
      "mysteryEncounters/funAndGames",
      "mysteryEncounters/uncommonBreed",
      "mysteryEncounters/globalTradeSystem",
      "mysteryEncounters/theExpertPokemonBreeder",
      "mysteryEncounterMessages",
    ],
    detection: {
      lookupLocalStorage: "prLang",
    },
    debug: Number(import.meta.env.VITE_I18N_DEBUG) === 1,
    interpolation: {
      escapeValue: false,
    },
    postProcess: ["korean-postposition"],
  });

  if (i18next.services.formatter) {
    i18next.services.formatter.add("money", i18nMoneyFormatter);
  }

  await initFonts(localStorage.getItem("prLang") ?? undefined);
}

export function getIsInitialized(): boolean {
  return isInitialized;
}

export default i18next;

//#endregion<|MERGE_RESOLUTION|>--- conflicted
+++ resolved
@@ -174,9 +174,6 @@
       "es-MX": ["es-ES", "en"],
       default: ["en"],
     },
-<<<<<<< HEAD
-    supportedLngs: ["en", "es-ES", "es-MX", "fr", "it", "de", "zh-CN", "zh-TW", "pt-BR", "ko", "ja", "ca", "da", "tr", "ro", "ru", "he"],
-=======
     supportedLngs: [
       "en",
       "es-ES",
@@ -194,8 +191,8 @@
       "tr",
       "ro",
       "ru",
+      "he",
     ],
->>>>>>> 5efdb0dc
     backend: {
       loadPath(lng: string, [ns]: string[]) {
         let fileName: string;
