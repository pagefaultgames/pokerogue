<<<<<<< HEAD
import i18next from "i18next";
import LanguageDetector from "i18next-browser-languagedetector";

import { deConfig } from "#app/locales/de/config.js";
import { enConfig } from "#app/locales/en/config.js";
import { esConfig } from "#app/locales/es/config.js";
import { frConfig } from "#app/locales/fr/config.js";
import { itConfig } from "#app/locales/it/config.js";
import { ptBrConfig } from "#app/locales/pt_BR/config.js";
import { zhCnConfig } from "#app/locales/zh_CN/config.js";
=======
import i18next from 'i18next';
import LanguageDetector from 'i18next-browser-languagedetector';

import { deConfig } from '#app/locales/de/config.js';
import { enConfig } from '#app/locales/en/config.js';
import { esConfig } from '#app/locales/es/config.js';
import { frConfig } from '#app/locales/fr/config.js';
import { itConfig } from '#app/locales/it/config.js';
import { ptBrConfig } from '#app/locales/pt_BR/config.js';
import { zhCnConfig } from '#app/locales/zh_CN/config.js';
import { zhTWConfig } from '#app/locales/zh_TW/config.js';

>>>>>>> 2240e094
export interface SimpleTranslationEntries {
  [key: string]: string
}

export interface MoveTranslationEntry {
  name: string,
  effect: string
}

export interface MoveTranslationEntries {
  [key: string]: MoveTranslationEntry
}

export interface AbilityTranslationEntry {
  name: string,
  description: string
}

export interface AbilityTranslationEntries {
  [key: string]: AbilityTranslationEntry
}

export interface ModifierTypeTranslationEntry {
  name?: string,
  description?: string,
  extra?: SimpleTranslationEntries
}

export interface ModifierTypeTranslationEntries {
  ModifierType: { [key: string]: ModifierTypeTranslationEntry },
  AttackTypeBoosterItem: SimpleTranslationEntries,
  TempBattleStatBoosterItem: SimpleTranslationEntries,
  BaseStatBoosterItem: SimpleTranslationEntries,
  EvolutionItem: SimpleTranslationEntries,
  FormChangeItem: SimpleTranslationEntries,
}
export interface PokemonInfoTranslationEntries {
  Stat: SimpleTranslationEntries,
  Type: SimpleTranslationEntries,
}

export interface BerryTranslationEntry {
  name: string,
  effect: string
}

export interface BerryTranslationEntries {
  [key: string]: BerryTranslationEntry
}

export interface Localizable {
  localize(): void;
}

export function initI18n(): void {
  // Prevent reinitialization
  if (isInitialized) {
    return;
  }
  isInitialized = true;
  let lang = "";

  if (localStorage.getItem("prLang")) {
    lang = localStorage.getItem("prLang");
  }



  /**
   * i18next is a localization library for maintaining and using translation resources.
   *
   * Q: How do I add a new language?
   * A: To add a new language, create a new folder in the locales directory with the language code.
   *    Each language folder should contain a file for each namespace (ex. menu.ts) with the translations.
   *    Don't forget to declare new language in `supportedLngs` i18next initializer
   *
   * Q: How do I add a new namespace?
   * A: To add a new namespace, create a new file in each language folder with the translations.
   *    Then update the `resources` field in the init() call and the CustomTypeOptions interface.
   *
   * Q: How do I make a language selectable in the settings?
   * A: In src/system/settings.ts, add a new case to the Setting.Language switch statement.
   */

  i18next.use(LanguageDetector).init({
    lng: lang,
    nonExplicitSupportedLngs: true,
<<<<<<< HEAD
    fallbackLng: "en",
    supportedLngs: ["en", "es", "fr", "it", "de", "zh","pt"],
=======
    fallbackLng: 'en',
    supportedLngs: ['en', 'es', 'fr', 'it', 'de', 'zh', 'pt'],
>>>>>>> 2240e094
    debug: true,
    interpolation: {
      escapeValue: false,
    },
    resources: {
      en: {
        ...enConfig
      },
      es: {
        ...esConfig
      },
      fr: {
        ...frConfig
      },
      it: {
        ...itConfig
      },
      de: {
        ...deConfig
      },
      pt_BR: {
        ...ptBrConfig
      },
      zh_CN: {
        ...zhCnConfig
      }, 
      zh_TW: {
        ...zhTWConfig
      }
    },
  });
}

// Module declared to make referencing keys in the localization files type-safe.
declare module "i18next" {
  interface CustomTypeOptions {
    resources: {
      menu: SimpleTranslationEntries;
      menuUiHandler: SimpleTranslationEntries;
      move: MoveTranslationEntries;
      battle: SimpleTranslationEntries;
      abilityTriggers: SimpleTranslationEntries;
      ability: AbilityTranslationEntries;
      pokeball: SimpleTranslationEntries;
      pokemon: SimpleTranslationEntries;
      pokemonInfo: PokemonInfoTranslationEntries;
      commandUiHandler: SimpleTranslationEntries;
      fightUiHandler: SimpleTranslationEntries;
      titles: SimpleTranslationEntries;
      trainerClasses: SimpleTranslationEntries;
      trainerNames: SimpleTranslationEntries;
      tutorial: SimpleTranslationEntries;
      starterSelectUiHandler: SimpleTranslationEntries;
      splashMessages: SimpleTranslationEntries;
      nature: SimpleTranslationEntries;
      growth: SimpleTranslationEntries;
      egg: SimpleTranslationEntries;
      weather: SimpleTranslationEntries;
      modifierType: ModifierTypeTranslationEntries;
      battleMessageUiHandler: SimpleTranslationEntries;
      berry: BerryTranslationEntries;
	  voucher: SimpleTranslationEntries;
    };
  }
}

export default i18next;

export function getIsInitialized(): boolean {
  return isInitialized;
}

let isInitialized = false;<|MERGE_RESOLUTION|>--- conflicted
+++ resolved
@@ -1,17 +1,5 @@
-<<<<<<< HEAD
 import i18next from "i18next";
 import LanguageDetector from "i18next-browser-languagedetector";
-
-import { deConfig } from "#app/locales/de/config.js";
-import { enConfig } from "#app/locales/en/config.js";
-import { esConfig } from "#app/locales/es/config.js";
-import { frConfig } from "#app/locales/fr/config.js";
-import { itConfig } from "#app/locales/it/config.js";
-import { ptBrConfig } from "#app/locales/pt_BR/config.js";
-import { zhCnConfig } from "#app/locales/zh_CN/config.js";
-=======
-import i18next from 'i18next';
-import LanguageDetector from 'i18next-browser-languagedetector';
 
 import { deConfig } from '#app/locales/de/config.js';
 import { enConfig } from '#app/locales/en/config.js';
@@ -22,7 +10,6 @@
 import { zhCnConfig } from '#app/locales/zh_CN/config.js';
 import { zhTWConfig } from '#app/locales/zh_TW/config.js';
 
->>>>>>> 2240e094
 export interface SimpleTranslationEntries {
   [key: string]: string
 }
@@ -110,13 +97,8 @@
   i18next.use(LanguageDetector).init({
     lng: lang,
     nonExplicitSupportedLngs: true,
-<<<<<<< HEAD
-    fallbackLng: "en",
-    supportedLngs: ["en", "es", "fr", "it", "de", "zh","pt"],
-=======
     fallbackLng: 'en',
     supportedLngs: ['en', 'es', 'fr', 'it', 'de', 'zh', 'pt'],
->>>>>>> 2240e094
     debug: true,
     interpolation: {
       escapeValue: false,
