import pkg from "#package.json";
import { toKebabCase } from "#utils/strings";
import i18next from "i18next";
import LanguageDetector from "i18next-browser-languagedetector";
import HttpBackend from "i18next-http-backend";
import processor, { KoreanPostpositionProcessor } from "i18next-korean-postposition-processor";

//#region Interfaces/Types

interface LoadingFontFaceProperty {
  face: FontFace;
  extraOptions?: { [key: string]: any };
  only?: Array<string>;
}

//#region Constants

let isInitialized = false;

const unicodeRanges = {
  fullwidth: "U+FF00-FFEF",
  hangul: "U+1100-11FF,U+3130-318F,U+A960-A97F,U+AC00-D7AF,U+D7B0-D7FF",
  kana: "U+3040-30FF",
  CJKCommon: "U+2E80-2EFF,U+3000-303F,U+31C0-31EF,U+3200-32FF,U+3400-4DBF,U+F900-FAFF,U+FE30-FE4F",
  CJKIdeograph: "U+4E00-9FFF",
  specialCharacters: "U+266A,U+2605,U+2665,U+2663", //♪.★,♥,♣
};

const rangesByLanguage = {
  korean: [unicodeRanges.CJKCommon, unicodeRanges.hangul].join(","),
  chinese: [unicodeRanges.CJKCommon, unicodeRanges.fullwidth, unicodeRanges.CJKIdeograph].join(","),
  japanese: [unicodeRanges.CJKCommon, unicodeRanges.fullwidth, unicodeRanges.kana, unicodeRanges.CJKIdeograph].join(
    ",",
  ),
};

const fonts: Array<LoadingFontFaceProperty> = [
  // unicode (special character from PokePT)
  {
    face: new FontFace("emerald", "url(./fonts/PokePT_Wansung.woff2)", {
      unicodeRange: unicodeRanges.specialCharacters,
    }),
  },
  {
    face: new FontFace("pkmnems", "url(./fonts/PokePT_Wansung.woff2)", {
      unicodeRange: unicodeRanges.specialCharacters,
    }),
    extraOptions: { sizeAdjust: "133%" },
  },
  // unicode (korean)
  {
    face: new FontFace("emerald", "url(./fonts/PokePT_Wansung.woff2)", {
      unicodeRange: rangesByLanguage.korean,
    }),
  },
  {
    face: new FontFace("pkmnems", "url(./fonts/PokePT_Wansung.woff2)", {
      unicodeRange: rangesByLanguage.korean,
    }),
    extraOptions: { sizeAdjust: "133%" },
  },
  // unicode (chinese)
  {
    face: new FontFace("emerald", "url(./fonts/unifont-15.1.05.subset.woff2)", {
      unicodeRange: rangesByLanguage.chinese,
    }),
    extraOptions: { sizeAdjust: "70%", format: "woff2" },
    only: ["zh"],
  },
  {
    face: new FontFace("pkmnems", "url(./fonts/unifont-15.1.05.subset.woff2)", {
      unicodeRange: rangesByLanguage.chinese,
    }),
    extraOptions: { format: "woff2" },
    only: ["zh"],
  },
  // japanese
  {
    face: new FontFace("emerald", "url(./fonts/pokemon-bw.ttf)", {
      unicodeRange: rangesByLanguage.japanese,
    }),
<<<<<<< HEAD
    only: ["en", "es", "fr", "it", "de", "pt", "ko", "ja", "ca", "da", "tr", "ro", "ru", "he"],
=======
    only: ["en", "es", "fr", "it", "de", "pt", "ko", "ja", "ca", "da", "tr", "ro", "ru", "tl"],
>>>>>>> 076ef816
  },
  {
    face: new FontFace("pkmnems", "url(./fonts/pokemon-bw.ttf)", {
      unicodeRange: rangesByLanguage.japanese,
    }),
<<<<<<< HEAD
    only: ["en", "es", "fr", "it", "de", "pt", "ko", "ja", "ca", "da", "tr", "ro", "ru", "he"],
=======
    only: ["en", "es", "fr", "it", "de", "pt", "ko", "ja", "ca", "da", "tr", "ro", "ru", "tl"],
>>>>>>> 076ef816
  },
];

/** maps namespaces that deviate from the file-name */
const namespaceMap = {
  titles: "trainer-titles",
  moveTriggers: "move-trigger",
  abilityTriggers: "ability-trigger",
  battlePokemonForm: "pokemon-form-battle",
  miscDialogue: "dialogue-misc",
  battleSpecDialogue: "dialogue-final-boss",
  doubleBattleDialogue: "dialogue-double-battle",
  splashMessages: "splash-texts",
  mysteryEncounterMessages: "mystery-encounter-texts",
  biome: "biomes",
};

//#region Functions

async function initFonts(language: string | undefined) {
  const results = await Promise.allSettled(
    fonts
      .filter(font => !font.only || font.only.some(exclude => language?.indexOf(exclude) === 0))
      .map(font => Object.assign(font.face, font.extraOptions ?? {}).load()),
  );
  for (const result of results) {
    if (result.status === "fulfilled") {
      document.fonts?.add(result.value);
    } else {
      console.error(result.reason);
    }
  }
}

/**
 * I18n money formatter with. (useful for BBCode coloring of text)\
 * *If you don't want the BBCode tag applied, just use 'number' formatter*
 * @example Input: `{{myMoneyValue, money}}`
 *          Output: `@[MONEY]{₽100,000,000}`
 * @param amount the money amount
 * @returns a money formatted string
 */
function i18nMoneyFormatter(amount: any): string {
  if (Number.isNaN(Number(amount))) {
    console.warn(`i18nMoneyFormatter: value "${amount}" is not a number!`);
  }

  return `@[MONEY]{${i18next.t("common:money", { amount })}}`;
}

//#region Exports

/**
 * Initialize i18n with fonts
 */
export async function initI18n(): Promise<void> {
  // Prevent reinitialization
  if (isInitialized) {
    return;
  }
  isInitialized = true;

  /**
   * i18next is a localization library for maintaining and using translation resources.
   *
   * Q: How do I add a new language?
   * A: To add a new language, create a new folder in the locales directory with the language code.
   *    Each language folder should contain a file for each namespace (ex. menu.ts) with the translations.
   *    Don't forget to declare new language in `supportedLngs` i18next initializer
   *
   * Q: How do I add a new namespace?
   * A: To add a new namespace, create a new file in each language folder with the translations.
   *    Then update the config file for that language in its locale directory
   *    and the CustomTypeOptions interface in the @types/i18next.d.ts file.
   *
   * Q: How do I make a language selectable in the settings?
   * A: In src/system/settings.ts, add a new case to the Setting.Language switch statement.
   */

  i18next.use(HttpBackend);
  i18next.use(LanguageDetector);
  i18next.use(processor);
  i18next.use(new KoreanPostpositionProcessor());
  await i18next.init({
    fallbackLng: {
      "es-MX": ["es-ES", "en"],
      default: ["en"],
    },
    supportedLngs: [
      "en",
      "es-ES",
      "es-MX",
      "fr",
      "it",
      "de",
      "zh-CN",
      "zh-TW",
      "pt-BR",
      "ko",
      "ja",
      "ca",
      "da",
      "tr",
      "ro",
      "ru",
<<<<<<< HEAD
      "he",
=======
      "tl",
>>>>>>> 076ef816
    ],
    backend: {
      loadPath(lng: string, [ns]: string[]) {
        // Use namespace maps where required
        let fileName: string;
        if (namespaceMap[ns]) {
          fileName = namespaceMap[ns];
        } else if (ns.startsWith("mysteryEncounters/")) {
          fileName = toKebabCase(ns + "-dialogue"); // mystery-encounters/a-trainers-test-dialogue
        } else {
          fileName = toKebabCase(ns);
        }
        // ex: "./locales/en/move-anims"
        return `./locales/${lng}/${fileName}.json?v=${pkg.version}`;
      },
    },
    defaultNS: "menu",
    ns: [
      "ability",
      "abilityTriggers",
      "arenaFlyout",
      "arenaTag",
      "battle",
      "battleScene",
      "battleInfo",
      "battleMessageUiHandler",
      "battlePokemonForm",
      "battlerTags",
      "berry",
      "bgmName",
      "biome",
      "challenges",
      "commandUiHandler",
      "common",
      "achv",
      "dialogue",
      "battleSpecDialogue",
      "miscDialogue",
      "doubleBattleDialogue",
      "egg",
      "fightUiHandler",
      "filterBar",
      "filterText",
      "gameMode",
      "gameStatsUiHandler",
      "growth",
      "menu",
      "menuUiHandler",
      "modifier",
      "modifierType",
      "move",
      "nature",
      "pokeball",
      "pokedexUiHandler",
      "pokemon",
      "pokemonCategory",
      "pokemonEvolutions",
      "pokemonForm",
      "pokemonInfo",
      "pokemonInfoContainer",
      "pokemonSummary",
      "saveSlotSelectUiHandler",
      "settings",
      "splashMessages",
      "starterSelectUiHandler",
      "statusEffect",
      "terrain",
      "titles",
      "trainerClasses",
      "trainersCommon",
      "trainerNames",
      "tutorial",
      "voucher",
      "weather",
      "partyUiHandler",
      "modifierSelectUiHandler",
      "moveTriggers",
      "runHistory",
      "mysteryEncounters/mysteriousChallengers",
      "mysteryEncounters/mysteriousChest",
      "mysteryEncounters/darkDeal",
      "mysteryEncounters/fightOrFlight",
      "mysteryEncounters/slumberingSnorlax",
      "mysteryEncounters/trainingSession",
      "mysteryEncounters/departmentStoreSale",
      "mysteryEncounters/shadyVitaminDealer",
      "mysteryEncounters/fieldTrip",
      "mysteryEncounters/safariZone",
      "mysteryEncounters/lostAtSea",
      "mysteryEncounters/fieryFallout",
      "mysteryEncounters/theStrongStuff",
      "mysteryEncounters/thePokemonSalesman",
      "mysteryEncounters/anOfferYouCantRefuse",
      "mysteryEncounters/delibirdy",
      "mysteryEncounters/absoluteAvarice",
      "mysteryEncounters/aTrainersTest",
      "mysteryEncounters/trashToTreasure",
      "mysteryEncounters/berriesAbound",
      "mysteryEncounters/clowningAround",
      "mysteryEncounters/partTimer",
      "mysteryEncounters/dancingLessons",
      "mysteryEncounters/weirdDream",
      "mysteryEncounters/theWinstrateChallenge",
      "mysteryEncounters/teleportingHijinks",
      "mysteryEncounters/bugTypeSuperfan",
      "mysteryEncounters/funAndGames",
      "mysteryEncounters/uncommonBreed",
      "mysteryEncounters/globalTradeSystem",
      "mysteryEncounters/theExpertPokemonBreeder",
      "mysteryEncounterMessages",
    ],
    detection: {
      lookupLocalStorage: "prLang",
    },
    debug: Number(import.meta.env.VITE_I18N_DEBUG) === 1,
    interpolation: {
      escapeValue: false,
    },
    postProcess: ["korean-postposition"],
  });

  if (i18next.services.formatter) {
    i18next.services.formatter.add("money", i18nMoneyFormatter);
  }

  await initFonts(localStorage.getItem("prLang") ?? undefined);
}

export function getIsInitialized(): boolean {
  return isInitialized;
}

export default i18next;

//#endregion<|MERGE_RESOLUTION|>--- conflicted
+++ resolved
@@ -79,21 +79,13 @@
     face: new FontFace("emerald", "url(./fonts/pokemon-bw.ttf)", {
       unicodeRange: rangesByLanguage.japanese,
     }),
-<<<<<<< HEAD
-    only: ["en", "es", "fr", "it", "de", "pt", "ko", "ja", "ca", "da", "tr", "ro", "ru", "he"],
-=======
-    only: ["en", "es", "fr", "it", "de", "pt", "ko", "ja", "ca", "da", "tr", "ro", "ru", "tl"],
->>>>>>> 076ef816
+    only: ["en", "es", "fr", "it", "de", "pt", "ko", "ja", "ca", "da", "tr", "ro", "ru", "tl", "he"],
   },
   {
     face: new FontFace("pkmnems", "url(./fonts/pokemon-bw.ttf)", {
       unicodeRange: rangesByLanguage.japanese,
     }),
-<<<<<<< HEAD
-    only: ["en", "es", "fr", "it", "de", "pt", "ko", "ja", "ca", "da", "tr", "ro", "ru", "he"],
-=======
-    only: ["en", "es", "fr", "it", "de", "pt", "ko", "ja", "ca", "da", "tr", "ro", "ru", "tl"],
->>>>>>> 076ef816
+    only: ["en", "es", "fr", "it", "de", "pt", "ko", "ja", "ca", "da", "tr", "ro", "ru", "tl", "he"],
   },
 ];
 
@@ -199,11 +191,8 @@
       "tr",
       "ro",
       "ru",
-<<<<<<< HEAD
+      "tl",
       "he",
-=======
-      "tl",
->>>>>>> 076ef816
     ],
     backend: {
       loadPath(lng: string, [ns]: string[]) {
