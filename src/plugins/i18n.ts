--- conflicted
+++ resolved
@@ -193,40 +193,8 @@
     interpolation: {
       escapeValue: false,
     },
-<<<<<<< HEAD
-    resources: resources
-=======
-    resources: {
-      en: {
-        ...enConfig
-      },
-      es: {
-        ...esConfig
-      },
-      fr: {
-        ...frConfig
-      },
-      it: {
-        ...itConfig
-      },
-      de: {
-        ...deConfig
-      },
-      pt_BR: {
-        ...ptBrConfig
-      },
-      zh_CN: {
-        ...zhCnConfig
-      },
-      zh_TW: {
-        ...zhTwConfig
-      },
-      ko: {
-        ...koConfig
-      },
-    },
+    resources: resources,
     postProcess: ["korean-postposition"],
->>>>>>> a8205ae8
   });
 }
 
