import i18next from 'i18next';
import LanguageDetector from 'i18next-browser-languagedetector';

import { deConfig } from '#app/locales/de/config.js';
import { enConfig } from '#app/locales/en/config.js';
import { esConfig } from '#app/locales/es/config.js';
import { frConfig } from '#app/locales/fr/config.js';
import { itConfig } from '#app/locales/it/config.js';
import { zhCnConfig } from '#app/locales/zh_CN/config.js';

export interface SimpleTranslationEntries {
  [key: string]: string
}

export interface MoveTranslationEntry {
  name: string,
  effect: string
}

export interface MoveTranslationEntries {
  [key: string]: MoveTranslationEntry
}

export interface AbilityTranslationEntry {
  name: string,
  description: string
}

export interface AbilityTranslationEntries {
  [key: string]: AbilityTranslationEntry
}

export interface Localizable {
  localize(): void;
}

export function initI18n(): void {
  let lang = '';

  if (localStorage.getItem('prLang'))
    lang = localStorage.getItem('prLang');

  /**
   * i18next is a localization library for maintaining and using translation resources.
   *
   * Q: How do I add a new language?
   * A: To add a new language, create a new folder in the locales directory with the language code.
   *    Each language folder should contain a file for each namespace (ex. menu.ts) with the translations.
   *    Don't forget to declare new language in `supportedLngs` i18next initializer
   *
   * Q: How do I add a new namespace?
   * A: To add a new namespace, create a new file in each language folder with the translations.
   *    Then update the `resources` field in the init() call and the CustomTypeOptions interface.
   *
   * Q: How do I make a language selectable in the settings?
   * A: In src/system/settings.ts, add a new case to the Setting.Language switch statement.
   */

  i18next.use(LanguageDetector).init({
    lng: lang,
    fallbackLng: 'en',
    supportedLngs: ['en', 'es', 'fr', 'it', 'de', 'zh_CN'],
    debug: true,
    interpolation: {
      escapeValue: false,
    },
    resources: {
      en: {
        ...enConfig
      },
      es: {
        ...esConfig
      },
      fr: {
        ...frConfig
      },
      it: {
        ...itConfig
      },
      de: {
        ...deConfig
      },
      zh_CN: {
        ...zhCnConfig
      }
    },
  });
}

// Module declared to make referencing keys in the localization files type-safe.
declare module 'i18next' {
  interface CustomTypeOptions {
    resources: {
      menu: SimpleTranslationEntries;
      menuUiHandler: SimpleTranslationEntries;
      move: MoveTranslationEntries;
      battle: SimpleTranslationEntries,
      ability: AbilityTranslationEntries;
      pokeball: SimpleTranslationEntries;
      pokemon: SimpleTranslationEntries;
      pokemonStat: SimpleTranslationEntries;
      commandUiHandler: SimpleTranslationEntries;
      fightUiHandler: SimpleTranslationEntries;
      tutorial: SimpleTranslationEntries;
      starterSelectUiHandler: SimpleTranslationEntries;
<<<<<<< HEAD
      nature: SimpleTranslationEntries;
=======
      growth: SimpleTranslationEntries;
>>>>>>> e9ca17c5
    };
  }
}

export default i18next;<|MERGE_RESOLUTION|>--- conflicted
+++ resolved
@@ -103,11 +103,8 @@
       fightUiHandler: SimpleTranslationEntries;
       tutorial: SimpleTranslationEntries;
       starterSelectUiHandler: SimpleTranslationEntries;
-<<<<<<< HEAD
       nature: SimpleTranslationEntries;
-=======
       growth: SimpleTranslationEntries;
->>>>>>> e9ca17c5
     };
   }
 }
