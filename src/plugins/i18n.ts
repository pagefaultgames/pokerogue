--- conflicted
+++ resolved
@@ -197,29 +197,9 @@
     defaultNS: "menu"; // Even if we don't use it, i18next requires a valid default namespace
     resources: {
       ability: AbilityTranslationEntries;
-<<<<<<< HEAD
-      pokeball: SimpleTranslationEntries;
-      pokemon: SimpleTranslationEntries;
-      pokemonInfo: PokemonInfoTranslationEntries;
-      commandUiHandler: SimpleTranslationEntries;
-      fightUiHandler: SimpleTranslationEntries;
-      partyUiHandler: SimpleTranslationEntries;
-      titles: SimpleTranslationEntries;
-      trainerClasses: SimpleTranslationEntries;
-      trainerNames: SimpleTranslationEntries;
-      tutorial: SimpleTranslationEntries;
-      starterSelectUiHandler: SimpleTranslationEntries;
-      splashMessages: SimpleTranslationEntries;
-      nature: SimpleTranslationEntries;
-      growth: SimpleTranslationEntries;
-      egg: SimpleTranslationEntries;
-      weather: SimpleTranslationEntries;
-      modifierType: ModifierTypeTranslationEntries;
-=======
       abilityTriggers: SimpleTranslationEntries;
       achv: AchievementTranslationEntries;
       battle: SimpleTranslationEntries;
->>>>>>> 0d7af746
       battleMessageUiHandler: SimpleTranslationEntries;
       berry: BerryTranslationEntries;
       biome: SimpleTranslationEntries;
