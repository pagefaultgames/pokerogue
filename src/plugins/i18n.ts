import i18next from 'i18next';
import LanguageDetector from 'i18next-browser-languagedetector';

import { deConfig } from '#app/locales/de/config.js';
import { enConfig } from '#app/locales/en/config.js';
import { esConfig } from '#app/locales/es/config.js';
import { frConfig } from '#app/locales/fr/config.js';
import { itConfig } from '#app/locales/it/config.js';
import { ptBrConfig } from '#app/locales/pt_BR/config.js';
import { zhCnConfig } from '#app/locales/zh_CN/config.js';

export interface SimpleTranslationEntries {
  [key: string]: string
}

export interface MoveTranslationEntry {
  name: string,
  effect: string
}

export interface MoveTranslationEntries {
  [key: string]: MoveTranslationEntry
}

export interface AbilityTranslationEntry {
  name: string,
  description: string
}

export interface AbilityTranslationEntries {
  [key: string]: AbilityTranslationEntry
}

export interface Localizable {
  localize(): void;
}

export function initI18n(): void {
  let lang = '';

  if (localStorage.getItem('prLang'))
    lang = localStorage.getItem('prLang');

  /**
   * i18next is a localization library for maintaining and using translation resources.
   *
   * Q: How do I add a new language?
   * A: To add a new language, create a new folder in the locales directory with the language code.
   *    Each language folder should contain a file for each namespace (ex. menu.ts) with the translations.
   *    Don't forget to declare new language in `supportedLngs` i18next initializer
   *
   * Q: How do I add a new namespace?
   * A: To add a new namespace, create a new file in each language folder with the translations.
   *    Then update the `resources` field in the init() call and the CustomTypeOptions interface.
   *
   * Q: How do I make a language selectable in the settings?
   * A: In src/system/settings.ts, add a new case to the Setting.Language switch statement.
   */

  i18next.use(LanguageDetector).init({
    lng: lang,
    fallbackLng: 'en',
    supportedLngs: ['en', 'es', 'fr', 'it', 'de', 'zh_CN','pt_BR'],
    debug: true,
    interpolation: {
      escapeValue: false,
    },
    resources: {
      en: {
        ...enConfig
      },
      es: {
        ...esConfig
      },
      fr: {
        ...frConfig
      },
      it: {
        ...itConfig
      },
      de: {
        ...deConfig
      },
      pt_BR: {
        ...ptBrConfig
      },
      zh_CN: {
        ...zhCnConfig
      }
    },
  });
}

// Module declared to make referencing keys in the localization files type-safe.
declare module 'i18next' {
  interface CustomTypeOptions {
    resources: {
      menu: SimpleTranslationEntries;
      menuUiHandler: SimpleTranslationEntries;
      move: MoveTranslationEntries;
      battle: SimpleTranslationEntries;
      abilityTriggers: SimpleTranslationEntries;
      ability: AbilityTranslationEntries;
      pokeball: SimpleTranslationEntries;
      pokemon: SimpleTranslationEntries;
      pokemonStat: SimpleTranslationEntries;
      commandUiHandler: SimpleTranslationEntries;
      fightUiHandler: SimpleTranslationEntries;
      tutorial: SimpleTranslationEntries;
      starterSelectUiHandler: SimpleTranslationEntries;
<<<<<<< HEAD
=======
      nature: SimpleTranslationEntries;
>>>>>>> 44c0d29c
      growth: SimpleTranslationEntries;
    };
  }
}

export default i18next;<|MERGE_RESOLUTION|>--- conflicted
+++ resolved
@@ -108,10 +108,7 @@
       fightUiHandler: SimpleTranslationEntries;
       tutorial: SimpleTranslationEntries;
       starterSelectUiHandler: SimpleTranslationEntries;
-<<<<<<< HEAD
-=======
       nature: SimpleTranslationEntries;
->>>>>>> 44c0d29c
       growth: SimpleTranslationEntries;
     };
   }
