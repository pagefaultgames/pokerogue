import i18next from "i18next";
import LanguageDetector from "i18next-browser-languagedetector";
import processor, { KoreanPostpositionProcessor } from "i18next-korean-postposition-processor";

import { deConfig } from "#app/locales/de/config.js";
import { enConfig } from "#app/locales/en/config.js";
import { esConfig } from "#app/locales/es/config.js";
import { frConfig } from "#app/locales/fr/config.js";
import { itConfig } from "#app/locales/it/config.js";
import { koConfig } from "#app/locales/ko/config.js";
import { ptBrConfig } from "#app/locales/pt_BR/config.js";
import { zhCnConfig } from "#app/locales/zh_CN/config.js";
import { zhTwConfig } from "#app/locales/zh_TW/config.js";

export interface SimpleTranslationEntries {
  [key: string]: string
}

export interface MoveTranslationEntry {
  name: string,
  effect: string
}

export interface MoveTranslationEntries {
  [key: string]: MoveTranslationEntry
}

export interface AbilityTranslationEntry {
  name: string,
  description: string
}

export interface AbilityTranslationEntries {
  [key: string]: AbilityTranslationEntry
}

export interface ModifierTypeTranslationEntry {
  name?: string,
  description?: string,
  extra?: SimpleTranslationEntries
}

export interface ModifierTypeTranslationEntries {
  ModifierType: { [key: string]: ModifierTypeTranslationEntry },
  AttackTypeBoosterItem: SimpleTranslationEntries,
  TempBattleStatBoosterItem: SimpleTranslationEntries,
  BaseStatBoosterItem: SimpleTranslationEntries,
  EvolutionItem: SimpleTranslationEntries,
  FormChangeItem: SimpleTranslationEntries,
}
export interface PokemonInfoTranslationEntries {
  Stat: SimpleTranslationEntries,
  Type: SimpleTranslationEntries,
}

export interface BerryTranslationEntry {
  name: string,
  effect: string,
}

export interface BerryTranslationEntries {
  [key: string]: BerryTranslationEntry
}

export interface AchievementTranslationEntry {
  name?: string,
  description?: string,
}

export interface AchievementTranslationEntries {
  [key: string]: AchievementTranslationEntry;
}

export interface DialogueTranslationEntry {
  [key: number]: string;
}

export interface DialogueTranslationCategory {
  [category: string]: DialogueTranslationEntry;
}

export interface DialogueTranslationEntries {
  [trainertype: string]: DialogueTranslationCategory;
}


export interface Localizable {
  localize(): void;
}

<<<<<<< HEAD
const alternativeFonts = {
  "ko": [
    new FontFace("emerald", "url(./fonts/PokePT_Wansung.ttf)"),
    Object.assign(
      new FontFace("pkmnems", "url(./fonts/PokePT_Wansung.ttf)", { unicodeRange: "U+AC00-D7AC" }),
      { sizeAdjust: "133%" }
    ),
  ],
};

function loadFont(language: string) {
  if (!alternativeFonts[language]) {
    language = language.split(/[-_/]/)[0];
  }
  if (alternativeFonts[language]) {
    alternativeFonts[language].forEach((fontFace: FontFace) => {
      document.fonts.add(fontFace);
    });

    const altFontLanguages = Object.keys(alternativeFonts);
    altFontLanguages.splice(altFontLanguages.indexOf(language), 0);
  }

  (Object.values(alternativeFonts)).forEach(fontFaces => {
    fontFaces.forEach(fontFace => {
      if (fontFace && fontFace.status === "loaded") {
        document.fonts.delete(fontFace);
      }
    });
=======
const fonts = [
  new FontFace("emerald", "url(./fonts/PokePT_Wansung.ttf)"),
  new FontFace("emerald", "url(./fonts/pokemon-emerald-pro.ttf"),
];

function initFonts() {
  fonts.forEach((fontFace: FontFace) => {
    fontFace.load().then(f => document.fonts.add(f)).catch(e => console.error(e));
>>>>>>> 4c5e0ccc
  });
}

export async function initI18n(): Promise<void> {
  // Prevent reinitialization
  if (isInitialized) {
    return;
  }
  isInitialized = true;

  initFonts();

  /**
   * i18next is a localization library for maintaining and using translation resources.
   *
   * Q: How do I add a new language?
   * A: To add a new language, create a new folder in the locales directory with the language code.
   *    Each language folder should contain a file for each namespace (ex. menu.ts) with the translations.
   *    Don't forget to declare new language in `supportedLngs` i18next initializer
   *
   * Q: How do I add a new namespace?
   * A: To add a new namespace, create a new file in each language folder with the translations.
   *    Then update the `resources` field in the init() call and the CustomTypeOptions interface.
   *
   * Q: How do I make a language selectable in the settings?
   * A: In src/system/settings.ts, add a new case to the Setting.Language switch statement.
   */

  i18next.use(LanguageDetector);
  i18next.use(processor);
  i18next.use(new KoreanPostpositionProcessor());
  await i18next.init({
    nonExplicitSupportedLngs: true,
    fallbackLng: "en",
    supportedLngs: ["en", "es", "fr", "it", "de", "zh", "pt", "ko"],
    detection: {
      lookupLocalStorage: "prLang"
    },
    debug: true,
    interpolation: {
      escapeValue: false,
    },
    resources: {
      en: {
        ...enConfig
      },
      es: {
        ...esConfig
      },
      fr: {
        ...frConfig
      },
      it: {
        ...itConfig
      },
      de: {
        ...deConfig
      },
      "pt-BR": {
        ...ptBrConfig
      },
      "zh-CN": {
        ...zhCnConfig
      },
      "zh-TW": {
        ...zhTwConfig
      },
      ko: {
        ...koConfig
      },
    },
    postProcess: ["korean-postposition"],
  });
}

// Module declared to make referencing keys in the localization files type-safe.
declare module "i18next" {
  interface CustomTypeOptions {
    defaultNS: "menu"; // Even if we don't use it, i18next requires a valid default namespace
    resources: {
      ability: AbilityTranslationEntries;
      abilityTriggers: SimpleTranslationEntries;
      achv: AchievementTranslationEntries;
      battle: SimpleTranslationEntries;
      battleMessageUiHandler: SimpleTranslationEntries;
      berry: BerryTranslationEntries;
      biome: SimpleTranslationEntries;
      challenges: SimpleTranslationEntries;
      commandUiHandler: SimpleTranslationEntries;
      PGMachv: AchievementTranslationEntries;
      PGMdialogue: DialogueTranslationEntries;
      PGMbattleSpecDialogue: SimpleTranslationEntries;
      PGMmiscDialogue: SimpleTranslationEntries;
      PGMdoubleBattleDialogue: DialogueTranslationEntries;
      PGFdialogue: DialogueTranslationEntries;
      PGFbattleSpecDialogue: SimpleTranslationEntries;
      PGFmiscDialogue: SimpleTranslationEntries;
      PGFdoubleBattleDialogue: DialogueTranslationEntries;
      PGFachv: AchievementTranslationEntries;
      egg: SimpleTranslationEntries;
      fightUiHandler: SimpleTranslationEntries;
      gameMode: SimpleTranslationEntries;
      gameStatsUiHandler: SimpleTranslationEntries;
      growth: SimpleTranslationEntries;
      menu: SimpleTranslationEntries;
      menuUiHandler: SimpleTranslationEntries;
      modifierType: ModifierTypeTranslationEntries;
      move: MoveTranslationEntries;
      nature: SimpleTranslationEntries;
      partyUiHandler: SimpleTranslationEntries;
      pokeball: SimpleTranslationEntries;
      pokemon: SimpleTranslationEntries;
      pokemonInfo: PokemonInfoTranslationEntries;
      pokemonInfoContainer: SimpleTranslationEntries;
      saveSlotSelectUiHandler: SimpleTranslationEntries;
      splashMessages: SimpleTranslationEntries;
      starterSelectUiHandler: SimpleTranslationEntries;
      titles: SimpleTranslationEntries;
      trainerClasses: SimpleTranslationEntries;
      trainerNames: SimpleTranslationEntries;
      tutorial: SimpleTranslationEntries;
      voucher: SimpleTranslationEntries;
      weather: SimpleTranslationEntries;
    };
  }
}

export default i18next;

export function getIsInitialized(): boolean {
  return isInitialized;
}

let isInitialized = false;
<|MERGE_RESOLUTION|>--- conflicted
+++ resolved
@@ -88,46 +88,18 @@
   localize(): void;
 }
 
-<<<<<<< HEAD
-const alternativeFonts = {
-  "ko": [
-    new FontFace("emerald", "url(./fonts/PokePT_Wansung.ttf)"),
-    Object.assign(
-      new FontFace("pkmnems", "url(./fonts/PokePT_Wansung.ttf)", { unicodeRange: "U+AC00-D7AC" }),
-      { sizeAdjust: "133%" }
-    ),
-  ],
-};
-
-function loadFont(language: string) {
-  if (!alternativeFonts[language]) {
-    language = language.split(/[-_/]/)[0];
-  }
-  if (alternativeFonts[language]) {
-    alternativeFonts[language].forEach((fontFace: FontFace) => {
-      document.fonts.add(fontFace);
-    });
-
-    const altFontLanguages = Object.keys(alternativeFonts);
-    altFontLanguages.splice(altFontLanguages.indexOf(language), 0);
-  }
-
-  (Object.values(alternativeFonts)).forEach(fontFaces => {
-    fontFaces.forEach(fontFace => {
-      if (fontFace && fontFace.status === "loaded") {
-        document.fonts.delete(fontFace);
-      }
-    });
-=======
 const fonts = [
   new FontFace("emerald", "url(./fonts/PokePT_Wansung.ttf)"),
+  Object.assign(
+    new FontFace("pkmnems", "url(./fonts/PokePT_Wansung.ttf)", { unicodeRange: "U+AC00-D7AC"}),
+    { sizeAdjust: "133%" }
+  ),
   new FontFace("emerald", "url(./fonts/pokemon-emerald-pro.ttf"),
 ];
 
 function initFonts() {
   fonts.forEach((fontFace: FontFace) => {
     fontFace.load().then(f => document.fonts.add(f)).catch(e => console.error(e));
->>>>>>> 4c5e0ccc
   });
 }
 
