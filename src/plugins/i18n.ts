import i18next from 'i18next';
import LanguageDetector from 'i18next-browser-languagedetector';

import { deConfig } from '#app/locales/de/config.js';
import { enConfig } from '#app/locales/en/config.js';
import { esConfig } from '#app/locales/es/config.js';
import { frConfig } from '#app/locales/fr/config.js';
import { itConfig } from '#app/locales/it/config.js';
import { ptBrConfig } from '#app/locales/pt_BR/config.js';
import { zhCnConfig } from '#app/locales/zh_CN/config.js';

export interface SimpleTranslationEntries {
  [key: string]: string
}

export interface MoveTranslationEntry {
  name: string,
  effect: string
}

export interface MoveTranslationEntries {
  [key: string]: MoveTranslationEntry
}

export interface AbilityTranslationEntry {
  name: string,
  description: string
}

export interface AbilityTranslationEntries {
  [key: string]: AbilityTranslationEntry
}

export interface Localizable {
  localize(): void;
}

export function initI18n(): void {
  let lang = '';

  if (localStorage.getItem('prLang'))
    lang = localStorage.getItem('prLang');

  /**
   * i18next is a localization library for maintaining and using translation resources.
   *
   * Q: How do I add a new language?
   * A: To add a new language, create a new folder in the locales directory with the language code.
   *    Each language folder should contain a file for each namespace (ex. menu.ts) with the translations.
   *    Don't forget to declare new language in `supportedLngs` i18next initializer
   *
   * Q: How do I add a new namespace?
   * A: To add a new namespace, create a new file in each language folder with the translations.
   *    Then update the `resources` field in the init() call and the CustomTypeOptions interface.
   *
   * Q: How do I make a language selectable in the settings?
   * A: In src/system/settings.ts, add a new case to the Setting.Language switch statement.
   */

  i18next.use(LanguageDetector).init({
    lng: lang,
    fallbackLng: 'en',
    supportedLngs: ['en', 'es', 'fr', 'it', 'de', 'zh_CN','pt_BR'],
    debug: true,
    interpolation: {
      escapeValue: false,
    },
    resources: {
      en: {
        ...enConfig
      },
      es: {
        ...esConfig
      },
      fr: {
        ...frConfig
      },
      it: {
        ...itConfig
      },
      de: {
        ...deConfig
      },
      pt_BR: {
        ...ptBrConfig
      },
      zh_CN: {
        ...zhCnConfig
      }
    },
  });
}

// Module declared to make referencing keys in the localization files type-safe.
declare module 'i18next' {
  interface CustomTypeOptions {
    resources: {
      menu: SimpleTranslationEntries;
      menuUiHandler: SimpleTranslationEntries;
      move: MoveTranslationEntries;
      battle: SimpleTranslationEntries;
      abilityTriggers: SimpleTranslationEntries;
      ability: AbilityTranslationEntries;
      pokeball: SimpleTranslationEntries;
      pokemon: SimpleTranslationEntries;
      pokemonStat: SimpleTranslationEntries;
      commandUiHandler: SimpleTranslationEntries;
      fightUiHandler: SimpleTranslationEntries;
      tutorial: SimpleTranslationEntries;
      starterSelectUiHandler: SimpleTranslationEntries;
      nature: SimpleTranslationEntries;
      growth: SimpleTranslationEntries;
<<<<<<< HEAD
      partyUiHandler: SimpleTranslationEntries;
      summaryUiHandler: SimpleTranslationEntries;
      biome: SimpleTranslationEntries;
=======
      weather: SimpleTranslationEntries;
>>>>>>> 2778eb26
    };
  }
}

export default i18next;<|MERGE_RESOLUTION|>--- conflicted
+++ resolved
@@ -110,13 +110,10 @@
       starterSelectUiHandler: SimpleTranslationEntries;
       nature: SimpleTranslationEntries;
       growth: SimpleTranslationEntries;
-<<<<<<< HEAD
       partyUiHandler: SimpleTranslationEntries;
       summaryUiHandler: SimpleTranslationEntries;
       biome: SimpleTranslationEntries;
-=======
       weather: SimpleTranslationEntries;
->>>>>>> 2778eb26
     };
   }
 }
