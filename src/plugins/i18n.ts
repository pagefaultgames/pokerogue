--- conflicted
+++ resolved
@@ -12,84 +12,9 @@
 import { zhCnConfig } from "#app/locales/zh_CN/config.js";
 import { zhTwConfig } from "#app/locales/zh_TW/config.js";
 
-<<<<<<< HEAD
-export interface SimpleTranslationEntries {
-  [key: string]: string
-}
-
-export interface MoveTranslationEntry {
-  name: string,
-  effect: string
-}
-
-export interface MoveTranslationEntries {
-  [key: string]: MoveTranslationEntry
-}
-
-export interface AbilityTranslationEntry {
-  name: string,
-  description: string
-}
-
-export interface AbilityTranslationEntries {
-  [key: string]: AbilityTranslationEntry
-}
-
-export interface ModifierTypeTranslationEntry {
-  name?: string,
-  description?: string,
-  extra?: SimpleTranslationEntries
-}
-
-export interface ModifierTypeTranslationEntries {
-  ModifierType: { [key: string]: ModifierTypeTranslationEntry },
-  SpeciesBoosterItem: { [key: string]: ModifierTypeTranslationEntry },
-  AttackTypeBoosterItem: SimpleTranslationEntries,
-  TempBattleStatBoosterItem: SimpleTranslationEntries,
-  BaseStatBoosterItem: SimpleTranslationEntries,
-  EvolutionItem: SimpleTranslationEntries,
-  FormChangeItem: SimpleTranslationEntries,
-}
-export interface PokemonInfoTranslationEntries {
-  Stat: SimpleTranslationEntries,
-  Type: SimpleTranslationEntries,
-}
-
-export interface BerryTranslationEntry {
-  name: string,
-  effect: string,
-}
-
-export interface BerryTranslationEntries {
-  [key: string]: BerryTranslationEntry
-}
-
-export interface AchievementTranslationEntry {
-  name?: string,
-  description?: string,
-}
-
-export interface AchievementTranslationEntries {
-  [key: string]: AchievementTranslationEntry;
-}
-
-export interface DialogueTranslationEntry {
-  [key: number]: string;
-}
-
-export interface DialogueTranslationCategory {
-  [category: string]: DialogueTranslationEntry;
-}
-
-export interface DialogueTranslationEntries {
-  [trainertype: string]: DialogueTranslationCategory;
-}
-
-=======
 const unicodeHalfAndFullWidthForms = [
   "U+FF00-FFEF"
 ];
->>>>>>> d8e5dc1e
 
 const unicodeCJK = [
   "U+2E80-2EFF",
