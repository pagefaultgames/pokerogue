import i18next from "i18next";
import LanguageDetector from "i18next-browser-languagedetector";
import processor, { KoreanPostpositionProcessor } from "i18next-korean-postposition-processor";

import { deConfig } from "#app/locales/de/config.js";
import { enConfig } from "#app/locales/en/config.js";
import { esConfig } from "#app/locales/es/config.js";
import { frConfig } from "#app/locales/fr/config.js";
import { itConfig } from "#app/locales/it/config.js";
import { koConfig } from "#app/locales/ko/config.js";
import { jpConfig } from "#app/locales/jp/config.js";
import { ptBrConfig } from "#app/locales/pt_BR/config.js";
import { zhCnConfig } from "#app/locales/zh_CN/config.js";
import { zhTwConfig } from "#app/locales/zh_TW/config.js";

export interface SimpleTranslationEntries {
  [key: string]: string
}

export interface MoveTranslationEntry {
  name: string,
  effect: string
}

export interface MoveTranslationEntries {
  [key: string]: MoveTranslationEntry
}

export interface AbilityTranslationEntry {
  name: string,
  description: string
}

export interface AbilityTranslationEntries {
  [key: string]: AbilityTranslationEntry
}

export interface ModifierTypeTranslationEntry {
  name?: string,
  description?: string,
  extra?: SimpleTranslationEntries
}

export interface ModifierTypeTranslationEntries {
  ModifierType: { [key: string]: ModifierTypeTranslationEntry },
  AttackTypeBoosterItem: SimpleTranslationEntries,
  TempBattleStatBoosterItem: SimpleTranslationEntries,
  BaseStatBoosterItem: SimpleTranslationEntries,
  EvolutionItem: SimpleTranslationEntries,
  FormChangeItem: SimpleTranslationEntries,
}
export interface PokemonInfoTranslationEntries {
  Stat: SimpleTranslationEntries,
  Type: SimpleTranslationEntries,
}

export interface BerryTranslationEntry {
  name: string,
  effect: string,
}

export interface BerryTranslationEntries {
  [key: string]: BerryTranslationEntry
}

export interface AchievementTranslationEntry {
  name?: string,
  description?: string,
}

export interface AchievementTranslationEntries {
  [key: string]: AchievementTranslationEntry;
}

export interface DialogueTranslationEntry {
  [key: number]: string;
}

export interface DialogueTranslationCategory {
  [category: string]: DialogueTranslationEntry;
}

export interface DialogueTranslationEntries {
  [trainertype: string]: DialogueTranslationCategory;
}


export interface Localizable {
  localize(): void;
}

const fonts = [
  new FontFace("emerald", "url(./fonts/PokePT_Wansung.ttf)"),
  new FontFace("emerald", "url(./fonts/pokemon-emerald-pro.ttf"),
];

function initFonts() {
  fonts.forEach((fontFace: FontFace) => {
    fontFace.load().then(f => document.fonts.add(f)).catch(e => console.error(e));
  });
}

export async function initI18n(): Promise<void> {
  // Prevent reinitialization
  if (isInitialized) {
    return;
  }
  isInitialized = true;

  initFonts();

  /**
   * i18next is a localization library for maintaining and using translation resources.
   *
   * Q: How do I add a new language?
   * A: To add a new language, create a new folder in the locales directory with the language code.
   *    Each language folder should contain a file for each namespace (ex. menu.ts) with the translations.
   *    Don't forget to declare new language in `supportedLngs` i18next initializer
   *
   * Q: How do I add a new namespace?
   * A: To add a new namespace, create a new file in each language folder with the translations.
   *    Then update the `resources` field in the init() call and the CustomTypeOptions interface.
   *
   * Q: How do I make a language selectable in the settings?
   * A: In src/system/settings.ts, add a new case to the Setting.Language switch statement.
   */

  i18next.use(LanguageDetector);
  i18next.use(processor);
  i18next.use(new KoreanPostpositionProcessor());
  await i18next.init({
    nonExplicitSupportedLngs: true,
    fallbackLng: "en",
<<<<<<< HEAD
    supportedLngs: ["en", "es", "fr", "it", "de", "zh", "pt", "ko", "jp"],
=======
    supportedLngs: ["en", "es", "fr", "it", "de", "zh", "pt", "ko"],
    detection: {
      lookupLocalStorage: "prLang"
    },
>>>>>>> 2a6ef08c
    debug: true,
    interpolation: {
      escapeValue: false,
    },
    resources: {
      en: {
        ...enConfig
      },
      es: {
        ...esConfig
      },
      fr: {
        ...frConfig
      },
      it: {
        ...itConfig
      },
      de: {
        ...deConfig
      },
      "pt-BR": {
        ...ptBrConfig
      },
      "zh-CN": {
        ...zhCnConfig
      },
      "zh-TW": {
        ...zhTwConfig
      },
      ko: {
        ...koConfig
      },
      jp: {
        ...jpConfig
      },
    },
    postProcess: ["korean-postposition"],
  });
}

// Module declared to make referencing keys in the localization files type-safe.
declare module "i18next" {
  interface CustomTypeOptions {
    defaultNS: "menu"; // Even if we don't use it, i18next requires a valid default namespace
    resources: {
      ability: AbilityTranslationEntries;
      abilityTriggers: SimpleTranslationEntries;
      achv: AchievementTranslationEntries;
      battle: SimpleTranslationEntries;
      battleMessageUiHandler: SimpleTranslationEntries;
      berry: BerryTranslationEntries;
      biome: SimpleTranslationEntries;
      challenges: SimpleTranslationEntries;
      commandUiHandler: SimpleTranslationEntries;
      PGMachv: AchievementTranslationEntries;
      PGMdialogue: DialogueTranslationEntries;
      PGMbattleSpecDialogue: SimpleTranslationEntries;
      PGMmiscDialogue: SimpleTranslationEntries;
      PGMdoubleBattleDialogue: DialogueTranslationEntries;
      PGFdialogue: DialogueTranslationEntries;
      PGFbattleSpecDialogue: SimpleTranslationEntries;
      PGFmiscDialogue: SimpleTranslationEntries;
      PGFdoubleBattleDialogue: DialogueTranslationEntries;
      PGFachv: AchievementTranslationEntries;
      egg: SimpleTranslationEntries;
      fightUiHandler: SimpleTranslationEntries;
      gameMode: SimpleTranslationEntries;
      gameStatsUiHandler: SimpleTranslationEntries;
      growth: SimpleTranslationEntries;
      menu: SimpleTranslationEntries;
      menuUiHandler: SimpleTranslationEntries;
      modifierType: ModifierTypeTranslationEntries;
      move: MoveTranslationEntries;
      nature: SimpleTranslationEntries;
      partyUiHandler: SimpleTranslationEntries;
      pokeball: SimpleTranslationEntries;
      pokemon: SimpleTranslationEntries;
      pokemonInfo: PokemonInfoTranslationEntries;
      pokemonInfoContainer: SimpleTranslationEntries;
      saveSlotSelectUiHandler: SimpleTranslationEntries;
      splashMessages: SimpleTranslationEntries;
      starterSelectUiHandler: SimpleTranslationEntries;
      titles: SimpleTranslationEntries;
      trainerClasses: SimpleTranslationEntries;
      trainerNames: SimpleTranslationEntries;
      tutorial: SimpleTranslationEntries;
      voucher: SimpleTranslationEntries;
      weather: SimpleTranslationEntries;
    };
  }
}

export default i18next;

export function getIsInitialized(): boolean {
  return isInitialized;
}

let isInitialized = false;
<|MERGE_RESOLUTION|>--- conflicted
+++ resolved
@@ -131,14 +131,10 @@
   await i18next.init({
     nonExplicitSupportedLngs: true,
     fallbackLng: "en",
-<<<<<<< HEAD
     supportedLngs: ["en", "es", "fr", "it", "de", "zh", "pt", "ko", "jp"],
-=======
-    supportedLngs: ["en", "es", "fr", "it", "de", "zh", "pt", "ko"],
     detection: {
       lookupLocalStorage: "prLang"
     },
->>>>>>> 2a6ef08c
     debug: true,
     interpolation: {
       escapeValue: false,
