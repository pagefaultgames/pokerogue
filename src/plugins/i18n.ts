import i18next from "i18next";
import LanguageDetector from "i18next-browser-languagedetector";

import { deConfig } from "#app/locales/de/config.js";
import { enConfig } from "#app/locales/en/config.js";
import { esConfig } from "#app/locales/es/config.js";
import { frConfig } from "#app/locales/fr/config.js";
import { itConfig } from "#app/locales/it/config.js";
import { ptBrConfig } from "#app/locales/pt_BR/config.js";
import { zhCnConfig } from "#app/locales/zh_CN/config.js";
import { zhTWConfig } from "#app/locales/zh_TW/config.js";

export interface SimpleTranslationEntries {
  [key: string]: string
}

export interface MoveTranslationEntry {
  name: string,
  effect: string
}

export interface MoveTranslationEntries {
  [key: string]: MoveTranslationEntry
}

export interface AbilityTranslationEntry {
  name: string,
  description: string
}

export interface AbilityTranslationEntries {
  [key: string]: AbilityTranslationEntry
}

export interface ModifierTypeTranslationEntry {
  name?: string,
  description?: string,
  extra?: SimpleTranslationEntries
}

export interface ModifierTypeTranslationEntries {
  ModifierType: { [key: string]: ModifierTypeTranslationEntry },
  AttackTypeBoosterItem: SimpleTranslationEntries,
  TempBattleStatBoosterItem: SimpleTranslationEntries,
  BaseStatBoosterItem: SimpleTranslationEntries,
  EvolutionItem: SimpleTranslationEntries,
  FormChangeItem: SimpleTranslationEntries,
}
export interface PokemonInfoTranslationEntries {
  Stat: SimpleTranslationEntries,
  Type: SimpleTranslationEntries,
}

export interface BerryTranslationEntry {
  name: string,
  effect: string
}

export interface BerryTranslationEntries {
  [key: string]: BerryTranslationEntry
}

export interface DialogueTranslationEntry {
  [key: number]: string;
}

export interface DialogueTranslationCategory {
  encounter: DialogueTranslationEntry;
  victory: DialogueTranslationEntry;
  defeat?: DialogueTranslationEntry;
}

export interface DialogueTranslationTrainerClass {
  [key: string]: DialogueTranslationCategory;
}

export interface DialogueTranslationEntries {
  [key: string]: DialogueTranslationTrainerClass;
}

export interface Localizable {
  localize(): void;
}

export function initI18n(): void {
  // Prevent reinitialization
  if (isInitialized) {
    return;
  }
  isInitialized = true;
  let lang = "";

  if (localStorage.getItem("prLang")) {
    lang = localStorage.getItem("prLang");
  }



  /**
   * i18next is a localization library for maintaining and using translation resources.
   *
   * Q: How do I add a new language?
   * A: To add a new language, create a new folder in the locales directory with the language code.
   *    Each language folder should contain a file for each namespace (ex. menu.ts) with the translations.
   *    Don't forget to declare new language in `supportedLngs` i18next initializer
   *
   * Q: How do I add a new namespace?
   * A: To add a new namespace, create a new file in each language folder with the translations.
   *    Then update the `resources` field in the init() call and the CustomTypeOptions interface.
   *
   * Q: How do I make a language selectable in the settings?
   * A: In src/system/settings.ts, add a new case to the Setting.Language switch statement.
   */

  i18next.use(LanguageDetector).init({
    lng: lang,
    nonExplicitSupportedLngs: true,
    fallbackLng: "en",
    supportedLngs: ["en", "es", "fr", "it", "de", "zh", "pt"],
    debug: true,
    interpolation: {
      escapeValue: false,
    },
    resources: {
      en: {
        ...enConfig
      },
      es: {
        ...esConfig
      },
      fr: {
        ...frConfig
      },
      it: {
        ...itConfig
      },
      de: {
        ...deConfig
      },
      pt_BR: {
        ...ptBrConfig
      },
      zh_CN: {
        ...zhCnConfig
      },
      zh_TW: {
        ...zhTWConfig
      }
    },
  });
}

// Module declared to make referencing keys in the localization files type-safe.
declare module "i18next" {
  interface CustomTypeOptions {
    resources: {
      menu: SimpleTranslationEntries;
      menuUiHandler: SimpleTranslationEntries;
      move: MoveTranslationEntries;
      battle: SimpleTranslationEntries;
      abilityTriggers: SimpleTranslationEntries;
      ability: AbilityTranslationEntries;
      pokeball: SimpleTranslationEntries;
      pokemon: SimpleTranslationEntries;
      pokemonInfo: PokemonInfoTranslationEntries;
      commandUiHandler: SimpleTranslationEntries;
      fightUiHandler: SimpleTranslationEntries;
      titles: SimpleTranslationEntries;
      trainerClasses: SimpleTranslationEntries;
      trainerNames: SimpleTranslationEntries;
      tutorial: SimpleTranslationEntries;
      starterSelectUiHandler: SimpleTranslationEntries;
      splashMessages: SimpleTranslationEntries;
      nature: SimpleTranslationEntries;
      growth: SimpleTranslationEntries;
      egg: SimpleTranslationEntries;
      weather: SimpleTranslationEntries;
      modifierType: ModifierTypeTranslationEntries;
      battleMessageUiHandler: SimpleTranslationEntries;
      berry: BerryTranslationEntries;
      gameStatsUiHandler: SimpleTranslationEntries;
      voucher: SimpleTranslationEntries;
      biome: SimpleTranslationEntries;
<<<<<<< HEAD
	  pokemonInfoContainer: SimpleTranslationEntries;
=======
      PGMdialogue: DialogueTranslationEntries;
      PGMbattleSpecDialogue: SimpleTranslationEntries;
      PGMmiscDialogue: SimpleTranslationEntries;
      PGMdoubleBattleDialogue: DialogueTranslationEntries;
      PGFdialogue: DialogueTranslationEntries;
      PGFbattleSpecDialogue: SimpleTranslationEntries;
      PGFmiscDialogue: SimpleTranslationEntries;
      PGFdoubleBattleDialogue: DialogueTranslationEntries;
>>>>>>> 6d2b8ef2
    };
  }
}

export default i18next;

export function getIsInitialized(): boolean {
  return isInitialized;
}

let isInitialized = false;<|MERGE_RESOLUTION|>--- conflicted
+++ resolved
@@ -181,9 +181,7 @@
       gameStatsUiHandler: SimpleTranslationEntries;
       voucher: SimpleTranslationEntries;
       biome: SimpleTranslationEntries;
-<<<<<<< HEAD
-	  pokemonInfoContainer: SimpleTranslationEntries;
-=======
+      pokemonInfoContainer: SimpleTranslationEntries;
       PGMdialogue: DialogueTranslationEntries;
       PGMbattleSpecDialogue: SimpleTranslationEntries;
       PGMmiscDialogue: SimpleTranslationEntries;
@@ -192,7 +190,6 @@
       PGFbattleSpecDialogue: SimpleTranslationEntries;
       PGFmiscDialogue: SimpleTranslationEntries;
       PGFdoubleBattleDialogue: DialogueTranslationEntries;
->>>>>>> 6d2b8ef2
     };
   }
 }
