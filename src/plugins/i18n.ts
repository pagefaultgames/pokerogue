--- conflicted
+++ resolved
@@ -3,12 +3,8 @@
 import i18next from "i18next";
 import LanguageDetector from "i18next-browser-languagedetector";
 import HttpBackend from "i18next-http-backend";
-<<<<<<< HEAD
 import processor from "i18next-korean-postposition-processor";
-=======
-import processor, { KoreanPostpositionProcessor } from "i18next-korean-postposition-processor";
 import { namespaceMap } from "./utils-plugins";
->>>>>>> bbd5aefc
 
 //#region Interfaces/Types
 
@@ -125,13 +121,10 @@
   return `@[MONEY]{${i18next.t("common:money", { amount })}}`;
 }
 
-<<<<<<< HEAD
-//#region Initialization
-=======
+// assigned during post-processing in #app/plugins/vite/namespaces-i18n-plugin.ts
 const nsEn: string[] = [];
 
 //#region Exports
->>>>>>> bbd5aefc
 
 /*
  * i18next is a localization library for maintaining and using translation resources.
@@ -142,41 +135,15 @@
  *    Don't forget to declare new language in `supportedLngs` i18next initializer
  *
  * Q: How do I add a new namespace?
- * A: To add a new namespace, create a new file in each language folder with the translations.
+ * A: To add a new namespace, create a new file .json in each language folder with the translations.
+ *    The expected format for the file-name is kebab-case {@link https://developer.mozilla.org/en-US/docs/Glossary/Kebab_case}
+ *    If you want the namespace name to be different from the file name, configure it in namespace-map.ts.
  *    Then update the config file for that language in its locale directory
  *    and the CustomTypeOptions interface in the @types/i18next.d.ts file.
  *
  * Q: How do I make a language selectable in the settings?
  * A: In src/system/settings.ts, add a new case to the Setting.Language switch statement.
  */
-<<<<<<< HEAD
-=======
-export async function initI18n(): Promise<void> {
-  // Prevent reinitialization
-  if (isInitialized) {
-    return;
-  }
-  isInitialized = true;
-
-  /**
-   * i18next is a localization library for maintaining and using translation resources.
-   *
-   * Q: How do I add a new language?
-   * A: To add a new language, create a new folder in the locales directory with the language code.
-   *    Each language folder should contain a file for each namespace (ex. menu.ts) with the translations.
-   *    Don't forget to declare new language in `supportedLngs` i18next initializer
-   *
-   * Q: How do I add a new namespace?
-   * A: To add a new namespace, create a new file .json in each language folder with the translations.
-   *    The expected format for the file-name is kebab-case {@link https://developer.mozilla.org/en-US/docs/Glossary/Kebab_case}
-   *    If you want the namespace name to be different from the file name, configure it in namespacemap.ts.
-   *    Then update the config file for that language in its locale directory
-   *    and the CustomTypeOptions interface in the @types/i18next.d.ts file.
-   *
-   * Q: How do I make a language selectable in the settings?
-   * A: In src/system/settings.ts, add a new case to the Setting.Language switch statement.
-   */
->>>>>>> bbd5aefc
 
 await i18next
   .use(HttpBackend)
@@ -223,129 +190,26 @@
         },
       },
       defaultNS: "menu",
-      ns: [
-        "ability",
-        "abilityTriggers",
-        "arenaFlyout",
-        "arenaTag",
-        "battle",
-        "battleScene",
-        "battleInfo",
-        "battleMessageUiHandler",
-        "battlePokemonForm",
-        "battlerTags",
-        "berry",
-        "bgmName",
-        "biome",
-        "challenges",
-        "commandUiHandler",
-        "common",
-        "achv",
-        "dialogue",
-        "battleSpecDialogue",
-        "miscDialogue",
-        "doubleBattleDialogue",
-        "egg",
-        "fightUiHandler",
-        "filterBar",
-        "filterText",
-        "gameMode",
-        "gameStatsUiHandler",
-        "growth",
-        "menu",
-        "menuUiHandler",
-        "modifier",
-        "modifierType",
-        "move",
-        "nature",
-        "pokeball",
-        "pokedexUiHandler",
-        "pokemon",
-        "pokemonCategory",
-        "pokemonEvolutions",
-        "pokemonForm",
-        "pokemonInfo",
-        "pokemonInfoContainer",
-        "pokemonSummary",
-        "saveSlotSelectUiHandler",
-        "settings",
-        "splashMessages",
-        "starterSelectUiHandler",
-        "statusEffect",
-        "terrain",
-        "titles",
-        "trainerClasses",
-        "trainersCommon",
-        "trainerNames",
-        "tutorial",
-        "voucher",
-        "weather",
-        "partyUiHandler",
-        "modifierSelectUiHandler",
-        "moveTriggers",
-        "runHistory",
-        "mysteryEncounters/mysteriousChallengers",
-        "mysteryEncounters/mysteriousChest",
-        "mysteryEncounters/darkDeal",
-        "mysteryEncounters/fightOrFlight",
-        "mysteryEncounters/slumberingSnorlax",
-        "mysteryEncounters/trainingSession",
-        "mysteryEncounters/departmentStoreSale",
-        "mysteryEncounters/shadyVitaminDealer",
-        "mysteryEncounters/fieldTrip",
-        "mysteryEncounters/safariZone",
-        "mysteryEncounters/lostAtSea",
-        "mysteryEncounters/fieryFallout",
-        "mysteryEncounters/theStrongStuff",
-        "mysteryEncounters/thePokemonSalesman",
-        "mysteryEncounters/anOfferYouCantRefuse",
-        "mysteryEncounters/delibirdy",
-        "mysteryEncounters/absoluteAvarice",
-        "mysteryEncounters/aTrainersTest",
-        "mysteryEncounters/trashToTreasure",
-        "mysteryEncounters/berriesAbound",
-        "mysteryEncounters/clowningAround",
-        "mysteryEncounters/partTimer",
-        "mysteryEncounters/dancingLessons",
-        "mysteryEncounters/weirdDream",
-        "mysteryEncounters/theWinstrateChallenge",
-        "mysteryEncounters/teleportingHijinks",
-        "mysteryEncounters/bugTypeSuperfan",
-        "mysteryEncounters/funAndGames",
-        "mysteryEncounters/uncommonBreed",
-        "mysteryEncounters/globalTradeSystem",
-        "mysteryEncounters/theExpertPokemonBreeder",
-        "mysteryEncounterMessages",
-      ],
       detection: {
         lookupLocalStorage: "prLang",
       },
+      ns: nsEn,
       debug: import.meta.env.VITE_I18N_DEBUG === "1",
       interpolation: {
         escapeValue: false,
       },
       postProcess: ["korean-postposition"],
     },
-<<<<<<< HEAD
     async () => {
       if (i18next.services.formatter) {
         i18next.services.formatter.add("money", i18nMoneyFormatter);
       }
       await initFonts(localStorage.getItem("prLang") ?? undefined);
-=======
-    defaultNS: "menu",
-    ns: nsEn, // assigned with #app/plugins/vite/namespaces-i18n-plugin.ts
-    detection: {
-      lookupLocalStorage: "prLang",
-    },
-    debug: Number(import.meta.env.VITE_I18N_DEBUG) === 1,
-    interpolation: {
-      escapeValue: false,
->>>>>>> bbd5aefc
     },
   );
 
-// biome-ignore lint/style/noDefaultExport: necessary for i18next usage
+
+// TODO: Stop re-exporting i18next - half the places use
 export default i18next;
 
 //#endregion