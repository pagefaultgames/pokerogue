--- conflicted
+++ resolved
@@ -65,35 +65,27 @@
       unicodeRange: rangesByLanguage.chinese,
     }),
     extraOptions: { sizeAdjust: "70%", format: "woff2" },
-<<<<<<< HEAD
-    only: ["en", "es", "fr", "it", "de", "zh", "pt", "ko", "ca", "da", "tr", "ro", "ru", "he"],
-=======
     only: ["zh"],
->>>>>>> ca4df723
   },
   {
     face: new FontFace("pkmnems", "url(./fonts/unifont-15.1.05.subset.woff2)", {
       unicodeRange: rangesByLanguage.chinese,
     }),
     extraOptions: { format: "woff2" },
-<<<<<<< HEAD
-    only: ["en", "es", "fr", "it", "de", "zh", "pt", "ko", "ca", "da", "tr", "ro", "ru", "he"],
-=======
     only: ["zh"],
->>>>>>> ca4df723
   },
   // japanese
   {
     face: new FontFace("emerald", "url(./fonts/pokemon-bw.ttf)", {
       unicodeRange: rangesByLanguage.japanese,
     }),
-    only: ["en", "es", "fr", "it", "de", "pt", "ko", "ja", "ca", "da", "tr", "ro", "ru"],
+    only: ["en", "es", "fr", "it", "de", "pt", "ko", "ja", "ca", "da", "tr", "ro", "ru", "he"],
   },
   {
     face: new FontFace("pkmnems", "url(./fonts/pokemon-bw.ttf)", {
       unicodeRange: rangesByLanguage.japanese,
     }),
-    only: ["en", "es", "fr", "it", "de", "pt", "ko", "ja", "ca", "da", "tr", "ro", "ru"],
+    only: ["en", "es", "fr", "it", "de", "pt", "ko", "ja", "ca", "da", "tr", "ro", "ru", "he"],
   },
 ];
 
