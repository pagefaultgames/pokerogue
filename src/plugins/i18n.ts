--- conflicted
+++ resolved
@@ -103,12 +103,9 @@
       fightUiHandler: SimpleTranslationEntries;
       tutorial: SimpleTranslationEntries;
       starterSelectUiHandler: SimpleTranslationEntries;
-<<<<<<< HEAD
       splashMessages: SimpleTranslationEntries;
-=======
       nature: SimpleTranslationEntries;
       growth: SimpleTranslationEntries;
->>>>>>> 09287c22
     };
   }
 }
