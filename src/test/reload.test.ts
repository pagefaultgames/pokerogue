import { GameModes } from "#app/game-mode";
import OptionSelectUiHandler from "#app/ui/settings/option-select-ui-handler";
import { Mode } from "#app/ui/ui";
import { Biome } from "#enums/biome";
import { Button } from "#enums/buttons";
import { Moves } from "#enums/moves";
import { Species } from "#enums/species";
import GameManager from "#test/utils/gameManager";
import { MockClock } from "#test/utils/mocks/mockClock";
import { afterEach, beforeAll, beforeEach, describe, expect, it } from "vitest";

describe("Reload", () => {
  let phaserGame: Phaser.Game;
  let game: GameManager;

  beforeAll(() => {
    phaserGame = new Phaser.Game({
      type: Phaser.HEADLESS,
    });
  });

  afterEach(() => {
    game.phaseInterceptor.restoreOg();
  });

  beforeEach(() => {
    game = new GameManager(phaserGame);
  });

  it("should not have RNG inconsistencies in a Classic run", async () => {
    await game.classicMode.startBattle();

    const preReloadRngState = Phaser.Math.RND.state();

    await game.reload.reloadSession();

    const postReloadRngState = Phaser.Math.RND.state();

    expect(preReloadRngState).toBe(postReloadRngState);
  }, 20000);

  it("should not have RNG inconsistencies after a biome switch", async () => {
    game.override
      .startingWave(10)
      .battleType("single")
      .startingLevel(100) // Avoid levelling up
      .disableTrainerWaves()
<<<<<<< HEAD
      .moveset([Moves.SPLASH])
=======
      .moveset([ Moves.KOWTOW_CLEAVE ])
>>>>>>> db1e50df
      .enemyMoveset(Moves.SPLASH);
    await game.dailyMode.startBattle();

    // Transition from Wave 10 to Wave 11 in order to trigger biome switch
    game.move.select(Moves.SPLASH);
    await game.doKillOpponents();
    game.onNextPrompt("SelectBiomePhase", Mode.OPTION_SELECT, () => {
      (game.scene.time as MockClock).overrideDelay = null;
      const optionSelectUiHandler = game.scene.ui.getHandler() as OptionSelectUiHandler;
      game.scene.time.delayedCall(1010, () => optionSelectUiHandler.processInput(Button.ACTION));
      game.endPhase();
      (game.scene.time as MockClock).overrideDelay = 1;
    });
    await game.toNextWave();
    expect(game.phaseInterceptor.log).toContain("NewBiomeEncounterPhase");

    const preReloadRngState = Phaser.Math.RND.state();

    await game.reload.reloadSession();

    const postReloadRngState = Phaser.Math.RND.state();

    expect(preReloadRngState).toBe(postReloadRngState);
  }, 20000);

  it("should not have weather inconsistencies after a biome switch", async () => {
    game.override
      .startingWave(10)
      .startingBiome(Biome.ICE_CAVE) // Will lead to Snowy Forest with randomly generated weather
      .battleType("single")
      .startingLevel(100) // Avoid levelling up
      .disableTrainerWaves()
<<<<<<< HEAD
      .moveset([Moves.SPLASH])
=======
      .moveset([ Moves.KOWTOW_CLEAVE ])
>>>>>>> db1e50df
      .enemyMoveset(Moves.SPLASH);
    await game.classicMode.startBattle(); // Apparently daily mode would override the biome

    // Transition from Wave 10 to Wave 11 in order to trigger biome switch
    game.move.select(Moves.SPLASH);
    await game.doKillOpponents();
    await game.toNextWave();
    expect(game.phaseInterceptor.log).toContain("NewBiomeEncounterPhase");

    const preReloadWeather = game.scene.arena.weather;

    await game.reload.reloadSession();

    const postReloadWeather = game.scene.arena.weather;

    expect(postReloadWeather).toStrictEqual(preReloadWeather);
  }, 20000);

  it("should not have RNG inconsistencies at a Daily run wild Pokemon fight", async () => {
    await game.dailyMode.startBattle();

    const preReloadRngState = Phaser.Math.RND.state();

    await game.reload.reloadSession();

    const postReloadRngState = Phaser.Math.RND.state();

    expect(preReloadRngState).toBe(postReloadRngState);
  }, 20000);

  it("should not have RNG inconsistencies at a Daily run double battle", async () => {
    game.override
      .battleType("double");
    await game.dailyMode.startBattle();

    const preReloadRngState = Phaser.Math.RND.state();

    await game.reload.reloadSession();

    const postReloadRngState = Phaser.Math.RND.state();

    expect(preReloadRngState).toBe(postReloadRngState);
  }, 20000);

  it("should not have RNG inconsistencies at a Daily run Gym Leader fight", async () => {
    game.override
      .battleType("single")
      .startingWave(40);
    await game.dailyMode.startBattle();

    const preReloadRngState = Phaser.Math.RND.state();

    await game.reload.reloadSession();

    const postReloadRngState = Phaser.Math.RND.state();

    expect(preReloadRngState).toBe(postReloadRngState);
  }, 20000);

  it("should not have RNG inconsistencies at a Daily run regular trainer fight", async () => {
    game.override
      .battleType("single")
      .startingWave(45);
    await game.dailyMode.startBattle();

    const preReloadRngState = Phaser.Math.RND.state();

    await game.reload.reloadSession();

    const postReloadRngState = Phaser.Math.RND.state();

    expect(preReloadRngState).toBe(postReloadRngState);
  }, 20000);

  it("should not have RNG inconsistencies at a Daily run wave 50 Boss fight", async () => {
    game.override
      .battleType("single")
      .startingWave(50);
    await game.runToFinalBossEncounter([ Species.BULBASAUR ], GameModes.DAILY);

    const preReloadRngState = Phaser.Math.RND.state();

    await game.reload.reloadSession();

    const postReloadRngState = Phaser.Math.RND.state();

    expect(preReloadRngState).toBe(postReloadRngState);
  }, 20000);
});<|MERGE_RESOLUTION|>--- conflicted
+++ resolved
@@ -45,11 +45,7 @@
       .battleType("single")
       .startingLevel(100) // Avoid levelling up
       .disableTrainerWaves()
-<<<<<<< HEAD
-      .moveset([Moves.SPLASH])
-=======
-      .moveset([ Moves.KOWTOW_CLEAVE ])
->>>>>>> db1e50df
+      .moveset([ Moves.SPLASH ])
       .enemyMoveset(Moves.SPLASH);
     await game.dailyMode.startBattle();
 
@@ -82,11 +78,7 @@
       .battleType("single")
       .startingLevel(100) // Avoid levelling up
       .disableTrainerWaves()
-<<<<<<< HEAD
-      .moveset([Moves.SPLASH])
-=======
-      .moveset([ Moves.KOWTOW_CLEAVE ])
->>>>>>> db1e50df
+      .moveset([ Moves.SPLASH ])
       .enemyMoveset(Moves.SPLASH);
     await game.classicMode.startBattle(); // Apparently daily mode would override the biome
 
