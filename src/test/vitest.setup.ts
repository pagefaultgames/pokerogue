--- conflicted
+++ resolved
@@ -1,17 +1,4 @@
 import "#app/test/fontFace.setup";
-<<<<<<< HEAD
-import { initStatsKeys } from "#app/ui/game-stats-ui-handler";
-import { initPokemonPrevolutions } from "#app/data/pokemon-evolutions";
-import { initBiomes } from "#app/data/biomes";
-import { initEggMoves } from "#app/data/egg-moves";
-import { initPokemonForms } from "#app/data/pokemon-forms";
-import { initSpecies } from "#app/data/pokemon-species";
-import { initMoves } from "#app/data/move";
-import { initAbilities } from "#app/data/ability";
-import { initAchievements } from "#app/system/achv";
-import { initVouchers } from "#app/system/voucher";
-import { initLoggedInUser } from "#app/account";
-=======
 import "vitest-canvas-mock";
 
 import { initLoggedInUser } from "#app/account";
@@ -27,7 +14,6 @@
 import { initStatsKeys } from "#app/ui/game-stats-ui-handler";
 
 import { beforeAll } from "vitest";
->>>>>>> db27fd63
 
 initVouchers();
 initAchievements();
