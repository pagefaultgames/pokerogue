--- conflicted
+++ resolved
@@ -9,17 +9,15 @@
 import {initMoves} from "#app/data/move";
 import {initAbilities} from "#app/data/ability";
 import {initAchievements} from "#app/system/achv.js";
-<<<<<<< HEAD
+import { initVouchers } from "#app/system/voucher.js";
 import { initMysteryEncounters } from "../data/mystery-encounters/mystery-encounters";
 import { beforeEach, vi} from "vitest";
 import * as overrides from "#app/overrides";
 
+// Disables Mystery Encounters on all tests (can be overridden at test level)
 beforeEach( () => {
   vi.spyOn(overrides, "MYSTERY_ENCOUNTER_RATE_OVERRIDE", "get").mockReturnValue(0);
 });
-=======
-import { initVouchers } from "#app/system/voucher.js";
->>>>>>> 8e0e8952
 
 initVouchers();
 initAchievements();
@@ -31,9 +29,6 @@
 initSpecies();
 initMoves();
 initAbilities();
-<<<<<<< HEAD
 initMysteryEncounters();
-=======
 
-global.testFailed = false;
->>>>>>> 8e0e8952
+global.testFailed = false;