import { beforeEach, describe, expect, it, vi } from "vitest";
import Pokemon, { PokemonSummonData } from "#app/field/pokemon.js";
import BattleScene from "#app/battle-scene.js";
import { StockpilingTag } from "#app/data/battler-tags.js";
<<<<<<< HEAD
import { StatStageChangePhase } from "#app/phases.js";
import { Stat } from "#enums/stat";
=======
import { BattleStat } from "#app/data/battle-stat.js";
>>>>>>> ae2ab120
import * as messages from "#app/messages.js";
import { StatChangePhase } from "#app/phases/stat-change-phase.js";

beforeEach(() => {
  vi.spyOn(messages, "getPokemonNameWithAffix").mockImplementation(() => "");
});

describe("BattlerTag - StockpilingTag", () => {
  describe("onAdd", () => {
    it("unshifts a StatStageChangePhase with expected stat stage changes on add", { timeout: 10000 }, async () => {
      const mockPokemon = {
        scene: vi.mocked(new BattleScene()) as BattleScene,
        getBattlerIndex: () => 0,
      } as Pokemon;

      vi.spyOn(mockPokemon.scene, "queueMessage").mockImplementation(() => {});

      const subject = new StockpilingTag(1);

      vi.spyOn(mockPokemon.scene, "unshiftPhase").mockImplementation(phase => {
        expect(phase).toBeInstanceOf(StatStageChangePhase);
        expect((phase as StatStageChangePhase)["stages"]).toEqual(1);
        expect((phase as StatStageChangePhase)["stats"]).toEqual(expect.arrayContaining([ Stat.DEF, Stat.SPDEF ]));

        (phase as StatStageChangePhase)["onChange"]!(mockPokemon, [Stat.DEF, Stat.SPDEF], [1, 1]);
      });

      subject.onAdd(mockPokemon);

      expect(mockPokemon.scene.unshiftPhase).toBeCalledTimes(1);
    });

    it("unshifts a StatStageChangePhase with expected stat changes on add (one stat maxed)", { timeout: 10000 }, async () => {
      const mockPokemon = {
        scene: new BattleScene(),
        summonData: new PokemonSummonData(),
        getBattlerIndex: () => 0,
      } as Pokemon;

      vi.spyOn(mockPokemon.scene, "queueMessage").mockImplementation(() => {});

      mockPokemon.summonData.statStages[Stat.DEF - 1] = 6;
      mockPokemon.summonData.statStages[Stat.SPD - 1] = 5;

      const subject = new StockpilingTag(1);

      vi.spyOn(mockPokemon.scene, "unshiftPhase").mockImplementation(phase => {
        expect(phase).toBeInstanceOf(StatStageChangePhase);
        expect((phase as StatStageChangePhase)["stages"]).toEqual(1);
        expect((phase as StatStageChangePhase)["stats"]).toEqual(expect.arrayContaining([Stat.DEF, Stat.SPDEF]));

        (phase as StatStageChangePhase)["onChange"]!(mockPokemon, [ Stat.DEF, Stat.SPDEF ], [1, 1]);
      });

      subject.onAdd(mockPokemon);

      expect(mockPokemon.scene.unshiftPhase).toBeCalledTimes(1);
    });
  });

  describe("onOverlap", () => {
    it("unshifts a StatStageChangePhase with expected stat changes on overlap", { timeout: 10000 }, async () => {
      const mockPokemon = {
        scene: new BattleScene(),
        getBattlerIndex: () => 0,
      } as Pokemon;

      vi.spyOn(mockPokemon.scene, "queueMessage").mockImplementation(() => {});

      const subject = new StockpilingTag(1);

      vi.spyOn(mockPokemon.scene, "unshiftPhase").mockImplementation(phase => {
        expect(phase).toBeInstanceOf(StatStageChangePhase);
        expect((phase as StatStageChangePhase)["stages"]).toEqual(1);
        expect((phase as StatStageChangePhase)["stats"]).toEqual(expect.arrayContaining([ Stat.DEF, Stat.SPDEF ]));

        (phase as StatStageChangePhase)["onChange"]!(mockPokemon, [ Stat.DEF, Stat.SPDEF ], [1, 1]);
      });

      subject.onOverlap(mockPokemon);

      expect(mockPokemon.scene.unshiftPhase).toBeCalledTimes(1);
    });
  });

  describe("stack limit, stat tracking, and removal", () => {
    it("can be added up to three times, even when one stat does not change", { timeout: 10000 }, async () => {
      const mockPokemon = {
        scene: new BattleScene(),
        summonData: new PokemonSummonData(),
        getBattlerIndex: () => 0,
      } as Pokemon;

      vi.spyOn(mockPokemon.scene, "queueMessage").mockImplementation(() => {});

      mockPokemon.summonData.statStages[Stat.DEF - 1] = 5;
      mockPokemon.summonData.statStages[Stat.SPD - 1] = 4;

      const subject = new StockpilingTag(1);

      vi.spyOn(mockPokemon.scene, "unshiftPhase").mockImplementationOnce(phase => {
        expect(phase).toBeInstanceOf(StatStageChangePhase);
        expect((phase as StatStageChangePhase)["stages"]).toEqual(1);
        expect((phase as StatStageChangePhase)["stats"]).toEqual(expect.arrayContaining([ Stat.DEF, Stat.SPDEF ]));

        // def doesn't change
        (phase as StatStageChangePhase)["onChange"]!(mockPokemon, [ Stat.SPDEF ], [1]);
      });

      subject.onAdd(mockPokemon);
      expect(subject.stockpiledCount).toBe(1);

      vi.spyOn(mockPokemon.scene, "unshiftPhase").mockImplementationOnce(phase => {
        expect(phase).toBeInstanceOf(StatStageChangePhase);
        expect((phase as StatStageChangePhase)["stages"]).toEqual(1);
        expect((phase as StatStageChangePhase)["stats"]).toEqual(expect.arrayContaining([ Stat.DEF, Stat.SPDEF ]));

        // def doesn't change
        (phase as StatStageChangePhase)["onChange"]!(mockPokemon, [ Stat.SPDEF ], [1]);
      });

      subject.onOverlap(mockPokemon);
      expect(subject.stockpiledCount).toBe(2);

      vi.spyOn(mockPokemon.scene, "unshiftPhase").mockImplementationOnce(phase => {
        expect(phase).toBeInstanceOf(StatStageChangePhase);
        expect((phase as StatStageChangePhase)["stages"]).toEqual(1);
        expect((phase as StatStageChangePhase)["stats"]).toEqual(expect.arrayContaining([ Stat.DEF, Stat.SPDEF ]));

        // neither stat changes, stack count should still increase
      });

      subject.onOverlap(mockPokemon);
      expect(subject.stockpiledCount).toBe(3);

      vi.spyOn(mockPokemon.scene, "unshiftPhase").mockImplementationOnce(_phase => {
        throw new Error("Should not be called a fourth time");
      });

      // fourth stack should not be applied
      subject.onOverlap(mockPokemon);
      expect(subject.stockpiledCount).toBe(3);
      expect(subject.statChangeCounts).toMatchObject({ [ Stat.DEF ]: 0, [Stat.SPDEF]: 2 });

      // removing tag should reverse stat changes
      vi.spyOn(mockPokemon.scene, "unshiftPhase").mockImplementationOnce(phase => {
        expect(phase).toBeInstanceOf(StatStageChangePhase);
        expect((phase as StatStageChangePhase)["stages"]).toEqual(-2);
        expect((phase as StatStageChangePhase)["stats"]).toEqual(expect.arrayContaining([Stat.SPDEF]));
      });

      subject.onRemove(mockPokemon);
      expect(mockPokemon.scene.unshiftPhase).toHaveBeenCalledOnce(); // note that re-spying each add/overlap has been refreshing call count
    });
  });
});<|MERGE_RESOLUTION|>--- conflicted
+++ resolved
@@ -2,14 +2,9 @@
 import Pokemon, { PokemonSummonData } from "#app/field/pokemon.js";
 import BattleScene from "#app/battle-scene.js";
 import { StockpilingTag } from "#app/data/battler-tags.js";
-<<<<<<< HEAD
-import { StatStageChangePhase } from "#app/phases.js";
 import { Stat } from "#enums/stat";
-=======
-import { BattleStat } from "#app/data/battle-stat.js";
->>>>>>> ae2ab120
 import * as messages from "#app/messages.js";
-import { StatChangePhase } from "#app/phases/stat-change-phase.js";
+import { StatStageChangePhase } from "#app/phases/stat-stage-change-phase";
 
 beforeEach(() => {
   vi.spyOn(messages, "getPokemonNameWithAffix").mockImplementation(() => "");
