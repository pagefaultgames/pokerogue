import { Egg, getLegendaryGachaSpeciesForTimestamp } from "#app/data/egg";
import { EggSourceType } from "#app/enums/egg-source-types";
import { EggTier } from "#app/enums/egg-type";
import { VariantTier } from "#app/enums/variant-tiers";
import EggData from "#app/system/egg-data";
import * as Utils from "#app/utils";
import { Species } from "#enums/species";
<<<<<<< HEAD
import Phaser from "phaser";
import { EggSourceType } from "#app/enums/egg-source-types.js";
import { EggTier } from "#app/enums/egg-type.js";
import { VariantTier } from "#app/enums/variant-tier.js";
=======
>>>>>>> 72702abb
import GameManager from "#test/utils/gameManager";
import Phaser from "phaser";
import { afterEach, beforeAll, beforeEach, describe, expect, it, vi } from "vitest";

describe("Egg Generation Tests", () => {
  let phaserGame: Phaser.Game;
  let game: GameManager;

  beforeAll(() => {
    phaserGame = new Phaser.Game({
      type: Phaser.HEADLESS,
    });
    game = new GameManager(phaserGame);
  });

  afterEach(() => {
    game.phaseInterceptor.restoreOg();
    vi.restoreAllMocks();
  });

  beforeEach(async () => {
    await game.importData("src/test/utils/saves/everything.prsv");
  });

  it("should return Arceus for the 10th of June", () => {
    const scene = game.scene;
    const timestamp = new Date(2024, 5, 10, 15, 0, 0, 0).getTime();
    const expectedSpecies = Species.ARCEUS;

    const result = getLegendaryGachaSpeciesForTimestamp(scene, timestamp);

    expect(result).toBe(expectedSpecies);
  });
  it("should return Arceus for the 10th of July", () => {
    const scene = game.scene;
    const timestamp = new Date(2024, 6, 10, 15, 0, 0, 0).getTime();
    const expectedSpecies = Species.ARCEUS;

    const result = getLegendaryGachaSpeciesForTimestamp(scene, timestamp);

    expect(result).toBe(expectedSpecies);
  });
  it("should hatch an Arceus. Set from legendary gacha", async () => {
    const scene = game.scene;
    const timestamp = new Date(2024, 6, 10, 15, 0, 0, 0).getTime();
    const expectedSpecies = Species.ARCEUS;

    const result = new Egg({ scene, timestamp, sourceType: EggSourceType.GACHA_LEGENDARY, tier: EggTier.MASTER }).generatePlayerPokemon(scene).species.speciesId;

    expect(result).toBe(expectedSpecies);
  });
  it("should hatch an Arceus. Set from species", () => {
    const scene = game.scene;
    const expectedSpecies = Species.ARCEUS;

    const result = new Egg({ scene, species: expectedSpecies }).generatePlayerPokemon(scene).species.speciesId;

    expect(result).toBe(expectedSpecies);
  });
  it("should return an common tier egg", () => {
    const scene = game.scene;
    const expectedTier = EggTier.COMMON;

    const result = new Egg({ scene, tier: expectedTier }).tier;

    expect(result).toBe(expectedTier);
  });
  it("should return an rare tier egg", () => {
    const scene = game.scene;
    const expectedTier = EggTier.GREAT;

    const result = new Egg({ scene, tier: expectedTier }).tier;

    expect(result).toBe(expectedTier);
  });
  it("should return an epic tier egg", () => {
    const scene = game.scene;
    const expectedTier = EggTier.ULTRA;

    const result = new Egg({ scene, tier: expectedTier }).tier;

    expect(result).toBe(expectedTier);
  });
  it("should return an legendary tier egg", () => {
    const scene = game.scene;
    const expectedTier = EggTier.MASTER;

    const result = new Egg({ scene, tier: expectedTier }).tier;

    expect(result).toBe(expectedTier);
  });
  it("should return a manaphy egg set via species", () => {
    const scene = game.scene;
    const expectedResult = true;

    const result = new Egg({ scene, species: Species.MANAPHY }).isManaphyEgg();

    expect(result).toBe(expectedResult);
  });
  it("should return a manaphy egg set via id", () => {
    const scene = game.scene;
    const expectedResult = true;

    const result = new Egg({ scene, tier: EggTier.COMMON, id: 204 }).isManaphyEgg();

    expect(result).toBe(expectedResult);
  });
  it("should return an egg with 1000 hatch waves", () => {
    const scene = game.scene;
    const expectedHatchWaves = 1000;

    const result = new Egg({ scene, hatchWaves: expectedHatchWaves }).hatchWaves;

    expect(result).toBe(expectedHatchWaves);
  });
  it("should return an shiny pokemon", () => {
    const scene = game.scene;
    const expectedResult = true;

    const result = new Egg({ scene, isShiny: expectedResult, species: Species.BULBASAUR }).generatePlayerPokemon(scene).isShiny();

    expect(result).toBe(expectedResult);
  });
  it("should return a shiny standard variant", () => {
    const scene = game.scene;
    const expectedVariantTier = VariantTier.STANDARD;

    const result = new Egg({ scene, isShiny: true, variantTier: expectedVariantTier, species: Species.BULBASAUR }).generatePlayerPokemon(scene).variant;

    expect(result).toBe(expectedVariantTier);
  });
  it("should return a shiny rare variant", () => {
    const scene = game.scene;
    const expectedVariantTier = VariantTier.RARE;

    const result = new Egg({ scene, isShiny: true, variantTier: expectedVariantTier, species: Species.BULBASAUR }).generatePlayerPokemon(scene).variant;

    expect(result).toBe(expectedVariantTier);
  });
  it("should return a shiny epic variant", () => {
    const scene = game.scene;
    const expectedVariantTier = VariantTier.EPIC;

    const result = new Egg({ scene, isShiny: true, variantTier: expectedVariantTier, species: Species.BULBASAUR }).generatePlayerPokemon(scene).variant;

    expect(result).toBe(expectedVariantTier);
  });
  it("should return an egg with an egg move index of 0, 1, 2 or 3", () => {
    const scene = game.scene;

    const eggMoveIndex = new Egg({ scene }).eggMoveIndex;
    const result = eggMoveIndex && eggMoveIndex >= 0 && eggMoveIndex <= 3;

    expect(result).toBe(true);
  });
  it("should return an egg with an rare egg move. Egg move index should be 3", () => {
    const scene = game.scene;
    const expectedEggMoveIndex = 3;

    const result = new Egg({ scene, eggMoveIndex: expectedEggMoveIndex }).eggMoveIndex;

    expect(result).toBe(expectedEggMoveIndex);
  });
  it("should return a hatched pokemon with a hidden ability", () => {
    const scene = game.scene;

    const playerPokemon = new Egg({ scene, overrideHiddenAbility: true, species: Species.BULBASAUR }).generatePlayerPokemon(scene);
    const expectedAbilityIndex = playerPokemon.species.ability2 ? 2 : 1;

    const result = playerPokemon.abilityIndex;

    expect(result).toBe(expectedAbilityIndex);
  });
  it("should add the egg to the game data", () => {
    const scene = game.scene;
    const expectedEggCount = 1;

    new Egg({ scene, sourceType: EggSourceType.GACHA_LEGENDARY, pulled: true });

    const result = scene.gameData.eggs.length;

    expect(result).toBe(expectedEggCount);
  });
  it("should override the egg tier to common", () => {
    const scene = game.scene;
    const expectedEggTier = EggTier.COMMON;

    const result = new Egg({ scene, tier: EggTier.MASTER, species: Species.BULBASAUR }).tier;

    expect(result).toBe(expectedEggTier);
  });
  it("should override the egg hatch waves", () => {
    const scene = game.scene;
    const expectedHatchWaves = 10;

    const result = new Egg({ scene, tier: EggTier.MASTER, species: Species.BULBASAUR }).hatchWaves;

    expect(result).toBe(expectedHatchWaves);
  });
  it("should correctly load a legacy egg", () => {
    const legacyEgg = {
      gachaType: 1,
      hatchWaves: 25,
      id: 2077000788,
      timestamp: 1718908955085,
      isShiny: false,
      overrideHiddenAbility: false,
      sourceType: 0,
      species: 0,
      tier: 0,
      variantTier: 0,
      eggMoveIndex: 0,
    };

    const result = new EggData(legacyEgg).toEgg();

    expect(result.tier).toBe(EggTier.GREAT);
    expect(result.id).toBe(legacyEgg.id);
    expect(result.timestamp).toBe(legacyEgg.timestamp);
    expect(result.hatchWaves).toBe(legacyEgg.hatchWaves);
    expect(result.sourceType).toBe(legacyEgg.gachaType);
  });
  it("should increase egg pity", () => {
    const scene = game.scene;
    const startPityValues = [...scene.gameData.eggPity];

    new Egg({ scene, sourceType: EggSourceType.GACHA_MOVE, pulled: true, tier: EggTier.COMMON });

    expect(scene.gameData.eggPity[EggTier.GREAT]).toBe(startPityValues[EggTier.GREAT] + 1);
    expect(scene.gameData.eggPity[EggTier.ULTRA]).toBe(startPityValues[EggTier.ULTRA] + 1);
    expect(scene.gameData.eggPity[EggTier.MASTER]).toBe(startPityValues[EggTier.MASTER] + 1);
  });
  it("should increase legendary egg pity by two", () => {
    const scene = game.scene;
    const startPityValues = [...scene.gameData.eggPity];

    new Egg({ scene, sourceType: EggSourceType.GACHA_LEGENDARY, pulled: true, tier: EggTier.COMMON });

    expect(scene.gameData.eggPity[EggTier.GREAT]).toBe(startPityValues[EggTier.GREAT] + 1);
    expect(scene.gameData.eggPity[EggTier.ULTRA]).toBe(startPityValues[EggTier.ULTRA] + 1);
    expect(scene.gameData.eggPity[EggTier.MASTER]).toBe(startPityValues[EggTier.MASTER] + 2);
  });
  it("should not increase manaphy egg count if bulbasaurs are pulled", () => {
    const scene = game.scene;
    const startingManaphyEggCount = scene.gameData.gameStats.manaphyEggsPulled;

    for (let i = 0; i < 200; i++) {
      new Egg({ scene, sourceType: EggSourceType.GACHA_MOVE, pulled: true, species: Species.BULBASAUR });
    }

    expect(scene.gameData.gameStats.manaphyEggsPulled).toBe(startingManaphyEggCount);
  });
  it("should increase manaphy egg count", () => {
    const scene = game.scene;
    const startingManaphyEggCount = scene.gameData.gameStats.manaphyEggsPulled;

    new Egg({ scene, sourceType: EggSourceType.GACHA_MOVE, pulled: true, id: 204, tier: EggTier.COMMON });

    expect(scene.gameData.gameStats.manaphyEggsPulled).toBe(startingManaphyEggCount + 1);
  });
  it("should increase rare eggs pulled statistic", () => {
    const scene = game.scene;
    const startingRareEggsPulled = scene.gameData.gameStats.rareEggsPulled;

    new Egg({ scene, sourceType: EggSourceType.GACHA_MOVE, pulled: true, tier: EggTier.GREAT });

    expect(scene.gameData.gameStats.rareEggsPulled).toBe(startingRareEggsPulled + 1);
  });
  it("should increase epic eggs pulled statistic", () => {
    const scene = game.scene;
    const startingEpicEggsPulled = scene.gameData.gameStats.epicEggsPulled;

    new Egg({ scene, sourceType: EggSourceType.GACHA_MOVE, pulled: true, tier: EggTier.ULTRA });

    expect(scene.gameData.gameStats.epicEggsPulled).toBe(startingEpicEggsPulled + 1);
  });
  it("should increase legendary eggs pulled statistic", () => {
    const scene = game.scene;
    const startingLegendaryEggsPulled = scene.gameData.gameStats.legendaryEggsPulled;

    new Egg({ scene, sourceType: EggSourceType.GACHA_MOVE, pulled: true, tier: EggTier.MASTER });

    expect(scene.gameData.gameStats.legendaryEggsPulled).toBe(startingLegendaryEggsPulled + 1);
  });
  it("should increase legendary egg rate", () => {
    vi.spyOn(Utils, "randInt").mockReturnValue(1);

    const scene = game.scene;
    const expectedTier1 = EggTier.MASTER;
    const expectedTier2 = EggTier.ULTRA;

    const result1 = new Egg({ scene, sourceType: EggSourceType.GACHA_LEGENDARY, pulled: true }).tier;
    const result2 = new Egg({ scene, sourceType: EggSourceType.GACHA_MOVE, pulled: true }).tier;

    expect(result1).toBe(expectedTier1);
    expect(result2).toBe(expectedTier2);
  });

  it("should generate an epic shiny from pokemon with a different form", () => {
    const scene = game.scene;
    const egg = new Egg({ scene, isShiny: true, variantTier: VariantTier.EPIC, species: Species.MIRAIDON });

    expect(egg.variantTier).toBe(VariantTier.EPIC);
  });
});<|MERGE_RESOLUTION|>--- conflicted
+++ resolved
@@ -5,13 +5,6 @@
 import EggData from "#app/system/egg-data";
 import * as Utils from "#app/utils";
 import { Species } from "#enums/species";
-<<<<<<< HEAD
-import Phaser from "phaser";
-import { EggSourceType } from "#app/enums/egg-source-types.js";
-import { EggTier } from "#app/enums/egg-type.js";
-import { VariantTier } from "#app/enums/variant-tier.js";
-=======
->>>>>>> 72702abb
 import GameManager from "#test/utils/gameManager";
 import Phaser from "phaser";
 import { afterEach, beforeAll, beforeEach, describe, expect, it, vi } from "vitest";
