import { Egg, getLegendaryGachaSpeciesForTimestamp } from "#app/data/egg";
import { EggSourceType } from "#app/enums/egg-source-types";
import { EggTier } from "#app/enums/egg-type";
import { VariantTier } from "#app/enums/variant-tiers";
import EggData from "#app/system/egg-data";
import * as Utils from "#app/utils";
import { Species } from "#enums/species";
import GameManager from "#test/utils/gameManager";
import Phaser from "phaser";
import { afterEach, beforeAll, beforeEach, describe, expect, it, vi } from "vitest";
<<<<<<< HEAD
import BattleScene from "../../battle-scene";
=======
>>>>>>> 2d0a4326

describe("Egg Generation Tests", () => {
  let phaserGame: Phaser.Game;
  let game: GameManager;

  beforeAll(() => {
    phaserGame = new Phaser.Game({
      type: Phaser.HEADLESS,
    });
    game = new GameManager(phaserGame);
  });

  afterEach(() => {
    game.phaseInterceptor.restoreOg();
    vi.restoreAllMocks();
  });

  beforeEach(async () => {
    await game.importData("src/test/utils/saves/everything.prsv");
  });

  it("should return Arceus for the 10th of June", () => {
    const scene = game.scene;
    const timestamp = new Date(2024, 5, 10, 15, 0, 0, 0).getTime();
    const expectedSpecies = Species.ARCEUS;

    const result = getLegendaryGachaSpeciesForTimestamp(scene, timestamp);

    expect(result).toBe(expectedSpecies);
  });
  it("should return Arceus for the 10th of July", () => {
    const scene = game.scene;
    const timestamp = new Date(2024, 6, 10, 15, 0, 0, 0).getTime();
    const expectedSpecies = Species.ARCEUS;

    const result = getLegendaryGachaSpeciesForTimestamp(scene, timestamp);

    expect(result).toBe(expectedSpecies);
  });
  it("should hatch an Arceus. Set from legendary gacha", async () => {
    const scene = game.scene;
    const timestamp = new Date(2024, 6, 10, 15, 0, 0, 0).getTime();
    const expectedSpecies = Species.ARCEUS;

    const result = new Egg({ scene, timestamp, sourceType: EggSourceType.GACHA_LEGENDARY, tier: EggTier.MASTER }).generatePlayerPokemon(scene).species.speciesId;

    expect(result).toBe(expectedSpecies);
  });
  it("should hatch an Arceus. Set from species", () => {
    const scene = game.scene;
    const expectedSpecies = Species.ARCEUS;

    const result = new Egg({ scene, species: expectedSpecies }).generatePlayerPokemon(scene).species.speciesId;

    expect(result).toBe(expectedSpecies);
  });
  it("should return an common tier egg", () => {
    const scene = game.scene;
    const expectedTier = EggTier.COMMON;

    const result = new Egg({ scene, tier: expectedTier }).tier;

    expect(result).toBe(expectedTier);
  });
  it("should return an rare tier egg", () => {
    const scene = game.scene;
    const expectedTier = EggTier.GREAT;

    const result = new Egg({ scene, tier: expectedTier }).tier;

    expect(result).toBe(expectedTier);
  });
  it("should return an epic tier egg", () => {
    const scene = game.scene;
    const expectedTier = EggTier.ULTRA;

    const result = new Egg({ scene, tier: expectedTier }).tier;

    expect(result).toBe(expectedTier);
  });
  it("should return an legendary tier egg", () => {
    const scene = game.scene;
    const expectedTier = EggTier.MASTER;

    const result = new Egg({ scene, tier: expectedTier }).tier;

    expect(result).toBe(expectedTier);
  });
  it("should return a manaphy egg set via species", () => {
    const scene = game.scene;
    const expectedResult = true;

    const result = new Egg({ scene, species: Species.MANAPHY }).isManaphyEgg();

    expect(result).toBe(expectedResult);
  });
  it("should return a manaphy egg set via id", () => {
    const scene = game.scene;
    const expectedResult = true;

    const result = new Egg({ scene, tier: EggTier.COMMON, id: 204 }).isManaphyEgg();

    expect(result).toBe(expectedResult);
  });
  it("should return an egg with 1000 hatch waves", () => {
    const scene = game.scene;
    const expectedHatchWaves = 1000;

    const result = new Egg({ scene, hatchWaves: expectedHatchWaves }).hatchWaves;

    expect(result).toBe(expectedHatchWaves);
  });
  it("should return an shiny pokemon", () => {
    const scene = game.scene;
    const expectedResult = true;

    const result = new Egg({ scene, isShiny: expectedResult, species: Species.BULBASAUR }).generatePlayerPokemon(scene).isShiny();

    expect(result).toBe(expectedResult);
  });
  it("should return a shiny common variant", () => {
    const scene = game.scene;
    const expectedVariantTier = VariantTier.COMMON;

    const result = new Egg({ scene, isShiny: true, variantTier: expectedVariantTier, species: Species.BULBASAUR }).generatePlayerPokemon(scene).variant;

    expect(result).toBe(expectedVariantTier);
  });
  it("should return a shiny rare variant", () => {
    const scene = game.scene;
    const expectedVariantTier = VariantTier.RARE;

    const result = new Egg({ scene, isShiny: true, variantTier: expectedVariantTier, species: Species.BULBASAUR }).generatePlayerPokemon(scene).variant;

    expect(result).toBe(expectedVariantTier);
  });
  it("should return a shiny epic variant", () => {
    const scene = game.scene;
    const expectedVariantTier = VariantTier.EPIC;

    const result = new Egg({ scene, isShiny: true, variantTier: expectedVariantTier, species: Species.BULBASAUR }).generatePlayerPokemon(scene).variant;

    expect(result).toBe(expectedVariantTier);
  });
  it("should return an egg with an egg move index of 0, 1, 2 or 3", () => {
    const scene = game.scene;

    const eggMoveIndex = new Egg({ scene }).eggMoveIndex;
    const result = eggMoveIndex && eggMoveIndex >= 0 && eggMoveIndex <= 3;

    expect(result).toBe(true);
  });
  it("should return an egg with an rare egg move. Egg move index should be 3", () => {
    const scene = game.scene;
    const expectedEggMoveIndex = 3;

    const result = new Egg({ scene, eggMoveIndex: expectedEggMoveIndex }).eggMoveIndex;

    expect(result).toBe(expectedEggMoveIndex);
  });
  it("should return a hatched pokemon with a hidden ability", () => {
    const scene = game.scene;

    const playerPokemon = new Egg({ scene, overrideHiddenAbility: true, species: Species.BULBASAUR }).generatePlayerPokemon(scene);
    const expectedAbilityIndex = playerPokemon.species.ability2 ? 2 : 1;

    const result = playerPokemon.abilityIndex;

    expect(result).toBe(expectedAbilityIndex);
  });
  it("should add the egg to the game data", () => {
    const scene = game.scene;
    const expectedEggCount = 1;

    new Egg({ scene, sourceType: EggSourceType.GACHA_LEGENDARY, pulled: true });

    const result = scene.gameData.eggs.length;

    expect(result).toBe(expectedEggCount);
  });
  it("should override the egg tier to common", () => {
    const scene = game.scene;
    const expectedEggTier = EggTier.COMMON;

    const result = new Egg({ scene, tier: EggTier.MASTER, species: Species.BULBASAUR }).tier;

    expect(result).toBe(expectedEggTier);
  });
  it("should override the egg hatch waves", () => {
    const scene = game.scene;
    const expectedHatchWaves = 10;

    const result = new Egg({ scene, tier: EggTier.MASTER, species: Species.BULBASAUR }).hatchWaves;

    expect(result).toBe(expectedHatchWaves);
  });
  it("should correctly load a legacy egg", () => {
    const legacyEgg = {
      gachaType: 1,
      hatchWaves: 25,
      id: 2077000788,
      timestamp: 1718908955085,
      isShiny: false,
      overrideHiddenAbility: false,
      sourceType: 0,
      species: 0,
      tier: 0,
      variantTier: 0,
      eggMoveIndex: 0,
    };

    const result = new EggData(legacyEgg).toEgg();

    expect(result.tier).toBe(EggTier.GREAT);
    expect(result.id).toBe(legacyEgg.id);
    expect(result.timestamp).toBe(legacyEgg.timestamp);
    expect(result.hatchWaves).toBe(legacyEgg.hatchWaves);
    expect(result.sourceType).toBe(legacyEgg.gachaType);
  });
  it("should increase egg pity", () => {
    const scene = game.scene;
    const startPityValues = [...scene.gameData.eggPity];

    new Egg({ scene, sourceType: EggSourceType.GACHA_MOVE, pulled: true, tier: EggTier.COMMON });

    expect(scene.gameData.eggPity[EggTier.GREAT]).toBe(startPityValues[EggTier.GREAT] + 1);
    expect(scene.gameData.eggPity[EggTier.ULTRA]).toBe(startPityValues[EggTier.ULTRA] + 1);
    expect(scene.gameData.eggPity[EggTier.MASTER]).toBe(startPityValues[EggTier.MASTER] + 1);
  });
  it("should increase legendary egg pity by two", () => {
    const scene = game.scene;
    const startPityValues = [...scene.gameData.eggPity];

    new Egg({ scene, sourceType: EggSourceType.GACHA_LEGENDARY, pulled: true, tier: EggTier.COMMON });

    expect(scene.gameData.eggPity[EggTier.GREAT]).toBe(startPityValues[EggTier.GREAT] + 1);
    expect(scene.gameData.eggPity[EggTier.ULTRA]).toBe(startPityValues[EggTier.ULTRA] + 1);
    expect(scene.gameData.eggPity[EggTier.MASTER]).toBe(startPityValues[EggTier.MASTER] + 2);
  });
  it("should not increase manaphy egg count if bulbasaurs are pulled", () => {
    const scene = game.scene;
    const startingManaphyEggCount = scene.gameData.gameStats.manaphyEggsPulled;

    for (let i = 0; i < 200; i++) {
      new Egg({ scene, sourceType: EggSourceType.GACHA_MOVE, pulled: true, species: Species.BULBASAUR });
    }

    expect(scene.gameData.gameStats.manaphyEggsPulled).toBe(startingManaphyEggCount);
  });
  it("should increase manaphy egg count", () => {
    const scene = game.scene;
    const startingManaphyEggCount = scene.gameData.gameStats.manaphyEggsPulled;

    new Egg({ scene, sourceType: EggSourceType.GACHA_MOVE, pulled: true, id: 204, tier: EggTier.COMMON });

    expect(scene.gameData.gameStats.manaphyEggsPulled).toBe(startingManaphyEggCount + 1);
  });
  it("should increase rare eggs pulled statistic", () => {
    const scene = game.scene;
    const startingRareEggsPulled = scene.gameData.gameStats.rareEggsPulled;

    new Egg({ scene, sourceType: EggSourceType.GACHA_MOVE, pulled: true, tier: EggTier.GREAT });

    expect(scene.gameData.gameStats.rareEggsPulled).toBe(startingRareEggsPulled + 1);
  });
  it("should increase epic eggs pulled statistic", () => {
    const scene = game.scene;
    const startingEpicEggsPulled = scene.gameData.gameStats.epicEggsPulled;

    new Egg({ scene, sourceType: EggSourceType.GACHA_MOVE, pulled: true, tier: EggTier.ULTRA });

    expect(scene.gameData.gameStats.epicEggsPulled).toBe(startingEpicEggsPulled + 1);
  });
  it("should increase legendary eggs pulled statistic", () => {
    const scene = game.scene;
    const startingLegendaryEggsPulled = scene.gameData.gameStats.legendaryEggsPulled;

    new Egg({ scene, sourceType: EggSourceType.GACHA_MOVE, pulled: true, tier: EggTier.MASTER });

    expect(scene.gameData.gameStats.legendaryEggsPulled).toBe(startingLegendaryEggsPulled + 1);
  });
  it("should increase legendary egg rate", () => {
    vi.spyOn(Utils, "randInt").mockReturnValue(1);

    const scene = game.scene;
    const expectedTier1 = EggTier.MASTER;
    const expectedTier2 = EggTier.ULTRA;

    const result1 = new Egg({ scene, sourceType: EggSourceType.GACHA_LEGENDARY, pulled: true }).tier;
    const result2 = new Egg({ scene, sourceType: EggSourceType.GACHA_MOVE, pulled: true }).tier;

    expect(result1).toBe(expectedTier1);
    expect(result2).toBe(expectedTier2);
  });

  it("should generate an epic shiny from pokemon with a different form", () => {
    const scene = game.scene;
    const egg = new Egg({ scene, isShiny: true, variantTier: VariantTier.EPIC, species: Species.MIRAIDON });

    expect(egg.variantTier).toBe(VariantTier.EPIC);
  });
});<|MERGE_RESOLUTION|>--- conflicted
+++ resolved
@@ -8,10 +8,6 @@
 import GameManager from "#test/utils/gameManager";
 import Phaser from "phaser";
 import { afterEach, beforeAll, beforeEach, describe, expect, it, vi } from "vitest";
-<<<<<<< HEAD
-import BattleScene from "../../battle-scene";
-=======
->>>>>>> 2d0a4326
 
 describe("Egg Generation Tests", () => {
   let phaserGame: Phaser.Game;
