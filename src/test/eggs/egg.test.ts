--- conflicted
+++ resolved
@@ -32,12 +32,7 @@
     await game.importData("src/test/utils/saves/everything.prsv");
   });
 
-<<<<<<< HEAD
-  it("should return Arceus for the 10th of June", () => {
-=======
   it("should return Kyogre for the 10th of June", () => {
-    const scene = game.scene;
->>>>>>> dd72c5e1
     const timestamp = new Date(2024, 5, 10, 15, 0, 0, 0).getTime();
     const expectedSpecies = Species.KYOGRE;
 
@@ -45,12 +40,7 @@
 
     expect(result).toBe(expectedSpecies);
   });
-<<<<<<< HEAD
-  it("should return Arceus for the 10th of July", () => {
-=======
   it("should return Kyogre for the 10th of July", () => {
-    const scene = game.scene;
->>>>>>> dd72c5e1
     const timestamp = new Date(2024, 6, 10, 15, 0, 0, 0).getTime();
     const expectedSpecies = Species.KYOGRE;
 
