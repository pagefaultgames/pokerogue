--- conflicted
+++ resolved
@@ -1,10 +1,6 @@
 import { TerrainType, getTerrainName } from "#app/data/terrain";
 import { getTerrainBlockMessage, getTerrainClearMessage, getTerrainStartMessage } from "#app/data/weather";
 import GameManager from "#app/test/utils/gameManager";
-<<<<<<< HEAD
-import Overrides from "#app/overrides";
-=======
->>>>>>> 7f8ddb51
 import { Species } from "#enums/species";
 import i18next from "i18next";
 import Phaser from "phaser";
@@ -24,11 +20,7 @@
 
   beforeEach(() => {
     game = new GameManager(phaserGame);
-<<<<<<< HEAD
-    vi.spyOn(Overrides, "BATTLE_TYPE_OVERRIDE", "get").mockReturnValue("single");
-=======
     game.override.battleType("single");
->>>>>>> 7f8ddb51
   });
 
   describe("NONE", () => {
