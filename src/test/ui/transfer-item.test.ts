--- conflicted
+++ resolved
@@ -2,11 +2,6 @@
 import { Button } from "#app/enums/buttons";
 import { Moves } from "#app/enums/moves";
 import { Species } from "#app/enums/species";
-<<<<<<< HEAD
-import { Button } from "#app/enums/buttons";
-import Overrides from "#app/overrides";
-=======
->>>>>>> 7f8ddb51
 import {
   BattleEndPhase,
   SelectModifierPhase
@@ -37,30 +32,17 @@
 
   beforeEach(async () => {
     game = new GameManager(phaserGame);
-<<<<<<< HEAD
-    vi.spyOn(Overrides, "BATTLE_TYPE_OVERRIDE", "get").mockReturnValue("single");
-    vi.spyOn(Overrides, "STARTING_LEVEL_OVERRIDE", "get").mockReturnValue(100);
-    vi.spyOn(Overrides, "STARTING_WAVE_OVERRIDE", "get").mockReturnValue(1);
-    vi.spyOn(Overrides, "STARTING_HELD_ITEMS_OVERRIDE", "get").mockReturnValue([
-=======
     game.override.battleType("single");
     game.override.startingLevel(100);
     game.override.startingWave(1);
     game.override.startingHeldItems([
->>>>>>> 7f8ddb51
       { name: "BERRY", count: 1, type: BerryType.SITRUS },
       { name: "BERRY", count: 2, type: BerryType.APICOT },
       { name: "BERRY", count: 2, type: BerryType.LUM },
     ]);
-<<<<<<< HEAD
-    vi.spyOn(Overrides, "MOVESET_OVERRIDE", "get").mockReturnValue([Moves.DRAGON_CLAW]);
-    vi.spyOn(Overrides, "OPP_SPECIES_OVERRIDE", "get").mockReturnValue(Species.MAGIKARP);
-    vi.spyOn(Overrides, "OPP_MOVESET_OVERRIDE", "get").mockReturnValue([Moves.SPLASH]);
-=======
     game.override.moveset([Moves.DRAGON_CLAW]);
     game.override.enemySpecies(Species.MAGIKARP);
     game.override.enemyMoveset([Moves.SPLASH]);
->>>>>>> 7f8ddb51
 
     await game.startBattle([Species.RAYQUAZA, Species.RAYQUAZA, Species.RAYQUAZA]);
 
