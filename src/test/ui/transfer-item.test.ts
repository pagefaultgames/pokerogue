--- conflicted
+++ resolved
@@ -2,17 +2,8 @@
 import { Button } from "#app/enums/buttons";
 import { Moves } from "#app/enums/moves";
 import { Species } from "#app/enums/species";
-<<<<<<< HEAD
-import { Button } from "#app/enums/buttons";
-import Overrides from "#app/overrides";
-import {
-  BattleEndPhase, SelectModifierPhase,
-} from "#app/phases";
-import GameManager from "#app/test/utils/gameManager";
-=======
 import { BattleEndPhase, SelectModifierPhase } from "#app/phases";
 import GameManager from "#test/utils/gameManager";
->>>>>>> bdde03b0
 import ModifierSelectUiHandler from "#app/ui/modifier-select-ui-handler";
 import PartyUiHandler, { PartyUiMode } from "#app/ui/party-ui-handler";
 import { Mode } from "#app/ui/ui";
