--- conflicted
+++ resolved
@@ -3,13 +3,7 @@
 import { Species } from "#app/enums/species";
 import { Button } from "#app/enums/buttons";
 import * as overrides from "#app/overrides";
-import {
-<<<<<<< HEAD
-  BattleEndPhase, SelectModifierPhase,
-=======
-  BattleEndPhase,
->>>>>>> c0214403
-} from "#app/phases";
+import { BattleEndPhase, SelectModifierPhase } from "#app/phases";
 import GameManager from "#app/test/utils/gameManager";
 import ModifierSelectUiHandler from "#app/ui/modifier-select-ui-handler";
 import PartyUiHandler, { PartyUiMode } from "#app/ui/party-ui-handler";
