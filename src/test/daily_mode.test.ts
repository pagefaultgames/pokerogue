--- conflicted
+++ resolved
@@ -58,11 +58,7 @@
       .battleType("single")
       .startingLevel(100) // Avoid levelling up
       .disableTrainerWaves()
-<<<<<<< HEAD
-      .moveset([Moves.SPLASH])
-=======
-      .moveset([ Moves.KOWTOW_CLEAVE ])
->>>>>>> db1e50df
+      .moveset([ Moves.SPLASH ])
       .enemyMoveset(Moves.SPLASH);
     game.modifiers
       .addCheck("EVIOLITE")
