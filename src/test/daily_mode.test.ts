import { Biome } from "#app/enums/biome";
import { Moves } from "#app/enums/moves";
import { MapModifier } from "#app/modifier/modifier";
import { pokerogueApi } from "#app/plugins/api/pokerogue-api";
import ModifierSelectUiHandler from "#app/ui/modifier-select-ui-handler";
<<<<<<< HEAD
import { Mode } from "#app/ui/ui";
import { afterEach, beforeAll, beforeEach, describe, expect, it, vi } from "vitest";
import GameManager from "./utils/gameManager";
=======
import { Species } from "#enums/species";
>>>>>>> c99df971

//const TIMEOUT = 20 * 1000;

describe("Daily Mode", () => {
  let phaserGame: Phaser.Game;
  let game: GameManager;

  beforeAll(() => {
    phaserGame = new Phaser.Game({
      type: Phaser.HEADLESS,
    });
  });

  beforeEach(() => {
    game = new GameManager(phaserGame);
    vi.spyOn(pokerogueApi.daily, "getSeed").mockResolvedValue("test-seed");
  });

  afterEach(() => {
    game.phaseInterceptor.restoreOg();
  });

  it("should initialize properly", async () => {
    await game.dailyMode.runToSummon();

    const party = game.scene.getParty();
    expect(party).toHaveLength(3);
    party.forEach((pkm) => {
      expect(pkm.level).toBe(20);
      expect(pkm.moveset.length).toBeGreaterThan(0);
    });
    expect(game.scene.getModifiers(MapModifier).length).toBeGreaterThan(0);
  });
});

describe("Shop modifications", async () => {
  let phaserGame: Phaser.Game;
  let game: GameManager;

  beforeAll(() => {
    phaserGame = new Phaser.Game({
      type: Phaser.HEADLESS,
    });
  });
  beforeEach(() => {
    game = new GameManager(phaserGame);

    game.override
      .startingWave(9)
      .startingBiome(Biome.ICE_CAVE)
      .battleType("single")
      .startingLevel(100) // Avoid levelling up
      .disableTrainerWaves()
      .moveset([ Moves.SPLASH ])
      .enemyMoveset(Moves.SPLASH);
    game.modifiers
      .addCheck("EVIOLITE")
      .addCheck("MINI_BLACK_HOLE");
    vi.spyOn(pokerogueApi.daily, "getSeed").mockResolvedValue("test-seed");
  });

  afterEach(() => {
    game.phaseInterceptor.restoreOg();
    game.modifiers.clearChecks();
  });

  it("should not have Eviolite and Mini Black Hole available in Classic if not unlocked", async () => {
    await game.classicMode.startBattle([ Species.BULBASAUR ]);
    game.move.select(Moves.SPLASH);
    await game.doKillOpponents();
    await game.phaseInterceptor.to("BattleEndPhase");
    game.onNextPrompt("SelectModifierPhase", Mode.MODIFIER_SELECT, () => {
      expect(game.scene.ui.getHandler()).toBeInstanceOf(ModifierSelectUiHandler);
      game.modifiers
        .testCheck("EVIOLITE", false)
        .testCheck("MINI_BLACK_HOLE", false);
    });
  });

  it("should have Eviolite and Mini Black Hole available in Daily", async () => {
    await game.dailyMode.startBattle();
    game.move.select(Moves.SPLASH);
    await game.doKillOpponents();
    await game.phaseInterceptor.to("BattleEndPhase");
    game.onNextPrompt("SelectModifierPhase", Mode.MODIFIER_SELECT, () => {
      expect(game.scene.ui.getHandler()).toBeInstanceOf(ModifierSelectUiHandler);
      game.modifiers
        .testCheck("EVIOLITE", true)
        .testCheck("MINI_BLACK_HOLE", true);
    });
  });
});<|MERGE_RESOLUTION|>--- conflicted
+++ resolved
@@ -3,13 +3,10 @@
 import { MapModifier } from "#app/modifier/modifier";
 import { pokerogueApi } from "#app/plugins/api/pokerogue-api";
 import ModifierSelectUiHandler from "#app/ui/modifier-select-ui-handler";
-<<<<<<< HEAD
+import { Species } from "#enums/species";
 import { Mode } from "#app/ui/ui";
 import { afterEach, beforeAll, beforeEach, describe, expect, it, vi } from "vitest";
-import GameManager from "./utils/gameManager";
-=======
-import { Species } from "#enums/species";
->>>>>>> c99df971
+import GameManager from "#app/test/utils/gameManager";
 
 //const TIMEOUT = 20 * 1000;
 
