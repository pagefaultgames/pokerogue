--- conflicted
+++ resolved
@@ -1,14 +1,10 @@
 import { pokemonEvolutions, SpeciesFormEvolution, SpeciesWildEvolutionDelay } from "#app/data/pokemon-evolutions";
 import { Abilities } from "#app/enums/abilities";
-<<<<<<< HEAD
-import { Moves } from "#app/enums/moves";
-=======
->>>>>>> c52f439d
+import { Moves } from "#app/enums/moves.js";
 import { Species } from "#app/enums/species";
 import GameManager from "#test/utils/gameManager";
 import Phaser from "phaser";
 import { afterEach, beforeAll, beforeEach, describe, expect, it } from "vitest";
-import { getMovePosition } from "./utils/gameManagerUtils";
 import { SPLASH_ONLY } from "./utils/testUtils";
 
 describe("Evolution", () => {
@@ -116,7 +112,7 @@
 
     expect(golem.hp).toBe(1);
 
-    game.doAttack(getMovePosition(game.scene, 0, Moves.SURF));
+    game.move.select(Moves.SURF);
     await game.phaseInterceptor.to("EndEvolutionPhase");
 
     expect(totodile.hp).toBe(totodile.getMaxHp());
@@ -145,7 +141,7 @@
 
     expect(golem.hp).toBe(1);
 
-    game.doAttack(getMovePosition(game.scene, 0, Moves.SURF));
+    game.move.select(Moves.SURF);
     await game.phaseInterceptor.to("EndEvolutionPhase");
 
     expect(cyndaquil.getMaxHp()).toBeGreaterThan(maxHpBefore);
