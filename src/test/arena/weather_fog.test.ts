import { allMoves } from "#app/data/move";
import { WeatherType } from "#app/data/weather";
import { Abilities } from "#app/enums/abilities";
import { MoveEffectPhase } from "#app/phases/move-effect-phase";
import { Moves } from "#enums/moves";
import { Species } from "#enums/species";
import GameManager from "#test/utils/gameManager";
import Phaser from "phaser";
import { afterEach, beforeAll, beforeEach, describe, expect, it, vi } from "vitest";

describe("Weather - Fog", () => {
  let phaserGame: Phaser.Game;
  let game: GameManager;

  beforeAll(() => {
    phaserGame = new Phaser.Game({
      type: Phaser.HEADLESS,
    });
  });

  afterEach(() => {
    game.phaseInterceptor.restoreOg();
  });

  beforeEach(() => {
    game = new GameManager(phaserGame);
    game.override
      .weather(WeatherType.FOG)
      .battleType("single");
    game.override.moveset([Moves.TACKLE]);
    game.override.ability(Abilities.BALL_FETCH);
    game.override.enemyAbility(Abilities.BALL_FETCH);
    game.override.enemySpecies(Species.MAGIKARP);
    game.override.enemyMoveset(new Array(4).fill(Moves.SPLASH));
  });

  it("move accuracy is multiplied by 90%", async () => {
    const moveToCheck = allMoves[Moves.TACKLE];

    vi.spyOn(moveToCheck, "calculateBattleAccuracy");

<<<<<<< HEAD
    await game.classicMode.startBattle([Species.MAGIKARP]);
    game.doAttack(getMovePosition(game.scene, 0, Moves.TACKLE));
=======
    await game.startBattle([Species.MAGIKARP]);
    game.move.select(Moves.TACKLE);
>>>>>>> 82889731
    await game.phaseInterceptor.to(MoveEffectPhase);

    expect(moveToCheck.calculateBattleAccuracy).toHaveReturnedWith(100 * 0.9);
  });
});<|MERGE_RESOLUTION|>--- conflicted
+++ resolved
@@ -39,13 +39,8 @@
 
     vi.spyOn(moveToCheck, "calculateBattleAccuracy");
 
-<<<<<<< HEAD
     await game.classicMode.startBattle([Species.MAGIKARP]);
-    game.doAttack(getMovePosition(game.scene, 0, Moves.TACKLE));
-=======
-    await game.startBattle([Species.MAGIKARP]);
     game.move.select(Moves.TACKLE);
->>>>>>> 82889731
     await game.phaseInterceptor.to(MoveEffectPhase);
 
     expect(moveToCheck.calculateBattleAccuracy).toHaveReturnedWith(100 * 0.9);
