import { allMoves } from "#app/data/move.js";
<<<<<<< HEAD
import { TurnStartPhase } from "#app/phases";
=======
import GameManager from "#test/utils/gameManager";
import { getMovePosition } from "#test/utils/gameManagerUtils";
>>>>>>> ae2ab120
import { Abilities } from "#enums/abilities";
import { Moves } from "#enums/moves";
import { Species } from "#enums/species";
import GameManager from "#test/utils/gameManager";
import Phaser from "phaser";
import { afterEach, beforeAll, beforeEach, describe, expect, it } from "vitest";
import { TurnStartPhase } from "#app/phases/turn-start-phase.js";

describe("Weather - Strong Winds", () => {
  let phaserGame: Phaser.Game;
  let game: GameManager;

  beforeAll(() => {
    phaserGame = new Phaser.Game({
      type: Phaser.HEADLESS,
    });
  });

  afterEach(() => {
    game.phaseInterceptor.restoreOg();
  });

  beforeEach(() => {
    game = new GameManager(phaserGame);
    game.override.battleType("single");
    game.override.startingLevel(10);
    game.override.enemySpecies(Species.TAILLOW);
    game.override.enemyAbility(Abilities.DELTA_STREAM);
    game.override.moveset([Moves.THUNDERBOLT, Moves.ICE_BEAM, Moves.ROCK_SLIDE]);
  });

  it("electric type move is not very effective on Rayquaza", async () => {
    game.override.enemySpecies(Species.RAYQUAZA);

    await game.startBattle([Species.PIKACHU]);
    const pikachu = game.scene.getPlayerPokemon()!;
    const enemy = game.scene.getEnemyPokemon()!;

    game.move.select(Moves.THUNDERBOLT);

    await game.phaseInterceptor.to(TurnStartPhase);
    expect(enemy.getAttackTypeEffectiveness(allMoves[Moves.THUNDERBOLT].type, pikachu)).toBe(0.5);
  });

  it("electric type move is neutral for flying type pokemon", async () => {
    await game.startBattle([Species.PIKACHU]);
    const pikachu = game.scene.getPlayerPokemon()!;
    const enemy = game.scene.getEnemyPokemon()!;

    game.move.select(Moves.THUNDERBOLT);

    await game.phaseInterceptor.to(TurnStartPhase);
    expect(enemy.getAttackTypeEffectiveness(allMoves[Moves.THUNDERBOLT].type, pikachu)).toBe(1);
  });

  it("ice type move is neutral for flying type pokemon", async () => {
    await game.startBattle([Species.PIKACHU]);
    const pikachu = game.scene.getPlayerPokemon()!;
    const enemy = game.scene.getEnemyPokemon()!;

    game.move.select(Moves.ICE_BEAM);

    await game.phaseInterceptor.to(TurnStartPhase);
    expect(enemy.getAttackTypeEffectiveness(allMoves[Moves.ICE_BEAM].type, pikachu)).toBe(1);
  });

  it("rock type move is neutral for flying type pokemon", async () => {
    await game.startBattle([Species.PIKACHU]);
    const pikachu = game.scene.getPlayerPokemon()!;
    const enemy = game.scene.getEnemyPokemon()!;

    game.move.select(Moves.ROCK_SLIDE);

    await game.phaseInterceptor.to(TurnStartPhase);
    expect(enemy.getAttackTypeEffectiveness(allMoves[Moves.ROCK_SLIDE].type, pikachu)).toBe(1);
  });
});<|MERGE_RESOLUTION|>--- conflicted
+++ resolved
@@ -1,17 +1,11 @@
 import { allMoves } from "#app/data/move.js";
-<<<<<<< HEAD
-import { TurnStartPhase } from "#app/phases";
-=======
-import GameManager from "#test/utils/gameManager";
-import { getMovePosition } from "#test/utils/gameManagerUtils";
->>>>>>> ae2ab120
+import { TurnStartPhase } from "#app/phases/turn-start-phase.js";
 import { Abilities } from "#enums/abilities";
 import { Moves } from "#enums/moves";
 import { Species } from "#enums/species";
 import GameManager from "#test/utils/gameManager";
 import Phaser from "phaser";
 import { afterEach, beforeAll, beforeEach, describe, expect, it } from "vitest";
-import { TurnStartPhase } from "#app/phases/turn-start-phase.js";
 
 describe("Weather - Strong Winds", () => {
   let phaserGame: Phaser.Game;
