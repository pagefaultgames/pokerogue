--- conflicted
+++ resolved
@@ -6,15 +6,9 @@
 import { Moves } from "#enums/moves";
 import { Species } from "#enums/species";
 import GameManager from "#test/utils/gameManager";
-<<<<<<< HEAD
-import Phaser from "phaser";
-import { afterEach, beforeAll, beforeEach, describe, expect, it, vi } from "vitest";
-=======
-import { getMovePosition } from "#test/utils/gameManagerUtils";
 import Phaser from "phaser";
 import { afterEach, beforeAll, beforeEach, describe, expect, it, vi } from "vitest";
 import { SPLASH_ONLY } from "../utils/testUtils";
->>>>>>> 1487d7f5
 
 describe("Arena - Gravity", () => {
   let phaserGame: Phaser.Game;
@@ -101,21 +95,21 @@
       vi.spyOn(pidgeot, "getAttackTypeEffectiveness");
 
       // Try earthquake on 1st turn (fails!);
-      game.doAttack(getMovePosition(game.scene, 0, Moves.EARTHQUAKE));
+      game.move.select(Moves.EARTHQUAKE);
       await game.phaseInterceptor.to(TurnEndPhase);
 
       expect(pidgeot.getAttackTypeEffectiveness).toHaveReturnedWith(0);
 
       // Setup Gravity on 2nd turn
       await game.toNextTurn();
-      game.doAttack(getMovePosition(game.scene, 0, Moves.GRAVITY));
+      game.move.select(Moves.GRAVITY);
       await game.phaseInterceptor.to(TurnEndPhase);
 
       expect(game.scene.arena.getTag(ArenaTagType.GRAVITY)).toBeDefined();
 
       // Use ground move on 3rd turn
       await game.toNextTurn();
-      game.doAttack(getMovePosition(game.scene, 0, Moves.EARTHQUAKE));
+      game.move.select(Moves.EARTHQUAKE);
       await game.phaseInterceptor.to(TurnEndPhase);
 
       expect(pidgeot.getAttackTypeEffectiveness).toHaveReturnedWith(1);
@@ -134,14 +128,14 @@
       vi.spyOn(pidgeot, "getAttackTypeEffectiveness");
 
       // Setup Gravity on 1st turn
-      game.doAttack(getMovePosition(game.scene, 0, Moves.GRAVITY));
+      game.move.select(Moves.GRAVITY);
       await game.phaseInterceptor.to(TurnEndPhase);
 
       expect(game.scene.arena.getTag(ArenaTagType.GRAVITY)).toBeDefined();
 
       // Use electric move on 2nd turn
       await game.toNextTurn();
-      game.doAttack(getMovePosition(game.scene, 0, Moves.THUNDERBOLT));
+      game.move.select(Moves.THUNDERBOLT);
       await game.phaseInterceptor.to(TurnEndPhase);
 
       expect(pidgeot.getAttackTypeEffectiveness).toHaveReturnedWith(2);
