--- conflicted
+++ resolved
@@ -8,14 +8,6 @@
 import GameManager from "#test/utils/gameManager";
 import Phaser from "phaser";
 import { afterEach, beforeAll, beforeEach, describe, expect, it } from "vitest";
-<<<<<<< HEAD
-import { CommandPhase } from "#app/phases/command-phase";
-import { EnemyCommandPhase } from "#app/phases/enemy-command-phase";
-import { SelectTargetPhase } from "#app/phases/select-target-phase";
-import { TurnStartPhase } from "#app/phases/turn-start-phase";
-=======
->>>>>>> 03ee764e
-
 
 describe("Battle order", () => {
   let phaserGame: Phaser.Game;
