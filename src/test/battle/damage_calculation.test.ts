<<<<<<< HEAD
import { DamagePhase } from "#app/phases/damage-phase";
import { toDmgValue } from "#app/utils";
=======
import { allMoves } from "#app/data/move";
>>>>>>> 9f31e36d
import { Abilities } from "#enums/abilities";
import { ArenaTagType } from "#enums/arena-tag-type";
import { Moves } from "#enums/moves";
import { Species } from "#enums/species";
import GameManager from "#test/utils/gameManager";
import Phaser from "phaser";
import { afterEach, beforeAll, beforeEach, describe, expect, it, vi } from "vitest";

describe("Battle Mechanics - Damage Calculation", () => {
  let phaserGame: Phaser.Game;
  let game: GameManager;

  beforeAll(() => {
    phaserGame = new Phaser.Game({
      type: Phaser.HEADLESS,
    });
  });

  afterEach(() => {
    game.phaseInterceptor.restoreOg();
  });

  beforeEach(() => {
    game = new GameManager(phaserGame);
    game.override
      .battleType("single")
      .enemySpecies(Species.SNORLAX)
      .enemyAbility(Abilities.BALL_FETCH)
      .enemyMoveset(Moves.SPLASH)
      .startingLevel(100)
      .enemyLevel(100)
      .disableCrits()
      .moveset([Moves.TACKLE, Moves.DRAGON_RAGE, Moves.FISSURE, Moves.JUMP_KICK]);
  });

  it("Tackle deals expected base damage", async () => {
    await game.classicMode.startBattle([Species.CHARIZARD]);

    const playerPokemon = game.scene.getPlayerPokemon()!;
    vi.spyOn(playerPokemon, "getEffectiveStat").mockReturnValue(80);

    const enemyPokemon = game.scene.getEnemyPokemon()!;
    vi.spyOn(enemyPokemon, "getEffectiveStat").mockReturnValue(90);

    // expected base damage = [(2*level/5 + 2) * power * playerATK / enemyDEF / 50] + 2
    //                      = 31.8666...
    expect(enemyPokemon.getAttackDamage(playerPokemon, allMoves[Moves.TACKLE]).damage).toBeCloseTo(31);
  });

  it("Attacks deal 1 damage at minimum", async () => {
    game.override
      .startingLevel(1)
      .enemySpecies(Species.AGGRON);

    await game.classicMode.startBattle([Species.MAGIKARP]);

    const aggron = game.scene.getEnemyPokemon()!;

    game.move.select(Moves.TACKLE);

    await game.phaseInterceptor.to("BerryPhase", false);

    // Lvl 1 0 Atk Magikarp Tackle vs. 0 HP / 0 Def Aggron: 1-1 (0.3 - 0.3%) -- possibly the worst move ever
    expect(aggron.hp).toBe(aggron.getMaxHp() - 1);
  });

  it("Fixed-damage moves ignore damage multipliers", async () => {
    game.override
      .enemySpecies(Species.DRAGONITE)
      .enemyAbility(Abilities.MULTISCALE);

    await game.classicMode.startBattle([Species.MAGIKARP]);

    const magikarp = game.scene.getPlayerPokemon()!;
    const dragonite = game.scene.getEnemyPokemon()!;

    expect(dragonite.getAttackDamage(magikarp, allMoves[Moves.DRAGON_RAGE]).damage).toBe(40);
  });

  it("One-hit KO moves ignore damage multipliers", async () => {
    game.override
      .enemySpecies(Species.AGGRON)
      .enemyAbility(Abilities.MULTISCALE);

    await game.classicMode.startBattle([Species.MAGIKARP]);

    const magikarp = game.scene.getPlayerPokemon()!;
    const aggron = game.scene.getEnemyPokemon()!;

    expect(aggron.getAttackDamage(magikarp, allMoves[Moves.FISSURE]).damage).toBe(aggron.hp);
  });

  it("When the user fails to use Jump Kick with Wonder Guard ability, the damage should be 1.", async () => {
<<<<<<< HEAD
    game.override.enemySpecies(Species.GASTLY);
    game.override.enemyMoveset(Moves.SPLASH);
    game.override.starterSpecies(Species.SHEDINJA);
    game.override.moveset([Moves.JUMP_KICK]);
    game.override.ability(Abilities.WONDER_GUARD);
=======
    game.override
      .enemySpecies(Species.GASTLY)
      .ability(Abilities.WONDER_GUARD);
>>>>>>> 9f31e36d

    await game.classicMode.startBattle([Species.SHEDINJA]);

    const shedinja = game.scene.getPlayerPokemon()!;

    game.move.select(Moves.JUMP_KICK);

    await game.phaseInterceptor.to("DamagePhase");

    expect(shedinja.hp).toBe(shedinja.getMaxHp() - 1);
  });


  it("Charizard with odd HP survives Stealth Rock damage twice", async () => {
    game.scene.arena.addTag(ArenaTagType.STEALTH_ROCK, 1, Moves.STEALTH_ROCK, 0);
    game.override
      .seed("Charizard Stealth Rock test")
      .enemySpecies(Species.CHARIZARD)
      .enemyAbility(Abilities.BLAZE);

    await game.classicMode.startBattle([Species.PIKACHU]);

    const charizard = game.scene.getEnemyPokemon()!;

    if (charizard.getMaxHp() % 2 === 1) {
      expect(charizard.hp).toBeGreaterThan(charizard.getMaxHp() / 2);
    } else {
      expect(charizard.hp).toBe(charizard.getMaxHp() / 2);
    }
  });
});<|MERGE_RESOLUTION|>--- conflicted
+++ resolved
@@ -1,9 +1,4 @@
-<<<<<<< HEAD
-import { DamagePhase } from "#app/phases/damage-phase";
-import { toDmgValue } from "#app/utils";
-=======
 import { allMoves } from "#app/data/move";
->>>>>>> 9f31e36d
 import { Abilities } from "#enums/abilities";
 import { ArenaTagType } from "#enums/arena-tag-type";
 import { Moves } from "#enums/moves";
@@ -97,17 +92,9 @@
   });
 
   it("When the user fails to use Jump Kick with Wonder Guard ability, the damage should be 1.", async () => {
-<<<<<<< HEAD
-    game.override.enemySpecies(Species.GASTLY);
-    game.override.enemyMoveset(Moves.SPLASH);
-    game.override.starterSpecies(Species.SHEDINJA);
-    game.override.moveset([Moves.JUMP_KICK]);
-    game.override.ability(Abilities.WONDER_GUARD);
-=======
     game.override
       .enemySpecies(Species.GASTLY)
       .ability(Abilities.WONDER_GUARD);
->>>>>>> 9f31e36d
 
     await game.classicMode.startBattle([Species.SHEDINJA]);
 
