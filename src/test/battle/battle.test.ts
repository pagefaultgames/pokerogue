import {afterEach, beforeAll, beforeEach, describe, expect, it, vi} from "vitest";
import {generateStarter, getMovePosition,} from "#app/test/utils/gameManagerUtils";
import {Mode} from "#app/ui/ui";
import {GameModes} from "#app/game-mode";
import * as overrides from "../../overrides";
import {Command} from "#app/ui/command-ui-handler";
import {
  CommandPhase, DamagePhase,
  EncounterPhase,
  EnemyCommandPhase,
  LoginPhase,
  SelectGenderPhase,
  SelectStarterPhase,
  SummonPhase,
  TitlePhase,
  TurnInitPhase, VictoryPhase,
} from "#app/phases";
import GameManager from "#app/test/utils/gameManager";
import Phaser from "phaser";
import {allSpecies} from "#app/data/pokemon-species";
import { getGameMode } from "#app/game-mode.js";
<<<<<<< HEAD
import {Abilities} from "#app/data/enums/abilities";
import {SelectModifierPhase} from "#app/phases/select-modifier-phase";
=======
import { Abilities } from "#enums/abilities";
import { Moves } from "#enums/moves";
import { PlayerGender } from "#enums/player-gender";
import { Species } from "#enums/species";
>>>>>>> f8a15570

describe("Test Battle Phase", () => {
  let phaserGame: Phaser.Game;
  let game: GameManager;

  beforeAll(() => {
    phaserGame = new Phaser.Game({
      type: Phaser.HEADLESS,
    });
  });

  afterEach(() => {
    game.phaseInterceptor.restoreOg();
  });

  beforeEach(() => {
    game = new GameManager(phaserGame);
  });

  it("test phase interceptor with prompt", async() => {
    await game.phaseInterceptor.run(LoginPhase);

    game.onNextPrompt("SelectGenderPhase", Mode.OPTION_SELECT, () => {
      game.scene.gameData.gender = PlayerGender.MALE;
      game.endPhase();
    });

    await game.phaseInterceptor.run(SelectGenderPhase);

    await game.phaseInterceptor.run(TitlePhase);
    await game.waitMode(Mode.TITLE);


    expect(game.scene.ui?.getMode()).toBe(Mode.TITLE);
    expect(game.scene.gameData.gender).toBe(PlayerGender.MALE);
  }, 20000);

  it("test phase interceptor with prompt with preparation for a future prompt", async() => {
    await game.phaseInterceptor.run(LoginPhase);

    game.onNextPrompt("SelectGenderPhase", Mode.OPTION_SELECT, () => {
      game.scene.gameData.gender = PlayerGender.MALE;
      game.endPhase();
    });

    game.onNextPrompt("CheckSwitchPhase", Mode.CONFIRM, () => {
      game.setMode(Mode.MESSAGE);
      game.endPhase();
    });
    await game.phaseInterceptor.run(SelectGenderPhase);

    await game.phaseInterceptor.run(TitlePhase);
    await game.waitMode(Mode.TITLE);


    expect(game.scene.ui?.getMode()).toBe(Mode.TITLE);
    expect(game.scene.gameData.gender).toBe(PlayerGender.MALE);
  }, 20000);

  it("newGame one-liner", async() => {
    await game.startBattle();
    expect(game.scene.ui?.getMode()).toBe(Mode.COMMAND);
    expect(game.scene.getCurrentPhase().constructor.name).toBe(CommandPhase.name);
  }, 20000);

  it("do attack wave 3 - single battle - regular - OHKO", async() => {
    vi.spyOn(overrides, "STARTER_SPECIES_OVERRIDE", "get").mockReturnValue(Species.MEWTWO);
    vi.spyOn(overrides, "OPP_SPECIES_OVERRIDE", "get").mockReturnValue(Species.RATTATA);
    vi.spyOn(overrides, "STARTING_LEVEL_OVERRIDE", "get").mockReturnValue(2000);
    vi.spyOn(overrides, "STARTING_WAVE_OVERRIDE", "get").mockReturnValue(3);
    vi.spyOn(overrides, "MOVESET_OVERRIDE", "get").mockReturnValue([Moves.TACKLE]);
    vi.spyOn(overrides, "OPP_ABILITY_OVERRIDE", "get").mockReturnValue(Abilities.HYDRATION);
    vi.spyOn(overrides, "OPP_MOVESET_OVERRIDE", "get").mockReturnValue([Moves.TACKLE, Moves.TACKLE, Moves.TACKLE, Moves.TACKLE]);
    vi.spyOn(overrides, "SINGLE_BATTLE_OVERRIDE", "get").mockReturnValue(true);
    await game.startBattle();
    game.onNextPrompt("CommandPhase", Mode.COMMAND, () => {
      game.scene.ui.setMode(Mode.FIGHT, (game.scene.getCurrentPhase() as CommandPhase).getFieldIndex());
    });
    game.onNextPrompt("CommandPhase", Mode.FIGHT, () => {
      const movePosition = getMovePosition(game.scene, 0, Moves.TACKLE);
      (game.scene.getCurrentPhase() as CommandPhase).handleCommand(Command.FIGHT, movePosition, false);
    });
    await game.phaseInterceptor.runFrom(EnemyCommandPhase).to(SelectModifierPhase, false);
  }, 20000);

  it("do attack wave 3 - single battle - regular - NO OHKO with opponent using non damage attack", async() => {
    vi.spyOn(overrides, "STARTER_SPECIES_OVERRIDE", "get").mockReturnValue(Species.MEWTWO);
    vi.spyOn(overrides, "OPP_SPECIES_OVERRIDE", "get").mockReturnValue(Species.RATTATA);
    vi.spyOn(overrides, "STARTING_LEVEL_OVERRIDE", "get").mockReturnValue(5);
    vi.spyOn(overrides, "STARTING_WAVE_OVERRIDE", "get").mockReturnValue(3);
    vi.spyOn(overrides, "MOVESET_OVERRIDE", "get").mockReturnValue([Moves.TACKLE]);
    vi.spyOn(overrides, "OPP_ABILITY_OVERRIDE", "get").mockReturnValue(Abilities.HYDRATION);
    vi.spyOn(overrides, "OPP_MOVESET_OVERRIDE", "get").mockReturnValue([Moves.TAIL_WHIP, Moves.TAIL_WHIP, Moves.TAIL_WHIP, Moves.TAIL_WHIP]);
    vi.spyOn(overrides, "SINGLE_BATTLE_OVERRIDE", "get").mockReturnValue(true);
    await game.startBattle();
    game.onNextPrompt("CommandPhase", Mode.COMMAND, () => {
      game.scene.ui.setMode(Mode.FIGHT, (game.scene.getCurrentPhase() as CommandPhase).getFieldIndex());
    });
    game.onNextPrompt("CommandPhase", Mode.FIGHT, () => {
      const movePosition = getMovePosition(game.scene, 0, Moves.TACKLE);
      (game.scene.getCurrentPhase() as CommandPhase).handleCommand(Command.FIGHT, movePosition, false);
    });
    await game.phaseInterceptor.runFrom(EnemyCommandPhase).to(TurnInitPhase, false);
  }, 20000);

  it("load 100% data file", async() => {
    await game.importData("src/test/utils/saves/everything.prsv");
    const caughtCount = Object.keys(game.scene.gameData.dexData).filter((key) => {
      const species = game.scene.gameData.dexData[key];
      return species.caughtAttr !== 0n;
    }).length;
    expect(caughtCount).toBe(Object.keys(allSpecies).length);
  }, 20000);

  it("start battle with selected team", async() => {
    await game.startBattle([
      Species.CHARIZARD,
      Species.CHANSEY,
      Species.MEW
    ]);
    expect(game.scene.getParty()[0].species.speciesId).toBe(Species.CHARIZARD);
    expect(game.scene.getParty()[1].species.speciesId).toBe(Species.CHANSEY);
    expect(game.scene.getParty()[2].species.speciesId).toBe(Species.MEW);
  }, 20000);

  it("test remove random battle seed int", async() => {
    for (let i=0; i<10; i++) {
      const rand = game.scene.randBattleSeedInt(15);
      expect(rand).toBe(14);
    }
  });

  it("wrong phase", async() => {
    await game.phaseInterceptor.run(LoginPhase);
    await game.phaseInterceptor.run(LoginPhase).catch((e) => {
      expect(e).toBe("Wrong phase: this is SelectGenderPhase and not LoginPhase");
    });
  }, 20000);

  it("wrong phase but skip", async() => {
    await game.phaseInterceptor.run(LoginPhase);
    await game.phaseInterceptor.run(LoginPhase, () => game.isCurrentPhase(SelectGenderPhase));
  }, 20000);

  it("good run", async() => {
    await game.phaseInterceptor.run(LoginPhase);
    game.onNextPrompt("SelectGenderPhase", Mode.OPTION_SELECT, () => {
      game.scene.gameData.gender = PlayerGender.MALE;
      game.endPhase();
    }, () => game.isCurrentPhase(TitlePhase));
    await game.phaseInterceptor.run(SelectGenderPhase, () => game.isCurrentPhase(TitlePhase));
    await game.phaseInterceptor.run(TitlePhase);
  }, 20000);

  it("good run from select gender to title", async() => {
    await game.phaseInterceptor.run(LoginPhase);
    game.onNextPrompt("SelectGenderPhase", Mode.OPTION_SELECT, () => {
      game.scene.gameData.gender = PlayerGender.MALE;
      game.endPhase();
    }, () => game.isCurrentPhase(TitlePhase));
    await game.phaseInterceptor.runFrom(SelectGenderPhase).to(TitlePhase);
  }, 20000);

  it("good run to SummonPhase phase", async() => {
    await game.phaseInterceptor.run(LoginPhase);
    game.onNextPrompt("SelectGenderPhase", Mode.OPTION_SELECT, () => {
      game.scene.gameData.gender = PlayerGender.MALE;
      game.endPhase();
    }, () => game.isCurrentPhase(TitlePhase));
    game.onNextPrompt("TitlePhase", Mode.TITLE, () => {
      game.scene.gameMode = getGameMode(GameModes.CLASSIC);
      const starters = generateStarter(game.scene);
      const selectStarterPhase = new SelectStarterPhase(game.scene);
      game.scene.pushPhase(new EncounterPhase(game.scene, false));
      selectStarterPhase.initBattle(starters);
    });
    await game.phaseInterceptor.runFrom(SelectGenderPhase).to(SummonPhase);
  }, 20000);

  it("2vs1", async() => {
    vi.spyOn(overrides, "SINGLE_BATTLE_OVERRIDE", "get").mockReturnValue(true);
    vi.spyOn(overrides, "OPP_SPECIES_OVERRIDE", "get").mockReturnValue(Species.MIGHTYENA);
    vi.spyOn(overrides, "OPP_ABILITY_OVERRIDE", "get").mockReturnValue(Abilities.HYDRATION);
    vi.spyOn(overrides, "ABILITY_OVERRIDE", "get").mockReturnValue(Abilities.HYDRATION);
    await game.startBattle([
      Species.BLASTOISE,
      Species.CHARIZARD,
    ]);
    expect(game.scene.ui?.getMode()).toBe(Mode.COMMAND);
    expect(game.scene.getCurrentPhase().constructor.name).toBe(CommandPhase.name);
  }, 20000);

  it("1vs1", async() => {
    vi.spyOn(overrides, "SINGLE_BATTLE_OVERRIDE", "get").mockReturnValue(true);
    vi.spyOn(overrides, "OPP_SPECIES_OVERRIDE", "get").mockReturnValue(Species.MIGHTYENA);
    vi.spyOn(overrides, "OPP_ABILITY_OVERRIDE", "get").mockReturnValue(Abilities.HYDRATION);
    vi.spyOn(overrides, "ABILITY_OVERRIDE", "get").mockReturnValue(Abilities.HYDRATION);
    await game.startBattle([
      Species.BLASTOISE,
    ]);
    expect(game.scene.ui?.getMode()).toBe(Mode.COMMAND);
    expect(game.scene.getCurrentPhase().constructor.name).toBe(CommandPhase.name);
  }, 20000);

  it("2vs2", async() => {
    vi.spyOn(overrides, "DOUBLE_BATTLE_OVERRIDE", "get").mockReturnValue(true);
    vi.spyOn(overrides, "OPP_SPECIES_OVERRIDE", "get").mockReturnValue(Species.MIGHTYENA);
    vi.spyOn(overrides, "OPP_ABILITY_OVERRIDE", "get").mockReturnValue(Abilities.HYDRATION);
    vi.spyOn(overrides, "ABILITY_OVERRIDE", "get").mockReturnValue(Abilities.HYDRATION);
    vi.spyOn(overrides, "STARTING_WAVE_OVERRIDE", "get").mockReturnValue(3);
    await game.startBattle([
      Species.BLASTOISE,
      Species.CHARIZARD,
    ]);
    expect(game.scene.ui?.getMode()).toBe(Mode.COMMAND);
    expect(game.scene.getCurrentPhase().constructor.name).toBe(CommandPhase.name);
  }, 20000);

  it("4vs2", async() => {
    vi.spyOn(overrides, "DOUBLE_BATTLE_OVERRIDE", "get").mockReturnValue(true);
    vi.spyOn(overrides, "OPP_SPECIES_OVERRIDE", "get").mockReturnValue(Species.MIGHTYENA);
    vi.spyOn(overrides, "OPP_ABILITY_OVERRIDE", "get").mockReturnValue(Abilities.HYDRATION);
    vi.spyOn(overrides, "ABILITY_OVERRIDE", "get").mockReturnValue(Abilities.HYDRATION);
    vi.spyOn(overrides, "STARTING_WAVE_OVERRIDE", "get").mockReturnValue(3);
    await game.startBattle([
      Species.BLASTOISE,
      Species.CHARIZARD,
      Species.DARKRAI,
      Species.GABITE,
    ]);
    expect(game.scene.ui?.getMode()).toBe(Mode.COMMAND);
    expect(game.scene.getCurrentPhase().constructor.name).toBe(CommandPhase.name);
  }, 20000);

  it("kill opponent pokemon", async() => {
    const moveToUse = Moves.SPLASH;
    vi.spyOn(overrides, "SINGLE_BATTLE_OVERRIDE", "get").mockReturnValue(true);
    vi.spyOn(overrides, "STARTER_SPECIES_OVERRIDE", "get").mockReturnValue(Species.MEWTWO);
    vi.spyOn(overrides, "OPP_SPECIES_OVERRIDE", "get").mockReturnValue(Species.RATTATA);
    vi.spyOn(overrides, "OPP_ABILITY_OVERRIDE", "get").mockReturnValue(Abilities.HYDRATION);
    vi.spyOn(overrides, "ABILITY_OVERRIDE", "get").mockReturnValue(Abilities.ZEN_MODE);
    vi.spyOn(overrides, "STARTING_LEVEL_OVERRIDE", "get").mockReturnValue(2000);
    vi.spyOn(overrides, "STARTING_WAVE_OVERRIDE", "get").mockReturnValue(3);
    vi.spyOn(overrides, "MOVESET_OVERRIDE", "get").mockReturnValue([moveToUse]);
    vi.spyOn(overrides, "OPP_MOVESET_OVERRIDE", "get").mockReturnValue([Moves.TACKLE,Moves.TACKLE,Moves.TACKLE,Moves.TACKLE]);
    await game.startBattle([
      Species.DARMANITAN,
      Species.CHARIZARD,
    ]);

    game.onNextPrompt("CommandPhase", Mode.COMMAND, () => {
      game.scene.ui.setMode(Mode.FIGHT, (game.scene.getCurrentPhase() as CommandPhase).getFieldIndex());
    });
    game.onNextPrompt("CommandPhase", Mode.FIGHT, () => {
      const movePosition = getMovePosition(game.scene, 0, moveToUse);
      (game.scene.getCurrentPhase() as CommandPhase).handleCommand(Command.FIGHT, movePosition, false);
    });
    await game.phaseInterceptor.to(DamagePhase, false);
    await game.killPokemon(game.scene.currentBattle.enemyParty[0]);
    expect(game.scene.currentBattle.enemyParty[0].isFainted()).toBe(true);
    await game.phaseInterceptor.to(VictoryPhase, false);
  }, 200000);

  it("to next turn", async() => {
    const moveToUse = Moves.SPLASH;
    vi.spyOn(overrides, "SINGLE_BATTLE_OVERRIDE", "get").mockReturnValue(true);
    vi.spyOn(overrides, "STARTER_SPECIES_OVERRIDE", "get").mockReturnValue(Species.MEWTWO);
    vi.spyOn(overrides, "OPP_SPECIES_OVERRIDE", "get").mockReturnValue(Species.RATTATA);
    vi.spyOn(overrides, "OPP_ABILITY_OVERRIDE", "get").mockReturnValue(Abilities.HYDRATION);
    vi.spyOn(overrides, "ABILITY_OVERRIDE", "get").mockReturnValue(Abilities.ZEN_MODE);
    vi.spyOn(overrides, "STARTING_LEVEL_OVERRIDE", "get").mockReturnValue(2000);
    vi.spyOn(overrides, "STARTING_WAVE_OVERRIDE", "get").mockReturnValue(3);
    vi.spyOn(overrides, "MOVESET_OVERRIDE", "get").mockReturnValue([moveToUse]);
    vi.spyOn(overrides, "OPP_MOVESET_OVERRIDE", "get").mockReturnValue([Moves.TACKLE,Moves.TACKLE,Moves.TACKLE,Moves.TACKLE]);
    await game.startBattle();
    const turn = game.scene.currentBattle.turn;
    game.doAttack(0);
    await game.toNextTurn();
    expect(game.scene.currentBattle.turn).toBeGreaterThan(turn);
  }, 20000);

  it("to next wave with pokemon killed, single", async() => {
    const moveToUse = Moves.SPLASH;
    vi.spyOn(overrides, "SINGLE_BATTLE_OVERRIDE", "get").mockReturnValue(true);
    vi.spyOn(overrides, "STARTER_SPECIES_OVERRIDE", "get").mockReturnValue(Species.MEWTWO);
    vi.spyOn(overrides, "OPP_SPECIES_OVERRIDE", "get").mockReturnValue(Species.RATTATA);
    vi.spyOn(overrides, "OPP_ABILITY_OVERRIDE", "get").mockReturnValue(Abilities.HYDRATION);
    vi.spyOn(overrides, "ABILITY_OVERRIDE", "get").mockReturnValue(Abilities.ZEN_MODE);
    vi.spyOn(overrides, "STARTING_LEVEL_OVERRIDE", "get").mockReturnValue(2000);
    vi.spyOn(overrides, "STARTING_WAVE_OVERRIDE", "get").mockReturnValue(3);
    vi.spyOn(overrides, "MOVESET_OVERRIDE", "get").mockReturnValue([moveToUse]);
    vi.spyOn(overrides, "OPP_MOVESET_OVERRIDE", "get").mockReturnValue([Moves.TACKLE,Moves.TACKLE,Moves.TACKLE,Moves.TACKLE]);
    await game.startBattle();
    const waveIndex = game.scene.currentBattle.waveIndex;
    game.doAttack(0);
    await game.doKillOpponents();
    await game.toNextWave();
    expect(game.scene.currentBattle.waveIndex).toBeGreaterThan(waveIndex);
  }, 20000);
});
<|MERGE_RESOLUTION|>--- conflicted
+++ resolved
@@ -19,15 +19,11 @@
 import Phaser from "phaser";
 import {allSpecies} from "#app/data/pokemon-species";
 import { getGameMode } from "#app/game-mode.js";
-<<<<<<< HEAD
-import {Abilities} from "#app/data/enums/abilities";
-import {SelectModifierPhase} from "#app/phases/select-modifier-phase";
-=======
 import { Abilities } from "#enums/abilities";
 import { Moves } from "#enums/moves";
 import { PlayerGender } from "#enums/player-gender";
 import { Species } from "#enums/species";
->>>>>>> f8a15570
+import {SelectModifierPhase} from "#app/phases/select-modifier-phase";
 
 describe("Test Battle Phase", () => {
   let phaserGame: Phaser.Game;
