import { allSpecies } from "#app/data/pokemon-species";
import { Stat } from "#enums/stat";
import { GameModes, getGameMode } from "#app/game-mode";
import { BattleEndPhase } from "#app/phases/battle-end-phase";
import { CommandPhase } from "#app/phases/command-phase";
import { DamagePhase } from "#app/phases/damage-phase";
import { EncounterPhase } from "#app/phases/encounter-phase";
import { EnemyCommandPhase } from "#app/phases/enemy-command-phase";
import { LoginPhase } from "#app/phases/login-phase";
import { NextEncounterPhase } from "#app/phases/next-encounter-phase";
import { SelectGenderPhase } from "#app/phases/select-gender-phase";
import { SelectModifierPhase } from "#app/phases/select-modifier-phase";
import { SelectStarterPhase } from "#app/phases/select-starter-phase";
import { SummonPhase } from "#app/phases/summon-phase";
import { SwitchPhase } from "#app/phases/switch-phase";
import { TitlePhase } from "#app/phases/title-phase";
import { TurnInitPhase } from "#app/phases/turn-init-phase";
import { VictoryPhase } from "#app/phases/victory-phase";
import GameManager from "#app/test/utils/gameManager";
import { generateStarter } from "#app/test/utils/gameManagerUtils";
import { Mode } from "#app/ui/ui";
import { Abilities } from "#enums/abilities";
import { Moves } from "#enums/moves";
import { PlayerGender } from "#enums/player-gender";
import { Species } from "#enums/species";
import Phaser from "phaser";
<<<<<<< HEAD
import { afterEach, beforeAll, beforeEach, describe, expect, it } from "vitest";
=======
import { afterEach, beforeAll, beforeEach, describe, expect, it, vi } from "vitest";
import { Biome } from "#app/enums/biome";
>>>>>>> 9f31e36d

describe("Test Battle Phase", () => {
  let phaserGame: Phaser.Game;
  let game: GameManager;

  beforeAll(() => {
    phaserGame = new Phaser.Game({
      type: Phaser.HEADLESS,
    });
  });

  afterEach(() => {
    game.phaseInterceptor.restoreOg();
  });

  beforeEach(() => {
    game = new GameManager(phaserGame);
    game.scene.gameData.gender = undefined!; // just for these tests!
  });

  it("test phase interceptor with prompt", async () => {
    await game.phaseInterceptor.run(LoginPhase);

    game.onNextPrompt("SelectGenderPhase", Mode.OPTION_SELECT, () => {
      game.scene.gameData.gender = PlayerGender.MALE;
      game.endPhase();
    });

    await game.phaseInterceptor.run(SelectGenderPhase);

    await game.phaseInterceptor.run(TitlePhase);
    await game.waitMode(Mode.TITLE);


    expect(game.scene.ui?.getMode()).toBe(Mode.TITLE);
    expect(game.scene.gameData.gender).toBe(PlayerGender.MALE);
  }, 20000);

  it("test phase interceptor with prompt with preparation for a future prompt", async () => {
    await game.phaseInterceptor.run(LoginPhase);

    game.onNextPrompt("SelectGenderPhase", Mode.OPTION_SELECT, () => {
      game.scene.gameData.gender = PlayerGender.MALE;
      game.endPhase();
    });

    game.onNextPrompt("CheckSwitchPhase", Mode.CONFIRM, () => {
      game.setMode(Mode.MESSAGE);
      game.endPhase();
    });
    await game.phaseInterceptor.run(SelectGenderPhase);

    await game.phaseInterceptor.run(TitlePhase);
    await game.waitMode(Mode.TITLE);


    expect(game.scene.ui?.getMode()).toBe(Mode.TITLE);
    expect(game.scene.gameData.gender).toBe(PlayerGender.MALE);
  }, 20000);

  it("newGame one-liner", async () => {
    await game.startBattle();
    expect(game.scene.ui?.getMode()).toBe(Mode.COMMAND);
    expect(game.scene.getCurrentPhase()!.constructor.name).toBe(CommandPhase.name);
  }, 20000);

  it("do attack wave 3 - single battle - regular - OHKO", async () => {
    game.override.starterSpecies(Species.MEWTWO);
    game.override.enemySpecies(Species.RATTATA);
    game.override.startingLevel(2000);
    game.override
      .startingWave(3)
      .battleType("single");
    game.override.moveset([Moves.TACKLE]);
    game.override.enemyAbility(Abilities.HYDRATION);
    game.override.enemyMoveset([Moves.TACKLE, Moves.TACKLE, Moves.TACKLE, Moves.TACKLE]);
    await game.startBattle();
    game.move.select(Moves.TACKLE);
    await game.phaseInterceptor.runFrom(EnemyCommandPhase).to(SelectModifierPhase, false);
  }, 20000);

  it("do attack wave 3 - single battle - regular - NO OHKO with opponent using non damage attack", async () => {
    game.override.starterSpecies(Species.MEWTWO);
    game.override.enemySpecies(Species.RATTATA);
    game.override.startingLevel(5);
    game.override.startingWave(3);
    game.override.moveset([Moves.TACKLE]);
    game.override.enemyAbility(Abilities.HYDRATION);
    game.override.enemyMoveset([Moves.TAIL_WHIP, Moves.TAIL_WHIP, Moves.TAIL_WHIP, Moves.TAIL_WHIP]);
    game.override.battleType("single");
    await game.startBattle();
    game.move.select(Moves.TACKLE);
    await game.phaseInterceptor.runFrom(EnemyCommandPhase).to(TurnInitPhase, false);
  }, 20000);

  it("load 100% data file", async () => {
    await game.importData("src/test/utils/saves/everything.prsv");
    const caughtCount = Object.keys(game.scene.gameData.dexData).filter((key) => {
      const species = game.scene.gameData.dexData[key];
      return species.caughtAttr !== 0n;
    }).length;
    expect(caughtCount).toBe(Object.keys(allSpecies).length);
  }, 20000);

  it("start battle with selected team", async () => {
    await game.startBattle([
      Species.CHARIZARD,
      Species.CHANSEY,
      Species.MEW
    ]);
    expect(game.scene.getParty()[0].species.speciesId).toBe(Species.CHARIZARD);
    expect(game.scene.getParty()[1].species.speciesId).toBe(Species.CHANSEY);
    expect(game.scene.getParty()[2].species.speciesId).toBe(Species.MEW);
  }, 20000);

  it("test remove random battle seed int", async () => {
    for (let i = 0; i < 10; i++) {
      const rand = game.scene.randBattleSeedInt(16);
      expect(rand).toBe(15);
    }
  });

  it("wrong phase", async () => {
    await game.phaseInterceptor.run(LoginPhase);
    await game.phaseInterceptor.run(LoginPhase).catch((e) => {
      expect(e).toBe("Wrong phase: this is SelectGenderPhase and not LoginPhase");
    });
  }, 20000);

  it("wrong phase but skip", async () => {
    await game.phaseInterceptor.run(LoginPhase);
    await game.phaseInterceptor.run(LoginPhase, () => game.isCurrentPhase(SelectGenderPhase));
  }, 20000);

  it("good run", async () => {
    await game.phaseInterceptor.run(LoginPhase);
    game.onNextPrompt("SelectGenderPhase", Mode.OPTION_SELECT, () => {
      game.scene.gameData.gender = PlayerGender.MALE;
      game.endPhase();
    }, () => game.isCurrentPhase(TitlePhase));
    await game.phaseInterceptor.run(SelectGenderPhase, () => game.isCurrentPhase(TitlePhase));
    await game.phaseInterceptor.run(TitlePhase);
  }, 20000);

  it("good run from select gender to title", async () => {
    await game.phaseInterceptor.run(LoginPhase);
    game.onNextPrompt("SelectGenderPhase", Mode.OPTION_SELECT, () => {
      game.scene.gameData.gender = PlayerGender.MALE;
      game.endPhase();
    }, () => game.isCurrentPhase(TitlePhase));
    await game.phaseInterceptor.runFrom(SelectGenderPhase).to(TitlePhase);
  }, 20000);

  it("good run to SummonPhase phase", async () => {
    await game.phaseInterceptor.run(LoginPhase);
    game.onNextPrompt("SelectGenderPhase", Mode.OPTION_SELECT, () => {
      game.scene.gameData.gender = PlayerGender.MALE;
      game.endPhase();
    }, () => game.isCurrentPhase(TitlePhase));
    game.onNextPrompt("TitlePhase", Mode.TITLE, () => {
      game.scene.gameMode = getGameMode(GameModes.CLASSIC);
      const starters = generateStarter(game.scene);
      const selectStarterPhase = new SelectStarterPhase(game.scene);
      game.scene.pushPhase(new EncounterPhase(game.scene, false));
      selectStarterPhase.initBattle(starters);
    });
    await game.phaseInterceptor.runFrom(SelectGenderPhase).to(SummonPhase);
  }, 20000);

  it("2vs1", async () => {
    game.override.battleType("single");
    game.override.enemySpecies(Species.MIGHTYENA);
    game.override.enemyAbility(Abilities.HYDRATION);
    game.override.ability(Abilities.HYDRATION);
    await game.startBattle([
      Species.BLASTOISE,
      Species.CHARIZARD,
    ]);
    expect(game.scene.ui?.getMode()).toBe(Mode.COMMAND);
    expect(game.scene.getCurrentPhase()!.constructor.name).toBe(CommandPhase.name);
  }, 20000);

  it("1vs1", async () => {
    game.override.battleType("single");
    game.override.enemySpecies(Species.MIGHTYENA);
    game.override.enemyAbility(Abilities.HYDRATION);
    game.override.ability(Abilities.HYDRATION);
    await game.startBattle([
      Species.BLASTOISE,
    ]);
    expect(game.scene.ui?.getMode()).toBe(Mode.COMMAND);
    expect(game.scene.getCurrentPhase()!.constructor.name).toBe(CommandPhase.name);
  }, 20000);

  it("2vs2", async () => {
    game.override.battleType("double");
    game.override.enemySpecies(Species.MIGHTYENA);
    game.override.enemyAbility(Abilities.HYDRATION);
    game.override.ability(Abilities.HYDRATION);
    game.override.startingWave(3);
    await game.startBattle([
      Species.BLASTOISE,
      Species.CHARIZARD,
    ]);
    expect(game.scene.ui?.getMode()).toBe(Mode.COMMAND);
    expect(game.scene.getCurrentPhase()!.constructor.name).toBe(CommandPhase.name);
  }, 20000);

  it("4vs2", async () => {
    game.override.battleType("double");
    game.override.enemySpecies(Species.MIGHTYENA);
    game.override.enemyAbility(Abilities.HYDRATION);
    game.override.ability(Abilities.HYDRATION);
    game.override.startingWave(3);
    await game.startBattle([
      Species.BLASTOISE,
      Species.CHARIZARD,
      Species.DARKRAI,
      Species.GABITE,
    ]);
    expect(game.scene.ui?.getMode()).toBe(Mode.COMMAND);
    expect(game.scene.getCurrentPhase()!.constructor.name).toBe(CommandPhase.name);
  }, 20000);

  it("kill opponent pokemon", async () => {
    const moveToUse = Moves.SPLASH;
    game.override.battleType("single");
    game.override.starterSpecies(Species.MEWTWO);
    game.override.enemySpecies(Species.RATTATA);
    game.override.enemyAbility(Abilities.HYDRATION);
    game.override.ability(Abilities.ZEN_MODE);
    game.override.startingLevel(2000);
    game.override.startingWave(3);
    game.override.moveset([moveToUse]);
    game.override.enemyMoveset([Moves.TACKLE, Moves.TACKLE, Moves.TACKLE, Moves.TACKLE]);
    await game.startBattle([
      Species.DARMANITAN,
      Species.CHARIZARD,
    ]);

    game.move.select(moveToUse);
    await game.phaseInterceptor.to(DamagePhase, false);
    await game.killPokemon(game.scene.currentBattle.enemyParty[0]);
    expect(game.scene.currentBattle.enemyParty[0].isFainted()).toBe(true);
    await game.phaseInterceptor.to(VictoryPhase, false);
  }, 200000);

  it("to next turn", async () => {
    const moveToUse = Moves.SPLASH;
    game.override.battleType("single");
    game.override.starterSpecies(Species.MEWTWO);
    game.override.enemySpecies(Species.RATTATA);
    game.override.enemyAbility(Abilities.HYDRATION);
    game.override.ability(Abilities.ZEN_MODE);
    game.override.startingLevel(2000);
    game.override.startingWave(3);
    game.override.moveset([moveToUse]);
    game.override.enemyMoveset([Moves.TACKLE, Moves.TACKLE, Moves.TACKLE, Moves.TACKLE]);
    await game.startBattle();
    const turn = game.scene.currentBattle.turn;
    game.move.select(moveToUse);
    await game.toNextTurn();
    expect(game.scene.currentBattle.turn).toBeGreaterThan(turn);
  }, 20000);

  it("does not set new weather if staying in same biome", async () => {
    const moveToUse = Moves.SPLASH;
    game.override
      .battleType("single")
      .starterSpecies(Species.MEWTWO)
      .enemySpecies(Species.RATTATA)
      .enemyAbility(Abilities.HYDRATION)
      .ability(Abilities.ZEN_MODE)
      .startingLevel(2000)
      .startingWave(3)
      .startingBiome(Biome.LAKE)
      .moveset([moveToUse]);
    game.override.enemyMoveset([Moves.TACKLE, Moves.TACKLE, Moves.TACKLE, Moves.TACKLE]);
    await game.classicMode.startBattle();
    const waveIndex = game.scene.currentBattle.waveIndex;
    game.move.select(moveToUse);

    vi.spyOn(game.scene.arena, "trySetWeather");
    await game.doKillOpponents();
    await game.toNextWave();
    expect(game.scene.arena.trySetWeather).not.toHaveBeenCalled();
    expect(game.scene.currentBattle.waveIndex).toBeGreaterThan(waveIndex);
  }, 20000);

  it("does not force switch if active pokemon faints at same time as enemy mon and is revived in post-battle", async () => {
    const moveToUse = Moves.TAKE_DOWN;
    game.override
      .battleType("single")
      .starterSpecies(Species.SAWK)
      .enemySpecies(Species.RATTATA)
      .startingWave(1)
      .startingLevel(100)
      .moveset([moveToUse])
      .enemyMoveset(Moves.SPLASH)
      .startingHeldItems([{ name: "TEMP_STAT_STAGE_BOOSTER", type: Stat.ACC }]);

    await game.startBattle();
    game.scene.getPlayerPokemon()!.hp = 1;
    game.move.select(moveToUse);

    await game.phaseInterceptor.to(BattleEndPhase);
    game.doRevivePokemon(0); // pretend max revive was picked
    game.doSelectModifier();

    game.onNextPrompt("SwitchPhase", Mode.PARTY, () => {
      expect.fail("Switch was forced");
    }, () => game.isCurrentPhase(NextEncounterPhase));
    await game.phaseInterceptor.to(SwitchPhase);
  }, 20000);
});
<|MERGE_RESOLUTION|>--- conflicted
+++ resolved
@@ -24,12 +24,8 @@
 import { PlayerGender } from "#enums/player-gender";
 import { Species } from "#enums/species";
 import Phaser from "phaser";
-<<<<<<< HEAD
-import { afterEach, beforeAll, beforeEach, describe, expect, it } from "vitest";
-=======
 import { afterEach, beforeAll, beforeEach, describe, expect, it, vi } from "vitest";
 import { Biome } from "#app/enums/biome";
->>>>>>> 9f31e36d
 
 describe("Test Battle Phase", () => {
   let phaserGame: Phaser.Game;
