import { allSpecies } from "#app/data/pokemon-species";
import { TempBattleStat } from "#app/data/temp-battle-stat.js";
import { GameModes } from "#app/game-mode";
import { getGameMode } from "#app/game-mode.js";
import {
  BattleEndPhase,
  CommandPhase, DamagePhase,
  EncounterPhase,
  EnemyCommandPhase,
  LoginPhase,
<<<<<<< HEAD
  SelectGenderPhase, SelectModifierPhase,
=======
  NextEncounterPhase,
  SelectGenderPhase,
  SelectModifierPhase,
>>>>>>> bdde03b0
  SelectStarterPhase,
  SummonPhase,
  SwitchPhase,
  TitlePhase,
  TurnInitPhase, VictoryPhase,
} from "#app/phases";
import GameManager from "#app/test/utils/gameManager";
import { generateStarter, getMovePosition, } from "#app/test/utils/gameManagerUtils";
import { Command } from "#app/ui/command-ui-handler";
import { Mode } from "#app/ui/ui";
import { Abilities } from "#enums/abilities";
import { Moves } from "#enums/moves";
import { PlayerGender } from "#enums/player-gender";
import { Species } from "#enums/species";
import Phaser from "phaser";
import { afterEach, beforeAll, beforeEach, describe, expect, it } from "vitest";
import { SPLASH_ONLY } from "../utils/testUtils";

describe("Test Battle Phase", () => {
  let phaserGame: Phaser.Game;
  let game: GameManager;

  beforeAll(() => {
    phaserGame = new Phaser.Game({
      type: Phaser.HEADLESS,
    });
  });

  afterEach(() => {
    game.phaseInterceptor.restoreOg();
  });

  beforeEach(() => {
    game = new GameManager(phaserGame);
  });

  it("test phase interceptor with prompt", async() => {
    await game.phaseInterceptor.run(LoginPhase);

    game.onNextPrompt("SelectGenderPhase", Mode.OPTION_SELECT, () => {
      game.scene.gameData.gender = PlayerGender.MALE;
      game.endPhase();
    });

    await game.phaseInterceptor.run(SelectGenderPhase);

    await game.phaseInterceptor.run(TitlePhase);
    await game.waitMode(Mode.TITLE);


    expect(game.scene.ui?.getMode()).toBe(Mode.TITLE);
    expect(game.scene.gameData.gender).toBe(PlayerGender.MALE);
  }, 20000);

  it("test phase interceptor with prompt with preparation for a future prompt", async() => {
    await game.phaseInterceptor.run(LoginPhase);

    game.onNextPrompt("SelectGenderPhase", Mode.OPTION_SELECT, () => {
      game.scene.gameData.gender = PlayerGender.MALE;
      game.endPhase();
    });

    game.onNextPrompt("CheckSwitchPhase", Mode.CONFIRM, () => {
      game.setMode(Mode.MESSAGE);
      game.endPhase();
    });
    await game.phaseInterceptor.run(SelectGenderPhase);

    await game.phaseInterceptor.run(TitlePhase);
    await game.waitMode(Mode.TITLE);


    expect(game.scene.ui?.getMode()).toBe(Mode.TITLE);
    expect(game.scene.gameData.gender).toBe(PlayerGender.MALE);
  }, 20000);

  it("newGame one-liner", async() => {
    await game.startBattle();
    expect(game.scene.ui?.getMode()).toBe(Mode.COMMAND);
    expect(game.scene.getCurrentPhase()!.constructor.name).toBe(CommandPhase.name);
  }, 20000);

  it("do attack wave 3 - single battle - regular - OHKO", async() => {
    game.override.starterSpecies(Species.MEWTWO);
    game.override.enemySpecies(Species.RATTATA);
    game.override.startingLevel(2000);
    game.override
      .startingWave(3)
      .battleType("single");
    game.override.moveset([Moves.TACKLE]);
    game.override.enemyAbility(Abilities.HYDRATION);
    game.override.enemyMoveset([Moves.TACKLE, Moves.TACKLE, Moves.TACKLE, Moves.TACKLE]);
    await game.startBattle();
    game.onNextPrompt("CommandPhase", Mode.COMMAND, () => {
      game.scene.ui.setMode(Mode.FIGHT, (game.scene.getCurrentPhase() as CommandPhase).getFieldIndex());
    });
    game.onNextPrompt("CommandPhase", Mode.FIGHT, () => {
      const movePosition = getMovePosition(game.scene, 0, Moves.TACKLE);
      (game.scene.getCurrentPhase() as CommandPhase).handleCommand(Command.FIGHT, movePosition, false);
    });
    await game.phaseInterceptor.runFrom(EnemyCommandPhase).to(SelectModifierPhase, false);
  }, 20000);

  it("do attack wave 3 - single battle - regular - NO OHKO with opponent using non damage attack", async() => {
    game.override.starterSpecies(Species.MEWTWO);
    game.override.enemySpecies(Species.RATTATA);
    game.override.startingLevel(5);
    game.override.startingWave(3);
    game.override.moveset([Moves.TACKLE]);
    game.override.enemyAbility(Abilities.HYDRATION);
    game.override.enemyMoveset([Moves.TAIL_WHIP, Moves.TAIL_WHIP, Moves.TAIL_WHIP, Moves.TAIL_WHIP]);
    game.override.battleType("single");
    await game.startBattle();
    game.onNextPrompt("CommandPhase", Mode.COMMAND, () => {
      game.scene.ui.setMode(Mode.FIGHT, (game.scene.getCurrentPhase() as CommandPhase).getFieldIndex());
    });
    game.onNextPrompt("CommandPhase", Mode.FIGHT, () => {
      const movePosition = getMovePosition(game.scene, 0, Moves.TACKLE);
      (game.scene.getCurrentPhase() as CommandPhase).handleCommand(Command.FIGHT, movePosition, false);
    });
    await game.phaseInterceptor.runFrom(EnemyCommandPhase).to(TurnInitPhase, false);
  }, 20000);

  it("load 100% data file", async() => {
    await game.importData("src/test/utils/saves/everything.prsv");
    const caughtCount = Object.keys(game.scene.gameData.dexData).filter((key) => {
      const species = game.scene.gameData.dexData[key];
      return species.caughtAttr !== 0n;
    }).length;
    expect(caughtCount).toBe(Object.keys(allSpecies).length);
  }, 20000);

  it("start battle with selected team", async() => {
    await game.startBattle([
      Species.CHARIZARD,
      Species.CHANSEY,
      Species.MEW
    ]);
    expect(game.scene.getParty()[0].species.speciesId).toBe(Species.CHARIZARD);
    expect(game.scene.getParty()[1].species.speciesId).toBe(Species.CHANSEY);
    expect(game.scene.getParty()[2].species.speciesId).toBe(Species.MEW);
  }, 20000);

  it("test remove random battle seed int", async() => {
    for (let i=0; i<10; i++) {
      const rand = game.scene.randBattleSeedInt(16);
      expect(rand).toBe(15);
    }
  });

  it("wrong phase", async() => {
    await game.phaseInterceptor.run(LoginPhase);
    await game.phaseInterceptor.run(LoginPhase).catch((e) => {
      expect(e).toBe("Wrong phase: this is SelectGenderPhase and not LoginPhase");
    });
  }, 20000);

  it("wrong phase but skip", async() => {
    await game.phaseInterceptor.run(LoginPhase);
    await game.phaseInterceptor.run(LoginPhase, () => game.isCurrentPhase(SelectGenderPhase));
  }, 20000);

  it("good run", async() => {
    await game.phaseInterceptor.run(LoginPhase);
    game.onNextPrompt("SelectGenderPhase", Mode.OPTION_SELECT, () => {
      game.scene.gameData.gender = PlayerGender.MALE;
      game.endPhase();
    }, () => game.isCurrentPhase(TitlePhase));
    await game.phaseInterceptor.run(SelectGenderPhase, () => game.isCurrentPhase(TitlePhase));
    await game.phaseInterceptor.run(TitlePhase);
  }, 20000);

  it("good run from select gender to title", async() => {
    await game.phaseInterceptor.run(LoginPhase);
    game.onNextPrompt("SelectGenderPhase", Mode.OPTION_SELECT, () => {
      game.scene.gameData.gender = PlayerGender.MALE;
      game.endPhase();
    }, () => game.isCurrentPhase(TitlePhase));
    await game.phaseInterceptor.runFrom(SelectGenderPhase).to(TitlePhase);
  }, 20000);

  it("good run to SummonPhase phase", async() => {
    await game.phaseInterceptor.run(LoginPhase);
    game.onNextPrompt("SelectGenderPhase", Mode.OPTION_SELECT, () => {
      game.scene.gameData.gender = PlayerGender.MALE;
      game.endPhase();
    }, () => game.isCurrentPhase(TitlePhase));
    game.onNextPrompt("TitlePhase", Mode.TITLE, () => {
      game.scene.gameMode = getGameMode(GameModes.CLASSIC);
      const starters = generateStarter(game.scene);
      const selectStarterPhase = new SelectStarterPhase(game.scene);
      game.scene.pushPhase(new EncounterPhase(game.scene, false));
      selectStarterPhase.initBattle(starters);
    });
    await game.phaseInterceptor.runFrom(SelectGenderPhase).to(SummonPhase);
  }, 20000);

  it("2vs1", async() => {
    game.override.battleType("single");
    game.override.enemySpecies(Species.MIGHTYENA);
    game.override.enemyAbility(Abilities.HYDRATION);
    game.override.ability(Abilities.HYDRATION);
    await game.startBattle([
      Species.BLASTOISE,
      Species.CHARIZARD,
    ]);
    expect(game.scene.ui?.getMode()).toBe(Mode.COMMAND);
    expect(game.scene.getCurrentPhase()!.constructor.name).toBe(CommandPhase.name);
  }, 20000);

  it("1vs1", async() => {
    game.override.battleType("single");
    game.override.enemySpecies(Species.MIGHTYENA);
    game.override.enemyAbility(Abilities.HYDRATION);
    game.override.ability(Abilities.HYDRATION);
    await game.startBattle([
      Species.BLASTOISE,
    ]);
    expect(game.scene.ui?.getMode()).toBe(Mode.COMMAND);
    expect(game.scene.getCurrentPhase()!.constructor.name).toBe(CommandPhase.name);
  }, 20000);

  it("2vs2", async() => {
    game.override.battleType("double");
    game.override.enemySpecies(Species.MIGHTYENA);
    game.override.enemyAbility(Abilities.HYDRATION);
    game.override.ability(Abilities.HYDRATION);
    game.override.startingWave(3);
    await game.startBattle([
      Species.BLASTOISE,
      Species.CHARIZARD,
    ]);
    expect(game.scene.ui?.getMode()).toBe(Mode.COMMAND);
    expect(game.scene.getCurrentPhase()!.constructor.name).toBe(CommandPhase.name);
  }, 20000);

  it("4vs2", async() => {
    game.override.battleType("double");
    game.override.enemySpecies(Species.MIGHTYENA);
    game.override.enemyAbility(Abilities.HYDRATION);
    game.override.ability(Abilities.HYDRATION);
    game.override.startingWave(3);
    await game.startBattle([
      Species.BLASTOISE,
      Species.CHARIZARD,
      Species.DARKRAI,
      Species.GABITE,
    ]);
    expect(game.scene.ui?.getMode()).toBe(Mode.COMMAND);
    expect(game.scene.getCurrentPhase()!.constructor.name).toBe(CommandPhase.name);
  }, 20000);

  it("kill opponent pokemon", async() => {
    const moveToUse = Moves.SPLASH;
    game.override.battleType("single");
    game.override.starterSpecies(Species.MEWTWO);
    game.override.enemySpecies(Species.RATTATA);
    game.override.enemyAbility(Abilities.HYDRATION);
    game.override.ability(Abilities.ZEN_MODE);
    game.override.startingLevel(2000);
    game.override.startingWave(3);
    game.override.moveset([moveToUse]);
    game.override.enemyMoveset([Moves.TACKLE,Moves.TACKLE,Moves.TACKLE,Moves.TACKLE]);
    await game.startBattle([
      Species.DARMANITAN,
      Species.CHARIZARD,
    ]);

    game.onNextPrompt("CommandPhase", Mode.COMMAND, () => {
      game.scene.ui.setMode(Mode.FIGHT, (game.scene.getCurrentPhase() as CommandPhase).getFieldIndex());
    });
    game.onNextPrompt("CommandPhase", Mode.FIGHT, () => {
      const movePosition = getMovePosition(game.scene, 0, moveToUse);
      (game.scene.getCurrentPhase() as CommandPhase).handleCommand(Command.FIGHT, movePosition, false);
    });
    await game.phaseInterceptor.to(DamagePhase, false);
    await game.killPokemon(game.scene.currentBattle.enemyParty[0]);
    expect(game.scene.currentBattle.enemyParty[0].isFainted()).toBe(true);
    await game.phaseInterceptor.to(VictoryPhase, false);
  }, 200000);

  it("to next turn", async() => {
    const moveToUse = Moves.SPLASH;
    game.override.battleType("single");
    game.override.starterSpecies(Species.MEWTWO);
    game.override.enemySpecies(Species.RATTATA);
    game.override.enemyAbility(Abilities.HYDRATION);
    game.override.ability(Abilities.ZEN_MODE);
    game.override.startingLevel(2000);
    game.override.startingWave(3);
    game.override.moveset([moveToUse]);
    game.override.enemyMoveset([Moves.TACKLE,Moves.TACKLE,Moves.TACKLE,Moves.TACKLE]);
    await game.startBattle();
    const turn = game.scene.currentBattle.turn;
    game.doAttack(0);
    await game.toNextTurn();
    expect(game.scene.currentBattle.turn).toBeGreaterThan(turn);
  }, 20000);

  it("to next wave with pokemon killed, single", async() => {
    const moveToUse = Moves.SPLASH;
    game.override.battleType("single");
    game.override.starterSpecies(Species.MEWTWO);
    game.override.enemySpecies(Species.RATTATA);
    game.override.enemyAbility(Abilities.HYDRATION);
    game.override.ability(Abilities.ZEN_MODE);
    game.override.startingLevel(2000);
    game.override.startingWave(3);
    game.override.moveset([moveToUse]);
    game.override.enemyMoveset([Moves.TACKLE,Moves.TACKLE,Moves.TACKLE,Moves.TACKLE]);
    await game.startBattle();
    const waveIndex = game.scene.currentBattle.waveIndex;
    game.doAttack(0);
    await game.doKillOpponents();
    await game.toNextWave();
    expect(game.scene.currentBattle.waveIndex).toBeGreaterThan(waveIndex);
  }, 20000);

  it("does not force switch if active pokemon faints at same time as enemy mon and is revived in post-battle", async () => {
    const moveToUse = Moves.TAKE_DOWN;
    game.override
      .battleType("single")
      .starterSpecies(Species.SAWK)
      .enemySpecies(Species.RATTATA)
      .startingWave(1)
      .startingLevel(100)
      .moveset([moveToUse])
      .enemyMoveset(SPLASH_ONLY)
      .startingHeldItems([{ name: "TEMP_STAT_BOOSTER", type: TempBattleStat.ACC }]);

    await game.startBattle();
    game.scene.getPlayerPokemon()!.hp = 1;
    game.doAttack(getMovePosition(game.scene, 0, moveToUse));

    await game.phaseInterceptor.to(BattleEndPhase);
    game.doRevivePokemon(0); // pretend max revive was picked
    game.doSelectModifier();

    game.onNextPrompt("SwitchPhase", Mode.PARTY, () => {
      expect.fail("Switch was forced");
    }, () => game.isCurrentPhase(NextEncounterPhase));
    await game.phaseInterceptor.to(SwitchPhase);
  }, 20000);
});
<|MERGE_RESOLUTION|>--- conflicted
+++ resolved
@@ -8,13 +8,9 @@
   EncounterPhase,
   EnemyCommandPhase,
   LoginPhase,
-<<<<<<< HEAD
-  SelectGenderPhase, SelectModifierPhase,
-=======
   NextEncounterPhase,
   SelectGenderPhase,
   SelectModifierPhase,
->>>>>>> bdde03b0
   SelectStarterPhase,
   SummonPhase,
   SwitchPhase,
