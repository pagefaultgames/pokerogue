--- conflicted
+++ resolved
@@ -85,13 +85,8 @@
     expect(game.scene.gameData.gender).toBe(PlayerGender.MALE);
   }, 20000);
 
-<<<<<<< HEAD
-  it("newGame one-liner", async() => {
-    await game.classicMode.startBattle();
-=======
   it("newGame one-liner", async () => {
-    await game.startBattle();
->>>>>>> 82889731
+    await game.classicMode.startBattle();
     expect(game.scene.ui?.getMode()).toBe(Mode.COMMAND);
     expect(game.scene.getCurrentPhase()!.constructor.name).toBe(CommandPhase.name);
   }, 20000);
@@ -106,19 +101,8 @@
     game.override.moveset([Moves.TACKLE]);
     game.override.enemyAbility(Abilities.HYDRATION);
     game.override.enemyMoveset([Moves.TACKLE, Moves.TACKLE, Moves.TACKLE, Moves.TACKLE]);
-<<<<<<< HEAD
-    await game.classicMode.startBattle();
-    game.onNextPrompt("CommandPhase", Mode.COMMAND, () => {
-      game.scene.ui.setMode(Mode.FIGHT, (game.scene.getCurrentPhase() as CommandPhase).getFieldIndex());
-    });
-    game.onNextPrompt("CommandPhase", Mode.FIGHT, () => {
-      const movePosition = getMovePosition(game.scene, 0, Moves.TACKLE);
-      (game.scene.getCurrentPhase() as CommandPhase).handleCommand(Command.FIGHT, movePosition, false);
-    });
-=======
-    await game.startBattle();
+    await game.classicMode.startBattle();
     game.move.select(Moves.TACKLE);
->>>>>>> 82889731
     await game.phaseInterceptor.runFrom(EnemyCommandPhase).to(SelectModifierPhase, false);
   }, 20000);
 
@@ -131,19 +115,8 @@
     game.override.enemyAbility(Abilities.HYDRATION);
     game.override.enemyMoveset([Moves.TAIL_WHIP, Moves.TAIL_WHIP, Moves.TAIL_WHIP, Moves.TAIL_WHIP]);
     game.override.battleType("single");
-<<<<<<< HEAD
-    await game.classicMode.startBattle();
-    game.onNextPrompt("CommandPhase", Mode.COMMAND, () => {
-      game.scene.ui.setMode(Mode.FIGHT, (game.scene.getCurrentPhase() as CommandPhase).getFieldIndex());
-    });
-    game.onNextPrompt("CommandPhase", Mode.FIGHT, () => {
-      const movePosition = getMovePosition(game.scene, 0, Moves.TACKLE);
-      (game.scene.getCurrentPhase() as CommandPhase).handleCommand(Command.FIGHT, movePosition, false);
-    });
-=======
-    await game.startBattle();
+    await game.classicMode.startBattle();
     game.move.select(Moves.TACKLE);
->>>>>>> 82889731
     await game.phaseInterceptor.runFrom(EnemyCommandPhase).to(TurnInitPhase, false);
   }, 20000);
 
@@ -156,13 +129,8 @@
     expect(caughtCount).toBe(Object.keys(allSpecies).length);
   }, 20000);
 
-<<<<<<< HEAD
-  it("start battle with selected team", async() => {
-    await game.classicMode.startBattle([
-=======
   it("start battle with selected team", async () => {
-    await game.startBattle([
->>>>>>> 82889731
+    await game.classicMode.startBattle([
       Species.CHARIZARD,
       Species.CHANSEY,
       Species.MEW
@@ -291,13 +259,8 @@
     game.override.startingLevel(2000);
     game.override.startingWave(3);
     game.override.moveset([moveToUse]);
-<<<<<<< HEAD
-    game.override.enemyMoveset([Moves.TACKLE,Moves.TACKLE,Moves.TACKLE,Moves.TACKLE]);
-    await game.classicMode.startBattle([
-=======
     game.override.enemyMoveset([Moves.TACKLE, Moves.TACKLE, Moves.TACKLE, Moves.TACKLE]);
-    await game.startBattle([
->>>>>>> 82889731
+    await game.classicMode.startBattle([
       Species.DARMANITAN,
       Species.CHARIZARD,
     ]);
@@ -319,13 +282,8 @@
     game.override.startingLevel(2000);
     game.override.startingWave(3);
     game.override.moveset([moveToUse]);
-<<<<<<< HEAD
-    game.override.enemyMoveset([Moves.TACKLE,Moves.TACKLE,Moves.TACKLE,Moves.TACKLE]);
-    await game.classicMode.startBattle();
-=======
     game.override.enemyMoveset([Moves.TACKLE, Moves.TACKLE, Moves.TACKLE, Moves.TACKLE]);
-    await game.startBattle();
->>>>>>> 82889731
+    await game.classicMode.startBattle();
     const turn = game.scene.currentBattle.turn;
     game.move.select(moveToUse);
     await game.toNextTurn();
@@ -342,13 +300,8 @@
     game.override.startingLevel(2000);
     game.override.startingWave(3);
     game.override.moveset([moveToUse]);
-<<<<<<< HEAD
-    game.override.enemyMoveset([Moves.TACKLE,Moves.TACKLE,Moves.TACKLE,Moves.TACKLE]);
-    await game.classicMode.startBattle();
-=======
     game.override.enemyMoveset([Moves.TACKLE, Moves.TACKLE, Moves.TACKLE, Moves.TACKLE]);
-    await game.startBattle();
->>>>>>> 82889731
+    await game.classicMode.startBattle();
     const waveIndex = game.scene.currentBattle.waveIndex;
     game.move.select(moveToUse);
     await game.doKillOpponents();
