--- conflicted
+++ resolved
@@ -1,9 +1,4 @@
 import GameManager from "#app/test/utils/gameManager";
-<<<<<<< HEAD
-import Phaser from "phaser";
-import Overrides from "#app/overrides";
-=======
->>>>>>> 07b65631
 import { Abilities } from "#enums/abilities";
 import { Moves } from "#enums/moves";
 import { Species } from "#enums/species";
@@ -27,17 +22,6 @@
   beforeEach(() => {
     game = new GameManager(phaserGame);
     const moveToUse = Moves.SPLASH;
-<<<<<<< HEAD
-    vi.spyOn(Overrides, "BATTLE_TYPE_OVERRIDE", "get").mockReturnValue("single");
-    vi.spyOn(Overrides, "STARTER_SPECIES_OVERRIDE", "get").mockReturnValue(Species.MEWTWO);
-    vi.spyOn(Overrides, "OPP_SPECIES_OVERRIDE", "get").mockReturnValue(Species.RATTATA);
-    vi.spyOn(Overrides, "OPP_ABILITY_OVERRIDE", "get").mockReturnValue(Abilities.HYDRATION);
-    vi.spyOn(Overrides, "ABILITY_OVERRIDE", "get").mockReturnValue(Abilities.ZEN_MODE);
-    vi.spyOn(Overrides, "STARTING_LEVEL_OVERRIDE", "get").mockReturnValue(2000);
-    vi.spyOn(Overrides, "STARTING_WAVE_OVERRIDE", "get").mockReturnValue(3);
-    vi.spyOn(Overrides, "MOVESET_OVERRIDE", "get").mockReturnValue([moveToUse]);
-    vi.spyOn(Overrides, "OPP_MOVESET_OVERRIDE", "get").mockReturnValue([Moves.TACKLE,Moves.TACKLE,Moves.TACKLE,Moves.TACKLE]);
-=======
     game.override
       .battleType("single")
       .startingWave(3);
@@ -48,7 +32,6 @@
     game.override.startingLevel(2000);
     game.override.moveset([moveToUse]);
     game.override.enemyMoveset([Moves.TACKLE,Moves.TACKLE,Moves.TACKLE,Moves.TACKLE]);
->>>>>>> 07b65631
   });
 
   it.skip("to next turn", async() => {
