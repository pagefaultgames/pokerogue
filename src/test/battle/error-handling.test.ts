import {afterEach, beforeAll, beforeEach, describe, expect, it, vi} from "vitest";
import GameManager from "#app/test/utils/gameManager";
import Phaser from "phaser";
import * as overrides from "#app/overrides";
import {Species} from "#app/data/enums/species";
import {Moves} from "#app/data/enums/moves";
import {Abilities} from "#app/data/enums/abilities";

describe("Test Battle Phase", () => {
  let phaserGame: Phaser.Game;
  let game: GameManager;

  beforeAll(() => {
    phaserGame = new Phaser.Game({
      type: Phaser.HEADLESS,
    });
  });

  afterEach(() => {
    game.phaseInterceptor.restoreOg();
  });

  beforeEach(() => {
    game = new GameManager(phaserGame);
<<<<<<< HEAD
  });

  it("should start phase", async() => {
    vi.spyOn(overrides.STARTER_OVERRIDE[0], "species", "get").mockReturnValue(Species.MEWTWO);
=======
    const moveToUse = Moves.SPLASH;
    vi.spyOn(overrides, "SINGLE_BATTLE_OVERRIDE", "get").mockReturnValue(true);
    vi.spyOn(overrides, "STARTER_SPECIES_OVERRIDE", "get").mockReturnValue(Species.MEWTWO);
>>>>>>> 0adddc4a
    vi.spyOn(overrides, "OPP_SPECIES_OVERRIDE", "get").mockReturnValue(Species.RATTATA);
    vi.spyOn(overrides, "OPP_ABILITY_OVERRIDE", "get").mockReturnValue(Abilities.HYDRATION);
    vi.spyOn(overrides, "ABILITY_OVERRIDE", "get").mockReturnValue(Abilities.ZEN_MODE);
    vi.spyOn(overrides, "STARTING_LEVEL_OVERRIDE", "get").mockReturnValue(2000);
    vi.spyOn(overrides, "STARTING_WAVE_OVERRIDE", "get").mockReturnValue(3);
<<<<<<< HEAD
    vi.spyOn(overrides.STARTER_OVERRIDE[0], "moveset", "get").mockReturnValue([Moves.TACKLE]);
    vi.spyOn(overrides, "OPP_ABILITY_OVERRIDE", "get").mockReturnValue(Abilities.HYDRATION);
    vi.spyOn(overrides, "OPP_MOVESET_OVERRIDE", "get").mockReturnValue([Moves.TACKLE, Moves.TACKLE, Moves.TACKLE, Moves.TACKLE]);
    vi.spyOn(overrides, "SINGLE_BATTLE_OVERRIDE", "get").mockReturnValue(true);
=======
    vi.spyOn(overrides, "MOVESET_OVERRIDE", "get").mockReturnValue([moveToUse]);
    vi.spyOn(overrides, "OPP_MOVESET_OVERRIDE", "get").mockReturnValue([Moves.TACKLE,Moves.TACKLE,Moves.TACKLE,Moves.TACKLE]);
  });

  it.skip("to next turn", async() => {
>>>>>>> 0adddc4a
    await game.startBattle();
    const turn = game.scene.currentBattle.turn;
    game.doAttack(0);
    await game.toNextTurn();
    expect(game.scene.currentBattle.turn).toBeGreaterThan(turn);
  }, 20000);
});
<|MERGE_RESOLUTION|>--- conflicted
+++ resolved
@@ -2,9 +2,9 @@
 import GameManager from "#app/test/utils/gameManager";
 import Phaser from "phaser";
 import * as overrides from "#app/overrides";
-import {Species} from "#app/data/enums/species";
-import {Moves} from "#app/data/enums/moves";
-import {Abilities} from "#app/data/enums/abilities";
+import { Abilities } from "#enums/abilities";
+import { Moves } from "#enums/moves";
+import { Species } from "#enums/species";
 
 describe("Test Battle Phase", () => {
   let phaserGame: Phaser.Game;
@@ -22,37 +22,23 @@
 
   beforeEach(() => {
     game = new GameManager(phaserGame);
-<<<<<<< HEAD
-  });
-
-  it("should start phase", async() => {
-    vi.spyOn(overrides.STARTER_OVERRIDE[0], "species", "get").mockReturnValue(Species.MEWTWO);
-=======
     const moveToUse = Moves.SPLASH;
     vi.spyOn(overrides, "SINGLE_BATTLE_OVERRIDE", "get").mockReturnValue(true);
-    vi.spyOn(overrides, "STARTER_SPECIES_OVERRIDE", "get").mockReturnValue(Species.MEWTWO);
->>>>>>> 0adddc4a
+    vi.spyOn(overrides.STARTER_OVERRIDE[0], "species", "get").mockReturnValue(Species.MEWTWO);
     vi.spyOn(overrides, "OPP_SPECIES_OVERRIDE", "get").mockReturnValue(Species.RATTATA);
     vi.spyOn(overrides, "OPP_ABILITY_OVERRIDE", "get").mockReturnValue(Abilities.HYDRATION);
-    vi.spyOn(overrides, "ABILITY_OVERRIDE", "get").mockReturnValue(Abilities.ZEN_MODE);
+    vi.spyOn(overrides.STARTER_OVERRIDE[0], "ability", "get").mockReturnValue(Abilities.ZEN_MODE);
     vi.spyOn(overrides, "STARTING_LEVEL_OVERRIDE", "get").mockReturnValue(2000);
     vi.spyOn(overrides, "STARTING_WAVE_OVERRIDE", "get").mockReturnValue(3);
-<<<<<<< HEAD
-    vi.spyOn(overrides.STARTER_OVERRIDE[0], "moveset", "get").mockReturnValue([Moves.TACKLE]);
-    vi.spyOn(overrides, "OPP_ABILITY_OVERRIDE", "get").mockReturnValue(Abilities.HYDRATION);
-    vi.spyOn(overrides, "OPP_MOVESET_OVERRIDE", "get").mockReturnValue([Moves.TACKLE, Moves.TACKLE, Moves.TACKLE, Moves.TACKLE]);
-    vi.spyOn(overrides, "SINGLE_BATTLE_OVERRIDE", "get").mockReturnValue(true);
-=======
-    vi.spyOn(overrides, "MOVESET_OVERRIDE", "get").mockReturnValue([moveToUse]);
+    vi.spyOn(overrides.STARTER_OVERRIDE[0], "moveset", "get").mockReturnValue([moveToUse]);
     vi.spyOn(overrides, "OPP_MOVESET_OVERRIDE", "get").mockReturnValue([Moves.TACKLE,Moves.TACKLE,Moves.TACKLE,Moves.TACKLE]);
   });
 
   it.skip("to next turn", async() => {
->>>>>>> 0adddc4a
     await game.startBattle();
     const turn = game.scene.currentBattle.turn;
     game.doAttack(0);
     await game.toNextTurn();
     expect(game.scene.currentBattle.turn).toBeGreaterThan(turn);
   }, 20000);
-});
+});