import {
  Status,
  StatusEffect,
  getStatusEffectActivationText,
  getStatusEffectDescriptor,
  getStatusEffectHealText,
  getStatusEffectObtainText,
  getStatusEffectOverlapText,
} from "#app/data/status-effect";
import { MoveResult } from "#app/field/pokemon";
<<<<<<< HEAD
import { Abilities } from "#enums/abilities";
import { Moves } from "#enums/moves";
import { Species } from "#enums/species";
import GameManager from "#test/utils/gameManager";
=======
import GameManager from "#app/test/utils/gameManager";
import { Abilities } from "#enums/abilities";
import { Moves } from "#enums/moves";
import { Species } from "#enums/species";
>>>>>>> 5e7f2042
import { mockI18next } from "#test/utils/testUtils";
import i18next from "i18next";
import { afterEach, beforeAll, beforeEach, describe, expect, it, vi } from "vitest";

const pokemonName = "PKM";
const sourceText = "SOURCE";

describe("Status Effect Messages", () => {
  beforeAll(() => {
    i18next.init();
  });

  describe("NONE", () => {
    const statusEffect = StatusEffect.NONE;

    it("should return the obtain text", () => {
      mockI18next();

      const text = getStatusEffectObtainText(statusEffect, pokemonName);
      console.log("text:", text);
      expect(text).toBe("");

      const emptySourceText = getStatusEffectObtainText(statusEffect, pokemonName, "");
      expect(emptySourceText).toBe("");
    });

    it("should return the source-obtain text", () => {
      mockI18next();

      const text = getStatusEffectObtainText(statusEffect, pokemonName, sourceText);
      expect(text).toBe("");

      const emptySourceText = getStatusEffectObtainText(statusEffect, pokemonName, "");
      expect(emptySourceText).toBe("");
    });

    it("should return the activation text", () => {
      mockI18next();
      const text = getStatusEffectActivationText(statusEffect, pokemonName);
      expect(text).toBe("");
    });

    it("should return the overlap text", () => {
      mockI18next();
      const text = getStatusEffectOverlapText(statusEffect, pokemonName);
      expect(text).toBe("");
    });

    it("should return the heal text", () => {
      mockI18next();
      const text = getStatusEffectHealText(statusEffect, pokemonName);
      expect(text).toBe("");
    });

    it("should return the descriptor", () => {
      mockI18next();
      const text = getStatusEffectDescriptor(statusEffect);
      expect(text).toBe("");
    });
  });

  describe("POISON", () => {
    const statusEffect = StatusEffect.POISON;

    it("should return the obtain text", () => {
      mockI18next();

      const text = getStatusEffectObtainText(statusEffect, pokemonName);
      expect(text).toBe("statusEffect:poison.obtain");

      const emptySourceText = getStatusEffectObtainText(statusEffect, pokemonName, "");
      expect(emptySourceText).toBe("statusEffect:poison.obtain");
    });

    it("should return the activation text", () => {
      mockI18next();
      const text = getStatusEffectActivationText(statusEffect, pokemonName);
      expect(text).toBe("statusEffect:poison.activation");
    });

    it("should return the descriptor", () => {
      mockI18next();
      const text = getStatusEffectDescriptor(statusEffect);
      expect(text).toBe("statusEffect:poison.description");
    });

    it("should return the heal text", () => {
      mockI18next();
      const text = getStatusEffectHealText(statusEffect, pokemonName);
      expect(text).toBe("statusEffect:poison.heal");
    });

    it("should return the overlap text", () => {
      mockI18next();
      const text = getStatusEffectOverlapText(statusEffect, pokemonName);
      expect(text).toBe("statusEffect:poison.overlap");
    });
  });

  describe("TOXIC", () => {
    const statusEffect = StatusEffect.TOXIC;

    it("should return the obtain text", () => {
      mockI18next();

      const text = getStatusEffectObtainText(statusEffect, pokemonName);
      expect(text).toBe("statusEffect:toxic.obtain");

      const emptySourceText = getStatusEffectObtainText(statusEffect, pokemonName, "");
      expect(emptySourceText).toBe("statusEffect:toxic.obtain");
    });

    it("should return the activation text", () => {
      mockI18next();
      const text = getStatusEffectActivationText(statusEffect, pokemonName);
      expect(text).toBe("statusEffect:toxic.activation");
    });

    it("should return the descriptor", () => {
      mockI18next();
      const text = getStatusEffectDescriptor(statusEffect);
      expect(text).toBe("statusEffect:toxic.description");
    });

    it("should return the heal text", () => {
      mockI18next();
      const text = getStatusEffectHealText(statusEffect, pokemonName);
      expect(text).toBe("statusEffect:toxic.heal");
    });

    it("should return the overlap text", () => {
      mockI18next();
      const text = getStatusEffectOverlapText(statusEffect, pokemonName);
      expect(text).toBe("statusEffect:toxic.overlap");
    });
  });

  describe("PARALYSIS", () => {
    const statusEffect = StatusEffect.PARALYSIS;

    it("should return the obtain text", () => {
      mockI18next();

      const text = getStatusEffectObtainText(statusEffect, pokemonName);
      expect(text).toBe("statusEffect:paralysis.obtain");

      const emptySourceText = getStatusEffectObtainText(statusEffect, pokemonName, "");
      expect(emptySourceText).toBe("statusEffect:paralysis.obtain");
    });

    it("should return the activation text", () => {
      mockI18next();
      const text = getStatusEffectActivationText(statusEffect, pokemonName);
      expect(text).toBe("statusEffect:paralysis.activation");
    });

    it("should return the descriptor", () => {
      mockI18next();
      const text = getStatusEffectDescriptor(statusEffect);
      expect(text).toBe("statusEffect:paralysis.description");
    });

    it("should return the heal text", () => {
      mockI18next();
      const text = getStatusEffectHealText(statusEffect, pokemonName);
      expect(text).toBe("statusEffect:paralysis.heal");
    });

    it("should return the overlap text", () => {
      mockI18next();
      const text = getStatusEffectOverlapText(statusEffect, pokemonName);
      expect(text).toBe("statusEffect:paralysis.overlap");
    });
  });

  describe("SLEEP", () => {
    const statusEffect = StatusEffect.SLEEP;

    it("should return the obtain text", () => {
      mockI18next();

      const text = getStatusEffectObtainText(statusEffect, pokemonName);
      expect(text).toBe("statusEffect:sleep.obtain");

      const emptySourceText = getStatusEffectObtainText(statusEffect, pokemonName, "");
      expect(emptySourceText).toBe("statusEffect:sleep.obtain");
    });

    it("should return the activation text", () => {
      mockI18next();
      const text = getStatusEffectActivationText(statusEffect, pokemonName);
      expect(text).toBe("statusEffect:sleep.activation");
    });

    it("should return the descriptor", () => {
      mockI18next();
      const text = getStatusEffectDescriptor(statusEffect);
      expect(text).toBe("statusEffect:sleep.description");
    });

    it("should return the heal text", () => {
      mockI18next();
      const text = getStatusEffectHealText(statusEffect, pokemonName);
      expect(text).toBe("statusEffect:sleep.heal");
    });

    it("should return the overlap text", () => {
      mockI18next();
      const text = getStatusEffectOverlapText(statusEffect, pokemonName);
      expect(text).toBe("statusEffect:sleep.overlap");
    });
  });

  describe("FREEZE", () => {
    const statusEffect = StatusEffect.FREEZE;

    it("should return the obtain text", () => {
      mockI18next();

      const text = getStatusEffectObtainText(statusEffect, pokemonName);
      expect(text).toBe("statusEffect:freeze.obtain");

      const emptySourceText = getStatusEffectObtainText(statusEffect, pokemonName, "");
      expect(emptySourceText).toBe("statusEffect:freeze.obtain");
    });

    it("should return the activation text", () => {
      mockI18next();
      const text = getStatusEffectActivationText(statusEffect, pokemonName);
      expect(text).toBe("statusEffect:freeze.activation");
    });

    it("should return the descriptor", () => {
      mockI18next();
      const text = getStatusEffectDescriptor(statusEffect);
      expect(text).toBe("statusEffect:freeze.description");
    });

    it("should return the heal text", () => {
      mockI18next();
      const text = getStatusEffectHealText(statusEffect, pokemonName);
      expect(text).toBe("statusEffect:freeze.heal");
    });

    it("should return the overlap text", () => {
      mockI18next();
      const text = getStatusEffectOverlapText(statusEffect, pokemonName);
      expect(text).toBe("statusEffect:freeze.overlap");
    });
  });

  describe("BURN", () => {
    const statusEffect = StatusEffect.BURN;

    it("should return the obtain text", () => {
      mockI18next();

      const text = getStatusEffectObtainText(statusEffect, pokemonName);
      expect(text).toBe("statusEffect:burn.obtain");

      const emptySourceText = getStatusEffectObtainText(statusEffect, pokemonName, "");
      expect(emptySourceText).toBe("statusEffect:burn.obtain");
    });

    it("should return the activation text", () => {
      mockI18next();
      const text = getStatusEffectActivationText(statusEffect, pokemonName);
      expect(text).toBe("statusEffect:burn.activation");
    });

    it("should return the descriptor", () => {
      mockI18next();
      const text = getStatusEffectDescriptor(statusEffect);
      expect(text).toBe("statusEffect:burn.description");
    });

    it("should return the heal text", () => {
      mockI18next();
      const text = getStatusEffectHealText(statusEffect, pokemonName);
      expect(text).toBe("statusEffect:burn.heal");
    });

    it("should return the overlap text", () => {
      mockI18next();
      const text = getStatusEffectOverlapText(statusEffect, pokemonName);
      expect(text).toBe("statusEffect:burn.overlap");
    });
  });

  afterEach(() => {
    vi.resetAllMocks();
  });
});

<<<<<<< HEAD
describe("Status Effects", () => {
  describe("Paralysis", () => {
    let phaserGame: Phaser.Game;
    let game: GameManager;

    beforeAll(() => {
      phaserGame = new Phaser.Game({
        type: Phaser.HEADLESS,
      });
    });

    afterEach(() => {
      game.phaseInterceptor.restoreOg();
    });

    beforeEach(() => {
      game = new GameManager(phaserGame);

      game.override
        .enemySpecies(Species.MAGIKARP)
        .enemyMoveset(Moves.SPLASH)
        .enemyAbility(Abilities.BALL_FETCH)
        .moveset([ Moves.QUICK_ATTACK ])
        .ability(Abilities.BALL_FETCH)
        .statusEffect(StatusEffect.PARALYSIS);
    });

    it("causes the pokemon's move to fail when activated", async () => {
      await game.classicMode.startBattle([ Species.FEEBAS ]);

      game.move.select(Moves.QUICK_ATTACK);
      await game.move.forceStatusActivation(true);
      await game.toNextTurn();

      expect(game.scene.getEnemyPokemon()!.isFullHp()).toBe(true);
      expect(game.scene.getPlayerPokemon()!.getLastXMoves(1)[0].result).toBe(MoveResult.FAIL);
    });
=======
describe("Status Effects - Sleep", () => {
  let phaserGame: Phaser.Game;
  let game: GameManager;

  beforeAll(() => {
    phaserGame = new Phaser.Game({
      type: Phaser.HEADLESS,
    });
  });

  afterEach(() => {
    game.phaseInterceptor.restoreOg();
  });

  beforeEach(() => {
    game = new GameManager(phaserGame);
    game.override
      .moveset([ Moves.SPLASH ])
      .ability(Abilities.BALL_FETCH)
      .battleType("single")
      .disableCrits()
      .enemySpecies(Species.MAGIKARP)
      .enemyAbility(Abilities.BALL_FETCH)
      .enemyMoveset(Moves.SPLASH);
  });

  it("should last the appropriate number of turns", async () => {
    await game.classicMode.startBattle([ Species.FEEBAS ]);

    const player = game.scene.getPlayerPokemon()!;
    player.status = new Status(StatusEffect.SLEEP, 0, 4);

    game.move.select(Moves.SPLASH);
    await game.toNextTurn();

    expect(player.status.effect).toBe(StatusEffect.SLEEP);

    game.move.select(Moves.SPLASH);
    await game.toNextTurn();

    expect(player.status.effect).toBe(StatusEffect.SLEEP);

    game.move.select(Moves.SPLASH);
    await game.toNextTurn();

    expect(player.status.effect).toBe(StatusEffect.SLEEP);
    expect(player.getLastXMoves(1)[0].result).toBe(MoveResult.FAIL);

    game.move.select(Moves.SPLASH);
    await game.toNextTurn();

    expect(player.status?.effect).toBeUndefined();
    expect(player.getLastXMoves(1)[0].result).toBe(MoveResult.SUCCESS);
>>>>>>> 5e7f2042
  });
});<|MERGE_RESOLUTION|>--- conflicted
+++ resolved
@@ -8,17 +8,10 @@
   getStatusEffectOverlapText,
 } from "#app/data/status-effect";
 import { MoveResult } from "#app/field/pokemon";
-<<<<<<< HEAD
 import { Abilities } from "#enums/abilities";
 import { Moves } from "#enums/moves";
 import { Species } from "#enums/species";
 import GameManager from "#test/utils/gameManager";
-=======
-import GameManager from "#app/test/utils/gameManager";
-import { Abilities } from "#enums/abilities";
-import { Moves } from "#enums/moves";
-import { Species } from "#enums/species";
->>>>>>> 5e7f2042
 import { mockI18next } from "#test/utils/testUtils";
 import i18next from "i18next";
 import { afterEach, beforeAll, beforeEach, describe, expect, it, vi } from "vitest";
@@ -313,7 +306,6 @@
   });
 });
 
-<<<<<<< HEAD
 describe("Status Effects", () => {
   describe("Paralysis", () => {
     let phaserGame: Phaser.Game;
@@ -351,60 +343,61 @@
       expect(game.scene.getEnemyPokemon()!.isFullHp()).toBe(true);
       expect(game.scene.getPlayerPokemon()!.getLastXMoves(1)[0].result).toBe(MoveResult.FAIL);
     });
-=======
-describe("Status Effects - Sleep", () => {
-  let phaserGame: Phaser.Game;
-  let game: GameManager;
-
-  beforeAll(() => {
-    phaserGame = new Phaser.Game({
-      type: Phaser.HEADLESS,
-    });
-  });
-
-  afterEach(() => {
-    game.phaseInterceptor.restoreOg();
-  });
-
-  beforeEach(() => {
-    game = new GameManager(phaserGame);
-    game.override
-      .moveset([ Moves.SPLASH ])
-      .ability(Abilities.BALL_FETCH)
-      .battleType("single")
-      .disableCrits()
-      .enemySpecies(Species.MAGIKARP)
-      .enemyAbility(Abilities.BALL_FETCH)
-      .enemyMoveset(Moves.SPLASH);
-  });
-
-  it("should last the appropriate number of turns", async () => {
-    await game.classicMode.startBattle([ Species.FEEBAS ]);
-
-    const player = game.scene.getPlayerPokemon()!;
-    player.status = new Status(StatusEffect.SLEEP, 0, 4);
-
-    game.move.select(Moves.SPLASH);
-    await game.toNextTurn();
-
-    expect(player.status.effect).toBe(StatusEffect.SLEEP);
-
-    game.move.select(Moves.SPLASH);
-    await game.toNextTurn();
-
-    expect(player.status.effect).toBe(StatusEffect.SLEEP);
-
-    game.move.select(Moves.SPLASH);
-    await game.toNextTurn();
-
-    expect(player.status.effect).toBe(StatusEffect.SLEEP);
-    expect(player.getLastXMoves(1)[0].result).toBe(MoveResult.FAIL);
-
-    game.move.select(Moves.SPLASH);
-    await game.toNextTurn();
-
-    expect(player.status?.effect).toBeUndefined();
-    expect(player.getLastXMoves(1)[0].result).toBe(MoveResult.SUCCESS);
->>>>>>> 5e7f2042
+  });
+
+  describe("Sleep", () => {
+    let phaserGame: Phaser.Game;
+    let game: GameManager;
+
+    beforeAll(() => {
+      phaserGame = new Phaser.Game({
+        type: Phaser.HEADLESS,
+      });
+    });
+
+    afterEach(() => {
+      game.phaseInterceptor.restoreOg();
+    });
+
+    beforeEach(() => {
+      game = new GameManager(phaserGame);
+      game.override
+        .moveset([ Moves.SPLASH ])
+        .ability(Abilities.BALL_FETCH)
+        .battleType("single")
+        .disableCrits()
+        .enemySpecies(Species.MAGIKARP)
+        .enemyAbility(Abilities.BALL_FETCH)
+        .enemyMoveset(Moves.SPLASH);
+    });
+
+    it("should last the appropriate number of turns", async () => {
+      await game.classicMode.startBattle([ Species.FEEBAS ]);
+
+      const player = game.scene.getPlayerPokemon()!;
+      player.status = new Status(StatusEffect.SLEEP, 0, 4);
+
+      game.move.select(Moves.SPLASH);
+      await game.toNextTurn();
+
+      expect(player.status.effect).toBe(StatusEffect.SLEEP);
+
+      game.move.select(Moves.SPLASH);
+      await game.toNextTurn();
+
+      expect(player.status.effect).toBe(StatusEffect.SLEEP);
+
+      game.move.select(Moves.SPLASH);
+      await game.toNextTurn();
+
+      expect(player.status.effect).toBe(StatusEffect.SLEEP);
+      expect(player.getLastXMoves(1)[0].result).toBe(MoveResult.FAIL);
+
+      game.move.select(Moves.SPLASH);
+      await game.toNextTurn();
+
+      expect(player.status?.effect).toBeUndefined();
+      expect(player.getLastXMoves(1)[0].result).toBe(MoveResult.SUCCESS);
+    });
   });
 });