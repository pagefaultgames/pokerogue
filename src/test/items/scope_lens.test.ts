import { BattlerIndex } from "#app/battle";
import { CritBoosterModifier } from "#app/modifier/modifier";
import { modifierTypes } from "#app/modifier/modifier-type";
import { MoveEffectPhase } from "#app/phases/move-effect-phase";
import * as Utils from "#app/utils";
import { Moves } from "#enums/moves";
import { Species } from "#enums/species";
import GameManager from "#test/utils/gameManager";
import Phase from "phaser";
import { afterEach, beforeAll, beforeEach, describe, expect, it, vi } from "vitest";

describe("Items - Scope Lens", () => {
  let phaserGame: Phaser.Game;
  let game: GameManager;

  beforeAll(() => {
    phaserGame = new Phase.Game({
      type: Phaser.HEADLESS,
    });
  });

  afterEach(() => {
    game.phaseInterceptor.restoreOg();
  });

  beforeEach(() => {
    game = new GameManager(phaserGame);

    game.override.enemySpecies(Species.MAGIKARP);
    game.override.enemyMoveset([Moves.SPLASH, Moves.SPLASH, Moves.SPLASH, Moves.SPLASH]);
    game.override.disableCrits();

    game.override.battleType("single");
  }, 20000);

  it("SCOPE_LENS activates in battle correctly", async () => {
    game.override.startingHeldItems([{ name: "SCOPE_LENS" }]);
    game.override.moveset([Moves.POUND]);
    const consoleSpy = vi.spyOn(console, "log");
    await game.classicMode.startBattle([
      Species.GASTLY
    ]);

    game.move.select(Moves.POUND);

    await game.setTurnOrder([BattlerIndex.PLAYER, BattlerIndex.ENEMY]);

    await game.phaseInterceptor.to(MoveEffectPhase);

    expect(consoleSpy).toHaveBeenCalledWith("Applied", "Scope Lens", "");
  }, 20000);

<<<<<<< HEAD
  it("SCOPE_LENS held by random pokemon", async() => {
    await game.classicMode.startBattle([
=======
  it("SCOPE_LENS held by random pokemon", async () => {
    await game.startBattle([
>>>>>>> 82889731
      Species.GASTLY
    ]);

    const partyMember = game.scene.getPlayerPokemon()!;

    // Making sure modifier is not applied without holding item
    const critLevel = new Utils.IntegerHolder(0);
    partyMember.scene.applyModifiers(CritBoosterModifier, true, partyMember, critLevel);

    expect(critLevel.value).toBe(0);

    // Giving Scope Lens to party member and testing if it applies
    partyMember.scene.addModifier(modifierTypes.SCOPE_LENS().newModifier(partyMember), true);
    partyMember.scene.applyModifiers(CritBoosterModifier, true, partyMember, critLevel);

    expect(critLevel.value).toBe(1);
  }, 20000);
});<|MERGE_RESOLUTION|>--- conflicted
+++ resolved
@@ -50,13 +50,8 @@
     expect(consoleSpy).toHaveBeenCalledWith("Applied", "Scope Lens", "");
   }, 20000);
 
-<<<<<<< HEAD
-  it("SCOPE_LENS held by random pokemon", async() => {
+  it("SCOPE_LENS held by random pokemon", async () => {
     await game.classicMode.startBattle([
-=======
-  it("SCOPE_LENS held by random pokemon", async () => {
-    await game.startBattle([
->>>>>>> 82889731
       Species.GASTLY
     ]);
 
