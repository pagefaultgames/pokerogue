--- conflicted
+++ resolved
@@ -79,13 +79,8 @@
     expect(atkValue.value / atkStat).toBe(1);
 
     // Giving Eviolite to party member and testing if it applies
-<<<<<<< HEAD
-    partyMember.scene.addModifier(modifierTypes.RARE_SPECIES_STAT_BOOSTER().generateType([], [ "THICK_CLUB" ])!.newModifier(partyMember), true);
-    partyMember.scene.applyModifiers(SpeciesStatBoosterModifier, true, partyMember, Stat.ATK, atkValue);
-=======
-    game.scene.addModifier(modifierTypes.SPECIES_STAT_BOOSTER().generateType([], [ "THICK_CLUB" ])!.newModifier(partyMember), true);
-    game.scene.applyModifiers(SpeciesStatBoosterModifier, true, partyMember, Stat.ATK, atkValue);
->>>>>>> 3a3ebfb7
+    game.scene.addModifier(modifierTypes.RARE_SPECIES_STAT_BOOSTER().generateType([], [ "THICK_CLUB" ])!.newModifier(partyMember), true);
+    game.scene.applyModifiers(SpeciesStatBoosterModifier, true, partyMember, Stat.ATK, atkValue);
 
     expect(atkValue.value / atkStat).toBe(2);
   }, 20000);
@@ -106,13 +101,8 @@
     expect(atkValue.value / atkStat).toBe(1);
 
     // Giving Eviolite to party member and testing if it applies
-<<<<<<< HEAD
-    partyMember.scene.addModifier(modifierTypes.RARE_SPECIES_STAT_BOOSTER().generateType([], [ "THICK_CLUB" ])!.newModifier(partyMember), true);
-    partyMember.scene.applyModifiers(SpeciesStatBoosterModifier, true, partyMember, Stat.ATK, atkValue);
-=======
-    game.scene.addModifier(modifierTypes.SPECIES_STAT_BOOSTER().generateType([], [ "THICK_CLUB" ])!.newModifier(partyMember), true);
-    game.scene.applyModifiers(SpeciesStatBoosterModifier, true, partyMember, Stat.ATK, atkValue);
->>>>>>> 3a3ebfb7
+    game.scene.addModifier(modifierTypes.RARE_SPECIES_STAT_BOOSTER().generateType([], [ "THICK_CLUB" ])!.newModifier(partyMember), true);
+    game.scene.applyModifiers(SpeciesStatBoosterModifier, true, partyMember, Stat.ATK, atkValue);
 
     expect(atkValue.value / atkStat).toBe(2);
   }, 20000);
@@ -133,13 +123,8 @@
     expect(atkValue.value / atkStat).toBe(1);
 
     // Giving Eviolite to party member and testing if it applies
-<<<<<<< HEAD
-    partyMember.scene.addModifier(modifierTypes.RARE_SPECIES_STAT_BOOSTER().generateType([], [ "THICK_CLUB" ])!.newModifier(partyMember), true);
-    partyMember.scene.applyModifiers(SpeciesStatBoosterModifier, true, partyMember, Stat.ATK, atkValue);
-=======
-    game.scene.addModifier(modifierTypes.SPECIES_STAT_BOOSTER().generateType([], [ "THICK_CLUB" ])!.newModifier(partyMember), true);
-    game.scene.applyModifiers(SpeciesStatBoosterModifier, true, partyMember, Stat.ATK, atkValue);
->>>>>>> 3a3ebfb7
+    game.scene.addModifier(modifierTypes.RARE_SPECIES_STAT_BOOSTER().generateType([], [ "THICK_CLUB" ])!.newModifier(partyMember), true);
+    game.scene.applyModifiers(SpeciesStatBoosterModifier, true, partyMember, Stat.ATK, atkValue);
 
     expect(atkValue.value / atkStat).toBe(2);
   }, 20000);
@@ -175,13 +160,8 @@
     expect(atkValue.value / atkStat).toBe(1);
 
     // Giving Eviolite to party member and testing if it applies
-<<<<<<< HEAD
-    partyMember.scene.addModifier(modifierTypes.RARE_SPECIES_STAT_BOOSTER().generateType([], [ "THICK_CLUB" ])!.newModifier(partyMember), true);
-    partyMember.scene.applyModifiers(SpeciesStatBoosterModifier, true, partyMember, Stat.ATK, atkValue);
-=======
-    game.scene.addModifier(modifierTypes.SPECIES_STAT_BOOSTER().generateType([], [ "THICK_CLUB" ])!.newModifier(partyMember), true);
-    game.scene.applyModifiers(SpeciesStatBoosterModifier, true, partyMember, Stat.ATK, atkValue);
->>>>>>> 3a3ebfb7
+    game.scene.addModifier(modifierTypes.RARE_SPECIES_STAT_BOOSTER().generateType([], [ "THICK_CLUB" ])!.newModifier(partyMember), true);
+    game.scene.applyModifiers(SpeciesStatBoosterModifier, true, partyMember, Stat.ATK, atkValue);
 
     expect(atkValue.value / atkStat).toBe(2);
   }, 20000);
@@ -217,13 +197,8 @@
     expect(atkValue.value / atkStat).toBe(1);
 
     // Giving Eviolite to party member and testing if it applies
-<<<<<<< HEAD
-    partyMember.scene.addModifier(modifierTypes.RARE_SPECIES_STAT_BOOSTER().generateType([], [ "THICK_CLUB" ])!.newModifier(partyMember), true);
-    partyMember.scene.applyModifiers(SpeciesStatBoosterModifier, true, partyMember, Stat.ATK, atkValue);
-=======
-    game.scene.addModifier(modifierTypes.SPECIES_STAT_BOOSTER().generateType([], [ "THICK_CLUB" ])!.newModifier(partyMember), true);
-    game.scene.applyModifiers(SpeciesStatBoosterModifier, true, partyMember, Stat.ATK, atkValue);
->>>>>>> 3a3ebfb7
+    game.scene.addModifier(modifierTypes.RARE_SPECIES_STAT_BOOSTER().generateType([], [ "THICK_CLUB" ])!.newModifier(partyMember), true);
+    game.scene.applyModifiers(SpeciesStatBoosterModifier, true, partyMember, Stat.ATK, atkValue);
 
     expect(atkValue.value / atkStat).toBe(2);
   }, 20000);
@@ -244,13 +219,8 @@
     expect(atkValue.value / atkStat).toBe(1);
 
     // Giving Eviolite to party member and testing if it applies
-<<<<<<< HEAD
-    partyMember.scene.addModifier(modifierTypes.RARE_SPECIES_STAT_BOOSTER().generateType([], [ "THICK_CLUB" ])!.newModifier(partyMember), true);
-    partyMember.scene.applyModifiers(SpeciesStatBoosterModifier, true, partyMember, Stat.ATK, atkValue);
-=======
-    game.scene.addModifier(modifierTypes.SPECIES_STAT_BOOSTER().generateType([], [ "THICK_CLUB" ])!.newModifier(partyMember), true);
-    game.scene.applyModifiers(SpeciesStatBoosterModifier, true, partyMember, Stat.ATK, atkValue);
->>>>>>> 3a3ebfb7
+    game.scene.addModifier(modifierTypes.RARE_SPECIES_STAT_BOOSTER().generateType([], [ "THICK_CLUB" ])!.newModifier(partyMember), true);
+    game.scene.applyModifiers(SpeciesStatBoosterModifier, true, partyMember, Stat.ATK, atkValue);
 
     expect(atkValue.value / atkStat).toBe(1);
   }, 20000);
