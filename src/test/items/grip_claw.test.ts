<<<<<<< HEAD
import { afterEach, beforeAll, beforeEach, describe, expect, it, vi } from "vitest";
import Phase from "phaser";
import GameManager from "#app/test/utils/gameManager";
import Overrides from "#app/overrides";
=======
import { BattlerIndex } from "#app/battle.js";
import { allMoves } from "#app/data/move.js";
import { Abilities } from "#app/enums/abilities.js";
import { BerryType } from "#app/enums/berry-type.js";
>>>>>>> 07b65631
import { Moves } from "#app/enums/moves.js";
import { Species } from "#app/enums/species.js";
import { CommandPhase, MoveEndPhase, SelectTargetPhase } from "#app/phases.js";
import GameManager from "#app/test/utils/gameManager";
import Phase from "phaser";
import { afterEach, beforeAll, beforeEach, describe, expect, it, vi } from "vitest";
import { getMovePosition } from "../utils/gameManagerUtils";

const TIMEOUT = 20 * 1000; // 20 seconds

describe("Items - Grip Claw", () => {
  let phaserGame: Phaser.Game;
  let game: GameManager;

  beforeAll(() => {
    phaserGame = new Phase.Game({
      type: Phaser.HEADLESS,
    });
  });

  afterEach(() => {
    game.phaseInterceptor.restoreOg();
  });

  beforeEach(() => {
    game = new GameManager(phaserGame);

<<<<<<< HEAD
    vi.spyOn(Overrides, "BATTLE_TYPE_OVERRIDE", "get").mockReturnValue("double");
    vi.spyOn(Overrides, "MOVESET_OVERRIDE", "get").mockReturnValue([ Moves.POPULATION_BOMB, Moves.SPLASH ]);
    vi.spyOn(Overrides, "STARTING_HELD_ITEMS_OVERRIDE", "get").mockReturnValue([{name: "GRIP_CLAW", count: 5}, {name: "MULTI_LENS", count: 3}]);
    vi.spyOn(Overrides, "OPP_SPECIES_OVERRIDE", "get").mockReturnValue(Species.SNORLAX);
    vi.spyOn(Overrides, "ABILITY_OVERRIDE", "get").mockReturnValue(Abilities.KLUTZ);
    vi.spyOn(Overrides, "OPP_MOVESET_OVERRIDE", "get").mockReturnValue([ Moves.SPLASH, Moves.SPLASH, Moves.SPLASH, Moves.SPLASH ]);
    vi.spyOn(Overrides, "OPP_HELD_ITEMS_OVERRIDE", "get").mockReturnValue([
      {name: "BERRY", type: BerryType.SITRUS, count: 2},
      {name: "BERRY", type: BerryType.LUM, count: 2}
    ]);
    vi.spyOn(Overrides, "STARTING_LEVEL_OVERRIDE", "get").mockReturnValue(100);
    vi.spyOn(Overrides, "OPP_LEVEL_OVERRIDE", "get").mockReturnValue(100);
=======
    game.override
      .battleType("double")
      .moveset([Moves.POPULATION_BOMB, Moves.SPLASH])
      .startingHeldItems([
        { name: "GRIP_CLAW", count: 5 },
        { name: "MULTI_LENS", count: 3 },
      ])
      .enemySpecies(Species.SNORLAX)
      .ability(Abilities.KLUTZ)
      .enemyMoveset([Moves.SPLASH, Moves.SPLASH, Moves.SPLASH, Moves.SPLASH])
      .enemyHeldItems([
        { name: "BERRY", type: BerryType.SITRUS, count: 2 },
        { name: "BERRY", type: BerryType.LUM, count: 2 },
      ])
      .startingLevel(100)
      .enemyLevel(100);
>>>>>>> 07b65631

    vi.spyOn(allMoves[Moves.POPULATION_BOMB], "accuracy", "get").mockReturnValue(100);
  });

  it(
    "should only steal items from the attack target",
    async () => {
      await game.startBattle([Species.PANSEAR, Species.ROWLET, Species.PANPOUR, Species.PANSAGE, Species.CHARMANDER, Species.SQUIRTLE]);

      const playerPokemon = game.scene.getPlayerField();
      playerPokemon.forEach(p => expect(p).toBeDefined());

      const enemyPokemon = game.scene.getEnemyField();
      enemyPokemon.forEach(p => expect(p).toBeDefined());

      const enemyHeldItemCt = enemyPokemon.map(p => p.getHeldItems.length);

      game.doAttack(getMovePosition(game.scene, 0, Moves.POPULATION_BOMB));

      await game.phaseInterceptor.to(SelectTargetPhase, false);
      game.doSelectTarget(BattlerIndex.ENEMY);

      await game.phaseInterceptor.to(CommandPhase, false);
      game.doAttack(getMovePosition(game.scene, 1, Moves.SPLASH));

      await game.phaseInterceptor.to(MoveEndPhase, false);

      expect(enemyPokemon[1].getHeldItems.length).toBe(enemyHeldItemCt[1]);
    }, TIMEOUT
  );
});<|MERGE_RESOLUTION|>--- conflicted
+++ resolved
@@ -1,14 +1,7 @@
-<<<<<<< HEAD
-import { afterEach, beforeAll, beforeEach, describe, expect, it, vi } from "vitest";
-import Phase from "phaser";
-import GameManager from "#app/test/utils/gameManager";
-import Overrides from "#app/overrides";
-=======
 import { BattlerIndex } from "#app/battle.js";
 import { allMoves } from "#app/data/move.js";
 import { Abilities } from "#app/enums/abilities.js";
 import { BerryType } from "#app/enums/berry-type.js";
->>>>>>> 07b65631
 import { Moves } from "#app/enums/moves.js";
 import { Species } from "#app/enums/species.js";
 import { CommandPhase, MoveEndPhase, SelectTargetPhase } from "#app/phases.js";
@@ -36,20 +29,6 @@
   beforeEach(() => {
     game = new GameManager(phaserGame);
 
-<<<<<<< HEAD
-    vi.spyOn(Overrides, "BATTLE_TYPE_OVERRIDE", "get").mockReturnValue("double");
-    vi.spyOn(Overrides, "MOVESET_OVERRIDE", "get").mockReturnValue([ Moves.POPULATION_BOMB, Moves.SPLASH ]);
-    vi.spyOn(Overrides, "STARTING_HELD_ITEMS_OVERRIDE", "get").mockReturnValue([{name: "GRIP_CLAW", count: 5}, {name: "MULTI_LENS", count: 3}]);
-    vi.spyOn(Overrides, "OPP_SPECIES_OVERRIDE", "get").mockReturnValue(Species.SNORLAX);
-    vi.spyOn(Overrides, "ABILITY_OVERRIDE", "get").mockReturnValue(Abilities.KLUTZ);
-    vi.spyOn(Overrides, "OPP_MOVESET_OVERRIDE", "get").mockReturnValue([ Moves.SPLASH, Moves.SPLASH, Moves.SPLASH, Moves.SPLASH ]);
-    vi.spyOn(Overrides, "OPP_HELD_ITEMS_OVERRIDE", "get").mockReturnValue([
-      {name: "BERRY", type: BerryType.SITRUS, count: 2},
-      {name: "BERRY", type: BerryType.LUM, count: 2}
-    ]);
-    vi.spyOn(Overrides, "STARTING_LEVEL_OVERRIDE", "get").mockReturnValue(100);
-    vi.spyOn(Overrides, "OPP_LEVEL_OVERRIDE", "get").mockReturnValue(100);
-=======
     game.override
       .battleType("double")
       .moveset([Moves.POPULATION_BOMB, Moves.SPLASH])
@@ -66,7 +45,6 @@
       ])
       .startingLevel(100)
       .enemyLevel(100);
->>>>>>> 07b65631
 
     vi.spyOn(allMoves[Moves.POPULATION_BOMB], "accuracy", "get").mockReturnValue(100);
   });
