--- conflicted
+++ resolved
@@ -4,21 +4,12 @@
 import { BerryType } from "#app/enums/berry-type.js";
 import { Moves } from "#app/enums/moves.js";
 import { Species } from "#app/enums/species.js";
-<<<<<<< HEAD
-import { MoveEndPhase } from "#app/phases.js";
-=======
->>>>>>> ae2ab120
+import { MoveEndPhase } from "#app/phases/move-end-phase.js";
 import GameManager from "#test/utils/gameManager";
+import { getMovePosition } from "#test/utils/gameManagerUtils";
 import Phase from "phaser";
 import { afterEach, beforeAll, beforeEach, describe, expect, it, vi } from "vitest";
-import { getMovePosition } from "#test/utils/gameManagerUtils";
-<<<<<<< HEAD
 import { SPLASH_ONLY } from "../utils/testUtils";
-=======
-import { CommandPhase } from "#app/phases/command-phase.js";
-import { MoveEndPhase } from "#app/phases/move-end-phase.js";
-import { SelectTargetPhase } from "#app/phases/select-target-phase.js";
->>>>>>> ae2ab120
 
 const TIMEOUT = 20 * 1000; // 20 seconds
 
