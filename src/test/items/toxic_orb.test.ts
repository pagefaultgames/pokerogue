import { StatusEffect } from "#app/data/status-effect";
<<<<<<< HEAD
import i18next, { initI18n } from "#app/plugins/i18n";
=======
import { EnemyCommandPhase } from "#app/phases/enemy-command-phase";
import { MessagePhase } from "#app/phases/message-phase";
import { TurnEndPhase } from "#app/phases/turn-end-phase";
import i18next from "#app/plugins/i18n";
>>>>>>> f180b607
import { Abilities } from "#enums/abilities";
import { Moves } from "#enums/moves";
import { Species } from "#enums/species";
import GameManager from "#test/utils/gameManager";
import Phaser from "phaser";
import { afterEach, beforeAll, beforeEach, describe, expect, it, vi } from "vitest";

const TIMEOUT = 20 * 1000;

describe("Items - Toxic orb", () => {
  let phaserGame: Phaser.Game;
  let game: GameManager;

  beforeAll(() => {
    phaserGame = new Phaser.Game({
      type: Phaser.HEADLESS,
    });
  });

  afterEach(() => {
    game.phaseInterceptor.restoreOg();
  });

  beforeEach(() => {
    game = new GameManager(phaserGame);
<<<<<<< HEAD
    game.override
      .battleType("single")
      .enemySpecies(Species.RATTATA)
      .ability(Abilities.BALL_FETCH)
      .enemyAbility(Abilities.BALL_FETCH)
      .moveset([Moves.SPLASH])
      .enemyMoveset(Moves.SPLASH)
      .startingHeldItems([{
        name: "TOXIC_ORB",
      }]);
  });

  it("badly poisons the holder", async () => {
    initI18n();
    i18next.changeLanguage("en");
    await game.classicMode.startBattle([Species.MIGHTYENA]);
=======
    const moveToUse = Moves.GROWTH;
    const oppMoveToUse = Moves.TACKLE;
    game.override.battleType("single");
    game.override.enemySpecies(Species.RATTATA);
    game.override.ability(Abilities.INSOMNIA);
    game.override.enemyAbility(Abilities.INSOMNIA);
    game.override.startingLevel(2000);
    game.override.moveset([ moveToUse ]);
    game.override.enemyMoveset([ oppMoveToUse, oppMoveToUse, oppMoveToUse, oppMoveToUse ]);
    game.override.startingHeldItems([{
      name: "TOXIC_ORB",
    }]);

    vi.spyOn(i18next, "t");
  });

  it("TOXIC ORB", async () => {
    const moveToUse = Moves.GROWTH;
    await game.startBattle([
      Species.MIGHTYENA,
      Species.MIGHTYENA,
    ]);
    expect(game.scene.modifiers[0].type.id).toBe("TOXIC_ORB");
>>>>>>> f180b607

    const player = game.scene.getPlayerField()[0];

    game.move.select(Moves.SPLASH);

    await game.phaseInterceptor.to("TurnEndPhase");
    // Toxic orb should trigger here
<<<<<<< HEAD
    await game.phaseInterceptor.run("MessagePhase");
    const message = game.textInterceptor.getLatestMessage();
    expect(message).toContain("was badly poisoned by the Toxic Orb");
    expect(player.status?.effect).toBe(StatusEffect.TOXIC);
    // Damage should not have ticked yet.
    expect(player.status?.turnCount).toBe(0);
  }, TIMEOUT);
=======
    await game.phaseInterceptor.run(MessagePhase);
    expect(i18next.t).toHaveBeenCalledWith("statusEffect:toxic.obtainSource", expect.anything());

    await game.phaseInterceptor.run(MessagePhase);
    expect(i18next.t).toHaveBeenCalledWith("statusEffect:toxic.activation", expect.anything());
    expect(game.scene.getParty()[0].status!.effect).toBe(StatusEffect.TOXIC);
  }, 20000);
>>>>>>> f180b607
});<|MERGE_RESOLUTION|>--- conflicted
+++ resolved
@@ -1,12 +1,5 @@
 import { StatusEffect } from "#app/data/status-effect";
-<<<<<<< HEAD
-import i18next, { initI18n } from "#app/plugins/i18n";
-=======
-import { EnemyCommandPhase } from "#app/phases/enemy-command-phase";
-import { MessagePhase } from "#app/phases/message-phase";
-import { TurnEndPhase } from "#app/phases/turn-end-phase";
 import i18next from "#app/plugins/i18n";
->>>>>>> f180b607
 import { Abilities } from "#enums/abilities";
 import { Moves } from "#enums/moves";
 import { Species } from "#enums/species";
@@ -32,48 +25,22 @@
 
   beforeEach(() => {
     game = new GameManager(phaserGame);
-<<<<<<< HEAD
     game.override
       .battleType("single")
       .enemySpecies(Species.RATTATA)
       .ability(Abilities.BALL_FETCH)
       .enemyAbility(Abilities.BALL_FETCH)
-      .moveset([Moves.SPLASH])
+      .moveset([ Moves.SPLASH ])
       .enemyMoveset(Moves.SPLASH)
       .startingHeldItems([{
         name: "TOXIC_ORB",
       }]);
-  });
-
-  it("badly poisons the holder", async () => {
-    initI18n();
-    i18next.changeLanguage("en");
-    await game.classicMode.startBattle([Species.MIGHTYENA]);
-=======
-    const moveToUse = Moves.GROWTH;
-    const oppMoveToUse = Moves.TACKLE;
-    game.override.battleType("single");
-    game.override.enemySpecies(Species.RATTATA);
-    game.override.ability(Abilities.INSOMNIA);
-    game.override.enemyAbility(Abilities.INSOMNIA);
-    game.override.startingLevel(2000);
-    game.override.moveset([ moveToUse ]);
-    game.override.enemyMoveset([ oppMoveToUse, oppMoveToUse, oppMoveToUse, oppMoveToUse ]);
-    game.override.startingHeldItems([{
-      name: "TOXIC_ORB",
-    }]);
 
     vi.spyOn(i18next, "t");
   });
 
-  it("TOXIC ORB", async () => {
-    const moveToUse = Moves.GROWTH;
-    await game.startBattle([
-      Species.MIGHTYENA,
-      Species.MIGHTYENA,
-    ]);
-    expect(game.scene.modifiers[0].type.id).toBe("TOXIC_ORB");
->>>>>>> f180b607
+  it("badly poisons the holder", async () => {
+    await game.classicMode.startBattle([ Species.MIGHTYENA ]);
 
     const player = game.scene.getPlayerField()[0];
 
@@ -81,21 +48,13 @@
 
     await game.phaseInterceptor.to("TurnEndPhase");
     // Toxic orb should trigger here
-<<<<<<< HEAD
     await game.phaseInterceptor.run("MessagePhase");
-    const message = game.textInterceptor.getLatestMessage();
-    expect(message).toContain("was badly poisoned by the Toxic Orb");
+    expect(i18next.t).toHaveBeenCalledWith("statusEffect:toxic.obtainSource", expect.anything());
+
+    await game.toNextTurn();
+
     expect(player.status?.effect).toBe(StatusEffect.TOXIC);
     // Damage should not have ticked yet.
     expect(player.status?.turnCount).toBe(0);
   }, TIMEOUT);
-=======
-    await game.phaseInterceptor.run(MessagePhase);
-    expect(i18next.t).toHaveBeenCalledWith("statusEffect:toxic.obtainSource", expect.anything());
-
-    await game.phaseInterceptor.run(MessagePhase);
-    expect(i18next.t).toHaveBeenCalledWith("statusEffect:toxic.activation", expect.anything());
-    expect(game.scene.getParty()[0].status!.effect).toBe(StatusEffect.TOXIC);
-  }, 20000);
->>>>>>> f180b607
 });