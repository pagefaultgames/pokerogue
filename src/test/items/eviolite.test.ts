<<<<<<< HEAD
import { afterEach, beforeAll, beforeEach, describe, expect, it, vi } from "vitest";
import Phase from "phaser";
import GameManager from "#app/test/utils/gameManager";
import Overrides from "#app/overrides";
=======
>>>>>>> 7f8ddb51
import { Stat } from "#app/data/pokemon-stat";
import { EvolutionStatBoosterModifier } from "#app/modifier/modifier";
import { modifierTypes } from "#app/modifier/modifier-type";
import i18next from "#app/plugins/i18n";
import GameManager from "#app/test/utils/gameManager";
import * as Utils from "#app/utils";
import { Species } from "#enums/species";
import Phase from "phaser";
import { afterEach, beforeAll, beforeEach, describe, expect, it, vi } from "vitest";

describe("Items - Eviolite", () => {
  let phaserGame: Phaser.Game;
  let game: GameManager;

  beforeAll(() => {
    phaserGame = new Phase.Game({
      type: Phaser.HEADLESS,
    });
  });

  afterEach(() => {
    game.phaseInterceptor.restoreOg();
  });

  beforeEach(() => {
    game = new GameManager(phaserGame);

<<<<<<< HEAD
    vi.spyOn(Overrides, "BATTLE_TYPE_OVERRIDE", "get").mockReturnValue("single");
  });

  it("EVIOLITE activates in battle correctly", async() => {
    vi.spyOn(Overrides, "STARTING_HELD_ITEMS_OVERRIDE", "get").mockReturnValue([{ name: "EVIOLITE" }]);
=======
    game.override.battleType("single");
  });

  it("EVIOLITE activates in battle correctly", async() => {
    game.override.startingHeldItems([{ name: "EVIOLITE" }]);
>>>>>>> 7f8ddb51
    const consoleSpy = vi.spyOn(console, "log");
    await game.startBattle([
      Species.PICHU
    ]);

    const partyMember = game.scene.getParty()[0];

    // Checking consoe log to make sure Eviolite is applied when getBattleStat (with the appropriate stat) is called
    partyMember.getBattleStat(Stat.DEF);
    expect(consoleSpy).toHaveBeenLastCalledWith("Applied", i18next.t("modifierType:ModifierType.EVIOLITE.name"), "");

    // Printing dummy console messages along the way so subsequent checks don't pass because of the first
    console.log("");

    partyMember.getBattleStat(Stat.SPDEF);
    expect(consoleSpy).toHaveBeenLastCalledWith("Applied", i18next.t("modifierType:ModifierType.EVIOLITE.name"), "");

    console.log("");

    partyMember.getBattleStat(Stat.ATK);
    expect(consoleSpy).not.toHaveBeenLastCalledWith("Applied", i18next.t("modifierType:ModifierType.EVIOLITE.name"), "");

    console.log("");

    partyMember.getBattleStat(Stat.SPATK);
    expect(consoleSpy).not.toHaveBeenLastCalledWith("Applied", i18next.t("modifierType:ModifierType.EVIOLITE.name"), "");

    console.log("");

    partyMember.getBattleStat(Stat.SPD);
    expect(consoleSpy).not.toHaveBeenLastCalledWith("Applied", i18next.t("modifierType:ModifierType.EVIOLITE.name"), "");
  });

  it("EVIOLITE held by unevolved, unfused pokemon", async() => {
    await game.startBattle([
      Species.PICHU
    ]);

    const partyMember = game.scene.getParty()[0];

    const defStat = partyMember.getStat(Stat.DEF);
    const spDefStat = partyMember.getStat(Stat.SPDEF);

    // Making sure modifier is not applied without holding item
    const defValue = new Utils.NumberHolder(defStat);
    partyMember.scene.applyModifiers(EvolutionStatBoosterModifier, true, partyMember, Stat.DEF, defValue);
    const spDefValue = new Utils.NumberHolder(spDefStat);
    partyMember.scene.applyModifiers(EvolutionStatBoosterModifier, true, partyMember, Stat.SPDEF, spDefValue);

    expect(defValue.value / defStat).toBe(1);
    expect(spDefValue.value / spDefStat).toBe(1);

    // Giving Eviolite to party member and testing if it applies
    partyMember.scene.addModifier(modifierTypes.EVIOLITE().newModifier(partyMember), true);
    partyMember.scene.applyModifiers(EvolutionStatBoosterModifier, true, partyMember, Stat.DEF, defValue);
    partyMember.scene.applyModifiers(EvolutionStatBoosterModifier, true, partyMember, Stat.SPDEF, spDefValue);

    expect(defValue.value / defStat).toBe(1.5);
    expect(spDefValue.value / spDefStat).toBe(1.5);
  }, 20000);

  it("EVIOLITE held by fully evolved, unfused pokemon", async() => {
    await game.startBattle([
      Species.RAICHU,
    ]);

    const partyMember = game.scene.getParty()[0];

    const defStat = partyMember.getStat(Stat.DEF);
    const spDefStat = partyMember.getStat(Stat.SPDEF);

    // Making sure modifier is not applied without holding item
    const defValue = new Utils.NumberHolder(defStat);
    partyMember.scene.applyModifiers(EvolutionStatBoosterModifier, true, partyMember, Stat.DEF, defValue);
    const spDefValue = new Utils.NumberHolder(spDefStat);
    partyMember.scene.applyModifiers(EvolutionStatBoosterModifier, true, partyMember, Stat.SPDEF, spDefValue);

    expect(defValue.value / defStat).toBe(1);
    expect(spDefValue.value / spDefStat).toBe(1);

    // Giving Eviolite to party member and testing if it applies
    partyMember.scene.addModifier(modifierTypes.EVIOLITE().newModifier(partyMember), true);
    partyMember.scene.applyModifiers(EvolutionStatBoosterModifier, true, partyMember, Stat.DEF, defValue);
    partyMember.scene.applyModifiers(EvolutionStatBoosterModifier, true, partyMember, Stat.SPDEF, spDefValue);

    expect(defValue.value / defStat).toBe(1);
    expect(spDefValue.value / spDefStat).toBe(1);
  }, 20000);

  it("EVIOLITE held by completely unevolved, fused pokemon", async() => {
    await game.startBattle([
      Species.PICHU,
      Species.CLEFFA
    ]);

    const partyMember = game.scene.getParty()[0];
    const ally = game.scene.getParty()[1];

    // Fuse party members (taken from PlayerPokemon.fuse(...) function)
    partyMember.fusionSpecies = ally.species;
    partyMember.fusionFormIndex = ally.formIndex;
    partyMember.fusionAbilityIndex = ally.abilityIndex;
    partyMember.fusionShiny = ally.shiny;
    partyMember.fusionVariant = ally.variant;
    partyMember.fusionGender = ally.gender;
    partyMember.fusionLuck = ally.luck;

    const defStat = partyMember.getStat(Stat.DEF);
    const spDefStat = partyMember.getStat(Stat.SPDEF);

    // Making sure modifier is not applied without holding item
    const defValue = new Utils.NumberHolder(defStat);
    partyMember.scene.applyModifiers(EvolutionStatBoosterModifier, true, partyMember, Stat.DEF, defValue);
    const spDefValue = new Utils.NumberHolder(spDefStat);
    partyMember.scene.applyModifiers(EvolutionStatBoosterModifier, true, partyMember, Stat.SPDEF, spDefValue);

    expect(defValue.value / defStat).toBe(1);
    expect(spDefValue.value / spDefStat).toBe(1);

    // Giving Eviolite to party member and testing if it applies
    partyMember.scene.addModifier(modifierTypes.EVIOLITE().newModifier(partyMember), true);
    partyMember.scene.applyModifiers(EvolutionStatBoosterModifier, true, partyMember, Stat.DEF, defValue);
    partyMember.scene.applyModifiers(EvolutionStatBoosterModifier, true, partyMember, Stat.SPDEF, spDefValue);

    expect(defValue.value / defStat).toBe(1.5);
    expect(spDefValue.value / spDefStat).toBe(1.5);
  }, 20000);

  it("EVIOLITE held by partially unevolved (base), fused pokemon", async() => {
    await game.startBattle([
      Species.PICHU,
      Species.CLEFABLE
    ]);

    const partyMember = game.scene.getParty()[0];
    const ally = game.scene.getParty()[1];

    // Fuse party members (taken from PlayerPokemon.fuse(...) function)
    partyMember.fusionSpecies = ally.species;
    partyMember.fusionFormIndex = ally.formIndex;
    partyMember.fusionAbilityIndex = ally.abilityIndex;
    partyMember.fusionShiny = ally.shiny;
    partyMember.fusionVariant = ally.variant;
    partyMember.fusionGender = ally.gender;
    partyMember.fusionLuck = ally.luck;

    const defStat = partyMember.getStat(Stat.DEF);
    const spDefStat = partyMember.getStat(Stat.SPDEF);

    // Making sure modifier is not applied without holding item
    const defValue = new Utils.NumberHolder(defStat);
    partyMember.scene.applyModifiers(EvolutionStatBoosterModifier, true, partyMember, Stat.DEF, defValue);
    const spDefValue = new Utils.NumberHolder(spDefStat);
    partyMember.scene.applyModifiers(EvolutionStatBoosterModifier, true, partyMember, Stat.SPDEF, spDefValue);

    expect(defValue.value / defStat).toBe(1);
    expect(spDefValue.value / spDefStat).toBe(1);

    // Giving Eviolite to party member and testing if it applies
    partyMember.scene.addModifier(modifierTypes.EVIOLITE().newModifier(partyMember), true);
    partyMember.scene.applyModifiers(EvolutionStatBoosterModifier, true, partyMember, Stat.DEF, defValue);
    partyMember.scene.applyModifiers(EvolutionStatBoosterModifier, true, partyMember, Stat.SPDEF, spDefValue);

    expect(defValue.value / defStat).toBe(1.25);
    expect(spDefValue.value / spDefStat).toBe(1.25);
  }, 20000);

  it("EVIOLITE held by partially unevolved (fusion), fused pokemon", async() => {
    await game.startBattle([
      Species.RAICHU,
      Species.CLEFFA
    ]);

    const partyMember = game.scene.getParty()[0];
    const ally = game.scene.getParty()[1];

    // Fuse party members (taken from PlayerPokemon.fuse(...) function)
    partyMember.fusionSpecies = ally.species;
    partyMember.fusionFormIndex = ally.formIndex;
    partyMember.fusionAbilityIndex = ally.abilityIndex;
    partyMember.fusionShiny = ally.shiny;
    partyMember.fusionVariant = ally.variant;
    partyMember.fusionGender = ally.gender;
    partyMember.fusionLuck = ally.luck;

    const defStat = partyMember.getStat(Stat.DEF);
    const spDefStat = partyMember.getStat(Stat.SPDEF);

    // Making sure modifier is not applied without holding item
    const defValue = new Utils.NumberHolder(defStat);
    partyMember.scene.applyModifiers(EvolutionStatBoosterModifier, true, partyMember, Stat.DEF, defValue);
    const spDefValue = new Utils.NumberHolder(spDefStat);
    partyMember.scene.applyModifiers(EvolutionStatBoosterModifier, true, partyMember, Stat.SPDEF, spDefValue);

    expect(defValue.value / defStat).toBe(1);
    expect(spDefValue.value / spDefStat).toBe(1);

    // Giving Eviolite to party member and testing if it applies
    partyMember.scene.addModifier(modifierTypes.EVIOLITE().newModifier(partyMember), true);
    partyMember.scene.applyModifiers(EvolutionStatBoosterModifier, true, partyMember, Stat.DEF, defValue);
    partyMember.scene.applyModifiers(EvolutionStatBoosterModifier, true, partyMember, Stat.SPDEF, spDefValue);

    expect(defValue.value / defStat).toBe(1.25);
    expect(spDefValue.value / spDefStat).toBe(1.25);
  }, 20000);

  it("EVIOLITE held by completely evolved, fused pokemon", async() => {
    await game.startBattle([
      Species.RAICHU,
      Species.CLEFABLE
    ]);

    const partyMember = game.scene.getParty()[0];
    const ally = game.scene.getParty()[1];

    // Fuse party members (taken from PlayerPokemon.fuse(...) function)
    partyMember.fusionSpecies = ally.species;
    partyMember.fusionFormIndex = ally.formIndex;
    partyMember.fusionAbilityIndex = ally.abilityIndex;
    partyMember.fusionShiny = ally.shiny;
    partyMember.fusionVariant = ally.variant;
    partyMember.fusionGender = ally.gender;
    partyMember.fusionLuck = ally.luck;

    const defStat = partyMember.getStat(Stat.DEF);
    const spDefStat = partyMember.getStat(Stat.SPDEF);

    // Making sure modifier is not applied without holding item
    const defValue = new Utils.NumberHolder(defStat);
    partyMember.scene.applyModifiers(EvolutionStatBoosterModifier, true, partyMember, Stat.DEF, defValue);
    const spDefValue = new Utils.NumberHolder(spDefStat);
    partyMember.scene.applyModifiers(EvolutionStatBoosterModifier, true, partyMember, Stat.SPDEF, spDefValue);

    expect(defValue.value / defStat).toBe(1);
    expect(spDefValue.value / spDefStat).toBe(1);

    // Giving Eviolite to party member and testing if it applies
    partyMember.scene.addModifier(modifierTypes.EVIOLITE().newModifier(partyMember), true);
    partyMember.scene.applyModifiers(EvolutionStatBoosterModifier, true, partyMember, Stat.DEF, defValue);
    partyMember.scene.applyModifiers(EvolutionStatBoosterModifier, true, partyMember, Stat.SPDEF, spDefValue);

    expect(defValue.value / defStat).toBe(1);
    expect(spDefValue.value / spDefStat).toBe(1);
  }, 20000);
});<|MERGE_RESOLUTION|>--- conflicted
+++ resolved
@@ -1,10 +1,3 @@
-<<<<<<< HEAD
-import { afterEach, beforeAll, beforeEach, describe, expect, it, vi } from "vitest";
-import Phase from "phaser";
-import GameManager from "#app/test/utils/gameManager";
-import Overrides from "#app/overrides";
-=======
->>>>>>> 7f8ddb51
 import { Stat } from "#app/data/pokemon-stat";
 import { EvolutionStatBoosterModifier } from "#app/modifier/modifier";
 import { modifierTypes } from "#app/modifier/modifier-type";
@@ -32,19 +25,11 @@
   beforeEach(() => {
     game = new GameManager(phaserGame);
 
-<<<<<<< HEAD
-    vi.spyOn(Overrides, "BATTLE_TYPE_OVERRIDE", "get").mockReturnValue("single");
-  });
-
-  it("EVIOLITE activates in battle correctly", async() => {
-    vi.spyOn(Overrides, "STARTING_HELD_ITEMS_OVERRIDE", "get").mockReturnValue([{ name: "EVIOLITE" }]);
-=======
     game.override.battleType("single");
   });
 
   it("EVIOLITE activates in battle correctly", async() => {
     game.override.startingHeldItems([{ name: "EVIOLITE" }]);
->>>>>>> 7f8ddb51
     const consoleSpy = vi.spyOn(console, "log");
     await game.startBattle([
       Species.PICHU
