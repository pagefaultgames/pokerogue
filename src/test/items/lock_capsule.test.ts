import { Abilities } from "#app/enums/abilities";
import { Moves } from "#app/enums/moves";
import { ModifierTypeOption, modifierTypes } from "#app/modifier/modifier-type";
import { SelectModifierPhase } from "#app/phases/select-modifier-phase";
import GameManager from "#test/utils/gameManager";
import Phase from "phaser";
import { afterEach, beforeAll, beforeEach, describe, expect, it } from "vitest";

describe("Items - Lock Capsule", () => {
  let phaserGame: Phaser.Game;
  let game: GameManager;

  beforeAll(() => {
    phaserGame = new Phase.Game({
      type: Phaser.HEADLESS,
    });
  });

  afterEach(() => {
    game.phaseInterceptor.restoreOg();
  });

  beforeEach(() => {
    game = new GameManager(phaserGame);

    game.override
      .battleType("single")
      .startingLevel(200)
      .moveset([Moves.SURF])
      .enemyAbility(Abilities.BALL_FETCH)
      .startingModifier([{ name: "LOCK_CAPSULE" }]);
  });

<<<<<<< HEAD
  it("doesn't set the cost of common tier items to 0", async() => {
    await game.classicMode.startBattle();
=======
  it("doesn't set the cost of common tier items to 0", async () => {
    await game.startBattle();
>>>>>>> 82889731

    game.move.select(Moves.SURF);
    await game.phaseInterceptor.to(SelectModifierPhase, false);

    const rewards = game.scene.getCurrentPhase() as SelectModifierPhase;
    const potion = new ModifierTypeOption(modifierTypes.POTION(), 0, 40); // Common tier item
    const rerollCost = rewards.getRerollCost([potion, potion, potion], true);

    expect(rerollCost).toBe(150);
  }, 20000);
});<|MERGE_RESOLUTION|>--- conflicted
+++ resolved
@@ -31,13 +31,8 @@
       .startingModifier([{ name: "LOCK_CAPSULE" }]);
   });
 
-<<<<<<< HEAD
-  it("doesn't set the cost of common tier items to 0", async() => {
+  it("doesn't set the cost of common tier items to 0", async () => {
     await game.classicMode.startBattle();
-=======
-  it("doesn't set the cost of common tier items to 0", async () => {
-    await game.startBattle();
->>>>>>> 82889731
 
     game.move.select(Moves.SURF);
     await game.phaseInterceptor.to(SelectModifierPhase, false);
