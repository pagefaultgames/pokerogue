--- conflicted
+++ resolved
@@ -34,22 +34,13 @@
 
   it("doesn't set the cost of common tier items to 0", async () => {
     await game.classicMode.startBattle();
-    game.scene.overridePhase(new SelectModifierPhase(game.scene, 0, undefined, { guaranteedModifierTiers: [ModifierTier.COMMON, ModifierTier.COMMON, ModifierTier.COMMON], fillRemaining: false }));
+    game.scene.overridePhase(new SelectModifierPhase(game.scene, 0, undefined, { guaranteedModifierTiers: [ ModifierTier.COMMON, ModifierTier.COMMON, ModifierTier.COMMON ], fillRemaining: false }));
 
-<<<<<<< HEAD
     game.onNextPrompt("SelectModifierPhase", Mode.MODIFIER_SELECT, () => {
       const selectModifierPhase = game.scene.getCurrentPhase() as SelectModifierPhase;
       const rerollCost = selectModifierPhase.getRerollCost(true);
       expect(rerollCost).toBe(150);
     });
-=======
-    game.move.select(Moves.SURF);
-    await game.phaseInterceptor.to(SelectModifierPhase, false);
-
-    const rewards = game.scene.getCurrentPhase() as SelectModifierPhase;
-    const potion = new ModifierTypeOption(modifierTypes.POTION(), 0, 40); // Common tier item
-    const rerollCost = rewards.getRerollCost([ potion, potion, potion ], true);
->>>>>>> db1e50df
 
     game.doSelectModifier();
     await game.phaseInterceptor.to("SelectModifierPhase");
