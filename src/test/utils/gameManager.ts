import { updateUserInfo } from "#app/account";
import { BattlerIndex } from "#app/battle";
import BattleScene from "#app/battle-scene";
import { BattleStyle } from "#app/enums/battle-style";
import { EnemyPokemon, PlayerPokemon } from "#app/field/pokemon";
import Trainer from "#app/field/trainer";
import { GameModes, getGameMode } from "#app/game-mode";
import { ModifierTypeOption, modifierTypes } from "#app/modifier/modifier-type";
import overrides from "#app/overrides";
import { CommandPhase } from "#app/phases/command-phase";
import { EncounterPhase } from "#app/phases/encounter-phase";
import { EnemyCommandPhase } from "#app/phases/enemy-command-phase";
import { FaintPhase } from "#app/phases/faint-phase";
import { LoginPhase } from "#app/phases/login-phase";
import { MovePhase } from "#app/phases/move-phase";
import { NewBattlePhase } from "#app/phases/new-battle-phase";
import { SelectStarterPhase } from "#app/phases/select-starter-phase";
import { SelectTargetPhase } from "#app/phases/select-target-phase";
import { TitlePhase } from "#app/phases/title-phase";
import { TurnEndPhase } from "#app/phases/turn-end-phase";
import { TurnInitPhase } from "#app/phases/turn-init-phase";
import { TurnStartPhase } from "#app/phases/turn-start-phase";
import ErrorInterceptor from "#app/test/utils/errorInterceptor";
import InputsHandler from "#app/test/utils/inputsHandler";
import { MockClock } from "#app/test/utils/mocks/mockClock";
import CommandUiHandler from "#app/ui/command-ui-handler";
import ModifierSelectUiHandler from "#app/ui/modifier-select-ui-handler";
import PartyUiHandler from "#app/ui/party-ui-handler";
import TargetSelectUiHandler from "#app/ui/target-select-ui-handler";
import { Mode } from "#app/ui/ui";
import { Button } from "#enums/buttons";
import { ExpNotification } from "#enums/exp-notification";
import { GameDataType } from "#enums/game-data-type";
import { PlayerGender } from "#enums/player-gender";
import { Species } from "#enums/species";
import { generateStarter, waitUntil } from "#test/utils/gameManagerUtils";
import GameWrapper from "#test/utils/gameWrapper";
import PhaseInterceptor from "#test/utils/phaseInterceptor";
import TextInterceptor from "#test/utils/TextInterceptor";
import { AES, enc } from "crypto-js";
import fs from "fs";
import { vi } from "vitest";
import { ClassicModeHelper } from "./helpers/classicModeHelper";
import { DailyModeHelper } from "./helpers/dailyModeHelper";
import { ChallengeModeHelper } from "./helpers/challengeModeHelper";
import { MoveHelper } from "./helpers/moveHelper";
import { OverridesHelper } from "./helpers/overridesHelper";
import { SettingsHelper } from "./helpers/settingsHelper";
<<<<<<< HEAD
import { Moves } from "#app/enums/moves";
import { getMoveTargets } from "#app/data/move";
=======
import { ReloadHelper } from "./helpers/reloadHelper";
import { CheckSwitchPhase } from "#app/phases/check-switch-phase";
>>>>>>> 200deef0

/**
 * Class to manage the game state and transitions between phases.
 */
export default class GameManager {
  public gameWrapper: GameWrapper;
  public scene: BattleScene;
  public phaseInterceptor: PhaseInterceptor;
  public textInterceptor: TextInterceptor;
  public inputsHandler: InputsHandler;
  public readonly override: OverridesHelper;
  public readonly move: MoveHelper;
  public readonly classicMode: ClassicModeHelper;
  public readonly dailyMode: DailyModeHelper;
  public readonly challengeMode: ChallengeModeHelper;
  public readonly settings: SettingsHelper;
  public readonly reload: ReloadHelper;

  /**
   * Creates an instance of GameManager.
   * @param phaserGame - The Phaser game instance.
   * @param bypassLogin - Whether to bypass the login phase.
   */
  constructor(phaserGame: Phaser.Game, bypassLogin: boolean = true) {
    localStorage.clear();
    ErrorInterceptor.getInstance().clear();
    BattleScene.prototype.randBattleSeedInt = (arg) => arg-1;
    this.gameWrapper = new GameWrapper(phaserGame, bypassLogin);
    this.scene = new BattleScene();
    this.phaseInterceptor = new PhaseInterceptor(this.scene);
    this.textInterceptor = new TextInterceptor(this.scene);
    this.gameWrapper.setScene(this.scene);
    this.override = new OverridesHelper(this);
    this.move = new MoveHelper(this);
    this.classicMode = new ClassicModeHelper(this);
    this.dailyMode = new DailyModeHelper(this);
    this.challengeMode = new ChallengeModeHelper(this);
    this.settings = new SettingsHelper(this);
    this.reload = new ReloadHelper(this);
  }

  /**
   * Sets the game mode.
   * @param mode - The mode to set.
   */
  setMode(mode: Mode) {
    this.scene.ui?.setMode(mode);
  }

  /**
   * Waits until the specified mode is set.
   * @param mode - The mode to wait for.
   * @returns A promise that resolves when the mode is set.
   */
  waitMode(mode: Mode): Promise<void> {
    return new Promise(async (resolve) => {
      await waitUntil(() => this.scene.ui?.getMode() === mode);
      return resolve();
    });
  }

  /**
   * Ends the current phase.
   */
  endPhase() {
    this.scene.getCurrentPhase()?.end();
  }

  /**
   * Adds an action to be executed on the next prompt.
   * @param phaseTarget - The target phase.
   * @param mode - The mode to wait for.
   * @param callback - The callback to execute.
   * @param expireFn - Optional function to determine if the prompt has expired.
   */
  onNextPrompt(phaseTarget: string, mode: Mode, callback: () => void, expireFn?: () => void, awaitingActionInput: boolean = false) {
    this.phaseInterceptor.addToNextPrompt(phaseTarget, mode, callback, expireFn, awaitingActionInput);
  }

  /**
   * Runs the game to the title phase.
   * @returns A promise that resolves when the title phase is reached.
   */
  async runToTitle(): Promise<void> {
    await this.phaseInterceptor.whenAboutToRun(LoginPhase);
    this.phaseInterceptor.pop();
    await this.phaseInterceptor.run(TitlePhase);

    this.scene.gameSpeed = 5;
    this.scene.moveAnimations = false;
    this.scene.showLevelUpStats = false;
    this.scene.expGainsSpeed = 3;
    this.scene.expParty = ExpNotification.SKIP;
    this.scene.hpBarSpeed = 3;
    this.scene.enableTutorials = false;
    this.scene.gameData.gender = PlayerGender.MALE; // set initial player gender
    this.scene.battleStyle = this.settings.battleStyle;
  }

  /**
   * Helper function to run to the final boss encounter as it's a bit tricky due to extra dialogue
   * Also handles Major/Minor bosses from endless modes
   * @param game - The game manager
   * @param species
   * @param mode
   */
  async runToFinalBossEncounter(species: Species[], mode: GameModes) {
    console.log("===to final boss encounter===");
    await this.runToTitle();

    this.onNextPrompt("TitlePhase", Mode.TITLE, () => {
      this.scene.gameMode = getGameMode(mode);
      const starters = generateStarter(this.scene, species);
      const selectStarterPhase = new SelectStarterPhase(this.scene);
      this.scene.pushPhase(new EncounterPhase(this.scene, false));
      selectStarterPhase.initBattle(starters);
    });

    // This will consider all battle entry dialog as seens and skip them
    vi.spyOn(this.scene.ui, "shouldSkipDialogue").mockReturnValue(true);

    if (overrides.OPP_HELD_ITEMS_OVERRIDE.length === 0) {
      this.removeEnemyHeldItems();
    }

    await this.phaseInterceptor.to(EncounterPhase);
    console.log("===finished run to final boss encounter===");
  }

  /**
   * @deprecated Use `game.classicMode.startBattle()` or `game.dailyMode.startBattle()` instead
   *
   * Transitions to the start of a battle.
   * @param species - Optional array of species to start the battle with.
   * @returns A promise that resolves when the battle is started.
   */
  async startBattle(species?: Species[]) {
    await this.classicMode.runToSummon(species);

    if (this.scene.battleStyle === BattleStyle.SWITCH) {
      this.onNextPrompt("CheckSwitchPhase", Mode.CONFIRM, () => {
        this.setMode(Mode.MESSAGE);
        this.endPhase();
      }, () => this.isCurrentPhase(CommandPhase) || this.isCurrentPhase(TurnInitPhase));

      this.onNextPrompt("CheckSwitchPhase", Mode.CONFIRM, () => {
        this.setMode(Mode.MESSAGE);
        this.endPhase();
      }, () => this.isCurrentPhase(CommandPhase) || this.isCurrentPhase(TurnInitPhase));
    }

    await this.phaseInterceptor.to(CommandPhase);
    console.log("==================[New Turn]==================");
  }

  /**
   * Emulate a player's target selection after a move is chosen, usually called automatically by {@linkcode MoveHelper.select}.
   * Will trigger during the next {@linkcode SelectTargetPhase}
   * @param {BattlerIndex} targetIndex The index of the attack target, or `undefined` for multi-target attacks
   * @param movePosition The index of the move in the pokemon's moveset array
   */
  selectTarget(movePosition: integer, targetIndex?: BattlerIndex) {
    this.onNextPrompt("SelectTargetPhase", Mode.TARGET_SELECT, () => {
      const handler = this.scene.ui.getHandler() as TargetSelectUiHandler;
      const move = (this.scene.getCurrentPhase() as SelectTargetPhase).getPokemon().getMoveset()[movePosition]!.getMove(); // TODO: is the bang correct?
      if (!move.isMultiTarget()) {
        handler.setCursor(targetIndex !== undefined ? targetIndex : BattlerIndex.ENEMY);
      }
      if (move.isMultiTarget() && targetIndex !== undefined) {
        throw new Error(`targetIndex was passed to selectMove() but move ("${move.name}") is not targetted`);
      }
      handler.processInput(Button.ACTION);
    }, () => this.isCurrentPhase(CommandPhase) || this.isCurrentPhase(MovePhase) || this.isCurrentPhase(TurnStartPhase) || this.isCurrentPhase(TurnEndPhase));
  }

  /** Faint all opponents currently on the field */
  async doKillOpponents() {
    await this.killPokemon(this.scene.currentBattle.enemyParty[0]);
    if (this.scene.currentBattle.double) {
      await this.killPokemon(this.scene.currentBattle.enemyParty[1]);
    }
  }

  /** Emulate selecting a modifier (item) */
  doSelectModifier() {
    this.onNextPrompt("SelectModifierPhase", Mode.MODIFIER_SELECT, () => {
      const handler = this.scene.ui.getHandler() as ModifierSelectUiHandler;
      handler.processInput(Button.CANCEL);
    }, () => this.isCurrentPhase(CommandPhase) || this.isCurrentPhase(NewBattlePhase) || this.isCurrentPhase(CheckSwitchPhase), true);

    this.onNextPrompt("SelectModifierPhase", Mode.CONFIRM, () => {
      const handler = this.scene.ui.getHandler() as ModifierSelectUiHandler;
      handler.processInput(Button.ACTION);
    }, () => this.isCurrentPhase(CommandPhase) || this.isCurrentPhase(NewBattlePhase) || this.isCurrentPhase(CheckSwitchPhase));
  }

  /**
   * Forces the next enemy selecting a move to use the given move in its moveset against the
   * given target (if applicable).
   * @param moveId {@linkcode Moves} the move the enemy will use
   * @param target {@linkcode BattlerIndex} the target on which the enemy will use the given move
   */
  async forceEnemyMove(moveId: Moves, target?: BattlerIndex) {
    // Wait for the next EnemyCommandPhase to start
    await this.phaseInterceptor.to(EnemyCommandPhase, false);
    const enemy = this.scene.getEnemyField()[(this.scene.getCurrentPhase() as EnemyCommandPhase).getFieldIndex()];
    const legalTargets = getMoveTargets(enemy, moveId);

    vi.spyOn(enemy, "getNextMove").mockReturnValueOnce({
      move: moveId,
      targets: (target && !legalTargets.multiple && legalTargets.targets.includes(target))
        ? [target]
        : enemy.getNextTargets(moveId)
    });

    /**
     * Run the EnemyCommandPhase to completion.
     * This allows this function to be called consecutively to
     * force a move for each enemy in a double battle.
     */
    await this.phaseInterceptor.to(EnemyCommandPhase);
  }

  forceEnemyToSwitch() {
    const originalMatchupScore = Trainer.prototype.getPartyMemberMatchupScores;
    Trainer.prototype.getPartyMemberMatchupScores = () => {
      Trainer.prototype.getPartyMemberMatchupScores = originalMatchupScore;
      return [[1, 100], [1, 100]];
    };
  }

  /** Transition to the next upcoming {@linkcode CommandPhase} */
  async toNextTurn() {
    await this.phaseInterceptor.to(CommandPhase);
  }

  /** Emulate selecting a modifier (item) and transition to the next upcoming {@linkcode CommandPhase} */
  async toNextWave() {
    this.doSelectModifier();

    this.onNextPrompt("CheckSwitchPhase", Mode.CONFIRM, () => {
      this.setMode(Mode.MESSAGE);
      this.endPhase();
    }, () => this.isCurrentPhase(TurnInitPhase));

    await this.toNextTurn();
  }

  /**
   * Checks if the player has won the battle.
   * @returns True if the player has won, otherwise false.
   */
  isVictory() {
    return this.scene.currentBattle.enemyParty.every(pokemon => pokemon.isFainted());
  }

  /**
   * Checks if the current phase matches the target phase.
   * @param phaseTarget - The target phase.
   * @returns True if the current phase matches the target phase, otherwise false.
   */
  isCurrentPhase(phaseTarget) {
    const targetName = typeof phaseTarget === "string" ? phaseTarget : phaseTarget.name;
    return this.scene.getCurrentPhase()?.constructor.name === targetName;
  }

  /**
   * Checks if the current mode matches the target mode.
   * @param mode - The target mode.
   * @returns True if the current mode matches the target mode, otherwise false.
   */
  isCurrentMode(mode: Mode) {
    return this.scene.ui?.getMode() === mode;
  }

  /**
   * Exports the save data to import it in a test game.
   * @returns A promise that resolves with the exported save data.
   */
  exportSaveToTest(): Promise<string> {
    return new Promise(async (resolve) => {
      await this.scene.gameData.saveAll(this.scene, true, true, true, true);
      this.scene.reset(true);
      await waitUntil(() => this.scene.ui?.getMode() === Mode.TITLE);
      await this.scene.gameData.tryExportData(GameDataType.SESSION, 0);
      await waitUntil(() => localStorage.hasOwnProperty("toExport"));
      return resolve(localStorage.getItem("toExport")!); // TODO: is this bang correct?;
    });
  }

  /**
   * Imports game data from a file.
   * @param path - The path to the data file.
   * @returns A promise that resolves with a tuple containing a boolean indicating success and an integer status code.
   */
  async importData(path): Promise<[boolean, integer]> {
    const saveKey = "x0i2O7WRiANTqPmZ";
    const dataRaw = fs.readFileSync(path, { encoding: "utf8", flag: "r" });
    let dataStr = AES.decrypt(dataRaw, saveKey).toString(enc.Utf8);
    dataStr = this.scene.gameData.convertSystemDataStr(dataStr);
    const systemData = this.scene.gameData.parseSystemData(dataStr);
    const valid = !!systemData.dexData && !!systemData.timestamp;
    if (valid) {
      await updateUserInfo();
      await this.scene.gameData.initSystem(dataStr);
    }
    return updateUserInfo();
  }

  async killPokemon(pokemon: PlayerPokemon | EnemyPokemon) {
    (this.scene.time as MockClock).overrideDelay = 0.01;
    return new Promise<void>(async (resolve, reject) => {
      pokemon.hp = 0;
      this.scene.pushPhase(new FaintPhase(this.scene, pokemon.getBattlerIndex(), true));
      await this.phaseInterceptor.to(FaintPhase).catch((e) => reject(e));
      (this.scene.time as MockClock).overrideDelay = undefined;
      resolve();
    });
  }

  /**
   * Command an in-battle switch to another Pokemon via the main battle menu.
   * @param pokemonIndex the index of the pokemon in your party to switch to
   */
  doSwitchPokemon(pokemonIndex: number) {
    this.onNextPrompt("CommandPhase", Mode.COMMAND, () => {
      (this.scene.ui.getHandler() as CommandUiHandler).setCursor(2);
      (this.scene.ui.getHandler() as CommandUiHandler).processInput(Button.ACTION);
    });

    this.doSelectPartyPokemon(pokemonIndex, "CommandPhase");
  }

  /**
   * Revive pokemon, currently players only.
   * @param pokemonIndex the index of the pokemon in your party to revive
   */
  doRevivePokemon(pokemonIndex: number) {
    const party = this.scene.getParty();
    const candidate = new ModifierTypeOption(modifierTypes.MAX_REVIVE(), 0);
    const modifier = candidate.type!.newModifier(party[pokemonIndex]);
    this.scene.addModifier(modifier, false);
  }

  /**
   * Select a pokemon from the party menu. Only really handles the basic cases
   * of the party UI, where you just need to navigate to a party slot and press
   * Action twice - navigating any menus that come up after you select a party member
   * is not supported.
   * @param slot the index of the pokemon in your party to switch to
   * @param inPhase Which phase to expect the selection to occur in. Typically
   * non-command switch actions happen in SwitchPhase.
   */
  doSelectPartyPokemon(slot: number, inPhase = "SwitchPhase") {
    this.onNextPrompt(inPhase, Mode.PARTY, () => {
      const partyHandler = this.scene.ui.getHandler() as PartyUiHandler;

      partyHandler.setCursor(slot);
      partyHandler.processInput(Button.ACTION); // select party slot
      partyHandler.processInput(Button.ACTION); // send out (or whatever option is at the top)
    });
  }

  /**
   * Intercepts `TurnStartPhase` and mocks the getSpeedOrder's return value {@linkcode TurnStartPhase.getSpeedOrder}
   * Used to modify the turn order.
   * @param {BattlerIndex[]} order The turn order to set
   * @example
   * ```ts
   * await game.setTurnOrder([BattlerIndex.PLAYER, BattlerIndex.ENEMY, BattlerIndex.ENEMY_2, BattlerIndex.PLAYER_2]);
   * ```
   */
  async setTurnOrder(order: BattlerIndex[]): Promise<void> {
    await this.phaseInterceptor.to(TurnStartPhase, false);

    vi.spyOn(this.scene.getCurrentPhase() as TurnStartPhase, "getSpeedOrder").mockReturnValue(order);
  }

  /**
   * Removes all held items from enemy pokemon
   */
  removeEnemyHeldItems(): void {
    this.scene.clearEnemyHeldItemModifiers();
    this.scene.clearEnemyModifiers();
    console.log("Enemy held items removed");
  }
}<|MERGE_RESOLUTION|>--- conflicted
+++ resolved
@@ -2,6 +2,8 @@
 import { BattlerIndex } from "#app/battle";
 import BattleScene from "#app/battle-scene";
 import { BattleStyle } from "#app/enums/battle-style";
+import { Moves } from "#app/enums/moves";
+import { getMoveTargets } from "#app/data/move";
 import { EnemyPokemon, PlayerPokemon } from "#app/field/pokemon";
 import Trainer from "#app/field/trainer";
 import { GameModes, getGameMode } from "#app/game-mode";
@@ -46,13 +48,8 @@
 import { MoveHelper } from "./helpers/moveHelper";
 import { OverridesHelper } from "./helpers/overridesHelper";
 import { SettingsHelper } from "./helpers/settingsHelper";
-<<<<<<< HEAD
-import { Moves } from "#app/enums/moves";
-import { getMoveTargets } from "#app/data/move";
-=======
 import { ReloadHelper } from "./helpers/reloadHelper";
 import { CheckSwitchPhase } from "#app/phases/check-switch-phase";
->>>>>>> 200deef0
 
 /**
  * Class to manage the game state and transitions between phases.
