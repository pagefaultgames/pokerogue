import { updateUserInfo } from "#app/account";
import { BattlerIndex } from "#app/battle";
import BattleScene from "#app/battle-scene";
import { BattleStyle } from "#app/enums/battle-style";
import { EnemyPokemon, PlayerPokemon } from "#app/field/pokemon";
import Trainer from "#app/field/trainer";
import { GameModes, getGameMode } from "#app/game-mode";
import { ModifierTypeOption, modifierTypes } from "#app/modifier/modifier-type";
import { CommandPhase } from "#app/phases/command-phase";
import { EncounterPhase } from "#app/phases/encounter-phase";
import { FaintPhase } from "#app/phases/faint-phase";
import { LoginPhase } from "#app/phases/login-phase";
import { MovePhase } from "#app/phases/move-phase";
import { NewBattlePhase } from "#app/phases/new-battle-phase";
import { SelectStarterPhase } from "#app/phases/select-starter-phase";
import { SelectTargetPhase } from "#app/phases/select-target-phase";
import { TitlePhase } from "#app/phases/title-phase";
import { TurnEndPhase } from "#app/phases/turn-end-phase";
import { TurnInitPhase } from "#app/phases/turn-init-phase";
import { TurnStartPhase } from "#app/phases/turn-start-phase";
import ErrorInterceptor from "#app/test/utils/errorInterceptor";
import InputsHandler from "#app/test/utils/inputsHandler";
import { MockClock } from "#app/test/utils/mocks/mockClock";
import CommandUiHandler from "#app/ui/command-ui-handler";
import ModifierSelectUiHandler from "#app/ui/modifier-select-ui-handler";
import PartyUiHandler from "#app/ui/party-ui-handler";
import TargetSelectUiHandler from "#app/ui/target-select-ui-handler";
import { Mode } from "#app/ui/ui";
import { Button } from "#enums/buttons";
import { ExpNotification } from "#enums/exp-notification";
import { GameDataType } from "#enums/game-data-type";
import { PlayerGender } from "#enums/player-gender";
import { Species } from "#enums/species";
import { generateStarter, waitUntil } from "#test/utils/gameManagerUtils";
import GameWrapper from "#test/utils/gameWrapper";
import PhaseInterceptor from "#test/utils/phaseInterceptor";
import TextInterceptor from "#test/utils/TextInterceptor";
import { AES, enc } from "crypto-js";
import fs from "fs";
import { vi } from "vitest";
import { ClassicModeHelper } from "./helpers/classicModeHelper";
import { DailyModeHelper } from "./helpers/dailyModeHelper";
import { MoveHelper } from "./helpers/moveHelper";
import { OverridesHelper } from "./helpers/overridesHelper";
import { SettingsHelper } from "./helpers/settingsHelper";
import { ExpGainsSpeed } from "#app/enums/exp-gains-speed";

/**
 * Class to manage the game state and transitions between phases.
 */
export default class GameManager {
  public gameWrapper: GameWrapper;
  public scene: BattleScene;
  public phaseInterceptor: PhaseInterceptor;
  public textInterceptor: TextInterceptor;
  public inputsHandler: InputsHandler;
  public readonly override: OverridesHelper;
  public readonly move: MoveHelper;
  public readonly classicMode: ClassicModeHelper;
  public readonly dailyMode: DailyModeHelper;
  public readonly settings: SettingsHelper;

  /**
   * Creates an instance of GameManager.
   * @param phaserGame - The Phaser game instance.
   * @param bypassLogin - Whether to bypass the login phase.
   */
  constructor(phaserGame: Phaser.Game, bypassLogin: boolean = true) {
    localStorage.clear();
    ErrorInterceptor.getInstance().clear();
    BattleScene.prototype.randBattleSeedInt = (arg) => arg-1;
    this.gameWrapper = new GameWrapper(phaserGame, bypassLogin);
    this.scene = new BattleScene();
    this.phaseInterceptor = new PhaseInterceptor(this.scene);
    this.textInterceptor = new TextInterceptor(this.scene);
    this.gameWrapper.setScene(this.scene);
    this.override = new OverridesHelper(this);
    this.move = new MoveHelper(this);
    this.classicMode = new ClassicModeHelper(this);
    this.dailyMode = new DailyModeHelper(this);
    this.settings = new SettingsHelper(this);
  }

  /**
   * Sets the game mode.
   * @param mode - The mode to set.
   */
  setMode(mode: Mode) {
    this.scene.ui?.setMode(mode);
  }

  /**
   * Waits until the specified mode is set.
   * @param mode - The mode to wait for.
   * @returns A promise that resolves when the mode is set.
   */
  waitMode(mode: Mode): Promise<void> {
    return new Promise(async (resolve) => {
      await waitUntil(() => this.scene.ui?.getMode() === mode);
      return resolve();
    });
  }

  /**
   * Ends the current phase.
   */
  endPhase() {
    this.scene.getCurrentPhase()?.end();
  }

  /**
   * Adds an action to be executed on the next prompt.
   * @param phaseTarget - The target phase.
   * @param mode - The mode to wait for.
   * @param callback - The callback to execute.
   * @param expireFn - Optional function to determine if the prompt has expired.
   */
  onNextPrompt(phaseTarget: string, mode: Mode, callback: () => void, expireFn?: () => void, awaitingActionInput: boolean = false) {
    this.phaseInterceptor.addToNextPrompt(phaseTarget, mode, callback, expireFn, awaitingActionInput);
  }

  /**
   * Runs the game to the title phase.
   * @returns A promise that resolves when the title phase is reached.
   */
  async runToTitle(): Promise<void> {
    await this.phaseInterceptor.whenAboutToRun(LoginPhase);
    this.phaseInterceptor.pop();
    await this.phaseInterceptor.run(TitlePhase);

    this.scene.gameSpeed = 5;
    this.scene.moveAnimations = false;
    this.scene.showLevelUpStats = false;
    this.scene.expGainsSpeed = ExpGainsSpeed.SKIP;
    this.scene.expParty = ExpNotification.SKIP;
    this.scene.hpBarSpeed = 3;
    this.scene.enableTutorials = false;
    this.scene.gameData.gender = PlayerGender.MALE;

  }

  /**
   * Helper function to run to the final boss encounter as it's a bit tricky due to extra dialogue
   * Also handles Major/Minor bosses from endless modes
   * @param game - The game manager
   * @param species
   * @param mode
   */
  async runToFinalBossEncounter(game: GameManager, species: Species[], mode: GameModes) {
    console.log("===to final boss encounter===");
    await game.runToTitle();

    game.onNextPrompt("TitlePhase", Mode.TITLE, () => {
      game.scene.gameMode = getGameMode(mode);
      const starters = generateStarter(game.scene, species);
      const selectStarterPhase = new SelectStarterPhase(game.scene);
      game.scene.pushPhase(new EncounterPhase(game.scene, false));
      selectStarterPhase.initBattle(starters);
    });

    game.onNextPrompt("EncounterPhase", Mode.MESSAGE, async () => {
      // This will skip all entry dialogue (I can't figure out a way to sequentially handle the 8 chained messages via 1 prompt handler)
      game.setMode(Mode.MESSAGE);
      const encounterPhase = game.scene.getCurrentPhase() as EncounterPhase;

      // No need to end phase, this will do it for you
      encounterPhase.doEncounterCommon(false);
    });

    await game.phaseInterceptor.to(EncounterPhase, true);
    console.log("===finished run to final boss encounter===");
  }

  /**
<<<<<<< HEAD
=======
   * @deprecated Use `game.classicMode.startBattle()` or `game.dailyMode.startBattle()` instead
   *
   * Transitions to the start of a battle.
   * @param species - Optional array of species to start the battle with.
   * @returns A promise that resolves when the battle is started.
   */
  async startBattle(species?: Species[]) {
    await this.classicMode.runToSummon(species);

    if (this.scene.battleStyle === BattleStyle.SWITCH) {
      this.onNextPrompt("CheckSwitchPhase", Mode.CONFIRM, () => {
        this.setMode(Mode.MESSAGE);
        this.endPhase();
      }, () => this.isCurrentPhase(CommandPhase) || this.isCurrentPhase(TurnInitPhase));

      this.onNextPrompt("CheckSwitchPhase", Mode.CONFIRM, () => {
        this.setMode(Mode.MESSAGE);
        this.endPhase();
      }, () => this.isCurrentPhase(CommandPhase) || this.isCurrentPhase(TurnInitPhase));
    }

    await this.phaseInterceptor.to(CommandPhase);
    console.log("==================[New Turn]==================");
  }

  /**
>>>>>>> 27d52af0
   * Emulate a player's target selection after a move is chosen, usually called automatically by {@linkcode MoveHelper.select}.
   * Will trigger during the next {@linkcode SelectTargetPhase}
   * @param {BattlerIndex} targetIndex The index of the attack target, or `undefined` for multi-target attacks
   * @param movePosition The index of the move in the pokemon's moveset array
   */
  selectTarget(movePosition: integer, targetIndex?: BattlerIndex) {
    this.onNextPrompt("SelectTargetPhase", Mode.TARGET_SELECT, () => {
      const handler = this.scene.ui.getHandler() as TargetSelectUiHandler;
      const move = (this.scene.getCurrentPhase() as SelectTargetPhase).getPokemon().getMoveset()[movePosition]!.getMove(); // TODO: is the bang correct?
      if (!move.isMultiTarget()) {
        handler.setCursor(targetIndex !== undefined ? targetIndex : BattlerIndex.ENEMY);
      }
      if (move.isMultiTarget() && targetIndex !== undefined) {
        throw new Error(`targetIndex was passed to selectMove() but move ("${move.name}") is not targetted`);
      }
      handler.processInput(Button.ACTION);
    }, () => this.isCurrentPhase(CommandPhase) || this.isCurrentPhase(MovePhase) || this.isCurrentPhase(TurnStartPhase) || this.isCurrentPhase(TurnEndPhase));
  }

  /** Faint all opponents currently on the field */
  async doKillOpponents() {
    await this.killPokemon(this.scene.currentBattle.enemyParty[0]);
    if (this.scene.currentBattle.double) {
      await this.killPokemon(this.scene.currentBattle.enemyParty[1]);
    }
  }

  /** Emulate selecting a modifier (item) */
  doSelectModifier() {
    this.onNextPrompt("SelectModifierPhase", Mode.MODIFIER_SELECT, () => {
      const handler = this.scene.ui.getHandler() as ModifierSelectUiHandler;
      handler.processInput(Button.CANCEL);
    }, () => this.isCurrentPhase(CommandPhase) || this.isCurrentPhase(NewBattlePhase), true);

    this.onNextPrompt("SelectModifierPhase", Mode.CONFIRM, () => {
      const handler = this.scene.ui.getHandler() as ModifierSelectUiHandler;
      handler.processInput(Button.ACTION);
    }, () => this.isCurrentPhase(CommandPhase) || this.isCurrentPhase(NewBattlePhase));
  }

  forceOpponentToSwitch() {
    const originalMatchupScore = Trainer.prototype.getPartyMemberMatchupScores;
    Trainer.prototype.getPartyMemberMatchupScores = () => {
      Trainer.prototype.getPartyMemberMatchupScores = originalMatchupScore;
      return [[1, 100], [1, 100]];
    };
  }

  /** Transition to the next upcoming {@linkcode CommandPhase} */
  async toNextTurn() {
    await this.phaseInterceptor.to(CommandPhase);
  }

  /** Emulate selecting a modifier (item) and transition to the next upcoming {@linkcode CommandPhase} */
  async toNextWave() {
    this.doSelectModifier();

    this.onNextPrompt("CheckSwitchPhase", Mode.CONFIRM, () => {
      this.setMode(Mode.MESSAGE);
      this.endPhase();
    }, () => this.isCurrentPhase(TurnInitPhase));

    await this.toNextTurn();
  }

  /**
   * Checks if the player has won the battle.
   * @returns True if the player has won, otherwise false.
   */
  isVictory() {
    return this.scene.currentBattle.enemyParty.every(pokemon => pokemon.isFainted());
  }

  /**
   * Checks if the current phase matches the target phase.
   * @param phaseTarget - The target phase.
   * @returns True if the current phase matches the target phase, otherwise false.
   */
  isCurrentPhase(phaseTarget) {
    const targetName = typeof phaseTarget === "string" ? phaseTarget : phaseTarget.name;
    return this.scene.getCurrentPhase()?.constructor.name === targetName;
  }

  /**
   * Checks if the current mode matches the target mode.
   * @param mode - The target mode.
   * @returns True if the current mode matches the target mode, otherwise false.
   */
  isCurrentMode(mode: Mode) {
    return this.scene.ui?.getMode() === mode;
  }

  /**
   * Exports the save data to import it in a test game.
   * @returns A promise that resolves with the exported save data.
   */
  exportSaveToTest(): Promise<string> {
    return new Promise(async (resolve) => {
      await this.scene.gameData.saveAll(this.scene, true, true, true, true);
      this.scene.reset(true);
      await waitUntil(() => this.scene.ui?.getMode() === Mode.TITLE);
      await this.scene.gameData.tryExportData(GameDataType.SESSION, 0);
      await waitUntil(() => localStorage.hasOwnProperty("toExport"));
      return resolve(localStorage.getItem("toExport")!); // TODO: is this bang correct?;
    });
  }

  /**
   * Imports game data from a file.
   * @param path - The path to the data file.
   * @returns A promise that resolves with a tuple containing a boolean indicating success and an integer status code.
   */
  async importData(path): Promise<[boolean, integer]> {
    const saveKey = "x0i2O7WRiANTqPmZ";
    const dataRaw = fs.readFileSync(path, { encoding: "utf8", flag: "r" });
    let dataStr = AES.decrypt(dataRaw, saveKey).toString(enc.Utf8);
    dataStr = this.scene.gameData.convertSystemDataStr(dataStr);
    const systemData = this.scene.gameData.parseSystemData(dataStr);
    const valid = !!systemData.dexData && !!systemData.timestamp;
    if (valid) {
      await updateUserInfo();
      await this.scene.gameData.initSystem(dataStr);
    }
    return updateUserInfo();
  }

  async killPokemon(pokemon: PlayerPokemon | EnemyPokemon) {
    (this.scene.time as MockClock).overrideDelay = 0.01;
    return new Promise<void>(async (resolve, reject) => {
      pokemon.hp = 0;
      this.scene.pushPhase(new FaintPhase(this.scene, pokemon.getBattlerIndex(), true));
      await this.phaseInterceptor.to(FaintPhase).catch((e) => reject(e));
      (this.scene.time as MockClock).overrideDelay = undefined;
      resolve();
    });
  }

  /**
   * Command an in-battle switch to another Pokemon via the main battle menu.
   * @param pokemonIndex the index of the pokemon in your party to switch to
   */
  doSwitchPokemon(pokemonIndex: number) {
    this.onNextPrompt("CommandPhase", Mode.COMMAND, () => {
      (this.scene.ui.getHandler() as CommandUiHandler).setCursor(2);
      (this.scene.ui.getHandler() as CommandUiHandler).processInput(Button.ACTION);
    });

    this.doSelectPartyPokemon(pokemonIndex, "CommandPhase");
  }

  /**
   * Revive pokemon, currently players only.
   * @param pokemonIndex the index of the pokemon in your party to revive
   */
  doRevivePokemon(pokemonIndex: number) {
    const party = this.scene.getParty();
    const candidate = new ModifierTypeOption(modifierTypes.MAX_REVIVE(), 0);
    const modifier = candidate.type!.newModifier(party[pokemonIndex]);
    this.scene.addModifier(modifier, false);
  }

  /**
   * Select a pokemon from the party menu. Only really handles the basic cases
   * of the party UI, where you just need to navigate to a party slot and press
   * Action twice - navigating any menus that come up after you select a party member
   * is not supported.
   * @param slot the index of the pokemon in your party to switch to
   * @param inPhase Which phase to expect the selection to occur in. Typically
   * non-command switch actions happen in SwitchPhase.
   */
  doSelectPartyPokemon(slot: number, inPhase = "SwitchPhase") {
    this.onNextPrompt(inPhase, Mode.PARTY, () => {
      const partyHandler = this.scene.ui.getHandler() as PartyUiHandler;

      partyHandler.setCursor(slot);
      partyHandler.processInput(Button.ACTION); // select party slot
      partyHandler.processInput(Button.ACTION); // send out (or whatever option is at the top)
    });
  }

  /**
   * Intercepts `TurnStartPhase` and mocks the getOrder's return value {@linkcode TurnStartPhase.getOrder}
   * Used to modify the turn order.
   * @param {BattlerIndex[]} order The turn order to set
   * @example
   * ```ts
   * await game.setTurnOrder([BattlerIndex.PLAYER, BattlerIndex.ENEMY, BattlerIndex.ENEMY_2, BattlerIndex.PLAYER_2]);
   * ```
   */
  async setTurnOrder(order: BattlerIndex[]): Promise<void> {
    await this.phaseInterceptor.to(TurnStartPhase, false);

    vi.spyOn(this.scene.getCurrentPhase() as TurnStartPhase, "getOrder").mockReturnValue(order);
  }

  /**
   * Removes all held items from enemy pokemon
   */
  removeEnemyHeldItems(): void {
    this.scene.clearEnemyHeldItemModifiers();
    this.scene.clearEnemyModifiers();
    console.log("Enemy held items removed");
  }
}<|MERGE_RESOLUTION|>--- conflicted
+++ resolved
@@ -172,8 +172,6 @@
   }
 
   /**
-<<<<<<< HEAD
-=======
    * @deprecated Use `game.classicMode.startBattle()` or `game.dailyMode.startBattle()` instead
    *
    * Transitions to the start of a battle.
@@ -200,7 +198,6 @@
   }
 
   /**
->>>>>>> 27d52af0
    * Emulate a player's target selection after a move is chosen, usually called automatically by {@linkcode MoveHelper.select}.
    * Will trigger during the next {@linkcode SelectTargetPhase}
    * @param {BattlerIndex} targetIndex The index of the attack target, or `undefined` for multi-target attacks
