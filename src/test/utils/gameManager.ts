import GameWrapper from "#app/test/utils/gameWrapper";
import {Mode} from "#app/ui/ui";
import {generateStarter, waitUntil} from "#app/test/utils/gameManagerUtils";
import {
  CommandPhase,
  EncounterPhase,
  FaintPhase,
  LoginPhase, NewBattlePhase,
  SelectGenderPhase,
  SelectStarterPhase,
  TitlePhase, TurnInitPhase,
} from "#app/phases";
import BattleScene from "#app/battle-scene.js";
import PhaseInterceptor from "#app/test/utils/phaseInterceptor";
import TextInterceptor from "#app/test/utils/TextInterceptor";
import {GameModes, getGameMode} from "#app/game-mode";
import fs from "fs";
import {AES, enc} from "crypto-js";
import {updateUserInfo} from "#app/account";
import {Species} from "#app/data/enums/species";
import {PlayerGender} from "#app/data/enums/player-gender";
import {GameDataType} from "#app/data/enums/game-data-type";
import InputsHandler from "#app/test/utils/inputsHandler";
import {ExpNotification} from "#app/enums/exp-notification";
import ErrorInterceptor from "#app/test/utils/errorInterceptor";
import {EnemyPokemon, PlayerPokemon} from "#app/field/pokemon";
import {MockClock} from "#app/test/utils/mocks/mockClock";
import {Command} from "#app/ui/command-ui-handler";
import ModifierSelectUiHandler from "#app/ui/modifier-select-ui-handler";
import {Button} from "#app/enums/buttons";
import PartyUiHandler, {PartyUiMode} from "#app/ui/party-ui-handler";
import Trainer from "#app/field/trainer";

/**
 * Class to manage the game state and transitions between phases.
 */
export default class GameManager {
  public gameWrapper: GameWrapper;
  public scene: BattleScene;
  public phaseInterceptor: PhaseInterceptor;
  public textInterceptor: TextInterceptor;
  public inputsHandler: InputsHandler;

  /**
   * Creates an instance of GameManager.
   * @param phaserGame - The Phaser game instance.
   * @param bypassLogin - Whether to bypass the login phase.
   */
  constructor(phaserGame: Phaser.Game, bypassLogin: boolean = true) {
    localStorage.clear();
    ErrorInterceptor.getInstance().clear();
    BattleScene.prototype.randBattleSeedInt = (arg) => arg-1;
    this.gameWrapper = new GameWrapper(phaserGame, bypassLogin);
    this.scene = new BattleScene();
    this.phaseInterceptor = new PhaseInterceptor(this.scene);
    this.textInterceptor = new TextInterceptor(this.scene);
    this.gameWrapper.setScene(this.scene);
  }

  /**
   * Sets the game mode.
   * @param mode - The mode to set.
   */
  setMode(mode: Mode) {
    this.scene.ui?.setMode(mode);
  }

  /**
   * Waits until the specified mode is set.
   * @param mode - The mode to wait for.
   * @returns A promise that resolves when the mode is set.
   */
  waitMode(mode: Mode): Promise<void> {
    return new Promise(async (resolve) => {
      await waitUntil(() => this.scene.ui?.getMode() === mode);
      return resolve();
    });
  }

  /**
   * Ends the current phase.
   */
  endPhase() {
    this.scene.getCurrentPhase().end();
  }

  /**
   * Adds an action to be executed on the next prompt.
   * @param phaseTarget - The target phase.
   * @param mode - The mode to wait for.
   * @param callback - The callback to execute.
   * @param expireFn - Optional function to determine if the prompt has expired.
   */
  onNextPrompt(phaseTarget: string, mode: Mode, callback: () => void, expireFn?: () => void, awaitingActionInput: boolean = false) {
    this.phaseInterceptor.addToNextPrompt(phaseTarget, mode, callback, expireFn, awaitingActionInput);
  }

  /**
   * Runs the game to the title phase.
   * @returns A promise that resolves when the title phase is reached.
   */
  async runToTitle(): Promise<void> {
    await this.phaseInterceptor.run(LoginPhase);

    this.onNextPrompt("SelectGenderPhase", Mode.OPTION_SELECT, () => {
      this.scene.gameData.gender = PlayerGender.MALE;
      this.endPhase();
    }, () => this.isCurrentPhase(TitlePhase));

    await this.phaseInterceptor.run(SelectGenderPhase, () => this.isCurrentPhase(TitlePhase));
    await this.phaseInterceptor.run(TitlePhase);

    this.scene.gameSpeed = 5;
    this.scene.moveAnimations = false;
    this.scene.showLevelUpStats = false;
    this.scene.expGainsSpeed = 3;
    this.scene.expParty = ExpNotification.SKIP;
    this.scene.hpBarSpeed = 3;
  }

  /**
   * Runs the game to the summon phase.
   * @param species - Optional array of species to summon.
   * @returns A promise that resolves when the summon phase is reached.
   */
  async runToSummon(species?: Species[]) {
    await this.runToTitle();

    this.onNextPrompt("TitlePhase", Mode.TITLE, () => {
      this.scene.gameMode = getGameMode(GameModes.CLASSIC);
      const starters = generateStarter(this.scene, species);
      const selectStarterPhase = new SelectStarterPhase(this.scene);
      this.scene.pushPhase(new EncounterPhase(this.scene, false));
      selectStarterPhase.initBattle(starters);
    });

    await this.phaseInterceptor.run(EncounterPhase);
  }

  /**
   * Transitions to the start of a battle.
   * @param species - Optional array of species to start the battle with.
   * @returns A promise that resolves when the battle is started.
   */
  async startBattle(species?: Species[]) {
    await this.runToSummon(species);

    this.onNextPrompt("CheckSwitchPhase", Mode.CONFIRM, () => {
      this.setMode(Mode.MESSAGE);
      this.endPhase();
    }, () => this.isCurrentPhase(CommandPhase) || this.isCurrentPhase(TurnInitPhase));

    this.onNextPrompt("CheckSwitchPhase", Mode.CONFIRM, () => {
      this.setMode(Mode.MESSAGE);
      this.endPhase();
    }, () => this.isCurrentPhase(CommandPhase) || this.isCurrentPhase(TurnInitPhase));

    await this.phaseInterceptor.to(CommandPhase);
    console.log("==================[New Turn]==================");
  }

  /**
   * Emulate a player attack
   * @param movePosition the index of the move in the pokemon's moveset array
   */
  doAttack(movePosition: integer) {
    this.onNextPrompt("CommandPhase", Mode.COMMAND, () => {
      this.scene.ui.setMode(Mode.FIGHT, (this.scene.getCurrentPhase() as CommandPhase).getFieldIndex());
    });
    this.onNextPrompt("CommandPhase", Mode.FIGHT, () => {
      (this.scene.getCurrentPhase() as CommandPhase).handleCommand(Command.FIGHT, movePosition, false);
    });
  }

  /** Faint all opponents currently on the field */
  async doKillOpponents() {
    await this.killPokemon(this.scene.currentBattle.enemyParty[0]);
    if (this.scene.currentBattle.double) {
      await this.killPokemon(this.scene.currentBattle.enemyParty[1]);
    }
  }

  /** Emulate selecting a modifier (item) */
  doSelectModifier() {
    this.onNextPrompt("SelectModifierPhase", Mode.MODIFIER_SELECT, () => {
      const handler = this.scene.ui.getHandler() as ModifierSelectUiHandler;
      handler.processInput(Button.CANCEL);
    }, () => this.isCurrentPhase(CommandPhase) || this.isCurrentPhase(NewBattlePhase), true);

    this.onNextPrompt("SelectModifierPhase", Mode.CONFIRM, () => {
      const handler = this.scene.ui.getHandler() as ModifierSelectUiHandler;
      handler.processInput(Button.ACTION);
    }, () => this.isCurrentPhase(CommandPhase) || this.isCurrentPhase(NewBattlePhase));
  }

  forceOpponentToSwitch() {
    const originalMatchupScore = Trainer.prototype.getPartyMemberMatchupScores;
    Trainer.prototype.getPartyMemberMatchupScores = () => {
      Trainer.prototype.getPartyMemberMatchupScores = originalMatchupScore;
      return [[1, 100], [1, 100]];
    };
  }

  /** Transition to the next upcoming {@linkcode CommandPhase} */
  async toNextTurn() {
    await this.phaseInterceptor.to(CommandPhase);
  }

  /** Emulate selecting a modifier (item) and transition to the next upcoming {@linkcode CommandPhase} */
  async toNextWave() {
    this.doSelectModifier();

    this.onNextPrompt("CheckSwitchPhase", Mode.CONFIRM, () => {
      this.setMode(Mode.MESSAGE);
      this.endPhase();
    }, () => this.isCurrentPhase(TurnInitPhase));

    await this.toNextTurn();
  }

  /**
   * Checks if the player has won the battle.
   * @returns True if the player has won, otherwise false.
   */
  isVictory() {
    return this.scene.currentBattle.enemyParty.every(pokemon => pokemon.isFainted());
  }

  /**
   * Checks if the current phase matches the target phase.
   * @param phaseTarget - The target phase.
   * @returns True if the current phase matches the target phase, otherwise false.
   */
  isCurrentPhase(phaseTarget) {
    const targetName = typeof phaseTarget === "string" ? phaseTarget : phaseTarget.name;
    return this.scene.getCurrentPhase().constructor.name === targetName;
  }

  /**
   * Checks if the current mode matches the target mode.
   * @param mode - The target mode.
   * @returns True if the current mode matches the target mode, otherwise false.
   */
  isCurrentMode(mode: Mode) {
    return this.scene.ui?.getMode() === mode;
  }

  /**
   * Exports the save data to import it in a test game.
   * @returns A promise that resolves with the exported save data.
   */
  exportSaveToTest(): Promise<string> {
    return new Promise(async (resolve) => {
      await this.scene.gameData.saveAll(this.scene, true, true, true, true);
      this.scene.reset(true);
      await waitUntil(() => this.scene.ui?.getMode() === Mode.TITLE);
      await this.scene.gameData.tryExportData(GameDataType.SESSION, 0);
      await waitUntil(() => localStorage.hasOwnProperty("toExport"));
      return resolve(localStorage.getItem("toExport"));
    });
  }

  /**
   * Imports game data from a file.
   * @param path - The path to the data file.
   * @returns A promise that resolves with a tuple containing a boolean indicating success and an integer status code.
   */
  async importData(path): Promise<[boolean, integer]> {
    const saveKey = "x0i2O7WRiANTqPmZ";
    const dataRaw = fs.readFileSync(path, {encoding: "utf8", flag: "r"});
    let dataStr = AES.decrypt(dataRaw, saveKey).toString(enc.Utf8);
    dataStr = this.scene.gameData.convertSystemDataStr(dataStr);
    const systemData = this.scene.gameData.parseSystemData(dataStr);
    const valid = !!systemData.dexData && !!systemData.timestamp;
    if (valid) {
      await updateUserInfo();
      await this.scene.gameData.initSystem(dataStr);
    }
    return updateUserInfo();
  }

  async killPokemon(pokemon: PlayerPokemon | EnemyPokemon) {
    (this.scene.time as MockClock).overrideDelay = 0.01;
    return new Promise<void>(async(resolve, reject) => {
      pokemon.hp = 0;
      this.scene.pushPhase(new FaintPhase(this.scene, pokemon.getBattlerIndex(), true));
      await this.phaseInterceptor.to(FaintPhase).catch((e) => reject(e));
      (this.scene.time as MockClock).overrideDelay = undefined;
      resolve();
    });
  }

<<<<<<< HEAD
  /**
   * Switch pokemon and transition to the enemy command phase
   * @param pokemonIndex the index of the pokemon in your party to switch to
   */
  doSwitchPokemon(pokemonIndex: number) {
=======
  async switchPokemon(pokemonIndex: number, toNext: boolean = true) {
>>>>>>> 85c77b74
    this.onNextPrompt("CommandPhase", Mode.COMMAND, () => {
      this.scene.ui.setMode(Mode.PARTY, PartyUiMode.SWITCH, (this.scene.getCurrentPhase() as CommandPhase).getPokemon().getFieldIndex(), null, PartyUiHandler.FilterNonFainted);
    });
    this.onNextPrompt("CommandPhase", Mode.PARTY, () => {
      (this.scene.getCurrentPhase() as CommandPhase).handleCommand(Command.POKEMON, pokemonIndex, false);
    });
<<<<<<< HEAD
=======
    if (toNext) {
      await this.phaseInterceptor.run(CommandPhase);
      await this.phaseInterceptor.to(CommandPhase);
    }
>>>>>>> 85c77b74
  }
}<|MERGE_RESOLUTION|>--- conflicted
+++ resolved
@@ -290,27 +290,16 @@
     });
   }
 
-<<<<<<< HEAD
   /**
    * Switch pokemon and transition to the enemy command phase
    * @param pokemonIndex the index of the pokemon in your party to switch to
    */
   doSwitchPokemon(pokemonIndex: number) {
-=======
-  async switchPokemon(pokemonIndex: number, toNext: boolean = true) {
->>>>>>> 85c77b74
     this.onNextPrompt("CommandPhase", Mode.COMMAND, () => {
       this.scene.ui.setMode(Mode.PARTY, PartyUiMode.SWITCH, (this.scene.getCurrentPhase() as CommandPhase).getPokemon().getFieldIndex(), null, PartyUiHandler.FilterNonFainted);
     });
     this.onNextPrompt("CommandPhase", Mode.PARTY, () => {
       (this.scene.getCurrentPhase() as CommandPhase).handleCommand(Command.POKEMON, pokemonIndex, false);
     });
-<<<<<<< HEAD
-=======
-    if (toNext) {
-      await this.phaseInterceptor.run(CommandPhase);
-      await this.phaseInterceptor.to(CommandPhase);
-    }
->>>>>>> 85c77b74
   }
 }