--- conflicted
+++ resolved
@@ -30,43 +30,18 @@
 import { GameDataType } from "#enums/game-data-type";
 import { PlayerGender } from "#enums/player-gender";
 import { Species } from "#enums/species";
-<<<<<<< HEAD
-import { Button } from "#enums/buttons";
-import { BattlerIndex } from "#app/battle";
-import TargetSelectUiHandler from "#app/ui/target-select-ui-handler";
-import { OverridesHelper } from "./helpers/overridesHelper";
-import { ModifierTypeOption, modifierTypes } from "#app/modifier/modifier-type";
-import ModifierSelectUiHandler from "#app/ui/modifier-select-ui-handler";
-import { MoveHelper } from "./helpers/moveHelper";
-=======
 import { generateStarter, waitUntil } from "#test/utils/gameManagerUtils";
 import GameWrapper from "#test/utils/gameWrapper";
 import PhaseInterceptor from "#test/utils/phaseInterceptor";
 import TextInterceptor from "#test/utils/TextInterceptor";
 import { AES, enc } from "crypto-js";
 import fs from "fs";
->>>>>>> 03ee764e
 import { vi } from "vitest";
 import { ClassicModeHelper } from "./helpers/classicModeHelper";
 import { DailyModeHelper } from "./helpers/dailyModeHelper";
 import { MoveHelper } from "./helpers/moveHelper";
 import { OverridesHelper } from "./helpers/overridesHelper";
 import { SettingsHelper } from "./helpers/settingsHelper";
-<<<<<<< HEAD
-import { CommandPhase } from "#app/phases/command-phase";
-import { EncounterPhase } from "#app/phases/encounter-phase";
-import { FaintPhase } from "#app/phases/faint-phase";
-import { LoginPhase } from "#app/phases/login-phase";
-import { MovePhase } from "#app/phases/move-phase";
-import { NewBattlePhase } from "#app/phases/new-battle-phase";
-import { SelectStarterPhase } from "#app/phases/select-starter-phase";
-import { SelectTargetPhase } from "#app/phases/select-target-phase";
-import { TitlePhase } from "#app/phases/title-phase";
-import { TurnEndPhase } from "#app/phases/turn-end-phase";
-import { TurnInitPhase } from "#app/phases/turn-init-phase";
-import { TurnStartPhase } from "#app/phases/turn-start-phase";
-=======
->>>>>>> 03ee764e
 
 /**
  * Class to manage the game state and transitions between phases.
