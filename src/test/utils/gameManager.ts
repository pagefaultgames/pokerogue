--- conflicted
+++ resolved
@@ -137,13 +137,8 @@
     this.scene.expParty = ExpNotification.SKIP;
     this.scene.hpBarSpeed = 3;
     this.scene.enableTutorials = false;
-<<<<<<< HEAD
-    this.scene.gameData.gender = PlayerGender.MALE;
+    this.scene.gameData.gender = PlayerGender.MALE; // set initial player gender
     this.scene.battleStyle = this.settings.battleStyle;
-=======
-    this.scene.gameData.gender = PlayerGender.MALE; // set initial player gender
-
->>>>>>> 7755f798
   }
 
   /**
