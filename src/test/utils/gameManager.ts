--- conflicted
+++ resolved
@@ -23,14 +23,6 @@
 import { Button } from "#enums/buttons";
 import { BattlerIndex } from "#app/battle.js";
 import TargetSelectUiHandler from "#app/ui/target-select-ui-handler.js";
-<<<<<<< HEAD
-import BattleMessageUiHandler from "#app/ui/battle-message-ui-handler";
-import {MysteryEncounterPhase} from "#app/phases/mystery-encounter-phases";
-import { OverridesHelper } from "./overridesHelper";
-import { expect } from "vitest";
-import { MysteryEncounterType } from "#enums/mystery-encounter-type";
-import { isNullOrUndefined } from "#app/utils";
-=======
 import { OverridesHelper } from "./helpers/overridesHelper";
 import { ModifierTypeOption, modifierTypes } from "#app/modifier/modifier-type.js";
 import ModifierSelectUiHandler from "#app/ui/modifier-select-ui-handler.js";
@@ -39,7 +31,11 @@
 import { ClassicModeHelper } from "./helpers/classicModeHelper";
 import { DailyModeHelper } from "./helpers/dailyModeHelper";
 import { SettingsHelper } from "./helpers/settingsHelper";
->>>>>>> bdde03b0
+import BattleMessageUiHandler from "#app/ui/battle-message-ui-handler";
+import { MysteryEncounterPhase } from "#app/phases/mystery-encounter-phases";
+import { expect } from "vitest";
+import { MysteryEncounterType } from "#enums/mystery-encounter-type";
+import { isNullOrUndefined } from "#app/utils";
 
 /**
  * Class to manage the game state and transitions between phases.
@@ -51,13 +47,10 @@
   public textInterceptor: TextInterceptor;
   public inputsHandler: InputsHandler;
   public readonly override: OverridesHelper;
-<<<<<<< HEAD
-=======
   public readonly move: MoveHelper;
   public readonly classicMode: ClassicModeHelper;
   public readonly dailyMode: DailyModeHelper;
   public readonly settings: SettingsHelper;
->>>>>>> bdde03b0
 
   /**
    * Creates an instance of GameManager.
@@ -74,13 +67,10 @@
     this.textInterceptor = new TextInterceptor(this.scene);
     this.gameWrapper.setScene(this.scene);
     this.override = new OverridesHelper(this);
-<<<<<<< HEAD
-=======
     this.move = new MoveHelper(this);
     this.classicMode = new ClassicModeHelper(this);
     this.dailyMode = new DailyModeHelper(this);
     this.settings = new SettingsHelper(this);
->>>>>>> bdde03b0
   }
 
   /**
