import { updateUserInfo } from "#app/account";
import { BattlerIndex } from "#app/battle";
import BattleScene from "#app/battle-scene";
import { BattleStyle } from "#app/enums/battle-style";
import { EnemyPokemon, PlayerPokemon } from "#app/field/pokemon";
import Trainer from "#app/field/trainer";
import { GameModes, getGameMode } from "#app/game-mode";
import { ModifierTypeOption, modifierTypes } from "#app/modifier/modifier-type";
import { CommandPhase } from "#app/phases/command-phase";
import { EncounterPhase } from "#app/phases/encounter-phase";
import { FaintPhase } from "#app/phases/faint-phase";
import { LoginPhase } from "#app/phases/login-phase";
import { MovePhase } from "#app/phases/move-phase";
import { NewBattlePhase } from "#app/phases/new-battle-phase";
import { SelectStarterPhase } from "#app/phases/select-starter-phase";
import { SelectTargetPhase } from "#app/phases/select-target-phase";
import { TitlePhase } from "#app/phases/title-phase";
import { TurnEndPhase } from "#app/phases/turn-end-phase";
import { TurnInitPhase } from "#app/phases/turn-init-phase";
import { TurnStartPhase } from "#app/phases/turn-start-phase";
import ErrorInterceptor from "#app/test/utils/errorInterceptor";
import InputsHandler from "#app/test/utils/inputsHandler";
import { MockClock } from "#app/test/utils/mocks/mockClock";
import CommandUiHandler from "#app/ui/command-ui-handler";
import ModifierSelectUiHandler from "#app/ui/modifier-select-ui-handler";
import PartyUiHandler from "#app/ui/party-ui-handler";
import TargetSelectUiHandler from "#app/ui/target-select-ui-handler";
import { Mode } from "#app/ui/ui";
import { Button } from "#enums/buttons";
import { ExpNotification } from "#enums/exp-notification";
import { GameDataType } from "#enums/game-data-type";
import { PlayerGender } from "#enums/player-gender";
import { Species } from "#enums/species";
import { generateStarter, waitUntil } from "#test/utils/gameManagerUtils";
import GameWrapper from "#test/utils/gameWrapper";
import PhaseInterceptor from "#test/utils/phaseInterceptor";
import TextInterceptor from "#test/utils/TextInterceptor";
import { AES, enc } from "crypto-js";
import fs from "fs";
import { vi } from "vitest";
import { ClassicModeHelper } from "./helpers/classicModeHelper";
import { DailyModeHelper } from "./helpers/dailyModeHelper";
import { MoveHelper } from "./helpers/moveHelper";
import { OverridesHelper } from "./helpers/overridesHelper";
import { SettingsHelper } from "./helpers/settingsHelper";
import BattleMessageUiHandler from "#app/ui/battle-message-ui-handler";
import { MysteryEncounterPhase } from "#app/phases/mystery-encounter-phases";
import { expect } from "vitest";
import { MysteryEncounterType } from "#enums/mystery-encounter-type";
import { isNullOrUndefined } from "#app/utils";

/**
 * Class to manage the game state and transitions between phases.
 */
export default class GameManager {
  public gameWrapper: GameWrapper;
  public scene: BattleScene;
  public phaseInterceptor: PhaseInterceptor;
  public textInterceptor: TextInterceptor;
  public inputsHandler: InputsHandler;
  public readonly override: OverridesHelper;
  public readonly move: MoveHelper;
  public readonly classicMode: ClassicModeHelper;
  public readonly dailyMode: DailyModeHelper;
  public readonly settings: SettingsHelper;

  /**
   * Creates an instance of GameManager.
   * @param phaserGame - The Phaser game instance.
   * @param bypassLogin - Whether to bypass the login phase.
   */
  constructor(phaserGame: Phaser.Game, bypassLogin: boolean = true) {
    localStorage.clear();
    ErrorInterceptor.getInstance().clear();
    BattleScene.prototype.randBattleSeedInt = (arg) => arg-1;
    this.gameWrapper = new GameWrapper(phaserGame, bypassLogin);
    this.scene = new BattleScene();
    this.phaseInterceptor = new PhaseInterceptor(this.scene);
    this.textInterceptor = new TextInterceptor(this.scene);
    this.gameWrapper.setScene(this.scene);
    this.override = new OverridesHelper(this);
    this.move = new MoveHelper(this);
    this.classicMode = new ClassicModeHelper(this);
    this.dailyMode = new DailyModeHelper(this);
    this.settings = new SettingsHelper(this);
  }

  /**
   * Sets the game mode.
   * @param mode - The mode to set.
   */
  setMode(mode: Mode) {
    this.scene.ui?.setMode(mode);
  }

  /**
   * Waits until the specified mode is set.
   * @param mode - The mode to wait for.
   * @returns A promise that resolves when the mode is set.
   */
  waitMode(mode: Mode): Promise<void> {
    return new Promise(async (resolve) => {
      await waitUntil(() => this.scene.ui?.getMode() === mode);
      return resolve();
    });
  }

  /**
   * Ends the current phase.
   */
  endPhase() {
    this.scene.getCurrentPhase()?.end();
  }

  /**
   * Adds an action to be executed on the next prompt.
   * @param phaseTarget - The target phase.
   * @param mode - The mode to wait for.
   * @param callback - The callback to execute.
   * @param expireFn - Optional function to determine if the prompt has expired.
   */
  onNextPrompt(phaseTarget: string, mode: Mode, callback: () => void, expireFn?: () => void, awaitingActionInput: boolean = false) {
    this.phaseInterceptor.addToNextPrompt(phaseTarget, mode, callback, expireFn, awaitingActionInput);
  }

  /**
   * Runs the game to the title phase.
   * @returns A promise that resolves when the title phase is reached.
   */
  async runToTitle(): Promise<void> {
    await this.phaseInterceptor.whenAboutToRun(LoginPhase);
    this.phaseInterceptor.pop();
    await this.phaseInterceptor.run(TitlePhase);

    this.scene.gameSpeed = 5;
    this.scene.moveAnimations = false;
    this.scene.showLevelUpStats = false;
    this.scene.expGainsSpeed = 3;
    this.scene.expParty = ExpNotification.SKIP;
    this.scene.hpBarSpeed = 3;
    this.scene.enableTutorials = false;
    this.scene.gameData.gender = PlayerGender.MALE;

  }

  /**
   * Helper function to run to the final boss encounter as it's a bit tricky due to extra dialogue
   * Also handles Major/Minor bosses from endless modes
   * @param game - The game manager
   * @param species
   * @param mode
   */
  async runToFinalBossEncounter(game: GameManager, species: Species[], mode: GameModes) {
    console.log("===to final boss encounter===");
    await game.runToTitle();

    game.onNextPrompt("TitlePhase", Mode.TITLE, () => {
      game.scene.gameMode = getGameMode(mode);
      const starters = generateStarter(game.scene, species);
      const selectStarterPhase = new SelectStarterPhase(game.scene);
      game.scene.pushPhase(new EncounterPhase(game.scene, false));
      selectStarterPhase.initBattle(starters);
    });

    game.onNextPrompt("EncounterPhase", Mode.MESSAGE, async () => {
      // This will skip all entry dialogue (I can't figure out a way to sequentially handle the 8 chained messages via 1 prompt handler)
      game.setMode(Mode.MESSAGE);
      const encounterPhase = game.scene.getCurrentPhase() as EncounterPhase;

      // No need to end phase, this will do it for you
      encounterPhase.doEncounterCommon(false);
    });

    await game.phaseInterceptor.to(EncounterPhase, true);
    console.log("===finished run to final boss encounter===");
  }

  /**
<<<<<<< HEAD
   * Runs the game to a mystery encounter phase.
   * @param encounterType - if specified, will expect encounter to have been spawned
   * @param species - Optional array of species for party.
   * @returns A promise that resolves when the EncounterPhase ends.
   */
  async runToMysteryEncounter(encounterType?: MysteryEncounterType, species?: Species[]) {
    if (!isNullOrUndefined(encounterType)) {
      this.override.disableTrainerWaves();
      this.override.mysteryEncounter(encounterType!);
    }

    await this.runToTitle();

    this.onNextPrompt("TitlePhase", Mode.TITLE, () => {
      this.scene.gameMode = getGameMode(GameModes.CLASSIC);
      const starters = generateStarter(this.scene, species);
      const selectStarterPhase = new SelectStarterPhase(this.scene);
      this.scene.pushPhase(new EncounterPhase(this.scene, false));
      selectStarterPhase.initBattle(starters);
    }, () => this.isCurrentPhase(EncounterPhase));

    this.onNextPrompt("EncounterPhase", Mode.MESSAGE, () => {
      const handler = this.scene.ui.getHandler() as BattleMessageUiHandler;
      handler.processInput(Button.ACTION);
    }, () => this.isCurrentPhase(MysteryEncounterPhase), true);

    await this.phaseInterceptor.run(EncounterPhase);
    if (!isNullOrUndefined(encounterType)) {
      expect(this.scene.currentBattle?.mysteryEncounter?.encounterType).toBe(encounterType);
    }
  }

  /**
=======
   * @deprecated Use `game.classicMode.startBattle()` or `game.dailyMode.startBattle()` instead
   *
>>>>>>> e0bcb2ef
   * Transitions to the start of a battle.
   * @param species - Optional array of species to start the battle with.
   * @returns A promise that resolves when the battle is started.
   */
  async startBattle(species?: Species[]) {
    await this.classicMode.runToSummon(species);

    if (this.scene.battleStyle === BattleStyle.SWITCH) {
      this.onNextPrompt("CheckSwitchPhase", Mode.CONFIRM, () => {
        this.setMode(Mode.MESSAGE);
        this.endPhase();
      }, () => this.isCurrentPhase(CommandPhase) || this.isCurrentPhase(TurnInitPhase));

      this.onNextPrompt("CheckSwitchPhase", Mode.CONFIRM, () => {
        this.setMode(Mode.MESSAGE);
        this.endPhase();
      }, () => this.isCurrentPhase(CommandPhase) || this.isCurrentPhase(TurnInitPhase));
    }

    await this.phaseInterceptor.to(CommandPhase);
    console.log("==================[New Turn]==================");
  }

  /**
   * Emulate a player's target selection after a move is chosen, usually called automatically by {@linkcode MoveHelper.select}.
   * Will trigger during the next {@linkcode SelectTargetPhase}
   * @param {BattlerIndex} targetIndex The index of the attack target, or `undefined` for multi-target attacks
   * @param movePosition The index of the move in the pokemon's moveset array
   */
  selectTarget(movePosition: integer, targetIndex?: BattlerIndex) {
    this.onNextPrompt("SelectTargetPhase", Mode.TARGET_SELECT, () => {
      const handler = this.scene.ui.getHandler() as TargetSelectUiHandler;
      const move = (this.scene.getCurrentPhase() as SelectTargetPhase).getPokemon().getMoveset()[movePosition]!.getMove(); // TODO: is the bang correct?
      if (!move.isMultiTarget()) {
        handler.setCursor(targetIndex !== undefined ? targetIndex : BattlerIndex.ENEMY);
      }
      if (move.isMultiTarget() && targetIndex !== undefined) {
        throw new Error(`targetIndex was passed to selectMove() but move ("${move.name}") is not targetted`);
      }
      handler.processInput(Button.ACTION);
    }, () => this.isCurrentPhase(CommandPhase) || this.isCurrentPhase(MovePhase) || this.isCurrentPhase(TurnStartPhase) || this.isCurrentPhase(TurnEndPhase));
  }

  /** Faint all opponents currently on the field */
  async doKillOpponents() {
    await this.killPokemon(this.scene.currentBattle.enemyParty[0]);
    if (this.scene.currentBattle.double) {
      await this.killPokemon(this.scene.currentBattle.enemyParty[1]);
    }
  }

  /** Emulate selecting a modifier (item) */
  doSelectModifier() {
    this.onNextPrompt("SelectModifierPhase", Mode.MODIFIER_SELECT, () => {
      const handler = this.scene.ui.getHandler() as ModifierSelectUiHandler;
      handler.processInput(Button.CANCEL);
    }, () => this.isCurrentPhase(CommandPhase) || this.isCurrentPhase(NewBattlePhase), true);

    this.onNextPrompt("SelectModifierPhase", Mode.CONFIRM, () => {
      const handler = this.scene.ui.getHandler() as ModifierSelectUiHandler;
      handler.processInput(Button.ACTION);
    }, () => this.isCurrentPhase(CommandPhase) || this.isCurrentPhase(NewBattlePhase));
  }

  forceOpponentToSwitch() {
    const originalMatchupScore = Trainer.prototype.getPartyMemberMatchupScores;
    Trainer.prototype.getPartyMemberMatchupScores = () => {
      Trainer.prototype.getPartyMemberMatchupScores = originalMatchupScore;
      return [[1, 100], [1, 100]];
    };
  }

  /** Transition to the next upcoming {@linkcode CommandPhase} */
  async toNextTurn() {
    await this.phaseInterceptor.to(CommandPhase);
  }

  /** Emulate selecting a modifier (item) and transition to the next upcoming {@linkcode CommandPhase} */
  async toNextWave() {
    this.doSelectModifier();

    this.onNextPrompt("CheckSwitchPhase", Mode.CONFIRM, () => {
      this.setMode(Mode.MESSAGE);
      this.endPhase();
    }, () => this.isCurrentPhase(TurnInitPhase));

    await this.toNextTurn();
  }

  /**
   * Checks if the player has won the battle.
   * @returns True if the player has won, otherwise false.
   */
  isVictory() {
    return this.scene.currentBattle.enemyParty.every(pokemon => pokemon.isFainted());
  }

  /**
   * Checks if the current phase matches the target phase.
   * @param phaseTarget - The target phase.
   * @returns True if the current phase matches the target phase, otherwise false.
   */
  isCurrentPhase(phaseTarget) {
    const targetName = typeof phaseTarget === "string" ? phaseTarget : phaseTarget.name;
    return this.scene.getCurrentPhase()?.constructor.name === targetName;
  }

  /**
   * Checks if the current mode matches the target mode.
   * @param mode - The target mode.
   * @returns True if the current mode matches the target mode, otherwise false.
   */
  isCurrentMode(mode: Mode) {
    return this.scene.ui?.getMode() === mode;
  }

  /**
   * Exports the save data to import it in a test game.
   * @returns A promise that resolves with the exported save data.
   */
  exportSaveToTest(): Promise<string> {
    return new Promise(async (resolve) => {
      await this.scene.gameData.saveAll(this.scene, true, true, true, true);
      this.scene.reset(true);
      await waitUntil(() => this.scene.ui?.getMode() === Mode.TITLE);
      await this.scene.gameData.tryExportData(GameDataType.SESSION, 0);
      await waitUntil(() => localStorage.hasOwnProperty("toExport"));
      return resolve(localStorage.getItem("toExport")!); // TODO: is this bang correct?;
    });
  }

  /**
   * Imports game data from a file.
   * @param path - The path to the data file.
   * @returns A promise that resolves with a tuple containing a boolean indicating success and an integer status code.
   */
  async importData(path): Promise<[boolean, integer]> {
    const saveKey = "x0i2O7WRiANTqPmZ";
    const dataRaw = fs.readFileSync(path, { encoding: "utf8", flag: "r" });
    let dataStr = AES.decrypt(dataRaw, saveKey).toString(enc.Utf8);
    dataStr = this.scene.gameData.convertSystemDataStr(dataStr);
    const systemData = this.scene.gameData.parseSystemData(dataStr);
    const valid = !!systemData.dexData && !!systemData.timestamp;
    if (valid) {
      await updateUserInfo();
      await this.scene.gameData.initSystem(dataStr);
    }
    return updateUserInfo();
  }

  async killPokemon(pokemon: PlayerPokemon | EnemyPokemon) {
    (this.scene.time as MockClock).overrideDelay = 0.01;
    return new Promise<void>(async (resolve, reject) => {
      pokemon.hp = 0;
      this.scene.pushPhase(new FaintPhase(this.scene, pokemon.getBattlerIndex(), true));
      await this.phaseInterceptor.to(FaintPhase).catch((e) => reject(e));
      (this.scene.time as MockClock).overrideDelay = undefined;
      resolve();
    });
  }

  /**
   * Command an in-battle switch to another Pokemon via the main battle menu.
   * @param pokemonIndex the index of the pokemon in your party to switch to
   */
  doSwitchPokemon(pokemonIndex: number) {
    this.onNextPrompt("CommandPhase", Mode.COMMAND, () => {
      (this.scene.ui.getHandler() as CommandUiHandler).setCursor(2);
      (this.scene.ui.getHandler() as CommandUiHandler).processInput(Button.ACTION);
    });

    this.doSelectPartyPokemon(pokemonIndex, "CommandPhase");
  }

  /**
   * Revive pokemon, currently players only.
   * @param pokemonIndex the index of the pokemon in your party to revive
   */
  doRevivePokemon(pokemonIndex: number) {
    const party = this.scene.getParty();
    const candidate = new ModifierTypeOption(modifierTypes.MAX_REVIVE(), 0);
    const modifier = candidate.type!.newModifier(party[pokemonIndex]);
    this.scene.addModifier(modifier, false);
  }

  /**
   * Select a pokemon from the party menu. Only really handles the basic cases
   * of the party UI, where you just need to navigate to a party slot and press
   * Action twice - navigating any menus that come up after you select a party member
   * is not supported.
   * @param slot the index of the pokemon in your party to switch to
   * @param inPhase Which phase to expect the selection to occur in. Typically
   * non-command switch actions happen in SwitchPhase.
   */
  doSelectPartyPokemon(slot: number, inPhase = "SwitchPhase") {
    this.onNextPrompt(inPhase, Mode.PARTY, () => {
      const partyHandler = this.scene.ui.getHandler() as PartyUiHandler;

      partyHandler.setCursor(slot);
      partyHandler.processInput(Button.ACTION); // select party slot
      partyHandler.processInput(Button.ACTION); // send out (or whatever option is at the top)
    });
  }

  /**
   * Intercepts `TurnStartPhase` and mocks the getOrder's return value {@linkcode TurnStartPhase.getOrder}
   * Used to modify the turn order.
   * @param {BattlerIndex[]} order The turn order to set
   * @example
   * ```ts
   * await game.setTurnOrder([BattlerIndex.PLAYER, BattlerIndex.ENEMY, BattlerIndex.ENEMY_2, BattlerIndex.PLAYER_2]);
   * ```
   */
  async setTurnOrder(order: BattlerIndex[]): Promise<void> {
    await this.phaseInterceptor.to(TurnStartPhase, false);

    vi.spyOn(this.scene.getCurrentPhase() as TurnStartPhase, "getOrder").mockReturnValue(order);
  }

  /**
   * Removes all held items from enemy pokemon
   */
  removeEnemyHeldItems(): void {
    this.scene.clearEnemyHeldItemModifiers();
    this.scene.clearEnemyModifiers();
    console.log("Enemy held items removed");
  }
}<|MERGE_RESOLUTION|>--- conflicted
+++ resolved
@@ -176,7 +176,6 @@
   }
 
   /**
-<<<<<<< HEAD
    * Runs the game to a mystery encounter phase.
    * @param encounterType - if specified, will expect encounter to have been spawned
    * @param species - Optional array of species for party.
@@ -210,10 +209,8 @@
   }
 
   /**
-=======
    * @deprecated Use `game.classicMode.startBattle()` or `game.dailyMode.startBattle()` instead
    *
->>>>>>> e0bcb2ef
    * Transitions to the start of a battle.
    * @param species - Optional array of species to start the battle with.
    * @returns A promise that resolves when the battle is started.
