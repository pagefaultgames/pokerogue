import GameWrapper from "#test/utils/gameWrapper";
import { Mode } from "#app/ui/ui";
import { generateStarter, waitUntil } from "#test/utils/gameManagerUtils";
import { CommandPhase, EncounterPhase, FaintPhase, LoginPhase, MovePhase, NewBattlePhase, SelectStarterPhase, SelectTargetPhase, TitlePhase, TurnEndPhase, TurnInitPhase, TurnStartPhase } from "#app/phases";
import BattleScene from "#app/battle-scene.js";
import PhaseInterceptor from "#test/utils/phaseInterceptor";
import TextInterceptor from "#test/utils/TextInterceptor";
import { GameModes, getGameMode } from "#app/game-mode";
import fs from "fs";
import { AES, enc } from "crypto-js";
import { updateUserInfo } from "#app/account";
import InputsHandler from "#app/test/utils/inputsHandler";
import ErrorInterceptor from "#app/test/utils/errorInterceptor";
import { EnemyPokemon, PlayerPokemon } from "#app/field/pokemon";
import { MockClock } from "#app/test/utils/mocks/mockClock";
import PartyUiHandler from "#app/ui/party-ui-handler";
import CommandUiHandler, { Command } from "#app/ui/command-ui-handler";
import Trainer from "#app/field/trainer";
import { ExpNotification } from "#enums/exp-notification";
import { GameDataType } from "#enums/game-data-type";
import { PlayerGender } from "#enums/player-gender";
import { Species } from "#enums/species";
import { Button } from "#enums/buttons";
import { BattlerIndex } from "#app/battle.js";
import TargetSelectUiHandler from "#app/ui/target-select-ui-handler.js";
import { OverridesHelper } from "./overridesHelper";
import { ModifierTypeOption, modifierTypes } from "#app/modifier/modifier-type.js";
import overrides from "#app/overrides.js";
import { removeEnemyHeldItems } from "./testUtils";
import ModifierSelectUiHandler from "#app/ui/modifier-select-ui-handler.js";

/**
 * Class to manage the game state and transitions between phases.
 */
export default class GameManager {
  public gameWrapper: GameWrapper;
  public scene: BattleScene;
  public phaseInterceptor: PhaseInterceptor;
  public textInterceptor: TextInterceptor;
  public inputsHandler: InputsHandler;
  public readonly override: OverridesHelper;

  /**
   * Creates an instance of GameManager.
   * @param phaserGame - The Phaser game instance.
   * @param bypassLogin - Whether to bypass the login phase.
   */
  constructor(phaserGame: Phaser.Game, bypassLogin: boolean = true) {
    localStorage.clear();
    ErrorInterceptor.getInstance().clear();
    BattleScene.prototype.randBattleSeedInt = (arg) => arg-1;
    this.gameWrapper = new GameWrapper(phaserGame, bypassLogin);
    this.scene = new BattleScene();
    this.phaseInterceptor = new PhaseInterceptor(this.scene);
    this.textInterceptor = new TextInterceptor(this.scene);
    this.gameWrapper.setScene(this.scene);
    this.override = new OverridesHelper(this);
  }

  /**
   * Sets the game mode.
   * @param mode - The mode to set.
   */
  setMode(mode: Mode) {
    this.scene.ui?.setMode(mode);
  }

  /**
   * Waits until the specified mode is set.
   * @param mode - The mode to wait for.
   * @returns A promise that resolves when the mode is set.
   */
  waitMode(mode: Mode): Promise<void> {
    return new Promise(async (resolve) => {
      await waitUntil(() => this.scene.ui?.getMode() === mode);
      return resolve();
    });
  }

  /**
   * Ends the current phase.
   */
  endPhase() {
    this.scene.getCurrentPhase()?.end();
  }

  /**
   * Adds an action to be executed on the next prompt.
   * @param phaseTarget - The target phase.
   * @param mode - The mode to wait for.
   * @param callback - The callback to execute.
   * @param expireFn - Optional function to determine if the prompt has expired.
   */
  onNextPrompt(phaseTarget: string, mode: Mode, callback: () => void, expireFn?: () => void, awaitingActionInput: boolean = false) {
    this.phaseInterceptor.addToNextPrompt(phaseTarget, mode, callback, expireFn, awaitingActionInput);
  }

  /**
   * Runs the game to the title phase.
   * @returns A promise that resolves when the title phase is reached.
   */
  async runToTitle(): Promise<void> {
    await this.phaseInterceptor.whenAboutToRun(LoginPhase);
    this.phaseInterceptor.pop();
    await this.phaseInterceptor.run(TitlePhase);

    this.scene.gameSpeed = 5;
    this.scene.moveAnimations = false;
    this.scene.showLevelUpStats = false;
    this.scene.expGainsSpeed = 3;
    this.scene.expParty = ExpNotification.SKIP;
    this.scene.hpBarSpeed = 3;
    this.scene.enableTutorials = false;
    this.scene.gameData.gender = PlayerGender.MALE;

  }

  /**
   * Runs the game to the summon phase.
   * @param species - Optional array of species to summon.
   * @returns A promise that resolves when the summon phase is reached.
   */
  async runToSummon(species?: Species[]) {
    await this.runToTitle();

    this.onNextPrompt("TitlePhase", Mode.TITLE, () => {
      this.scene.gameMode = getGameMode(GameModes.CLASSIC);
      const starters = generateStarter(this.scene, species);
      const selectStarterPhase = new SelectStarterPhase(this.scene);
      this.scene.pushPhase(new EncounterPhase(this.scene, false));
      selectStarterPhase.initBattle(starters);
    });

    await this.phaseInterceptor.run(EncounterPhase);
    if (overrides.OPP_HELD_ITEMS_OVERRIDE.length === 0) {
      removeEnemyHeldItems(this);
    }
  }

  /**
   * Transitions to the start of a battle.
   * @param species - Optional array of species to start the battle with.
   * @returns A promise that resolves when the battle is started.
   */
  async startBattle(species?: Species[]) {
    await this.runToSummon(species);

    this.onNextPrompt("CheckSwitchPhase", Mode.CONFIRM, () => {
      this.setMode(Mode.MESSAGE);
      this.endPhase();
    }, () => this.isCurrentPhase(CommandPhase) || this.isCurrentPhase(TurnInitPhase));

    this.onNextPrompt("CheckSwitchPhase", Mode.CONFIRM, () => {
      this.setMode(Mode.MESSAGE);
      this.endPhase();
    }, () => this.isCurrentPhase(CommandPhase) || this.isCurrentPhase(TurnInitPhase));

    await this.phaseInterceptor.to(CommandPhase);
    console.log("==================[New Turn]==================");
  }

  /**
   * Emulate a player attack
   * @param movePosition the index of the move in the pokemon's moveset array
   */
  doAttack(movePosition: integer) {
    this.onNextPrompt("CommandPhase", Mode.COMMAND, () => {
      this.scene.ui.setMode(Mode.FIGHT, (this.scene.getCurrentPhase() as CommandPhase).getFieldIndex());
    });
    this.onNextPrompt("CommandPhase", Mode.FIGHT, () => {
      (this.scene.getCurrentPhase() as CommandPhase).handleCommand(Command.FIGHT, movePosition, false);
    });

    // Confirm target selection if move is multi-target
    this.onNextPrompt("SelectTargetPhase", Mode.TARGET_SELECT, () => {
      const handler = this.scene.ui.getHandler() as TargetSelectUiHandler;
      const move = (this.scene.getCurrentPhase() as SelectTargetPhase).getPokemon().getMoveset()[movePosition]!.getMove(); // TODO: is the bang correct?
      if (move.isMultiTarget()) {
        handler.processInput(Button.ACTION);
      }
    }, () => this.isCurrentPhase(CommandPhase) || this.isCurrentPhase(MovePhase) || this.isCurrentPhase(TurnEndPhase));
  }

  /**
   * Emulate a player's target selection after an attack is chosen,
   * usually called after {@linkcode doAttack} in a double battle.
   * @param {BattlerIndex} targetIndex the index of the attack target
   */
  doSelectTarget(targetIndex: BattlerIndex) {
    this.onNextPrompt("SelectTargetPhase", Mode.TARGET_SELECT, () => {
      const handler = this.scene.ui.getHandler() as TargetSelectUiHandler;
      handler.setCursor(targetIndex);
      handler.processInput(Button.ACTION);
    }, () => this.isCurrentPhase(CommandPhase) || this.isCurrentPhase(TurnStartPhase));
  }

  /** Faint all opponents currently on the field */
  async doKillOpponents() {
    await this.killPokemon(this.scene.currentBattle.enemyParty[0]);
    if (this.scene.currentBattle.double) {
      await this.killPokemon(this.scene.currentBattle.enemyParty[1]);
    }
  }

  /** Emulate selecting a modifier (item) */
  doSelectModifier() {
    this.onNextPrompt("SelectModifierPhase", Mode.MODIFIER_SELECT, () => {
      const handler = this.scene.ui.getHandler() as ModifierSelectUiHandler;
      handler.processInput(Button.CANCEL);
    }, () => this.isCurrentPhase(CommandPhase) || this.isCurrentPhase(NewBattlePhase), true);

    this.onNextPrompt("SelectModifierPhase", Mode.CONFIRM, () => {
      const handler = this.scene.ui.getHandler() as ModifierSelectUiHandler;
      handler.processInput(Button.ACTION);
    }, () => this.isCurrentPhase(CommandPhase) || this.isCurrentPhase(NewBattlePhase));
  }

  forceOpponentToSwitch() {
    const originalMatchupScore = Trainer.prototype.getPartyMemberMatchupScores;
    Trainer.prototype.getPartyMemberMatchupScores = () => {
      Trainer.prototype.getPartyMemberMatchupScores = originalMatchupScore;
      return [[1, 100], [1, 100]];
    };
  }

  /** Transition to the next upcoming {@linkcode CommandPhase} */
  async toNextTurn() {
    await this.phaseInterceptor.to(CommandPhase);
  }

  /** Emulate selecting a modifier (item) and transition to the next upcoming {@linkcode CommandPhase} */
  async toNextWave() {
    this.doSelectModifier();

    this.onNextPrompt("CheckSwitchPhase", Mode.CONFIRM, () => {
      this.setMode(Mode.MESSAGE);
      this.endPhase();
    }, () => this.isCurrentPhase(TurnInitPhase));

    await this.toNextTurn();
  }

  /**
   * Checks if the player has won the battle.
   * @returns True if the player has won, otherwise false.
   */
  isVictory() {
    return this.scene.currentBattle.enemyParty.every(pokemon => pokemon.isFainted());
  }

  /**
   * Checks if the current phase matches the target phase.
   * @param phaseTarget - The target phase.
   * @returns True if the current phase matches the target phase, otherwise false.
   */
  isCurrentPhase(phaseTarget) {
    const targetName = typeof phaseTarget === "string" ? phaseTarget : phaseTarget.name;
    return this.scene.getCurrentPhase()?.constructor.name === targetName;
  }

  /**
   * Checks if the current mode matches the target mode.
   * @param mode - The target mode.
   * @returns True if the current mode matches the target mode, otherwise false.
   */
  isCurrentMode(mode: Mode) {
    return this.scene.ui?.getMode() === mode;
  }

  /**
   * Exports the save data to import it in a test game.
   * @returns A promise that resolves with the exported save data.
   */
  exportSaveToTest(): Promise<string> {
    return new Promise(async (resolve) => {
      await this.scene.gameData.saveAll(this.scene, true, true, true, true);
      this.scene.reset(true);
      await waitUntil(() => this.scene.ui?.getMode() === Mode.TITLE);
      await this.scene.gameData.tryExportData(GameDataType.SESSION, 0);
      await waitUntil(() => localStorage.hasOwnProperty("toExport"));
      return resolve(localStorage.getItem("toExport")!); // TODO: is this bang correct?;
    });
  }

  /**
   * Imports game data from a file.
   * @param path - The path to the data file.
   * @returns A promise that resolves with a tuple containing a boolean indicating success and an integer status code.
   */
  async importData(path): Promise<[boolean, integer]> {
    const saveKey = "x0i2O7WRiANTqPmZ";
    const dataRaw = fs.readFileSync(path, {encoding: "utf8", flag: "r"});
    let dataStr = AES.decrypt(dataRaw, saveKey).toString(enc.Utf8);
    dataStr = this.scene.gameData.convertSystemDataStr(dataStr);
    const systemData = this.scene.gameData.parseSystemData(dataStr);
    const valid = !!systemData.dexData && !!systemData.timestamp;
    if (valid) {
      await updateUserInfo();
      await this.scene.gameData.initSystem(dataStr);
    }
    return updateUserInfo();
  }

  async killPokemon(pokemon: PlayerPokemon | EnemyPokemon) {
    (this.scene.time as MockClock).overrideDelay = 0.01;
    return new Promise<void>(async(resolve, reject) => {
      pokemon.hp = 0;
      this.scene.pushPhase(new FaintPhase(this.scene, pokemon.getBattlerIndex(), true));
      await this.phaseInterceptor.to(FaintPhase).catch((e) => reject(e));
      (this.scene.time as MockClock).overrideDelay = undefined;
      resolve();
    });
  }

  /**
   * Command an in-battle switch to another Pokemon via the main battle menu.
   * @param pokemonIndex the index of the pokemon in your party to switch to
   */
  doSwitchPokemon(pokemonIndex: number, batonPass: boolean = false) {
    this.onNextPrompt("CommandPhase", Mode.COMMAND, () => {
<<<<<<< HEAD
      this.scene.ui.setMode(Mode.PARTY, PartyUiMode.SWITCH, (this.scene.getCurrentPhase() as CommandPhase).getPokemon().getFieldIndex(), null, PartyUiHandler.FilterNonFainted);
    });
    this.onNextPrompt("CommandPhase", Mode.PARTY, () => {
      (this.scene.getCurrentPhase() as CommandPhase).handleCommand(Command.POKEMON, pokemonIndex, batonPass);
=======
      (this.scene.ui.getHandler() as CommandUiHandler).setCursor(2);
      (this.scene.ui.getHandler() as CommandUiHandler).processInput(Button.ACTION);
>>>>>>> b7946627
    });

    this.doSelectPartyPokemon(pokemonIndex, "CommandPhase");
  }

  /**
   * Revive pokemon, currently players only.
   * @param pokemonIndex the index of the pokemon in your party to revive
   */
  doRevivePokemon(pokemonIndex: number) {
    const party = this.scene.getParty();
    const candidate = new ModifierTypeOption(modifierTypes.MAX_REVIVE(), 0);
    const modifier = candidate.type!.newModifier(party[pokemonIndex]);
    this.scene.addModifier(modifier, false);
  }

  /**
   * Select a pokemon from the party menu. Only really handles the basic cases
   * of the party UI, where you just need to navigate to a party slot and press
   * Action twice - navigating any menus that come up after you select a party member
   * is not supported.
   * @param slot the index of the pokemon in your party to switch to
   * @param inPhase Which phase to expect the selection to occur in. Typically
   * non-command switch actions happen in SwitchPhase.
   */
  doSelectPartyPokemon(slot: number, inPhase = "SwitchPhase") {
    this.onNextPrompt(inPhase, Mode.PARTY, () => {
      const partyHandler = this.scene.ui.getHandler() as PartyUiHandler;

      partyHandler.setCursor(slot);
      partyHandler.processInput(Button.ACTION); // select party slot
      partyHandler.processInput(Button.ACTION); // send out (or whatever option is at the top)
    });
  }
}<|MERGE_RESOLUTION|>--- conflicted
+++ resolved
@@ -318,15 +318,8 @@
    */
   doSwitchPokemon(pokemonIndex: number, batonPass: boolean = false) {
     this.onNextPrompt("CommandPhase", Mode.COMMAND, () => {
-<<<<<<< HEAD
-      this.scene.ui.setMode(Mode.PARTY, PartyUiMode.SWITCH, (this.scene.getCurrentPhase() as CommandPhase).getPokemon().getFieldIndex(), null, PartyUiHandler.FilterNonFainted);
-    });
-    this.onNextPrompt("CommandPhase", Mode.PARTY, () => {
-      (this.scene.getCurrentPhase() as CommandPhase).handleCommand(Command.POKEMON, pokemonIndex, batonPass);
-=======
       (this.scene.ui.getHandler() as CommandUiHandler).setCursor(2);
       (this.scene.ui.getHandler() as CommandUiHandler).processInput(Button.ACTION);
->>>>>>> b7946627
     });
 
     this.doSelectPartyPokemon(pokemonIndex, "CommandPhase");
