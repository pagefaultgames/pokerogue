import { MockGameObject } from "./mockGameObject";

/** Mocks video-related stuff */
export class MockVideoGameObject implements MockGameObject {
  public name: string;

  constructor() {}

<<<<<<< HEAD
  public play = vi.fn();
  public stop = vi.fn(() => this);
  public setOrigin = vi.fn();
  public setScale = vi.fn();
  public setVisible = vi.fn();
  public setLoop = vi.fn(() => this);
=======
  public play = () => null;
  public stop = () => this;
  public setOrigin = () => null;
  public setScale = () => null;
  public setVisible = () => null;
>>>>>>> b33d86a1
}<|MERGE_RESOLUTION|>--- conflicted
+++ resolved
@@ -6,18 +6,10 @@
 
   constructor() {}
 
-<<<<<<< HEAD
-  public play = vi.fn();
-  public stop = vi.fn(() => this);
-  public setOrigin = vi.fn();
-  public setScale = vi.fn();
-  public setVisible = vi.fn();
-  public setLoop = vi.fn(() => this);
-=======
   public play = () => null;
   public stop = () => this;
   public setOrigin = () => null;
   public setScale = () => null;
   public setVisible = () => null;
->>>>>>> b33d86a1
+  public setLoop = () => null;
 }