import MockTextureManager from "#test/utils/mocks/mockTextureManager";
import { vi } from "vitest";
import { MockGameObject } from "../mockGameObject";

export default class MockContainer implements MockGameObject {
  protected x;
  protected y;
  protected scene;
  protected width;
  protected height;
  protected visible;
  private alpha;
  private style;
  public frame;
  protected textureManager;
  public list: MockGameObject[] = [];
  name: string;

  constructor(textureManager: MockTextureManager, x, y) {
    this.x = x;
    this.y = y;
    this.frame = {};
    this.textureManager = textureManager;
  }
  setVisible(visible) {
    this.visible = visible;
  }

  once(event, callback, source) {
  }

  off(event, callback, source) {
  }

  removeFromDisplayList() {
    // same as remove or destroy
  }

  removeBetween(startIndex, endIndex, destroyChild) {
    // Removes multiple children across an index range
  }

  addedToScene() {
    // This callback is invoked when this Game Object is added to a Scene.
  }

  setSize(width, height) {
    // Sets the size of this Game Object.
  }

  setMask() {
    /// Sets the mask that this Game Object will use to render with.
  }

  setPositionRelative(source, x, y) {
    /// Sets the position of this Game Object to be a relative position from the source Game Object.
  }

  setInteractive(hitArea?, callback?, dropZone?) {
    /// Sets the InteractiveObject to be a drop zone for a drag and drop operation.
  }
  setOrigin(x, y) {
    this.x = x;
    this.y = y;
  }

  setAlpha(alpha) {
    this.alpha = alpha;
  }

  setFrame(frame, updateSize?: boolean, updateOrigin?: boolean) {
    // Sets the frame this Game Object will use to render with.
  }

  setScale(scale) {
    // Sets the scale of this Game Object.
  }

  setPosition(x, y) {
    this.x = x;
    this.y = y;
  }

  setX(x) {
    this.x = x;
  }

  setY(y) {
    this.y = y;
  }

  destroy() {
    this.list = [];
  }

  setShadow(shadowXpos, shadowYpos, shadowColor) {
    // Sets the shadow settings for this Game Object.
  }

  setLineSpacing(lineSpacing) {
    // Sets the line spacing value of this Game Object.
  }

  setText(text) {
    // Sets the text this Game Object will display.
  }

  setAngle(angle) {
    // Sets the angle of this Game Object.
  }

  setShadowOffset(offsetX, offsetY) {
    // Sets the shadow offset values.
  }

  setWordWrapWidth(width) {
    // Sets the width (in pixels) to use for wrapping lines.
  }

  setFontSize(fontSize) {
    // Sets the font size of this Game Object.
  }
  getBounds() {
    return { width: this.width, height: this.height };
  }

  setColor(color) {
    // Sets the tint of this Game Object.
  }

  setShadowColor(color) {
    // Sets the shadow color.
  }

  setTint(color) {
    // Sets the tint of this Game Object.
  }

  setStrokeStyle(thickness, color) {
    // Sets the stroke style for the graphics.
    return this;
  }

  setDepth(depth) {
    // Sets the depth of this Game Object.
  }

  setTexture(texture) {
    // Sets the texture this Game Object will use to render with.
  }

  clearTint() {
    // Clears any previously set tint.
  }

  sendToBack() {
    // Sends this Game Object to the back of its parent's display list.
  }

  moveTo(obj) {
    // Moves this Game Object to the given index in the list.
  }

  moveAbove(obj) {
    // Moves this Game Object to be above the given Game Object in the display list.
  }

  moveBelow(obj) {
    // Moves this Game Object to be below the given Game Object in the display list.
  }

  setName = vi.fn((name: string) => {
    this.name = name;
    // return this.phaserSprite.setName(name);
  });

  bringToTop(obj) {
    // Brings this Game Object to the top of its parents display list.
  }

  on(event, callback, source) {
  }

  add(obj) {
    // Adds a child to this Game Object.
    this.list.push(obj);
  }

  removeAll() {
    // Removes all Game Objects from this Container.
    this.list = [];
  }

  addAt(obj, index) {
    // Adds a Game Object to this Container at the given index.
    this.list.splice(index, 0, obj);
  }

  remove(obj) {
    const index = this.list.indexOf(obj);
    if (index !== -1) {
      this.list.splice(index, 1);
    }
  }

  getIndex(obj) {
    const index = this.list.indexOf(obj);
    return index || -1;
  }

  getAt(index) {
    return this.list[index];
  }

  getAll() {
    return this.list;
  }

<<<<<<< HEAD
  getByName(key: string) {
    return this.list.find(v => v.name === key) ?? new MockContainer(this.textureManager, 0, 0);
  }

=======
  disableInteractive = vi.fn();
>>>>>>> 7288350d
}<|MERGE_RESOLUTION|>--- conflicted
+++ resolved
@@ -216,12 +216,9 @@
     return this.list;
   }
 
-<<<<<<< HEAD
   getByName(key: string) {
     return this.list.find(v => v.name === key) ?? new MockContainer(this.textureManager, 0, 0);
   }
 
-=======
   disableInteractive = vi.fn();
->>>>>>> 7288350d
 }