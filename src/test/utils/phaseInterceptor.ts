--- conflicted
+++ resolved
@@ -43,9 +43,6 @@
 import { VictoryPhase } from "#app/phases/victory-phase";
 import { PartyHealPhase } from "#app/phases/party-heal-phase";
 import UI, { Mode } from "#app/ui/ui";
-<<<<<<< HEAD
-import { ExpPhase } from "#app/phases/exp-phase";
-=======
 import {
   MysteryEncounterBattlePhase,
   MysteryEncounterOptionSelectedPhase,
@@ -63,7 +60,7 @@
   expireFn?: () => void;
   awaitingActionInput?: boolean;
 }
->>>>>>> 9d3681cf
+import { ExpPhase } from "#app/phases/exp-phase";
 
 export default class PhaseInterceptor {
   public scene;
@@ -125,17 +122,14 @@
     [EndEvolutionPhase, this.startPhase],
     [LevelCapPhase, this.startPhase],
     [AttemptRunPhase, this.startPhase],
-<<<<<<< HEAD
-    [ExpPhase, this.startPhase],
-=======
     [MysteryEncounterPhase, this.startPhase],
     [MysteryEncounterOptionSelectedPhase, this.startPhase],
     [MysteryEncounterBattlePhase, this.startPhase],
     [MysteryEncounterRewardsPhase, this.startPhase],
     [PostMysteryEncounterPhase, this.startPhase],
     [ModifierRewardPhase, this.startPhase],
-    [PartyExpPhase, this.startPhase]
->>>>>>> 9d3681cf
+    [PartyExpPhase, this.startPhase],
+    [ExpPhase, this.startPhase],
   ];
 
   private endBySetMode = [
