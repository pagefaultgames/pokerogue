import {
  BattleEndPhase,
  BerryPhase,
  CheckSwitchPhase,
  CommandPhase,
  DamagePhase,
  EggLapsePhase,
  EncounterPhase,
  EnemyCommandPhase,
  FaintPhase,
  LoginPhase,
  MessagePhase,
  MoveEffectPhase,
  MoveEndPhase,
  MovePhase,
  NewBattlePhase,
  NextEncounterPhase,
  PostSummonPhase,
  SelectGenderPhase,
<<<<<<< HEAD
  SelectStarterPhase, SelectTargetPhase, ShinySparklePhase, ShowAbilityPhase, StatChangePhase, SummonPhase,
  TitlePhase, ToggleDoublePositionPhase, TurnEndPhase, TurnInitPhase, TurnStartPhase, UnavailablePhase, VictoryPhase
=======
  SelectModifierPhase,
  SelectStarterPhase,
  SelectTargetPhase,
  ShinySparklePhase,
  ShowAbilityPhase,
  StatChangePhase,
  SummonPhase,
  SwitchPhase,
  SwitchSummonPhase,
  TitlePhase,
  ToggleDoublePositionPhase,
  TurnEndPhase,
  TurnInitPhase,
  TurnStartPhase,
  UnavailablePhase,
  VictoryPhase
>>>>>>> bcfeaf06
} from "#app/phases";
import UI, {Mode} from "#app/ui/ui";
import {Phase} from "#app/phase";
import ErrorInterceptor from "#app/test/utils/errorInterceptor";
<<<<<<< HEAD
import {SelectModifierPhase} from "#app/phases/select-modifier-phase";
import {
  MysteryEncounterBattlePhase,
  MysteryEncounterOptionSelectedPhase,
  MysteryEncounterPhase,
  PostMysteryEncounterPhase
} from "#app/phases/mystery-encounter-phase";
=======
import {QuietFormChangePhase} from "#app/form-change-phase";
>>>>>>> bcfeaf06

export default class PhaseInterceptor {
  public scene;
  public phases = {};
  public log;
  private onHold;
  private interval;
  private promptInterval;
  private intervalRun;
  private prompts;
  private phaseFrom;
  private inProgress;
  private originalSetMode;
  private originalSuperEnd;

  /**
   * List of phases with their corresponding start methods.
   */
  private PHASES = [
    [LoginPhase, this.startPhase],
    [TitlePhase, this.startPhase],
    [SelectGenderPhase, this.startPhase],
    [EncounterPhase, this.startPhase],
    [SelectStarterPhase, this.startPhase],
    [PostSummonPhase, this.startPhase],
    [SummonPhase, this.startPhase],
    [ToggleDoublePositionPhase, this.startPhase],
    [CheckSwitchPhase, this.startPhase],
    [ShowAbilityPhase, this.startPhase],
    [MessagePhase, this.startPhase],
    [TurnInitPhase, this.startPhase],
    [CommandPhase, this.startPhase],
    [EnemyCommandPhase, this.startPhase],
    [TurnStartPhase, this.startPhase],
    [MovePhase, this.startPhase],
    [MoveEffectPhase, this.startPhase],
    [DamagePhase, this.startPhase],
    [FaintPhase, this.startPhase],
    [BerryPhase, this.startPhase],
    [TurnEndPhase, this.startPhase],
    [BattleEndPhase, this.startPhase],
    [EggLapsePhase, this.startPhase],
    [SelectModifierPhase, this.startPhase],
    [NextEncounterPhase, this.startPhase],
    [NewBattlePhase, this.startPhase],
    [VictoryPhase, this.startPhase],
    [MoveEndPhase, this.startPhase],
    [StatChangePhase, this.startPhase],
    [ShinySparklePhase, this.startPhase],
    [SelectTargetPhase, this.startPhase],
    [UnavailablePhase, this.startPhase],
<<<<<<< HEAD
    [MysteryEncounterPhase, this.startPhase],
    [MysteryEncounterOptionSelectedPhase, this.startPhase],
    [MysteryEncounterBattlePhase, this.startPhase],
    [PostMysteryEncounterPhase, this.startPhase]
=======
    [QuietFormChangePhase, this.startPhase],
    [SwitchPhase, this.startPhase],
    [SwitchSummonPhase, this.startPhase],
>>>>>>> bcfeaf06
  ];

  private endBySetMode = [
    TitlePhase, SelectGenderPhase, CommandPhase
  ];

  /**
   * Constructor to initialize the scene and properties, and to start the phase handling.
   * @param scene - The scene to be managed.
   */
  constructor(scene) {
    this.scene = scene;
    this.log = [];
    this.onHold = [];
    this.prompts = [];
    this.startPromptHandler();
    this.initPhases();
<<<<<<< HEAD
    this.startPromptHandler();
=======
>>>>>>> bcfeaf06
  }

  rejectAll(error) {
    if (this.inProgress) {
      clearInterval(this.promptInterval);
      clearInterval(this.interval);
      clearInterval(this.intervalRun);
      this.inProgress.onError(error);
    }
  }

  /**
   * Method to set the starting phase.
   * @param phaseFrom - The phase to start from.
   * @returns The instance of the PhaseInterceptor.
   */
  runFrom(phaseFrom) {
    this.phaseFrom = phaseFrom;
    return this;
  }

  /**
   * Method to transition to a target phase.
   * @param phaseTo - The phase to transition to.
   * @returns A promise that resolves when the transition is complete.
   */
  async to(phaseTo, runTarget: boolean = true): Promise<void> {
    return new Promise(async (resolve, reject) => {
      ErrorInterceptor.getInstance().add(this);
      if (this.phaseFrom) {
        await this.run(this.phaseFrom).catch((e) => reject(e));
        this.phaseFrom = null;
      }
      const targetName = typeof phaseTo === "string" ? phaseTo : phaseTo.name;
      this.intervalRun = setInterval(async() => {
        const currentPhase = this.onHold?.length && this.onHold[0];
        if (currentPhase && currentPhase.name === targetName) {
          clearInterval(this.intervalRun);
          if (!runTarget) {
            return resolve();
          }
          await this.run(currentPhase).catch((e) => {
            clearInterval(this.intervalRun);
            return reject(e);
          });
          return resolve();
        }
        if (currentPhase && currentPhase.name !== targetName) {
          await this.run(currentPhase).catch((e) => {
            clearInterval(this.intervalRun);
            return reject(e);
          });
        }
      });
    });
  }

  /**
   * Method to run a phase with an optional skip function.
   * @param phaseTarget - The phase to run.
   * @param skipFn - Optional skip function.
   * @returns A promise that resolves when the phase is run.
   */
  run(phaseTarget, skipFn?): Promise<void> {
    const targetName = typeof phaseTarget === "string" ? phaseTarget : phaseTarget.name;
    this.scene.moveAnimations = null; // Mandatory to avoid crash
    return new Promise(async (resolve, reject) => {
      ErrorInterceptor.getInstance().add(this);
      const interval = setInterval(async () => {
        const currentPhase = this.onHold.shift();
        if (currentPhase) {
          if (currentPhase.name !== targetName) {
            clearInterval(interval);
            const skip = skipFn && skipFn(currentPhase.name);
            if (skip) {
              this.onHold.unshift(currentPhase);
              ErrorInterceptor.getInstance().remove(this);
              return resolve();
            }
            clearInterval(interval);
            return reject(`Wrong phase: this is ${currentPhase.name} and not ${targetName}`);
          }
          clearInterval(interval);
          this.inProgress = {
            name: currentPhase.name,
            callback: () => {
              ErrorInterceptor.getInstance().remove(this);
              resolve();
            },
            onError: (error) => reject(error),
          };
          currentPhase.call();
        }
      });
    });
  }

  whenAboutToRun(phaseTarget, skipFn?): Promise<void> {
    const targetName = typeof phaseTarget === "string" ? phaseTarget : phaseTarget.name;
    this.scene.moveAnimations = null; // Mandatory to avoid crash
    return new Promise(async (resolve, reject) => {
      ErrorInterceptor.getInstance().add(this);
      const interval = setInterval(async () => {
        const currentPhase = this.onHold.shift();
        if (currentPhase) {
          if (currentPhase.name !== targetName) {
            this.onHold.unshift(currentPhase);
          } else {
            clearInterval(interval);
            resolve();
          }
        }
      });
    });
  }

  /**
   * Method to initialize phases and their corresponding methods.
   */
  initPhases() {
    this.originalSetMode = UI.prototype.setMode;
    this.originalSuperEnd = Phase.prototype.end;
    UI.prototype.setMode = (mode, ...args) => this.setMode.call(this, mode, ...args);
    Phase.prototype.end = () => this.superEndPhase.call(this);
    for (const [phase, methodStart] of this.PHASES) {
      const originalStart = phase.prototype.start;
      this.phases[phase.name] = {
        start: originalStart,
        endBySetMode: this.endBySetMode.some((elm) => elm.name === phase.name),
      };
      phase.prototype.start = () => methodStart.call(this, phase);
    }
  }

  /**
   * Method to start a phase and log it.
   * @param phase - The phase to start.
   */
  startPhase(phase) {
    this.log.push(phase.name);
    const instance = this.scene.getCurrentPhase();
    this.onHold.push({
      name: phase.name,
      call: () => {
        this.phases[phase.name].start.apply(instance);
      }
    });
  }

  unlock() {
    this.inProgress?.callback();
    this.inProgress = undefined;
  }

  /**
   * Method to end a phase and log it.
   * @param phase - The phase to start.
   */
  superEndPhase() {
    const instance = this.scene.getCurrentPhase();
    this.originalSuperEnd.apply(instance);
    this.inProgress?.callback();
    this.inProgress = undefined;
  }

  /**
   * m2m to set mode.
   * @param phase - The phase to start.
   */
  setMode(mode: Mode, ...args: any[]): Promise<void> {
    const currentPhase = this.scene.getCurrentPhase();
    const instance = this.scene.ui;
    console.log("setMode", mode, args);
    const ret = this.originalSetMode.apply(instance, [mode, ...args]);
    if (!this.phases[currentPhase.constructor.name]) {
      throw new Error(`missing ${currentPhase.constructor.name} in phaseInterceptior PHASES list`);
    }
    if (this.phases[currentPhase.constructor.name].endBySetMode) {
      this.inProgress?.callback();
      this.inProgress = undefined;
    }
    return ret;
  }

  /**
   * Method to start the prompt handler.
   */
  startPromptHandler() {
    this.promptInterval = setInterval(() => {
      if (this.prompts.length) {
        const actionForNextPrompt = this.prompts[0];
        const expireFn = actionForNextPrompt.expireFn && actionForNextPrompt.expireFn();
        const currentMode = this.scene.ui.getMode();
        const currentPhase = this.scene.getCurrentPhase().constructor.name;
        const currentHandler = this.scene.ui.getHandler();
        if (expireFn) {
          this.prompts.shift();
        } else if (currentMode === actionForNextPrompt.mode && currentPhase === actionForNextPrompt.phaseTarget && currentHandler.active && (!actionForNextPrompt.awaitingActionInput || (actionForNextPrompt.awaitingActionInput && currentHandler.awaitingActionInput))) {
          this.prompts.shift().callback();
        }
      }
    });
  }

  /**
   * Method to add an action to the next prompt.
   * @param phaseTarget - The target phase for the prompt.
   * @param mode - The mode of the UI.
   * @param callback - The callback function to execute.
   * @param expireFn - The function to determine if the prompt has expired.
   */
  addToNextPrompt(phaseTarget: string, mode: Mode, callback: () => void, expireFn: () => void, awaitingActionInput: boolean = false) {
    this.prompts.push({
      phaseTarget,
      mode,
      callback,
      expireFn,
      awaitingActionInput
    });
  }

  /**
   * Restores the original state of phases and clears intervals.
   *
   * This function iterates through all phases and resets their `start` method to the original
   * function stored in `this.phases`. Additionally, it clears the `promptInterval` and `interval`.
   */
  restoreOg() {
    for (const [phase] of this.PHASES) {
      phase.prototype.start = this.phases[phase.name].start;
    }
    UI.prototype.setMode = this.originalSetMode;
    Phase.prototype.end = this.originalSuperEnd;
    clearInterval(this.promptInterval);
    clearInterval(this.interval);
    clearInterval(this.intervalRun);
  }
}<|MERGE_RESOLUTION|>--- conflicted
+++ resolved
@@ -17,11 +17,6 @@
   NextEncounterPhase,
   PostSummonPhase,
   SelectGenderPhase,
-<<<<<<< HEAD
-  SelectStarterPhase, SelectTargetPhase, ShinySparklePhase, ShowAbilityPhase, StatChangePhase, SummonPhase,
-  TitlePhase, ToggleDoublePositionPhase, TurnEndPhase, TurnInitPhase, TurnStartPhase, UnavailablePhase, VictoryPhase
-=======
-  SelectModifierPhase,
   SelectStarterPhase,
   SelectTargetPhase,
   ShinySparklePhase,
@@ -37,12 +32,11 @@
   TurnStartPhase,
   UnavailablePhase,
   VictoryPhase
->>>>>>> bcfeaf06
 } from "#app/phases";
 import UI, {Mode} from "#app/ui/ui";
 import {Phase} from "#app/phase";
 import ErrorInterceptor from "#app/test/utils/errorInterceptor";
-<<<<<<< HEAD
+import {QuietFormChangePhase} from "#app/phases/form-change-phase";
 import {SelectModifierPhase} from "#app/phases/select-modifier-phase";
 import {
   MysteryEncounterBattlePhase,
@@ -50,9 +44,6 @@
   MysteryEncounterPhase,
   PostMysteryEncounterPhase
 } from "#app/phases/mystery-encounter-phase";
-=======
-import {QuietFormChangePhase} from "#app/form-change-phase";
->>>>>>> bcfeaf06
 
 export default class PhaseInterceptor {
   public scene;
@@ -104,16 +95,13 @@
     [ShinySparklePhase, this.startPhase],
     [SelectTargetPhase, this.startPhase],
     [UnavailablePhase, this.startPhase],
-<<<<<<< HEAD
+    [QuietFormChangePhase, this.startPhase],
+    [SwitchPhase, this.startPhase],
+    [SwitchSummonPhase, this.startPhase],
     [MysteryEncounterPhase, this.startPhase],
     [MysteryEncounterOptionSelectedPhase, this.startPhase],
     [MysteryEncounterBattlePhase, this.startPhase],
     [PostMysteryEncounterPhase, this.startPhase]
-=======
-    [QuietFormChangePhase, this.startPhase],
-    [SwitchPhase, this.startPhase],
-    [SwitchSummonPhase, this.startPhase],
->>>>>>> bcfeaf06
   ];
 
   private endBySetMode = [
@@ -131,10 +119,6 @@
     this.prompts = [];
     this.startPromptHandler();
     this.initPhases();
-<<<<<<< HEAD
-    this.startPromptHandler();
-=======
->>>>>>> bcfeaf06
   }
 
   rejectAll(error) {
