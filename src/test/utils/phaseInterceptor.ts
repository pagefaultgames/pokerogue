--- conflicted
+++ resolved
@@ -100,11 +100,8 @@
     [PartyHealPhase, this.startPhase],
     [EvolutionPhase, this.startPhase],
     [EndEvolutionPhase, this.startPhase],
-<<<<<<< HEAD
+    [LevelCapPhase, this.startPhase],
     [AttemptRunPhase, this.startPhase],
-=======
-    [LevelCapPhase, this.startPhase],
->>>>>>> 3a614693
   ];
 
   private endBySetMode = [
