import UI, { Mode } from "#app/ui/ui";
import { Phase } from "#app/phase";
import ErrorInterceptor from "#app/test/utils/errorInterceptor";
<<<<<<< HEAD
import { QuietFormChangePhase } from "#app/form-change-phase";
import { expect } from "vitest";

type PhaseClassType = (abstract new (...args: any) => Phase); // `typeof Phase` does not work here because of some issue with ctor signatures
=======
import { BattleEndPhase } from "#app/phases/battle-end-phase.js";
import { BerryPhase } from "#app/phases/berry-phase.js";
import { CheckSwitchPhase } from "#app/phases/check-switch-phase.js";
import { CommandPhase } from "#app/phases/command-phase.js";
import { DamagePhase } from "#app/phases/damage-phase.js";
import { EggLapsePhase } from "#app/phases/egg-lapse-phase.js";
import { EncounterPhase } from "#app/phases/encounter-phase.js";
import { EnemyCommandPhase } from "#app/phases/enemy-command-phase.js";
import { FaintPhase } from "#app/phases/faint-phase.js";
import { LoginPhase } from "#app/phases/login-phase.js";
import { MessagePhase } from "#app/phases/message-phase.js";
import { MoveEffectPhase } from "#app/phases/move-effect-phase.js";
import { MoveEndPhase } from "#app/phases/move-end-phase.js";
import { MovePhase } from "#app/phases/move-phase.js";
import { NewBattlePhase } from "#app/phases/new-battle-phase.js";
import { NextEncounterPhase } from "#app/phases/next-encounter-phase.js";
import { PostSummonPhase } from "#app/phases/post-summon-phase.js";
import { QuietFormChangePhase } from "#app/phases/quiet-form-change-phase.js";
import { SelectGenderPhase } from "#app/phases/select-gender-phase.js";
import { SelectModifierPhase } from "#app/phases/select-modifier-phase.js";
import { SelectStarterPhase } from "#app/phases/select-starter-phase.js";
import { SelectTargetPhase } from "#app/phases/select-target-phase.js";
import { ShinySparklePhase } from "#app/phases/shiny-sparkle-phase.js";
import { ShowAbilityPhase } from "#app/phases/show-ability-phase.js";
import { StatChangePhase } from "#app/phases/stat-change-phase.js";
import { SummonPhase } from "#app/phases/summon-phase.js";
import { SwitchPhase } from "#app/phases/switch-phase.js";
import { SwitchSummonPhase } from "#app/phases/switch-summon-phase.js";
import { TitlePhase } from "#app/phases/title-phase.js";
import { ToggleDoublePositionPhase } from "#app/phases/toggle-double-position-phase.js";
import { TurnEndPhase } from "#app/phases/turn-end-phase.js";
import { TurnInitPhase } from "#app/phases/turn-init-phase.js";
import { TurnStartPhase } from "#app/phases/turn-start-phase.js";
import { UnavailablePhase } from "#app/phases/unavailable-phase.js";
import { VictoryPhase } from "#app/phases/victory-phase.js";
import { PartyHealPhase } from "#app/phases/party-heal-phase.js";
>>>>>>> 6defc8c8

export default class PhaseInterceptor {
  public scene;
  public phases = {};
  public log: string[];
  private onHold;
  private interval;
  private promptInterval;
  private intervalRun;
  private prompts;
  private phaseFrom;
  private inProgress;
  private originalSetMode;
  private originalSuperEnd;

  /**
   * List of phases with their corresponding start methods.
   */
  private PHASES = [
    [LoginPhase, this.startPhase],
    [TitlePhase, this.startPhase],
    [SelectGenderPhase, this.startPhase],
    [EncounterPhase, this.startPhase],
    [SelectStarterPhase, this.startPhase],
    [PostSummonPhase, this.startPhase],
    [SummonPhase, this.startPhase],
    [ToggleDoublePositionPhase, this.startPhase],
    [CheckSwitchPhase, this.startPhase],
    [ShowAbilityPhase, this.startPhase],
    [MessagePhase, this.startPhase],
    [TurnInitPhase, this.startPhase],
    [CommandPhase, this.startPhase],
    [EnemyCommandPhase, this.startPhase],
    [TurnStartPhase, this.startPhase],
    [MovePhase, this.startPhase],
    [MoveEffectPhase, this.startPhase],
    [DamagePhase, this.startPhase],
    [FaintPhase, this.startPhase],
    [BerryPhase, this.startPhase],
    [TurnEndPhase, this.startPhase],
    [BattleEndPhase, this.startPhase],
    [EggLapsePhase, this.startPhase],
    [SelectModifierPhase, this.startPhase],
    [NextEncounterPhase, this.startPhase],
    [NewBattlePhase, this.startPhase],
    [VictoryPhase, this.startPhase],
    [MoveEndPhase, this.startPhase],
    [StatChangePhase, this.startPhase],
    [ShinySparklePhase, this.startPhase],
    [SelectTargetPhase, this.startPhase],
    [UnavailablePhase, this.startPhase],
    [QuietFormChangePhase, this.startPhase],
    [SwitchPhase, this.startPhase],
    [SwitchSummonPhase, this.startPhase],
    [PartyHealPhase, this.startPhase],
  ];

  private endBySetMode = [
    TitlePhase, SelectGenderPhase, CommandPhase
  ];

  /**
   * Constructor to initialize the scene and properties, and to start the phase handling.
   * @param scene - The scene to be managed.
   */
  constructor(scene) {
    this.scene = scene;
    this.onHold = [];
    this.prompts = [];
    this.clearLogs();
    this.startPromptHandler();
    this.initPhases();
  }

  /**
   * Clears phase logs
   */
  clearLogs() {
    this.log = [];
  }

  rejectAll(error) {
    if (this.inProgress) {
      clearInterval(this.promptInterval);
      clearInterval(this.interval);
      clearInterval(this.intervalRun);
      this.inProgress.onError(error);
    }
  }

  /**
   * Method to set the starting phase.
   * @param phaseFrom - The phase to start from.
   * @returns The instance of the PhaseInterceptor.
   */
  runFrom(phaseFrom) {
    this.phaseFrom = phaseFrom;
    return this;
  }

  /**
   * Method to transition to a target phase.
   * @param phaseTo - The phase to transition to.
   * @returns A promise that resolves when the transition is complete.
   */
  async to(phaseTo, runTarget: boolean = true): Promise<void> {
    return new Promise(async (resolve, reject) => {
      ErrorInterceptor.getInstance().add(this);
      if (this.phaseFrom) {
        await this.run(this.phaseFrom).catch((e) => reject(e));
        this.phaseFrom = null;
      }
      const targetName = typeof phaseTo === "string" ? phaseTo : phaseTo.name;
      this.intervalRun = setInterval(async() => {
        const currentPhase = this.onHold?.length && this.onHold[0];
        if (currentPhase && currentPhase.name === targetName) {
          clearInterval(this.intervalRun);
          if (!runTarget) {
            return resolve();
          }
          await this.run(currentPhase).catch((e) => {
            clearInterval(this.intervalRun);
            return reject(e);
          });
          return resolve();
        }
        if (currentPhase && currentPhase.name !== targetName) {
          await this.run(currentPhase).catch((e) => {
            clearInterval(this.intervalRun);
            return reject(e);
          });
        }
      });
    });
  }

  /**
   * Advance a single phase
   * @returns A promise that resolves when the next phase has started
   */
  advance(): Promise<void> {
    return this.run(this.onHold[0]);
  }

  /**
   * Method to run a phase with an optional skip function.
   * @param phaseTarget - The phase to run.
   * @param skipFn - Optional skip function.
   * @returns A promise that resolves when the phase is run.
   */
  run(phaseTarget, skipFn?): Promise<void> {
    const targetName = typeof phaseTarget === "string" ? phaseTarget : phaseTarget.name;
    this.scene.moveAnimations = null; // Mandatory to avoid crash
    return new Promise(async (resolve, reject) => {
      ErrorInterceptor.getInstance().add(this);
      const interval = setInterval(async () => {
        const currentPhase = this.onHold.shift();
        if (currentPhase) {
          if (currentPhase.name !== targetName) {
            clearInterval(interval);
            const skip = skipFn && skipFn(currentPhase.name);
            if (skip) {
              this.onHold.unshift(currentPhase);
              ErrorInterceptor.getInstance().remove(this);
              return resolve();
            }
            clearInterval(interval);
            return reject(`Wrong phase: this is ${currentPhase.name} and not ${targetName}`);
          }
          clearInterval(interval);
          this.inProgress = {
            name: currentPhase.name,
            callback: () => {
              ErrorInterceptor.getInstance().remove(this);
              resolve();
            },
            onError: (error) => reject(error),
          };
          currentPhase.call();
        }
      });
    });
  }

  /**
   * The next time a phase of the given type would be run, first run the provided callback.
   * The phase instance is passed to the callback, for easier mocking.
   *
   * This function does not actually start running phases - for that, see {@linkcode to()}.
   * @param phaseType Class type of the phase you want to tap
   * @param cb callback to run when the phase next arrives
   */
  onNextPhase<T extends PhaseClassType>(phaseType: T, cb: (phase: InstanceType<T>) => void) {
    const targetName = phaseType.name;
    this.scene.moveAnimations = null; // Mandatory to avoid crash
    ErrorInterceptor.getInstance().add(this);
    const interval = setInterval(async () => {
      const currentPhase = this.onHold[0];
      if (currentPhase?.name === targetName) {
        clearInterval(interval);
        cb(currentPhase);
      }
    });
  }

  pop() {
    this.onHold.pop();
    this.scene.shiftPhase();
  }

  /**
   * Method to initialize phases and their corresponding methods.
   */
  initPhases() {
    this.originalSetMode = UI.prototype.setMode;
    this.originalSuperEnd = Phase.prototype.end;
    UI.prototype.setMode = (mode, ...args) => this.setMode.call(this, mode, ...args);
    Phase.prototype.end = () => this.superEndPhase.call(this);
    for (const [phase, methodStart] of this.PHASES) {
      const originalStart = phase.prototype.start;
      this.phases[phase.name] = {
        start: originalStart,
        endBySetMode: this.endBySetMode.some((elm) => elm.name === phase.name),
      };
      phase.prototype.start = () => methodStart.call(this, phase);
    }
  }

  /**
   * Method to start a phase and log it.
   * @param phase - The phase to start.
   */
  startPhase(phase) {
    this.log.push(phase.name);
    const instance = this.scene.getCurrentPhase();
    this.onHold.push({
      name: phase.name,
      call: () => {
        this.phases[phase.name].start.apply(instance);
      }
    });
  }

  unlock() {
    this.inProgress?.callback();
    this.inProgress = undefined;
  }

  /**
   * Method to end a phase and log it.
   * @param phase - The phase to start.
   */
  superEndPhase() {
    const instance = this.scene.getCurrentPhase();
    this.originalSuperEnd.apply(instance);
    this.inProgress?.callback();
    this.inProgress = undefined;
  }

  /**
   * m2m to set mode.
   * @param phase - The phase to start.
   */
  setMode(mode: Mode, ...args: any[]): Promise<void> {
    const currentPhase = this.scene.getCurrentPhase();
    const instance = this.scene.ui;
    console.log("setMode", `${Mode[mode]} (=${mode})`, args);
    const ret = this.originalSetMode.apply(instance, [mode, ...args]);
    if (!this.phases[currentPhase.constructor.name]) {
      throw new Error(`missing ${currentPhase.constructor.name} in phaseInterceptior PHASES list`);
    }
    if (this.phases[currentPhase.constructor.name].endBySetMode) {
      this.inProgress?.callback();
      this.inProgress = undefined;
    }
    return ret;
  }

  /**
   * Method to start the prompt handler.
   */
  startPromptHandler() {
    const PROMPT_TIMEOUT = 2000;

    let timeSpentInPrompt = 0;
    let lastTime: number | undefined = undefined;
    let lastPhase, lastPromptPhase, lastMode;
    let warned = false;

    this.promptInterval = setInterval(() => {
      if (this.prompts.length) {
        const actionForNextPrompt = this.prompts[0];
        const expireFn = actionForNextPrompt.expireFn && actionForNextPrompt.expireFn();
        const currentMode = this.scene.ui.getMode();
        const currentPhase = this.scene.getCurrentPhase().constructor.name;
        const currentHandler = this.scene.ui.getHandler();

        if (lastPhase === currentPhase && lastPromptPhase === actionForNextPrompt.phaseTarget && lastMode === currentMode && currentMode !== Mode.MESSAGE) {
          const currentTime = Date.now();
          timeSpentInPrompt += lastTime === undefined ? 0 : currentTime - lastTime;
          lastTime = currentTime;

          if (timeSpentInPrompt > PROMPT_TIMEOUT && !warned) {
            warned = true;
            console.error("Prompt handling stalled waiting for prompt:", actionForNextPrompt);
            expect.fail("Prompt timeout");
          }
        } else {
          warned = false;
          lastMode = currentMode;
          lastPhase = currentPhase;
          lastPromptPhase = actionForNextPrompt.phaseTarget;
          timeSpentInPrompt = 0;
        }


        if (expireFn) {
          this.prompts.shift();
          console.log(`Prompt for ${actionForNextPrompt.phaseTarget} (mode ${actionForNextPrompt.mode}) has expired`);
          timeSpentInPrompt = 0;
          lastTime = undefined;
        } else if (currentMode === actionForNextPrompt.mode && currentPhase === actionForNextPrompt.phaseTarget && currentHandler.active && (!actionForNextPrompt.awaitingActionInput || (actionForNextPrompt.awaitingActionInput && currentHandler.awaitingActionInput))) {
          console.log(`Prompt for ${actionForNextPrompt.phaseTarget} (mode ${actionForNextPrompt.mode}) has triggered`);
          timeSpentInPrompt = 0;
          lastTime = undefined;
          this.prompts.shift().callback();
        }
      }
    });
  }

  /**
   * Method to add an action to the next prompt.
   * @param phaseTarget - The target phase for the prompt.
   * @param mode - The mode of the UI.
   * @param callback - The callback function to execute.
   * @param expireFn - The function to determine if the prompt has expired.
   */
  addToNextPrompt(phaseTarget: string, mode: Mode, callback: () => void, expireFn?: () => void, awaitingActionInput: boolean = false) {
    this.prompts.push({
      phaseTarget,
      mode,
      callback,
      expireFn,
      awaitingActionInput
    });
    console.log(`Prompt added for ${phaseTarget} (mode ${mode})`);
  }

  /**
   * Restores the original state of phases and clears intervals.
   *
   * This function iterates through all phases and resets their `start` method to the original
   * function stored in `this.phases`. Additionally, it clears the `promptInterval` and `interval`.
   */
  restoreOg() {
    for (const [phase] of this.PHASES) {
      phase.prototype.start = this.phases[phase.name].start;
    }
    UI.prototype.setMode = this.originalSetMode;
    Phase.prototype.end = this.originalSuperEnd;
    clearInterval(this.promptInterval);
    clearInterval(this.interval);
    clearInterval(this.intervalRun);
  }
}<|MERGE_RESOLUTION|>--- conflicted
+++ resolved
@@ -1,12 +1,7 @@
+import { expect } from "vitest";
 import UI, { Mode } from "#app/ui/ui";
 import { Phase } from "#app/phase";
 import ErrorInterceptor from "#app/test/utils/errorInterceptor";
-<<<<<<< HEAD
-import { QuietFormChangePhase } from "#app/form-change-phase";
-import { expect } from "vitest";
-
-type PhaseClassType = (abstract new (...args: any) => Phase); // `typeof Phase` does not work here because of some issue with ctor signatures
-=======
 import { BattleEndPhase } from "#app/phases/battle-end-phase.js";
 import { BerryPhase } from "#app/phases/berry-phase.js";
 import { CheckSwitchPhase } from "#app/phases/check-switch-phase.js";
@@ -43,7 +38,8 @@
 import { UnavailablePhase } from "#app/phases/unavailable-phase.js";
 import { VictoryPhase } from "#app/phases/victory-phase.js";
 import { PartyHealPhase } from "#app/phases/party-heal-phase.js";
->>>>>>> 6defc8c8
+
+type PhaseClassType = (abstract new (...args: any) => Phase); // `typeof Phase` does not work here because of some issue with ctor signatures
 
 export default class PhaseInterceptor {
   public scene;
