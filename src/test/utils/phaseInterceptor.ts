--- conflicted
+++ resolved
@@ -94,12 +94,9 @@
     [QuietFormChangePhase, this.startPhase],
     [SwitchPhase, this.startPhase],
     [SwitchSummonPhase, this.startPhase],
-<<<<<<< HEAD
+    [PartyHealPhase, this.startPhase],
     [EvolutionPhase, this.startPhase],
     [EndEvolutionPhase, this.startPhase],
-=======
-    [PartyHealPhase, this.startPhase],
->>>>>>> d61c8f28
   ];
 
   private endBySetMode = [
