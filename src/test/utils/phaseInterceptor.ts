import {
  BattleEndPhase,
  BerryPhase,
  CheckSwitchPhase, CommandPhase, DamagePhase, EggLapsePhase,
  EncounterPhase, EnemyCommandPhase, FaintPhase,
  LoginPhase, MessagePhase, MoveEffectPhase, MoveEndPhase, MovePhase, NewBattlePhase, NextEncounterPhase,
  PostSummonPhase,
  SelectGenderPhase, SelectModifierPhase,
  SelectStarterPhase, SelectTargetPhase, ShinySparklePhase, ShowAbilityPhase, StatChangePhase, SummonPhase,
  TitlePhase, ToggleDoublePositionPhase, TurnEndPhase, TurnInitPhase, TurnStartPhase, UnavailablePhase, VictoryPhase
} from "#app/phases";
<<<<<<< HEAD
import {Mode} from "#app/ui/ui";
import {
  MysteryEncounterBattlePhase,
  MysteryEncounterOptionSelectedPhase,
  MysteryEncounterPhase,
  PostMysteryEncounterPhase
} from "#app/phases/mystery-encounter-phase";
=======
import UI, {Mode} from "#app/ui/ui";
import {Phase} from "#app/phase";
import ErrorInterceptor from "#app/test/utils/errorInterceptor";
>>>>>>> 8e0e8952

export default class PhaseInterceptor {
  public scene;
  public phases = {};
  public log;
  private onHold;
  private interval;
  private promptInterval;
  private intervalRun;
  private prompts;
  private phaseFrom;
  private inProgress;
  private originalSetMode;
  private originalSuperEnd;

  /**
   * List of phases with their corresponding start methods.
   */
  private PHASES = [
    [LoginPhase, this.startPhase],
    [TitlePhase, this.startPhase],
    [SelectGenderPhase, this.startPhase],
    [EncounterPhase, this.startPhase],
    [SelectStarterPhase, this.startPhase],
    [PostSummonPhase, this.startPhase],
    [SummonPhase, this.startPhase],
    [ToggleDoublePositionPhase, this.startPhase],
    [CheckSwitchPhase, this.startPhase],
    [ShowAbilityPhase, this.startPhase],
    [MessagePhase, this.startPhase],
    [TurnInitPhase, this.startPhase],
    [CommandPhase, this.startPhase],
    [EnemyCommandPhase, this.startPhase],
    [TurnStartPhase, this.startPhase],
    [MovePhase, this.startPhase],
    [MoveEffectPhase, this.startPhase],
    [DamagePhase, this.startPhase],
    [FaintPhase, this.startPhase],
    [BerryPhase, this.startPhase],
    [TurnEndPhase, this.startPhase],
    [BattleEndPhase, this.startPhase],
    [EggLapsePhase, this.startPhase],
    [SelectModifierPhase, this.startPhase],
    [NextEncounterPhase, this.startPhase],
    [NewBattlePhase, this.startPhase],
    [VictoryPhase, this.startPhase],
    [MoveEndPhase, this.startPhase],
    [StatChangePhase, this.startPhase],
    [ShinySparklePhase, this.startPhase],
<<<<<<< HEAD
    [MysteryEncounterPhase, this.startPhase],
    [MysteryEncounterOptionSelectedPhase, this.startPhase],
    [MysteryEncounterBattlePhase, this.startPhase],
    [PostMysteryEncounterPhase, this.startPhase]
=======
    [SelectTargetPhase, this.startPhase],
    [UnavailablePhase, this.startPhase],
  ];

  private endBySetMode = [
    TitlePhase, SelectGenderPhase, CommandPhase, SelectModifierPhase
>>>>>>> 8e0e8952
  ];

  /**
   * Constructor to initialize the scene and properties, and to start the phase handling.
   * @param scene - The scene to be managed.
   */
  constructor(scene) {
    this.scene = scene;
    this.log = [];
    this.onHold = [];
    this.prompts = [];
    this.initPhases();
    this.startPromptHandler();
  }

  rejectAll(error) {
    if (this.inProgress) {
      clearInterval(this.promptInterval);
      clearInterval(this.interval);
      clearInterval(this.intervalRun);
      this.inProgress.onError(error);
    }
  }

  /**
   * Method to set the starting phase.
   * @param phaseFrom - The phase to start from.
   * @returns The instance of the PhaseInterceptor.
   */
  runFrom(phaseFrom) {
    this.phaseFrom = phaseFrom;
    return this;
  }

  /**
   * Method to transition to a target phase.
   * @param phaseTo - The phase to transition to.
   * @returns A promise that resolves when the transition is complete.
   */
  async to(phaseTo, runTarget: boolean = true): Promise<void> {
    return new Promise(async (resolve, reject) => {
      ErrorInterceptor.getInstance().add(this);
      await this.run(this.phaseFrom).catch((e) => reject(e));
      this.phaseFrom = null;
      const targetName = typeof phaseTo === "string" ? phaseTo : phaseTo.name;
      this.intervalRun = setInterval(async() => {
        const currentPhase = this.onHold?.length && this.onHold[0];
        if (currentPhase && currentPhase.name === targetName) {
          clearInterval(this.intervalRun);
          if (!runTarget) {
            return resolve();
          }
          await this.run(currentPhase).catch((e) => {
            clearInterval(this.intervalRun);
            return reject(e);
          });
          return resolve();
        }
        if (currentPhase && currentPhase.name !== targetName) {
          await this.run(currentPhase).catch((e) => {
            clearInterval(this.intervalRun);
            return reject(e);
          });
        }
      });
    });
  }

  /**
   * Method to run a phase with an optional skip function.
   * @param phaseTarget - The phase to run.
   * @param skipFn - Optional skip function.
   * @returns A promise that resolves when the phase is run.
   */
  run(phaseTarget, skipFn?): Promise<void> {
    const targetName = typeof phaseTarget === "string" ? phaseTarget : phaseTarget.name;
    this.scene.moveAnimations = null; // Mandatory to avoid crash
    return new Promise(async (resolve, reject) => {
      ErrorInterceptor.getInstance().add(this);
      const interval = setInterval(async () => {
        const currentPhase = this.onHold.shift();
        if (currentPhase) {
          if (currentPhase.name !== targetName) {
            clearInterval(interval);
            const skip = skipFn && skipFn(currentPhase.name);
            if (skip) {
              this.onHold.unshift(currentPhase);
              ErrorInterceptor.getInstance().remove(this);
              return resolve();
            }
            clearInterval(interval);
            return reject(`Wrong phase: this is ${currentPhase.name} and not ${targetName}`);
          }
          clearInterval(interval);
          this.inProgress = {
            name: currentPhase.name,
            callback: () => {
              ErrorInterceptor.getInstance().remove(this);
              resolve();
            },
            onError: (error) => reject(error),
          };
          currentPhase.call();
        }
      });
    });
  }

  whenAboutToRun(phaseTarget, skipFn?): Promise<void> {
    const targetName = typeof phaseTarget === "string" ? phaseTarget : phaseTarget.name;
    this.scene.moveAnimations = null; // Mandatory to avoid crash
    return new Promise(async (resolve, reject) => {
      ErrorInterceptor.getInstance().add(this);
      const interval = setInterval(async () => {
        const currentPhase = this.onHold.shift();
        if (currentPhase) {
          if (currentPhase.name !== targetName) {
            this.onHold.unshift(currentPhase);
          } else {
            clearInterval(interval);
            resolve();
          }
        }
      });
    });
  }

  /**
   * Method to initialize phases and their corresponding methods.
   */
  initPhases() {
    this.originalSetMode = UI.prototype.setMode;
    this.originalSuperEnd = Phase.prototype.end;
    UI.prototype.setMode = (mode, ...args) => this.setMode.call(this, mode, ...args);
    Phase.prototype.end = () => this.superEndPhase.call(this);
    for (const [phase, methodStart] of this.PHASES) {
      const originalStart = phase.prototype.start;
      this.phases[phase.name] = {
        start: originalStart,
        endBySetMode: this.endBySetMode.some((elm) => elm.name === phase.name),
      };
      phase.prototype.start = () => methodStart.call(this, phase);
    }
  }

  /**
   * Method to start a phase and log it.
   * @param phase - The phase to start.
   */
  startPhase(phase) {
    this.log.push(phase.name);
    const instance = this.scene.getCurrentPhase();
    this.onHold.push({
      name: phase.name,
      call: () => {
        this.phases[phase.name].start.apply(instance);
      }
    });
  }

  unlock() {
    this.inProgress?.callback();
    this.inProgress = undefined;
  }

  /**
   * Method to end a phase and log it.
   * @param phase - The phase to start.
   */
  superEndPhase() {
    const instance = this.scene.getCurrentPhase();
    console.log(`%c INTERCEPTED Super End Phase ${instance.constructor.name}`, "color:red;");
    this.originalSuperEnd.apply(instance);
    this.inProgress?.callback();
    this.inProgress = undefined;
  }

  /**
   * m2m to set mode.
   * @param phase - The phase to start.
   */
  setMode(mode: Mode, ...args: any[]): Promise<void> {
    const currentPhase = this.scene.getCurrentPhase();
    const instance = this.scene.ui;
    console.log("setMode", mode, args);
    const ret = this.originalSetMode.apply(instance, [mode, ...args]);
    if (this.phases[currentPhase.constructor.name].endBySetMode) {
      this.inProgress?.callback();
      this.inProgress = undefined;
    }
    return ret;
  }

  /**
   * Method to start the prompt handler.
   */
  startPromptHandler() {
    this.promptInterval = setInterval(() => {
      if (this.prompts.length) {
        const actionForNextPrompt = this.prompts[0];
        const expireFn = actionForNextPrompt.expireFn && actionForNextPrompt.expireFn();
        const currentMode = this.scene.ui.getMode();
        const currentPhase = this.scene.getCurrentPhase().constructor.name;
        if (expireFn) {
          this.prompts.shift();
        } else if (currentMode === actionForNextPrompt.mode && currentPhase === actionForNextPrompt.phaseTarget) {
          this.prompts.shift().callback();
        }
      }
    });
  }

  /**
   * Method to add an action to the next prompt.
   * @param phaseTarget - The target phase for the prompt.
   * @param mode - The mode of the UI.
   * @param callback - The callback function to execute.
   * @param expireFn - The function to determine if the prompt has expired.
   */
  addToNextPrompt(phaseTarget: string, mode: Mode, callback: () => void, expireFn: () => void) {
    this.prompts.push({
      phaseTarget,
      mode,
      callback,
      expireFn
    });
  }

  /**
   * Restores the original state of phases and clears intervals.
   *
   * This function iterates through all phases and resets their `start` method to the original
   * function stored in `this.phases`. Additionally, it clears the `promptInterval` and `interval`.
   */
  restoreOg() {
    for (const [phase] of this.PHASES) {
      phase.prototype.start = this.phases[phase.name].start;
    }
    UI.prototype.setMode = this.originalSetMode;
    Phase.prototype.end = this.originalSuperEnd;
    clearInterval(this.promptInterval);
    clearInterval(this.interval);
    clearInterval(this.intervalRun);
  }
}<|MERGE_RESOLUTION|>--- conflicted
+++ resolved
@@ -9,19 +9,15 @@
   SelectStarterPhase, SelectTargetPhase, ShinySparklePhase, ShowAbilityPhase, StatChangePhase, SummonPhase,
   TitlePhase, ToggleDoublePositionPhase, TurnEndPhase, TurnInitPhase, TurnStartPhase, UnavailablePhase, VictoryPhase
 } from "#app/phases";
-<<<<<<< HEAD
-import {Mode} from "#app/ui/ui";
+import UI, {Mode} from "#app/ui/ui";
+import {Phase} from "#app/phase";
+import ErrorInterceptor from "#app/test/utils/errorInterceptor";
 import {
   MysteryEncounterBattlePhase,
   MysteryEncounterOptionSelectedPhase,
   MysteryEncounterPhase,
   PostMysteryEncounterPhase
 } from "#app/phases/mystery-encounter-phase";
-=======
-import UI, {Mode} from "#app/ui/ui";
-import {Phase} from "#app/phase";
-import ErrorInterceptor from "#app/test/utils/errorInterceptor";
->>>>>>> 8e0e8952
 
 export default class PhaseInterceptor {
   public scene;
@@ -71,19 +67,16 @@
     [MoveEndPhase, this.startPhase],
     [StatChangePhase, this.startPhase],
     [ShinySparklePhase, this.startPhase],
-<<<<<<< HEAD
+    [SelectTargetPhase, this.startPhase],
+    [UnavailablePhase, this.startPhase],
     [MysteryEncounterPhase, this.startPhase],
     [MysteryEncounterOptionSelectedPhase, this.startPhase],
     [MysteryEncounterBattlePhase, this.startPhase],
     [PostMysteryEncounterPhase, this.startPhase]
-=======
-    [SelectTargetPhase, this.startPhase],
-    [UnavailablePhase, this.startPhase],
   ];
 
   private endBySetMode = [
     TitlePhase, SelectGenderPhase, CommandPhase, SelectModifierPhase
->>>>>>> 8e0e8952
   ];
 
   /**
