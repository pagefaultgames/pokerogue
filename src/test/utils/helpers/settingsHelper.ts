<<<<<<< HEAD
import { BattleStyle } from "#app/enums/battle-style";
=======
import { PlayerGender } from "#app/enums/player-gender";
>>>>>>> 7755f798
import { GameManagerHelper } from "./gameManagerHelper";

/**
 * Helper to handle settings for tests
 */
export class SettingsHelper extends GameManagerHelper {
  private _battleStyle: BattleStyle = BattleStyle.SET;

  get battleStyle(): BattleStyle {
    return this._battleStyle;
  }

  /**
   * Change the battle style to Switch or Set mode (tests default to {@linkcode BattleStyle.SET})
   * @param mode {@linkcode BattleStyle.SWITCH} or {@linkcode BattleStyle.SET}
   */
  set battleStyle(mode: BattleStyle.SWITCH | BattleStyle.SET) {
    this._battleStyle = mode;
  }

  /**
   * Disable/Enable type hints settings
   * @param enable true to enabled, false to disabled
   */
  typeHints(enable: boolean): void {
    this.game.scene.typeHints = enable;
    this.log(`Type Hints ${enable? "enabled" : "disabled"}` );
  }

  /**
   * Change the player gender
   * @param gender the {@linkcode PlayerGender} to set
   */
  playerGender(gender: PlayerGender) {
    this.game.scene.gameData.gender = gender;
    this.log(`Gender set to: ${PlayerGender[gender]} (=${gender})` );
  }

  private log(...params: any[]) {
    console.log("Settings:", ...params);
  }
}<|MERGE_RESOLUTION|>--- conflicted
+++ resolved
@@ -1,8 +1,5 @@
-<<<<<<< HEAD
+import { PlayerGender } from "#app/enums/player-gender";
 import { BattleStyle } from "#app/enums/battle-style";
-=======
-import { PlayerGender } from "#app/enums/player-gender";
->>>>>>> 7755f798
 import { GameManagerHelper } from "./gameManagerHelper";
 
 /**
