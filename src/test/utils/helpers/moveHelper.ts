import { BattlerIndex } from "#app/battle";
import { Moves } from "#app/enums/moves";
import { CommandPhase } from "#app/phases/command-phase";
import { MoveEffectPhase } from "#app/phases/move-effect-phase";
import { Command } from "#app/ui/command-ui-handler";
import { Mode } from "#app/ui/ui";
import { vi } from "vitest";
import { getMovePosition } from "../gameManagerUtils";
import { GameManagerHelper } from "./gameManagerHelper";
<<<<<<< HEAD
import { BattlerIndex } from "#app/battle.js";
import { EnemyPokemon } from "#app/field/pokemon.js";
import { MoveEffectPhase } from "#app/phases/move-effect-phase.js";
=======
>>>>>>> 3ed2c74f

/**
 * Helper to handle a Pokemon's move
 */
export class MoveHelper extends GameManagerHelper {
  /**
   * Intercepts `MoveEffectPhase` and mocks the hitCheck's
   * return value to `true` {@linkcode MoveEffectPhase.hitCheck}.
   * Used to force a move to hit.
   */
  async forceHit(): Promise<void> {
    await this.game.phaseInterceptor.to(MoveEffectPhase, false);
    vi.spyOn(this.game.scene.getCurrentPhase() as MoveEffectPhase, "hitCheck").mockReturnValue(true);
  }

  /**
   * Intercepts `MoveEffectPhase` and mocks the hitCheck's
   * return value to `false` {@linkcode MoveEffectPhase.hitCheck}.
   * Used to force a move to miss.
   * @param firstTargetOnly Whether the move should force miss on the first target only, in the case of multi-target moves.
   */
  async forceMiss(firstTargetOnly: boolean = false): Promise<void> {
    await this.game.phaseInterceptor.to(MoveEffectPhase, false);
    const hitCheck = vi.spyOn(this.game.scene.getCurrentPhase() as MoveEffectPhase, "hitCheck");

    if (firstTargetOnly) {
      hitCheck.mockReturnValueOnce(false);
    } else {
      hitCheck.mockReturnValue(false);
    }
  }

  /**
<<<<<<< HEAD
   * Forces an enemy Pokemon to attack into a certain slot
   * @param pokemon Pokemon to force the attack of
   * @param slot BattlerIndex to force the attack into
   */
  forceAiTargets(pokemon: EnemyPokemon | undefined, slot: BattlerIndex | BattlerIndex[]) {
    vi.spyOn(pokemon!, "getNextTargets").mockReturnValue(Array.isArray(slot) ? slot : [slot]);
=======
     * Select the move to be used by the given Pokemon(-index). Triggers during the next {@linkcode CommandPhase}
     * @param move the move to use
     * @param pkmIndex the pokemon index. Relevant for double-battles only (defaults to 0)
     * @param targetIndex The {@linkcode BattlerIndex} of the Pokemon to target for single-target moves, or `null` if a manual call to `selectTarget()` is required
     */
  select(move: Moves, pkmIndex: 0 | 1 = 0, targetIndex?: BattlerIndex | null) {
    const movePosition = getMovePosition(this.game.scene, pkmIndex, move);

    this.game.onNextPrompt("CommandPhase", Mode.COMMAND, () => {
      this.game.scene.ui.setMode(Mode.FIGHT, (this.game.scene.getCurrentPhase() as CommandPhase).getFieldIndex());
    });
    this.game.onNextPrompt("CommandPhase", Mode.FIGHT, () => {
      (this.game.scene.getCurrentPhase() as CommandPhase).handleCommand(Command.FIGHT, movePosition, false);
    });

    if (targetIndex !== null) {
      this.game.selectTarget(movePosition, targetIndex);
    }
>>>>>>> 3ed2c74f
  }
}<|MERGE_RESOLUTION|>--- conflicted
+++ resolved
@@ -7,12 +7,6 @@
 import { vi } from "vitest";
 import { getMovePosition } from "../gameManagerUtils";
 import { GameManagerHelper } from "./gameManagerHelper";
-<<<<<<< HEAD
-import { BattlerIndex } from "#app/battle.js";
-import { EnemyPokemon } from "#app/field/pokemon.js";
-import { MoveEffectPhase } from "#app/phases/move-effect-phase.js";
-=======
->>>>>>> 3ed2c74f
 
 /**
  * Helper to handle a Pokemon's move
@@ -46,14 +40,6 @@
   }
 
   /**
-<<<<<<< HEAD
-   * Forces an enemy Pokemon to attack into a certain slot
-   * @param pokemon Pokemon to force the attack of
-   * @param slot BattlerIndex to force the attack into
-   */
-  forceAiTargets(pokemon: EnemyPokemon | undefined, slot: BattlerIndex | BattlerIndex[]) {
-    vi.spyOn(pokemon!, "getNextTargets").mockReturnValue(Array.isArray(slot) ? slot : [slot]);
-=======
      * Select the move to be used by the given Pokemon(-index). Triggers during the next {@linkcode CommandPhase}
      * @param move the move to use
      * @param pkmIndex the pokemon index. Relevant for double-battles only (defaults to 0)
@@ -72,6 +58,5 @@
     if (targetIndex !== null) {
       this.game.selectTarget(movePosition, targetIndex);
     }
->>>>>>> 3ed2c74f
   }
 }