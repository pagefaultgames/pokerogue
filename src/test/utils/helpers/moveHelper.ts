import { vi } from "vitest";
import { GameManagerHelper } from "./gameManagerHelper";
<<<<<<< HEAD
import { Moves } from "#app/enums/moves.js";
import { getMovePosition } from "../gameManagerUtils";
=======
import { MoveEffectPhase } from "#app/phases/move-effect-phase.js";
>>>>>>> ae2ab120

/**
 * Helper to handle a Pokemon's move
 */
export class MoveHelper extends GameManagerHelper {
  /**
   * Intercepts `MoveEffectPhase` and mocks the hitCheck's
   * return value to `true` {@linkcode MoveEffectPhase.hitCheck}.
   * Used to force a move to hit.
   */
  async forceHit(): Promise<void> {
    await this.game.phaseInterceptor.to(MoveEffectPhase, false);
    vi.spyOn(this.game.scene.getCurrentPhase() as MoveEffectPhase, "hitCheck").mockReturnValue(true);
  }

  /**
   * Intercepts `MoveEffectPhase` and mocks the hitCheck's
   * return value to `false` {@linkcode MoveEffectPhase.hitCheck}.
   * Used to force a move to miss.
   * @param firstTargetOnly Whether the move should force miss on the first target only, in the case of multi-target moves.
   */
  async forceMiss(firstTargetOnly: boolean = false): Promise<void> {
    await this.game.phaseInterceptor.to(MoveEffectPhase, false);
    const hitCheck = vi.spyOn(this.game.scene.getCurrentPhase() as MoveEffectPhase, "hitCheck");

    if (firstTargetOnly) {
      hitCheck.mockReturnValueOnce(false);
    } else {
      hitCheck.mockReturnValue(false);
    }
  }

  /**
     * Select the move to be used by the given Pokemon(-index)
     * @param move the move to use
     * @param pkmIndex the pokemon index. Relevant for double-battles only (defaults to 0)
     */
  select(move: Moves, pkmIndex: 0 | 1 = 0) {
    this.game.selectMove(getMovePosition(this.game.scene, pkmIndex, move));
  }
}<|MERGE_RESOLUTION|>--- conflicted
+++ resolved
@@ -1,11 +1,8 @@
+import { Moves } from "#app/enums/moves.js";
+import { MoveEffectPhase } from "#app/phases/move-effect-phase.js";
 import { vi } from "vitest";
+import { getMovePosition } from "../gameManagerUtils";
 import { GameManagerHelper } from "./gameManagerHelper";
-<<<<<<< HEAD
-import { Moves } from "#app/enums/moves.js";
-import { getMovePosition } from "../gameManagerUtils";
-=======
-import { MoveEffectPhase } from "#app/phases/move-effect-phase.js";
->>>>>>> ae2ab120
 
 /**
  * Helper to handle a Pokemon's move
