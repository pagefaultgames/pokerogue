--- conflicted
+++ resolved
@@ -1,11 +1,8 @@
 import { vi } from "vitest";
 import { GameManagerHelper } from "./gameManagerHelper";
-<<<<<<< HEAD
 import { BattlerIndex } from "#app/battle.js";
 import { EnemyPokemon } from "#app/field/pokemon.js";
-=======
 import { MoveEffectPhase } from "#app/phases/move-effect-phase.js";
->>>>>>> 6defc8c8
 
 /**
  * Helper to handle a Pokemon's move
