import { StatusEffect } from "#app/data/status-effect";
import { Weather, WeatherType } from "#app/data/weather";
import { Abilities } from "#app/enums/abilities";
import { Biome } from "#app/enums/biome";
import { Moves } from "#app/enums/moves";
import { Species } from "#app/enums/species";
import * as GameMode from "#app/game-mode";
import { GameModes, getGameMode } from "#app/game-mode";
import { ModifierOverride } from "#app/modifier/modifier-type";
import Overrides from "#app/overrides";
import { vi } from "vitest";
import { GameManagerHelper } from "./gameManagerHelper";
import { MysteryEncounterType } from "#enums/mystery-encounter-type";
import { MysteryEncounterTier } from "#enums/mystery-encounter-tier";

/**
 * Helper to handle overrides in tests
 */
export class OverridesHelper extends GameManagerHelper {
  /**
   * Override the starting biome
   * @warning Any event listeners that are attached to [NewArenaEvent](events\battle-scene.ts) may need to be handled down the line
   * @param biome the biome to set
   */
  startingBiome(biome: Biome): this {
    this.game.scene.newArena(biome);
    this.log(`Starting biome set to ${Biome[biome]} (=${biome})!`);
    return this;
  }

  /**
   * Override the starting wave (index)
   * @param wave the wave (index) to set. Classic: `1`-`200`
   * @returns this
   */
  startingWave(wave: number): this {
    vi.spyOn(Overrides, "STARTING_WAVE_OVERRIDE", "get").mockReturnValue(wave);
    this.log(`Starting wave set to ${wave}!`);
    return this;
  }

  /**
   * Override the player (pokemon) starting level
   * @param level the (pokemon) level to set
   * @returns this
   */
  startingLevel(level: Species | number): this {
    vi.spyOn(Overrides, "STARTING_LEVEL_OVERRIDE", "get").mockReturnValue(level);
    this.log(`Player Pokemon starting level set to ${level}!`);
    return this;
  }

  /**
   * Override the XP Multiplier
   * @param value the XP multiplier to set
   * @returns `this`
   */
  xpMultiplier(value: number): this {
    vi.spyOn(Overrides, "XP_MULTIPLIER_OVERRIDE", "get").mockReturnValue(value);
    this.log(`XP Multiplier set to ${value}!`);
    return this;
  }

  /**
   * Override the player (pokemon) starting held items
   * @param items the items to hold
   * @returns this
   */
  startingHeldItems(items: ModifierOverride[]) {
    vi.spyOn(Overrides, "STARTING_HELD_ITEMS_OVERRIDE", "get").mockReturnValue(items);
    this.log("Player Pokemon starting held items set to:", items);
    return this;
  }

  /**
   * Override the player (pokemon) {@linkcode Species | species}
   * @param species the (pokemon) {@linkcode Species | species} to set
   * @returns this
   */
  starterSpecies(species: Species | number): this {
    vi.spyOn(Overrides, "STARTER_SPECIES_OVERRIDE", "get").mockReturnValue(species);
    this.log(`Player Pokemon species set to ${Species[species]} (=${species})!`);
    return this;
  }

  /**
   * Override the player (pokemons) forms
   * @param forms the (pokemon) forms to set
   * @returns this
   */
  starterForms(forms: Partial<Record<Species, number>>): this {
    vi.spyOn(Overrides, "STARTER_FORM_OVERRIDES", "get").mockReturnValue(forms);
    const formsStr = Object.entries(forms)
      .map(([speciesId, formIndex]) => `${Species[speciesId]}=${formIndex}`)
      .join(", ");
    this.log(`Player Pokemon form set to: ${formsStr}!`);
    return this;
  }

  /**
   * Override the player's starting modifiers
   * @param modifiers the modifiers to set
   * @returns this
   */
  startingModifier(modifiers: ModifierOverride[]): this {
    vi.spyOn(Overrides, "STARTING_MODIFIER_OVERRIDE", "get").mockReturnValue(modifiers);
    this.log(`Player starting modifiers set to: ${modifiers}`);
    return this;
  }

  /**
   * Override the player (pokemon) {@linkcode Abilities | ability}
   * @param ability the (pokemon) {@linkcode Abilities | ability} to set
   * @returns this
   */
  ability(ability: Abilities): this {
    vi.spyOn(Overrides, "ABILITY_OVERRIDE", "get").mockReturnValue(ability);
    this.log(`Player Pokemon ability set to ${Abilities[ability]} (=${ability})!`);
    return this;
  }

  /**
   * Override the player (pokemon) **passive** {@linkcode Abilities | ability}
   * @param passiveAbility the (pokemon) **passive** {@linkcode Abilities | ability} to set
   * @returns this
   */
  passiveAbility(passiveAbility: Abilities): this {
    vi.spyOn(Overrides, "PASSIVE_ABILITY_OVERRIDE", "get").mockReturnValue(passiveAbility);
    this.log(`Player Pokemon PASSIVE ability set to ${Abilities[passiveAbility]} (=${passiveAbility})!`);
    return this;
  }

  /**
   * Override the player (pokemon) {@linkcode Moves | moves}set
   * @param moveset the {@linkcode Moves | moves}set to set
   * @returns this
   */
<<<<<<< HEAD
  moveset(moveset: Moves[] | Moves): this {
    if (!Array.isArray(moveset)) {
      moveset = new Array(4).fill(moveset);
    }
=======
  moveset(moveset: Moves | Moves[]): this {
>>>>>>> 3ed2c74f
    vi.spyOn(Overrides, "MOVESET_OVERRIDE", "get").mockReturnValue(moveset);
    if (!Array.isArray(moveset)) {
      moveset = [moveset];
    }
    const movesetStr = moveset.map((moveId) => Moves[moveId]).join(", ");
    this.log(`Player Pokemon moveset set to ${movesetStr} (=[${moveset.join(", ")}])!`);
    return this;
  }

  /**
   * Override the player (pokemon) {@linkcode StatusEffect | status-effect}
   * @param statusEffect the {@linkcode StatusEffect | status-effect} to set
   * @returns
   */
  statusEffect(statusEffect: StatusEffect): this {
    vi.spyOn(Overrides, "STATUS_OVERRIDE", "get").mockReturnValue(statusEffect);
    this.log(`Player Pokemon status-effect set to ${StatusEffect[statusEffect]} (=${statusEffect})!`);
    return this;
  }

  /**
   * Override each wave to not have standard trainer battles
   * @returns this
   */
  disableTrainerWaves(): this {
    const realFn = getGameMode;
    vi.spyOn(GameMode, "getGameMode").mockImplementation((gameMode: GameModes) => {
      const mode = realFn(gameMode);
      mode.hasTrainers = false;
      return mode;
    });
    this.log("Standard trainer waves are disabled!");
    return this;
  }

  /**
   * Override each wave to not have critical hits
   * @returns this
   */
  disableCrits() {
    vi.spyOn(Overrides, "NEVER_CRIT_OVERRIDE", "get").mockReturnValue(true);
    this.log("Critical hits are disabled!");
    return this;
  }

  /**
   * Override the {@linkcode WeatherType | weather (type)}
   * @param type {@linkcode WeatherType | weather type} to set
   * @returns this
   */
  weather(type: WeatherType): this {
    vi.spyOn(Overrides, "WEATHER_OVERRIDE", "get").mockReturnValue(type);
    this.log(`Weather set to ${Weather[type]} (=${type})!`);
    return this;
  }

  /**
   * Override the seed
   * @param seed the seed to set
   * @returns this
   */
  seed(seed: string): this {
    vi.spyOn(this.game.scene, "resetSeed").mockImplementation(() => {
      this.game.scene.waveSeed = seed;
      Phaser.Math.RND.sow([seed]);
      this.game.scene.rngCounter = 0;
    });
    this.game.scene.resetSeed();
    this.log(`Seed set to "${seed}"!`);
    return this;
  }

  /**
   * Override the battle type (single or double)
   * @param battleType battle type to set
   * @returns this
   */
  battleType(battleType: "single" | "double" | null): this {
    vi.spyOn(Overrides, "BATTLE_TYPE_OVERRIDE", "get").mockReturnValue(battleType);
    this.log(`Battle type set to ${battleType} only!`);
    return this;
  }

  /**
   * Override the enemy (pokemon) {@linkcode Species | species}
   * @param species the (pokemon) {@linkcode Species | species} to set
   * @returns this
   */
  enemySpecies(species: Species | number): this {
    vi.spyOn(Overrides, "OPP_SPECIES_OVERRIDE", "get").mockReturnValue(species);
    this.log(`Enemy Pokemon species set to ${Species[species]} (=${species})!`);
    return this;
  }

  /**
   * Override the enemy (pokemon) {@linkcode Abilities | ability}
   * @param ability the (pokemon) {@linkcode Abilities | ability} to set
   * @returns this
   */
  enemyAbility(ability: Abilities): this {
    vi.spyOn(Overrides, "OPP_ABILITY_OVERRIDE", "get").mockReturnValue(ability);
    this.log(`Enemy Pokemon ability set to ${Abilities[ability]} (=${ability})!`);
    return this;
  }

  /**
   * Override the enemy (pokemon) **passive** {@linkcode Abilities | ability}
   * @param passiveAbility the (pokemon) **passive** {@linkcode Abilities | ability} to set
   * @returns this
   */
  enemyPassiveAbility(passiveAbility: Abilities): this {
    vi.spyOn(Overrides, "OPP_PASSIVE_ABILITY_OVERRIDE", "get").mockReturnValue(passiveAbility);
    this.log(`Enemy Pokemon PASSIVE ability set to ${Abilities[passiveAbility]} (=${passiveAbility})!`);
    return this;
  }

  /**
   * Override the enemy (pokemon) {@linkcode Moves | moves}set
   * @param moveset the {@linkcode Moves | moves}set to set
   * @returns this
   */
<<<<<<< HEAD
  enemyMoveset(moveset: Moves[] | Moves): this {
    if (!Array.isArray(moveset)) {
      moveset = new Array(4).fill(moveset);
    }
=======
  enemyMoveset(moveset: Moves | Moves[]): this {
>>>>>>> 3ed2c74f
    vi.spyOn(Overrides, "OPP_MOVESET_OVERRIDE", "get").mockReturnValue(moveset);
    if (!Array.isArray(moveset)) {
      moveset = [moveset];
    }
    const movesetStr = moveset.map((moveId) => Moves[moveId]).join(", ");
    this.log(`Enemy Pokemon moveset set to ${movesetStr} (=[${moveset.join(", ")}])!`);
    return this;
  }

  /**
   * Override the enemy (pokemon) level
   * @param level the level to set
   * @returns this
   */
  enemyLevel(level: number): this {
    vi.spyOn(Overrides, "OPP_LEVEL_OVERRIDE", "get").mockReturnValue(level);
    this.log(`Enemy Pokemon level set to ${level}!`);
    return this;
  }

  /**
   * Override the enemy (pokemon) {@linkcode StatusEffect | status-effect}
   * @param statusEffect the {@linkcode StatusEffect | status-effect} to set
   * @returns
   */
  enemyStatusEffect(statusEffect: StatusEffect): this {
    vi.spyOn(Overrides, "OPP_STATUS_OVERRIDE", "get").mockReturnValue(statusEffect);
    this.log(`Enemy Pokemon status-effect set to ${StatusEffect[statusEffect]} (=${statusEffect})!`);
    return this;
  }

  /**
   * Override the enemy (pokemon) held items
   * @param items the items to hold
   * @returns this
   */
  enemyHeldItems(items: ModifierOverride[]) {
    vi.spyOn(Overrides, "OPP_HELD_ITEMS_OVERRIDE", "get").mockReturnValue(items);
    this.log("Enemy Pokemon held items set to:", items);
    return this;
  }

  /**
<<<<<<< HEAD
   * Overrides the trainer AI's party
   * @param species List of pokemon to generate in the party
   * @returns this
   */
  enemyParty(species: Species[]) {
    vi.spyOn(Overrides, "TRAINER_PARTY_OVERRIDE", "get").mockReturnValue(species);
    this.log("Enemy trainer party set to:", species);
=======
   * Override the items rolled at the end of a battle
   * @param items the items to be rolled
   * @returns this
   */
  itemRewards(items: ModifierOverride[]) {
    vi.spyOn(Overrides, "ITEM_REWARD_OVERRIDE", "get").mockReturnValue(items);
    this.log("Item rewards set to:", items);
>>>>>>> 3ed2c74f
    return this;
  }

  /**
<<<<<<< HEAD
   * Forces the AI to always switch out, or reset to allow normal switching decisions
   * @returns this
   */
  forceTrainerSwitches(newValue: boolean = true) {
    vi.spyOn(Overrides, "TRAINER_ALWAYS_SWITCHES_OVERRIDE", "get").mockReturnValue(newValue);
    this.log("Trainers will always switch out set to:", newValue);
=======
   * Override the enemy (Pokemon) to have the given amount of health segments
   * @param healthSegments the number of segments to give
   *    default: 0, the health segments will be handled like in the game based on wave, level and species
   *    1: the Pokemon will not be a boss
   *    2+: the Pokemon will be a boss with the given number of health segments
   * @returns this
   */
  enemyHealthSegments(healthSegments: number) {
    vi.spyOn(Overrides, "OPP_HEALTH_SEGMENTS_OVERRIDE", "get").mockReturnValue(healthSegments);
    this.log("Enemy Pokemon health segments set to:", healthSegments);
    return this;
  }

  /**
   * Override the encounter chance for a mystery encounter.
   * @param percentage the encounter chance in %
   * @returns spy instance
   */
  mysteryEncounterChance(percentage: number) {
    const maxRate: number = 256; // 100%
    const rate = maxRate * (percentage / 100);
    vi.spyOn(Overrides, "MYSTERY_ENCOUNTER_RATE_OVERRIDE", "get").mockReturnValue(rate);
    this.log(`Mystery encounter chance set to ${percentage}% (=${rate})!`);
    return this;
  }

  /**
   * Override the encounter chance for a mystery encounter.
   * @returns spy instance
   * @param tier
   */
  mysteryEncounterTier(tier: MysteryEncounterTier) {
    vi.spyOn(Overrides, "MYSTERY_ENCOUNTER_TIER_OVERRIDE", "get").mockReturnValue(tier);
    this.log(`Mystery encounter tier set to ${tier}!`);
    return this;
  }

  /**
   * Override the encounter that spawns for the scene
   * @param encounterType
   * @returns spy instance
   */
  mysteryEncounter(encounterType: MysteryEncounterType) {
    vi.spyOn(Overrides, "MYSTERY_ENCOUNTER_OVERRIDE", "get").mockReturnValue(encounterType);
    this.log(`Mystery encounter override set to ${encounterType}!`);
>>>>>>> 3ed2c74f
    return this;
  }

  private log(...params: any[]) {
    console.log("Overrides:", ...params);
  }
}<|MERGE_RESOLUTION|>--- conflicted
+++ resolved
@@ -135,14 +135,7 @@
    * @param moveset the {@linkcode Moves | moves}set to set
    * @returns this
    */
-<<<<<<< HEAD
-  moveset(moveset: Moves[] | Moves): this {
-    if (!Array.isArray(moveset)) {
-      moveset = new Array(4).fill(moveset);
-    }
-=======
   moveset(moveset: Moves | Moves[]): this {
->>>>>>> 3ed2c74f
     vi.spyOn(Overrides, "MOVESET_OVERRIDE", "get").mockReturnValue(moveset);
     if (!Array.isArray(moveset)) {
       moveset = [moveset];
@@ -264,14 +257,7 @@
    * @param moveset the {@linkcode Moves | moves}set to set
    * @returns this
    */
-<<<<<<< HEAD
-  enemyMoveset(moveset: Moves[] | Moves): this {
-    if (!Array.isArray(moveset)) {
-      moveset = new Array(4).fill(moveset);
-    }
-=======
   enemyMoveset(moveset: Moves | Moves[]): this {
->>>>>>> 3ed2c74f
     vi.spyOn(Overrides, "OPP_MOVESET_OVERRIDE", "get").mockReturnValue(moveset);
     if (!Array.isArray(moveset)) {
       moveset = [moveset];
@@ -315,15 +301,6 @@
   }
 
   /**
-<<<<<<< HEAD
-   * Overrides the trainer AI's party
-   * @param species List of pokemon to generate in the party
-   * @returns this
-   */
-  enemyParty(species: Species[]) {
-    vi.spyOn(Overrides, "TRAINER_PARTY_OVERRIDE", "get").mockReturnValue(species);
-    this.log("Enemy trainer party set to:", species);
-=======
    * Override the items rolled at the end of a battle
    * @param items the items to be rolled
    * @returns this
@@ -331,19 +308,10 @@
   itemRewards(items: ModifierOverride[]) {
     vi.spyOn(Overrides, "ITEM_REWARD_OVERRIDE", "get").mockReturnValue(items);
     this.log("Item rewards set to:", items);
->>>>>>> 3ed2c74f
-    return this;
-  }
-
-  /**
-<<<<<<< HEAD
-   * Forces the AI to always switch out, or reset to allow normal switching decisions
-   * @returns this
-   */
-  forceTrainerSwitches(newValue: boolean = true) {
-    vi.spyOn(Overrides, "TRAINER_ALWAYS_SWITCHES_OVERRIDE", "get").mockReturnValue(newValue);
-    this.log("Trainers will always switch out set to:", newValue);
-=======
+    return this;
+  }
+
+  /**
    * Override the enemy (Pokemon) to have the given amount of health segments
    * @param healthSegments the number of segments to give
    *    default: 0, the health segments will be handled like in the game based on wave, level and species
@@ -389,7 +357,6 @@
   mysteryEncounter(encounterType: MysteryEncounterType) {
     vi.spyOn(Overrides, "MYSTERY_ENCOUNTER_OVERRIDE", "get").mockReturnValue(encounterType);
     this.log(`Mystery encounter override set to ${encounterType}!`);
->>>>>>> 3ed2c74f
     return this;
   }
 
