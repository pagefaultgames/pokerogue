--- conflicted
+++ resolved
@@ -299,11 +299,12 @@
     return this;
   }
 
-<<<<<<< HEAD
   unlockUnlockable(unlockable: Unlockables[]) {
     vi.spyOn(Overrides, "UNLOCK_OVERRIDE", "get").mockReturnValue(unlockable);
     this.log("Temporarily unlocked the following content: ", unlockable);
-=======
+    return this;
+  }
+    
   /**
    * Override the items rolled at the end of a battle
    * @param items the items to be rolled
@@ -326,7 +327,6 @@
   enemyHealthSegments(healthSegments: number) {
     vi.spyOn(Overrides, "OPP_HEALTH_SEGMENTS_OVERRIDE", "get").mockReturnValue(healthSegments);
     this.log("Enemy Pokemon health segments set to:", healthSegments);
->>>>>>> 5724ed4a
     return this;
   }
 
