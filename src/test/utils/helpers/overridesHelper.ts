import { StatusEffect } from "#app/data/status-effect";
import { Weather, WeatherType } from "#app/data/weather";
import { Abilities } from "#app/enums/abilities";
import { Biome } from "#app/enums/biome";
import { Moves } from "#app/enums/moves";
import { Species } from "#app/enums/species";
import * as GameMode from "#app/game-mode";
import { GameModes, getGameMode } from "#app/game-mode";
import { ModifierOverride } from "#app/modifier/modifier-type";
import Overrides from "#app/overrides";
import { vi } from "vitest";
import { GameManagerHelper } from "./gameManagerHelper";
<<<<<<< HEAD
import { Unlockables } from "#app/system/unlockables";
import { Variant } from "#app/data/variant";
=======
import { MysteryEncounterType } from "#enums/mystery-encounter-type";
import { MysteryEncounterTier } from "#enums/mystery-encounter-tier";
>>>>>>> 8046b99b

/**
 * Helper to handle overrides in tests
 */
export class OverridesHelper extends GameManagerHelper {
  /**
   * Override the starting biome
   * @warning Any event listeners that are attached to [NewArenaEvent](events\battle-scene.ts) may need to be handled down the line
   * @param biome the biome to set
   */
  startingBiome(biome: Biome): this {
    this.game.scene.newArena(biome);
    this.log(`Starting biome set to ${Biome[biome]} (=${biome})!`);
    return this;
  }

  /**
   * Override the starting wave (index)
   * @param wave the wave (index) to set. Classic: `1`-`200`
   * @returns this
   */
  startingWave(wave: number): this {
    vi.spyOn(Overrides, "STARTING_WAVE_OVERRIDE", "get").mockReturnValue(wave);
    this.log(`Starting wave set to ${wave}!`);
    return this;
  }

  /**
   * Override the player (pokemon) starting level
   * @param level the (pokemon) level to set
   * @returns this
   */
  startingLevel(level: Species | number): this {
    vi.spyOn(Overrides, "STARTING_LEVEL_OVERRIDE", "get").mockReturnValue(level);
    this.log(`Player Pokemon starting level set to ${level}!`);
    return this;
  }

  /**
   * Override the XP Multiplier
   * @param value the XP multiplier to set
   * @returns `this`
   */
  xpMultiplier(value: number): this {
    vi.spyOn(Overrides, "XP_MULTIPLIER_OVERRIDE", "get").mockReturnValue(value);
    this.log(`XP Multiplier set to ${value}!`);
    return this;
  }

  /**
   * Override the player (pokemon) starting held items
   * @param items the items to hold
   * @returns this
   */
  startingHeldItems(items: ModifierOverride[]) {
    vi.spyOn(Overrides, "STARTING_HELD_ITEMS_OVERRIDE", "get").mockReturnValue(items);
    this.log("Player Pokemon starting held items set to:", items);
    return this;
  }

  /**
   * Override the player (pokemon) {@linkcode Species | species}
   * @param species the (pokemon) {@linkcode Species | species} to set
   * @returns this
   */
  starterSpecies(species: Species | number): this {
    vi.spyOn(Overrides, "STARTER_SPECIES_OVERRIDE", "get").mockReturnValue(species);
    this.log(`Player Pokemon species set to ${Species[species]} (=${species})!`);
    return this;
  }

  /**
   * Override the player (pokemons) forms
   * @param forms the (pokemon) forms to set
   * @returns this
   */
  starterForms(forms: Partial<Record<Species, number>>): this {
    vi.spyOn(Overrides, "STARTER_FORM_OVERRIDES", "get").mockReturnValue(forms);
    const formsStr = Object.entries(forms)
      .map(([speciesId, formIndex]) => `${Species[speciesId]}=${formIndex}`)
      .join(", ");
    this.log(`Player Pokemon form set to: ${formsStr}!`);
    return this;
  }

  /**
   * Override the player's starting modifiers
   * @param modifiers the modifiers to set
   * @returns this
   */
  startingModifier(modifiers: ModifierOverride[]): this {
    vi.spyOn(Overrides, "STARTING_MODIFIER_OVERRIDE", "get").mockReturnValue(modifiers);
    this.log(`Player starting modifiers set to: ${modifiers}`);
    return this;
  }

  /**
   * Override the player (pokemon) {@linkcode Abilities | ability}
   * @param ability the (pokemon) {@linkcode Abilities | ability} to set
   * @returns this
   */
  ability(ability: Abilities): this {
    vi.spyOn(Overrides, "ABILITY_OVERRIDE", "get").mockReturnValue(ability);
    this.log(`Player Pokemon ability set to ${Abilities[ability]} (=${ability})!`);
    return this;
  }

  /**
   * Override the player (pokemon) **passive** {@linkcode Abilities | ability}
   * @param passiveAbility the (pokemon) **passive** {@linkcode Abilities | ability} to set
   * @returns this
   */
  passiveAbility(passiveAbility: Abilities): this {
    vi.spyOn(Overrides, "PASSIVE_ABILITY_OVERRIDE", "get").mockReturnValue(passiveAbility);
    this.log(`Player Pokemon PASSIVE ability set to ${Abilities[passiveAbility]} (=${passiveAbility})!`);
    return this;
  }

  /**
   * Override the player (pokemon) {@linkcode Moves | moves}set
   * @param moveset the {@linkcode Moves | moves}set to set
   * @returns this
   */
  moveset(moveset: Moves | Moves[]): this {
    vi.spyOn(Overrides, "MOVESET_OVERRIDE", "get").mockReturnValue(moveset);
    if (!Array.isArray(moveset)) {
      moveset = [moveset];
    }
    const movesetStr = moveset.map((moveId) => Moves[moveId]).join(", ");
    this.log(`Player Pokemon moveset set to ${movesetStr} (=[${moveset.join(", ")}])!`);
    return this;
  }

  /**
   * Override the player (pokemon) {@linkcode StatusEffect | status-effect}
   * @param statusEffect the {@linkcode StatusEffect | status-effect} to set
   * @returns
   */
  statusEffect(statusEffect: StatusEffect): this {
    vi.spyOn(Overrides, "STATUS_OVERRIDE", "get").mockReturnValue(statusEffect);
    this.log(`Player Pokemon status-effect set to ${StatusEffect[statusEffect]} (=${statusEffect})!`);
    return this;
  }

  /**
   * Override each wave to not have standard trainer battles
   * @returns this
   */
  disableTrainerWaves(): this {
    const realFn = getGameMode;
    vi.spyOn(GameMode, "getGameMode").mockImplementation((gameMode: GameModes) => {
      const mode = realFn(gameMode);
      mode.hasTrainers = false;
      return mode;
    });
    this.log("Standard trainer waves are disabled!");
    return this;
  }

  /**
   * Override each wave to not have critical hits
   * @returns this
   */
  disableCrits() {
    vi.spyOn(Overrides, "NEVER_CRIT_OVERRIDE", "get").mockReturnValue(true);
    this.log("Critical hits are disabled!");
    return this;
  }

  /**
   * Override the {@linkcode WeatherType | weather (type)}
   * @param type {@linkcode WeatherType | weather type} to set
   * @returns this
   */
  weather(type: WeatherType): this {
    vi.spyOn(Overrides, "WEATHER_OVERRIDE", "get").mockReturnValue(type);
    this.log(`Weather set to ${Weather[type]} (=${type})!`);
    return this;
  }

  /**
   * Override the seed
   * @param seed the seed to set
   * @returns this
   */
  seed(seed: string): this {
    vi.spyOn(this.game.scene, "resetSeed").mockImplementation(() => {
      this.game.scene.waveSeed = seed;
      Phaser.Math.RND.sow([seed]);
      this.game.scene.rngCounter = 0;
    });
    this.game.scene.resetSeed();
    this.log(`Seed set to "${seed}"!`);
    return this;
  }

  /**
   * Override the battle type (single or double)
   * @param battleType battle type to set
   * @returns this
   */
  battleType(battleType: "single" | "double" | null): this {
    vi.spyOn(Overrides, "BATTLE_TYPE_OVERRIDE", "get").mockReturnValue(battleType);
    this.log(`Battle type set to ${battleType} only!`);
    return this;
  }

  /**
   * Override the enemy (pokemon) {@linkcode Species | species}
   * @param species the (pokemon) {@linkcode Species | species} to set
   * @returns this
   */
  enemySpecies(species: Species | number): this {
    vi.spyOn(Overrides, "OPP_SPECIES_OVERRIDE", "get").mockReturnValue(species);
    this.log(`Enemy Pokemon species set to ${Species[species]} (=${species})!`);
    return this;
  }

  /**
   * Override the enemy (pokemon) {@linkcode Abilities | ability}
   * @param ability the (pokemon) {@linkcode Abilities | ability} to set
   * @returns this
   */
  enemyAbility(ability: Abilities): this {
    vi.spyOn(Overrides, "OPP_ABILITY_OVERRIDE", "get").mockReturnValue(ability);
    this.log(`Enemy Pokemon ability set to ${Abilities[ability]} (=${ability})!`);
    return this;
  }

  /**
   * Override the enemy (pokemon) **passive** {@linkcode Abilities | ability}
   * @param passiveAbility the (pokemon) **passive** {@linkcode Abilities | ability} to set
   * @returns this
   */
  enemyPassiveAbility(passiveAbility: Abilities): this {
    vi.spyOn(Overrides, "OPP_PASSIVE_ABILITY_OVERRIDE", "get").mockReturnValue(passiveAbility);
    this.log(`Enemy Pokemon PASSIVE ability set to ${Abilities[passiveAbility]} (=${passiveAbility})!`);
    return this;
  }

  /**
   * Override the enemy (pokemon) {@linkcode Moves | moves}set
   * @param moveset the {@linkcode Moves | moves}set to set
   * @returns this
   */
  enemyMoveset(moveset: Moves | Moves[]): this {
    vi.spyOn(Overrides, "OPP_MOVESET_OVERRIDE", "get").mockReturnValue(moveset);
    if (!Array.isArray(moveset)) {
      moveset = [moveset];
    }
    const movesetStr = moveset.map((moveId) => Moves[moveId]).join(", ");
    this.log(`Enemy Pokemon moveset set to ${movesetStr} (=[${moveset.join(", ")}])!`);
    return this;
  }

  /**
   * Override the enemy (pokemon) level
   * @param level the level to set
   * @returns this
   */
  enemyLevel(level: number): this {
    vi.spyOn(Overrides, "OPP_LEVEL_OVERRIDE", "get").mockReturnValue(level);
    this.log(`Enemy Pokemon level set to ${level}!`);
    return this;
  }

  /**
   * Override the enemy (pokemon) {@linkcode StatusEffect | status-effect}
   * @param statusEffect the {@linkcode StatusEffect | status-effect} to set
   * @returns
   */
  enemyStatusEffect(statusEffect: StatusEffect): this {
    vi.spyOn(Overrides, "OPP_STATUS_OVERRIDE", "get").mockReturnValue(statusEffect);
    this.log(`Enemy Pokemon status-effect set to ${StatusEffect[statusEffect]} (=${statusEffect})!`);
    return this;
  }

  /**
   * Override the enemy (pokemon) held items
   * @param items the items to hold
   * @returns this
   */
  enemyHeldItems(items: ModifierOverride[]) {
    vi.spyOn(Overrides, "OPP_HELD_ITEMS_OVERRIDE", "get").mockReturnValue(items);
    this.log("Enemy Pokemon held items set to:", items);
    return this;
  }

  unlockUnlockable(unlockable: Unlockables[]) {
    vi.spyOn(Overrides, "UNLOCK_OVERRIDE", "get").mockReturnValue(unlockable);
    this.log("Temporarily unlocked the following content: ", unlockable);
    return this;
  }

  /**
   * Override the items rolled at the end of a battle
   * @param items the items to be rolled
   * @returns this
   */
  itemRewards(items: ModifierOverride[]) {
    vi.spyOn(Overrides, "ITEM_REWARD_OVERRIDE", "get").mockReturnValue(items);
    this.log("Item rewards set to:", items);
    return this;
  }

  /**
   * Override player shininess
   * @param shininess Whether the player's Pokemon should be shiny.
   * @param variant The player's shiny variant.
   */
  shinyLevel(shininess?: boolean, variant?: Variant): this {
    if (shininess !== undefined) {
      vi.spyOn(Overrides, "SHINY_OVERRIDE", "get").mockReturnValue(shininess);
    }
    if (variant !== undefined) {
      vi.spyOn(Overrides, "VARIANT_OVERRIDE", "get").mockReturnValue(variant);
    }
    if (shininess !== undefined) {
      this.log(`Set player Pokemon as ${shininess ? "" : "not "}shiny!`);
    }
    if (variant !== undefined) {
      this.log(`Set player Pokemon's shiny variant to ${variant}!`);
    }
    return this;
  }

  /**
   * Override the enemy (Pokemon) to have the given amount of health segments
   * @param healthSegments the number of segments to give
   *    default: 0, the health segments will be handled like in the game based on wave, level and species
   *    1: the Pokemon will not be a boss
   *    2+: the Pokemon will be a boss with the given number of health segments
   * @returns this
   */
  enemyHealthSegments(healthSegments: number) {
    vi.spyOn(Overrides, "OPP_HEALTH_SEGMENTS_OVERRIDE", "get").mockReturnValue(healthSegments);
    this.log("Enemy Pokemon health segments set to:", healthSegments);
    return this;
  }

  /**
   * Override the encounter chance for a mystery encounter.
   * @param percentage the encounter chance in %
   * @returns spy instance
   */
  mysteryEncounterChance(percentage: number) {
    const maxRate: number = 256; // 100%
    const rate = maxRate * (percentage / 100);
    vi.spyOn(Overrides, "MYSTERY_ENCOUNTER_RATE_OVERRIDE", "get").mockReturnValue(rate);
    this.log(`Mystery encounter chance set to ${percentage}% (=${rate})!`);
    return this;
  }

  /**
   * Override the encounter chance for a mystery encounter.
   * @returns spy instance
   * @param tier
   */
  mysteryEncounterTier(tier: MysteryEncounterTier) {
    vi.spyOn(Overrides, "MYSTERY_ENCOUNTER_TIER_OVERRIDE", "get").mockReturnValue(tier);
    this.log(`Mystery encounter tier set to ${tier}!`);
    return this;
  }

  /**
   * Override the encounter that spawns for the scene
   * @param encounterType
   * @returns spy instance
   */
  mysteryEncounter(encounterType: MysteryEncounterType) {
    vi.spyOn(Overrides, "MYSTERY_ENCOUNTER_OVERRIDE", "get").mockReturnValue(encounterType);
    this.log(`Mystery encounter override set to ${encounterType}!`);
    return this;
  }

  private log(...params: any[]) {
    console.log("Overrides:", ...params);
  }
}<|MERGE_RESOLUTION|>--- conflicted
+++ resolved
@@ -10,13 +10,10 @@
 import Overrides from "#app/overrides";
 import { vi } from "vitest";
 import { GameManagerHelper } from "./gameManagerHelper";
-<<<<<<< HEAD
 import { Unlockables } from "#app/system/unlockables";
 import { Variant } from "#app/data/variant";
-=======
 import { MysteryEncounterType } from "#enums/mystery-encounter-type";
 import { MysteryEncounterTier } from "#enums/mystery-encounter-tier";
->>>>>>> 8046b99b
 
 /**
  * Helper to handle overrides in tests
