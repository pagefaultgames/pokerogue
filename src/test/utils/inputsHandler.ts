--- conflicted
+++ resolved
@@ -50,11 +50,7 @@
 
   pressKeyboardKey(key: integer, duration: integer, isMetaPressed: boolean = false): Promise<void> {
     return new Promise(async (resolve) => {
-<<<<<<< HEAD
-      this.scene.input.keyboard?.emit("keydown", {keyCode: key, metaKey: isMetaPressed});
-=======
-      this.scene.input.keyboard?.emit("keydown", { keyCode: key });
->>>>>>> 8981f0e7
+      this.scene.input.keyboard?.emit("keydown", { keyCode: key, metaKey: isMetaPressed });
       await holdOn(duration);
       this.scene.input.keyboard?.emit("keyup", { keyCode: key });
       resolve();
