--- conflicted
+++ resolved
@@ -21,11 +21,7 @@
 import { MysteryEncounterOptionMode } from "#enums/mystery-encounter-option-mode";
 import { MysteryEncounterTier } from "#enums/mystery-encounter-tier";
 import { initSceneWithoutEncounterPhase } from "#test/utils/gameManagerUtils";
-<<<<<<< HEAD
-import { CustomPokemonData } from "#app/data/mystery-encounters/custom-pokemon-data";
-=======
 import { CustomPokemonData } from "#app/data/custom-pokemon-data";
->>>>>>> b76e54fe
 import { CommandPhase } from "#app/phases/command-phase";
 import { MovePhase } from "#app/phases/move-phase";
 import { SelectModifierPhase } from "#app/phases/select-modifier-phase";
@@ -113,11 +109,7 @@
             species: getPokemonSpecies(Species.SHUCKLE),
             isBoss: true,
             bossSegments: 5,
-<<<<<<< HEAD
-            mysteryEncounterPokemonData: new CustomPokemonData({ spriteScale: 1.25 }),
-=======
             customPokemonData: new CustomPokemonData({ spriteScale: 1.25 }),
->>>>>>> b76e54fe
             nature: Nature.BOLD,
             moveSet: [ Moves.INFESTATION, Moves.SALT_CURE, Moves.GASTRO_ACID, Moves.HEAL_ORDER ],
             modifierConfigs: expect.any(Array),
