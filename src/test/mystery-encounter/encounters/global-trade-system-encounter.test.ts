import { Biome } from "#app/enums/biome";
import { MysteryEncounterType } from "#app/enums/mystery-encounter-type";
import { Species } from "#app/enums/species";
import GameManager from "#app/test/utils/gameManager";
import { afterEach, beforeAll, beforeEach, describe, expect, it, vi } from "vitest";
import * as EncounterPhaseUtils from "#app/data/mystery-encounters/utils/encounter-phase-utils";
import { runMysteryEncounterToEnd } from "#test/mystery-encounter/encounter-test-utils";
import BattleScene from "#app/battle-scene";
import { MysteryEncounterOptionMode } from "#enums/mystery-encounter-option-mode";
import { MysteryEncounterTier } from "#enums/mystery-encounter-tier";
import * as MysteryEncounters from "#app/data/mystery-encounters/mystery-encounters";
import { PokemonNatureWeightModifier } from "#app/modifier/modifier";
import { generateModifierType } from "#app/data/mystery-encounters/utils/encounter-phase-utils";
import { modifierTypes } from "#app/modifier/modifier-type";
import { GlobalTradeSystemEncounter } from "#app/data/mystery-encounters/encounters/global-trade-system-encounter";
import { CIVILIZATION_ENCOUNTER_BIOMES } from "#app/data/mystery-encounters/mystery-encounters";
import { SelectModifierPhase } from "#app/phases/select-modifier-phase";
import { Mode } from "#app/ui/ui";
import ModifierSelectUiHandler from "#app/ui/modifier-select-ui-handler";
import { ModifierTier } from "#app/modifier/modifier-tier";

const namespace = "mysteryEncounters/globalTradeSystem";
const defaultParty = [ Species.LAPRAS, Species.GENGAR, Species.ABRA ];
const defaultBiome = Biome.CAVE;
const defaultWave = 45;

describe("Global Trade System - Mystery Encounter", () => {
  let phaserGame: Phaser.Game;
  let game: GameManager;
  let scene: BattleScene;

  beforeAll(() => {
    phaserGame = new Phaser.Game({ type: Phaser.HEADLESS });
  });

  beforeEach(async () => {
    game = new GameManager(phaserGame);
    scene = game.scene;
    game.override.mysteryEncounterChance(100);
    game.override.startingWave(defaultWave);
    game.override.startingBiome(defaultBiome);
    game.override.disableTrainerWaves();

    const biomeMap = new Map<Biome, MysteryEncounterType[]>([
      [ Biome.VOLCANO, [ MysteryEncounterType.MYSTERIOUS_CHALLENGERS ]],
    ]);
    CIVILIZATION_ENCOUNTER_BIOMES.forEach(biome => {
      biomeMap.set(biome, [ MysteryEncounterType.GLOBAL_TRADE_SYSTEM ]);
    });
    vi.spyOn(MysteryEncounters, "mysteryEncountersByBiome", "get").mockReturnValue(biomeMap);
  });

  afterEach(() => {
    game.phaseInterceptor.restoreOg();
    vi.clearAllMocks();
    vi.resetAllMocks();
  });

  it("should have the correct properties", async () => {
    await game.runToMysteryEncounter(MysteryEncounterType.GLOBAL_TRADE_SYSTEM, defaultParty);

    expect(GlobalTradeSystemEncounter.encounterType).toBe(MysteryEncounterType.GLOBAL_TRADE_SYSTEM);
    expect(GlobalTradeSystemEncounter.encounterTier).toBe(MysteryEncounterTier.COMMON);
    expect(GlobalTradeSystemEncounter.dialogue).toBeDefined();
    expect(GlobalTradeSystemEncounter.dialogue.intro).toStrictEqual([{ text: `${namespace}:intro` }]);
    expect(GlobalTradeSystemEncounter.dialogue.encounterOptionsDialogue?.title).toBe(`${namespace}:title`);
    expect(GlobalTradeSystemEncounter.dialogue.encounterOptionsDialogue?.description).toBe(`${namespace}:description`);
    expect(GlobalTradeSystemEncounter.dialogue.encounterOptionsDialogue?.query).toBe(`${namespace}:query`);
    expect(GlobalTradeSystemEncounter.options.length).toBe(4);
  });

  it("should not loop infinitely when generating trade options for extreme BST non-legendaries", async () => {
    const extremeBstTeam = [ Species.SLAKING, Species.WISHIWASHI, Species.SUNKERN ];
    await game.runToMysteryEncounter(MysteryEncounterType.GLOBAL_TRADE_SYSTEM, extremeBstTeam);

    expect(GlobalTradeSystemEncounter.encounterType).toBe(MysteryEncounterType.GLOBAL_TRADE_SYSTEM);
    expect(GlobalTradeSystemEncounter.encounterTier).toBe(MysteryEncounterTier.COMMON);
    expect(GlobalTradeSystemEncounter.dialogue).toBeDefined();
    expect(GlobalTradeSystemEncounter.dialogue.intro).toStrictEqual([{ text: `${namespace}:intro` }]);
    expect(GlobalTradeSystemEncounter.dialogue.encounterOptionsDialogue?.title).toBe(`${namespace}:title`);
    expect(GlobalTradeSystemEncounter.dialogue.encounterOptionsDialogue?.description).toBe(`${namespace}:description`);
    expect(GlobalTradeSystemEncounter.dialogue.encounterOptionsDialogue?.query).toBe(`${namespace}:query`);
    expect(GlobalTradeSystemEncounter.options.length).toBe(4);
  });

  it("should not spawn outside of CIVILIZATION_ENCOUNTER_BIOMES", async () => {
    game.override.mysteryEncounterTier(MysteryEncounterTier.COMMON);
    game.override.startingBiome(Biome.VOLCANO);
    await game.runToMysteryEncounter();

    expect(scene.currentBattle?.mysteryEncounter?.encounterType).not.toBe(MysteryEncounterType.GLOBAL_TRADE_SYSTEM);
  });

  describe("Option 1 - Check Trade Offers", () => {
    it("should have the correct properties", () => {
      const option = GlobalTradeSystemEncounter.options[0];
      expect(option.optionMode).toBe(MysteryEncounterOptionMode.DEFAULT);
      expect(option.dialogue).toBeDefined();
      expect(option.dialogue).toStrictEqual({
        buttonLabel: `${namespace}:option.1.label`,
        buttonTooltip: `${namespace}:option.1.tooltip`,
        secondOptionPrompt: `${namespace}:option.1.trade_options_prompt`,
      });
    });

    it("Should trade a Pokemon from the player's party for the first of 3 Pokemon options", async () => {
      await game.runToMysteryEncounter(MysteryEncounterType.GLOBAL_TRADE_SYSTEM, defaultParty);

      const speciesBefore = scene.getPlayerParty()[0].species.speciesId;
      await runMysteryEncounterToEnd(game, 1, { pokemonNo: 1, optionNo: 1 });

      const speciesAfter = scene.getPlayerParty().at(-1)?.species.speciesId;

      expect(speciesAfter).toBeDefined();
      expect(speciesBefore).not.toBe(speciesAfter);
      expect(defaultParty.includes(speciesAfter!)).toBeFalsy();
    });

    it("Should trade a Pokemon from the player's party for the second of 3 Pokemon options", async () => {
      await game.runToMysteryEncounter(MysteryEncounterType.GLOBAL_TRADE_SYSTEM, defaultParty);

      const speciesBefore = scene.getPlayerParty()[1].species.speciesId;
      await runMysteryEncounterToEnd(game, 1, { pokemonNo: 2, optionNo: 2 });

      const speciesAfter = scene.getPlayerParty().at(-1)?.species.speciesId;

      expect(speciesAfter).toBeDefined();
      expect(speciesBefore).not.toBe(speciesAfter);
      expect(defaultParty.includes(speciesAfter!)).toBeFalsy();
    });

    it("Should trade a Pokemon from the player's party for the third of 3 Pokemon options", async () => {
      await game.runToMysteryEncounter(MysteryEncounterType.GLOBAL_TRADE_SYSTEM, defaultParty);

      const speciesBefore = scene.getPlayerParty()[2].species.speciesId;
      await runMysteryEncounterToEnd(game, 1, { pokemonNo: 3, optionNo: 3 });

      const speciesAfter = scene.getPlayerParty().at(-1)?.species.speciesId;

      expect(speciesAfter).toBeDefined();
      expect(speciesBefore).not.toBe(speciesAfter);
      expect(defaultParty.includes(speciesAfter!)).toBeFalsy();
    });

    it("should leave encounter without battle", async () => {
      const leaveEncounterWithoutBattleSpy = vi.spyOn(EncounterPhaseUtils, "leaveEncounterWithoutBattle");

      await game.runToMysteryEncounter(MysteryEncounterType.GLOBAL_TRADE_SYSTEM, defaultParty);
      await runMysteryEncounterToEnd(game, 1, { pokemonNo: 1, optionNo: 1 });

      expect(leaveEncounterWithoutBattleSpy).toBeCalled();
    });
  });

  describe("Option 2 - Wonder Trade", () => {
    it("should have the correct properties", () => {
      const option = GlobalTradeSystemEncounter.options[1];
      expect(option.optionMode).toBe(MysteryEncounterOptionMode.DEFAULT);
      expect(option.dialogue).toBeDefined();
      expect(option.dialogue).toStrictEqual({
        buttonLabel: `${namespace}:option.2.label`,
        buttonTooltip: `${namespace}:option.2.tooltip`
      });
    });

    it("Should trade a Pokemon from the player's party for a random wonder trade Pokemon", async () => {
      await game.runToMysteryEncounter(MysteryEncounterType.GLOBAL_TRADE_SYSTEM, defaultParty);

      const speciesBefore = scene.getPlayerParty()[2].species.speciesId;
      await runMysteryEncounterToEnd(game, 2, { pokemonNo: 1 });

      const speciesAfter = scene.getPlayerParty().at(-1)?.species.speciesId;

      expect(speciesAfter).toBeDefined();
      expect(speciesBefore).not.toBe(speciesAfter);
      expect(defaultParty.includes(speciesAfter!)).toBeFalsy();
    });

    it("should leave encounter without battle", async () => {
      const leaveEncounterWithoutBattleSpy = vi.spyOn(EncounterPhaseUtils, "leaveEncounterWithoutBattle");

      await game.runToMysteryEncounter(MysteryEncounterType.GLOBAL_TRADE_SYSTEM, defaultParty);
      await runMysteryEncounterToEnd(game, 2, { pokemonNo: 2 });

      expect(leaveEncounterWithoutBattleSpy).toBeCalled();
    });
  });

  describe("Option 3 - Trade an Item", () => {
    it("should have the correct properties", () => {
      const option = GlobalTradeSystemEncounter.options[2];
      expect(option.optionMode).toBe(MysteryEncounterOptionMode.DEFAULT);
      expect(option.dialogue).toBeDefined();
      expect(option.dialogue).toStrictEqual({
        buttonLabel: `${namespace}:option.3.label`,
        buttonTooltip: `${namespace}:option.3.tooltip`,
        secondOptionPrompt: `${namespace}:option.3.trade_options_prompt`,
      });
    });

    it("should decrease item stacks of chosen item and have a tiered up item in rewards", async () => {
      await game.runToMysteryEncounter(MysteryEncounterType.GLOBAL_TRADE_SYSTEM, defaultParty);

      // Set 2 Soul Dew on party lead
      scene.modifiers = [];
<<<<<<< HEAD
      const soulDew = generateModifierType(modifierTypes.SOUL_DEW)!;
      const modifier = soulDew.newModifier(scene.getParty()[0]) as PokemonNatureWeightModifier;
=======
      const soulDew = generateModifierType(scene, modifierTypes.SOUL_DEW)!;
      const modifier = soulDew.newModifier(scene.getPlayerParty()[0]) as PokemonNatureWeightModifier;
>>>>>>> f2a2281f
      modifier.stackCount = 2;
      await scene.addModifier(modifier, true, false, false, true);
      await scene.updateModifiers(true);

      await runMysteryEncounterToEnd(game, 3, { pokemonNo: 1, optionNo: 1 });
      expect(scene.getCurrentPhase()?.constructor.name).toBe(SelectModifierPhase.name);
      await game.phaseInterceptor.run(SelectModifierPhase);

      expect(scene.ui.getMode()).to.equal(Mode.MODIFIER_SELECT);
      const modifierSelectHandler = scene.ui.handlers.find(h => h instanceof ModifierSelectUiHandler) as ModifierSelectUiHandler;
      expect(modifierSelectHandler.options.length).toEqual(1);
      expect(modifierSelectHandler.options[0].modifierTypeOption.type.tier).toBe(ModifierTier.MASTER);
      const soulDewAfter = scene.findModifier(m => m instanceof PokemonNatureWeightModifier);
      expect(soulDewAfter?.stackCount).toBe(1);
    });

    it("should leave encounter without battle", async () => {
      const leaveEncounterWithoutBattleSpy = vi.spyOn(EncounterPhaseUtils, "leaveEncounterWithoutBattle");

      await game.runToMysteryEncounter(MysteryEncounterType.GLOBAL_TRADE_SYSTEM, defaultParty);

      // Set 1 Soul Dew on party lead
      scene.modifiers = [];
<<<<<<< HEAD
      const soulDew = generateModifierType(modifierTypes.SOUL_DEW)!;
      const modifier = soulDew.newModifier(scene.getParty()[0]) as PokemonNatureWeightModifier;
=======
      const soulDew = generateModifierType(scene, modifierTypes.SOUL_DEW)!;
      const modifier = soulDew.newModifier(scene.getPlayerParty()[0]) as PokemonNatureWeightModifier;
>>>>>>> f2a2281f
      modifier.stackCount = 1;
      await scene.addModifier(modifier, true, false, false, true);
      await scene.updateModifiers(true);

      await runMysteryEncounterToEnd(game, 3, { pokemonNo: 1, optionNo: 1 });

      expect(leaveEncounterWithoutBattleSpy).toBeCalled();
    });
  });

  describe("Option 4 - Leave", () => {
    it("should have the correct properties", () => {
      const option = GlobalTradeSystemEncounter.options[3];
      expect(option.optionMode).toBe(MysteryEncounterOptionMode.DEFAULT);
      expect(option.dialogue).toBeDefined();
      expect(option.dialogue).toStrictEqual({
        buttonLabel: `${namespace}:option.4.label`,
        buttonTooltip: `${namespace}:option.4.tooltip`,
        selected: [
          {
            text: `${namespace}:option.4.selected`,
          },
        ],
      });
    });

    it("should leave encounter without battle", async () => {
      const leaveEncounterWithoutBattleSpy = vi.spyOn(EncounterPhaseUtils, "leaveEncounterWithoutBattle");

      await game.runToMysteryEncounter(MysteryEncounterType.GLOBAL_TRADE_SYSTEM, defaultParty);
      await runMysteryEncounterToEnd(game, 4);

      expect(leaveEncounterWithoutBattleSpy).toBeCalled();
    });
  });
});<|MERGE_RESOLUTION|>--- conflicted
+++ resolved
@@ -203,13 +203,8 @@
 
       // Set 2 Soul Dew on party lead
       scene.modifiers = [];
-<<<<<<< HEAD
       const soulDew = generateModifierType(modifierTypes.SOUL_DEW)!;
-      const modifier = soulDew.newModifier(scene.getParty()[0]) as PokemonNatureWeightModifier;
-=======
-      const soulDew = generateModifierType(scene, modifierTypes.SOUL_DEW)!;
       const modifier = soulDew.newModifier(scene.getPlayerParty()[0]) as PokemonNatureWeightModifier;
->>>>>>> f2a2281f
       modifier.stackCount = 2;
       await scene.addModifier(modifier, true, false, false, true);
       await scene.updateModifiers(true);
@@ -233,13 +228,8 @@
 
       // Set 1 Soul Dew on party lead
       scene.modifiers = [];
-<<<<<<< HEAD
       const soulDew = generateModifierType(modifierTypes.SOUL_DEW)!;
-      const modifier = soulDew.newModifier(scene.getParty()[0]) as PokemonNatureWeightModifier;
-=======
-      const soulDew = generateModifierType(scene, modifierTypes.SOUL_DEW)!;
       const modifier = soulDew.newModifier(scene.getPlayerParty()[0]) as PokemonNatureWeightModifier;
->>>>>>> f2a2281f
       modifier.stackCount = 1;
       await scene.addModifier(modifier, true, false, false, true);
       await scene.updateModifiers(true);
