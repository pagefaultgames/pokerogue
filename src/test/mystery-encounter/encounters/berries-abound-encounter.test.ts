import * as MysteryEncounters from "#app/data/mystery-encounters/mystery-encounters";
import { Biome } from "#app/enums/biome";
import { MysteryEncounterType } from "#app/enums/mystery-encounter-type";
import { Species } from "#app/enums/species";
import GameManager from "#app/test/utils/gameManager";
import { afterEach, beforeAll, beforeEach, describe, expect, it, vi } from "vitest";
import { runMysteryEncounterToEnd, skipBattleRunMysteryEncounterRewardsPhase } from "#test/mystery-encounter/encounter-test-utils";
import BattleScene from "#app/battle-scene";
import { Mode } from "#app/ui/ui";
import ModifierSelectUiHandler from "#app/ui/modifier-select-ui-handler";
import { BerryModifier } from "#app/modifier/modifier";
import { MysteryEncounterOptionMode } from "#enums/mystery-encounter-option-mode";
import { MysteryEncounterTier } from "#enums/mystery-encounter-tier";
import { initSceneWithoutEncounterPhase } from "#test/utils/gameManagerUtils";
import { BerriesAboundEncounter } from "#app/data/mystery-encounters/encounters/berries-abound-encounter";
import * as EncounterPhaseUtils from "#app/data/mystery-encounters/utils/encounter-phase-utils";
import * as EncounterDialogueUtils from "#app/data/mystery-encounters/utils/encounter-dialogue-utils";
import { CommandPhase } from "#app/phases/command-phase";
import { SelectModifierPhase } from "#app/phases/select-modifier-phase";

<<<<<<< HEAD
const namespace = "mysteryEncounters/berriesAbound";
const defaultParty = [Species.PYUKUMUKU];
=======
const namespace = "mysteryEncounter:berriesAbound";
const defaultParty = [Species.PYUKUMUKU, Species.MAGIKARP, Species.PIKACHU];
>>>>>>> 0aac6c66
const defaultBiome = Biome.CAVE;
const defaultWave = 45;

describe("Berries Abound - Mystery Encounter", () => {
  let phaserGame: Phaser.Game;
  let game: GameManager;
  let scene: BattleScene;

  beforeAll(() => {
    phaserGame = new Phaser.Game({ type: Phaser.HEADLESS });
  });

  beforeEach(async () => {
    game = new GameManager(phaserGame);
    scene = game.scene;
    game.override.mysteryEncounterChance(100);
    game.override.mysteryEncounterTier(MysteryEncounterTier.COMMON);
    game.override.startingWave(defaultWave);
    game.override.startingBiome(defaultBiome);
    game.override.disableTrainerWaves();
    game.override.startingModifier([]);
    game.override.startingHeldItems([]);

    vi.spyOn(MysteryEncounters, "mysteryEncountersByBiome", "get").mockReturnValue(
      new Map<Biome, MysteryEncounterType[]>([
        [Biome.CAVE, [MysteryEncounterType.BERRIES_ABOUND]],
      ])
    );
  });

  afterEach(() => {
    game.phaseInterceptor.restoreOg();
    vi.clearAllMocks();
    vi.resetAllMocks();
  });

  it("should have the correct properties", async () => {
    await game.runToMysteryEncounter(MysteryEncounterType.BERRIES_ABOUND, defaultParty);

    expect(BerriesAboundEncounter.encounterType).toBe(MysteryEncounterType.BERRIES_ABOUND);
    expect(BerriesAboundEncounter.encounterTier).toBe(MysteryEncounterTier.COMMON);
    expect(BerriesAboundEncounter.dialogue).toBeDefined();
    expect(BerriesAboundEncounter.dialogue.intro).toStrictEqual([{ text: `${namespace}:intro` }]);
    expect(BerriesAboundEncounter.dialogue.encounterOptionsDialogue?.title).toBe(`${namespace}:title`);
    expect(BerriesAboundEncounter.dialogue.encounterOptionsDialogue?.description).toBe(`${namespace}:description`);
    expect(BerriesAboundEncounter.dialogue.encounterOptionsDialogue?.query).toBe(`${namespace}:query`);
    expect(BerriesAboundEncounter.options.length).toBe(3);
  });

  it("should initialize fully", async () => {
    initSceneWithoutEncounterPhase(scene, defaultParty);
    scene.currentBattle.mysteryEncounter = BerriesAboundEncounter;

    const { onInit } = BerriesAboundEncounter;

    expect(BerriesAboundEncounter.onInit).toBeDefined();

    BerriesAboundEncounter.populateDialogueTokensFromRequirements(scene);
    const onInitResult = onInit!(scene);

    const config = BerriesAboundEncounter.enemyPartyConfigs[0];
    expect(config).toBeDefined();
    expect(config.pokemonConfigs?.[0].isBoss).toBe(true);
    expect(onInitResult).toBe(true);
  });

  describe("Option 1 - Fight", () => {
    it("should have the correct properties", () => {
      const option = BerriesAboundEncounter.options[0];
      expect(option.optionMode).toBe(MysteryEncounterOptionMode.DEFAULT);
      expect(option.dialogue).toBeDefined();
      expect(option.dialogue).toStrictEqual({
        buttonLabel: `${namespace}:option.1.label`,
        buttonTooltip: `${namespace}:option.1.tooltip`,
        selected: [
          {
            text: `${namespace}:option.1.selected`,
          },
        ],
      });
    });

    it("should start a fight against the boss", async () => {
      await game.runToMysteryEncounter(MysteryEncounterType.BERRIES_ABOUND, defaultParty);

      const config = game.scene.currentBattle.mysteryEncounter!.enemyPartyConfigs[0];
      const speciesToSpawn = config.pokemonConfigs?.[0].species.speciesId;

      await runMysteryEncounterToEnd(game, 1, undefined, true);

      const enemyField = scene.getEnemyField();
      expect(scene.getCurrentPhase()?.constructor.name).toBe(CommandPhase.name);
      expect(enemyField.length).toBe(1);
      expect(enemyField[0].species.speciesId).toBe(speciesToSpawn);
    });

    /**
     * Related issue-comment: {@link https://github.com/pagefaultgames/pokerogue/issues/4300#issuecomment-2362849444}
     */
    it("should reward the player with X berries based on wave", async () => {
      await game.runToMysteryEncounter(MysteryEncounterType.BERRIES_ABOUND, defaultParty);

      const numBerries = game.scene.currentBattle.mysteryEncounter!.misc.numBerries;

      // Clear out any pesky mods that slipped through test spin-up
      scene.modifiers.forEach(mod => {
        scene.removeModifier(mod);
      });

      await runMysteryEncounterToEnd(game, 1, undefined, true);
      await skipBattleRunMysteryEncounterRewardsPhase(game);
      await game.phaseInterceptor.to(SelectModifierPhase, false);
      expect(scene.getCurrentPhase()?.constructor.name).toBe(SelectModifierPhase.name);

      const berriesAfter = scene.findModifiers(m => m instanceof BerryModifier) as BerryModifier[];
      const berriesAfterCount = berriesAfter.reduce((a, b) => a + b.stackCount, 0);

      expect(numBerries).toBe(berriesAfterCount);
    });

    it("should spawn a shop with 5 berries", async () => {
      await game.runToMysteryEncounter(MysteryEncounterType.BERRIES_ABOUND, defaultParty);
      await runMysteryEncounterToEnd(game, 1, undefined, true);
      await skipBattleRunMysteryEncounterRewardsPhase(game);
      await game.phaseInterceptor.to(SelectModifierPhase, false);
      expect(scene.getCurrentPhase()?.constructor.name).toBe(SelectModifierPhase.name);
      await game.phaseInterceptor.run(SelectModifierPhase);

      expect(scene.ui.getMode()).to.equal(Mode.MODIFIER_SELECT);
      const modifierSelectHandler = scene.ui.handlers.find(h => h instanceof ModifierSelectUiHandler) as ModifierSelectUiHandler;
      expect(modifierSelectHandler.options.length).toEqual(5);
      for (const option of modifierSelectHandler.options) {
        expect(option.modifierTypeOption.type.id).toContain("BERRY");
      }
    });
  });

  describe("Option 2 - Race to the Bush", () => {
    it("should have the correct properties", () => {
      const option = BerriesAboundEncounter.options[1];
      expect(option.optionMode).toBe(MysteryEncounterOptionMode.DEFAULT);
      expect(option.dialogue).toBeDefined();
      expect(option.dialogue).toStrictEqual({
        buttonLabel: `${namespace}:option.2.label`,
        buttonTooltip: `${namespace}:option.2.tooltip`,
      });
    });

    it("should start battle if fastest pokemon is slower than boss", async () => {
      const encounterTextSpy = vi.spyOn(EncounterDialogueUtils, "showEncounterText");
      await game.runToMysteryEncounter(MysteryEncounterType.BERRIES_ABOUND, defaultParty);

      const config = game.scene.currentBattle.mysteryEncounter!.enemyPartyConfigs[0];
      const speciesToSpawn = config.pokemonConfigs?.[0].species.speciesId;
      // Setting enemy's level arbitrarily high to outspeed
      config.pokemonConfigs![0].dataSource!.level = 1000;

      await runMysteryEncounterToEnd(game, 2, undefined, true);

      const enemyField = scene.getEnemyField();
      expect(scene.getCurrentPhase()?.constructor.name).toBe(CommandPhase.name);
      expect(enemyField.length).toBe(1);
      expect(enemyField[0].species.speciesId).toBe(speciesToSpawn);

      // Should be enraged
      expect(enemyField[0].summonData.statStages).toEqual([1, 1, 1, 1, 1, 0, 0]);
      expect(encounterTextSpy).toHaveBeenCalledWith(expect.any(BattleScene), `${namespace}:option.2.selected_bad`);
    });

    it("Should skip battle when fastest pokemon is faster than boss", async () => {
      vi.spyOn(EncounterPhaseUtils, "leaveEncounterWithoutBattle");
      vi.spyOn(EncounterDialogueUtils, "showEncounterText");

      await game.runToMysteryEncounter(MysteryEncounterType.BERRIES_ABOUND, defaultParty);

      scene.getParty().forEach(pkm => {
        vi.spyOn(pkm, "getStat").mockReturnValue(9999); // for ease return for every stat
      });

      await runMysteryEncounterToEnd(game, 2);
      await game.phaseInterceptor.to(SelectModifierPhase, false);
      expect(scene.getCurrentPhase()?.constructor.name).toBe(SelectModifierPhase.name);
      await game.phaseInterceptor.run(SelectModifierPhase);

      expect(scene.ui.getMode()).to.equal(Mode.MODIFIER_SELECT);
      const modifierSelectHandler = scene.ui.handlers.find(h => h instanceof ModifierSelectUiHandler) as ModifierSelectUiHandler;
      expect(modifierSelectHandler.options.length).toEqual(5);
      for (const option of modifierSelectHandler.options) {
        expect(option.modifierTypeOption.type.id).toContain("BERRY");
      }

<<<<<<< HEAD
      expect(encounterTextSpy).toHaveBeenCalledWith(expect.any(BattleScene), `${namespace}:option.2.selected`);
      expect(leaveEncounterWithoutBattleSpy).toBeCalled();
=======
      expect(EncounterDialogueUtils.showEncounterText).toHaveBeenCalledWith(expect.any(BattleScene), `${namespace}.option.2.selected`);
      expect(EncounterPhaseUtils.leaveEncounterWithoutBattle).toBeCalled();
>>>>>>> 0aac6c66
    });
  });

  describe("Option 3 - Leave", () => {
    it("should leave encounter without battle", async () => {
      const leaveEncounterWithoutBattleSpy = vi.spyOn(EncounterPhaseUtils, "leaveEncounterWithoutBattle");

      await game.runToMysteryEncounter(MysteryEncounterType.BERRIES_ABOUND, defaultParty);
      await runMysteryEncounterToEnd(game, 3);

      expect(leaveEncounterWithoutBattleSpy).toBeCalled();
    });
  });
});<|MERGE_RESOLUTION|>--- conflicted
+++ resolved
@@ -18,13 +18,8 @@
 import { CommandPhase } from "#app/phases/command-phase";
 import { SelectModifierPhase } from "#app/phases/select-modifier-phase";
 
-<<<<<<< HEAD
 const namespace = "mysteryEncounters/berriesAbound";
-const defaultParty = [Species.PYUKUMUKU];
-=======
-const namespace = "mysteryEncounter:berriesAbound";
 const defaultParty = [Species.PYUKUMUKU, Species.MAGIKARP, Species.PIKACHU];
->>>>>>> 0aac6c66
 const defaultBiome = Biome.CAVE;
 const defaultWave = 45;
 
@@ -216,13 +211,8 @@
         expect(option.modifierTypeOption.type.id).toContain("BERRY");
       }
 
-<<<<<<< HEAD
-      expect(encounterTextSpy).toHaveBeenCalledWith(expect.any(BattleScene), `${namespace}:option.2.selected`);
-      expect(leaveEncounterWithoutBattleSpy).toBeCalled();
-=======
-      expect(EncounterDialogueUtils.showEncounterText).toHaveBeenCalledWith(expect.any(BattleScene), `${namespace}.option.2.selected`);
+      expect(EncounterDialogueUtils.showEncounterText).toHaveBeenCalledWith(expect.any(BattleScene), `${namespace}:option.2.selected`);
       expect(EncounterPhaseUtils.leaveEncounterWithoutBattle).toBeCalled();
->>>>>>> 0aac6c66
     });
   });
 
