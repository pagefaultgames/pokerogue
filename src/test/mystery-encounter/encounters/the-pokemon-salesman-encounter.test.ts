--- conflicted
+++ resolved
@@ -57,32 +57,18 @@
 
     await game.runToMysteryEncounter(MysteryEncounterType.THE_POKEMON_SALESMAN, defaultParty);
 
-<<<<<<< HEAD
-    expect(ThePokemonSalesmanEncounter.encounterType).toBe(MysteryEncounterType.THE_POKEMON_SALESMAN);
-    expect(ThePokemonSalesmanEncounter.encounterTier).toBe(MysteryEncounterTier.ULTRA);
-    expect(ThePokemonSalesmanEncounter.dialogue).toBeDefined();
-    expect(ThePokemonSalesmanEncounter.dialogue.intro).toStrictEqual([
-      { text: `${namespace}:intro` },
-      { speaker: `${namespace}:speaker`, text: `${namespace}:intro_dialogue` }
-    ]);
-    expect(ThePokemonSalesmanEncounter.dialogue.encounterOptionsDialogue?.title).toBe(`${namespace}:title`);
-    expect(ThePokemonSalesmanEncounter.dialogue.encounterOptionsDialogue?.description).toBe(`${namespace}:description`);
-    expect(ThePokemonSalesmanEncounter.dialogue.encounterOptionsDialogue?.query).toBe(`${namespace}:query`);
-    expect(ThePokemonSalesmanEncounter.options.length).toBe(2);
-=======
     expect(encounterType).toBe(MysteryEncounterType.THE_POKEMON_SALESMAN);
     expect(encounterTier).toBe(MysteryEncounterTier.ULTRA);
     expect(dialogue).toBeDefined();
     expect(dialogue.intro).toStrictEqual([
-      { text: `${namespace}.intro` },
-      { speaker: `${namespace}.speaker`, text: `${namespace}.intro_dialogue` }
+      { text: `${namespace}:intro` },
+      { speaker: `${namespace}:speaker`, text: `${namespace}:intro_dialogue` }
     ]);
     const { title, description, query } = dialogue.encounterOptionsDialogue!;
-    expect(title).toBe(`${namespace}.title`);
-    expect(description).toMatch(new RegExp(`^${namespace}\\.description(_shiny)?$`));
-    expect(query).toBe(`${namespace}.query`);
+    expect(title).toBe(`${namespace}:title`);
+    expect(description).toMatch(new RegExp(`^${namespace}\\:description(_shiny)?$`));
+    expect(query).toBe(`${namespace}:query`);
     expect(options.length).toBe(2);
->>>>>>> 0aac6c66
   });
 
   it("should not spawn outside of HUMAN_TRANSITABLE_BIOMES", async () => {
@@ -121,22 +107,13 @@
 
   describe("Option 1 - Purchase the pokemon", () => {
     it("should have the correct properties", () => {
-<<<<<<< HEAD
-      const option = ThePokemonSalesmanEncounter.options[0];
-      expect(option.optionMode).toBe(MysteryEncounterOptionMode.DISABLED_OR_DEFAULT);
-      expect(option.dialogue).toBeDefined();
-      expect(option.dialogue).toStrictEqual({
-        buttonLabel: `${namespace}:option.1.label`,
-        buttonTooltip: `${namespace}:option.1.tooltip`,
-=======
       const { optionMode, dialogue } = ThePokemonSalesmanEncounter.options[0];
 
       expect(optionMode).toBe(MysteryEncounterOptionMode.DISABLED_OR_DEFAULT);
       expect(dialogue).toBeDefined();
       expect(dialogue).toStrictEqual({
-        buttonLabel: `${namespace}.option.1.label`,
-        buttonTooltip: expect.stringMatching(new RegExp(`^${namespace}\\.option\\.1\\.tooltip(_shiny)?$`)),
->>>>>>> 0aac6c66
+        buttonLabel: `${namespace}:option.1.label`,
+        buttonTooltip: expect.stringMatching(new RegExp(`^${namespace}\\:option\\.1\\.tooltip(_shiny)?$`)),
         selected: [
           {
             text: `${namespace}:option.1.selected_message`,
