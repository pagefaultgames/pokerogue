--- conflicted
+++ resolved
@@ -256,51 +256,27 @@
 
       // 2 Sitrus Berries on lead
       scene.modifiers = [];
-<<<<<<< HEAD
       let itemType = generateModifierType(modifierTypes.BERRY, [ BerryType.SITRUS ]) as PokemonHeldItemModifierType;
-      await addItemToPokemon(scene, scene.getParty()[0], 2, itemType);
+      await addItemToPokemon(scene, scene.getPlayerParty()[0], 2, itemType);
       // 2 Ganlon Berries on lead
       itemType = generateModifierType(modifierTypes.BERRY, [ BerryType.GANLON ]) as PokemonHeldItemModifierType;
-      await addItemToPokemon(scene, scene.getParty()[0], 2, itemType);
+      await addItemToPokemon(scene, scene.getPlayerParty()[0], 2, itemType);
       // 5 Golden Punch on lead (ultra)
       itemType = generateModifierType(modifierTypes.GOLDEN_PUNCH) as PokemonHeldItemModifierType;
-      await addItemToPokemon(scene, scene.getParty()[0], 5, itemType);
+      await addItemToPokemon(scene, scene.getPlayerParty()[0], 5, itemType);
       // 5 Lucky Egg on lead (ultra)
       itemType = generateModifierType(modifierTypes.LUCKY_EGG) as PokemonHeldItemModifierType;
-      await addItemToPokemon(scene, scene.getParty()[0], 5, itemType);
+      await addItemToPokemon(scene, scene.getPlayerParty()[0], 5, itemType);
       // 5 Soul Dew on lead (rogue)
       itemType = generateModifierType(modifierTypes.SOUL_DEW) as PokemonHeldItemModifierType;
-      await addItemToPokemon(scene, scene.getParty()[0], 5, itemType);
+      await addItemToPokemon(scene, scene.getPlayerParty()[0], 5, itemType);
       // 2 Golden Egg on lead (rogue)
       itemType = generateModifierType(modifierTypes.GOLDEN_EGG) as PokemonHeldItemModifierType;
-      await addItemToPokemon(scene, scene.getParty()[0], 2, itemType);
+      await addItemToPokemon(scene, scene.getPlayerParty()[0], 2, itemType);
 
       // 5 Soul Dew on second party pokemon (these should not change)
       itemType = generateModifierType(modifierTypes.SOUL_DEW) as PokemonHeldItemModifierType;
-      await addItemToPokemon(scene, scene.getParty()[1], 5, itemType);
-=======
-      let itemType = generateModifierType(scene, modifierTypes.BERRY, [ BerryType.SITRUS ]) as PokemonHeldItemModifierType;
-      await addItemToPokemon(scene, scene.getPlayerParty()[0], 2, itemType);
-      // 2 Ganlon Berries on lead
-      itemType = generateModifierType(scene, modifierTypes.BERRY, [ BerryType.GANLON ]) as PokemonHeldItemModifierType;
-      await addItemToPokemon(scene, scene.getPlayerParty()[0], 2, itemType);
-      // 5 Golden Punch on lead (ultra)
-      itemType = generateModifierType(scene, modifierTypes.GOLDEN_PUNCH) as PokemonHeldItemModifierType;
-      await addItemToPokemon(scene, scene.getPlayerParty()[0], 5, itemType);
-      // 5 Lucky Egg on lead (ultra)
-      itemType = generateModifierType(scene, modifierTypes.LUCKY_EGG) as PokemonHeldItemModifierType;
-      await addItemToPokemon(scene, scene.getPlayerParty()[0], 5, itemType);
-      // 5 Soul Dew on lead (rogue)
-      itemType = generateModifierType(scene, modifierTypes.SOUL_DEW) as PokemonHeldItemModifierType;
-      await addItemToPokemon(scene, scene.getPlayerParty()[0], 5, itemType);
-      // 2 Golden Egg on lead (rogue)
-      itemType = generateModifierType(scene, modifierTypes.GOLDEN_EGG) as PokemonHeldItemModifierType;
-      await addItemToPokemon(scene, scene.getPlayerParty()[0], 2, itemType);
-
-      // 5 Soul Dew on second party pokemon (these should not change)
-      itemType = generateModifierType(scene, modifierTypes.SOUL_DEW) as PokemonHeldItemModifierType;
       await addItemToPokemon(scene, scene.getPlayerParty()[1], 5, itemType);
->>>>>>> f2a2281f
 
       await runMysteryEncounterToEnd(game, 2);
 
