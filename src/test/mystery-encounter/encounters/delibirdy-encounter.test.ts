import { Biome } from "#app/enums/biome";
import { MysteryEncounterType } from "#app/enums/mystery-encounter-type";
import { Species } from "#app/enums/species";
import GameManager from "#app/test/utils/gameManager";
import { afterEach, beforeAll, beforeEach, describe, expect, it, vi } from "vitest";
import * as EncounterPhaseUtils from "#app/data/mystery-encounters/utils/encounter-phase-utils";
import { runMysteryEncounterToEnd, runSelectMysteryEncounterOption } from "#test/mystery-encounter/encounter-test-utils";
import BattleScene from "#app/battle-scene";
import { MysteryEncounterOptionMode } from "#enums/mystery-encounter-option-mode";
import { MysteryEncounterTier } from "#enums/mystery-encounter-tier";
import { DelibirdyEncounter } from "#app/data/mystery-encounters/encounters/delibirdy-encounter";
import * as MysteryEncounters from "#app/data/mystery-encounters/mystery-encounters";
import { MoneyRequirement } from "#app/data/mystery-encounters/mystery-encounter-requirements";
import { BerryModifier, HealingBoosterModifier, HitHealModifier, LevelIncrementBoosterModifier, MoneyMultiplierModifier, PokemonInstantReviveModifier, PokemonNatureWeightModifier, PreserveBerryModifier } from "#app/modifier/modifier";
import { MysteryEncounterPhase } from "#app/phases/mystery-encounter-phases";
import { generateModifierType } from "#app/data/mystery-encounters/utils/encounter-phase-utils";
import { modifierTypes } from "#app/modifier/modifier-type";
import { BerryType } from "#enums/berry-type";

const namespace = "mysteryEncounters/delibirdy";
const defaultParty = [ Species.LAPRAS, Species.GENGAR, Species.ABRA ];
const defaultBiome = Biome.CAVE;
const defaultWave = 45;

describe("Delibird-y - Mystery Encounter", () => {
  let phaserGame: Phaser.Game;
  let game: GameManager;
  let scene: BattleScene;

  beforeAll(() => {
    phaserGame = new Phaser.Game({ type: Phaser.HEADLESS });
  });

  beforeEach(async () => {
    game = new GameManager(phaserGame);
    scene = game.scene;
    game.override.mysteryEncounterChance(100);
    game.override.startingWave(defaultWave);
    game.override.startingBiome(defaultBiome);
    game.override.disableTrainerWaves();

    vi.spyOn(MysteryEncounters, "mysteryEncountersByBiome", "get").mockReturnValue(
      new Map<Biome, MysteryEncounterType[]>([
        [ Biome.CAVE, [ MysteryEncounterType.DELIBIRDY ]],
      ])
    );
  });

  afterEach(() => {
    game.phaseInterceptor.restoreOg();
    vi.clearAllMocks();
    vi.resetAllMocks();
  });

  it("should have the correct properties", async () => {
    await game.runToMysteryEncounter(MysteryEncounterType.DELIBIRDY, defaultParty);

    expect(DelibirdyEncounter.encounterType).toBe(MysteryEncounterType.DELIBIRDY);
    expect(DelibirdyEncounter.encounterTier).toBe(MysteryEncounterTier.GREAT);
    expect(DelibirdyEncounter.dialogue).toBeDefined();
    expect(DelibirdyEncounter.dialogue.intro).toStrictEqual([{ text: `${namespace}:intro` }]);
    expect(DelibirdyEncounter.dialogue.outro).toStrictEqual([{ text: `${namespace}:outro` }]);
    expect(DelibirdyEncounter.dialogue.encounterOptionsDialogue?.title).toBe(`${namespace}:title`);
    expect(DelibirdyEncounter.dialogue.encounterOptionsDialogue?.description).toBe(`${namespace}:description`);
    expect(DelibirdyEncounter.dialogue.encounterOptionsDialogue?.query).toBe(`${namespace}:query`);
    expect(DelibirdyEncounter.options.length).toBe(3);
  });

  it("should not spawn if player does not have enough money", async () => {
    scene.money = 0;

    await game.runToMysteryEncounter();

    expect(scene.currentBattle?.mysteryEncounter?.encounterType).not.toBe(MysteryEncounterType.DELIBIRDY);
  });

  describe("Option 1 - Give them money", () => {
    it("should have the correct properties", () => {
      const option1 = DelibirdyEncounter.options[0];
      expect(option1.optionMode).toBe(MysteryEncounterOptionMode.DISABLED_OR_DEFAULT);
      expect(option1.dialogue).toBeDefined();
      expect(option1.dialogue).toStrictEqual({
        buttonLabel: `${namespace}:option.1.label`,
        buttonTooltip: `${namespace}:option.1.tooltip`,
        selected: [
          {
            text: `${namespace}:option.1.selected`,
          },
        ],
      });
    });

    it("Should update the player's money properly", async () => {
      const initialMoney = 20000;
      scene.money = initialMoney;
      const updateMoneySpy = vi.spyOn(EncounterPhaseUtils, "updatePlayerMoney");

      await game.runToMysteryEncounter(MysteryEncounterType.DELIBIRDY, defaultParty);
      await runMysteryEncounterToEnd(game, 1);

      const price = (scene.currentBattle.mysteryEncounter?.options[0].requirements[0] as MoneyRequirement).requiredMoney;

      expect(updateMoneySpy).toHaveBeenCalledWith(-price, true, false);
      expect(scene.money).toBe(initialMoney - price);
    });

    it("Should give the player an Amulet Coin", async () => {
      scene.money = 200000;
      await game.runToMysteryEncounter(MysteryEncounterType.DELIBIRDY, defaultParty);
      await runMysteryEncounterToEnd(game, 1);

      const itemModifier = scene.findModifier(m => m instanceof MoneyMultiplierModifier) as MoneyMultiplierModifier;

      expect(itemModifier).toBeDefined();
      expect(itemModifier?.stackCount).toBe(1);
    });

    it("Should give the player a Shell Bell if they have max stacks of Amulet Coins", async () => {
      scene.money = 200000;
      await game.runToMysteryEncounter(MysteryEncounterType.DELIBIRDY, defaultParty);

      // Max Amulet Coins
      scene.modifiers = [];
      const amuletCoin = generateModifierType(modifierTypes.AMULET_COIN)!.newModifier() as MoneyMultiplierModifier;
      amuletCoin.stackCount = 5;
      await scene.addModifier(amuletCoin, true, false, false, true);
      await scene.updateModifiers(true);

      await runMysteryEncounterToEnd(game, 1);

      const amuletCoinAfter = scene.findModifier(m => m instanceof MoneyMultiplierModifier);
      const shellBellAfter = scene.findModifier(m => m instanceof HitHealModifier);

      expect(amuletCoinAfter).toBeDefined();
      expect(amuletCoinAfter?.stackCount).toBe(5);
      expect(shellBellAfter).toBeDefined();
      expect(shellBellAfter?.stackCount).toBe(1);
    });

    it("should be disabled if player does not have enough money", async () => {
      scene.money = 0;
      await game.runToMysteryEncounter(MysteryEncounterType.DELIBIRDY, defaultParty);
      await game.phaseInterceptor.to(MysteryEncounterPhase, false);

      const encounterPhase = scene.getCurrentPhase();
      expect(encounterPhase?.constructor.name).toBe(MysteryEncounterPhase.name);
      const mysteryEncounterPhase = encounterPhase as MysteryEncounterPhase;
      vi.spyOn(mysteryEncounterPhase, "continueEncounter");
      vi.spyOn(mysteryEncounterPhase, "handleOptionSelect");
      vi.spyOn(scene.ui, "playError");

      await runSelectMysteryEncounterOption(game, 1);

      expect(scene.getCurrentPhase()?.constructor.name).toBe(MysteryEncounterPhase.name);
      expect(scene.ui.playError).not.toHaveBeenCalled(); // No error sfx, option is disabled
      expect(mysteryEncounterPhase.handleOptionSelect).not.toHaveBeenCalled();
      expect(mysteryEncounterPhase.continueEncounter).not.toHaveBeenCalled();
    });

    it("should leave encounter without battle", async () => {
      scene.money = 200000;
      const leaveEncounterWithoutBattleSpy = vi.spyOn(EncounterPhaseUtils, "leaveEncounterWithoutBattle");

      await game.runToMysteryEncounter(MysteryEncounterType.DELIBIRDY, defaultParty);
      await runMysteryEncounterToEnd(game, 1);

      expect(leaveEncounterWithoutBattleSpy).toBeCalled();
    });
  });

  describe("Option 2 - Give Food", () => {
    it("should have the correct properties", () => {
      const option = DelibirdyEncounter.options[1];
      expect(option.optionMode).toBe(MysteryEncounterOptionMode.DISABLED_OR_DEFAULT);
      expect(option.dialogue).toBeDefined();
      expect(option.dialogue).toStrictEqual({
        buttonLabel: `${namespace}:option.2.label`,
        buttonTooltip: `${namespace}:option.2.tooltip`,
        secondOptionPrompt: `${namespace}:option.2.select_prompt`,
        selected: [
          {
            text: `${namespace}:option.2.selected`,
          },
        ],
      });
    });

    it("Should decrease Berry stacks and give the player a Candy Jar", async () => {
      await game.runToMysteryEncounter(MysteryEncounterType.DELIBIRDY, defaultParty);

      // Set 2 Sitrus berries on party lead
      scene.modifiers = [];
<<<<<<< HEAD
      const sitrus = generateModifierType(modifierTypes.BERRY, [ BerryType.SITRUS ])!;
      const sitrusMod = sitrus.newModifier(scene.getParty()[0]) as BerryModifier;
=======
      const sitrus = generateModifierType(scene, modifierTypes.BERRY, [ BerryType.SITRUS ])!;
      const sitrusMod = sitrus.newModifier(scene.getPlayerParty()[0]) as BerryModifier;
>>>>>>> f2a2281f
      sitrusMod.stackCount = 2;
      await scene.addModifier(sitrusMod, true, false, false, true);
      await scene.updateModifiers(true);

      await runMysteryEncounterToEnd(game, 2, { pokemonNo: 1, optionNo: 1 });

      const sitrusAfter = scene.findModifier(m => m instanceof BerryModifier);
      const candyJarAfter = scene.findModifier(m => m instanceof LevelIncrementBoosterModifier);

      expect(sitrusAfter?.stackCount).toBe(1);
      expect(candyJarAfter).toBeDefined();
      expect(candyJarAfter?.stackCount).toBe(1);
    });

    it("Should remove Reviver Seed and give the player a Berry Pouch", async () => {
      await game.runToMysteryEncounter(MysteryEncounterType.DELIBIRDY, defaultParty);

      // Set 1 Reviver Seed on party lead
      scene.modifiers = [];
<<<<<<< HEAD
      const revSeed = generateModifierType(modifierTypes.REVIVER_SEED)!;
      const modifier = revSeed.newModifier(scene.getParty()[0]) as PokemonInstantReviveModifier;
=======
      const revSeed = generateModifierType(scene, modifierTypes.REVIVER_SEED)!;
      const modifier = revSeed.newModifier(scene.getPlayerParty()[0]) as PokemonInstantReviveModifier;
>>>>>>> f2a2281f
      modifier.stackCount = 1;
      await scene.addModifier(modifier, true, false, false, true);
      await scene.updateModifiers(true);

      await runMysteryEncounterToEnd(game, 2, { pokemonNo: 1, optionNo: 1 });

      const reviverSeedAfter = scene.findModifier(m => m instanceof PokemonInstantReviveModifier);
      const berryPouchAfter = scene.findModifier(m => m instanceof PreserveBerryModifier);

      expect(reviverSeedAfter).toBeUndefined();
      expect(berryPouchAfter).toBeDefined();
      expect(berryPouchAfter?.stackCount).toBe(1);
    });

    it("Should give the player a Shell Bell if they have max stacks of Candy Jars", async () => {
      await game.runToMysteryEncounter(MysteryEncounterType.DELIBIRDY, defaultParty);

      // 99 Candy Jars
      scene.modifiers = [];
      const candyJar = generateModifierType(modifierTypes.CANDY_JAR)!.newModifier() as LevelIncrementBoosterModifier;
      candyJar.stackCount = 99;
      await scene.addModifier(candyJar, true, false, false, true);
      const sitrus = generateModifierType(modifierTypes.BERRY, [ BerryType.SITRUS ])!;

      // Sitrus berries on party
      const sitrusMod = sitrus.newModifier(scene.getPlayerParty()[0]) as BerryModifier;
      sitrusMod.stackCount = 2;
      await scene.addModifier(sitrusMod, true, false, false, true);
      await scene.updateModifiers(true);

      await runMysteryEncounterToEnd(game, 2, { pokemonNo: 1, optionNo: 1 });

      const sitrusAfter = scene.findModifier(m => m instanceof BerryModifier);
      const candyJarAfter = scene.findModifier(m => m instanceof LevelIncrementBoosterModifier);
      const shellBellAfter = scene.findModifier(m => m instanceof HitHealModifier);

      expect(sitrusAfter?.stackCount).toBe(1);
      expect(candyJarAfter).toBeDefined();
      expect(candyJarAfter?.stackCount).toBe(99);
      expect(shellBellAfter).toBeDefined();
      expect(shellBellAfter?.stackCount).toBe(1);
    });

    it("Should give the player a Shell Bell if they have max stacks of Berry Pouches", async () => {
      await game.runToMysteryEncounter(MysteryEncounterType.DELIBIRDY, defaultParty);

      // 3 Berry Pouches
      scene.modifiers = [];
      const healingCharm = generateModifierType(modifierTypes.BERRY_POUCH)!.newModifier() as PreserveBerryModifier;
      healingCharm.stackCount = 3;
      await scene.addModifier(healingCharm, true, false, false, true);

      // Set 1 Reviver Seed on party lead
<<<<<<< HEAD
      const revSeed = generateModifierType(modifierTypes.REVIVER_SEED)!;
      const modifier = revSeed.newModifier(scene.getParty()[0]) as PokemonInstantReviveModifier;
=======
      const revSeed = generateModifierType(scene, modifierTypes.REVIVER_SEED)!;
      const modifier = revSeed.newModifier(scene.getPlayerParty()[0]) as PokemonInstantReviveModifier;
>>>>>>> f2a2281f
      modifier.stackCount = 1;
      await scene.addModifier(modifier, true, false, false, true);
      await scene.updateModifiers(true);

      await runMysteryEncounterToEnd(game, 2, { pokemonNo: 1, optionNo: 1 });

      const reviverSeedAfter = scene.findModifier(m => m instanceof PokemonInstantReviveModifier);
      const healingCharmAfter = scene.findModifier(m => m instanceof PreserveBerryModifier);
      const shellBellAfter = scene.findModifier(m => m instanceof HitHealModifier);

      expect(reviverSeedAfter).toBeUndefined();
      expect(healingCharmAfter).toBeDefined();
      expect(healingCharmAfter?.stackCount).toBe(3);
      expect(shellBellAfter).toBeDefined();
      expect(shellBellAfter?.stackCount).toBe(1);
    });

    it("should be disabled if player does not have any proper items", async () => {
      await game.runToMysteryEncounter(MysteryEncounterType.DELIBIRDY, defaultParty);

      // Set 1 Soul Dew on party lead
      scene.modifiers = [];
<<<<<<< HEAD
      const soulDew = generateModifierType(modifierTypes.SOUL_DEW)!;
      const modifier = soulDew.newModifier(scene.getParty()[0]);
=======
      const soulDew = generateModifierType(scene, modifierTypes.SOUL_DEW)!;
      const modifier = soulDew.newModifier(scene.getPlayerParty()[0]);
>>>>>>> f2a2281f
      await scene.addModifier(modifier, true, false, false, true);
      await scene.updateModifiers(true);

      await game.phaseInterceptor.to(MysteryEncounterPhase, false);

      const encounterPhase = scene.getCurrentPhase();
      expect(encounterPhase?.constructor.name).toBe(MysteryEncounterPhase.name);
      const mysteryEncounterPhase = encounterPhase as MysteryEncounterPhase;
      vi.spyOn(mysteryEncounterPhase, "continueEncounter");
      vi.spyOn(mysteryEncounterPhase, "handleOptionSelect");
      vi.spyOn(scene.ui, "playError");

      await runSelectMysteryEncounterOption(game, 2);

      expect(scene.getCurrentPhase()?.constructor.name).toBe(MysteryEncounterPhase.name);
      expect(scene.ui.playError).not.toHaveBeenCalled(); // No error sfx, option is disabled
      expect(mysteryEncounterPhase.handleOptionSelect).not.toHaveBeenCalled();
      expect(mysteryEncounterPhase.continueEncounter).not.toHaveBeenCalled();
    });

    it("should leave encounter without battle", async () => {
      const leaveEncounterWithoutBattleSpy = vi.spyOn(EncounterPhaseUtils, "leaveEncounterWithoutBattle");

      await game.runToMysteryEncounter(MysteryEncounterType.DELIBIRDY, defaultParty);

      // Set 1 Reviver Seed on party lead
<<<<<<< HEAD
      const revSeed = generateModifierType(modifierTypes.REVIVER_SEED)!;
      const modifier = revSeed.newModifier(scene.getParty()[0]) as PokemonInstantReviveModifier;
=======
      const revSeed = generateModifierType(scene, modifierTypes.REVIVER_SEED)!;
      const modifier = revSeed.newModifier(scene.getPlayerParty()[0]) as PokemonInstantReviveModifier;
>>>>>>> f2a2281f
      modifier.stackCount = 1;
      await scene.addModifier(modifier, true, false, false, true);
      await scene.updateModifiers(true);

      await runMysteryEncounterToEnd(game, 2, { pokemonNo: 1, optionNo: 1 });

      expect(leaveEncounterWithoutBattleSpy).toBeCalled();
    });
  });

  describe("Option 3 - Give Item", () => {
    it("should have the correct properties", () => {
      const option = DelibirdyEncounter.options[2];
      expect(option.optionMode).toBe(MysteryEncounterOptionMode.DISABLED_OR_DEFAULT);
      expect(option.dialogue).toBeDefined();
      expect(option.dialogue).toStrictEqual({
        buttonLabel: `${namespace}:option.3.label`,
        buttonTooltip: `${namespace}:option.3.tooltip`,
        secondOptionPrompt: `${namespace}:option.3.select_prompt`,
        selected: [
          {
            text: `${namespace}:option.3.selected`,
          },
        ],
      });
    });

    it("Should decrease held item stacks and give the player a Healing Charm", async () => {
      await game.runToMysteryEncounter(MysteryEncounterType.DELIBIRDY, defaultParty);

      // Set 2 Soul Dew on party lead
      scene.modifiers = [];
<<<<<<< HEAD
      const soulDew = generateModifierType(modifierTypes.SOUL_DEW)!;
      const modifier = soulDew.newModifier(scene.getParty()[0]) as PokemonNatureWeightModifier;
=======
      const soulDew = generateModifierType(scene, modifierTypes.SOUL_DEW)!;
      const modifier = soulDew.newModifier(scene.getPlayerParty()[0]) as PokemonNatureWeightModifier;
>>>>>>> f2a2281f
      modifier.stackCount = 2;
      await scene.addModifier(modifier, true, false, false, true);
      await scene.updateModifiers(true);

      await runMysteryEncounterToEnd(game, 3, { pokemonNo: 1, optionNo: 1 });

      const soulDewAfter = scene.findModifier(m => m instanceof PokemonNatureWeightModifier);
      const healingCharmAfter = scene.findModifier(m => m instanceof HealingBoosterModifier);

      expect(soulDewAfter?.stackCount).toBe(1);
      expect(healingCharmAfter).toBeDefined();
      expect(healingCharmAfter?.stackCount).toBe(1);
    });

    it("Should remove held item and give the player a Healing Charm", async () => {
      await game.runToMysteryEncounter(MysteryEncounterType.DELIBIRDY, defaultParty);

      // Set 1 Soul Dew on party lead
      scene.modifiers = [];
<<<<<<< HEAD
      const soulDew = generateModifierType(modifierTypes.SOUL_DEW)!;
      const modifier = soulDew.newModifier(scene.getParty()[0]) as PokemonNatureWeightModifier;
=======
      const soulDew = generateModifierType(scene, modifierTypes.SOUL_DEW)!;
      const modifier = soulDew.newModifier(scene.getPlayerParty()[0]) as PokemonNatureWeightModifier;
>>>>>>> f2a2281f
      modifier.stackCount = 1;
      await scene.addModifier(modifier, true, false, false, true);
      await scene.updateModifiers(true);

      await runMysteryEncounterToEnd(game, 3, { pokemonNo: 1, optionNo: 1 });

      const soulDewAfter = scene.findModifier(m => m instanceof PokemonNatureWeightModifier);
      const healingCharmAfter = scene.findModifier(m => m instanceof HealingBoosterModifier);

      expect(soulDewAfter).toBeUndefined();
      expect(healingCharmAfter).toBeDefined();
      expect(healingCharmAfter?.stackCount).toBe(1);
    });

    it("Should give the player a Shell Bell if they have max stacks of Healing Charms", async () => {
      await game.runToMysteryEncounter(MysteryEncounterType.DELIBIRDY, defaultParty);

      // 5 Healing Charms
      scene.modifiers = [];
      const healingCharm = generateModifierType(modifierTypes.HEALING_CHARM)!.newModifier() as HealingBoosterModifier;
      healingCharm.stackCount = 5;
      await scene.addModifier(healingCharm, true, false, false, true);

      // Set 1 Soul Dew on party lead
<<<<<<< HEAD
      const soulDew = generateModifierType(modifierTypes.SOUL_DEW)!;
      const modifier = soulDew.newModifier(scene.getParty()[0]) as PokemonNatureWeightModifier;
=======
      const soulDew = generateModifierType(scene, modifierTypes.SOUL_DEW)!;
      const modifier = soulDew.newModifier(scene.getPlayerParty()[0]) as PokemonNatureWeightModifier;
>>>>>>> f2a2281f
      modifier.stackCount = 1;
      await scene.addModifier(modifier, true, false, false, true);
      await scene.updateModifiers(true);

      await runMysteryEncounterToEnd(game, 3, { pokemonNo: 1, optionNo: 1 });

      const soulDewAfter = scene.findModifier(m => m instanceof PokemonNatureWeightModifier);
      const healingCharmAfter = scene.findModifier(m => m instanceof HealingBoosterModifier);
      const shellBellAfter = scene.findModifier(m => m instanceof HitHealModifier);

      expect(soulDewAfter).toBeUndefined();
      expect(healingCharmAfter).toBeDefined();
      expect(healingCharmAfter?.stackCount).toBe(5);
      expect(shellBellAfter).toBeDefined();
      expect(shellBellAfter?.stackCount).toBe(1);
    });

    it("should be disabled if player does not have any proper items", async () => {
      await game.runToMysteryEncounter(MysteryEncounterType.DELIBIRDY, defaultParty);

      // Set 1 Reviver Seed on party lead
      scene.modifiers = [];
<<<<<<< HEAD
      const revSeed = generateModifierType(modifierTypes.REVIVER_SEED)!;
      const modifier = revSeed.newModifier(scene.getParty()[0]);
=======
      const revSeed = generateModifierType(scene, modifierTypes.REVIVER_SEED)!;
      const modifier = revSeed.newModifier(scene.getPlayerParty()[0]);
>>>>>>> f2a2281f
      await scene.addModifier(modifier, true, false, false, true);
      await scene.updateModifiers(true);

      await game.phaseInterceptor.to(MysteryEncounterPhase, false);

      const encounterPhase = scene.getCurrentPhase();
      expect(encounterPhase?.constructor.name).toBe(MysteryEncounterPhase.name);
      const mysteryEncounterPhase = encounterPhase as MysteryEncounterPhase;
      vi.spyOn(mysteryEncounterPhase, "continueEncounter");
      vi.spyOn(mysteryEncounterPhase, "handleOptionSelect");
      vi.spyOn(scene.ui, "playError");

      await runSelectMysteryEncounterOption(game, 3);

      expect(scene.getCurrentPhase()?.constructor.name).toBe(MysteryEncounterPhase.name);
      expect(scene.ui.playError).not.toHaveBeenCalled(); // No error sfx, option is disabled
      expect(mysteryEncounterPhase.handleOptionSelect).not.toHaveBeenCalled();
      expect(mysteryEncounterPhase.continueEncounter).not.toHaveBeenCalled();
    });

    it("should leave encounter without battle", async () => {
      const leaveEncounterWithoutBattleSpy = vi.spyOn(EncounterPhaseUtils, "leaveEncounterWithoutBattle");

      await game.runToMysteryEncounter(MysteryEncounterType.DELIBIRDY, defaultParty);

      // Set 1 Soul Dew on party lead
      scene.modifiers = [];
<<<<<<< HEAD
      const soulDew = generateModifierType(modifierTypes.SOUL_DEW)!;
      const modifier = soulDew.newModifier(scene.getParty()[0]) as PokemonNatureWeightModifier;
=======
      const soulDew = generateModifierType(scene, modifierTypes.SOUL_DEW)!;
      const modifier = soulDew.newModifier(scene.getPlayerParty()[0]) as PokemonNatureWeightModifier;
>>>>>>> f2a2281f
      modifier.stackCount = 1;
      await scene.addModifier(modifier, true, false, false, true);
      await scene.updateModifiers(true);

      await runMysteryEncounterToEnd(game, 3, { pokemonNo: 1, optionNo: 1 });

      expect(leaveEncounterWithoutBattleSpy).toBeCalled();
    });
  });
});<|MERGE_RESOLUTION|>--- conflicted
+++ resolved
@@ -190,13 +190,8 @@
 
       // Set 2 Sitrus berries on party lead
       scene.modifiers = [];
-<<<<<<< HEAD
       const sitrus = generateModifierType(modifierTypes.BERRY, [ BerryType.SITRUS ])!;
-      const sitrusMod = sitrus.newModifier(scene.getParty()[0]) as BerryModifier;
-=======
-      const sitrus = generateModifierType(scene, modifierTypes.BERRY, [ BerryType.SITRUS ])!;
       const sitrusMod = sitrus.newModifier(scene.getPlayerParty()[0]) as BerryModifier;
->>>>>>> f2a2281f
       sitrusMod.stackCount = 2;
       await scene.addModifier(sitrusMod, true, false, false, true);
       await scene.updateModifiers(true);
@@ -216,13 +211,8 @@
 
       // Set 1 Reviver Seed on party lead
       scene.modifiers = [];
-<<<<<<< HEAD
       const revSeed = generateModifierType(modifierTypes.REVIVER_SEED)!;
-      const modifier = revSeed.newModifier(scene.getParty()[0]) as PokemonInstantReviveModifier;
-=======
-      const revSeed = generateModifierType(scene, modifierTypes.REVIVER_SEED)!;
       const modifier = revSeed.newModifier(scene.getPlayerParty()[0]) as PokemonInstantReviveModifier;
->>>>>>> f2a2281f
       modifier.stackCount = 1;
       await scene.addModifier(modifier, true, false, false, true);
       await scene.updateModifiers(true);
@@ -276,13 +266,8 @@
       await scene.addModifier(healingCharm, true, false, false, true);
 
       // Set 1 Reviver Seed on party lead
-<<<<<<< HEAD
       const revSeed = generateModifierType(modifierTypes.REVIVER_SEED)!;
-      const modifier = revSeed.newModifier(scene.getParty()[0]) as PokemonInstantReviveModifier;
-=======
-      const revSeed = generateModifierType(scene, modifierTypes.REVIVER_SEED)!;
       const modifier = revSeed.newModifier(scene.getPlayerParty()[0]) as PokemonInstantReviveModifier;
->>>>>>> f2a2281f
       modifier.stackCount = 1;
       await scene.addModifier(modifier, true, false, false, true);
       await scene.updateModifiers(true);
@@ -305,13 +290,8 @@
 
       // Set 1 Soul Dew on party lead
       scene.modifiers = [];
-<<<<<<< HEAD
       const soulDew = generateModifierType(modifierTypes.SOUL_DEW)!;
-      const modifier = soulDew.newModifier(scene.getParty()[0]);
-=======
-      const soulDew = generateModifierType(scene, modifierTypes.SOUL_DEW)!;
       const modifier = soulDew.newModifier(scene.getPlayerParty()[0]);
->>>>>>> f2a2281f
       await scene.addModifier(modifier, true, false, false, true);
       await scene.updateModifiers(true);
 
@@ -338,13 +318,8 @@
       await game.runToMysteryEncounter(MysteryEncounterType.DELIBIRDY, defaultParty);
 
       // Set 1 Reviver Seed on party lead
-<<<<<<< HEAD
       const revSeed = generateModifierType(modifierTypes.REVIVER_SEED)!;
-      const modifier = revSeed.newModifier(scene.getParty()[0]) as PokemonInstantReviveModifier;
-=======
-      const revSeed = generateModifierType(scene, modifierTypes.REVIVER_SEED)!;
       const modifier = revSeed.newModifier(scene.getPlayerParty()[0]) as PokemonInstantReviveModifier;
->>>>>>> f2a2281f
       modifier.stackCount = 1;
       await scene.addModifier(modifier, true, false, false, true);
       await scene.updateModifiers(true);
@@ -377,13 +352,8 @@
 
       // Set 2 Soul Dew on party lead
       scene.modifiers = [];
-<<<<<<< HEAD
       const soulDew = generateModifierType(modifierTypes.SOUL_DEW)!;
-      const modifier = soulDew.newModifier(scene.getParty()[0]) as PokemonNatureWeightModifier;
-=======
-      const soulDew = generateModifierType(scene, modifierTypes.SOUL_DEW)!;
       const modifier = soulDew.newModifier(scene.getPlayerParty()[0]) as PokemonNatureWeightModifier;
->>>>>>> f2a2281f
       modifier.stackCount = 2;
       await scene.addModifier(modifier, true, false, false, true);
       await scene.updateModifiers(true);
@@ -403,13 +373,8 @@
 
       // Set 1 Soul Dew on party lead
       scene.modifiers = [];
-<<<<<<< HEAD
       const soulDew = generateModifierType(modifierTypes.SOUL_DEW)!;
-      const modifier = soulDew.newModifier(scene.getParty()[0]) as PokemonNatureWeightModifier;
-=======
-      const soulDew = generateModifierType(scene, modifierTypes.SOUL_DEW)!;
       const modifier = soulDew.newModifier(scene.getPlayerParty()[0]) as PokemonNatureWeightModifier;
->>>>>>> f2a2281f
       modifier.stackCount = 1;
       await scene.addModifier(modifier, true, false, false, true);
       await scene.updateModifiers(true);
@@ -434,13 +399,8 @@
       await scene.addModifier(healingCharm, true, false, false, true);
 
       // Set 1 Soul Dew on party lead
-<<<<<<< HEAD
       const soulDew = generateModifierType(modifierTypes.SOUL_DEW)!;
-      const modifier = soulDew.newModifier(scene.getParty()[0]) as PokemonNatureWeightModifier;
-=======
-      const soulDew = generateModifierType(scene, modifierTypes.SOUL_DEW)!;
       const modifier = soulDew.newModifier(scene.getPlayerParty()[0]) as PokemonNatureWeightModifier;
->>>>>>> f2a2281f
       modifier.stackCount = 1;
       await scene.addModifier(modifier, true, false, false, true);
       await scene.updateModifiers(true);
@@ -463,13 +423,8 @@
 
       // Set 1 Reviver Seed on party lead
       scene.modifiers = [];
-<<<<<<< HEAD
       const revSeed = generateModifierType(modifierTypes.REVIVER_SEED)!;
-      const modifier = revSeed.newModifier(scene.getParty()[0]);
-=======
-      const revSeed = generateModifierType(scene, modifierTypes.REVIVER_SEED)!;
       const modifier = revSeed.newModifier(scene.getPlayerParty()[0]);
->>>>>>> f2a2281f
       await scene.addModifier(modifier, true, false, false, true);
       await scene.updateModifiers(true);
 
@@ -497,13 +452,8 @@
 
       // Set 1 Soul Dew on party lead
       scene.modifiers = [];
-<<<<<<< HEAD
       const soulDew = generateModifierType(modifierTypes.SOUL_DEW)!;
-      const modifier = soulDew.newModifier(scene.getParty()[0]) as PokemonNatureWeightModifier;
-=======
-      const soulDew = generateModifierType(scene, modifierTypes.SOUL_DEW)!;
       const modifier = soulDew.newModifier(scene.getPlayerParty()[0]) as PokemonNatureWeightModifier;
->>>>>>> f2a2281f
       modifier.stackCount = 1;
       await scene.addModifier(modifier, true, false, false, true);
       await scene.updateModifiers(true);
