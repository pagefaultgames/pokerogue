import * as MysteryEncounters from "#app/data/mystery-encounters/mystery-encounters";
import { Biome } from "#app/enums/biome";
import { MysteryEncounterType } from "#app/enums/mystery-encounter-type";
import { Species } from "#app/enums/species";
import GameManager from "#app/test/utils/gameManager";
import { afterEach, beforeAll, beforeEach, describe, expect, it, vi } from "vitest";
import * as EncounterPhaseUtils from "#app/data/mystery-encounters/utils/encounter-phase-utils";
import { runMysteryEncounterToEnd, runSelectMysteryEncounterOption } from "#test/mystery-encounter/encounter-test-utils";
import BattleScene from "#app/battle-scene";
import { CIVILIZATION_ENCOUNTER_BIOMES } from "#app/data/mystery-encounters/mystery-encounters";
import { MysteryEncounterOptionMode } from "#enums/mystery-encounter-option-mode";
import { MysteryEncounterTier } from "#enums/mystery-encounter-tier";
import { PartTimerEncounter } from "#app/data/mystery-encounters/encounters/part-timer-encounter";
import { PokemonMove } from "#app/field/pokemon";
import { Moves } from "#enums/moves";
import { MysteryEncounterPhase } from "#app/phases/mystery-encounter-phases";

const namespace = "mysteryEncounters/partTimer";
// Pyukumuku for lowest speed, Regieleki for highest speed, Feebas for lowest "bulk", Melmetal for highest "bulk"
const defaultParty = [ Species.PYUKUMUKU, Species.REGIELEKI, Species.FEEBAS, Species.MELMETAL ];
const defaultBiome = Biome.PLAINS;
const defaultWave = 37;

describe("Part-Timer - Mystery Encounter", () => {
  let phaserGame: Phaser.Game;
  let game: GameManager;
  let scene: BattleScene;

  beforeAll(() => {
    phaserGame = new Phaser.Game({ type: Phaser.HEADLESS });
  });

  beforeEach(async () => {
    game = new GameManager(phaserGame);
    scene = game.scene;
    game.override.mysteryEncounterChance(100);
    game.override.startingWave(defaultWave);
    game.override.startingBiome(defaultBiome);
    game.override.disableTrainerWaves();

    const biomeMap = new Map<Biome, MysteryEncounterType[]>([
      [ Biome.VOLCANO, [ MysteryEncounterType.MYSTERIOUS_CHALLENGERS ]],
    ]);
    CIVILIZATION_ENCOUNTER_BIOMES.forEach(biome => {
      biomeMap.set(biome, [ MysteryEncounterType.PART_TIMER ]);
    });
    vi.spyOn(MysteryEncounters, "mysteryEncountersByBiome", "get").mockReturnValue(biomeMap);
  });

  afterEach(() => {
    game.phaseInterceptor.restoreOg();
    vi.clearAllMocks();
    vi.resetAllMocks();
  });

  it("should have the correct properties", async () => {
    await game.runToMysteryEncounter(MysteryEncounterType.PART_TIMER, defaultParty);

    expect(PartTimerEncounter.encounterType).toBe(MysteryEncounterType.PART_TIMER);
    expect(PartTimerEncounter.encounterTier).toBe(MysteryEncounterTier.COMMON);
    expect(PartTimerEncounter.dialogue).toBeDefined();
    expect(PartTimerEncounter.dialogue.intro).toStrictEqual([
      { text: `${namespace}:intro` },
      {
        speaker: `${namespace}:speaker`,
        text: `${namespace}:intro_dialogue`,
      }
    ]);
    expect(PartTimerEncounter.dialogue.encounterOptionsDialogue?.title).toBe(`${namespace}:title`);
    expect(PartTimerEncounter.dialogue.encounterOptionsDialogue?.description).toBe(`${namespace}:description`);
    expect(PartTimerEncounter.dialogue.encounterOptionsDialogue?.query).toBe(`${namespace}:query`);
    expect(PartTimerEncounter.options.length).toBe(3);
  });

  it("should not spawn outside of CIVILIZATION_ENCOUNTER_BIOMES", async () => {
    game.override.mysteryEncounterTier(MysteryEncounterTier.COMMON);
    game.override.startingBiome(Biome.VOLCANO);
    await game.runToMysteryEncounter();

    expect(scene.currentBattle?.mysteryEncounter?.encounterType).not.toBe(MysteryEncounterType.PART_TIMER);
  });

  describe("Option 1 - Make Deliveries", () => {
    it("should have the correct properties", () => {
      const option = PartTimerEncounter.options[0];
      expect(option.optionMode).toBe(MysteryEncounterOptionMode.DEFAULT);
      expect(option.dialogue).toBeDefined();
      expect(option.dialogue).toStrictEqual({
        buttonLabel: `${namespace}:option.1.label`,
        buttonTooltip: `${namespace}:option.1.tooltip`,
        selected: [
          {
            text: `${namespace}:option.1.selected`
          }
        ]
      });
    });

    it.skip("should give the player 1x money multiplier money with max slowest Pokemon", async () => {
      vi.spyOn(EncounterPhaseUtils, "updatePlayerMoney");

      await game.runToMysteryEncounter(MysteryEncounterType.PART_TIMER, defaultParty);
      // Override party levels to 50 so stats can be fully reflective
      scene.getPlayerParty().forEach(p => {
        p.level = 50;
        p.calculateStats();
      });
      await runMysteryEncounterToEnd(game, 1, { pokemonNo: 1 }); // TODO: why does it break here when reaching `MysteryEncounterRewardsPhase`?

      expect(EncounterPhaseUtils.updatePlayerMoney).toHaveBeenCalledWith(scene, scene.getWaveMoneyAmount(1), true, false);
      // Expect PP of mon's moves to have been reduced to 2
      const moves = scene.getPlayerParty()[0].moveset;
      for (const move of moves) {
        expect((move?.getMovePp() ?? 0) - (move?.ppUsed ?? 0)).toBe(2);
      }
    });

    it.skip("should give the player 4x money multiplier money with max fastest Pokemon", async () => {
      vi.spyOn(EncounterPhaseUtils, "updatePlayerMoney");

      await game.runToMysteryEncounter(MysteryEncounterType.PART_TIMER, defaultParty);
      // Override party levels to 50 so stats can be fully reflective
      scene.getPlayerParty().forEach(p => {
        p.level = 50;
        p.ivs = [ 20, 20, 20, 20, 20, 20 ];
        p.calculateStats();
      });
      await runMysteryEncounterToEnd(game, 1, { pokemonNo: 2 }); // TODO: why does it break here when reaching `MysteryEncounterRewardsPhase`?

      expect(EncounterPhaseUtils.updatePlayerMoney).toHaveBeenCalledWith(scene, scene.getWaveMoneyAmount(4), true, false);
      // Expect PP of mon's moves to have been reduced to 2
      const moves = scene.getPlayerParty()[1].moveset;
      for (const move of moves) {
        expect((move?.getMovePp() ?? 0) - (move?.ppUsed ?? 0)).toBe(2);
      }
    });

    it("should leave encounter without battle", async () => {
      const leaveEncounterWithoutBattleSpy = vi.spyOn(EncounterPhaseUtils, "leaveEncounterWithoutBattle");

      await game.runToMysteryEncounter(MysteryEncounterType.PART_TIMER, defaultParty);
      await runMysteryEncounterToEnd(game, 1, { pokemonNo: 1 });

      expect(leaveEncounterWithoutBattleSpy).toBeCalled();
    });
  });

  describe("Option 2 - Help in the Warehouse", () => {
    it("should have the correct properties", () => {
      const option = PartTimerEncounter.options[1];
      expect(option.optionMode).toBe(MysteryEncounterOptionMode.DEFAULT);
      expect(option.dialogue).toBeDefined();
      expect(option.dialogue).toStrictEqual({
        buttonLabel: `${namespace}:option.2.label`,
        buttonTooltip: `${namespace}:option.2.tooltip`,
        selected: [
          {
            text: `${namespace}:option.2.selected`
          }
        ]
      });
    });

    it.skip("should give the player 1x money multiplier money with least bulky Pokemon", async () => {
      vi.spyOn(EncounterPhaseUtils, "updatePlayerMoney");

      await game.runToMysteryEncounter(MysteryEncounterType.PART_TIMER, defaultParty);
      // Override party levels to 50 so stats can be fully reflective
      scene.getPlayerParty().forEach(p => {
        p.level = 50;
        p.calculateStats();
      });
      await runMysteryEncounterToEnd(game, 2, { pokemonNo: 3 }); // TODO: why does it break here when reaching `MysteryEncounterRewardsPhase`?

      expect(EncounterPhaseUtils.updatePlayerMoney).toHaveBeenCalledWith(scene, scene.getWaveMoneyAmount(1), true, false);
      // Expect PP of mon's moves to have been reduced to 2
      const moves = scene.getPlayerParty()[2].moveset;
      for (const move of moves) {
        expect((move?.getMovePp() ?? 0) - (move?.ppUsed ?? 0)).toBe(2);
      }
    });

    it.skip("should give the player 4x money multiplier money with bulkiest Pokemon", async () => {
      vi.spyOn(EncounterPhaseUtils, "updatePlayerMoney");

      await game.runToMysteryEncounter(MysteryEncounterType.PART_TIMER, defaultParty);
      // Override party levels to 50 so stats can be fully reflective
      scene.getPlayerParty().forEach(p => {
        p.level = 50;
        p.ivs = [ 20, 20, 20, 20, 20, 20 ];
        p.calculateStats();
      });
      await runMysteryEncounterToEnd(game, 2, { pokemonNo: 4 }); // TODO: why does it break here when reaching `MysteryEncounterRewardsPhase`?

      expect(EncounterPhaseUtils.updatePlayerMoney).toHaveBeenCalledWith(scene, scene.getWaveMoneyAmount(4), true, false);
      // Expect PP of mon's moves to have been reduced to 2
      const moves = scene.getPlayerParty()[3].moveset;
      for (const move of moves) {
        expect((move?.getMovePp() ?? 0) - (move?.ppUsed ?? 0)).toBe(2);
      }
    });

    it("should leave encounter without battle", async () => {
      const leaveEncounterWithoutBattleSpy = vi.spyOn(EncounterPhaseUtils, "leaveEncounterWithoutBattle");

      await game.runToMysteryEncounter(MysteryEncounterType.PART_TIMER, defaultParty);
      await runMysteryEncounterToEnd(game, 2, { pokemonNo: 1 });

      expect(leaveEncounterWithoutBattleSpy).toBeCalled();
    });
  });

  describe("Option 3 - Assist with Sales", () => {
    it("should have the correct properties", () => {
      const option = PartTimerEncounter.options[2];
      expect(option.optionMode).toBe(MysteryEncounterOptionMode.DISABLED_OR_SPECIAL);
      expect(option.dialogue).toBeDefined();
      expect(option.dialogue).toStrictEqual({
        buttonLabel: `${namespace}:option.3.label`,
        buttonTooltip: `${namespace}:option.3.tooltip`,
        disabledButtonTooltip: `${namespace}:option.3.disabled_tooltip`,
        selected: [
          {
            text: `${namespace}:option.3.selected`
          }
        ]
      });
    });

    it("Should NOT be selectable when requirements are not met", async () => {
      vi.spyOn(EncounterPhaseUtils, "updatePlayerMoney");

      await game.runToMysteryEncounter(MysteryEncounterType.PART_TIMER, defaultParty);
      // Mock movesets
      scene.getPlayerParty().forEach(p => p.moveset = []);
      await game.phaseInterceptor.to(MysteryEncounterPhase, false);

      const encounterPhase = scene.getCurrentPhase();
      expect(encounterPhase?.constructor.name).toBe(MysteryEncounterPhase.name);
      const mysteryEncounterPhase = encounterPhase as MysteryEncounterPhase;
      vi.spyOn(mysteryEncounterPhase, "continueEncounter");
      vi.spyOn(mysteryEncounterPhase, "handleOptionSelect");
      vi.spyOn(scene.ui, "playError");

      await runSelectMysteryEncounterOption(game, 3);

      expect(scene.getCurrentPhase()?.constructor.name).toBe(MysteryEncounterPhase.name);
      expect(scene.ui.playError).not.toHaveBeenCalled(); // No error sfx, option is disabled
      expect(mysteryEncounterPhase.handleOptionSelect).not.toHaveBeenCalled();
      expect(mysteryEncounterPhase.continueEncounter).not.toHaveBeenCalled();
      expect(EncounterPhaseUtils.updatePlayerMoney).not.toHaveBeenCalled();
    });

    it.skip("should be selectable and give the player 2.5x money multiplier money with requirements met", async () => {
      vi.spyOn(EncounterPhaseUtils, "updatePlayerMoney");

      await game.runToMysteryEncounter(MysteryEncounterType.PART_TIMER, defaultParty);
      // Mock moveset
<<<<<<< HEAD
      scene.getParty()[0].moveset = [ new PokemonMove(Moves.ATTRACT) ];
      await runMysteryEncounterToEnd(game, 3); // TODO: why does it break here when reaching `MysteryEncounterRewardsPhase`?
=======
      scene.getPlayerParty()[0].moveset = [ new PokemonMove(Moves.ATTRACT) ];
      await runMysteryEncounterToEnd(game, 3);
>>>>>>> f2a2281f

      expect(EncounterPhaseUtils.updatePlayerMoney).toHaveBeenCalledWith(scene, scene.getWaveMoneyAmount(2.5), true, false);
      // Expect PP of mon's moves to have been reduced to 2
      const moves = scene.getPlayerParty()[0].moveset;
      for (const move of moves) {
        expect((move?.getMovePp() ?? 0) - (move?.ppUsed ?? 0)).toBe(2);
      }
    });

    it("should leave encounter without battle", async () => {
      const leaveEncounterWithoutBattleSpy = vi.spyOn(EncounterPhaseUtils, "leaveEncounterWithoutBattle");

      await game.runToMysteryEncounter(MysteryEncounterType.PART_TIMER, defaultParty);
      await runMysteryEncounterToEnd(game, 2, { pokemonNo: 1 });

      expect(leaveEncounterWithoutBattleSpy).toBeCalled();
    });
  });
});<|MERGE_RESOLUTION|>--- conflicted
+++ resolved
@@ -256,13 +256,8 @@
 
       await game.runToMysteryEncounter(MysteryEncounterType.PART_TIMER, defaultParty);
       // Mock moveset
-<<<<<<< HEAD
-      scene.getParty()[0].moveset = [ new PokemonMove(Moves.ATTRACT) ];
+      scene.getPlayerParty()[0].moveset = [ new PokemonMove(Moves.ATTRACT) ];
       await runMysteryEncounterToEnd(game, 3); // TODO: why does it break here when reaching `MysteryEncounterRewardsPhase`?
-=======
-      scene.getPlayerParty()[0].moveset = [ new PokemonMove(Moves.ATTRACT) ];
-      await runMysteryEncounterToEnd(game, 3);
->>>>>>> f2a2281f
 
       expect(EncounterPhaseUtils.updatePlayerMoney).toHaveBeenCalledWith(scene, scene.getWaveMoneyAmount(2.5), true, false);
       // Expect PP of mon's moves to have been reduced to 2
