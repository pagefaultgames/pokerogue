--- conflicted
+++ resolved
@@ -1,12 +1,5 @@
-<<<<<<< HEAD
-import {afterEach, beforeAll, beforeEach, describe, expect, test, vi} from "vitest";
-import Phaser from "phaser";
-import GameManager from "#app/test/utils/gameManager";
-import Overrides from "#app/overrides";
-=======
 import { Status, StatusEffect } from "#app/data/status-effect.js";
 import { EnemyPokemon, PlayerPokemon } from "#app/field/pokemon.js";
->>>>>>> 07b65631
 import {
   MoveEndPhase,
 } from "#app/phases";
@@ -35,17 +28,6 @@
 
   beforeEach(() => {
     game = new GameManager(phaserGame);
-<<<<<<< HEAD
-    vi.spyOn(Overrides, "BATTLE_TYPE_OVERRIDE", "get").mockReturnValue("single");
-
-    vi.spyOn(Overrides, "STARTER_SPECIES_OVERRIDE", "get").mockReturnValue(Species.PYUKUMUKU);
-    vi.spyOn(Overrides, "STARTING_LEVEL_OVERRIDE", "get").mockReturnValue(10);
-    vi.spyOn(Overrides, "MOVESET_OVERRIDE", "get").mockReturnValue([Moves.PURIFY, Moves.SIZZLY_SLIDE]);
-
-    vi.spyOn(Overrides, "OPP_SPECIES_OVERRIDE", "get").mockReturnValue(Species.MAGIKARP);
-    vi.spyOn(Overrides, "OPP_LEVEL_OVERRIDE", "get").mockReturnValue(10);
-    vi.spyOn(Overrides, "OPP_MOVESET_OVERRIDE", "get").mockReturnValue([Moves.SPLASH, Moves.NONE, Moves.NONE, Moves.NONE]);
-=======
     game.override.battleType("single");
 
     game.override.starterSpecies(Species.PYUKUMUKU);
@@ -55,7 +37,6 @@
     game.override.enemySpecies(Species.MAGIKARP);
     game.override.enemyLevel(10);
     game.override.enemyMoveset([Moves.SPLASH, Moves.NONE, Moves.NONE, Moves.NONE]);
->>>>>>> 07b65631
   });
 
   test(
