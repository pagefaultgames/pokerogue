--- conflicted
+++ resolved
@@ -1,12 +1,5 @@
-<<<<<<< HEAD
-import {afterEach, beforeAll, beforeEach, describe, expect, test, vi} from "vitest";
-import Phaser from "phaser";
-import GameManager from "#app/test/utils/gameManager";
-import Overrides from "#app/overrides";
-=======
 import { BattlerIndex } from "#app/battle.js";
 import { Stat } from "#app/data/pokemon-stat";
->>>>>>> 7f8ddb51
 import {
   CommandPhase,
   SelectTargetPhase,
@@ -37,15 +30,6 @@
 
   beforeEach(() => {
     game = new GameManager(phaserGame);
-<<<<<<< HEAD
-    vi.spyOn(Overrides, "BATTLE_TYPE_OVERRIDE", "get").mockReturnValue("double");
-    vi.spyOn(Overrides, "STARTER_SPECIES_OVERRIDE", "get").mockReturnValue(Species.AMOONGUSS);
-    vi.spyOn(Overrides, "OPP_SPECIES_OVERRIDE", "get").mockReturnValue(Species.SNORLAX);
-    vi.spyOn(Overrides, "STARTING_LEVEL_OVERRIDE", "get").mockReturnValue(100);
-    vi.spyOn(Overrides, "OPP_LEVEL_OVERRIDE", "get").mockReturnValue(100);
-    vi.spyOn(Overrides, "MOVESET_OVERRIDE", "get").mockReturnValue([ Moves.FOLLOW_ME, Moves.RAGE_POWDER, Moves.SPOTLIGHT, Moves.QUICK_ATTACK ]);
-    vi.spyOn(Overrides, "OPP_MOVESET_OVERRIDE", "get").mockReturnValue([Moves.TACKLE,Moves.TACKLE,Moves.TACKLE,Moves.TACKLE]);
-=======
     game.override.battleType("double");
     game.override.starterSpecies(Species.AMOONGUSS);
     game.override.enemySpecies(Species.SNORLAX);
@@ -53,7 +37,6 @@
     game.override.enemyLevel(100);
     game.override.moveset([ Moves.FOLLOW_ME, Moves.RAGE_POWDER, Moves.SPOTLIGHT, Moves.QUICK_ATTACK ]);
     game.override.enemyMoveset([Moves.TACKLE,Moves.TACKLE,Moves.TACKLE,Moves.TACKLE]);
->>>>>>> 7f8ddb51
   });
 
   test(
@@ -89,11 +72,7 @@
   test(
     "move should cause other redirection moves to fail",
     async () => {
-<<<<<<< HEAD
-      vi.spyOn(Overrides, "OPP_MOVESET_OVERRIDE", "get").mockReturnValue([ Moves.FOLLOW_ME, Moves.FOLLOW_ME, Moves.FOLLOW_ME, Moves.FOLLOW_ME ]);
-=======
       game.override.enemyMoveset([ Moves.FOLLOW_ME, Moves.FOLLOW_ME, Moves.FOLLOW_ME, Moves.FOLLOW_ME ]);
->>>>>>> 7f8ddb51
 
       await game.startBattle([ Species.AMOONGUSS, Species.CHARIZARD ]);
 
