--- conflicted
+++ resolved
@@ -1,19 +1,10 @@
-import { BattlerIndex } from "#app/battle";
+import { BattlerIndex } from "#app/battle.js";
 import { Stat } from "#app/data/pokemon-stat";
-<<<<<<< HEAD
-import { CommandPhase } from "#app/phases/command-phase";
-import { SelectTargetPhase } from "#app/phases/select-target-phase";
-import { TurnEndPhase } from "#app/phases/turn-end-phase";
-import { Moves } from "#enums/moves";
-import { Species } from "#enums/species";
-import GameManager from "#test/utils/gameManager";
-=======
 import { TurnEndPhase } from "#app/phases/turn-end-phase.js";
 import { Moves } from "#enums/moves";
 import { Species } from "#enums/species";
 import GameManager from "#test/utils/gameManager";
 import { getMovePosition } from "#test/utils/gameManagerUtils";
->>>>>>> 2fd722ad
 import Phaser from "phaser";
 import { afterEach, beforeAll, beforeEach, describe, expect, test } from "vitest";
 
@@ -40,32 +31,21 @@
     game.override.enemySpecies(Species.SNORLAX);
     game.override.startingLevel(100);
     game.override.enemyLevel(100);
-    game.override.moveset([Moves.FOLLOW_ME, Moves.RAGE_POWDER, Moves.SPOTLIGHT, Moves.QUICK_ATTACK]);
-    game.override.enemyMoveset([Moves.TACKLE, Moves.TACKLE, Moves.TACKLE, Moves.TACKLE]);
+    game.override.moveset([ Moves.FOLLOW_ME, Moves.RAGE_POWDER, Moves.SPOTLIGHT, Moves.QUICK_ATTACK ]);
+    game.override.enemyMoveset([Moves.TACKLE,Moves.TACKLE,Moves.TACKLE,Moves.TACKLE]);
   });
 
   test(
     "move should redirect attacks to the target",
     async () => {
-      await game.startBattle([Species.AMOONGUSS, Species.CHARIZARD]);
+      await game.startBattle([ Species.AMOONGUSS, Species.CHARIZARD ]);
 
       const enemyPokemon = game.scene.getEnemyField();
 
       const enemyStartingHp = enemyPokemon.map(p => p.hp);
 
-<<<<<<< HEAD
-      game.move.select(Moves.SPOTLIGHT);
-      await game.phaseInterceptor.to(SelectTargetPhase, false);
-      game.doSelectTarget(BattlerIndex.ENEMY);
-      await game.phaseInterceptor.to(CommandPhase);
-
-      game.move.select(Moves.QUICK_ATTACK, 1);
-      await game.phaseInterceptor.to(SelectTargetPhase, false);
-      game.doSelectTarget(BattlerIndex.ENEMY_2);
-=======
       game.doAttack(getMovePosition(game.scene, 0, Moves.SPOTLIGHT), BattlerIndex.ENEMY);
       game.doAttack(getMovePosition(game.scene, 1, Moves.QUICK_ATTACK), BattlerIndex.ENEMY_2);
->>>>>>> 2fd722ad
       await game.phaseInterceptor.to(TurnEndPhase, false);
 
       expect(enemyPokemon[0].hp).toBeLessThan(enemyStartingHp[0]);
@@ -76,9 +56,9 @@
   test(
     "move should cause other redirection moves to fail",
     async () => {
-      game.override.enemyMoveset([Moves.FOLLOW_ME, Moves.FOLLOW_ME, Moves.FOLLOW_ME, Moves.FOLLOW_ME]);
+      game.override.enemyMoveset([ Moves.FOLLOW_ME, Moves.FOLLOW_ME, Moves.FOLLOW_ME, Moves.FOLLOW_ME ]);
 
-      await game.startBattle([Species.AMOONGUSS, Species.CHARIZARD]);
+      await game.startBattle([ Species.AMOONGUSS, Species.CHARIZARD ]);
 
       const enemyPokemon = game.scene.getEnemyField();
 
@@ -92,19 +72,8 @@
 
       const enemyStartingHp = enemyPokemon.map(p => p.hp);
 
-<<<<<<< HEAD
-      game.move.select(Moves.SPOTLIGHT);
-      await game.phaseInterceptor.to(SelectTargetPhase, false);
-      game.doSelectTarget(spotTarget);
-      await game.phaseInterceptor.to(CommandPhase);
-
-      game.move.select(Moves.QUICK_ATTACK, 1);
-      await game.phaseInterceptor.to(SelectTargetPhase, false);
-      game.doSelectTarget(attackTarget);
-=======
       game.doAttack(getMovePosition(game.scene, 0, Moves.SPOTLIGHT), spotTarget);
       game.doAttack(getMovePosition(game.scene, 1, Moves.QUICK_ATTACK), attackTarget);
->>>>>>> 2fd722ad
       await game.phaseInterceptor.to(TurnEndPhase, false);
 
       expect(enemyPokemon[1].hp).toBeLessThan(enemyStartingHp[1]);
