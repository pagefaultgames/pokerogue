--- conflicted
+++ resolved
@@ -37,15 +37,7 @@
   test(
     "move should redirect attacks to the target",
     async () => {
-<<<<<<< HEAD
-      await game.classicMode.startBattle([ Species.AMOONGUSS, Species.CHARIZARD ]);
-
-      const playerPokemon = game.scene.getPlayerField();
-      expect(playerPokemon.length).toBe(2);
-      playerPokemon.forEach(p => expect(p).not.toBe(undefined));
-=======
-      await game.startBattle([Species.AMOONGUSS, Species.CHARIZARD]);
->>>>>>> 82889731
+      await game.classicMode.startBattle([Species.AMOONGUSS, Species.CHARIZARD]);
 
       const enemyPokemon = game.scene.getEnemyField();
 
@@ -63,15 +55,9 @@
   test(
     "move should cause other redirection moves to fail",
     async () => {
-<<<<<<< HEAD
-      game.override.enemyMoveset([ Moves.FOLLOW_ME, Moves.FOLLOW_ME, Moves.FOLLOW_ME, Moves.FOLLOW_ME ]);
+      game.override.enemyMoveset([Moves.FOLLOW_ME, Moves.FOLLOW_ME, Moves.FOLLOW_ME, Moves.FOLLOW_ME]);
 
-      await game.classicMode.startBattle([ Species.AMOONGUSS, Species.CHARIZARD ]);
-=======
-      game.override.enemyMoveset([Moves.FOLLOW_ME, Moves.FOLLOW_ME, Moves.FOLLOW_ME, Moves.FOLLOW_ME]);
->>>>>>> 82889731
-
-      await game.startBattle([Species.AMOONGUSS, Species.CHARIZARD]);
+      await game.classicMode.startBattle([Species.AMOONGUSS, Species.CHARIZARD]);
 
       const enemyPokemon = game.scene.getEnemyField();
 
