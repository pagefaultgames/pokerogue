import { BattlerIndex } from "#app/battle";
import { Stat } from "#app/data/pokemon-stat";
import { TurnEndPhase } from "#app/phases/turn-end-phase";
import { Moves } from "#enums/moves";
import { Species } from "#enums/species";
import GameManager from "#test/utils/gameManager";
import Phaser from "phaser";
import { afterEach, beforeAll, beforeEach, describe, expect, test } from "vitest";

const TIMEOUT = 20 * 1000;

describe("Moves - Spotlight", () => {
  let phaserGame: Phaser.Game;
  let game: GameManager;

  beforeAll(() => {
    phaserGame = new Phaser.Game({
      type: Phaser.HEADLESS,
    });
  });

  afterEach(() => {
    game.phaseInterceptor.restoreOg();
  });

  beforeEach(() => {
    game = new GameManager(phaserGame);
    game.override.battleType("double");
    game.override.starterSpecies(Species.AMOONGUSS);
    game.override.enemySpecies(Species.SNORLAX);
    game.override.startingLevel(100);
    game.override.enemyLevel(100);
<<<<<<< HEAD
    game.override.moveset([ Moves.FOLLOW_ME, Moves.RAGE_POWDER, Moves.SPOTLIGHT, Moves.QUICK_ATTACK ]);
=======
    game.override.moveset([Moves.FOLLOW_ME, Moves.RAGE_POWDER, Moves.SPOTLIGHT, Moves.QUICK_ATTACK]);
>>>>>>> 3cd1a60d
    game.override.enemyMoveset([Moves.TACKLE, Moves.TACKLE, Moves.TACKLE, Moves.TACKLE]);
  });

  test(
    "move should redirect attacks to the target",
    async () => {
      await game.startBattle([Species.AMOONGUSS, Species.CHARIZARD]);

      const enemyPokemon = game.scene.getEnemyField();

      const enemyStartingHp = enemyPokemon.map(p => p.hp);

      game.move.select(Moves.SPOTLIGHT, 0, BattlerIndex.ENEMY);
      game.move.select(Moves.QUICK_ATTACK, 1, BattlerIndex.ENEMY_2);
      await game.phaseInterceptor.to(TurnEndPhase, false);

      expect(enemyPokemon[0].hp).toBeLessThan(enemyStartingHp[0]);
      expect(enemyPokemon[1].hp).toBe(enemyStartingHp[1]);
    }, TIMEOUT
  );

  test(
    "move should cause other redirection moves to fail",
    async () => {
      game.override.enemyMoveset([Moves.FOLLOW_ME, Moves.FOLLOW_ME, Moves.FOLLOW_ME, Moves.FOLLOW_ME]);

      await game.startBattle([Species.AMOONGUSS, Species.CHARIZARD]);

      const enemyPokemon = game.scene.getEnemyField();

      /**
       * Spotlight will target the slower enemy. In this situation without Spotlight being used,
       * the faster enemy would normally end up with the Center of Attention tag.
       */
      enemyPokemon.sort((a, b) => b.getBattleStat(Stat.SPD) - a.getBattleStat(Stat.SPD));
      const spotTarget = enemyPokemon[1].getBattlerIndex();
      const attackTarget = enemyPokemon[0].getBattlerIndex();

      const enemyStartingHp = enemyPokemon.map(p => p.hp);

      game.move.select(Moves.SPOTLIGHT, 0, spotTarget);
      game.move.select(Moves.QUICK_ATTACK, 1, attackTarget);
      await game.phaseInterceptor.to(TurnEndPhase, false);

      expect(enemyPokemon[1].hp).toBeLessThan(enemyStartingHp[1]);
      expect(enemyPokemon[0].hp).toBe(enemyStartingHp[0]);
    }, TIMEOUT
  );
});<|MERGE_RESOLUTION|>--- conflicted
+++ resolved
@@ -30,11 +30,7 @@
     game.override.enemySpecies(Species.SNORLAX);
     game.override.startingLevel(100);
     game.override.enemyLevel(100);
-<<<<<<< HEAD
-    game.override.moveset([ Moves.FOLLOW_ME, Moves.RAGE_POWDER, Moves.SPOTLIGHT, Moves.QUICK_ATTACK ]);
-=======
     game.override.moveset([Moves.FOLLOW_ME, Moves.RAGE_POWDER, Moves.SPOTLIGHT, Moves.QUICK_ATTACK]);
->>>>>>> 3cd1a60d
     game.override.enemyMoveset([Moves.TACKLE, Moves.TACKLE, Moves.TACKLE, Moves.TACKLE]);
   });
 
