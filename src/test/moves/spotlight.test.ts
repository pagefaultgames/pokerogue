--- conflicted
+++ resolved
@@ -1,10 +1,5 @@
 import { BattlerIndex } from "#app/battle.js";
-<<<<<<< HEAD
 import { Stat } from "#enums/stat";
-import { CommandPhase, SelectTargetPhase, TurnEndPhase } from "#app/phases";
-=======
-import { Stat } from "#app/data/pokemon-stat";
->>>>>>> ae2ab120
 import GameManager from "#test/utils/gameManager";
 import { getMovePosition } from "#test/utils/gameManagerUtils";
 import { Moves } from "#enums/moves";
