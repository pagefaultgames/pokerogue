--- conflicted
+++ resolved
@@ -1,17 +1,11 @@
 import { BattlerIndex } from "#app/battle.js";
 import { Moves } from "#app/enums/moves.js";
-<<<<<<< HEAD
 import { Species } from "#app/enums/species.js";
-import { MoveEffectPhase } from "#app/phases.js";
+import { MoveEffectPhase } from "#app/phases/move-effect-phase.js";
 import GameManager from "#test/utils/gameManager";
 import Phaser from "phaser";
 import { afterEach, beforeAll, beforeEach, describe, expect, it } from "vitest";
 import { SPLASH_ONLY } from "../utils/testUtils";
-=======
-import { getMovePosition } from "../utils/gameManagerUtils";
-import { BattlerIndex } from "#app/battle.js";
-import { MoveEffectPhase } from "#app/phases/move-effect-phase.js";
->>>>>>> ae2ab120
 
 describe("Moves - Miracle Eye", () => {
   let phaserGame: Phaser.Game;
