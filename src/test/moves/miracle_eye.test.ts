import { afterEach, beforeAll, beforeEach, describe, expect, it } from "vitest";
import Phaser from "phaser";
import GameManager from "#test/utils/gameManager";
<<<<<<< HEAD
import { Species } from "#app/enums/species";
import { SPLASH_ONLY } from "../utils/testUtils";
import { Moves } from "#app/enums/moves";
import { getMovePosition } from "../utils/gameManagerUtils";
import { MoveEffectPhase } from "#app/phases";
=======
import { Species } from "#app/enums/species.js";
import { mockTurnOrder, SPLASH_ONLY } from "../utils/testUtils";
import { Moves } from "#app/enums/moves.js";
import { getMovePosition } from "../utils/gameManagerUtils";
import { MoveEffectPhase } from "#app/phases.js";
import { BattlerIndex } from "#app/battle.js";
>>>>>>> b54a255c

describe("Internals", () => {
  let phaserGame: Phaser.Game;
  let game: GameManager;

  beforeAll(() => {
    phaserGame = new Phaser.Game({
      type: Phaser.HEADLESS,
    });
  });

  afterEach(() => {
    game.phaseInterceptor.restoreOg();
  });

  beforeEach(() => {
    game = new GameManager(phaserGame);
    game.override
      .disableCrits()
      .enemySpecies(Species.UMBREON)
      .enemyMoveset(SPLASH_ONLY)
      .enemyLevel(5)
      .starterSpecies(Species.MAGIKARP)
      .moveset([Moves.MIRACLE_EYE, Moves.CONFUSION]);
  });

  it("should allow Psychic moves to hit Dark types", async () => {
    await game.startBattle();

    const enemy = game.scene.getEnemyPokemon()!;

    game.doAttack(getMovePosition(game.scene, 0, Moves.CONFUSION));
    await mockTurnOrder(game, [BattlerIndex.PLAYER, BattlerIndex.ENEMY]);
    await game.toNextTurn();
    expect(enemy.hp).toBe(enemy.getMaxHp());

    game.doAttack(getMovePosition(game.scene, 0, Moves.MIRACLE_EYE));
    await game.toNextTurn();
    game.doAttack(getMovePosition(game.scene, 0, Moves.CONFUSION));
    await game.phaseInterceptor.to(MoveEffectPhase);

    expect(enemy.hp).toBeLessThan(enemy.getMaxHp());
  });
});<|MERGE_RESOLUTION|>--- conflicted
+++ resolved
@@ -1,20 +1,12 @@
 import { afterEach, beforeAll, beforeEach, describe, expect, it } from "vitest";
 import Phaser from "phaser";
 import GameManager from "#test/utils/gameManager";
-<<<<<<< HEAD
 import { Species } from "#app/enums/species";
-import { SPLASH_ONLY } from "../utils/testUtils";
+import { mockTurnOrder, SPLASH_ONLY } from "../utils/testUtils";
 import { Moves } from "#app/enums/moves";
 import { getMovePosition } from "../utils/gameManagerUtils";
 import { MoveEffectPhase } from "#app/phases";
-=======
-import { Species } from "#app/enums/species.js";
-import { mockTurnOrder, SPLASH_ONLY } from "../utils/testUtils";
-import { Moves } from "#app/enums/moves.js";
-import { getMovePosition } from "../utils/gameManagerUtils";
-import { MoveEffectPhase } from "#app/phases.js";
-import { BattlerIndex } from "#app/battle.js";
->>>>>>> b54a255c
+import { BattlerIndex } from "#app/battle";
 
 describe("Internals", () => {
   let phaserGame: Phaser.Game;
