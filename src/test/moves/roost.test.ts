--- conflicted
+++ resolved
@@ -31,11 +31,7 @@
     game.override.enemyAbility(Abilities.INSOMNIA);
     game.override.startingLevel(100);
     game.override.enemyLevel(100);
-<<<<<<< HEAD
-    game.override.moveset([ Moves.STOMPING_TANTRUM ]);
-=======
     game.override.moveset([Moves.STOMPING_TANTRUM]);
->>>>>>> 3cd1a60d
     game.override.enemyMoveset([Moves.ROOST, Moves.ROOST, Moves.ROOST, Moves.ROOST]);
   });
 
