<<<<<<< HEAD
import { Stat } from "#enums/stat";
import { StockpilingTag } from "#app/data/battler-tags.js";
import { BattlerTagType } from "#app/enums/battler-tag-type.js";
import { MoveResult, TurnMove } from "#app/field/pokemon.js";
import GameManager from "#test/utils/gameManager";
=======
import { BattleStat } from "#app/data/battle-stat";
import { StockpilingTag } from "#app/data/battler-tags";
import { BattlerTagType } from "#app/enums/battler-tag-type";
import { MoveResult, TurnMove } from "#app/field/pokemon";
import { MovePhase } from "#app/phases/move-phase";
import { TurnInitPhase } from "#app/phases/turn-init-phase";
>>>>>>> 82889731
import { Abilities } from "#enums/abilities";
import { Moves } from "#enums/moves";
import { Species } from "#enums/species";
import GameManager from "#test/utils/gameManager";
import { SPLASH_ONLY } from "#test/utils/testUtils";
import Phaser from "phaser";
import { afterEach, beforeAll, beforeEach, describe, expect, it, vi } from "vitest";

describe("Moves - Swallow", () => {
  let phaserGame: Phaser.Game;
  let game: GameManager;

  beforeAll(() => {
    phaserGame = new Phaser.Game({ type: Phaser.HEADLESS });
  });

  afterEach(() => {
    game.phaseInterceptor.restoreOg();
  });

  beforeEach(() => {
    game = new GameManager(phaserGame);

    game.override.battleType("single");

    game.override.enemySpecies(Species.RATTATA);
    game.override.enemyMoveset(SPLASH_ONLY);
    game.override.enemyAbility(Abilities.NONE);
    game.override.enemyLevel(2000);

    game.override.moveset([Moves.SWALLOW, Moves.SWALLOW, Moves.SWALLOW, Moves.SWALLOW]);
    game.override.ability(Abilities.NONE);
  });

  describe("consumes all stockpile stacks to heal (scaling with stacks)", () => {
    it("1 stack -> 25% heal", { timeout: 10000 }, async () => {
      const stacksToSetup = 1;
      const expectedHeal = 25;

      await game.startBattle([Species.ABOMASNOW]);

      const pokemon = game.scene.getPlayerPokemon()!;
      vi.spyOn(pokemon, "getMaxHp").mockReturnValue(100);
      pokemon["hp"] = 1;

      pokemon.addTag(BattlerTagType.STOCKPILING);

      const stockpilingTag = pokemon.getTag(StockpilingTag)!;
      expect(stockpilingTag).toBeDefined();
      expect(stockpilingTag.stockpiledCount).toBe(stacksToSetup);

      vi.spyOn(pokemon, "heal");

      game.move.select(Moves.SWALLOW);
      await game.phaseInterceptor.to(TurnInitPhase);

      expect(pokemon.heal).toHaveBeenCalledOnce();
      expect(pokemon.heal).toHaveReturnedWith(expectedHeal);

      expect(pokemon.getTag(StockpilingTag)).toBeUndefined();
    });

    it("2 stacks -> 50% heal", { timeout: 10000 }, async () => {
      const stacksToSetup = 2;
      const expectedHeal = 50;

      await game.startBattle([Species.ABOMASNOW]);

      const pokemon = game.scene.getPlayerPokemon()!;
      vi.spyOn(pokemon, "getMaxHp").mockReturnValue(100);
      pokemon["hp"] = 1;

      pokemon.addTag(BattlerTagType.STOCKPILING);
      pokemon.addTag(BattlerTagType.STOCKPILING);

      const stockpilingTag = pokemon.getTag(StockpilingTag)!;
      expect(stockpilingTag).toBeDefined();
      expect(stockpilingTag.stockpiledCount).toBe(stacksToSetup);

      vi.spyOn(pokemon, "heal");

      game.move.select(Moves.SWALLOW);
      await game.phaseInterceptor.to(TurnInitPhase);

      expect(pokemon.heal).toHaveBeenCalledOnce();
      expect(pokemon.heal).toHaveReturnedWith(expectedHeal);

      expect(pokemon.getTag(StockpilingTag)).toBeUndefined();
    });

    it("3 stacks -> 100% heal", { timeout: 10000 }, async () => {
      const stacksToSetup = 3;
      const expectedHeal = 100;

      await game.startBattle([Species.ABOMASNOW]);

      const pokemon = game.scene.getPlayerPokemon()!;
      vi.spyOn(pokemon, "getMaxHp").mockReturnValue(100);
      pokemon["hp"] = 0.0001;

      pokemon.addTag(BattlerTagType.STOCKPILING);
      pokemon.addTag(BattlerTagType.STOCKPILING);
      pokemon.addTag(BattlerTagType.STOCKPILING);

      const stockpilingTag = pokemon.getTag(StockpilingTag)!;
      expect(stockpilingTag).toBeDefined();
      expect(stockpilingTag.stockpiledCount).toBe(stacksToSetup);

      vi.spyOn(pokemon, "heal");

      game.move.select(Moves.SWALLOW);
      await game.phaseInterceptor.to(TurnInitPhase);

      expect(pokemon.heal).toHaveBeenCalledOnce();
      expect(pokemon.heal).toHaveReturnedWith(expect.closeTo(expectedHeal));

      expect(pokemon.getTag(StockpilingTag)).toBeUndefined();
    });
  });

  it("fails without stacks", { timeout: 10000 }, async () => {
    await game.startBattle([Species.ABOMASNOW]);

    const pokemon = game.scene.getPlayerPokemon()!;

    const stockpilingTag = pokemon.getTag(StockpilingTag)!;
    expect(stockpilingTag).toBeUndefined();

    game.move.select(Moves.SWALLOW);
    await game.phaseInterceptor.to(TurnInitPhase);

    expect(pokemon.getMoveHistory().at(-1)).toMatchObject<TurnMove>({ move: Moves.SWALLOW, result: MoveResult.FAIL });
  });

  describe("restores stat stage boosts granted by stacks", () => {
    it("decreases stats based on stored values (both boosts equal)", { timeout: 10000 }, async () => {
      await game.startBattle([Species.ABOMASNOW]);

      const pokemon = game.scene.getPlayerPokemon()!;
      pokemon.addTag(BattlerTagType.STOCKPILING);

      const stockpilingTag = pokemon.getTag(StockpilingTag)!;
      expect(stockpilingTag).toBeDefined();

      game.move.select(Moves.SWALLOW);
      await game.phaseInterceptor.to(MovePhase);

      expect(pokemon.getStatStage(Stat.DEF)).toBe(1);
      expect(pokemon.getStatStage(Stat.SPDEF)).toBe(1);

      await game.phaseInterceptor.to(TurnInitPhase);

      expect(pokemon.getMoveHistory().at(-1)).toMatchObject<TurnMove>({ move: Moves.SWALLOW, result: MoveResult.SUCCESS });

      expect(pokemon.getStatStage(Stat.DEF)).toBe(0);
      expect(pokemon.getStatStage(Stat.SPDEF)).toBe(0);

      expect(pokemon.getTag(StockpilingTag)).toBeUndefined();
    });

    it("lower stat stages based on stored values (different boosts)", { timeout: 10000 }, async () => {
      await game.startBattle([Species.ABOMASNOW]);

      const pokemon = game.scene.getPlayerPokemon()!;
      pokemon.addTag(BattlerTagType.STOCKPILING);

      const stockpilingTag = pokemon.getTag(StockpilingTag)!;
      expect(stockpilingTag).toBeDefined();

      // for the sake of simplicity (and because other tests cover the setup), set boost amounts directly
      stockpilingTag.statChangeCounts = {
        [Stat.DEF]: -1,
        [Stat.SPDEF]: 2,
      };

<<<<<<< HEAD
      game.doAttack(0);
=======
      expect(stockpilingTag.statChangeCounts).toMatchObject({
        [BattleStat.DEF]: -1,
        [BattleStat.SPDEF]: 2,
      });

      game.move.select(Moves.SWALLOW);
>>>>>>> 82889731
      await game.phaseInterceptor.to(TurnInitPhase);

      expect(pokemon.getMoveHistory().at(-1)).toMatchObject<TurnMove>({ move: Moves.SWALLOW, result: MoveResult.SUCCESS });

      expect(pokemon.getStatStage(Stat.DEF)).toBe(1);
      expect(pokemon.getStatStage(Stat.SPDEF)).toBe(-2);

      expect(pokemon.getTag(StockpilingTag)).toBeUndefined();
    });
  });
});<|MERGE_RESOLUTION|>--- conflicted
+++ resolved
@@ -1,17 +1,9 @@
-<<<<<<< HEAD
 import { Stat } from "#enums/stat";
-import { StockpilingTag } from "#app/data/battler-tags.js";
-import { BattlerTagType } from "#app/enums/battler-tag-type.js";
-import { MoveResult, TurnMove } from "#app/field/pokemon.js";
-import GameManager from "#test/utils/gameManager";
-=======
-import { BattleStat } from "#app/data/battle-stat";
 import { StockpilingTag } from "#app/data/battler-tags";
 import { BattlerTagType } from "#app/enums/battler-tag-type";
 import { MoveResult, TurnMove } from "#app/field/pokemon";
 import { MovePhase } from "#app/phases/move-phase";
 import { TurnInitPhase } from "#app/phases/turn-init-phase";
->>>>>>> 82889731
 import { Abilities } from "#enums/abilities";
 import { Moves } from "#enums/moves";
 import { Species } from "#enums/species";
@@ -187,16 +179,8 @@
         [Stat.SPDEF]: 2,
       };
 
-<<<<<<< HEAD
-      game.doAttack(0);
-=======
-      expect(stockpilingTag.statChangeCounts).toMatchObject({
-        [BattleStat.DEF]: -1,
-        [BattleStat.SPDEF]: 2,
-      });
+      game.move.select(Moves.SWALLOW);
 
-      game.move.select(Moves.SWALLOW);
->>>>>>> 82889731
       await game.phaseInterceptor.to(TurnInitPhase);
 
       expect(pokemon.getMoveHistory().at(-1)).toMatchObject<TurnMove>({ move: Moves.SWALLOW, result: MoveResult.SUCCESS });
