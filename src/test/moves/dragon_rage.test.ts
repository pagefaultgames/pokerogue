--- conflicted
+++ resolved
@@ -3,13 +3,7 @@
 import { Species } from "#app/enums/species.js";
 import { EnemyPokemon, PlayerPokemon } from "#app/field/pokemon";
 import { modifierTypes } from "#app/modifier/modifier-type";
-<<<<<<< HEAD
-import { TurnEndPhase } from "#app/phases";
-=======
 import { TurnEndPhase } from "#app/phases/turn-end-phase.js";
-import GameManager from "#test/utils/gameManager";
-import { getMovePosition } from "#test/utils/gameManagerUtils";
->>>>>>> ae2ab120
 import { Abilities } from "#enums/abilities";
 import { BattlerTagType } from "#enums/battler-tag-type";
 import { Moves } from "#enums/moves";
