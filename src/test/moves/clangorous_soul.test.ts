--- conflicted
+++ resolved
@@ -41,13 +41,8 @@
   //Bulbapedia Reference: https://bulbapedia.bulbagarden.net/wiki/Clangorous_Soul_(move)
 
   test("Clangorous Soul raises the user's Attack, Defense, Special Attack, Special Defense and Speed by one stage each, at the cost of 1/3 of its maximum HP",
-<<<<<<< HEAD
-  	async() => {
-  	 	await game.classicMode.startBattle([Species.MAGIKARP]);
-=======
     async () => {
-      await game.startBattle([Species.MAGIKARP]);
->>>>>>> 82889731
+      await game.classicMode.startBattle([Species.MAGIKARP]);
 
       const leadPokemon = game.scene.getPlayerPokemon()!;
       const hpLost = toDmgValue(leadPokemon.getMaxHp() / RATIO);
@@ -65,13 +60,8 @@
   );
 
   test("Clangorous Soul will still take effect if one or more of the involved stats are not at max",
-<<<<<<< HEAD
-    async() => {
+    async () => {
       await game.classicMode.startBattle([Species.MAGIKARP]);
-=======
-    async () => {
-      await game.startBattle([Species.MAGIKARP]);
->>>>>>> 82889731
 
       const leadPokemon = game.scene.getPlayerPokemon()!;
       const hpLost = toDmgValue(leadPokemon.getMaxHp() / RATIO);
@@ -95,13 +85,8 @@
   );
 
   test("Clangorous Soul fails if all stats involved are at max",
-<<<<<<< HEAD
-    async() => {
+    async () => {
       await game.classicMode.startBattle([Species.MAGIKARP]);
-=======
-    async () => {
-      await game.startBattle([Species.MAGIKARP]);
->>>>>>> 82889731
 
       const leadPokemon = game.scene.getPlayerPokemon()!;
 
@@ -124,13 +109,8 @@
   );
 
   test("Clangorous Soul fails if the user's health is less than 1/3",
-<<<<<<< HEAD
-    async() => {
+    async () => {
       await game.classicMode.startBattle([Species.MAGIKARP]);
-=======
-    async () => {
-      await game.startBattle([Species.MAGIKARP]);
->>>>>>> 82889731
 
       const leadPokemon = game.scene.getPlayerPokemon()!;
       const hpLost = toDmgValue(leadPokemon.getMaxHp() / RATIO);
