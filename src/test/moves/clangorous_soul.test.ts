<<<<<<< HEAD
import { afterEach, beforeAll, beforeEach, describe, expect, it } from "vitest";
import Phaser from "phaser";
import GameManager from "#test/utils/gameManager";
import { TurnEndPhase } from "#app/phases/turn-end-phase.js";
import { getMovePosition } from "#test/utils/gameManagerUtils";
import { Moves } from "#enums/moves";
import { Species } from "#enums/species";
import { Stat } from "#enums/stat";
=======
import { BattleStat } from "#app/data/battle-stat";
import { TurnEndPhase } from "#app/phases/turn-end-phase";
import { toDmgValue } from "#app/utils";
import { Moves } from "#enums/moves";
import { Species } from "#enums/species";
import GameManager from "#test/utils/gameManager";
>>>>>>> 82889731
import { SPLASH_ONLY } from "#test/utils/testUtils";
import Phaser from "phaser";
import { afterEach, beforeAll, beforeEach, describe, expect, test } from "vitest";

const TIMEOUT = 20 * 1000;
/** HP Cost of Move */
const RATIO = 3;
/** Amount of extra HP lost */
const PREDAMAGE = 15;

describe("Moves - Clangorous Soul", () => {
  let phaserGame: Phaser.Game;
  let game: GameManager;

  beforeAll(() => {
    phaserGame = new Phaser.Game({
      type: Phaser.HEADLESS,
    });
  });

  afterEach(() => {
    game.phaseInterceptor.restoreOg();
  });

  beforeEach(() => {
    game = new GameManager(phaserGame);
    game.override.starterSpecies(Species.MAGIKARP);
    game.override.enemySpecies(Species.SNORLAX);
    game.override.startingLevel(100);
    game.override.enemyLevel(100);
    game.override.moveset([Moves.CLANGOROUS_SOUL]);
    game.override.enemyMoveset(SPLASH_ONLY);
  });

  //Bulbapedia Reference: https://bulbapedia.bulbagarden.net/wiki/Clangorous_Soul_(move)

<<<<<<< HEAD
  it("raises the user's ATK, DEF, SPATK, SPDEF, and SPD stat stages by 1 each at the cost of 1/3 of its maximum HP",
  	async() => {
      await game.startBattle([Species.MAGIKARP]);

      const leadPokemon = game.scene.getPlayerPokemon()!;
      const hpLost = Math.floor(leadPokemon.getMaxHp() / RATIO);
=======
  test("Clangorous Soul raises the user's Attack, Defense, Special Attack, Special Defense and Speed by one stage each, at the cost of 1/3 of its maximum HP",
    async () => {
      await game.startBattle([Species.MAGIKARP]);

      const leadPokemon = game.scene.getPlayerPokemon()!;
      const hpLost = toDmgValue(leadPokemon.getMaxHp() / RATIO);
>>>>>>> 82889731

      game.move.select(Moves.CLANGOROUS_SOUL);
      await game.phaseInterceptor.to(TurnEndPhase);

      expect(leadPokemon.hp).toBe(leadPokemon.getMaxHp() - hpLost);
<<<<<<< HEAD
      expect(leadPokemon.getStatStage(Stat.ATK)).toBe(1);
      expect(leadPokemon.getStatStage(Stat.DEF)).toBe(1);
      expect(leadPokemon.getStatStage(Stat.SPATK)).toBe(1);
      expect(leadPokemon.getStatStage(Stat.SPDEF)).toBe(1);
      expect(leadPokemon.getStatStage(Stat.SPD)).toBe(1);
    }, TIMEOUT
  );

  it("will still take effect if one or more of the involved stat stages are not at max",
    async() => {
=======
      expect(leadPokemon.summonData.battleStats[BattleStat.ATK]).toBe(1);
      expect(leadPokemon.summonData.battleStats[BattleStat.DEF]).toBe(1);
      expect(leadPokemon.summonData.battleStats[BattleStat.SPATK]).toBe(1);
      expect(leadPokemon.summonData.battleStats[BattleStat.SPDEF]).toBe(1);
      expect(leadPokemon.summonData.battleStats[BattleStat.SPD]).toBe(1);
    }, TIMEOUT
  );

  test("Clangorous Soul will still take effect if one or more of the involved stats are not at max",
    async () => {
>>>>>>> 82889731
      await game.startBattle([Species.MAGIKARP]);

      const leadPokemon = game.scene.getPlayerPokemon()!;
      const hpLost = toDmgValue(leadPokemon.getMaxHp() / RATIO);

      //Here - Stat.SPD -> 0 and Stat.SPDEF -> 4
      leadPokemon.setStatStage(Stat.ATK, 6);
      leadPokemon.setStatStage(Stat.DEF, 6);
      leadPokemon.setStatStage(Stat.SPATK, 6);
      leadPokemon.setStatStage(Stat.SPDEF, 4);

      game.move.select(Moves.CLANGOROUS_SOUL);
      await game.phaseInterceptor.to(TurnEndPhase);

      expect(leadPokemon.hp).toBe(leadPokemon.getMaxHp() - hpLost);
      expect(leadPokemon.getStatStage(Stat.ATK)).toBe(6);
      expect(leadPokemon.getStatStage(Stat.DEF)).toBe(6);
      expect(leadPokemon.getStatStage(Stat.SPATK)).toBe(6);
      expect(leadPokemon.getStatStage(Stat.SPDEF)).toBe(5);
      expect(leadPokemon.getStatStage(Stat.SPD)).toBe(1);
    }, TIMEOUT
  );

<<<<<<< HEAD
  it("fails if all stat stages involved are at max",
    async() => {
=======
  test("Clangorous Soul fails if all stats involved are at max",
    async () => {
>>>>>>> 82889731
      await game.startBattle([Species.MAGIKARP]);

      const leadPokemon = game.scene.getPlayerPokemon()!;

      leadPokemon.setStatStage(Stat.ATK, 6);
      leadPokemon.setStatStage(Stat.DEF, 6);
      leadPokemon.setStatStage(Stat.SPATK, 6);
      leadPokemon.setStatStage(Stat.SPDEF, 6);
      leadPokemon.setStatStage(Stat.SPD, 6);

      game.move.select(Moves.CLANGOROUS_SOUL);
      await game.phaseInterceptor.to(TurnEndPhase);

      expect(leadPokemon.hp).toBe(leadPokemon.getMaxHp());
      expect(leadPokemon.getStatStage(Stat.ATK)).toBe(6);
      expect(leadPokemon.getStatStage(Stat.DEF)).toBe(6);
      expect(leadPokemon.getStatStage(Stat.SPATK)).toBe(6);
      expect(leadPokemon.getStatStage(Stat.SPDEF)).toBe(6);
      expect(leadPokemon.getStatStage(Stat.SPD)).toBe(6);
    }, TIMEOUT
  );

<<<<<<< HEAD
  it("fails if the user's health is less than 1/3",
    async() => {
=======
  test("Clangorous Soul fails if the user's health is less than 1/3",
    async () => {
>>>>>>> 82889731
      await game.startBattle([Species.MAGIKARP]);

      const leadPokemon = game.scene.getPlayerPokemon()!;
      const hpLost = toDmgValue(leadPokemon.getMaxHp() / RATIO);
      leadPokemon.hp = hpLost - PREDAMAGE;

      game.move.select(Moves.CLANGOROUS_SOUL);
      await game.phaseInterceptor.to(TurnEndPhase);

      expect(leadPokemon.hp).toBe(hpLost - PREDAMAGE);
      expect(leadPokemon.getStatStage(Stat.ATK)).toBe(0);
      expect(leadPokemon.getStatStage(Stat.DEF)).toBe(0);
      expect(leadPokemon.getStatStage(Stat.SPATK)).toBe(0);
      expect(leadPokemon.getStatStage(Stat.SPDEF)).toBe(0);
      expect(leadPokemon.getStatStage(Stat.SPD)).toBe(0);
    }, TIMEOUT
  );
});<|MERGE_RESOLUTION|>--- conflicted
+++ resolved
@@ -1,23 +1,11 @@
-<<<<<<< HEAD
 import { afterEach, beforeAll, beforeEach, describe, expect, it } from "vitest";
 import Phaser from "phaser";
 import GameManager from "#test/utils/gameManager";
 import { TurnEndPhase } from "#app/phases/turn-end-phase.js";
-import { getMovePosition } from "#test/utils/gameManagerUtils";
 import { Moves } from "#enums/moves";
 import { Species } from "#enums/species";
 import { Stat } from "#enums/stat";
-=======
-import { BattleStat } from "#app/data/battle-stat";
-import { TurnEndPhase } from "#app/phases/turn-end-phase";
-import { toDmgValue } from "#app/utils";
-import { Moves } from "#enums/moves";
-import { Species } from "#enums/species";
-import GameManager from "#test/utils/gameManager";
->>>>>>> 82889731
 import { SPLASH_ONLY } from "#test/utils/testUtils";
-import Phaser from "phaser";
-import { afterEach, beforeAll, beforeEach, describe, expect, test } from "vitest";
 
 const TIMEOUT = 20 * 1000;
 /** HP Cost of Move */
@@ -51,27 +39,17 @@
 
   //Bulbapedia Reference: https://bulbapedia.bulbagarden.net/wiki/Clangorous_Soul_(move)
 
-<<<<<<< HEAD
   it("raises the user's ATK, DEF, SPATK, SPDEF, and SPD stat stages by 1 each at the cost of 1/3 of its maximum HP",
   	async() => {
       await game.startBattle([Species.MAGIKARP]);
 
       const leadPokemon = game.scene.getPlayerPokemon()!;
       const hpLost = Math.floor(leadPokemon.getMaxHp() / RATIO);
-=======
-  test("Clangorous Soul raises the user's Attack, Defense, Special Attack, Special Defense and Speed by one stage each, at the cost of 1/3 of its maximum HP",
-    async () => {
-      await game.startBattle([Species.MAGIKARP]);
-
-      const leadPokemon = game.scene.getPlayerPokemon()!;
-      const hpLost = toDmgValue(leadPokemon.getMaxHp() / RATIO);
->>>>>>> 82889731
 
       game.move.select(Moves.CLANGOROUS_SOUL);
       await game.phaseInterceptor.to(TurnEndPhase);
 
       expect(leadPokemon.hp).toBe(leadPokemon.getMaxHp() - hpLost);
-<<<<<<< HEAD
       expect(leadPokemon.getStatStage(Stat.ATK)).toBe(1);
       expect(leadPokemon.getStatStage(Stat.DEF)).toBe(1);
       expect(leadPokemon.getStatStage(Stat.SPATK)).toBe(1);
@@ -82,22 +60,10 @@
 
   it("will still take effect if one or more of the involved stat stages are not at max",
     async() => {
-=======
-      expect(leadPokemon.summonData.battleStats[BattleStat.ATK]).toBe(1);
-      expect(leadPokemon.summonData.battleStats[BattleStat.DEF]).toBe(1);
-      expect(leadPokemon.summonData.battleStats[BattleStat.SPATK]).toBe(1);
-      expect(leadPokemon.summonData.battleStats[BattleStat.SPDEF]).toBe(1);
-      expect(leadPokemon.summonData.battleStats[BattleStat.SPD]).toBe(1);
-    }, TIMEOUT
-  );
-
-  test("Clangorous Soul will still take effect if one or more of the involved stats are not at max",
-    async () => {
->>>>>>> 82889731
       await game.startBattle([Species.MAGIKARP]);
 
       const leadPokemon = game.scene.getPlayerPokemon()!;
-      const hpLost = toDmgValue(leadPokemon.getMaxHp() / RATIO);
+      const hpLost = Math.floor(leadPokemon.getMaxHp() / RATIO);
 
       //Here - Stat.SPD -> 0 and Stat.SPDEF -> 4
       leadPokemon.setStatStage(Stat.ATK, 6);
@@ -117,13 +83,8 @@
     }, TIMEOUT
   );
 
-<<<<<<< HEAD
   it("fails if all stat stages involved are at max",
     async() => {
-=======
-  test("Clangorous Soul fails if all stats involved are at max",
-    async () => {
->>>>>>> 82889731
       await game.startBattle([Species.MAGIKARP]);
 
       const leadPokemon = game.scene.getPlayerPokemon()!;
@@ -146,17 +107,12 @@
     }, TIMEOUT
   );
 
-<<<<<<< HEAD
   it("fails if the user's health is less than 1/3",
     async() => {
-=======
-  test("Clangorous Soul fails if the user's health is less than 1/3",
-    async () => {
->>>>>>> 82889731
       await game.startBattle([Species.MAGIKARP]);
 
       const leadPokemon = game.scene.getPlayerPokemon()!;
-      const hpLost = toDmgValue(leadPokemon.getMaxHp() / RATIO);
+      const hpLost = Math.floor(leadPokemon.getMaxHp() / RATIO);
       leadPokemon.hp = hpLost - PREDAMAGE;
 
       game.move.select(Moves.CLANGOROUS_SOUL);
