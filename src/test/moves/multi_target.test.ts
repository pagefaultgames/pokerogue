import { BattlerIndex } from "#app/battle";
import { Abilities } from "#app/enums/abilities";
import { Species } from "#app/enums/species";
import * as Utils from "#app/utils";
import { Moves } from "#enums/moves";
import GameManager from "#test/utils/gameManager";
import { SPLASH_ONLY } from "#test/utils/testUtils";
import Phaser from "phaser";
import { afterEach, beforeAll, beforeEach, describe, expect, it } from "vitest";

const TIMEOUT = 20 * 1000;

describe("Multi-target damage reduction", () => {
  let phaserGame: Phaser.Game;
  let game: GameManager;

  beforeAll(() => {
    phaserGame = new Phaser.Game({
      type: Phaser.HEADLESS,
    });
  });

  afterEach(() => {
    game.phaseInterceptor.restoreOg();
  });

  beforeEach(() => {
    game = new GameManager(phaserGame);
    game.override
      .disableCrits()
      .battleType("double")
      .enemyLevel(100)
      .startingLevel(100)
      .enemySpecies(Species.POLIWAG)
      .enemyMoveset(SPLASH_ONLY)
      .enemyAbility(Abilities.BALL_FETCH)
      .moveset([Moves.TACKLE, Moves.DAZZLING_GLEAM, Moves.EARTHQUAKE, Moves.SPLASH])
      .ability(Abilities.BALL_FETCH);
  });

  it("should reduce d.gleam damage when multiple enemies but not tackle", async () => {
    await game.startBattle([Species.MAGIKARP, Species.FEEBAS]);

    const [enemy1, enemy2] = game.scene.getEnemyField();

    game.move.select(Moves.DAZZLING_GLEAM);
    game.move.select(Moves.TACKLE, 1, BattlerIndex.ENEMY);
    await game.setTurnOrder([BattlerIndex.PLAYER, BattlerIndex.PLAYER_2, BattlerIndex.ENEMY, BattlerIndex.ENEMY_2]);
    await game.phaseInterceptor.to("MoveEndPhase");

    const gleam1 = enemy1.getMaxHp() - enemy1.hp;
    enemy1.hp = enemy1.getMaxHp();

    await game.phaseInterceptor.to("MoveEndPhase");

    const tackle1 = enemy1.getMaxHp() - enemy1.hp;
    enemy1.hp = enemy1.getMaxHp();

    await game.killPokemon(enemy2);
    await game.toNextTurn();

    game.move.select(Moves.DAZZLING_GLEAM);
    game.move.select(Moves.TACKLE, 1, BattlerIndex.ENEMY);
    await game.setTurnOrder([BattlerIndex.PLAYER, BattlerIndex.PLAYER_2, BattlerIndex.ENEMY]);

    await game.phaseInterceptor.to("MoveEndPhase");

    const gleam2 = enemy1.getMaxHp() - enemy1.hp;
    enemy1.hp = enemy1.getMaxHp();

    await game.phaseInterceptor.to("MoveEndPhase");
    const tackle2 = enemy1.getMaxHp() - enemy1.hp;

    // Single target moves don't get reduced
    expect(tackle1).toBe(tackle2);
    // Moves that target all enemies get reduced if there's more than one enemy
    expect(gleam1).toBeLessThanOrEqual(Utils.toDmgValue(gleam2 * 0.75) + 1);
    expect(gleam1).toBeGreaterThanOrEqual(Utils.toDmgValue(gleam2 * 0.75) - 1);
  }, TIMEOUT);

  it("should reduce earthquake when more than one pokemon other than user is not fainted", async () => {
    await game.startBattle([Species.MAGIKARP, Species.FEEBAS]);

    const player2 = game.scene.getParty()[1];
    const [enemy1, enemy2] = game.scene.getEnemyField();

    game.move.select(Moves.EARTHQUAKE);
    game.move.select(Moves.SPLASH, 1);
    await game.setTurnOrder([BattlerIndex.PLAYER, BattlerIndex.PLAYER_2, BattlerIndex.ENEMY, BattlerIndex.ENEMY_2]);

    await game.phaseInterceptor.to("MoveEndPhase");

<<<<<<< HEAD
async function checkTargetMultiplier(game: GameManager, attackMove: Moves, killAlly: boolean, killSecondEnemy: boolean, shouldMultiplied: boolean, oppAbility?: Abilities) {
  // play an attack and check target count
  game.override.enemyAbility(oppAbility ? oppAbility : Abilities.BALL_FETCH);
  await game.classicMode.startBattle();
=======
    const damagePlayer2Turn1 = player2.getMaxHp() - player2.hp;
    const damageEnemy1Turn1 = enemy1.getMaxHp() - enemy1.hp;
>>>>>>> 27d52af0

    player2.hp = player2.getMaxHp();
    enemy1.hp = enemy1.getMaxHp();

    await game.killPokemon(enemy2);
    await game.toNextTurn();

    game.move.select(Moves.EARTHQUAKE);
    game.move.select(Moves.SPLASH, 1);
    await game.setTurnOrder([BattlerIndex.PLAYER, BattlerIndex.PLAYER_2, BattlerIndex.ENEMY]);

    await game.phaseInterceptor.to("MoveEndPhase");

    const damagePlayer2Turn2 = player2.getMaxHp() - player2.hp;
    const damageEnemy1Turn2 = enemy1.getMaxHp() - enemy1.hp;

    enemy1.hp = enemy1.getMaxHp();

    // Turn 1: 3 targets, turn 2: 2 targets
    // Both should have damage reduction
    expect(damageEnemy1Turn1).toBe(damageEnemy1Turn2);
    expect(damagePlayer2Turn1).toBe(damagePlayer2Turn2);

    await game.killPokemon(player2);
    await game.toNextTurn();

    game.move.select(Moves.EARTHQUAKE);
    await game.setTurnOrder([BattlerIndex.PLAYER, BattlerIndex.ENEMY]);

    await game.phaseInterceptor.to("MoveEndPhase");

    const damageEnemy1Turn3 = enemy1.getMaxHp() - enemy1.hp;
    // Turn 3: 1 target, should be no damage reduction
    expect(damageEnemy1Turn1).toBeLessThanOrEqual(Utils.toDmgValue(damageEnemy1Turn3 * 0.75) + 1);
    expect(damageEnemy1Turn1).toBeGreaterThanOrEqual(Utils.toDmgValue(damageEnemy1Turn3 * 0.75) - 1);
  }, TIMEOUT);
});<|MERGE_RESOLUTION|>--- conflicted
+++ resolved
@@ -90,15 +90,8 @@
 
     await game.phaseInterceptor.to("MoveEndPhase");
 
-<<<<<<< HEAD
-async function checkTargetMultiplier(game: GameManager, attackMove: Moves, killAlly: boolean, killSecondEnemy: boolean, shouldMultiplied: boolean, oppAbility?: Abilities) {
-  // play an attack and check target count
-  game.override.enemyAbility(oppAbility ? oppAbility : Abilities.BALL_FETCH);
-  await game.classicMode.startBattle();
-=======
     const damagePlayer2Turn1 = player2.getMaxHp() - player2.hp;
     const damageEnemy1Turn1 = enemy1.getMaxHp() - enemy1.hp;
->>>>>>> 27d52af0
 
     player2.hp = player2.getMaxHp();
     enemy1.hp = enemy1.getMaxHp();
