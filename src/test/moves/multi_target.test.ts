import { getMoveTargets } from "#app/data/move.js";
import { Abilities } from "#app/enums/abilities.js";
import { Species } from "#app/enums/species.js";
<<<<<<< HEAD
import { TurnEndPhase } from "#app/phases.js";
=======
import { TurnEndPhase } from "#app/phases/turn-end-phase.js";
import GameManager from "#test/utils/gameManager";
>>>>>>> ae2ab120
import { Moves } from "#enums/moves";
import GameManager from "#test/utils/gameManager";
import { getMovePosition } from "#test/utils/gameManagerUtils";
import { SPLASH_ONLY } from "#test/utils/testUtils";
import Phaser from "phaser";
import { afterEach, beforeAll, beforeEach, describe, expect, it } from "vitest";

const TIMEOUT = 20 * 1000;

describe("Moves - Multi target", () => {
  let phaserGame: Phaser.Game;
  let game: GameManager;

  beforeAll(() => {
    phaserGame = new Phaser.Game({
      type: Phaser.HEADLESS,
    });
  });

  afterEach(() => {
    afterTrial(game);
  });

  beforeEach(() => {
    game = beforeTrial(phaserGame);
  });

  it("2v2 - target all near others - check modifier", () => checkTargetMultiplier(game, Moves.EARTHQUAKE, false, false, true), TIMEOUT);

  it("2v2 - target all near others - damage decrase", () => checkDamageDecrease(game, Moves.EARTHQUAKE, false, false, true), TIMEOUT);

  it("2v1 - target all near others - check modifier", () => checkTargetMultiplier(game, Moves.EARTHQUAKE, false, true, true), TIMEOUT);

  it("2v1 - target all near others - damage decrase", () => checkDamageDecrease(game, Moves.EARTHQUAKE, false, true, true), TIMEOUT);

  it("1v2 - target all near others - check modifier", () => checkTargetMultiplier(game, Moves.EARTHQUAKE, true, false, true), TIMEOUT);

  it("1v2 - target all near others - damage decrase", () => checkDamageDecrease(game, Moves.EARTHQUAKE, true, false, true), TIMEOUT);

  it("1v1 - target all near others - check modifier", () => checkTargetMultiplier(game, Moves.EARTHQUAKE, true, true, false), TIMEOUT);

  it("2v2 (immune) - target all near others - check modifier", () => checkTargetMultiplier(game, Moves.EARTHQUAKE, false, false, true, Abilities.LEVITATE), TIMEOUT);

  it("2v2 (immune) - target all near others - damage decrase", () => checkDamageDecrease(game, Moves.EARTHQUAKE, false, false, true, Abilities.LEVITATE), TIMEOUT);

  it("2v2 - target all near enemies - check modifier", () => checkTargetMultiplier(game, Moves.HYPER_VOICE, false, false, true), TIMEOUT);

  it("2v2 - target all near enemies - damage decrase", () => checkDamageDecrease(game, Moves.HYPER_VOICE, false, false, true), TIMEOUT);

  it("2v1 - target all near enemies - check modifier", () => checkTargetMultiplier(game, Moves.HYPER_VOICE, false, true, false), TIMEOUT);

  it("2v1 - target all near enemies - no damage decrase", () => checkDamageDecrease(game, Moves.HYPER_VOICE, false, true, false), TIMEOUT);

  it("1v2 - target all near enemies - check modifier", () => checkTargetMultiplier(game, Moves.HYPER_VOICE, true, false, true), TIMEOUT);

  it("1v2 - target all near enemies - damage decrase", () => checkDamageDecrease(game, Moves.HYPER_VOICE, true, false, true), TIMEOUT);

  it("1v1 - target all near enemies - check modifier", () => checkTargetMultiplier(game, Moves.HYPER_VOICE, true, true, false), TIMEOUT);

  it("2v2 (immune) - target all near enemies - check modifier", () => checkTargetMultiplier(game, Moves.HYPER_VOICE, false, false, true, Abilities.SOUNDPROOF), TIMEOUT);

  it("2v2 (immune) - target all near enemies - damage decrase", () => checkDamageDecrease(game, Moves.HYPER_VOICE, false, false, true, Abilities.SOUNDPROOF), TIMEOUT);

});

async function checkTargetMultiplier(game: GameManager, attackMove: Moves, killAlly: boolean, killSecondEnemy: boolean, shouldMultiplied: boolean, oppAbility?: Abilities) {
  // play an attack and check target count
  game.override.enemyAbility(oppAbility ? oppAbility : Abilities.BALL_FETCH);
  await game.startBattle();

  const playerPokemonRepr = game.scene.getPlayerField();

  killAllyAndEnemy(game, killAlly, killSecondEnemy);

  const targetCount = getMoveTargets(playerPokemonRepr[0], attackMove).targets.length;
  const targetMultiplier = targetCount > 1 ? 0.75 : 1;

  if (shouldMultiplied) {
    expect(targetMultiplier).toBe(0.75);
  } else {
    expect(targetMultiplier).toBe(1);
  }
}

async function checkDamageDecrease(game: GameManager, attackMove: Moves, killAlly: boolean, killSecondEnemy: boolean, shouldDecreased: boolean, ability?: Abilities) {
  // Tested combination on first turn, 1v1 on second turn
  await game.classicMode.runToSummon([Species.EEVEE, Species.EEVEE]);

  if (ability !== undefined) {
    game.scene.getPlayerField()[1].abilityIndex = ability;
    game.scene.getEnemyField()[1].abilityIndex = ability;
  }

  game.move.select(Moves.SPLASH);
  game.move.select(Moves.SPLASH, 1);


  await game.phaseInterceptor.to(TurnEndPhase);

  killAllyAndEnemy(game, killAlly, killSecondEnemy);
  await game.toNextTurn();

  const initialHp = game.scene.getEnemyField()[0].hp;
  game.selectMove(getMovePosition(game.scene, 0, attackMove));
  if (!killAlly) {
    game.move.select(Moves.SPLASH, 1);
  }

  await game.phaseInterceptor.to(TurnEndPhase);
  const afterHp = game.scene.getEnemyField()[0].hp;

  killAllyAndEnemy(game, true, true);
  await game.toNextTurn();

  game.scene.getEnemyField()[0].hp = initialHp;

  const initialHp1v1 = game.scene.getEnemyField()[0].hp;
  game.selectMove(getMovePosition(game.scene, 0, attackMove));

  await game.phaseInterceptor.to(TurnEndPhase);
  const afterHp1v1 = game.scene.getEnemyField()[0].hp;

  if (shouldDecreased) {
    expect(initialHp - afterHp).toBeLessThan(0.75 * (initialHp1v1 - afterHp1v1) + 2);
    expect(initialHp - afterHp).toBeGreaterThan(0.75 * (initialHp1v1 - afterHp1v1) - 2);
  } else {
    expect(initialHp - afterHp).toBeLessThan(initialHp1v1 - afterHp1v1 + 2);
    expect(initialHp - afterHp).toBeGreaterThan(initialHp1v1 - afterHp1v1 - 2);
  }

}

// To simulate the situation where all of the enemies or the player's Pokemons dies except for one.
function killAllyAndEnemy(game: GameManager, killAlly: boolean, killSecondEnemy: boolean) {
  if (killAlly) {
    leaveOnePlayerPokemon(game);
    expect(game.scene.getPlayerField().filter(p => p.isActive()).length).toBe(1);
  }
  if (killSecondEnemy) {
    leaveOneEnemyPokemon(game);
    expect(game.scene.getEnemyField().filter(p => p.isActive()).length).toBe(1);
  }
}

function leaveOnePlayerPokemon(game: GameManager) {
  const playerPokemons = game.scene.getParty();
  for (let i = 1; i < playerPokemons.length; i++) {
    playerPokemons[i].hp = 0;
  }
  expect(playerPokemons.filter(pokemon => pokemon.hp > 0).length).toBe(1);
}

function leaveOneEnemyPokemon(game: GameManager) {
  const enemyPokemons = game.scene.getEnemyParty();
  for (let i = 1; i < enemyPokemons.length; i++) {
    enemyPokemons[i].hp = 0;
  }
}

function beforeTrial(phaserGame: Phaser.Game, single: boolean = false) {
  const game = new GameManager(phaserGame);
  game.override
    .battleType("double")
    .moveset([Moves.EARTHQUAKE, Moves.HYPER_VOICE, Moves.SURF, Moves.SPLASH])
    .ability(Abilities.BALL_FETCH)
    .passiveAbility(Abilities.UNNERVE)
    .enemyMoveset(SPLASH_ONLY)
    .disableCrits()
    .startingLevel(50)
    .enemyLevel(40)
    .enemySpecies(Species.EEVEE);
  return game;
}

function afterTrial(game: GameManager) {
  game.phaseInterceptor.restoreOg();
}<|MERGE_RESOLUTION|>--- conflicted
+++ resolved
@@ -1,12 +1,7 @@
 import { getMoveTargets } from "#app/data/move.js";
 import { Abilities } from "#app/enums/abilities.js";
 import { Species } from "#app/enums/species.js";
-<<<<<<< HEAD
-import { TurnEndPhase } from "#app/phases.js";
-=======
 import { TurnEndPhase } from "#app/phases/turn-end-phase.js";
-import GameManager from "#test/utils/gameManager";
->>>>>>> ae2ab120
 import { Moves } from "#enums/moves";
 import GameManager from "#test/utils/gameManager";
 import { getMovePosition } from "#test/utils/gameManagerUtils";
