--- conflicted
+++ resolved
@@ -12,114 +12,106 @@
 import { afterEach, beforeAll, beforeEach, describe, expect, it } from "vitest";
 
 describe("Moves - Octolock", () => {
-  describe("integration tests", () => {
-    let phaserGame: Phaser.Game;
-    let game: GameManager;
+  let phaserGame: Phaser.Game;
+  let game: GameManager;
 
-    beforeAll(() => {
-      phaserGame = new Phaser.Game({
-        type: Phaser.HEADLESS,
-      });
-    });
-
-    afterEach(() => {
-      game.phaseInterceptor.restoreOg();
-    });
-
-    beforeEach(() => {
-      game = new GameManager(phaserGame);
-
-      game.override.battleType("single");
-
-      game.override.enemySpecies(Species.RATTATA);
-      game.override.enemyMoveset(SPLASH_ONLY);
-      game.override.enemyAbility(Abilities.BALL_FETCH);
-
-      game.override.startingLevel(2000);
-      game.override.moveset([Moves.OCTOLOCK, Moves.SPLASH]);
-      game.override.ability(Abilities.BALL_FETCH);
-    });
-
-    it("lowers DEF and SPDEF stat stages of the target Pokemon by 1 each turn", { timeout: 10000 }, async () => {
-      await game.startBattle([Species.GRAPPLOCT]);
-
-      const enemyPokemon = game.scene.getEnemyPokemon()!;
-
-      // use Octolock and advance to init phase of next turn to check for stat changes
-      game.move.select(Moves.OCTOLOCK);
-      await game.phaseInterceptor.to(TurnInitPhase);
-
-      expect(enemyPokemon.getStatStage(Stat.DEF)).toBe(-1);
-      expect(enemyPokemon.getStatStage(Stat.SPDEF)).toBe(-1);
-
-      // take a second turn to make sure stat changes occur again
-      await game.phaseInterceptor.to(CommandPhase);
-      game.move.select(Moves.SPLASH);
-
-      await game.phaseInterceptor.to(TurnInitPhase);
-      expect(enemyPokemon.getStatStage(Stat.DEF)).toBe(-2);
-      expect(enemyPokemon.getStatStage(Stat.SPDEF)).toBe(-2);
-    });
-
-<<<<<<< HEAD
-    it("traps the target Pokemon", { timeout: 10000 }, async () => {
-=======
-    it("If target pokemon has Big Pecks, Octolock should only reduce spdef by 1", { timeout: 10000 }, async () => {
-      game.override.enemyAbility(Abilities.BIG_PECKS);
-      await game.startBattle([Species.GRAPPLOCT]);
-
-      const enemyPokemon = game.scene.getEnemyField();
-
-      // use Octolock and advance to init phase of next turn to check for stat changes
-      game.move.select(Moves.OCTOLOCK);
-      await game.phaseInterceptor.to(TurnInitPhase);
-
-      expect(enemyPokemon[0].summonData.battleStats[BattleStat.DEF]).toBe(0);
-      expect(enemyPokemon[0].summonData.battleStats[BattleStat.SPDEF]).toBe(-1);
-    });
-
-    it("If target pokemon has White Smoke, Octolock should not reduce any stats", { timeout: 10000 }, async () => {
-      game.override.enemyAbility(Abilities.WHITE_SMOKE);
-      await game.startBattle([Species.GRAPPLOCT]);
-
-      const enemyPokemon = game.scene.getEnemyField();
-
-      // use Octolock and advance to init phase of next turn to check for stat changes
-      game.move.select(Moves.OCTOLOCK);
-      await game.phaseInterceptor.to(TurnInitPhase);
-
-      expect(enemyPokemon[0].summonData.battleStats[BattleStat.DEF]).toBe(0);
-      expect(enemyPokemon[0].summonData.battleStats[BattleStat.SPDEF]).toBe(0);
-    });
-
-    it("If target pokemon has Clear Body, Octolock should not reduce any stats", { timeout: 10000 }, async () => {
-      game.override.enemyAbility(Abilities.CLEAR_BODY);
-      await game.startBattle([Species.GRAPPLOCT]);
-
-      const enemyPokemon = game.scene.getEnemyField();
-
-      // use Octolock and advance to init phase of next turn to check for stat changes
-      game.move.select(Moves.OCTOLOCK);
-      await game.phaseInterceptor.to(TurnInitPhase);
-
-      expect(enemyPokemon[0].summonData.battleStats[BattleStat.DEF]).toBe(0);
-      expect(enemyPokemon[0].summonData.battleStats[BattleStat.SPDEF]).toBe(0);
-    });
-
-    it("Traps the target pokemon", { timeout: 10000 }, async () => {
->>>>>>> 39cfe69c
-      await game.startBattle([Species.GRAPPLOCT]);
-
-      const enemyPokemon = game.scene.getEnemyPokemon()!;
-
-      // before Octolock - enemy should not be trapped
-      expect(enemyPokemon.findTag(t => t instanceof TrappedTag)).toBeUndefined();
-
-      game.move.select(Moves.OCTOLOCK);
-
-      // after Octolock - enemy should be trapped
-      await game.phaseInterceptor.to(MoveEndPhase);
-      expect(enemyPokemon.findTag(t => t instanceof TrappedTag)).toBeDefined();
+  beforeAll(() => {
+    phaserGame = new Phaser.Game({
+      type: Phaser.HEADLESS,
     });
   });
+
+  afterEach(() => {
+    game.phaseInterceptor.restoreOg();
+  });
+
+  beforeEach(() => {
+    game = new GameManager(phaserGame);
+
+    game.override.battleType("single")
+      .enemySpecies(Species.RATTATA)
+      .enemyMoveset(SPLASH_ONLY)
+      .enemyAbility(Abilities.BALL_FETCH)
+      .startingLevel(2000)
+      .moveset([ Moves.OCTOLOCK, Moves.SPLASH ])
+      .ability(Abilities.BALL_FETCH);
+  });
+
+  it("lowers DEF and SPDEF stat stages of the target Pokemon by 1 each turn", { timeout: 10000 }, async () => {
+    await game.classicMode.startBattle([ Species.GRAPPLOCT ]);
+
+    const enemyPokemon = game.scene.getEnemyPokemon()!;
+
+    // use Octolock and advance to init phase of next turn to check for stat changes
+    game.move.select(Moves.OCTOLOCK);
+    await game.phaseInterceptor.to(TurnInitPhase);
+
+    expect(enemyPokemon.getStatStage(Stat.DEF)).toBe(-1);
+    expect(enemyPokemon.getStatStage(Stat.SPDEF)).toBe(-1);
+
+    // take a second turn to make sure stat changes occur again
+    await game.phaseInterceptor.to(CommandPhase);
+    game.move.select(Moves.SPLASH);
+
+    await game.phaseInterceptor.to(TurnInitPhase);
+    expect(enemyPokemon.getStatStage(Stat.DEF)).toBe(-2);
+    expect(enemyPokemon.getStatStage(Stat.SPDEF)).toBe(-2);
+  });
+
+  it("if target pokemon has BIG_PECKS, should only lower SPDEF stat stage by 1", { timeout: 10000 }, async () => {
+    game.override.enemyAbility(Abilities.BIG_PECKS);
+    await game.classicMode.startBattle([ Species.GRAPPLOCT ]);
+
+    const enemyPokemon = game.scene.getEnemyPokemon()!;
+
+    // use Octolock and advance to init phase of next turn to check for stat changes
+    game.move.select(Moves.OCTOLOCK);
+    await game.phaseInterceptor.to(TurnInitPhase);
+
+    expect(enemyPokemon.getStatStage(Stat.DEF)).toBe(0);
+    expect(enemyPokemon.getStatStage(Stat.SPDEF)).toBe(-1);
+  });
+
+  it("if target pokemon has WHITE_SMOKE, should not reduce any stat stages", { timeout: 10000 }, async () => {
+    game.override.enemyAbility(Abilities.WHITE_SMOKE);
+    await game.classicMode.startBattle([ Species.GRAPPLOCT ]);
+
+    const enemyPokemon = game.scene.getEnemyPokemon()!;
+
+    // use Octolock and advance to init phase of next turn to check for stat changes
+    game.move.select(Moves.OCTOLOCK);
+    await game.phaseInterceptor.to(TurnInitPhase);
+
+    expect(enemyPokemon.getStatStage(Stat.DEF)).toBe(0);
+    expect(enemyPokemon.getStatStage(Stat.SPDEF)).toBe(0);
+  });
+
+  it("if target pokemon has CLEAR_BODY, should not reduce any stat stages", { timeout: 10000 }, async () => {
+    game.override.enemyAbility(Abilities.CLEAR_BODY);
+    await game.classicMode.startBattle([ Species.GRAPPLOCT ]);
+
+    const enemyPokemon = game.scene.getEnemyPokemon()!;
+
+    // use Octolock and advance to init phase of next turn to check for stat changes
+    game.move.select(Moves.OCTOLOCK);
+    await game.phaseInterceptor.to(TurnInitPhase);
+
+    expect(enemyPokemon.getStatStage(Stat.DEF)).toBe(0);
+    expect(enemyPokemon.getStatStage(Stat.SPDEF)).toBe(0);
+  });
+
+  it("traps the target pokemon", { timeout: 10000 }, async () => {
+    await game.classicMode.startBattle([ Species.GRAPPLOCT ]);
+
+    const enemyPokemon = game.scene.getEnemyPokemon()!;
+
+    // before Octolock - enemy should not be trapped
+    expect(enemyPokemon.findTag(t => t instanceof TrappedTag)).toBeUndefined();
+
+    game.move.select(Moves.OCTOLOCK);
+
+    // after Octolock - enemy should be trapped
+    await game.phaseInterceptor.to(MoveEndPhase);
+    expect(enemyPokemon.findTag(t => t instanceof TrappedTag)).toBeDefined();
+  });
 });