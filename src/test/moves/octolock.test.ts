import { BattleStat } from "#app/data/battle-stat";
import { TrappedTag } from "#app/data/battler-tags.js";
<<<<<<< HEAD
import { CommandPhase, MoveEndPhase, TurnInitPhase } from "#app/phases";
=======
import GameManager from "#test/utils/gameManager";
import { getMovePosition } from "#test/utils/gameManagerUtils";
>>>>>>> ae2ab120
import { Abilities } from "#enums/abilities";
import { Moves } from "#enums/moves";
import { Species } from "#enums/species";
import GameManager from "#test/utils/gameManager";
import { SPLASH_ONLY } from "#test/utils/testUtils";
import Phaser from "phaser";
import { afterEach, beforeAll, beforeEach, describe, expect, it } from "vitest";
<<<<<<< HEAD
=======
import { SPLASH_ONLY } from "#test/utils/testUtils";
import { CommandPhase } from "#app/phases/command-phase.js";
import { MoveEndPhase } from "#app/phases/move-end-phase.js";
import { TurnInitPhase } from "#app/phases/turn-init-phase.js";
>>>>>>> ae2ab120

describe("Moves - Octolock", () => {
  describe("integration tests", () => {
    let phaserGame: Phaser.Game;
    let game: GameManager;

    beforeAll(() => {
      phaserGame = new Phaser.Game({
        type: Phaser.HEADLESS,
      });
    });

    afterEach(() => {
      game.phaseInterceptor.restoreOg();
    });

    beforeEach(() => {
      game = new GameManager(phaserGame);

      game.override.battleType("single");

      game.override.enemySpecies(Species.RATTATA);
      game.override.enemyMoveset(SPLASH_ONLY);
      game.override.enemyAbility(Abilities.BALL_FETCH);

      game.override.startingLevel(2000);
      game.override.moveset([Moves.OCTOLOCK, Moves.SPLASH]);
      game.override.ability(Abilities.BALL_FETCH);
    });

    it("Reduces DEf and SPDEF by 1 each turn", { timeout: 10000 }, async () => {
      await game.startBattle([Species.GRAPPLOCT]);

      const enemyPokemon = game.scene.getEnemyField();

      // use Octolock and advance to init phase of next turn to check for stat changes
      game.move.select(Moves.OCTOLOCK);
      await game.phaseInterceptor.to(TurnInitPhase);

      expect(enemyPokemon[0].summonData.battleStats[BattleStat.DEF]).toBe(-1);
      expect(enemyPokemon[0].summonData.battleStats[BattleStat.SPDEF]).toBe(-1);

      // take a second turn to make sure stat changes occur again
      await game.phaseInterceptor.to(CommandPhase);
      game.move.select(Moves.SPLASH);

      await game.phaseInterceptor.to(TurnInitPhase);
      expect(enemyPokemon[0].summonData.battleStats[BattleStat.DEF]).toBe(-2);
      expect(enemyPokemon[0].summonData.battleStats[BattleStat.SPDEF]).toBe(-2);
    });

    it("Traps the target pokemon", { timeout: 10000 }, async () => {
      await game.startBattle([Species.GRAPPLOCT]);

      const enemyPokemon = game.scene.getEnemyField();

      // before Octolock - enemy should not be trapped
      expect(enemyPokemon[0].findTag(t => t instanceof TrappedTag)).toBeUndefined();

      game.move.select(Moves.OCTOLOCK);

      // after Octolock - enemy should be trapped
      await game.phaseInterceptor.to(MoveEndPhase);
      expect(enemyPokemon[0].findTag(t => t instanceof TrappedTag)).toBeDefined();
    });
  });
});<|MERGE_RESOLUTION|>--- conflicted
+++ resolved
@@ -1,11 +1,8 @@
 import { BattleStat } from "#app/data/battle-stat";
 import { TrappedTag } from "#app/data/battler-tags.js";
-<<<<<<< HEAD
-import { CommandPhase, MoveEndPhase, TurnInitPhase } from "#app/phases";
-=======
-import GameManager from "#test/utils/gameManager";
-import { getMovePosition } from "#test/utils/gameManagerUtils";
->>>>>>> ae2ab120
+import { CommandPhase } from "#app/phases/command-phase.js";
+import { MoveEndPhase } from "#app/phases/move-end-phase.js";
+import { TurnInitPhase } from "#app/phases/turn-init-phase.js";
 import { Abilities } from "#enums/abilities";
 import { Moves } from "#enums/moves";
 import { Species } from "#enums/species";
@@ -13,13 +10,6 @@
 import { SPLASH_ONLY } from "#test/utils/testUtils";
 import Phaser from "phaser";
 import { afterEach, beforeAll, beforeEach, describe, expect, it } from "vitest";
-<<<<<<< HEAD
-=======
-import { SPLASH_ONLY } from "#test/utils/testUtils";
-import { CommandPhase } from "#app/phases/command-phase.js";
-import { MoveEndPhase } from "#app/phases/move-end-phase.js";
-import { TurnInitPhase } from "#app/phases/turn-init-phase.js";
->>>>>>> ae2ab120
 
 describe("Moves - Octolock", () => {
   describe("integration tests", () => {
