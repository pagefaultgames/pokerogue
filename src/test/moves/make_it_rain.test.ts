<<<<<<< HEAD
import { afterEach, beforeAll, beforeEach, describe, expect, it, vi } from "vitest";
import Phaser from "phaser";
import GameManager from "#app/test/utils/gameManager";
import Overrides from "#app/overrides";
import { Species } from "#enums/species";
=======
import { BattleStat } from "#app/data/battle-stat.js";
>>>>>>> 07b65631
import {
  CommandPhase,
  MoveEndPhase,
  StatChangePhase,
} from "#app/phases";
import GameManager from "#app/test/utils/gameManager";
import { getMovePosition } from "#app/test/utils/gameManagerUtils";
import { Abilities } from "#enums/abilities";
import { Moves } from "#enums/moves";
import { Species } from "#enums/species";
import Phaser from "phaser";
import { afterEach, beforeAll, beforeEach, describe, expect, it } from "vitest";
import { SPLASH_ONLY } from "../utils/testUtils";

const TIMEOUT = 20 * 1000;

describe("Moves - Make It Rain", () => {
  let phaserGame: Phaser.Game;
  let game: GameManager;

  beforeAll(() => {
    phaserGame = new Phaser.Game({
      type: Phaser.HEADLESS,
    });
  });

  afterEach(() => {
    game.phaseInterceptor.restoreOg();
  });

  beforeEach(() => {
    game = new GameManager(phaserGame);
<<<<<<< HEAD
    vi.spyOn(Overrides, "BATTLE_TYPE_OVERRIDE", "get").mockReturnValue("double");
    vi.spyOn(Overrides, "MOVESET_OVERRIDE", "get").mockReturnValue([Moves.MAKE_IT_RAIN, Moves.SPLASH]);
    vi.spyOn(Overrides, "OPP_SPECIES_OVERRIDE", "get").mockReturnValue(Species.SNORLAX);
    vi.spyOn(Overrides, "OPP_ABILITY_OVERRIDE", "get").mockReturnValue(Abilities.INSOMNIA);
    vi.spyOn(Overrides, "OPP_MOVESET_OVERRIDE", "get").mockReturnValue([Moves.SPLASH, Moves.SPLASH, Moves.SPLASH, Moves.SPLASH]);
    vi.spyOn(Overrides, "STARTING_LEVEL_OVERRIDE", "get").mockReturnValue(100);
    vi.spyOn(Overrides, "OPP_LEVEL_OVERRIDE", "get").mockReturnValue(100);
=======
    game.override.battleType("double");
    game.override.moveset([Moves.MAKE_IT_RAIN, Moves.SPLASH]);
    game.override.enemySpecies(Species.SNORLAX);
    game.override.enemyAbility(Abilities.INSOMNIA);
    game.override.enemyMoveset(SPLASH_ONLY);
    game.override.startingLevel(100);
    game.override.enemyLevel(100);
>>>>>>> 07b65631
  });

  it("should only reduce Sp. Atk. once in a double battle", async () => {
    await game.startBattle([Species.CHARIZARD, Species.BLASTOISE]);

    const playerPokemon = game.scene.getPlayerField();
    expect(playerPokemon.length).toBe(2);
    playerPokemon.forEach(p => expect(p).toBeDefined());

    const enemyPokemon = game.scene.getEnemyField();
    expect(enemyPokemon.length).toBe(2);
    enemyPokemon.forEach(p => expect(p).toBeDefined());

    game.doAttack(getMovePosition(game.scene, 0, Moves.MAKE_IT_RAIN));

    await game.phaseInterceptor.to(CommandPhase);
    game.doAttack(getMovePosition(game.scene, 1, Moves.SPLASH));

    await game.phaseInterceptor.to(MoveEndPhase);

    expect(playerPokemon[0].summonData.battleStats[BattleStat.SPATK]).toBe(-1);
  }, TIMEOUT);

  it("should apply effects even if the target faints", async () => {
<<<<<<< HEAD
    vi.spyOn(Overrides, "OPP_LEVEL_OVERRIDE", "get").mockReturnValue(1); // ensures the enemy will faint
    vi.spyOn(Overrides, "BATTLE_TYPE_OVERRIDE", "get").mockReturnValue("single");
=======
    game.override.enemyLevel(1); // ensures the enemy will faint
    game.override.battleType("single");
>>>>>>> 07b65631

    await game.startBattle([Species.CHARIZARD]);

    const playerPokemon = game.scene.getPlayerPokemon();
    expect(playerPokemon).toBeDefined();

    const enemyPokemon = game.scene.getEnemyPokemon();
    expect(enemyPokemon).toBeDefined();

    game.doAttack(getMovePosition(game.scene, 0, Moves.MAKE_IT_RAIN));

    await game.phaseInterceptor.to(StatChangePhase);

    expect(enemyPokemon.isFainted()).toBe(true);
    expect(playerPokemon.summonData.battleStats[BattleStat.SPATK]).toBe(-1);
  }, TIMEOUT);

  it("should reduce Sp. Atk. once after KOing two enemies", async () => {
<<<<<<< HEAD
    vi.spyOn(Overrides, "OPP_LEVEL_OVERRIDE", "get").mockReturnValue(1); // ensures the enemy will faint
=======
    game.override.enemyLevel(1); // ensures the enemy will faint
>>>>>>> 07b65631

    await game.startBattle([Species.CHARIZARD, Species.BLASTOISE]);

    const playerPokemon = game.scene.getPlayerField();
    playerPokemon.forEach(p => expect(p).toBeDefined());

    const enemyPokemon = game.scene.getEnemyField();
    enemyPokemon.forEach(p => expect(p).toBeDefined());

    game.doAttack(getMovePosition(game.scene, 0, Moves.MAKE_IT_RAIN));

    await game.phaseInterceptor.to(CommandPhase);
    game.doAttack(getMovePosition(game.scene, 1, Moves.SPLASH));

    await game.phaseInterceptor.to(StatChangePhase);

    enemyPokemon.forEach(p => expect(p.isFainted()).toBe(true));
    expect(playerPokemon[0].summonData.battleStats[BattleStat.SPATK]).toBe(-1);
  }, TIMEOUT);
});<|MERGE_RESOLUTION|>--- conflicted
+++ resolved
@@ -1,12 +1,4 @@
-<<<<<<< HEAD
-import { afterEach, beforeAll, beforeEach, describe, expect, it, vi } from "vitest";
-import Phaser from "phaser";
-import GameManager from "#app/test/utils/gameManager";
-import Overrides from "#app/overrides";
-import { Species } from "#enums/species";
-=======
 import { BattleStat } from "#app/data/battle-stat.js";
->>>>>>> 07b65631
 import {
   CommandPhase,
   MoveEndPhase,
@@ -39,15 +31,6 @@
 
   beforeEach(() => {
     game = new GameManager(phaserGame);
-<<<<<<< HEAD
-    vi.spyOn(Overrides, "BATTLE_TYPE_OVERRIDE", "get").mockReturnValue("double");
-    vi.spyOn(Overrides, "MOVESET_OVERRIDE", "get").mockReturnValue([Moves.MAKE_IT_RAIN, Moves.SPLASH]);
-    vi.spyOn(Overrides, "OPP_SPECIES_OVERRIDE", "get").mockReturnValue(Species.SNORLAX);
-    vi.spyOn(Overrides, "OPP_ABILITY_OVERRIDE", "get").mockReturnValue(Abilities.INSOMNIA);
-    vi.spyOn(Overrides, "OPP_MOVESET_OVERRIDE", "get").mockReturnValue([Moves.SPLASH, Moves.SPLASH, Moves.SPLASH, Moves.SPLASH]);
-    vi.spyOn(Overrides, "STARTING_LEVEL_OVERRIDE", "get").mockReturnValue(100);
-    vi.spyOn(Overrides, "OPP_LEVEL_OVERRIDE", "get").mockReturnValue(100);
-=======
     game.override.battleType("double");
     game.override.moveset([Moves.MAKE_IT_RAIN, Moves.SPLASH]);
     game.override.enemySpecies(Species.SNORLAX);
@@ -55,7 +38,6 @@
     game.override.enemyMoveset(SPLASH_ONLY);
     game.override.startingLevel(100);
     game.override.enemyLevel(100);
->>>>>>> 07b65631
   });
 
   it("should only reduce Sp. Atk. once in a double battle", async () => {
@@ -80,13 +62,8 @@
   }, TIMEOUT);
 
   it("should apply effects even if the target faints", async () => {
-<<<<<<< HEAD
-    vi.spyOn(Overrides, "OPP_LEVEL_OVERRIDE", "get").mockReturnValue(1); // ensures the enemy will faint
-    vi.spyOn(Overrides, "BATTLE_TYPE_OVERRIDE", "get").mockReturnValue("single");
-=======
     game.override.enemyLevel(1); // ensures the enemy will faint
     game.override.battleType("single");
->>>>>>> 07b65631
 
     await game.startBattle([Species.CHARIZARD]);
 
@@ -105,11 +82,7 @@
   }, TIMEOUT);
 
   it("should reduce Sp. Atk. once after KOing two enemies", async () => {
-<<<<<<< HEAD
-    vi.spyOn(Overrides, "OPP_LEVEL_OVERRIDE", "get").mockReturnValue(1); // ensures the enemy will faint
-=======
     game.override.enemyLevel(1); // ensures the enemy will faint
->>>>>>> 07b65631
 
     await game.startBattle([Species.CHARIZARD, Species.BLASTOISE]);
 
