--- conflicted
+++ resolved
@@ -1,11 +1,5 @@
 import { allMoves } from "#app/data/move.js";
-<<<<<<< HEAD
-import { CommandPhase } from "#app/phases";
-=======
 import { CommandPhase } from "#app/phases/command-phase.js";
-import GameManager from "#test/utils/gameManager";
-import { getMovePosition } from "#test/utils/gameManagerUtils";
->>>>>>> ae2ab120
 import { Abilities } from "#enums/abilities";
 import { Moves } from "#enums/moves";
 import { Species } from "#enums/species";
@@ -17,7 +11,6 @@
 describe("Moves - Rollout", () => {
   let phaserGame: Phaser.Game;
   let game: GameManager;
-  const TIMEOUT = 20 * 1000;
 
   beforeAll(() => {
     phaserGame = new Phaser.Game({
@@ -83,5 +76,5 @@
     // reset
     expect(turn6Dmg).toBeGreaterThanOrEqual(turn1Dmg - variance);
     expect(turn6Dmg).toBeLessThanOrEqual(turn1Dmg + variance);
-  }, TIMEOUT);
+  });
 });