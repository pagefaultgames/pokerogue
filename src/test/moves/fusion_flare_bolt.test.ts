--- conflicted
+++ resolved
@@ -1,15 +1,6 @@
-<<<<<<< HEAD
-import { afterEach, beforeAll, beforeEach, describe, expect, it, vi } from "vitest";
-import Phaser from "phaser";
-import GameManager from "#test/utils/gameManager";
-import { getMovePosition } from "#test/utils/gameManagerUtils";
 import { Stat } from "#enums/stat";
-import { allMoves } from "#app/data/move";
-=======
->>>>>>> 82889731
 import { BattlerIndex } from "#app/battle";
 import { allMoves } from "#app/data/move";
-import { Stat } from "#app/data/pokemon-stat";
 import { DamagePhase } from "#app/phases/damage-phase";
 import { MoveEffectPhase } from "#app/phases/move-effect-phase";
 import { MoveEndPhase } from "#app/phases/move-end-phase";
