--- conflicted
+++ resolved
@@ -44,13 +44,8 @@
     vi.spyOn(fusionBolt, "calculateBattlePower");
   });
 
-<<<<<<< HEAD
-  it("FUSION_FLARE should double power of subsequent FUSION_BOLT", async() => {
-    await game.classicMode.startBattle([
-=======
   it("FUSION_FLARE should double power of subsequent FUSION_BOLT", async () => {
-    await game.startBattle([
->>>>>>> 82889731
+    await game.classicMode.startBattle([
       Species.ZEKROM,
       Species.ZEKROM
     ]);
@@ -72,13 +67,8 @@
     expect(fusionBolt.calculateBattlePower).toHaveLastReturnedWith(200);
   }, 20000);
 
-<<<<<<< HEAD
-  it("FUSION_BOLT should double power of subsequent FUSION_FLARE", async() => {
-    await game.classicMode.startBattle([
-=======
   it("FUSION_BOLT should double power of subsequent FUSION_FLARE", async () => {
-    await game.startBattle([
->>>>>>> 82889731
+    await game.classicMode.startBattle([
       Species.ZEKROM,
       Species.ZEKROM
     ]);
@@ -100,13 +90,8 @@
     expect(fusionFlare.calculateBattlePower).toHaveLastReturnedWith(200);
   }, 20000);
 
-<<<<<<< HEAD
-  it("FUSION_FLARE should double power of subsequent FUSION_BOLT if a move failed in between", async() => {
-    await game.classicMode.startBattle([
-=======
   it("FUSION_FLARE should double power of subsequent FUSION_BOLT if a move failed in between", async () => {
-    await game.startBattle([
->>>>>>> 82889731
+    await game.classicMode.startBattle([
       Species.ZEKROM,
       Species.ZEKROM
     ]);
@@ -133,15 +118,9 @@
     expect(fusionBolt.calculateBattlePower).toHaveLastReturnedWith(200);
   }, 20000);
 
-<<<<<<< HEAD
-  it("FUSION_FLARE should not double power of subsequent FUSION_BOLT if a move succeeded in between", async() => {
-    game.override.enemyMoveset([ Moves.SPLASH, Moves.SPLASH, Moves.SPLASH, Moves.SPLASH ]);
-    await game.classicMode.startBattle([
-=======
   it("FUSION_FLARE should not double power of subsequent FUSION_BOLT if a move succeeded in between", async () => {
     game.override.enemyMoveset([Moves.SPLASH, Moves.SPLASH, Moves.SPLASH, Moves.SPLASH]);
-    await game.startBattle([
->>>>>>> 82889731
+    await game.classicMode.startBattle([
       Species.ZEKROM,
       Species.ZEKROM
     ]);
@@ -167,13 +146,8 @@
     expect(fusionBolt.calculateBattlePower).toHaveLastReturnedWith(100);
   }, 20000);
 
-<<<<<<< HEAD
-  it("FUSION_FLARE should double power of subsequent FUSION_BOLT if moves are aimed at allies", async() => {
-    await game.classicMode.startBattle([
-=======
   it("FUSION_FLARE should double power of subsequent FUSION_BOLT if moves are aimed at allies", async () => {
-    await game.startBattle([
->>>>>>> 82889731
+    await game.classicMode.startBattle([
       Species.ZEKROM,
       Species.RESHIRAM
     ]);
@@ -195,15 +169,9 @@
     expect(fusionFlare.calculateBattlePower).toHaveLastReturnedWith(200);
   }, 20000);
 
-<<<<<<< HEAD
-  it("FUSION_FLARE and FUSION_BOLT alternating throughout turn should double power of subsequent moves", async() => {
-    game.override.enemyMoveset([ fusionFlare.id, fusionFlare.id, fusionFlare.id, fusionFlare.id ]);
-    await game.classicMode.startBattle([
-=======
   it("FUSION_FLARE and FUSION_BOLT alternating throughout turn should double power of subsequent moves", async () => {
     game.override.enemyMoveset([fusionFlare.id, fusionFlare.id, fusionFlare.id, fusionFlare.id]);
-    await game.startBattle([
->>>>>>> 82889731
+    await game.classicMode.startBattle([
       Species.ZEKROM,
       Species.ZEKROM
     ]);
@@ -260,15 +228,9 @@
     expect(fusionFlare.calculateBattlePower).toHaveLastReturnedWith(200);
   }, 20000);
 
-<<<<<<< HEAD
-  it("FUSION_FLARE and FUSION_BOLT alternating throughout turn should double power of subsequent moves if moves are aimed at allies", async() => {
-    game.override.enemyMoveset([ fusionFlare.id, fusionFlare.id, fusionFlare.id, fusionFlare.id ]);
-    await game.classicMode.startBattle([
-=======
   it("FUSION_FLARE and FUSION_BOLT alternating throughout turn should double power of subsequent moves if moves are aimed at allies", async () => {
     game.override.enemyMoveset([fusionFlare.id, fusionFlare.id, fusionFlare.id, fusionFlare.id]);
-    await game.startBattle([
->>>>>>> 82889731
+    await game.classicMode.startBattle([
       Species.ZEKROM,
       Species.ZEKROM
     ]);
