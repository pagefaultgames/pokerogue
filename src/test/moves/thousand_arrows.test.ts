import { Abilities } from "#app/enums/abilities.js";
import { BattlerTagType } from "#app/enums/battler-tag-type.js";
<<<<<<< HEAD
import { BerryPhase, MoveEffectPhase } from "#app/phases";
=======
import GameManager from "#test/utils/gameManager";
import { getMovePosition } from "#test/utils/gameManagerUtils";
>>>>>>> ae2ab120
import { Moves } from "#enums/moves";
import { Species } from "#enums/species";
import GameManager from "#test/utils/gameManager";
import Phaser from "phaser";
import { afterEach, beforeAll, beforeEach, describe, expect, it } from "vitest";
import { BerryPhase } from "#app/phases/berry-phase.js";
import { MoveEffectPhase } from "#app/phases/move-effect-phase.js";

const TIMEOUT = 20 * 1000;

describe("Moves - Thousand Arrows", () => {
  let phaserGame: Phaser.Game;
  let game: GameManager;

  beforeAll(() => {
    phaserGame = new Phaser.Game({
      type: Phaser.HEADLESS,
    });
  });

  afterEach(() => {
    game.phaseInterceptor.restoreOg();
  });

  beforeEach(() => {
    game = new GameManager(phaserGame);
    game.override.battleType("single");
    game.override.enemySpecies(Species.TOGETIC);
    game.override.startingLevel(100);
    game.override.enemyLevel(100);
    game.override.moveset([Moves.THOUSAND_ARROWS]);
    game.override.enemyMoveset([Moves.SPLASH, Moves.SPLASH, Moves.SPLASH, Moves.SPLASH]);
  });

  it(
    "move should hit and ground Flying-type targets",
    async () => {
      await game.startBattle([Species.ILLUMISE]);

      const enemyPokemon = game.scene.getEnemyPokemon()!;

      game.move.select(Moves.THOUSAND_ARROWS);

      await game.phaseInterceptor.to(MoveEffectPhase, false);
      // Enemy should not be grounded before move effect is applied
      expect(enemyPokemon.getTag(BattlerTagType.IGNORE_FLYING)).toBeUndefined();

      await game.phaseInterceptor.to(BerryPhase, false);

      expect(enemyPokemon.getTag(BattlerTagType.IGNORE_FLYING)).toBeDefined();
      expect(enemyPokemon.hp).toBeLessThan(enemyPokemon.getMaxHp());
    }, TIMEOUT
  );

  it(
    "move should hit and ground targets with Levitate",
    async () => {
      game.override.enemySpecies(Species.SNORLAX);
      game.override.enemyAbility(Abilities.LEVITATE);

      await game.startBattle([Species.ILLUMISE]);

      const enemyPokemon = game.scene.getEnemyPokemon()!;

      game.move.select(Moves.THOUSAND_ARROWS);

      await game.phaseInterceptor.to(MoveEffectPhase, false);
      // Enemy should not be grounded before move effect is applied
      expect(enemyPokemon.getTag(BattlerTagType.IGNORE_FLYING)).toBeUndefined();

      await game.phaseInterceptor.to(BerryPhase, false);

      expect(enemyPokemon.getTag(BattlerTagType.IGNORE_FLYING)).toBeDefined();
      expect(enemyPokemon.hp).toBeLessThan(enemyPokemon.getMaxHp());
    }, TIMEOUT
  );

  it(
    "move should hit and ground targets under the effects of Magnet Rise",
    async () => {
      game.override.enemySpecies(Species.SNORLAX);

      await game.startBattle([Species.ILLUMISE]);

      const enemyPokemon = game.scene.getEnemyPokemon()!;

      enemyPokemon.addTag(BattlerTagType.MAGNET_RISEN, undefined, Moves.MAGNET_RISE);

      game.move.select(Moves.THOUSAND_ARROWS);

      await game.phaseInterceptor.to(BerryPhase, false);

      expect(enemyPokemon.getTag(BattlerTagType.MAGNET_RISEN)).toBeUndefined();
      expect(enemyPokemon.getTag(BattlerTagType.IGNORE_FLYING)).toBeDefined();
      expect(enemyPokemon.hp).toBeLessThan(enemyPokemon.getMaxHp());
    }
  );
});<|MERGE_RESOLUTION|>--- conflicted
+++ resolved
@@ -1,18 +1,12 @@
 import { Abilities } from "#app/enums/abilities.js";
 import { BattlerTagType } from "#app/enums/battler-tag-type.js";
-<<<<<<< HEAD
-import { BerryPhase, MoveEffectPhase } from "#app/phases";
-=======
-import GameManager from "#test/utils/gameManager";
-import { getMovePosition } from "#test/utils/gameManagerUtils";
->>>>>>> ae2ab120
+import { BerryPhase } from "#app/phases/berry-phase.js";
+import { MoveEffectPhase } from "#app/phases/move-effect-phase.js";
 import { Moves } from "#enums/moves";
 import { Species } from "#enums/species";
 import GameManager from "#test/utils/gameManager";
 import Phaser from "phaser";
 import { afterEach, beforeAll, beforeEach, describe, expect, it } from "vitest";
-import { BerryPhase } from "#app/phases/berry-phase.js";
-import { MoveEffectPhase } from "#app/phases/move-effect-phase.js";
 
 const TIMEOUT = 20 * 1000;
 
