--- conflicted
+++ resolved
@@ -30,11 +30,7 @@
     game.override.enemySpecies(Species.TOGETIC);
     game.override.startingLevel(100);
     game.override.enemyLevel(100);
-<<<<<<< HEAD
-    game.override.moveset([ Moves.THOUSAND_ARROWS ]);
-=======
     game.override.moveset([Moves.THOUSAND_ARROWS]);
->>>>>>> 3cd1a60d
     game.override.enemyMoveset([Moves.SPLASH, Moves.SPLASH, Moves.SPLASH, Moves.SPLASH]);
   });
 
