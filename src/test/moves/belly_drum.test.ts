import { BattleStat } from "#app/data/battle-stat";
import { TurnEndPhase } from "#app/phases/turn-end-phase";
import { toDmgValue } from "#app/utils";
import { Moves } from "#enums/moves";
import { Species } from "#enums/species";
<<<<<<< HEAD
import { Stat } from "#enums/stat";
=======
import GameManager from "#test/utils/gameManager";
import Phaser from "phaser";
import { afterEach, beforeAll, beforeEach, describe, expect, test } from "vitest";
>>>>>>> 82889731

const TIMEOUT = 20 * 1000;
// RATIO : HP Cost of Move
const RATIO = 2;
// PREDAMAGE : Amount of extra HP lost
const PREDAMAGE = 15;

describe("Moves - BELLY DRUM", () => {
  let phaserGame: Phaser.Game;
  let game: GameManager;

  beforeAll(() => {
    phaserGame = new Phaser.Game({
      type: Phaser.HEADLESS,
    });
  });

  afterEach(() => {
    game.phaseInterceptor.restoreOg();
  });

  beforeEach(() => {
    game = new GameManager(phaserGame);
    game.override.starterSpecies(Species.MAGIKARP);
    game.override.enemySpecies(Species.SNORLAX);
    game.override.startingLevel(100);
    game.override.enemyLevel(100);
    game.override.moveset([Moves.BELLY_DRUM]);
    game.override.enemyMoveset([Moves.SPLASH]);
  });

  // Bulbapedia Reference: https://bulbapedia.bulbagarden.net/wiki/Belly_Drum_(move)

<<<<<<< HEAD
  test("raises the user's ATK stat stage to its max, at the cost of 1/2 of its maximum HP",
    async() => {
=======
  test("Belly Drum raises the user's Attack to its max, at the cost of 1/2 of its maximum HP",
    async () => {
>>>>>>> 82889731
      await game.startBattle([Species.MAGIKARP]);

      const leadPokemon = game.scene.getPlayerPokemon()!;
      const hpLost = toDmgValue(leadPokemon.getMaxHp() / RATIO);

      game.move.select(Moves.BELLY_DRUM);
      await game.phaseInterceptor.to(TurnEndPhase);

      expect(leadPokemon.hp).toBe(leadPokemon.getMaxHp() - hpLost);
      expect(leadPokemon.getStatStage(Stat.ATK)).toBe(6);
    }, TIMEOUT
  );

<<<<<<< HEAD
  test("will still take effect if an uninvolved stat stage is at max",
    async() => {
=======
  test("Belly Drum will still take effect if an uninvolved stat is at max",
    async () => {
>>>>>>> 82889731
      await game.startBattle([Species.MAGIKARP]);

      const leadPokemon = game.scene.getPlayerPokemon()!;
      const hpLost = toDmgValue(leadPokemon.getMaxHp() / RATIO);

      // Here - Stat.ATK -> -3 and Stat.SPATK -> 6
      leadPokemon.setStatStage(Stat.ATK, -3);
      leadPokemon.setStatStage(Stat.SPATK, 6);

      game.move.select(Moves.BELLY_DRUM);
      await game.phaseInterceptor.to(TurnEndPhase);

      expect(leadPokemon.hp).toBe(leadPokemon.getMaxHp() - hpLost);
      expect(leadPokemon.getStatStage(Stat.ATK)).toBe(6);
      expect(leadPokemon.getStatStage(Stat.SPATK)).toBe(6);
    }, TIMEOUT
  );

<<<<<<< HEAD
  test("fails if the pokemon's ATK stat stage is at its maximum",
    async() => {
=======
  test("Belly Drum fails if the pokemon's attack stat is at its maximum",
    async () => {
>>>>>>> 82889731
      await game.startBattle([Species.MAGIKARP]);

      const leadPokemon = game.scene.getPlayerPokemon()!;

      leadPokemon.setStatStage(Stat.ATK, 6);

      game.move.select(Moves.BELLY_DRUM);
      await game.phaseInterceptor.to(TurnEndPhase);

      expect(leadPokemon.hp).toBe(leadPokemon.getMaxHp());
      expect(leadPokemon.getStatStage(Stat.ATK)).toBe(6);
    }, TIMEOUT
  );

<<<<<<< HEAD
  test("fails if the user's health is less than 1/2",
    async() => {
=======
  test("Belly Drum fails if the user's health is less than 1/2",
    async () => {
>>>>>>> 82889731
      await game.startBattle([Species.MAGIKARP]);

      const leadPokemon = game.scene.getPlayerPokemon()!;
      const hpLost = toDmgValue(leadPokemon.getMaxHp() / RATIO);
      leadPokemon.hp = hpLost - PREDAMAGE;

      game.move.select(Moves.BELLY_DRUM);
      await game.phaseInterceptor.to(TurnEndPhase);

      expect(leadPokemon.hp).toBe(hpLost - PREDAMAGE);
      expect(leadPokemon.getStatStage(Stat.ATK)).toBe(0);
    }, TIMEOUT
  );
});<|MERGE_RESOLUTION|>--- conflicted
+++ resolved
@@ -1,15 +1,11 @@
-import { BattleStat } from "#app/data/battle-stat";
 import { TurnEndPhase } from "#app/phases/turn-end-phase";
 import { toDmgValue } from "#app/utils";
 import { Moves } from "#enums/moves";
 import { Species } from "#enums/species";
-<<<<<<< HEAD
 import { Stat } from "#enums/stat";
-=======
 import GameManager from "#test/utils/gameManager";
 import Phaser from "phaser";
 import { afterEach, beforeAll, beforeEach, describe, expect, test } from "vitest";
->>>>>>> 82889731
 
 const TIMEOUT = 20 * 1000;
 // RATIO : HP Cost of Move
@@ -43,13 +39,8 @@
 
   // Bulbapedia Reference: https://bulbapedia.bulbagarden.net/wiki/Belly_Drum_(move)
 
-<<<<<<< HEAD
   test("raises the user's ATK stat stage to its max, at the cost of 1/2 of its maximum HP",
     async() => {
-=======
-  test("Belly Drum raises the user's Attack to its max, at the cost of 1/2 of its maximum HP",
-    async () => {
->>>>>>> 82889731
       await game.startBattle([Species.MAGIKARP]);
 
       const leadPokemon = game.scene.getPlayerPokemon()!;
@@ -63,13 +54,8 @@
     }, TIMEOUT
   );
 
-<<<<<<< HEAD
   test("will still take effect if an uninvolved stat stage is at max",
     async() => {
-=======
-  test("Belly Drum will still take effect if an uninvolved stat is at max",
-    async () => {
->>>>>>> 82889731
       await game.startBattle([Species.MAGIKARP]);
 
       const leadPokemon = game.scene.getPlayerPokemon()!;
@@ -88,13 +74,8 @@
     }, TIMEOUT
   );
 
-<<<<<<< HEAD
   test("fails if the pokemon's ATK stat stage is at its maximum",
     async() => {
-=======
-  test("Belly Drum fails if the pokemon's attack stat is at its maximum",
-    async () => {
->>>>>>> 82889731
       await game.startBattle([Species.MAGIKARP]);
 
       const leadPokemon = game.scene.getPlayerPokemon()!;
@@ -109,13 +90,8 @@
     }, TIMEOUT
   );
 
-<<<<<<< HEAD
   test("fails if the user's health is less than 1/2",
     async() => {
-=======
-  test("Belly Drum fails if the user's health is less than 1/2",
-    async () => {
->>>>>>> 82889731
       await game.startBattle([Species.MAGIKARP]);
 
       const leadPokemon = game.scene.getPlayerPokemon()!;
