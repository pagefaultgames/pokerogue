<<<<<<< HEAD
import { BattleStat } from "#app/data/battle-stat";
import { TurnEndPhase } from "#app/phases";
=======
import { afterEach, beforeAll, beforeEach, describe, expect, test } from "vitest";
import Phaser from "phaser";
import GameManager from "#test/utils/gameManager";
import { TurnEndPhase } from "#app/phases/turn-end-phase.js";
import { getMovePosition } from "#test/utils/gameManagerUtils";
>>>>>>> ae2ab120
import { Moves } from "#enums/moves";
import { Species } from "#enums/species";
import GameManager from "#test/utils/gameManager";
import Phaser from "phaser";
import { afterEach, beforeAll, beforeEach, describe, expect, test } from "vitest";

const TIMEOUT = 20 * 1000;
// RATIO : HP Cost of Move
const RATIO = 2;
// PREDAMAGE : Amount of extra HP lost
const PREDAMAGE = 15;

describe("Moves - BELLY DRUM", () => {
  let phaserGame: Phaser.Game;
  let game: GameManager;

  beforeAll(() => {
    phaserGame = new Phaser.Game({
      type: Phaser.HEADLESS,
    });
  });

  afterEach(() => {
    game.phaseInterceptor.restoreOg();
  });

  beforeEach(() => {
    game = new GameManager(phaserGame);
    game.override.starterSpecies(Species.MAGIKARP);
    game.override.enemySpecies(Species.SNORLAX);
    game.override.startingLevel(100);
    game.override.enemyLevel(100);
    game.override.moveset([Moves.BELLY_DRUM]);
    game.override.enemyMoveset([Moves.SPLASH]);
  });

  // Bulbapedia Reference: https://bulbapedia.bulbagarden.net/wiki/Belly_Drum_(move)

  test("Belly Drum raises the user's Attack to its max, at the cost of 1/2 of its maximum HP",
    async () => {
      await game.startBattle([Species.MAGIKARP]);

      const leadPokemon = game.scene.getPlayerPokemon()!;
      const hpLost = Math.floor(leadPokemon.getMaxHp() / RATIO);

      game.move.select(Moves.BELLY_DRUM);
      await game.phaseInterceptor.to(TurnEndPhase);

      expect(leadPokemon.hp).toBe(leadPokemon.getMaxHp() - hpLost);
      expect(leadPokemon.summonData.battleStats[BattleStat.ATK]).toBe(6);
    }, TIMEOUT
  );

  test("Belly Drum will still take effect if an uninvolved stat is at max",
    async () => {
      await game.startBattle([Species.MAGIKARP]);

      const leadPokemon = game.scene.getPlayerPokemon()!;
      const hpLost = Math.floor(leadPokemon.getMaxHp() / RATIO);

      // Here - BattleStat.ATK -> -3 and BattleStat.SPATK -> 6
      leadPokemon.summonData.battleStats[BattleStat.ATK] = -3;
      leadPokemon.summonData.battleStats[BattleStat.SPATK] = 6;

      game.move.select(Moves.BELLY_DRUM);
      await game.phaseInterceptor.to(TurnEndPhase);

      expect(leadPokemon.hp).toBe(leadPokemon.getMaxHp() - hpLost);
      expect(leadPokemon.summonData.battleStats[BattleStat.ATK]).toBe(6);
      expect(leadPokemon.summonData.battleStats[BattleStat.SPATK]).toBe(6);
    }, TIMEOUT
  );

  test("Belly Drum fails if the pokemon's attack stat is at its maximum",
    async () => {
      await game.startBattle([Species.MAGIKARP]);

      const leadPokemon = game.scene.getPlayerPokemon()!;

      leadPokemon.summonData.battleStats[BattleStat.ATK] = 6;

      game.move.select(Moves.BELLY_DRUM);
      await game.phaseInterceptor.to(TurnEndPhase);

      expect(leadPokemon.hp).toBe(leadPokemon.getMaxHp());
      expect(leadPokemon.summonData.battleStats[BattleStat.ATK]).toBe(6);
    }, TIMEOUT
  );

  test("Belly Drum fails if the user's health is less than 1/2",
    async () => {
      await game.startBattle([Species.MAGIKARP]);

      const leadPokemon = game.scene.getPlayerPokemon()!;
      const hpLost = Math.floor(leadPokemon.getMaxHp() / RATIO);
      leadPokemon.hp = hpLost - PREDAMAGE;

      game.move.select(Moves.BELLY_DRUM);
      await game.phaseInterceptor.to(TurnEndPhase);

      expect(leadPokemon.hp).toBe(hpLost - PREDAMAGE);
      expect(leadPokemon.summonData.battleStats[BattleStat.ATK]).toBe(0);
    }, TIMEOUT
  );
});<|MERGE_RESOLUTION|>--- conflicted
+++ resolved
@@ -1,13 +1,5 @@
-<<<<<<< HEAD
 import { BattleStat } from "#app/data/battle-stat";
-import { TurnEndPhase } from "#app/phases";
-=======
-import { afterEach, beforeAll, beforeEach, describe, expect, test } from "vitest";
-import Phaser from "phaser";
-import GameManager from "#test/utils/gameManager";
 import { TurnEndPhase } from "#app/phases/turn-end-phase.js";
-import { getMovePosition } from "#test/utils/gameManagerUtils";
->>>>>>> ae2ab120
 import { Moves } from "#enums/moves";
 import { Species } from "#enums/species";
 import GameManager from "#test/utils/gameManager";
