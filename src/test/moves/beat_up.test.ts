import { Abilities } from "#app/enums/abilities";
import { Moves } from "#app/enums/moves";
import { Species } from "#app/enums/species";
import { StatusEffect } from "#app/enums/status-effect";
import { MoveEffectPhase } from "#app/phases/move-effect-phase";
import GameManager from "#test/utils/gameManager";
import Phaser from "phaser";
import { afterEach, beforeAll, beforeEach, describe, expect, it } from "vitest";

const TIMEOUT = 20 * 1000; // 20 sec timeout

describe("Moves - Beat Up", () => {
  let phaserGame: Phaser.Game;
  let game: GameManager;

  beforeAll(() => {
    phaserGame = new Phaser.Game({
      type: Phaser.HEADLESS,
    });
  });

  afterEach(() => {
    game.phaseInterceptor.restoreOg();
  });

  beforeEach(() => {
    game = new GameManager(phaserGame);
    game.override.battleType("single");

    game.override.enemySpecies(Species.SNORLAX);
    game.override.enemyLevel(100);
    game.override.enemyMoveset(Array(4).fill(Moves.SPLASH));
    game.override.enemyAbility(Abilities.INSOMNIA);

    game.override.startingLevel(100);
    game.override.moveset([Moves.BEAT_UP]);
  });

  it(
    "should hit once for each healthy player Pokemon",
    async () => {
      await game.classicMode.startBattle([Species.MAGIKARP, Species.BULBASAUR, Species.CHARMANDER, Species.SQUIRTLE, Species.PIKACHU, Species.EEVEE]);

      const playerPokemon = game.scene.getPlayerPokemon()!;
      const enemyPokemon = game.scene.getEnemyPokemon()!;
      let enemyStartingHp = enemyPokemon.hp;

      game.move.select(Moves.BEAT_UP);

      await game.phaseInterceptor.to(MoveEffectPhase);

      expect(playerPokemon.turnData.hitCount).toBe(6);
      expect(enemyPokemon.hp).toBeLessThan(enemyStartingHp);

      while (playerPokemon.turnData.hitsLeft > 0) {
        enemyStartingHp = enemyPokemon.hp;
        await game.phaseInterceptor.to(MoveEffectPhase);
        expect(enemyPokemon.hp).toBeLessThan(enemyStartingHp);
      }
    }, TIMEOUT
  );

  it(
    "should not count player Pokemon with status effects towards hit count",
    async () => {
      await game.classicMode.startBattle([Species.MAGIKARP, Species.BULBASAUR, Species.CHARMANDER, Species.SQUIRTLE, Species.PIKACHU, Species.EEVEE]);

      const playerPokemon = game.scene.getPlayerPokemon()!;

      game.scene.getParty()[1].trySetStatus(StatusEffect.BURN);

      game.move.select(Moves.BEAT_UP);

      await game.phaseInterceptor.to(MoveEffectPhase);

      expect(playerPokemon.turnData.hitCount).toBe(5);
    }, TIMEOUT
  );

  it(
    "should hit twice for each player Pokemon if the user has Multi-Lens",
    async () => {
<<<<<<< HEAD
      game.override.startingHeldItems([{name: "MULTI_LENS", count: 1}]);
      await game.classicMode.startBattle([Species.MAGIKARP, Species.BULBASAUR, Species.CHARMANDER, Species.SQUIRTLE, Species.PIKACHU, Species.EEVEE]);
=======
      game.override.startingHeldItems([{ name: "MULTI_LENS", count: 1 }]);
      await game.startBattle([Species.MAGIKARP, Species.BULBASAUR, Species.CHARMANDER, Species.SQUIRTLE, Species.PIKACHU, Species.EEVEE]);
>>>>>>> 82889731

      const playerPokemon = game.scene.getPlayerPokemon()!;
      const enemyPokemon = game.scene.getEnemyPokemon()!;
      let enemyStartingHp = enemyPokemon.hp;

      game.move.select(Moves.BEAT_UP);

      await game.phaseInterceptor.to(MoveEffectPhase);

      expect(playerPokemon.turnData.hitCount).toBe(12);
      expect(enemyPokemon.hp).toBeLessThan(enemyStartingHp);

      while (playerPokemon.turnData.hitsLeft > 0) {
        enemyStartingHp = enemyPokemon.hp;
        await game.phaseInterceptor.to(MoveEffectPhase);
        expect(enemyPokemon.hp).toBeLessThan(enemyStartingHp);
      }
    }, TIMEOUT
  );
});<|MERGE_RESOLUTION|>--- conflicted
+++ resolved
@@ -80,13 +80,8 @@
   it(
     "should hit twice for each player Pokemon if the user has Multi-Lens",
     async () => {
-<<<<<<< HEAD
-      game.override.startingHeldItems([{name: "MULTI_LENS", count: 1}]);
+      game.override.startingHeldItems([{ name: "MULTI_LENS", count: 1 }]);
       await game.classicMode.startBattle([Species.MAGIKARP, Species.BULBASAUR, Species.CHARMANDER, Species.SQUIRTLE, Species.PIKACHU, Species.EEVEE]);
-=======
-      game.override.startingHeldItems([{ name: "MULTI_LENS", count: 1 }]);
-      await game.startBattle([Species.MAGIKARP, Species.BULBASAUR, Species.CHARMANDER, Species.SQUIRTLE, Species.PIKACHU, Species.EEVEE]);
->>>>>>> 82889731
 
       const playerPokemon = game.scene.getPlayerPokemon()!;
       const enemyPokemon = game.scene.getEnemyPokemon()!;
