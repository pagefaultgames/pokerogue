<<<<<<< HEAD
import { BattlerIndex } from "#app/battle";
import { CommandPhase } from "#app/phases/command-phase";
import { SelectTargetPhase } from "#app/phases/select-target-phase";
import { TurnEndPhase } from "#app/phases/turn-end-phase";
=======
import { BattlerIndex } from "#app/battle.js";
import { TurnEndPhase } from "#app/phases/turn-end-phase.js";
>>>>>>> 2fd722ad
import { Abilities } from "#enums/abilities";
import { Moves } from "#enums/moves";
import { Species } from "#enums/species";
import GameManager from "#test/utils/gameManager";
<<<<<<< HEAD
=======
import { getMovePosition } from "#test/utils/gameManagerUtils";
>>>>>>> 2fd722ad
import Phaser from "phaser";
import { afterEach, beforeAll, beforeEach, describe, expect, test } from "vitest";

const TIMEOUT = 20 * 1000;

describe("Moves - Rage Powder", () => {
  let phaserGame: Phaser.Game;
  let game: GameManager;

  beforeAll(() => {
    phaserGame = new Phaser.Game({
      type: Phaser.HEADLESS,
    });
  });

  afterEach(() => {
    game.phaseInterceptor.restoreOg();
  });

  beforeEach(() => {
    game = new GameManager(phaserGame);
    game.override.battleType("double");
    game.override.starterSpecies(Species.AMOONGUSS);
    game.override.enemySpecies(Species.SNORLAX);
    game.override.startingLevel(100);
    game.override.enemyLevel(100);
    game.override.moveset([Moves.FOLLOW_ME, Moves.RAGE_POWDER, Moves.SPOTLIGHT, Moves.QUICK_ATTACK]);
    game.override.enemyMoveset([Moves.TACKLE, Moves.TACKLE, Moves.TACKLE, Moves.TACKLE]);
  });

  test(
    "move effect should be bypassed by Grass type",
    async () => {
      game.override.enemyMoveset([Moves.RAGE_POWDER, Moves.RAGE_POWDER, Moves.RAGE_POWDER, Moves.RAGE_POWDER]);

      await game.startBattle([Species.AMOONGUSS, Species.VENUSAUR]);

      const playerPokemon = game.scene.getPlayerField();
      expect(playerPokemon.length).toBe(2);
      playerPokemon.forEach(p => expect(p).not.toBe(undefined));

      const enemyPokemon = game.scene.getEnemyField();
      expect(enemyPokemon.length).toBe(2);
      enemyPokemon.forEach(p => expect(p).not.toBe(undefined));

      const enemyStartingHp = enemyPokemon.map(p => p.hp);

<<<<<<< HEAD
      game.move.select(Moves.QUICK_ATTACK);
      await game.phaseInterceptor.to(SelectTargetPhase, false);
      game.doSelectTarget(BattlerIndex.ENEMY);
      await game.phaseInterceptor.to(CommandPhase);

      game.move.select(Moves.QUICK_ATTACK, 1);
      await game.phaseInterceptor.to(SelectTargetPhase, false);
      game.doSelectTarget(BattlerIndex.ENEMY_2);
=======
      game.doAttack(getMovePosition(game.scene, 0, Moves.QUICK_ATTACK), BattlerIndex.ENEMY);
      game.doAttack(getMovePosition(game.scene, 1, Moves.QUICK_ATTACK), BattlerIndex.ENEMY_2);
>>>>>>> 2fd722ad
      await game.phaseInterceptor.to(TurnEndPhase, false);

      // If redirection was bypassed, both enemies should be damaged
      expect(enemyPokemon[0].hp).toBeLessThan(enemyStartingHp[0]);
      expect(enemyPokemon[1].hp).toBeLessThan(enemyStartingHp[1]);
    }, TIMEOUT
  );

  test(
    "move effect should be bypassed by Overcoat",
    async () => {
      game.override.ability(Abilities.OVERCOAT);
      game.override.enemyMoveset([Moves.RAGE_POWDER, Moves.RAGE_POWDER, Moves.RAGE_POWDER, Moves.RAGE_POWDER]);

      // Test with two non-Grass type player Pokemon
      await game.startBattle([Species.BLASTOISE, Species.CHARIZARD]);

      const playerPokemon = game.scene.getPlayerField();
      expect(playerPokemon.length).toBe(2);
      playerPokemon.forEach(p => expect(p).not.toBe(undefined));

      const enemyPokemon = game.scene.getEnemyField();
      expect(enemyPokemon.length).toBe(2);
      enemyPokemon.forEach(p => expect(p).not.toBe(undefined));

      const enemyStartingHp = enemyPokemon.map(p => p.hp);

<<<<<<< HEAD
      game.move.select(Moves.QUICK_ATTACK);
      await game.phaseInterceptor.to(SelectTargetPhase, false);
      game.doSelectTarget(BattlerIndex.ENEMY);
      await game.phaseInterceptor.to(CommandPhase);

      game.move.select(Moves.QUICK_ATTACK, 1);
      await game.phaseInterceptor.to(SelectTargetPhase, false);
      game.doSelectTarget(BattlerIndex.ENEMY_2);
=======
      game.doAttack(getMovePosition(game.scene, 0, Moves.QUICK_ATTACK), BattlerIndex.ENEMY);
      game.doAttack(getMovePosition(game.scene, 1, Moves.QUICK_ATTACK), BattlerIndex.ENEMY_2);
>>>>>>> 2fd722ad
      await game.phaseInterceptor.to(TurnEndPhase, false);

      // If redirection was bypassed, both enemies should be damaged
      expect(enemyPokemon[0].hp).toBeLessThan(enemyStartingHp[0]);
      expect(enemyPokemon[1].hp).toBeLessThan(enemyStartingHp[1]);
    }, TIMEOUT
  );
});<|MERGE_RESOLUTION|>--- conflicted
+++ resolved
@@ -1,20 +1,10 @@
-<<<<<<< HEAD
-import { BattlerIndex } from "#app/battle";
-import { CommandPhase } from "#app/phases/command-phase";
-import { SelectTargetPhase } from "#app/phases/select-target-phase";
-import { TurnEndPhase } from "#app/phases/turn-end-phase";
-=======
 import { BattlerIndex } from "#app/battle.js";
 import { TurnEndPhase } from "#app/phases/turn-end-phase.js";
->>>>>>> 2fd722ad
 import { Abilities } from "#enums/abilities";
 import { Moves } from "#enums/moves";
 import { Species } from "#enums/species";
 import GameManager from "#test/utils/gameManager";
-<<<<<<< HEAD
-=======
 import { getMovePosition } from "#test/utils/gameManagerUtils";
->>>>>>> 2fd722ad
 import Phaser from "phaser";
 import { afterEach, beforeAll, beforeEach, describe, expect, test } from "vitest";
 
@@ -41,16 +31,16 @@
     game.override.enemySpecies(Species.SNORLAX);
     game.override.startingLevel(100);
     game.override.enemyLevel(100);
-    game.override.moveset([Moves.FOLLOW_ME, Moves.RAGE_POWDER, Moves.SPOTLIGHT, Moves.QUICK_ATTACK]);
-    game.override.enemyMoveset([Moves.TACKLE, Moves.TACKLE, Moves.TACKLE, Moves.TACKLE]);
+    game.override.moveset([ Moves.FOLLOW_ME, Moves.RAGE_POWDER, Moves.SPOTLIGHT, Moves.QUICK_ATTACK ]);
+    game.override.enemyMoveset([Moves.TACKLE,Moves.TACKLE,Moves.TACKLE,Moves.TACKLE]);
   });
 
   test(
     "move effect should be bypassed by Grass type",
     async () => {
-      game.override.enemyMoveset([Moves.RAGE_POWDER, Moves.RAGE_POWDER, Moves.RAGE_POWDER, Moves.RAGE_POWDER]);
+      game.override.enemyMoveset([ Moves.RAGE_POWDER, Moves.RAGE_POWDER, Moves.RAGE_POWDER, Moves.RAGE_POWDER ]);
 
-      await game.startBattle([Species.AMOONGUSS, Species.VENUSAUR]);
+      await game.startBattle([ Species.AMOONGUSS, Species.VENUSAUR ]);
 
       const playerPokemon = game.scene.getPlayerField();
       expect(playerPokemon.length).toBe(2);
@@ -62,19 +52,8 @@
 
       const enemyStartingHp = enemyPokemon.map(p => p.hp);
 
-<<<<<<< HEAD
-      game.move.select(Moves.QUICK_ATTACK);
-      await game.phaseInterceptor.to(SelectTargetPhase, false);
-      game.doSelectTarget(BattlerIndex.ENEMY);
-      await game.phaseInterceptor.to(CommandPhase);
-
-      game.move.select(Moves.QUICK_ATTACK, 1);
-      await game.phaseInterceptor.to(SelectTargetPhase, false);
-      game.doSelectTarget(BattlerIndex.ENEMY_2);
-=======
       game.doAttack(getMovePosition(game.scene, 0, Moves.QUICK_ATTACK), BattlerIndex.ENEMY);
       game.doAttack(getMovePosition(game.scene, 1, Moves.QUICK_ATTACK), BattlerIndex.ENEMY_2);
->>>>>>> 2fd722ad
       await game.phaseInterceptor.to(TurnEndPhase, false);
 
       // If redirection was bypassed, both enemies should be damaged
@@ -87,10 +66,10 @@
     "move effect should be bypassed by Overcoat",
     async () => {
       game.override.ability(Abilities.OVERCOAT);
-      game.override.enemyMoveset([Moves.RAGE_POWDER, Moves.RAGE_POWDER, Moves.RAGE_POWDER, Moves.RAGE_POWDER]);
+      game.override.enemyMoveset([ Moves.RAGE_POWDER, Moves.RAGE_POWDER, Moves.RAGE_POWDER, Moves.RAGE_POWDER ]);
 
       // Test with two non-Grass type player Pokemon
-      await game.startBattle([Species.BLASTOISE, Species.CHARIZARD]);
+      await game.startBattle([ Species.BLASTOISE, Species.CHARIZARD ]);
 
       const playerPokemon = game.scene.getPlayerField();
       expect(playerPokemon.length).toBe(2);
@@ -102,19 +81,8 @@
 
       const enemyStartingHp = enemyPokemon.map(p => p.hp);
 
-<<<<<<< HEAD
-      game.move.select(Moves.QUICK_ATTACK);
-      await game.phaseInterceptor.to(SelectTargetPhase, false);
-      game.doSelectTarget(BattlerIndex.ENEMY);
-      await game.phaseInterceptor.to(CommandPhase);
-
-      game.move.select(Moves.QUICK_ATTACK, 1);
-      await game.phaseInterceptor.to(SelectTargetPhase, false);
-      game.doSelectTarget(BattlerIndex.ENEMY_2);
-=======
       game.doAttack(getMovePosition(game.scene, 0, Moves.QUICK_ATTACK), BattlerIndex.ENEMY);
       game.doAttack(getMovePosition(game.scene, 1, Moves.QUICK_ATTACK), BattlerIndex.ENEMY_2);
->>>>>>> 2fd722ad
       await game.phaseInterceptor.to(TurnEndPhase, false);
 
       // If redirection was bypassed, both enemies should be damaged
