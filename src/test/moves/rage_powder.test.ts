--- conflicted
+++ resolved
@@ -37,15 +37,9 @@
   test(
     "move effect should be bypassed by Grass type",
     async () => {
-<<<<<<< HEAD
-      game.override.enemyMoveset([ Moves.RAGE_POWDER, Moves.RAGE_POWDER, Moves.RAGE_POWDER, Moves.RAGE_POWDER ]);
+      game.override.enemyMoveset([Moves.RAGE_POWDER, Moves.RAGE_POWDER, Moves.RAGE_POWDER, Moves.RAGE_POWDER]);
 
-      await game.classicMode.startBattle([ Species.AMOONGUSS, Species.VENUSAUR ]);
-=======
-      game.override.enemyMoveset([Moves.RAGE_POWDER, Moves.RAGE_POWDER, Moves.RAGE_POWDER, Moves.RAGE_POWDER]);
->>>>>>> 82889731
-
-      await game.startBattle([Species.AMOONGUSS, Species.VENUSAUR]);
+      await game.classicMode.startBattle([Species.AMOONGUSS, Species.VENUSAUR]);
 
       const enemyPokemon = game.scene.getEnemyField();
 
@@ -68,15 +62,7 @@
       game.override.enemyMoveset([Moves.RAGE_POWDER, Moves.RAGE_POWDER, Moves.RAGE_POWDER, Moves.RAGE_POWDER]);
 
       // Test with two non-Grass type player Pokemon
-<<<<<<< HEAD
-      await game.classicMode.startBattle([ Species.BLASTOISE, Species.CHARIZARD ]);
-
-      const playerPokemon = game.scene.getPlayerField();
-      expect(playerPokemon.length).toBe(2);
-      playerPokemon.forEach(p => expect(p).not.toBe(undefined));
-=======
-      await game.startBattle([Species.BLASTOISE, Species.CHARIZARD]);
->>>>>>> 82889731
+      await game.classicMode.startBattle([Species.BLASTOISE, Species.CHARIZARD]);
 
       const enemyPokemon = game.scene.getEnemyField();
 
