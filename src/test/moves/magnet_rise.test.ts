--- conflicted
+++ resolved
@@ -1,16 +1,9 @@
 import { CommandPhase, TurnEndPhase } from "#app/phases.js";
 import GameManager from "#app/test/utils/gameManager";
-<<<<<<< HEAD
-import Overrides from "#app/overrides";
-import {Moves} from "#enums/moves";
-import {Species} from "#enums/species";
-import {CommandPhase, TurnEndPhase} from "#app/phases.js";
-=======
 import { Moves } from "#enums/moves";
 import { Species } from "#enums/species";
 import Phaser from "phaser";
 import { afterEach, beforeAll, beforeEach, describe, expect, it } from "vitest";
->>>>>>> 7f8ddb51
 
 describe("Moves - Magnet Rise", () => {
   let phaserGame: Phaser.Game;
@@ -29,15 +22,6 @@
   beforeEach(() => {
     game = new GameManager(phaserGame);
     const moveToUse = Moves.MAGNET_RISE;
-<<<<<<< HEAD
-    vi.spyOn(Overrides, "BATTLE_TYPE_OVERRIDE", "get").mockReturnValue("single");
-    vi.spyOn(Overrides, "STARTER_SPECIES_OVERRIDE", "get").mockReturnValue(Species.MAGNEZONE);
-    vi.spyOn(Overrides, "OPP_SPECIES_OVERRIDE", "get").mockReturnValue(Species.RATTATA);
-    vi.spyOn(Overrides, "OPP_MOVESET_OVERRIDE", "get").mockReturnValue([Moves.DRILL_RUN, Moves.DRILL_RUN, Moves.DRILL_RUN, Moves.DRILL_RUN]);
-    vi.spyOn(Overrides, "NEVER_CRIT_OVERRIDE", "get").mockReturnValue(true);
-    vi.spyOn(Overrides, "OPP_LEVEL_OVERRIDE", "get").mockReturnValue(1);
-    vi.spyOn(Overrides, "MOVESET_OVERRIDE", "get").mockReturnValue([moveToUse, Moves.SPLASH, Moves.GRAVITY, Moves.BATON_PASS]);
-=======
     game.override.battleType("single");
     game.override.starterSpecies(Species.MAGNEZONE);
     game.override.enemySpecies(Species.RATTATA);
@@ -45,7 +29,6 @@
     game.override.disableCrits();
     game.override.enemyLevel(1);
     game.override.moveset([moveToUse, Moves.SPLASH, Moves.GRAVITY, Moves.BATON_PASS]);
->>>>>>> 7f8ddb51
   });
 
   it("MAGNET RISE", async () => {
