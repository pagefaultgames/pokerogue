--- conflicted
+++ resolved
@@ -1,26 +1,15 @@
-<<<<<<< HEAD
-import { BattlerIndex } from "#app/battle";
-import { allMoves } from "#app/data/move";
-import { BattleEndPhase } from "#app/phases/battle-end-phase";
-import { BerryPhase } from "#app/phases/berry-phase";
-import { TurnEndPhase } from "#app/phases/turn-end-phase";
-=======
 import { BattlerIndex } from "#app/battle.js";
 import { allMoves } from "#app/data/move.js";
 import { BattleEndPhase } from "#app/phases/battle-end-phase.js";
 import { BerryPhase } from "#app/phases/berry-phase.js";
 import { TurnEndPhase } from "#app/phases/turn-end-phase.js";
->>>>>>> 2fd722ad
 import { Abilities } from "#enums/abilities";
 import { Moves } from "#enums/moves";
 import { Species } from "#enums/species";
 import Phaser from "phaser";
 import { afterEach, beforeAll, beforeEach, describe, expect, test, vi } from "vitest";
 import GameManager from "../utils/gameManager";
-<<<<<<< HEAD
-=======
 import { getMovePosition } from "../utils/gameManagerUtils";
->>>>>>> 2fd722ad
 import { SPLASH_ONLY } from "../utils/testUtils";
 
 const TIMEOUT = 20 * 1000;
@@ -59,7 +48,7 @@
       const enemyPokemon = game.scene.getEnemyPokemon()!;
       expect(enemyPokemon).toBeDefined();
 
-      game.move.select(Moves.DRAGON_TAIL);
+      game.doAttack(getMovePosition(game.scene, 0, Moves.DRAGON_TAIL));
 
       await game.phaseInterceptor.to(BerryPhase);
 
@@ -84,7 +73,7 @@
       const enemyPokemon = game.scene.getEnemyPokemon()!;
       expect(enemyPokemon).toBeDefined();
 
-      game.move.select(Moves.DRAGON_TAIL);
+      game.doAttack(getMovePosition(game.scene, 0, Moves.DRAGON_TAIL));
 
       await game.phaseInterceptor.to(BerryPhase);
 
@@ -96,7 +85,7 @@
   );
 
   test(
-    "Double battles should proceed without crashing",
+    "Double battles should proceed without crashing" ,
     async () => {
       game.override.battleType("double").enemyMoveset(SPLASH_ONLY);
       game.override.moveset([Moves.DRAGON_TAIL, Moves.SPLASH, Moves.FLAMETHROWER])
@@ -113,14 +102,9 @@
       expect(enemyLeadPokemon).toBeDefined();
       expect(enemySecPokemon).toBeDefined();
 
-<<<<<<< HEAD
-      game.move.select(Moves.DRAGON_TAIL);
-      game.doSelectTarget(BattlerIndex.ENEMY);
-=======
       game.doAttack(getMovePosition(game.scene, 0, Moves.DRAGON_TAIL), BattlerIndex.ENEMY);
->>>>>>> 2fd722ad
 
-      game.move.select(Moves.SPLASH, 1);
+      game.doAttack(getMovePosition(game.scene, 1, Moves.SPLASH));
 
       await game.phaseInterceptor.to(TurnEndPhase);
 
@@ -133,14 +117,8 @@
 
       // second turn
 
-<<<<<<< HEAD
-      game.move.select(Moves.FLAMETHROWER);
-      game.doSelectTarget(BattlerIndex.ENEMY_2);
-      game.move.select(Moves.SPLASH, 1);
-=======
       game.doAttack(getMovePosition(game.scene, 0, Moves.FLAMETHROWER), BattlerIndex.ENEMY_2);
       game.doAttack(getMovePosition(game.scene, 1, Moves.SPLASH));
->>>>>>> 2fd722ad
 
       await game.phaseInterceptor.to(BerryPhase);
       expect(enemySecPokemon.hp).toBeLessThan(enemySecPokemon.getMaxHp());
@@ -148,7 +126,7 @@
   );
 
   test(
-    "Flee move redirection works",
+    "Flee move redirection works" ,
     async () => {
       game.override.battleType("double").enemyMoveset(SPLASH_ONLY);
       game.override.moveset([Moves.DRAGON_TAIL, Moves.SPLASH, Moves.FLAMETHROWER]);
@@ -165,19 +143,10 @@
       expect(enemyLeadPokemon).toBeDefined();
       expect(enemySecPokemon).toBeDefined();
 
-<<<<<<< HEAD
-      game.move.select(Moves.DRAGON_TAIL);
-      game.doSelectTarget(BattlerIndex.ENEMY);
-
-      // target the same pokemon, second move should be redirected after first flees
-      game.move.select(Moves.DRAGON_TAIL);
-      game.doSelectTarget(BattlerIndex.ENEMY);
-=======
       game.doAttack(getMovePosition(game.scene, 0, Moves.DRAGON_TAIL), BattlerIndex.ENEMY);
 
       // target the same pokemon, second move should be redirected after first flees
       game.doAttack(getMovePosition(game.scene, 0, Moves.DRAGON_TAIL), BattlerIndex.ENEMY);
->>>>>>> 2fd722ad
 
       await game.phaseInterceptor.to(BerryPhase);
 
