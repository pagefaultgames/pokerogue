import { BattlerIndex } from "#app/battle";
import { allMoves } from "#app/data/move";
import { BattleEndPhase } from "#app/phases/battle-end-phase";
import { Abilities } from "#enums/abilities";
import { Moves } from "#enums/moves";
import { Species } from "#enums/species";
import Phaser from "phaser";
import { afterEach, beforeAll, beforeEach, describe, expect, it, vi } from "vitest";
import GameManager from "../utils/gameManager";



describe("Moves - Dragon Tail", () => {
  let phaserGame: Phaser.Game;
  let game: GameManager;

  beforeAll(() => {
    phaserGame = new Phaser.Game({
      type: Phaser.HEADLESS,
    });
  });

  afterEach(() => {
    game.phaseInterceptor.restoreOg();
  });

  beforeEach(() => {
    game = new GameManager(phaserGame);
    game.override.battleType("single")
      .moveset([Moves.DRAGON_TAIL, Moves.SPLASH, Moves.FLAMETHROWER])
      .enemySpecies(Species.WAILORD)
      .enemyMoveset(Moves.SPLASH)
      .startingLevel(5)
      .enemyLevel(5);

    vi.spyOn(allMoves[Moves.DRAGON_TAIL], "accuracy", "get").mockReturnValue(100);
  });

<<<<<<< HEAD
  it("should cause opponent to flee, and not crash", async () => {
    await game.classicMode.startBattle([Species.DRATINI]);

    const enemyPokemon = game.scene.getEnemyPokemon()!;

    game.move.select(Moves.DRAGON_TAIL);

    await game.phaseInterceptor.to("BerryPhase");

    const isVisible = enemyPokemon.visible;
    const hasFled = enemyPokemon.wildFlee;
    expect(!isVisible && hasFled).toBe(true);

    // simply want to test that the game makes it this far without crashing
    await game.phaseInterceptor.to(BattleEndPhase);
  }, TIMEOUT);

  it("should cause opponent to flee, display ability, and not crash", async () => {
    game.override.enemyAbility(Abilities.ROUGH_SKIN);
    await game.classicMode.startBattle([Species.DRATINI]);

    const leadPokemon = game.scene.getPlayerPokemon()!;
    const enemyPokemon = game.scene.getEnemyPokemon()!;

    game.move.select(Moves.DRAGON_TAIL);

    await game.phaseInterceptor.to("BerryPhase");

    const isVisible = enemyPokemon.visible;
    const hasFled = enemyPokemon.wildFlee;
    expect(!isVisible && hasFled).toBe(true);
    expect(leadPokemon.hp).toBeLessThan(leadPokemon.getMaxHp());
  }, TIMEOUT);

  it("should proceed without crashing in a double battle", async () => {
    game.override
      .battleType("double").enemyMoveset(Moves.SPLASH)
      .enemyAbility(Abilities.ROUGH_SKIN);
    await game.classicMode.startBattle([Species.DRATINI, Species.DRATINI, Species.WAILORD, Species.WAILORD]);

    const leadPokemon = game.scene.getParty()[0]!;

    const enemyLeadPokemon = game.scene.getEnemyParty()[0]!;
    const enemySecPokemon = game.scene.getEnemyParty()[1]!;

    game.move.select(Moves.DRAGON_TAIL, 0, BattlerIndex.ENEMY);
    game.move.select(Moves.SPLASH, 1);

    await game.phaseInterceptor.to("TurnEndPhase");

    const isVisibleLead = enemyLeadPokemon.visible;
    const hasFledLead = enemyLeadPokemon.wildFlee;
    const isVisibleSec = enemySecPokemon.visible;
    const hasFledSec = enemySecPokemon.wildFlee;
    expect(!isVisibleLead && hasFledLead && isVisibleSec && !hasFledSec).toBe(true);
    expect(leadPokemon.hp).toBeLessThan(leadPokemon.getMaxHp());

    // second turn
    game.move.select(Moves.FLAMETHROWER, 0, BattlerIndex.ENEMY_2);
    game.move.select(Moves.SPLASH, 1);

    await game.phaseInterceptor.to("BerryPhase");
    expect(enemySecPokemon.hp).toBeLessThan(enemySecPokemon.getMaxHp());
  }, TIMEOUT);

  it("should redirect targets upon opponent flee", async () => {
    game.override
      .battleType("double")
      .enemyMoveset(Moves.SPLASH)
      .enemyAbility(Abilities.ROUGH_SKIN);
    await game.classicMode.startBattle([Species.DRATINI, Species.DRATINI, Species.WAILORD, Species.WAILORD]);

    const leadPokemon = game.scene.getParty()[0]!;
    const secPokemon = game.scene.getParty()[1]!;

    const enemyLeadPokemon = game.scene.getEnemyParty()[0]!;
    const enemySecPokemon = game.scene.getEnemyParty()[1]!;

    game.move.select(Moves.DRAGON_TAIL, 0, BattlerIndex.ENEMY);
    // target the same pokemon, second move should be redirected after first flees
    game.move.select(Moves.DRAGON_TAIL, 1, BattlerIndex.ENEMY);

    await game.phaseInterceptor.to("BerryPhase");

    const isVisibleLead = enemyLeadPokemon.visible;
    const hasFledLead = enemyLeadPokemon.wildFlee;
    const isVisibleSec = enemySecPokemon.visible;
    const hasFledSec = enemySecPokemon.wildFlee;
    expect(!isVisibleLead && hasFledLead && !isVisibleSec && hasFledSec).toBe(true);
    expect(leadPokemon.hp).toBeLessThan(leadPokemon.getMaxHp());
    expect(secPokemon.hp).toBeLessThan(secPokemon.getMaxHp());
    expect(enemyLeadPokemon.hp).toBeLessThan(enemyLeadPokemon.getMaxHp());
    expect(enemySecPokemon.hp).toBeLessThan(enemySecPokemon.getMaxHp());
  }, TIMEOUT);

  it("doesn't switch out if the target has suction cups", async () => {
    game.override.enemyAbility(Abilities.SUCTION_CUPS);
    await game.classicMode.startBattle([Species.REGIELEKI]);

    const enemy = game.scene.getEnemyPokemon()!;

    game.move.select(Moves.DRAGON_TAIL);
    await game.phaseInterceptor.to("TurnEndPhase");

    expect(enemy.isFullHp()).toBe(false);
  }, TIMEOUT);

  it("doesn't crash if the player has suction cups", async () => {
    game.override
      .ability(Abilities.SUCTION_CUPS)
      .enemyAbility(Abilities.NO_GUARD)
      .enemyMoveset(Moves.DRAGON_TAIL);
    await game.classicMode.startBattle([Species.SHUCKLE, Species.FEEBAS]);

    const player = game.scene.getPlayerPokemon()!;

    game.move.select(Moves.SPLASH);
    await game.phaseInterceptor.to("TurnEndPhase");

    expect(player.species.speciesId).toBe(Species.SHUCKLE);
  }, TIMEOUT);
=======
  test(
    "Single battle should cause opponent to flee, and not crash",
    async () => {
      await game.startBattle([Species.DRATINI]);

      const enemyPokemon = game.scene.getEnemyPokemon()!;

      game.move.select(Moves.DRAGON_TAIL);

      await game.phaseInterceptor.to(BerryPhase);

      const isVisible = enemyPokemon.visible;
      const hasFled = enemyPokemon.switchOutStatus;
      expect(!isVisible && hasFled).toBe(true);

      // simply want to test that the game makes it this far without crashing
      await game.phaseInterceptor.to(BattleEndPhase);
    }
  );

  test(
    "Single battle should cause opponent to flee, display ability, and not crash",
    async () => {
      game.override.enemyAbility(Abilities.ROUGH_SKIN);
      await game.startBattle([Species.DRATINI]);

      const leadPokemon = game.scene.getPlayerPokemon()!;
      const enemyPokemon = game.scene.getEnemyPokemon()!;

      game.move.select(Moves.DRAGON_TAIL);

      await game.phaseInterceptor.to(BerryPhase);

      const isVisible = enemyPokemon.visible;
      const hasFled = enemyPokemon.switchOutStatus;
      expect(!isVisible && hasFled).toBe(true);
      expect(leadPokemon.hp).toBeLessThan(leadPokemon.getMaxHp());
    }
  );

  test(
    "Double battles should proceed without crashing",
    async () => {
      game.override.battleType("double").enemyMoveset(Moves.SPLASH);
      game.override.moveset([Moves.DRAGON_TAIL, Moves.SPLASH, Moves.FLAMETHROWER])
        .enemyAbility(Abilities.ROUGH_SKIN);
      await game.startBattle([Species.DRATINI, Species.DRATINI, Species.WAILORD, Species.WAILORD]);

      const leadPokemon = game.scene.getParty()[0]!;

      const enemyLeadPokemon = game.scene.getEnemyParty()[0]!;
      const enemySecPokemon = game.scene.getEnemyParty()[1]!;

      game.move.select(Moves.DRAGON_TAIL, 0, BattlerIndex.ENEMY);
      game.move.select(Moves.SPLASH, 1);

      await game.phaseInterceptor.to(TurnEndPhase);

      const isVisibleLead = enemyLeadPokemon.visible;
      const hasFledLead = enemyLeadPokemon.switchOutStatus;
      const isVisibleSec = enemySecPokemon.visible;
      const hasFledSec = enemySecPokemon.switchOutStatus;
      expect(!isVisibleLead && hasFledLead && isVisibleSec && !hasFledSec).toBe(true);
      expect(leadPokemon.hp).toBeLessThan(leadPokemon.getMaxHp());

      // second turn
      game.move.select(Moves.FLAMETHROWER, 0, BattlerIndex.ENEMY_2);
      game.move.select(Moves.SPLASH, 1);

      await game.phaseInterceptor.to(BerryPhase);
      expect(enemySecPokemon.hp).toBeLessThan(enemySecPokemon.getMaxHp());
    }
  );

  test(
    "Flee move redirection works",
    async () => {
      game.override.battleType("double").enemyMoveset(Moves.SPLASH);
      game.override.moveset([Moves.DRAGON_TAIL, Moves.SPLASH, Moves.FLAMETHROWER]);
      game.override.enemyAbility(Abilities.ROUGH_SKIN);
      await game.startBattle([Species.DRATINI, Species.DRATINI, Species.WAILORD, Species.WAILORD]);

      const leadPokemon = game.scene.getParty()[0]!;
      const secPokemon = game.scene.getParty()[1]!;

      const enemyLeadPokemon = game.scene.getEnemyParty()[0]!;
      const enemySecPokemon = game.scene.getEnemyParty()[1]!;

      game.move.select(Moves.DRAGON_TAIL, 0, BattlerIndex.ENEMY);
      // target the same pokemon, second move should be redirected after first flees
      game.move.select(Moves.DRAGON_TAIL, 1, BattlerIndex.ENEMY);

      await game.phaseInterceptor.to(BerryPhase);

      const isVisibleLead = enemyLeadPokemon.visible;
      const hasFledLead = enemyLeadPokemon.switchOutStatus;
      const isVisibleSec = enemySecPokemon.visible;
      const hasFledSec = enemySecPokemon.switchOutStatus;
      expect(!isVisibleLead && hasFledLead && !isVisibleSec && hasFledSec).toBe(true);
      expect(leadPokemon.hp).toBeLessThan(leadPokemon.getMaxHp());
      expect(secPokemon.hp).toBeLessThan(secPokemon.getMaxHp());
      expect(enemyLeadPokemon.hp).toBeLessThan(enemyLeadPokemon.getMaxHp());
      expect(enemySecPokemon.hp).toBeLessThan(enemySecPokemon.getMaxHp());
    }
  );
>>>>>>> 23b64b94
});<|MERGE_RESOLUTION|>--- conflicted
+++ resolved
@@ -1,14 +1,11 @@
 import { BattlerIndex } from "#app/battle";
 import { allMoves } from "#app/data/move";
-import { BattleEndPhase } from "#app/phases/battle-end-phase";
 import { Abilities } from "#enums/abilities";
 import { Moves } from "#enums/moves";
 import { Species } from "#enums/species";
+import GameManager from "#test/utils/gameManager";
 import Phaser from "phaser";
 import { afterEach, beforeAll, beforeEach, describe, expect, it, vi } from "vitest";
-import GameManager from "../utils/gameManager";
-
-
 
 describe("Moves - Dragon Tail", () => {
   let phaserGame: Phaser.Game;
@@ -36,7 +33,6 @@
     vi.spyOn(allMoves[Moves.DRAGON_TAIL], "accuracy", "get").mockReturnValue(100);
   });
 
-<<<<<<< HEAD
   it("should cause opponent to flee, and not crash", async () => {
     await game.classicMode.startBattle([Species.DRATINI]);
 
@@ -47,12 +43,12 @@
     await game.phaseInterceptor.to("BerryPhase");
 
     const isVisible = enemyPokemon.visible;
-    const hasFled = enemyPokemon.wildFlee;
+    const hasFled = enemyPokemon.switchOutStatus;
     expect(!isVisible && hasFled).toBe(true);
 
     // simply want to test that the game makes it this far without crashing
-    await game.phaseInterceptor.to(BattleEndPhase);
-  }, TIMEOUT);
+    await game.phaseInterceptor.to("BattleEndPhase");
+  });
 
   it("should cause opponent to flee, display ability, and not crash", async () => {
     game.override.enemyAbility(Abilities.ROUGH_SKIN);
@@ -66,10 +62,10 @@
     await game.phaseInterceptor.to("BerryPhase");
 
     const isVisible = enemyPokemon.visible;
-    const hasFled = enemyPokemon.wildFlee;
+    const hasFled = enemyPokemon.switchOutStatus;
     expect(!isVisible && hasFled).toBe(true);
     expect(leadPokemon.hp).toBeLessThan(leadPokemon.getMaxHp());
-  }, TIMEOUT);
+  });
 
   it("should proceed without crashing in a double battle", async () => {
     game.override
@@ -88,9 +84,9 @@
     await game.phaseInterceptor.to("TurnEndPhase");
 
     const isVisibleLead = enemyLeadPokemon.visible;
-    const hasFledLead = enemyLeadPokemon.wildFlee;
+    const hasFledLead = enemyLeadPokemon.switchOutStatus;
     const isVisibleSec = enemySecPokemon.visible;
-    const hasFledSec = enemySecPokemon.wildFlee;
+    const hasFledSec = enemySecPokemon.switchOutStatus;
     expect(!isVisibleLead && hasFledLead && isVisibleSec && !hasFledSec).toBe(true);
     expect(leadPokemon.hp).toBeLessThan(leadPokemon.getMaxHp());
 
@@ -100,7 +96,7 @@
 
     await game.phaseInterceptor.to("BerryPhase");
     expect(enemySecPokemon.hp).toBeLessThan(enemySecPokemon.getMaxHp());
-  }, TIMEOUT);
+  });
 
   it("should redirect targets upon opponent flee", async () => {
     game.override
@@ -122,15 +118,15 @@
     await game.phaseInterceptor.to("BerryPhase");
 
     const isVisibleLead = enemyLeadPokemon.visible;
-    const hasFledLead = enemyLeadPokemon.wildFlee;
+    const hasFledLead = enemyLeadPokemon.switchOutStatus;
     const isVisibleSec = enemySecPokemon.visible;
-    const hasFledSec = enemySecPokemon.wildFlee;
+    const hasFledSec = enemySecPokemon.switchOutStatus;
     expect(!isVisibleLead && hasFledLead && !isVisibleSec && hasFledSec).toBe(true);
     expect(leadPokemon.hp).toBeLessThan(leadPokemon.getMaxHp());
     expect(secPokemon.hp).toBeLessThan(secPokemon.getMaxHp());
     expect(enemyLeadPokemon.hp).toBeLessThan(enemyLeadPokemon.getMaxHp());
     expect(enemySecPokemon.hp).toBeLessThan(enemySecPokemon.getMaxHp());
-  }, TIMEOUT);
+  });
 
   it("doesn't switch out if the target has suction cups", async () => {
     game.override.enemyAbility(Abilities.SUCTION_CUPS);
@@ -142,127 +138,5 @@
     await game.phaseInterceptor.to("TurnEndPhase");
 
     expect(enemy.isFullHp()).toBe(false);
-  }, TIMEOUT);
-
-  it("doesn't crash if the player has suction cups", async () => {
-    game.override
-      .ability(Abilities.SUCTION_CUPS)
-      .enemyAbility(Abilities.NO_GUARD)
-      .enemyMoveset(Moves.DRAGON_TAIL);
-    await game.classicMode.startBattle([Species.SHUCKLE, Species.FEEBAS]);
-
-    const player = game.scene.getPlayerPokemon()!;
-
-    game.move.select(Moves.SPLASH);
-    await game.phaseInterceptor.to("TurnEndPhase");
-
-    expect(player.species.speciesId).toBe(Species.SHUCKLE);
-  }, TIMEOUT);
-=======
-  test(
-    "Single battle should cause opponent to flee, and not crash",
-    async () => {
-      await game.startBattle([Species.DRATINI]);
-
-      const enemyPokemon = game.scene.getEnemyPokemon()!;
-
-      game.move.select(Moves.DRAGON_TAIL);
-
-      await game.phaseInterceptor.to(BerryPhase);
-
-      const isVisible = enemyPokemon.visible;
-      const hasFled = enemyPokemon.switchOutStatus;
-      expect(!isVisible && hasFled).toBe(true);
-
-      // simply want to test that the game makes it this far without crashing
-      await game.phaseInterceptor.to(BattleEndPhase);
-    }
-  );
-
-  test(
-    "Single battle should cause opponent to flee, display ability, and not crash",
-    async () => {
-      game.override.enemyAbility(Abilities.ROUGH_SKIN);
-      await game.startBattle([Species.DRATINI]);
-
-      const leadPokemon = game.scene.getPlayerPokemon()!;
-      const enemyPokemon = game.scene.getEnemyPokemon()!;
-
-      game.move.select(Moves.DRAGON_TAIL);
-
-      await game.phaseInterceptor.to(BerryPhase);
-
-      const isVisible = enemyPokemon.visible;
-      const hasFled = enemyPokemon.switchOutStatus;
-      expect(!isVisible && hasFled).toBe(true);
-      expect(leadPokemon.hp).toBeLessThan(leadPokemon.getMaxHp());
-    }
-  );
-
-  test(
-    "Double battles should proceed without crashing",
-    async () => {
-      game.override.battleType("double").enemyMoveset(Moves.SPLASH);
-      game.override.moveset([Moves.DRAGON_TAIL, Moves.SPLASH, Moves.FLAMETHROWER])
-        .enemyAbility(Abilities.ROUGH_SKIN);
-      await game.startBattle([Species.DRATINI, Species.DRATINI, Species.WAILORD, Species.WAILORD]);
-
-      const leadPokemon = game.scene.getParty()[0]!;
-
-      const enemyLeadPokemon = game.scene.getEnemyParty()[0]!;
-      const enemySecPokemon = game.scene.getEnemyParty()[1]!;
-
-      game.move.select(Moves.DRAGON_TAIL, 0, BattlerIndex.ENEMY);
-      game.move.select(Moves.SPLASH, 1);
-
-      await game.phaseInterceptor.to(TurnEndPhase);
-
-      const isVisibleLead = enemyLeadPokemon.visible;
-      const hasFledLead = enemyLeadPokemon.switchOutStatus;
-      const isVisibleSec = enemySecPokemon.visible;
-      const hasFledSec = enemySecPokemon.switchOutStatus;
-      expect(!isVisibleLead && hasFledLead && isVisibleSec && !hasFledSec).toBe(true);
-      expect(leadPokemon.hp).toBeLessThan(leadPokemon.getMaxHp());
-
-      // second turn
-      game.move.select(Moves.FLAMETHROWER, 0, BattlerIndex.ENEMY_2);
-      game.move.select(Moves.SPLASH, 1);
-
-      await game.phaseInterceptor.to(BerryPhase);
-      expect(enemySecPokemon.hp).toBeLessThan(enemySecPokemon.getMaxHp());
-    }
-  );
-
-  test(
-    "Flee move redirection works",
-    async () => {
-      game.override.battleType("double").enemyMoveset(Moves.SPLASH);
-      game.override.moveset([Moves.DRAGON_TAIL, Moves.SPLASH, Moves.FLAMETHROWER]);
-      game.override.enemyAbility(Abilities.ROUGH_SKIN);
-      await game.startBattle([Species.DRATINI, Species.DRATINI, Species.WAILORD, Species.WAILORD]);
-
-      const leadPokemon = game.scene.getParty()[0]!;
-      const secPokemon = game.scene.getParty()[1]!;
-
-      const enemyLeadPokemon = game.scene.getEnemyParty()[0]!;
-      const enemySecPokemon = game.scene.getEnemyParty()[1]!;
-
-      game.move.select(Moves.DRAGON_TAIL, 0, BattlerIndex.ENEMY);
-      // target the same pokemon, second move should be redirected after first flees
-      game.move.select(Moves.DRAGON_TAIL, 1, BattlerIndex.ENEMY);
-
-      await game.phaseInterceptor.to(BerryPhase);
-
-      const isVisibleLead = enemyLeadPokemon.visible;
-      const hasFledLead = enemyLeadPokemon.switchOutStatus;
-      const isVisibleSec = enemySecPokemon.visible;
-      const hasFledSec = enemySecPokemon.switchOutStatus;
-      expect(!isVisibleLead && hasFledLead && !isVisibleSec && hasFledSec).toBe(true);
-      expect(leadPokemon.hp).toBeLessThan(leadPokemon.getMaxHp());
-      expect(secPokemon.hp).toBeLessThan(secPokemon.getMaxHp());
-      expect(enemyLeadPokemon.hp).toBeLessThan(enemyLeadPokemon.getMaxHp());
-      expect(enemySecPokemon.hp).toBeLessThan(enemySecPokemon.getMaxHp());
-    }
-  );
->>>>>>> 23b64b94
+  });
 });