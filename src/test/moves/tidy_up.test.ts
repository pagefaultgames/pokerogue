import { Stat } from "#enums/stat";
import { ArenaTagType } from "#app/enums/arena-tag-type";
import { MoveEndPhase } from "#app/phases/move-end-phase";
import { TurnEndPhase } from "#app/phases/turn-end-phase";
import { Abilities } from "#enums/abilities";
import { Moves } from "#enums/moves";
import { Species } from "#enums/species";
import GameManager from "#test/utils/gameManager";
import { SPLASH_ONLY } from "#test/utils/testUtils";
import Phaser from "phaser";
import { afterEach, beforeAll, beforeEach, describe, expect, it } from "vitest";
import { SubstituteTag } from "#app/data/battler-tags.js";


describe("Moves - Tidy Up", () => {
  let phaserGame: Phaser.Game;
  let game: GameManager;

  beforeAll(() => {
    phaserGame = new Phaser.Game({
      type: Phaser.HEADLESS,
    });
  });

  afterEach(() => {
    game.phaseInterceptor.restoreOg();
  });

  beforeEach(() => {
    game = new GameManager(phaserGame);
    game.override.battleType("single");
    game.override.enemySpecies(Species.MAGIKARP);
    game.override.enemyAbility(Abilities.BALL_FETCH);
    game.override.enemyMoveset(SPLASH_ONLY);
    game.override.starterSpecies(Species.FEEBAS);
    game.override.ability(Abilities.BALL_FETCH);
    game.override.moveset([Moves.TIDY_UP]);
    game.override.startingLevel(50);
  });

  it("spikes are cleared", async () => {
    game.override.moveset([Moves.SPIKES, Moves.TIDY_UP]);
    game.override.enemyMoveset([Moves.SPIKES, Moves.SPIKES, Moves.SPIKES, Moves.SPIKES]);
    await game.startBattle();

    game.move.select(Moves.SPIKES);
    await game.phaseInterceptor.to(TurnEndPhase);
    game.move.select(Moves.TIDY_UP);
    await game.phaseInterceptor.to(MoveEndPhase);
    expect(game.scene.arena.getTag(ArenaTagType.SPIKES)).toBeUndefined();

  }, 20000);

  it("stealth rocks are cleared", async () => {
    game.override.moveset([Moves.STEALTH_ROCK, Moves.TIDY_UP]);
    game.override.enemyMoveset([Moves.STEALTH_ROCK, Moves.STEALTH_ROCK, Moves.STEALTH_ROCK, Moves.STEALTH_ROCK]);
    await game.startBattle();

    game.move.select(Moves.STEALTH_ROCK);
    await game.phaseInterceptor.to(TurnEndPhase);
    game.move.select(Moves.TIDY_UP);
    await game.phaseInterceptor.to(MoveEndPhase);
    expect(game.scene.arena.getTag(ArenaTagType.STEALTH_ROCK)).toBeUndefined();
  }, 20000);

  it("toxic spikes are cleared", async () => {
    game.override.moveset([Moves.TOXIC_SPIKES, Moves.TIDY_UP]);
    game.override.enemyMoveset([Moves.TOXIC_SPIKES, Moves.TOXIC_SPIKES, Moves.TOXIC_SPIKES, Moves.TOXIC_SPIKES]);
    await game.startBattle();

    game.move.select(Moves.TOXIC_SPIKES);
    await game.phaseInterceptor.to(TurnEndPhase);
    game.move.select(Moves.TIDY_UP);
    await game.phaseInterceptor.to(MoveEndPhase);
    expect(game.scene.arena.getTag(ArenaTagType.TOXIC_SPIKES)).toBeUndefined();
  }, 20000);

  it("sticky webs are cleared", async () => {
    game.override.moveset([Moves.STICKY_WEB, Moves.TIDY_UP]);
    game.override.enemyMoveset([Moves.STICKY_WEB, Moves.STICKY_WEB, Moves.STICKY_WEB, Moves.STICKY_WEB]);

    await game.startBattle();

    game.move.select(Moves.STICKY_WEB);
    await game.phaseInterceptor.to(TurnEndPhase);
    game.move.select(Moves.TIDY_UP);
    await game.phaseInterceptor.to(MoveEndPhase);
    expect(game.scene.arena.getTag(ArenaTagType.STICKY_WEB)).toBeUndefined();
  }, 20000);

  it("substitutes are cleared", async () => {
    game.override.moveset([Moves.SUBSTITUTE, Moves.TIDY_UP]);
    game.override.enemyMoveset([Moves.SUBSTITUTE, Moves.SUBSTITUTE, Moves.SUBSTITUTE, Moves.SUBSTITUTE]);

    await game.startBattle();

    game.move.select(Moves.SUBSTITUTE);
    await game.phaseInterceptor.to(TurnEndPhase);
    game.move.select(Moves.TIDY_UP);
    await game.phaseInterceptor.to(MoveEndPhase);
<<<<<<< HEAD

    const pokemon = [ game.scene.getPlayerPokemon(), game.scene.getEnemyPokemon() ];
    pokemon.forEach(p => {
      expect(p).toBeDefined();
      expect(p!.getTag(SubstituteTag)).toBeUndefined();
    });
=======
    // TODO: check for subs here once the move is implemented
>>>>>>> 684d7b30
  }, 20000);

  it("user's stats are raised with no traps set", async () => {
    await game.startBattle();

    const playerPokemon = game.scene.getPlayerPokemon()!;

    expect(playerPokemon.getStatStage(Stat.ATK)).toBe(0);
    expect(playerPokemon.getStatStage(Stat.SPD)).toBe(0);

    game.move.select(Moves.TIDY_UP);
    await game.phaseInterceptor.to(TurnEndPhase);

    expect(playerPokemon.getStatStage(Stat.ATK)).toBe(1);
    expect(playerPokemon.getStatStage(Stat.SPD)).toBe(1);
  }, 20000);
});<|MERGE_RESOLUTION|>--- conflicted
+++ resolved
@@ -98,16 +98,12 @@
     await game.phaseInterceptor.to(TurnEndPhase);
     game.move.select(Moves.TIDY_UP);
     await game.phaseInterceptor.to(MoveEndPhase);
-<<<<<<< HEAD
 
-    const pokemon = [ game.scene.getPlayerPokemon(), game.scene.getEnemyPokemon() ];
+    const pokemon = [ game.scene.getPlayerPokemon()!, game.scene.getEnemyPokemon()! ];
     pokemon.forEach(p => {
       expect(p).toBeDefined();
       expect(p!.getTag(SubstituteTag)).toBeUndefined();
     });
-=======
-    // TODO: check for subs here once the move is implemented
->>>>>>> 684d7b30
   }, 20000);
 
   it("user's stats are raised with no traps set", async () => {
