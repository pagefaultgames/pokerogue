import { BattleStat } from "#app/data/battle-stat";
import { ArenaTagType } from "#app/enums/arena-tag-type";
import { MoveEndPhase } from "#app/phases/move-end-phase";
import { TurnEndPhase } from "#app/phases/turn-end-phase";
import { Abilities } from "#enums/abilities";
import { Moves } from "#enums/moves";
import { Species } from "#enums/species";
import GameManager from "#test/utils/gameManager";
import { SPLASH_ONLY } from "#test/utils/testUtils";
import Phaser from "phaser";
import { afterEach, beforeAll, beforeEach, describe, expect, it } from "vitest";


describe("Moves - Tidy Up", () => {
  let phaserGame: Phaser.Game;
  let game: GameManager;

  beforeAll(() => {
    phaserGame = new Phaser.Game({
      type: Phaser.HEADLESS,
    });
  });

  afterEach(() => {
    game.phaseInterceptor.restoreOg();
  });

  beforeEach(() => {
    game = new GameManager(phaserGame);
    game.override.battleType("single");
    game.override.enemySpecies(Species.MAGIKARP);
    game.override.enemyAbility(Abilities.BALL_FETCH);
    game.override.enemyMoveset(SPLASH_ONLY);
    game.override.starterSpecies(Species.FEEBAS);
    game.override.ability(Abilities.BALL_FETCH);
    game.override.moveset([Moves.TIDY_UP]);
    game.override.startingLevel(50);
  });

  it("spikes are cleared", async () => {
    game.override.moveset([Moves.SPIKES, Moves.TIDY_UP]);
    game.override.enemyMoveset([Moves.SPIKES, Moves.SPIKES, Moves.SPIKES, Moves.SPIKES]);
    await game.classicMode.startBattle();

    game.move.select(Moves.SPIKES);
    await game.phaseInterceptor.to(TurnEndPhase);
    game.move.select(Moves.TIDY_UP);
    await game.phaseInterceptor.to(MoveEndPhase);
    expect(game.scene.arena.getTag(ArenaTagType.SPIKES)).toBeUndefined();

  }, 20000);

  it("stealth rocks are cleared", async () => {
    game.override.moveset([Moves.STEALTH_ROCK, Moves.TIDY_UP]);
    game.override.enemyMoveset([Moves.STEALTH_ROCK, Moves.STEALTH_ROCK, Moves.STEALTH_ROCK, Moves.STEALTH_ROCK]);
    await game.classicMode.startBattle();

    game.move.select(Moves.STEALTH_ROCK);
    await game.phaseInterceptor.to(TurnEndPhase);
    game.move.select(Moves.TIDY_UP);
    await game.phaseInterceptor.to(MoveEndPhase);
    expect(game.scene.arena.getTag(ArenaTagType.STEALTH_ROCK)).toBeUndefined();

  }, 20000);

  it("toxic spikes are cleared", async () => {
    game.override.moveset([Moves.TOXIC_SPIKES, Moves.TIDY_UP]);
    game.override.enemyMoveset([Moves.TOXIC_SPIKES, Moves.TOXIC_SPIKES, Moves.TOXIC_SPIKES, Moves.TOXIC_SPIKES]);
    await game.classicMode.startBattle();

    game.move.select(Moves.TOXIC_SPIKES);
    await game.phaseInterceptor.to(TurnEndPhase);
    game.move.select(Moves.TIDY_UP);
    await game.phaseInterceptor.to(MoveEndPhase);
    expect(game.scene.arena.getTag(ArenaTagType.TOXIC_SPIKES)).toBeUndefined();

  }, 20000);

  it("sticky webs are cleared", async () => {
    game.override.moveset([Moves.STICKY_WEB, Moves.TIDY_UP]);
    game.override.enemyMoveset([Moves.STICKY_WEB, Moves.STICKY_WEB, Moves.STICKY_WEB, Moves.STICKY_WEB]);

    await game.classicMode.startBattle();

    game.move.select(Moves.STICKY_WEB);
    await game.phaseInterceptor.to(TurnEndPhase);
    game.move.select(Moves.TIDY_UP);
    await game.phaseInterceptor.to(MoveEndPhase);
    expect(game.scene.arena.getTag(ArenaTagType.STICKY_WEB)).toBeUndefined();

  }, 20000);

  it.skip("substitutes are cleared", async () => {
    game.override.moveset([Moves.SUBSTITUTE, Moves.TIDY_UP]);
    game.override.enemyMoveset([Moves.SUBSTITUTE, Moves.SUBSTITUTE, Moves.SUBSTITUTE, Moves.SUBSTITUTE]);

    await game.classicMode.startBattle();

    game.move.select(Moves.SUBSTITUTE);
    await game.phaseInterceptor.to(TurnEndPhase);
    game.move.select(Moves.TIDY_UP);
    await game.phaseInterceptor.to(MoveEndPhase);
    // TODO: check for subs here once the move is implemented

  }, 20000);

<<<<<<< HEAD
  it("user's stats are raised with no traps set", async() => {
    await game.classicMode.startBattle();
=======
  it("user's stats are raised with no traps set", async () => {
    await game.startBattle();
>>>>>>> 82889731
    const player = game.scene.getPlayerPokemon()!.summonData.battleStats;

    expect(player[BattleStat.ATK]).toBe(0);
    expect(player[BattleStat.SPD]).toBe(0);

    game.move.select(Moves.TIDY_UP);
    await game.phaseInterceptor.to(TurnEndPhase);

    expect(player[BattleStat.ATK]).toBe(+1);
    expect(player[BattleStat.SPD]).toBe(+1);

  }, 20000);

});<|MERGE_RESOLUTION|>--- conflicted
+++ resolved
@@ -104,13 +104,8 @@
 
   }, 20000);
 
-<<<<<<< HEAD
-  it("user's stats are raised with no traps set", async() => {
+  it("user's stats are raised with no traps set", async () => {
     await game.classicMode.startBattle();
-=======
-  it("user's stats are raised with no traps set", async () => {
-    await game.startBattle();
->>>>>>> 82889731
     const player = game.scene.getPlayerPokemon()!.summonData.battleStats;
 
     expect(player[BattleStat.ATK]).toBe(0);
