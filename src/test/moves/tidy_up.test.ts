import { BattleStat } from "#app/data/battle-stat.js";
import { ArenaTagType } from "#app/enums/arena-tag-type.js";
import { MoveEndPhase, TurnEndPhase } from "#app/phases";
import GameManager from "#test/utils/gameManager";
import { getMovePosition } from "#test/utils/gameManagerUtils";
import { Abilities } from "#enums/abilities";
import { Moves } from "#enums/moves";
import { Species } from "#enums/species";
import Phaser from "phaser";
import { afterEach, beforeAll, beforeEach, describe, expect, it } from "vitest";
<<<<<<< HEAD
import { SPLASH_ONLY } from "../utils/testUtils";
import { SubstituteTag } from "#app/data/battler-tags.js";
=======
import { SPLASH_ONLY } from "#test/utils/testUtils";
>>>>>>> c722490f


describe("Moves - Tidy Up", () => {
  let phaserGame: Phaser.Game;
  let game: GameManager;

  beforeAll(() => {
    phaserGame = new Phaser.Game({
      type: Phaser.HEADLESS,
    });
  });

  afterEach(() => {
    game.phaseInterceptor.restoreOg();
  });

  beforeEach(() => {
    game = new GameManager(phaserGame);
    game.override.battleType("single");
    game.override.enemySpecies(Species.MAGIKARP);
    game.override.enemyAbility(Abilities.BALL_FETCH);
    game.override.enemyMoveset(SPLASH_ONLY);
    game.override.starterSpecies(Species.FEEBAS);
    game.override.ability(Abilities.BALL_FETCH);
    game.override.moveset([Moves.TIDY_UP]);
    game.override.startingLevel(50);
  });

  it("spikes are cleared", async() => {
    game.override.moveset([Moves.SPIKES, Moves.TIDY_UP]);
    game.override.enemyMoveset([Moves.SPIKES, Moves.SPIKES, Moves.SPIKES, Moves.SPIKES]);
    await game.startBattle();

    game.doAttack(getMovePosition(game.scene, 0, Moves.SPIKES));
    await game.phaseInterceptor.to(TurnEndPhase);
    game.doAttack(getMovePosition(game.scene, 0, Moves.TIDY_UP));
    await game.phaseInterceptor.to(MoveEndPhase);
    expect(game.scene.arena.getTag(ArenaTagType.SPIKES)).toBeUndefined();

  }, 20000);

  it("stealth rocks are cleared", async() => {
    game.override.moveset([Moves.STEALTH_ROCK, Moves.TIDY_UP]);
    game.override.enemyMoveset([Moves.STEALTH_ROCK, Moves.STEALTH_ROCK, Moves.STEALTH_ROCK, Moves.STEALTH_ROCK]);
    await game.startBattle();

    game.doAttack(getMovePosition(game.scene, 0, Moves.STEALTH_ROCK));
    await game.phaseInterceptor.to(TurnEndPhase);
    game.doAttack(getMovePosition(game.scene, 0, Moves.TIDY_UP));
    await game.phaseInterceptor.to(MoveEndPhase);
    expect(game.scene.arena.getTag(ArenaTagType.STEALTH_ROCK)).toBeUndefined();

  }, 20000);

  it("toxic spikes are cleared", async() => {
    game.override.moveset([Moves.TOXIC_SPIKES, Moves.TIDY_UP]);
    game.override.enemyMoveset([Moves.TOXIC_SPIKES, Moves.TOXIC_SPIKES, Moves.TOXIC_SPIKES, Moves.TOXIC_SPIKES]);
    await game.startBattle();

    game.doAttack(getMovePosition(game.scene, 0, Moves.TOXIC_SPIKES));
    await game.phaseInterceptor.to(TurnEndPhase);
    game.doAttack(getMovePosition(game.scene, 0, Moves.TIDY_UP));
    await game.phaseInterceptor.to(MoveEndPhase);
    expect(game.scene.arena.getTag(ArenaTagType.TOXIC_SPIKES)).toBeUndefined();

  }, 20000);

  it("sticky webs are cleared", async() => {
    game.override.moveset([Moves.STICKY_WEB, Moves.TIDY_UP]);
    game.override.enemyMoveset([Moves.STICKY_WEB, Moves.STICKY_WEB, Moves.STICKY_WEB, Moves.STICKY_WEB]);

    await game.startBattle();

    game.doAttack(getMovePosition(game.scene, 0, Moves.STICKY_WEB));
    await game.phaseInterceptor.to(TurnEndPhase);
    game.doAttack(getMovePosition(game.scene, 0, Moves.TIDY_UP));
    await game.phaseInterceptor.to(MoveEndPhase);
    expect(game.scene.arena.getTag(ArenaTagType.STICKY_WEB)).toBeUndefined();

  }, 20000);

  it("substitutes are cleared", async() => {
    game.override.moveset([Moves.SUBSTITUTE, Moves.TIDY_UP]);
    game.override.enemyMoveset([Moves.SUBSTITUTE, Moves.SUBSTITUTE, Moves.SUBSTITUTE, Moves.SUBSTITUTE]);

    await game.startBattle();

    game.doAttack(getMovePosition(game.scene, 0, Moves.SUBSTITUTE));
    await game.phaseInterceptor.to(TurnEndPhase);
    game.doAttack(getMovePosition(game.scene, 0, Moves.TIDY_UP));
    await game.phaseInterceptor.to(MoveEndPhase);

    const pokemon = [ game.scene.getPlayerPokemon(), game.scene.getEnemyPokemon() ];
    pokemon.forEach(p => {
      expect(p).toBeDefined();
      expect(p.getTag(SubstituteTag)).toBeUndefined();
    });
  }, 20000);

  it("user's stats are raised with no traps set", async() => {
    await game.startBattle();
    const player = game.scene.getPlayerPokemon().summonData.battleStats;

    expect(player[BattleStat.ATK]).toBe(0);
    expect(player[BattleStat.SPD]).toBe(0);

    game.doAttack(getMovePosition(game.scene, 0, Moves.TIDY_UP));
    await game.phaseInterceptor.to(TurnEndPhase);

    expect(player[BattleStat.ATK]).toBe(+1);
    expect(player[BattleStat.SPD]).toBe(+1);

  }, 20000);

});<|MERGE_RESOLUTION|>--- conflicted
+++ resolved
@@ -8,12 +8,8 @@
 import { Species } from "#enums/species";
 import Phaser from "phaser";
 import { afterEach, beforeAll, beforeEach, describe, expect, it } from "vitest";
-<<<<<<< HEAD
-import { SPLASH_ONLY } from "../utils/testUtils";
+import { SPLASH_ONLY } from "#test/utils/testUtils";
 import { SubstituteTag } from "#app/data/battler-tags.js";
-=======
-import { SPLASH_ONLY } from "#test/utils/testUtils";
->>>>>>> c722490f
 
 
 describe("Moves - Tidy Up", () => {
