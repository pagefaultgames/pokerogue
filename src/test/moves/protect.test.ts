import { ArenaTagSide, ArenaTrapTag } from "#app/data/arena-tag.js";
import { BattleStat } from "#app/data/battle-stat.js";
import { allMoves } from "#app/data/move.js";
import { BerryPhase } from "#app/phases.js";
import { Abilities } from "#enums/abilities";
import { Moves } from "#enums/moves";
import { Species } from "#enums/species";
import Phaser from "phaser";
import { afterEach, beforeAll, beforeEach, describe, expect, test, vi } from "vitest";
import GameManager from "../utils/gameManager";
<<<<<<< HEAD
=======
import { Species } from "#enums/species";
import { Abilities } from "#enums/abilities";
import { Moves } from "#enums/moves";
import { getMovePosition } from "../utils/gameManagerUtils";
import { BattleStat } from "#app/data/battle-stat.js";
import { allMoves } from "#app/data/move.js";
import { ArenaTagSide, ArenaTrapTag } from "#app/data/arena-tag.js";
import { BerryPhase } from "#app/phases/berry-phase.js";
>>>>>>> ae2ab120

const TIMEOUT = 20 * 1000;

describe("Moves - Protect", () => {
  let phaserGame: Phaser.Game;
  let game: GameManager;

  beforeAll(() => {
    phaserGame = new Phaser.Game({
      type: Phaser.HEADLESS,
    });
  });

  afterEach(() => {
    game.phaseInterceptor.restoreOg();
  });

  beforeEach(() => {
    game = new GameManager(phaserGame);

    game.override.battleType("single");

    game.override.moveset([Moves.PROTECT]);
    game.override.enemySpecies(Species.SNORLAX);

    game.override.enemyAbility(Abilities.INSOMNIA);
    game.override.enemyMoveset(Array(4).fill(Moves.TACKLE));

    game.override.startingLevel(100);
    game.override.enemyLevel(100);
  });

  test(
    "should protect the user from attacks",
    async () => {
      await game.startBattle([Species.CHARIZARD]);

      const leadPokemon = game.scene.getPlayerPokemon()!;

      game.move.select(Moves.PROTECT);

      await game.phaseInterceptor.to(BerryPhase, false);

      expect(leadPokemon.hp).toBe(leadPokemon.getMaxHp());
    }, TIMEOUT
  );

  test(
    "should prevent secondary effects from the opponent's attack",
    async () => {
      game.override.enemyMoveset(Array(4).fill(Moves.CEASELESS_EDGE));
      vi.spyOn(allMoves[Moves.CEASELESS_EDGE], "accuracy", "get").mockReturnValue(100);

      await game.startBattle([Species.CHARIZARD]);

      const leadPokemon = game.scene.getPlayerPokemon()!;

      game.move.select(Moves.PROTECT);

      await game.phaseInterceptor.to(BerryPhase, false);

      expect(leadPokemon.hp).toBe(leadPokemon.getMaxHp());
      expect(game.scene.arena.getTagOnSide(ArenaTrapTag, ArenaTagSide.ENEMY)).toBeUndefined();
    }, TIMEOUT
  );

  test(
    "should protect the user from status moves",
    async () => {
      game.override.enemyMoveset(Array(4).fill(Moves.CHARM));

      await game.startBattle([Species.CHARIZARD]);

      const leadPokemon = game.scene.getPlayerPokemon()!;

      game.move.select(Moves.PROTECT);

      await game.phaseInterceptor.to(BerryPhase, false);

      expect(leadPokemon.summonData.battleStats[BattleStat.ATK]).toBe(0);
    }, TIMEOUT
  );

  test(
    "should stop subsequent hits of a multi-hit move",
    async () => {
      game.override.enemyMoveset(Array(4).fill(Moves.TACHYON_CUTTER));

      await game.startBattle([Species.CHARIZARD]);

      const leadPokemon = game.scene.getPlayerPokemon()!;

      const enemyPokemon = game.scene.getEnemyPokemon()!;

      game.move.select(Moves.PROTECT);

      await game.phaseInterceptor.to(BerryPhase, false);

      expect(leadPokemon.hp).toBe(leadPokemon.getMaxHp());
      expect(enemyPokemon.turnData.hitCount).toBe(1);
    }, TIMEOUT
  );
});<|MERGE_RESOLUTION|>--- conflicted
+++ resolved
@@ -1,24 +1,13 @@
 import { ArenaTagSide, ArenaTrapTag } from "#app/data/arena-tag.js";
 import { BattleStat } from "#app/data/battle-stat.js";
 import { allMoves } from "#app/data/move.js";
-import { BerryPhase } from "#app/phases.js";
+import { BerryPhase } from "#app/phases/berry-phase.js";
 import { Abilities } from "#enums/abilities";
 import { Moves } from "#enums/moves";
 import { Species } from "#enums/species";
 import Phaser from "phaser";
 import { afterEach, beforeAll, beforeEach, describe, expect, test, vi } from "vitest";
 import GameManager from "../utils/gameManager";
-<<<<<<< HEAD
-=======
-import { Species } from "#enums/species";
-import { Abilities } from "#enums/abilities";
-import { Moves } from "#enums/moves";
-import { getMovePosition } from "../utils/gameManagerUtils";
-import { BattleStat } from "#app/data/battle-stat.js";
-import { allMoves } from "#app/data/move.js";
-import { ArenaTagSide, ArenaTrapTag } from "#app/data/arena-tag.js";
-import { BerryPhase } from "#app/phases/berry-phase.js";
->>>>>>> ae2ab120
 
 const TIMEOUT = 20 * 1000;
 
