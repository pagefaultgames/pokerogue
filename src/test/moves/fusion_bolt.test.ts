import { Abilities } from "#enums/abilities";
import { Moves } from "#enums/moves";
import { Species } from "#enums/species";
import GameManager from "#test/utils/gameManager";
import Phaser from "phaser";
import { afterEach, beforeAll, beforeEach, describe, expect, it } from "vitest";

describe("Moves - Fusion Bolt", () => {
  let phaserGame: Phaser.Game;
  let game: GameManager;

  const fusionBolt = Moves.FUSION_BOLT;

  beforeAll(() => {
    phaserGame = new Phaser.Game({
      type: Phaser.HEADLESS,
    });
  });

  afterEach(() => {
    game.phaseInterceptor.restoreOg();
  });

  beforeEach(() => {
    game = new GameManager(phaserGame);
    game.override.moveset([fusionBolt]);
    game.override.startingLevel(1);

    game.override.enemySpecies(Species.RESHIRAM);
    game.override.enemyAbility(Abilities.ROUGH_SKIN);
    game.override.enemyMoveset([Moves.SPLASH, Moves.SPLASH, Moves.SPLASH, Moves.SPLASH]);

    game.override.battleType("single");
    game.override.startingWave(97);
    game.override.disableCrits();
  });

<<<<<<< HEAD
  it("should not make contact", async() => {
    await game.classicMode.startBattle([
=======
  it("should not make contact", async () => {
    await game.startBattle([
>>>>>>> 82889731
      Species.ZEKROM,
    ]);

    const partyMember = game.scene.getPlayerPokemon()!;
    const initialHp = partyMember.hp;

    game.move.select(fusionBolt);

    await game.toNextTurn();

    expect(initialHp - partyMember.hp).toBe(0);
  }, 20000);
});<|MERGE_RESOLUTION|>--- conflicted
+++ resolved
@@ -35,13 +35,8 @@
     game.override.disableCrits();
   });
 
-<<<<<<< HEAD
-  it("should not make contact", async() => {
+  it("should not make contact", async () => {
     await game.classicMode.startBattle([
-=======
-  it("should not make contact", async () => {
-    await game.startBattle([
->>>>>>> 82889731
       Species.ZEKROM,
     ]);
 
