--- conflicted
+++ resolved
@@ -1,12 +1,6 @@
 import { BattleStat } from "#app/data/battle-stat.js";
 import { Abilities } from "#app/enums/abilities.js";
-<<<<<<< HEAD
-import { TurnEndPhase } from "#app/phases";
-=======
 import { TurnEndPhase } from "#app/phases/turn-end-phase.js";
-import GameManager from "#test/utils/gameManager";
-import { getMovePosition } from "#test/utils/gameManagerUtils";
->>>>>>> ae2ab120
 import { Moves } from "#enums/moves";
 import { Species } from "#enums/species";
 import GameManager from "#test/utils/gameManager";
