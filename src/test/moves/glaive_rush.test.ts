import { allMoves } from "#app/data/move";
import { Abilities } from "#app/enums/abilities";
import { DamagePhase } from "#app/phases/damage-phase";
import { TurnEndPhase } from "#app/phases/turn-end-phase";
import { Moves } from "#enums/moves";
import { Species } from "#enums/species";
import GameManager from "#test/utils/gameManager";
<<<<<<< HEAD
import { getMovePosition } from "#test/utils/gameManagerUtils";
import Phaser from "phaser";
import { afterEach, beforeAll, beforeEach, describe, expect, it } from "vitest";
=======
import Phaser from "phaser";
import { afterEach, beforeAll, beforeEach, describe, expect, it, vi } from "vitest";
>>>>>>> c20f37bc


describe("Moves - Glaive Rush", () => {
  let phaserGame: Phaser.Game;
  let game: GameManager;

  beforeAll(() => {
    phaserGame = new Phaser.Game({
      type: Phaser.HEADLESS,
    });
  });

  afterEach(() => {
    game.phaseInterceptor.restoreOg();
  });

  beforeEach(() => {
    game = new GameManager(phaserGame);
    game.override.battleType("single");
    game.override.disableCrits();
    game.override.enemySpecies(Species.MAGIKARP);
    game.override.enemyAbility(Abilities.BALL_FETCH);
    game.override.enemyMoveset(Array(4).fill(Moves.GLAIVE_RUSH));
    game.override.starterSpecies(Species.KLINK);
    game.override.ability(Abilities.BALL_FETCH);
    game.override.moveset([Moves.SHADOW_SNEAK, Moves.AVALANCHE, Moves.SPLASH, Moves.GLAIVE_RUSH]);
  });

  it("takes double damage from attacks", async () => {
    await game.startBattle();
    const enemy = game.scene.getEnemyPokemon()!;
    enemy.hp = 1000;

<<<<<<< HEAD
    game.doAttack(getMovePosition(game.scene, 0, Moves.SHADOW_SNEAK));
=======
    vi.spyOn(game.scene, "randBattleSeedInt").mockReturnValue(0);
    game.move.select(Moves.SHADOW_SNEAK);
>>>>>>> c20f37bc
    await game.phaseInterceptor.to(DamagePhase);
    const damageDealt = 1000 - enemy.hp;
    await game.phaseInterceptor.to(TurnEndPhase);
    game.move.select(Moves.SHADOW_SNEAK);
    await game.phaseInterceptor.to(DamagePhase);
    expect(enemy.hp).toBeLessThanOrEqual(1001 - (damageDealt * 3));

  }, 20000);

  it("always gets hit by attacks", async () => {
    await game.startBattle();
    const enemy = game.scene.getEnemyPokemon()!;
    enemy.hp = 1000;

    allMoves[Moves.AVALANCHE].accuracy = 0;
    game.move.select(Moves.AVALANCHE);
    await game.phaseInterceptor.to(TurnEndPhase);
    expect(enemy.hp).toBeLessThan(1000);

  }, 20000);

  it("interacts properly with multi-lens", async () => {
    game.override.startingHeldItems([{ name: "MULTI_LENS", count: 2 }]);
    game.override.enemyMoveset(Array(4).fill(Moves.AVALANCHE));
    await game.startBattle();
    const player = game.scene.getPlayerPokemon()!;
    const enemy = game.scene.getEnemyPokemon()!;
    enemy.hp = 1000;
    player.hp = 1000;

    allMoves[Moves.AVALANCHE].accuracy = 0;
    game.move.select(Moves.GLAIVE_RUSH);
    await game.phaseInterceptor.to(TurnEndPhase);
    expect(player.hp).toBeLessThan(1000);
    player.hp = 1000;
    game.move.select(Moves.SPLASH);
    await game.phaseInterceptor.to(TurnEndPhase);
    expect(player.hp).toBe(1000);

  }, 20000);

  it("secondary effects only last until next move", async () => {
    game.override.enemyMoveset(Array(4).fill(Moves.SHADOW_SNEAK));
    await game.startBattle();
    const player = game.scene.getPlayerPokemon()!;
    const enemy = game.scene.getEnemyPokemon()!;
    enemy.hp = 1000;
    player.hp = 1000;
    allMoves[Moves.SHADOW_SNEAK].accuracy = 0;

    game.move.select(Moves.GLAIVE_RUSH);
    await game.phaseInterceptor.to(TurnEndPhase);
    expect(player.hp).toBe(1000);

    game.move.select(Moves.SPLASH);
    await game.phaseInterceptor.to(TurnEndPhase);
    const damagedHp = player.hp;
    expect(player.hp).toBeLessThan(1000);

    game.move.select(Moves.SPLASH);
    await game.phaseInterceptor.to(TurnEndPhase);
    expect(player.hp).toBe(damagedHp);

  }, 20000);

  it("secondary effects are removed upon switching", async () => {
    game.override.enemyMoveset(Array(4).fill(Moves.SHADOW_SNEAK));
    game.override.starterSpecies(0);
    await game.startBattle([Species.KLINK, Species.FEEBAS]);
    const player = game.scene.getPlayerPokemon()!;
    const enemy = game.scene.getEnemyPokemon()!;
    enemy.hp = 1000;
    allMoves[Moves.SHADOW_SNEAK].accuracy = 0;

    game.move.select(Moves.GLAIVE_RUSH);
    await game.phaseInterceptor.to(TurnEndPhase);
    expect(player.hp).toBe(player.getMaxHp());

    game.doSwitchPokemon(1);
    await game.phaseInterceptor.to(TurnEndPhase);
    game.doSwitchPokemon(1);
    await game.phaseInterceptor.to(TurnEndPhase);
    expect(player.hp).toBe(player.getMaxHp());

  }, 20000);

  it("secondary effects don't activate if move fails", async () => {
    game.override.moveset([Moves.SHADOW_SNEAK, Moves.PROTECT, Moves.SPLASH, Moves.GLAIVE_RUSH]);
    await game.startBattle();
    const player = game.scene.getPlayerPokemon()!;
    const enemy = game.scene.getEnemyPokemon()!;
    enemy.hp = 1000;
    player.hp = 1000;

    game.move.select(Moves.PROTECT);
    await game.phaseInterceptor.to(TurnEndPhase);

    game.move.select(Moves.SHADOW_SNEAK);
    await game.phaseInterceptor.to(TurnEndPhase);
    game.override.enemyMoveset(Array(4).fill(Moves.SPLASH));
    const damagedHP1 = 1000 - enemy.hp;
    enemy.hp = 1000;

    game.move.select(Moves.SHADOW_SNEAK);
    await game.phaseInterceptor.to(TurnEndPhase);
    const damagedHP2 = 1000 - enemy.hp;

    expect(damagedHP2).toBeGreaterThanOrEqual((damagedHP1 * 2) - 1);
  }, 20000);
});<|MERGE_RESOLUTION|>--- conflicted
+++ resolved
@@ -2,17 +2,9 @@
 import { Abilities } from "#app/enums/abilities";
 import { DamagePhase } from "#app/phases/damage-phase";
 import { TurnEndPhase } from "#app/phases/turn-end-phase";
-import { Moves } from "#enums/moves";
-import { Species } from "#enums/species";
 import GameManager from "#test/utils/gameManager";
-<<<<<<< HEAD
-import { getMovePosition } from "#test/utils/gameManagerUtils";
 import Phaser from "phaser";
 import { afterEach, beforeAll, beforeEach, describe, expect, it } from "vitest";
-=======
-import Phaser from "phaser";
-import { afterEach, beforeAll, beforeEach, describe, expect, it, vi } from "vitest";
->>>>>>> c20f37bc
 
 
 describe("Moves - Glaive Rush", () => {
@@ -46,12 +38,7 @@
     const enemy = game.scene.getEnemyPokemon()!;
     enemy.hp = 1000;
 
-<<<<<<< HEAD
-    game.doAttack(getMovePosition(game.scene, 0, Moves.SHADOW_SNEAK));
-=======
-    vi.spyOn(game.scene, "randBattleSeedInt").mockReturnValue(0);
     game.move.select(Moves.SHADOW_SNEAK);
->>>>>>> c20f37bc
     await game.phaseInterceptor.to(DamagePhase);
     const damageDealt = 1000 - enemy.hp;
     await game.phaseInterceptor.to(TurnEndPhase);
