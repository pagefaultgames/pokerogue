--- conflicted
+++ resolved
@@ -36,13 +36,8 @@
     game.override.moveset([Moves.SHADOW_SNEAK, Moves.AVALANCHE, Moves.SPLASH, Moves.GLAIVE_RUSH]);
   });
 
-<<<<<<< HEAD
-  it("takes double damage from attacks", async() => {
+  it("takes double damage from attacks", async () => {
     await game.classicMode.startBattle();
-=======
-  it("takes double damage from attacks", async () => {
-    await game.startBattle();
->>>>>>> 82889731
     const enemy = game.scene.getEnemyPokemon()!;
     enemy.hp = 1000;
 
@@ -57,13 +52,8 @@
 
   }, 5000); // TODO: revert back to 20s
 
-<<<<<<< HEAD
-  it("always gets hit by attacks", async() => {
+  it("always gets hit by attacks", async () => {
     await game.classicMode.startBattle();
-=======
-  it("always gets hit by attacks", async () => {
-    await game.startBattle();
->>>>>>> 82889731
     const enemy = game.scene.getEnemyPokemon()!;
     enemy.hp = 1000;
 
