<<<<<<< HEAD
import { Stat } from "#enums/stat";
import GameManager from "#test/utils/gameManager";
import { getMovePosition } from "#test/utils/gameManagerUtils";
import { Command } from "#app/ui/command-ui-handler";
import { Mode } from "#app/ui/ui";
=======
import { Stat } from "#app/data/pokemon-stat";
import { EnemyCommandPhase } from "#app/phases/enemy-command-phase";
import { TurnEndPhase } from "#app/phases/turn-end-phase";
>>>>>>> 82889731
import { Moves } from "#enums/moves";
import { Species } from "#enums/species";
import GameManager from "#test/utils/gameManager";
import Phaser from "phaser";
import { afterEach, beforeAll, beforeEach, describe, expect, it } from "vitest";


describe("Moves - Tackle", () => {
  let phaserGame: Phaser.Game;
  let game: GameManager;

  beforeAll(() => {
    phaserGame = new Phaser.Game({
      type: Phaser.HEADLESS,
    });
  });

  afterEach(() => {
    game.phaseInterceptor.restoreOg();
  });

  beforeEach(() => {
    game = new GameManager(phaserGame);
    const moveToUse = Moves.TACKLE;
    game.override.battleType("single");
    game.override.enemySpecies(Species.MAGIKARP);
    game.override.startingLevel(1);
    game.override.startingWave(97);
    game.override.moveset([moveToUse]);
    game.override.enemyMoveset([Moves.GROWTH, Moves.GROWTH, Moves.GROWTH, Moves.GROWTH]);
    game.override.disableCrits();
  });

  it("TACKLE against ghost", async () => {
    const moveToUse = Moves.TACKLE;
    game.override.enemySpecies(Species.GENGAR);
    await game.startBattle([
      Species.MIGHTYENA,
    ]);
    const hpOpponent = game.scene.currentBattle.enemyParty[0].hp;
    game.move.select(moveToUse);
    await game.phaseInterceptor.runFrom(EnemyCommandPhase).to(TurnEndPhase);
    const hpLost = hpOpponent - game.scene.currentBattle.enemyParty[0].hp;
    expect(hpLost).toBe(0);
  }, 20000);

  it("TACKLE against not resistant", async () => {
    const moveToUse = Moves.TACKLE;
    await game.startBattle([
      Species.MIGHTYENA,
    ]);
    game.scene.currentBattle.enemyParty[0].stats[Stat.DEF] = 50;
    game.scene.getParty()[0].stats[Stat.ATK] = 50;


    const hpOpponent = game.scene.currentBattle.enemyParty[0].hp;

    game.move.select(moveToUse);
    await game.phaseInterceptor.runFrom(EnemyCommandPhase).to(TurnEndPhase);
    const hpLost = hpOpponent - game.scene.currentBattle.enemyParty[0].hp;
    expect(hpLost).toBeGreaterThan(0);
    expect(hpLost).toBeLessThan(4);
  }, 20000);
});<|MERGE_RESOLUTION|>--- conflicted
+++ resolved
@@ -1,14 +1,6 @@
-<<<<<<< HEAD
 import { Stat } from "#enums/stat";
-import GameManager from "#test/utils/gameManager";
-import { getMovePosition } from "#test/utils/gameManagerUtils";
-import { Command } from "#app/ui/command-ui-handler";
-import { Mode } from "#app/ui/ui";
-=======
-import { Stat } from "#app/data/pokemon-stat";
 import { EnemyCommandPhase } from "#app/phases/enemy-command-phase";
 import { TurnEndPhase } from "#app/phases/turn-end-phase";
->>>>>>> 82889731
 import { Moves } from "#enums/moves";
 import { Species } from "#enums/species";
 import GameManager from "#test/utils/gameManager";
