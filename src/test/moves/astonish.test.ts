import { allMoves } from "#app/data/move.js";
import { BattlerTagType } from "#app/enums/battler-tag-type.js";
import { Abilities } from "#enums/abilities";
import { Moves } from "#enums/moves";
import { Species } from "#enums/species";
import GameManager from "#test/utils/gameManager";
import Phaser from "phaser";
import { afterEach, beforeAll, beforeEach, describe, expect, test, vi } from "vitest";
<<<<<<< HEAD
=======
import GameManager from "#test/utils/gameManager";
import { getMovePosition } from "#test/utils/gameManagerUtils";
import { BerryPhase } from "#app/phases/berry-phase.js";
import { CommandPhase } from "#app/phases/command-phase.js";
import { MoveEndPhase } from "#app/phases/move-end-phase.js";
import { TurnEndPhase } from "#app/phases/turn-end-phase.js";
>>>>>>> ae2ab120

const TIMEOUT = 20 * 1000;

describe("Moves - Astonish", () => {
  let phaserGame: Phaser.Game;
  let game: GameManager;

  beforeAll(() => {
    phaserGame = new Phaser.Game({
      type: Phaser.HEADLESS,
    });
  });

  afterEach(() => {
    game.phaseInterceptor.restoreOg();
  });

  beforeEach(() => {
    game = new GameManager(phaserGame);
    game.override.battleType("single");
    game.override.moveset([Moves.ASTONISH, Moves.SPLASH]);
    game.override.enemySpecies(Species.BLASTOISE);
    game.override.enemyAbility(Abilities.INSOMNIA);
    game.override.enemyMoveset([Moves.TACKLE, Moves.TACKLE, Moves.TACKLE, Moves.TACKLE]);
    game.override.startingLevel(100);
    game.override.enemyLevel(100);

    vi.spyOn(allMoves[Moves.ASTONISH], "chance", "get").mockReturnValue(100);
  });

  test(
    "move effect should cancel the target's move on the turn it applies",
    async () => {
      await game.startBattle([Species.MEOWSCARADA]);

      const leadPokemon = game.scene.getPlayerPokemon()!;

      const enemyPokemon = game.scene.getEnemyPokemon()!;

      game.move.select(Moves.ASTONISH);

      await game.phaseInterceptor.to(MoveEndPhase, false);

      expect(enemyPokemon.getTag(BattlerTagType.FLINCHED)).toBeDefined();

      await game.phaseInterceptor.to(TurnEndPhase);

      expect(leadPokemon.hp).toBe(leadPokemon.getMaxHp());
      expect(enemyPokemon.getTag(BattlerTagType.FLINCHED)).toBeUndefined();

      await game.phaseInterceptor.to(CommandPhase, false);

      game.move.select(Moves.SPLASH);

      await game.phaseInterceptor.to(BerryPhase, false);

      expect(leadPokemon.hp).toBeLessThan(leadPokemon.getMaxHp());
    }, TIMEOUT
  );
});<|MERGE_RESOLUTION|>--- conflicted
+++ resolved
@@ -1,20 +1,15 @@
 import { allMoves } from "#app/data/move.js";
 import { BattlerTagType } from "#app/enums/battler-tag-type.js";
+import { BerryPhase } from "#app/phases/berry-phase.js";
+import { CommandPhase } from "#app/phases/command-phase.js";
+import { MoveEndPhase } from "#app/phases/move-end-phase.js";
+import { TurnEndPhase } from "#app/phases/turn-end-phase.js";
 import { Abilities } from "#enums/abilities";
 import { Moves } from "#enums/moves";
 import { Species } from "#enums/species";
 import GameManager from "#test/utils/gameManager";
 import Phaser from "phaser";
 import { afterEach, beforeAll, beforeEach, describe, expect, test, vi } from "vitest";
-<<<<<<< HEAD
-=======
-import GameManager from "#test/utils/gameManager";
-import { getMovePosition } from "#test/utils/gameManagerUtils";
-import { BerryPhase } from "#app/phases/berry-phase.js";
-import { CommandPhase } from "#app/phases/command-phase.js";
-import { MoveEndPhase } from "#app/phases/move-end-phase.js";
-import { TurnEndPhase } from "#app/phases/turn-end-phase.js";
->>>>>>> ae2ab120
 
 const TIMEOUT = 20 * 1000;
 
