import { allMoves } from "#app/data/move.js";
import { BattlerTagType } from "#app/enums/battler-tag-type.js";
import { BerryPhase, CommandPhase, MoveEndPhase, TurnEndPhase } from "#app/phases.js";
import { Abilities } from "#enums/abilities";
import { Moves } from "#enums/moves";
import { Species } from "#enums/species";
import Phaser from "phaser";
import { afterEach, beforeAll, beforeEach, describe, expect, test, vi } from "vitest";
import GameManager from "#test/utils/gameManager";
import { getMovePosition } from "#test/utils/gameManagerUtils";

const TIMEOUT = 20 * 1000;

describe("Moves - Astonish", () => {
  let phaserGame: Phaser.Game;
  let game: GameManager;

  beforeAll(() => {
    phaserGame = new Phaser.Game({
      type: Phaser.HEADLESS,
    });
  });

  afterEach(() => {
    game.phaseInterceptor.restoreOg();
  });

  beforeEach(() => {
    game = new GameManager(phaserGame);
    game.override.battleType("single");
    game.override.moveset([Moves.ASTONISH, Moves.SPLASH]);
    game.override.enemySpecies(Species.BLASTOISE);
    game.override.enemyAbility(Abilities.INSOMNIA);
    game.override.enemyMoveset([Moves.TACKLE, Moves.TACKLE, Moves.TACKLE, Moves.TACKLE]);
    game.override.startingLevel(100);
    game.override.enemyLevel(100);

    vi.spyOn(allMoves[Moves.ASTONISH], "chance", "get").mockReturnValue(100);
  });

  test(
    "move effect should cancel the target's move on the turn it applies",
    async () => {
      await game.startBattle([Species.MEOWSCARADA]);

<<<<<<< HEAD
      const leadPokemon = game.scene.getPlayerPokemon()!;
      expect(leadPokemon).toBeDefined();

      const enemyPokemon = game.scene.getEnemyPokemon()!;
      expect(enemyPokemon).toBeDefined();
=======
      const leadPokemon = game.scene.getPlayerPokemon();

      const enemyPokemon = game.scene.getEnemyPokemon();
>>>>>>> ed1605de

      game.doAttack(getMovePosition(game.scene, 0, Moves.ASTONISH));

      await game.phaseInterceptor.to(MoveEndPhase, false);

      expect(enemyPokemon.getTag(BattlerTagType.FLINCHED)).toBeDefined();

      await game.phaseInterceptor.to(TurnEndPhase);

      expect(leadPokemon.hp).toBe(leadPokemon.getMaxHp());
      expect(enemyPokemon.getTag(BattlerTagType.FLINCHED)).toBeUndefined();

      await game.phaseInterceptor.to(CommandPhase, false);

      game.doAttack(getMovePosition(game.scene, 0, Moves.SPLASH));

      await game.phaseInterceptor.to(BerryPhase, false);

      expect(leadPokemon.hp).toBeLessThan(leadPokemon.getMaxHp());
    }, TIMEOUT
  );
});<|MERGE_RESOLUTION|>--- conflicted
+++ resolved
@@ -43,17 +43,9 @@
     async () => {
       await game.startBattle([Species.MEOWSCARADA]);
 
-<<<<<<< HEAD
       const leadPokemon = game.scene.getPlayerPokemon()!;
-      expect(leadPokemon).toBeDefined();
 
       const enemyPokemon = game.scene.getEnemyPokemon()!;
-      expect(enemyPokemon).toBeDefined();
-=======
-      const leadPokemon = game.scene.getPlayerPokemon();
-
-      const enemyPokemon = game.scene.getEnemyPokemon();
->>>>>>> ed1605de
 
       game.doAttack(getMovePosition(game.scene, 0, Moves.ASTONISH));
 
