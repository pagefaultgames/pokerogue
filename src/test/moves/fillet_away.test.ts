import { BattleStat } from "#app/data/battle-stat";
import { TurnEndPhase } from "#app/phases/turn-end-phase";
import { toDmgValue } from "#app/utils";
import { Moves } from "#enums/moves";
import { Species } from "#enums/species";
import GameManager from "#test/utils/gameManager";
import { SPLASH_ONLY } from "#test/utils/testUtils";
import Phaser from "phaser";
import { afterEach, beforeAll, beforeEach, describe, expect, test } from "vitest";

const TIMEOUT = 20 * 1000;
/** HP Cost of Move */
const RATIO = 2;
/** Amount of extra HP lost */
const PREDAMAGE = 15;

describe("Moves - FILLET AWAY", () => {
  let phaserGame: Phaser.Game;
  let game: GameManager;

  beforeAll(() => {
    phaserGame = new Phaser.Game({
      type: Phaser.HEADLESS,
    });
  });

  afterEach(() => {
    game.phaseInterceptor.restoreOg();
  });

  beforeEach(() => {
    game = new GameManager(phaserGame);
    game.override.starterSpecies(Species.MAGIKARP);
    game.override.enemySpecies(Species.SNORLAX);
    game.override.startingLevel(100);
    game.override.enemyLevel(100);
    game.override.moveset([Moves.FILLET_AWAY]);
    game.override.enemyMoveset(SPLASH_ONLY);
  });

  //Bulbapedia Reference: https://bulbapedia.bulbagarden.net/wiki/fillet_away_(move)

  test("Fillet Away raises the user's Attack, Special Attack, and Speed by two stages each, at the cost of 1/2 of its maximum HP",
<<<<<<< HEAD
    async() => {
      await game.classicMode.startBattle([Species.MAGIKARP]);
=======
    async () => {
      await game.startBattle([Species.MAGIKARP]);
>>>>>>> 82889731

      const leadPokemon = game.scene.getPlayerPokemon()!;
      const hpLost = toDmgValue(leadPokemon.getMaxHp() / RATIO);

      game.move.select(Moves.FILLET_AWAY);
      await game.phaseInterceptor.to(TurnEndPhase);

      expect(leadPokemon.hp).toBe(leadPokemon.getMaxHp() - hpLost);
      expect(leadPokemon.summonData.battleStats[BattleStat.ATK]).toBe(2);
      expect(leadPokemon.summonData.battleStats[BattleStat.SPATK]).toBe(2);
      expect(leadPokemon.summonData.battleStats[BattleStat.SPD]).toBe(2);
    }, TIMEOUT
  );

  test("Fillet Away will still take effect if one or more of the involved stats are not at max",
<<<<<<< HEAD
    async() => {
      await game.classicMode.startBattle([Species.MAGIKARP]);
=======
    async () => {
      await game.startBattle([Species.MAGIKARP]);
>>>>>>> 82889731

      const leadPokemon = game.scene.getPlayerPokemon()!;
      const hpLost = toDmgValue(leadPokemon.getMaxHp() / RATIO);

      //Here - BattleStat.SPD -> 0 and BattleStat.SPATK -> 3
      leadPokemon.summonData.battleStats[BattleStat.ATK] = 6;
      leadPokemon.summonData.battleStats[BattleStat.SPATK] = 3;

      game.move.select(Moves.FILLET_AWAY);
      await game.phaseInterceptor.to(TurnEndPhase);

      expect(leadPokemon.hp).toBe(leadPokemon.getMaxHp() - hpLost);
      expect(leadPokemon.summonData.battleStats[BattleStat.ATK]).toBe(6);
      expect(leadPokemon.summonData.battleStats[BattleStat.SPATK]).toBe(5);
      expect(leadPokemon.summonData.battleStats[BattleStat.SPD]).toBe(2);
    }, TIMEOUT
  );

  test("Fillet Away fails if all stats involved are at max",
<<<<<<< HEAD
    async() => {
      await game.classicMode.startBattle([Species.MAGIKARP]);
=======
    async () => {
      await game.startBattle([Species.MAGIKARP]);
>>>>>>> 82889731

      const leadPokemon = game.scene.getPlayerPokemon()!;

      leadPokemon.summonData.battleStats[BattleStat.ATK] = 6;
      leadPokemon.summonData.battleStats[BattleStat.SPATK] = 6;
      leadPokemon.summonData.battleStats[BattleStat.SPD] = 6;

      game.move.select(Moves.FILLET_AWAY);
      await game.phaseInterceptor.to(TurnEndPhase);

      expect(leadPokemon.hp).toBe(leadPokemon.getMaxHp());
      expect(leadPokemon.summonData.battleStats[BattleStat.ATK]).toBe(6);
      expect(leadPokemon.summonData.battleStats[BattleStat.SPATK]).toBe(6);
      expect(leadPokemon.summonData.battleStats[BattleStat.SPD]).toBe(6);
    }, TIMEOUT
  );

  test("Fillet Away fails if the user's health is less than 1/2",
<<<<<<< HEAD
    async() => {
      await game.classicMode.startBattle([Species.MAGIKARP]);
=======
    async () => {
      await game.startBattle([Species.MAGIKARP]);
>>>>>>> 82889731

      const leadPokemon = game.scene.getPlayerPokemon()!;
      const hpLost = toDmgValue(leadPokemon.getMaxHp() / RATIO);
      leadPokemon.hp = hpLost - PREDAMAGE;

      game.move.select(Moves.FILLET_AWAY);
      await game.phaseInterceptor.to(TurnEndPhase);

      expect(leadPokemon.hp).toBe(hpLost - PREDAMAGE);
      expect(leadPokemon.summonData.battleStats[BattleStat.ATK]).toBe(0);
      expect(leadPokemon.summonData.battleStats[BattleStat.SPATK]).toBe(0);
      expect(leadPokemon.summonData.battleStats[BattleStat.SPD]).toBe(0);
    }, TIMEOUT
  );
});<|MERGE_RESOLUTION|>--- conflicted
+++ resolved
@@ -41,13 +41,8 @@
   //Bulbapedia Reference: https://bulbapedia.bulbagarden.net/wiki/fillet_away_(move)
 
   test("Fillet Away raises the user's Attack, Special Attack, and Speed by two stages each, at the cost of 1/2 of its maximum HP",
-<<<<<<< HEAD
-    async() => {
+    async () => {
       await game.classicMode.startBattle([Species.MAGIKARP]);
-=======
-    async () => {
-      await game.startBattle([Species.MAGIKARP]);
->>>>>>> 82889731
 
       const leadPokemon = game.scene.getPlayerPokemon()!;
       const hpLost = toDmgValue(leadPokemon.getMaxHp() / RATIO);
@@ -63,13 +58,8 @@
   );
 
   test("Fillet Away will still take effect if one or more of the involved stats are not at max",
-<<<<<<< HEAD
-    async() => {
+    async () => {
       await game.classicMode.startBattle([Species.MAGIKARP]);
-=======
-    async () => {
-      await game.startBattle([Species.MAGIKARP]);
->>>>>>> 82889731
 
       const leadPokemon = game.scene.getPlayerPokemon()!;
       const hpLost = toDmgValue(leadPokemon.getMaxHp() / RATIO);
@@ -89,13 +79,8 @@
   );
 
   test("Fillet Away fails if all stats involved are at max",
-<<<<<<< HEAD
-    async() => {
+    async () => {
       await game.classicMode.startBattle([Species.MAGIKARP]);
-=======
-    async () => {
-      await game.startBattle([Species.MAGIKARP]);
->>>>>>> 82889731
 
       const leadPokemon = game.scene.getPlayerPokemon()!;
 
@@ -114,13 +99,8 @@
   );
 
   test("Fillet Away fails if the user's health is less than 1/2",
-<<<<<<< HEAD
-    async() => {
+    async () => {
       await game.classicMode.startBattle([Species.MAGIKARP]);
-=======
-    async () => {
-      await game.startBattle([Species.MAGIKARP]);
->>>>>>> 82889731
 
       const leadPokemon = game.scene.getPlayerPokemon()!;
       const hpLost = toDmgValue(leadPokemon.getMaxHp() / RATIO);
