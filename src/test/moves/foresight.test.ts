import { Moves } from "#app/enums/moves.js";
<<<<<<< HEAD
import { Species } from "#app/enums/species.js";
import { MoveEffectPhase } from "#app/phases.js";
import GameManager from "#test/utils/gameManager";
import Phaser from "phaser";
import { afterEach, beforeAll, beforeEach, describe, expect, it, vi } from "vitest";
import { SPLASH_ONLY } from "../utils/testUtils";
=======
import { getMovePosition } from "../utils/gameManagerUtils";
import { MoveEffectPhase } from "#app/phases/move-effect-phase.js";
>>>>>>> ae2ab120

describe("Moves - Foresight", () => {
  let phaserGame: Phaser.Game;
  let game: GameManager;

  beforeAll(() => {
    phaserGame = new Phaser.Game({
      type: Phaser.HEADLESS,
    });
  });

  afterEach(() => {
    game.phaseInterceptor.restoreOg();
  });

  beforeEach(() => {
    game = new GameManager(phaserGame);
    game.override
      .disableCrits()
      .enemySpecies(Species.GASTLY)
      .enemyMoveset(SPLASH_ONLY)
      .enemyLevel(5)
      .starterSpecies(Species.MAGIKARP)
      .moveset([Moves.FORESIGHT, Moves.QUICK_ATTACK, Moves.MACH_PUNCH]);
  });

  it("should allow Normal and Fighting moves to hit Ghost types", async () => {
    await game.startBattle();

    const enemy = game.scene.getEnemyPokemon()!;

    game.move.select(Moves.QUICK_ATTACK);
    await game.toNextTurn();
    expect(enemy.hp).toBe(enemy.getMaxHp());

    game.move.select(Moves.FORESIGHT);
    await game.toNextTurn();
    game.move.select(Moves.QUICK_ATTACK);
    await game.toNextTurn();

    expect(enemy.hp).toBeLessThan(enemy.getMaxHp());
    enemy.hp = enemy.getMaxHp();

    game.move.select(Moves.MACH_PUNCH);
    await game.phaseInterceptor.to(MoveEffectPhase);

    expect(enemy.hp).toBeLessThan(enemy.getMaxHp());
  });

  it("should ignore target's evasiveness boosts", async () => {
    game.override.enemyMoveset(Array(4).fill(Moves.MINIMIZE));
    await game.startBattle();

    const pokemon = game.scene.getPlayerPokemon()!;
    vi.spyOn(pokemon, "getAccuracyMultiplier");

    game.move.select(Moves.FORESIGHT);
    await game.toNextTurn();
    game.move.select(Moves.QUICK_ATTACK);
    await game.phaseInterceptor.to(MoveEffectPhase);

    expect(pokemon.getAccuracyMultiplier).toHaveReturnedWith(1);
  });
});<|MERGE_RESOLUTION|>--- conflicted
+++ resolved
@@ -1,15 +1,10 @@
 import { Moves } from "#app/enums/moves.js";
-<<<<<<< HEAD
 import { Species } from "#app/enums/species.js";
-import { MoveEffectPhase } from "#app/phases.js";
+import { MoveEffectPhase } from "#app/phases/move-effect-phase.js";
 import GameManager from "#test/utils/gameManager";
 import Phaser from "phaser";
 import { afterEach, beforeAll, beforeEach, describe, expect, it, vi } from "vitest";
 import { SPLASH_ONLY } from "../utils/testUtils";
-=======
-import { getMovePosition } from "../utils/gameManagerUtils";
-import { MoveEffectPhase } from "#app/phases/move-effect-phase.js";
->>>>>>> ae2ab120
 
 describe("Moves - Foresight", () => {
   let phaserGame: Phaser.Game;
