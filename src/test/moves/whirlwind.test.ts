import { BattlerTagType } from "#app/enums/battler-tag-type";
import { MoveResult } from "#app/field/pokemon";
import { Abilities } from "#enums/abilities";
import { Moves } from "#enums/moves";
import { Species } from "#enums/species";
import GameManager from "#test/utils/gameManager";
import Phaser from "phaser";
import { afterEach, beforeAll, beforeEach, describe, expect, it } from "vitest";

describe("Moves - Whirlwind", () => {
  let phaserGame: Phaser.Game;
  let game: GameManager;

  beforeAll(() => {
    phaserGame = new Phaser.Game({
      type: Phaser.HEADLESS,
    });
  });

  afterEach(() => {
    game.phaseInterceptor.restoreOg();
  });

  beforeEach(() => {
    game = new GameManager(phaserGame);
    game.override
      .battleType("single")
      .enemyAbility(Abilities.BALL_FETCH)
      .enemyMoveset(Moves.WHIRLWIND)
      .enemySpecies(Species.PIDGEY);
  });

  it.each([
    { move: Moves.FLY, name: "Fly" },
    { move: Moves.BOUNCE, name: "Bounce" },
    { move: Moves.SKY_DROP, name: "Sky Drop" },
  ])("should not hit a flying target: $name (=$move)", async ({ move }) => {
    game.override.moveset([ move ]);
    await game.classicMode.startBattle([ Species.STARAPTOR ]);

    const staraptor = game.scene.getPlayerPokemon()!;

    game.move.select(move);
<<<<<<< HEAD
=======
    await game.setTurnOrder([ BattlerIndex.PLAYER, BattlerIndex.ENEMY ]);
>>>>>>> 38c682cc
    await game.toNextTurn();

    expect(staraptor.findTag((t) => t.tagType === BattlerTagType.FLYING)).toBeDefined();
    expect(game.scene.getEnemyPokemon()!.getLastXMoves(1)[0].result).toBe(MoveResult.MISS);
  });
});<|MERGE_RESOLUTION|>--- conflicted
+++ resolved
@@ -41,10 +41,6 @@
     const staraptor = game.scene.getPlayerPokemon()!;
 
     game.move.select(move);
-<<<<<<< HEAD
-=======
-    await game.setTurnOrder([ BattlerIndex.PLAYER, BattlerIndex.ENEMY ]);
->>>>>>> 38c682cc
     await game.toNextTurn();
 
     expect(staraptor.findTag((t) => t.tagType === BattlerTagType.FLYING)).toBeDefined();
