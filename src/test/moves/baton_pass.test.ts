<<<<<<< HEAD
import { Stat } from "#enums/stat";
import { PostSummonPhase, TurnEndPhase } from "#app/phases.js";
=======
import { BattleStat } from "#app/data/battle-stat.js";
>>>>>>> ae2ab120
import GameManager from "#app/test/utils/gameManager";
import { getMovePosition } from "#app/test/utils/gameManagerUtils";
import { Moves } from "#enums/moves";
import { Species } from "#enums/species";
import Phaser from "phaser";
import { afterEach, beforeAll, beforeEach, describe, expect, it } from "vitest";
import { SPLASH_ONLY } from "../utils/testUtils";
import { PostSummonPhase } from "#app/phases/post-summon-phase.js";
import { TurnEndPhase } from "#app/phases/turn-end-phase.js";


describe("Moves - Baton Pass", () => {
  let phaserGame: Phaser.Game;
  let game: GameManager;

  beforeAll(() => {
    phaserGame = new Phaser.Game({
      type: Phaser.HEADLESS,
    });
  });

  afterEach(() => {
    game.phaseInterceptor.restoreOg();
  });

  beforeEach(() => {
    game = new GameManager(phaserGame);
    game.override
      .battleType("single")
      .enemySpecies(Species.DUGTRIO)
      .startingLevel(1)
      .startingWave(97)
      .moveset([Moves.BATON_PASS, Moves.NASTY_PLOT, Moves.SPLASH])
      .enemyMoveset(SPLASH_ONLY)
      .disableCrits();
  });

  it("transfers all stat stages when player uses it", async() => {
    // arrange
    await game.startBattle([
      Species.RAICHU,
      Species.SHUCKLE
    ]);

    // round 1 - buff
    game.doAttack(getMovePosition(game.scene, 0, Moves.NASTY_PLOT));
    await game.toNextTurn();

    let playerPokemon = game.scene.getPlayerPokemon()!;

    expect(playerPokemon.getStatStage(Stat.SPATK)).toEqual(2);

    // round 2 - baton pass
    game.doAttack(getMovePosition(game.scene, 0, Moves.BATON_PASS));
    game.doSelectPartyPokemon(1);
    await game.phaseInterceptor.to(TurnEndPhase);

    // assert
    playerPokemon = game.scene.getPlayerPokemon()!;
    expect(playerPokemon.species.speciesId).toEqual(Species.SHUCKLE);
    expect(playerPokemon.getStatStage(Stat.SPATK)).toEqual(2);
  }, 20000);

  it("passes stat stage buffs when AI uses it", async() => {
    // arrange
    game.override
      .startingWave(5)
      .enemyMoveset(new Array(4).fill([Moves.NASTY_PLOT]));
    await game.startBattle([
      Species.RAICHU,
      Species.SHUCKLE
    ]);

    // round 1 - ai buffs
    game.doAttack(getMovePosition(game.scene, 0, Moves.SPLASH));
    await game.toNextTurn();

    // round 2 - baton pass
    game.scene.getEnemyPokemon()!.hp = 100;
    game.override.enemyMoveset(new Array(4).fill(Moves.BATON_PASS));
    game.doAttack(getMovePosition(game.scene, 0, Moves.SPLASH));
    await game.phaseInterceptor.to(PostSummonPhase, false);

    // assert
    // check buffs are still there
    expect(game.scene.getEnemyPokemon()!.getStatStage(Stat.SPATK)).toEqual(2);
    // confirm that a switch actually happened. can't use species because I
    // can't find a way to override trainer parties with more than 1 pokemon species
    expect(game.scene.getEnemyPokemon()!.hp).not.toEqual(100);
    expect(game.phaseInterceptor.log.slice(-4)).toEqual([
      "MoveEffectPhase",
      "SwitchSummonPhase",
      "SummonPhase",
      "PostSummonPhase"
    ]);
  }, 20000);
});<|MERGE_RESOLUTION|>--- conflicted
+++ resolved
@@ -1,9 +1,4 @@
-<<<<<<< HEAD
 import { Stat } from "#enums/stat";
-import { PostSummonPhase, TurnEndPhase } from "#app/phases.js";
-=======
-import { BattleStat } from "#app/data/battle-stat.js";
->>>>>>> ae2ab120
 import GameManager from "#app/test/utils/gameManager";
 import { getMovePosition } from "#app/test/utils/gameManagerUtils";
 import { Moves } from "#enums/moves";
