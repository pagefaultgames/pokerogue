--- conflicted
+++ resolved
@@ -1,10 +1,6 @@
-<<<<<<< HEAD
 import { Stat } from "#enums/stat";
-=======
-import { BattleStat } from "#app/data/battle-stat";
 import { PostSummonPhase } from "#app/phases/post-summon-phase";
 import { TurnEndPhase } from "#app/phases/turn-end-phase";
->>>>>>> 82889731
 import GameManager from "#app/test/utils/gameManager";
 import { Moves } from "#enums/moves";
 import { Species } from "#enums/species";
@@ -39,11 +35,7 @@
       .disableCrits();
   });
 
-<<<<<<< HEAD
   it("transfers all stat stages when player uses it", async() => {
-=======
-  it("passes stat stage buffs when player uses it", async () => {
->>>>>>> 82889731
     // arrange
     await game.startBattle([
       Species.RAICHU,
