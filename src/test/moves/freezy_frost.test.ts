import { Stat } from "#enums/stat";
import { Abilities } from "#enums/abilities";
import { Moves } from "#enums/moves";
import { Species } from "#enums/species";
import GameManager from "#test/utils/gameManager";
import Phaser from "phaser";
import { afterEach, beforeAll, beforeEach, describe, expect, it, vi } from "vitest";
import { allMoves } from "#app/data/move";
import { CommandPhase } from "#app/phases/command-phase";

describe("Moves - Freezy Frost", () => {
  let phaserGame: Phaser.Game;
  let game: GameManager;

  beforeAll(() => {
    phaserGame = new Phaser.Game({ type: Phaser.HEADLESS });
  });

  afterEach(() => {
    game.phaseInterceptor.restoreOg();
  });

  beforeEach(() => {
    game = new GameManager(phaserGame);

    game.override
      .battleType("single")
      .enemySpecies(Species.RATTATA)
      .enemyLevel(100)
      .enemyMoveset([ Moves.HOWL, Moves.HOWL, Moves.HOWL, Moves.HOWL ])
      .enemyAbility(Abilities.BALL_FETCH)
      .startingLevel(100)
      .moveset([ Moves.FREEZY_FROST, Moves.HOWL, Moves.SPLASH ])
      .ability(Abilities.BALL_FETCH);

<<<<<<< HEAD
    game.override.enemySpecies(Species.RATTATA);
    game.override.enemyLevel(100);
    game.override.enemyMoveset(Moves.SPLASH);
    game.override.enemyAbility(Abilities.NONE);

    game.override.startingLevel(100);
    game.override.moveset([Moves.FREEZY_FROST, Moves.SWORDS_DANCE, Moves.CHARM, Moves.SPLASH]);
    vi.spyOn(allMoves[Moves.FREEZY_FROST], "accuracy", "get").mockReturnValue(100);
    game.override.ability(Abilities.NONE);
=======
    vi.spyOn(allMoves[ Moves.FREEZY_FROST ], "accuracy", "get").mockReturnValue(100);
>>>>>>> 9f31e36d
  });

  it(
    "should clear stat changes of user and opponent",
    async () => {
      await game.classicMode.startBattle([ Species.SHUCKLE ]);
      const user = game.scene.getPlayerPokemon()!;
      const enemy = game.scene.getEnemyPokemon()!;

      game.move.select(Moves.HOWL);
      await game.toNextTurn();

      expect(user.getStatStage(Stat.ATK)).toBe(1);
      expect(enemy.getStatStage(Stat.ATK)).toBe(1);

      game.move.select(Moves.FREEZY_FROST);
      await game.toNextTurn();

      expect(user.getStatStage(Stat.ATK)).toBe(0);
      expect(enemy.getStatStage(Stat.ATK)).toBe(0);
    });

  it(
    "should clear all stat changes even when enemy uses the move",
    async () => {
      game.override.enemyMoveset([ Moves.FREEZY_FROST, Moves.FREEZY_FROST, Moves.FREEZY_FROST, Moves.FREEZY_FROST ]);
      await game.classicMode.startBattle([ Species.SHUCKLE ]); // Shuckle for slower Howl on first turn so Freezy Frost doesn't affect it.
      const user = game.scene.getPlayerPokemon()!;

      game.move.select(Moves.HOWL);
      await game.toNextTurn();

      const userAtkBefore = user.getStatStage(Stat.ATK);
      expect(userAtkBefore).toBe(1);

      game.move.select(Moves.SPLASH);
      await game.toNextTurn();
      expect(user.getStatStage(Stat.ATK)).toBe(0);
    });

  it(
    "should clear all stat changes in double battle",
    async () => {
      game.override.battleType("double");
      await game.classicMode.startBattle([ Species.SHUCKLE, Species.RATTATA ]);
      const [ leftPlayer, rightPlayer ] = game.scene.getPlayerField();
      const [ leftOpp, rightOpp ] = game.scene.getEnemyField();

      game.move.select(Moves.HOWL, 0);
      await game.phaseInterceptor.to(CommandPhase);
      game.move.select(Moves.SPLASH, 1);
      await game.toNextTurn();

      expect(leftPlayer.getStatStage(Stat.ATK)).toBe(1);
      expect(rightPlayer.getStatStage(Stat.ATK)).toBe(1);
      expect(leftOpp.getStatStage(Stat.ATK)).toBe(2); // Both enemies use Howl
      expect(rightOpp.getStatStage(Stat.ATK)).toBe(2);

      game.move.select(Moves.FREEZY_FROST, 0, leftOpp.getBattlerIndex());
      await game.phaseInterceptor.to(CommandPhase);
      game.move.select(Moves.SPLASH, 1);
      await game.toNextTurn();

      expect(leftPlayer.getStatStage(Stat.ATK)).toBe(0);
      expect(rightPlayer.getStatStage(Stat.ATK)).toBe(0);
      expect(leftOpp.getStatStage(Stat.ATK)).toBe(0);
      expect(rightOpp.getStatStage(Stat.ATK)).toBe(0);
    });
});<|MERGE_RESOLUTION|>--- conflicted
+++ resolved
@@ -33,19 +33,7 @@
       .moveset([ Moves.FREEZY_FROST, Moves.HOWL, Moves.SPLASH ])
       .ability(Abilities.BALL_FETCH);
 
-<<<<<<< HEAD
-    game.override.enemySpecies(Species.RATTATA);
-    game.override.enemyLevel(100);
-    game.override.enemyMoveset(Moves.SPLASH);
-    game.override.enemyAbility(Abilities.NONE);
-
-    game.override.startingLevel(100);
-    game.override.moveset([Moves.FREEZY_FROST, Moves.SWORDS_DANCE, Moves.CHARM, Moves.SPLASH]);
-    vi.spyOn(allMoves[Moves.FREEZY_FROST], "accuracy", "get").mockReturnValue(100);
-    game.override.ability(Abilities.NONE);
-=======
     vi.spyOn(allMoves[ Moves.FREEZY_FROST ], "accuracy", "get").mockReturnValue(100);
->>>>>>> 9f31e36d
   });
 
   it(
