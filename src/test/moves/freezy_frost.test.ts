--- conflicted
+++ resolved
@@ -1,29 +1,28 @@
-<<<<<<< HEAD
-import { BattleStat } from "#app/data/battle-stat";
-import { allMoves } from "#app/data/move";
-import { CommandPhase } from "#app/phases/command-phase";
+import { Stat } from "#enums/stat";
 import { Abilities } from "#enums/abilities";
 import { Moves } from "#enums/moves";
 import { Species } from "#enums/species";
 import GameManager from "#test/utils/gameManager";
-=======
-import { Stat } from "#enums/stat";
-import GameManager from "#test/utils/gameManager";
-import { Abilities } from "#enums/abilities";
-import { Moves } from "#enums/moves";
-import { Species } from "#enums/species";
->>>>>>> 7288350d
 import Phaser from "phaser";
 import { afterEach, beforeAll, beforeEach, describe, expect, it, vi } from "vitest";
-import { SPLASH_ONLY } from "#test/utils/testUtils";
 import { allMoves } from "#app/data/move";
-import { TurnInitPhase } from "#app/phases/turn-init-phase";
+import { CommandPhase } from "#app/phases/command-phase.js";
 
 describe("Moves - Freezy Frost", () => {
   let phaserGame: Phaser.Game;
   let game: GameManager;
 
-<<<<<<< HEAD
+  beforeAll(() => {
+    phaserGame = new Phaser.Game({ type: Phaser.HEADLESS });
+  });
+
+  afterEach(() => {
+    game.phaseInterceptor.restoreOg();
+  });
+
+  beforeEach(() => {
+    game = new GameManager(phaserGame);
+
       game.override
         .battleType("single")
         .enemySpecies(Species.RATTATA)
@@ -40,48 +39,46 @@
     it(
       "should clear stat changes of user and opponent",
       async () => {
-        await game.startBattle([Species.SHUCKLE]);
+        await game.classicMode.startBattle([Species.SHUCKLE]);
         const user = game.scene.getPlayerPokemon()!;
         const enemy = game.scene.getEnemyPokemon()!;
 
         game.move.select(Moves.HOWL);
         await game.toNextTurn();
 
-        const userAtkBefore = user.summonData.battleStats[BattleStat.ATK];
-        const enemyAtkBefore = enemy.summonData.battleStats[BattleStat.ATK];
-        expect(userAtkBefore).toBe(1);
-        expect(enemyAtkBefore).toBe(1);
+        expect(user.getStatStage(Stat.ATK)).toBe(1);
+        expect(enemy.getStatStage(Stat.ATK)).toBe(1);
 
         game.move.select(Moves.FREEZY_FROST);
         await game.toNextTurn();
 
-        expect(user.summonData.battleStats[BattleStat.ATK]).toBe(0);
-        expect(enemy.summonData.battleStats[BattleStat.ATK]).toBe(0);
-      });
+        expect(user.getStatStage(Stat.ATK)).toBe(0);
+        expect(enemy.getStatStage(Stat.ATK)).toBe(0);
+    });
 
     it(
       "should clear all stat changes even when enemy uses the move",
       async () => {
         game.override.enemyMoveset([Moves.FREEZY_FROST, Moves.FREEZY_FROST, Moves.FREEZY_FROST, Moves.FREEZY_FROST]);
-        await game.startBattle([Species.SHUCKLE]); // Shuckle for slower Howl on first turn so Freezy Frost doesn't affect it.
+        await game.classicMode.startBattle([Species.SHUCKLE]); // Shuckle for slower Howl on first turn so Freezy Frost doesn't affect it.
         const user = game.scene.getPlayerPokemon()!;
 
         game.move.select(Moves.HOWL);
         await game.toNextTurn();
 
-        const userAtkBefore = user.summonData.battleStats[BattleStat.ATK];
+        const userAtkBefore = user.getStatStage(Stat.ATK);
         expect(userAtkBefore).toBe(1);
 
         game.move.select(Moves.SPLASH);
         await game.toNextTurn();
-        expect(user.summonData.battleStats[BattleStat.ATK]).toBe(0);
-      });
+        expect(user.getStatStage(Stat.ATK)).toBe(0);
+    });
 
     it(
       "should clear all stat changes in double battle",
       async () => {
         game.override.battleType("double");
-        await game.startBattle([Species.SHUCKLE, Species.RATTATA]);
+        await game.classicMode.startBattle([Species.SHUCKLE, Species.RATTATA]);
         const [leftPlayer, rightPlayer] = game.scene.getPlayerField();
         const [leftOpp, rightOpp] = game.scene.getEnemyField();
 
@@ -90,66 +87,19 @@
         game.move.select(Moves.SPLASH, 1);
         await game.toNextTurn();
 
-        expect(leftPlayer.summonData.battleStats[BattleStat.ATK]).toBe(1);
-        expect(rightPlayer.summonData.battleStats[BattleStat.ATK]).toBe(1);
-        expect(leftOpp.summonData.battleStats[BattleStat.ATK]).toBe(2); // Both enemies use Howl
-        expect(rightOpp.summonData.battleStats[BattleStat.ATK]).toBe(2);
+        expect(leftPlayer.getStatStage(Stat.ATK)).toBe(1);
+        expect(rightPlayer.getStatStage(Stat.ATK)).toBe(1);
+        expect(leftOpp.getStatStage(Stat.ATK)).toBe(2); // Both enemies use Howl
+        expect(rightOpp.getStatStage(Stat.ATK)).toBe(2);
 
         game.move.select(Moves.FREEZY_FROST, 0, leftOpp.getBattlerIndex());
         await game.phaseInterceptor.to(CommandPhase);
         game.move.select(Moves.SPLASH, 1);
         await game.toNextTurn();
 
-        expect(leftPlayer.summonData.battleStats[BattleStat.ATK]).toBe(0);
-        expect(rightPlayer.summonData.battleStats[BattleStat.ATK]).toBe(0);
-        expect(leftOpp.summonData.battleStats[BattleStat.ATK]).toBe(0);
-        expect(rightOpp.summonData.battleStats[BattleStat.ATK]).toBe(0);
-      });
-=======
-  beforeAll(() => {
-    phaserGame = new Phaser.Game({ type: Phaser.HEADLESS });
-  });
-
-  afterEach(() => {
-    game.phaseInterceptor.restoreOg();
-  });
-
-  beforeEach(() => {
-    game = new GameManager(phaserGame);
-
-    game.override.battleType("single");
-
-    game.override.enemySpecies(Species.RATTATA);
-    game.override.enemyLevel(100);
-    game.override.enemyMoveset(SPLASH_ONLY);
-    game.override.enemyAbility(Abilities.NONE);
-
-    game.override.startingLevel(100);
-    game.override.moveset([Moves.FREEZY_FROST, Moves.SWORDS_DANCE, Moves.CHARM, Moves.SPLASH]);
-    vi.spyOn(allMoves[Moves.FREEZY_FROST], "accuracy", "get").mockReturnValue(100);
-    game.override.ability(Abilities.NONE);
-  });
-
-  it("should clear all stat stage changes", { timeout: 10000 }, async () => {
-    await game.startBattle([Species.RATTATA]);
-    const user = game.scene.getPlayerPokemon()!;
-    const enemy = game.scene.getEnemyPokemon()!;
-
-    expect(user.getStatStage(Stat.ATK)).toBe(0);
-    expect(enemy.getStatStage(Stat.ATK)).toBe(0);
-
-    game.move.select(Moves.SWORDS_DANCE);
-    await game.phaseInterceptor.to(TurnInitPhase);
-
-    game.move.select(Moves.CHARM);
-    await game.phaseInterceptor.to(TurnInitPhase);
-    expect(user.getStatStage(Stat.ATK)).toBe(2);
-    expect(enemy.getStatStage(Stat.ATK)).toBe(-2);
-
-    game.move.select(Moves.FREEZY_FROST);
-    await game.phaseInterceptor.to(TurnInitPhase);
-    expect(user.getStatStage(Stat.ATK)).toBe(0);
-    expect(enemy.getStatStage(Stat.ATK)).toBe(0);
->>>>>>> 7288350d
-  });
+        expect(leftPlayer.getStatStage(Stat.ATK)).toBe(0);
+        expect(rightPlayer.getStatStage(Stat.ATK)).toBe(0);
+        expect(leftOpp.getStatStage(Stat.ATK)).toBe(0);
+        expect(rightOpp.getStatStage(Stat.ATK)).toBe(0);
+    });
 });