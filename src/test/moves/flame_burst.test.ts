--- conflicted
+++ resolved
@@ -1,18 +1,13 @@
+import { allAbilities } from "#app/data/ability.js";
+import { Abilities } from "#app/enums/abilities.js";
+import Pokemon from "#app/field/pokemon.js";
+import { TurnEndPhase } from "#app/phases/turn-end-phase.js";
+import { Moves } from "#enums/moves";
+import { Species } from "#enums/species";
+import GameManager from "#test/utils/gameManager";
+import { getMovePosition } from "#test/utils/gameManagerUtils";
+import Phaser from "phaser";
 import { afterEach, beforeAll, beforeEach, describe, expect, it, vi } from "vitest";
-import Phaser from "phaser";
-import GameManager from "#test/utils/gameManager";
-import { Species } from "#enums/species";
-<<<<<<< HEAD
-import { TurnEndPhase } from "#app/phases";
-=======
->>>>>>> ae2ab120
-import { Moves } from "#enums/moves";
-import { getMovePosition } from "#test/utils/gameManagerUtils";
-import { Abilities } from "#app/enums/abilities.js";
-import { allAbilities } from "#app/data/ability.js";
-import Pokemon from "#app/field/pokemon.js";
-import { SelectTargetPhase } from "#app/phases/select-target-phase.js";
-import { TurnEndPhase } from "#app/phases/turn-end-phase.js";
 
 describe("Moves - Flame Burst", () => {
   let phaserGame: Phaser.Game;
