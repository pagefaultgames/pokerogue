--- conflicted
+++ resolved
@@ -35,13 +35,8 @@
     game.override.disableCrits();
   });
 
-<<<<<<< HEAD
-  it("should thaw freeze status condition", async() => {
+  it("should thaw freeze status condition", async () => {
     await game.classicMode.startBattle([
-=======
-  it("should thaw freeze status condition", async () => {
-    await game.startBattle([
->>>>>>> 82889731
       Species.RESHIRAM,
     ]);
 
