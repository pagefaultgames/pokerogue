--- conflicted
+++ resolved
@@ -1,21 +1,11 @@
-import { BattlerIndex } from "#app/battle";
+import { BattlerIndex } from "#app/battle.js";
 import { Stat } from "#app/data/pokemon-stat";
-<<<<<<< HEAD
-import { Abilities } from "#app/enums/abilities";
-import { CommandPhase } from "#app/phases/command-phase";
-import { SelectTargetPhase } from "#app/phases/select-target-phase";
-import { TurnEndPhase } from "#app/phases/turn-end-phase";
-import { Moves } from "#enums/moves";
-import { Species } from "#enums/species";
-import GameManager from "#test/utils/gameManager";
-=======
 import { Abilities } from "#app/enums/abilities.js";
 import { TurnEndPhase } from "#app/phases/turn-end-phase.js";
 import { Moves } from "#enums/moves";
 import { Species } from "#enums/species";
 import GameManager from "#test/utils/gameManager";
 import { getMovePosition } from "#test/utils/gameManagerUtils";
->>>>>>> 2fd722ad
 import Phaser from "phaser";
 import { afterEach, beforeAll, beforeEach, describe, expect, test } from "vitest";
 
@@ -42,31 +32,21 @@
     game.override.enemySpecies(Species.SNORLAX);
     game.override.startingLevel(100);
     game.override.enemyLevel(100);
-    game.override.moveset([Moves.FOLLOW_ME, Moves.RAGE_POWDER, Moves.SPOTLIGHT, Moves.QUICK_ATTACK]);
-    game.override.enemyMoveset([Moves.TACKLE, Moves.TACKLE, Moves.TACKLE, Moves.TACKLE]);
+    game.override.moveset([ Moves.FOLLOW_ME, Moves.RAGE_POWDER, Moves.SPOTLIGHT, Moves.QUICK_ATTACK ]);
+    game.override.enemyMoveset([Moves.TACKLE,Moves.TACKLE,Moves.TACKLE,Moves.TACKLE]);
   });
 
   test(
     "move should redirect enemy attacks to the user",
     async () => {
-      await game.startBattle([Species.AMOONGUSS, Species.CHARIZARD]);
+      await game.startBattle([ Species.AMOONGUSS, Species.CHARIZARD ]);
 
       const playerPokemon = game.scene.getPlayerField();
 
       const playerStartingHp = playerPokemon.map(p => p.hp);
 
-<<<<<<< HEAD
-      game.move.select(Moves.FOLLOW_ME);
-      await game.phaseInterceptor.to(CommandPhase);
-
-      game.move.select(Moves.QUICK_ATTACK, 1);
-      await game.phaseInterceptor.to(SelectTargetPhase, false);
-
-      game.doSelectTarget(BattlerIndex.ENEMY);
-=======
       game.doAttack(getMovePosition(game.scene, 0, Moves.FOLLOW_ME));
       game.doAttack(getMovePosition(game.scene, 1, Moves.QUICK_ATTACK), BattlerIndex.ENEMY);
->>>>>>> 2fd722ad
       await game.phaseInterceptor.to(TurnEndPhase, false);
 
       expect(playerPokemon[0].hp).toBeLessThan(playerStartingHp[0]);
@@ -77,21 +57,14 @@
   test(
     "move should redirect enemy attacks to the first ally that uses it",
     async () => {
-      await game.startBattle([Species.AMOONGUSS, Species.CHARIZARD]);
+      await game.startBattle([ Species.AMOONGUSS, Species.CHARIZARD ]);
 
       const playerPokemon = game.scene.getPlayerField();
 
       const playerStartingHp = playerPokemon.map(p => p.hp);
 
-<<<<<<< HEAD
-      game.move.select(Moves.FOLLOW_ME);
-      await game.phaseInterceptor.to(CommandPhase);
-
-      game.move.select(Moves.FOLLOW_ME, 1);
-=======
       game.doAttack(getMovePosition(game.scene, 0, Moves.FOLLOW_ME));
       game.doAttack(getMovePosition(game.scene, 1, Moves.FOLLOW_ME));
->>>>>>> 2fd722ad
       await game.phaseInterceptor.to(TurnEndPhase, false);
 
       playerPokemon.sort((a, b) => a.getBattleStat(Stat.SPD) - b.getBattleStat(Stat.SPD));
@@ -105,28 +78,17 @@
     "move effect should be bypassed by Stalwart",
     async () => {
       game.override.ability(Abilities.STALWART);
-      game.override.moveset([Moves.QUICK_ATTACK]);
-      game.override.enemyMoveset([Moves.FOLLOW_ME, Moves.FOLLOW_ME, Moves.FOLLOW_ME, Moves.FOLLOW_ME]);
+      game.override.moveset([ Moves.QUICK_ATTACK ]);
+      game.override.enemyMoveset([ Moves.FOLLOW_ME, Moves.FOLLOW_ME, Moves.FOLLOW_ME, Moves.FOLLOW_ME ]);
 
-      await game.startBattle([Species.AMOONGUSS, Species.CHARIZARD]);
+      await game.startBattle([ Species.AMOONGUSS, Species.CHARIZARD ]);
 
       const enemyPokemon = game.scene.getEnemyField();
 
       const enemyStartingHp = enemyPokemon.map(p => p.hp);
 
-<<<<<<< HEAD
-      game.move.select(Moves.QUICK_ATTACK);
-      await game.phaseInterceptor.to(SelectTargetPhase, false);
-      game.doSelectTarget(BattlerIndex.ENEMY);
-      await game.phaseInterceptor.to(CommandPhase);
-
-      game.move.select(Moves.QUICK_ATTACK, 1);
-      await game.phaseInterceptor.to(SelectTargetPhase, false);
-      game.doSelectTarget(BattlerIndex.ENEMY_2);
-=======
       game.doAttack(getMovePosition(game.scene, 0, Moves.QUICK_ATTACK), BattlerIndex.ENEMY);
       game.doAttack(getMovePosition(game.scene, 1, Moves.QUICK_ATTACK), BattlerIndex.ENEMY_2);
->>>>>>> 2fd722ad
       await game.phaseInterceptor.to(TurnEndPhase, false);
 
       // If redirection was bypassed, both enemies should be damaged
@@ -138,28 +100,17 @@
   test(
     "move effect should be bypassed by Snipe Shot",
     async () => {
-      game.override.moveset([Moves.SNIPE_SHOT]);
-      game.override.enemyMoveset([Moves.FOLLOW_ME, Moves.FOLLOW_ME, Moves.FOLLOW_ME, Moves.FOLLOW_ME]);
+      game.override.moveset([ Moves.SNIPE_SHOT ]);
+      game.override.enemyMoveset([ Moves.FOLLOW_ME, Moves.FOLLOW_ME, Moves.FOLLOW_ME, Moves.FOLLOW_ME ]);
 
-      await game.startBattle([Species.AMOONGUSS, Species.CHARIZARD]);
+      await game.startBattle([ Species.AMOONGUSS, Species.CHARIZARD ]);
 
       const enemyPokemon = game.scene.getEnemyField();
 
       const enemyStartingHp = enemyPokemon.map(p => p.hp);
 
-<<<<<<< HEAD
-      game.move.select(Moves.SNIPE_SHOT);
-      await game.phaseInterceptor.to(SelectTargetPhase, false);
-      game.doSelectTarget(BattlerIndex.ENEMY);
-      await game.phaseInterceptor.to(CommandPhase);
-
-      game.move.select(Moves.SNIPE_SHOT, 1);
-      await game.phaseInterceptor.to(SelectTargetPhase, false);
-      game.doSelectTarget(BattlerIndex.ENEMY_2);
-=======
       game.doAttack(getMovePosition(game.scene, 0, Moves.SNIPE_SHOT), BattlerIndex.ENEMY);
       game.doAttack(getMovePosition(game.scene, 1, Moves.SNIPE_SHOT), BattlerIndex.ENEMY_2);
->>>>>>> 2fd722ad
       await game.phaseInterceptor.to(TurnEndPhase, false);
 
       // If redirection was bypassed, both enemies should be damaged
