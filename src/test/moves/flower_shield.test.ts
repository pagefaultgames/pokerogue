<<<<<<< HEAD
import { Stat } from "#enums/stat";
import { SemiInvulnerableTag } from "#app/data/battler-tags.js";
import { Type } from "#app/data/type.js";
import { Biome } from "#app/enums/biome.js";
import { TurnEndPhase } from "#app/phases/turn-end-phase.js";
import GameManager from "#test/utils/gameManager";
import { getMovePosition } from "#test/utils/gameManagerUtils";
=======
import { BattleStat } from "#app/data/battle-stat";
import { SemiInvulnerableTag } from "#app/data/battler-tags";
import { Type } from "#app/data/type";
import { Biome } from "#app/enums/biome";
import { TurnEndPhase } from "#app/phases/turn-end-phase";
>>>>>>> 82889731
import { Abilities } from "#enums/abilities";
import { Moves } from "#enums/moves";
import { Species } from "#enums/species";
import GameManager from "#test/utils/gameManager";
import { SPLASH_ONLY } from "#test/utils/testUtils";
import Phaser from "phaser";
import { afterEach, beforeAll, beforeEach, describe, expect, it } from "vitest";

describe("Moves - Flower Shield", () => {
  let phaserGame: Phaser.Game;
  let game: GameManager;

  beforeAll(() => {
    phaserGame = new Phaser.Game({
      type: Phaser.HEADLESS,
    });
  });

  afterEach(() => {
    game.phaseInterceptor.restoreOg();
  });

  beforeEach(() => {
    game = new GameManager(phaserGame);
    game.override.ability(Abilities.NONE);
    game.override.enemyAbility(Abilities.NONE);
    game.override.battleType("single");
    game.override.moveset([Moves.FLOWER_SHIELD, Moves.SPLASH]);
    game.override.enemyMoveset(SPLASH_ONLY);
  });

  it("raises DEF stat stage by 1 for all Grass-type Pokemon on the field by one stage - single battle", async () => {
    game.override.enemySpecies(Species.CHERRIM);

    await game.startBattle([Species.MAGIKARP]);
    const cherrim = game.scene.getEnemyPokemon()!;
    const magikarp = game.scene.getPlayerPokemon()!;

    expect(magikarp.getStatStage(Stat.DEF)).toBe(0);
    expect(cherrim.getStatStage(Stat.DEF)).toBe(0);

    game.move.select(Moves.FLOWER_SHIELD);
    await game.phaseInterceptor.to(TurnEndPhase);

    expect(magikarp.getStatStage(Stat.DEF)).toBe(0);
    expect(cherrim.getStatStage(Stat.DEF)).toBe(1);
  });

  it("raises DEF stat stage by 1 for all Grass-type Pokemon on the field by one stage - double battle", async () => {
    game.override.enemySpecies(Species.MAGIKARP).startingBiome(Biome.GRASS).battleType("double");

    await game.startBattle([Species.CHERRIM, Species.MAGIKARP]);
    const field = game.scene.getField(true);

    const grassPokemons = field.filter(p => p.getTypes().includes(Type.GRASS));
    const nonGrassPokemons = field.filter(pokemon => !grassPokemons.includes(pokemon));

    grassPokemons.forEach(p => expect(p.getStatStage(Stat.DEF)).toBe(0));
    nonGrassPokemons.forEach(p => expect(p.getStatStage(Stat.DEF)).toBe(0));

    game.move.select(Moves.FLOWER_SHIELD);
    game.move.select(Moves.SPLASH, 1);
    await game.phaseInterceptor.to(TurnEndPhase);

    grassPokemons.forEach(p => expect(p.getStatStage(Stat.DEF)).toBe(1));
    nonGrassPokemons.forEach(p => expect(p.getStatStage(Stat.DEF)).toBe(0));
  });

  /**
   * See semi-vulnerable state tags. {@linkcode SemiInvulnerableTag}
  */
  it("does not raise DEF stat stage for a Pokemon in semi-vulnerable state", async () => {
    game.override.enemySpecies(Species.PARAS);
    game.override.enemyMoveset([Moves.DIG, Moves.DIG, Moves.DIG, Moves.DIG]);
    game.override.enemyLevel(50);

    await game.startBattle([Species.CHERRIM]);
    const paras = game.scene.getEnemyPokemon()!;
    const cherrim = game.scene.getPlayerPokemon()!;

    expect(paras.getStatStage(Stat.DEF)).toBe(0);
    expect(cherrim.getStatStage(Stat.DEF)).toBe(0);
    expect(paras.getTag(SemiInvulnerableTag)).toBeUndefined;

    game.move.select(Moves.FLOWER_SHIELD);
    await game.phaseInterceptor.to(TurnEndPhase);

    expect(paras.getTag(SemiInvulnerableTag)).toBeDefined();
    expect(paras.getStatStage(Stat.DEF)).toBe(0);
    expect(cherrim.getStatStage(Stat.DEF)).toBe(1);
  });

  it("does nothing if there are no Grass-type Pokemon on the field", async () => {
    game.override.enemySpecies(Species.MAGIKARP);

    await game.startBattle([Species.MAGIKARP]);
    const enemy = game.scene.getEnemyPokemon()!;
    const ally = game.scene.getPlayerPokemon()!;

    expect(enemy.getStatStage(Stat.DEF)).toBe(0);
    expect(ally.getStatStage(Stat.DEF)).toBe(0);

    game.move.select(Moves.FLOWER_SHIELD);
    await game.phaseInterceptor.to(TurnEndPhase);

    expect(enemy.getStatStage(Stat.DEF)).toBe(0);
    expect(ally.getStatStage(Stat.DEF)).toBe(0);
  });
});<|MERGE_RESOLUTION|>--- conflicted
+++ resolved
@@ -1,18 +1,8 @@
-<<<<<<< HEAD
 import { Stat } from "#enums/stat";
-import { SemiInvulnerableTag } from "#app/data/battler-tags.js";
-import { Type } from "#app/data/type.js";
-import { Biome } from "#app/enums/biome.js";
-import { TurnEndPhase } from "#app/phases/turn-end-phase.js";
-import GameManager from "#test/utils/gameManager";
-import { getMovePosition } from "#test/utils/gameManagerUtils";
-=======
-import { BattleStat } from "#app/data/battle-stat";
 import { SemiInvulnerableTag } from "#app/data/battler-tags";
 import { Type } from "#app/data/type";
 import { Biome } from "#app/enums/biome";
 import { TurnEndPhase } from "#app/phases/turn-end-phase";
->>>>>>> 82889731
 import { Abilities } from "#enums/abilities";
 import { Moves } from "#enums/moves";
 import { Species } from "#enums/species";
