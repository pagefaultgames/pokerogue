<<<<<<< HEAD
import {afterEach, beforeAll, beforeEach, describe, expect, it, vi} from "vitest";
import Phaser from "phaser";
import GameManager from "#app/test/utils/gameManager";
import Overrides from "#app/overrides";
=======
import { ArenaTagSide } from "#app/data/arena-tag.js";
import Move, { allMoves } from "#app/data/move.js";
import { Abilities } from "#app/enums/abilities.js";
import { ArenaTagType } from "#app/enums/arena-tag-type.js";
import Pokemon from "#app/field/pokemon.js";
>>>>>>> 7f8ddb51
import {
  TurnEndPhase,
} from "#app/phases";
import GameManager from "#app/test/utils/gameManager";
import { getMovePosition } from "#app/test/utils/gameManagerUtils";
import { NumberHolder } from "#app/utils.js";
import { Moves } from "#enums/moves";
import { Species } from "#enums/species";
import Phaser from "phaser";
import { afterEach, beforeAll, beforeEach, describe, expect, it } from "vitest";


describe("Moves - Light Screen", () => {
  let phaserGame: Phaser.Game;
  let game: GameManager;
  const singleBattleMultiplier = 0.5;
  const doubleBattleMultiplier = 2732/4096;

  beforeAll(() => {
    phaserGame = new Phaser.Game({
      type: Phaser.HEADLESS,
    });
  });

  afterEach(() => {
    game.phaseInterceptor.restoreOg();
  });

  beforeEach(() => {
    game = new GameManager(phaserGame);
<<<<<<< HEAD
    vi.spyOn(Overrides, "BATTLE_TYPE_OVERRIDE", "get").mockReturnValue("single");
    vi.spyOn(Overrides, "ABILITY_OVERRIDE", "get").mockReturnValue(Abilities.NONE);
    vi.spyOn(Overrides, "MOVESET_OVERRIDE", "get").mockReturnValue([Moves.ABSORB, Moves.DAZZLING_GLEAM, Moves.TACKLE]);
    vi.spyOn(Overrides, "OPP_LEVEL_OVERRIDE", "get").mockReturnValue(100);
    vi.spyOn(Overrides, "OPP_SPECIES_OVERRIDE", "get").mockReturnValue(Species.MAGIKARP);
    vi.spyOn(Overrides, "OPP_MOVESET_OVERRIDE", "get").mockReturnValue([Moves.LIGHT_SCREEN, Moves.LIGHT_SCREEN, Moves.LIGHT_SCREEN, Moves.LIGHT_SCREEN]);
    vi.spyOn(Overrides, "NEVER_CRIT_OVERRIDE", "get").mockReturnValue(true);
=======
    game.override.battleType("single");
    game.override.ability(Abilities.NONE);
    game.override.moveset([Moves.ABSORB, Moves.DAZZLING_GLEAM, Moves.TACKLE]);
    game.override.enemyLevel(100);
    game.override.enemySpecies(Species.MAGIKARP);
    game.override.enemyMoveset([Moves.LIGHT_SCREEN, Moves.LIGHT_SCREEN, Moves.LIGHT_SCREEN, Moves.LIGHT_SCREEN]);
    game.override.disableCrits();
>>>>>>> 7f8ddb51
  });

  it("reduces damage of special attacks by half in a single battle", async() => {
    const moveToUse = Moves.ABSORB;
    await game.startBattle([Species.SHUCKLE]);

    game.doAttack(getMovePosition(game.scene, 0, moveToUse));

    await game.phaseInterceptor.to(TurnEndPhase);

    const mockedDmg = getMockedMoveDamage(game.scene.getEnemyPokemon(), game.scene.getPlayerPokemon(), allMoves[moveToUse]);

    expect(mockedDmg).toBe(allMoves[moveToUse].power * singleBattleMultiplier);
  });

  it("reduces damage of special attacks by a third in a double battle", async() => {
<<<<<<< HEAD
    vi.spyOn(Overrides, "BATTLE_TYPE_OVERRIDE", "get").mockReturnValue("double");
=======
    game.override.battleType("double");
>>>>>>> 7f8ddb51

    const moveToUse = Moves.DAZZLING_GLEAM;
    await game.startBattle([Species.SHUCKLE, Species.SHUCKLE]);

    game.doAttack(getMovePosition(game.scene, 0, moveToUse));
    game.doAttack(getMovePosition(game.scene, 1, moveToUse));

    await game.phaseInterceptor.to(TurnEndPhase);
    const mockedDmg = getMockedMoveDamage(game.scene.getEnemyPokemon(), game.scene.getPlayerPokemon(), allMoves[moveToUse]);

    expect(mockedDmg).toBe(allMoves[moveToUse].power * doubleBattleMultiplier);
  });

  it("does not affect physical attacks", async() => {
    const moveToUse = Moves.TACKLE;
    await game.startBattle([Species.SHUCKLE]);

    game.doAttack(getMovePosition(game.scene, 0, moveToUse));

    await game.phaseInterceptor.to(TurnEndPhase);
    const mockedDmg = getMockedMoveDamage(game.scene.getEnemyPokemon(), game.scene.getPlayerPokemon(), allMoves[moveToUse]);

    expect(mockedDmg).toBe(allMoves[moveToUse].power);
  });
});

/**
 * Calculates the damage of a move multiplied by screen's multiplier, Light Screen in this case {@linkcode Moves.LIGHT_SCREEN}.
 * Please note this does not consider other damage calculations except the screen multiplier.
 *
 * @param defender - The defending Pokémon.
 * @param attacker - The attacking Pokémon.
 * @param move - The move being used.
 * @returns The calculated move damage considering any weakening effects.
 */
const getMockedMoveDamage = (defender: Pokemon, attacker: Pokemon, move: Move) => {
  const multiplierHolder = new NumberHolder(1);
  const side = defender.isPlayer() ? ArenaTagSide.PLAYER : ArenaTagSide.ENEMY;

  if (defender.scene.arena.getTagOnSide(ArenaTagType.LIGHT_SCREEN, side)) {
    defender.scene.arena.applyTagsForSide(ArenaTagType.LIGHT_SCREEN, side, move.category, defender.scene.currentBattle.double, multiplierHolder);
  }

  return move.power * multiplierHolder.value;
};<|MERGE_RESOLUTION|>--- conflicted
+++ resolved
@@ -1,15 +1,8 @@
-<<<<<<< HEAD
-import {afterEach, beforeAll, beforeEach, describe, expect, it, vi} from "vitest";
-import Phaser from "phaser";
-import GameManager from "#app/test/utils/gameManager";
-import Overrides from "#app/overrides";
-=======
 import { ArenaTagSide } from "#app/data/arena-tag.js";
 import Move, { allMoves } from "#app/data/move.js";
 import { Abilities } from "#app/enums/abilities.js";
 import { ArenaTagType } from "#app/enums/arena-tag-type.js";
 import Pokemon from "#app/field/pokemon.js";
->>>>>>> 7f8ddb51
 import {
   TurnEndPhase,
 } from "#app/phases";
@@ -40,15 +33,6 @@
 
   beforeEach(() => {
     game = new GameManager(phaserGame);
-<<<<<<< HEAD
-    vi.spyOn(Overrides, "BATTLE_TYPE_OVERRIDE", "get").mockReturnValue("single");
-    vi.spyOn(Overrides, "ABILITY_OVERRIDE", "get").mockReturnValue(Abilities.NONE);
-    vi.spyOn(Overrides, "MOVESET_OVERRIDE", "get").mockReturnValue([Moves.ABSORB, Moves.DAZZLING_GLEAM, Moves.TACKLE]);
-    vi.spyOn(Overrides, "OPP_LEVEL_OVERRIDE", "get").mockReturnValue(100);
-    vi.spyOn(Overrides, "OPP_SPECIES_OVERRIDE", "get").mockReturnValue(Species.MAGIKARP);
-    vi.spyOn(Overrides, "OPP_MOVESET_OVERRIDE", "get").mockReturnValue([Moves.LIGHT_SCREEN, Moves.LIGHT_SCREEN, Moves.LIGHT_SCREEN, Moves.LIGHT_SCREEN]);
-    vi.spyOn(Overrides, "NEVER_CRIT_OVERRIDE", "get").mockReturnValue(true);
-=======
     game.override.battleType("single");
     game.override.ability(Abilities.NONE);
     game.override.moveset([Moves.ABSORB, Moves.DAZZLING_GLEAM, Moves.TACKLE]);
@@ -56,7 +40,6 @@
     game.override.enemySpecies(Species.MAGIKARP);
     game.override.enemyMoveset([Moves.LIGHT_SCREEN, Moves.LIGHT_SCREEN, Moves.LIGHT_SCREEN, Moves.LIGHT_SCREEN]);
     game.override.disableCrits();
->>>>>>> 7f8ddb51
   });
 
   it("reduces damage of special attacks by half in a single battle", async() => {
@@ -73,11 +56,7 @@
   });
 
   it("reduces damage of special attacks by a third in a double battle", async() => {
-<<<<<<< HEAD
-    vi.spyOn(Overrides, "BATTLE_TYPE_OVERRIDE", "get").mockReturnValue("double");
-=======
     game.override.battleType("double");
->>>>>>> 7f8ddb51
 
     const moveToUse = Moves.DAZZLING_GLEAM;
     await game.startBattle([Species.SHUCKLE, Species.SHUCKLE]);
