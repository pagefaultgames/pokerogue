import { BattlerIndex } from "#app/battle";
import { allMoves } from "#app/data/move";
import { DamagePhase } from "#app/phases/damage-phase";
import { MoveEffectPhase } from "#app/phases/move-effect-phase";
import { Moves } from "#enums/moves";
import { Species } from "#enums/species";
import GameManager from "#test/utils/gameManager";
import Phaser from "phaser";
import { afterEach, beforeAll, beforeEach, describe, expect, it, vi } from "vitest";

describe("Moves - Dynamax Cannon", () => {
  let phaserGame: Phaser.Game;
  let game: GameManager;

  const dynamaxCannon = allMoves[Moves.DYNAMAX_CANNON];

  beforeAll(() => {
    phaserGame = new Phaser.Game({
      type: Phaser.HEADLESS,
    });
  });

  afterEach(() => {
    game.phaseInterceptor.restoreOg();
  });

  beforeEach(() => {
    game = new GameManager(phaserGame);

    game.override.moveset([dynamaxCannon.id]);
    game.override.startingLevel(200);

    // Note that, for Waves 1-10, the level cap is 10
    game.override.startingWave(1);
    game.override.battleType("single");
    game.override.disableCrits();

    game.override.enemySpecies(Species.MAGIKARP);
    game.override.enemyMoveset([Moves.SPLASH, Moves.SPLASH, Moves.SPLASH, Moves.SPLASH]);

    vi.spyOn(dynamaxCannon, "calculateBattlePower");
  });

  it("should return 100 power against an enemy below level cap", async () => {
    game.override.enemyLevel(1);
    await game.startBattle([
      Species.ETERNATUS,
    ]);

    game.move.select(dynamaxCannon.id);

    await game.phaseInterceptor.to(MoveEffectPhase, false);
    expect((game.scene.getCurrentPhase() as MoveEffectPhase).move.moveId).toBe(dynamaxCannon.id);
    await game.phaseInterceptor.to(DamagePhase, false);
    expect(dynamaxCannon.calculateBattlePower).toHaveLastReturnedWith(100);
  }, 20000);

  it("should return 100 power against an enemy at level cap", async () => {
    game.override.enemyLevel(10);
    await game.startBattle([
      Species.ETERNATUS,
    ]);

    game.move.select(dynamaxCannon.id);

    await game.phaseInterceptor.to(MoveEffectPhase, false);
    expect((game.scene.getCurrentPhase() as MoveEffectPhase).move.moveId).toBe(dynamaxCannon.id);
    await game.phaseInterceptor.to(DamagePhase, false);
    expect(dynamaxCannon.calculateBattlePower).toHaveLastReturnedWith(100);
  }, 20000);

  it("should return 120 power against an enemy 1% above level cap", async () => {
    game.override.enemyLevel(101);
    await game.startBattle([
      Species.ETERNATUS,
    ]);

    game.move.select(dynamaxCannon.id);

    await game.phaseInterceptor.to(MoveEffectPhase, false);
    const phase = game.scene.getCurrentPhase() as MoveEffectPhase;
    expect(phase.move.moveId).toBe(dynamaxCannon.id);
    // Force level cap to be 100
    vi.spyOn(phase.getTarget()!.scene, "getMaxExpLevel").mockReturnValue(100);
    await game.phaseInterceptor.to(DamagePhase, false);
    expect(dynamaxCannon.calculateBattlePower).toHaveLastReturnedWith(120);
  }, 20000);

  it("should return 140 power against an enemy 2% above level capp", async () => {
    game.override.enemyLevel(102);
    await game.startBattle([
      Species.ETERNATUS,
    ]);

    game.move.select(dynamaxCannon.id);

    await game.phaseInterceptor.to(MoveEffectPhase, false);
    const phase = game.scene.getCurrentPhase() as MoveEffectPhase;
    expect(phase.move.moveId).toBe(dynamaxCannon.id);
    // Force level cap to be 100
    vi.spyOn(phase.getTarget()!.scene, "getMaxExpLevel").mockReturnValue(100);
    await game.phaseInterceptor.to(DamagePhase, false);
    expect(dynamaxCannon.calculateBattlePower).toHaveLastReturnedWith(140);
  }, 20000);

  it("should return 160 power against an enemy 3% above level cap", async () => {
    game.override.enemyLevel(103);
    await game.startBattle([
      Species.ETERNATUS,
    ]);

    game.move.select(dynamaxCannon.id);

    await game.phaseInterceptor.to(MoveEffectPhase, false);
    const phase = game.scene.getCurrentPhase() as MoveEffectPhase;
    expect(phase.move.moveId).toBe(dynamaxCannon.id);
    // Force level cap to be 100
    vi.spyOn(phase.getTarget()!.scene, "getMaxExpLevel").mockReturnValue(100);
    await game.phaseInterceptor.to(DamagePhase, false);
    expect(dynamaxCannon.calculateBattlePower).toHaveLastReturnedWith(160);
  }, 20000);

  it("should return 180 power against an enemy 4% above level cap", async () => {
    game.override.enemyLevel(104);
    await game.startBattle([
      Species.ETERNATUS,
    ]);

    game.move.select(dynamaxCannon.id);

    await game.phaseInterceptor.to(MoveEffectPhase, false);
    const phase = game.scene.getCurrentPhase() as MoveEffectPhase;
    expect(phase.move.moveId).toBe(dynamaxCannon.id);
    // Force level cap to be 100
    vi.spyOn(phase.getTarget()!.scene, "getMaxExpLevel").mockReturnValue(100);
    await game.phaseInterceptor.to(DamagePhase, false);
    expect(dynamaxCannon.calculateBattlePower).toHaveLastReturnedWith(180);
  }, 20000);

  it("should return 200 power against an enemy 5% above level cap", async () => {
    game.override.enemyLevel(105);
    await game.startBattle([
      Species.ETERNATUS,
    ]);

    game.move.select(dynamaxCannon.id);

    await game.phaseInterceptor.to(MoveEffectPhase, false);
    const phase = game.scene.getCurrentPhase() as MoveEffectPhase;
    expect(phase.move.moveId).toBe(dynamaxCannon.id);
    // Force level cap to be 100
    vi.spyOn(phase.getTarget()!.scene, "getMaxExpLevel").mockReturnValue(100);
    await game.phaseInterceptor.to(DamagePhase, false);
    expect(dynamaxCannon.calculateBattlePower).toHaveLastReturnedWith(200);
  }, 20000);

  it("should return 200 power against an enemy way above level cap", async () => {
    game.override.enemyLevel(999);
    await game.startBattle([
      Species.ETERNATUS,
    ]);

<<<<<<< HEAD
    game.doAttack(getMovePosition(game.scene, 0, dynamaxCannon.id));

    await game.phaseInterceptor.to(TurnStartPhase, false);
    // Force user to act before enemy
=======
    game.move.select(dynamaxCannon.id);
>>>>>>> 03ee764e
    await game.setTurnOrder([BattlerIndex.PLAYER, BattlerIndex.ENEMY]);

    await game.phaseInterceptor.to(MoveEffectPhase, false);
    expect((game.scene.getCurrentPhase() as MoveEffectPhase).move.moveId).toBe(dynamaxCannon.id);
    await game.phaseInterceptor.to(DamagePhase, false);
    expect(dynamaxCannon.calculateBattlePower).toHaveLastReturnedWith(200);
  }, 20000);
});<|MERGE_RESOLUTION|>--- conflicted
+++ resolved
@@ -160,14 +160,7 @@
       Species.ETERNATUS,
     ]);
 
-<<<<<<< HEAD
-    game.doAttack(getMovePosition(game.scene, 0, dynamaxCannon.id));
-
-    await game.phaseInterceptor.to(TurnStartPhase, false);
-    // Force user to act before enemy
-=======
     game.move.select(dynamaxCannon.id);
->>>>>>> 03ee764e
     await game.setTurnOrder([BattlerIndex.PLAYER, BattlerIndex.ENEMY]);
 
     await game.phaseInterceptor.to(MoveEffectPhase, false);
