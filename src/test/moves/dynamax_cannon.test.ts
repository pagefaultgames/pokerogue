import { BattlerIndex } from "#app/battle";
import { allMoves } from "#app/data/move";
import { DamageAnimPhase } from "#app/phases/damage-anim-phase";
import { MoveEffectPhase } from "#app/phases/move-effect-phase";
import { Moves } from "#enums/moves";
import { Species } from "#enums/species";
import GameManager from "#test/utils/gameManager";
import Phaser from "phaser";
import { afterEach, beforeAll, beforeEach, describe, expect, it, vi } from "vitest";

describe("Moves - Dynamax Cannon", () => {
  let phaserGame: Phaser.Game;
  let game: GameManager;

  const dynamaxCannon = allMoves[Moves.DYNAMAX_CANNON];

  beforeAll(() => {
    phaserGame = new Phaser.Game({
      type: Phaser.HEADLESS,
    });
  });

  afterEach(() => {
    game.phaseInterceptor.restoreOg();
  });

  beforeEach(() => {
    game = new GameManager(phaserGame);

    game.override.moveset([ dynamaxCannon.id ]);
    game.override.startingLevel(200);

    // Note that, for Waves 1-10, the level cap is 10
    game.override.startingWave(1);
    game.override.battleType("single");
    game.override.disableCrits();

    game.override.enemySpecies(Species.MAGIKARP);
    game.override.enemyMoveset([ Moves.SPLASH, Moves.SPLASH, Moves.SPLASH, Moves.SPLASH ]);

    vi.spyOn(dynamaxCannon, "calculateBattlePower");
  });

  it("should return 100 power against an enemy below level cap", async () => {
    game.override.enemyLevel(1);
    await game.startBattle([
      Species.ETERNATUS,
    ]);

    game.move.select(dynamaxCannon.id);

    await game.phaseInterceptor.to(MoveEffectPhase, false);
    expect((game.scene.getCurrentPhase() as MoveEffectPhase).move.moveId).toBe(dynamaxCannon.id);
    await game.phaseInterceptor.to(DamageAnimPhase, false);
    expect(dynamaxCannon.calculateBattlePower).toHaveLastReturnedWith(100);
  }, 20000);

  it("should return 100 power against an enemy at level cap", async () => {
    game.override.enemyLevel(10);
    await game.startBattle([
      Species.ETERNATUS,
    ]);

    game.move.select(dynamaxCannon.id);

    await game.phaseInterceptor.to(MoveEffectPhase, false);
    expect((game.scene.getCurrentPhase() as MoveEffectPhase).move.moveId).toBe(dynamaxCannon.id);
    await game.phaseInterceptor.to(DamageAnimPhase, false);
    expect(dynamaxCannon.calculateBattlePower).toHaveLastReturnedWith(100);
  }, 20000);

  it("should return 120 power against an enemy 1% above level cap", async () => {
    game.override.enemyLevel(101);
    await game.startBattle([
      Species.ETERNATUS,
    ]);

    game.move.select(dynamaxCannon.id);

    await game.phaseInterceptor.to(MoveEffectPhase, false);
    const phase = game.scene.getCurrentPhase() as MoveEffectPhase;
    expect(phase.move.moveId).toBe(dynamaxCannon.id);
    // Force level cap to be 100
<<<<<<< HEAD
    vi.spyOn(game.scene, "getMaxExpLevel").mockReturnValue(100);
    await game.phaseInterceptor.to(DamagePhase, false);
=======
    vi.spyOn(phase.getFirstTarget()!.scene, "getMaxExpLevel").mockReturnValue(100);
    await game.phaseInterceptor.to(DamageAnimPhase, false);
>>>>>>> e930536e
    expect(dynamaxCannon.calculateBattlePower).toHaveLastReturnedWith(120);
  }, 20000);

  it("should return 140 power against an enemy 2% above level capp", async () => {
    game.override.enemyLevel(102);
    await game.startBattle([
      Species.ETERNATUS,
    ]);

    game.move.select(dynamaxCannon.id);

    await game.phaseInterceptor.to(MoveEffectPhase, false);
    const phase = game.scene.getCurrentPhase() as MoveEffectPhase;
    expect(phase.move.moveId).toBe(dynamaxCannon.id);
    // Force level cap to be 100
<<<<<<< HEAD
    vi.spyOn(game.scene, "getMaxExpLevel").mockReturnValue(100);
    await game.phaseInterceptor.to(DamagePhase, false);
=======
    vi.spyOn(phase.getFirstTarget()!.scene, "getMaxExpLevel").mockReturnValue(100);
    await game.phaseInterceptor.to(DamageAnimPhase, false);
>>>>>>> e930536e
    expect(dynamaxCannon.calculateBattlePower).toHaveLastReturnedWith(140);
  }, 20000);

  it("should return 160 power against an enemy 3% above level cap", async () => {
    game.override.enemyLevel(103);
    await game.startBattle([
      Species.ETERNATUS,
    ]);

    game.move.select(dynamaxCannon.id);

    await game.phaseInterceptor.to(MoveEffectPhase, false);
    const phase = game.scene.getCurrentPhase() as MoveEffectPhase;
    expect(phase.move.moveId).toBe(dynamaxCannon.id);
    // Force level cap to be 100
<<<<<<< HEAD
    vi.spyOn(game.scene, "getMaxExpLevel").mockReturnValue(100);
    await game.phaseInterceptor.to(DamagePhase, false);
=======
    vi.spyOn(phase.getFirstTarget()!.scene, "getMaxExpLevel").mockReturnValue(100);
    await game.phaseInterceptor.to(DamageAnimPhase, false);
>>>>>>> e930536e
    expect(dynamaxCannon.calculateBattlePower).toHaveLastReturnedWith(160);
  }, 20000);

  it("should return 180 power against an enemy 4% above level cap", async () => {
    game.override.enemyLevel(104);
    await game.startBattle([
      Species.ETERNATUS,
    ]);

    game.move.select(dynamaxCannon.id);

    await game.phaseInterceptor.to(MoveEffectPhase, false);
    const phase = game.scene.getCurrentPhase() as MoveEffectPhase;
    expect(phase.move.moveId).toBe(dynamaxCannon.id);
    // Force level cap to be 100
<<<<<<< HEAD
    vi.spyOn(game.scene, "getMaxExpLevel").mockReturnValue(100);
    await game.phaseInterceptor.to(DamagePhase, false);
=======
    vi.spyOn(phase.getFirstTarget()!.scene, "getMaxExpLevel").mockReturnValue(100);
    await game.phaseInterceptor.to(DamageAnimPhase, false);
>>>>>>> e930536e
    expect(dynamaxCannon.calculateBattlePower).toHaveLastReturnedWith(180);
  }, 20000);

  it("should return 200 power against an enemy 5% above level cap", async () => {
    game.override.enemyLevel(105);
    await game.startBattle([
      Species.ETERNATUS,
    ]);

    game.move.select(dynamaxCannon.id);

    await game.phaseInterceptor.to(MoveEffectPhase, false);
    const phase = game.scene.getCurrentPhase() as MoveEffectPhase;
    expect(phase.move.moveId).toBe(dynamaxCannon.id);
    // Force level cap to be 100
<<<<<<< HEAD
    vi.spyOn(game.scene, "getMaxExpLevel").mockReturnValue(100);
    await game.phaseInterceptor.to(DamagePhase, false);
=======
    vi.spyOn(phase.getFirstTarget()!.scene, "getMaxExpLevel").mockReturnValue(100);
    await game.phaseInterceptor.to(DamageAnimPhase, false);
>>>>>>> e930536e
    expect(dynamaxCannon.calculateBattlePower).toHaveLastReturnedWith(200);
  }, 20000);

  it("should return 200 power against an enemy way above level cap", async () => {
    game.override.enemyLevel(999);
    await game.startBattle([
      Species.ETERNATUS,
    ]);

    game.move.select(dynamaxCannon.id);
    await game.setTurnOrder([ BattlerIndex.PLAYER, BattlerIndex.ENEMY ]);

    await game.phaseInterceptor.to(MoveEffectPhase, false);
    expect((game.scene.getCurrentPhase() as MoveEffectPhase).move.moveId).toBe(dynamaxCannon.id);
    await game.phaseInterceptor.to(DamageAnimPhase, false);
    expect(dynamaxCannon.calculateBattlePower).toHaveLastReturnedWith(200);
  }, 20000);
});<|MERGE_RESOLUTION|>--- conflicted
+++ resolved
@@ -81,13 +81,8 @@
     const phase = game.scene.getCurrentPhase() as MoveEffectPhase;
     expect(phase.move.moveId).toBe(dynamaxCannon.id);
     // Force level cap to be 100
-<<<<<<< HEAD
     vi.spyOn(game.scene, "getMaxExpLevel").mockReturnValue(100);
-    await game.phaseInterceptor.to(DamagePhase, false);
-=======
-    vi.spyOn(phase.getFirstTarget()!.scene, "getMaxExpLevel").mockReturnValue(100);
     await game.phaseInterceptor.to(DamageAnimPhase, false);
->>>>>>> e930536e
     expect(dynamaxCannon.calculateBattlePower).toHaveLastReturnedWith(120);
   }, 20000);
 
@@ -103,13 +98,8 @@
     const phase = game.scene.getCurrentPhase() as MoveEffectPhase;
     expect(phase.move.moveId).toBe(dynamaxCannon.id);
     // Force level cap to be 100
-<<<<<<< HEAD
     vi.spyOn(game.scene, "getMaxExpLevel").mockReturnValue(100);
-    await game.phaseInterceptor.to(DamagePhase, false);
-=======
-    vi.spyOn(phase.getFirstTarget()!.scene, "getMaxExpLevel").mockReturnValue(100);
     await game.phaseInterceptor.to(DamageAnimPhase, false);
->>>>>>> e930536e
     expect(dynamaxCannon.calculateBattlePower).toHaveLastReturnedWith(140);
   }, 20000);
 
@@ -125,13 +115,8 @@
     const phase = game.scene.getCurrentPhase() as MoveEffectPhase;
     expect(phase.move.moveId).toBe(dynamaxCannon.id);
     // Force level cap to be 100
-<<<<<<< HEAD
     vi.spyOn(game.scene, "getMaxExpLevel").mockReturnValue(100);
-    await game.phaseInterceptor.to(DamagePhase, false);
-=======
-    vi.spyOn(phase.getFirstTarget()!.scene, "getMaxExpLevel").mockReturnValue(100);
     await game.phaseInterceptor.to(DamageAnimPhase, false);
->>>>>>> e930536e
     expect(dynamaxCannon.calculateBattlePower).toHaveLastReturnedWith(160);
   }, 20000);
 
@@ -147,13 +132,8 @@
     const phase = game.scene.getCurrentPhase() as MoveEffectPhase;
     expect(phase.move.moveId).toBe(dynamaxCannon.id);
     // Force level cap to be 100
-<<<<<<< HEAD
     vi.spyOn(game.scene, "getMaxExpLevel").mockReturnValue(100);
-    await game.phaseInterceptor.to(DamagePhase, false);
-=======
-    vi.spyOn(phase.getFirstTarget()!.scene, "getMaxExpLevel").mockReturnValue(100);
     await game.phaseInterceptor.to(DamageAnimPhase, false);
->>>>>>> e930536e
     expect(dynamaxCannon.calculateBattlePower).toHaveLastReturnedWith(180);
   }, 20000);
 
@@ -169,13 +149,8 @@
     const phase = game.scene.getCurrentPhase() as MoveEffectPhase;
     expect(phase.move.moveId).toBe(dynamaxCannon.id);
     // Force level cap to be 100
-<<<<<<< HEAD
     vi.spyOn(game.scene, "getMaxExpLevel").mockReturnValue(100);
-    await game.phaseInterceptor.to(DamagePhase, false);
-=======
-    vi.spyOn(phase.getFirstTarget()!.scene, "getMaxExpLevel").mockReturnValue(100);
     await game.phaseInterceptor.to(DamageAnimPhase, false);
->>>>>>> e930536e
     expect(dynamaxCannon.calculateBattlePower).toHaveLastReturnedWith(200);
   }, 20000);
 
