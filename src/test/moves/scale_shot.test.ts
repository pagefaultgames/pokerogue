--- conflicted
+++ resolved
@@ -40,12 +40,8 @@
   });
 
   it("applies stat changes after last hit", async () => {
-<<<<<<< HEAD
     game.override.enemySpecies(Species.FORRETRESS);
     await game.classicMode.startBattle();
-=======
-    await game.classicMode.startBattle([ Species.FORRETRESS ]);
->>>>>>> 38c682cc
     const minccino = game.scene.getPlayerPokemon()!;
     game.move.select(Moves.SCALE_SHOT);
     await game.phaseInterceptor.to(MoveEffectPhase);
@@ -59,12 +55,8 @@
   });
 
   it("unaffected by sheer force", async () => {
-<<<<<<< HEAD
     game.override.enemySpecies(Species.WOBBUFFET);
     await game.classicMode.startBattle();
-=======
-    await game.classicMode.startBattle([ Species.WOBBUFFET ]);
->>>>>>> 38c682cc
     const minccino = game.scene.getPlayerPokemon()!;
     const wobbuffet = game.scene.getEnemyPokemon()!;
     wobbuffet.setStat(Stat.HP, 100, true);
