import { ArenaTagSide, ArenaTrapTag } from "#app/data/arena-tag";
import { allMoves } from "#app/data/move";
import { Abilities } from "#app/enums/abilities";
import { ArenaTagType } from "#app/enums/arena-tag-type";
import { MoveEffectPhase } from "#app/phases/move-effect-phase";
import { TurnEndPhase } from "#app/phases/turn-end-phase";
import { Moves } from "#enums/moves";
import { Species } from "#enums/species";
import GameManager from "#test/utils/gameManager";
import Phaser from "phaser";
import { afterEach, beforeAll, beforeEach, describe, expect, test, vi } from "vitest";

const TIMEOUT = 20 * 1000;

describe("Moves - Ceaseless Edge", () => {
  let phaserGame: Phaser.Game;
  let game: GameManager;

  beforeAll(() => {
    phaserGame = new Phaser.Game({
      type: Phaser.HEADLESS,
    });
  });

  afterEach(() => {
    game.phaseInterceptor.restoreOg();
  });

  beforeEach(() => {
    game = new GameManager(phaserGame);
    game.override.battleType("single");
    game.override.enemySpecies(Species.RATTATA);
    game.override.enemyAbility(Abilities.RUN_AWAY);
    game.override.enemyPassiveAbility(Abilities.RUN_AWAY);
    game.override.startingLevel(100);
    game.override.enemyLevel(100);
<<<<<<< HEAD
    game.override.moveset([ Moves.CEASELESS_EDGE, Moves.SPLASH, Moves.ROAR ]);
=======
    game.override.moveset([Moves.CEASELESS_EDGE, Moves.SPLASH, Moves.ROAR]);
>>>>>>> 3cd1a60d
    game.override.enemyMoveset([Moves.SPLASH, Moves.SPLASH, Moves.SPLASH, Moves.SPLASH]);
    vi.spyOn(allMoves[Moves.CEASELESS_EDGE], "accuracy", "get").mockReturnValue(100);

  });

  test(
    "move should hit and apply spikes",
    async () => {
      await game.startBattle([Species.ILLUMISE]);

      const enemyPokemon = game.scene.getEnemyPokemon()!;

      const enemyStartingHp = enemyPokemon.hp;

      game.move.select(Moves.CEASELESS_EDGE);

      await game.phaseInterceptor.to(MoveEffectPhase, false);
      // Spikes should not have any layers before move effect is applied
      const tagBefore = game.scene.arena.getTagOnSide(ArenaTagType.SPIKES, ArenaTagSide.ENEMY) as ArenaTrapTag;
      expect(tagBefore instanceof ArenaTrapTag).toBeFalsy();

      await game.phaseInterceptor.to(TurnEndPhase);
      const tagAfter = game.scene.arena.getTagOnSide(ArenaTagType.SPIKES, ArenaTagSide.ENEMY) as ArenaTrapTag;
      expect(tagAfter instanceof ArenaTrapTag).toBeTruthy();
      expect(tagAfter.layers).toBe(1);
      expect(enemyPokemon.hp).toBeLessThan(enemyStartingHp);
    }, TIMEOUT
  );

  test(
    "move should hit twice with multi lens and apply two layers of spikes",
    async () => {
      game.override.startingHeldItems([{ name: "MULTI_LENS" }]);
      await game.startBattle([Species.ILLUMISE]);

      const enemyPokemon = game.scene.getEnemyPokemon()!;

      const enemyStartingHp = enemyPokemon.hp;

      game.move.select(Moves.CEASELESS_EDGE);

      await game.phaseInterceptor.to(MoveEffectPhase, false);
      // Spikes should not have any layers before move effect is applied
      const tagBefore = game.scene.arena.getTagOnSide(ArenaTagType.SPIKES, ArenaTagSide.ENEMY) as ArenaTrapTag;
      expect(tagBefore instanceof ArenaTrapTag).toBeFalsy();

      await game.phaseInterceptor.to(TurnEndPhase);
      const tagAfter = game.scene.arena.getTagOnSide(ArenaTagType.SPIKES, ArenaTagSide.ENEMY) as ArenaTrapTag;
      expect(tagAfter instanceof ArenaTrapTag).toBeTruthy();
      expect(tagAfter.layers).toBe(2);
      expect(enemyPokemon.hp).toBeLessThan(enemyStartingHp);
    }, TIMEOUT
  );

  test(
    "trainer - move should hit twice, apply two layers of spikes, force switch opponent - opponent takes damage",
    async () => {
      game.override.startingHeldItems([{ name: "MULTI_LENS" }]);
      game.override.startingWave(5);

      await game.startBattle([Species.ILLUMISE]);

      game.move.select(Moves.CEASELESS_EDGE);
      await game.phaseInterceptor.to(MoveEffectPhase, false);
      // Spikes should not have any layers before move effect is applied
      const tagBefore = game.scene.arena.getTagOnSide(ArenaTagType.SPIKES, ArenaTagSide.ENEMY) as ArenaTrapTag;
      expect(tagBefore instanceof ArenaTrapTag).toBeFalsy();

      await game.phaseInterceptor.to(TurnEndPhase, false);
      const tagAfter = game.scene.arena.getTagOnSide(ArenaTagType.SPIKES, ArenaTagSide.ENEMY) as ArenaTrapTag;
      expect(tagAfter instanceof ArenaTrapTag).toBeTruthy();
      expect(tagAfter.layers).toBe(2);

      const hpBeforeSpikes = game.scene.currentBattle.enemyParty[1].hp;
      // Check HP of pokemon that WILL BE switched in (index 1)
      game.forceOpponentToSwitch();
      game.move.select(Moves.SPLASH);
      await game.phaseInterceptor.to(TurnEndPhase, false);
      expect(game.scene.currentBattle.enemyParty[0].hp).toBeLessThan(hpBeforeSpikes);
    }, TIMEOUT
  );
});<|MERGE_RESOLUTION|>--- conflicted
+++ resolved
@@ -34,11 +34,7 @@
     game.override.enemyPassiveAbility(Abilities.RUN_AWAY);
     game.override.startingLevel(100);
     game.override.enemyLevel(100);
-<<<<<<< HEAD
-    game.override.moveset([ Moves.CEASELESS_EDGE, Moves.SPLASH, Moves.ROAR ]);
-=======
     game.override.moveset([Moves.CEASELESS_EDGE, Moves.SPLASH, Moves.ROAR]);
->>>>>>> 3cd1a60d
     game.override.enemyMoveset([Moves.SPLASH, Moves.SPLASH, Moves.SPLASH, Moves.SPLASH]);
     vi.spyOn(allMoves[Moves.CEASELESS_EDGE], "accuracy", "get").mockReturnValue(100);
 
