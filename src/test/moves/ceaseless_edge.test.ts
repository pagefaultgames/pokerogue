--- conflicted
+++ resolved
@@ -1,14 +1,7 @@
-<<<<<<< HEAD
-import {afterEach, beforeAll, beforeEach, describe, expect, test, vi} from "vitest";
-import Phaser from "phaser";
-import GameManager from "#app/test/utils/gameManager";
-import Overrides from "#app/overrides";
-=======
 import { ArenaTagSide, ArenaTrapTag } from "#app/data/arena-tag";
 import { allMoves } from "#app/data/move";
 import { Abilities } from "#app/enums/abilities";
 import { ArenaTagType } from "#app/enums/arena-tag-type";
->>>>>>> 7f8ddb51
 import {
   MoveEffectPhase,
   TurnEndPhase
@@ -38,16 +31,6 @@
 
   beforeEach(() => {
     game = new GameManager(phaserGame);
-<<<<<<< HEAD
-    vi.spyOn(Overrides, "BATTLE_TYPE_OVERRIDE", "get").mockReturnValue("single");
-    vi.spyOn(Overrides, "OPP_SPECIES_OVERRIDE", "get").mockReturnValue(Species.RATTATA);
-    vi.spyOn(Overrides, "OPP_ABILITY_OVERRIDE", "get").mockReturnValue(Abilities.RUN_AWAY);
-    vi.spyOn(Overrides, "OPP_PASSIVE_ABILITY_OVERRIDE", "get").mockReturnValue(Abilities.RUN_AWAY);
-    vi.spyOn(Overrides, "STARTING_LEVEL_OVERRIDE", "get").mockReturnValue(100);
-    vi.spyOn(Overrides, "OPP_LEVEL_OVERRIDE", "get").mockReturnValue(100);
-    vi.spyOn(Overrides, "MOVESET_OVERRIDE", "get").mockReturnValue([ Moves.CEASELESS_EDGE, Moves.SPLASH, Moves.ROAR ]);
-    vi.spyOn(Overrides, "OPP_MOVESET_OVERRIDE", "get").mockReturnValue([Moves.SPLASH,Moves.SPLASH,Moves.SPLASH,Moves.SPLASH]);
-=======
     game.override.battleType("single");
     game.override.enemySpecies(Species.RATTATA);
     game.override.enemyAbility(Abilities.RUN_AWAY);
@@ -56,7 +39,6 @@
     game.override.enemyLevel(100);
     game.override.moveset([ Moves.CEASELESS_EDGE, Moves.SPLASH, Moves.ROAR ]);
     game.override.enemyMoveset([Moves.SPLASH,Moves.SPLASH,Moves.SPLASH,Moves.SPLASH]);
->>>>>>> 7f8ddb51
     vi.spyOn(allMoves[Moves.CEASELESS_EDGE], "accuracy", "get").mockReturnValue(100);
 
   });
@@ -92,11 +74,7 @@
   test(
     "move should hit twice with multi lens and apply two layers of spikes",
     async () => {
-<<<<<<< HEAD
-      vi.spyOn(Overrides, "STARTING_HELD_ITEMS_OVERRIDE", "get").mockReturnValue([{name: "MULTI_LENS"}]);
-=======
       game.override.startingHeldItems([{name: "MULTI_LENS"}]);
->>>>>>> 7f8ddb51
       await game.startBattle([ Species.ILLUMISE ]);
 
       const leadPokemon = game.scene.getPlayerPokemon();
@@ -125,13 +103,8 @@
   test(
     "trainer - move should hit twice, apply two layers of spikes, force switch opponent - opponent takes damage",
     async () => {
-<<<<<<< HEAD
-      vi.spyOn(Overrides, "STARTING_HELD_ITEMS_OVERRIDE", "get").mockReturnValue([{name: "MULTI_LENS"}]);
-      vi.spyOn(Overrides, "STARTING_WAVE_OVERRIDE", "get").mockReturnValue(5);
-=======
       game.override.startingHeldItems([{name: "MULTI_LENS"}]);
       game.override.startingWave(5);
->>>>>>> 7f8ddb51
 
       await game.startBattle([ Species.ILLUMISE ]);
 
