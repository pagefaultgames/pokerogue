import { ArenaTagSide, ArenaTrapTag } from "#app/data/arena-tag";
import { allMoves } from "#app/data/move";
import { Abilities } from "#app/enums/abilities";
import { ArenaTagType } from "#app/enums/arena-tag-type";
import { MoveEffectPhase } from "#app/phases/move-effect-phase";
import { TurnEndPhase } from "#app/phases/turn-end-phase";
import { Moves } from "#enums/moves";
import { Species } from "#enums/species";
import GameManager from "#test/utils/gameManager";
import Phaser from "phaser";
import { afterEach, beforeAll, beforeEach, describe, expect, test, vi } from "vitest";

const TIMEOUT = 20 * 1000;

describe("Moves - Ceaseless Edge", () => {
  let phaserGame: Phaser.Game;
  let game: GameManager;

  beforeAll(() => {
    phaserGame = new Phaser.Game({
      type: Phaser.HEADLESS,
    });
  });

  afterEach(() => {
    game.phaseInterceptor.restoreOg();
  });

  beforeEach(() => {
    game = new GameManager(phaserGame);
    game.override.battleType("single");
    game.override.enemySpecies(Species.RATTATA);
    game.override.enemyAbility(Abilities.RUN_AWAY);
    game.override.enemyPassiveAbility(Abilities.RUN_AWAY);
    game.override.startingLevel(100);
    game.override.enemyLevel(100);
    game.override.moveset([Moves.CEASELESS_EDGE, Moves.SPLASH, Moves.ROAR]);
    game.override.enemyMoveset([Moves.SPLASH, Moves.SPLASH, Moves.SPLASH, Moves.SPLASH]);
    vi.spyOn(allMoves[Moves.CEASELESS_EDGE], "accuracy", "get").mockReturnValue(100);

  });

  test(
    "move should hit and apply spikes",
    async () => {
      await game.startBattle([Species.ILLUMISE]);

      const enemyPokemon = game.scene.getEnemyPokemon()!;

      const enemyStartingHp = enemyPokemon.hp;

      game.move.select(Moves.CEASELESS_EDGE);

      await game.phaseInterceptor.to(MoveEffectPhase, false);
      // Spikes should not have any layers before move effect is applied
      const tagBefore = game.scene.arena.getTagOnSide(ArenaTagType.SPIKES, ArenaTagSide.ENEMY) as ArenaTrapTag;
      expect(tagBefore instanceof ArenaTrapTag).toBeFalsy();

      await game.phaseInterceptor.to(TurnEndPhase);
      const tagAfter = game.scene.arena.getTagOnSide(ArenaTagType.SPIKES, ArenaTagSide.ENEMY) as ArenaTrapTag;
      expect(tagAfter instanceof ArenaTrapTag).toBeTruthy();
      expect(tagAfter.layers).toBe(1);
      expect(enemyPokemon.hp).toBeLessThan(enemyStartingHp);
    }, TIMEOUT
  );

  test(
    "move should hit twice with multi lens and apply two layers of spikes",
    async () => {
      game.override.startingHeldItems([{ name: "MULTI_LENS" }]);
      await game.startBattle([Species.ILLUMISE]);

      const enemyPokemon = game.scene.getEnemyPokemon()!;

      const enemyStartingHp = enemyPokemon.hp;

      game.move.select(Moves.CEASELESS_EDGE);

      await game.phaseInterceptor.to(MoveEffectPhase, false);
      // Spikes should not have any layers before move effect is applied
      const tagBefore = game.scene.arena.getTagOnSide(ArenaTagType.SPIKES, ArenaTagSide.ENEMY) as ArenaTrapTag;
      expect(tagBefore instanceof ArenaTrapTag).toBeFalsy();

      await game.phaseInterceptor.to(TurnEndPhase);
      const tagAfter = game.scene.arena.getTagOnSide(ArenaTagType.SPIKES, ArenaTagSide.ENEMY) as ArenaTrapTag;
      expect(tagAfter instanceof ArenaTrapTag).toBeTruthy();
      expect(tagAfter.layers).toBe(2);
      expect(enemyPokemon.hp).toBeLessThan(enemyStartingHp);
    }, TIMEOUT
  );

  test(
    "trainer - move should hit twice, apply two layers of spikes, force switch opponent - opponent takes damage",
    async () => {
      game.override.startingHeldItems([{ name: "MULTI_LENS" }]);
      game.override.startingWave(5);

      await game.startBattle([Species.ILLUMISE]);

      game.move.select(Moves.CEASELESS_EDGE);
      await game.phaseInterceptor.to(MoveEffectPhase, false);
      // Spikes should not have any layers before move effect is applied
      const tagBefore = game.scene.arena.getTagOnSide(ArenaTagType.SPIKES, ArenaTagSide.ENEMY) as ArenaTrapTag;
      expect(tagBefore instanceof ArenaTrapTag).toBeFalsy();

      await game.phaseInterceptor.to(TurnEndPhase, false);
      const tagAfter = game.scene.arena.getTagOnSide(ArenaTagType.SPIKES, ArenaTagSide.ENEMY) as ArenaTrapTag;
      expect(tagAfter instanceof ArenaTrapTag).toBeTruthy();
      expect(tagAfter.layers).toBe(2);

      const hpBeforeSpikes = game.scene.currentBattle.enemyParty[1].hp;
      // Check HP of pokemon that WILL BE switched in (index 1)
<<<<<<< HEAD
      game.forceEnemyToSwitch();
      game.doAttack(getMovePosition(game.scene, 0, Moves.SPLASH));
=======
      game.forceOpponentToSwitch();
      game.move.select(Moves.SPLASH);
>>>>>>> 3baa1400
      await game.phaseInterceptor.to(TurnEndPhase, false);
      expect(game.scene.currentBattle.enemyParty[0].hp).toBeLessThan(hpBeforeSpikes);
    }, TIMEOUT
  );
});<|MERGE_RESOLUTION|>--- conflicted
+++ resolved
@@ -110,13 +110,8 @@
 
       const hpBeforeSpikes = game.scene.currentBattle.enemyParty[1].hp;
       // Check HP of pokemon that WILL BE switched in (index 1)
-<<<<<<< HEAD
       game.forceEnemyToSwitch();
-      game.doAttack(getMovePosition(game.scene, 0, Moves.SPLASH));
-=======
-      game.forceOpponentToSwitch();
       game.move.select(Moves.SPLASH);
->>>>>>> 3baa1400
       await game.phaseInterceptor.to(TurnEndPhase, false);
       expect(game.scene.currentBattle.enemyParty[0].hp).toBeLessThan(hpBeforeSpikes);
     }, TIMEOUT
