--- conflicted
+++ resolved
@@ -43,11 +43,7 @@
   test(
     "move should hit and apply spikes",
     async () => {
-<<<<<<< HEAD
-      await game.classicMode.startBattle([ Species.ILLUMISE ]);
-=======
-      await game.startBattle([Species.ILLUMISE]);
->>>>>>> 82889731
+      await game.classicMode.startBattle([Species.ILLUMISE]);
 
       const enemyPokemon = game.scene.getEnemyPokemon()!;
 
@@ -71,13 +67,8 @@
   test(
     "move should hit twice with multi lens and apply two layers of spikes",
     async () => {
-<<<<<<< HEAD
-      game.override.startingHeldItems([{name: "MULTI_LENS"}]);
-      await game.classicMode.startBattle([ Species.ILLUMISE ]);
-=======
       game.override.startingHeldItems([{ name: "MULTI_LENS" }]);
-      await game.startBattle([Species.ILLUMISE]);
->>>>>>> 82889731
+      await game.classicMode.startBattle([Species.ILLUMISE]);
 
       const enemyPokemon = game.scene.getEnemyPokemon()!;
 
@@ -104,11 +95,7 @@
       game.override.startingHeldItems([{ name: "MULTI_LENS" }]);
       game.override.startingWave(5);
 
-<<<<<<< HEAD
-      await game.classicMode.startBattle([ Species.ILLUMISE ]);
-=======
-      await game.startBattle([Species.ILLUMISE]);
->>>>>>> 82889731
+      await game.classicMode.startBattle([Species.ILLUMISE]);
 
       game.move.select(Moves.CEASELESS_EDGE);
       await game.phaseInterceptor.to(MoveEffectPhase, false);
