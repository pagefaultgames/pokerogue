--- conflicted
+++ resolved
@@ -45,15 +45,7 @@
     async () => {
       await game.startBattle([ Species.ILLUMISE ]);
 
-<<<<<<< HEAD
-      const leadPokemon = game.scene.getPlayerPokemon()!;
-      expect(leadPokemon).toBeDefined();
-
       const enemyPokemon = game.scene.getEnemyPokemon()!;
-      expect(enemyPokemon).toBeDefined();
-=======
-      const enemyPokemon = game.scene.getEnemyPokemon();
->>>>>>> ed1605de
 
       const enemyStartingHp = enemyPokemon.hp;
 
@@ -78,15 +70,7 @@
       game.override.startingHeldItems([{name: "MULTI_LENS"}]);
       await game.startBattle([ Species.ILLUMISE ]);
 
-<<<<<<< HEAD
-      const leadPokemon = game.scene.getPlayerPokemon()!;
-      expect(leadPokemon).toBeDefined();
-
       const enemyPokemon = game.scene.getEnemyPokemon()!;
-      expect(enemyPokemon).toBeDefined();
-=======
-      const enemyPokemon = game.scene.getEnemyPokemon();
->>>>>>> ed1605de
 
       const enemyStartingHp = enemyPokemon.hp;
 
@@ -113,15 +97,6 @@
 
       await game.startBattle([ Species.ILLUMISE ]);
 
-<<<<<<< HEAD
-      const leadPokemon = game.scene.getPlayerPokemon()!;
-      expect(leadPokemon).toBeDefined();
-
-      const enemyPokemon = game.scene.getEnemyPokemon()!;
-      expect(enemyPokemon).toBeDefined();
-
-=======
->>>>>>> ed1605de
       game.doAttack(getMovePosition(game.scene, 0, Moves.CEASELESS_EDGE));
       await game.phaseInterceptor.to(MoveEffectPhase, false);
       // Spikes should not have any layers before move effect is applied
