--- conflicted
+++ resolved
@@ -4,15 +4,6 @@
 import {
   Moves
 } from "#app/enums/moves.js";
-<<<<<<< HEAD
-import Overrides from "#app/overrides";
-import { Abilities } from "#app/enums/abilities.js";
-import { BattlerIndex } from "#app/battle.js";
-import { getMovePosition } from "../utils/gameManagerUtils";
-import { MoveResult } from "#app/field/pokemon.js";
-import { Stat } from "#app/data/pokemon-stat.js";
-=======
->>>>>>> 07b65631
 import { Species } from "#app/enums/species.js";
 import { MoveResult } from "#app/field/pokemon.js";
 import { afterEach, beforeAll, beforeEach, describe, expect, it } from "vitest";
@@ -38,16 +29,6 @@
 
   beforeEach(() => {
     game = new GameManager(phaserGame);
-<<<<<<< HEAD
-    vi.spyOn(Overrides, "BATTLE_TYPE_OVERRIDE", "get").mockReturnValue("double");
-    vi.spyOn(Overrides, "STARTING_LEVEL_OVERRIDE", "get").mockReturnValue(1);
-    vi.spyOn(Overrides, "OPP_LEVEL_OVERRIDE", "get").mockReturnValue(100);
-    vi.spyOn(Overrides, "ABILITY_OVERRIDE", "get").mockReturnValue(Abilities.NONE);
-    vi.spyOn(Overrides, "MOVESET_OVERRIDE", "get").mockReturnValue([Moves.GASTRO_ACID, Moves.WATER_GUN, Moves.SPLASH, Moves.CORE_ENFORCER]);
-    vi.spyOn(Overrides, "OPP_SPECIES_OVERRIDE", "get").mockReturnValue(Species.BIDOOF);
-    vi.spyOn(Overrides, "OPP_MOVESET_OVERRIDE", "get").mockReturnValue([Moves.SPLASH, Moves.SPLASH, Moves.SPLASH, Moves.SPLASH]);
-    vi.spyOn(Overrides, "OPP_ABILITY_OVERRIDE", "get").mockReturnValue(Abilities.WATER_ABSORB);
-=======
     game.override.battleType("double");
     game.override.startingLevel(1);
     game.override.enemyLevel(100);
@@ -56,7 +37,6 @@
     game.override.enemySpecies(Species.BIDOOF);
     game.override.enemyMoveset(SPLASH_ONLY);
     game.override.enemyAbility(Abilities.WATER_ABSORB);
->>>>>>> 07b65631
   });
 
   it("suppresses effect of ability", async () => {
@@ -92,11 +72,7 @@
   }, TIMEOUT);
 
   it("fails if used on an enemy with an already-suppressed ability", async () => {
-<<<<<<< HEAD
-    vi.spyOn(Overrides, "BATTLE_TYPE_OVERRIDE", "get").mockReturnValue(null);
-=======
     game.override.battleType(null);
->>>>>>> 07b65631
 
     await game.startBattle();
 
