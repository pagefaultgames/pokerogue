--- conflicted
+++ resolved
@@ -2,11 +2,7 @@
 import { Moves } from "#enums/moves";
 import { Species } from "#enums/species";
 import Phaser from "phaser";
-<<<<<<< HEAD
 import { afterEach, beforeAll, beforeEach, describe, expect, test } from "vitest";
-=======
-import { afterEach, beforeAll, beforeEach, describe, expect, it, test } from "vitest";
->>>>>>> 01eb0546
 import GameManager from "../utils/gameManager";
 import { Stat } from "#enums/stat";
 import { BerryPhase } from "#app/phases/berry-phase";
@@ -138,16 +134,9 @@
       game.move.select(Moves.PARTING_SHOT);
 
       await game.phaseInterceptor.to(BerryPhase, false);
-<<<<<<< HEAD
-      const battleStatsOpponent = enemyPokemon.summonData.battleStats;
-      expect(battleStatsOpponent[BattleStat.ATK]).toBe(0);
-      expect(battleStatsOpponent[BattleStat.SPATK]).toBe(0);
+      expect(enemyPokemon.getStatStage(Stat.ATK)).toBe(0);
+      expect(enemyPokemon.getStatStage(Stat.SPATK)).toBe(0);
       expect(game.scene.getPlayerField()[0].species.speciesId).toBe(Species.SNORLAX);
-=======
-      expect(enemyPokemon.getStatStage(Stat.ATK)).toBe(0);
-      expect(enemyPokemon.getStatStage(Stat.SPATK)).toBe(0);
-      expect(game.scene.getPlayerField()[0].species.speciesId).toBe(Species.MURKROW);
->>>>>>> 01eb0546
     }, TIMEOUT
   );
 
@@ -165,22 +154,17 @@
       game.move.select(Moves.PARTING_SHOT);
 
       await game.phaseInterceptor.to(BerryPhase, false);
-<<<<<<< HEAD
-      const battleStatsOpponent = enemyPokemon.summonData.battleStats;
-      expect(battleStatsOpponent[BattleStat.ATK]).toBe(0);
-      expect(battleStatsOpponent[BattleStat.SPATK]).toBe(0);
+      expect(enemyPokemon.getStatStage(Stat.ATK)).toBe(0);
+      expect(enemyPokemon.getStatStage(Stat.SPATK)).toBe(0);
       expect(game.scene.getPlayerField()[0].species.speciesId).toBe(Species.SNORLAX);
-=======
-      expect(enemyPokemon.getStatStage(Stat.ATK)).toBe(0);
-      expect(enemyPokemon.getStatStage(Stat.SPATK)).toBe(0);
-      expect(game.scene.getPlayerField()[0].species.speciesId).toBe(Species.MURKROW);
->>>>>>> 01eb0546
     }, TIMEOUT
   );
 
   test(
     "Parting shot should de-buff and not fail if no party available to switch - party size 1",
     async () => {
+      game.override
+        .enemySpecies(Species.MAGIKARP);
       await game.startBattle([Species.MURKROW]);
 
       const enemyPokemon = game.scene.getEnemyPokemon()!;
@@ -196,7 +180,7 @@
   );
 
   test(
-    "Parting shot regularly not fail if no party available to switch - party fainted",
+    "Parting shot shouldn't fail if no party available to switch - party fainted",
     async () => {
       await game.startBattle([Species.MURKROW, Species.MEOWTH]);
       game.move.select(Moves.SPLASH);
@@ -211,15 +195,9 @@
       game.move.select(Moves.PARTING_SHOT);
 
       await game.phaseInterceptor.to(BerryPhase, false);
-<<<<<<< HEAD
-      const battleStatsOpponent = game.scene.currentBattle.enemyParty[0].summonData.battleStats;
-      expect(battleStatsOpponent[BattleStat.ATK]).toBe(-1);
-      expect(battleStatsOpponent[BattleStat.SPATK]).toBe(-1);
-=======
-      const enemyPokemon = game.scene.getEnemyPokemon()!;
-      expect(enemyPokemon.getStatStage(Stat.ATK)).toBe(0);
-      expect(enemyPokemon.getStatStage(Stat.SPATK)).toBe(0);
->>>>>>> 01eb0546
+      const enemyPokemon = game.scene.getEnemyPokemon()!;
+      expect(enemyPokemon.getStatStage(Stat.ATK)).toBe(-1);
+      expect(enemyPokemon.getStatStage(Stat.SPATK)).toBe(-1);
       expect(game.scene.getPlayerField()[0].species.speciesId).toBe(Species.MEOWTH);
     }, TIMEOUT
   );
