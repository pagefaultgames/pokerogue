--- conflicted
+++ resolved
@@ -1,25 +1,15 @@
-<<<<<<< HEAD
 import { BattleStat } from "#app/data/battle-stat";
-import { BerryPhase, FaintPhase, MessagePhase, TurnInitPhase } from "#app/phases";
-=======
-import { SPLASH_ONLY } from "../utils/testUtils";
->>>>>>> ae2ab120
+import { BerryPhase } from "#app/phases/berry-phase.js";
+import { FaintPhase } from "#app/phases/faint-phase.js";
+import { MessagePhase } from "#app/phases/message-phase.js";
+import { TurnInitPhase } from "#app/phases/turn-init-phase.js";
 import { Abilities } from "#enums/abilities";
 import { Moves } from "#enums/moves";
 import { Species } from "#enums/species";
 import Phaser from "phaser";
 import { afterEach, beforeAll, beforeEach, describe, expect, it, test } from "vitest";
 import GameManager from "../utils/gameManager";
-<<<<<<< HEAD
 import { SPLASH_ONLY } from "../utils/testUtils";
-=======
-import { getMovePosition } from "../utils/gameManagerUtils";
-import { BattleStat } from "#app/data/battle-stat";
-import { BerryPhase } from "#app/phases/berry-phase.js";
-import { FaintPhase } from "#app/phases/faint-phase.js";
-import { MessagePhase } from "#app/phases/message-phase.js";
-import { TurnInitPhase } from "#app/phases/turn-init-phase.js";
->>>>>>> ae2ab120
 
 const TIMEOUT = 20 * 1000;
 
