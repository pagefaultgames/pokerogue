import { BattleStat } from "#app/data/battle-stat";
import { BerryPhase } from "#app/phases/berry-phase";
import { FaintPhase } from "#app/phases/faint-phase";
import { MessagePhase } from "#app/phases/message-phase";
import { TurnInitPhase } from "#app/phases/turn-init-phase";
import { Abilities } from "#enums/abilities";
import { Moves } from "#enums/moves";
import { Species } from "#enums/species";
import Phaser from "phaser";
import { afterEach, beforeAll, beforeEach, describe, expect, it, test } from "vitest";
import GameManager from "../utils/gameManager";
<<<<<<< HEAD
import { getMovePosition } from "../utils/gameManagerUtils";
import { Stat } from "#enums/stat";
import { BerryPhase } from "#app/phases/berry-phase.js";
import { FaintPhase } from "#app/phases/faint-phase.js";
import { MessagePhase } from "#app/phases/message-phase.js";
import { TurnInitPhase } from "#app/phases/turn-init-phase.js";
=======
import { SPLASH_ONLY } from "../utils/testUtils";
>>>>>>> 82889731

const TIMEOUT = 20 * 1000;

describe("Moves - Parting Shot", () => {
  let phaserGame: Phaser.Game;
  let game: GameManager;

  beforeAll(() => {
    phaserGame = new Phaser.Game({
      type: Phaser.HEADLESS,
    });
  });

  afterEach(() => {
    game.phaseInterceptor.restoreOg();
  });

  beforeEach(() => {
    game = new GameManager(phaserGame);
    game.override.battleType("single");
    game.override.moveset([Moves.PARTING_SHOT, Moves.SPLASH]);
    game.override.enemyMoveset(SPLASH_ONLY);
    game.override.startingLevel(5);
    game.override.enemyLevel(5);

  });

  test(
    "Parting Shot when buffed by prankster should fail against dark types",
    async () => {
      game.override
        .enemySpecies(Species.POOCHYENA)
        .ability(Abilities.PRANKSTER);
      await game.startBattle([Species.MURKROW, Species.MEOWTH]);

      const enemyPokemon = game.scene.getEnemyPokemon()!;
      expect(enemyPokemon).toBeDefined();

      game.move.select(Moves.PARTING_SHOT);

      await game.phaseInterceptor.to(BerryPhase, false);
      expect(enemyPokemon.getStatStage(Stat.ATK)).toBe(0);
      expect(enemyPokemon.getStatStage(Stat.SPATK)).toBe(0);
      expect(game.scene.getPlayerField()[0].species.speciesId).toBe(Species.MURKROW);
    }, TIMEOUT
  );

  test(
    "Parting shot should fail against good as gold ability",
    async () => {
      game.override
        .enemySpecies(Species.GHOLDENGO)
        .enemyAbility(Abilities.GOOD_AS_GOLD);
      await game.startBattle([Species.MURKROW, Species.MEOWTH]);

      const enemyPokemon = game.scene.getEnemyPokemon()!;
      expect(enemyPokemon).toBeDefined();

      game.move.select(Moves.PARTING_SHOT);

      await game.phaseInterceptor.to(BerryPhase, false);
      expect(enemyPokemon.getStatStage(Stat.ATK)).toBe(0);
      expect(enemyPokemon.getStatStage(Stat.SPATK)).toBe(0);
      expect(game.scene.getPlayerField()[0].species.speciesId).toBe(Species.MURKROW);
    }, TIMEOUT
  );

  it.skip( // TODO: fix this bug to pass the test!
    "Parting shot should fail if target is -6/-6 de-buffed",
    async () => {
      game.override.moveset([Moves.PARTING_SHOT, Moves.MEMENTO, Moves.SPLASH]);
      await game.startBattle([Species.MEOWTH, Species.MEOWTH, Species.MEOWTH, Species.MURKROW, Species.ABRA]);

      // use Memento 3 times to debuff enemy
      game.move.select(Moves.MEMENTO);
      await game.phaseInterceptor.to(FaintPhase);
      expect(game.scene.getParty()[0].isFainted()).toBe(true);
      game.doSelectPartyPokemon(1);

      await game.phaseInterceptor.to(TurnInitPhase, false);
      game.move.select(Moves.MEMENTO);
      await game.phaseInterceptor.to(FaintPhase);
      expect(game.scene.getParty()[0].isFainted()).toBe(true);
      game.doSelectPartyPokemon(2);

      await game.phaseInterceptor.to(TurnInitPhase, false);
      game.move.select(Moves.MEMENTO);
      await game.phaseInterceptor.to(FaintPhase);
      expect(game.scene.getParty()[0].isFainted()).toBe(true);
      game.doSelectPartyPokemon(3);

      // set up done
      await game.phaseInterceptor.to(TurnInitPhase, false);
      const enemyPokemon = game.scene.getEnemyPokemon()!;
      expect(enemyPokemon).toBeDefined();

      expect(enemyPokemon.getStatStage(Stat.ATK)).toBe(-6);
      expect(enemyPokemon.getStatStage(Stat.SPATK)).toBe(-6);

      // now parting shot should fail
      game.move.select(Moves.PARTING_SHOT);

      await game.phaseInterceptor.to(BerryPhase, false);
      expect(enemyPokemon.getStatStage(Stat.ATK)).toBe(-6);
      expect(enemyPokemon.getStatStage(Stat.SPATK)).toBe(-6);
      expect(game.scene.getPlayerField()[0].species.speciesId).toBe(Species.MURKROW);
    }, TIMEOUT
  );

  it.skip( // TODO: fix this bug to pass the test!
    "Parting shot shouldn't allow switch out when mist is active",
    async () => {
      game.override
        .enemySpecies(Species.ALTARIA)
        .enemyAbility(Abilities.NONE)
        .enemyMoveset(Array(4).fill(Moves.MIST));
      await game.startBattle([Species.SNORLAX, Species.MEOWTH]);

      const enemyPokemon = game.scene.getEnemyPokemon()!;
      expect(enemyPokemon).toBeDefined();

      game.move.select(Moves.PARTING_SHOT);

      await game.phaseInterceptor.to(BerryPhase, false);
      expect(enemyPokemon.getStatStage(Stat.ATK)).toBe(0);
      expect(enemyPokemon.getStatStage(Stat.SPATK)).toBe(0);
      expect(game.scene.getPlayerField()[0].species.speciesId).toBe(Species.MURKROW);
    }, TIMEOUT
  );

  it.skip( // TODO: fix this bug to pass the test!
    "Parting shot shouldn't allow switch out against clear body ability",
    async () => {
      game.override
        .enemySpecies(Species.TENTACOOL)
        .enemyAbility(Abilities.CLEAR_BODY);
      await game.startBattle([Species.SNORLAX, Species.MEOWTH]);

      const enemyPokemon = game.scene.getEnemyPokemon()!;
      expect(enemyPokemon).toBeDefined();

      game.move.select(Moves.PARTING_SHOT);

      await game.phaseInterceptor.to(BerryPhase, false);
      expect(enemyPokemon.getStatStage(Stat.ATK)).toBe(0);
      expect(enemyPokemon.getStatStage(Stat.SPATK)).toBe(0);
      expect(game.scene.getPlayerField()[0].species.speciesId).toBe(Species.MURKROW);
    }, TIMEOUT
  );

  it.skip( // TODO: fix this bug to pass the test!
    "Parting shot should de-buff and not fail if no party available to switch - party size 1",
    async () => {
      await game.startBattle([Species.MURKROW]);

      const enemyPokemon = game.scene.getEnemyPokemon()!;
      expect(enemyPokemon).toBeDefined();

      game.move.select(Moves.PARTING_SHOT);

      await game.phaseInterceptor.to(BerryPhase, false);
      expect(enemyPokemon.getStatStage(Stat.ATK)).toBe(-1);
      expect(enemyPokemon.getStatStage(Stat.SPATK)).toBe(-1);
      expect(game.scene.getPlayerField()[0].species.speciesId).toBe(Species.MURKROW);
    }, TIMEOUT
  );

  it.skip( // TODO: fix this bug to pass the test!
    "Parting shot regularly not fail if no party available to switch - party fainted",
    async () => {
      await game.startBattle([Species.MURKROW, Species.MEOWTH]);
      game.move.select(Moves.SPLASH);

      // intentionally kill party pokemon, switch to second slot (now 1 party mon is fainted)
      await game.killPokemon(game.scene.getParty()[0]);
      expect(game.scene.getParty()[0].isFainted()).toBe(true);
      await game.phaseInterceptor.run(MessagePhase);
      game.doSelectPartyPokemon(1);

      await game.phaseInterceptor.to(TurnInitPhase, false);
      game.move.select(Moves.PARTING_SHOT);

      await game.phaseInterceptor.to(BerryPhase, false);
      const enemyPokemon = game.scene.getEnemyPokemon()!;
      expect(enemyPokemon.getStatStage(Stat.ATK)).toBe(0);
      expect(enemyPokemon.getStatStage(Stat.SPATK)).toBe(0);
      expect(game.scene.getPlayerField()[0].species.speciesId).toBe(Species.MEOWTH);
    }, TIMEOUT
  );
});<|MERGE_RESOLUTION|>--- conflicted
+++ resolved
@@ -1,24 +1,15 @@
-import { BattleStat } from "#app/data/battle-stat";
-import { BerryPhase } from "#app/phases/berry-phase";
-import { FaintPhase } from "#app/phases/faint-phase";
-import { MessagePhase } from "#app/phases/message-phase";
-import { TurnInitPhase } from "#app/phases/turn-init-phase";
 import { Abilities } from "#enums/abilities";
 import { Moves } from "#enums/moves";
 import { Species } from "#enums/species";
 import Phaser from "phaser";
 import { afterEach, beforeAll, beforeEach, describe, expect, it, test } from "vitest";
 import GameManager from "../utils/gameManager";
-<<<<<<< HEAD
-import { getMovePosition } from "../utils/gameManagerUtils";
 import { Stat } from "#enums/stat";
 import { BerryPhase } from "#app/phases/berry-phase.js";
 import { FaintPhase } from "#app/phases/faint-phase.js";
 import { MessagePhase } from "#app/phases/message-phase.js";
 import { TurnInitPhase } from "#app/phases/turn-init-phase.js";
-=======
 import { SPLASH_ONLY } from "../utils/testUtils";
->>>>>>> 82889731
 
 const TIMEOUT = 20 * 1000;
 
