--- conflicted
+++ resolved
@@ -55,7 +55,7 @@
 
     await game.phaseInterceptor.to(TurnEndPhase);
 
-    const zorua = game.scene.getEnemyPokemon();
+    const zorua = game.scene.getEnemyPokemon()!;
 
     expect(zorua.illusion.active).equals(false);
   });
@@ -66,12 +66,7 @@
 
     await game.phaseInterceptor.to(TurnEndPhase);
 
-<<<<<<< HEAD
-    const zorua = game.scene.getEnemyPokemon();
-=======
-    const zoroark = game.scene.getPlayerPokemon()!;
     const zorua = game.scene.getEnemyPokemon()!;
->>>>>>> 9f73316f
 
     expect(zorua.illusion.active).equals(false);
   });
@@ -92,13 +87,8 @@
     const enemy = game.scene.getEnemyPokemon()!;
     const zoroark = game.scene.getPlayerPokemon()!;
 
-<<<<<<< HEAD
-    const flameThrowerEffectiveness = zoroark.getAttackMoveEffectiveness(enemy, enemy.getMoveset()[0], false, true);
-    const psychicEffectiveness = zoroark.getAttackMoveEffectiveness(enemy, enemy.getMoveset()[1], false, true);
-=======
-    const flameThwowerEffectiveness = zoroark.getAttackMoveEffectiveness(enemy, enemy.getMoveset()[0]!, false, true);
+    const flameThrowerEffectiveness = zoroark.getAttackMoveEffectiveness(enemy, enemy.getMoveset()[0]!, false, true);
     const psychicEffectiveness = zoroark.getAttackMoveEffectiveness(enemy, enemy.getMoveset()[1]!, false, true);
->>>>>>> 9f73316f
 
     expect(psychicEffectiveness).above(flameThrowerEffectiveness);
   });
