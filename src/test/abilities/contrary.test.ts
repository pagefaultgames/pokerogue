--- conflicted
+++ resolved
@@ -5,11 +5,6 @@
 import GameManager from "#test/utils/gameManager";
 import Phaser from "phaser";
 import { afterEach, beforeAll, beforeEach, describe, expect, it } from "vitest";
-<<<<<<< HEAD
-import { SPLASH_ONLY } from "../utils/testUtils";
-import { Moves } from "#app/enums/moves";
-=======
->>>>>>> ef4d2ec9
 
 describe("Abilities - Contrary", () => {
   let phaserGame: Phaser.Game;
