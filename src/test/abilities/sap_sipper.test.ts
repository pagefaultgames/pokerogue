--- conflicted
+++ resolved
@@ -8,12 +8,9 @@
 import { Species } from "#enums/species";
 import Phaser from "phaser";
 import { afterEach, beforeAll, beforeEach, describe, expect, it } from "vitest";
-<<<<<<< HEAD
 import { SPLASH_ONLY } from "../utils/testUtils";
-=======
 import { MoveEndPhase } from "#app/phases/move-end-phase.js";
 import { TurnEndPhase } from "#app/phases/turn-end-phase.js";
->>>>>>> ae2ab120
 
 // See also: TypeImmunityAbAttr
 describe("Abilities - Sap Sipper", () => {
