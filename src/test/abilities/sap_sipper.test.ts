<<<<<<< HEAD
import { Stat } from "#enums/stat";
import { TerrainType } from "#app/data/terrain.js";
import GameManager from "#test/utils/gameManager";
import { getMovePosition } from "#test/utils/gameManagerUtils";
=======
import { BattleStat } from "#app/data/battle-stat";
import { TerrainType } from "#app/data/terrain";
import { MoveEndPhase } from "#app/phases/move-end-phase";
import { TurnEndPhase } from "#app/phases/turn-end-phase";
>>>>>>> 82889731
import { Abilities } from "#enums/abilities";
import { BattlerTagType } from "#enums/battler-tag-type";
import { Moves } from "#enums/moves";
import { Species } from "#enums/species";
import GameManager from "#test/utils/gameManager";
import Phaser from "phaser";
import { afterEach, beforeAll, beforeEach, describe, expect, it } from "vitest";
<<<<<<< HEAD
import { SPLASH_ONLY } from "../utils/testUtils";
import { MoveEndPhase } from "#app/phases/move-end-phase.js";
import { TurnEndPhase } from "#app/phases/turn-end-phase.js";
=======
>>>>>>> 82889731

// See also: TypeImmunityAbAttr
describe("Abilities - Sap Sipper", () => {
  let phaserGame: Phaser.Game;
  let game: GameManager;

  beforeAll(() => {
    phaserGame = new Phaser.Game({
      type: Phaser.HEADLESS,
    });
  });

  afterEach(() => {
    game.phaseInterceptor.restoreOg();
  });

  beforeEach(() => {
    game = new GameManager(phaserGame);
    game.override.battleType("single");
    game.override.disableCrits();
  });

<<<<<<< HEAD
  it("raises ATK stat stage by 1 and block effects when activated against a grass attack", async() => {
=======
  it("raise attack 1 level and block effects when activated against a grass attack", async () => {
>>>>>>> 82889731
    const moveToUse = Moves.LEAFAGE;
    const enemyAbility = Abilities.SAP_SIPPER;

    game.override.moveset([ moveToUse ]);
    game.override.enemyMoveset(SPLASH_ONLY);
    game.override.enemySpecies(Species.DUSKULL);
    game.override.enemyAbility(enemyAbility);

    await game.startBattle();

    const enemyPokemon = game.scene.getEnemyPokemon()!;
    const initialEnemyHp = enemyPokemon.hp;

    game.move.select(moveToUse);

    await game.phaseInterceptor.to(TurnEndPhase);

    expect(initialEnemyHp - enemyPokemon.hp).toBe(0);
    expect(enemyPokemon.getStatStage(Stat.ATK)).toBe(1);
  });

<<<<<<< HEAD
  it("raises ATK stat stage by 1 and block effects when activated against a grass status move", async() => {
=======
  it("raise attack 1 level and block effects when activated against a grass status move", async () => {
>>>>>>> 82889731
    const moveToUse = Moves.SPORE;
    const enemyAbility = Abilities.SAP_SIPPER;

    game.override.moveset([ moveToUse ]);
    game.override.enemyMoveset(SPLASH_ONLY);
    game.override.enemySpecies(Species.RATTATA);
    game.override.enemyAbility(enemyAbility);

    await game.startBattle();

<<<<<<< HEAD
    const enemyPokemon = game.scene.getEnemyPokemon()!;

    game.doAttack(getMovePosition(game.scene, 0, moveToUse));
=======
    game.move.select(moveToUse);
>>>>>>> 82889731

    await game.phaseInterceptor.to(TurnEndPhase);

    expect(enemyPokemon.status).toBeUndefined();
    expect(enemyPokemon.getStatStage(Stat.ATK)).toBe(1);
  });

  it("do not activate against status moves that target the field", async () => {
    const moveToUse = Moves.GRASSY_TERRAIN;
    const enemyAbility = Abilities.SAP_SIPPER;

    game.override.moveset([ moveToUse ]);
    game.override.enemyMoveset(SPLASH_ONLY);
    game.override.enemySpecies(Species.RATTATA);
    game.override.enemyAbility(enemyAbility);

    await game.startBattle();

    game.move.select(moveToUse);

    await game.phaseInterceptor.to(TurnEndPhase);

    expect(game.scene.arena.terrain).toBeDefined();
    expect(game.scene.arena.terrain!.terrainType).toBe(TerrainType.GRASSY);
    expect(game.scene.getEnemyPokemon()!.getStatStage(Stat.ATK)).toBe(0);
  });

  it("activate once against multi-hit grass attacks", async () => {
    const moveToUse = Moves.BULLET_SEED;
    const enemyAbility = Abilities.SAP_SIPPER;

    game.override.moveset([ moveToUse ]);
    game.override.enemyMoveset(SPLASH_ONLY);
    game.override.enemySpecies(Species.RATTATA);
    game.override.enemyAbility(enemyAbility);

    await game.startBattle();

    const enemyPokemon = game.scene.getEnemyPokemon()!;
    const initialEnemyHp = enemyPokemon.hp;

    game.move.select(moveToUse);

    await game.phaseInterceptor.to(TurnEndPhase);

    expect(initialEnemyHp - enemyPokemon.hp).toBe(0);
    expect(enemyPokemon.getStatStage(Stat.ATK)).toBe(1);
  });

  it("do not activate against status moves that target the user", async () => {
    const moveToUse = Moves.SPIKY_SHIELD;
    const ability = Abilities.SAP_SIPPER;

    game.override.moveset([ moveToUse ]);
    game.override.ability(ability);
    game.override.enemyMoveset(SPLASH_ONLY);
    game.override.enemySpecies(Species.RATTATA);
    game.override.enemyAbility(Abilities.NONE);

    await game.startBattle();

<<<<<<< HEAD
    const playerPokemon = game.scene.getPlayerPokemon()!;

    game.doAttack(getMovePosition(game.scene, 0, moveToUse));
=======
    game.move.select(moveToUse);
>>>>>>> 82889731

    await game.phaseInterceptor.to(MoveEndPhase);

    expect(playerPokemon.getTag(BattlerTagType.SPIKY_SHIELD)).toBeDefined();

    await game.phaseInterceptor.to(TurnEndPhase);

    expect(playerPokemon.getStatStage(Stat.ATK)).toBe(0);
    expect(game.phaseInterceptor.log).not.toContain("ShowAbilityPhase");
  });

  // TODO Add METRONOME outcome override
  // To run this testcase, manually modify the METRONOME move to always give SAP_SIPPER, then uncomment
  it.todo("activate once against multi-hit grass attacks (metronome)", async () => {
    const moveToUse = Moves.METRONOME;
    const enemyAbility = Abilities.SAP_SIPPER;

    game.override.moveset([moveToUse]);
    game.override.enemyMoveset([Moves.SPLASH, Moves.NONE, Moves.NONE, Moves.NONE]);
    game.override.enemySpecies(Species.RATTATA);
    game.override.enemyAbility(enemyAbility);

    await game.startBattle();

    const enemyPokemon = game.scene.getEnemyPokemon()!;
    const initialEnemyHp = enemyPokemon.hp;

    game.move.select(moveToUse);

    await game.phaseInterceptor.to(TurnEndPhase);

    expect(initialEnemyHp - enemyPokemon.hp).toBe(0);
    expect(enemyPokemon.getStatStage(Stat.ATK)).toBe(1);
  });
});<|MERGE_RESOLUTION|>--- conflicted
+++ resolved
@@ -1,14 +1,7 @@
-<<<<<<< HEAD
 import { Stat } from "#enums/stat";
-import { TerrainType } from "#app/data/terrain.js";
-import GameManager from "#test/utils/gameManager";
-import { getMovePosition } from "#test/utils/gameManagerUtils";
-=======
-import { BattleStat } from "#app/data/battle-stat";
 import { TerrainType } from "#app/data/terrain";
 import { MoveEndPhase } from "#app/phases/move-end-phase";
 import { TurnEndPhase } from "#app/phases/turn-end-phase";
->>>>>>> 82889731
 import { Abilities } from "#enums/abilities";
 import { BattlerTagType } from "#enums/battler-tag-type";
 import { Moves } from "#enums/moves";
@@ -16,12 +9,7 @@
 import GameManager from "#test/utils/gameManager";
 import Phaser from "phaser";
 import { afterEach, beforeAll, beforeEach, describe, expect, it } from "vitest";
-<<<<<<< HEAD
 import { SPLASH_ONLY } from "../utils/testUtils";
-import { MoveEndPhase } from "#app/phases/move-end-phase.js";
-import { TurnEndPhase } from "#app/phases/turn-end-phase.js";
-=======
->>>>>>> 82889731
 
 // See also: TypeImmunityAbAttr
 describe("Abilities - Sap Sipper", () => {
@@ -44,11 +32,7 @@
     game.override.disableCrits();
   });
 
-<<<<<<< HEAD
   it("raises ATK stat stage by 1 and block effects when activated against a grass attack", async() => {
-=======
-  it("raise attack 1 level and block effects when activated against a grass attack", async () => {
->>>>>>> 82889731
     const moveToUse = Moves.LEAFAGE;
     const enemyAbility = Abilities.SAP_SIPPER;
 
@@ -70,11 +54,7 @@
     expect(enemyPokemon.getStatStage(Stat.ATK)).toBe(1);
   });
 
-<<<<<<< HEAD
   it("raises ATK stat stage by 1 and block effects when activated against a grass status move", async() => {
-=======
-  it("raise attack 1 level and block effects when activated against a grass status move", async () => {
->>>>>>> 82889731
     const moveToUse = Moves.SPORE;
     const enemyAbility = Abilities.SAP_SIPPER;
 
@@ -85,13 +65,9 @@
 
     await game.startBattle();
 
-<<<<<<< HEAD
     const enemyPokemon = game.scene.getEnemyPokemon()!;
 
-    game.doAttack(getMovePosition(game.scene, 0, moveToUse));
-=======
     game.move.select(moveToUse);
->>>>>>> 82889731
 
     await game.phaseInterceptor.to(TurnEndPhase);
 
@@ -153,13 +129,9 @@
 
     await game.startBattle();
 
-<<<<<<< HEAD
     const playerPokemon = game.scene.getPlayerPokemon()!;
 
-    game.doAttack(getMovePosition(game.scene, 0, moveToUse));
-=======
     game.move.select(moveToUse);
->>>>>>> 82889731
 
     await game.phaseInterceptor.to(MoveEndPhase);
 
