--- conflicted
+++ resolved
@@ -1,12 +1,5 @@
-<<<<<<< HEAD
-import {afterEach, beforeAll, beforeEach, describe, expect, it, vi} from "vitest";
-import Phaser from "phaser";
-import GameManager from "#app/test/utils/gameManager";
-import Overrides from "#app/overrides";
-=======
 import { BattleStat } from "#app/data/battle-stat.js";
 import { TerrainType } from "#app/data/terrain.js";
->>>>>>> 7f8ddb51
 import {
   MoveEndPhase, TurnEndPhase,
 } from "#app/phases";
@@ -36,30 +29,18 @@
 
   beforeEach(() => {
     game = new GameManager(phaserGame);
-<<<<<<< HEAD
-    vi.spyOn(Overrides, "BATTLE_TYPE_OVERRIDE", "get").mockReturnValue("single");
-    vi.spyOn(Overrides, "NEVER_CRIT_OVERRIDE", "get").mockReturnValue(true);
-=======
     game.override.battleType("single");
     game.override.disableCrits();
->>>>>>> 7f8ddb51
   });
 
   it("raise attack 1 level and block effects when activated against a grass attack", async() => {
     const moveToUse = Moves.LEAFAGE;
     const enemyAbility = Abilities.SAP_SIPPER;
 
-<<<<<<< HEAD
-    vi.spyOn(Overrides, "MOVESET_OVERRIDE", "get").mockReturnValue([moveToUse]);
-    vi.spyOn(Overrides, "OPP_MOVESET_OVERRIDE", "get").mockReturnValue([Moves.SPLASH, Moves.NONE, Moves.NONE, Moves.NONE]);
-    vi.spyOn(Overrides, "OPP_SPECIES_OVERRIDE", "get").mockReturnValue(Species.DUSKULL);
-    vi.spyOn(Overrides, "OPP_ABILITY_OVERRIDE", "get").mockReturnValue(enemyAbility);
-=======
     game.override.moveset([moveToUse]);
     game.override.enemyMoveset([Moves.SPLASH, Moves.NONE, Moves.NONE, Moves.NONE]);
     game.override.enemySpecies(Species.DUSKULL);
     game.override.enemyAbility(enemyAbility);
->>>>>>> 7f8ddb51
 
     await game.startBattle();
 
@@ -77,17 +58,10 @@
     const moveToUse = Moves.SPORE;
     const enemyAbility = Abilities.SAP_SIPPER;
 
-<<<<<<< HEAD
-    vi.spyOn(Overrides, "MOVESET_OVERRIDE", "get").mockReturnValue([moveToUse]);
-    vi.spyOn(Overrides, "OPP_MOVESET_OVERRIDE", "get").mockReturnValue([Moves.SPLASH, Moves.NONE, Moves.NONE, Moves.NONE]);
-    vi.spyOn(Overrides, "OPP_SPECIES_OVERRIDE", "get").mockReturnValue(Species.RATTATA);
-    vi.spyOn(Overrides, "OPP_ABILITY_OVERRIDE", "get").mockReturnValue(enemyAbility);
-=======
     game.override.moveset([moveToUse]);
     game.override.enemyMoveset([Moves.SPLASH, Moves.NONE, Moves.NONE, Moves.NONE]);
     game.override.enemySpecies(Species.RATTATA);
     game.override.enemyAbility(enemyAbility);
->>>>>>> 7f8ddb51
 
     await game.startBattle();
 
@@ -103,17 +77,10 @@
     const moveToUse = Moves.GRASSY_TERRAIN;
     const enemyAbility = Abilities.SAP_SIPPER;
 
-<<<<<<< HEAD
-    vi.spyOn(Overrides, "MOVESET_OVERRIDE", "get").mockReturnValue([moveToUse]);
-    vi.spyOn(Overrides, "OPP_MOVESET_OVERRIDE", "get").mockReturnValue([Moves.SPLASH, Moves.NONE, Moves.NONE, Moves.NONE]);
-    vi.spyOn(Overrides, "OPP_SPECIES_OVERRIDE", "get").mockReturnValue(Species.RATTATA);
-    vi.spyOn(Overrides, "OPP_ABILITY_OVERRIDE", "get").mockReturnValue(enemyAbility);
-=======
     game.override.moveset([moveToUse]);
     game.override.enemyMoveset([Moves.SPLASH, Moves.NONE, Moves.NONE, Moves.NONE]);
     game.override.enemySpecies(Species.RATTATA);
     game.override.enemyAbility(enemyAbility);
->>>>>>> 7f8ddb51
 
     await game.startBattle();
 
@@ -130,17 +97,10 @@
     const moveToUse = Moves.BULLET_SEED;
     const enemyAbility = Abilities.SAP_SIPPER;
 
-<<<<<<< HEAD
-    vi.spyOn(Overrides, "MOVESET_OVERRIDE", "get").mockReturnValue([moveToUse]);
-    vi.spyOn(Overrides, "OPP_MOVESET_OVERRIDE", "get").mockReturnValue([Moves.SPLASH, Moves.NONE, Moves.NONE, Moves.NONE]);
-    vi.spyOn(Overrides, "OPP_SPECIES_OVERRIDE", "get").mockReturnValue(Species.RATTATA);
-    vi.spyOn(Overrides, "OPP_ABILITY_OVERRIDE", "get").mockReturnValue(enemyAbility);
-=======
     game.override.moveset([moveToUse]);
     game.override.enemyMoveset([Moves.SPLASH, Moves.NONE, Moves.NONE, Moves.NONE]);
     game.override.enemySpecies(Species.RATTATA);
     game.override.enemyAbility(enemyAbility);
->>>>>>> 7f8ddb51
 
     await game.startBattle();
 
@@ -158,19 +118,11 @@
     const moveToUse = Moves.SPIKY_SHIELD;
     const ability = Abilities.SAP_SIPPER;
 
-<<<<<<< HEAD
-    vi.spyOn(Overrides, "MOVESET_OVERRIDE", "get").mockReturnValue([moveToUse]);
-    vi.spyOn(Overrides, "ABILITY_OVERRIDE", "get").mockReturnValue(ability);
-    vi.spyOn(Overrides, "OPP_MOVESET_OVERRIDE", "get").mockReturnValue([Moves.SPLASH, Moves.NONE, Moves.NONE, Moves.NONE]);
-    vi.spyOn(Overrides, "OPP_SPECIES_OVERRIDE", "get").mockReturnValue(Species.RATTATA);
-    vi.spyOn(Overrides, "OPP_ABILITY_OVERRIDE", "get").mockReturnValue(Abilities.NONE);
-=======
     game.override.moveset([moveToUse]);
     game.override.ability(ability);
     game.override.enemyMoveset([Moves.SPLASH, Moves.NONE, Moves.NONE, Moves.NONE]);
     game.override.enemySpecies(Species.RATTATA);
     game.override.enemyAbility(Abilities.NONE);
->>>>>>> 7f8ddb51
 
     await game.startBattle();
 
@@ -192,17 +144,10 @@
     const moveToUse = Moves.METRONOME;
     const enemyAbility = Abilities.SAP_SIPPER;
 
-<<<<<<< HEAD
-    vi.spyOn(Overrides, "MOVESET_OVERRIDE", "get").mockReturnValue([moveToUse]);
-    vi.spyOn(Overrides, "OPP_MOVESET_OVERRIDE", "get").mockReturnValue([Moves.SPLASH, Moves.NONE, Moves.NONE, Moves.NONE]);
-    vi.spyOn(Overrides, "OPP_SPECIES_OVERRIDE", "get").mockReturnValue(Species.RATTATA);
-    vi.spyOn(Overrides, "OPP_ABILITY_OVERRIDE", "get").mockReturnValue(enemyAbility);
-=======
     game.override.moveset([moveToUse]);
     game.override.enemyMoveset([Moves.SPLASH, Moves.NONE, Moves.NONE, Moves.NONE]);
     game.override.enemySpecies(Species.RATTATA);
     game.override.enemyAbility(enemyAbility);
->>>>>>> 7f8ddb51
 
     await game.startBattle();
 
