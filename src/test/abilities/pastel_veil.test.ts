--- conflicted
+++ resolved
@@ -1,30 +1,15 @@
-<<<<<<< HEAD
 import { BattlerIndex } from "#app/battle.js";
 import { allAbilities } from "#app/data/ability.js";
 import { StatusEffect } from "#app/data/status-effect.js";
 import { Abilities } from "#app/enums/abilities.js";
-import { CommandPhase, TurnEndPhase } from "#app/phases";
-=======
-import { afterEach, beforeAll, beforeEach, describe, expect, it, vi } from "vitest";
-import Phaser from "phaser";
-import GameManager from "#test/utils/gameManager";
-import { Species } from "#enums/species";
->>>>>>> ae2ab120
+import { CommandPhase } from "#app/phases/command-phase.js";
+import { TurnEndPhase } from "#app/phases/turn-end-phase.js";
 import { Moves } from "#enums/moves";
 import { Species } from "#enums/species";
 import GameManager from "#test/utils/gameManager";
 import { getMovePosition } from "#test/utils/gameManagerUtils";
-<<<<<<< HEAD
 import Phaser from "phaser";
 import { afterEach, beforeAll, beforeEach, describe, expect, it, vi } from "vitest";
-=======
-import { StatusEffect } from "#app/data/status-effect.js";
-import { allAbilities } from "#app/data/ability.js";
-import { Abilities } from "#app/enums/abilities.js";
-import { BattlerIndex } from "#app/battle.js";
-import { CommandPhase } from "#app/phases/command-phase.js";
-import { TurnEndPhase } from "#app/phases/turn-end-phase.js";
->>>>>>> ae2ab120
 
 describe("Abilities - Pastel Veil", () => {
   let phaserGame: Phaser.Game;
