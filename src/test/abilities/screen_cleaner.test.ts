import { ArenaTagType } from "#app/enums/arena-tag-type.js";
<<<<<<< HEAD
import { PostSummonPhase, TurnEndPhase, } from "#app/phases";
=======
import GameManager from "#test/utils/gameManager";
import { getMovePosition } from "#test/utils/gameManagerUtils";
>>>>>>> ae2ab120
import { Abilities } from "#enums/abilities";
import { Moves } from "#enums/moves";
import { Species } from "#enums/species";
import GameManager from "#test/utils/gameManager";
import Phaser from "phaser";
import { afterEach, beforeAll, beforeEach, describe, expect, it } from "vitest";
import { PostSummonPhase } from "#app/phases/post-summon-phase.js";
import { TurnEndPhase } from "#app/phases/turn-end-phase.js";

describe("Abilities - Screen Cleaner", () => {
  let phaserGame: Phaser.Game;
  let game: GameManager;

  beforeAll(() => {
    phaserGame = new Phaser.Game({
      type: Phaser.HEADLESS,
    });
  });

  afterEach(() => {
    game.phaseInterceptor.restoreOg();
  });

  beforeEach(() => {
    game = new GameManager(phaserGame);
    game.override.battleType("single");
    game.override.ability(Abilities.SCREEN_CLEANER);
    game.override.enemySpecies(Species.SHUCKLE);
  });

  it("removes Aurora Veil", async () => {
    game.override.moveset([Moves.HAIL]);
    game.override.enemyMoveset([Moves.AURORA_VEIL, Moves.AURORA_VEIL, Moves.AURORA_VEIL, Moves.AURORA_VEIL]);

    await game.startBattle([Species.MAGIKARP, Species.MAGIKARP]);

    game.move.select(Moves.HAIL);
    await game.phaseInterceptor.to(TurnEndPhase);

    expect(game.scene.arena.getTag(ArenaTagType.AURORA_VEIL)).toBeDefined();

    await game.toNextTurn();
    game.doSwitchPokemon(1);
    await game.phaseInterceptor.to(PostSummonPhase);

    expect(game.scene.arena.getTag(ArenaTagType.AURORA_VEIL)).toBeUndefined();
  });

  it("removes Light Screen", async () => {
    game.override.enemyMoveset([Moves.LIGHT_SCREEN, Moves.LIGHT_SCREEN, Moves.LIGHT_SCREEN, Moves.LIGHT_SCREEN]);

    await game.startBattle([Species.MAGIKARP, Species.MAGIKARP]);

    game.move.select(Moves.SPLASH);
    await game.phaseInterceptor.to(TurnEndPhase);

    expect(game.scene.arena.getTag(ArenaTagType.LIGHT_SCREEN)).toBeDefined();

    await game.toNextTurn();
    game.doSwitchPokemon(1);
    await game.phaseInterceptor.to(PostSummonPhase);

    expect(game.scene.arena.getTag(ArenaTagType.LIGHT_SCREEN)).toBeUndefined();
  });

  it("removes Reflect", async () => {
    game.override.enemyMoveset([Moves.REFLECT, Moves.REFLECT, Moves.REFLECT, Moves.REFLECT]);

    await game.startBattle([Species.MAGIKARP, Species.MAGIKARP]);

    game.move.select(Moves.SPLASH);
    await game.phaseInterceptor.to(TurnEndPhase);

    expect(game.scene.arena.getTag(ArenaTagType.REFLECT)).toBeDefined();

    await game.toNextTurn();
    game.doSwitchPokemon(1);
    await game.phaseInterceptor.to(PostSummonPhase);

    expect(game.scene.arena.getTag(ArenaTagType.REFLECT)).toBeUndefined();
  });
});<|MERGE_RESOLUTION|>--- conflicted
+++ resolved
@@ -1,18 +1,12 @@
 import { ArenaTagType } from "#app/enums/arena-tag-type.js";
-<<<<<<< HEAD
-import { PostSummonPhase, TurnEndPhase, } from "#app/phases";
-=======
-import GameManager from "#test/utils/gameManager";
-import { getMovePosition } from "#test/utils/gameManagerUtils";
->>>>>>> ae2ab120
+import { PostSummonPhase } from "#app/phases/post-summon-phase.js";
+import { TurnEndPhase } from "#app/phases/turn-end-phase.js";
 import { Abilities } from "#enums/abilities";
 import { Moves } from "#enums/moves";
 import { Species } from "#enums/species";
 import GameManager from "#test/utils/gameManager";
 import Phaser from "phaser";
 import { afterEach, beforeAll, beforeEach, describe, expect, it } from "vitest";
-import { PostSummonPhase } from "#app/phases/post-summon-phase.js";
-import { TurnEndPhase } from "#app/phases/turn-end-phase.js";
 
 describe("Abilities - Screen Cleaner", () => {
   let phaserGame: Phaser.Game;
