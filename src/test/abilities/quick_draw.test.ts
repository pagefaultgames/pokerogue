--- conflicted
+++ resolved
@@ -1,17 +1,11 @@
 import { allAbilities, BypassSpeedChanceAbAttr } from "#app/data/ability";
-<<<<<<< HEAD
-import { FaintPhase } from "#app/phases";
-=======
-import GameManager from "#test/utils/gameManager";
-import { getMovePosition } from "#test/utils/gameManagerUtils";
->>>>>>> ae2ab120
+import { FaintPhase } from "#app/phases/faint-phase.js";
 import { Abilities } from "#enums/abilities";
 import { Moves } from "#enums/moves";
 import { Species } from "#enums/species";
 import GameManager from "#test/utils/gameManager";
 import Phaser from "phaser";
 import { afterEach, beforeAll, beforeEach, describe, expect, test, vi } from "vitest";
-import { FaintPhase } from "#app/phases/faint-phase.js";
 
 describe("Abilities - Quick Draw", () => {
   let phaserGame: Phaser.Game;
