import { BattlerIndex } from "#app/battle.js";
import { Stat } from "#app/data/pokemon-stat";
import { Status, StatusEffect } from "#app/data/status-effect.js";
<<<<<<< HEAD
import { QuietFormChangePhase } from "#app/form-change-phase";
import { CommandPhase, DamagePhase, EnemyCommandPhase, MessagePhase, PostSummonPhase, SwitchPhase, SwitchSummonPhase, TurnEndPhase, TurnInitPhase, TurnStartPhase } from "#app/phases";
=======
import GameManager from "#test/utils/gameManager";
import { getMovePosition } from "#test/utils/gameManagerUtils";
>>>>>>> ae2ab120
import { Command } from "#app/ui/command-ui-handler";
import { Mode } from "#app/ui/ui";
import { Abilities } from "#enums/abilities";
import { Moves } from "#enums/moves";
import { Species } from "#enums/species";
import GameManager from "#test/utils/gameManager";
import { getMovePosition } from "#test/utils/gameManagerUtils";
import Phaser from "phaser";
import { afterEach, beforeAll, beforeEach, describe, expect, test } from "vitest";
<<<<<<< HEAD
=======
import { BattlerIndex } from "#app/battle.js";
import { CommandPhase } from "#app/phases/command-phase.js";
import { DamagePhase } from "#app/phases/damage-phase.js";
import { EnemyCommandPhase } from "#app/phases/enemy-command-phase.js";
import { MessagePhase } from "#app/phases/message-phase.js";
import { PostSummonPhase } from "#app/phases/post-summon-phase.js";
import { QuietFormChangePhase } from "#app/phases/quiet-form-change-phase.js";
import { SwitchPhase } from "#app/phases/switch-phase.js";
import { SwitchSummonPhase } from "#app/phases/switch-summon-phase.js";
import { TurnEndPhase } from "#app/phases/turn-end-phase.js";
import { TurnInitPhase } from "#app/phases/turn-init-phase.js";
import { TurnStartPhase } from "#app/phases/turn-start-phase.js";
>>>>>>> ae2ab120

const TIMEOUT = 20 * 1000;

describe("Abilities - ZEN MODE", () => {
  let phaserGame: Phaser.Game;
  let game: GameManager;

  beforeAll(() => {
    phaserGame = new Phaser.Game({
      type: Phaser.HEADLESS,
    });
  });

  afterEach(() => {
    game.phaseInterceptor.restoreOg();
  });

  beforeEach(() => {
    game = new GameManager(phaserGame);
    const moveToUse = Moves.SPLASH;
    game.override.battleType("single");
    game.override.enemySpecies(Species.RATTATA);
    game.override.enemyAbility(Abilities.HYDRATION);
    game.override.ability(Abilities.ZEN_MODE);
    game.override.startingLevel(100);
    game.override.moveset([moveToUse]);
    game.override.enemyMoveset([Moves.TACKLE, Moves.TACKLE, Moves.TACKLE, Moves.TACKLE]);
  });

  test(
    "not enough damage to change form",
    async () => {
      const moveToUse = Moves.SPLASH;
      await game.startBattle([Species.DARMANITAN]);
      game.scene.getParty()[0].stats[Stat.HP] = 100;
      game.scene.getParty()[0].hp = 100;
      expect(game.scene.getParty()[0].formIndex).toBe(0);

      game.onNextPrompt("CommandPhase", Mode.COMMAND, () => {
        game.scene.ui.setMode(Mode.FIGHT, (game.scene.getCurrentPhase() as CommandPhase).getFieldIndex());
      });
      game.onNextPrompt("CommandPhase", Mode.FIGHT, () => {
        const movePosition = getMovePosition(game.scene, 0, moveToUse);
        (game.scene.getCurrentPhase() as CommandPhase).handleCommand(Command.FIGHT, movePosition, false);
      });

      await game.setTurnOrder([BattlerIndex.ENEMY, BattlerIndex.PLAYER]);
      await game.phaseInterceptor.to(DamagePhase, false);
      // await game.phaseInterceptor.runFrom(DamagePhase).to(DamagePhase, false);
      const damagePhase = game.scene.getCurrentPhase() as DamagePhase;
      damagePhase.updateAmount(40);
      await game.phaseInterceptor.runFrom(DamagePhase).to(TurnEndPhase, false);
      expect(game.scene.getParty()[0].hp).toBeLessThan(100);
      expect(game.scene.getParty()[0].formIndex).toBe(0);
    },
    TIMEOUT
  );

  test(
    "enough damage to change form",
    async () => {
      const moveToUse = Moves.SPLASH;
      await game.startBattle([Species.DARMANITAN]);
      game.scene.getParty()[0].stats[Stat.HP] = 1000;
      game.scene.getParty()[0].hp = 100;
      expect(game.scene.getParty()[0].formIndex).toBe(0);

      game.onNextPrompt("CommandPhase", Mode.COMMAND, () => {
        game.scene.ui.setMode(Mode.FIGHT, (game.scene.getCurrentPhase() as CommandPhase).getFieldIndex());
      });
      game.onNextPrompt("CommandPhase", Mode.FIGHT, () => {
        const movePosition = getMovePosition(game.scene, 0, moveToUse);
        (game.scene.getCurrentPhase() as CommandPhase).handleCommand(Command.FIGHT, movePosition, false);
      });

      await game.setTurnOrder([BattlerIndex.ENEMY, BattlerIndex.PLAYER]);
      await game.phaseInterceptor.to(QuietFormChangePhase);
      await game.phaseInterceptor.to(TurnInitPhase, false);
      expect(game.scene.getParty()[0].hp).not.toBe(100);
      expect(game.scene.getParty()[0].formIndex).not.toBe(0);
    },
    TIMEOUT
  );

  test(
    "kill pokemon while on zen mode",
    async () => {
      const moveToUse = Moves.SPLASH;
      await game.startBattle([Species.DARMANITAN, Species.CHARIZARD]);
      game.scene.getParty()[0].stats[Stat.HP] = 1000;
      game.scene.getParty()[0].hp = 100;
      expect(game.scene.getParty()[0].formIndex).toBe(0);

      game.onNextPrompt("CommandPhase", Mode.COMMAND, () => {
        game.scene.ui.setMode(Mode.FIGHT, (game.scene.getCurrentPhase() as CommandPhase).getFieldIndex());
      });
      game.onNextPrompt("CommandPhase", Mode.FIGHT, () => {
        const movePosition = getMovePosition(game.scene, 0, moveToUse);
        (game.scene.getCurrentPhase() as CommandPhase).handleCommand(Command.FIGHT, movePosition, false);
      });

      await game.setTurnOrder([BattlerIndex.ENEMY, BattlerIndex.PLAYER]);
      await game.phaseInterceptor.to(DamagePhase, false);
      // await game.phaseInterceptor.runFrom(DamagePhase).to(DamagePhase, false);
      const damagePhase = game.scene.getCurrentPhase() as DamagePhase;
      damagePhase.updateAmount(80);
      await game.phaseInterceptor.runFrom(DamagePhase).to(QuietFormChangePhase);
      expect(game.scene.getParty()[0].hp).not.toBe(100);
      expect(game.scene.getParty()[0].formIndex).not.toBe(0);
      await game.killPokemon(game.scene.getParty()[0]);
      expect(game.scene.getParty()[0].isFainted()).toBe(true);
      await game.phaseInterceptor.run(MessagePhase);
      await game.phaseInterceptor.run(EnemyCommandPhase);
      await game.phaseInterceptor.run(TurnStartPhase);
      game.onNextPrompt("SwitchPhase", Mode.PARTY, () => {
        game.scene.unshiftPhase(new SwitchSummonPhase(game.scene, 0, 1, false, false));
        game.scene.ui.setMode(Mode.MESSAGE);
      });
      game.onNextPrompt("SwitchPhase", Mode.MESSAGE, () => {
        game.endPhase();
      });
      await game.phaseInterceptor.run(SwitchPhase);
      await game.phaseInterceptor.to(PostSummonPhase);
      expect(game.scene.getParty()[1].formIndex).toBe(1);
    },
    TIMEOUT
  );

  test(
    "check if fainted pokemon switches to base form on arena reset",
    async () => {
      const baseForm = 0,
        zenForm = 1;
      game.override.startingWave(4);
      game.override.starterForms({
        [Species.DARMANITAN]: zenForm,
      });

      await game.startBattle([Species.MAGIKARP, Species.DARMANITAN]);

      const darmanitan = game.scene.getParty().find((p) => p.species.speciesId === Species.DARMANITAN)!;
      expect(darmanitan).not.toBe(undefined);
      expect(darmanitan.formIndex).toBe(zenForm);

      darmanitan.hp = 0;
      darmanitan.status = new Status(StatusEffect.FAINT);
      expect(darmanitan.isFainted()).toBe(true);

      game.move.select(Moves.SPLASH);
      await game.doKillOpponents();
      await game.phaseInterceptor.to(TurnEndPhase);
      game.doSelectModifier();
      await game.phaseInterceptor.to(QuietFormChangePhase);

      expect(darmanitan.formIndex).toBe(baseForm);
    },
    TIMEOUT
  );
});<|MERGE_RESOLUTION|>--- conflicted
+++ resolved
@@ -1,25 +1,6 @@
 import { BattlerIndex } from "#app/battle.js";
 import { Stat } from "#app/data/pokemon-stat";
 import { Status, StatusEffect } from "#app/data/status-effect.js";
-<<<<<<< HEAD
-import { QuietFormChangePhase } from "#app/form-change-phase";
-import { CommandPhase, DamagePhase, EnemyCommandPhase, MessagePhase, PostSummonPhase, SwitchPhase, SwitchSummonPhase, TurnEndPhase, TurnInitPhase, TurnStartPhase } from "#app/phases";
-=======
-import GameManager from "#test/utils/gameManager";
-import { getMovePosition } from "#test/utils/gameManagerUtils";
->>>>>>> ae2ab120
-import { Command } from "#app/ui/command-ui-handler";
-import { Mode } from "#app/ui/ui";
-import { Abilities } from "#enums/abilities";
-import { Moves } from "#enums/moves";
-import { Species } from "#enums/species";
-import GameManager from "#test/utils/gameManager";
-import { getMovePosition } from "#test/utils/gameManagerUtils";
-import Phaser from "phaser";
-import { afterEach, beforeAll, beforeEach, describe, expect, test } from "vitest";
-<<<<<<< HEAD
-=======
-import { BattlerIndex } from "#app/battle.js";
 import { CommandPhase } from "#app/phases/command-phase.js";
 import { DamagePhase } from "#app/phases/damage-phase.js";
 import { EnemyCommandPhase } from "#app/phases/enemy-command-phase.js";
@@ -31,7 +12,15 @@
 import { TurnEndPhase } from "#app/phases/turn-end-phase.js";
 import { TurnInitPhase } from "#app/phases/turn-init-phase.js";
 import { TurnStartPhase } from "#app/phases/turn-start-phase.js";
->>>>>>> ae2ab120
+import { Command } from "#app/ui/command-ui-handler";
+import { Mode } from "#app/ui/ui";
+import { Abilities } from "#enums/abilities";
+import { Moves } from "#enums/moves";
+import { Species } from "#enums/species";
+import GameManager from "#test/utils/gameManager";
+import { getMovePosition } from "#test/utils/gameManagerUtils";
+import Phaser from "phaser";
+import { afterEach, beforeAll, beforeEach, describe, expect, test } from "vitest";
 
 const TIMEOUT = 20 * 1000;
 
