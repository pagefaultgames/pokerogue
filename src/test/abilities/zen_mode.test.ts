--- conflicted
+++ resolved
@@ -76,22 +76,10 @@
     expect(darmanitan.getHpRatio()).toBeLessThan(0.5);
     expect(darmanitan.formIndex).toBe(zenForm);
 
-<<<<<<< HEAD
-    await game.phaseInterceptor.to("TurnStartPhase");
-    game.onNextPrompt("SwitchPhase", Mode.PARTY, () => {
-      game.scene.unshiftPhase(new SwitchSummonPhase(SwitchType.SWITCH, 0, 1, false));
-      game.scene.ui.setMode(Mode.MESSAGE);
-    });
-    game.onNextPrompt("SwitchPhase", Mode.MESSAGE, () => {
-      game.endPhase();
-    });
-    await game.phaseInterceptor.to("PostSummonPhase");
-=======
     game.move.select(Moves.SPLASH);
     await game.killPokemon(darmanitan);
     game.doSelectPartyPokemon(1);
     await game.toNextTurn();
->>>>>>> 6799594b
 
     expect(darmanitan.isFainted()).toBe(true);
     expect(game.scene.getPlayerParty()[1].formIndex).toBe(zenForm);
