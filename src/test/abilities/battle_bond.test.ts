--- conflicted
+++ resolved
@@ -1,13 +1,3 @@
-<<<<<<< HEAD
-import { afterEach, beforeAll, beforeEach, describe, expect, test, vi } from "vitest";
-import GameManager from "#test/utils/gameManager";
-import { getMovePosition } from "#test/utils/gameManagerUtils";
-import Overrides from "#app/overrides";
-import { Moves } from "#enums/moves";
-import { Abilities } from "#enums/abilities";
-import { Species } from "#enums/species";
-=======
->>>>>>> 07b65631
 import { Status, StatusEffect } from "#app/data/status-effect.js";
 import { QuietFormChangePhase } from "#app/form-change-phase.js";
 import { TurnEndPhase } from "#app/phases.js";
@@ -37,17 +27,10 @@
   beforeEach(() => {
     game = new GameManager(phaserGame);
     const moveToUse = Moves.SPLASH;
-<<<<<<< HEAD
-    vi.spyOn(Overrides, "BATTLE_TYPE_OVERRIDE", "get").mockReturnValue("single");
-    vi.spyOn(Overrides, "ABILITY_OVERRIDE", "get").mockReturnValue(Abilities.BATTLE_BOND);
-    vi.spyOn(Overrides, "MOVESET_OVERRIDE", "get").mockReturnValue([moveToUse]);
-    vi.spyOn(Overrides, "OPP_MOVESET_OVERRIDE", "get").mockReturnValue([Moves.TACKLE, Moves.TACKLE, Moves.TACKLE, Moves.TACKLE]);
-=======
     game.override.battleType("single");
     game.override.ability(Abilities.BATTLE_BOND);
     game.override.moveset([moveToUse]);
     game.override.enemyMoveset([Moves.TACKLE, Moves.TACKLE, Moves.TACKLE, Moves.TACKLE]);
->>>>>>> 07b65631
   });
 
   test(
