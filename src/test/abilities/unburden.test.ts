import { BattlerIndex } from "#app/battle";
import { PostItemLostAbAttr } from "#app/data/ability";
import { allMoves, StealHeldItemChanceAttr } from "#app/data/move";
import Pokemon from "#app/field/pokemon";
import type { ContactHeldItemTransferChanceModifier } from "#app/modifier/modifier";
import { Abilities } from "#enums/abilities";
import { BattlerTagType } from "#enums/battler-tag-type";
import { BerryType } from "#enums/berry-type";
import { Moves } from "#enums/moves";
import { Species } from "#enums/species";
import { Stat } from "#enums/stat";
import GameManager from "#test/utils/gameManager";
import Phaser from "phaser";
import { afterEach, beforeAll, beforeEach, describe, expect, it, vi } from "vitest";
<<<<<<< HEAD
import { Stat } from "#enums/stat";
import { BerryType } from "#enums/berry-type";
import { allMoves, StealHeldItemChanceAttr } from "#app/data/move";
import { ContactHeldItemTransferChanceModifier } from "#app/modifier/modifier";
import { BattlerIndex } from "#app/battle";
=======
>>>>>>> f2a2281f


describe("Abilities - Unburden", () => {
  let phaserGame: Phaser.Game;
  let game: GameManager;

  /**
   * Count the number of held items a Pokemon has, accounting for stacks of multiple items.
   */
  function getHeldItemCount(pokemon: Pokemon): number {
    const stackCounts = pokemon.getHeldItems().map(m => m.getStackCount());
    if (stackCounts.length) {
      return stackCounts.reduce((a, b) => a + b);
    } else {
      return 0;
    }
  }

  beforeAll(() => {
    phaserGame = new Phaser.Game({
      type: Phaser.HEADLESS,
    });
  });

  afterEach(() => {
    game.phaseInterceptor.restoreOg();
  });

  beforeEach(() => {
    game = new GameManager(phaserGame);
    game.override
      .battleType("single")
      .startingLevel(1)
<<<<<<< HEAD
      .moveset([ Moves.TACKLE, Moves.KNOCK_OFF, Moves.PLUCK, Moves.THIEF ])
=======
      .ability(Abilities.UNBURDEN)
      .moveset([ Moves.SPLASH, Moves.KNOCK_OFF, Moves.PLUCK, Moves.FALSE_SWIPE ])
>>>>>>> f2a2281f
      .startingHeldItems([
        { name: "BERRY", count: 1, type: BerryType.SITRUS },
        { name: "BERRY", count: 2, type: BerryType.APICOT },
        { name: "BERRY", count: 2, type: BerryType.LUM },
      ])
      .enemySpecies(Species.NINJASK)
      .enemyLevel(100)
      .enemyMoveset(Moves.SPLASH)
      .enemyAbility(Abilities.UNBURDEN)
      .enemyPassiveAbility(Abilities.NO_GUARD)
      .enemyHeldItems([
        { name: "BERRY", type: BerryType.SITRUS, count: 1 },
        { name: "BERRY", type: BerryType.LUM, count: 1 },
      ]);
    // For the various tests that use Thief, give it a 100% steal rate
    vi.spyOn(allMoves[Moves.THIEF], "attrs", "get").mockReturnValue([ new StealHeldItemChanceAttr(1.0) ]);
  });

  it("should activate when a berry is eaten", async () => {
    game.override.enemyMoveset(Moves.FALSE_SWIPE);
    await game.classicMode.startBattle([ Species.TREECKO ]);

    const playerPokemon = game.scene.getPlayerPokemon()!;
    const playerHeldItems = getHeldItemCount(playerPokemon);
    const initialPlayerSpeed = playerPokemon.getStat(Stat.SPD);

    // Player gets hit by False Swipe and eats its own Sitrus Berry
    game.move.select(Moves.SPLASH);
    await game.toNextTurn();

    expect(getHeldItemCount(playerPokemon)).toBeLessThan(playerHeldItems);
    expect(playerPokemon.getEffectiveStat(Stat.SPD)).toBe(initialPlayerSpeed * 2);
  });

  it("should activate when a berry is eaten, even if Berry Pouch preserves the berry", async () => {
    game.override.enemyMoveset(Moves.FALSE_SWIPE)
      .startingModifier([{ name: "BERRY_POUCH", count: 5850 }]);
    await game.classicMode.startBattle([ Species.TREECKO ]);

    const playerPokemon = game.scene.getPlayerPokemon()!;
    const playerHeldItems = getHeldItemCount(playerPokemon);
    const initialPlayerSpeed = playerPokemon.getStat(Stat.SPD);

    // Player gets hit by False Swipe and eats its own Sitrus Berry
    game.move.select(Moves.SPLASH);
    await game.toNextTurn();

    expect(getHeldItemCount(playerPokemon)).toBe(playerHeldItems);
    expect(playerPokemon.getEffectiveStat(Stat.SPD)).toBe(initialPlayerSpeed * 2);
  });

  it("should activate for the target, and not the stealer, when a berry is stolen", async () => {
    await game.classicMode.startBattle([ Species.TREECKO ]);

    const playerPokemon = game.scene.getPlayerPokemon()!;
    const initialPlayerSpeed = playerPokemon.getStat(Stat.SPD);
    const enemyPokemon = game.scene.getEnemyPokemon()!;
    const enemyHeldItemCt = getHeldItemCount(enemyPokemon);
    const initialEnemySpeed = enemyPokemon.getStat(Stat.SPD);

    // Player uses Pluck and eats the opponent's berry
    game.move.select(Moves.PLUCK);
    await game.toNextTurn();

    expect(getHeldItemCount(enemyPokemon)).toBeLessThan(enemyHeldItemCt);
    expect(enemyPokemon.getEffectiveStat(Stat.SPD)).toBe(initialEnemySpeed * 2);
    expect(playerPokemon.getEffectiveStat(Stat.SPD)).toBe(initialPlayerSpeed);
  });

  it("should activate when an item is knocked off", async () => {
    await game.classicMode.startBattle([ Species.TREECKO ]);

    const enemyPokemon = game.scene.getEnemyPokemon()!;
    const enemyHeldItemCt = getHeldItemCount(enemyPokemon);
    const initialEnemySpeed = enemyPokemon.getStat(Stat.SPD);

    // Player uses Knock Off and removes the opponent's item
    game.move.select(Moves.KNOCK_OFF);
    await game.toNextTurn();

    expect(getHeldItemCount(enemyPokemon)).toBeLessThan(enemyHeldItemCt);
    expect(enemyPokemon.getEffectiveStat(Stat.SPD)).toBe(initialEnemySpeed * 2);
  });

  it("should activate when an item is stolen via attacking ability", async () => {
    game.override
      .ability(Abilities.MAGICIAN)
<<<<<<< HEAD
      .startingHeldItems([]);

    await game.classicMode.startBattle();
=======
      .startingHeldItems([]); // Remove player's full stacks of held items so it can steal opponent's held items
    await game.classicMode.startBattle([ Species.TREECKO ]);
>>>>>>> f2a2281f

    const enemyPokemon = game.scene.getEnemyPokemon()!;
    const enemyHeldItemCt = getHeldItemCount(enemyPokemon);
    const initialEnemySpeed = enemyPokemon.getStat(Stat.SPD);

<<<<<<< HEAD
    game.move.select(Moves.TACKLE);
=======
    // Player steals the opponent's item via ability Magician
    game.move.select(Moves.FALSE_SWIPE);
>>>>>>> f2a2281f
    await game.toNextTurn();

    expect(getHeldItemCount(enemyPokemon)).toBeLessThan(enemyHeldItemCt);
    expect(enemyPokemon.getEffectiveStat(Stat.SPD)).toBe(initialEnemySpeed * 2);
  });

  it("should activate when an item is stolen via defending ability", async () => {
    game.override
      .enemyAbility(Abilities.PICKPOCKET)
      .enemyHeldItems([]); // Remove opponent's full stacks of held items so it can steal player's held items
    await game.classicMode.startBattle([ Species.TREECKO ]);

    const playerPokemon = game.scene.getPlayerPokemon()!;
    const playerHeldItems = getHeldItemCount(playerPokemon);
    const initialPlayerSpeed = playerPokemon.getStat(Stat.SPD);

<<<<<<< HEAD
    game.move.select(Moves.TACKLE);
=======
    // Player's item gets stolen via ability Pickpocket
    game.move.select(Moves.FALSE_SWIPE);
>>>>>>> f2a2281f
    await game.toNextTurn();

    expect(getHeldItemCount(playerPokemon)).toBeLessThan(playerHeldItems);
    expect(playerPokemon.getEffectiveStat(Stat.SPD)).toBe(initialPlayerSpeed * 2);
  });

  it("should activate when an item is stolen via move", async () => {
    game.override.moveset(Moves.THIEF)
      .startingHeldItems([]); // Remove player's full stacks of held items so it can steal opponent's held items
    await game.classicMode.startBattle([ Species.TREECKO ]);

    const enemyPokemon = game.scene.getEnemyPokemon()!;
    const enemyHeldItemCt = getHeldItemCount(enemyPokemon);
    const initialEnemySpeed = enemyPokemon.getStat(Stat.SPD);

    // Player uses Thief and steals the opponent's item
    game.move.select(Moves.THIEF);
    await game.toNextTurn();

    expect(getHeldItemCount(enemyPokemon)).toBeLessThan(enemyHeldItemCt);
    expect(enemyPokemon.getEffectiveStat(Stat.SPD)).toBe(initialEnemySpeed * 2);
  });

  it("should activate when an item is stolen via grip claw", async () => {
    game.override
<<<<<<< HEAD
      .startingLevel(5)
      .startingHeldItems([{ name: "GRIP_CLAW", count: 5 }])
      .enemyHeldItems([
        { name: "SOUL_DEW", count: 1 },
        { name: "LUCKY_EGG", count: 1 },
        { name: "LEFTOVERS", count: 1 },
=======
      .startingHeldItems([
>>>>>>> f2a2281f
        { name: "GRIP_CLAW", count: 1 },
      ]);
    await game.classicMode.startBattle([ Species.TREECKO ]);

    const playerPokemon = game.scene.getPlayerPokemon()!;
    const gripClaw = playerPokemon.getHeldItems()[0] as ContactHeldItemTransferChanceModifier;
    vi.spyOn(gripClaw, "chance", "get").mockReturnValue(100);

    const playerPokemon = game.scene.getPlayerPokemon()!;
    const gripClaw = playerPokemon.getHeldItems()[0] as ContactHeldItemTransferChanceModifier;
    vi.spyOn(gripClaw, "chance", "get").mockReturnValue(100);

    const enemyPokemon = game.scene.getEnemyPokemon()!;
    const enemyHeldItemCt = getHeldItemCount(enemyPokemon);
    const initialEnemySpeed = enemyPokemon.getStat(Stat.SPD);

<<<<<<< HEAD
    game.move.select(Moves.TACKLE);
    await game.setTurnOrder([ BattlerIndex.PLAYER, BattlerIndex.ENEMY ]);

    await game.phaseInterceptor.to("MoveEndPhase");
=======
    // Player steals the opponent's item using Grip Claw
    game.move.select(Moves.FALSE_SWIPE);
    await game.toNextTurn();
>>>>>>> f2a2281f

    expect(getHeldItemCount(enemyPokemon)).toBeLessThan(enemyHeldItemCt);
    expect(enemyPokemon.getEffectiveStat(Stat.SPD)).toBe(initialEnemySpeed * 2);
  });

  it("should not activate when a neutralizing ability is present", async () => {
    game.override.enemyAbility(Abilities.NEUTRALIZING_GAS)
      .enemyMoveset(Moves.FALSE_SWIPE);
    await game.classicMode.startBattle([ Species.TREECKO ]);

    const playerPokemon = game.scene.getPlayerPokemon()!;
    const playerHeldItems = getHeldItemCount(playerPokemon);
    const initialPlayerSpeed = playerPokemon.getStat(Stat.SPD);

    // Player gets hit by False Swipe and eats Sitrus Berry, which should not trigger Unburden
    game.move.select(Moves.SPLASH);
    await game.toNextTurn();

    expect(getHeldItemCount(playerPokemon)).toBeLessThan(playerHeldItems);
    expect(playerPokemon.getEffectiveStat(Stat.SPD)).toBe(initialPlayerSpeed);
    expect(playerPokemon.getTag(BattlerTagType.UNBURDEN)).toBeUndefined();
  });

  it("should activate when a move that consumes a berry is used", async () => {
    game.override.moveset(Moves.STUFF_CHEEKS);
    await game.classicMode.startBattle([ Species.TREECKO ]);

    const playerPokemon = game.scene.getPlayerPokemon()!;
    const playerHeldItemCt = getHeldItemCount(playerPokemon);
    const initialPlayerSpeed = playerPokemon.getStat(Stat.SPD);

    // Player uses Stuff Cheeks and eats its own berry
    // Caution: Do not test this using opponent, there is a known issue where opponent can randomly generate with Salac Berry
    game.move.select(Moves.STUFF_CHEEKS);
    await game.toNextTurn();

    expect(getHeldItemCount(playerPokemon)).toBeLessThan(playerHeldItemCt);
    expect(playerPokemon.getEffectiveStat(Stat.SPD)).toBe(initialPlayerSpeed * 2);
  });

  it("should deactivate temporarily when a neutralizing gas user is on the field", async () => {
    game.override
      .battleType("double")
      .ability(Abilities.NONE); // Disable ability override so that we can properly set abilities below
    await game.classicMode.startBattle([ Species.TREECKO, Species.MEOWTH, Species.WEEZING ]);

    // eslint-disable-next-line @typescript-eslint/no-unused-vars
    const [ treecko, _meowth, weezing ] = game.scene.getPlayerParty();
    treecko.abilityIndex = 2; // Treecko has Unburden
    weezing.abilityIndex = 1; // Weezing has Neutralizing Gas
    const playerHeldItems = getHeldItemCount(treecko);
    const initialPlayerSpeed = treecko.getStat(Stat.SPD);

    // Turn 1: Treecko gets hit by False Swipe and eats Sitrus Berry, activating Unburden
    game.move.select(Moves.SPLASH);
    game.move.select(Moves.SPLASH, 1);
    await game.forceEnemyMove(Moves.FALSE_SWIPE, 0);
    await game.forceEnemyMove(Moves.FALSE_SWIPE, 0);
    await game.phaseInterceptor.to("TurnEndPhase");

    expect(getHeldItemCount(treecko)).toBeLessThan(playerHeldItems);
    expect(treecko.getEffectiveStat(Stat.SPD)).toBe(initialPlayerSpeed * 2);

    // Turn 2: Switch Meowth to Weezing, activating Neutralizing Gas
    await game.toNextTurn();
    game.move.select(Moves.SPLASH);
    game.doSwitchPokemon(2);
    await game.phaseInterceptor.to("TurnEndPhase");

    expect(getHeldItemCount(treecko)).toBeLessThan(playerHeldItems);
    expect(treecko.getEffectiveStat(Stat.SPD)).toBe(initialPlayerSpeed);

    // Turn 3: Switch Weezing to Meowth, deactivating Neutralizing Gas
    await game.toNextTurn();
    game.move.select(Moves.SPLASH);
    game.doSwitchPokemon(2);
    await game.phaseInterceptor.to("TurnEndPhase");

    expect(getHeldItemCount(treecko)).toBeLessThan(playerHeldItems);
    expect(treecko.getEffectiveStat(Stat.SPD)).toBe(initialPlayerSpeed * 2);
  });

  it("should not activate when passing a baton to a teammate switching in", async () => {
    game.override.startingHeldItems([{ name: "BATON" }])
      .moveset(Moves.BATON_PASS);
    await game.classicMode.startBattle([ Species.TREECKO, Species.PURRLOIN ]);

    const [ treecko, purrloin ] = game.scene.getPlayerParty();
    const initialTreeckoSpeed = treecko.getStat(Stat.SPD);
    const initialPurrloinSpeed = purrloin.getStat(Stat.SPD);
    const unburdenAttr = treecko.getAbilityAttrs(PostItemLostAbAttr)[0];
    vi.spyOn(unburdenAttr, "applyPostItemLost");

    // Player uses Baton Pass, which also passes the Baton item
    game.move.select(Moves.BATON_PASS);
    game.doSelectPartyPokemon(1);
    await game.toNextTurn();

    expect(getHeldItemCount(treecko)).toBe(0);
    expect(getHeldItemCount(purrloin)).toBe(1);
    expect(treecko.getEffectiveStat(Stat.SPD)).toBe(initialTreeckoSpeed);
    expect(purrloin.getEffectiveStat(Stat.SPD)).toBe(initialPurrloinSpeed);
    expect(unburdenAttr.applyPostItemLost).not.toHaveBeenCalled();
  });

  it("should not speed up a Pokemon after it loses the ability Unburden", async () => {
    game.override.enemyMoveset([ Moves.FALSE_SWIPE, Moves.WORRY_SEED ]);
    await game.classicMode.startBattle([ Species.PURRLOIN ]);

    const playerPokemon = game.scene.getPlayerPokemon()!;
    const playerHeldItems = getHeldItemCount(playerPokemon);
    const initialPlayerSpeed = playerPokemon.getStat(Stat.SPD);

    // Turn 1: Get hit by False Swipe and eat Sitrus Berry, activating Unburden
    game.move.select(Moves.SPLASH);
    await game.forceEnemyMove(Moves.FALSE_SWIPE);
    await game.toNextTurn();

    expect(getHeldItemCount(playerPokemon)).toBeLessThan(playerHeldItems);
    expect(playerPokemon.getEffectiveStat(Stat.SPD)).toBe(initialPlayerSpeed * 2);

    // Turn 2: Get hit by Worry Seed, deactivating Unburden
    game.move.select(Moves.SPLASH);
    await game.forceEnemyMove(Moves.WORRY_SEED);
    await game.toNextTurn();

    expect(getHeldItemCount(playerPokemon)).toBeLessThan(playerHeldItems);
    expect(playerPokemon.getEffectiveStat(Stat.SPD)).toBe(initialPlayerSpeed);
  });

  it("should activate when a reviver seed is used", async () => {
    game.override.startingHeldItems([{ name: "REVIVER_SEED" }])
      .enemyMoveset([ Moves.WING_ATTACK ]);
    await game.classicMode.startBattle([ Species.TREECKO ]);

    const playerPokemon = game.scene.getPlayerPokemon()!;
    const playerHeldItems = getHeldItemCount(playerPokemon);
    const initialPlayerSpeed = playerPokemon.getStat(Stat.SPD);

    // Turn 1: Get hit by Wing Attack and faint, activating Reviver Seed
    game.move.select(Moves.SPLASH);
    await game.toNextTurn();

    expect(getHeldItemCount(playerPokemon)).toBeLessThan(playerHeldItems);
    expect(playerPokemon.getEffectiveStat(Stat.SPD)).toBe(initialPlayerSpeed * 2);
  });

  // test for `.bypassFaint()` - singles
  it("shouldn't persist when revived normally if activated while fainting", async () => {
    game.override.enemyMoveset([ Moves.SPLASH, Moves.THIEF ]);
    await game.classicMode.startBattle([ Species.TREECKO, Species.FEEBAS ]);

    const treecko = game.scene.getPlayerPokemon()!;
    const treeckoInitialHeldItems = getHeldItemCount(treecko);
    const initialSpeed = treecko.getStat(Stat.SPD);

    game.move.select(Moves.SPLASH);
    await game.forceEnemyMove(Moves.THIEF);
    game.doSelectPartyPokemon(1);
    await game.toNextTurn();

    game.doRevivePokemon(1);
    game.doSwitchPokemon(1);
    await game.forceEnemyMove(Moves.SPLASH);
    await game.toNextTurn();

    expect(game.scene.getPlayerPokemon()!).toBe(treecko);
    expect(getHeldItemCount(treecko)).toBeLessThan(treeckoInitialHeldItems);
    expect(treecko.getEffectiveStat(Stat.SPD)).toBe(initialSpeed);
  });

  // test for `.bypassFaint()` - doubles
  it("shouldn't persist when revived by revival blessing if activated while fainting", async () => {
    game.override
      .battleType("double")
      .enemyMoveset([ Moves.SPLASH, Moves.THIEF ])
      .moveset([ Moves.SPLASH, Moves.REVIVAL_BLESSING ])
      .startingHeldItems([{ name: "WIDE_LENS" }]);
    await game.classicMode.startBattle([ Species.TREECKO, Species.FEEBAS, Species.MILOTIC ]);

    const treecko = game.scene.getPlayerField()[0];
    const treeckoInitialHeldItems = getHeldItemCount(treecko);
    const initialSpeed = treecko.getStat(Stat.SPD);

    game.move.select(Moves.SPLASH);
    game.move.select(Moves.REVIVAL_BLESSING, 1);
    await game.forceEnemyMove(Moves.THIEF, BattlerIndex.PLAYER);
    await game.forceEnemyMove(Moves.SPLASH);
    await game.setTurnOrder([ BattlerIndex.PLAYER, BattlerIndex.ENEMY, BattlerIndex.ENEMY_2, BattlerIndex.PLAYER_2 ]);
    game.doSelectPartyPokemon(0, "MoveEffectPhase");
    await game.toNextTurn();

    expect(game.scene.getPlayerField()[0]).toBe(treecko);
    expect(getHeldItemCount(treecko)).toBeLessThan(treeckoInitialHeldItems);
    expect(treecko.getEffectiveStat(Stat.SPD)).toBe(initialSpeed);
  });
});<|MERGE_RESOLUTION|>--- conflicted
+++ resolved
@@ -12,14 +12,6 @@
 import GameManager from "#test/utils/gameManager";
 import Phaser from "phaser";
 import { afterEach, beforeAll, beforeEach, describe, expect, it, vi } from "vitest";
-<<<<<<< HEAD
-import { Stat } from "#enums/stat";
-import { BerryType } from "#enums/berry-type";
-import { allMoves, StealHeldItemChanceAttr } from "#app/data/move";
-import { ContactHeldItemTransferChanceModifier } from "#app/modifier/modifier";
-import { BattlerIndex } from "#app/battle";
-=======
->>>>>>> f2a2281f
 
 
 describe("Abilities - Unburden", () => {
@@ -53,12 +45,8 @@
     game.override
       .battleType("single")
       .startingLevel(1)
-<<<<<<< HEAD
-      .moveset([ Moves.TACKLE, Moves.KNOCK_OFF, Moves.PLUCK, Moves.THIEF ])
-=======
       .ability(Abilities.UNBURDEN)
       .moveset([ Moves.SPLASH, Moves.KNOCK_OFF, Moves.PLUCK, Moves.FALSE_SWIPE ])
->>>>>>> f2a2281f
       .startingHeldItems([
         { name: "BERRY", count: 1, type: BerryType.SITRUS },
         { name: "BERRY", count: 2, type: BerryType.APICOT },
@@ -146,25 +134,15 @@
   it("should activate when an item is stolen via attacking ability", async () => {
     game.override
       .ability(Abilities.MAGICIAN)
-<<<<<<< HEAD
-      .startingHeldItems([]);
-
-    await game.classicMode.startBattle();
-=======
       .startingHeldItems([]); // Remove player's full stacks of held items so it can steal opponent's held items
     await game.classicMode.startBattle([ Species.TREECKO ]);
->>>>>>> f2a2281f
 
     const enemyPokemon = game.scene.getEnemyPokemon()!;
     const enemyHeldItemCt = getHeldItemCount(enemyPokemon);
     const initialEnemySpeed = enemyPokemon.getStat(Stat.SPD);
 
-<<<<<<< HEAD
-    game.move.select(Moves.TACKLE);
-=======
     // Player steals the opponent's item via ability Magician
     game.move.select(Moves.FALSE_SWIPE);
->>>>>>> f2a2281f
     await game.toNextTurn();
 
     expect(getHeldItemCount(enemyPokemon)).toBeLessThan(enemyHeldItemCt);
@@ -181,12 +159,8 @@
     const playerHeldItems = getHeldItemCount(playerPokemon);
     const initialPlayerSpeed = playerPokemon.getStat(Stat.SPD);
 
-<<<<<<< HEAD
-    game.move.select(Moves.TACKLE);
-=======
     // Player's item gets stolen via ability Pickpocket
     game.move.select(Moves.FALSE_SWIPE);
->>>>>>> f2a2281f
     await game.toNextTurn();
 
     expect(getHeldItemCount(playerPokemon)).toBeLessThan(playerHeldItems);
@@ -212,23 +186,10 @@
 
   it("should activate when an item is stolen via grip claw", async () => {
     game.override
-<<<<<<< HEAD
-      .startingLevel(5)
-      .startingHeldItems([{ name: "GRIP_CLAW", count: 5 }])
-      .enemyHeldItems([
-        { name: "SOUL_DEW", count: 1 },
-        { name: "LUCKY_EGG", count: 1 },
-        { name: "LEFTOVERS", count: 1 },
-=======
       .startingHeldItems([
->>>>>>> f2a2281f
         { name: "GRIP_CLAW", count: 1 },
       ]);
     await game.classicMode.startBattle([ Species.TREECKO ]);
-
-    const playerPokemon = game.scene.getPlayerPokemon()!;
-    const gripClaw = playerPokemon.getHeldItems()[0] as ContactHeldItemTransferChanceModifier;
-    vi.spyOn(gripClaw, "chance", "get").mockReturnValue(100);
 
     const playerPokemon = game.scene.getPlayerPokemon()!;
     const gripClaw = playerPokemon.getHeldItems()[0] as ContactHeldItemTransferChanceModifier;
@@ -238,16 +199,9 @@
     const enemyHeldItemCt = getHeldItemCount(enemyPokemon);
     const initialEnemySpeed = enemyPokemon.getStat(Stat.SPD);
 
-<<<<<<< HEAD
-    game.move.select(Moves.TACKLE);
-    await game.setTurnOrder([ BattlerIndex.PLAYER, BattlerIndex.ENEMY ]);
-
-    await game.phaseInterceptor.to("MoveEndPhase");
-=======
     // Player steals the opponent's item using Grip Claw
     game.move.select(Moves.FALSE_SWIPE);
     await game.toNextTurn();
->>>>>>> f2a2281f
 
     expect(getHeldItemCount(enemyPokemon)).toBeLessThan(enemyHeldItemCt);
     expect(enemyPokemon.getEffectiveStat(Stat.SPD)).toBe(initialEnemySpeed * 2);
