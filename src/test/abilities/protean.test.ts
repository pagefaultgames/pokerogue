--- conflicted
+++ resolved
@@ -2,6 +2,7 @@
 import { Type } from "#app/data/type.js";
 import { Weather, WeatherType } from "#app/data/weather.js";
 import { PlayerPokemon } from "#app/field/pokemon.js";
+import { TurnEndPhase } from "#app/phases/turn-end-phase.js";
 import { Abilities } from "#enums/abilities";
 import { BattlerTagType } from "#enums/battler-tag-type";
 import { Biome } from "#enums/biome";
@@ -9,12 +10,8 @@
 import { Species } from "#enums/species";
 import GameManager from "#test/utils/gameManager";
 import { SPLASH_ONLY } from "#test/utils/testUtils";
-<<<<<<< HEAD
 import Phaser from "phaser";
 import { afterEach, beforeAll, beforeEach, describe, expect, test, vi } from "vitest";
-=======
-import { TurnEndPhase } from "#app/phases/turn-end-phase.js";
->>>>>>> ae2ab120
 
 const TIMEOUT = 20 * 1000;
 
