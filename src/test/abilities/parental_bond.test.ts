import { BattleStat } from "#app/data/battle-stat";
import { StatusEffect } from "#app/data/status-effect";
import { Type } from "#app/data/type";
import { BattlerTagType } from "#app/enums/battler-tag-type";
import { BerryPhase } from "#app/phases/berry-phase";
import { CommandPhase } from "#app/phases/command-phase";
import { DamagePhase } from "#app/phases/damage-phase";
import { MoveEffectPhase } from "#app/phases/move-effect-phase";
import { MoveEndPhase } from "#app/phases/move-end-phase";
import { TurnEndPhase } from "#app/phases/turn-end-phase";
import { Abilities } from "#enums/abilities";
import { Moves } from "#enums/moves";
import { Species } from "#enums/species";
import GameManager from "#test/utils/gameManager";
import { SPLASH_ONLY } from "#test/utils/testUtils";
<<<<<<< HEAD
import Phaser from "phaser";
import { afterEach, beforeAll, beforeEach, describe, expect, test } from "vitest";
=======
import { BerryPhase } from "#app/phases/berry-phase.js";
import { CommandPhase } from "#app/phases/command-phase.js";
import { DamagePhase } from "#app/phases/damage-phase.js";
import { MoveEffectPhase } from "#app/phases/move-effect-phase.js";
import { MoveEndPhase } from "#app/phases/move-end-phase.js";
import { TurnEndPhase } from "#app/phases/turn-end-phase.js";
import { toDmgValue } from "#app/utils";
>>>>>>> b1d4037a

const TIMEOUT = 20 * 1000;

describe("Abilities - Parental Bond", () => {
  let phaserGame: Phaser.Game;
  let game: GameManager;

  beforeAll(() => {
    phaserGame = new Phaser.Game({
      type: Phaser.HEADLESS,
    });
  });

  afterEach(() => {
    game.phaseInterceptor.restoreOg();
  });

  beforeEach(() => {
    game = new GameManager(phaserGame);
    game.override.battleType("single");
    game.override.disableCrits();
    game.override.ability(Abilities.PARENTAL_BOND);
    game.override.enemySpecies(Species.SNORLAX);
    game.override.enemyAbility(Abilities.INSOMNIA);
    game.override.enemyMoveset(SPLASH_ONLY);
    game.override.startingLevel(100);
    game.override.enemyLevel(100);
  });

  test(
    "ability should add second strike to attack move",
    async () => {
      game.override.moveset([Moves.TACKLE]);

      await game.startBattle([Species.CHARIZARD]);

      const leadPokemon = game.scene.getPlayerPokemon()!;
      expect(leadPokemon).not.toBe(undefined);

      const enemyPokemon = game.scene.getEnemyPokemon()!;
      expect(enemyPokemon).not.toBe(undefined);

      let enemyStartingHp = enemyPokemon.hp;

      game.move.select(Moves.TACKLE);

      await game.phaseInterceptor.to(MoveEffectPhase, false);

      await game.phaseInterceptor.to(DamagePhase);
      const firstStrikeDamage = enemyStartingHp - enemyPokemon.hp;
      enemyStartingHp = enemyPokemon.hp;

      await game.phaseInterceptor.to(BerryPhase, false);

      const secondStrikeDamage = enemyStartingHp - enemyPokemon.hp;

      expect(leadPokemon.turnData.hitCount).toBe(2);
      expect(secondStrikeDamage).toBe(toDmgValue(0.25 * firstStrikeDamage));
    }, TIMEOUT
  );

  test(
    "ability should apply secondary effects to both strikes",
    async () => {
      game.override.moveset([Moves.POWER_UP_PUNCH]);
      game.override.enemySpecies(Species.AMOONGUSS);

      await game.startBattle([Species.CHARIZARD]);

      const leadPokemon = game.scene.getPlayerPokemon()!;
      expect(leadPokemon).not.toBe(undefined);

      const enemyPokemon = game.scene.getEnemyPokemon()!;
      expect(enemyPokemon).not.toBe(undefined);

      game.move.select(Moves.POWER_UP_PUNCH);

      await game.phaseInterceptor.to(BerryPhase, false);

      expect(leadPokemon.turnData.hitCount).toBe(2);
      expect(leadPokemon.summonData.battleStats[BattleStat.ATK]).toBe(2);
    }, TIMEOUT
  );

  test(
    "ability should not apply to Status moves",
    async () => {
      game.override.moveset([Moves.BABY_DOLL_EYES]);

      await game.startBattle([Species.CHARIZARD]);

      const leadPokemon = game.scene.getPlayerPokemon()!;
      expect(leadPokemon).not.toBe(undefined);

      const enemyPokemon = game.scene.getEnemyPokemon()!;
      expect(enemyPokemon).not.toBe(undefined);

      game.move.select(Moves.BABY_DOLL_EYES);
      await game.phaseInterceptor.to(BerryPhase, false);

      expect(enemyPokemon.summonData.battleStats[BattleStat.ATK]).toBe(-1);
    }, TIMEOUT
  );

  test(
    "ability should not apply to multi-hit moves",
    async () => {
      game.override.moveset([Moves.DOUBLE_HIT]);

      await game.startBattle([Species.CHARIZARD]);

      const leadPokemon = game.scene.getPlayerPokemon()!;
      expect(leadPokemon).not.toBe(undefined);

      const enemyPokemon = game.scene.getEnemyPokemon()!;
      expect(enemyPokemon).not.toBe(undefined);

      game.move.select(Moves.DOUBLE_HIT);
      await game.move.forceHit();

      await game.phaseInterceptor.to(BerryPhase, false);

      expect(leadPokemon.turnData.hitCount).toBe(2);
    }, TIMEOUT
  );

  test(
    "ability should not apply to self-sacrifice moves",
    async () => {
      game.override.moveset([Moves.SELF_DESTRUCT]);

      await game.startBattle([Species.CHARIZARD]);

      const leadPokemon = game.scene.getPlayerPokemon()!;
      expect(leadPokemon).not.toBe(undefined);

      const enemyPokemon = game.scene.getEnemyPokemon()!;
      expect(enemyPokemon).not.toBe(undefined);

      game.move.select(Moves.SELF_DESTRUCT);

      await game.phaseInterceptor.to(DamagePhase, false);

      expect(leadPokemon.turnData.hitCount).toBe(1);
    }, TIMEOUT
  );

  test(
    "ability should not apply to Rollout",
    async () => {
      game.override.moveset([Moves.ROLLOUT]);

      await game.startBattle([Species.CHARIZARD]);

      const leadPokemon = game.scene.getPlayerPokemon()!;
      expect(leadPokemon).not.toBe(undefined);

      const enemyPokemon = game.scene.getEnemyPokemon()!;
      expect(enemyPokemon).not.toBe(undefined);

      game.move.select(Moves.ROLLOUT);
      await game.move.forceHit();

      await game.phaseInterceptor.to(DamagePhase, false);

      expect(leadPokemon.turnData.hitCount).toBe(1);
    }, TIMEOUT
  );

  test(
    "ability should not apply multiplier to fixed-damage moves",
    async () => {
      game.override.moveset([Moves.DRAGON_RAGE]);

      await game.startBattle([Species.CHARIZARD]);

      const leadPokemon = game.scene.getPlayerPokemon()!;
      expect(leadPokemon).not.toBe(undefined);

      const enemyPokemon = game.scene.getEnemyPokemon()!;
      expect(enemyPokemon).not.toBe(undefined);

      const enemyStartingHp = enemyPokemon.hp;

      game.move.select(Moves.DRAGON_RAGE);
      await game.phaseInterceptor.to(BerryPhase, false);

      expect(enemyPokemon.hp).toBe(enemyStartingHp - 80);
    }, TIMEOUT
  );

  test(
    "ability should not apply multiplier to counter moves",
    async () => {
      game.override.moveset([Moves.COUNTER]);
      game.override.enemyMoveset([Moves.TACKLE, Moves.TACKLE, Moves.TACKLE, Moves.TACKLE]);

      await game.startBattle([Species.CHARIZARD]);

      const leadPokemon = game.scene.getPlayerPokemon()!;
      expect(leadPokemon).not.toBe(undefined);

      const enemyPokemon = game.scene.getEnemyPokemon()!;
      expect(enemyPokemon).not.toBe(undefined);

      const playerStartingHp = leadPokemon.hp;
      const enemyStartingHp = enemyPokemon.hp;

      game.move.select(Moves.COUNTER);
      await game.phaseInterceptor.to(DamagePhase);

      const playerDamage = playerStartingHp - leadPokemon.hp;

      await game.phaseInterceptor.to(BerryPhase, false);

      expect(enemyPokemon.hp).toBe(enemyStartingHp - 4 * playerDamage);
    }, TIMEOUT
  );

  test(
    "ability should not apply to multi-target moves",
    async () => {
      game.override.battleType("double");
      game.override.moveset([Moves.EARTHQUAKE]);

      await game.startBattle([Species.CHARIZARD, Species.PIDGEOT]);

      const playerPokemon = game.scene.getPlayerField();
      expect(playerPokemon.length).toBe(2);
      playerPokemon.forEach(p => expect(p).not.toBe(undefined));

      const enemyPokemon = game.scene.getEnemyField();
      expect(enemyPokemon.length).toBe(2);
      enemyPokemon.forEach(p => expect(p).not.toBe(undefined));

      game.move.select(Moves.EARTHQUAKE);
      await game.phaseInterceptor.to(CommandPhase);

      game.move.select(Moves.EARTHQUAKE, 1);
      await game.phaseInterceptor.to(BerryPhase, false);

      playerPokemon.forEach(p => expect(p.turnData.hitCount).toBe(1));
    }, TIMEOUT
  );

  test(
    "ability should apply to multi-target moves when hitting only one target",
    async () => {
      game.override.moveset([Moves.EARTHQUAKE]);

      await game.startBattle([Species.CHARIZARD]);

      const leadPokemon = game.scene.getPlayerPokemon()!;
      expect(leadPokemon).not.toBe(undefined);

      const enemyPokemon = game.scene.getEnemyPokemon()!;
      expect(enemyPokemon).not.toBe(undefined);

      game.move.select(Moves.EARTHQUAKE);
      await game.phaseInterceptor.to(DamagePhase, false);

      expect(leadPokemon.turnData.hitCount).toBe(2);
    }, TIMEOUT
  );

  test(
    "ability should only trigger post-target move effects once",
    async () => {
      game.override.moveset([Moves.MIND_BLOWN]);

      await game.startBattle([Species.PIDGEOT]);

      const leadPokemon = game.scene.getPlayerPokemon()!;
      expect(leadPokemon).not.toBe(undefined);

      const enemyPokemon = game.scene.getEnemyPokemon()!;
      expect(enemyPokemon).not.toBe(undefined);

      game.move.select(Moves.MIND_BLOWN);

      await game.phaseInterceptor.to(DamagePhase, false);

      expect(leadPokemon.turnData.hitCount).toBe(2);

      // This test will time out if the user faints
      await game.phaseInterceptor.to(BerryPhase, false);

<<<<<<< HEAD
      expect(leadPokemon.hp).toBe(Math.floor(leadPokemon.getMaxHp() / 2));
=======
      expect(leadPokemon.hp).toBe(toDmgValue(leadPokemon.getMaxHp()/2));
>>>>>>> b1d4037a
    }, TIMEOUT
  );

  test(
    "Burn Up only removes type after second strike with this ability",
    async () => {
      game.override.moveset([Moves.BURN_UP]);

      await game.startBattle([Species.CHARIZARD]);

      const leadPokemon = game.scene.getPlayerPokemon()!;
      expect(leadPokemon).not.toBe(undefined);

      const enemyPokemon = game.scene.getEnemyPokemon()!;
      expect(enemyPokemon).not.toBe(undefined);

      game.move.select(Moves.BURN_UP);

      await game.phaseInterceptor.to(DamagePhase);

      expect(leadPokemon.turnData.hitCount).toBe(2);
      expect(enemyPokemon.hp).toBeGreaterThan(0);
      expect(leadPokemon.isOfType(Type.FIRE)).toBe(true);

      await game.phaseInterceptor.to(BerryPhase, false);

      expect(leadPokemon.isOfType(Type.FIRE)).toBe(false);
    }, TIMEOUT
  );

  test(
    "Moves boosted by this ability and Multi-Lens should strike 4 times",
    async () => {
      game.override.moveset([Moves.TACKLE]);
      game.override.startingHeldItems([{ name: "MULTI_LENS", count: 1 }]);

      await game.startBattle([Species.CHARIZARD]);

      const leadPokemon = game.scene.getPlayerPokemon()!;
      expect(leadPokemon).not.toBe(undefined);

      const enemyPokemon = game.scene.getEnemyPokemon()!;
      expect(enemyPokemon).not.toBe(undefined);

      game.move.select(Moves.TACKLE);

      await game.phaseInterceptor.to(DamagePhase);

      expect(leadPokemon.turnData.hitCount).toBe(4);
    }, TIMEOUT
  );

  test(
    "Super Fang boosted by this ability and Multi-Lens should strike twice",
    async () => {
      game.override.moveset([Moves.SUPER_FANG]);
      game.override.startingHeldItems([{ name: "MULTI_LENS", count: 1 }]);

      await game.startBattle([Species.CHARIZARD]);

      const leadPokemon = game.scene.getPlayerPokemon()!;
      expect(leadPokemon).not.toBe(undefined);

      const enemyPokemon = game.scene.getEnemyPokemon()!;
      expect(enemyPokemon).not.toBe(undefined);

      const enemyStartingHp = enemyPokemon.hp;

      game.move.select(Moves.SUPER_FANG);
      await game.move.forceHit();

      await game.phaseInterceptor.to(DamagePhase);

      expect(leadPokemon.turnData.hitCount).toBe(2);

      await game.phaseInterceptor.to(MoveEndPhase, false);

      expect(enemyPokemon.hp).toBe(Math.ceil(enemyStartingHp * 0.25));
    }, TIMEOUT
  );

  test(
    "Seismic Toss boosted by this ability and Multi-Lens should strike twice",
    async () => {
      game.override.moveset([Moves.SEISMIC_TOSS]);
      game.override.startingHeldItems([{ name: "MULTI_LENS", count: 1 }]);

      await game.startBattle([Species.CHARIZARD]);

      const leadPokemon = game.scene.getPlayerPokemon()!;
      expect(leadPokemon).not.toBe(undefined);

      const enemyPokemon = game.scene.getEnemyPokemon()!;
      expect(enemyPokemon).not.toBe(undefined);

      const enemyStartingHp = enemyPokemon.hp;

      game.move.select(Moves.SEISMIC_TOSS);
      await game.move.forceHit();

      await game.phaseInterceptor.to(DamagePhase);

      expect(leadPokemon.turnData.hitCount).toBe(2);

      await game.phaseInterceptor.to(MoveEndPhase, false);

      expect(enemyPokemon.hp).toBe(enemyStartingHp - 200);
    }, TIMEOUT
  );

  test(
    "Hyper Beam boosted by this ability should strike twice, then recharge",
    async () => {
      game.override.moveset([Moves.HYPER_BEAM]);

      await game.startBattle([Species.CHARIZARD]);

      const leadPokemon = game.scene.getPlayerPokemon()!;
      expect(leadPokemon).not.toBe(undefined);

      const enemyPokemon = game.scene.getEnemyPokemon()!;
      expect(enemyPokemon).not.toBe(undefined);

      game.move.select(Moves.HYPER_BEAM);
      await game.move.forceHit();

      await game.phaseInterceptor.to(DamagePhase);

      expect(leadPokemon.turnData.hitCount).toBe(2);
      expect(leadPokemon.getTag(BattlerTagType.RECHARGING)).toBeUndefined();

      await game.phaseInterceptor.to(TurnEndPhase);

      expect(leadPokemon.getTag(BattlerTagType.RECHARGING)).toBeDefined();
    }, TIMEOUT
  );

  /** TODO: Fix TRAPPED tag lapsing incorrectly, then run this test */
  test(
    "Anchor Shot boosted by this ability should only trap the target after the second hit",
    async () => {
      game.override.moveset([Moves.ANCHOR_SHOT]);

      await game.startBattle([Species.CHARIZARD]);

      const leadPokemon = game.scene.getPlayerPokemon()!;
      expect(leadPokemon).not.toBe(undefined);

      const enemyPokemon = game.scene.getEnemyPokemon()!;
      expect(enemyPokemon).not.toBe(undefined);

      game.move.select(Moves.ANCHOR_SHOT);
      await game.move.forceHit();

      await game.phaseInterceptor.to(DamagePhase);

      expect(leadPokemon.turnData.hitCount).toBe(2);
      expect(enemyPokemon.getTag(BattlerTagType.TRAPPED)).toBeUndefined(); // Passes

      await game.phaseInterceptor.to(MoveEndPhase);
      expect(enemyPokemon.getTag(BattlerTagType.TRAPPED)).toBeDefined(); // Passes

      await game.phaseInterceptor.to(TurnEndPhase);

      expect(enemyPokemon.getTag(BattlerTagType.TRAPPED)).toBeDefined(); // Fails :(
    }, TIMEOUT
  );

  test(
    "Smack Down boosted by this ability should only ground the target after the second hit",
    async () => {
      game.override.moveset([Moves.SMACK_DOWN]);

      await game.startBattle([Species.CHARIZARD]);

      const leadPokemon = game.scene.getPlayerPokemon()!;
      expect(leadPokemon).not.toBe(undefined);

      const enemyPokemon = game.scene.getEnemyPokemon()!;
      expect(enemyPokemon).not.toBe(undefined);

      game.move.select(Moves.SMACK_DOWN);
      await game.move.forceHit();

      await game.phaseInterceptor.to(DamagePhase);

      expect(leadPokemon.turnData.hitCount).toBe(2);
      expect(enemyPokemon.getTag(BattlerTagType.IGNORE_FLYING)).toBeUndefined();

      await game.phaseInterceptor.to(TurnEndPhase);

      expect(enemyPokemon.getTag(BattlerTagType.IGNORE_FLYING)).toBeDefined();
    }, TIMEOUT
  );

  test(
    "U-turn boosted by this ability should strike twice before forcing a switch",
    async () => {
      game.override.moveset([Moves.U_TURN]);

      await game.startBattle([Species.CHARIZARD, Species.BLASTOISE]);

      const leadPokemon = game.scene.getPlayerPokemon()!;
      expect(leadPokemon).not.toBe(undefined);

      const enemyPokemon = game.scene.getEnemyPokemon()!;
      expect(enemyPokemon).not.toBe(undefined);

      game.move.select(Moves.U_TURN);
      await game.move.forceHit();

      await game.phaseInterceptor.to(MoveEffectPhase);
      expect(leadPokemon.turnData.hitCount).toBe(2);

      // This will cause this test to time out if the switch was forced on the first hit.
      await game.phaseInterceptor.to(MoveEffectPhase, false);
    }, TIMEOUT
  );

  test(
    "Wake-Up Slap boosted by this ability should only wake up the target after the second hit",
    async () => {
      game.override.moveset([Moves.WAKE_UP_SLAP]).enemyStatusEffect(StatusEffect.SLEEP);

      await game.startBattle([Species.CHARIZARD]);

      const leadPokemon = game.scene.getPlayerPokemon()!;
      expect(leadPokemon).not.toBe(undefined);

      const enemyPokemon = game.scene.getEnemyPokemon()!;
      expect(enemyPokemon).not.toBe(undefined);

      game.move.select(Moves.WAKE_UP_SLAP);
      await game.move.forceHit();

      await game.phaseInterceptor.to(DamagePhase);

      expect(leadPokemon.turnData.hitCount).toBe(2);
      expect(enemyPokemon.status?.effect).toBe(StatusEffect.SLEEP);

      await game.phaseInterceptor.to(BerryPhase, false);

      expect(enemyPokemon.status?.effect).toBeUndefined();
    }, TIMEOUT
  );

  test(
    "ability should not cause user to hit into King's Shield more than once",
    async () => {
      game.override.moveset([Moves.TACKLE]);
      game.override.enemyMoveset([Moves.KINGS_SHIELD, Moves.KINGS_SHIELD, Moves.KINGS_SHIELD, Moves.KINGS_SHIELD]);

      await game.startBattle([Species.CHARIZARD]);

      const leadPokemon = game.scene.getPlayerPokemon()!;
      expect(leadPokemon).not.toBe(undefined);

      const enemyPokemon = game.scene.getEnemyPokemon()!;
      expect(enemyPokemon).not.toBe(undefined);

      game.move.select(Moves.TACKLE);

      await game.phaseInterceptor.to(BerryPhase, false);

      expect(leadPokemon.summonData.battleStats[BattleStat.ATK]).toBe(-1);
    }, TIMEOUT
  );

  test(
    "ability should not cause user to hit into Storm Drain more than once",
    async () => {
      game.override.moveset([Moves.WATER_GUN]);
      game.override.enemyAbility(Abilities.STORM_DRAIN);

      await game.startBattle([Species.CHARIZARD]);

      const leadPokemon = game.scene.getPlayerPokemon()!;
      expect(leadPokemon).not.toBe(undefined);

      const enemyPokemon = game.scene.getEnemyPokemon()!;
      expect(enemyPokemon).not.toBe(undefined);

      game.move.select(Moves.WATER_GUN);

      await game.phaseInterceptor.to(BerryPhase, false);

      expect(enemyPokemon.summonData.battleStats[BattleStat.SPATK]).toBe(1);
    }, TIMEOUT
  );

  test(
    "ability should not apply to multi-target moves with Multi-Lens",
    async () => {
      game.override.battleType("double");
      game.override.moveset([Moves.EARTHQUAKE, Moves.SPLASH]);
      game.override.startingHeldItems([{ name: "MULTI_LENS", count: 1 }]);

      await game.startBattle([Species.CHARIZARD, Species.PIDGEOT]);

      const playerPokemon = game.scene.getPlayerField();
      expect(playerPokemon.length).toBe(2);
      playerPokemon.forEach(p => expect(p).not.toBe(undefined));

      const enemyPokemon = game.scene.getEnemyField();
      expect(enemyPokemon.length).toBe(2);
      enemyPokemon.forEach(p => expect(p).not.toBe(undefined));

      const enemyStartingHp = enemyPokemon.map(p => p.hp);

      game.move.select(Moves.EARTHQUAKE);
      await game.phaseInterceptor.to(CommandPhase);

      game.move.select(Moves.SPLASH, 1);

      await game.phaseInterceptor.to(MoveEffectPhase, false);

      await game.phaseInterceptor.to(DamagePhase);
      const enemyFirstHitDamage = enemyStartingHp.map((hp, i) => hp - enemyPokemon[i].hp);

      await game.phaseInterceptor.to(BerryPhase, false);

      enemyPokemon.forEach((p, i) => expect(enemyStartingHp[i] - p.hp).toBe(2 * enemyFirstHitDamage[i]));

    }, TIMEOUT
  );
});<|MERGE_RESOLUTION|>--- conflicted
+++ resolved
@@ -8,23 +8,14 @@
 import { MoveEffectPhase } from "#app/phases/move-effect-phase";
 import { MoveEndPhase } from "#app/phases/move-end-phase";
 import { TurnEndPhase } from "#app/phases/turn-end-phase";
+import { toDmgValue } from "#app/utils";
 import { Abilities } from "#enums/abilities";
 import { Moves } from "#enums/moves";
 import { Species } from "#enums/species";
 import GameManager from "#test/utils/gameManager";
 import { SPLASH_ONLY } from "#test/utils/testUtils";
-<<<<<<< HEAD
 import Phaser from "phaser";
 import { afterEach, beforeAll, beforeEach, describe, expect, test } from "vitest";
-=======
-import { BerryPhase } from "#app/phases/berry-phase.js";
-import { CommandPhase } from "#app/phases/command-phase.js";
-import { DamagePhase } from "#app/phases/damage-phase.js";
-import { MoveEffectPhase } from "#app/phases/move-effect-phase.js";
-import { MoveEndPhase } from "#app/phases/move-end-phase.js";
-import { TurnEndPhase } from "#app/phases/turn-end-phase.js";
-import { toDmgValue } from "#app/utils";
->>>>>>> b1d4037a
 
 const TIMEOUT = 20 * 1000;
 
@@ -312,11 +303,7 @@
       // This test will time out if the user faints
       await game.phaseInterceptor.to(BerryPhase, false);
 
-<<<<<<< HEAD
-      expect(leadPokemon.hp).toBe(Math.floor(leadPokemon.getMaxHp() / 2));
-=======
-      expect(leadPokemon.hp).toBe(toDmgValue(leadPokemon.getMaxHp()/2));
->>>>>>> b1d4037a
+      expect(leadPokemon.hp).toBe(toDmgValue(leadPokemon.getMaxHp() / 2));
     }, TIMEOUT
   );
 
