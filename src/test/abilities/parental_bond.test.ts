import { BattleStat } from "#app/data/battle-stat.js";
import { StatusEffect } from "#app/data/status-effect.js";
import { Type } from "#app/data/type.js";
import { BattlerTagType } from "#app/enums/battler-tag-type.js";
import { BerryPhase, CommandPhase, DamagePhase, MoveEffectPhase, MoveEndPhase, TurnEndPhase } from "#app/phases.js";
import { Abilities } from "#enums/abilities";
import { Moves } from "#enums/moves";
import { Species } from "#enums/species";
import Phaser from "phaser";
import { afterEach, beforeAll, beforeEach, describe, expect, test, vi } from "vitest";
import GameManager from "../utils/gameManager";
<<<<<<< HEAD
import Overrides from "#app/overrides";
import { Species } from "#enums/species";
import { Abilities } from "#enums/abilities";
import { Moves } from "#enums/moves";
=======
>>>>>>> 07b65631
import { getMovePosition } from "../utils/gameManagerUtils";
import { SPLASH_ONLY } from "../utils/testUtils";

const TIMEOUT = 20 * 1000;

describe("Abilities - Parental Bond", () => {
  let phaserGame: Phaser.Game;
  let game: GameManager;

  beforeAll(() => {
    phaserGame = new Phaser.Game({
      type: Phaser.HEADLESS,
    });
  });

  afterEach(() => {
    game.phaseInterceptor.restoreOg();
  });

  beforeEach(() => {
    game = new GameManager(phaserGame);
<<<<<<< HEAD
    vi.spyOn(Overrides, "BATTLE_TYPE_OVERRIDE", "get").mockReturnValue("single");
    vi.spyOn(Overrides, "NEVER_CRIT_OVERRIDE", "get").mockReturnValue(true);
    vi.spyOn(Overrides, "ABILITY_OVERRIDE", "get").mockReturnValue(Abilities.PARENTAL_BOND);
    vi.spyOn(Overrides, "OPP_SPECIES_OVERRIDE", "get").mockReturnValue(Species.SNORLAX);
    vi.spyOn(Overrides, "OPP_ABILITY_OVERRIDE", "get").mockReturnValue(Abilities.INSOMNIA);
    vi.spyOn(Overrides, "OPP_MOVESET_OVERRIDE", "get").mockReturnValue([Moves.SPLASH, Moves.SPLASH, Moves.SPLASH, Moves.SPLASH]);
    vi.spyOn(Overrides, "STARTING_LEVEL_OVERRIDE", "get").mockReturnValue(100);
    vi.spyOn(Overrides, "OPP_LEVEL_OVERRIDE", "get").mockReturnValue(100);
=======
    game.override.battleType("single");
    game.override.disableCrits();
    game.override.ability(Abilities.PARENTAL_BOND);
    game.override.enemySpecies(Species.SNORLAX);
    game.override.enemyAbility(Abilities.INSOMNIA);
    game.override.enemyMoveset(SPLASH_ONLY);
    game.override.startingLevel(100);
    game.override.enemyLevel(100);
>>>>>>> 07b65631
  });

  test(
    "ability should add second strike to attack move",
    async () => {
      game.override.moveset([Moves.TACKLE]);

      await game.startBattle([Species.CHARIZARD]);

      const leadPokemon = game.scene.getPlayerPokemon();
      expect(leadPokemon).not.toBe(undefined);

      const enemyPokemon = game.scene.getEnemyPokemon();
      expect(enemyPokemon).not.toBe(undefined);

      let enemyStartingHp = enemyPokemon.hp;

      game.doAttack(getMovePosition(game.scene, 0, Moves.TACKLE));

      await game.phaseInterceptor.to(MoveEffectPhase, false);

      await game.phaseInterceptor.to(DamagePhase);
      const firstStrikeDamage = enemyStartingHp - enemyPokemon.hp;
      enemyStartingHp = enemyPokemon.hp;

      await game.phaseInterceptor.to(BerryPhase, false);

      const secondStrikeDamage = enemyStartingHp - enemyPokemon.hp;

      expect(leadPokemon.turnData.hitCount).toBe(2);
      expect(secondStrikeDamage).toBe(Math.ceil(0.25 * firstStrikeDamage));
    }, TIMEOUT
  );

  test(
    "ability should apply secondary effects to both strikes",
    async () => {
      game.override.moveset([Moves.POWER_UP_PUNCH]);
      game.override.enemySpecies(Species.AMOONGUSS);

      await game.startBattle([Species.CHARIZARD]);

      const leadPokemon = game.scene.getPlayerPokemon();
      expect(leadPokemon).not.toBe(undefined);

      const enemyPokemon = game.scene.getEnemyPokemon();
      expect(enemyPokemon).not.toBe(undefined);

      game.doAttack(getMovePosition(game.scene, 0, Moves.POWER_UP_PUNCH));

      await game.phaseInterceptor.to(BerryPhase, false);

      expect(leadPokemon.turnData.hitCount).toBe(2);
      expect(leadPokemon.summonData.battleStats[BattleStat.ATK]).toBe(2);
    }, TIMEOUT
  );

  test(
    "ability should not apply to Status moves",
    async () => {
      game.override.moveset([Moves.BABY_DOLL_EYES]);

      await game.startBattle([Species.CHARIZARD]);

      const leadPokemon = game.scene.getPlayerPokemon();
      expect(leadPokemon).not.toBe(undefined);

      const enemyPokemon = game.scene.getEnemyPokemon();
      expect(enemyPokemon).not.toBe(undefined);

      game.doAttack(getMovePosition(game.scene, 0, Moves.BABY_DOLL_EYES));
      await game.phaseInterceptor.to(BerryPhase, false);

      expect(enemyPokemon.summonData.battleStats[BattleStat.ATK]).toBe(-1);
    }, TIMEOUT
  );

  test(
    "ability should not apply to multi-hit moves",
    async () => {
      game.override.moveset([Moves.DOUBLE_HIT]);

      await game.startBattle([Species.CHARIZARD]);

      const leadPokemon = game.scene.getPlayerPokemon();
      expect(leadPokemon).not.toBe(undefined);

      const enemyPokemon = game.scene.getEnemyPokemon();
      expect(enemyPokemon).not.toBe(undefined);

      game.doAttack(getMovePosition(game.scene, 0, Moves.DOUBLE_HIT));

      await game.phaseInterceptor.to(MoveEffectPhase, false);

      vi.spyOn(game.scene.getCurrentPhase() as MoveEffectPhase, "hitCheck").mockReturnValue(true);

      await game.phaseInterceptor.to(BerryPhase, false);

      expect(leadPokemon.turnData.hitCount).toBe(2);
    }, TIMEOUT
  );

  test(
    "ability should not apply to self-sacrifice moves",
    async () => {
      game.override.moveset([Moves.SELF_DESTRUCT]);

      await game.startBattle([Species.CHARIZARD]);

      const leadPokemon = game.scene.getPlayerPokemon();
      expect(leadPokemon).not.toBe(undefined);

      const enemyPokemon = game.scene.getEnemyPokemon();
      expect(enemyPokemon).not.toBe(undefined);

      game.doAttack(getMovePosition(game.scene, 0, Moves.SELF_DESTRUCT));

      await game.phaseInterceptor.to(DamagePhase, false);

      expect(leadPokemon.turnData.hitCount).toBe(1);
    }, TIMEOUT
  );

  test(
    "ability should not apply to Rollout",
    async () => {
      game.override.moveset([Moves.ROLLOUT]);

      await game.startBattle([Species.CHARIZARD]);

      const leadPokemon = game.scene.getPlayerPokemon();
      expect(leadPokemon).not.toBe(undefined);

      const enemyPokemon = game.scene.getEnemyPokemon();
      expect(enemyPokemon).not.toBe(undefined);

      game.doAttack(getMovePosition(game.scene, 0, Moves.ROLLOUT));

      await game.phaseInterceptor.to(MoveEffectPhase, false);
      vi.spyOn(game.scene.getCurrentPhase() as MoveEffectPhase, "hitCheck").mockReturnValue(true);

      await game.phaseInterceptor.to(DamagePhase, false);

      expect(leadPokemon.turnData.hitCount).toBe(1);
    }, TIMEOUT
  );

  test(
    "ability should not apply multiplier to fixed-damage moves",
    async () => {
      game.override.moveset([Moves.DRAGON_RAGE]);

      await game.startBattle([Species.CHARIZARD]);

      const leadPokemon = game.scene.getPlayerPokemon();
      expect(leadPokemon).not.toBe(undefined);

      const enemyPokemon = game.scene.getEnemyPokemon();
      expect(enemyPokemon).not.toBe(undefined);

      const enemyStartingHp = enemyPokemon.hp;

      game.doAttack(getMovePosition(game.scene, 0, Moves.DRAGON_RAGE));
      await game.phaseInterceptor.to(BerryPhase, false);

      expect(enemyPokemon.hp).toBe(enemyStartingHp - 80);
    }, TIMEOUT
  );

  test(
    "ability should not apply multiplier to counter moves",
    async () => {
      game.override.moveset([Moves.COUNTER]);
      game.override.enemyMoveset([Moves.TACKLE,Moves.TACKLE,Moves.TACKLE,Moves.TACKLE]);

      await game.startBattle([Species.CHARIZARD]);

      const leadPokemon = game.scene.getPlayerPokemon();
      expect(leadPokemon).not.toBe(undefined);

      const enemyPokemon = game.scene.getEnemyPokemon();
      expect(enemyPokemon).not.toBe(undefined);

      const playerStartingHp = leadPokemon.hp;
      const enemyStartingHp = enemyPokemon.hp;

      game.doAttack(getMovePosition(game.scene, 0, Moves.COUNTER));
      await game.phaseInterceptor.to(DamagePhase);

      const playerDamage = playerStartingHp - leadPokemon.hp;

      await game.phaseInterceptor.to(BerryPhase, false);

      expect(enemyPokemon.hp).toBe(enemyStartingHp - 4*playerDamage);
    }, TIMEOUT
  );

  test(
    "ability should not apply to multi-target moves",
    async () => {
<<<<<<< HEAD
      vi.spyOn(Overrides, "BATTLE_TYPE_OVERRIDE", "get").mockReturnValue("double");
      vi.spyOn(Overrides, "MOVESET_OVERRIDE", "get").mockReturnValue([Moves.EARTHQUAKE]);
=======
      game.override.battleType("double");
      game.override.moveset([Moves.EARTHQUAKE]);
>>>>>>> 07b65631

      await game.startBattle([Species.CHARIZARD, Species.PIDGEOT]);

      const playerPokemon = game.scene.getPlayerField();
      expect(playerPokemon.length).toBe(2);
      playerPokemon.forEach(p => expect(p).not.toBe(undefined));

      const enemyPokemon = game.scene.getEnemyField();
      expect(enemyPokemon.length).toBe(2);
      enemyPokemon.forEach(p => expect(p).not.toBe(undefined));

      game.doAttack(getMovePosition(game.scene, 0, Moves.EARTHQUAKE));
      await game.phaseInterceptor.to(CommandPhase);

      game.doAttack(getMovePosition(game.scene, 1, Moves.EARTHQUAKE));
      await game.phaseInterceptor.to(BerryPhase, false);

      playerPokemon.forEach(p => expect(p.turnData.hitCount).toBe(1));
    }, TIMEOUT
  );

  test(
    "ability should apply to multi-target moves when hitting only one target",
    async () => {
      game.override.moveset([Moves.EARTHQUAKE]);

      await game.startBattle([Species.CHARIZARD]);

      const leadPokemon = game.scene.getPlayerPokemon();
      expect(leadPokemon).not.toBe(undefined);

      const enemyPokemon = game.scene.getEnemyPokemon();
      expect(enemyPokemon).not.toBe(undefined);

      game.doAttack(getMovePosition(game.scene, 0, Moves.EARTHQUAKE));
      await game.phaseInterceptor.to(DamagePhase, false);

      expect(leadPokemon.turnData.hitCount).toBe(2);
    }, TIMEOUT
  );

  test(
    "ability should only trigger post-target move effects once",
    async () => {
      game.override.moveset([Moves.MIND_BLOWN]);

      await game.startBattle([Species.PIDGEOT]);

      const leadPokemon = game.scene.getPlayerPokemon();
      expect(leadPokemon).not.toBe(undefined);

      const enemyPokemon = game.scene.getEnemyPokemon();
      expect(enemyPokemon).not.toBe(undefined);

      game.doAttack(getMovePosition(game.scene, 0, Moves.MIND_BLOWN));

      await game.phaseInterceptor.to(DamagePhase, false);

      expect(leadPokemon.turnData.hitCount).toBe(2);

      // This test will time out if the user faints
      await game.phaseInterceptor.to(BerryPhase, false);

      expect(leadPokemon.hp).toBe(Math.floor(leadPokemon.getMaxHp()/2));
    }, TIMEOUT
  );

  test(
    "Burn Up only removes type after second strike with this ability",
    async () => {
      game.override.moveset([Moves.BURN_UP]);

      await game.startBattle([Species.CHARIZARD]);

      const leadPokemon = game.scene.getPlayerPokemon();
      expect(leadPokemon).not.toBe(undefined);

      const enemyPokemon = game.scene.getEnemyPokemon();
      expect(enemyPokemon).not.toBe(undefined);

      game.doAttack(getMovePosition(game.scene, 0, Moves.BURN_UP));

      await game.phaseInterceptor.to(DamagePhase);

      expect(leadPokemon.turnData.hitCount).toBe(2);
      expect(enemyPokemon.hp).toBeGreaterThan(0);
      expect(leadPokemon.isOfType(Type.FIRE)).toBe(true);

      await game.phaseInterceptor.to(BerryPhase, false);

      expect(leadPokemon.isOfType(Type.FIRE)).toBe(false);
    }, TIMEOUT
  );

  test(
    "Moves boosted by this ability and Multi-Lens should strike 4 times",
    async () => {
      game.override.moveset([Moves.TACKLE]);
      game.override.startingHeldItems([{name: "MULTI_LENS", count: 1}]);

      await game.startBattle([Species.CHARIZARD]);

      const leadPokemon = game.scene.getPlayerPokemon();
      expect(leadPokemon).not.toBe(undefined);

      const enemyPokemon = game.scene.getEnemyPokemon();
      expect(enemyPokemon).not.toBe(undefined);

      game.doAttack(getMovePosition(game.scene, 0, Moves.TACKLE));

      await game.phaseInterceptor.to(DamagePhase);

      expect(leadPokemon.turnData.hitCount).toBe(4);
    }, TIMEOUT
  );

  test(
    "Super Fang boosted by this ability and Multi-Lens should strike twice",
    async () => {
      game.override.moveset([Moves.SUPER_FANG]);
      game.override.startingHeldItems([{name: "MULTI_LENS", count: 1}]);

      await game.startBattle([Species.CHARIZARD]);

      const leadPokemon = game.scene.getPlayerPokemon();
      expect(leadPokemon).not.toBe(undefined);

      const enemyPokemon = game.scene.getEnemyPokemon();
      expect(enemyPokemon).not.toBe(undefined);

      const enemyStartingHp = enemyPokemon.hp;

      game.doAttack(getMovePosition(game.scene, 0, Moves.SUPER_FANG));

      await game.phaseInterceptor.to(MoveEffectPhase, false);
      vi.spyOn(game.scene.getCurrentPhase() as MoveEffectPhase, "hitCheck").mockReturnValue(true);

      await game.phaseInterceptor.to(DamagePhase);

      expect(leadPokemon.turnData.hitCount).toBe(2);

      await game.phaseInterceptor.to(MoveEndPhase, false);

      expect(enemyPokemon.hp).toBe(Math.ceil(enemyStartingHp * 0.25));
    }, TIMEOUT
  );

  test(
    "Seismic Toss boosted by this ability and Multi-Lens should strike twice",
    async () => {
      game.override.moveset([Moves.SEISMIC_TOSS]);
      game.override.startingHeldItems([{name: "MULTI_LENS", count: 1}]);

      await game.startBattle([Species.CHARIZARD]);

      const leadPokemon = game.scene.getPlayerPokemon();
      expect(leadPokemon).not.toBe(undefined);

      const enemyPokemon = game.scene.getEnemyPokemon();
      expect(enemyPokemon).not.toBe(undefined);

      const enemyStartingHp = enemyPokemon.hp;

      game.doAttack(getMovePosition(game.scene, 0, Moves.SEISMIC_TOSS));

      await game.phaseInterceptor.to(MoveEffectPhase, false);
      vi.spyOn(game.scene.getCurrentPhase() as MoveEffectPhase, "hitCheck").mockReturnValue(true);

      await game.phaseInterceptor.to(DamagePhase);

      expect(leadPokemon.turnData.hitCount).toBe(2);

      await game.phaseInterceptor.to(MoveEndPhase, false);

      expect(enemyPokemon.hp).toBe(enemyStartingHp - 200);
    }, TIMEOUT
  );

  test(
    "Hyper Beam boosted by this ability should strike twice, then recharge",
    async () => {
      game.override.moveset([Moves.HYPER_BEAM]);

      await game.startBattle([Species.CHARIZARD]);

      const leadPokemon = game.scene.getPlayerPokemon();
      expect(leadPokemon).not.toBe(undefined);

      const enemyPokemon = game.scene.getEnemyPokemon();
      expect(enemyPokemon).not.toBe(undefined);

      game.doAttack(getMovePosition(game.scene, 0, Moves.HYPER_BEAM));

      await game.phaseInterceptor.to(MoveEffectPhase, false);
      vi.spyOn(game.scene.getCurrentPhase() as MoveEffectPhase, "hitCheck").mockReturnValue(true);

      await game.phaseInterceptor.to(DamagePhase);

      expect(leadPokemon.turnData.hitCount).toBe(2);
      expect(leadPokemon.getTag(BattlerTagType.RECHARGING)).toBeUndefined();

      await game.phaseInterceptor.to(TurnEndPhase);

      expect(leadPokemon.getTag(BattlerTagType.RECHARGING)).toBeDefined();
    }, TIMEOUT
  );

  /** TODO: Fix TRAPPED tag lapsing incorrectly, then run this test */
  test(
    "Anchor Shot boosted by this ability should only trap the target after the second hit",
    async () => {
      game.override.moveset([Moves.ANCHOR_SHOT]);

      await game.startBattle([Species.CHARIZARD]);

      const leadPokemon = game.scene.getPlayerPokemon();
      expect(leadPokemon).not.toBe(undefined);

      const enemyPokemon = game.scene.getEnemyPokemon();
      expect(enemyPokemon).not.toBe(undefined);

      game.doAttack(getMovePosition(game.scene, 0, Moves.ANCHOR_SHOT));

      await game.phaseInterceptor.to(MoveEffectPhase, false);
      vi.spyOn(game.scene.getCurrentPhase() as MoveEffectPhase, "hitCheck").mockReturnValue(true);

      await game.phaseInterceptor.to(DamagePhase);

      expect(leadPokemon.turnData.hitCount).toBe(2);
      expect(enemyPokemon.getTag(BattlerTagType.TRAPPED)).toBeUndefined(); // Passes

      await game.phaseInterceptor.to(MoveEndPhase);
      expect(enemyPokemon.getTag(BattlerTagType.TRAPPED)).toBeDefined(); // Passes

      await game.phaseInterceptor.to(TurnEndPhase);

      expect(enemyPokemon.getTag(BattlerTagType.TRAPPED)).toBeDefined(); // Fails :(
    }, TIMEOUT
  );

  test(
    "Smack Down boosted by this ability should only ground the target after the second hit",
    async () => {
      game.override.moveset([Moves.SMACK_DOWN]);

      await game.startBattle([Species.CHARIZARD]);

      const leadPokemon = game.scene.getPlayerPokemon();
      expect(leadPokemon).not.toBe(undefined);

      const enemyPokemon = game.scene.getEnemyPokemon();
      expect(enemyPokemon).not.toBe(undefined);

      game.doAttack(getMovePosition(game.scene, 0, Moves.SMACK_DOWN));

      await game.phaseInterceptor.to(MoveEffectPhase, false);
      vi.spyOn(game.scene.getCurrentPhase() as MoveEffectPhase, "hitCheck").mockReturnValue(true);

      await game.phaseInterceptor.to(DamagePhase);

      expect(leadPokemon.turnData.hitCount).toBe(2);
      expect(enemyPokemon.getTag(BattlerTagType.IGNORE_FLYING)).toBeUndefined();

      await game.phaseInterceptor.to(TurnEndPhase);

      expect(enemyPokemon.getTag(BattlerTagType.IGNORE_FLYING)).toBeDefined();
    }, TIMEOUT
  );

  test(
    "U-turn boosted by this ability should strike twice before forcing a switch",
    async () => {
      game.override.moveset([Moves.U_TURN]);

      await game.startBattle([Species.CHARIZARD, Species.BLASTOISE]);

      const leadPokemon = game.scene.getPlayerPokemon();
      expect(leadPokemon).not.toBe(undefined);

      const enemyPokemon = game.scene.getEnemyPokemon();
      expect(enemyPokemon).not.toBe(undefined);

      game.doAttack(getMovePosition(game.scene, 0, Moves.U_TURN));

      await game.phaseInterceptor.to(MoveEffectPhase, false);
      vi.spyOn(game.scene.getCurrentPhase() as MoveEffectPhase, "hitCheck").mockReturnValue(true);

      await game.phaseInterceptor.to(MoveEffectPhase);
      expect(leadPokemon.turnData.hitCount).toBe(2);

      // This will cause this test to time out if the switch was forced on the first hit.
      await game.phaseInterceptor.to(MoveEffectPhase, false);
    }, TIMEOUT
  );

  test(
    "Wake-Up Slap boosted by this ability should only wake up the target after the second hit",
    async () => {
      game.override.moveset([Moves.WAKE_UP_SLAP]).enemyStatusEffect(StatusEffect.SLEEP);

      await game.startBattle([Species.CHARIZARD]);

      const leadPokemon = game.scene.getPlayerPokemon();
      expect(leadPokemon).not.toBe(undefined);

      const enemyPokemon = game.scene.getEnemyPokemon();
      expect(enemyPokemon).not.toBe(undefined);

      game.doAttack(getMovePosition(game.scene, 0, Moves.WAKE_UP_SLAP));

      await game.phaseInterceptor.to(MoveEffectPhase, false);
      vi.spyOn(game.scene.getCurrentPhase() as MoveEffectPhase, "hitCheck").mockReturnValue(true);

      await game.phaseInterceptor.to(DamagePhase);

      expect(leadPokemon.turnData.hitCount).toBe(2);
      expect(enemyPokemon.status?.effect).toBe(StatusEffect.SLEEP);

      await game.phaseInterceptor.to(BerryPhase, false);

      expect(enemyPokemon.status?.effect).toBeUndefined();
    }, TIMEOUT
  );

  test(
    "ability should not cause user to hit into King's Shield more than once",
    async () => {
      game.override.moveset([Moves.TACKLE]);
      game.override.enemyMoveset([Moves.KINGS_SHIELD,Moves.KINGS_SHIELD,Moves.KINGS_SHIELD,Moves.KINGS_SHIELD]);

      await game.startBattle([Species.CHARIZARD]);

      const leadPokemon = game.scene.getPlayerPokemon();
      expect(leadPokemon).not.toBe(undefined);

      const enemyPokemon = game.scene.getEnemyPokemon();
      expect(enemyPokemon).not.toBe(undefined);

      game.doAttack(getMovePosition(game.scene, 0, Moves.TACKLE));

      await game.phaseInterceptor.to(BerryPhase, false);

      expect(leadPokemon.summonData.battleStats[BattleStat.ATK]).toBe(-1);
    }, TIMEOUT
  );

  test(
    "ability should not cause user to hit into Storm Drain more than once",
    async () => {
      game.override.moveset([Moves.WATER_GUN]);
      game.override.enemyAbility(Abilities.STORM_DRAIN);

      await game.startBattle([Species.CHARIZARD]);

      const leadPokemon = game.scene.getPlayerPokemon();
      expect(leadPokemon).not.toBe(undefined);

      const enemyPokemon = game.scene.getEnemyPokemon();
      expect(enemyPokemon).not.toBe(undefined);

      game.doAttack(getMovePosition(game.scene, 0, Moves.WATER_GUN));

      await game.phaseInterceptor.to(BerryPhase, false);

      expect(enemyPokemon.summonData.battleStats[BattleStat.SPATK]).toBe(1);
    }, TIMEOUT
  );

  test(
    "ability should not apply to multi-target moves with Multi-Lens",
    async () => {
<<<<<<< HEAD
      vi.spyOn(Overrides, "BATTLE_TYPE_OVERRIDE", "get").mockReturnValue("double");
      vi.spyOn(Overrides, "MOVESET_OVERRIDE", "get").mockReturnValue([Moves.EARTHQUAKE, Moves.SPLASH]);
      vi.spyOn(Overrides, "STARTING_HELD_ITEMS_OVERRIDE", "get").mockReturnValue([{name: "MULTI_LENS", count: 1}]);
=======
      game.override.battleType("double");
      game.override.moveset([Moves.EARTHQUAKE, Moves.SPLASH]);
      game.override.startingHeldItems([{name: "MULTI_LENS", count: 1}]);
>>>>>>> 07b65631

      await game.startBattle([Species.CHARIZARD, Species.PIDGEOT]);

      const playerPokemon = game.scene.getPlayerField();
      expect(playerPokemon.length).toBe(2);
      playerPokemon.forEach(p => expect(p).not.toBe(undefined));

      const enemyPokemon = game.scene.getEnemyField();
      expect(enemyPokemon.length).toBe(2);
      enemyPokemon.forEach(p => expect(p).not.toBe(undefined));

      const enemyStartingHp = enemyPokemon.map(p => p.hp);

      game.doAttack(getMovePosition(game.scene, 0, Moves.EARTHQUAKE));
      await game.phaseInterceptor.to(CommandPhase);

      game.doAttack(getMovePosition(game.scene, 1, Moves.SPLASH));

      await game.phaseInterceptor.to(MoveEffectPhase, false);

      await game.phaseInterceptor.to(DamagePhase);
      const enemyFirstHitDamage = enemyStartingHp.map((hp, i) => hp - enemyPokemon[i].hp);

      await game.phaseInterceptor.to(BerryPhase, false);

      enemyPokemon.forEach((p, i) => expect(enemyStartingHp[i] - p.hp).toBe(2*enemyFirstHitDamage[i]));

    }, TIMEOUT
  );
});<|MERGE_RESOLUTION|>--- conflicted
+++ resolved
@@ -9,13 +9,6 @@
 import Phaser from "phaser";
 import { afterEach, beforeAll, beforeEach, describe, expect, test, vi } from "vitest";
 import GameManager from "../utils/gameManager";
-<<<<<<< HEAD
-import Overrides from "#app/overrides";
-import { Species } from "#enums/species";
-import { Abilities } from "#enums/abilities";
-import { Moves } from "#enums/moves";
-=======
->>>>>>> 07b65631
 import { getMovePosition } from "../utils/gameManagerUtils";
 import { SPLASH_ONLY } from "../utils/testUtils";
 
@@ -37,16 +30,6 @@
 
   beforeEach(() => {
     game = new GameManager(phaserGame);
-<<<<<<< HEAD
-    vi.spyOn(Overrides, "BATTLE_TYPE_OVERRIDE", "get").mockReturnValue("single");
-    vi.spyOn(Overrides, "NEVER_CRIT_OVERRIDE", "get").mockReturnValue(true);
-    vi.spyOn(Overrides, "ABILITY_OVERRIDE", "get").mockReturnValue(Abilities.PARENTAL_BOND);
-    vi.spyOn(Overrides, "OPP_SPECIES_OVERRIDE", "get").mockReturnValue(Species.SNORLAX);
-    vi.spyOn(Overrides, "OPP_ABILITY_OVERRIDE", "get").mockReturnValue(Abilities.INSOMNIA);
-    vi.spyOn(Overrides, "OPP_MOVESET_OVERRIDE", "get").mockReturnValue([Moves.SPLASH, Moves.SPLASH, Moves.SPLASH, Moves.SPLASH]);
-    vi.spyOn(Overrides, "STARTING_LEVEL_OVERRIDE", "get").mockReturnValue(100);
-    vi.spyOn(Overrides, "OPP_LEVEL_OVERRIDE", "get").mockReturnValue(100);
-=======
     game.override.battleType("single");
     game.override.disableCrits();
     game.override.ability(Abilities.PARENTAL_BOND);
@@ -55,7 +38,6 @@
     game.override.enemyMoveset(SPLASH_ONLY);
     game.override.startingLevel(100);
     game.override.enemyLevel(100);
->>>>>>> 07b65631
   });
 
   test(
@@ -256,13 +238,8 @@
   test(
     "ability should not apply to multi-target moves",
     async () => {
-<<<<<<< HEAD
-      vi.spyOn(Overrides, "BATTLE_TYPE_OVERRIDE", "get").mockReturnValue("double");
-      vi.spyOn(Overrides, "MOVESET_OVERRIDE", "get").mockReturnValue([Moves.EARTHQUAKE]);
-=======
       game.override.battleType("double");
       game.override.moveset([Moves.EARTHQUAKE]);
->>>>>>> 07b65631
 
       await game.startBattle([Species.CHARIZARD, Species.PIDGEOT]);
 
@@ -634,15 +611,9 @@
   test(
     "ability should not apply to multi-target moves with Multi-Lens",
     async () => {
-<<<<<<< HEAD
-      vi.spyOn(Overrides, "BATTLE_TYPE_OVERRIDE", "get").mockReturnValue("double");
-      vi.spyOn(Overrides, "MOVESET_OVERRIDE", "get").mockReturnValue([Moves.EARTHQUAKE, Moves.SPLASH]);
-      vi.spyOn(Overrides, "STARTING_HELD_ITEMS_OVERRIDE", "get").mockReturnValue([{name: "MULTI_LENS", count: 1}]);
-=======
       game.override.battleType("double");
       game.override.moveset([Moves.EARTHQUAKE, Moves.SPLASH]);
       game.override.startingHeldItems([{name: "MULTI_LENS", count: 1}]);
->>>>>>> 07b65631
 
       await game.startBattle([Species.CHARIZARD, Species.PIDGEOT]);
 
