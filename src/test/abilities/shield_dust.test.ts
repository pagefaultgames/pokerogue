--- conflicted
+++ resolved
@@ -1,15 +1,5 @@
-<<<<<<< HEAD
-import {afterEach, beforeAll, beforeEach, describe, expect, it, vi} from "vitest";
-import Phaser from "phaser";
-import GameManager from "#app/test/utils/gameManager";
-import Overrides from "#app/overrides";
-import { Abilities } from "#enums/abilities";
-import {applyAbAttrs ,applyPreDefendAbAttrs,IgnoreMoveEffectsAbAttr,MoveEffectChanceMultiplierAbAttr} from "#app/data/ability";
-import {Species} from "#enums/species";
-=======
 import { applyAbAttrs, applyPreDefendAbAttrs, IgnoreMoveEffectsAbAttr, MoveEffectChanceMultiplierAbAttr } from "#app/data/ability";
 import { Stat } from "#app/data/pokemon-stat";
->>>>>>> 07b65631
 import {
   CommandPhase,
   MoveEffectPhase,
@@ -43,21 +33,12 @@
   beforeEach(() => {
     game = new GameManager(phaserGame);
     const movesToUse = [Moves.AIR_SLASH];
-<<<<<<< HEAD
-    vi.spyOn(Overrides, "BATTLE_TYPE_OVERRIDE", "get").mockReturnValue("single");
-    vi.spyOn(Overrides, "OPP_SPECIES_OVERRIDE", "get").mockReturnValue(Species.ONIX);
-    vi.spyOn(Overrides, "OPP_ABILITY_OVERRIDE", "get").mockReturnValue(Abilities.SHIELD_DUST);
-    vi.spyOn(Overrides, "STARTING_LEVEL_OVERRIDE", "get").mockReturnValue(100);
-    vi.spyOn(Overrides, "MOVESET_OVERRIDE", "get").mockReturnValue(movesToUse);
-    vi.spyOn(Overrides, "OPP_MOVESET_OVERRIDE", "get").mockReturnValue([Moves.TACKLE,Moves.TACKLE,Moves.TACKLE,Moves.TACKLE]);
-=======
     game.override.battleType("single");
     game.override.enemySpecies(Species.ONIX);
     game.override.enemyAbility(Abilities.SHIELD_DUST);
     game.override.startingLevel(100);
     game.override.moveset(movesToUse);
     game.override.enemyMoveset([Moves.TACKLE,Moves.TACKLE,Moves.TACKLE,Moves.TACKLE]);
->>>>>>> 07b65631
   });
 
   it("Shield Dust", async() => {
