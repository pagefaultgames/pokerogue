--- conflicted
+++ resolved
@@ -40,15 +40,9 @@
 
     vi.spyOn(moveToCheck, "calculateBattlePower");
 
-<<<<<<< HEAD
     await game.classicMode.startBattle([Species.REGIELEKI, Species.STONJOURNER]);
-    game.doAttack(getMovePosition(game.scene, 0, Moves.DAZZLING_GLEAM));
-    game.doAttack(getMovePosition(game.scene, 1, Moves.SPLASH));
-=======
-    await game.startBattle([Species.REGIELEKI, Species.STONJOURNER]);
     game.move.select(Moves.DAZZLING_GLEAM);
     game.move.select(Moves.SPLASH, 1);
->>>>>>> 82889731
     await game.phaseInterceptor.to(MoveEffectPhase);
 
     expect(moveToCheck.calculateBattlePower).toHaveReturnedWith(basePower * powerSpotMultiplier);
@@ -60,15 +54,9 @@
 
     vi.spyOn(moveToCheck, "calculateBattlePower");
 
-<<<<<<< HEAD
     await game.classicMode.startBattle([Species.REGIELEKI, Species.STONJOURNER]);
-    game.doAttack(getMovePosition(game.scene, 0, Moves.BREAKING_SWIPE));
-    game.doAttack(getMovePosition(game.scene, 1, Moves.SPLASH));
-=======
-    await game.startBattle([Species.REGIELEKI, Species.STONJOURNER]);
     game.move.select(Moves.BREAKING_SWIPE);
     game.move.select(Moves.SPLASH, 1);
->>>>>>> 82889731
     await game.phaseInterceptor.to(MoveEffectPhase);
 
     expect(moveToCheck.calculateBattlePower).toHaveReturnedWith(basePower * powerSpotMultiplier);
@@ -80,15 +68,9 @@
 
     vi.spyOn(moveToCheck, "calculateBattlePower");
 
-<<<<<<< HEAD
     await game.classicMode.startBattle([Species.STONJOURNER, Species.REGIELEKI]);
-    game.doAttack(getMovePosition(game.scene, 0, Moves.BREAKING_SWIPE));
-    game.doAttack(getMovePosition(game.scene, 1, Moves.SPLASH));
-=======
-    await game.startBattle([Species.STONJOURNER, Species.REGIELEKI]);
     game.move.select(Moves.BREAKING_SWIPE);
     game.move.select(Moves.SPLASH, 1);
->>>>>>> 82889731
     await game.phaseInterceptor.to(TurnEndPhase);
 
     expect(moveToCheck.calculateBattlePower).toHaveReturnedWith(basePower);
