import { afterEach, beforeAll, beforeEach, describe, expect, it, vi } from "vitest";
import Phaser from "phaser";
import GameManager from "#test/utils/gameManager";
import { Species } from "#enums/species";
import { TurnEndPhase, MoveEffectPhase } from "#app/phases";
import { Moves } from "#enums/moves";
import { ArenaTagType } from "#enums/arena-tag-type";
import { ArenaTagSide, getArenaTag } from "#app/data/arena-tag";
import { getMovePosition } from "#test/utils/gameManagerUtils";
import { Abilities } from "#enums/abilities";
import { WeatherType } from "#app/data/weather.js";
import { StatusEffect, getStatusEffectCatchRateMultiplier } from "#app/data/status-effect";
import { BattlerTagType } from "#enums/battler-tag-type";
import { SPLASH_ONLY } from "#test/utils/testUtils";

const TIMEOUT = 20 * 1000; // 20 sec timeout

describe("Abilities - Magic Guard", () => {
  let phaserGame: Phaser.Game;
  let game: GameManager;

  beforeAll(() => {
    phaserGame = new Phaser.Game({
      type: Phaser.HEADLESS,
    });
  });

  afterEach(() => {
    game.phaseInterceptor.restoreOg();
  });

  beforeEach(() => {
    game = new GameManager(phaserGame);

    /** Player Pokemon overrides */
    game.override.ability(Abilities.MAGIC_GUARD);
    game.override.moveset([Moves.SPLASH]);
    game.override.startingLevel(100);

    /** Enemy Pokemon overrides */
    game.override.enemySpecies(Species.SNORLAX);
    game.override.enemyAbility(Abilities.INSOMNIA);
    game.override.enemyMoveset(SPLASH_ONLY);
    game.override.enemyLevel(100);
  });

  //Bulbapedia Reference: https://bulbapedia.bulbagarden.net/wiki/Magic_Guard_(Ability)

  it(
    "ability should prevent damage caused by weather",
    async () => {
      game.override.weather(WeatherType.SANDSTORM);

      await game.startBattle([Species.MAGIKARP]);

<<<<<<< HEAD
      const leadPokemon = game.scene.getPlayerPokemon()!;
      expect(leadPokemon).toBeDefined();

      const enemyPokemon = game.scene.getEnemyPokemon()!;
      expect(enemyPokemon).toBeDefined();
=======
      const leadPokemon = game.scene.getPlayerPokemon();

      const enemyPokemon = game.scene.getEnemyPokemon();
>>>>>>> ed1605de

      game.doAttack(getMovePosition(game.scene, 0, Moves.SPLASH));

      await game.phaseInterceptor.to(TurnEndPhase);

      /**
       * Expect:
       * - The player Pokemon (with Magic Guard) has not taken damage from weather
       * - The enemy Pokemon (without Magic Guard) has taken damage from weather
       */
      expect(leadPokemon.hp).toBe(leadPokemon.getMaxHp());
      expect(enemyPokemon.hp).toBeLessThan(enemyPokemon.getMaxHp());
    }, TIMEOUT
  );

  it(
    "ability should prevent damage caused by status effects but other non-damage effects still apply",
    async () => {
      //Toxic keeps track of the turn counters -> important that Magic Guard keeps track of post-Toxic turns
      game.override.statusEffect(StatusEffect.POISON);

      await game.startBattle([Species.MAGIKARP]);

<<<<<<< HEAD
      const leadPokemon = game.scene.getPlayerPokemon()!;
      expect(leadPokemon).toBeDefined();

      const enemyPokemon = game.scene.getEnemyPokemon()!;
      expect(enemyPokemon).toBeDefined();
=======
      const leadPokemon = game.scene.getPlayerPokemon();
>>>>>>> ed1605de

      game.doAttack(getMovePosition(game.scene, 0, Moves.SPLASH));

      await game.phaseInterceptor.to(TurnEndPhase);

      /**
       * Expect:
       * - The player Pokemon (with Magic Guard) has not taken damage from poison
       * - The Pokemon's CatchRateMultiplier should be 1.5
       */
      expect(leadPokemon.hp).toBe(leadPokemon.getMaxHp());
      expect(getStatusEffectCatchRateMultiplier(leadPokemon.status!.effect)).toBe(1.5);
    }, TIMEOUT
  );

  it(
    "ability effect should not persist when the ability is replaced",
    async () => {
      game.override.enemyMoveset([Moves.WORRY_SEED,Moves.WORRY_SEED,Moves.WORRY_SEED,Moves.WORRY_SEED]);
      game.override.statusEffect(StatusEffect.POISON);

      await game.startBattle([Species.MAGIKARP]);

<<<<<<< HEAD
      const leadPokemon = game.scene.getPlayerPokemon()!;
      expect(leadPokemon).toBeDefined();

      const enemyPokemon = game.scene.getEnemyPokemon()!;
      expect(enemyPokemon).toBeDefined();
=======
      const leadPokemon = game.scene.getPlayerPokemon();
>>>>>>> ed1605de

      game.doAttack(getMovePosition(game.scene, 0, Moves.SPLASH));

      await game.phaseInterceptor.to(TurnEndPhase);

      /**
       * Expect:
       * - The player Pokemon (that just lost its Magic Guard ability) has taken damage from poison
       */
      expect(leadPokemon.hp).toBeLessThan(leadPokemon.getMaxHp());
    }, TIMEOUT
  );


  it("Magic Guard prevents damage caused by burn but other non-damaging effects are still applied",
    async () => {
      game.override.enemyStatusEffect(StatusEffect.BURN);
      game.override.enemyAbility(Abilities.MAGIC_GUARD);

      await game.startBattle([Species.MAGIKARP]);

<<<<<<< HEAD
      const leadPokemon = game.scene.getPlayerPokemon()!;
      expect (leadPokemon).toBeDefined();

      game.doAttack(getMovePosition(game.scene, 0, Moves.SPLASH));

      const enemyPokemon = game.scene.getEnemyPokemon()!;
      expect(enemyPokemon).toBeDefined();
=======
      game.doAttack(getMovePosition(game.scene, 0, Moves.SPLASH));

      const enemyPokemon = game.scene.getEnemyPokemon();
>>>>>>> ed1605de

      await game.phaseInterceptor.to(TurnEndPhase);

      /**
       * Expect:
       * - The enemy Pokemon (with Magic Guard) has not taken damage from burn
       * - The enemy Pokemon's physical attack damage is halved (TBD)
       * - The enemy Pokemon's hypothetical CatchRateMultiplier should be 1.5
       */
      expect(enemyPokemon.hp).toBe(enemyPokemon.getMaxHp());
      expect(getStatusEffectCatchRateMultiplier(enemyPokemon.status!.effect)).toBe(1.5);
    }, TIMEOUT
  );

  it("Magic Guard prevents damage caused by toxic but other non-damaging effects are still applied",
    async () => {
      game.override.enemyStatusEffect(StatusEffect.TOXIC);
      game.override.enemyAbility(Abilities.MAGIC_GUARD);

      await game.startBattle([Species.MAGIKARP]);

<<<<<<< HEAD
      const leadPokemon = game.scene.getPlayerPokemon()!;
      expect (leadPokemon).toBeDefined();

      game.doAttack(getMovePosition(game.scene, 0, Moves.SPLASH));

      const enemyPokemon = game.scene.getEnemyPokemon()!;
      expect(enemyPokemon).toBeDefined();
=======
      game.doAttack(getMovePosition(game.scene, 0, Moves.SPLASH));

      const enemyPokemon = game.scene.getEnemyPokemon();
>>>>>>> ed1605de

      const toxicStartCounter = enemyPokemon.status!.turnCount;
      //should be 0

      await game.phaseInterceptor.to(TurnEndPhase);

      /**
       * Expect:
       * - The enemy Pokemon (with Magic Guard) has not taken damage from toxic
       * - The enemy Pokemon's status effect duration should be incremented
       * - The enemy Pokemon's hypothetical CatchRateMultiplier should be 1.5
       */
      expect(enemyPokemon.hp).toBe(enemyPokemon.getMaxHp());
      expect(enemyPokemon.status!.turnCount).toBeGreaterThan(toxicStartCounter);
      expect(getStatusEffectCatchRateMultiplier(enemyPokemon.status!.effect)).toBe(1.5);
    }, TIMEOUT
  );


  it("Magic Guard prevents damage caused by entry hazards", async () => {
    //Adds and applies Spikes to both sides of the arena
    const newTag = getArenaTag(ArenaTagType.SPIKES, 5, Moves.SPIKES, 0, 0, ArenaTagSide.BOTH)!;
    game.scene.arena.tags.push(newTag);

    await game.startBattle([Species.MAGIKARP]);
<<<<<<< HEAD
    const leadPokemon = game.scene.getPlayerPokemon()!;
    expect(leadPokemon).toBeDefined();

    game.doAttack(getMovePosition(game.scene, 0, Moves.SPLASH));

    const enemyPokemon = game.scene.getEnemyPokemon()!;
    expect(enemyPokemon).toBeDefined();
=======
    const leadPokemon = game.scene.getPlayerPokemon();

    game.doAttack(getMovePosition(game.scene, 0, Moves.SPLASH));

    const enemyPokemon = game.scene.getEnemyPokemon();
>>>>>>> ed1605de

    await game.phaseInterceptor.to(TurnEndPhase);

    /**
    * Expect:
    * - The player Pokemon (with Magic Guard) has not taken damage from spikes
    * - The enemy Pokemon (without Magic Guard) has taken damage from spikes
    */
    expect(leadPokemon.hp).toBe(leadPokemon.getMaxHp());
    expect(enemyPokemon.hp).toBeLessThan(enemyPokemon.getMaxHp());
  }, TIMEOUT
  );

  it("Magic Guard does not prevent poison from Toxic Spikes", async () => {
    //Adds and applies Spikes to both sides of the arena
    const playerTag = getArenaTag(ArenaTagType.TOXIC_SPIKES, 5, Moves.TOXIC_SPIKES, 0, 0, ArenaTagSide.PLAYER)!;
    const enemyTag = getArenaTag(ArenaTagType.TOXIC_SPIKES, 5, Moves.TOXIC_SPIKES, 0, 0, ArenaTagSide.ENEMY)!;
    game.scene.arena.tags.push(playerTag);
    game.scene.arena.tags.push(enemyTag);

    await game.startBattle([Species.MAGIKARP]);
<<<<<<< HEAD
    const leadPokemon = game.scene.getPlayerPokemon()!;
    expect(leadPokemon).toBeDefined();

    game.doAttack(getMovePosition(game.scene, 0, Moves.SPLASH));

    const enemyPokemon = game.scene.getEnemyPokemon()!;
    expect(enemyPokemon).toBeDefined();
=======
    const leadPokemon = game.scene.getPlayerPokemon();

    game.doAttack(getMovePosition(game.scene, 0, Moves.SPLASH));

    const enemyPokemon = game.scene.getEnemyPokemon();
>>>>>>> ed1605de

    await game.phaseInterceptor.to(TurnEndPhase);

    /**
    * Expect:
    * - Both Pokemon gain the poison status effect
    * - The player Pokemon (with Magic Guard) has not taken damage from poison
    * - The enemy Pokemon (without Magic Guard) has taken damage from poison
    */
    expect(leadPokemon.status!.effect).toBe(StatusEffect.POISON);
    expect(enemyPokemon.status!.effect).toBe(StatusEffect.POISON);
    expect(leadPokemon.hp).toBe(leadPokemon.getMaxHp());
    expect(enemyPokemon.hp).toBeLessThan(enemyPokemon.getMaxHp());
  }, TIMEOUT
  );

  it("Magic Guard prevents against damage from volatile status effects",
    async () => {
      await game.startBattle([Species.DUSKULL]);
      game.override.moveset([Moves.CURSE]);
      game.override.enemyAbility(Abilities.MAGIC_GUARD);

<<<<<<< HEAD
      const leadPokemon = game.scene.getPlayerPokemon()!;
      expect (leadPokemon).toBeDefined();

      game.doAttack(getMovePosition(game.scene, 0, Moves.CURSE));

      const enemyPokemon = game.scene.getEnemyPokemon()!;
      expect(enemyPokemon).toBeDefined();
=======
      const leadPokemon = game.scene.getPlayerPokemon();

      game.doAttack(getMovePosition(game.scene, 0, Moves.CURSE));

      const enemyPokemon = game.scene.getEnemyPokemon();
>>>>>>> ed1605de

      await game.phaseInterceptor.to(TurnEndPhase);

      /**
    * Expect:
    * - The player Pokemon (with Magic Guard) has cut its HP to inflict curse
    * - The enemy Pokemon (with Magic Guard) is cursed
    * - The enemy Pokemon (with Magic Guard) does not lose HP from being cursed
    */
      expect(leadPokemon.hp).toBeLessThan(leadPokemon.getMaxHp());
      expect(enemyPokemon.getTag(BattlerTagType.CURSED)).not.toBe(undefined);
      expect(enemyPokemon.hp).toBe(enemyPokemon.getMaxHp());
    }, TIMEOUT
  );

  it("Magic Guard prevents crash damage", async () => {
    game.override.moveset([Moves.HIGH_JUMP_KICK]);
    await game.startBattle([Species.MAGIKARP]);

<<<<<<< HEAD
    const leadPokemon = game.scene.getPlayerPokemon()!;
    expect(leadPokemon).toBeDefined();
=======
    const leadPokemon = game.scene.getPlayerPokemon();
>>>>>>> ed1605de

    game.doAttack(getMovePosition(game.scene, 0, Moves.HIGH_JUMP_KICK));
    await game.phaseInterceptor.to(MoveEffectPhase, false);
    vi.spyOn(game.scene.getCurrentPhase() as MoveEffectPhase, "hitCheck").mockReturnValueOnce(false);

    await game.phaseInterceptor.to(TurnEndPhase);

    /**
    * Expect:
    * - The player Pokemon (with Magic Guard) misses High Jump Kick but does not lose HP as a result
    */
    expect(leadPokemon.hp).toBe(leadPokemon.getMaxHp());
  }, TIMEOUT
  );

  it("Magic Guard prevents damage from recoil", async () => {
    game.override.moveset([Moves.TAKE_DOWN]);
    await game.startBattle([Species.MAGIKARP]);

<<<<<<< HEAD
    const leadPokemon = game.scene.getPlayerPokemon()!;
    expect(leadPokemon).toBeDefined();
=======
    const leadPokemon = game.scene.getPlayerPokemon();
>>>>>>> ed1605de

    game.doAttack(getMovePosition(game.scene, 0, Moves.TAKE_DOWN));

    await game.phaseInterceptor.to(TurnEndPhase);

    /**
    * Expect:
    * - The player Pokemon (with Magic Guard) uses a recoil move but does not lose HP from recoil
    */
    expect(leadPokemon.hp).toBe(leadPokemon.getMaxHp());
  }, TIMEOUT
  );

  it("Magic Guard does not prevent damage from Struggle's recoil", async () => {
    game.override.moveset([Moves.STRUGGLE]);
    await game.startBattle([Species.MAGIKARP]);

<<<<<<< HEAD
    const leadPokemon = game.scene.getPlayerPokemon()!;
    expect(leadPokemon).toBeDefined();
=======
    const leadPokemon = game.scene.getPlayerPokemon();
>>>>>>> ed1605de

    game.doAttack(getMovePosition(game.scene, 0, Moves.STRUGGLE));

    await game.phaseInterceptor.to(TurnEndPhase);

    /**
    * Expect:
    * - The player Pokemon (with Magic Guard) uses Struggle but does lose HP from Struggle's recoil
    */
    expect(leadPokemon.hp).toBeLessThan(leadPokemon.getMaxHp());
  }, TIMEOUT
  );

  //This tests different move attributes than the recoil tests above
  it("Magic Guard prevents self-damage from attacking moves", async () => {
    game.override.moveset([Moves.STEEL_BEAM]);
    await game.startBattle([Species.MAGIKARP]);

<<<<<<< HEAD
    const leadPokemon = game.scene.getPlayerPokemon()!;
    expect(leadPokemon).toBeDefined();
=======
    const leadPokemon = game.scene.getPlayerPokemon();
>>>>>>> ed1605de

    game.doAttack(getMovePosition(game.scene, 0, Moves.STEEL_BEAM));

    await game.phaseInterceptor.to(TurnEndPhase);

    /**
    * Expect:
    * - The player Pokemon (with Magic Guard) uses a move with an HP cost but does not lose HP from using it
    */
    expect(leadPokemon.hp).toBe(leadPokemon.getMaxHp());
  }, TIMEOUT
  );

  /*
  it("Magic Guard does not prevent self-damage from confusion", async () => {
    await game.startBattle([Species.MAGIKARP]);

    game.doAttack(getMovePosition(game.scene, 0, Moves.CHARM));

    await game.phaseInterceptor.to(TurnEndPhase);
  });
*/

  it("Magic Guard does not prevent self-damage from non-attacking moves", async () => {
    game.override.moveset([Moves.BELLY_DRUM]);
    await game.startBattle([Species.MAGIKARP]);

<<<<<<< HEAD
    const leadPokemon = game.scene.getPlayerPokemon()!;
    expect(leadPokemon).toBeDefined();
=======
    const leadPokemon = game.scene.getPlayerPokemon();
>>>>>>> ed1605de

    game.doAttack(getMovePosition(game.scene, 0, Moves.BELLY_DRUM));

    await game.phaseInterceptor.to(TurnEndPhase);

    /**
    * Expect:
    * - The player Pokemon (with Magic Guard) uses a non-attacking move with an HP cost and thus loses HP from using it
    */
    expect(leadPokemon.hp).toBeLessThan(leadPokemon.getMaxHp());
  }, TIMEOUT
  );

  it("Magic Guard prevents damage from abilities with PostTurnHurtIfSleepingAbAttr", async() => {
    //Tests the ability Bad Dreams
    game.override.statusEffect(StatusEffect.SLEEP);
    //enemy pokemon is given Spore just in case player pokemon somehow awakens during test
    game.override.enemyMoveset([Moves.SPORE, Moves.SPORE, Moves.SPORE, Moves.SPORE]);
    game.override.enemyAbility(Abilities.BAD_DREAMS);

    await game.startBattle([Species.MAGIKARP]);

<<<<<<< HEAD
    const leadPokemon = game.scene.getPlayerPokemon()!;
    expect(leadPokemon).toBeDefined();
=======
    const leadPokemon = game.scene.getPlayerPokemon();
>>>>>>> ed1605de

    game.doAttack(getMovePosition(game.scene, 0, Moves.SPLASH));

    await game.phaseInterceptor.to(TurnEndPhase);

    /**
    * Expect:
    * - The player Pokemon (with Magic Guard) should not lose HP due to this ability attribute
    * - The player Pokemon is asleep
    */
    expect(leadPokemon.hp).toBe(leadPokemon.getMaxHp());
    expect(leadPokemon.status!.effect).toBe(StatusEffect.SLEEP);
  }, TIMEOUT
  );

  it("Magic Guard prevents damage from abilities with PostFaintContactDamageAbAttr", async() => {
    //Tests the abilities Innards Out/Aftermath
    game.override.moveset([Moves.TACKLE]);
    game.override.enemyAbility(Abilities.AFTERMATH);

    await game.startBattle([Species.MAGIKARP]);

<<<<<<< HEAD
    const leadPokemon = game.scene.getPlayerPokemon()!;
    expect(leadPokemon).toBeDefined();

    const enemyPokemon = game.scene.getEnemyPokemon()!;
    expect(enemyPokemon).toBeDefined();
=======
    const leadPokemon = game.scene.getPlayerPokemon();

    const enemyPokemon = game.scene.getEnemyPokemon();
>>>>>>> ed1605de
    enemyPokemon.hp = 1;

    game.doAttack(getMovePosition(game.scene, 0, Moves.TACKLE));
    await game.phaseInterceptor.to(TurnEndPhase);

    /**
    * Expect:
    * - The player Pokemon (with Magic Guard) should not lose HP due to this ability attribute
    * - The enemy Pokemon has fainted
    */
    expect(enemyPokemon.hp).toBe(0);
    expect(leadPokemon.hp).toBe(leadPokemon.getMaxHp());
  }, TIMEOUT
  );

  it("Magic Guard prevents damage from abilities with PostDefendContactDamageAbAttr", async() => {
    //Tests the abilities Iron Barbs/Rough Skin
    game.override.moveset([Moves.TACKLE]);
    game.override.enemyAbility(Abilities.IRON_BARBS);

    await game.startBattle([Species.MAGIKARP]);

<<<<<<< HEAD
    const leadPokemon = game.scene.getPlayerPokemon()!;
    expect(leadPokemon).toBeDefined();

    const enemyPokemon = game.scene.getEnemyPokemon()!;
    expect(enemyPokemon).toBeDefined();
=======
    const leadPokemon = game.scene.getPlayerPokemon();

    const enemyPokemon = game.scene.getEnemyPokemon();
>>>>>>> ed1605de

    game.doAttack(getMovePosition(game.scene, 0, Moves.TACKLE));
    await game.phaseInterceptor.to(TurnEndPhase);

    /**
    * Expect:
    * - The player Pokemon (with Magic Guard) should not lose HP due to this ability attribute
    * - The player Pokemon's move should have connected
    */
    expect(enemyPokemon.hp).toBeLessThan(enemyPokemon.getMaxHp());
    expect(leadPokemon.hp).toBe(leadPokemon.getMaxHp());
  }, TIMEOUT
  );

  it("Magic Guard prevents damage from abilities with ReverseDrainAbAttr", async() => {
    //Tests the ability Liquid Ooze
    game.override.moveset([Moves.ABSORB]);
    game.override.enemyAbility(Abilities.LIQUID_OOZE);

    await game.startBattle([Species.MAGIKARP]);

<<<<<<< HEAD
    const leadPokemon = game.scene.getPlayerPokemon()!;
    expect(leadPokemon).toBeDefined();

    const enemyPokemon = game.scene.getEnemyPokemon()!;
    expect(enemyPokemon).toBeDefined();
=======
    const leadPokemon = game.scene.getPlayerPokemon();

    const enemyPokemon = game.scene.getEnemyPokemon();
>>>>>>> ed1605de

    game.doAttack(getMovePosition(game.scene, 0, Moves.ABSORB));
    await game.phaseInterceptor.to(TurnEndPhase);

    /**
    * Expect:
    * - The player Pokemon (with Magic Guard) should not lose HP due to this ability attribute
    * - The player Pokemon's move should have connected
    */
    expect(enemyPokemon.hp).toBeLessThan(enemyPokemon.getMaxHp());
    expect(leadPokemon.hp).toBe(leadPokemon.getMaxHp());
  }, TIMEOUT
  );

  it("Magic Guard prevents HP loss from abilities with PostWeatherLapseDamageAbAttr", async() => {
    //Tests the abilities Solar Power/Dry Skin
    game.override.passiveAbility(Abilities.SOLAR_POWER);
    game.override.weather(WeatherType.SUNNY);

    await game.startBattle([Species.MAGIKARP]);
<<<<<<< HEAD
    const leadPokemon = game.scene.getPlayerPokemon()!;
    expect(leadPokemon).toBeDefined();
=======
    const leadPokemon = game.scene.getPlayerPokemon();
>>>>>>> ed1605de
    game.doAttack(getMovePosition(game.scene, 0, Moves.SPLASH));
    await game.phaseInterceptor.to(TurnEndPhase);

    /**
    * Expect:
    * - The player Pokemon (with Magic Guard) should not lose HP due to this ability attribute
    */
    expect(leadPokemon.hp).toBe(leadPokemon.getMaxHp());
  }, TIMEOUT
  );
});<|MERGE_RESOLUTION|>--- conflicted
+++ resolved
@@ -53,17 +53,10 @@
 
       await game.startBattle([Species.MAGIKARP]);
 
-<<<<<<< HEAD
       const leadPokemon = game.scene.getPlayerPokemon()!;
-      expect(leadPokemon).toBeDefined();
 
       const enemyPokemon = game.scene.getEnemyPokemon()!;
       expect(enemyPokemon).toBeDefined();
-=======
-      const leadPokemon = game.scene.getPlayerPokemon();
-
-      const enemyPokemon = game.scene.getEnemyPokemon();
->>>>>>> ed1605de
 
       game.doAttack(getMovePosition(game.scene, 0, Moves.SPLASH));
 
@@ -87,15 +80,7 @@
 
       await game.startBattle([Species.MAGIKARP]);
 
-<<<<<<< HEAD
       const leadPokemon = game.scene.getPlayerPokemon()!;
-      expect(leadPokemon).toBeDefined();
-
-      const enemyPokemon = game.scene.getEnemyPokemon()!;
-      expect(enemyPokemon).toBeDefined();
-=======
-      const leadPokemon = game.scene.getPlayerPokemon();
->>>>>>> ed1605de
 
       game.doAttack(getMovePosition(game.scene, 0, Moves.SPLASH));
 
@@ -119,15 +104,7 @@
 
       await game.startBattle([Species.MAGIKARP]);
 
-<<<<<<< HEAD
       const leadPokemon = game.scene.getPlayerPokemon()!;
-      expect(leadPokemon).toBeDefined();
-
-      const enemyPokemon = game.scene.getEnemyPokemon()!;
-      expect(enemyPokemon).toBeDefined();
-=======
-      const leadPokemon = game.scene.getPlayerPokemon();
->>>>>>> ed1605de
 
       game.doAttack(getMovePosition(game.scene, 0, Moves.SPLASH));
 
@@ -149,19 +126,9 @@
 
       await game.startBattle([Species.MAGIKARP]);
 
-<<<<<<< HEAD
-      const leadPokemon = game.scene.getPlayerPokemon()!;
-      expect (leadPokemon).toBeDefined();
-
       game.doAttack(getMovePosition(game.scene, 0, Moves.SPLASH));
 
       const enemyPokemon = game.scene.getEnemyPokemon()!;
-      expect(enemyPokemon).toBeDefined();
-=======
-      game.doAttack(getMovePosition(game.scene, 0, Moves.SPLASH));
-
-      const enemyPokemon = game.scene.getEnemyPokemon();
->>>>>>> ed1605de
 
       await game.phaseInterceptor.to(TurnEndPhase);
 
@@ -183,19 +150,9 @@
 
       await game.startBattle([Species.MAGIKARP]);
 
-<<<<<<< HEAD
-      const leadPokemon = game.scene.getPlayerPokemon()!;
-      expect (leadPokemon).toBeDefined();
-
       game.doAttack(getMovePosition(game.scene, 0, Moves.SPLASH));
 
       const enemyPokemon = game.scene.getEnemyPokemon()!;
-      expect(enemyPokemon).toBeDefined();
-=======
-      game.doAttack(getMovePosition(game.scene, 0, Moves.SPLASH));
-
-      const enemyPokemon = game.scene.getEnemyPokemon();
->>>>>>> ed1605de
 
       const toxicStartCounter = enemyPokemon.status!.turnCount;
       //should be 0
@@ -221,21 +178,11 @@
     game.scene.arena.tags.push(newTag);
 
     await game.startBattle([Species.MAGIKARP]);
-<<<<<<< HEAD
-    const leadPokemon = game.scene.getPlayerPokemon()!;
-    expect(leadPokemon).toBeDefined();
+    const leadPokemon = game.scene.getPlayerPokemon()!;
 
     game.doAttack(getMovePosition(game.scene, 0, Moves.SPLASH));
 
     const enemyPokemon = game.scene.getEnemyPokemon()!;
-    expect(enemyPokemon).toBeDefined();
-=======
-    const leadPokemon = game.scene.getPlayerPokemon();
-
-    game.doAttack(getMovePosition(game.scene, 0, Moves.SPLASH));
-
-    const enemyPokemon = game.scene.getEnemyPokemon();
->>>>>>> ed1605de
 
     await game.phaseInterceptor.to(TurnEndPhase);
 
@@ -257,21 +204,11 @@
     game.scene.arena.tags.push(enemyTag);
 
     await game.startBattle([Species.MAGIKARP]);
-<<<<<<< HEAD
-    const leadPokemon = game.scene.getPlayerPokemon()!;
-    expect(leadPokemon).toBeDefined();
+    const leadPokemon = game.scene.getPlayerPokemon()!;
 
     game.doAttack(getMovePosition(game.scene, 0, Moves.SPLASH));
 
     const enemyPokemon = game.scene.getEnemyPokemon()!;
-    expect(enemyPokemon).toBeDefined();
-=======
-    const leadPokemon = game.scene.getPlayerPokemon();
-
-    game.doAttack(getMovePosition(game.scene, 0, Moves.SPLASH));
-
-    const enemyPokemon = game.scene.getEnemyPokemon();
->>>>>>> ed1605de
 
     await game.phaseInterceptor.to(TurnEndPhase);
 
@@ -294,21 +231,11 @@
       game.override.moveset([Moves.CURSE]);
       game.override.enemyAbility(Abilities.MAGIC_GUARD);
 
-<<<<<<< HEAD
       const leadPokemon = game.scene.getPlayerPokemon()!;
-      expect (leadPokemon).toBeDefined();
 
       game.doAttack(getMovePosition(game.scene, 0, Moves.CURSE));
 
       const enemyPokemon = game.scene.getEnemyPokemon()!;
-      expect(enemyPokemon).toBeDefined();
-=======
-      const leadPokemon = game.scene.getPlayerPokemon();
-
-      game.doAttack(getMovePosition(game.scene, 0, Moves.CURSE));
-
-      const enemyPokemon = game.scene.getEnemyPokemon();
->>>>>>> ed1605de
 
       await game.phaseInterceptor.to(TurnEndPhase);
 
@@ -328,12 +255,7 @@
     game.override.moveset([Moves.HIGH_JUMP_KICK]);
     await game.startBattle([Species.MAGIKARP]);
 
-<<<<<<< HEAD
-    const leadPokemon = game.scene.getPlayerPokemon()!;
-    expect(leadPokemon).toBeDefined();
-=======
-    const leadPokemon = game.scene.getPlayerPokemon();
->>>>>>> ed1605de
+    const leadPokemon = game.scene.getPlayerPokemon()!;
 
     game.doAttack(getMovePosition(game.scene, 0, Moves.HIGH_JUMP_KICK));
     await game.phaseInterceptor.to(MoveEffectPhase, false);
@@ -353,12 +275,7 @@
     game.override.moveset([Moves.TAKE_DOWN]);
     await game.startBattle([Species.MAGIKARP]);
 
-<<<<<<< HEAD
-    const leadPokemon = game.scene.getPlayerPokemon()!;
-    expect(leadPokemon).toBeDefined();
-=======
-    const leadPokemon = game.scene.getPlayerPokemon();
->>>>>>> ed1605de
+    const leadPokemon = game.scene.getPlayerPokemon()!;
 
     game.doAttack(getMovePosition(game.scene, 0, Moves.TAKE_DOWN));
 
@@ -376,12 +293,7 @@
     game.override.moveset([Moves.STRUGGLE]);
     await game.startBattle([Species.MAGIKARP]);
 
-<<<<<<< HEAD
-    const leadPokemon = game.scene.getPlayerPokemon()!;
-    expect(leadPokemon).toBeDefined();
-=======
-    const leadPokemon = game.scene.getPlayerPokemon();
->>>>>>> ed1605de
+    const leadPokemon = game.scene.getPlayerPokemon()!;
 
     game.doAttack(getMovePosition(game.scene, 0, Moves.STRUGGLE));
 
@@ -400,12 +312,7 @@
     game.override.moveset([Moves.STEEL_BEAM]);
     await game.startBattle([Species.MAGIKARP]);
 
-<<<<<<< HEAD
-    const leadPokemon = game.scene.getPlayerPokemon()!;
-    expect(leadPokemon).toBeDefined();
-=======
-    const leadPokemon = game.scene.getPlayerPokemon();
->>>>>>> ed1605de
+    const leadPokemon = game.scene.getPlayerPokemon()!;
 
     game.doAttack(getMovePosition(game.scene, 0, Moves.STEEL_BEAM));
 
@@ -433,12 +340,7 @@
     game.override.moveset([Moves.BELLY_DRUM]);
     await game.startBattle([Species.MAGIKARP]);
 
-<<<<<<< HEAD
-    const leadPokemon = game.scene.getPlayerPokemon()!;
-    expect(leadPokemon).toBeDefined();
-=======
-    const leadPokemon = game.scene.getPlayerPokemon();
->>>>>>> ed1605de
+    const leadPokemon = game.scene.getPlayerPokemon()!;
 
     game.doAttack(getMovePosition(game.scene, 0, Moves.BELLY_DRUM));
 
@@ -461,12 +363,7 @@
 
     await game.startBattle([Species.MAGIKARP]);
 
-<<<<<<< HEAD
-    const leadPokemon = game.scene.getPlayerPokemon()!;
-    expect(leadPokemon).toBeDefined();
-=======
-    const leadPokemon = game.scene.getPlayerPokemon();
->>>>>>> ed1605de
+    const leadPokemon = game.scene.getPlayerPokemon()!;
 
     game.doAttack(getMovePosition(game.scene, 0, Moves.SPLASH));
 
@@ -489,17 +386,9 @@
 
     await game.startBattle([Species.MAGIKARP]);
 
-<<<<<<< HEAD
-    const leadPokemon = game.scene.getPlayerPokemon()!;
-    expect(leadPokemon).toBeDefined();
+    const leadPokemon = game.scene.getPlayerPokemon()!;
 
     const enemyPokemon = game.scene.getEnemyPokemon()!;
-    expect(enemyPokemon).toBeDefined();
-=======
-    const leadPokemon = game.scene.getPlayerPokemon();
-
-    const enemyPokemon = game.scene.getEnemyPokemon();
->>>>>>> ed1605de
     enemyPokemon.hp = 1;
 
     game.doAttack(getMovePosition(game.scene, 0, Moves.TACKLE));
@@ -522,17 +411,9 @@
 
     await game.startBattle([Species.MAGIKARP]);
 
-<<<<<<< HEAD
-    const leadPokemon = game.scene.getPlayerPokemon()!;
-    expect(leadPokemon).toBeDefined();
+    const leadPokemon = game.scene.getPlayerPokemon()!;
 
     const enemyPokemon = game.scene.getEnemyPokemon()!;
-    expect(enemyPokemon).toBeDefined();
-=======
-    const leadPokemon = game.scene.getPlayerPokemon();
-
-    const enemyPokemon = game.scene.getEnemyPokemon();
->>>>>>> ed1605de
 
     game.doAttack(getMovePosition(game.scene, 0, Moves.TACKLE));
     await game.phaseInterceptor.to(TurnEndPhase);
@@ -554,17 +435,9 @@
 
     await game.startBattle([Species.MAGIKARP]);
 
-<<<<<<< HEAD
-    const leadPokemon = game.scene.getPlayerPokemon()!;
-    expect(leadPokemon).toBeDefined();
+    const leadPokemon = game.scene.getPlayerPokemon()!;
 
     const enemyPokemon = game.scene.getEnemyPokemon()!;
-    expect(enemyPokemon).toBeDefined();
-=======
-    const leadPokemon = game.scene.getPlayerPokemon();
-
-    const enemyPokemon = game.scene.getEnemyPokemon();
->>>>>>> ed1605de
 
     game.doAttack(getMovePosition(game.scene, 0, Moves.ABSORB));
     await game.phaseInterceptor.to(TurnEndPhase);
@@ -585,12 +458,7 @@
     game.override.weather(WeatherType.SUNNY);
 
     await game.startBattle([Species.MAGIKARP]);
-<<<<<<< HEAD
-    const leadPokemon = game.scene.getPlayerPokemon()!;
-    expect(leadPokemon).toBeDefined();
-=======
-    const leadPokemon = game.scene.getPlayerPokemon();
->>>>>>> ed1605de
+    const leadPokemon = game.scene.getPlayerPokemon()!;
     game.doAttack(getMovePosition(game.scene, 0, Moves.SPLASH));
     await game.phaseInterceptor.to(TurnEndPhase);
 
