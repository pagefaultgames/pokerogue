--- conflicted
+++ resolved
@@ -1,25 +1,13 @@
-<<<<<<< HEAD
-import { afterEach, beforeAll, beforeEach, describe, expect, it, vi } from "vitest";
-import Phaser from "phaser";
-import GameManager from "#app/test/utils/gameManager";
-import Overrides from "#app/overrides";
-import { Species } from "#enums/species";
-=======
 import { allMoves } from "#app/data/move.js";
->>>>>>> 07b65631
 import { MoveEffectPhase } from "#app/phases";
 import GameManager from "#app/test/utils/gameManager";
 import { getMovePosition } from "#app/test/utils/gameManagerUtils";
 import { Abilities } from "#enums/abilities";
-<<<<<<< HEAD
-import { allMoves } from "#app/data/move.js";
-=======
 import { Moves } from "#enums/moves";
 import { Species } from "#enums/species";
 import Phaser from "phaser";
 import { afterEach, beforeAll, beforeEach, describe, expect, it, vi } from "vitest";
 import { SPLASH_ONLY } from "../utils/testUtils";
->>>>>>> 07b65631
 
 describe("Abilities - Aura Break", () => {
   let phaserGame: Phaser.Game;
@@ -39,30 +27,18 @@
 
   beforeEach(() => {
     game = new GameManager(phaserGame);
-<<<<<<< HEAD
-    vi.spyOn(Overrides, "BATTLE_TYPE_OVERRIDE", "get").mockReturnValue("single");
-    vi.spyOn(Overrides, "MOVESET_OVERRIDE", "get").mockReturnValue([Moves.MOONBLAST, Moves.DARK_PULSE, Moves.MOONBLAST, Moves.DARK_PULSE]);
-    vi.spyOn(Overrides, "OPP_MOVESET_OVERRIDE", "get").mockReturnValue([Moves.SPLASH, Moves.SPLASH, Moves.SPLASH, Moves.SPLASH]);
-    vi.spyOn(Overrides, "OPP_ABILITY_OVERRIDE", "get").mockReturnValue(Abilities.AURA_BREAK);
-    vi.spyOn(Overrides, "OPP_SPECIES_OVERRIDE", "get").mockReturnValue(Species.SHUCKLE);
-=======
     game.override.battleType("single");
     game.override.moveset([Moves.MOONBLAST, Moves.DARK_PULSE, Moves.MOONBLAST, Moves.DARK_PULSE]);
     game.override.enemyMoveset(SPLASH_ONLY);
     game.override.enemyAbility(Abilities.AURA_BREAK);
     game.override.enemySpecies(Species.SHUCKLE);
->>>>>>> 07b65631
   });
 
   it("reverses the effect of fairy aura", async () => {
     const moveToCheck = allMoves[Moves.MOONBLAST];
     const basePower = moveToCheck.power;
 
-<<<<<<< HEAD
-    vi.spyOn(Overrides, "ABILITY_OVERRIDE", "get").mockReturnValue(Abilities.FAIRY_AURA);
-=======
     game.override.ability(Abilities.FAIRY_AURA);
->>>>>>> 07b65631
     vi.spyOn(moveToCheck, "calculateBattlePower");
 
     await game.startBattle([Species.PIKACHU]);
@@ -76,11 +52,7 @@
     const moveToCheck = allMoves[Moves.DARK_PULSE];
     const basePower = moveToCheck.power;
 
-<<<<<<< HEAD
-    vi.spyOn(Overrides, "ABILITY_OVERRIDE", "get").mockReturnValue(Abilities.DARK_AURA);
-=======
     game.override.ability(Abilities.DARK_AURA);
->>>>>>> 07b65631
     vi.spyOn(moveToCheck, "calculateBattlePower");
 
     await game.startBattle([Species.PIKACHU]);
