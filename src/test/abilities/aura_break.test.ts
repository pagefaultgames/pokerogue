import { allMoves } from "#app/data/move.js";
<<<<<<< HEAD
import { MoveEffectPhase } from "#app/phases";
=======
import GameManager from "#test/utils/gameManager";
import { getMovePosition } from "#test/utils/gameManagerUtils";
>>>>>>> ae2ab120
import { Abilities } from "#enums/abilities";
import { Moves } from "#enums/moves";
import { Species } from "#enums/species";
import GameManager from "#test/utils/gameManager";
import { SPLASH_ONLY } from "#test/utils/testUtils";
import Phaser from "phaser";
import { afterEach, beforeAll, beforeEach, describe, expect, it, vi } from "vitest";
<<<<<<< HEAD
=======
import { SPLASH_ONLY } from "#test/utils/testUtils";
import { MoveEffectPhase } from "#app/phases/move-effect-phase.js";
>>>>>>> ae2ab120

describe("Abilities - Aura Break", () => {
  let phaserGame: Phaser.Game;
  let game: GameManager;

  const auraBreakMultiplier = 9 / 16 * 4 / 3;

  beforeAll(() => {
    phaserGame = new Phaser.Game({
      type: Phaser.HEADLESS,
    });
  });

  afterEach(() => {
    game.phaseInterceptor.restoreOg();
  });

  beforeEach(() => {
    game = new GameManager(phaserGame);
    game.override.battleType("single");
    game.override.moveset([Moves.MOONBLAST, Moves.DARK_PULSE, Moves.MOONBLAST, Moves.DARK_PULSE]);
    game.override.enemyMoveset(SPLASH_ONLY);
    game.override.enemyAbility(Abilities.AURA_BREAK);
    game.override.enemySpecies(Species.SHUCKLE);
  });

  it("reverses the effect of fairy aura", async () => {
    const moveToCheck = allMoves[Moves.MOONBLAST];
    const basePower = moveToCheck.power;

    game.override.ability(Abilities.FAIRY_AURA);
    vi.spyOn(moveToCheck, "calculateBattlePower");

    await game.startBattle([Species.PIKACHU]);
    game.move.select(Moves.MOONBLAST);
    await game.phaseInterceptor.to(MoveEffectPhase);

    expect(moveToCheck.calculateBattlePower).toHaveReturnedWith(expect.closeTo(basePower * auraBreakMultiplier));
  });

  it("reverses the effect of dark aura", async () => {
    const moveToCheck = allMoves[Moves.DARK_PULSE];
    const basePower = moveToCheck.power;

    game.override.ability(Abilities.DARK_AURA);
    vi.spyOn(moveToCheck, "calculateBattlePower");

    await game.startBattle([Species.PIKACHU]);
    game.move.select(Moves.DARK_PULSE);
    await game.phaseInterceptor.to(MoveEffectPhase);

    expect(moveToCheck.calculateBattlePower).toHaveReturnedWith(expect.closeTo(basePower * auraBreakMultiplier));
  });
});<|MERGE_RESOLUTION|>--- conflicted
+++ resolved
@@ -1,10 +1,5 @@
 import { allMoves } from "#app/data/move.js";
-<<<<<<< HEAD
-import { MoveEffectPhase } from "#app/phases";
-=======
-import GameManager from "#test/utils/gameManager";
-import { getMovePosition } from "#test/utils/gameManagerUtils";
->>>>>>> ae2ab120
+import { MoveEffectPhase } from "#app/phases/move-effect-phase.js";
 import { Abilities } from "#enums/abilities";
 import { Moves } from "#enums/moves";
 import { Species } from "#enums/species";
@@ -12,11 +7,6 @@
 import { SPLASH_ONLY } from "#test/utils/testUtils";
 import Phaser from "phaser";
 import { afterEach, beforeAll, beforeEach, describe, expect, it, vi } from "vitest";
-<<<<<<< HEAD
-=======
-import { SPLASH_ONLY } from "#test/utils/testUtils";
-import { MoveEffectPhase } from "#app/phases/move-effect-phase.js";
->>>>>>> ae2ab120
 
 describe("Abilities - Aura Break", () => {
   let phaserGame: Phaser.Game;
