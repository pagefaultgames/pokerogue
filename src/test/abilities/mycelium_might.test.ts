--- conflicted
+++ resolved
@@ -1,15 +1,7 @@
-<<<<<<< HEAD
-import { TurnEndPhase } from "#app/phases/turn-end-phase";
-import { TurnStartPhase } from "#app/phases/turn-start-phase";
-import { EnemyCommandPhase } from "#app/phases/enemy-command-phase";
-import GameManager from "#test/utils/gameManager";
-import { getMovePosition } from "#test/utils/gameManagerUtils";
-import { Abilities } from "#enums/abilities";
-=======
->>>>>>> 03ee764e
 import { BattleStat } from "#app/data/battle-stat";
 import { MovePhase } from "#app/phases/move-phase";
 import { TurnEndPhase } from "#app/phases/turn-end-phase";
+import { TurnStartPhase } from "#app/phases/turn-start-phase";
 import { Abilities } from "#enums/abilities";
 import { Moves } from "#enums/moves";
 import { Species } from "#enums/species";
@@ -53,15 +45,10 @@
     await game.startBattle([Species.REGIELEKI]);
 
     const enemyPokemon = game.scene.getEnemyPokemon();
-<<<<<<< HEAD
-    const playerPokemonIndex = game.scene.getPlayerPokemon()?.getBattlerIndex();
-    const enemyPokemonIndex = enemyPokemon?.getBattlerIndex();
-    game.doAttack(getMovePosition(game.scene, 0, Moves.BABY_DOLL_EYES));
-=======
+    const playerIndex = game.scene.getPlayerPokemon()?.getBattlerIndex();
     const enemyIndex = enemyPokemon?.getBattlerIndex();
 
     game.move.select(Moves.BABY_DOLL_EYES);
->>>>>>> 03ee764e
 
     await game.phaseInterceptor.run(EnemyCommandPhase);
     const phase = game.scene.getCurrentPhase() as TurnStartPhase;
@@ -69,8 +56,8 @@
     const commandOrder = phase.getCommandOrder();
     // The opponent Pokemon (without Mycelium Might) goes first despite having lower speed than the player Pokemon.
     // The player Pokemon (with Mycelium Might) goes last despite having higher speed than the opponent.
-    expect(speedOrder).toEqual([playerPokemonIndex, enemyPokemonIndex]);
-    expect(commandOrder).toEqual([enemyPokemonIndex, playerPokemonIndex]);
+    expect(speedOrder).toEqual([playerIndex, enemyIndex]);
+    expect(commandOrder).toEqual([enemyIndex, playerIndex]);
     await game.phaseInterceptor.to(TurnEndPhase);
     // Despite the opponent's ability (Clear Body), its attack stat is still reduced.
     expect(enemyPokemon?.summonData.battleStats[BattleStat.ATK]).toBe(-1);
@@ -81,15 +68,10 @@
     await game.startBattle([Species.REGIELEKI]);
 
     const enemyPokemon = game.scene.getEnemyPokemon();
-<<<<<<< HEAD
-    const playerPokemonIndex = game.scene.getPlayerPokemon()?.getBattlerIndex();
-    const enemyPokemonIndex = enemyPokemon?.getBattlerIndex();
-    game.doAttack(getMovePosition(game.scene, 0, Moves.BABY_DOLL_EYES));
-=======
+    const playerIndex = game.scene.getPlayerPokemon()?.getBattlerIndex();
     const enemyIndex = enemyPokemon?.getBattlerIndex();
 
     game.move.select(Moves.BABY_DOLL_EYES);
->>>>>>> 03ee764e
 
     await game.phaseInterceptor.run(EnemyCommandPhase);
     const phase = game.scene.getCurrentPhase() as TurnStartPhase;
@@ -97,8 +79,8 @@
     const commandOrder = phase.getCommandOrder();
     // The player Pokemon (with M.M.) goes first because its move is still within a higher priority bracket than its opponent.
     // The enemy Pokemon goes second because its move is in a lower priority bracket.
-    expect(speedOrder).toEqual([playerPokemonIndex, enemyPokemonIndex]);
-    expect(commandOrder).toEqual([playerPokemonIndex, enemyPokemonIndex]);
+    expect(speedOrder).toEqual([playerIndex, enemyIndex]);
+    expect(commandOrder).toEqual([playerIndex, enemyIndex]);
     await game.phaseInterceptor.to(TurnEndPhase);
     // Despite the opponent's ability (Clear Body), its attack stat is still reduced.
     expect(enemyPokemon?.summonData.battleStats[BattleStat.ATK]).toBe(-1);
@@ -107,16 +89,10 @@
   it("will not affect non-status moves", async () => {
     await game.startBattle([Species.REGIELEKI]);
 
-<<<<<<< HEAD
-    const playerPokemonIndex = game.scene.getPlayerPokemon()?.getBattlerIndex();
-    const enemyPokemonIndex = game.scene.getEnemyPokemon()?.getBattlerIndex();
-    game.doAttack(getMovePosition(game.scene, 0, Moves.QUICK_ATTACK));
-=======
-    const leadIndex = game.scene.getPlayerPokemon()!.getBattlerIndex();
+    const playerIndex = game.scene.getPlayerPokemon()!.getBattlerIndex();
     const enemyIndex = game.scene.getEnemyPokemon()!.getBattlerIndex();
 
     game.move.select(Moves.QUICK_ATTACK);
->>>>>>> 03ee764e
 
     await game.phaseInterceptor.run(EnemyCommandPhase);
     const phase = game.scene.getCurrentPhase() as TurnStartPhase;
@@ -125,7 +101,7 @@
     // The player Pokemon (with M.M.) goes first because it has a higher speed and did not use a status move.
     // The enemy Pokemon (without M.M.) goes second because its speed is lower.
     // This means that the commandOrder should be identical to the speedOrder
-    expect(speedOrder).toEqual([playerPokemonIndex, enemyPokemonIndex]);
-    expect(commandOrder).toEqual([playerPokemonIndex, enemyPokemonIndex]);
+    expect(speedOrder).toEqual([playerIndex, enemyIndex]);
+    expect(commandOrder).toEqual([playerIndex, enemyIndex]);
   }, 20000);
 });