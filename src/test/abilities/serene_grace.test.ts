import { BattlerIndex } from "#app/battle";
import { applyAbAttrs, MoveEffectChanceMultiplierAbAttr } from "#app/data/ability";
<<<<<<< HEAD
import { Stat } from "#enums/stat";
import GameManager from "#test/utils/gameManager";
import { getMovePosition } from "#test/utils/gameManagerUtils";
import { Command } from "#app/ui/command-ui-handler";
import { Mode } from "#app/ui/ui";
=======
import { Stat } from "#app/data/pokemon-stat";
import { MoveEffectPhase } from "#app/phases/move-effect-phase";
>>>>>>> 82889731
import * as Utils from "#app/utils";
import { Abilities } from "#enums/abilities";
import { Moves } from "#enums/moves";
import { Species } from "#enums/species";
import GameManager from "#test/utils/gameManager";
import Phaser from "phaser";
import { afterEach, beforeAll, beforeEach, describe, expect, it } from "vitest";


describe("Abilities - Serene Grace", () => {
  let phaserGame: Phaser.Game;
  let game: GameManager;

  beforeAll(() => {
    phaserGame = new Phaser.Game({
      type: Phaser.HEADLESS,
    });
  });

  afterEach(() => {
    game.phaseInterceptor.restoreOg();
  });

  beforeEach(() => {
    game = new GameManager(phaserGame);
    const movesToUse = [Moves.AIR_SLASH, Moves.TACKLE];
    game.override.battleType("single");
    game.override.enemySpecies(Species.ONIX);
    game.override.startingLevel(100);
    game.override.moveset(movesToUse);
    game.override.enemyMoveset([Moves.TACKLE, Moves.TACKLE, Moves.TACKLE, Moves.TACKLE]);
  });

  it("Move chance without Serene Grace", async () => {
    const moveToUse = Moves.AIR_SLASH;
    await game.startBattle([
      Species.PIDGEOT
    ]);


    game.scene.getEnemyParty()[0].stats[Stat.SPDEF] = 10000;
    expect(game.scene.getParty()[0].formIndex).toBe(0);

    game.move.select(moveToUse);

    await game.setTurnOrder([BattlerIndex.PLAYER, BattlerIndex.ENEMY]);
    await game.phaseInterceptor.to(MoveEffectPhase, false);

    // Check chance of Air Slash without Serene Grace
    const phase = game.scene.getCurrentPhase() as MoveEffectPhase;
    const move = phase.move.getMove();
    expect(move.id).toBe(Moves.AIR_SLASH);

    const chance = new Utils.IntegerHolder(move.chance);
    console.log(move.chance + " Their ability is " + phase.getUserPokemon()!.getAbility().name);
    applyAbAttrs(MoveEffectChanceMultiplierAbAttr, phase.getUserPokemon()!, null, false, chance, move, phase.getTarget(), false);
    expect(chance.value).toBe(30);

  }, 20000);

  it("Move chance with Serene Grace", async () => {
    const moveToUse = Moves.AIR_SLASH;
    game.override.ability(Abilities.SERENE_GRACE);
    await game.startBattle([
      Species.TOGEKISS
    ]);

    game.scene.getEnemyParty()[0].stats[Stat.SPDEF] = 10000;
    expect(game.scene.getParty()[0].formIndex).toBe(0);

    game.move.select(moveToUse);

    await game.setTurnOrder([BattlerIndex.PLAYER, BattlerIndex.ENEMY]);
    await game.phaseInterceptor.to(MoveEffectPhase, false);

    // Check chance of Air Slash with Serene Grace
    const phase = game.scene.getCurrentPhase() as MoveEffectPhase;
    const move = phase.move.getMove();
    expect(move.id).toBe(Moves.AIR_SLASH);

    const chance = new Utils.IntegerHolder(move.chance);
    applyAbAttrs(MoveEffectChanceMultiplierAbAttr, phase.getUserPokemon()!, null, false, chance, move, phase.getTarget(), false);
    expect(chance.value).toBe(60);

  }, 20000);

  //TODO King's Rock Interaction Unit Test
});<|MERGE_RESOLUTION|>--- conflicted
+++ resolved
@@ -1,15 +1,7 @@
 import { BattlerIndex } from "#app/battle";
 import { applyAbAttrs, MoveEffectChanceMultiplierAbAttr } from "#app/data/ability";
-<<<<<<< HEAD
 import { Stat } from "#enums/stat";
-import GameManager from "#test/utils/gameManager";
-import { getMovePosition } from "#test/utils/gameManagerUtils";
-import { Command } from "#app/ui/command-ui-handler";
-import { Mode } from "#app/ui/ui";
-=======
-import { Stat } from "#app/data/pokemon-stat";
 import { MoveEffectPhase } from "#app/phases/move-effect-phase";
->>>>>>> 82889731
 import * as Utils from "#app/utils";
 import { Abilities } from "#enums/abilities";
 import { Moves } from "#enums/moves";
