<<<<<<< HEAD
import Phaser from "phaser";
import { afterEach, beforeAll, beforeEach, describe, expect, test, vi } from "vitest";
import GameManager from "../utils/gameManager";
import Overrides from "#app/overrides";
import { Species } from "#enums/species";
=======
import { TurnEndPhase } from "#app/phases.js";
>>>>>>> 07b65631
import { Abilities } from "#enums/abilities";
import { Moves } from "#enums/moves";
import { Species } from "#enums/species";
import Phaser from "phaser";
import { afterEach, beforeAll, beforeEach, describe, expect, test } from "vitest";
import GameManager from "../utils/gameManager";
import { getMovePosition } from "../utils/gameManagerUtils";

const TIMEOUT = 20 * 1000;

describe("Abilities - Unseen Fist", () => {
  let phaserGame: Phaser.Game;
  let game: GameManager;

  beforeAll(() => {
    phaserGame = new Phaser.Game({
      type: Phaser.HEADLESS,
    });
  });

  afterEach(() => {
    game.phaseInterceptor.restoreOg();
  });

  beforeEach(() => {
    game = new GameManager(phaserGame);
<<<<<<< HEAD
    vi.spyOn(Overrides, "BATTLE_TYPE_OVERRIDE", "get").mockReturnValue("single");
    vi.spyOn(Overrides, "STARTER_SPECIES_OVERRIDE", "get").mockReturnValue(Species.URSHIFU);
    vi.spyOn(Overrides, "OPP_SPECIES_OVERRIDE", "get").mockReturnValue(Species.SNORLAX);
    vi.spyOn(Overrides, "OPP_MOVESET_OVERRIDE", "get").mockReturnValue([Moves.PROTECT, Moves.PROTECT, Moves.PROTECT, Moves.PROTECT]);
    vi.spyOn(Overrides, "STARTING_LEVEL_OVERRIDE", "get").mockReturnValue(100);
    vi.spyOn(Overrides, "OPP_LEVEL_OVERRIDE", "get").mockReturnValue(100);
=======
    game.override.battleType("single");
    game.override.starterSpecies(Species.URSHIFU);
    game.override.enemySpecies(Species.SNORLAX);
    game.override.enemyMoveset([Moves.PROTECT, Moves.PROTECT, Moves.PROTECT, Moves.PROTECT]);
    game.override.startingLevel(100);
    game.override.enemyLevel(100);
>>>>>>> 07b65631
  });

  test(
    "ability causes a contact move to ignore Protect",
    () => testUnseenFistHitResult(game, Moves.QUICK_ATTACK, Moves.PROTECT, true),
    TIMEOUT
  );

  test(
    "ability does not cause a non-contact move to ignore Protect",
    () => testUnseenFistHitResult(game, Moves.ABSORB, Moves.PROTECT, false),
    TIMEOUT
  );

  test(
    "ability does not apply if the source has Long Reach",
    () => {
      game.override.passiveAbility(Abilities.LONG_REACH);
      testUnseenFistHitResult(game, Moves.QUICK_ATTACK, Moves.PROTECT, false);
    }, TIMEOUT
  );

  test(
    "ability causes a contact move to ignore Wide Guard",
    () => testUnseenFistHitResult(game, Moves.BREAKING_SWIPE, Moves.WIDE_GUARD, true),
    TIMEOUT
  );

  test(
    "ability does not cause a non-contact move to ignore Wide Guard",
    () => testUnseenFistHitResult(game, Moves.BULLDOZE, Moves.WIDE_GUARD, false),
    TIMEOUT
  );
});

async function testUnseenFistHitResult(game: GameManager, attackMove: Moves, protectMove: Moves, shouldSucceed: boolean = true): Promise<void> {
  game.override.moveset([attackMove]);
  game.override.enemyMoveset([protectMove, protectMove, protectMove, protectMove]);

  await game.startBattle();

  const leadPokemon = game.scene.getPlayerPokemon();
  expect(leadPokemon).not.toBe(undefined);

  const enemyPokemon = game.scene.getEnemyPokemon();
  expect(enemyPokemon).not.toBe(undefined);

  const enemyStartingHp = enemyPokemon.hp;

  game.doAttack(getMovePosition(game.scene, 0, attackMove));
  await game.phaseInterceptor.to(TurnEndPhase, false);

  if (shouldSucceed) {
    expect(enemyPokemon.hp).toBeLessThan(enemyStartingHp);
  } else {
    expect(enemyPokemon.hp).toBe(enemyStartingHp);
  }
}<|MERGE_RESOLUTION|>--- conflicted
+++ resolved
@@ -1,12 +1,4 @@
-<<<<<<< HEAD
-import Phaser from "phaser";
-import { afterEach, beforeAll, beforeEach, describe, expect, test, vi } from "vitest";
-import GameManager from "../utils/gameManager";
-import Overrides from "#app/overrides";
-import { Species } from "#enums/species";
-=======
 import { TurnEndPhase } from "#app/phases.js";
->>>>>>> 07b65631
 import { Abilities } from "#enums/abilities";
 import { Moves } from "#enums/moves";
 import { Species } from "#enums/species";
@@ -33,21 +25,12 @@
 
   beforeEach(() => {
     game = new GameManager(phaserGame);
-<<<<<<< HEAD
-    vi.spyOn(Overrides, "BATTLE_TYPE_OVERRIDE", "get").mockReturnValue("single");
-    vi.spyOn(Overrides, "STARTER_SPECIES_OVERRIDE", "get").mockReturnValue(Species.URSHIFU);
-    vi.spyOn(Overrides, "OPP_SPECIES_OVERRIDE", "get").mockReturnValue(Species.SNORLAX);
-    vi.spyOn(Overrides, "OPP_MOVESET_OVERRIDE", "get").mockReturnValue([Moves.PROTECT, Moves.PROTECT, Moves.PROTECT, Moves.PROTECT]);
-    vi.spyOn(Overrides, "STARTING_LEVEL_OVERRIDE", "get").mockReturnValue(100);
-    vi.spyOn(Overrides, "OPP_LEVEL_OVERRIDE", "get").mockReturnValue(100);
-=======
     game.override.battleType("single");
     game.override.starterSpecies(Species.URSHIFU);
     game.override.enemySpecies(Species.SNORLAX);
     game.override.enemyMoveset([Moves.PROTECT, Moves.PROTECT, Moves.PROTECT, Moves.PROTECT]);
     game.override.startingLevel(100);
     game.override.enemyLevel(100);
->>>>>>> 07b65631
   });
 
   test(
