import { TurnEndPhase } from "#app/phases/turn-end-phase";
import { Abilities } from "#enums/abilities";
import { Moves } from "#enums/moves";
import { Species } from "#enums/species";
import GameManager from "#test/utils/gameManager";
import Phaser from "phaser";
<<<<<<< HEAD
import { afterEach, beforeAll, beforeEach, describe, expect, it } from "vitest";
import GameManager from "#test/utils/gameManager";
import { getMovePosition } from "#test/utils/gameManagerUtils";
import { TurnEndPhase } from "#app/phases/turn-end-phase.js";
import { BattlerTagType } from "#app/enums/battler-tag-type.js";
import { BerryPhase } from "#app/phases/berry-phase.js";
=======
import { afterEach, beforeAll, beforeEach, describe, expect, test } from "vitest";
>>>>>>> 18130094

const TIMEOUT = 20 * 1000;

describe("Abilities - Unseen Fist", () => {
  let phaserGame: Phaser.Game;
  let game: GameManager;

  beforeAll(() => {
    phaserGame = new Phaser.Game({
      type: Phaser.HEADLESS,
    });
  });

  afterEach(() => {
    game.phaseInterceptor.restoreOg();
  });

  beforeEach(() => {
    game = new GameManager(phaserGame);
    game.override.battleType("single");
    game.override.starterSpecies(Species.URSHIFU);
    game.override.enemySpecies(Species.SNORLAX);
    game.override.enemyMoveset([Moves.PROTECT, Moves.PROTECT, Moves.PROTECT, Moves.PROTECT]);
    game.override.startingLevel(100);
    game.override.enemyLevel(100);
  });

  it(
    "should cause a contact move to ignore Protect",
    () => testUnseenFistHitResult(game, Moves.QUICK_ATTACK, Moves.PROTECT, true),
    TIMEOUT
  );

  it(
    "should not cause a non-contact move to ignore Protect",
    () => testUnseenFistHitResult(game, Moves.ABSORB, Moves.PROTECT, false),
    TIMEOUT
  );

  it(
    "should not apply if the source has Long Reach",
    () => {
      game.override.passiveAbility(Abilities.LONG_REACH);
      testUnseenFistHitResult(game, Moves.QUICK_ATTACK, Moves.PROTECT, false);
    }, TIMEOUT
  );

  it(
    "should cause a contact move to ignore Wide Guard",
    () => testUnseenFistHitResult(game, Moves.BREAKING_SWIPE, Moves.WIDE_GUARD, true),
    TIMEOUT
  );

  it(
    "should not cause a non-contact move to ignore Wide Guard",
    () => testUnseenFistHitResult(game, Moves.BULLDOZE, Moves.WIDE_GUARD, false),
    TIMEOUT
  );

  it(
    "should cause a contact move to ignore Protect, but not Substitute",
    async () => {
      game.override.enemyLevel(1);
      game.override.moveset([Moves.TACKLE]);

      await game.startBattle();

      const enemyPokemon = game.scene.getEnemyPokemon()!;
      enemyPokemon.addTag(BattlerTagType.SUBSTITUTE, 0, Moves.NONE, enemyPokemon.id);

      game.doAttack(getMovePosition(game.scene, 0, Moves.TACKLE));

      await game.phaseInterceptor.to(BerryPhase, false);

      expect(enemyPokemon.getTag(BattlerTagType.SUBSTITUTE)).toBeUndefined();
      expect(enemyPokemon.hp).toBe(enemyPokemon.getMaxHp());
    }, TIMEOUT
  );
});

async function testUnseenFistHitResult(game: GameManager, attackMove: Moves, protectMove: Moves, shouldSucceed: boolean = true): Promise<void> {
  game.override.moveset([attackMove]);
  game.override.enemyMoveset([protectMove, protectMove, protectMove, protectMove]);

  await game.startBattle();

  const leadPokemon = game.scene.getPlayerPokemon()!;
  expect(leadPokemon).not.toBe(undefined);

  const enemyPokemon = game.scene.getEnemyPokemon()!;
  expect(enemyPokemon).not.toBe(undefined);

  const enemyStartingHp = enemyPokemon.hp;

  game.move.select(attackMove);
  await game.phaseInterceptor.to(TurnEndPhase, false);

  if (shouldSucceed) {
    expect(enemyPokemon.hp).toBeLessThan(enemyStartingHp);
  } else {
    expect(enemyPokemon.hp).toBe(enemyStartingHp);
  }
}<|MERGE_RESOLUTION|>--- conflicted
+++ resolved
@@ -4,16 +4,9 @@
 import { Species } from "#enums/species";
 import GameManager from "#test/utils/gameManager";
 import Phaser from "phaser";
-<<<<<<< HEAD
 import { afterEach, beforeAll, beforeEach, describe, expect, it } from "vitest";
-import GameManager from "#test/utils/gameManager";
-import { getMovePosition } from "#test/utils/gameManagerUtils";
-import { TurnEndPhase } from "#app/phases/turn-end-phase.js";
 import { BattlerTagType } from "#app/enums/battler-tag-type.js";
 import { BerryPhase } from "#app/phases/berry-phase.js";
-=======
-import { afterEach, beforeAll, beforeEach, describe, expect, test } from "vitest";
->>>>>>> 18130094
 
 const TIMEOUT = 20 * 1000;
 
