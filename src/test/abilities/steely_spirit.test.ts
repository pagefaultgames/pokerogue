import { allAbilities } from "#app/data/ability.js";
import { allMoves } from "#app/data/move.js";
import { Abilities } from "#app/enums/abilities.js";
<<<<<<< HEAD
import { MoveEffectPhase } from "#app/phases.js";
=======
>>>>>>> ae2ab120
import GameManager from "#test/utils/gameManager";
import { getMovePosition } from "#test/utils/gameManagerUtils";
import { Moves } from "#enums/moves";
import { Species } from "#enums/species";
import Phaser from "phaser";
import { afterEach, beforeAll, beforeEach, describe, expect, it, vi } from "vitest";
import { SPLASH_ONLY } from "#test/utils/testUtils";
import { MoveEffectPhase } from "#app/phases/move-effect-phase.js";
import { SelectTargetPhase } from "#app/phases/select-target-phase.js";

describe("Abilities - Steely Spirit", () => {
  let phaserGame: Phaser.Game;
  let game: GameManager;
  const steelySpiritMultiplier = 1.5;
  const moveToCheck = Moves.IRON_HEAD;
  const ironHeadPower = allMoves[moveToCheck].power;

  beforeAll(() => {
    phaserGame = new Phaser.Game({
      type: Phaser.HEADLESS,
    });
  });

  afterEach(() => {
    game.phaseInterceptor.restoreOg();
  });

  beforeEach(() => {
    game = new GameManager(phaserGame);
    game.override.battleType("double");
    game.override.enemySpecies(Species.SHUCKLE);
    game.override.enemyAbility(Abilities.BALL_FETCH);
    game.override.moveset([Moves.IRON_HEAD, Moves.SPLASH]);
    game.override.enemyMoveset(SPLASH_ONLY);
    vi.spyOn(allMoves[moveToCheck], "calculateBattlePower");
  });

  it("increases Steel-type moves' power used by the user and its allies by 50%", async () => {
    await game.startBattle([Species.PIKACHU, Species.SHUCKLE]);
    const boostSource = game.scene.getPlayerField()[1];
    const enemyToCheck = game.scene.getEnemyPokemon()!;

    vi.spyOn(boostSource, "getAbility").mockReturnValue(allAbilities[Abilities.STEELY_SPIRIT]);

    expect(boostSource.hasAbility(Abilities.STEELY_SPIRIT)).toBe(true);

    game.doAttack(getMovePosition(game.scene, 0, moveToCheck), enemyToCheck.getBattlerIndex());
    game.doAttack(getMovePosition(game.scene, 1, Moves.SPLASH));
    await game.phaseInterceptor.to(MoveEffectPhase);

    expect(allMoves[moveToCheck].calculateBattlePower).toHaveReturnedWith(ironHeadPower * steelySpiritMultiplier);
  });

  it("stacks if multiple users with this ability are on the field.", async () => {
    await game.startBattle([Species.PIKACHU, Species.PIKACHU]);
    const enemyToCheck = game.scene.getEnemyPokemon()!;

    game.scene.getPlayerField().forEach(p => {
      vi.spyOn(p, "getAbility").mockReturnValue(allAbilities[Abilities.STEELY_SPIRIT]);
    });

    expect(game.scene.getPlayerField().every(p => p.hasAbility(Abilities.STEELY_SPIRIT))).toBe(true);

    game.doAttack(getMovePosition(game.scene, 0, moveToCheck), enemyToCheck.getBattlerIndex());
    game.doAttack(getMovePosition(game.scene, 1, moveToCheck), enemyToCheck.getBattlerIndex());
    await game.phaseInterceptor.to(MoveEffectPhase);

    expect(allMoves[moveToCheck].calculateBattlePower).toHaveReturnedWith(ironHeadPower * Math.pow(steelySpiritMultiplier, 2));
  });

  it("does not take effect when suppressed", async () => {
    await game.startBattle([Species.PIKACHU, Species.SHUCKLE]);
    const boostSource = game.scene.getPlayerField()[1];
    const enemyToCheck = game.scene.getEnemyPokemon()!;

    vi.spyOn(boostSource, "getAbility").mockReturnValue(allAbilities[Abilities.STEELY_SPIRIT]);
    expect(boostSource.hasAbility(Abilities.STEELY_SPIRIT)).toBe(true);

    boostSource.summonData.abilitySuppressed = true;

    expect(boostSource.hasAbility(Abilities.STEELY_SPIRIT)).toBe(false);
    expect(boostSource.summonData.abilitySuppressed).toBe(true);

    game.doAttack(getMovePosition(game.scene, 0, moveToCheck), enemyToCheck.getBattlerIndex());
    game.doAttack(getMovePosition(game.scene, 1, Moves.SPLASH));
    await game.phaseInterceptor.to(MoveEffectPhase);

    expect(allMoves[moveToCheck].calculateBattlePower).toHaveReturnedWith(ironHeadPower);
  });
});<|MERGE_RESOLUTION|>--- conflicted
+++ resolved
@@ -1,19 +1,14 @@
 import { allAbilities } from "#app/data/ability.js";
 import { allMoves } from "#app/data/move.js";
 import { Abilities } from "#app/enums/abilities.js";
-<<<<<<< HEAD
-import { MoveEffectPhase } from "#app/phases.js";
-=======
->>>>>>> ae2ab120
+import { MoveEffectPhase } from "#app/phases/move-effect-phase.js";
+import { Moves } from "#enums/moves";
+import { Species } from "#enums/species";
 import GameManager from "#test/utils/gameManager";
 import { getMovePosition } from "#test/utils/gameManagerUtils";
-import { Moves } from "#enums/moves";
-import { Species } from "#enums/species";
+import { SPLASH_ONLY } from "#test/utils/testUtils";
 import Phaser from "phaser";
 import { afterEach, beforeAll, beforeEach, describe, expect, it, vi } from "vitest";
-import { SPLASH_ONLY } from "#test/utils/testUtils";
-import { MoveEffectPhase } from "#app/phases/move-effect-phase.js";
-import { SelectTargetPhase } from "#app/phases/select-target-phase.js";
 
 describe("Abilities - Steely Spirit", () => {
   let phaserGame: Phaser.Game;
