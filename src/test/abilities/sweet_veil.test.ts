--- conflicted
+++ resolved
@@ -1,27 +1,16 @@
-<<<<<<< HEAD
 import { BattlerIndex } from "#app/battle.js";
 import { Abilities } from "#app/enums/abilities.js";
 import { BattlerTagType } from "#app/enums/battler-tag-type.js";
-import { CommandPhase, MovePhase, TurnEndPhase } from "#app/phases";
-=======
-import { afterEach, beforeAll, beforeEach, describe, expect, it } from "vitest";
-import Phaser from "phaser";
-import GameManager from "#test/utils/gameManager";
-import { Species } from "#enums/species";
->>>>>>> ae2ab120
+import { CommandPhase } from "#app/phases/command-phase.js";
+import { MovePhase } from "#app/phases/move-phase.js";
+import { TurnEndPhase } from "#app/phases/turn-end-phase.js";
 import { Moves } from "#enums/moves";
 import { Species } from "#enums/species";
 import GameManager from "#test/utils/gameManager";
 import { getMovePosition } from "#test/utils/gameManagerUtils";
 import { SPLASH_ONLY } from "#test/utils/testUtils";
-<<<<<<< HEAD
 import Phaser from "phaser";
 import { afterEach, beforeAll, beforeEach, describe, expect, it } from "vitest";
-=======
-import { CommandPhase } from "#app/phases/command-phase.js";
-import { MovePhase } from "#app/phases/move-phase.js";
-import { TurnEndPhase } from "#app/phases/turn-end-phase.js";
->>>>>>> ae2ab120
 
 describe("Abilities - Sweet Veil", () => {
   let phaserGame: Phaser.Game;
