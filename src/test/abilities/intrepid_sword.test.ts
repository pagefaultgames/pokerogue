--- conflicted
+++ resolved
@@ -1,13 +1,4 @@
-<<<<<<< HEAD
-import {afterEach, beforeAll, beforeEach, describe, expect, it, vi} from "vitest";
-import Phaser from "phaser";
-import GameManager from "#app/test/utils/gameManager";
-import Overrides from "#app/overrides";
-import {Abilities} from "#enums/abilities";
-import {Species} from "#enums/species";
-=======
 import { BattleStat } from "#app/data/battle-stat";
->>>>>>> 07b65631
 import {
   CommandPhase,
 } from "#app/phases";
@@ -34,17 +25,10 @@
 
   beforeEach(() => {
     game = new GameManager(phaserGame);
-<<<<<<< HEAD
-    vi.spyOn(Overrides, "BATTLE_TYPE_OVERRIDE", "get").mockReturnValue("single");
-    vi.spyOn(Overrides, "OPP_SPECIES_OVERRIDE", "get").mockReturnValue(Species.ZACIAN);
-    vi.spyOn(Overrides, "OPP_ABILITY_OVERRIDE", "get").mockReturnValue(Abilities.INTREPID_SWORD);
-    vi.spyOn(Overrides, "ABILITY_OVERRIDE", "get").mockReturnValue(Abilities.INTREPID_SWORD);
-=======
     game.override.battleType("single");
     game.override.enemySpecies(Species.ZACIAN);
     game.override.enemyAbility(Abilities.INTREPID_SWORD);
     game.override.ability(Abilities.INTREPID_SWORD);
->>>>>>> 07b65631
   });
 
   it("INTREPID SWORD on player", async() => {
