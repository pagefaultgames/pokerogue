--- conflicted
+++ resolved
@@ -1,12 +1,5 @@
-<<<<<<< HEAD
-import {afterEach, beforeAll, beforeEach, describe, expect, it, vi} from "vitest";
-import Phaser from "phaser";
-import GameManager from "#app/test/utils/gameManager";
-import Overrides from "#app/overrides";
-=======
 import { BattleStat } from "#app/data/battle-stat";
 import { Stat } from "#app/data/pokemon-stat";
->>>>>>> 07b65631
 import {
   CommandPhase,
   EnemyCommandPhase,
@@ -40,15 +33,6 @@
   beforeEach(() => {
     game = new GameManager(phaserGame);
     const moveToUse = Moves.AERIAL_ACE;
-<<<<<<< HEAD
-    vi.spyOn(Overrides, "BATTLE_TYPE_OVERRIDE", "get").mockReturnValue("single");
-    vi.spyOn(Overrides, "OPP_SPECIES_OVERRIDE", "get").mockReturnValue(Species.RATTATA);
-    vi.spyOn(Overrides, "OPP_ABILITY_OVERRIDE", "get").mockReturnValue(Abilities.MOXIE);
-    vi.spyOn(Overrides, "ABILITY_OVERRIDE", "get").mockReturnValue(Abilities.MOXIE);
-    vi.spyOn(Overrides, "STARTING_LEVEL_OVERRIDE", "get").mockReturnValue(2000);
-    vi.spyOn(Overrides, "MOVESET_OVERRIDE", "get").mockReturnValue([moveToUse]);
-    vi.spyOn(Overrides, "OPP_MOVESET_OVERRIDE", "get").mockReturnValue([Moves.TACKLE,Moves.TACKLE,Moves.TACKLE,Moves.TACKLE]);
-=======
     game.override.battleType("single");
     game.override.enemySpecies(Species.RATTATA);
     game.override.enemyAbility(Abilities.MOXIE);
@@ -56,7 +40,6 @@
     game.override.startingLevel(2000);
     game.override.moveset([moveToUse]);
     game.override.enemyMoveset([Moves.TACKLE,Moves.TACKLE,Moves.TACKLE,Moves.TACKLE]);
->>>>>>> 07b65631
   });
 
   it("MOXIE", async() => {
