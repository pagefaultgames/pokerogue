<<<<<<< HEAD
import {afterEach, beforeAll, beforeEach, describe, expect, it, vi} from "vitest";
import Phaser from "phaser";
import GameManager from "#app/test/utils/gameManager";
import Overrides from "#app/overrides";
import {Abilities} from "#enums/abilities";
import {applyAbAttrs ,applyPreAttackAbAttrs,applyPostDefendAbAttrs, MoveEffectChanceMultiplierAbAttr, MovePowerBoostAbAttr, PostDefendTypeChangeAbAttr} from "#app/data/ability";
import {Species} from "#enums/species";
=======
import { applyAbAttrs, applyPostDefendAbAttrs, applyPreAttackAbAttrs, MoveEffectChanceMultiplierAbAttr, MovePowerBoostAbAttr, PostDefendTypeChangeAbAttr } from "#app/data/ability";
import { Stat } from "#app/data/pokemon-stat";
>>>>>>> 07b65631
import {
  CommandPhase,
  MoveEffectPhase,
} from "#app/phases";
import GameManager from "#app/test/utils/gameManager";
import { getMovePosition } from "#app/test/utils/gameManagerUtils";
import { Command } from "#app/ui/command-ui-handler";
import { Mode } from "#app/ui/ui";
import * as Utils from "#app/utils";
import { Abilities } from "#enums/abilities";
import { Moves } from "#enums/moves";
import { Species } from "#enums/species";
import Phaser from "phaser";
import { afterEach, beforeAll, beforeEach, describe, expect, it } from "vitest";


describe("Abilities - Sheer Force", () => {
  let phaserGame: Phaser.Game;
  let game: GameManager;

  beforeAll(() => {
    phaserGame = new Phaser.Game({
      type: Phaser.HEADLESS,
    });
  });

  afterEach(() => {
    game.phaseInterceptor.restoreOg();
  });

  beforeEach(() => {
    game = new GameManager(phaserGame);
    const movesToUse = [Moves.AIR_SLASH, Moves.BIND, Moves.CRUSH_CLAW, Moves.TACKLE];
<<<<<<< HEAD
    vi.spyOn(Overrides, "BATTLE_TYPE_OVERRIDE", "get").mockReturnValue("single");
    vi.spyOn(Overrides, "OPP_SPECIES_OVERRIDE", "get").mockReturnValue(Species.ONIX);
    vi.spyOn(Overrides, "STARTING_LEVEL_OVERRIDE", "get").mockReturnValue(100);
    vi.spyOn(Overrides, "MOVESET_OVERRIDE", "get").mockReturnValue(movesToUse);
    vi.spyOn(Overrides, "OPP_MOVESET_OVERRIDE", "get").mockReturnValue([Moves.TACKLE,Moves.TACKLE,Moves.TACKLE,Moves.TACKLE]);
=======
    game.override.battleType("single");
    game.override.enemySpecies(Species.ONIX);
    game.override.startingLevel(100);
    game.override.moveset(movesToUse);
    game.override.enemyMoveset([Moves.TACKLE,Moves.TACKLE,Moves.TACKLE,Moves.TACKLE]);
>>>>>>> 07b65631
  });

  it("Sheer Force", async() => {
    const moveToUse = Moves.AIR_SLASH;
<<<<<<< HEAD
    vi.spyOn(Overrides, "ABILITY_OVERRIDE", "get").mockReturnValue(Abilities.SHEER_FORCE);
=======
    game.override.ability(Abilities.SHEER_FORCE);
>>>>>>> 07b65631
    await game.startBattle([
      Species.PIDGEOT
    ]);


    game.scene.getEnemyParty()[0].stats[Stat.SPDEF] = 10000;
    game.scene.getEnemyParty()[0].stats[Stat.SPD] = 1;
    expect(game.scene.getParty()[0].formIndex).toBe(0);

    game.onNextPrompt("CommandPhase", Mode.COMMAND, () => {
      game.scene.ui.setMode(Mode.FIGHT, (game.scene.getCurrentPhase() as CommandPhase).getFieldIndex());
    });
    game.onNextPrompt("CommandPhase", Mode.FIGHT, () => {
      const movePosition = getMovePosition(game.scene, 0, moveToUse);
      (game.scene.getCurrentPhase() as CommandPhase).handleCommand(Command.FIGHT, movePosition, false);
    });

    await game.phaseInterceptor.to(MoveEffectPhase, false);

    const phase = game.scene.getCurrentPhase() as MoveEffectPhase;
    const move = phase.move.getMove();
    expect(move.id).toBe(Moves.AIR_SLASH);

    //Verify the move is boosted and has no chance of secondary effects
    const power = new Utils.IntegerHolder(move.power);
    const chance = new Utils.IntegerHolder(move.chance);

    applyAbAttrs(MoveEffectChanceMultiplierAbAttr, phase.getUserPokemon(), null, chance, move, phase.getTarget(), false);
    applyPreAttackAbAttrs(MovePowerBoostAbAttr, phase.getUserPokemon(), phase.getTarget(), move, power);

    expect(chance.value).toBe(0);
    expect(power.value).toBe(move.power * 5461/4096);


  }, 20000);

  it("Sheer Force with exceptions including binding moves", async() => {
    const moveToUse = Moves.BIND;
<<<<<<< HEAD
    vi.spyOn(Overrides, "ABILITY_OVERRIDE", "get").mockReturnValue(Abilities.SHEER_FORCE);
=======
    game.override.ability(Abilities.SHEER_FORCE);
>>>>>>> 07b65631
    await game.startBattle([
      Species.PIDGEOT
    ]);


    game.scene.getEnemyParty()[0].stats[Stat.DEF] = 10000;
    game.scene.getEnemyParty()[0].stats[Stat.SPD] = 1;
    expect(game.scene.getParty()[0].formIndex).toBe(0);

    game.onNextPrompt("CommandPhase", Mode.COMMAND, () => {
      game.scene.ui.setMode(Mode.FIGHT, (game.scene.getCurrentPhase() as CommandPhase).getFieldIndex());
    });
    game.onNextPrompt("CommandPhase", Mode.FIGHT, () => {
      const movePosition = getMovePosition(game.scene, 0, moveToUse);
      (game.scene.getCurrentPhase() as CommandPhase).handleCommand(Command.FIGHT, movePosition, false);
    });

    await game.phaseInterceptor.to(MoveEffectPhase, false);

    const phase = game.scene.getCurrentPhase() as MoveEffectPhase;
    const move = phase.move.getMove();
    expect(move.id).toBe(Moves.BIND);

    //Binding moves and other exceptions are not affected by Sheer Force and have a chance.value of -1
    const power = new Utils.IntegerHolder(move.power);
    const chance = new Utils.IntegerHolder(move.chance);

    applyAbAttrs(MoveEffectChanceMultiplierAbAttr, phase.getUserPokemon(), null, chance, move, phase.getTarget(), false);
    applyPreAttackAbAttrs(MovePowerBoostAbAttr, phase.getUserPokemon(), phase.getTarget(), move, power);

    expect(chance.value).toBe(-1);
    expect(power.value).toBe(move.power);


  }, 20000);

  it("Sheer Force with moves with no secondary effect", async() => {
    const moveToUse = Moves.TACKLE;
<<<<<<< HEAD
    vi.spyOn(Overrides, "ABILITY_OVERRIDE", "get").mockReturnValue(Abilities.SHEER_FORCE);
=======
    game.override.ability(Abilities.SHEER_FORCE);
>>>>>>> 07b65631
    await game.startBattle([
      Species.PIDGEOT
    ]);


    game.scene.getEnemyParty()[0].stats[Stat.DEF] = 10000;
    game.scene.getEnemyParty()[0].stats[Stat.SPD] = 1;
    expect(game.scene.getParty()[0].formIndex).toBe(0);

    game.onNextPrompt("CommandPhase", Mode.COMMAND, () => {
      game.scene.ui.setMode(Mode.FIGHT, (game.scene.getCurrentPhase() as CommandPhase).getFieldIndex());
    });
    game.onNextPrompt("CommandPhase", Mode.FIGHT, () => {
      const movePosition = getMovePosition(game.scene, 0, moveToUse);
      (game.scene.getCurrentPhase() as CommandPhase).handleCommand(Command.FIGHT, movePosition, false);
    });

    await game.phaseInterceptor.to(MoveEffectPhase, false);

    const phase = game.scene.getCurrentPhase() as MoveEffectPhase;
    const move = phase.move.getMove();
    expect(move.id).toBe(Moves.TACKLE);

    //Binding moves and other exceptions are not affected by Sheer Force and have a chance.value of -1
    const power = new Utils.IntegerHolder(move.power);
    const chance = new Utils.IntegerHolder(move.chance);

    applyAbAttrs(MoveEffectChanceMultiplierAbAttr, phase.getUserPokemon(), null, chance, move, phase.getTarget(), false);
    applyPreAttackAbAttrs(MovePowerBoostAbAttr, phase.getUserPokemon(), phase.getTarget(), move, power);

    expect(chance.value).toBe(-1);
    expect(power.value).toBe(move.power);


  }, 20000);

  it("Sheer Force Disabling Specific Abilities", async() => {
    const moveToUse = Moves.CRUSH_CLAW;
<<<<<<< HEAD
    vi.spyOn(Overrides, "OPP_ABILITY_OVERRIDE", "get").mockReturnValue(Abilities.COLOR_CHANGE);
    vi.spyOn(Overrides, "STARTING_HELD_ITEMS_OVERRIDE", "get").mockReturnValue([{name: "KINGS_ROCK", count: 1}]);
    vi.spyOn(Overrides, "ABILITY_OVERRIDE", "get").mockReturnValue(Abilities.SHEER_FORCE);
=======
    game.override.enemyAbility(Abilities.COLOR_CHANGE);
    game.override.startingHeldItems([{name: "KINGS_ROCK", count: 1}]);
    game.override.ability(Abilities.SHEER_FORCE);
>>>>>>> 07b65631
    await game.startBattle([
      Species.PIDGEOT
    ]);


    game.scene.getEnemyParty()[0].stats[Stat.DEF] = 10000;
    game.scene.getEnemyParty()[0].stats[Stat.SPD] = 1;
    expect(game.scene.getParty()[0].formIndex).toBe(0);

    game.onNextPrompt("CommandPhase", Mode.COMMAND, () => {
      game.scene.ui.setMode(Mode.FIGHT, (game.scene.getCurrentPhase() as CommandPhase).getFieldIndex());
    });
    game.onNextPrompt("CommandPhase", Mode.FIGHT, () => {
      const movePosition = getMovePosition(game.scene, 0, moveToUse);
      (game.scene.getCurrentPhase() as CommandPhase).handleCommand(Command.FIGHT, movePosition, false);
    });

    await game.phaseInterceptor.to(MoveEffectPhase, false);

    const phase = game.scene.getCurrentPhase() as MoveEffectPhase;
    const move = phase.move.getMove();
    expect(move.id).toBe(Moves.CRUSH_CLAW);

    //Disable color change due to being hit by Sheer Force
    const power = new Utils.IntegerHolder(move.power);
    const chance = new Utils.IntegerHolder(move.chance);
    const user = phase.getUserPokemon();
    const target = phase.getTarget();
    const opponentType = target.getTypes()[0];

    applyAbAttrs(MoveEffectChanceMultiplierAbAttr, user, null, chance, move, target, false);
    applyPreAttackAbAttrs(MovePowerBoostAbAttr, user, target, move, power);
    applyPostDefendAbAttrs(PostDefendTypeChangeAbAttr, target, user, move, target.apply(user, move));

    expect(chance.value).toBe(0);
    expect(power.value).toBe(move.power * 5461/4096);
    expect(target.getTypes().length).toBe(2);
    expect(target.getTypes()[0]).toBe(opponentType);

  }, 20000);

  //TODO King's Rock Interaction Unit Test
});<|MERGE_RESOLUTION|>--- conflicted
+++ resolved
@@ -1,15 +1,5 @@
-<<<<<<< HEAD
-import {afterEach, beforeAll, beforeEach, describe, expect, it, vi} from "vitest";
-import Phaser from "phaser";
-import GameManager from "#app/test/utils/gameManager";
-import Overrides from "#app/overrides";
-import {Abilities} from "#enums/abilities";
-import {applyAbAttrs ,applyPreAttackAbAttrs,applyPostDefendAbAttrs, MoveEffectChanceMultiplierAbAttr, MovePowerBoostAbAttr, PostDefendTypeChangeAbAttr} from "#app/data/ability";
-import {Species} from "#enums/species";
-=======
 import { applyAbAttrs, applyPostDefendAbAttrs, applyPreAttackAbAttrs, MoveEffectChanceMultiplierAbAttr, MovePowerBoostAbAttr, PostDefendTypeChangeAbAttr } from "#app/data/ability";
 import { Stat } from "#app/data/pokemon-stat";
->>>>>>> 07b65631
 import {
   CommandPhase,
   MoveEffectPhase,
@@ -43,28 +33,16 @@
   beforeEach(() => {
     game = new GameManager(phaserGame);
     const movesToUse = [Moves.AIR_SLASH, Moves.BIND, Moves.CRUSH_CLAW, Moves.TACKLE];
-<<<<<<< HEAD
-    vi.spyOn(Overrides, "BATTLE_TYPE_OVERRIDE", "get").mockReturnValue("single");
-    vi.spyOn(Overrides, "OPP_SPECIES_OVERRIDE", "get").mockReturnValue(Species.ONIX);
-    vi.spyOn(Overrides, "STARTING_LEVEL_OVERRIDE", "get").mockReturnValue(100);
-    vi.spyOn(Overrides, "MOVESET_OVERRIDE", "get").mockReturnValue(movesToUse);
-    vi.spyOn(Overrides, "OPP_MOVESET_OVERRIDE", "get").mockReturnValue([Moves.TACKLE,Moves.TACKLE,Moves.TACKLE,Moves.TACKLE]);
-=======
     game.override.battleType("single");
     game.override.enemySpecies(Species.ONIX);
     game.override.startingLevel(100);
     game.override.moveset(movesToUse);
     game.override.enemyMoveset([Moves.TACKLE,Moves.TACKLE,Moves.TACKLE,Moves.TACKLE]);
->>>>>>> 07b65631
   });
 
   it("Sheer Force", async() => {
     const moveToUse = Moves.AIR_SLASH;
-<<<<<<< HEAD
-    vi.spyOn(Overrides, "ABILITY_OVERRIDE", "get").mockReturnValue(Abilities.SHEER_FORCE);
-=======
-    game.override.ability(Abilities.SHEER_FORCE);
->>>>>>> 07b65631
+    game.override.ability(Abilities.SHEER_FORCE);
     await game.startBattle([
       Species.PIDGEOT
     ]);
@@ -103,11 +81,7 @@
 
   it("Sheer Force with exceptions including binding moves", async() => {
     const moveToUse = Moves.BIND;
-<<<<<<< HEAD
-    vi.spyOn(Overrides, "ABILITY_OVERRIDE", "get").mockReturnValue(Abilities.SHEER_FORCE);
-=======
-    game.override.ability(Abilities.SHEER_FORCE);
->>>>>>> 07b65631
+    game.override.ability(Abilities.SHEER_FORCE);
     await game.startBattle([
       Species.PIDGEOT
     ]);
@@ -146,11 +120,7 @@
 
   it("Sheer Force with moves with no secondary effect", async() => {
     const moveToUse = Moves.TACKLE;
-<<<<<<< HEAD
-    vi.spyOn(Overrides, "ABILITY_OVERRIDE", "get").mockReturnValue(Abilities.SHEER_FORCE);
-=======
-    game.override.ability(Abilities.SHEER_FORCE);
->>>>>>> 07b65631
+    game.override.ability(Abilities.SHEER_FORCE);
     await game.startBattle([
       Species.PIDGEOT
     ]);
@@ -189,15 +159,9 @@
 
   it("Sheer Force Disabling Specific Abilities", async() => {
     const moveToUse = Moves.CRUSH_CLAW;
-<<<<<<< HEAD
-    vi.spyOn(Overrides, "OPP_ABILITY_OVERRIDE", "get").mockReturnValue(Abilities.COLOR_CHANGE);
-    vi.spyOn(Overrides, "STARTING_HELD_ITEMS_OVERRIDE", "get").mockReturnValue([{name: "KINGS_ROCK", count: 1}]);
-    vi.spyOn(Overrides, "ABILITY_OVERRIDE", "get").mockReturnValue(Abilities.SHEER_FORCE);
-=======
     game.override.enemyAbility(Abilities.COLOR_CHANGE);
     game.override.startingHeldItems([{name: "KINGS_ROCK", count: 1}]);
     game.override.ability(Abilities.SHEER_FORCE);
->>>>>>> 07b65631
     await game.startBattle([
       Species.PIDGEOT
     ]);
