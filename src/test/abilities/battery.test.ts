import { allMoves } from "#app/data/move.js";
import { Abilities } from "#app/enums/abilities.js";
<<<<<<< HEAD
import { MoveEffectPhase, TurnEndPhase } from "#app/phases.js";
=======
import GameManager from "#test/utils/gameManager";
import { getMovePosition } from "#test/utils/gameManagerUtils";
>>>>>>> ae2ab120
import { Moves } from "#enums/moves";
import { Species } from "#enums/species";
import GameManager from "#test/utils/gameManager";
import { SPLASH_ONLY } from "#test/utils/testUtils";
import Phaser from "phaser";
import { afterEach, beforeAll, beforeEach, describe, expect, it, vi } from "vitest";
<<<<<<< HEAD
=======
import { SPLASH_ONLY } from "#test/utils/testUtils";
import { MoveEffectPhase } from "#app/phases/move-effect-phase.js";
import { TurnEndPhase } from "#app/phases/turn-end-phase.js";
>>>>>>> ae2ab120

describe("Abilities - Battery", () => {
  let phaserGame: Phaser.Game;
  let game: GameManager;

  const batteryMultiplier = 1.3;

  beforeAll(() => {
    phaserGame = new Phaser.Game({
      type: Phaser.HEADLESS,
    });
  });

  afterEach(() => {
    game.phaseInterceptor.restoreOg();
  });

  beforeEach(() => {
    game = new GameManager(phaserGame);
    game.override.battleType("double");
    game.override.enemySpecies(Species.SHUCKLE);
    game.override.enemyAbility(Abilities.BALL_FETCH);
    game.override.moveset([Moves.TACKLE, Moves.BREAKING_SWIPE, Moves.SPLASH, Moves.DAZZLING_GLEAM]);
    game.override.enemyMoveset(SPLASH_ONLY);
  });

  it("raises the power of allies' special moves by 30%", async () => {
    const moveToCheck = allMoves[Moves.DAZZLING_GLEAM];
    const basePower = moveToCheck.power;

    vi.spyOn(moveToCheck, "calculateBattlePower");

    await game.startBattle([Species.PIKACHU, Species.CHARJABUG]);

    game.move.select(Moves.DAZZLING_GLEAM);
    game.move.select(Moves.SPLASH, 1);
    await game.phaseInterceptor.to(MoveEffectPhase);

    expect(moveToCheck.calculateBattlePower).toHaveReturnedWith(basePower * batteryMultiplier);
  });

  it("does not raise the power of allies' non-special moves", async () => {
    const moveToCheck = allMoves[Moves.BREAKING_SWIPE];
    const basePower = moveToCheck.power;

    vi.spyOn(moveToCheck, "calculateBattlePower");

    await game.startBattle([Species.PIKACHU, Species.CHARJABUG]);

    game.move.select(Moves.BREAKING_SWIPE);
    game.move.select(Moves.SPLASH, 1);
    await game.phaseInterceptor.to(MoveEffectPhase);

    expect(moveToCheck.calculateBattlePower).toHaveReturnedWith(basePower);
  });

  it("does not raise the power of the ability owner's special moves", async () => {
    const moveToCheck = allMoves[Moves.DAZZLING_GLEAM];
    const basePower = moveToCheck.power;

    vi.spyOn(moveToCheck, "calculateBattlePower");

    await game.startBattle([Species.CHARJABUG, Species.PIKACHU]);

    game.move.select(Moves.DAZZLING_GLEAM);
    game.move.select(Moves.SPLASH, 1);
    await game.phaseInterceptor.to(TurnEndPhase);

    expect(moveToCheck.calculateBattlePower).toHaveReturnedWith(basePower);
  });
});<|MERGE_RESOLUTION|>--- conflicted
+++ resolved
@@ -1,23 +1,13 @@
 import { allMoves } from "#app/data/move.js";
 import { Abilities } from "#app/enums/abilities.js";
-<<<<<<< HEAD
-import { MoveEffectPhase, TurnEndPhase } from "#app/phases.js";
-=======
-import GameManager from "#test/utils/gameManager";
-import { getMovePosition } from "#test/utils/gameManagerUtils";
->>>>>>> ae2ab120
+import { MoveEffectPhase } from "#app/phases/move-effect-phase.js";
+import { TurnEndPhase } from "#app/phases/turn-end-phase.js";
 import { Moves } from "#enums/moves";
 import { Species } from "#enums/species";
 import GameManager from "#test/utils/gameManager";
 import { SPLASH_ONLY } from "#test/utils/testUtils";
 import Phaser from "phaser";
 import { afterEach, beforeAll, beforeEach, describe, expect, it, vi } from "vitest";
-<<<<<<< HEAD
-=======
-import { SPLASH_ONLY } from "#test/utils/testUtils";
-import { MoveEffectPhase } from "#app/phases/move-effect-phase.js";
-import { TurnEndPhase } from "#app/phases/turn-end-phase.js";
->>>>>>> ae2ab120
 
 describe("Abilities - Battery", () => {
   let phaserGame: Phaser.Game;
