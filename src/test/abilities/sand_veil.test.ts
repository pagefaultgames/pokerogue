<<<<<<< HEAD
import { StatMultiplierAbAttr, allAbilities } from "#app/data/ability.js";
import { Stat } from "#enums/stat";
import { WeatherType } from "#app/data/weather.js";
=======
import { BattleStatMultiplierAbAttr, allAbilities } from "#app/data/ability";
import { BattleStat } from "#app/data/battle-stat";
import { WeatherType } from "#app/data/weather";
import { CommandPhase } from "#app/phases/command-phase";
import { MoveEffectPhase } from "#app/phases/move-effect-phase";
import { MoveEndPhase } from "#app/phases/move-end-phase";
>>>>>>> 82889731
import { Abilities } from "#enums/abilities";
import { Moves } from "#enums/moves";
import { Species } from "#enums/species";
import GameManager from "#test/utils/gameManager";
import Phaser from "phaser";
import { afterEach, beforeAll, beforeEach, describe, expect, test, vi } from "vitest";

const TIMEOUT = 20 * 1000;

describe("Abilities - Sand Veil", () => {
  let phaserGame: Phaser.Game;
  let game: GameManager;

  beforeAll(() => {
    phaserGame = new Phaser.Game({
      type: Phaser.HEADLESS,
    });
  });

  afterEach(() => {
    game.phaseInterceptor.restoreOg();
  });

  beforeEach(() => {
    game = new GameManager(phaserGame);
    game.override.moveset([Moves.SPLASH]);
    game.override.enemySpecies(Species.MEOWSCARADA);
    game.override.enemyAbility(Abilities.INSOMNIA);
    game.override.enemyMoveset([Moves.TWISTER, Moves.TWISTER, Moves.TWISTER, Moves.TWISTER]);
    game.override.startingLevel(100);
    game.override.enemyLevel(100);
    game.override
      .weather(WeatherType.SANDSTORM)
      .battleType("double");
  });

  test(
    "ability should increase the evasiveness of the source",
    async () => {
      await game.startBattle([Species.SNORLAX, Species.BLISSEY]);

      const leadPokemon = game.scene.getPlayerField();

      vi.spyOn(leadPokemon[0], "getAbility").mockReturnValue(allAbilities[Abilities.SAND_VEIL]);

<<<<<<< HEAD
      const sandVeilAttr = allAbilities[Abilities.SAND_VEIL].getAttrs(StatMultiplierAbAttr)[0];
      vi.spyOn(sandVeilAttr, "applyStatStage").mockImplementation(
        (_pokemon, _passive, stat, statValue, _args) => {
          if (stat === Stat.EVA && game.scene.arena.weather?.weatherType === WeatherType.SANDSTORM) {
=======
      const sandVeilAttr = allAbilities[Abilities.SAND_VEIL].getAttrs(BattleStatMultiplierAbAttr)[0];
      vi.spyOn(sandVeilAttr, "applyBattleStat").mockImplementation(
        (pokemon, passive, simulated, battleStat, statValue, args) => {
          if (battleStat === BattleStat.EVA && game.scene.arena.weather?.weatherType === WeatherType.SANDSTORM) {
>>>>>>> 82889731
            statValue.value *= -1; // will make all attacks miss
            return true;
          }
          return false;
        }
      );

      expect(leadPokemon[0].hasAbility(Abilities.SAND_VEIL)).toBe(true);
      expect(leadPokemon[1].hasAbility(Abilities.SAND_VEIL)).toBe(false);

      game.move.select(Moves.SPLASH);

      await game.phaseInterceptor.to(CommandPhase);

      game.move.select(Moves.SPLASH, 1);

      await game.phaseInterceptor.to(MoveEffectPhase, false);

      await game.phaseInterceptor.to(MoveEndPhase, false);

      expect(leadPokemon[0].isFullHp()).toBe(true);
      expect(leadPokemon[1].hp).toBeLessThan(leadPokemon[1].getMaxHp());
    }, TIMEOUT
  );
});<|MERGE_RESOLUTION|>--- conflicted
+++ resolved
@@ -1,15 +1,9 @@
-<<<<<<< HEAD
 import { StatMultiplierAbAttr, allAbilities } from "#app/data/ability.js";
 import { Stat } from "#enums/stat";
-import { WeatherType } from "#app/data/weather.js";
-=======
-import { BattleStatMultiplierAbAttr, allAbilities } from "#app/data/ability";
-import { BattleStat } from "#app/data/battle-stat";
 import { WeatherType } from "#app/data/weather";
 import { CommandPhase } from "#app/phases/command-phase";
 import { MoveEffectPhase } from "#app/phases/move-effect-phase";
 import { MoveEndPhase } from "#app/phases/move-end-phase";
->>>>>>> 82889731
 import { Abilities } from "#enums/abilities";
 import { Moves } from "#enums/moves";
 import { Species } from "#enums/species";
@@ -55,17 +49,10 @@
 
       vi.spyOn(leadPokemon[0], "getAbility").mockReturnValue(allAbilities[Abilities.SAND_VEIL]);
 
-<<<<<<< HEAD
       const sandVeilAttr = allAbilities[Abilities.SAND_VEIL].getAttrs(StatMultiplierAbAttr)[0];
       vi.spyOn(sandVeilAttr, "applyStatStage").mockImplementation(
-        (_pokemon, _passive, stat, statValue, _args) => {
+        (_pokemon, _passive, _simulated, stat, statValue, _args) => {
           if (stat === Stat.EVA && game.scene.arena.weather?.weatherType === WeatherType.SANDSTORM) {
-=======
-      const sandVeilAttr = allAbilities[Abilities.SAND_VEIL].getAttrs(BattleStatMultiplierAbAttr)[0];
-      vi.spyOn(sandVeilAttr, "applyBattleStat").mockImplementation(
-        (pokemon, passive, simulated, battleStat, statValue, args) => {
-          if (battleStat === BattleStat.EVA && game.scene.arena.weather?.weatherType === WeatherType.SANDSTORM) {
->>>>>>> 82889731
             statValue.value *= -1; // will make all attacks miss
             return true;
           }
