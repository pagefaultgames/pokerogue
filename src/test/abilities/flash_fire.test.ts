import { BattlerIndex } from "#app/battle.js";
import { StatusEffect } from "#app/data/status-effect.js";
import { BattlerTagType } from "#app/enums/battler-tag-type.js";
import { Species } from "#app/enums/species.js";
import { MovePhase, TurnEndPhase } from "#app/phases";
import { Abilities } from "#enums/abilities";
import { Moves } from "#enums/moves";
import GameManager from "#test/utils/gameManager";
import { SPLASH_ONLY } from "#test/utils/testUtils";
import Phaser from "phaser";
import { afterEach, beforeAll, beforeEach, describe, expect, it } from "vitest";
<<<<<<< HEAD
=======
import { SPLASH_ONLY } from "#test/utils/testUtils";
import { getMovePosition } from "#test/utils/gameManagerUtils";
import { StatusEffect } from "#app/data/status-effect.js";
import { BattlerTagType } from "#app/enums/battler-tag-type.js";
import { BattlerIndex } from "#app/battle.js";
import { MovePhase } from "#app/phases/move-phase.js";
import { TurnEndPhase } from "#app/phases/turn-end-phase.js";
>>>>>>> ae2ab120

describe("Abilities - Flash Fire", () => {
  let phaserGame: Phaser.Game;
  let game: GameManager;

  beforeAll(() => {
    phaserGame = new Phaser.Game({
      type: Phaser.HEADLESS,
    });
  });

  afterEach(() => {
    game.phaseInterceptor.restoreOg();
  });

  beforeEach(() => {
    game = new GameManager(phaserGame);
    game.override
      .battleType("single")
      .ability(Abilities.FLASH_FIRE)
      .enemyAbility(Abilities.BALL_FETCH)
      .startingLevel(20)
      .enemyLevel(20)
      .disableCrits();
  });


  it("immune to Fire-type moves", async () => {
    game.override.enemyMoveset(Array(4).fill(Moves.EMBER)).moveset(SPLASH_ONLY);
    await game.startBattle([Species.BLISSEY]);

    const blissey = game.scene.getPlayerPokemon()!;

    game.move.select(Moves.SPLASH);
    await game.phaseInterceptor.to(TurnEndPhase);
    expect(blissey.hp).toBe(blissey.getMaxHp());
  }, 20000);

  it("not activate if the Pokémon is protected from the Fire-type move", async () => {
    game.override.enemyMoveset(Array(4).fill(Moves.EMBER)).moveset([Moves.PROTECT]);
    await game.startBattle([Species.BLISSEY]);

    const blissey = game.scene.getPlayerPokemon()!;

    game.move.select(Moves.PROTECT);
    await game.phaseInterceptor.to(TurnEndPhase);
    expect(blissey!.getTag(BattlerTagType.FIRE_BOOST)).toBeUndefined();
  }, 20000);

  it("activated by Will-O-Wisp", async () => {
    game.override.enemyMoveset(Array(4).fill(Moves.WILL_O_WISP)).moveset(SPLASH_ONLY);
    await game.startBattle([Species.BLISSEY]);

    const blissey = game.scene.getPlayerPokemon()!;

    game.move.select(Moves.SPLASH);
    await game.move.forceHit();
    await game.phaseInterceptor.to(MovePhase, false);
    await game.move.forceHit();

    await game.phaseInterceptor.to(TurnEndPhase);
    expect(blissey!.getTag(BattlerTagType.FIRE_BOOST)).toBeDefined();
  }, 20000);

  it("activated after being frozen", async () => {
    game.override.enemyMoveset(Array(4).fill(Moves.EMBER)).moveset(SPLASH_ONLY);
    game.override.statusEffect(StatusEffect.FREEZE);
    await game.startBattle([Species.BLISSEY]);

    const blissey = game.scene.getPlayerPokemon()!;

    game.move.select(Moves.SPLASH);

    await game.phaseInterceptor.to(TurnEndPhase);
    expect(blissey!.getTag(BattlerTagType.FIRE_BOOST)).toBeDefined();
  }, 20000);

  it("not passing with baton pass", async () => {
    game.override.enemyMoveset(Array(4).fill(Moves.EMBER)).moveset([Moves.BATON_PASS]);
    await game.startBattle([Species.BLISSEY, Species.CHANSEY]);

    // ensure use baton pass after enemy moved
    game.move.select(Moves.BATON_PASS);
    await game.setTurnOrder([BattlerIndex.ENEMY, BattlerIndex.PLAYER]);

    game.doSelectPartyPokemon(1);

    await game.phaseInterceptor.to(TurnEndPhase);
    const chansey = game.scene.getPlayerPokemon()!;
    expect(game.scene.getPlayerPokemon()!.species.speciesId).toBe(Species.CHANSEY);
    expect(chansey!.getTag(BattlerTagType.FIRE_BOOST)).toBeUndefined();
  }, 20000);

  it("boosts Fire-type move when the ability is activated", async () => {
    game.override.enemyMoveset(Array(4).fill(Moves.FIRE_PLEDGE)).moveset([Moves.EMBER, Moves.SPLASH]);
    game.override.enemyAbility(Abilities.FLASH_FIRE).ability(Abilities.NONE);
    await game.startBattle([Species.BLISSEY]);
    const blissey = game.scene.getPlayerPokemon()!;
    const initialHP = 1000;
    blissey.hp = initialHP;

    // first turn
    game.move.select(Moves.EMBER);
    await game.setTurnOrder([BattlerIndex.ENEMY, BattlerIndex.PLAYER]);
    await game.phaseInterceptor.to(TurnEndPhase);
    const originalDmg = initialHP - blissey.hp;

    expect(blissey.hp > 0);
    blissey.hp = initialHP;

    // second turn
    game.move.select(Moves.SPLASH);
    await game.phaseInterceptor.to(TurnEndPhase);
    const flashFireDmg = initialHP - blissey.hp;

    expect(flashFireDmg).toBeGreaterThan(originalDmg);
  }, 20000);
});<|MERGE_RESOLUTION|>--- conflicted
+++ resolved
@@ -2,23 +2,14 @@
 import { StatusEffect } from "#app/data/status-effect.js";
 import { BattlerTagType } from "#app/enums/battler-tag-type.js";
 import { Species } from "#app/enums/species.js";
-import { MovePhase, TurnEndPhase } from "#app/phases";
+import { MovePhase } from "#app/phases/move-phase.js";
+import { TurnEndPhase } from "#app/phases/turn-end-phase.js";
 import { Abilities } from "#enums/abilities";
 import { Moves } from "#enums/moves";
 import GameManager from "#test/utils/gameManager";
 import { SPLASH_ONLY } from "#test/utils/testUtils";
 import Phaser from "phaser";
 import { afterEach, beforeAll, beforeEach, describe, expect, it } from "vitest";
-<<<<<<< HEAD
-=======
-import { SPLASH_ONLY } from "#test/utils/testUtils";
-import { getMovePosition } from "#test/utils/gameManagerUtils";
-import { StatusEffect } from "#app/data/status-effect.js";
-import { BattlerTagType } from "#app/enums/battler-tag-type.js";
-import { BattlerIndex } from "#app/battle.js";
-import { MovePhase } from "#app/phases/move-phase.js";
-import { TurnEndPhase } from "#app/phases/turn-end-phase.js";
->>>>>>> ae2ab120
 
 describe("Abilities - Flash Fire", () => {
   let phaserGame: Phaser.Game;
