import { afterEach, beforeAll, beforeEach, describe, expect, it, vi } from "vitest";
import Phaser from "phaser";
import GameManager from "#app/test/utils/gameManager";
import Overrides from "#app/overrides";
<<<<<<< HEAD
import {
  CommandPhase, DamagePhase, EncounterPhase,
  EnemyCommandPhase, SelectStarterPhase,
  TurnInitPhase,
} from "#app/phases";
import {Mode} from "#app/ui/ui";
import {BattleStat} from "#app/data/battle-stat";
import {generateStarter, getMovePosition} from "#app/test/utils/gameManagerUtils";
import {Command} from "#app/ui/command-ui-handler";
import {Status, StatusEffect} from "#app/data/status-effect";
import {GameModes, getGameMode} from "#app/game-mode";
=======
import { CommandPhase, DamagePhase, EncounterPhase, EnemyCommandPhase, SelectStarterPhase, TurnInitPhase } from "#app/phases";
import { Mode } from "#app/ui/ui";
import { BattleStat } from "#app/data/battle-stat";
import { generateStarter, getMovePosition } from "#app/test/utils/gameManagerUtils";
import { Command } from "#app/ui/command-ui-handler";
import { Status, StatusEffect } from "#app/data/status-effect";
import { GameModes, getGameMode } from "#app/game-mode";
>>>>>>> 118db8c7
import { Abilities } from "#enums/abilities";
import { Moves } from "#enums/moves";
import { Species } from "#enums/species";

describe("Abilities - Intimidate", () => {
  let phaserGame: Phaser.Game;
  let game: GameManager;

  beforeAll(() => {
    phaserGame = new Phaser.Game({
      type: Phaser.HEADLESS,
    });
  });

  afterEach(() => {
    game.phaseInterceptor.restoreOg();
  });

  beforeEach(() => {
    game = new GameManager(phaserGame);
    vi.spyOn(Overrides, "BATTLE_TYPE_OVERRIDE", "get").mockReturnValue("single");
    vi.spyOn(Overrides, "OPP_SPECIES_OVERRIDE", "get").mockReturnValue(Species.RATTATA);
    vi.spyOn(Overrides, "OPP_ABILITY_OVERRIDE", "get").mockReturnValue(Abilities.INTIMIDATE);
    vi.spyOn(Overrides, "OPP_PASSIVE_ABILITY_OVERRIDE", "get").mockReturnValue(Abilities.HYDRATION);
    vi.spyOn(Overrides, "ABILITY_OVERRIDE", "get").mockReturnValue(Abilities.INTIMIDATE);
    vi.spyOn(Overrides, "STARTING_WAVE_OVERRIDE", "get").mockReturnValue(3);
<<<<<<< HEAD
    vi.spyOn(Overrides, "OPP_MOVESET_OVERRIDE", "get").mockReturnValue([Moves.SPLASH,Moves.SPLASH,Moves.SPLASH,Moves.SPLASH]);
=======
    vi.spyOn(Overrides, "OPP_MOVESET_OVERRIDE", "get").mockReturnValue([Moves.SPLASH, Moves.SPLASH, Moves.SPLASH, Moves.SPLASH]);
>>>>>>> 118db8c7
  });

  it("single - wild with switch", async () => {
    await game.runToSummon([Species.MIGHTYENA, Species.POOCHYENA]);
    game.onNextPrompt(
      "CheckSwitchPhase",
      Mode.CONFIRM,
      () => {
        game.setMode(Mode.MESSAGE);
        game.endPhase();
      },
      () => game.isCurrentPhase(CommandPhase) || game.isCurrentPhase(TurnInitPhase)
    );
    await game.phaseInterceptor.to(CommandPhase, false);
    expect(game.scene.getParty()[0].species.speciesId).toBe(Species.MIGHTYENA);
    let battleStatsOpponent = game.scene.currentBattle.enemyParty[0].summonData.battleStats;
    expect(battleStatsOpponent[BattleStat.ATK]).toBe(-1);
    let battleStatsPokemon = game.scene.getParty()[0].summonData.battleStats;
    expect(battleStatsPokemon[BattleStat.ATK]).toBe(-1);
    game.doSwitchPokemon(1);
    await game.phaseInterceptor.run(CommandPhase);
    await game.phaseInterceptor.to(CommandPhase);
    expect(game.scene.getParty()[0].species.speciesId).toBe(Species.POOCHYENA);

    battleStatsPokemon = game.scene.getParty()[0].summonData.battleStats;
    expect(battleStatsPokemon[BattleStat.ATK]).toBe(0);

    battleStatsOpponent = game.scene.currentBattle.enemyParty[0].summonData.battleStats;
    expect(battleStatsOpponent[BattleStat.ATK]).toBe(-2);
  }, 20000);

<<<<<<< HEAD
  it("single - boss should only trigger once then switch", async() => {
    vi.spyOn(Overrides, "STARTING_WAVE_OVERRIDE", "get").mockReturnValue(10);
    await game.runToSummon([
      Species.MIGHTYENA,
      Species.POOCHYENA,
    ]);
    game.onNextPrompt("CheckSwitchPhase", Mode.CONFIRM, () => {
      game.setMode(Mode.MESSAGE);
      game.endPhase();
    }, () => game.isCurrentPhase(CommandPhase) || game.isCurrentPhase(TurnInitPhase));
=======
  it("single - boss should only trigger once then switch", async () => {
    vi.spyOn(Overrides, "STARTING_WAVE_OVERRIDE", "get").mockReturnValue(10);
    await game.runToSummon([Species.MIGHTYENA, Species.POOCHYENA]);
    game.onNextPrompt(
      "CheckSwitchPhase",
      Mode.CONFIRM,
      () => {
        game.setMode(Mode.MESSAGE);
        game.endPhase();
      },
      () => game.isCurrentPhase(CommandPhase) || game.isCurrentPhase(TurnInitPhase)
    );
>>>>>>> 118db8c7
    await game.phaseInterceptor.to(CommandPhase, false);
    let battleStatsOpponent = game.scene.currentBattle.enemyParty[0].summonData.battleStats;
    expect(battleStatsOpponent[BattleStat.ATK]).toBe(-1);
    let battleStatsPokemon = game.scene.getParty()[0].summonData.battleStats;
    expect(battleStatsPokemon[BattleStat.ATK]).toBe(-1);
    game.doSwitchPokemon(1);
    await game.phaseInterceptor.run(CommandPhase);
    await game.phaseInterceptor.to(CommandPhase);
    expect(game.scene.getParty()[0].species.speciesId).toBe(Species.POOCHYENA);

    battleStatsPokemon = game.scene.getParty()[0].summonData.battleStats;
    expect(battleStatsPokemon[BattleStat.ATK]).toBe(0);

    battleStatsOpponent = game.scene.currentBattle.enemyParty[0].summonData.battleStats;
    expect(battleStatsOpponent[BattleStat.ATK]).toBe(-2);
  }, 20000);

<<<<<<< HEAD
  it("single - trainer should only trigger once with switch", async() => {
    vi.spyOn(Overrides, "STARTING_WAVE_OVERRIDE", "get").mockReturnValue(5);
    await game.runToSummon([
      Species.MIGHTYENA,
      Species.POOCHYENA,
    ]);
    game.onNextPrompt("CheckSwitchPhase", Mode.CONFIRM, () => {
      game.setMode(Mode.MESSAGE);
      game.endPhase();
    }, () => game.isCurrentPhase(CommandPhase) || game.isCurrentPhase(TurnInitPhase));
=======
  it("single - trainer should only trigger once with switch", async () => {
    vi.spyOn(Overrides, "STARTING_WAVE_OVERRIDE", "get").mockReturnValue(5);
    await game.runToSummon([Species.MIGHTYENA, Species.POOCHYENA]);
    game.onNextPrompt(
      "CheckSwitchPhase",
      Mode.CONFIRM,
      () => {
        game.setMode(Mode.MESSAGE);
        game.endPhase();
      },
      () => game.isCurrentPhase(CommandPhase) || game.isCurrentPhase(TurnInitPhase)
    );
>>>>>>> 118db8c7
    await game.phaseInterceptor.to(CommandPhase, false);
    let battleStatsOpponent = game.scene.currentBattle.enemyParty[0].summonData.battleStats;
    expect(battleStatsOpponent[BattleStat.ATK]).toBe(-1);
    let battleStatsPokemon = game.scene.getParty()[0].summonData.battleStats;
    expect(battleStatsPokemon[BattleStat.ATK]).toBe(-1);
    game.doSwitchPokemon(1);
    await game.phaseInterceptor.run(CommandPhase);
    await game.phaseInterceptor.to(CommandPhase);
    expect(game.scene.getParty()[0].species.speciesId).toBe(Species.POOCHYENA);

    battleStatsPokemon = game.scene.getParty()[0].summonData.battleStats;
    expect(battleStatsPokemon[BattleStat.ATK]).toBe(0);

    battleStatsOpponent = game.scene.currentBattle.enemyParty[0].summonData.battleStats;
    expect(battleStatsOpponent[BattleStat.ATK]).toBe(-2);
  }, 200000);

<<<<<<< HEAD
  it("double - trainer should only trigger once per pokemon", async() => {
    vi.spyOn(Overrides, "BATTLE_TYPE_OVERRIDE", "get").mockReturnValue("double");
    vi.spyOn(Overrides, "STARTING_WAVE_OVERRIDE", "get").mockReturnValue(5);
    await game.runToSummon([
      Species.MIGHTYENA,
      Species.POOCHYENA,
    ]);
    game.onNextPrompt("CheckSwitchPhase", Mode.CONFIRM, () => {
      game.setMode(Mode.MESSAGE);
      game.endPhase();
    }, () => game.isCurrentPhase(CommandPhase) || game.isCurrentPhase(TurnInitPhase));
=======
  it("double - trainer should only trigger once per pokemon", async () => {
    vi.spyOn(Overrides, "BATTLE_TYPE_OVERRIDE", "get").mockReturnValue("double");
    vi.spyOn(Overrides, "STARTING_WAVE_OVERRIDE", "get").mockReturnValue(5);
    await game.runToSummon([Species.MIGHTYENA, Species.POOCHYENA]);
    game.onNextPrompt(
      "CheckSwitchPhase",
      Mode.CONFIRM,
      () => {
        game.setMode(Mode.MESSAGE);
        game.endPhase();
      },
      () => game.isCurrentPhase(CommandPhase) || game.isCurrentPhase(TurnInitPhase)
    );
>>>>>>> 118db8c7
    await game.phaseInterceptor.to(CommandPhase, false);
    const battleStatsOpponent = game.scene.currentBattle.enemyParty[0].summonData.battleStats;
    expect(battleStatsOpponent[BattleStat.ATK]).toBe(-2);
    const battleStatsOpponent2 = game.scene.currentBattle.enemyParty[1].summonData.battleStats;
    expect(battleStatsOpponent2[BattleStat.ATK]).toBe(-2);

    const battleStatsPokemon = game.scene.getParty()[0].summonData.battleStats;
    expect(battleStatsPokemon[BattleStat.ATK]).toBe(-2);

    const battleStatsPokemon2 = game.scene.getParty()[1].summonData.battleStats;
    expect(battleStatsPokemon2[BattleStat.ATK]).toBe(-2);
  }, 20000);

<<<<<<< HEAD
  it("double - wild: should only trigger once per pokemon", async() => {
    vi.spyOn(Overrides, "BATTLE_TYPE_OVERRIDE", "get").mockReturnValue("double");
    vi.spyOn(Overrides, "STARTING_WAVE_OVERRIDE", "get").mockReturnValue(3);
    await game.runToSummon([
      Species.MIGHTYENA,
      Species.POOCHYENA,
    ]);
    game.onNextPrompt("CheckSwitchPhase", Mode.CONFIRM, () => {
      game.setMode(Mode.MESSAGE);
      game.endPhase();
    }, () => game.isCurrentPhase(CommandPhase) || game.isCurrentPhase(TurnInitPhase));
=======
  it("double - wild: should only trigger once per pokemon", async () => {
    vi.spyOn(Overrides, "BATTLE_TYPE_OVERRIDE", "get").mockReturnValue("double");
    vi.spyOn(Overrides, "STARTING_WAVE_OVERRIDE", "get").mockReturnValue(3);
    await game.runToSummon([Species.MIGHTYENA, Species.POOCHYENA]);
    game.onNextPrompt(
      "CheckSwitchPhase",
      Mode.CONFIRM,
      () => {
        game.setMode(Mode.MESSAGE);
        game.endPhase();
      },
      () => game.isCurrentPhase(CommandPhase) || game.isCurrentPhase(TurnInitPhase)
    );
>>>>>>> 118db8c7
    await game.phaseInterceptor.to(CommandPhase, false);
    const battleStatsOpponent = game.scene.currentBattle.enemyParty[0].summonData.battleStats;
    expect(battleStatsOpponent[BattleStat.ATK]).toBe(-2);
    const battleStatsOpponent2 = game.scene.currentBattle.enemyParty[1].summonData.battleStats;
    expect(battleStatsOpponent2[BattleStat.ATK]).toBe(-2);

    const battleStatsPokemon = game.scene.getParty()[0].summonData.battleStats;
    expect(battleStatsPokemon[BattleStat.ATK]).toBe(-2);

    const battleStatsPokemon2 = game.scene.getParty()[1].summonData.battleStats;
    expect(battleStatsPokemon2[BattleStat.ATK]).toBe(-2);
  }, 20000);

<<<<<<< HEAD
  it("double - boss: should only trigger once per pokemon", async() => {
    vi.spyOn(Overrides, "BATTLE_TYPE_OVERRIDE", "get").mockReturnValue("double");
    vi.spyOn(Overrides, "STARTING_WAVE_OVERRIDE", "get").mockReturnValue(10);
    await game.runToSummon([
      Species.MIGHTYENA,
      Species.POOCHYENA,
    ]);
    game.onNextPrompt("CheckSwitchPhase", Mode.CONFIRM, () => {
      game.setMode(Mode.MESSAGE);
      game.endPhase();
    }, () => game.isCurrentPhase(CommandPhase) || game.isCurrentPhase(TurnInitPhase));
=======
  it("double - boss: should only trigger once per pokemon", async () => {
    vi.spyOn(Overrides, "BATTLE_TYPE_OVERRIDE", "get").mockReturnValue("double");
    vi.spyOn(Overrides, "STARTING_WAVE_OVERRIDE", "get").mockReturnValue(10);
    await game.runToSummon([Species.MIGHTYENA, Species.POOCHYENA]);
    game.onNextPrompt(
      "CheckSwitchPhase",
      Mode.CONFIRM,
      () => {
        game.setMode(Mode.MESSAGE);
        game.endPhase();
      },
      () => game.isCurrentPhase(CommandPhase) || game.isCurrentPhase(TurnInitPhase)
    );
>>>>>>> 118db8c7
    await game.phaseInterceptor.to(CommandPhase, false);
    const battleStatsOpponent = game.scene.currentBattle.enemyParty[0].summonData.battleStats;
    expect(battleStatsOpponent[BattleStat.ATK]).toBe(-2);
    const battleStatsOpponent2 = game.scene.currentBattle.enemyParty[1].summonData.battleStats;
    expect(battleStatsOpponent2[BattleStat.ATK]).toBe(-2);

    const battleStatsPokemon = game.scene.getParty()[0].summonData.battleStats;
    expect(battleStatsPokemon[BattleStat.ATK]).toBe(-2);

    const battleStatsPokemon2 = game.scene.getParty()[1].summonData.battleStats;
    expect(battleStatsPokemon2[BattleStat.ATK]).toBe(-2);
  }, 20000);

<<<<<<< HEAD
  it("single - wild next wave opp triger once, us: none", async() => {
    vi.spyOn(Overrides, "STARTING_WAVE_OVERRIDE", "get").mockReturnValue(2);
    vi.spyOn(Overrides, "MOVESET_OVERRIDE", "get").mockReturnValue([Moves.AERIAL_ACE]);
    await game.startBattle([
      Species.MIGHTYENA,
      Species.POOCHYENA,
    ]);
=======
  it("single - wild next wave opp triger once, us: none", async () => {
    vi.spyOn(Overrides, "STARTING_WAVE_OVERRIDE", "get").mockReturnValue(2);
    vi.spyOn(Overrides, "MOVESET_OVERRIDE", "get").mockReturnValue([Moves.AERIAL_ACE]);
    await game.startBattle([Species.MIGHTYENA, Species.POOCHYENA]);
>>>>>>> 118db8c7
    let battleStatsOpponent = game.scene.currentBattle.enemyParty[0].summonData.battleStats;
    expect(battleStatsOpponent[BattleStat.ATK]).toBe(-1);
    let battleStatsPokemon = game.scene.getParty()[0].summonData.battleStats;
    expect(battleStatsPokemon[BattleStat.ATK]).toBe(-1);

    game.onNextPrompt("CommandPhase", Mode.COMMAND, () => {
      game.scene.ui.setMode(Mode.FIGHT, (game.scene.getCurrentPhase() as CommandPhase).getFieldIndex());
    });
    game.onNextPrompt("CommandPhase", Mode.FIGHT, () => {
      const movePosition = getMovePosition(game.scene, 0, Moves.AERIAL_ACE);
      (game.scene.getCurrentPhase() as CommandPhase).handleCommand(Command.FIGHT, movePosition, false);
    });
    await game.phaseInterceptor.runFrom(EnemyCommandPhase).to(DamagePhase);
    await game.killPokemon(game.scene.currentBattle.enemyParty[0]);
    expect(game.scene.currentBattle.enemyParty[0].isFainted()).toBe(true);
    await game.toNextWave();
    battleStatsPokemon = game.scene.getParty()[0].summonData.battleStats;
    expect(battleStatsPokemon[BattleStat.ATK]).toBe(-2);
    battleStatsOpponent = game.scene.currentBattle.enemyParty[0].summonData.battleStats;
    expect(battleStatsOpponent[BattleStat.ATK]).toBe(0);
  }, 20000);

<<<<<<< HEAD
  it("single - wild next turn - no retrigger on next turn", async() => {
    vi.spyOn(Overrides, "STARTING_WAVE_OVERRIDE", "get").mockReturnValue(2);
    vi.spyOn(Overrides, "MOVESET_OVERRIDE", "get").mockReturnValue([Moves.SPLASH]);
    await game.startBattle([
      Species.MIGHTYENA,
      Species.POOCHYENA,
    ]);
=======
  it("single - wild next turn - no retrigger on next turn", async () => {
    vi.spyOn(Overrides, "STARTING_WAVE_OVERRIDE", "get").mockReturnValue(2);
    vi.spyOn(Overrides, "MOVESET_OVERRIDE", "get").mockReturnValue([Moves.SPLASH]);
    await game.startBattle([Species.MIGHTYENA, Species.POOCHYENA]);
>>>>>>> 118db8c7
    let battleStatsOpponent = game.scene.currentBattle.enemyParty[0].summonData.battleStats;
    expect(battleStatsOpponent[BattleStat.ATK]).toBe(-1);
    let battleStatsPokemon = game.scene.getParty()[0].summonData.battleStats;
    expect(battleStatsPokemon[BattleStat.ATK]).toBe(-1);

    game.onNextPrompt("CommandPhase", Mode.COMMAND, () => {
      game.scene.ui.setMode(Mode.FIGHT, (game.scene.getCurrentPhase() as CommandPhase).getFieldIndex());
    });
    game.onNextPrompt("CommandPhase", Mode.FIGHT, () => {
      const movePosition = getMovePosition(game.scene, 0, Moves.AERIAL_ACE);
      (game.scene.getCurrentPhase() as CommandPhase).handleCommand(Command.FIGHT, movePosition, false);
    });
    console.log("===to new turn===");
    await game.toNextTurn();
    battleStatsPokemon = game.scene.getParty()[0].summonData.battleStats;
    expect(battleStatsPokemon[BattleStat.ATK]).toBe(-1);
    battleStatsOpponent = game.scene.currentBattle.enemyParty[0].summonData.battleStats;
    expect(battleStatsOpponent[BattleStat.ATK]).toBe(-1);
  }, 20000);

<<<<<<< HEAD
  it("single - trainer should only trigger once and each time he switch", async() => {
    vi.spyOn(Overrides, "MOVESET_OVERRIDE", "get").mockReturnValue([Moves.SPLASH]);
    vi.spyOn(Overrides, "OPP_MOVESET_OVERRIDE", "get").mockReturnValue([Moves.VOLT_SWITCH,Moves.VOLT_SWITCH,Moves.VOLT_SWITCH,Moves.VOLT_SWITCH]);
    vi.spyOn(Overrides, "STARTING_WAVE_OVERRIDE", "get").mockReturnValue(5);
    await game.startBattle([
      Species.MIGHTYENA,
      Species.POOCHYENA,
    ]);
=======
  it("single - trainer should only trigger once and each time he switch", async () => {
    vi.spyOn(Overrides, "MOVESET_OVERRIDE", "get").mockReturnValue([Moves.SPLASH]);
    vi.spyOn(Overrides, "OPP_MOVESET_OVERRIDE", "get").mockReturnValue([Moves.VOLT_SWITCH, Moves.VOLT_SWITCH, Moves.VOLT_SWITCH, Moves.VOLT_SWITCH]);
    vi.spyOn(Overrides, "STARTING_WAVE_OVERRIDE", "get").mockReturnValue(5);
    await game.startBattle([Species.MIGHTYENA, Species.POOCHYENA]);
>>>>>>> 118db8c7
    let battleStatsOpponent = game.scene.currentBattle.enemyParty[0].summonData.battleStats;
    expect(battleStatsOpponent[BattleStat.ATK]).toBe(-1);
    let battleStatsPokemon = game.scene.getParty()[0].summonData.battleStats;
    expect(battleStatsPokemon[BattleStat.ATK]).toBe(-1);

    game.onNextPrompt("CommandPhase", Mode.COMMAND, () => {
      game.scene.ui.setMode(Mode.FIGHT, (game.scene.getCurrentPhase() as CommandPhase).getFieldIndex());
    });
    game.onNextPrompt("CommandPhase", Mode.FIGHT, () => {
      const movePosition = getMovePosition(game.scene, 0, Moves.AERIAL_ACE);
      (game.scene.getCurrentPhase() as CommandPhase).handleCommand(Command.FIGHT, movePosition, false);
    });
    console.log("===to new turn===");
    await game.toNextTurn();
    battleStatsPokemon = game.scene.getParty()[0].summonData.battleStats;
    expect(battleStatsPokemon[BattleStat.ATK]).toBe(-2);
    battleStatsOpponent = game.scene.currentBattle.enemyParty[0].summonData.battleStats;
    expect(battleStatsOpponent[BattleStat.ATK]).toBe(0);

    game.onNextPrompt("CommandPhase", Mode.COMMAND, () => {
      game.scene.ui.setMode(Mode.FIGHT, (game.scene.getCurrentPhase() as CommandPhase).getFieldIndex());
    });
    game.onNextPrompt("CommandPhase", Mode.FIGHT, () => {
      const movePosition = getMovePosition(game.scene, 0, Moves.AERIAL_ACE);
      (game.scene.getCurrentPhase() as CommandPhase).handleCommand(Command.FIGHT, movePosition, false);
    });
    console.log("===to new turn===");
    await game.toNextTurn();
    battleStatsPokemon = game.scene.getParty()[0].summonData.battleStats;
    expect(battleStatsPokemon[BattleStat.ATK]).toBe(-3);
    battleStatsOpponent = game.scene.currentBattle.enemyParty[0].summonData.battleStats;
    expect(battleStatsOpponent[BattleStat.ATK]).toBe(0);
  }, 200000);

<<<<<<< HEAD
  it("single - trainer should only trigger once whatever turn we are", async() => {
    vi.spyOn(Overrides, "MOVESET_OVERRIDE", "get").mockReturnValue([Moves.SPLASH]);
    vi.spyOn(Overrides, "OPP_MOVESET_OVERRIDE", "get").mockReturnValue([Moves.SPLASH,Moves.SPLASH,Moves.SPLASH,Moves.SPLASH]);
    vi.spyOn(Overrides, "STARTING_WAVE_OVERRIDE", "get").mockReturnValue(5);
    await game.startBattle([
      Species.MIGHTYENA,
      Species.POOCHYENA,
    ]);
=======
  it("single - trainer should only trigger once whatever turn we are", async () => {
    vi.spyOn(Overrides, "MOVESET_OVERRIDE", "get").mockReturnValue([Moves.SPLASH]);
    vi.spyOn(Overrides, "OPP_MOVESET_OVERRIDE", "get").mockReturnValue([Moves.SPLASH, Moves.SPLASH, Moves.SPLASH, Moves.SPLASH]);
    vi.spyOn(Overrides, "STARTING_WAVE_OVERRIDE", "get").mockReturnValue(5);
    await game.startBattle([Species.MIGHTYENA, Species.POOCHYENA]);
>>>>>>> 118db8c7
    let battleStatsOpponent = game.scene.currentBattle.enemyParty[0].summonData.battleStats;
    expect(battleStatsOpponent[BattleStat.ATK]).toBe(-1);
    let battleStatsPokemon = game.scene.getParty()[0].summonData.battleStats;
    expect(battleStatsPokemon[BattleStat.ATK]).toBe(-1);

    game.onNextPrompt("CommandPhase", Mode.COMMAND, () => {
      game.scene.ui.setMode(Mode.FIGHT, (game.scene.getCurrentPhase() as CommandPhase).getFieldIndex());
    });
    game.onNextPrompt("CommandPhase", Mode.FIGHT, () => {
      const movePosition = getMovePosition(game.scene, 0, Moves.AERIAL_ACE);
      (game.scene.getCurrentPhase() as CommandPhase).handleCommand(Command.FIGHT, movePosition, false);
    });
    console.log("===to new turn===");
    await game.toNextTurn();
    battleStatsPokemon = game.scene.getParty()[0].summonData.battleStats;
    expect(battleStatsPokemon[BattleStat.ATK]).toBe(-1);
    battleStatsOpponent = game.scene.currentBattle.enemyParty[0].summonData.battleStats;
    expect(battleStatsOpponent[BattleStat.ATK]).toBe(-1);

    game.onNextPrompt("CommandPhase", Mode.COMMAND, () => {
      game.scene.ui.setMode(Mode.FIGHT, (game.scene.getCurrentPhase() as CommandPhase).getFieldIndex());
    });
    game.onNextPrompt("CommandPhase", Mode.FIGHT, () => {
      const movePosition = getMovePosition(game.scene, 0, Moves.AERIAL_ACE);
      (game.scene.getCurrentPhase() as CommandPhase).handleCommand(Command.FIGHT, movePosition, false);
    });
    console.log("===to new turn===");
    await game.toNextTurn();
    battleStatsPokemon = game.scene.getParty()[0].summonData.battleStats;
    expect(battleStatsPokemon[BattleStat.ATK]).toBe(-1);
    battleStatsOpponent = game.scene.currentBattle.enemyParty[0].summonData.battleStats;
    expect(battleStatsOpponent[BattleStat.ATK]).toBe(-1);
  }, 20000);

<<<<<<< HEAD
  it("double - wild vs only 1 on player side", async() => {
    vi.spyOn(Overrides, "BATTLE_TYPE_OVERRIDE", "get").mockReturnValue("double");
    vi.spyOn(Overrides, "STARTING_WAVE_OVERRIDE", "get").mockReturnValue(3);
    await game.runToSummon([
      Species.MIGHTYENA,
    ]);
=======
  it("double - wild vs only 1 on player side", async () => {
    vi.spyOn(Overrides, "BATTLE_TYPE_OVERRIDE", "get").mockReturnValue("double");
    vi.spyOn(Overrides, "STARTING_WAVE_OVERRIDE", "get").mockReturnValue(3);
    vi.spyOn(Overrides, "OPP_HELD_ITEMS_OVERRIDE", "get").mockReturnValue([{ name: "COIN_CASE" }]);
    await game.runToSummon([Species.MIGHTYENA]);
    // Get rid of any modifiers that may alter power
    game.scene.clearEnemyHeldItemModifiers();
    game.scene.clearEnemyModifiers();
>>>>>>> 118db8c7
    await game.phaseInterceptor.to(CommandPhase, false);
    const battleStatsOpponent = game.scene.currentBattle.enemyParty[0].summonData.battleStats;
    expect(battleStatsOpponent[BattleStat.ATK]).toBe(-1);
    const battleStatsOpponent2 = game.scene.currentBattle.enemyParty[1].summonData.battleStats;
    expect(battleStatsOpponent2[BattleStat.ATK]).toBe(-1);

    const battleStatsPokemon = game.scene.getParty()[0].summonData.battleStats;
    expect(battleStatsPokemon[BattleStat.ATK]).toBe(-2);
  }, 20000);

<<<<<<< HEAD
  it("double - wild vs only 1 alive on player side", async() => {
=======
  it("double - wild vs only 1 alive on player side", async () => {
>>>>>>> 118db8c7
    vi.spyOn(Overrides, "BATTLE_TYPE_OVERRIDE", "get").mockReturnValue("double");
    vi.spyOn(Overrides, "STARTING_WAVE_OVERRIDE", "get").mockReturnValue(3);
    await game.runToTitle();

    game.onNextPrompt("TitlePhase", Mode.TITLE, () => {
      game.scene.gameMode = getGameMode(GameModes.CLASSIC);
      const starters = generateStarter(game.scene, [Species.MIGHTYENA, Species.POOCHYENA]);
      const selectStarterPhase = new SelectStarterPhase(game.scene);
      game.scene.pushPhase(new EncounterPhase(game.scene, false));
      selectStarterPhase.initBattle(starters);
      game.scene.getParty()[1].hp = 0;
      game.scene.getParty()[1].status = new Status(StatusEffect.FAINT);
    });

    await game.phaseInterceptor.run(EncounterPhase);

    await game.phaseInterceptor.to(CommandPhase, false);
    const battleStatsOpponent = game.scene.currentBattle.enemyParty[0].summonData.battleStats;
    expect(battleStatsOpponent[BattleStat.ATK]).toBe(-1);
    const battleStatsOpponent2 = game.scene.currentBattle.enemyParty[1].summonData.battleStats;
    expect(battleStatsOpponent2[BattleStat.ATK]).toBe(-1);

    const battleStatsPokemon = game.scene.getParty()[0].summonData.battleStats;
    expect(battleStatsPokemon[BattleStat.ATK]).toBe(-2);
  }, 20000);
});<|MERGE_RESOLUTION|>--- conflicted
+++ resolved
@@ -2,19 +2,6 @@
 import Phaser from "phaser";
 import GameManager from "#app/test/utils/gameManager";
 import Overrides from "#app/overrides";
-<<<<<<< HEAD
-import {
-  CommandPhase, DamagePhase, EncounterPhase,
-  EnemyCommandPhase, SelectStarterPhase,
-  TurnInitPhase,
-} from "#app/phases";
-import {Mode} from "#app/ui/ui";
-import {BattleStat} from "#app/data/battle-stat";
-import {generateStarter, getMovePosition} from "#app/test/utils/gameManagerUtils";
-import {Command} from "#app/ui/command-ui-handler";
-import {Status, StatusEffect} from "#app/data/status-effect";
-import {GameModes, getGameMode} from "#app/game-mode";
-=======
 import { CommandPhase, DamagePhase, EncounterPhase, EnemyCommandPhase, SelectStarterPhase, TurnInitPhase } from "#app/phases";
 import { Mode } from "#app/ui/ui";
 import { BattleStat } from "#app/data/battle-stat";
@@ -22,7 +9,6 @@
 import { Command } from "#app/ui/command-ui-handler";
 import { Status, StatusEffect } from "#app/data/status-effect";
 import { GameModes, getGameMode } from "#app/game-mode";
->>>>>>> 118db8c7
 import { Abilities } from "#enums/abilities";
 import { Moves } from "#enums/moves";
 import { Species } from "#enums/species";
@@ -49,11 +35,7 @@
     vi.spyOn(Overrides, "OPP_PASSIVE_ABILITY_OVERRIDE", "get").mockReturnValue(Abilities.HYDRATION);
     vi.spyOn(Overrides, "ABILITY_OVERRIDE", "get").mockReturnValue(Abilities.INTIMIDATE);
     vi.spyOn(Overrides, "STARTING_WAVE_OVERRIDE", "get").mockReturnValue(3);
-<<<<<<< HEAD
-    vi.spyOn(Overrides, "OPP_MOVESET_OVERRIDE", "get").mockReturnValue([Moves.SPLASH,Moves.SPLASH,Moves.SPLASH,Moves.SPLASH]);
-=======
     vi.spyOn(Overrides, "OPP_MOVESET_OVERRIDE", "get").mockReturnValue([Moves.SPLASH, Moves.SPLASH, Moves.SPLASH, Moves.SPLASH]);
->>>>>>> 118db8c7
   });
 
   it("single - wild with switch", async () => {
@@ -85,18 +67,6 @@
     expect(battleStatsOpponent[BattleStat.ATK]).toBe(-2);
   }, 20000);
 
-<<<<<<< HEAD
-  it("single - boss should only trigger once then switch", async() => {
-    vi.spyOn(Overrides, "STARTING_WAVE_OVERRIDE", "get").mockReturnValue(10);
-    await game.runToSummon([
-      Species.MIGHTYENA,
-      Species.POOCHYENA,
-    ]);
-    game.onNextPrompt("CheckSwitchPhase", Mode.CONFIRM, () => {
-      game.setMode(Mode.MESSAGE);
-      game.endPhase();
-    }, () => game.isCurrentPhase(CommandPhase) || game.isCurrentPhase(TurnInitPhase));
-=======
   it("single - boss should only trigger once then switch", async () => {
     vi.spyOn(Overrides, "STARTING_WAVE_OVERRIDE", "get").mockReturnValue(10);
     await game.runToSummon([Species.MIGHTYENA, Species.POOCHYENA]);
@@ -109,7 +79,6 @@
       },
       () => game.isCurrentPhase(CommandPhase) || game.isCurrentPhase(TurnInitPhase)
     );
->>>>>>> 118db8c7
     await game.phaseInterceptor.to(CommandPhase, false);
     let battleStatsOpponent = game.scene.currentBattle.enemyParty[0].summonData.battleStats;
     expect(battleStatsOpponent[BattleStat.ATK]).toBe(-1);
@@ -127,18 +96,6 @@
     expect(battleStatsOpponent[BattleStat.ATK]).toBe(-2);
   }, 20000);
 
-<<<<<<< HEAD
-  it("single - trainer should only trigger once with switch", async() => {
-    vi.spyOn(Overrides, "STARTING_WAVE_OVERRIDE", "get").mockReturnValue(5);
-    await game.runToSummon([
-      Species.MIGHTYENA,
-      Species.POOCHYENA,
-    ]);
-    game.onNextPrompt("CheckSwitchPhase", Mode.CONFIRM, () => {
-      game.setMode(Mode.MESSAGE);
-      game.endPhase();
-    }, () => game.isCurrentPhase(CommandPhase) || game.isCurrentPhase(TurnInitPhase));
-=======
   it("single - trainer should only trigger once with switch", async () => {
     vi.spyOn(Overrides, "STARTING_WAVE_OVERRIDE", "get").mockReturnValue(5);
     await game.runToSummon([Species.MIGHTYENA, Species.POOCHYENA]);
@@ -151,7 +108,6 @@
       },
       () => game.isCurrentPhase(CommandPhase) || game.isCurrentPhase(TurnInitPhase)
     );
->>>>>>> 118db8c7
     await game.phaseInterceptor.to(CommandPhase, false);
     let battleStatsOpponent = game.scene.currentBattle.enemyParty[0].summonData.battleStats;
     expect(battleStatsOpponent[BattleStat.ATK]).toBe(-1);
@@ -169,33 +125,19 @@
     expect(battleStatsOpponent[BattleStat.ATK]).toBe(-2);
   }, 200000);
 
-<<<<<<< HEAD
-  it("double - trainer should only trigger once per pokemon", async() => {
+  it("double - trainer should only trigger once per pokemon", async () => {
     vi.spyOn(Overrides, "BATTLE_TYPE_OVERRIDE", "get").mockReturnValue("double");
     vi.spyOn(Overrides, "STARTING_WAVE_OVERRIDE", "get").mockReturnValue(5);
-    await game.runToSummon([
-      Species.MIGHTYENA,
-      Species.POOCHYENA,
-    ]);
-    game.onNextPrompt("CheckSwitchPhase", Mode.CONFIRM, () => {
-      game.setMode(Mode.MESSAGE);
-      game.endPhase();
-    }, () => game.isCurrentPhase(CommandPhase) || game.isCurrentPhase(TurnInitPhase));
-=======
-  it("double - trainer should only trigger once per pokemon", async () => {
-    vi.spyOn(Overrides, "BATTLE_TYPE_OVERRIDE", "get").mockReturnValue("double");
-    vi.spyOn(Overrides, "STARTING_WAVE_OVERRIDE", "get").mockReturnValue(5);
-    await game.runToSummon([Species.MIGHTYENA, Species.POOCHYENA]);
-    game.onNextPrompt(
-      "CheckSwitchPhase",
-      Mode.CONFIRM,
-      () => {
-        game.setMode(Mode.MESSAGE);
-        game.endPhase();
-      },
-      () => game.isCurrentPhase(CommandPhase) || game.isCurrentPhase(TurnInitPhase)
-    );
->>>>>>> 118db8c7
+    await game.runToSummon([Species.MIGHTYENA, Species.POOCHYENA]);
+    game.onNextPrompt(
+      "CheckSwitchPhase",
+      Mode.CONFIRM,
+      () => {
+        game.setMode(Mode.MESSAGE);
+        game.endPhase();
+      },
+      () => game.isCurrentPhase(CommandPhase) || game.isCurrentPhase(TurnInitPhase)
+    );
     await game.phaseInterceptor.to(CommandPhase, false);
     const battleStatsOpponent = game.scene.currentBattle.enemyParty[0].summonData.battleStats;
     expect(battleStatsOpponent[BattleStat.ATK]).toBe(-2);
@@ -209,33 +151,19 @@
     expect(battleStatsPokemon2[BattleStat.ATK]).toBe(-2);
   }, 20000);
 
-<<<<<<< HEAD
-  it("double - wild: should only trigger once per pokemon", async() => {
+  it("double - wild: should only trigger once per pokemon", async () => {
     vi.spyOn(Overrides, "BATTLE_TYPE_OVERRIDE", "get").mockReturnValue("double");
     vi.spyOn(Overrides, "STARTING_WAVE_OVERRIDE", "get").mockReturnValue(3);
-    await game.runToSummon([
-      Species.MIGHTYENA,
-      Species.POOCHYENA,
-    ]);
-    game.onNextPrompt("CheckSwitchPhase", Mode.CONFIRM, () => {
-      game.setMode(Mode.MESSAGE);
-      game.endPhase();
-    }, () => game.isCurrentPhase(CommandPhase) || game.isCurrentPhase(TurnInitPhase));
-=======
-  it("double - wild: should only trigger once per pokemon", async () => {
-    vi.spyOn(Overrides, "BATTLE_TYPE_OVERRIDE", "get").mockReturnValue("double");
-    vi.spyOn(Overrides, "STARTING_WAVE_OVERRIDE", "get").mockReturnValue(3);
-    await game.runToSummon([Species.MIGHTYENA, Species.POOCHYENA]);
-    game.onNextPrompt(
-      "CheckSwitchPhase",
-      Mode.CONFIRM,
-      () => {
-        game.setMode(Mode.MESSAGE);
-        game.endPhase();
-      },
-      () => game.isCurrentPhase(CommandPhase) || game.isCurrentPhase(TurnInitPhase)
-    );
->>>>>>> 118db8c7
+    await game.runToSummon([Species.MIGHTYENA, Species.POOCHYENA]);
+    game.onNextPrompt(
+      "CheckSwitchPhase",
+      Mode.CONFIRM,
+      () => {
+        game.setMode(Mode.MESSAGE);
+        game.endPhase();
+      },
+      () => game.isCurrentPhase(CommandPhase) || game.isCurrentPhase(TurnInitPhase)
+    );
     await game.phaseInterceptor.to(CommandPhase, false);
     const battleStatsOpponent = game.scene.currentBattle.enemyParty[0].summonData.battleStats;
     expect(battleStatsOpponent[BattleStat.ATK]).toBe(-2);
@@ -249,33 +177,19 @@
     expect(battleStatsPokemon2[BattleStat.ATK]).toBe(-2);
   }, 20000);
 
-<<<<<<< HEAD
-  it("double - boss: should only trigger once per pokemon", async() => {
+  it("double - boss: should only trigger once per pokemon", async () => {
     vi.spyOn(Overrides, "BATTLE_TYPE_OVERRIDE", "get").mockReturnValue("double");
     vi.spyOn(Overrides, "STARTING_WAVE_OVERRIDE", "get").mockReturnValue(10);
-    await game.runToSummon([
-      Species.MIGHTYENA,
-      Species.POOCHYENA,
-    ]);
-    game.onNextPrompt("CheckSwitchPhase", Mode.CONFIRM, () => {
-      game.setMode(Mode.MESSAGE);
-      game.endPhase();
-    }, () => game.isCurrentPhase(CommandPhase) || game.isCurrentPhase(TurnInitPhase));
-=======
-  it("double - boss: should only trigger once per pokemon", async () => {
-    vi.spyOn(Overrides, "BATTLE_TYPE_OVERRIDE", "get").mockReturnValue("double");
-    vi.spyOn(Overrides, "STARTING_WAVE_OVERRIDE", "get").mockReturnValue(10);
-    await game.runToSummon([Species.MIGHTYENA, Species.POOCHYENA]);
-    game.onNextPrompt(
-      "CheckSwitchPhase",
-      Mode.CONFIRM,
-      () => {
-        game.setMode(Mode.MESSAGE);
-        game.endPhase();
-      },
-      () => game.isCurrentPhase(CommandPhase) || game.isCurrentPhase(TurnInitPhase)
-    );
->>>>>>> 118db8c7
+    await game.runToSummon([Species.MIGHTYENA, Species.POOCHYENA]);
+    game.onNextPrompt(
+      "CheckSwitchPhase",
+      Mode.CONFIRM,
+      () => {
+        game.setMode(Mode.MESSAGE);
+        game.endPhase();
+      },
+      () => game.isCurrentPhase(CommandPhase) || game.isCurrentPhase(TurnInitPhase)
+    );
     await game.phaseInterceptor.to(CommandPhase, false);
     const battleStatsOpponent = game.scene.currentBattle.enemyParty[0].summonData.battleStats;
     expect(battleStatsOpponent[BattleStat.ATK]).toBe(-2);
@@ -289,20 +203,10 @@
     expect(battleStatsPokemon2[BattleStat.ATK]).toBe(-2);
   }, 20000);
 
-<<<<<<< HEAD
-  it("single - wild next wave opp triger once, us: none", async() => {
-    vi.spyOn(Overrides, "STARTING_WAVE_OVERRIDE", "get").mockReturnValue(2);
-    vi.spyOn(Overrides, "MOVESET_OVERRIDE", "get").mockReturnValue([Moves.AERIAL_ACE]);
-    await game.startBattle([
-      Species.MIGHTYENA,
-      Species.POOCHYENA,
-    ]);
-=======
   it("single - wild next wave opp triger once, us: none", async () => {
     vi.spyOn(Overrides, "STARTING_WAVE_OVERRIDE", "get").mockReturnValue(2);
     vi.spyOn(Overrides, "MOVESET_OVERRIDE", "get").mockReturnValue([Moves.AERIAL_ACE]);
     await game.startBattle([Species.MIGHTYENA, Species.POOCHYENA]);
->>>>>>> 118db8c7
     let battleStatsOpponent = game.scene.currentBattle.enemyParty[0].summonData.battleStats;
     expect(battleStatsOpponent[BattleStat.ATK]).toBe(-1);
     let battleStatsPokemon = game.scene.getParty()[0].summonData.battleStats;
@@ -325,56 +229,35 @@
     expect(battleStatsOpponent[BattleStat.ATK]).toBe(0);
   }, 20000);
 
-<<<<<<< HEAD
-  it("single - wild next turn - no retrigger on next turn", async() => {
-    vi.spyOn(Overrides, "STARTING_WAVE_OVERRIDE", "get").mockReturnValue(2);
-    vi.spyOn(Overrides, "MOVESET_OVERRIDE", "get").mockReturnValue([Moves.SPLASH]);
-    await game.startBattle([
-      Species.MIGHTYENA,
-      Species.POOCHYENA,
-    ]);
-=======
   it("single - wild next turn - no retrigger on next turn", async () => {
     vi.spyOn(Overrides, "STARTING_WAVE_OVERRIDE", "get").mockReturnValue(2);
     vi.spyOn(Overrides, "MOVESET_OVERRIDE", "get").mockReturnValue([Moves.SPLASH]);
     await game.startBattle([Species.MIGHTYENA, Species.POOCHYENA]);
->>>>>>> 118db8c7
-    let battleStatsOpponent = game.scene.currentBattle.enemyParty[0].summonData.battleStats;
-    expect(battleStatsOpponent[BattleStat.ATK]).toBe(-1);
-    let battleStatsPokemon = game.scene.getParty()[0].summonData.battleStats;
-    expect(battleStatsPokemon[BattleStat.ATK]).toBe(-1);
-
-    game.onNextPrompt("CommandPhase", Mode.COMMAND, () => {
-      game.scene.ui.setMode(Mode.FIGHT, (game.scene.getCurrentPhase() as CommandPhase).getFieldIndex());
-    });
-    game.onNextPrompt("CommandPhase", Mode.FIGHT, () => {
-      const movePosition = getMovePosition(game.scene, 0, Moves.AERIAL_ACE);
-      (game.scene.getCurrentPhase() as CommandPhase).handleCommand(Command.FIGHT, movePosition, false);
-    });
-    console.log("===to new turn===");
-    await game.toNextTurn();
-    battleStatsPokemon = game.scene.getParty()[0].summonData.battleStats;
-    expect(battleStatsPokemon[BattleStat.ATK]).toBe(-1);
-    battleStatsOpponent = game.scene.currentBattle.enemyParty[0].summonData.battleStats;
-    expect(battleStatsOpponent[BattleStat.ATK]).toBe(-1);
-  }, 20000);
-
-<<<<<<< HEAD
-  it("single - trainer should only trigger once and each time he switch", async() => {
-    vi.spyOn(Overrides, "MOVESET_OVERRIDE", "get").mockReturnValue([Moves.SPLASH]);
-    vi.spyOn(Overrides, "OPP_MOVESET_OVERRIDE", "get").mockReturnValue([Moves.VOLT_SWITCH,Moves.VOLT_SWITCH,Moves.VOLT_SWITCH,Moves.VOLT_SWITCH]);
-    vi.spyOn(Overrides, "STARTING_WAVE_OVERRIDE", "get").mockReturnValue(5);
-    await game.startBattle([
-      Species.MIGHTYENA,
-      Species.POOCHYENA,
-    ]);
-=======
+    let battleStatsOpponent = game.scene.currentBattle.enemyParty[0].summonData.battleStats;
+    expect(battleStatsOpponent[BattleStat.ATK]).toBe(-1);
+    let battleStatsPokemon = game.scene.getParty()[0].summonData.battleStats;
+    expect(battleStatsPokemon[BattleStat.ATK]).toBe(-1);
+
+    game.onNextPrompt("CommandPhase", Mode.COMMAND, () => {
+      game.scene.ui.setMode(Mode.FIGHT, (game.scene.getCurrentPhase() as CommandPhase).getFieldIndex());
+    });
+    game.onNextPrompt("CommandPhase", Mode.FIGHT, () => {
+      const movePosition = getMovePosition(game.scene, 0, Moves.AERIAL_ACE);
+      (game.scene.getCurrentPhase() as CommandPhase).handleCommand(Command.FIGHT, movePosition, false);
+    });
+    console.log("===to new turn===");
+    await game.toNextTurn();
+    battleStatsPokemon = game.scene.getParty()[0].summonData.battleStats;
+    expect(battleStatsPokemon[BattleStat.ATK]).toBe(-1);
+    battleStatsOpponent = game.scene.currentBattle.enemyParty[0].summonData.battleStats;
+    expect(battleStatsOpponent[BattleStat.ATK]).toBe(-1);
+  }, 20000);
+
   it("single - trainer should only trigger once and each time he switch", async () => {
     vi.spyOn(Overrides, "MOVESET_OVERRIDE", "get").mockReturnValue([Moves.SPLASH]);
     vi.spyOn(Overrides, "OPP_MOVESET_OVERRIDE", "get").mockReturnValue([Moves.VOLT_SWITCH, Moves.VOLT_SWITCH, Moves.VOLT_SWITCH, Moves.VOLT_SWITCH]);
     vi.spyOn(Overrides, "STARTING_WAVE_OVERRIDE", "get").mockReturnValue(5);
     await game.startBattle([Species.MIGHTYENA, Species.POOCHYENA]);
->>>>>>> 118db8c7
     let battleStatsOpponent = game.scene.currentBattle.enemyParty[0].summonData.battleStats;
     expect(battleStatsOpponent[BattleStat.ATK]).toBe(-1);
     let battleStatsPokemon = game.scene.getParty()[0].summonData.battleStats;
@@ -409,64 +292,45 @@
     expect(battleStatsOpponent[BattleStat.ATK]).toBe(0);
   }, 200000);
 
-<<<<<<< HEAD
-  it("single - trainer should only trigger once whatever turn we are", async() => {
-    vi.spyOn(Overrides, "MOVESET_OVERRIDE", "get").mockReturnValue([Moves.SPLASH]);
-    vi.spyOn(Overrides, "OPP_MOVESET_OVERRIDE", "get").mockReturnValue([Moves.SPLASH,Moves.SPLASH,Moves.SPLASH,Moves.SPLASH]);
-    vi.spyOn(Overrides, "STARTING_WAVE_OVERRIDE", "get").mockReturnValue(5);
-    await game.startBattle([
-      Species.MIGHTYENA,
-      Species.POOCHYENA,
-    ]);
-=======
   it("single - trainer should only trigger once whatever turn we are", async () => {
     vi.spyOn(Overrides, "MOVESET_OVERRIDE", "get").mockReturnValue([Moves.SPLASH]);
     vi.spyOn(Overrides, "OPP_MOVESET_OVERRIDE", "get").mockReturnValue([Moves.SPLASH, Moves.SPLASH, Moves.SPLASH, Moves.SPLASH]);
     vi.spyOn(Overrides, "STARTING_WAVE_OVERRIDE", "get").mockReturnValue(5);
     await game.startBattle([Species.MIGHTYENA, Species.POOCHYENA]);
->>>>>>> 118db8c7
-    let battleStatsOpponent = game.scene.currentBattle.enemyParty[0].summonData.battleStats;
-    expect(battleStatsOpponent[BattleStat.ATK]).toBe(-1);
-    let battleStatsPokemon = game.scene.getParty()[0].summonData.battleStats;
-    expect(battleStatsPokemon[BattleStat.ATK]).toBe(-1);
-
-    game.onNextPrompt("CommandPhase", Mode.COMMAND, () => {
-      game.scene.ui.setMode(Mode.FIGHT, (game.scene.getCurrentPhase() as CommandPhase).getFieldIndex());
-    });
-    game.onNextPrompt("CommandPhase", Mode.FIGHT, () => {
-      const movePosition = getMovePosition(game.scene, 0, Moves.AERIAL_ACE);
-      (game.scene.getCurrentPhase() as CommandPhase).handleCommand(Command.FIGHT, movePosition, false);
-    });
-    console.log("===to new turn===");
-    await game.toNextTurn();
-    battleStatsPokemon = game.scene.getParty()[0].summonData.battleStats;
-    expect(battleStatsPokemon[BattleStat.ATK]).toBe(-1);
-    battleStatsOpponent = game.scene.currentBattle.enemyParty[0].summonData.battleStats;
-    expect(battleStatsOpponent[BattleStat.ATK]).toBe(-1);
-
-    game.onNextPrompt("CommandPhase", Mode.COMMAND, () => {
-      game.scene.ui.setMode(Mode.FIGHT, (game.scene.getCurrentPhase() as CommandPhase).getFieldIndex());
-    });
-    game.onNextPrompt("CommandPhase", Mode.FIGHT, () => {
-      const movePosition = getMovePosition(game.scene, 0, Moves.AERIAL_ACE);
-      (game.scene.getCurrentPhase() as CommandPhase).handleCommand(Command.FIGHT, movePosition, false);
-    });
-    console.log("===to new turn===");
-    await game.toNextTurn();
-    battleStatsPokemon = game.scene.getParty()[0].summonData.battleStats;
-    expect(battleStatsPokemon[BattleStat.ATK]).toBe(-1);
-    battleStatsOpponent = game.scene.currentBattle.enemyParty[0].summonData.battleStats;
-    expect(battleStatsOpponent[BattleStat.ATK]).toBe(-1);
-  }, 20000);
-
-<<<<<<< HEAD
-  it("double - wild vs only 1 on player side", async() => {
-    vi.spyOn(Overrides, "BATTLE_TYPE_OVERRIDE", "get").mockReturnValue("double");
-    vi.spyOn(Overrides, "STARTING_WAVE_OVERRIDE", "get").mockReturnValue(3);
-    await game.runToSummon([
-      Species.MIGHTYENA,
-    ]);
-=======
+    let battleStatsOpponent = game.scene.currentBattle.enemyParty[0].summonData.battleStats;
+    expect(battleStatsOpponent[BattleStat.ATK]).toBe(-1);
+    let battleStatsPokemon = game.scene.getParty()[0].summonData.battleStats;
+    expect(battleStatsPokemon[BattleStat.ATK]).toBe(-1);
+
+    game.onNextPrompt("CommandPhase", Mode.COMMAND, () => {
+      game.scene.ui.setMode(Mode.FIGHT, (game.scene.getCurrentPhase() as CommandPhase).getFieldIndex());
+    });
+    game.onNextPrompt("CommandPhase", Mode.FIGHT, () => {
+      const movePosition = getMovePosition(game.scene, 0, Moves.AERIAL_ACE);
+      (game.scene.getCurrentPhase() as CommandPhase).handleCommand(Command.FIGHT, movePosition, false);
+    });
+    console.log("===to new turn===");
+    await game.toNextTurn();
+    battleStatsPokemon = game.scene.getParty()[0].summonData.battleStats;
+    expect(battleStatsPokemon[BattleStat.ATK]).toBe(-1);
+    battleStatsOpponent = game.scene.currentBattle.enemyParty[0].summonData.battleStats;
+    expect(battleStatsOpponent[BattleStat.ATK]).toBe(-1);
+
+    game.onNextPrompt("CommandPhase", Mode.COMMAND, () => {
+      game.scene.ui.setMode(Mode.FIGHT, (game.scene.getCurrentPhase() as CommandPhase).getFieldIndex());
+    });
+    game.onNextPrompt("CommandPhase", Mode.FIGHT, () => {
+      const movePosition = getMovePosition(game.scene, 0, Moves.AERIAL_ACE);
+      (game.scene.getCurrentPhase() as CommandPhase).handleCommand(Command.FIGHT, movePosition, false);
+    });
+    console.log("===to new turn===");
+    await game.toNextTurn();
+    battleStatsPokemon = game.scene.getParty()[0].summonData.battleStats;
+    expect(battleStatsPokemon[BattleStat.ATK]).toBe(-1);
+    battleStatsOpponent = game.scene.currentBattle.enemyParty[0].summonData.battleStats;
+    expect(battleStatsOpponent[BattleStat.ATK]).toBe(-1);
+  }, 20000);
+
   it("double - wild vs only 1 on player side", async () => {
     vi.spyOn(Overrides, "BATTLE_TYPE_OVERRIDE", "get").mockReturnValue("double");
     vi.spyOn(Overrides, "STARTING_WAVE_OVERRIDE", "get").mockReturnValue(3);
@@ -475,7 +339,6 @@
     // Get rid of any modifiers that may alter power
     game.scene.clearEnemyHeldItemModifiers();
     game.scene.clearEnemyModifiers();
->>>>>>> 118db8c7
     await game.phaseInterceptor.to(CommandPhase, false);
     const battleStatsOpponent = game.scene.currentBattle.enemyParty[0].summonData.battleStats;
     expect(battleStatsOpponent[BattleStat.ATK]).toBe(-1);
@@ -486,11 +349,7 @@
     expect(battleStatsPokemon[BattleStat.ATK]).toBe(-2);
   }, 20000);
 
-<<<<<<< HEAD
-  it("double - wild vs only 1 alive on player side", async() => {
-=======
   it("double - wild vs only 1 alive on player side", async () => {
->>>>>>> 118db8c7
     vi.spyOn(Overrides, "BATTLE_TYPE_OVERRIDE", "get").mockReturnValue("double");
     vi.spyOn(Overrides, "STARTING_WAVE_OVERRIDE", "get").mockReturnValue(3);
     await game.runToTitle();
