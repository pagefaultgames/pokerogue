--- conflicted
+++ resolved
@@ -2,15 +2,12 @@
 import Phaser from "phaser";
 import GameManager from "#app/test/utils/gameManager";
 import Overrides from "#app/overrides";
-<<<<<<< HEAD
-=======
 import { Mode } from "#app/ui/ui";
 import { BattleStat } from "#app/data/battle-stat";
 import { generateStarter, getMovePosition } from "#app/test/utils/gameManagerUtils";
 import { Command } from "#app/ui/command-ui-handler";
 import { Status, StatusEffect } from "#app/data/status-effect";
 import { GameModes, getGameMode } from "#app/game-mode";
->>>>>>> 07b65631
 import {
   CommandPhase, DamagePhase, EncounterPhase,
   EnemyCommandPhase, SelectStarterPhase,
@@ -37,15 +34,6 @@
 
   beforeEach(() => {
     game = new GameManager(phaserGame);
-<<<<<<< HEAD
-    vi.spyOn(Overrides, "BATTLE_TYPE_OVERRIDE", "get").mockReturnValue("single");
-    vi.spyOn(Overrides, "OPP_SPECIES_OVERRIDE", "get").mockReturnValue(Species.RATTATA);
-    vi.spyOn(Overrides, "OPP_ABILITY_OVERRIDE", "get").mockReturnValue(Abilities.INTIMIDATE);
-    vi.spyOn(Overrides, "OPP_PASSIVE_ABILITY_OVERRIDE", "get").mockReturnValue(Abilities.HYDRATION);
-    vi.spyOn(Overrides, "ABILITY_OVERRIDE", "get").mockReturnValue(Abilities.INTIMIDATE);
-    vi.spyOn(Overrides, "STARTING_WAVE_OVERRIDE", "get").mockReturnValue(3);
-    vi.spyOn(Overrides, "OPP_MOVESET_OVERRIDE", "get").mockReturnValue([Moves.SPLASH,Moves.SPLASH,Moves.SPLASH,Moves.SPLASH]);
-=======
     game.override.battleType("single");
     game.override.enemySpecies(Species.RATTATA);
     game.override.enemyAbility(Abilities.INTIMIDATE);
@@ -53,7 +41,6 @@
     game.override.ability(Abilities.INTIMIDATE);
     game.override.startingWave(3);
     game.override.enemyMoveset([Moves.SPLASH, Moves.SPLASH, Moves.SPLASH, Moves.SPLASH]);
->>>>>>> 07b65631
   });
 
   it("single - wild with switch", async () => {
@@ -86,18 +73,6 @@
     expect(battleStatsOpponent[BattleStat.ATK]).toBe(-2);
   }, 20000);
 
-<<<<<<< HEAD
-  it("single - boss should only trigger once then switch", async() => {
-    vi.spyOn(Overrides, "STARTING_WAVE_OVERRIDE", "get").mockReturnValue(10);
-    await game.runToSummon([
-      Species.MIGHTYENA,
-      Species.POOCHYENA,
-    ]);
-    game.onNextPrompt("CheckSwitchPhase", Mode.CONFIRM, () => {
-      game.setMode(Mode.MESSAGE);
-      game.endPhase();
-    }, () => game.isCurrentPhase(CommandPhase) || game.isCurrentPhase(TurnInitPhase));
-=======
   it("single - boss should only trigger once then switch", async () => {
     game.override.startingWave(10);
     await game.runToSummon([Species.MIGHTYENA, Species.POOCHYENA]);
@@ -111,7 +86,6 @@
       },
       () => game.isCurrentPhase(CommandPhase) || game.isCurrentPhase(TurnInitPhase)
     );
->>>>>>> 07b65631
     await game.phaseInterceptor.to(CommandPhase, false);
     let battleStatsOpponent = game.scene.currentBattle.enemyParty[0].summonData.battleStats;
     expect(battleStatsOpponent[BattleStat.ATK]).toBe(-1);
@@ -129,18 +103,6 @@
     expect(battleStatsOpponent[BattleStat.ATK]).toBe(-2);
   }, 20000);
 
-<<<<<<< HEAD
-  it("single - trainer should only trigger once with switch", async() => {
-    vi.spyOn(Overrides, "STARTING_WAVE_OVERRIDE", "get").mockReturnValue(5);
-    await game.runToSummon([
-      Species.MIGHTYENA,
-      Species.POOCHYENA,
-    ]);
-    game.onNextPrompt("CheckSwitchPhase", Mode.CONFIRM, () => {
-      game.setMode(Mode.MESSAGE);
-      game.endPhase();
-    }, () => game.isCurrentPhase(CommandPhase) || game.isCurrentPhase(TurnInitPhase));
-=======
   it("single - trainer should only trigger once with switch", async () => {
     game.override.startingWave(5);
     await game.runToSummon([Species.MIGHTYENA, Species.POOCHYENA]);
@@ -154,7 +116,6 @@
       },
       () => game.isCurrentPhase(CommandPhase) || game.isCurrentPhase(TurnInitPhase)
     );
->>>>>>> 07b65631
     await game.phaseInterceptor.to(CommandPhase, false);
     let battleStatsOpponent = game.scene.currentBattle.enemyParty[0].summonData.battleStats;
     expect(battleStatsOpponent[BattleStat.ATK]).toBe(-1);
@@ -172,19 +133,6 @@
     expect(battleStatsOpponent[BattleStat.ATK]).toBe(-2);
   }, 200000);
 
-<<<<<<< HEAD
-  it("double - trainer should only trigger once per pokemon", async() => {
-    vi.spyOn(Overrides, "BATTLE_TYPE_OVERRIDE", "get").mockReturnValue("double");
-    vi.spyOn(Overrides, "STARTING_WAVE_OVERRIDE", "get").mockReturnValue(5);
-    await game.runToSummon([
-      Species.MIGHTYENA,
-      Species.POOCHYENA,
-    ]);
-    game.onNextPrompt("CheckSwitchPhase", Mode.CONFIRM, () => {
-      game.setMode(Mode.MESSAGE);
-      game.endPhase();
-    }, () => game.isCurrentPhase(CommandPhase) || game.isCurrentPhase(TurnInitPhase));
-=======
   it("double - trainer should only trigger once per pokemon", async () => {
     game.override.battleType("double");
     game.override.startingWave(5);
@@ -199,7 +147,6 @@
       },
       () => game.isCurrentPhase(CommandPhase) || game.isCurrentPhase(TurnInitPhase)
     );
->>>>>>> 07b65631
     await game.phaseInterceptor.to(CommandPhase, false);
     const battleStatsOpponent = game.scene.currentBattle.enemyParty[0].summonData.battleStats;
     expect(battleStatsOpponent[BattleStat.ATK]).toBe(-2);
@@ -213,19 +160,6 @@
     expect(battleStatsPokemon2[BattleStat.ATK]).toBe(-2);
   }, 20000);
 
-<<<<<<< HEAD
-  it("double - wild: should only trigger once per pokemon", async() => {
-    vi.spyOn(Overrides, "BATTLE_TYPE_OVERRIDE", "get").mockReturnValue("double");
-    vi.spyOn(Overrides, "STARTING_WAVE_OVERRIDE", "get").mockReturnValue(3);
-    await game.runToSummon([
-      Species.MIGHTYENA,
-      Species.POOCHYENA,
-    ]);
-    game.onNextPrompt("CheckSwitchPhase", Mode.CONFIRM, () => {
-      game.setMode(Mode.MESSAGE);
-      game.endPhase();
-    }, () => game.isCurrentPhase(CommandPhase) || game.isCurrentPhase(TurnInitPhase));
-=======
   it("double - wild: should only trigger once per pokemon", async () => {
     game.override.battleType("double");
     game.override.startingWave(3);
@@ -240,7 +174,6 @@
       },
       () => game.isCurrentPhase(CommandPhase) || game.isCurrentPhase(TurnInitPhase)
     );
->>>>>>> 07b65631
     await game.phaseInterceptor.to(CommandPhase, false);
     const battleStatsOpponent = game.scene.currentBattle.enemyParty[0].summonData.battleStats;
     expect(battleStatsOpponent[BattleStat.ATK]).toBe(-2);
@@ -254,19 +187,6 @@
     expect(battleStatsPokemon2[BattleStat.ATK]).toBe(-2);
   }, 20000);
 
-<<<<<<< HEAD
-  it("double - boss: should only trigger once per pokemon", async() => {
-    vi.spyOn(Overrides, "BATTLE_TYPE_OVERRIDE", "get").mockReturnValue("double");
-    vi.spyOn(Overrides, "STARTING_WAVE_OVERRIDE", "get").mockReturnValue(10);
-    await game.runToSummon([
-      Species.MIGHTYENA,
-      Species.POOCHYENA,
-    ]);
-    game.onNextPrompt("CheckSwitchPhase", Mode.CONFIRM, () => {
-      game.setMode(Mode.MESSAGE);
-      game.endPhase();
-    }, () => game.isCurrentPhase(CommandPhase) || game.isCurrentPhase(TurnInitPhase));
-=======
   it("double - boss: should only trigger once per pokemon", async () => {
     game.override.battleType("double");
     game.override.startingWave(10);
@@ -281,7 +201,6 @@
       },
       () => game.isCurrentPhase(CommandPhase) || game.isCurrentPhase(TurnInitPhase)
     );
->>>>>>> 07b65631
     await game.phaseInterceptor.to(CommandPhase, false);
     const battleStatsOpponent = game.scene.currentBattle.enemyParty[0].summonData.battleStats;
     expect(battleStatsOpponent[BattleStat.ATK]).toBe(-2);
@@ -295,21 +214,11 @@
     expect(battleStatsPokemon2[BattleStat.ATK]).toBe(-2);
   }, 20000);
 
-<<<<<<< HEAD
-  it("single - wild next wave opp triger once, us: none", async() => {
-    vi.spyOn(Overrides, "STARTING_WAVE_OVERRIDE", "get").mockReturnValue(2);
-    vi.spyOn(Overrides, "MOVESET_OVERRIDE", "get").mockReturnValue([Moves.AERIAL_ACE]);
-    await game.startBattle([
-      Species.MIGHTYENA,
-      Species.POOCHYENA,
-    ]);
-=======
   it("single - wild next wave opp triger once, us: none", async () => {
     game.override.startingWave(2);
     game.override.moveset([Moves.AERIAL_ACE]);
     await game.startBattle([Species.MIGHTYENA, Species.POOCHYENA]);
     removeEnemyHeldItems(game.scene);
->>>>>>> 07b65631
     let battleStatsOpponent = game.scene.currentBattle.enemyParty[0].summonData.battleStats;
     expect(battleStatsOpponent[BattleStat.ATK]).toBe(-1);
     let battleStatsPokemon = game.scene.getParty()[0].summonData.battleStats;
@@ -332,58 +241,37 @@
     expect(battleStatsOpponent[BattleStat.ATK]).toBe(0);
   }, 20000);
 
-<<<<<<< HEAD
-  it("single - wild next turn - no retrigger on next turn", async() => {
-    vi.spyOn(Overrides, "STARTING_WAVE_OVERRIDE", "get").mockReturnValue(2);
-    vi.spyOn(Overrides, "MOVESET_OVERRIDE", "get").mockReturnValue([Moves.SPLASH]);
-    await game.startBattle([
-      Species.MIGHTYENA,
-      Species.POOCHYENA,
-    ]);
-=======
   it("single - wild next turn - no retrigger on next turn", async () => {
     game.override.startingWave(2);
     game.override.moveset([Moves.SPLASH]);
     await game.startBattle([Species.MIGHTYENA, Species.POOCHYENA]);
     removeEnemyHeldItems(game.scene);
->>>>>>> 07b65631
-    let battleStatsOpponent = game.scene.currentBattle.enemyParty[0].summonData.battleStats;
-    expect(battleStatsOpponent[BattleStat.ATK]).toBe(-1);
-    let battleStatsPokemon = game.scene.getParty()[0].summonData.battleStats;
-    expect(battleStatsPokemon[BattleStat.ATK]).toBe(-1);
-
-    game.onNextPrompt("CommandPhase", Mode.COMMAND, () => {
-      game.scene.ui.setMode(Mode.FIGHT, (game.scene.getCurrentPhase() as CommandPhase).getFieldIndex());
-    });
-    game.onNextPrompt("CommandPhase", Mode.FIGHT, () => {
-      const movePosition = getMovePosition(game.scene, 0, Moves.AERIAL_ACE);
-      (game.scene.getCurrentPhase() as CommandPhase).handleCommand(Command.FIGHT, movePosition, false);
-    });
-    console.log("===to new turn===");
-    await game.toNextTurn();
-    battleStatsPokemon = game.scene.getParty()[0].summonData.battleStats;
-    expect(battleStatsPokemon[BattleStat.ATK]).toBe(-1);
-    battleStatsOpponent = game.scene.currentBattle.enemyParty[0].summonData.battleStats;
-    expect(battleStatsOpponent[BattleStat.ATK]).toBe(-1);
-  }, 20000);
-
-<<<<<<< HEAD
-  it("single - trainer should only trigger once and each time he switch", async() => {
-    vi.spyOn(Overrides, "MOVESET_OVERRIDE", "get").mockReturnValue([Moves.SPLASH]);
-    vi.spyOn(Overrides, "OPP_MOVESET_OVERRIDE", "get").mockReturnValue([Moves.VOLT_SWITCH,Moves.VOLT_SWITCH,Moves.VOLT_SWITCH,Moves.VOLT_SWITCH]);
-    vi.spyOn(Overrides, "STARTING_WAVE_OVERRIDE", "get").mockReturnValue(5);
-    await game.startBattle([
-      Species.MIGHTYENA,
-      Species.POOCHYENA,
-    ]);
-=======
+    let battleStatsOpponent = game.scene.currentBattle.enemyParty[0].summonData.battleStats;
+    expect(battleStatsOpponent[BattleStat.ATK]).toBe(-1);
+    let battleStatsPokemon = game.scene.getParty()[0].summonData.battleStats;
+    expect(battleStatsPokemon[BattleStat.ATK]).toBe(-1);
+
+    game.onNextPrompt("CommandPhase", Mode.COMMAND, () => {
+      game.scene.ui.setMode(Mode.FIGHT, (game.scene.getCurrentPhase() as CommandPhase).getFieldIndex());
+    });
+    game.onNextPrompt("CommandPhase", Mode.FIGHT, () => {
+      const movePosition = getMovePosition(game.scene, 0, Moves.AERIAL_ACE);
+      (game.scene.getCurrentPhase() as CommandPhase).handleCommand(Command.FIGHT, movePosition, false);
+    });
+    console.log("===to new turn===");
+    await game.toNextTurn();
+    battleStatsPokemon = game.scene.getParty()[0].summonData.battleStats;
+    expect(battleStatsPokemon[BattleStat.ATK]).toBe(-1);
+    battleStatsOpponent = game.scene.currentBattle.enemyParty[0].summonData.battleStats;
+    expect(battleStatsOpponent[BattleStat.ATK]).toBe(-1);
+  }, 20000);
+
   it("single - trainer should only trigger once and each time he switch", async () => {
     game.override.moveset([Moves.SPLASH]);
     game.override.enemyMoveset([Moves.VOLT_SWITCH, Moves.VOLT_SWITCH, Moves.VOLT_SWITCH, Moves.VOLT_SWITCH]);
     game.override.startingWave(5);
     await game.startBattle([Species.MIGHTYENA, Species.POOCHYENA]);
     removeEnemyHeldItems(game.scene);
->>>>>>> 07b65631
     let battleStatsOpponent = game.scene.currentBattle.enemyParty[0].summonData.battleStats;
     expect(battleStatsOpponent[BattleStat.ATK]).toBe(-1);
     let battleStatsPokemon = game.scene.getParty()[0].summonData.battleStats;
@@ -418,72 +306,52 @@
     expect(battleStatsOpponent[BattleStat.ATK]).toBe(0);
   }, 200000);
 
-<<<<<<< HEAD
-  it("single - trainer should only trigger once whatever turn we are", async() => {
-    vi.spyOn(Overrides, "MOVESET_OVERRIDE", "get").mockReturnValue([Moves.SPLASH]);
-    vi.spyOn(Overrides, "OPP_MOVESET_OVERRIDE", "get").mockReturnValue([Moves.SPLASH,Moves.SPLASH,Moves.SPLASH,Moves.SPLASH]);
-    vi.spyOn(Overrides, "STARTING_WAVE_OVERRIDE", "get").mockReturnValue(5);
-    await game.startBattle([
-      Species.MIGHTYENA,
-      Species.POOCHYENA,
-    ]);
-=======
   it("single - trainer should only trigger once whatever turn we are", async () => {
     game.override.moveset([Moves.SPLASH]);
     game.override.enemyMoveset([Moves.SPLASH, Moves.SPLASH, Moves.SPLASH, Moves.SPLASH]);
     game.override.startingWave(5);
     await game.startBattle([Species.MIGHTYENA, Species.POOCHYENA]);
     removeEnemyHeldItems(game.scene);
->>>>>>> 07b65631
-    let battleStatsOpponent = game.scene.currentBattle.enemyParty[0].summonData.battleStats;
-    expect(battleStatsOpponent[BattleStat.ATK]).toBe(-1);
-    let battleStatsPokemon = game.scene.getParty()[0].summonData.battleStats;
-    expect(battleStatsPokemon[BattleStat.ATK]).toBe(-1);
-
-    game.onNextPrompt("CommandPhase", Mode.COMMAND, () => {
-      game.scene.ui.setMode(Mode.FIGHT, (game.scene.getCurrentPhase() as CommandPhase).getFieldIndex());
-    });
-    game.onNextPrompt("CommandPhase", Mode.FIGHT, () => {
-      const movePosition = getMovePosition(game.scene, 0, Moves.AERIAL_ACE);
-      (game.scene.getCurrentPhase() as CommandPhase).handleCommand(Command.FIGHT, movePosition, false);
-    });
-    console.log("===to new turn===");
-    await game.toNextTurn();
-    battleStatsPokemon = game.scene.getParty()[0].summonData.battleStats;
-    expect(battleStatsPokemon[BattleStat.ATK]).toBe(-1);
-    battleStatsOpponent = game.scene.currentBattle.enemyParty[0].summonData.battleStats;
-    expect(battleStatsOpponent[BattleStat.ATK]).toBe(-1);
-
-    game.onNextPrompt("CommandPhase", Mode.COMMAND, () => {
-      game.scene.ui.setMode(Mode.FIGHT, (game.scene.getCurrentPhase() as CommandPhase).getFieldIndex());
-    });
-    game.onNextPrompt("CommandPhase", Mode.FIGHT, () => {
-      const movePosition = getMovePosition(game.scene, 0, Moves.AERIAL_ACE);
-      (game.scene.getCurrentPhase() as CommandPhase).handleCommand(Command.FIGHT, movePosition, false);
-    });
-    console.log("===to new turn===");
-    await game.toNextTurn();
-    battleStatsPokemon = game.scene.getParty()[0].summonData.battleStats;
-    expect(battleStatsPokemon[BattleStat.ATK]).toBe(-1);
-    battleStatsOpponent = game.scene.currentBattle.enemyParty[0].summonData.battleStats;
-    expect(battleStatsOpponent[BattleStat.ATK]).toBe(-1);
-  }, 20000);
-
-<<<<<<< HEAD
-  it("double - wild vs only 1 on player side", async() => {
-    vi.spyOn(Overrides, "BATTLE_TYPE_OVERRIDE", "get").mockReturnValue("double");
-    vi.spyOn(Overrides, "STARTING_WAVE_OVERRIDE", "get").mockReturnValue(3);
-    await game.runToSummon([
-      Species.MIGHTYENA,
-    ]);
-=======
+    let battleStatsOpponent = game.scene.currentBattle.enemyParty[0].summonData.battleStats;
+    expect(battleStatsOpponent[BattleStat.ATK]).toBe(-1);
+    let battleStatsPokemon = game.scene.getParty()[0].summonData.battleStats;
+    expect(battleStatsPokemon[BattleStat.ATK]).toBe(-1);
+
+    game.onNextPrompt("CommandPhase", Mode.COMMAND, () => {
+      game.scene.ui.setMode(Mode.FIGHT, (game.scene.getCurrentPhase() as CommandPhase).getFieldIndex());
+    });
+    game.onNextPrompt("CommandPhase", Mode.FIGHT, () => {
+      const movePosition = getMovePosition(game.scene, 0, Moves.AERIAL_ACE);
+      (game.scene.getCurrentPhase() as CommandPhase).handleCommand(Command.FIGHT, movePosition, false);
+    });
+    console.log("===to new turn===");
+    await game.toNextTurn();
+    battleStatsPokemon = game.scene.getParty()[0].summonData.battleStats;
+    expect(battleStatsPokemon[BattleStat.ATK]).toBe(-1);
+    battleStatsOpponent = game.scene.currentBattle.enemyParty[0].summonData.battleStats;
+    expect(battleStatsOpponent[BattleStat.ATK]).toBe(-1);
+
+    game.onNextPrompt("CommandPhase", Mode.COMMAND, () => {
+      game.scene.ui.setMode(Mode.FIGHT, (game.scene.getCurrentPhase() as CommandPhase).getFieldIndex());
+    });
+    game.onNextPrompt("CommandPhase", Mode.FIGHT, () => {
+      const movePosition = getMovePosition(game.scene, 0, Moves.AERIAL_ACE);
+      (game.scene.getCurrentPhase() as CommandPhase).handleCommand(Command.FIGHT, movePosition, false);
+    });
+    console.log("===to new turn===");
+    await game.toNextTurn();
+    battleStatsPokemon = game.scene.getParty()[0].summonData.battleStats;
+    expect(battleStatsPokemon[BattleStat.ATK]).toBe(-1);
+    battleStatsOpponent = game.scene.currentBattle.enemyParty[0].summonData.battleStats;
+    expect(battleStatsOpponent[BattleStat.ATK]).toBe(-1);
+  }, 20000);
+
   it("double - wild vs only 1 on player side", async () => {
     game.override.battleType("double");
     game.override.startingWave(3);
     vi.spyOn(Overrides, "OPP_HELD_ITEMS_OVERRIDE", "get").mockReturnValue([{ name: "COIN_CASE" }]);
     await game.runToSummon([Species.MIGHTYENA]);
     removeEnemyHeldItems(game.scene);
->>>>>>> 07b65631
     await game.phaseInterceptor.to(CommandPhase, false);
     const battleStatsOpponent = game.scene.currentBattle.enemyParty[0].summonData.battleStats;
     expect(battleStatsOpponent[BattleStat.ATK]).toBe(-1);
@@ -494,15 +362,9 @@
     expect(battleStatsPokemon[BattleStat.ATK]).toBe(-2);
   }, 20000);
 
-<<<<<<< HEAD
-  it("double - wild vs only 1 alive on player side", async() => {
-    vi.spyOn(Overrides, "BATTLE_TYPE_OVERRIDE", "get").mockReturnValue("double");
-    vi.spyOn(Overrides, "STARTING_WAVE_OVERRIDE", "get").mockReturnValue(3);
-=======
   it("double - wild vs only 1 alive on player side", async () => {
     game.override.battleType("double");
     game.override.startingWave(3);
->>>>>>> 07b65631
     await game.runToTitle();
 
     game.onNextPrompt("TitlePhase", Mode.TITLE, () => {
