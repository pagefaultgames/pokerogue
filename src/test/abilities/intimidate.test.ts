--- conflicted
+++ resolved
@@ -1,7 +1,7 @@
-<<<<<<< HEAD
 import { BattleStat } from "#app/data/battle-stat";
 import { Status, StatusEffect } from "#app/data/status-effect";
 import { GameModes, getGameMode } from "#app/game-mode";
+import Overrides from "#app/overrides";
 import {
   CommandPhase, DamagePhase, EncounterPhase,
   EnemyCommandPhase, SelectStarterPhase,
@@ -11,24 +11,11 @@
 import { generateStarter, getMovePosition } from "#app/test/utils/gameManagerUtils";
 import { Command } from "#app/ui/command-ui-handler";
 import { Mode } from "#app/ui/ui";
-=======
-import { afterEach, beforeAll, beforeEach, describe, expect, it, vi } from "vitest";
-import Phaser from "phaser";
-import GameManager from "#app/test/utils/gameManager";
-import Overrides from "#app/overrides";
-import { CommandPhase, DamagePhase, EncounterPhase, EnemyCommandPhase, SelectStarterPhase, TurnInitPhase } from "#app/phases";
-import { Mode } from "#app/ui/ui";
-import { BattleStat } from "#app/data/battle-stat";
-import { generateStarter, getMovePosition } from "#app/test/utils/gameManagerUtils";
-import { Command } from "#app/ui/command-ui-handler";
-import { Status, StatusEffect } from "#app/data/status-effect";
-import { GameModes, getGameMode } from "#app/game-mode";
->>>>>>> f0335afb
 import { Abilities } from "#enums/abilities";
 import { Moves } from "#enums/moves";
 import { Species } from "#enums/species";
 import Phaser from "phaser";
-import { afterEach, beforeAll, beforeEach, describe, expect, it } from "vitest";
+import { afterEach, beforeAll, beforeEach, describe, expect, it, vi } from "vitest";
 
 describe("Abilities - Intimidate", () => {
   let phaserGame: Phaser.Game;
@@ -46,23 +33,13 @@
 
   beforeEach(() => {
     game = new GameManager(phaserGame);
-<<<<<<< HEAD
     game.override.battleType("single");
     game.override.enemySpecies(Species.RATTATA);
     game.override.enemyAbility(Abilities.INTIMIDATE);
     game.override.enemyPassiveAbility(Abilities.HYDRATION);
     game.override.ability(Abilities.INTIMIDATE);
     game.override.startingWave(3);
-    game.override.enemyMoveset([Moves.SPLASH,Moves.SPLASH,Moves.SPLASH,Moves.SPLASH]);
-=======
-    vi.spyOn(Overrides, "BATTLE_TYPE_OVERRIDE", "get").mockReturnValue("single");
-    vi.spyOn(Overrides, "OPP_SPECIES_OVERRIDE", "get").mockReturnValue(Species.RATTATA);
-    vi.spyOn(Overrides, "OPP_ABILITY_OVERRIDE", "get").mockReturnValue(Abilities.INTIMIDATE);
-    vi.spyOn(Overrides, "OPP_PASSIVE_ABILITY_OVERRIDE", "get").mockReturnValue(Abilities.HYDRATION);
-    vi.spyOn(Overrides, "ABILITY_OVERRIDE", "get").mockReturnValue(Abilities.INTIMIDATE);
-    vi.spyOn(Overrides, "STARTING_WAVE_OVERRIDE", "get").mockReturnValue(3);
-    vi.spyOn(Overrides, "OPP_MOVESET_OVERRIDE", "get").mockReturnValue([Moves.SPLASH, Moves.SPLASH, Moves.SPLASH, Moves.SPLASH]);
->>>>>>> f0335afb
+    game.override.enemyMoveset([Moves.SPLASH, Moves.SPLASH, Moves.SPLASH, Moves.SPLASH]);
   });
 
   it("single - wild with switch", async () => {
@@ -94,31 +71,18 @@
     expect(battleStatsOpponent[BattleStat.ATK]).toBe(-2);
   }, 20000);
 
-<<<<<<< HEAD
-  it("single - boss should only trigger once then switch", async() => {
+  it("single - boss should only trigger once then switch", async () => {
     game.override.startingWave(10);
-    await game.runToSummon([
-      Species.MIGHTYENA,
-      Species.POOCHYENA,
-    ]);
-    game.onNextPrompt("CheckSwitchPhase", Mode.CONFIRM, () => {
-      game.setMode(Mode.MESSAGE);
-      game.endPhase();
-    }, () => game.isCurrentPhase(CommandPhase) || game.isCurrentPhase(TurnInitPhase));
-=======
-  it("single - boss should only trigger once then switch", async () => {
-    vi.spyOn(Overrides, "STARTING_WAVE_OVERRIDE", "get").mockReturnValue(10);
-    await game.runToSummon([Species.MIGHTYENA, Species.POOCHYENA]);
-    game.onNextPrompt(
-      "CheckSwitchPhase",
-      Mode.CONFIRM,
-      () => {
-        game.setMode(Mode.MESSAGE);
-        game.endPhase();
-      },
-      () => game.isCurrentPhase(CommandPhase) || game.isCurrentPhase(TurnInitPhase)
-    );
->>>>>>> f0335afb
+    await game.runToSummon([Species.MIGHTYENA, Species.POOCHYENA]);
+    game.onNextPrompt(
+      "CheckSwitchPhase",
+      Mode.CONFIRM,
+      () => {
+        game.setMode(Mode.MESSAGE);
+        game.endPhase();
+      },
+      () => game.isCurrentPhase(CommandPhase) || game.isCurrentPhase(TurnInitPhase)
+    );
     await game.phaseInterceptor.to(CommandPhase, false);
     let battleStatsOpponent = game.scene.currentBattle.enemyParty[0].summonData.battleStats;
     expect(battleStatsOpponent[BattleStat.ATK]).toBe(-1);
@@ -136,31 +100,18 @@
     expect(battleStatsOpponent[BattleStat.ATK]).toBe(-2);
   }, 20000);
 
-<<<<<<< HEAD
-  it("single - trainer should only trigger once with switch", async() => {
+  it("single - trainer should only trigger once with switch", async () => {
     game.override.startingWave(5);
-    await game.runToSummon([
-      Species.MIGHTYENA,
-      Species.POOCHYENA,
-    ]);
-    game.onNextPrompt("CheckSwitchPhase", Mode.CONFIRM, () => {
-      game.setMode(Mode.MESSAGE);
-      game.endPhase();
-    }, () => game.isCurrentPhase(CommandPhase) || game.isCurrentPhase(TurnInitPhase));
-=======
-  it("single - trainer should only trigger once with switch", async () => {
-    vi.spyOn(Overrides, "STARTING_WAVE_OVERRIDE", "get").mockReturnValue(5);
-    await game.runToSummon([Species.MIGHTYENA, Species.POOCHYENA]);
-    game.onNextPrompt(
-      "CheckSwitchPhase",
-      Mode.CONFIRM,
-      () => {
-        game.setMode(Mode.MESSAGE);
-        game.endPhase();
-      },
-      () => game.isCurrentPhase(CommandPhase) || game.isCurrentPhase(TurnInitPhase)
-    );
->>>>>>> f0335afb
+    await game.runToSummon([Species.MIGHTYENA, Species.POOCHYENA]);
+    game.onNextPrompt(
+      "CheckSwitchPhase",
+      Mode.CONFIRM,
+      () => {
+        game.setMode(Mode.MESSAGE);
+        game.endPhase();
+      },
+      () => game.isCurrentPhase(CommandPhase) || game.isCurrentPhase(TurnInitPhase)
+    );
     await game.phaseInterceptor.to(CommandPhase, false);
     let battleStatsOpponent = game.scene.currentBattle.enemyParty[0].summonData.battleStats;
     expect(battleStatsOpponent[BattleStat.ATK]).toBe(-1);
@@ -178,33 +129,19 @@
     expect(battleStatsOpponent[BattleStat.ATK]).toBe(-2);
   }, 200000);
 
-<<<<<<< HEAD
-  it("double - trainer should only trigger once per pokemon", async() => {
+  it("double - trainer should only trigger once per pokemon", async () => {
     game.override.battleType("double");
     game.override.startingWave(5);
-    await game.runToSummon([
-      Species.MIGHTYENA,
-      Species.POOCHYENA,
-    ]);
-    game.onNextPrompt("CheckSwitchPhase", Mode.CONFIRM, () => {
-      game.setMode(Mode.MESSAGE);
-      game.endPhase();
-    }, () => game.isCurrentPhase(CommandPhase) || game.isCurrentPhase(TurnInitPhase));
-=======
-  it("double - trainer should only trigger once per pokemon", async () => {
-    vi.spyOn(Overrides, "BATTLE_TYPE_OVERRIDE", "get").mockReturnValue("double");
-    vi.spyOn(Overrides, "STARTING_WAVE_OVERRIDE", "get").mockReturnValue(5);
-    await game.runToSummon([Species.MIGHTYENA, Species.POOCHYENA]);
-    game.onNextPrompt(
-      "CheckSwitchPhase",
-      Mode.CONFIRM,
-      () => {
-        game.setMode(Mode.MESSAGE);
-        game.endPhase();
-      },
-      () => game.isCurrentPhase(CommandPhase) || game.isCurrentPhase(TurnInitPhase)
-    );
->>>>>>> f0335afb
+    await game.runToSummon([Species.MIGHTYENA, Species.POOCHYENA]);
+    game.onNextPrompt(
+      "CheckSwitchPhase",
+      Mode.CONFIRM,
+      () => {
+        game.setMode(Mode.MESSAGE);
+        game.endPhase();
+      },
+      () => game.isCurrentPhase(CommandPhase) || game.isCurrentPhase(TurnInitPhase)
+    );
     await game.phaseInterceptor.to(CommandPhase, false);
     const battleStatsOpponent = game.scene.currentBattle.enemyParty[0].summonData.battleStats;
     expect(battleStatsOpponent[BattleStat.ATK]).toBe(-2);
@@ -218,33 +155,19 @@
     expect(battleStatsPokemon2[BattleStat.ATK]).toBe(-2);
   }, 20000);
 
-<<<<<<< HEAD
-  it("double - wild: should only trigger once per pokemon", async() => {
+  it("double - wild: should only trigger once per pokemon", async () => {
     game.override.battleType("double");
     game.override.startingWave(3);
-    await game.runToSummon([
-      Species.MIGHTYENA,
-      Species.POOCHYENA,
-    ]);
-    game.onNextPrompt("CheckSwitchPhase", Mode.CONFIRM, () => {
-      game.setMode(Mode.MESSAGE);
-      game.endPhase();
-    }, () => game.isCurrentPhase(CommandPhase) || game.isCurrentPhase(TurnInitPhase));
-=======
-  it("double - wild: should only trigger once per pokemon", async () => {
-    vi.spyOn(Overrides, "BATTLE_TYPE_OVERRIDE", "get").mockReturnValue("double");
-    vi.spyOn(Overrides, "STARTING_WAVE_OVERRIDE", "get").mockReturnValue(3);
-    await game.runToSummon([Species.MIGHTYENA, Species.POOCHYENA]);
-    game.onNextPrompt(
-      "CheckSwitchPhase",
-      Mode.CONFIRM,
-      () => {
-        game.setMode(Mode.MESSAGE);
-        game.endPhase();
-      },
-      () => game.isCurrentPhase(CommandPhase) || game.isCurrentPhase(TurnInitPhase)
-    );
->>>>>>> f0335afb
+    await game.runToSummon([Species.MIGHTYENA, Species.POOCHYENA]);
+    game.onNextPrompt(
+      "CheckSwitchPhase",
+      Mode.CONFIRM,
+      () => {
+        game.setMode(Mode.MESSAGE);
+        game.endPhase();
+      },
+      () => game.isCurrentPhase(CommandPhase) || game.isCurrentPhase(TurnInitPhase)
+    );
     await game.phaseInterceptor.to(CommandPhase, false);
     const battleStatsOpponent = game.scene.currentBattle.enemyParty[0].summonData.battleStats;
     expect(battleStatsOpponent[BattleStat.ATK]).toBe(-2);
@@ -258,33 +181,19 @@
     expect(battleStatsPokemon2[BattleStat.ATK]).toBe(-2);
   }, 20000);
 
-<<<<<<< HEAD
-  it("double - boss: should only trigger once per pokemon", async() => {
+  it("double - boss: should only trigger once per pokemon", async () => {
     game.override.battleType("double");
     game.override.startingWave(10);
-    await game.runToSummon([
-      Species.MIGHTYENA,
-      Species.POOCHYENA,
-    ]);
-    game.onNextPrompt("CheckSwitchPhase", Mode.CONFIRM, () => {
-      game.setMode(Mode.MESSAGE);
-      game.endPhase();
-    }, () => game.isCurrentPhase(CommandPhase) || game.isCurrentPhase(TurnInitPhase));
-=======
-  it("double - boss: should only trigger once per pokemon", async () => {
-    vi.spyOn(Overrides, "BATTLE_TYPE_OVERRIDE", "get").mockReturnValue("double");
-    vi.spyOn(Overrides, "STARTING_WAVE_OVERRIDE", "get").mockReturnValue(10);
-    await game.runToSummon([Species.MIGHTYENA, Species.POOCHYENA]);
-    game.onNextPrompt(
-      "CheckSwitchPhase",
-      Mode.CONFIRM,
-      () => {
-        game.setMode(Mode.MESSAGE);
-        game.endPhase();
-      },
-      () => game.isCurrentPhase(CommandPhase) || game.isCurrentPhase(TurnInitPhase)
-    );
->>>>>>> f0335afb
+    await game.runToSummon([Species.MIGHTYENA, Species.POOCHYENA]);
+    game.onNextPrompt(
+      "CheckSwitchPhase",
+      Mode.CONFIRM,
+      () => {
+        game.setMode(Mode.MESSAGE);
+        game.endPhase();
+      },
+      () => game.isCurrentPhase(CommandPhase) || game.isCurrentPhase(TurnInitPhase)
+    );
     await game.phaseInterceptor.to(CommandPhase, false);
     const battleStatsOpponent = game.scene.currentBattle.enemyParty[0].summonData.battleStats;
     expect(battleStatsOpponent[BattleStat.ATK]).toBe(-2);
@@ -298,20 +207,10 @@
     expect(battleStatsPokemon2[BattleStat.ATK]).toBe(-2);
   }, 20000);
 
-<<<<<<< HEAD
-  it("single - wild next wave opp triger once, us: none", async() => {
+  it("single - wild next wave opp triger once, us: none", async () => {
     game.override.startingWave(2);
     game.override.moveset([Moves.AERIAL_ACE]);
-    await game.startBattle([
-      Species.MIGHTYENA,
-      Species.POOCHYENA,
-    ]);
-=======
-  it("single - wild next wave opp triger once, us: none", async () => {
-    vi.spyOn(Overrides, "STARTING_WAVE_OVERRIDE", "get").mockReturnValue(2);
-    vi.spyOn(Overrides, "MOVESET_OVERRIDE", "get").mockReturnValue([Moves.AERIAL_ACE]);
     await game.startBattle([Species.MIGHTYENA, Species.POOCHYENA]);
->>>>>>> f0335afb
     let battleStatsOpponent = game.scene.currentBattle.enemyParty[0].summonData.battleStats;
     expect(battleStatsOpponent[BattleStat.ATK]).toBe(-1);
     let battleStatsPokemon = game.scene.getParty()[0].summonData.battleStats;
@@ -334,56 +233,35 @@
     expect(battleStatsOpponent[BattleStat.ATK]).toBe(0);
   }, 20000);
 
-<<<<<<< HEAD
-  it("single - wild next turn - no retrigger on next turn", async() => {
+  it("single - wild next turn - no retrigger on next turn", async () => {
     game.override.startingWave(2);
     game.override.moveset([Moves.SPLASH]);
-    await game.startBattle([
-      Species.MIGHTYENA,
-      Species.POOCHYENA,
-    ]);
-=======
-  it("single - wild next turn - no retrigger on next turn", async () => {
-    vi.spyOn(Overrides, "STARTING_WAVE_OVERRIDE", "get").mockReturnValue(2);
-    vi.spyOn(Overrides, "MOVESET_OVERRIDE", "get").mockReturnValue([Moves.SPLASH]);
     await game.startBattle([Species.MIGHTYENA, Species.POOCHYENA]);
->>>>>>> f0335afb
-    let battleStatsOpponent = game.scene.currentBattle.enemyParty[0].summonData.battleStats;
-    expect(battleStatsOpponent[BattleStat.ATK]).toBe(-1);
-    let battleStatsPokemon = game.scene.getParty()[0].summonData.battleStats;
-    expect(battleStatsPokemon[BattleStat.ATK]).toBe(-1);
-
-    game.onNextPrompt("CommandPhase", Mode.COMMAND, () => {
-      game.scene.ui.setMode(Mode.FIGHT, (game.scene.getCurrentPhase() as CommandPhase).getFieldIndex());
-    });
-    game.onNextPrompt("CommandPhase", Mode.FIGHT, () => {
-      const movePosition = getMovePosition(game.scene, 0, Moves.AERIAL_ACE);
-      (game.scene.getCurrentPhase() as CommandPhase).handleCommand(Command.FIGHT, movePosition, false);
-    });
-    console.log("===to new turn===");
-    await game.toNextTurn();
-    battleStatsPokemon = game.scene.getParty()[0].summonData.battleStats;
-    expect(battleStatsPokemon[BattleStat.ATK]).toBe(-1);
-    battleStatsOpponent = game.scene.currentBattle.enemyParty[0].summonData.battleStats;
-    expect(battleStatsOpponent[BattleStat.ATK]).toBe(-1);
-  }, 20000);
-
-<<<<<<< HEAD
-  it("single - trainer should only trigger once and each time he switch", async() => {
+    let battleStatsOpponent = game.scene.currentBattle.enemyParty[0].summonData.battleStats;
+    expect(battleStatsOpponent[BattleStat.ATK]).toBe(-1);
+    let battleStatsPokemon = game.scene.getParty()[0].summonData.battleStats;
+    expect(battleStatsPokemon[BattleStat.ATK]).toBe(-1);
+
+    game.onNextPrompt("CommandPhase", Mode.COMMAND, () => {
+      game.scene.ui.setMode(Mode.FIGHT, (game.scene.getCurrentPhase() as CommandPhase).getFieldIndex());
+    });
+    game.onNextPrompt("CommandPhase", Mode.FIGHT, () => {
+      const movePosition = getMovePosition(game.scene, 0, Moves.AERIAL_ACE);
+      (game.scene.getCurrentPhase() as CommandPhase).handleCommand(Command.FIGHT, movePosition, false);
+    });
+    console.log("===to new turn===");
+    await game.toNextTurn();
+    battleStatsPokemon = game.scene.getParty()[0].summonData.battleStats;
+    expect(battleStatsPokemon[BattleStat.ATK]).toBe(-1);
+    battleStatsOpponent = game.scene.currentBattle.enemyParty[0].summonData.battleStats;
+    expect(battleStatsOpponent[BattleStat.ATK]).toBe(-1);
+  }, 20000);
+
+  it("single - trainer should only trigger once and each time he switch", async () => {
     game.override.moveset([Moves.SPLASH]);
-    game.override.enemyMoveset([Moves.VOLT_SWITCH,Moves.VOLT_SWITCH,Moves.VOLT_SWITCH,Moves.VOLT_SWITCH]);
+    game.override.enemyMoveset([Moves.VOLT_SWITCH, Moves.VOLT_SWITCH, Moves.VOLT_SWITCH, Moves.VOLT_SWITCH]);
     game.override.startingWave(5);
-    await game.startBattle([
-      Species.MIGHTYENA,
-      Species.POOCHYENA,
-    ]);
-=======
-  it("single - trainer should only trigger once and each time he switch", async () => {
-    vi.spyOn(Overrides, "MOVESET_OVERRIDE", "get").mockReturnValue([Moves.SPLASH]);
-    vi.spyOn(Overrides, "OPP_MOVESET_OVERRIDE", "get").mockReturnValue([Moves.VOLT_SWITCH, Moves.VOLT_SWITCH, Moves.VOLT_SWITCH, Moves.VOLT_SWITCH]);
-    vi.spyOn(Overrides, "STARTING_WAVE_OVERRIDE", "get").mockReturnValue(5);
     await game.startBattle([Species.MIGHTYENA, Species.POOCHYENA]);
->>>>>>> f0335afb
     let battleStatsOpponent = game.scene.currentBattle.enemyParty[0].summonData.battleStats;
     expect(battleStatsOpponent[BattleStat.ATK]).toBe(-1);
     let battleStatsPokemon = game.scene.getParty()[0].summonData.battleStats;
@@ -418,73 +296,53 @@
     expect(battleStatsOpponent[BattleStat.ATK]).toBe(0);
   }, 200000);
 
-<<<<<<< HEAD
-  it("single - trainer should only trigger once whatever turn we are", async() => {
+  it("single - trainer should only trigger once whatever turn we are", async () => {
     game.override.moveset([Moves.SPLASH]);
-    game.override.enemyMoveset([Moves.SPLASH,Moves.SPLASH,Moves.SPLASH,Moves.SPLASH]);
+    game.override.enemyMoveset([Moves.SPLASH, Moves.SPLASH, Moves.SPLASH, Moves.SPLASH]);
     game.override.startingWave(5);
-    await game.startBattle([
-      Species.MIGHTYENA,
-      Species.POOCHYENA,
-    ]);
-=======
-  it("single - trainer should only trigger once whatever turn we are", async () => {
-    vi.spyOn(Overrides, "MOVESET_OVERRIDE", "get").mockReturnValue([Moves.SPLASH]);
-    vi.spyOn(Overrides, "OPP_MOVESET_OVERRIDE", "get").mockReturnValue([Moves.SPLASH, Moves.SPLASH, Moves.SPLASH, Moves.SPLASH]);
-    vi.spyOn(Overrides, "STARTING_WAVE_OVERRIDE", "get").mockReturnValue(5);
     await game.startBattle([Species.MIGHTYENA, Species.POOCHYENA]);
->>>>>>> f0335afb
-    let battleStatsOpponent = game.scene.currentBattle.enemyParty[0].summonData.battleStats;
-    expect(battleStatsOpponent[BattleStat.ATK]).toBe(-1);
-    let battleStatsPokemon = game.scene.getParty()[0].summonData.battleStats;
-    expect(battleStatsPokemon[BattleStat.ATK]).toBe(-1);
-
-    game.onNextPrompt("CommandPhase", Mode.COMMAND, () => {
-      game.scene.ui.setMode(Mode.FIGHT, (game.scene.getCurrentPhase() as CommandPhase).getFieldIndex());
-    });
-    game.onNextPrompt("CommandPhase", Mode.FIGHT, () => {
-      const movePosition = getMovePosition(game.scene, 0, Moves.AERIAL_ACE);
-      (game.scene.getCurrentPhase() as CommandPhase).handleCommand(Command.FIGHT, movePosition, false);
-    });
-    console.log("===to new turn===");
-    await game.toNextTurn();
-    battleStatsPokemon = game.scene.getParty()[0].summonData.battleStats;
-    expect(battleStatsPokemon[BattleStat.ATK]).toBe(-1);
-    battleStatsOpponent = game.scene.currentBattle.enemyParty[0].summonData.battleStats;
-    expect(battleStatsOpponent[BattleStat.ATK]).toBe(-1);
-
-    game.onNextPrompt("CommandPhase", Mode.COMMAND, () => {
-      game.scene.ui.setMode(Mode.FIGHT, (game.scene.getCurrentPhase() as CommandPhase).getFieldIndex());
-    });
-    game.onNextPrompt("CommandPhase", Mode.FIGHT, () => {
-      const movePosition = getMovePosition(game.scene, 0, Moves.AERIAL_ACE);
-      (game.scene.getCurrentPhase() as CommandPhase).handleCommand(Command.FIGHT, movePosition, false);
-    });
-    console.log("===to new turn===");
-    await game.toNextTurn();
-    battleStatsPokemon = game.scene.getParty()[0].summonData.battleStats;
-    expect(battleStatsPokemon[BattleStat.ATK]).toBe(-1);
-    battleStatsOpponent = game.scene.currentBattle.enemyParty[0].summonData.battleStats;
-    expect(battleStatsOpponent[BattleStat.ATK]).toBe(-1);
-  }, 20000);
-
-<<<<<<< HEAD
-  it("double - wild vs only 1 on player side", async() => {
+    let battleStatsOpponent = game.scene.currentBattle.enemyParty[0].summonData.battleStats;
+    expect(battleStatsOpponent[BattleStat.ATK]).toBe(-1);
+    let battleStatsPokemon = game.scene.getParty()[0].summonData.battleStats;
+    expect(battleStatsPokemon[BattleStat.ATK]).toBe(-1);
+
+    game.onNextPrompt("CommandPhase", Mode.COMMAND, () => {
+      game.scene.ui.setMode(Mode.FIGHT, (game.scene.getCurrentPhase() as CommandPhase).getFieldIndex());
+    });
+    game.onNextPrompt("CommandPhase", Mode.FIGHT, () => {
+      const movePosition = getMovePosition(game.scene, 0, Moves.AERIAL_ACE);
+      (game.scene.getCurrentPhase() as CommandPhase).handleCommand(Command.FIGHT, movePosition, false);
+    });
+    console.log("===to new turn===");
+    await game.toNextTurn();
+    battleStatsPokemon = game.scene.getParty()[0].summonData.battleStats;
+    expect(battleStatsPokemon[BattleStat.ATK]).toBe(-1);
+    battleStatsOpponent = game.scene.currentBattle.enemyParty[0].summonData.battleStats;
+    expect(battleStatsOpponent[BattleStat.ATK]).toBe(-1);
+
+    game.onNextPrompt("CommandPhase", Mode.COMMAND, () => {
+      game.scene.ui.setMode(Mode.FIGHT, (game.scene.getCurrentPhase() as CommandPhase).getFieldIndex());
+    });
+    game.onNextPrompt("CommandPhase", Mode.FIGHT, () => {
+      const movePosition = getMovePosition(game.scene, 0, Moves.AERIAL_ACE);
+      (game.scene.getCurrentPhase() as CommandPhase).handleCommand(Command.FIGHT, movePosition, false);
+    });
+    console.log("===to new turn===");
+    await game.toNextTurn();
+    battleStatsPokemon = game.scene.getParty()[0].summonData.battleStats;
+    expect(battleStatsPokemon[BattleStat.ATK]).toBe(-1);
+    battleStatsOpponent = game.scene.currentBattle.enemyParty[0].summonData.battleStats;
+    expect(battleStatsOpponent[BattleStat.ATK]).toBe(-1);
+  }, 20000);
+
+  it("double - wild vs only 1 on player side", async () => {
     game.override.battleType("double");
     game.override.startingWave(3);
-    await game.runToSummon([
-      Species.MIGHTYENA,
-    ]);
-=======
-  it("double - wild vs only 1 on player side", async () => {
-    vi.spyOn(Overrides, "BATTLE_TYPE_OVERRIDE", "get").mockReturnValue("double");
-    vi.spyOn(Overrides, "STARTING_WAVE_OVERRIDE", "get").mockReturnValue(3);
     vi.spyOn(Overrides, "OPP_HELD_ITEMS_OVERRIDE", "get").mockReturnValue([{ name: "COIN_CASE" }]);
     await game.runToSummon([Species.MIGHTYENA]);
     // Get rid of any modifiers that may alter power
     game.scene.clearEnemyHeldItemModifiers();
     game.scene.clearEnemyModifiers();
->>>>>>> f0335afb
     await game.phaseInterceptor.to(CommandPhase, false);
     const battleStatsOpponent = game.scene.currentBattle.enemyParty[0].summonData.battleStats;
     expect(battleStatsOpponent[BattleStat.ATK]).toBe(-1);
@@ -495,15 +353,9 @@
     expect(battleStatsPokemon[BattleStat.ATK]).toBe(-2);
   }, 20000);
 
-<<<<<<< HEAD
-  it("double - wild vs only 1 alive on player side", async() => {
+  it("double - wild vs only 1 alive on player side", async () => {
     game.override.battleType("double");
     game.override.startingWave(3);
-=======
-  it("double - wild vs only 1 alive on player side", async () => {
-    vi.spyOn(Overrides, "BATTLE_TYPE_OVERRIDE", "get").mockReturnValue("double");
-    vi.spyOn(Overrides, "STARTING_WAVE_OVERRIDE", "get").mockReturnValue(3);
->>>>>>> f0335afb
     await game.runToTitle();
 
     game.onNextPrompt("TitlePhase", Mode.TITLE, () => {
