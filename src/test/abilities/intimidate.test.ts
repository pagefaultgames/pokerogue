import { afterEach, beforeAll, beforeEach, describe, expect, it } from "vitest";
import Phaser from "phaser";
import GameManager from "#test/utils/gameManager";
import { Mode } from "#app/ui/ui";
<<<<<<< HEAD
import { Stat } from "#enums/stat";
import { getMovePosition } from "#test/utils/gameManagerUtils";
import { CommandPhase, TurnInitPhase } from "#app/phases";
=======
import { BattleStat } from "#app/data/battle-stat";
import { generateStarter, getMovePosition } from "#test/utils/gameManagerUtils";
import { Command } from "#app/ui/command-ui-handler";
import { Status, StatusEffect } from "#app/data/status-effect";
import { GameModes, getGameMode } from "#app/game-mode";
>>>>>>> ae2ab120
import { Abilities } from "#enums/abilities";
import { Moves } from "#enums/moves";
import { Species } from "#enums/species";
import { SPLASH_ONLY } from "#test/utils/testUtils";
import { CommandPhase } from "#app/phases/command-phase.js";
import { DamagePhase } from "#app/phases/damage-phase.js";
import { EncounterPhase } from "#app/phases/encounter-phase.js";
import { EnemyCommandPhase } from "#app/phases/enemy-command-phase.js";
import { SelectStarterPhase } from "#app/phases/select-starter-phase.js";
import { TurnInitPhase } from "#app/phases/turn-init-phase.js";

describe("Abilities - Intimidate", () => {
  let phaserGame: Phaser.Game;
  let game: GameManager;

  beforeAll(() => {
    phaserGame = new Phaser.Game({
      type: Phaser.HEADLESS,
    });
  });

  afterEach(() => {
    game.phaseInterceptor.restoreOg();
  });

  beforeEach(() => {
    game = new GameManager(phaserGame);
    game.override.battleType("single");
    game.override.enemySpecies(Species.RATTATA);
    game.override.enemyAbility(Abilities.INTIMIDATE);
    game.override.enemyPassiveAbility(Abilities.HYDRATION);
    game.override.ability(Abilities.INTIMIDATE);
    game.override.startingWave(3);
    game.override.enemyMoveset(SPLASH_ONLY);
  });

<<<<<<< HEAD
  it("should lower ATK stat stage by 1 of enemy Pokemon on entry and player switch", async () => {
    await game.runToSummon([Species.MIGHTYENA, Species.POOCHYENA]);
=======
  it("single - wild with switch", async () => {
    await game.classicMode.runToSummon([Species.MIGHTYENA, Species.POOCHYENA]);
>>>>>>> ae2ab120
    game.onNextPrompt(
      "CheckSwitchPhase",
      Mode.CONFIRM,
      () => {
        game.setMode(Mode.MESSAGE);
        game.endPhase();
      },
      () => game.isCurrentPhase(CommandPhase) || game.isCurrentPhase(TurnInitPhase)
    );
    await game.phaseInterceptor.to(CommandPhase, false);

    let playerPokemon = game.scene.getPlayerPokemon();
    const enemyPokemon = game.scene.getEnemyPokemon();

    expect(playerPokemon!.species.speciesId).toBe(Species.MIGHTYENA);
    expect(enemyPokemon!.getStatStage(Stat.ATK)).toBe(-1);
    expect(playerPokemon!.getStatStage(Stat.ATK)).toBe(-1);

<<<<<<< HEAD
=======
  it("single - boss should only trigger once then switch", async () => {
    game.override.startingWave(10);
    await game.classicMode.runToSummon([Species.MIGHTYENA, Species.POOCHYENA]);
    game.onNextPrompt(
      "CheckSwitchPhase",
      Mode.CONFIRM,
      () => {
        game.setMode(Mode.MESSAGE);
        game.endPhase();
      },
      () => game.isCurrentPhase(CommandPhase) || game.isCurrentPhase(TurnInitPhase)
    );
    await game.phaseInterceptor.to(CommandPhase, false);
    let battleStatsOpponent = game.scene.currentBattle.enemyParty[0].summonData.battleStats;
    expect(battleStatsOpponent[BattleStat.ATK]).toBe(-1);
    let battleStatsPokemon = game.scene.getParty()[0].summonData.battleStats;
    expect(battleStatsPokemon[BattleStat.ATK]).toBe(-1);
>>>>>>> ae2ab120
    game.doSwitchPokemon(1);
    await game.phaseInterceptor.run(CommandPhase);
    await game.phaseInterceptor.to(CommandPhase);

    playerPokemon = game.scene.getPlayerPokemon();
    expect(playerPokemon!.species.speciesId).toBe(Species.POOCHYENA);
    expect(playerPokemon!.getStatStage(Stat.ATK)).toBe(0);
    expect(enemyPokemon!.getStatStage(Stat.ATK)).toBe(-2);
  }, 20000);

<<<<<<< HEAD
  it("should lower ATK stat stage by 1 for every enemy Pokemon in a double battle on entry", async () => {
=======
  it("single - trainer should only trigger once with switch", async () => {
    game.override.startingWave(5);
    await game.classicMode.runToSummon([Species.MIGHTYENA, Species.POOCHYENA]);
    game.onNextPrompt(
      "CheckSwitchPhase",
      Mode.CONFIRM,
      () => {
        game.setMode(Mode.MESSAGE);
        game.endPhase();
      },
      () => game.isCurrentPhase(CommandPhase) || game.isCurrentPhase(TurnInitPhase)
    );
    await game.phaseInterceptor.to(CommandPhase, false);
    let battleStatsOpponent = game.scene.currentBattle.enemyParty[0].summonData.battleStats;
    expect(battleStatsOpponent[BattleStat.ATK]).toBe(-1);
    let battleStatsPokemon = game.scene.getParty()[0].summonData.battleStats;
    expect(battleStatsPokemon[BattleStat.ATK]).toBe(-1);
    game.doSwitchPokemon(1);
    await game.phaseInterceptor.run(CommandPhase);
    await game.phaseInterceptor.to(CommandPhase);
    expect(game.scene.getParty()[0].species.speciesId).toBe(Species.POOCHYENA);

    battleStatsPokemon = game.scene.getParty()[0].summonData.battleStats;
    expect(battleStatsPokemon[BattleStat.ATK]).toBe(0);

    battleStatsOpponent = game.scene.currentBattle.enemyParty[0].summonData.battleStats;
    expect(battleStatsOpponent[BattleStat.ATK]).toBe(-2);
  }, 200000);

  it("double - trainer should only trigger once per pokemon", async () => {
    game.override.battleType("double");
    game.override.startingWave(5);
    await game.classicMode.runToSummon([Species.MIGHTYENA, Species.POOCHYENA]);
    game.onNextPrompt(
      "CheckSwitchPhase",
      Mode.CONFIRM,
      () => {
        game.setMode(Mode.MESSAGE);
        game.endPhase();
      },
      () => game.isCurrentPhase(CommandPhase) || game.isCurrentPhase(TurnInitPhase)
    );
    await game.phaseInterceptor.to(CommandPhase, false);
    const battleStatsOpponent = game.scene.currentBattle.enemyParty[0].summonData.battleStats;
    expect(battleStatsOpponent[BattleStat.ATK]).toBe(-2);
    const battleStatsOpponent2 = game.scene.currentBattle.enemyParty[1].summonData.battleStats;
    expect(battleStatsOpponent2[BattleStat.ATK]).toBe(-2);

    const battleStatsPokemon = game.scene.getParty()[0].summonData.battleStats;
    expect(battleStatsPokemon[BattleStat.ATK]).toBe(-2);

    const battleStatsPokemon2 = game.scene.getParty()[1].summonData.battleStats;
    expect(battleStatsPokemon2[BattleStat.ATK]).toBe(-2);
  }, 20000);

  it("double - wild: should only trigger once per pokemon", async () => {
>>>>>>> ae2ab120
    game.override.battleType("double");
    game.override.startingWave(3);
    await game.classicMode.runToSummon([Species.MIGHTYENA, Species.POOCHYENA]);
    game.onNextPrompt(
      "CheckSwitchPhase",
      Mode.CONFIRM,
      () => {
        game.setMode(Mode.MESSAGE);
        game.endPhase();
      },
      () => game.isCurrentPhase(CommandPhase) || game.isCurrentPhase(TurnInitPhase)
    );
    await game.phaseInterceptor.to(CommandPhase, false);
<<<<<<< HEAD
=======
    const battleStatsOpponent = game.scene.currentBattle.enemyParty[0].summonData.battleStats;
    expect(battleStatsOpponent[BattleStat.ATK]).toBe(-2);
    const battleStatsOpponent2 = game.scene.currentBattle.enemyParty[1].summonData.battleStats;
    expect(battleStatsOpponent2[BattleStat.ATK]).toBe(-2);

    const battleStatsPokemon = game.scene.getParty()[0].summonData.battleStats;
    expect(battleStatsPokemon[BattleStat.ATK]).toBe(-2);

    const battleStatsPokemon2 = game.scene.getParty()[1].summonData.battleStats;
    expect(battleStatsPokemon2[BattleStat.ATK]).toBe(-2);
  }, 20000);

  it("double - boss: should only trigger once per pokemon", async () => {
    game.override.battleType("double");
    game.override.startingWave(10);
    await game.classicMode.runToSummon([Species.MIGHTYENA, Species.POOCHYENA]);
    game.onNextPrompt(
      "CheckSwitchPhase",
      Mode.CONFIRM,
      () => {
        game.setMode(Mode.MESSAGE);
        game.endPhase();
      },
      () => game.isCurrentPhase(CommandPhase) || game.isCurrentPhase(TurnInitPhase)
    );
    await game.phaseInterceptor.to(CommandPhase, false);
    const battleStatsOpponent = game.scene.currentBattle.enemyParty[0].summonData.battleStats;
    expect(battleStatsOpponent[BattleStat.ATK]).toBe(-2);
    const battleStatsOpponent2 = game.scene.currentBattle.enemyParty[1].summonData.battleStats;
    expect(battleStatsOpponent2[BattleStat.ATK]).toBe(-2);
>>>>>>> ae2ab120

    const playerField = game.scene.getPlayerField()!;
    const enemyField = game.scene.getEnemyField()!;

    expect(enemyField[0].getStatStage(Stat.ATK)).toBe(-2);
    expect(enemyField[1].getStatStage(Stat.ATK)).toBe(-2);
    expect(playerField[0].getStatStage(Stat.ATK)).toBe(-2);
    expect(playerField[1].getStatStage(Stat.ATK)).toBe(-2);
  }, 20000);

  it("should not activate again if there is no switch or new entry", async () => {
    game.override.startingWave(2);
    game.override.moveset([Moves.SPLASH]);
    await game.startBattle([Species.MIGHTYENA, Species.POOCHYENA]);

    const playerPokemon = game.scene.getPlayerPokemon()!;
    const enemyPokemon = game.scene.getEnemyPokemon()!;

    expect(enemyPokemon.getStatStage(Stat.ATK)).toBe(-1);
    expect(playerPokemon.getStatStage(Stat.ATK)).toBe(-1);

    game.doAttack(getMovePosition(game.scene, 0, Moves.SPLASH));
    await game.toNextTurn();

    expect(enemyPokemon.getStatStage(Stat.ATK)).toBe(-1);
    expect(playerPokemon.getStatStage(Stat.ATK)).toBe(-1);
  }, 20000);

  it("should lower ATK stat stage by 1 for every switch", async () => {
    game.override.moveset([Moves.SPLASH]);
    game.override.enemyMoveset([Moves.VOLT_SWITCH, Moves.VOLT_SWITCH, Moves.VOLT_SWITCH, Moves.VOLT_SWITCH]);
    game.override.startingWave(5);
    await game.startBattle([Species.MIGHTYENA, Species.POOCHYENA]);

    const playerPokemon = game.scene.getPlayerPokemon()!;
    let enemyPokemon = game.scene.getEnemyPokemon()!;

    expect(enemyPokemon.getStatStage(Stat.ATK)).toBe(-1);
    expect(playerPokemon.getStatStage(Stat.ATK)).toBe(-1);

    game.doAttack(getMovePosition(game.scene, 0, Moves.SPLASH));
    await game.toNextTurn();

    enemyPokemon = game.scene.getEnemyPokemon()!;

<<<<<<< HEAD
    expect(playerPokemon.getStatStage(Stat.ATK)).toBe(-2);
    expect(enemyPokemon.getStatStage(Stat.ATK)).toBe(0);
=======
  it("double - wild vs only 1 on player side", async () => {
    game.override.battleType("double");
    game.override.startingWave(3);
    await game.classicMode.runToSummon([Species.MIGHTYENA]);
    await game.phaseInterceptor.to(CommandPhase, false);
    const battleStatsOpponent = game.scene.currentBattle.enemyParty[0].summonData.battleStats;
    expect(battleStatsOpponent[BattleStat.ATK]).toBe(-1);
    const battleStatsOpponent2 = game.scene.currentBattle.enemyParty[1].summonData.battleStats;
    expect(battleStatsOpponent2[BattleStat.ATK]).toBe(-1);

    const battleStatsPokemon = game.scene.getParty()[0].summonData.battleStats;
    expect(battleStatsPokemon[BattleStat.ATK]).toBe(-2);
  }, 20000);

  it("double - wild vs only 1 alive on player side", async () => {
    game.override.battleType("double");
    game.override.startingWave(3);
    await game.runToTitle();
>>>>>>> ae2ab120

    game.doAttack(getMovePosition(game.scene, 0, Moves.SPLASH));
    await game.toNextTurn();

    enemyPokemon = game.scene.getEnemyPokemon()!;

    expect(playerPokemon.getStatStage(Stat.ATK)).toBe(-3);
    expect(enemyPokemon.getStatStage(Stat.ATK)).toBe(0);
  }, 200000);
});<|MERGE_RESOLUTION|>--- conflicted
+++ resolved
@@ -2,26 +2,13 @@
 import Phaser from "phaser";
 import GameManager from "#test/utils/gameManager";
 import { Mode } from "#app/ui/ui";
-<<<<<<< HEAD
 import { Stat } from "#enums/stat";
 import { getMovePosition } from "#test/utils/gameManagerUtils";
-import { CommandPhase, TurnInitPhase } from "#app/phases";
-=======
-import { BattleStat } from "#app/data/battle-stat";
-import { generateStarter, getMovePosition } from "#test/utils/gameManagerUtils";
-import { Command } from "#app/ui/command-ui-handler";
-import { Status, StatusEffect } from "#app/data/status-effect";
-import { GameModes, getGameMode } from "#app/game-mode";
->>>>>>> ae2ab120
 import { Abilities } from "#enums/abilities";
 import { Moves } from "#enums/moves";
 import { Species } from "#enums/species";
 import { SPLASH_ONLY } from "#test/utils/testUtils";
 import { CommandPhase } from "#app/phases/command-phase.js";
-import { DamagePhase } from "#app/phases/damage-phase.js";
-import { EncounterPhase } from "#app/phases/encounter-phase.js";
-import { EnemyCommandPhase } from "#app/phases/enemy-command-phase.js";
-import { SelectStarterPhase } from "#app/phases/select-starter-phase.js";
 import { TurnInitPhase } from "#app/phases/turn-init-phase.js";
 
 describe("Abilities - Intimidate", () => {
@@ -49,13 +36,8 @@
     game.override.enemyMoveset(SPLASH_ONLY);
   });
 
-<<<<<<< HEAD
   it("should lower ATK stat stage by 1 of enemy Pokemon on entry and player switch", async () => {
-    await game.runToSummon([Species.MIGHTYENA, Species.POOCHYENA]);
-=======
-  it("single - wild with switch", async () => {
     await game.classicMode.runToSummon([Species.MIGHTYENA, Species.POOCHYENA]);
->>>>>>> ae2ab120
     game.onNextPrompt(
       "CheckSwitchPhase",
       Mode.CONFIRM,
@@ -74,26 +56,6 @@
     expect(enemyPokemon!.getStatStage(Stat.ATK)).toBe(-1);
     expect(playerPokemon!.getStatStage(Stat.ATK)).toBe(-1);
 
-<<<<<<< HEAD
-=======
-  it("single - boss should only trigger once then switch", async () => {
-    game.override.startingWave(10);
-    await game.classicMode.runToSummon([Species.MIGHTYENA, Species.POOCHYENA]);
-    game.onNextPrompt(
-      "CheckSwitchPhase",
-      Mode.CONFIRM,
-      () => {
-        game.setMode(Mode.MESSAGE);
-        game.endPhase();
-      },
-      () => game.isCurrentPhase(CommandPhase) || game.isCurrentPhase(TurnInitPhase)
-    );
-    await game.phaseInterceptor.to(CommandPhase, false);
-    let battleStatsOpponent = game.scene.currentBattle.enemyParty[0].summonData.battleStats;
-    expect(battleStatsOpponent[BattleStat.ATK]).toBe(-1);
-    let battleStatsPokemon = game.scene.getParty()[0].summonData.battleStats;
-    expect(battleStatsPokemon[BattleStat.ATK]).toBe(-1);
->>>>>>> ae2ab120
     game.doSwitchPokemon(1);
     await game.phaseInterceptor.run(CommandPhase);
     await game.phaseInterceptor.to(CommandPhase);
@@ -104,66 +66,7 @@
     expect(enemyPokemon!.getStatStage(Stat.ATK)).toBe(-2);
   }, 20000);
 
-<<<<<<< HEAD
   it("should lower ATK stat stage by 1 for every enemy Pokemon in a double battle on entry", async () => {
-=======
-  it("single - trainer should only trigger once with switch", async () => {
-    game.override.startingWave(5);
-    await game.classicMode.runToSummon([Species.MIGHTYENA, Species.POOCHYENA]);
-    game.onNextPrompt(
-      "CheckSwitchPhase",
-      Mode.CONFIRM,
-      () => {
-        game.setMode(Mode.MESSAGE);
-        game.endPhase();
-      },
-      () => game.isCurrentPhase(CommandPhase) || game.isCurrentPhase(TurnInitPhase)
-    );
-    await game.phaseInterceptor.to(CommandPhase, false);
-    let battleStatsOpponent = game.scene.currentBattle.enemyParty[0].summonData.battleStats;
-    expect(battleStatsOpponent[BattleStat.ATK]).toBe(-1);
-    let battleStatsPokemon = game.scene.getParty()[0].summonData.battleStats;
-    expect(battleStatsPokemon[BattleStat.ATK]).toBe(-1);
-    game.doSwitchPokemon(1);
-    await game.phaseInterceptor.run(CommandPhase);
-    await game.phaseInterceptor.to(CommandPhase);
-    expect(game.scene.getParty()[0].species.speciesId).toBe(Species.POOCHYENA);
-
-    battleStatsPokemon = game.scene.getParty()[0].summonData.battleStats;
-    expect(battleStatsPokemon[BattleStat.ATK]).toBe(0);
-
-    battleStatsOpponent = game.scene.currentBattle.enemyParty[0].summonData.battleStats;
-    expect(battleStatsOpponent[BattleStat.ATK]).toBe(-2);
-  }, 200000);
-
-  it("double - trainer should only trigger once per pokemon", async () => {
-    game.override.battleType("double");
-    game.override.startingWave(5);
-    await game.classicMode.runToSummon([Species.MIGHTYENA, Species.POOCHYENA]);
-    game.onNextPrompt(
-      "CheckSwitchPhase",
-      Mode.CONFIRM,
-      () => {
-        game.setMode(Mode.MESSAGE);
-        game.endPhase();
-      },
-      () => game.isCurrentPhase(CommandPhase) || game.isCurrentPhase(TurnInitPhase)
-    );
-    await game.phaseInterceptor.to(CommandPhase, false);
-    const battleStatsOpponent = game.scene.currentBattle.enemyParty[0].summonData.battleStats;
-    expect(battleStatsOpponent[BattleStat.ATK]).toBe(-2);
-    const battleStatsOpponent2 = game.scene.currentBattle.enemyParty[1].summonData.battleStats;
-    expect(battleStatsOpponent2[BattleStat.ATK]).toBe(-2);
-
-    const battleStatsPokemon = game.scene.getParty()[0].summonData.battleStats;
-    expect(battleStatsPokemon[BattleStat.ATK]).toBe(-2);
-
-    const battleStatsPokemon2 = game.scene.getParty()[1].summonData.battleStats;
-    expect(battleStatsPokemon2[BattleStat.ATK]).toBe(-2);
-  }, 20000);
-
-  it("double - wild: should only trigger once per pokemon", async () => {
->>>>>>> ae2ab120
     game.override.battleType("double");
     game.override.startingWave(3);
     await game.classicMode.runToSummon([Species.MIGHTYENA, Species.POOCHYENA]);
@@ -177,39 +80,6 @@
       () => game.isCurrentPhase(CommandPhase) || game.isCurrentPhase(TurnInitPhase)
     );
     await game.phaseInterceptor.to(CommandPhase, false);
-<<<<<<< HEAD
-=======
-    const battleStatsOpponent = game.scene.currentBattle.enemyParty[0].summonData.battleStats;
-    expect(battleStatsOpponent[BattleStat.ATK]).toBe(-2);
-    const battleStatsOpponent2 = game.scene.currentBattle.enemyParty[1].summonData.battleStats;
-    expect(battleStatsOpponent2[BattleStat.ATK]).toBe(-2);
-
-    const battleStatsPokemon = game.scene.getParty()[0].summonData.battleStats;
-    expect(battleStatsPokemon[BattleStat.ATK]).toBe(-2);
-
-    const battleStatsPokemon2 = game.scene.getParty()[1].summonData.battleStats;
-    expect(battleStatsPokemon2[BattleStat.ATK]).toBe(-2);
-  }, 20000);
-
-  it("double - boss: should only trigger once per pokemon", async () => {
-    game.override.battleType("double");
-    game.override.startingWave(10);
-    await game.classicMode.runToSummon([Species.MIGHTYENA, Species.POOCHYENA]);
-    game.onNextPrompt(
-      "CheckSwitchPhase",
-      Mode.CONFIRM,
-      () => {
-        game.setMode(Mode.MESSAGE);
-        game.endPhase();
-      },
-      () => game.isCurrentPhase(CommandPhase) || game.isCurrentPhase(TurnInitPhase)
-    );
-    await game.phaseInterceptor.to(CommandPhase, false);
-    const battleStatsOpponent = game.scene.currentBattle.enemyParty[0].summonData.battleStats;
-    expect(battleStatsOpponent[BattleStat.ATK]).toBe(-2);
-    const battleStatsOpponent2 = game.scene.currentBattle.enemyParty[1].summonData.battleStats;
-    expect(battleStatsOpponent2[BattleStat.ATK]).toBe(-2);
->>>>>>> ae2ab120
 
     const playerField = game.scene.getPlayerField()!;
     const enemyField = game.scene.getEnemyField()!;
@@ -255,29 +125,8 @@
 
     enemyPokemon = game.scene.getEnemyPokemon()!;
 
-<<<<<<< HEAD
     expect(playerPokemon.getStatStage(Stat.ATK)).toBe(-2);
     expect(enemyPokemon.getStatStage(Stat.ATK)).toBe(0);
-=======
-  it("double - wild vs only 1 on player side", async () => {
-    game.override.battleType("double");
-    game.override.startingWave(3);
-    await game.classicMode.runToSummon([Species.MIGHTYENA]);
-    await game.phaseInterceptor.to(CommandPhase, false);
-    const battleStatsOpponent = game.scene.currentBattle.enemyParty[0].summonData.battleStats;
-    expect(battleStatsOpponent[BattleStat.ATK]).toBe(-1);
-    const battleStatsOpponent2 = game.scene.currentBattle.enemyParty[1].summonData.battleStats;
-    expect(battleStatsOpponent2[BattleStat.ATK]).toBe(-1);
-
-    const battleStatsPokemon = game.scene.getParty()[0].summonData.battleStats;
-    expect(battleStatsPokemon[BattleStat.ATK]).toBe(-2);
-  }, 20000);
-
-  it("double - wild vs only 1 alive on player side", async () => {
-    game.override.battleType("double");
-    game.override.startingWave(3);
-    await game.runToTitle();
->>>>>>> ae2ab120
 
     game.doAttack(getMovePosition(game.scene, 0, Moves.SPLASH));
     await game.toNextTurn();
