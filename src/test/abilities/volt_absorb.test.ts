--- conflicted
+++ resolved
@@ -1,12 +1,5 @@
-<<<<<<< HEAD
 import { Stat } from "#enums/stat";
 import { TurnEndPhase } from "#app/phases/turn-end-phase.js";
-import GameManager from "#test/utils/gameManager";
-import { getMovePosition } from "#test/utils/gameManagerUtils";
-=======
-import { BattleStat } from "#app/data/battle-stat";
-import { TurnEndPhase } from "#app/phases/turn-end-phase";
->>>>>>> 82889731
 import { Abilities } from "#enums/abilities";
 import { BattlerTagType } from "#enums/battler-tag-type";
 import { Moves } from "#enums/moves";
@@ -48,13 +41,9 @@
 
     await game.startBattle();
 
-<<<<<<< HEAD
     const playerPokemon = game.scene.getPlayerPokemon()!;
 
-    game.doAttack(getMovePosition(game.scene, 0, moveToUse));
-=======
     game.move.select(moveToUse);
->>>>>>> 82889731
 
     await game.phaseInterceptor.to(TurnEndPhase);
 
