--- conflicted
+++ resolved
@@ -1,11 +1,4 @@
-<<<<<<< HEAD
-import {afterEach, beforeAll, beforeEach, describe, expect, it, vi} from "vitest";
-import Phaser from "phaser";
-import GameManager from "#app/test/utils/gameManager";
-import Overrides from "#app/overrides";
-=======
 import { BattleStat } from "#app/data/battle-stat.js";
->>>>>>> 07b65631
 import {
   TurnEndPhase,
 } from "#app/phases";
@@ -35,32 +28,19 @@
 
   beforeEach(() => {
     game = new GameManager(phaserGame);
-<<<<<<< HEAD
-    vi.spyOn(Overrides, "BATTLE_TYPE_OVERRIDE", "get").mockReturnValue("single");
-    vi.spyOn(Overrides, "NEVER_CRIT_OVERRIDE", "get").mockReturnValue(true);
-=======
     game.override.battleType("single");
     game.override.disableCrits();
->>>>>>> 07b65631
   });
 
   it("does not activate when CHARGE is used", async () => {
     const moveToUse = Moves.CHARGE;
     const ability = Abilities.VOLT_ABSORB;
 
-<<<<<<< HEAD
-    vi.spyOn(Overrides, "MOVESET_OVERRIDE", "get").mockReturnValue([moveToUse]);
-    vi.spyOn(Overrides, "ABILITY_OVERRIDE", "get").mockReturnValue(ability);
-    vi.spyOn(Overrides, "OPP_MOVESET_OVERRIDE", "get").mockReturnValue([Moves.SPLASH, Moves.NONE, Moves.NONE, Moves.NONE]);
-    vi.spyOn(Overrides, "OPP_SPECIES_OVERRIDE", "get").mockReturnValue(Species.DUSKULL);
-    vi.spyOn(Overrides, "OPP_ABILITY_OVERRIDE", "get").mockReturnValue(Abilities.BALL_FETCH);
-=======
     game.override.moveset([moveToUse]);
     game.override.ability(ability);
     game.override.enemyMoveset([Moves.SPLASH, Moves.NONE, Moves.NONE, Moves.NONE]);
     game.override.enemySpecies(Species.DUSKULL);
     game.override.enemyAbility(Abilities.BALL_FETCH);
->>>>>>> 07b65631
 
     await game.startBattle();
 
