--- conflicted
+++ resolved
@@ -1,5 +1,3 @@
-import { BattleStat } from "#app/data/battle-stat";
-import { StatusEffect } from "#app/data/status-effect";
 import { CommandPhase } from "#app/phases/command-phase";
 import { MoveEffectPhase } from "#app/phases/move-effect-phase";
 import { MoveEndPhase } from "#app/phases/move-end-phase";
@@ -9,13 +7,10 @@
 import { toDmgValue } from "#app/utils";
 import { Moves } from "#enums/moves";
 import { Species } from "#enums/species";
-<<<<<<< HEAD
 import { StatusEffect } from "#app/data/status-effect.js";
 import { Stat } from "#enums/stat";
-=======
 import GameManager from "#test/utils/gameManager";
 import { afterEach, beforeAll, beforeEach, describe, expect, it } from "vitest";
->>>>>>> 82889731
 import { SPLASH_ONLY } from "../utils/testUtils";
 
 const TIMEOUT = 20 * 1000;
