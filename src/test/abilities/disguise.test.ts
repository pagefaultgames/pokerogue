--- conflicted
+++ resolved
@@ -1,23 +1,16 @@
 import { BattleStat } from "#app/data/battle-stat.js";
 import { StatusEffect } from "#app/data/status-effect.js";
-<<<<<<< HEAD
-import { CommandPhase, MoveEffectPhase, MoveEndPhase, TurnEndPhase, TurnInitPhase } from "#app/phases.js";
+import { CommandPhase } from "#app/phases/command-phase.js";
+import { MoveEffectPhase } from "#app/phases/move-effect-phase.js";
+import { MoveEndPhase } from "#app/phases/move-end-phase.js";
+import { TurnEndPhase } from "#app/phases/turn-end-phase.js";
+import { TurnInitPhase } from "#app/phases/turn-init-phase.js";
 import { Mode } from "#app/ui/ui.js";
 import { Moves } from "#enums/moves";
 import { Species } from "#enums/species";
 import GameManager from "#test/utils/gameManager";
 import { afterEach, beforeAll, beforeEach, describe, expect, it } from "vitest";
 import { SPLASH_ONLY } from "../utils/testUtils";
-=======
-import { BattleStat } from "#app/data/battle-stat.js";
-import { SPLASH_ONLY } from "../utils/testUtils";
-import { Mode } from "#app/ui/ui.js";
-import { MoveEffectPhase } from "#app/phases/move-effect-phase.js";
-import { MoveEndPhase } from "#app/phases/move-end-phase.js";
-import { TurnEndPhase } from "#app/phases/turn-end-phase.js";
-import { TurnInitPhase } from "#app/phases/turn-init-phase.js";
-import { CommandPhase } from "#app/phases/command-phase.js";
->>>>>>> ae2ab120
 
 const TIMEOUT = 20 * 1000;
 
