import { toDmgValue } from "#app/utils";
import { Abilities } from "#enums/abilities";
import { Moves } from "#enums/moves";
import { Species } from "#enums/species";
import { StatusEffect } from "#app/data/status-effect";
import { Stat } from "#enums/stat";
import GameManager from "#test/utils/gameManager";
import { afterEach, beforeAll, beforeEach, describe, expect, it } from "vitest";
import { SPLASH_ONLY } from "../utils/testUtils";

const TIMEOUT = 20 * 1000;

describe("Abilities - Disguise", () => {
  let phaserGame: Phaser.Game;
  let game: GameManager;
  const bustedForm = 1;
  const disguisedForm = 0;

  beforeAll(() => {
    phaserGame = new Phaser.Game({
      type: Phaser.HEADLESS,
    });
  });

  afterEach(() => {
    game.phaseInterceptor.restoreOg();
  });

  beforeEach(() => {
    game = new GameManager(phaserGame);
    game.override
      .battleType("single")
      .enemySpecies(Species.MIMIKYU)
      .enemyMoveset(SPLASH_ONLY)
      .starterSpecies(Species.REGIELEKI)
      .moveset([Moves.SHADOW_SNEAK, Moves.VACUUM_WAVE, Moves.TOXIC_THREAD, Moves.SPLASH]);
  }, TIMEOUT);

  it("takes no damage from attacking move and transforms to Busted form, takes 1/8 max HP damage from the disguise breaking", async () => {
    await game.classicMode.startBattle();

    const mimikyu = game.scene.getEnemyPokemon()!;
    const maxHp = mimikyu.getMaxHp();
    const disguiseDamage = toDmgValue(maxHp / 8);

    expect(mimikyu.formIndex).toBe(disguisedForm);

    game.move.select(Moves.SHADOW_SNEAK);

    await game.phaseInterceptor.to("MoveEndPhase");

    expect(mimikyu.hp).equals(maxHp - disguiseDamage);
    expect(mimikyu.formIndex).toBe(bustedForm);
  }, TIMEOUT);

  it("doesn't break disguise when attacked with ineffective move", async () => {
    await game.classicMode.startBattle();

    const mimikyu = game.scene.getEnemyPokemon()!;

    expect(mimikyu.formIndex).toBe(disguisedForm);

    game.move.select(Moves.VACUUM_WAVE);

    await game.phaseInterceptor.to("MoveEndPhase");

    expect(mimikyu.formIndex).toBe(disguisedForm);
  }, TIMEOUT);

  it("takes no damage from the first hit of a multihit move and transforms to Busted form, then takes damage from the second hit", async () => {
    game.override.moveset([ Moves.SURGING_STRIKES ]);
    game.override.enemyLevel(5);
    await game.classicMode.startBattle();

    const mimikyu = game.scene.getEnemyPokemon()!;
    const maxHp = mimikyu.getMaxHp();
    const disguiseDamage = toDmgValue(maxHp / 8);

    expect(mimikyu.formIndex).toBe(disguisedForm);

    game.move.select(Moves.SURGING_STRIKES);

    // First hit
    await game.phaseInterceptor.to("MoveEffectPhase");
    expect(mimikyu.hp).equals(maxHp - disguiseDamage);
    expect(mimikyu.formIndex).toBe(disguisedForm);

    // Second hit
    await game.phaseInterceptor.to("MoveEffectPhase");
    expect(mimikyu.hp).lessThan(maxHp - disguiseDamage);
    expect(mimikyu.formIndex).toBe(bustedForm);
  }, TIMEOUT);

  it("takes effects from status moves and damage from status effects", async () => {
    await game.classicMode.startBattle();

    const mimikyu = game.scene.getEnemyPokemon()!;
    expect(mimikyu.hp).toBe(mimikyu.getMaxHp());

    game.move.select(Moves.TOXIC_THREAD);

    await game.phaseInterceptor.to("TurnEndPhase");

    expect(mimikyu.formIndex).toBe(disguisedForm);
    expect(mimikyu.status?.effect).toBe(StatusEffect.POISON);
    expect(mimikyu.getStatStage(Stat.SPD)).toBe(-1);
    expect(mimikyu.hp).toBeLessThan(mimikyu.getMaxHp());
  }, TIMEOUT);

  it("persists form change when switched out", async () => {
    game.override.enemyMoveset(Array(4).fill(Moves.SHADOW_SNEAK));
    game.override.starterSpecies(0);

<<<<<<< HEAD
    await game.classicMode.startBattle([Species.MIMIKYU, Species.FURRET]);
=======
    await game.classicMode.startBattle([ Species.MIMIKYU, Species.FURRET ]);
>>>>>>> 200deef0

    const mimikyu = game.scene.getPlayerPokemon()!;
    const maxHp = mimikyu.getMaxHp();
    const disguiseDamage = toDmgValue(maxHp / 8);

    game.move.select(Moves.SPLASH);

    await game.phaseInterceptor.to("TurnEndPhase");

    expect(mimikyu.formIndex).toBe(bustedForm);
    expect(mimikyu.hp).equals(maxHp - disguiseDamage);

    await game.toNextTurn();
    game.doSwitchPokemon(1);

    await game.phaseInterceptor.to("TurnEndPhase");

    expect(mimikyu.formIndex).toBe(bustedForm);
  }, TIMEOUT);

  it("persists form change when wave changes with no arena reset", async () => {
    game.override.starterSpecies(0);
    game.override.starterForms({
      [Species.MIMIKYU]: bustedForm
    });
<<<<<<< HEAD
    await game.classicMode.startBattle([Species.FURRET, Species.MIMIKYU]);
=======
    await game.classicMode.startBattle([ Species.FURRET, Species.MIMIKYU ]);
>>>>>>> 200deef0

    const mimikyu = game.scene.getParty()[1]!;
    expect(mimikyu.formIndex).toBe(bustedForm);

    game.move.select(Moves.SPLASH);
    await game.doKillOpponents();
    await game.toNextWave();

    expect(mimikyu.formIndex).toBe(bustedForm);
  }, TIMEOUT);

  it("reverts to Disguised form on arena reset", async () => {
    game.override.startingWave(4);
    game.override.starterSpecies(Species.MIMIKYU);
    game.override.starterForms({
      [Species.MIMIKYU]: bustedForm
    });

    await game.classicMode.startBattle();

    const mimikyu = game.scene.getPlayerPokemon()!;

    expect(mimikyu.formIndex).toBe(bustedForm);

    game.move.select(Moves.SPLASH);
    await game.doKillOpponents();
    await game.toNextWave();

    expect(mimikyu.formIndex).toBe(disguisedForm);
  }, TIMEOUT);

  it("reverts to Disguised form on biome change when fainted", async () => {
    game.override.startingWave(10);
    game.override.starterSpecies(0);
    game.override.starterForms({
      [Species.MIMIKYU]: bustedForm
    });

<<<<<<< HEAD
    await game.classicMode.startBattle([Species.MIMIKYU, Species.FURRET]);
=======
    await game.classicMode.startBattle([ Species.MIMIKYU, Species.FURRET ]);
>>>>>>> 200deef0

    const mimikyu1 = game.scene.getPlayerPokemon()!;

    expect(mimikyu1.formIndex).toBe(bustedForm);

    game.move.select(Moves.SPLASH);
    await game.killPokemon(mimikyu1);
    game.doSelectPartyPokemon(1);
    await game.toNextTurn();
    game.move.select(Moves.SPLASH);
    await game.doKillOpponents();
    await game.phaseInterceptor.to("PartyHealPhase");

    expect(mimikyu1.formIndex).toBe(disguisedForm);
  }, TIMEOUT);

  it("doesn't faint twice when fainting due to Disguise break damage, nor prevent faint from Disguise break damage if using Endure", async () => {
    game.override.enemyMoveset(Array(4).fill(Moves.ENDURE));
    await game.classicMode.startBattle();

    const mimikyu = game.scene.getEnemyPokemon()!;
    mimikyu.hp = 1;

    game.move.select(Moves.SHADOW_SNEAK);
    await game.toNextWave();

    expect(game.scene.getCurrentPhase()?.constructor.name).toBe("CommandPhase");
    expect(game.scene.currentBattle.waveIndex).toBe(2);
  }, TIMEOUT);

  it("activates when Aerilate circumvents immunity to the move's base type", async () => {
    game.override.ability(Abilities.AERILATE);
    game.override.moveset([Moves.TACKLE]);

    await game.classicMode.startBattle();

    const mimikyu = game.scene.getEnemyPokemon()!;
    const maxHp = mimikyu.getMaxHp();
    const disguiseDamage = toDmgValue(maxHp / 8);

    game.move.select(Moves.TACKLE);

    await game.phaseInterceptor.to("MoveEndPhase");

    expect(mimikyu.formIndex).toBe(bustedForm);
    expect(mimikyu.hp).toBe(maxHp - disguiseDamage);
  }, TIMEOUT);
});<|MERGE_RESOLUTION|>--- conflicted
+++ resolved
@@ -111,11 +111,7 @@
     game.override.enemyMoveset(Array(4).fill(Moves.SHADOW_SNEAK));
     game.override.starterSpecies(0);
 
-<<<<<<< HEAD
-    await game.classicMode.startBattle([Species.MIMIKYU, Species.FURRET]);
-=======
     await game.classicMode.startBattle([ Species.MIMIKYU, Species.FURRET ]);
->>>>>>> 200deef0
 
     const mimikyu = game.scene.getPlayerPokemon()!;
     const maxHp = mimikyu.getMaxHp();
@@ -141,11 +137,7 @@
     game.override.starterForms({
       [Species.MIMIKYU]: bustedForm
     });
-<<<<<<< HEAD
-    await game.classicMode.startBattle([Species.FURRET, Species.MIMIKYU]);
-=======
     await game.classicMode.startBattle([ Species.FURRET, Species.MIMIKYU ]);
->>>>>>> 200deef0
 
     const mimikyu = game.scene.getParty()[1]!;
     expect(mimikyu.formIndex).toBe(bustedForm);
@@ -184,11 +176,7 @@
       [Species.MIMIKYU]: bustedForm
     });
 
-<<<<<<< HEAD
-    await game.classicMode.startBattle([Species.MIMIKYU, Species.FURRET]);
-=======
     await game.classicMode.startBattle([ Species.MIMIKYU, Species.FURRET ]);
->>>>>>> 200deef0
 
     const mimikyu1 = game.scene.getPlayerPokemon()!;
 
