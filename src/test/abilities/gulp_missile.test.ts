import { BattleStat } from "#app/data/battle-stat.js";
import { BattlerTagType } from "#app/enums/battler-tag-type.js";
<<<<<<< HEAD
import { StatusEffect } from "#app/enums/status-effect.js";
import Pokemon from "#app/field/pokemon.js";
import { BerryPhase, MoveEndPhase, TurnEndPhase, TurnStartPhase } from "#app/phases";
=======
>>>>>>> ae2ab120
import GameManager from "#app/test/utils/gameManager";
import { Abilities } from "#enums/abilities";
import { Moves } from "#enums/moves";
import { Species } from "#enums/species";
import Phaser from "phaser";
import { afterEach, beforeAll, beforeEach, describe, expect, it, vi } from "vitest";
import { SPLASH_ONLY } from "../utils/testUtils";
<<<<<<< HEAD
=======
import { BattleStat } from "#app/data/battle-stat.js";
import { StatusEffect } from "#app/enums/status-effect.js";
import Pokemon from "#app/field/pokemon.js";
import { BerryPhase } from "#app/phases/berry-phase.js";
import { MoveEndPhase } from "#app/phases/move-end-phase.js";
import { TurnEndPhase } from "#app/phases/turn-end-phase.js";
import { TurnStartPhase } from "#app/phases/turn-start-phase.js";
>>>>>>> ae2ab120

describe("Abilities - Gulp Missile", () => {
  let phaserGame: Phaser.Game;
  let game: GameManager;

  const NORMAL_FORM = 0;
  const GULPING_FORM = 1;
  const GORGING_FORM = 2;

  /**
   * Gets the effect damage of Gulp Missile
   * See Gulp Missile {@link https://bulbapedia.bulbagarden.net/wiki/Gulp_Missile_(Ability)}
   * @param {Pokemon} pokemon The pokemon taking the effect damage.
   * @returns The effect damage of Gulp Missile
   */
  const getEffectDamage = (pokemon: Pokemon): number => {
    return Math.max(1, Math.floor(pokemon.getMaxHp() * 1 / 4));
  };

  beforeAll(() => {
    phaserGame = new Phaser.Game({
      type: Phaser.HEADLESS,
    });
  });

  afterEach(() => {
    game.phaseInterceptor.restoreOg();
  });

  beforeEach(() => {
    game = new GameManager(phaserGame);
    game.override
      .battleType("single")
      .moveset([Moves.SURF, Moves.DIVE, Moves.SPLASH])
      .enemySpecies(Species.SNORLAX)
      .enemyAbility(Abilities.BALL_FETCH)
      .enemyMoveset(SPLASH_ONLY)
      .enemyLevel(5);
  });

  it("changes to Gulping Form if HP is over half when Surf or Dive is used", async () => {
    await game.startBattle([Species.CRAMORANT]);
    const cramorant = game.scene.getPlayerPokemon()!;

    game.move.select(Moves.DIVE);
    await game.toNextTurn();
    game.move.select(Moves.DIVE);
    await game.phaseInterceptor.to(MoveEndPhase);

    expect(cramorant.getHpRatio()).toBeGreaterThanOrEqual(.5);
    expect(cramorant.getTag(BattlerTagType.GULP_MISSILE_ARROKUDA)).toBeDefined();
    expect(cramorant.formIndex).toBe(GULPING_FORM);
  });

  it("changes to Gorging Form if HP is under half when Surf or Dive is used", async () => {
    await game.startBattle([Species.CRAMORANT]);
    const cramorant = game.scene.getPlayerPokemon()!;

    vi.spyOn(cramorant, "getHpRatio").mockReturnValue(.49);
    expect(cramorant.getHpRatio()).toBe(.49);

    game.move.select(Moves.SURF);
    await game.phaseInterceptor.to(MoveEndPhase);

    expect(cramorant.getTag(BattlerTagType.GULP_MISSILE_PIKACHU)).toBeDefined();
    expect(cramorant.formIndex).toBe(GORGING_FORM);
  });

  it("changes to base form when switched out after Surf or Dive is used", async () => {
    await game.startBattle([Species.CRAMORANT, Species.MAGIKARP]);
    const cramorant = game.scene.getPlayerPokemon()!;

    game.move.select(Moves.SURF);
    await game.toNextTurn();

    game.doSwitchPokemon(1);
    await game.toNextTurn(); // form change is delayed until after end of turn

    expect(cramorant.formIndex).toBe(NORMAL_FORM);
    expect(cramorant.getTag(BattlerTagType.GULP_MISSILE_ARROKUDA)).toBeUndefined();
    expect(cramorant.getTag(BattlerTagType.GULP_MISSILE_PIKACHU)).toBeUndefined();
  });

  it("changes form during Dive's charge turn", async () => {
    await game.startBattle([Species.CRAMORANT]);
    const cramorant = game.scene.getPlayerPokemon()!;

    game.move.select(Moves.DIVE);
    await game.phaseInterceptor.to(MoveEndPhase);

    expect(cramorant.getTag(BattlerTagType.GULP_MISSILE_ARROKUDA)).toBeDefined();
    expect(cramorant.formIndex).toBe(GULPING_FORM);
  });

  it("deals ¼ of the attacker's maximum HP when hit by a damaging attack", async () => {
    game.override.enemyMoveset(Array(4).fill(Moves.TACKLE));
    await game.startBattle([Species.CRAMORANT]);

    const enemy = game.scene.getEnemyPokemon()!;
    vi.spyOn(enemy, "damageAndUpdate");

    game.move.select(Moves.SURF);
    await game.phaseInterceptor.to(TurnEndPhase);

    expect(enemy.damageAndUpdate).toHaveReturnedWith(getEffectDamage(enemy));
  });

  it("does not have any effect when hit by non-damaging attack", async () => {
    game.override.enemyMoveset(Array(4).fill(Moves.TAIL_WHIP));
    await game.startBattle([Species.CRAMORANT]);

    const cramorant = game.scene.getPlayerPokemon()!;
    vi.spyOn(cramorant, "getHpRatio").mockReturnValue(.55);

    game.move.select(Moves.SURF);
    await game.phaseInterceptor.to(MoveEndPhase);

    expect(cramorant.getTag(BattlerTagType.GULP_MISSILE_ARROKUDA)).toBeDefined();
    expect(cramorant.formIndex).toBe(GULPING_FORM);

    await game.phaseInterceptor.to(TurnEndPhase);

    expect(cramorant.getTag(BattlerTagType.GULP_MISSILE_ARROKUDA)).toBeDefined();
    expect(cramorant.formIndex).toBe(GULPING_FORM);
  });

  it("lowers the attacker's Defense by 1 stage when hit in Gulping form", async () => {
    game.override.enemyMoveset(Array(4).fill(Moves.TACKLE));
    await game.startBattle([Species.CRAMORANT]);

    const cramorant = game.scene.getPlayerPokemon()!;
    const enemy = game.scene.getEnemyPokemon()!;

    vi.spyOn(enemy, "damageAndUpdate");
    vi.spyOn(cramorant, "getHpRatio").mockReturnValue(.55);

    game.move.select(Moves.SURF);
    await game.phaseInterceptor.to(MoveEndPhase);

    expect(cramorant.getTag(BattlerTagType.GULP_MISSILE_ARROKUDA)).toBeDefined();
    expect(cramorant.formIndex).toBe(GULPING_FORM);

    await game.phaseInterceptor.to(TurnEndPhase);

    expect(enemy.damageAndUpdate).toHaveReturnedWith(getEffectDamage(enemy));
    expect(enemy.summonData.battleStats[BattleStat.DEF]).toBe(-1);
    expect(cramorant.getTag(BattlerTagType.GULP_MISSILE_ARROKUDA)).toBeUndefined();
    expect(cramorant.formIndex).toBe(NORMAL_FORM);
  });

  it("paralyzes the enemy when hit in Gorging form", async () => {
    game.override.enemyMoveset(Array(4).fill(Moves.TACKLE));
    await game.startBattle([Species.CRAMORANT]);

    const cramorant = game.scene.getPlayerPokemon()!;
    const enemy = game.scene.getEnemyPokemon()!;

    vi.spyOn(enemy, "damageAndUpdate");
    vi.spyOn(cramorant, "getHpRatio").mockReturnValue(.45);

    game.move.select(Moves.SURF);
    await game.phaseInterceptor.to(MoveEndPhase);

    expect(cramorant.getTag(BattlerTagType.GULP_MISSILE_PIKACHU)).toBeDefined();
    expect(cramorant.formIndex).toBe(GORGING_FORM);

    await game.phaseInterceptor.to(TurnEndPhase);

    expect(enemy.damageAndUpdate).toHaveReturnedWith(getEffectDamage(enemy));
    expect(enemy.status?.effect).toBe(StatusEffect.PARALYSIS);
    expect(cramorant.getTag(BattlerTagType.GULP_MISSILE_PIKACHU)).toBeUndefined();
    expect(cramorant.formIndex).toBe(NORMAL_FORM);
  });

  it("does not activate the ability when underwater", async () => {
    game.override.enemyMoveset(Array(4).fill(Moves.SURF));
    await game.startBattle([Species.CRAMORANT]);

    const cramorant = game.scene.getPlayerPokemon()!;

    game.move.select(Moves.DIVE);
    await game.phaseInterceptor.to(BerryPhase, false);

    expect(cramorant.getTag(BattlerTagType.GULP_MISSILE_ARROKUDA)).toBeDefined();
    expect(cramorant.formIndex).toBe(GULPING_FORM);
  });

  it("prevents effect damage but inflicts secondary effect on attacker with Magic Guard", async () => {
    game.override.enemyMoveset(Array(4).fill(Moves.TACKLE)).enemyAbility(Abilities.MAGIC_GUARD);
    await game.startBattle([Species.CRAMORANT]);

    const cramorant = game.scene.getPlayerPokemon()!;
    const enemy = game.scene.getEnemyPokemon()!;

    vi.spyOn(cramorant, "getHpRatio").mockReturnValue(.55);

    game.move.select(Moves.SURF);
    await game.phaseInterceptor.to(MoveEndPhase);
    const enemyHpPreEffect = enemy.hp;

    expect(cramorant.getTag(BattlerTagType.GULP_MISSILE_ARROKUDA)).toBeDefined();
    expect(cramorant.formIndex).toBe(GULPING_FORM);

    await game.phaseInterceptor.to(TurnEndPhase);

    expect(enemy.hp).toBe(enemyHpPreEffect);
    expect(enemy.summonData.battleStats[BattleStat.DEF]).toBe(-1);
    expect(cramorant.getTag(BattlerTagType.GULP_MISSILE_ARROKUDA)).toBeUndefined();
    expect(cramorant.formIndex).toBe(NORMAL_FORM);
  });

  it("cannot be suppressed", async () => {
    game.override.enemyMoveset(Array(4).fill(Moves.GASTRO_ACID));
    await game.startBattle([Species.CRAMORANT]);

    const cramorant = game.scene.getPlayerPokemon()!;
    vi.spyOn(cramorant, "getHpRatio").mockReturnValue(.55);

    game.move.select(Moves.SURF);
    await game.phaseInterceptor.to(MoveEndPhase);

    expect(cramorant.getTag(BattlerTagType.GULP_MISSILE_ARROKUDA)).toBeDefined();
    expect(cramorant.formIndex).toBe(GULPING_FORM);

    await game.phaseInterceptor.to(TurnEndPhase);

    expect(cramorant.hasAbility(Abilities.GULP_MISSILE)).toBe(true);
    expect(cramorant.getTag(BattlerTagType.GULP_MISSILE_ARROKUDA)).toBeDefined();
    expect(cramorant.formIndex).toBe(GULPING_FORM);
  });

  it("cannot be swapped with another ability", async () => {
    game.override.enemyMoveset(Array(4).fill(Moves.SKILL_SWAP));
    await game.startBattle([Species.CRAMORANT]);

    const cramorant = game.scene.getPlayerPokemon()!;
    vi.spyOn(cramorant, "getHpRatio").mockReturnValue(.55);

    game.move.select(Moves.SURF);
    await game.phaseInterceptor.to(MoveEndPhase);

    expect(cramorant.getTag(BattlerTagType.GULP_MISSILE_ARROKUDA)).toBeDefined();
    expect(cramorant.formIndex).toBe(GULPING_FORM);

    await game.phaseInterceptor.to(TurnEndPhase);

    expect(cramorant.hasAbility(Abilities.GULP_MISSILE)).toBe(true);
    expect(cramorant.getTag(BattlerTagType.GULP_MISSILE_ARROKUDA)).toBeDefined();
    expect(cramorant.formIndex).toBe(GULPING_FORM);
  });

  it("cannot be copied", async () => {
    game.override.enemyAbility(Abilities.TRACE);

    await game.startBattle([Species.CRAMORANT]);
    game.move.select(Moves.SPLASH);
    await game.phaseInterceptor.to(TurnStartPhase);

    expect(game.scene.getEnemyPokemon()?.hasAbility(Abilities.GULP_MISSILE)).toBe(false);
  });
});<|MERGE_RESOLUTION|>--- conflicted
+++ resolved
@@ -1,11 +1,11 @@
 import { BattleStat } from "#app/data/battle-stat.js";
 import { BattlerTagType } from "#app/enums/battler-tag-type.js";
-<<<<<<< HEAD
 import { StatusEffect } from "#app/enums/status-effect.js";
 import Pokemon from "#app/field/pokemon.js";
-import { BerryPhase, MoveEndPhase, TurnEndPhase, TurnStartPhase } from "#app/phases";
-=======
->>>>>>> ae2ab120
+import { BerryPhase } from "#app/phases/berry-phase.js";
+import { MoveEndPhase } from "#app/phases/move-end-phase.js";
+import { TurnEndPhase } from "#app/phases/turn-end-phase.js";
+import { TurnStartPhase } from "#app/phases/turn-start-phase.js";
 import GameManager from "#app/test/utils/gameManager";
 import { Abilities } from "#enums/abilities";
 import { Moves } from "#enums/moves";
@@ -13,16 +13,6 @@
 import Phaser from "phaser";
 import { afterEach, beforeAll, beforeEach, describe, expect, it, vi } from "vitest";
 import { SPLASH_ONLY } from "../utils/testUtils";
-<<<<<<< HEAD
-=======
-import { BattleStat } from "#app/data/battle-stat.js";
-import { StatusEffect } from "#app/enums/status-effect.js";
-import Pokemon from "#app/field/pokemon.js";
-import { BerryPhase } from "#app/phases/berry-phase.js";
-import { MoveEndPhase } from "#app/phases/move-end-phase.js";
-import { TurnEndPhase } from "#app/phases/turn-end-phase.js";
-import { TurnStartPhase } from "#app/phases/turn-start-phase.js";
->>>>>>> ae2ab120
 
 describe("Abilities - Gulp Missile", () => {
   let phaserGame: Phaser.Game;
