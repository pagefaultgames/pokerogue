--- conflicted
+++ resolved
@@ -1,4 +1,3 @@
-import { BattleStat } from "#app/data/battle-stat";
 import { BattlerTagType } from "#app/enums/battler-tag-type";
 import { StatusEffect } from "#app/enums/status-effect";
 import Pokemon from "#app/field/pokemon";
@@ -13,16 +12,7 @@
 import Phaser from "phaser";
 import { afterEach, beforeAll, beforeEach, describe, expect, it, vi } from "vitest";
 import { SPLASH_ONLY } from "../utils/testUtils";
-<<<<<<< HEAD
 import { Stat } from "#enums/stat";
-import { StatusEffect } from "#app/enums/status-effect.js";
-import Pokemon from "#app/field/pokemon.js";
-import { BerryPhase } from "#app/phases/berry-phase.js";
-import { MoveEndPhase } from "#app/phases/move-end-phase.js";
-import { TurnEndPhase } from "#app/phases/turn-end-phase.js";
-import { TurnStartPhase } from "#app/phases/turn-start-phase.js";
-=======
->>>>>>> 82889731
 
 describe("Abilities - Gulp Missile", () => {
   let phaserGame: Phaser.Game;
