<<<<<<< HEAD
import { afterEach, beforeAll, beforeEach, describe, expect, it, vi } from "vitest";
import Phaser from "phaser";
import GameManager from "#app/test/utils/gameManager";
import Overrides from "#app/overrides";
import { Species } from "#enums/species";
=======
import { QuietFormChangePhase } from "#app/form-change-phase";
>>>>>>> 07b65631
import {
  MoveEffectPhase,
  MoveEndPhase,
  TurnEndPhase,
  TurnInitPhase,
} from "#app/phases";
import GameManager from "#app/test/utils/gameManager";
import { getMovePosition } from "#app/test/utils/gameManagerUtils";
import { Abilities } from "#enums/abilities";
import { BattlerTagType } from "#enums/battler-tag-type";
import { Moves } from "#enums/moves";
import { Species } from "#enums/species";
import Phaser from "phaser";
import { afterEach, beforeAll, beforeEach, describe, expect, it } from "vitest";

describe("Abilities - Ice Face", () => {
  let phaserGame: Phaser.Game;
  let game: GameManager;
  const noiceForm = 1;
  const icefaceForm = 0;

  beforeAll(() => {
    phaserGame = new Phaser.Game({
      type: Phaser.HEADLESS,
    });
  });

  afterEach(() => {
    game.phaseInterceptor.restoreOg();
  });

  beforeEach(() => {
    game = new GameManager(phaserGame);
<<<<<<< HEAD
    vi.spyOn(Overrides, "BATTLE_TYPE_OVERRIDE", "get").mockReturnValue("single");
    vi.spyOn(Overrides, "OPP_SPECIES_OVERRIDE", "get").mockReturnValue(Species.EISCUE);
    vi.spyOn(Overrides, "OPP_ABILITY_OVERRIDE", "get").mockReturnValue(Abilities.ICE_FACE);
    vi.spyOn(Overrides, "MOVESET_OVERRIDE", "get").mockReturnValue([Moves.TACKLE, Moves.ICE_BEAM, Moves.TOXIC_THREAD, Moves.HAIL]);
=======
    game.override.battleType("single");
    game.override.enemySpecies(Species.EISCUE);
    game.override.enemyAbility(Abilities.ICE_FACE);
    game.override.moveset([Moves.TACKLE, Moves.ICE_BEAM, Moves.TOXIC_THREAD, Moves.HAIL]);
>>>>>>> 07b65631
  });

  it("takes no damage from physical move and transforms to Noice", async () => {
    await game.startBattle([Species.HITMONLEE]);

    game.doAttack(getMovePosition(game.scene, 0, Moves.TACKLE));

    await game.phaseInterceptor.to(MoveEndPhase);

    const eiscue = game.scene.getEnemyPokemon();

    expect(eiscue.isFullHp()).toBe(true);
    expect(eiscue.formIndex).toBe(noiceForm);
    expect(eiscue.getTag(BattlerTagType.ICE_FACE)).toBe(undefined);
  });

  it("takes no damage from the first hit of multihit physical move and transforms to Noice", async () => {
<<<<<<< HEAD
    vi.spyOn(Overrides, "MOVESET_OVERRIDE", "get").mockReturnValue([Moves.SURGING_STRIKES]);
    vi.spyOn(Overrides, "OPP_LEVEL_OVERRIDE", "get").mockReturnValue(1);
=======
    game.override.moveset([Moves.SURGING_STRIKES]);
    game.override.enemyLevel(1);
>>>>>>> 07b65631
    await game.startBattle([Species.HITMONLEE]);

    game.doAttack(getMovePosition(game.scene, 0, Moves.SURGING_STRIKES));

    const eiscue = game.scene.getEnemyPokemon();
    expect(eiscue.getTag(BattlerTagType.ICE_FACE)).toBeDefined();

    // First hit
    await game.phaseInterceptor.to(MoveEffectPhase);
    expect(eiscue.isFullHp()).toBe(true);
    expect(eiscue.formIndex).toBe(icefaceForm);
    expect(eiscue.getTag(BattlerTagType.ICE_FACE)).toBeUndefined();

    // Second hit
    await game.phaseInterceptor.to(MoveEffectPhase);
    expect(eiscue.hp).lessThan(eiscue.getMaxHp());
    expect(eiscue.formIndex).toBe(noiceForm);

    await game.phaseInterceptor.to(MoveEndPhase);

    expect(eiscue.hp).lessThan(eiscue.getMaxHp());
    expect(eiscue.formIndex).toBe(noiceForm);
    expect(eiscue.getTag(BattlerTagType.ICE_FACE)).toBeUndefined();
  });

  it("takes damage from special moves", async () => {
    await game.startBattle([Species.MAGIKARP]);

    game.doAttack(getMovePosition(game.scene, 0, Moves.ICE_BEAM));

    await game.phaseInterceptor.to(MoveEndPhase);

    const eiscue = game.scene.getEnemyPokemon();

    expect(eiscue.getTag(BattlerTagType.ICE_FACE)).not.toBe(undefined);
    expect(eiscue.formIndex).toBe(icefaceForm);
    expect(eiscue.hp).toBeLessThan(eiscue.getMaxHp());
  });

  it("takes effects from status moves", async () => {
    await game.startBattle([Species.MAGIKARP]);

    game.doAttack(getMovePosition(game.scene, 0, Moves.TOXIC_THREAD));

    await game.phaseInterceptor.to(MoveEndPhase);

    const eiscue = game.scene.getEnemyPokemon();

    expect(eiscue.getTag(BattlerTagType.ICE_FACE)).not.toBe(undefined);
    expect(eiscue.formIndex).toBe(icefaceForm);
  });

  it("transforms to Ice Face when Hail or Snow starts", async () => {
<<<<<<< HEAD
    vi.spyOn(Overrides, "MOVESET_OVERRIDE", "get").mockReturnValue([Moves.QUICK_ATTACK]);
    vi.spyOn(Overrides, "OPP_MOVESET_OVERRIDE", "get").mockReturnValue([Moves.HAIL, Moves.HAIL, Moves.HAIL, Moves.HAIL]);
=======
    game.override.moveset([Moves.QUICK_ATTACK]);
    game.override.enemyMoveset([Moves.HAIL, Moves.HAIL, Moves.HAIL, Moves.HAIL]);
>>>>>>> 07b65631

    await game.startBattle([Species.MAGIKARP]);

    game.doAttack(getMovePosition(game.scene, 0, Moves.QUICK_ATTACK));

    await game.phaseInterceptor.to(MoveEndPhase);

    const eiscue = game.scene.getEnemyPokemon();

    expect(eiscue.isFullHp()).toBe(true);
    expect(eiscue.formIndex).toBe(noiceForm);
    expect(eiscue.getTag(BattlerTagType.ICE_FACE)).toBe(undefined);

    await game.phaseInterceptor.to(MoveEndPhase);

    expect(eiscue.getTag(BattlerTagType.ICE_FACE)).not.toBe(undefined);
    expect(eiscue.formIndex).toBe(icefaceForm);
  });

  it("transforms to Ice Face when summoned on arena with active Snow or Hail", async () => {
<<<<<<< HEAD
    vi.spyOn(Overrides, "OPP_MOVESET_OVERRIDE", "get").mockReturnValue([Moves.TACKLE, Moves.TACKLE, Moves.TACKLE, Moves.TACKLE]);
    vi.spyOn(Overrides, "MOVESET_OVERRIDE", "get").mockReturnValue([Moves.SNOWSCAPE]);
=======
    game.override.enemyMoveset([Moves.TACKLE, Moves.TACKLE, Moves.TACKLE, Moves.TACKLE]);
    game.override.moveset([Moves.SNOWSCAPE]);
>>>>>>> 07b65631

    await game.startBattle([Species.EISCUE, Species.NINJASK]);

    game.doAttack(getMovePosition(game.scene, 0, Moves.SNOWSCAPE));

    await game.phaseInterceptor.to(TurnEndPhase);
    let eiscue = game.scene.getPlayerPokemon();

    expect(eiscue.getTag(BattlerTagType.ICE_FACE)).toBe(undefined);
    expect(eiscue.formIndex).toBe(noiceForm);
    expect(eiscue.isFullHp()).toBe(true);

    await game.toNextTurn();
    game.doSwitchPokemon(1);
    await game.toNextTurn();
    game.doSwitchPokemon(1);

    await game.phaseInterceptor.to(QuietFormChangePhase);
    eiscue = game.scene.getPlayerPokemon();

    expect(eiscue.formIndex).toBe(icefaceForm);
    expect(eiscue.getTag(BattlerTagType.ICE_FACE)).not.toBe(undefined);
  });

  it("will not revert to its Ice Face if there is already Hail when it changes into Noice", async () => {
<<<<<<< HEAD
    vi.spyOn(Overrides, "OPP_SPECIES_OVERRIDE", "get").mockReturnValue(Species.SHUCKLE);
    vi.spyOn(Overrides, "OPP_MOVESET_OVERRIDE", "get").mockReturnValue([Moves.TACKLE, Moves.TACKLE, Moves.TACKLE, Moves.TACKLE]);
=======
    game.override.enemySpecies(Species.SHUCKLE);
    game.override.enemyMoveset([Moves.TACKLE, Moves.TACKLE, Moves.TACKLE, Moves.TACKLE]);
>>>>>>> 07b65631

    await game.startBattle([Species.EISCUE]);

    game.doAttack(getMovePosition(game.scene, 0, Moves.HAIL));
    const eiscue = game.scene.getPlayerPokemon();

    await game.phaseInterceptor.to(QuietFormChangePhase);

    expect(eiscue.formIndex).toBe(noiceForm);
    expect(eiscue.getTag(BattlerTagType.ICE_FACE)).toBe(undefined);

    await game.phaseInterceptor.to(TurnEndPhase);

    expect(eiscue.formIndex).toBe(noiceForm);
    expect(eiscue.getTag(BattlerTagType.ICE_FACE)).toBe(undefined);
  });

  it("persists form change when switched out", async () => {
<<<<<<< HEAD
    vi.spyOn(Overrides, "OPP_MOVESET_OVERRIDE", "get").mockReturnValue([Moves.QUICK_ATTACK, Moves.QUICK_ATTACK, Moves.QUICK_ATTACK, Moves.QUICK_ATTACK]);
=======
    game.override.enemyMoveset([Moves.QUICK_ATTACK, Moves.QUICK_ATTACK, Moves.QUICK_ATTACK, Moves.QUICK_ATTACK]);
>>>>>>> 07b65631

    await game.startBattle([Species.EISCUE, Species.MAGIKARP]);

    game.doAttack(getMovePosition(game.scene, 0, Moves.ICE_BEAM));

    await game.phaseInterceptor.to(TurnEndPhase);
    let eiscue = game.scene.getPlayerPokemon();

    expect(eiscue.getTag(BattlerTagType.ICE_FACE)).toBe(undefined);
    expect(eiscue.formIndex).toBe(noiceForm);
    expect(eiscue.isFullHp()).toBe(true);

    await game.toNextTurn();
    game.doSwitchPokemon(1);

    await game.phaseInterceptor.to(TurnEndPhase);
    eiscue = game.scene.getParty()[1];

    expect(eiscue.formIndex).toBe(noiceForm);
    expect(eiscue.getTag(BattlerTagType.ICE_FACE)).toBe(undefined);
  });

  it("reverts to Ice Face on arena reset", async () => {
<<<<<<< HEAD
    vi.spyOn(Overrides, "STARTING_WAVE_OVERRIDE", "get").mockReturnValue(4);
    vi.spyOn(Overrides, "STARTING_LEVEL_OVERRIDE", "get").mockReturnValue(4);
    vi.spyOn(Overrides, "OPP_SPECIES_OVERRIDE", "get").mockReturnValue(Species.MAGIKARP);
    vi.spyOn(Overrides, "STARTER_FORM_OVERRIDES", "get").mockReturnValue({
=======
    game.override.startingWave(4);
    game.override.startingLevel(4);
    game.override.enemySpecies(Species.MAGIKARP);
    game.override.starterForms({
>>>>>>> 07b65631
      [Species.EISCUE]: noiceForm,
    });

    await game.startBattle([Species.EISCUE]);

    const eiscue = game.scene.getPlayerPokemon();

    expect(eiscue.formIndex).toBe(noiceForm);
    expect(eiscue.getTag(BattlerTagType.ICE_FACE)).toBe(undefined);

    game.doAttack(getMovePosition(game.scene, 0, Moves.ICE_BEAM));
    await game.doKillOpponents();
    await game.phaseInterceptor.to(TurnEndPhase);
    game.doSelectModifier();
    await game.phaseInterceptor.to(TurnInitPhase);

    expect(eiscue.formIndex).toBe(icefaceForm);
    expect(eiscue.getTag(BattlerTagType.ICE_FACE)).not.toBe(undefined);
  });

  it("cannot be suppressed", async () => {
<<<<<<< HEAD
    vi.spyOn(Overrides, "MOVESET_OVERRIDE", "get").mockReturnValue([Moves.GASTRO_ACID]);
=======
    game.override.moveset([Moves.GASTRO_ACID]);
>>>>>>> 07b65631

    await game.startBattle([Species.MAGIKARP]);

    game.doAttack(getMovePosition(game.scene, 0, Moves.GASTRO_ACID));

    await game.phaseInterceptor.to(TurnEndPhase);

    const eiscue = game.scene.getEnemyPokemon();

    expect(eiscue.getTag(BattlerTagType.ICE_FACE)).not.toBe(undefined);
    expect(eiscue.formIndex).toBe(icefaceForm);
    expect(eiscue.summonData.abilitySuppressed).toBe(false);
  });

  it("cannot be swapped with another ability", async () => {
<<<<<<< HEAD
    vi.spyOn(Overrides, "MOVESET_OVERRIDE", "get").mockReturnValue([Moves.SKILL_SWAP]);
=======
    game.override.moveset([Moves.SKILL_SWAP]);
>>>>>>> 07b65631

    await game.startBattle([Species.MAGIKARP]);

    game.doAttack(getMovePosition(game.scene, 0, Moves.SKILL_SWAP));

    await game.phaseInterceptor.to(TurnEndPhase);

    const eiscue = game.scene.getEnemyPokemon();

    expect(eiscue.getTag(BattlerTagType.ICE_FACE)).not.toBe(undefined);
    expect(eiscue.formIndex).toBe(icefaceForm);
    expect(eiscue.hasAbility(Abilities.ICE_FACE)).toBe(true);
  });

  it("cannot be copied", async () => {
<<<<<<< HEAD
    vi.spyOn(Overrides, "ABILITY_OVERRIDE", "get").mockReturnValue(Abilities.TRACE);
=======
    game.override.ability(Abilities.TRACE);
>>>>>>> 07b65631

    await game.startBattle([Species.MAGIKARP]);

    game.doAttack(getMovePosition(game.scene, 0, Moves.SIMPLE_BEAM));

    await game.phaseInterceptor.to(TurnInitPhase);

    const eiscue = game.scene.getEnemyPokemon();

    expect(eiscue.getTag(BattlerTagType.ICE_FACE)).not.toBe(undefined);
    expect(eiscue.formIndex).toBe(icefaceForm);
    expect(game.scene.getPlayerPokemon().hasAbility(Abilities.TRACE)).toBe(true);
  });
});<|MERGE_RESOLUTION|>--- conflicted
+++ resolved
@@ -1,12 +1,4 @@
-<<<<<<< HEAD
-import { afterEach, beforeAll, beforeEach, describe, expect, it, vi } from "vitest";
-import Phaser from "phaser";
-import GameManager from "#app/test/utils/gameManager";
-import Overrides from "#app/overrides";
-import { Species } from "#enums/species";
-=======
 import { QuietFormChangePhase } from "#app/form-change-phase";
->>>>>>> 07b65631
 import {
   MoveEffectPhase,
   MoveEndPhase,
@@ -40,17 +32,10 @@
 
   beforeEach(() => {
     game = new GameManager(phaserGame);
-<<<<<<< HEAD
-    vi.spyOn(Overrides, "BATTLE_TYPE_OVERRIDE", "get").mockReturnValue("single");
-    vi.spyOn(Overrides, "OPP_SPECIES_OVERRIDE", "get").mockReturnValue(Species.EISCUE);
-    vi.spyOn(Overrides, "OPP_ABILITY_OVERRIDE", "get").mockReturnValue(Abilities.ICE_FACE);
-    vi.spyOn(Overrides, "MOVESET_OVERRIDE", "get").mockReturnValue([Moves.TACKLE, Moves.ICE_BEAM, Moves.TOXIC_THREAD, Moves.HAIL]);
-=======
     game.override.battleType("single");
     game.override.enemySpecies(Species.EISCUE);
     game.override.enemyAbility(Abilities.ICE_FACE);
     game.override.moveset([Moves.TACKLE, Moves.ICE_BEAM, Moves.TOXIC_THREAD, Moves.HAIL]);
->>>>>>> 07b65631
   });
 
   it("takes no damage from physical move and transforms to Noice", async () => {
@@ -68,13 +53,8 @@
   });
 
   it("takes no damage from the first hit of multihit physical move and transforms to Noice", async () => {
-<<<<<<< HEAD
-    vi.spyOn(Overrides, "MOVESET_OVERRIDE", "get").mockReturnValue([Moves.SURGING_STRIKES]);
-    vi.spyOn(Overrides, "OPP_LEVEL_OVERRIDE", "get").mockReturnValue(1);
-=======
     game.override.moveset([Moves.SURGING_STRIKES]);
     game.override.enemyLevel(1);
->>>>>>> 07b65631
     await game.startBattle([Species.HITMONLEE]);
 
     game.doAttack(getMovePosition(game.scene, 0, Moves.SURGING_STRIKES));
@@ -128,13 +108,8 @@
   });
 
   it("transforms to Ice Face when Hail or Snow starts", async () => {
-<<<<<<< HEAD
-    vi.spyOn(Overrides, "MOVESET_OVERRIDE", "get").mockReturnValue([Moves.QUICK_ATTACK]);
-    vi.spyOn(Overrides, "OPP_MOVESET_OVERRIDE", "get").mockReturnValue([Moves.HAIL, Moves.HAIL, Moves.HAIL, Moves.HAIL]);
-=======
     game.override.moveset([Moves.QUICK_ATTACK]);
     game.override.enemyMoveset([Moves.HAIL, Moves.HAIL, Moves.HAIL, Moves.HAIL]);
->>>>>>> 07b65631
 
     await game.startBattle([Species.MAGIKARP]);
 
@@ -155,13 +130,8 @@
   });
 
   it("transforms to Ice Face when summoned on arena with active Snow or Hail", async () => {
-<<<<<<< HEAD
-    vi.spyOn(Overrides, "OPP_MOVESET_OVERRIDE", "get").mockReturnValue([Moves.TACKLE, Moves.TACKLE, Moves.TACKLE, Moves.TACKLE]);
-    vi.spyOn(Overrides, "MOVESET_OVERRIDE", "get").mockReturnValue([Moves.SNOWSCAPE]);
-=======
     game.override.enemyMoveset([Moves.TACKLE, Moves.TACKLE, Moves.TACKLE, Moves.TACKLE]);
     game.override.moveset([Moves.SNOWSCAPE]);
->>>>>>> 07b65631
 
     await game.startBattle([Species.EISCUE, Species.NINJASK]);
 
@@ -187,13 +157,8 @@
   });
 
   it("will not revert to its Ice Face if there is already Hail when it changes into Noice", async () => {
-<<<<<<< HEAD
-    vi.spyOn(Overrides, "OPP_SPECIES_OVERRIDE", "get").mockReturnValue(Species.SHUCKLE);
-    vi.spyOn(Overrides, "OPP_MOVESET_OVERRIDE", "get").mockReturnValue([Moves.TACKLE, Moves.TACKLE, Moves.TACKLE, Moves.TACKLE]);
-=======
     game.override.enemySpecies(Species.SHUCKLE);
     game.override.enemyMoveset([Moves.TACKLE, Moves.TACKLE, Moves.TACKLE, Moves.TACKLE]);
->>>>>>> 07b65631
 
     await game.startBattle([Species.EISCUE]);
 
@@ -212,11 +177,7 @@
   });
 
   it("persists form change when switched out", async () => {
-<<<<<<< HEAD
-    vi.spyOn(Overrides, "OPP_MOVESET_OVERRIDE", "get").mockReturnValue([Moves.QUICK_ATTACK, Moves.QUICK_ATTACK, Moves.QUICK_ATTACK, Moves.QUICK_ATTACK]);
-=======
     game.override.enemyMoveset([Moves.QUICK_ATTACK, Moves.QUICK_ATTACK, Moves.QUICK_ATTACK, Moves.QUICK_ATTACK]);
->>>>>>> 07b65631
 
     await game.startBattle([Species.EISCUE, Species.MAGIKARP]);
 
@@ -240,17 +201,10 @@
   });
 
   it("reverts to Ice Face on arena reset", async () => {
-<<<<<<< HEAD
-    vi.spyOn(Overrides, "STARTING_WAVE_OVERRIDE", "get").mockReturnValue(4);
-    vi.spyOn(Overrides, "STARTING_LEVEL_OVERRIDE", "get").mockReturnValue(4);
-    vi.spyOn(Overrides, "OPP_SPECIES_OVERRIDE", "get").mockReturnValue(Species.MAGIKARP);
-    vi.spyOn(Overrides, "STARTER_FORM_OVERRIDES", "get").mockReturnValue({
-=======
     game.override.startingWave(4);
     game.override.startingLevel(4);
     game.override.enemySpecies(Species.MAGIKARP);
     game.override.starterForms({
->>>>>>> 07b65631
       [Species.EISCUE]: noiceForm,
     });
 
@@ -272,11 +226,7 @@
   });
 
   it("cannot be suppressed", async () => {
-<<<<<<< HEAD
-    vi.spyOn(Overrides, "MOVESET_OVERRIDE", "get").mockReturnValue([Moves.GASTRO_ACID]);
-=======
     game.override.moveset([Moves.GASTRO_ACID]);
->>>>>>> 07b65631
 
     await game.startBattle([Species.MAGIKARP]);
 
@@ -292,11 +242,7 @@
   });
 
   it("cannot be swapped with another ability", async () => {
-<<<<<<< HEAD
-    vi.spyOn(Overrides, "MOVESET_OVERRIDE", "get").mockReturnValue([Moves.SKILL_SWAP]);
-=======
     game.override.moveset([Moves.SKILL_SWAP]);
->>>>>>> 07b65631
 
     await game.startBattle([Species.MAGIKARP]);
 
@@ -312,11 +258,7 @@
   });
 
   it("cannot be copied", async () => {
-<<<<<<< HEAD
-    vi.spyOn(Overrides, "ABILITY_OVERRIDE", "get").mockReturnValue(Abilities.TRACE);
-=======
     game.override.ability(Abilities.TRACE);
->>>>>>> 07b65631
 
     await game.startBattle([Species.MAGIKARP]);
 
