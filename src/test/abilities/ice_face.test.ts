--- conflicted
+++ resolved
@@ -1,10 +1,8 @@
-<<<<<<< HEAD
-import { QuietFormChangePhase } from "#app/form-change-phase";
-import { MoveEffectPhase, MoveEndPhase, TurnEndPhase, TurnInitPhase } from "#app/phases";
-=======
-import GameManager from "#test/utils/gameManager";
-import { getMovePosition } from "#test/utils/gameManagerUtils";
->>>>>>> ae2ab120
+import { MoveEffectPhase } from "#app/phases/move-effect-phase.js";
+import { MoveEndPhase } from "#app/phases/move-end-phase.js";
+import { QuietFormChangePhase } from "#app/phases/quiet-form-change-phase.js";
+import { TurnEndPhase } from "#app/phases/turn-end-phase.js";
+import { TurnInitPhase } from "#app/phases/turn-init-phase.js";
 import { Abilities } from "#enums/abilities";
 import { BattlerTagType } from "#enums/battler-tag-type";
 import { Moves } from "#enums/moves";
@@ -12,11 +10,6 @@
 import GameManager from "#test/utils/gameManager";
 import Phaser from "phaser";
 import { afterEach, beforeAll, beforeEach, describe, expect, it } from "vitest";
-import { MoveEffectPhase } from "#app/phases/move-effect-phase.js";
-import { MoveEndPhase } from "#app/phases/move-end-phase.js";
-import { QuietFormChangePhase } from "#app/phases/quiet-form-change-phase.js";
-import { TurnEndPhase } from "#app/phases/turn-end-phase.js";
-import { TurnInitPhase } from "#app/phases/turn-init-phase.js";
 
 describe("Abilities - Ice Face", () => {
   let phaserGame: Phaser.Game;
