import { allAbilities } from "#app/data/ability.js";
import { allMoves } from "#app/data/move.js";
import { MoveEffectPhase } from "#app/phases";
import GameManager from "#app/test/utils/gameManager";
<<<<<<< HEAD
import Overrides from "#app/overrides";
import { Species } from "#enums/species";
import { MoveEffectPhase } from "#app/phases";
import { Moves } from "#enums/moves";
import { getMovePosition } from "#app/test/utils/gameManagerUtils";
import { Abilities } from "#enums/abilities";
import { allMoves } from "#app/data/move.js";
import { allAbilities } from "#app/data/ability.js";
=======
import { getMovePosition } from "#app/test/utils/gameManagerUtils";
import { Abilities } from "#enums/abilities";
import { Moves } from "#enums/moves";
import { Species } from "#enums/species";
import Phaser from "phaser";
import { afterEach, beforeAll, beforeEach, describe, expect, it, vi } from "vitest";
import { SPLASH_ONLY } from "../utils/testUtils";
>>>>>>> 07b65631

describe("Abilities - Wonder Skin", () => {
  let phaserGame: Phaser.Game;
  let game: GameManager;

  beforeAll(() => {
    phaserGame = new Phaser.Game({
      type: Phaser.HEADLESS,
    });
  });

  afterEach(() => {
    game.phaseInterceptor.restoreOg();
  });

  beforeEach(() => {
    game = new GameManager(phaserGame);
<<<<<<< HEAD
    vi.spyOn(Overrides, "BATTLE_TYPE_OVERRIDE", "get").mockReturnValue("single");
    vi.spyOn(Overrides, "MOVESET_OVERRIDE", "get").mockReturnValue([Moves.TACKLE, Moves.CHARM]);
    vi.spyOn(Overrides, "ABILITY_OVERRIDE", "get").mockReturnValue(Abilities.BALL_FETCH);
    vi.spyOn(Overrides, "OPP_SPECIES_OVERRIDE", "get").mockReturnValue(Species.SHUCKLE);
    vi.spyOn(Overrides, "OPP_ABILITY_OVERRIDE", "get").mockReturnValue(Abilities.WONDER_SKIN);
    vi.spyOn(Overrides, "OPP_MOVESET_OVERRIDE", "get").mockReturnValue([Moves.SPLASH, Moves.SPLASH, Moves.SPLASH, Moves.SPLASH]);
=======
    game.override.battleType("single");
    game.override.moveset([Moves.TACKLE, Moves.CHARM]);
    game.override.ability(Abilities.BALL_FETCH);
    game.override.enemySpecies(Species.SHUCKLE);
    game.override.enemyAbility(Abilities.WONDER_SKIN);
    game.override.enemyMoveset(SPLASH_ONLY);
>>>>>>> 07b65631
  });

  it("lowers accuracy of status moves to 50%", async () => {
    const moveToCheck = allMoves[Moves.CHARM];

    vi.spyOn(moveToCheck, "calculateBattleAccuracy");

    await game.startBattle([Species.PIKACHU]);
    game.doAttack(getMovePosition(game.scene, 0, Moves.CHARM));
    await game.phaseInterceptor.to(MoveEffectPhase);

    expect(moveToCheck.calculateBattleAccuracy).toHaveReturnedWith(50);
  });

  it("does not lower accuracy of non-status moves", async () => {
    const moveToCheck = allMoves[Moves.TACKLE];

    vi.spyOn(moveToCheck, "calculateBattleAccuracy");

    await game.startBattle([Species.PIKACHU]);
    game.doAttack(getMovePosition(game.scene, 0, Moves.TACKLE));
    await game.phaseInterceptor.to(MoveEffectPhase);

    expect(moveToCheck.calculateBattleAccuracy).toHaveReturnedWith(100);
  });

  const bypassAbilities = [Abilities.MOLD_BREAKER, Abilities.TERAVOLT, Abilities.TURBOBLAZE];
<<<<<<< HEAD

  bypassAbilities.forEach(ability => {
    it(`does not affect pokemon with ${allAbilities[ability].name}`, async () => {
      const moveToCheck = allMoves[Moves.CHARM];

      vi.spyOn(Overrides, "ABILITY_OVERRIDE", "get").mockReturnValue(ability);
=======

  bypassAbilities.forEach(ability => {
    it(`does not affect pokemon with ${allAbilities[ability].name}`, async () => {
      const moveToCheck = allMoves[Moves.CHARM];

      game.override.ability(ability);
>>>>>>> 07b65631
      vi.spyOn(moveToCheck, "calculateBattleAccuracy");

      await game.startBattle([Species.PIKACHU]);
      game.doAttack(getMovePosition(game.scene, 0, Moves.CHARM));
      await game.phaseInterceptor.to(MoveEffectPhase);

      expect(moveToCheck.calculateBattleAccuracy).toHaveReturnedWith(100);
    });
  });
});<|MERGE_RESOLUTION|>--- conflicted
+++ resolved
@@ -2,16 +2,6 @@
 import { allMoves } from "#app/data/move.js";
 import { MoveEffectPhase } from "#app/phases";
 import GameManager from "#app/test/utils/gameManager";
-<<<<<<< HEAD
-import Overrides from "#app/overrides";
-import { Species } from "#enums/species";
-import { MoveEffectPhase } from "#app/phases";
-import { Moves } from "#enums/moves";
-import { getMovePosition } from "#app/test/utils/gameManagerUtils";
-import { Abilities } from "#enums/abilities";
-import { allMoves } from "#app/data/move.js";
-import { allAbilities } from "#app/data/ability.js";
-=======
 import { getMovePosition } from "#app/test/utils/gameManagerUtils";
 import { Abilities } from "#enums/abilities";
 import { Moves } from "#enums/moves";
@@ -19,7 +9,6 @@
 import Phaser from "phaser";
 import { afterEach, beforeAll, beforeEach, describe, expect, it, vi } from "vitest";
 import { SPLASH_ONLY } from "../utils/testUtils";
->>>>>>> 07b65631
 
 describe("Abilities - Wonder Skin", () => {
   let phaserGame: Phaser.Game;
@@ -37,21 +26,12 @@
 
   beforeEach(() => {
     game = new GameManager(phaserGame);
-<<<<<<< HEAD
-    vi.spyOn(Overrides, "BATTLE_TYPE_OVERRIDE", "get").mockReturnValue("single");
-    vi.spyOn(Overrides, "MOVESET_OVERRIDE", "get").mockReturnValue([Moves.TACKLE, Moves.CHARM]);
-    vi.spyOn(Overrides, "ABILITY_OVERRIDE", "get").mockReturnValue(Abilities.BALL_FETCH);
-    vi.spyOn(Overrides, "OPP_SPECIES_OVERRIDE", "get").mockReturnValue(Species.SHUCKLE);
-    vi.spyOn(Overrides, "OPP_ABILITY_OVERRIDE", "get").mockReturnValue(Abilities.WONDER_SKIN);
-    vi.spyOn(Overrides, "OPP_MOVESET_OVERRIDE", "get").mockReturnValue([Moves.SPLASH, Moves.SPLASH, Moves.SPLASH, Moves.SPLASH]);
-=======
     game.override.battleType("single");
     game.override.moveset([Moves.TACKLE, Moves.CHARM]);
     game.override.ability(Abilities.BALL_FETCH);
     game.override.enemySpecies(Species.SHUCKLE);
     game.override.enemyAbility(Abilities.WONDER_SKIN);
     game.override.enemyMoveset(SPLASH_ONLY);
->>>>>>> 07b65631
   });
 
   it("lowers accuracy of status moves to 50%", async () => {
@@ -79,21 +59,12 @@
   });
 
   const bypassAbilities = [Abilities.MOLD_BREAKER, Abilities.TERAVOLT, Abilities.TURBOBLAZE];
-<<<<<<< HEAD
-
-  bypassAbilities.forEach(ability => {
-    it(`does not affect pokemon with ${allAbilities[ability].name}`, async () => {
-      const moveToCheck = allMoves[Moves.CHARM];
-
-      vi.spyOn(Overrides, "ABILITY_OVERRIDE", "get").mockReturnValue(ability);
-=======
 
   bypassAbilities.forEach(ability => {
     it(`does not affect pokemon with ${allAbilities[ability].name}`, async () => {
       const moveToCheck = allMoves[Moves.CHARM];
 
       game.override.ability(ability);
->>>>>>> 07b65631
       vi.spyOn(moveToCheck, "calculateBattleAccuracy");
 
       await game.startBattle([Species.PIKACHU]);
