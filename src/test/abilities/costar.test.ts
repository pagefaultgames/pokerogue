<<<<<<< HEAD
import { Stat } from "#enums/stat";
import { Abilities } from "#app/enums/abilities.js";
import { Moves } from "#app/enums/moves.js";
import { Species } from "#app/enums/species.js";
import Phaser from "phaser";
import { afterEach, beforeAll, beforeEach, describe, expect, test } from "vitest";
=======
import { BattleStat } from "#app/data/battle-stat";
import { Abilities } from "#app/enums/abilities";
import { Moves } from "#app/enums/moves";
import { Species } from "#app/enums/species";
import { CommandPhase } from "#app/phases/command-phase";
import { MessagePhase } from "#app/phases/message-phase";
>>>>>>> 82889731
import GameManager from "#test/utils/gameManager";
import { SPLASH_ONLY } from "#test/utils/testUtils";
import Phaser from "phaser";
import { afterEach, beforeAll, beforeEach, describe, expect, test } from "vitest";

const TIMEOUT = 20 * 1000;

describe("Abilities - COSTAR", () => {
  let phaserGame: Phaser.Game;
  let game: GameManager;

  beforeAll(() => {
    phaserGame = new Phaser.Game({
      type: Phaser.HEADLESS,
    });
  });

  afterEach(() => {
    game.phaseInterceptor.restoreOg();
  });

  beforeEach(() => {
    game = new GameManager(phaserGame);
    game.override.battleType("double");
    game.override.ability(Abilities.COSTAR);
    game.override.moveset([Moves.SPLASH, Moves.NASTY_PLOT]);
    game.override.enemyMoveset(SPLASH_ONLY);
  });


  test(
    "ability copies positive stat stages",
    async () => {
      game.override.enemyAbility(Abilities.BALL_FETCH);

      await game.startBattle([Species.MAGIKARP, Species.MAGIKARP, Species.FLAMIGO]);

      let [leftPokemon, rightPokemon] = game.scene.getPlayerField();

      game.move.select(Moves.NASTY_PLOT);
      await game.phaseInterceptor.to(CommandPhase);
      game.move.select(Moves.SPLASH, 1);
      await game.toNextTurn();

      expect(leftPokemon.getStatStage(Stat.SPATK)).toBe(2);
      expect(rightPokemon.getStatStage(Stat.SPATK)).toBe(0);

      game.move.select(Moves.SPLASH);
      await game.phaseInterceptor.to(CommandPhase);
      game.doSwitchPokemon(2);
      await game.phaseInterceptor.to(MessagePhase);

      [leftPokemon, rightPokemon] = game.scene.getPlayerField();
      expect(leftPokemon.getStatStage(Stat.SPATK)).toBe(2);
      expect(rightPokemon.getStatStage(Stat.SPATK)).toBe(2);
    },
    TIMEOUT,
  );

  test(
    "ability copies negative stat stages",
    async () => {
      game.override.enemyAbility(Abilities.INTIMIDATE);

      await game.startBattle([Species.MAGIKARP, Species.MAGIKARP, Species.FLAMIGO]);

      let [leftPokemon, rightPokemon] = game.scene.getPlayerField();

      expect(leftPokemon.getStatStage(Stat.ATK)).toBe(-2);
      expect(leftPokemon.getStatStage(Stat.ATK)).toBe(-2);

      game.move.select(Moves.SPLASH);
      await game.phaseInterceptor.to(CommandPhase);
      game.doSwitchPokemon(2);
      await game.phaseInterceptor.to(MessagePhase);

      [leftPokemon, rightPokemon] = game.scene.getPlayerField();
      expect(leftPokemon.getStatStage(Stat.ATK)).toBe(-2);
      expect(rightPokemon.getStatStage(Stat.ATK)).toBe(-2);
    },
    TIMEOUT,
  );
});<|MERGE_RESOLUTION|>--- conflicted
+++ resolved
@@ -1,18 +1,9 @@
-<<<<<<< HEAD
 import { Stat } from "#enums/stat";
-import { Abilities } from "#app/enums/abilities.js";
-import { Moves } from "#app/enums/moves.js";
-import { Species } from "#app/enums/species.js";
-import Phaser from "phaser";
-import { afterEach, beforeAll, beforeEach, describe, expect, test } from "vitest";
-=======
-import { BattleStat } from "#app/data/battle-stat";
 import { Abilities } from "#app/enums/abilities";
 import { Moves } from "#app/enums/moves";
 import { Species } from "#app/enums/species";
 import { CommandPhase } from "#app/phases/command-phase";
 import { MessagePhase } from "#app/phases/message-phase";
->>>>>>> 82889731
 import GameManager from "#test/utils/gameManager";
 import { SPLASH_ONLY } from "#test/utils/testUtils";
 import Phaser from "phaser";
