--- conflicted
+++ resolved
@@ -1,10 +1,3 @@
-<<<<<<< HEAD
-import { afterEach, beforeAll, beforeEach, describe, expect, test, vi } from "vitest";
-import GameManager from "../utils/gameManager";
-import Phaser from "phaser";
-import Overrides from "#app/overrides";
-=======
->>>>>>> 07b65631
 import { BattleStat } from "#app/data/battle-stat.js";
 import { Abilities } from "#app/enums/abilities.js";
 import { Moves } from "#app/enums/moves.js";
@@ -34,17 +27,10 @@
 
   beforeEach(() => {
     game = new GameManager(phaserGame);
-<<<<<<< HEAD
-    vi.spyOn(Overrides, "BATTLE_TYPE_OVERRIDE", "get").mockReturnValue("double");
-    vi.spyOn(Overrides, "ABILITY_OVERRIDE", "get").mockReturnValue(Abilities.COSTAR);
-    vi.spyOn(Overrides, "MOVESET_OVERRIDE", "get").mockReturnValue([Moves.SPLASH, Moves.NASTY_PLOT]);
-    vi.spyOn(Overrides, "OPP_MOVESET_OVERRIDE", "get").mockReturnValue([Moves.SPLASH, Moves.SPLASH, Moves.SPLASH, Moves.SPLASH]);
-=======
     game.override.battleType("double");
     game.override.ability(Abilities.COSTAR);
     game.override.moveset([Moves.SPLASH, Moves.NASTY_PLOT]);
     game.override.enemyMoveset(SPLASH_ONLY);
->>>>>>> 07b65631
   });
 
 
