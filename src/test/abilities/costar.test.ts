--- conflicted
+++ resolved
@@ -2,21 +2,12 @@
 import { Abilities } from "#app/enums/abilities.js";
 import { Moves } from "#app/enums/moves.js";
 import { Species } from "#app/enums/species.js";
-<<<<<<< HEAD
-import { CommandPhase, MessagePhase } from "#app/phases.js";
-=======
+import { CommandPhase } from "#app/phases/command-phase.js";
+import { MessagePhase } from "#app/phases/message-phase.js";
+import GameManager from "#test/utils/gameManager";
+import { SPLASH_ONLY } from "#test/utils/testUtils";
 import Phaser from "phaser";
 import { afterEach, beforeAll, beforeEach, describe, expect, test } from "vitest";
->>>>>>> ae2ab120
-import GameManager from "#test/utils/gameManager";
-import { SPLASH_ONLY } from "#test/utils/testUtils";
-<<<<<<< HEAD
-import Phaser from "phaser";
-import { afterEach, beforeAll, beforeEach, describe, expect, test } from "vitest";
-=======
-import { CommandPhase } from "#app/phases/command-phase.js";
-import { MessagePhase } from "#app/phases/message-phase.js";
->>>>>>> ae2ab120
 
 const TIMEOUT = 20 * 1000;
 
