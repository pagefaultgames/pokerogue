--- conflicted
+++ resolved
@@ -1,10 +1,5 @@
-<<<<<<< HEAD
 import { Stat } from "#enums/stat";
-import { TurnEndPhase } from "#app/phases/turn-end-phase";
 import GameManager from "#test/utils/gameManager";
-=======
-import { BattleStat } from "#app/data/battle-stat";
->>>>>>> 39cfe69c
 import { Abilities } from "#enums/abilities";
 import { Moves } from "#enums/moves";
 import { Species } from "#enums/species";
@@ -36,13 +31,8 @@
       .enemyMoveset(SPLASH_ONLY);
   });
 
-<<<<<<< HEAD
   it("takes no damage from wind moves and its ATK stat stage is raised by 1 when hit by one", async () => {
-    await game.startBattle([Species.MAGIKARP]);
-=======
-  it("takes no damage from wind moves and its Attack is increased by one stage when hit by one", async () => {
-    await game.classicMode.startBattle([Species.MAGIKARP]);
->>>>>>> 39cfe69c
+    await game.classicMode.startBattle([ Species.MAGIKARP ]);
     const shiftry = game.scene.getEnemyPokemon()!;
 
     expect(shiftry.getStatStage(Stat.ATK)).toBe(0);
@@ -56,8 +46,9 @@
   });
 
   it("ATK stat stage is raised by 1 when Tailwind is present on its side", async () => {
-    game.override.ability(Abilities.WIND_RIDER);
-    game.override.enemySpecies(Species.MAGIKARP);
+    game.override
+      .enemySpecies(Species.MAGIKARP)
+      .ability(Abilities.WIND_RIDER);
 
     await game.classicMode.startBattle([Species.SHIFTRY]);
     const shiftry = game.scene.getPlayerPokemon()!;
@@ -72,8 +63,9 @@
   });
 
   it("does not raise ATK stat stage when Tailwind is present on opposing side", async () => {
-    game.override.ability(Abilities.WIND_RIDER);
-    game.override.enemySpecies(Species.MAGIKARP);
+    game.override
+      .enemySpecies(Species.MAGIKARP)
+      .ability(Abilities.WIND_RIDER);
 
     await game.classicMode.startBattle([Species.SHIFTRY]);
     const magikarp = game.scene.getEnemyPokemon()!;
@@ -90,15 +82,10 @@
     expect(magikarp.getStatStage(Stat.ATK)).toBe(0);
   });
 
-<<<<<<< HEAD
   it("does not raise ATK stat stage when Tailwind is present on opposing side", async () => {
-    game.override.enemySpecies(Species.MAGIKARP);
-=======
-  it("does not increase Attack when Tailwind is present on opposing side", async () => {
     game.override
       .enemySpecies(Species.MAGIKARP)
       .ability(Abilities.WIND_RIDER);
->>>>>>> 39cfe69c
 
     await game.classicMode.startBattle([Species.SHIFTRY]);
     const magikarp = game.scene.getEnemyPokemon()!;
