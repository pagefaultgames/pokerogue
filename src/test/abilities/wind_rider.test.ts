--- conflicted
+++ resolved
@@ -81,14 +81,9 @@
   });
 
   it("does not increase Attack when Tailwind is present on opposing side", async () => {
-<<<<<<< HEAD
-    game.override.ability(Abilities.WIND_RIDER);
-    game.override.enemySpecies(Species.MAGIKARP);
-=======
     game.override
       .enemySpecies(Species.MAGIKARP)
       .ability(Abilities.WIND_RIDER);
->>>>>>> 744c8f88
 
     await game.classicMode.startBattle([Species.SHIFTRY]);
     const magikarp = game.scene.getEnemyPokemon()!;
