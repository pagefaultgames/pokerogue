import Phaser, {Time} from "phaser";
import * as Utils from "./utils";
import {initTouchControls} from './touch-controls';
import pad_generic from "./configs/pad_generic";
import pad_unlicensedSNES from "./configs/pad_unlicensedSNES";
import pad_xbox360 from "./configs/pad_xbox360";
import pad_dualshock from "./configs/pad_dualshock";
import {Button} from "./enums/buttons";
import {Mode} from "./ui/ui";
import SettingsGamepadUiHandler from "./ui/settings-gamepad-ui-handler";
import {SettingGamepad} from "./system/settings-gamepad";

export interface GamepadMapping {
    [key: string]: number;
}

export interface IconsMapping {
    [key: string]: string;
}

export interface GamepadConfig {
    padID: string;
    padType: string;
    gamepadMapping: GamepadMapping;
    icons: IconsMapping;
}

export interface ActionGamepadMapping {
    [key: string]: Button;
}

const repeatInputDelayMillis = 250;

/**
 * Manages and handles all input controls for the game, including keyboard and gamepad interactions.
 *
 * @remarks
 * This class is designed to centralize input management across the game. It facilitates the setup,
 * configuration, and handling of all game inputs, making it easier to manage various input devices
 * such as keyboards and gamepads. The class provides methods for setting up input devices, handling
 * their events, and responding to changes in input state (e.g., button presses, releases).
 *
 * The `InputsController` class also includes mechanisms to handle game focus events to ensure input
 * states are correctly reset and managed when the game loses or regains focus, maintaining robust
 * and responsive control handling throughout the game's lifecycle.
 *
 * Key responsibilities include:
 * - Initializing and configuring gamepad and keyboard controls.
 * - Emitting events related to specific input actions.
 * - Responding to external changes such as gamepad connection/disconnection.
 * - Managing game state transitions in response to input events, particularly focus loss and recovery.
 *
 * Usage of this class is intended to simplify input management across various parts of the game,
 * providing a unified interface for all input-related interactions.
 */
export class InputsController {
    private buttonKeys: Phaser.Input.Keyboard.Key[][];
    private gamepads: Array<string> = new Array();
    private scene: Phaser.Scene;

    private buttonLock: Button;
    private buttonLock2: Button;
    private interactions: Map<Button, Map<string, boolean>> = new Map();
    private time: Time;
    private player;

    private gamepadSupport: boolean = true;

<<<<<<< HEAD
    public customGamepadMapping = new Map();
    public chosenGamepad: String;
    private disconnectedGamepads: Array<String> = new Array();
=======
    private gamepadSupport: boolean = true;
>>>>>>> 22a73642

    /**
     * Initializes a new instance of the game control system, setting up initial state and configurations.
     *
     * @param scene - The Phaser scene associated with this instance.
     *
     * @remarks
     * This constructor initializes the game control system with necessary setups for handling inputs.
     * It prepares an interactions array indexed by button identifiers and configures default states for each button.
     * Specific buttons like MENU and STATS are set not to repeat their actions.
     * It concludes by calling the `init` method to complete the setup.
     */
    constructor(scene: Phaser.Scene) {
        this.scene = scene;
        this.time = this.scene.time;
        this.buttonKeys = [];
        this.player = {};

        for (const b of Utils.getEnumValues(Button)) {
            this.interactions[b] = {
                pressTime: false,
                isPressed: false,
                source: null,
            }
        }
        // We don't want the menu key to be repeated
        delete this.interactions[Button.MENU];
        delete this.interactions[Button.STATS];
        this.init();
    }

    /**
     * Sets up event handlers and initializes gamepad and keyboard controls.
     *
     * @remarks
     * This method configures event listeners for both gamepad and keyboard inputs.
     * It handles gamepad connections/disconnections and button press events, and ensures keyboard controls are set up.
     * Additionally, it manages the game's behavior when it loses focus to prevent unwanted game actions during this state.
     */
    init(): void {
        this.events = new Phaser.Events.EventEmitter();
<<<<<<< HEAD

        if (localStorage.hasOwnProperty('chosenGamepad')) {
            this.chosenGamepad = localStorage.getItem('chosenGamepad');
        }
		this.scene.game.events.on(Phaser.Core.Events.BLUR, () => {
			this.loseFocus()
		})
=======
        this.scene.game.events.on(Phaser.Core.Events.BLUR, () => {
            this.loseFocus()
        })
>>>>>>> 22a73642

        if (typeof this.scene.input.gamepad !== 'undefined') {
            this.scene.input.gamepad.on('connected', function (thisGamepad) {
                if (!thisGamepad) return;
                this.refreshGamepads();
                this.setupGamepad(thisGamepad);
                this.onReconnect(thisGamepad);
            }, this);

            this.scene.input.gamepad.on('disconnected', function (thisGamepad) {
                this.onDisconnect(thisGamepad); // when a gamepad is disconnected
            }, this);

            // Check to see if the gamepad has already been setup by the browser
            this.scene.input.gamepad.refreshPads();
            if (this.scene.input.gamepad.total) {
                this.refreshGamepads();
                for (const thisGamepad of this.gamepads) {
                    this.scene.input.gamepad.emit('connected', thisGamepad);
                }
            }

            this.scene.input.gamepad.on('down', this.gamepadButtonDown, this);
            this.scene.input.gamepad.on('up', this.gamepadButtonUp, this);
        }

        // Keyboard
        this.setupKeyboardControls();
    }

    /**
     * Handles actions to take when the game loses focus, such as deactivating pressed keys.
     *
     * @remarks
     * This method is triggered when the game or the browser tab loses focus. It ensures that any keys pressed are deactivated to prevent stuck keys affecting gameplay when the game is not active.
     */
    loseFocus(): void {
        this.deactivatePressedKey();
    }

    /**
     * Enables or disables support for gamepad input.
     *
     * @param value - A boolean indicating whether gamepad support should be enabled (true) or disabled (false).
     *
     * @remarks
     * This method toggles gamepad support. If disabled, it also ensures that all currently pressed gamepad buttons are deactivated to avoid stuck inputs.
     */
    setGamepadSupport(value: boolean): void {
        if (value) {
            this.gamepadSupport = true;
        } else {
            this.gamepadSupport = false;
            // if we disable the gamepad, we want to release every key pressed
            this.deactivatePressedKey();
        }
    }

<<<<<<< HEAD
    setChosenGamepad(gamepad: String): void {
        this.deactivatePressedKey();
        this.initChosenGamepad(gamepad)
    }

=======
>>>>>>> 22a73642
    /**
     * Updates the interaction handling by processing input states.
     * This method gives priority to certain buttons by reversing the order in which they are checked.
     *
     * @remarks
     * The method iterates over all possible buttons, checking for specific conditions such as:
     * - If the button is registered in the `interactions` dictionary.
     * - If the button has been held down long enough.
     * - If the button is currently pressed.
     *
     * Special handling is applied if gamepad support is disabled but a gamepad source is still triggering inputs,
     * preventing potential infinite loops by removing the last processed movement time for the button.
     */
    update(): void {
        for (const b of Utils.getEnumValues(Button).reverse()) {
            if (
                this.interactions.hasOwnProperty(b) &&
                this.repeatInputDurationJustPassed(b) &&
                this.interactions[b].isPressed
            ) {
                // Prevents repeating button interactions when gamepad support is disabled.
<<<<<<< HEAD
                if (
                    (!this.gamepadSupport && this.interactions[b].source === 'gamepad') ||
                    (this.interactions[b].sourceName !== null && this.interactions[b].sourceName !== this.chosenGamepad)
                ) {
=======
                if (!this.gamepadSupport && this.interactions[b].source === 'gamepad') {
>>>>>>> 22a73642
                    // Deletes the last interaction for a button if gamepad is disabled.
                    this.delLastProcessedMovementTime(b);
                    return;
                }
                // Emits an event for the button press.
                this.events.emit('input_down', {
                    controller_type: this.interactions[b].source,
                    button: b,
                });
<<<<<<< HEAD
                this.setLastProcessedMovementTime(b, this.interactions[b].source, this.interactions[b].sourceName);
            }
        }
    }

    getGamepadsName(): Array<String> {
        return this.gamepads.filter(g => !this.disconnectedGamepads.includes(g.id)).map(g => g.id);
    }

    initChosenGamepad(gamepadName?: String): void {
        // if we have a gamepad name in parameter, we set the chosen gamepad with this value
        let name = gamepadName;
        if (gamepadName)
            this.chosenGamepad = gamepadName;
        else
            name = this.chosenGamepad; // otherwise we use the chosen gamepad's name
        localStorage.setItem('chosenGamepad', name);
        // we update the ui with the chosen gamepad
        const handler = this.scene.ui?.handlers[Mode.SETTINGS_GAMEPAD] as SettingsGamepadUiHandler;
        handler && handler.updateChosenGamepadDisplay()
    }

    clearChosenGamepad() {
        this.chosenGamepad = null;
        if (localStorage.hasOwnProperty('chosenGamepad'))
            localStorage.removeItem('chosenGamepad');
    }

    onDisconnect(thisGamepad: Phaser.Input.Gamepad.Gamepad): void {
        // We need to add the disconnected gamepad into a local array
        // Because Phaser keep in memory the previously connected gamepad
        // If we don't do that, we have no way to determine if the gamepad is connected or not.
        // We want to know that because we want to hide it in the selection menu of gamepad to use
        this.disconnectedGamepads.push(thisGamepad.id);
        // we look for gamepads still connected by substracting the 2 arrays
        const gamepadsLeft = this.gamepads.filter(g => !this.disconnectedGamepads.includes(g.id)).map(g => g);
        // we check if the chosen gamepad is still connected
        const chosenIsConnected = gamepadsLeft.some(g => g.id === this.chosenGamepad);
        // if the chosen gamepad is disconnected, and we got others gamepad connected
        if (!chosenIsConnected && gamepadsLeft?.length) {
            // We remove the previously chosen gamepad
            this.clearChosenGamepad();
            // and we set the first of the gamepad still connected as the chosen one.
            this.setChosenGamepad(gamepadsLeft[0].id);
            return;
        }
    }

    onReconnect(thisGamepad: Phaser.Input.Gamepad.Gamepad): void {
        // We check if a gamepad reconnect by looking in the disconnectedGamepads array if is there
        // If he is there, we remove it.
        this.disconnectedGamepads = this.disconnectedGamepads.filter(g => g !== thisGamepad.id);
    }

=======
                this.setLastProcessedMovementTime(b, this.interactions[b].source);
            }
        }
    }

>>>>>>> 22a73642
    /**
     * Configures a gamepad for use based on its device ID.
     *
     * @param thisGamepad - The gamepad to set up.
     *
     * @remarks
     * This method initializes a gamepad by mapping its ID to a predefined configuration.
     * It updates the player's gamepad mapping based on the identified configuration, ensuring
     * that the gamepad controls are correctly mapped to in-game actions.
     */
    setupGamepad(thisGamepad: Phaser.Input.Gamepad.Gamepad): void {
        // we fetch all the gamepads name
        const allGamepads = this.getGamepadsName();
        for (const gamepad of allGamepads) {
            // for each gamepad, we set its mapping in this.player
            const gamepadID = gamepad.toLowerCase();
            const mappedPad = this.mapGamepad(gamepadID);
            if (!this.player[gamepad]) this.player[gamepad] = {};
            this.player[gamepad]['mapping'] = mappedPad.gamepadMapping;
            this.player[gamepad]['icons'] = mappedPad.icons;
            this.player[gamepad]['type'] = mappedPad.padType;
        }
        if (this.chosenGamepad === thisGamepad.id) this.initChosenGamepad(this.chosenGamepad)
    }

    /**
     * Refreshes and re-indexes the list of connected gamepads.
     *
     * @remarks
     * This method updates the list of gamepads to exclude any that are undefined.
     * It corrects the index of each gamepad to account for any previously undefined entries,
     * ensuring that all gamepads are properly indexed and can be accurately referenced within the game.
     */
    refreshGamepads(): void {
        // Sometimes, gamepads are undefined. For some reason.
        this.gamepads = this.scene.input.gamepad.gamepads.filter(function (el) {
            return el != null;
        });

        for (const [index, thisGamepad] of this.gamepads.entries()) {
            thisGamepad.index = index; // Overwrite the gamepad index, in case we had undefined gamepads earlier
        }
    }

    /**
     * Retrieves the current gamepad mapping for in-game actions.
     *
     * @returns An object mapping gamepad buttons to in-game actions based on the player's current gamepad configuration.
     *
     * @remarks
     * This method constructs a mapping of gamepad buttons to in-game action buttons according to the player's
     * current gamepad configuration. If no configuration is available, it returns an empty mapping.
     * The mapping includes directional controls, action buttons, and system commands among others,
     * adjusted for any custom settings such as swapped action buttons.
     */
    getActionGamepadMapping(): ActionGamepadMapping {
        const gamepadMapping = {};
        if (!this.player[this.chosenGamepad] || !this.player[this.chosenGamepad]?.mapping || !this.chosenGamepad) return gamepadMapping;
        gamepadMapping[this.player[this.chosenGamepad].mapping.LC_N] = Button.UP;
        gamepadMapping[this.player[this.chosenGamepad].mapping.LC_S] = Button.DOWN;
        gamepadMapping[this.player[this.chosenGamepad].mapping.LC_W] = Button.LEFT;
        gamepadMapping[this.player[this.chosenGamepad].mapping.LC_E] = Button.RIGHT;
        gamepadMapping[this.player[this.chosenGamepad].mapping.TOUCH] = Button.SUBMIT;
        gamepadMapping[this.player[this.chosenGamepad].mapping.RC_S] = this.scene.abSwapped ? Button.CANCEL : Button.ACTION;
        gamepadMapping[this.player[this.chosenGamepad].mapping.RC_E] = this.scene.abSwapped ? Button.ACTION : Button.CANCEL;
        gamepadMapping[this.player[this.chosenGamepad].mapping.SELECT] = Button.STATS;
        gamepadMapping[this.player[this.chosenGamepad].mapping.START] = Button.MENU;
        gamepadMapping[this.player[this.chosenGamepad].mapping.RB] = Button.RB;
        gamepadMapping[this.player[this.chosenGamepad].mapping.LB] = Button.LB;
        gamepadMapping[this.player[this.chosenGamepad].mapping.LT] = Button.CYCLE_GENDER;
        gamepadMapping[this.player[this.chosenGamepad].mapping.RT] = Button.CYCLE_ABILITY;
        gamepadMapping[this.player[this.chosenGamepad].mapping.RC_W] = Button.CYCLE_NATURE;
        gamepadMapping[this.player[this.chosenGamepad].mapping.RC_N] = Button.CYCLE_VARIANT;
        gamepadMapping[this.player[this.chosenGamepad].mapping.LS] = Button.SPEED_UP;
        gamepadMapping[this.player[this.chosenGamepad].mapping.RS] = Button.SLOW_DOWN;

        return gamepadMapping;
    }

<<<<<<< HEAD
    getButtonLabel(button: Phaser.Input.Gamepad.Button) {
        const icons = this.player[this.chosenGamepad]['icons'];
        const mapping = this.player[this.chosenGamepad]['mapping'];
        const key = Object.keys(mapping).find(key => mapping[key] === button.index);
        return [this.player[this.chosenGamepad]['type'], icons[key]];
    }


=======
>>>>>>> 22a73642
    /**
     * Handles the 'down' event for gamepad buttons, emitting appropriate events and updating the interaction state.
     *
     * @param pad - The gamepad on which the button press occurred.
     * @param button - The button that was pressed.
     * @param value - The value associated with the button press, typically indicating pressure or degree of activation.
     *
     * @remarks
     * This method is triggered when a gamepad button is pressed. If gamepad support is enabled, it:
     * - Retrieves the current gamepad action mapping.
     * - Checks if the pressed button is mapped to a game action.
     * - If mapped, emits an 'input_down' event with the controller type and button action, and updates the interaction of this button.
     */
    gamepadButtonDown(pad: Phaser.Input.Gamepad.Gamepad, button: Phaser.Input.Gamepad.Button, value: number): void {
<<<<<<< HEAD
        if (!pad) return;
        if (!this.chosenGamepad) // at the very first input, if we have not yet a chosen gamepad, we set it
            this.setChosenGamepad(pad.id);
        if (!this.gamepadSupport || pad.id.toLowerCase() !== this.chosenGamepad.toLowerCase()) return;
=======
        if (!this.gamepadSupport) return;
>>>>>>> 22a73642
        const actionMapping = this.getActionGamepadMapping();
        const buttonDown = actionMapping.hasOwnProperty(button.index) && actionMapping[button.index];
        if (buttonDown !== undefined) {
            this.events.emit('input_down', {
                controller_type: 'gamepad',
                button: buttonDown,
            });
<<<<<<< HEAD
            this.setLastProcessedMovementTime(buttonDown, 'gamepad', pad.id);
=======
            this.setLastProcessedMovementTime(buttonDown, 'gamepad');
>>>>>>> 22a73642
        }
    }

    /**
     * Handles the 'up' event for gamepad buttons, emitting appropriate events and clearing the interaction state.
     *
     * @param pad - The gamepad on which the button release occurred.
     * @param button - The button that was released.
     * @param value - The value associated with the button release, typically indicating pressure or degree of deactivation.
     *
     * @remarks
     * This method is triggered when a gamepad button is released. If gamepad support is enabled, it:
     * - Retrieves the current gamepad action mapping.
     * - Checks if the released button is mapped to a game action.
     * - If mapped, emits an 'input_up' event with the controller type and button action, and clears the interaction for this button.
     */
    gamepadButtonUp(pad: Phaser.Input.Gamepad.Gamepad, button: Phaser.Input.Gamepad.Button, value: number): void {
<<<<<<< HEAD
        if (!pad) return;
        if (!this.gamepadSupport || pad.id !== this.chosenGamepad) return;
=======
        if (!this.gamepadSupport) return;
>>>>>>> 22a73642
        const actionMapping = this.getActionGamepadMapping();
        const buttonUp = actionMapping.hasOwnProperty(button.index) && actionMapping[button.index];
        if (buttonUp !== undefined) {
            this.events.emit('input_up', {
                controller_type: 'gamepad',
                button: buttonUp,
            });
            this.delLastProcessedMovementTime(buttonUp);
        }
    }

    /**
     * Configures keyboard controls for the game, mapping physical keys to game actions.
     *
     * @remarks
     * This method sets up keyboard bindings for game controls using Phaser's `KeyCodes`. Each game action, represented
     * by a button in the `Button` enum, is associated with one or more physical keys. For example, movement actions
     * (up, down, left, right) are mapped to both arrow keys and WASD keys. Actions such as submit, cancel, and other
     * game-specific functions are mapped to appropriate keys like Enter, Space, etc.
     *
     * The method does the following:
     * - Defines a `keyConfig` object that associates each `Button` enum value with an array of `KeyCodes`.
     * - Iterates over all values of the `Button` enum to set up these key bindings within the Phaser game scene.
     * - For each button, it adds the respective keys to the game's input system and stores them in `this.buttonKeys`.
     * - Additional configurations for mobile or alternative input schemes are stored in `mobileKeyConfig`.
     *
     * Post-setup, it initializes touch controls (if applicable) and starts listening for keyboard inputs using
     * `listenInputKeyboard`, ensuring that all configured keys are actively monitored for player interactions.
     */
    setupKeyboardControls(): void {
        const keyCodes = Phaser.Input.Keyboard.KeyCodes;
        const keyConfig = {
            [Button.UP]: [keyCodes.UP, keyCodes.W],
            [Button.DOWN]: [keyCodes.DOWN, keyCodes.S],
            [Button.LEFT]: [keyCodes.LEFT, keyCodes.A],
            [Button.RIGHT]: [keyCodes.RIGHT, keyCodes.D],
            [Button.SUBMIT]: [keyCodes.ENTER],
            [Button.ACTION]: [keyCodes.SPACE, keyCodes.Z],
            [Button.CANCEL]: [keyCodes.BACKSPACE, keyCodes.X],
            [Button.MENU]: [keyCodes.ESC, keyCodes.M],
            [Button.STATS]: [keyCodes.SHIFT, keyCodes.C],
            [Button.RB]: [keyCodes.R],
            [Button.LB]: [keyCodes.F],
            [Button.CYCLE_GENDER]: [keyCodes.G],
            [Button.CYCLE_ABILITY]: [keyCodes.E],
            [Button.CYCLE_NATURE]: [keyCodes.N],
            [Button.CYCLE_VARIANT]: [keyCodes.V],
            [Button.SPEED_UP]: [keyCodes.PLUS],
            [Button.SLOW_DOWN]: [keyCodes.MINUS]
        };
        const mobileKeyConfig = {};
        for (const b of Utils.getEnumValues(Button)) {
            const keys: Phaser.Input.Keyboard.Key[] = [];
            if (keyConfig.hasOwnProperty(b)) {
                for (let k of keyConfig[b])
                    keys.push(this.scene.input.keyboard.addKey(k, false));
                mobileKeyConfig[Button[b]] = keys[0];
            }
            this.buttonKeys[b] = keys;
        }

        initTouchControls(mobileKeyConfig);
        this.listenInputKeyboard();
    }

    /**
     * Sets up event listeners for keyboard inputs on all registered keys.
     *
     * @remarks
     * This method iterates over an array of keyboard button rows (`this.buttonKeys`), adding 'down' and 'up'
     * event listeners for each key. These listeners handle key press and release actions respectively.
     *
     * - **Key Down Event**: When a key is pressed down, the method emits an 'input_down' event with the button
     *   and the source ('keyboard'). It also records the time and state of the key press by calling
     *   `setLastProcessedMovementTime`.
     *
     * - **Key Up Event**: When a key is released, the method emits an 'input_up' event similarly, specifying the button
     *   and source. It then clears the recorded press time and state by calling
     *   `delLastProcessedMovementTime`.
     *
     * This setup ensures that each key on the keyboard is monitored for press and release events,
     * and that these events are properly communicated within the system.
     */
    listenInputKeyboard(): void {
        this.buttonKeys.forEach((row, index) => {
            for (const key of row) {
                key.on('down', () => {
                    this.events.emit('input_down', {
                        controller_type: 'keyboard',
                        button: index,
                    });
                    this.setLastProcessedMovementTime(index, 'keyboard');
                });
                key.on('up', () => {
                    this.events.emit('input_up', {
                        controller_type: 'keyboard',
                        button: index,
                    });
                    this.delLastProcessedMovementTime(index);
                });
            }
        });
    }

    /**
     * Maps a gamepad ID to a specific gamepad configuration based on the ID's characteristics.
     *
     * @param id - The gamepad ID string, typically representing a unique identifier for a gamepad model or make.
     * @returns A `GamepadConfig` object corresponding to the identified gamepad model.
     *
     * @remarks
     * This function analyzes the provided gamepad ID and matches it to a predefined configuration based on known identifiers:
     * - If the ID includes both '081f' and 'e401', it is identified as an unlicensed SNES gamepad.
     * - If the ID contains 'xbox' and '360', it is identified as an Xbox 360 gamepad.
     * - If the ID contains '054c', it is identified as a DualShock gamepad.
     * If no specific identifiers are recognized, a generic gamepad configuration is returned.
     */
    mapGamepad(id: string): GamepadConfig {
        id = id.toLowerCase();

        if (id.includes('081f') && id.includes('e401')) {
            return pad_unlicensedSNES;
        } else if (id.includes('xbox') && id.includes('360')) {
            return pad_xbox360;
        } else if (id.includes('054c')) {
            return pad_dualshock;
        }

        return pad_generic;
    }

    /**
     * repeatInputDurationJustPassed returns true if @param button has been held down long
     * enough to fire a repeated input. A button must claim the buttonLock before
     * firing a repeated input - this is to prevent multiple buttons from firing repeatedly.
     */
    repeatInputDurationJustPassed(button: Button): boolean {
        if (!this.isButtonLocked(button)) return false;
        if (this.time.now - this.interactions[button].pressTime >= repeatInputDelayMillis) {
            return true;
        }
    }

    /**
     * This method updates the interaction state to reflect that the button is pressed.
     *
     * @param button - The button for which to set the interaction.
     * @param source - The source of the input (defaults to 'keyboard'). This helps identify the origin of the input, especially useful in environments with multiple input devices.
     *
     * @remarks
     * This method is responsible for updating the interaction state of a button within the `interactions` dictionary. If the button is not already registered, this method returns immediately.
     * When invoked, it performs the following updates:
     * - `pressTime`: Sets this to the current time, representing when the button was initially pressed.
     * - `isPressed`: Marks the button as currently being pressed.
     * - `source`: Identifies the source device of the input, which can vary across different hardware (e.g., keyboard, gamepad).
     *
     * Additionally, this method locks the button (by calling `setButtonLock`) to prevent it from being re-processed until it is released, ensuring that each press is handled distinctly.
     */
<<<<<<< HEAD
    setLastProcessedMovementTime(button: Button, source: String = 'keyboard', sourceName: String): void {
=======
    setLastProcessedMovementTime(button: Button, source: String = 'keyboard'): void {
>>>>>>> 22a73642
        if (!this.interactions.hasOwnProperty(button)) return;
        this.setButtonLock(button);
        this.interactions[button].pressTime = this.time.now;
        this.interactions[button].isPressed = true;
        this.interactions[button].source = source;
<<<<<<< HEAD
        this.interactions[button].sourceName = sourceName;
=======
>>>>>>> 22a73642
    }

    /**
     * Clears the last interaction for a specified button.
     *
     * @param button - The button for which to clear the interaction.
     *
     * @remarks
     * This method resets the interaction details of the button, allowing it to be processed as a new input when pressed again.
     * If the button is not registered in the `interactions` dictionary, this method returns immediately, otherwise:
     * - `pressTime` is cleared. This was previously storing the timestamp of when the button was initially pressed.
     * - `isPressed` is set to false, indicating that the button is no longer being pressed.
     * - `source` is set to null, which had been indicating the device from which the button input was originating.
     *
     * It releases the button lock, which prevents the button from being processed repeatedly until it's explicitly released.
     */
    delLastProcessedMovementTime(button: Button): void {
        if (!this.interactions.hasOwnProperty(button)) return;
        this.releaseButtonLock(button);
        this.interactions[button].pressTime = null;
        this.interactions[button].isPressed = false;
        this.interactions[button].source = null;
<<<<<<< HEAD
        this.interactions[button].sourceName = null;
=======
>>>>>>> 22a73642
    }

    /**
     * Deactivates all currently pressed keys and resets their interaction states.
     *
     * @remarks
     * This method is used to reset the state of all buttons within the `interactions` dictionary,
     * effectively deactivating any currently pressed keys. It performs the following actions:
     *
     * - Releases button locks for predefined buttons (`buttonLock` and `buttonLock2`), allowing them
     *   to be pressed again or properly re-initialized in future interactions.
     * - Iterates over all possible button values obtained via `Utils.getEnumValues(Button)`, and for
     *   each button:
     *   - Checks if the button is currently registered in the `interactions` dictionary.
     *   - Resets `pressTime` to null, indicating that there is no ongoing interaction.
     *   - Sets `isPressed` to false, marking the button as not currently active.
     *   - Clears the `source` field, removing the record of which device the button press came from.
     *
     * This method is typically called when needing to ensure that all inputs are neutralized.
     */
    deactivatePressedKey(): void {
        this.releaseButtonLock(this.buttonLock);
        this.releaseButtonLock(this.buttonLock2);
        for (const b of Utils.getEnumValues(Button)) {
            if (this.interactions.hasOwnProperty(b)) {
                this.interactions[b].pressTime = null;
                this.interactions[b].isPressed = false;
                this.interactions[b].source = null;
<<<<<<< HEAD
                this.interactions[b].sourceName = null;
=======
>>>>>>> 22a73642
            }
        }
    }

    /**
     * Checks if a specific button is currently locked.
     *
     * @param button - The button to check for a lock status.
     * @returns `true` if the button is either of the two potentially locked buttons (`buttonLock` or `buttonLock2`), otherwise `false`.
     *
     * @remarks
     * This method is used to determine if a given button is currently prevented from being processed due to a lock.
     * It checks against two separate lock variables, allowing for up to two buttons to be locked simultaneously.
     */
    isButtonLocked(button: Button): boolean {
        return (this.buttonLock === button || this.buttonLock2 === button);
    }

    /**
     * Sets a lock on a given button if it is not already locked.
     *
     * @param button - The button to lock.
     *
     * @remarks
     * This method ensures that a button is not processed multiple times inadvertently.
     * It checks if the button is already locked by either of the two lock variables (`buttonLock` or `buttonLock2`).
     * If not, it locks the button using the first available lock variable.
     * This mechanism allows for up to two buttons to be locked at the same time.
     */
    setButtonLock(button: Button): void {
        if (this.buttonLock === button || this.buttonLock2 === button) return;
        if (this.buttonLock === button) this.buttonLock2 = button;
        else if (this.buttonLock2 === button) this.buttonLock = button;
        else if (!!this.buttonLock) this.buttonLock2 = button;
        else this.buttonLock = button;
    }

    /**
     * Releases a lock on a specific button, allowing it to be processed again.
     *
     * @param button - The button whose lock is to be released.
     *
     * @remarks
     * This method checks both lock variables (`buttonLock` and `buttonLock2`).
     * If either lock matches the specified button, that lock is cleared.
     * This action frees the button to be processed again, ensuring it can respond to new inputs.
     */
    releaseButtonLock(button: Button): void {
        if (this.buttonLock === button) this.buttonLock = null;
        else if (this.buttonLock2 === button) this.buttonLock2 = null;
    }

    setBind(setting: SettingGamepad, button: Button) {
        console.log('button,', button);
    }
}<|MERGE_RESOLUTION|>--- conflicted
+++ resolved
@@ -66,13 +66,11 @@
 
     private gamepadSupport: boolean = true;
 
-<<<<<<< HEAD
+    private gamepadSupport: boolean = true;
+
     public customGamepadMapping = new Map();
     public chosenGamepad: String;
     private disconnectedGamepads: Array<String> = new Array();
-=======
-    private gamepadSupport: boolean = true;
->>>>>>> 22a73642
 
     /**
      * Initializes a new instance of the game control system, setting up initial state and configurations.
@@ -114,19 +112,13 @@
      */
     init(): void {
         this.events = new Phaser.Events.EventEmitter();
-<<<<<<< HEAD
 
         if (localStorage.hasOwnProperty('chosenGamepad')) {
             this.chosenGamepad = localStorage.getItem('chosenGamepad');
         }
-		this.scene.game.events.on(Phaser.Core.Events.BLUR, () => {
-			this.loseFocus()
-		})
-=======
         this.scene.game.events.on(Phaser.Core.Events.BLUR, () => {
             this.loseFocus()
         })
->>>>>>> 22a73642
 
         if (typeof this.scene.input.gamepad !== 'undefined') {
             this.scene.input.gamepad.on('connected', function (thisGamepad) {
@@ -185,14 +177,11 @@
         }
     }
 
-<<<<<<< HEAD
     setChosenGamepad(gamepad: String): void {
         this.deactivatePressedKey();
         this.initChosenGamepad(gamepad)
     }
 
-=======
->>>>>>> 22a73642
     /**
      * Updates the interaction handling by processing input states.
      * This method gives priority to certain buttons by reversing the order in which they are checked.
@@ -214,14 +203,10 @@
                 this.interactions[b].isPressed
             ) {
                 // Prevents repeating button interactions when gamepad support is disabled.
-<<<<<<< HEAD
                 if (
                     (!this.gamepadSupport && this.interactions[b].source === 'gamepad') ||
                     (this.interactions[b].sourceName !== null && this.interactions[b].sourceName !== this.chosenGamepad)
                 ) {
-=======
-                if (!this.gamepadSupport && this.interactions[b].source === 'gamepad') {
->>>>>>> 22a73642
                     // Deletes the last interaction for a button if gamepad is disabled.
                     this.delLastProcessedMovementTime(b);
                     return;
@@ -231,7 +216,6 @@
                     controller_type: this.interactions[b].source,
                     button: b,
                 });
-<<<<<<< HEAD
                 this.setLastProcessedMovementTime(b, this.interactions[b].source, this.interactions[b].sourceName);
             }
         }
@@ -286,13 +270,6 @@
         this.disconnectedGamepads = this.disconnectedGamepads.filter(g => g !== thisGamepad.id);
     }
 
-=======
-                this.setLastProcessedMovementTime(b, this.interactions[b].source);
-            }
-        }
-    }
-
->>>>>>> 22a73642
     /**
      * Configures a gamepad for use based on its device ID.
      *
@@ -372,7 +349,6 @@
         return gamepadMapping;
     }
 
-<<<<<<< HEAD
     getButtonLabel(button: Phaser.Input.Gamepad.Button) {
         const icons = this.player[this.chosenGamepad]['icons'];
         const mapping = this.player[this.chosenGamepad]['mapping'];
@@ -380,9 +356,6 @@
         return [this.player[this.chosenGamepad]['type'], icons[key]];
     }
 
-
-=======
->>>>>>> 22a73642
     /**
      * Handles the 'down' event for gamepad buttons, emitting appropriate events and updating the interaction state.
      *
@@ -397,14 +370,10 @@
      * - If mapped, emits an 'input_down' event with the controller type and button action, and updates the interaction of this button.
      */
     gamepadButtonDown(pad: Phaser.Input.Gamepad.Gamepad, button: Phaser.Input.Gamepad.Button, value: number): void {
-<<<<<<< HEAD
         if (!pad) return;
         if (!this.chosenGamepad) // at the very first input, if we have not yet a chosen gamepad, we set it
             this.setChosenGamepad(pad.id);
         if (!this.gamepadSupport || pad.id.toLowerCase() !== this.chosenGamepad.toLowerCase()) return;
-=======
-        if (!this.gamepadSupport) return;
->>>>>>> 22a73642
         const actionMapping = this.getActionGamepadMapping();
         const buttonDown = actionMapping.hasOwnProperty(button.index) && actionMapping[button.index];
         if (buttonDown !== undefined) {
@@ -412,11 +381,7 @@
                 controller_type: 'gamepad',
                 button: buttonDown,
             });
-<<<<<<< HEAD
             this.setLastProcessedMovementTime(buttonDown, 'gamepad', pad.id);
-=======
-            this.setLastProcessedMovementTime(buttonDown, 'gamepad');
->>>>>>> 22a73642
         }
     }
 
@@ -434,12 +399,8 @@
      * - If mapped, emits an 'input_up' event with the controller type and button action, and clears the interaction for this button.
      */
     gamepadButtonUp(pad: Phaser.Input.Gamepad.Gamepad, button: Phaser.Input.Gamepad.Button, value: number): void {
-<<<<<<< HEAD
         if (!pad) return;
         if (!this.gamepadSupport || pad.id !== this.chosenGamepad) return;
-=======
-        if (!this.gamepadSupport) return;
->>>>>>> 22a73642
         const actionMapping = this.getActionGamepadMapping();
         const buttonUp = actionMapping.hasOwnProperty(button.index) && actionMapping[button.index];
         if (buttonUp !== undefined) {
@@ -598,20 +559,13 @@
      *
      * Additionally, this method locks the button (by calling `setButtonLock`) to prevent it from being re-processed until it is released, ensuring that each press is handled distinctly.
      */
-<<<<<<< HEAD
     setLastProcessedMovementTime(button: Button, source: String = 'keyboard', sourceName: String): void {
-=======
-    setLastProcessedMovementTime(button: Button, source: String = 'keyboard'): void {
->>>>>>> 22a73642
         if (!this.interactions.hasOwnProperty(button)) return;
         this.setButtonLock(button);
         this.interactions[button].pressTime = this.time.now;
         this.interactions[button].isPressed = true;
         this.interactions[button].source = source;
-<<<<<<< HEAD
         this.interactions[button].sourceName = sourceName;
-=======
->>>>>>> 22a73642
     }
 
     /**
@@ -634,10 +588,7 @@
         this.interactions[button].pressTime = null;
         this.interactions[button].isPressed = false;
         this.interactions[button].source = null;
-<<<<<<< HEAD
         this.interactions[button].sourceName = null;
-=======
->>>>>>> 22a73642
     }
 
     /**
@@ -666,10 +617,7 @@
                 this.interactions[b].pressTime = null;
                 this.interactions[b].isPressed = false;
                 this.interactions[b].source = null;
-<<<<<<< HEAD
                 this.interactions[b].sourceName = null;
-=======
->>>>>>> 22a73642
             }
         }
     }
