import Phaser, {Time} from "phaser";
import * as Utils from "./utils";
import {initTouchControls} from './touch-controls';
import pad_generic from "./configs/pad_generic";
import pad_unlicensedSNES from "./configs/pad_unlicensedSNES";
import pad_xbox360 from "./configs/pad_xbox360";
import pad_dualshock from "./configs/pad_dualshock";
import {Button} from "./enums/buttons";
import {Mode} from "./ui/ui";
import SettingsGamepadUiHandler from "./ui/settings-gamepad-ui-handler";

export interface GamepadMapping {
    [key: string]: number;
}

export interface GamepadConfig {
    padID: string;
    padType: string;
    gamepadMapping: GamepadMapping;
}

export interface ActionGamepadMapping {
    [key: string]: Button;
}

const repeatInputDelayMillis = 250;

export class InputsController {
    private buttonKeys: Phaser.Input.Keyboard.Key[][];
    private gamepads: Array<string> = new Array();
    private scene: Phaser.Scene;

    // buttonLock ensures only a single movement key is firing repeated inputs
    // (i.e. by holding down a button) at a time
    private buttonLock: Button;
    private buttonLock2: Button;
    private interactions: Map<Button, Map<string, boolean>> = new Map();
    private time: Time;
    private player;

    private gamepadSupport: boolean = true;

    public customGamepadMapping = new Map();
    public chosenGamepad: String;
    private disconnectedGamepads: Array<String> = new Array();

    constructor(scene: Phaser.Scene) {
        this.scene = scene;
        this.time = this.scene.time;
        this.buttonKeys = [];
        this.player = {};

        for (const b of Utils.getEnumValues(Button)) {
            this.interactions[b] = {
                pressTime: false,
                isPressed: false,
                source: null,
            }
        }
        // We don't want the menu key to be repeated
        delete this.interactions[Button.MENU];
        delete this.interactions[Button.STATS];
        this.init();
    }

    init(): void {
        this.events = new Phaser.Events.EventEmitter();

        // at the launch, we retrieved the previously chosen gamepad
        if (localStorage.hasOwnProperty('chosenGamepad')) {
            this.chosenGamepad = localStorage.getItem('chosenGamepad');
        }
		// Handle the game losing focus
		this.scene.game.events.on(Phaser.Core.Events.BLUR, () => {
			this.loseFocus()
		})

        if (typeof this.scene.input.gamepad !== 'undefined') {
            this.scene.input.gamepad.on('connected', function (thisGamepad) {
                this.refreshGamepads();
                this.setupGamepad(thisGamepad);
                this.onReconnect(thisGamepad);
            }, this);

            this.scene.input.gamepad.on('disconnected', function (thisGamepad) {
                this.onDisconnect(thisGamepad); // when a gamepad is disconnected
            }, this);

            // Check to see if the gamepad has already been setup by the browser
            this.scene.input.gamepad.refreshPads();
            if (this.scene.input.gamepad.total) {
                this.refreshGamepads();
                for (const thisGamepad of this.gamepads) {
                    this.scene.input.gamepad.emit('connected', thisGamepad);
                }
            }

            this.scene.input.gamepad.on('down', this.gamepadButtonDown, this);
            this.scene.input.gamepad.on('up', this.gamepadButtonUp, this);
        }

        // Keyboard
        this.setupKeyboardControls();
    }

    loseFocus(): void {
        this.deactivatePressedKey();
    }

    setGamepadSupport(value: boolean): void {
        // value is true if we activate gamepad
        // value is false if we deactivate gamepad
        if (value) {
            this.gamepadSupport = true;
        } else {
            this.gamepadSupport = false;
            // if we disable the gamepad, we want to release every key pressed
            this.deactivatePressedKey();
        }
    }

    setChosenGamepad(gamepad: String): void {
        this.deactivatePressedKey();
        this.initChosenGamepad(gamepad)
    }

    update(): void {
        // reversed to let the cancel button have a kinda priority on the action button
        for (const b of Utils.getEnumValues(Button).reverse()) {
            if (
                this.interactions.hasOwnProperty(b) && // if the button is in the interactions dict
                this.repeatInputDurationJustPassed(b) && // if we hold enough the button
                this.interactions[b].isPressed // if the button is pressed
            ) {
<<<<<<< HEAD
                if (
                    (!this.gamepadSupport && this.interactions[b].source === 'gamepad') ||
                    (this.interactions[b].sourceName !== null && this.interactions[b].sourceName !== this.chosenGamepad)
                ) {
=======
                // if the gamepad support is disable and the source is a gamepad
                // we don't want to repeat the button
                // even if we have disabled the gamepad, at the exact moment of the change in the menu
                // we can be here and have an infinite loop since the code can't know we
                // have released the key since the gamepad is not there anymore
                if (!this.gamepadSupport && this.interactions[b].source === 'gamepad') {
                    // if we are here and the gamepad is disabled, we delete the latest interracted button
>>>>>>> 92c493fe
                    this.delLastProcessedMovementTime(b);
                    return;
                }
                this.events.emit('input_down', {
                    controller_type: this.interactions[b].source,
                    button: b,
                });
                this.setLastProcessedMovementTime(b, this.interactions[b].source, this.interactions[b].sourceName);
            }
        }
    }

    getGamepadsName(): Array<String> {
        return this.gamepads.filter(g => !this.disconnectedGamepads.includes(g.id)).map(g => g.id);
    }

    initChosenGamepad(gamepadName?: String): void {
        // if we have a gamepad name in parameter, we set the chosen gamepad with this value
        let name = gamepadName;
        if (gamepadName)
            this.chosenGamepad = gamepadName;
        else
            name = this.chosenGamepad; // otherwise we use the chosen gamepad's name
        localStorage.setItem('chosenGamepad', name);
        // we update the ui with the chosen gamepad
        const handler = this.scene.ui?.handlers[Mode.SETTINGS_GAMEPAD] as SettingsGamepadUiHandler;
        handler && handler.updateChosenGamepadDisplay()
    }

    clearChosenGamepad() {
        this.chosenGamepad = null;
        if (localStorage.hasOwnProperty('chosenGamepad'))
            localStorage.removeItem('chosenGamepad');
    }

    onDisconnect(thisGamepad: Phaser.Input.Gamepad.Gamepad): void {
        // We need to add the disconnected gamepad into a local array
        // Because Phaser keep in memory the previously connected gamepad
        // If we don't do that, we have no way to determine if the gamepad is connected or not.
        // We want to know that because we want to hide it in the selection menu of gamepad to use
        this.disconnectedGamepads.push(thisGamepad.id);
        // we look for gamepads still connected by substracting the 2 arrays
        const gamepadsLeft = this.gamepads.filter(g => !this.disconnectedGamepads.includes(g.id)).map(g => g);
        // we check if the chosen gamepad is still connected
        const chosenIsConnected = gamepadsLeft.some(g => g.id === this.chosenGamepad);
        // if the chosen gamepad is disconnected, and we got others gamepad connected
        if (!chosenIsConnected && gamepadsLeft?.length) {
            // We remove the previously chosen gamepad
            this.clearChosenGamepad();
            // and we set the first of the gamepad still connected as the chosen one.
            this.setChosenGamepad(gamepadsLeft[0].id);
            return;
        }
    }

    onReconnect(thisGamepad: Phaser.Input.Gamepad.Gamepad): void {
        // We check if a gamepad reconnect by looking in the disconnectedGamepads array if is there
        // If he is there, we remove it.
        this.disconnectedGamepads = this.disconnectedGamepads.filter(g => g !== thisGamepad.id);
    }

    setupGamepad(thisGamepad: Phaser.Input.Gamepad.Gamepad): void {
        // we fetch all the gamepads name
        const allGamepads = this.getGamepadsName();
        for (const gamepad of allGamepads) {
            // for each gamepad, we set its mapping in this.player
            const gamepadID = gamepad.toLowerCase();
            const mappedPad = this.mapGamepad(gamepadID);
            if (!this.player[gamepad]) this.player[gamepad] = {};
            this.player[gamepad]['mapping'] = mappedPad.gamepadMapping;
        }
        if (this.chosenGamepad === thisGamepad.id) this.initChosenGamepad(this.chosenGamepad)
    }

    refreshGamepads(): void {
        // Sometimes, gamepads are undefined. For some reason.
        this.gamepads = this.scene.input.gamepad.gamepads.filter(function (el) {
            return el != null;
        });

        for (const [index, thisGamepad] of this.gamepads.entries()) {
            thisGamepad.index = index; // Overwrite the gamepad index, in case we had undefined gamepads earlier
        }
    }

    getActionGamepadMapping(): ActionGamepadMapping {
        const gamepadMapping = {};
        if (!this.player[this.chosenGamepad] || !this.player[this.chosenGamepad]?.mapping || !this.chosenGamepad) return gamepadMapping;
        gamepadMapping[this.player[this.chosenGamepad].mapping.LC_N] = Button.UP;
        gamepadMapping[this.player[this.chosenGamepad].mapping.LC_S] = Button.DOWN;
        gamepadMapping[this.player[this.chosenGamepad].mapping.LC_W] = Button.LEFT;
        gamepadMapping[this.player[this.chosenGamepad].mapping.LC_E] = Button.RIGHT;
        gamepadMapping[this.player[this.chosenGamepad].mapping.TOUCH] = Button.SUBMIT;
        gamepadMapping[this.player[this.chosenGamepad].mapping.RC_S] = this.scene.abSwapped ? Button.CANCEL : Button.ACTION;
        gamepadMapping[this.player[this.chosenGamepad].mapping.RC_E] = this.scene.abSwapped ? Button.ACTION : Button.CANCEL;
        gamepadMapping[this.player[this.chosenGamepad].mapping.SELECT] = Button.STATS;
        gamepadMapping[this.player[this.chosenGamepad].mapping.START] = Button.MENU;
        gamepadMapping[this.player[this.chosenGamepad].mapping.RB] = Button.RB;
        gamepadMapping[this.player[this.chosenGamepad].mapping.LB] = Button.LB;
        gamepadMapping[this.player[this.chosenGamepad].mapping.LT] = Button.CYCLE_GENDER;
        gamepadMapping[this.player[this.chosenGamepad].mapping.RT] = Button.CYCLE_ABILITY;
        gamepadMapping[this.player[this.chosenGamepad].mapping.RC_W] = Button.CYCLE_NATURE;
        gamepadMapping[this.player[this.chosenGamepad].mapping.RC_N] = Button.CYCLE_VARIANT;
        gamepadMapping[this.player[this.chosenGamepad].mapping.LS] = Button.SPEED_UP;
        gamepadMapping[this.player[this.chosenGamepad].mapping.RS] = Button.SLOW_DOWN;

        return gamepadMapping;
    }

    gamepadButtonDown(pad: Phaser.Input.Gamepad.Gamepad, button: Phaser.Input.Gamepad.Button, value: number): void {
        if (!this.chosenGamepad) // at the very first input, if we have not yet a chosen gamepad, we set it
            this.setChosenGamepad(pad.id);
        if (!this.gamepadSupport || pad.id.toLowerCase() !== this.chosenGamepad.toLowerCase()) return;
        const actionMapping = this.getActionGamepadMapping();
        const buttonDown = actionMapping.hasOwnProperty(button.index) && actionMapping[button.index];
        if (buttonDown !== undefined) {
            this.events.emit('input_down', {
                controller_type: 'gamepad',
                button: buttonDown,
            });
            this.setLastProcessedMovementTime(buttonDown, 'gamepad', pad.id);
        }
    }

    gamepadButtonUp(pad: Phaser.Input.Gamepad.Gamepad, button: Phaser.Input.Gamepad.Button, value: number): void {
        if (!this.gamepadSupport || pad.id !== this.chosenGamepad) return;
        const actionMapping = this.getActionGamepadMapping();
        const buttonUp = actionMapping.hasOwnProperty(button.index) && actionMapping[button.index];
        if (buttonUp !== undefined) {
            this.events.emit('input_up', {
                controller_type: 'gamepad',
                button: buttonUp,
            });
            this.delLastProcessedMovementTime(buttonUp);
        }
    }

    setupKeyboardControls(): void {
        const keyCodes = Phaser.Input.Keyboard.KeyCodes;
        const keyConfig = {
            [Button.UP]: [keyCodes.UP, keyCodes.W],
            [Button.DOWN]: [keyCodes.DOWN, keyCodes.S],
            [Button.LEFT]: [keyCodes.LEFT, keyCodes.A],
            [Button.RIGHT]: [keyCodes.RIGHT, keyCodes.D],
            [Button.SUBMIT]: [keyCodes.ENTER],
            [Button.ACTION]: [keyCodes.SPACE, keyCodes.Z],
            [Button.CANCEL]: [keyCodes.BACKSPACE, keyCodes.X],
            [Button.MENU]: [keyCodes.ESC, keyCodes.M],
            [Button.STATS]: [keyCodes.SHIFT, keyCodes.C],
            [Button.RB]: [keyCodes.R],
            [Button.LB]: [keyCodes.F],
            [Button.CYCLE_GENDER]: [keyCodes.G],
            [Button.CYCLE_ABILITY]: [keyCodes.E],
            [Button.CYCLE_NATURE]: [keyCodes.N],
            [Button.CYCLE_VARIANT]: [keyCodes.V],
            [Button.SPEED_UP]: [keyCodes.PLUS],
            [Button.SLOW_DOWN]: [keyCodes.MINUS]
        };
        const mobileKeyConfig = {};
        for (const b of Utils.getEnumValues(Button)) {
            const keys: Phaser.Input.Keyboard.Key[] = [];
            if (keyConfig.hasOwnProperty(b)) {
                for (let k of keyConfig[b])
                    keys.push(this.scene.input.keyboard.addKey(k, false));
                mobileKeyConfig[Button[b]] = keys[0];
            }
            this.buttonKeys[b] = keys;
        }

        initTouchControls(mobileKeyConfig);
        this.listenInputKeyboard();
    }

    listenInputKeyboard(): void {
        this.buttonKeys.forEach((row, index) => {
            for (const key of row) {
                key.on('down', () => {
                    this.events.emit('input_down', {
                        controller_type: 'keyboard',
                        button: index,
                    });
                    this.setLastProcessedMovementTime(index, 'keyboard');
                });
                key.on('up', () => {
                    this.events.emit('input_up', {
                        controller_type: 'keyboard',
                        button: index,
                    });
                    this.delLastProcessedMovementTime(index);
                });
            }
        });
    }

    mapGamepad(id: string): GamepadConfig {
        id = id.toLowerCase();

        if (id.includes('081f') && id.includes('e401')) {
            return pad_unlicensedSNES;
        } else if (id.includes('xbox') && id.includes('360')) {
            return pad_xbox360;
        } else if (id.includes('054c')) {
            return pad_dualshock;
        }

        return pad_generic;
    }

    /**
     * repeatInputDurationJustPassed returns true if @param button has been held down long
     * enough to fire a repeated input. A button must claim the buttonLock before
     * firing a repeated input - this is to prevent multiple buttons from firing repeatedly.
     */
    repeatInputDurationJustPassed(button: Button): boolean {
        if (!this.isButtonLocked(button)) return false;
        if (this.time.now - this.interactions[button].pressTime >= repeatInputDelayMillis) {
            return true;
        }
    }

<<<<<<< HEAD
    setLastProcessedMovementTime(button: Button, source: String = 'keyboard', sourceName: String): void {
=======
    // added source so when we repeat the key, we can also tell from which source the key is from
    setLastProcessedMovementTime(button: Button, source: String = 'keyboard'): void {
>>>>>>> 92c493fe
        if (!this.interactions.hasOwnProperty(button)) return;
        this.setButtonLock(button);
        this.interactions[button].pressTime = this.time.now;
        this.interactions[button].isPressed = true;
        this.interactions[button].source = source;
        this.interactions[button].sourceName = sourceName;
    }

    delLastProcessedMovementTime(button: Button): void {
        if (!this.interactions.hasOwnProperty(button)) return;
        this.releaseButtonLock(button);
        this.interactions[button].pressTime = null;
        this.interactions[button].isPressed = false;
        this.interactions[button].source = null;
        this.interactions[button].sourceName = null;
    }

    deactivatePressedKey(): void {
        this.releaseButtonLock(this.buttonLock);
        this.releaseButtonLock(this.buttonLock2);
        for (const b of Utils.getEnumValues(Button)) {
            if (this.interactions.hasOwnProperty(b)) {
                this.interactions[b].pressTime = null;
                this.interactions[b].isPressed = false;
                this.interactions[b].source = null;
                this.interactions[b].sourceName = null;
            }
        }
    }

    isButtonLocked(button: Button): boolean {
        return (this.buttonLock === button || this.buttonLock2 === button);
    }

    setButtonLock(button: Button): void {
        if (this.buttonLock === button || this.buttonLock2 === button) return;
        if (this.buttonLock === button) this.buttonLock2 = button;
        else if (this.buttonLock2 === button) this.buttonLock = button;
        else if(!!this.buttonLock) this.buttonLock2 = button;
        else this.buttonLock = button;
    }

    releaseButtonLock(button: Button): void {
        if (this.buttonLock === button) this.buttonLock = null;
        else if (this.buttonLock2 === button) this.buttonLock2 = null;
    }
}<|MERGE_RESOLUTION|>--- conflicted
+++ resolved
@@ -132,20 +132,17 @@
                 this.repeatInputDurationJustPassed(b) && // if we hold enough the button
                 this.interactions[b].isPressed // if the button is pressed
             ) {
-<<<<<<< HEAD
-                if (
-                    (!this.gamepadSupport && this.interactions[b].source === 'gamepad') ||
-                    (this.interactions[b].sourceName !== null && this.interactions[b].sourceName !== this.chosenGamepad)
-                ) {
-=======
                 // if the gamepad support is disable and the source is a gamepad
                 // we don't want to repeat the button
                 // even if we have disabled the gamepad, at the exact moment of the change in the menu
                 // we can be here and have an infinite loop since the code can't know we
                 // have released the key since the gamepad is not there anymore
-                if (!this.gamepadSupport && this.interactions[b].source === 'gamepad') {
-                    // if we are here and the gamepad is disabled, we delete the latest interracted button
->>>>>>> 92c493fe
+                // if it's an input sent by another gamepad than the chosen one, we prevent it
+                if (
+                    (!this.gamepadSupport && this.interactions[b].source === 'gamepad') ||
+                    (this.interactions[b].sourceName !== null && this.interactions[b].sourceName !== this.chosenGamepad)
+                ) {
+                    // we delete the latest interracted button
                     this.delLastProcessedMovementTime(b);
                     return;
                 }
@@ -366,12 +363,8 @@
         }
     }
 
-<<<<<<< HEAD
+    // added source so when we repeat the key, we can also tell from which source the key is from
     setLastProcessedMovementTime(button: Button, source: String = 'keyboard', sourceName: String): void {
-=======
-    // added source so when we repeat the key, we can also tell from which source the key is from
-    setLastProcessedMovementTime(button: Button, source: String = 'keyboard'): void {
->>>>>>> 92c493fe
         if (!this.interactions.hasOwnProperty(button)) return;
         this.setButtonLock(button);
         this.interactions[button].pressTime = this.time.now;
