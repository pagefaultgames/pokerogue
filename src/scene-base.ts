--- conflicted
+++ resolved
@@ -41,14 +41,7 @@
     return url;
   }
 
-<<<<<<< HEAD
-  public loadImage(key: string, folder: string, filename?: string) {
-    if (!filename) {
-      filename = `${key}.png`;
-    }
-=======
-  loadImage(key: string, folder: string, filename = `${key}.png`): this {
->>>>>>> 65534b03
+  public loadImage(key: string, folder: string, filename = `${key}.png`): this {
     this.load.image(key, this.getCachedUrl(`images/${folder}/${filename}`));
     if (folder.startsWith("ui")) {
       folder = folder.replace("ui", "ui/legacy");
@@ -57,11 +50,7 @@
     return this;
   }
 
-<<<<<<< HEAD
-  public loadSpritesheet(key: string, folder: string, size: number, filename = `${key}.png`) {
-=======
-  loadSpritesheet(key: string, folder: string, size: number, filename = `${key}.png`): this {
->>>>>>> 65534b03
+  public loadSpritesheet(key: string, folder: string, size: number, filename = `${key}.png`): this {
     this.load.spritesheet(key, this.getCachedUrl(`images/${folder}/${filename}`), {
       frameWidth: size,
       frameHeight: size,
@@ -76,11 +65,7 @@
     return this;
   }
 
-<<<<<<< HEAD
-  public loadAtlas(key: string, folder: string, filenameRoot = key) {
-=======
-  loadAtlas(key: string, folder: string, filenameRoot = key): this {
->>>>>>> 65534b03
+  public loadAtlas(key: string, folder: string, filenameRoot = key): this {
     if (folder) {
       folder += "/";
     }
@@ -100,21 +85,9 @@
     return this;
   }
 
-<<<<<<< HEAD
-  public loadSe(key: string, folder?: string, filenames?: string | string[]) {
-    if (!filenames) {
-      filenames = `${key}.wav`;
-    }
-    if (!folder) {
-      folder = "se/";
-    } else {
-      folder += "/";
-    }
-=======
-  loadSe(key: string, folder = "se", filenames: string | string[] = `${key}.wav`): this {
+  public loadSe(key: string, folder = "se", filenames: string | string[] = `${key}.wav`): this {
     folder += "/";
 
->>>>>>> 65534b03
     filenames = coerceArray(filenames);
     for (const f of filenames as string[]) {
       // TODO: Use actual path joining logic
@@ -123,14 +96,7 @@
     return this;
   }
 
-<<<<<<< HEAD
-  public loadBgm(key: string, filename?: string) {
-    if (!filename) {
-      filename = `${key}.mp3`;
-    }
-=======
-  loadBgm(key: string, filename = `${key}.mp3`): this {
->>>>>>> 65534b03
+  public loadBgm(key: string, filename = `${key}.mp3`): this {
     this.load.audio(key, this.getCachedUrl(`audio/bgm/${filename}`));
     return this;
   }
