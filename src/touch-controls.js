--- conflicted
+++ resolved
@@ -7,19 +7,15 @@
 // Variable to store the ID of the last touched element
 let lastTouchedId;
 
-<<<<<<< HEAD
 /**
  * Initialize touch controls by binding keys to buttons.
  *
  * @param events - The event emitter for handling input events.
  */
 export function initTouchControls(events) {
-  // Select all elements with the 'data-key' attribute and bind keys to them
-=======
-export function initTouchControls(buttonMap) {
   const dpadDiv = document.querySelector("#dpad");
   preventElementZoom(dpadDiv);
->>>>>>> d34e0dd2
+  // Select all elements with the 'data-key' attribute and bind keys to them
   for (const button of document.querySelectorAll("[data-key]")) {
     // @ts-ignore - Bind the key to the button using the dataset key
     bindKey(button, button.dataset.key, events);
@@ -123,33 +119,6 @@
       document.getElementById(lastTouchedId).classList.remove("active");
     }
   });
-<<<<<<< HEAD
-=======
-
-  // Inspired by https://github.com/pulsejet/mkxp-web/blob/262a2254b684567311c9f0e135ee29f6e8c3613e/extra/js/dpad.js
-  node.addEventListener("touchmove", event => {
-    const { target, clientX, clientY } = event.changedTouches[0];
-    const origTargetId = keysDown.get(target.id);
-    const nextTargetId = document.elementFromPoint(clientX, clientY).id;
-    if (origTargetId === nextTargetId) {
-      return;
-    }
-
-    if (origTargetId) {
-      const key = keys.get(origTargetId);
-      simulateKeyboardEvent("keyup", key, buttonMap);
-      keysDown.delete(target.id);
-      document.getElementById(origTargetId).classList.remove("active");
-    }
-
-    if (keys.has(nextTargetId)) {
-      const key = keys.get(nextTargetId);
-      simulateKeyboardEvent("keydown", key, buttonMap);
-      keysDown.set(target.id, nextTargetId);
-      lastTouchedId = nextTargetId;
-      document.getElementById(nextTargetId).classList.add("active");
-    }
-  });
 }
 
 /**
@@ -173,5 +142,4 @@
     event.preventDefault();
     event.target.click();
   });
->>>>>>> d34e0dd2
 }