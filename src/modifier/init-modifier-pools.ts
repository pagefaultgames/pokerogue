--- conflicted
+++ resolved
@@ -1,93 +1,27 @@
-<<<<<<< HEAD
-import type Pokemon from "#app/field/pokemon";
-import { modifierPool } from "#app/modifier/modifier-pools";
-import { globalScene } from "#app/global-scene";
-import { WeightedModifierType } from "./modifier-type";
-import { RewardTier } from "#app/enums/reward-tier";
-import type { WeightedModifierTypeWeightFunc } from "#app/@types/modifier-types";
-import { modifierTypes } from "#app/data/data-lists";
-import { PokeballType } from "#enums/pokeball";
-import { SpeciesId } from "#enums/species-id";
-import { timedEventManager } from "#app/global-event-manager";
-import { pokemonEvolutions } from "#app/data/balance/pokemon-evolutions";
-import { Unlockables } from "#enums/unlockables";
-import { isNullOrUndefined } from "#app/utils/common";
-import { MoveId } from "#enums/move-id";
-import { StatusEffect } from "#enums/status-effect";
-import { AbilityId } from "#enums/ability-id";
-import { MAX_PER_TYPE_POKEBALLS } from "#app/data/pokeball";
-// biome-ignore lint/correctness/noUnusedImports: This is used in a tsdoc comment
-import type { initModifierTypes } from "./modifier-type";
-import { HeldItemId } from "#enums/held-item-id";
-import { allHeldItems } from "#app/data/data-lists";
-import { TrainerItemId } from "#enums/trainer-item-id";
-import { allTrainerItems } from "#app/data/data-lists";
-import type { TurnEndStatusHeldItem } from "#app/items/held-items/turn-end-status";
-=======
 /* biome-ignore-start lint/correctness/noUnusedImports: tsdoc imports */
 import type { initModifierTypes } from "#modifiers/modifier-type";
 /* biome-ignore-end lint/correctness/noUnusedImports: tsdoc imports */
 
 import { timedEventManager } from "#app/global-event-manager";
 import { globalScene } from "#app/global-scene";
+import type { TurnEndStatusHeldItem } from "#app/items/held-items/turn-end-status";
 import { pokemonEvolutions } from "#balance/pokemon-evolutions";
-import { modifierTypes } from "#data/data-lists";
+import { allHeldItems, allTrainerItems, modifierTypes } from "#data/data-lists";
 import { MAX_PER_TYPE_POKEBALLS } from "#data/pokeball";
 import { AbilityId } from "#enums/ability-id";
-import { BerryType } from "#enums/berry-type";
-import { ModifierTier } from "#enums/modifier-tier";
+import { HeldItemId } from "#enums/held-item-id";
 import { MoveId } from "#enums/move-id";
 import { PokeballType } from "#enums/pokeball";
+import { RewardTier } from "#enums/reward-tier";
 import { SpeciesId } from "#enums/species-id";
 import { StatusEffect } from "#enums/status-effect";
+import { TrainerItemId } from "#enums/trainer-item-id";
 import { Unlockables } from "#enums/unlockables";
 import type { Pokemon } from "#field/pokemon";
-import {
-  BerryModifier,
-  DoubleBattleChanceBoosterModifier,
-  SpeciesCritBoosterModifier,
-  TurnStatusEffectModifier,
-} from "#modifiers/modifier";
-import {
-  dailyStarterModifierPool,
-  enemyBuffModifierPool,
-  modifierPool,
-  trainerModifierPool,
-  wildModifierPool,
-} from "#modifiers/modifier-pools";
+import { modifierPool } from "#modifiers/modifier-pools";
 import { WeightedModifierType } from "#modifiers/modifier-type";
 import type { WeightedModifierTypeWeightFunc } from "#types/modifier-types";
 import { isNullOrUndefined } from "#utils/common";
-
-/**
- * Initialize the wild modifier pool
- */
-function initWildModifierPool() {
-  wildModifierPool[ModifierTier.COMMON] = [new WeightedModifierType(modifierTypes.BERRY, 1)].map(m => {
-    m.setTier(ModifierTier.COMMON);
-    return m;
-  });
-  wildModifierPool[ModifierTier.GREAT] = [new WeightedModifierType(modifierTypes.BASE_STAT_BOOSTER, 1)].map(m => {
-    m.setTier(ModifierTier.GREAT);
-    return m;
-  });
-  wildModifierPool[ModifierTier.ULTRA] = [
-    new WeightedModifierType(modifierTypes.ATTACK_TYPE_BOOSTER, 10),
-    new WeightedModifierType(modifierTypes.WHITE_HERB, 0),
-  ].map(m => {
-    m.setTier(ModifierTier.ULTRA);
-    return m;
-  });
-  wildModifierPool[ModifierTier.ROGUE] = [new WeightedModifierType(modifierTypes.LUCKY_EGG, 4)].map(m => {
-    m.setTier(ModifierTier.ROGUE);
-    return m;
-  });
-  wildModifierPool[ModifierTier.MASTER] = [new WeightedModifierType(modifierTypes.GOLDEN_EGG, 1)].map(m => {
-    m.setTier(ModifierTier.MASTER);
-    return m;
-  });
-}
->>>>>>> 8cf1b9f7
 
 /**
  * Initialize the common modifier pool
