import * as ModifierTypes from "./modifier-type";
import { LearnMovePhase, LevelUpPhase, PokemonHealPhase } from "../phases";
import BattleScene from "../battle-scene";
import { getLevelTotalExp } from "../data/exp";
import { PokeballType } from "../data/pokeball";
import Pokemon, { PlayerPokemon } from "../field/pokemon";
import { Stat } from "../data/pokemon-stat";
import { addTextObject, TextStyle } from "../ui/text";
import { Type } from "../data/type";
import { EvolutionPhase } from "../evolution-phase";
import { FusionSpeciesFormEvolution, pokemonEvolutions, pokemonPrevolutions } from "../data/pokemon-evolutions";
import { getPokemonMessage } from "../messages";
import * as Utils from "../utils";
import { TempBattleStat } from "../data/temp-battle-stat";
import { BerryType, getBerryEffectFunc, getBerryPredicate } from "../data/berry";
import { StatusEffect, getStatusEffectHealText } from "../data/status-effect";
import { achvs } from "../system/achv";
import { VoucherType } from "../system/voucher";
import { FormChangeItem, SpeciesFormChangeItemTrigger } from "../data/pokemon-forms";
import { Nature } from "#app/data/nature";
import { BattlerTagType } from "#app/data/enums/battler-tag-type";
import * as Overrides from "../overrides";
import { ModifierType, modifierTypes } from "./modifier-type";

export type ModifierPredicate = (modifier: Modifier) => boolean;

const iconOverflowIndex = 24;

export const modifierSortFunc = (a: Modifier, b: Modifier) => {
  const aId = a instanceof PokemonHeldItemModifier ? a.pokemonId : 4294967295;
  const bId = b instanceof PokemonHeldItemModifier ? b.pokemonId : 4294967295;

  return aId < bId ? 1 : aId > bId ? -1 : 0;
};

export class ModifierBar extends Phaser.GameObjects.Container {
  private player: boolean;
  private modifierCache: PersistentModifier[];

  constructor(scene: BattleScene, enemy?: boolean) {
    super(scene, 1 + (enemy ? 302 : 0), 2);

    this.player = !enemy;
    this.setScale(0.5);
  }

  updateModifiers(modifiers: PersistentModifier[]) {
    this.removeAll(true);

    const visibleIconModifiers = modifiers.filter(m => m.isIconVisible(this.scene as BattleScene));

    visibleIconModifiers.sort(modifierSortFunc);

    const thisArg = this;

    visibleIconModifiers.forEach((modifier: PersistentModifier, i: integer) => {
      const icon = modifier.getIcon(this.scene as BattleScene);
      if (i >= iconOverflowIndex) {
        icon.setVisible(false);
      }
      this.add(icon);
      this.setModifierIconPosition(icon, visibleIconModifiers.length);
      icon.setInteractive(new Phaser.Geom.Rectangle(0, 0, 32, 24), Phaser.Geom.Rectangle.Contains);
      icon.on("pointerover", () => {
        (this.scene as BattleScene).ui.showTooltip(modifier.type.name, modifier.type.getDescription(this.scene as BattleScene));
        if (this.modifierCache && this.modifierCache.length > iconOverflowIndex) {
          thisArg.updateModifierOverflowVisibility(true);
        }
      });
      icon.on("pointerout", () => {
        (this.scene as BattleScene).ui.hideTooltip();
        if (this.modifierCache && this.modifierCache.length > iconOverflowIndex) {
          thisArg.updateModifierOverflowVisibility(false);
        }
      });
    });

    for (const icon of this.getAll()) {
      this.sendToBack(icon);
    }

    this.modifierCache = modifiers;
  }

  updateModifierOverflowVisibility(ignoreLimit: boolean) {
    const modifierIcons = this.getAll().reverse();
    for (const modifier of modifierIcons.map(m => m as Phaser.GameObjects.Container).slice(iconOverflowIndex)) {
      modifier.setVisible(ignoreLimit);
    }
  }

  setModifierIconPosition(icon: Phaser.GameObjects.Container, modifierCount: integer) {
    const rowIcons: integer = 12 + 6 * Math.max((Math.ceil(Math.min(modifierCount, 24) / 12) - 2), 0);

    const x = (this.getIndex(icon) % rowIcons) * 26 / (rowIcons / 12);
    const y = Math.floor(this.getIndex(icon) / rowIcons) * 20;

    icon.setPosition(this.player ? x : -x, y);
  }
}

export abstract class Modifier {
  public type: ModifierType;

  constructor(type: ModifierType) {
    this.type = type;
  }

  match(_modifier: Modifier): boolean {
    return false;
  }

  shouldApply(...args: Parameters<this["apply"]>): boolean {
    return true;
  }

  abstract apply(...args: any[]): boolean | Promise<boolean>;
}

export abstract class PersistentModifier extends Modifier {
  public stackCount: integer;
  public virtualStackCount: integer;

  constructor(type: ModifierType, stackCount: integer) {
    super(type);
    this.stackCount = stackCount === undefined ? 1 : stackCount;
    this.virtualStackCount = 0;
  }

  add(modifiers: PersistentModifier[], virtual: boolean, scene: BattleScene): boolean {
    for (const modifier of modifiers) {
      if (this.match(modifier)) {
        return modifier.incrementStack(scene, this.stackCount, virtual);
      }
    }

    if (virtual) {
      this.virtualStackCount += this.stackCount;
      this.stackCount = 0;
    }
    modifiers.push(this);
    return true;
  }

  abstract clone(): PersistentModifier;

  getArgs(): any[] {
    return [];
  }

  incrementStack(scene: BattleScene, amount: integer, virtual: boolean): boolean {
    if (this.getStackCount() + amount <= this.getMaxStackCount(scene)) {
      if (!virtual) {
        this.stackCount += amount;
      } else {
        this.virtualStackCount += amount;
      }
      return true;
    }

    return false;
  }

  getStackCount(): integer {
    return this.stackCount + this.virtualStackCount;
  }

  abstract getMaxStackCount(scene: BattleScene, forThreshold?: boolean): integer;

  isIconVisible(scene: BattleScene): boolean {
    return true;
  }

  getIcon(scene: BattleScene, forSummary?: boolean): Phaser.GameObjects.Container {
    const container = scene.add.container(0, 0);

    const item = scene.add.sprite(0, 12, "items");
    item.setFrame(this.type.iconImage);
    item.setOrigin(0, 0.5);
    container.add(item);

    const stackText = this.getIconStackText(scene);
    if (stackText) {
      container.add(stackText);
    }

    const virtualStackText = this.getIconStackText(scene, true);
    if (virtualStackText) {
      container.add(virtualStackText);
    }

    return container;
  }

  getIconStackText(scene: BattleScene, virtual?: boolean): Phaser.GameObjects.BitmapText {
    if (this.getMaxStackCount(scene) === 1 || (virtual && !this.virtualStackCount)) {
      return null;
    }

    const text = scene.add.bitmapText(10, 15, "item-count", this.stackCount.toString(), 11);
    text.letterSpacing = -0.5;
    if (this.getStackCount() >= this.getMaxStackCount(scene)) {
      text.setTint(0xf89890);
    }
    text.setOrigin(0, 0);

    return text;
  }
}

export abstract class ConsumableModifier extends Modifier {
  constructor(type: ModifierType) {
    super(type);
  }

  add(_modifiers: Modifier[]): boolean {
    return true;
  }
}

export class AddPokeballModifier extends ConsumableModifier {
  private pokeballType: PokeballType;
  private count: integer;

  constructor(type: ModifierType, pokeballType: PokeballType, count: integer) {
    super(type);

    this.pokeballType = pokeballType;
    this.count = count;
  }

  apply(battleScene: BattleScene): boolean {
    const pokeballCounts = battleScene.pokeballCounts;
    pokeballCounts[this.pokeballType] = Math.min(pokeballCounts[this.pokeballType] + this.count, 99);

    return true;
  }
}

export class AddVoucherModifier extends ConsumableModifier {
  private voucherType: VoucherType;
  private count: integer;

  constructor(type: ModifierType, voucherType: VoucherType, count: integer) {
    super(type);

    this.voucherType = voucherType;
    this.count = count;
  }

  apply(battleScene: BattleScene): boolean {
    const voucherCounts = battleScene.gameData.voucherCounts;
    voucherCounts[this.voucherType] += this.count;

    return true;
  }
}

export abstract class LapsingPersistentModifier extends PersistentModifier {
  protected battlesLeft: integer;

  constructor(type: ModifierTypes.ModifierType, battlesLeft?: integer, stackCount?: integer) {
    super(type, stackCount);

    this.battlesLeft = battlesLeft;
  }

  lapse(args: any[]): boolean {
    return !!--this.battlesLeft;
  }

  getIcon(scene: BattleScene): Phaser.GameObjects.Container {
    const container = super.getIcon(scene);

    const battleCountText = addTextObject(scene, 27, 0, this.battlesLeft.toString(), TextStyle.PARTY, { fontSize: "66px", color: "#f89890" });
    battleCountText.setShadow(0, 0, null);
    battleCountText.setStroke("#984038", 16);
    battleCountText.setOrigin(1, 0);
    container.add(battleCountText);

    return container;
  }

  getBattlesLeft(): integer {
    return this.battlesLeft;
  }

  getMaxStackCount(scene: BattleScene, forThreshold?: boolean): number {
    return 99;
  }
}

export class DoubleBattleChanceBoosterModifier extends LapsingPersistentModifier {
  constructor(type: ModifierTypes.DoubleBattleChanceBoosterModifierType, battlesLeft: integer, stackCount?: integer) {
    super(type, battlesLeft, stackCount);
  }

  match(modifier: Modifier): boolean {
    if (modifier instanceof DoubleBattleChanceBoosterModifier) {
      return (modifier as DoubleBattleChanceBoosterModifier).battlesLeft === this.battlesLeft;
    }
    return false;
  }

  clone(): DoubleBattleChanceBoosterModifier {
    return new DoubleBattleChanceBoosterModifier(this.type as ModifierTypes.DoubleBattleChanceBoosterModifierType, this.battlesLeft, this.stackCount);
  }

  getArgs(): any[] {
    return [ this.battlesLeft ];
  }

  apply(doubleBattleChance: Utils.NumberHolder): boolean {
    doubleBattleChance.value = Math.ceil(doubleBattleChance.value / 2);
    return true;
  }
}

export class TempBattleStatBoosterModifier extends LapsingPersistentModifier {
  private tempBattleStat: TempBattleStat;

  constructor(type: ModifierTypes.TempBattleStatBoosterModifierType, tempBattleStat: TempBattleStat, battlesLeft?: integer, stackCount?: integer) {
    super(type, battlesLeft || 5, stackCount);

    this.tempBattleStat = tempBattleStat;
  }

  match(modifier: Modifier): boolean {
    if (modifier instanceof TempBattleStatBoosterModifier) {
      return (modifier as TempBattleStatBoosterModifier).tempBattleStat === this.tempBattleStat
        && (modifier as TempBattleStatBoosterModifier).battlesLeft === this.battlesLeft;
    }
    return false;
  }

  clone(): TempBattleStatBoosterModifier {
    return new TempBattleStatBoosterModifier(this.type as ModifierTypes.TempBattleStatBoosterModifierType, this.tempBattleStat, this.battlesLeft, this.stackCount);
  }

  getArgs(): any[] {
    return [ this.tempBattleStat, this.battlesLeft ];
  }

  apply(tempBattleStat: TempBattleStat, statLevel: Utils.IntegerHolder): boolean {
    if (tempBattleStat === this.tempBattleStat) {
      statLevel.value = Math.min(statLevel.value + 1, 6);
      return true;
    }

    return false;
  }
}

export class MapModifier extends PersistentModifier {
  constructor(type: ModifierType, stackCount?: integer) {
    super(type, stackCount);
  }

  clone(): MapModifier {
    return new MapModifier(this.type, this.stackCount);
  }

  apply(...args: any[]): boolean {
    return true;
  }

  getMaxStackCount(scene: BattleScene): integer {
    return 1;
  }
}

export class MegaEvolutionAccessModifier extends PersistentModifier {
  constructor(type: ModifierType, stackCount?: integer) {
    super(type, stackCount);
  }

  clone(): MegaEvolutionAccessModifier {
    return new MegaEvolutionAccessModifier(this.type, this.stackCount);
  }

  apply(...args: any[]): boolean {
    return true;
  }

  getMaxStackCount(scene: BattleScene): integer {
    return 1;
  }
}

export class GigantamaxAccessModifier extends PersistentModifier {
  constructor(type: ModifierType, stackCount?: integer) {
    super(type, stackCount);
  }

  clone(): GigantamaxAccessModifier {
    return new GigantamaxAccessModifier(this.type, this.stackCount);
  }

  apply(...args: any[]): boolean {
    return true;
  }

  getMaxStackCount(scene: BattleScene): integer {
    return 1;
  }
}

export class TerastallizeAccessModifier extends PersistentModifier {
  constructor(type: ModifierType, stackCount?: integer) {
    super(type, stackCount);
  }

  clone(): TerastallizeAccessModifier {
    return new TerastallizeAccessModifier(this.type, this.stackCount);
  }

  apply(...args: any[]): boolean {
    return true;
  }

  getMaxStackCount(scene: BattleScene): integer {
    return 1;
  }
}

export abstract class PokemonHeldItemModifier extends PersistentModifier {
  public pokemonId: integer;

  constructor(type: ModifierType, pokemonId: integer, stackCount: integer) {
    super(type, stackCount);

    this.pokemonId = pokemonId;
  }

  abstract matchType(_modifier: Modifier): boolean;

  match(modifier: Modifier) {
    return this.matchType(modifier) && (modifier as PokemonHeldItemModifier).pokemonId === this.pokemonId;
  }

  getArgs(): any[] {
    return [ this.pokemonId ];
  }

  shouldApply(...args: Parameters<this["apply"]>): boolean {
    return super.shouldApply(...args) && (this.pokemonId === -1 || args[0].id === this.pokemonId);
  }

  abstract apply(pokemon: Pokemon, ...args: any[]): boolean;

  getTransferrable(withinParty: boolean) {
    return true;
  }

  isIconVisible(scene: BattleScene): boolean {
    return this.getPokemon(scene).isOnField();
  }

  getIcon(scene: BattleScene, forSummary?: boolean): Phaser.GameObjects.Container {
    const container = !forSummary ? scene.add.container(0, 0) : super.getIcon(scene);

    if (!forSummary) {
      const pokemon = this.getPokemon(scene);
      const pokemonIcon = scene.addPokemonIcon(pokemon, -2, 10, 0, 0.5);

      container.add(pokemonIcon);

      const item = scene.add.sprite(16, this.virtualStackCount ? 8 : 16, "items");
      item.setScale(0.5);
      item.setOrigin(0, 0.5);
      item.setTexture("items", this.type.iconImage);
      container.add(item);

      const stackText = this.getIconStackText(scene);
      if (stackText) {
        container.add(stackText);
      }

      const virtualStackText = this.getIconStackText(scene, true);
      if (virtualStackText) {
        container.add(virtualStackText);
      }
    } else {
      container.setScale(0.5);
    }

    return container;
  }

  getPokemon(scene: BattleScene): Pokemon {
    return scene.getPokemonById(this.pokemonId);
  }

  getScoreMultiplier(): number {
    return 1;
  }

  getMaxStackCount(scene: BattleScene, forThreshold?: boolean): integer {
    const pokemon = this.getPokemon(scene);
    if (!pokemon) {
      return 0;
    }
    if (pokemon.isPlayer() && forThreshold) {
      return scene.getParty().map(p => this.getMaxHeldItemCount(p)).reduce((stackCount: integer, maxStackCount: integer) => Math.max(stackCount, maxStackCount), 0);
    }
    return this.getMaxHeldItemCount(pokemon);
  }

  abstract getMaxHeldItemCount(pokemon: Pokemon): integer;
}

export abstract class LapsingPokemonHeldItemModifier extends PokemonHeldItemModifier {
  protected battlesLeft: integer;

  constructor(type: ModifierTypes.ModifierType, pokemonId: integer, battlesLeft?: integer, stackCount?: integer) {
    super(type, pokemonId, stackCount);

    this.battlesLeft = battlesLeft;
  }

  lapse(args: any[]): boolean {
    return !!--this.battlesLeft;
  }

  getIcon(scene: BattleScene, forSummary?: boolean): Phaser.GameObjects.Container {
    const container = super.getIcon(scene, forSummary);

    if (this.getPokemon(scene).isPlayer()) {
      const battleCountText = addTextObject(scene, 27, 0, this.battlesLeft.toString(), TextStyle.PARTY, { fontSize: "66px", color: "#f89890" });
      battleCountText.setShadow(0, 0, null);
      battleCountText.setStroke("#984038", 16);
      battleCountText.setOrigin(1, 0);
      container.add(battleCountText);
    }

    return container;
  }

  getBattlesLeft(): integer {
    return this.battlesLeft;
  }

  getMaxStackCount(scene: BattleScene, forThreshold?: boolean): number {
    return 1;
  }
}

export class TerastallizeModifier extends LapsingPokemonHeldItemModifier {
  public teraType: Type;

  constructor(type: ModifierTypes.TerastallizeModifierType, pokemonId: integer, teraType: Type, battlesLeft?: integer, stackCount?: integer) {
    super(type, pokemonId, battlesLeft || 10, stackCount);

    this.teraType = teraType;
  }

  matchType(modifier: Modifier): boolean {
    if (modifier instanceof TerastallizeModifier && modifier.teraType === this.teraType) {
      return true;
    }
    return false;
  }

  clone(): TerastallizeModifier {
    return new TerastallizeModifier(this.type as ModifierTypes.TerastallizeModifierType, this.pokemonId, this.teraType, this.battlesLeft, this.stackCount);
  }

  getArgs(): any[] {
    return [ this.pokemonId, this.teraType, this.battlesLeft ];
  }

  apply(pokemon: Pokemon): boolean {
    if (pokemon.isPlayer()) {
      pokemon.scene.validateAchv(achvs.TERASTALLIZE);
      if (this.teraType === Type.STELLAR) {
        pokemon.scene.validateAchv(achvs.STELLAR_TERASTALLIZE);
      }
    }
    pokemon.updateSpritePipelineData();
    return true;
  }

  lapse(args: any[]): boolean {
    const ret = super.lapse(args);
    if (!ret) {
      const pokemon = args[0] as Pokemon;
      pokemon.updateSpritePipelineData();
    }
    return ret;
  }

  getTransferrable(withinParty: boolean): boolean {
    return false;
  }

  getScoreMultiplier(): number {
    return 1.25;
  }

  getMaxHeldItemCount(pokemon: Pokemon): integer {
    return 1;
  }
}

export class PokemonBaseStatModifier extends PokemonHeldItemModifier {
  protected stat: Stat;

  constructor(type: ModifierTypes.PokemonBaseStatBoosterModifierType, pokemonId: integer, stat: Stat, stackCount?: integer) {
    super(type, pokemonId, stackCount);
    this.stat = stat;
  }

  matchType(modifier: Modifier): boolean {
    if (modifier instanceof PokemonBaseStatModifier) {
      return modifier.stat === this.stat;
    }
    return false;
  }

  clone(): PersistentModifier {
    return new PokemonBaseStatModifier(this.type as ModifierTypes.PokemonBaseStatBoosterModifierType, this.pokemonId, this.stat, this.stackCount);
  }

  getArgs(): any[] {
    return super.getArgs().concat(this.stat);
  }

  apply(pokemon: Pokemon, stats: number[]): boolean {
    stats[this.stat] = Math.min(Math.floor(stats[this.stat] * (1 + this.getStackCount() * 0.1)), 999999);

    return true;
  }

  getTransferrable(_withinParty: boolean): boolean {
    return false;
  }

  getScoreMultiplier(): number {
    return 1.1;
  }

  getMaxHeldItemCount(pokemon: Pokemon): integer {
    return pokemon.ivs[this.stat];
  }
}

/**
 * Applies Specific Type item boosts (e.g., Magnet)
 */
export class AttackTypeBoosterModifier extends PokemonHeldItemModifier {
  private moveType: Type;
  private boostMultiplier: number;

  constructor(type: ModifierType, pokemonId: integer, moveType: Type, boostPercent: number, stackCount?: integer) {
    super(type, pokemonId, stackCount);

    this.moveType = moveType;
    this.boostMultiplier = boostPercent * 0.01;
  }

  matchType(modifier: Modifier): boolean {
    if (modifier instanceof AttackTypeBoosterModifier) {
      const attackTypeBoosterModifier = modifier as AttackTypeBoosterModifier;
      return attackTypeBoosterModifier.moveType === this.moveType && attackTypeBoosterModifier.boostMultiplier === this.boostMultiplier;
    }

    return false;
  }

  clone() {
    return new AttackTypeBoosterModifier(this.type, this.pokemonId, this.moveType, this.boostMultiplier * 100, this.stackCount);
  }

  getArgs(): any[] {
    return super.getArgs().concat([ this.moveType, this.boostMultiplier * 100 ]);
  }

  /**
   * @param pokemon {@linkcode Pokemon}
   * @param type Move type
   * @param power Move power
   * @returns true if boosts have been applied to the move.
   */
  apply(pokemon: Pokemon, type: number, power: Utils.NumberHolder): boolean {
    if (type === this.moveType && power.value >= 1) {
      power.value = Math.floor(power.value * (1 + (this.getStackCount() * this.boostMultiplier)));
      return true;
    }

    return false;
  }

  getScoreMultiplier(): number {
    return 1.2;
  }

  getMaxHeldItemCount(pokemon: Pokemon): integer {
    return 99;
  }
}

export class SurviveDamageModifier extends PokemonHeldItemModifier {
  constructor(type: ModifierType, pokemonId: integer, stackCount?: integer) {
    super(type, pokemonId, stackCount);
  }

  matchType(modifier: Modifier): boolean {
    return modifier instanceof SurviveDamageModifier;
  }

  clone() {
    return new SurviveDamageModifier(this.type, this.pokemonId, this.stackCount);
  }

  apply(pokemon: Pokemon, surviveDamage: Utils.BooleanHolder): boolean {
    if (!surviveDamage.value && pokemon.randSeedInt(10) < this.getStackCount()) {
      surviveDamage.value = true;

      pokemon.scene.queueMessage(getPokemonMessage(pokemon, ` hung on\nusing its ${this.type.name}!`));
      return true;
    }

    return false;
  }

  getMaxHeldItemCount(pokemon: Pokemon): integer {
    return 5;
  }
}

export class BypassSpeedChanceModifier extends PokemonHeldItemModifier {
  constructor(type: ModifierType, pokemonId: integer, stackCount?: integer) {
    super(type, pokemonId, stackCount);
  }

  matchType(modifier: Modifier) {
    return modifier instanceof BypassSpeedChanceModifier;
  }

  clone() {
    return new BypassSpeedChanceModifier(this.type, this.pokemonId, this.stackCount);
  }

  apply(pokemon: Pokemon, bypassSpeed: Utils.BooleanHolder): boolean {
    if (!bypassSpeed.value && pokemon.randSeedInt(10) < this.getStackCount()) {
      bypassSpeed.value = true;
      return true;
    }

    return false;
  }

  getMaxHeldItemCount(pokemon: Pokemon): integer {
    return 3;
  }
}

export class FlinchChanceModifier extends PokemonHeldItemModifier {
  constructor(type: ModifierType, pokemonId: integer, stackCount?: integer) {
    super(type, pokemonId, stackCount);
  }

  matchType(modifier: Modifier) {
    return modifier instanceof FlinchChanceModifier;
  }

  clone() {
    return new FlinchChanceModifier(this.type, this.pokemonId, this.stackCount);
  }

  apply(pokemon: Pokemon, flinched: Utils.BooleanHolder): boolean {
    if (!flinched.value && pokemon.randSeedInt(10) < this.getStackCount()) {
      flinched.value = true;
      return true;
    }

    return false;
  }

  getMaxHeldItemCount(pokemon: Pokemon): integer {
    return 3;
  }
}

export class TurnHealModifier extends PokemonHeldItemModifier {
  constructor(type: ModifierType, pokemonId: integer, stackCount?: integer) {
    super(type, pokemonId, stackCount);
  }

  matchType(modifier: Modifier) {
    return modifier instanceof TurnHealModifier;
  }

  clone() {
    return new TurnHealModifier(this.type, this.pokemonId, this.stackCount);
  }

  apply(pokemon: Pokemon): boolean {
    if (pokemon.getHpRatio() < 1) {
      const scene = pokemon.scene;
      scene.unshiftPhase(new PokemonHealPhase(scene, pokemon.getBattlerIndex(),
        Math.max(Math.floor(pokemon.getMaxHp() / 16) * this.stackCount, 1), getPokemonMessage(pokemon, `'s ${this.type.name}\nrestored its HP a little!`), true));
      return true;
    }

    return false;
  }

  getMaxHeldItemCount(pokemon: Pokemon): integer {
    return 4;
  }
}

/**
 * Modifier used for held items, namely Toxic Orb and Flame Orb, that apply a
 * set {@linkcode StatusEffect} at the end of a turn.
 * @extends PokemonHeldItemModifier
 * @see {@linkcode apply}
 */
export class TurnStatusEffectModifier extends PokemonHeldItemModifier {
  /** The status effect to be applied by the held item */
  private effect: StatusEffect;

  constructor (type: ModifierType, pokemonId: integer, stackCount?: integer) {
    super(type, pokemonId, stackCount);

    switch (type.id) {
    case "TOXIC_ORB":
      this.effect = StatusEffect.TOXIC;
      break;
    case "FLAME_ORB":
      this.effect = StatusEffect.BURN;
      break;
    }
  }

  /**
   * Checks if {@linkcode modifier} is an instance of this class,
   * intentionally ignoring potentially different {@linkcode effect}s
   * to prevent held item stockpiling since the item obtained first
   * would be the only item able to {@linkcode apply} successfully.
   * @override
   * @param modifier {@linkcode Modifier} being type tested
   * @return true if {@linkcode modifier} is an instance of
   * TurnStatusEffectModifier, false otherwise
   */
  matchType(modifier: Modifier): boolean {
    return modifier instanceof TurnStatusEffectModifier;
  }

  clone() {
    return new TurnStatusEffectModifier(this.type, this.pokemonId, this.stackCount);
  }

  /**
   * Tries to inflicts the holder with the associated {@linkcode StatusEffect}.
   * @param pokemon {@linkcode Pokemon} that holds the held item
   * @returns true if the status effect was applied successfully, false otherwise
   */
  apply(pokemon: Pokemon): boolean {
    return pokemon.trySetStatus(this.effect, true, undefined, undefined, this.type.name);
  }

  getMaxHeldItemCount(pokemon: Pokemon): integer {
    return 1;
  }

  getStatusEffect(): StatusEffect {
    return this.effect;
  }
}

export class HitHealModifier extends PokemonHeldItemModifier {
  constructor(type: ModifierType, pokemonId: integer, stackCount?: integer) {
    super(type, pokemonId, stackCount);
  }

  matchType(modifier: Modifier) {
    return modifier instanceof HitHealModifier;
  }

  clone() {
    return new HitHealModifier(this.type, this.pokemonId, this.stackCount);
  }

  apply(pokemon: Pokemon): boolean {
    if (pokemon.turnData.damageDealt && pokemon.getHpRatio() < 1) {
      const scene = pokemon.scene;
      scene.unshiftPhase(new PokemonHealPhase(scene, pokemon.getBattlerIndex(),
        Math.max(Math.floor(pokemon.turnData.damageDealt / 8) * this.stackCount, 1), getPokemonMessage(pokemon, `'s ${this.type.name}\nrestored its HP a little!`), true));
    }

    return true;
  }

  getMaxHeldItemCount(pokemon: Pokemon): integer {
    return 4;
  }
}

export class LevelIncrementBoosterModifier extends PersistentModifier {
  constructor(type: ModifierType, stackCount?: integer) {
    super(type, stackCount);
  }

  match(modifier: Modifier) {
    return modifier instanceof LevelIncrementBoosterModifier;
  }

  clone() {
    return new LevelIncrementBoosterModifier(this.type, this.stackCount);
  }

  apply(increment: Utils.IntegerHolder): boolean {
    increment.value += this.getStackCount();

    return true;
  }

  getMaxStackCount(scene: BattleScene, forThreshold?: boolean): number {
    return 99;
  }
}

export class BerryModifier extends PokemonHeldItemModifier {
  public berryType: BerryType;
  public consumed: boolean;

  constructor(type: ModifierType, pokemonId: integer, berryType: BerryType, stackCount?: integer) {
    super(type, pokemonId, stackCount);

    this.berryType = berryType;
    this.consumed = false;
  }

  matchType(modifier: Modifier) {
    return modifier instanceof BerryModifier && (modifier as BerryModifier).berryType === this.berryType;
  }

  clone() {
    return new BerryModifier(this.type, this.pokemonId, this.berryType, this.stackCount);
  }

  getArgs(): any[] {
    return super.getArgs().concat(this.berryType);
  }

  shouldApply(...args: Parameters<this["apply"]>): boolean {
    const [pokemon] = args;
    return !this.consumed && super.shouldApply(...args) && getBerryPredicate(this.berryType)(pokemon);
  }

  apply(pokemon: Pokemon): boolean {
    const preserve = new Utils.BooleanHolder(false);
    pokemon.scene.applyModifiers(PreserveBerryModifier, pokemon.isPlayer(), pokemon, preserve);

    getBerryEffectFunc(this.berryType)(pokemon);
    if (!preserve.value) {
      this.consumed = true;
    }

    return true;
  }

  getMaxHeldItemCount(pokemon: Pokemon): integer {
    if ([BerryType.LUM, BerryType.LEPPA, BerryType.SITRUS, BerryType.ENIGMA].includes(this.berryType)) {
      return 2;
    }
    return 3;
  }
}

export class PreserveBerryModifier extends PersistentModifier {
  constructor(type: ModifierType, stackCount?: integer) {
    super(type, stackCount);
  }

  match(modifier: Modifier) {
    return modifier instanceof PreserveBerryModifier;
  }

  clone() {
    return new PreserveBerryModifier(this.type, this.stackCount);
  }

<<<<<<< HEAD
  apply(pokemon: Pokemon, preserve: Utils.BooleanHolder): boolean {
    if (!preserve.value) {
      preserve.value = pokemon.randSeedInt(this.getMaxStackCount(null)) < this.getStackCount();
=======
  shouldApply(args: any[]): boolean {
    return super.shouldApply(args) && args[0] instanceof Pokemon && args[1] instanceof Utils.BooleanHolder;
  }

  apply(args: any[]): boolean {
    if (!(args[1] as Utils.BooleanHolder).value) {
      (args[1] as Utils.BooleanHolder).value = (args[0] as Pokemon).randSeedInt(10) < this.getStackCount() * 3;
>>>>>>> 50c1f8ae
    }

    return true;
  }

  getMaxStackCount(scene: BattleScene): integer {
    return 3;
  }
}

export class PokemonInstantReviveModifier extends PokemonHeldItemModifier {
  constructor(type: ModifierType, pokemonId: integer, stackCount?: integer) {
    super(type, pokemonId, stackCount);
  }

  matchType(modifier: Modifier) {
    return modifier instanceof PokemonInstantReviveModifier;
  }

  clone() {
    return new PokemonInstantReviveModifier(this.type, this.pokemonId, this.stackCount);
  }

  apply(pokemon: Pokemon): boolean {
    pokemon.scene.unshiftPhase(new PokemonHealPhase(pokemon.scene, pokemon.getBattlerIndex(),
      Math.max(Math.floor(pokemon.getMaxHp() / 2), 1), getPokemonMessage(pokemon, ` was revived\nby its ${this.type.name}!`), false, false, true));

    pokemon.resetStatus();

    return true;
  }

  getMaxHeldItemCount(pokemon: Pokemon): integer {
    return 1;
  }
}

export abstract class ConsumablePokemonModifier extends ConsumableModifier {
  public pokemonId: integer;

  constructor(type: ModifierType, pokemonId: integer) {
    super(type);

    this.pokemonId = pokemonId;
  }

  shouldApply(...args: Parameters<this["apply"]>): boolean {
    return super.shouldApply(...args) && (this.pokemonId === -1 || args[0].id === this.pokemonId);
  }

  abstract apply(pokemon: Pokemon, ...args: any[]): boolean | Promise<boolean>;

  getPokemon(scene: BattleScene) {
    return scene.getParty().find(p => p.id === this.pokemonId);
  }
}

export class PokemonHpRestoreModifier extends ConsumablePokemonModifier {
  private restorePoints: integer;
  private restorePercent: number;
  private healStatus: boolean;
  public fainted: boolean;

  constructor(type: ModifierType, pokemonId: integer, restorePoints: integer, restorePercent: number, healStatus: boolean, fainted?: boolean) {
    super(type, pokemonId);

    this.restorePoints = restorePoints;
    this.restorePercent = restorePercent;
    this.healStatus = healStatus;
    this.fainted = !!fainted;
  }

  shouldApply(...args: Parameters<this["apply"]>): boolean {
    return super.shouldApply(...args) && (this.fainted || !!args[1]);
  }

  apply(pokemon: Pokemon, amount: number): boolean {
    if (!pokemon.hp === this.fainted) {
      let restorePoints = this.restorePoints;
      if (!this.fainted) {
        restorePoints = Math.floor(restorePoints * amount);
      }
      if (this.fainted || this.healStatus) {
        pokemon.resetStatus();
      }
      pokemon.hp = Math.min(pokemon.hp + Math.max(Math.ceil(Math.max(Math.floor((this.restorePercent * 0.01) * pokemon.getMaxHp()), restorePoints)), 1), pokemon.getMaxHp());

      return true;
    }

    return false;
  }
}

export class PokemonStatusHealModifier extends ConsumablePokemonModifier {
  constructor(type: ModifierType, pokemonId: integer) {
    super(type, pokemonId);
  }

  apply(pokemon: Pokemon): boolean {
    pokemon.resetStatus();

    return true;
  }
}

export abstract class ConsumablePokemonMoveModifier extends ConsumablePokemonModifier {
  public moveIndex: integer;

  constructor(type: ModifierType, pokemonId: integer, moveIndex: integer) {
    super(type, pokemonId);

    this.moveIndex = moveIndex;
  }
}

export class PokemonPpRestoreModifier extends ConsumablePokemonMoveModifier {
  private restorePoints: integer;

  constructor(type: ModifierType, pokemonId: integer, moveIndex: integer, restorePoints: integer) {
    super(type, pokemonId, moveIndex);

    this.restorePoints = restorePoints;
  }

  apply(pokemon: Pokemon): boolean {
    const move = pokemon.getMoveset()[this.moveIndex];
    move.ppUsed = this.restorePoints > -1 ? Math.max(move.ppUsed - this.restorePoints, 0) : 0;

    return true;
  }
}

export class PokemonAllMovePpRestoreModifier extends ConsumablePokemonModifier {
  private restorePoints: integer;

  constructor(type: ModifierType, pokemonId: integer, restorePoints: integer) {
    super(type, pokemonId);

    this.restorePoints = restorePoints;
  }

  apply(pokemon: Pokemon): boolean {
    for (const move of pokemon.getMoveset()) {
      move.ppUsed = this.restorePoints > -1 ? Math.max(move.ppUsed - this.restorePoints, 0) : 0;
    }

    return true;
  }
}

export class PokemonPpUpModifier extends ConsumablePokemonMoveModifier {
  private upPoints: integer;

  constructor(type: ModifierType, pokemonId: integer, moveIndex: integer, upPoints: integer) {
    super(type, pokemonId, moveIndex);

    this.upPoints = upPoints;
  }

  apply(pokemon: Pokemon): boolean {
    const move = pokemon.getMoveset()[this.moveIndex];
    move.ppUp = Math.min(move.ppUp + this.upPoints, 3);

    return true;
  }
}

export class PokemonNatureChangeModifier extends ConsumablePokemonModifier {
  public nature: Nature;

  constructor(type: ModifierType, pokemonId: integer, nature: Nature) {
    super(type, pokemonId);

    this.nature = nature;
  }

  apply(pokemon: Pokemon): boolean {
    pokemon.natureOverride = this.nature;
    let speciesId = pokemon.species.speciesId;
    pokemon.scene.gameData.dexData[speciesId].natureAttr |= Math.pow(2, this.nature + 1);

    while (pokemonPrevolutions.hasOwnProperty(speciesId)) {
      speciesId = pokemonPrevolutions[speciesId];
      pokemon.scene.gameData.dexData[speciesId].natureAttr |= Math.pow(2, this.nature + 1);
    }

    return true;
  }
}

export class PokemonLevelIncrementModifier extends ConsumablePokemonModifier {
  constructor(type: ModifierType, pokemonId: integer) {
    super(type, pokemonId);
  }

  apply(pokemon: PlayerPokemon): boolean {
    const levelCount = new Utils.IntegerHolder(1);
    pokemon.scene.applyModifiers(LevelIncrementBoosterModifier, true, levelCount);

    pokemon.level += levelCount.value;
    if (pokemon.level <= pokemon.scene.getMaxExpLevel(true)) {
      pokemon.exp = getLevelTotalExp(pokemon.level, pokemon.species.growthRate);
      pokemon.levelExp = 0;
    }

    pokemon.addFriendship(5);

    pokemon.scene.unshiftPhase(new LevelUpPhase(pokemon.scene, pokemon.scene.getParty().indexOf(pokemon), pokemon.level - levelCount.value, pokemon.level));

    return true;
  }
}

export class TmModifier extends ConsumablePokemonModifier {
  constructor(type: ModifierTypes.TmModifierType, pokemonId: integer) {
    super(type, pokemonId);
  }

  apply(pokemon: PlayerPokemon): boolean {
    pokemon.scene.unshiftPhase(new LearnMovePhase(pokemon.scene, pokemon.scene.getParty().indexOf(pokemon), (this.type as ModifierTypes.TmModifierType).moveId));

    return true;
  }
}

export class RememberMoveModifier extends ConsumablePokemonModifier {
  public levelMoveIndex: integer;

  constructor(type: ModifierTypes.ModifierType, pokemonId: integer, levelMoveIndex: integer) {
    super(type, pokemonId);

    this.levelMoveIndex = levelMoveIndex;
  }

  apply(pokemon: PlayerPokemon): boolean {
    pokemon.scene.unshiftPhase(new LearnMovePhase(pokemon.scene, pokemon.scene.getParty().indexOf(pokemon), pokemon.getLearnableLevelMoves()[this.levelMoveIndex]));

    return true;
  }
}

export class EvolutionItemModifier extends ConsumablePokemonModifier {
  constructor(type: ModifierTypes.EvolutionItemModifierType, pokemonId: integer) {
    super(type, pokemonId);
  }

  apply(pokemon: PlayerPokemon): boolean {
    let matchingEvolution = pokemonEvolutions.hasOwnProperty(pokemon.species.speciesId)
      ? pokemonEvolutions[pokemon.species.speciesId].find(e => e.item === (this.type as ModifierTypes.EvolutionItemModifierType).evolutionItem
        && (e.evoFormKey === null || (e.preFormKey || "") === pokemon.getFormKey())
        && (!e.condition || e.condition.predicate(pokemon)))
      : null;

    if (!matchingEvolution && pokemon.isFusion()) {
      matchingEvolution = pokemonEvolutions[pokemon.fusionSpecies.speciesId].find(e => e.item === (this.type as ModifierTypes.EvolutionItemModifierType).evolutionItem
        && (e.evoFormKey === null || (e.preFormKey || "") === pokemon.getFusionFormKey())
        && (!e.condition || e.condition.predicate(pokemon)));
      if (matchingEvolution) {
        matchingEvolution = new FusionSpeciesFormEvolution(pokemon.species.speciesId, matchingEvolution);
      }
    }

    if (matchingEvolution) {
      pokemon.scene.unshiftPhase(new EvolutionPhase(pokemon.scene, pokemon, matchingEvolution, pokemon.level - 1));
      return true;
    }

    return false;
  }
}

export class FusePokemonModifier extends ConsumablePokemonModifier {
  public fusePokemonId: integer;

  constructor(type: ModifierType, pokemonId: integer, fusePokemonId: integer) {
    super(type, pokemonId);

    this.fusePokemonId = fusePokemonId;
  }

  shouldApply(...args: Parameters<this["apply"]>): boolean {
    return super.shouldApply(...args) && args[1]?.id === this.fusePokemonId;
  }

  apply(basePokemon: PlayerPokemon, fusePokemon: PlayerPokemon): Promise<boolean> {
    return basePokemon.fuse(fusePokemon).then(
      () => true, // onFulfilled
      () => false // onRejected
    );
  }
}

export class MultipleParticipantExpBonusModifier extends PersistentModifier {
  constructor(type: ModifierType, stackCount?: integer) {
    super(type, stackCount);
  }

  match(modifier: Modifier): boolean {
    return modifier instanceof MultipleParticipantExpBonusModifier;
  }

  apply(...args: any[]): boolean {
    return true;
  }

  clone(): MultipleParticipantExpBonusModifier {
    return new MultipleParticipantExpBonusModifier(this.type, this.stackCount);
  }

  getMaxStackCount(scene: BattleScene): integer {
    return 5;
  }
}

export class HealingBoosterModifier extends PersistentModifier {
  private multiplier: number;

  constructor(type: ModifierType, multiplier: number, stackCount?: integer) {
    super(type, stackCount);

    this.multiplier = multiplier;
  }

  match(modifier: Modifier): boolean {
    return modifier instanceof HealingBoosterModifier;
  }

  clone(): HealingBoosterModifier {
    return new HealingBoosterModifier(this.type, this.multiplier, this.stackCount);
  }

  getArgs(): any[] {
    return [ this.multiplier ];
  }

  apply(healingMultiplier: Utils.IntegerHolder): boolean {
    healingMultiplier.value *= 1 + ((this.multiplier - 1) * this.getStackCount());

    return true;
  }

  getMaxStackCount(scene: BattleScene): integer {
    return 5;
  }
}

export class ExpBoosterModifier extends PersistentModifier {
  private boostMultiplier: integer;

  constructor(type: ModifierType, boostPercent: number, stackCount?: integer) {
    super(type, stackCount);

    this.boostMultiplier = boostPercent * 0.01;
  }

  match(modifier: Modifier): boolean {
    if (modifier instanceof ExpBoosterModifier) {
      const expModifier = modifier;
      return expModifier.boostMultiplier === this.boostMultiplier;
    }
    return false;
  }

  clone(): ExpBoosterModifier {
    return new ExpBoosterModifier(this.type, this.boostMultiplier * 100, this.stackCount);
  }

  getArgs(): any[] {
    return [ this.boostMultiplier * 100 ];
  }

  apply(boost: Utils.NumberHolder): boolean {
    boost.value = Math.floor(boost.value * (1 + (this.getStackCount() * this.boostMultiplier)));

    return true;
  }

  getMaxStackCount(scene: BattleScene, forThreshold?: boolean): integer {
    return this.boostMultiplier < 1 ? this.boostMultiplier < 0.6 ? 99 : 30 : 10;
  }
}

export class PokemonExpBoosterModifier extends PokemonHeldItemModifier {
  private boostMultiplier: integer;

  constructor(type: ModifierTypes.PokemonExpBoosterModifierType, pokemonId: integer, boostPercent: number, stackCount?: integer) {
    super(type, pokemonId, stackCount);
    this.boostMultiplier = boostPercent * 0.01;
  }

  matchType(modifier: Modifier): boolean {
    if (modifier instanceof PokemonExpBoosterModifier) {
      const pokemonExpModifier = modifier;
      return pokemonExpModifier.boostMultiplier === this.boostMultiplier;
    }
    return false;
  }

  clone(): PersistentModifier {
    return new PokemonExpBoosterModifier(this.type as ModifierTypes.PokemonExpBoosterModifierType, this.pokemonId, this.boostMultiplier * 100, this.stackCount);
  }

  getArgs(): any[] {
    return super.getArgs().concat(this.boostMultiplier * 100);
  }

  apply(pokemon: Pokemon, boost: Utils.NumberHolder): boolean {
    boost.value = Math.floor(boost.value * (1 + (this.getStackCount() * this.boostMultiplier)));

    return true;
  }

  getMaxHeldItemCount(pokemon: Pokemon): integer {
    return 99;
  }
}

export class ExpShareModifier extends PersistentModifier {
  constructor(type: ModifierType, stackCount?: integer) {
    super(type, stackCount);
  }

  match(modifier: Modifier): boolean {
    return modifier instanceof ExpShareModifier;
  }

  clone(): ExpShareModifier {
    return new ExpShareModifier(this.type, this.stackCount);
  }

  apply(...args: any[]): boolean {
    return true;
  }

  getMaxStackCount(scene: BattleScene): integer {
    return 5;
  }
}

export class ExpBalanceModifier extends PersistentModifier {
  constructor(type: ModifierType, stackCount?: integer) {
    super(type, stackCount);
  }

  match(modifier: Modifier): boolean {
    return modifier instanceof ExpBalanceModifier;
  }

  clone(): ExpBalanceModifier {
    return new ExpBalanceModifier(this.type, this.stackCount);
  }

  apply(...args: any[]): boolean {
    return true;
  }

  getMaxStackCount(scene: BattleScene): integer {
    return 4;
  }
}

export class PokemonFriendshipBoosterModifier extends PokemonHeldItemModifier {
  constructor(type: ModifierTypes.PokemonFriendshipBoosterModifierType, pokemonId: integer, stackCount?: integer) {
    super(type, pokemonId, stackCount);
  }

  matchType(modifier: Modifier): boolean {
    return modifier instanceof PokemonFriendshipBoosterModifier;
  }

  clone(): PersistentModifier {
    return new PokemonFriendshipBoosterModifier(this.type as ModifierTypes.PokemonFriendshipBoosterModifierType, this.pokemonId, this.stackCount);
  }

  apply(pokemon: Pokemon, friendship: Utils.IntegerHolder): boolean {
    friendship.value = Math.floor(friendship.value * (1 + 0.5 * this.getStackCount()));

    return true;
  }

  getMaxHeldItemCount(pokemon: Pokemon): integer {
    return 3;
  }
}

export class PokemonNatureWeightModifier extends PokemonHeldItemModifier {
  constructor(type: ModifierTypes.ModifierType, pokemonId: integer, stackCount?: integer) {
    super(type, pokemonId, stackCount);
  }

  matchType(modifier: Modifier): boolean {
    return modifier instanceof PokemonNatureWeightModifier;
  }

  clone(): PersistentModifier {
    return new PokemonNatureWeightModifier(this.type, this.pokemonId, this.stackCount);
  }

  apply(pokemon: Pokemon, multiplier: Utils.IntegerHolder): boolean {
    if (multiplier.value !== 1) {
      multiplier.value += 0.1 * this.getStackCount() * (multiplier.value > 1 ? 1 : -1);
      return true;
    }

    return false;
  }

  getMaxHeldItemCount(pokemon: Pokemon): integer {
    return 10;
  }
}

export class PokemonMoveAccuracyBoosterModifier extends PokemonHeldItemModifier {
  private accuracyAmount: integer;

  constructor(type: ModifierTypes.PokemonMoveAccuracyBoosterModifierType, pokemonId: integer, accuracy: integer, stackCount?: integer) {
    super(type, pokemonId, stackCount);
    this.accuracyAmount = accuracy;
  }

  matchType(modifier: Modifier): boolean {
    if (modifier instanceof PokemonMoveAccuracyBoosterModifier) {
      const pokemonAccuracyBoosterModifier = modifier as PokemonMoveAccuracyBoosterModifier;
      return pokemonAccuracyBoosterModifier.accuracyAmount === this.accuracyAmount;
    }
    return false;
  }

  clone(): PersistentModifier {
    return new PokemonMoveAccuracyBoosterModifier(this.type as ModifierTypes.PokemonMoveAccuracyBoosterModifierType, this.pokemonId, this.accuracyAmount, this.stackCount);
  }

  getArgs(): any[] {
    return super.getArgs().concat(this.accuracyAmount);
  }

  apply(pokemon: Pokemon, moveAccuracy: Utils.IntegerHolder): boolean {
    moveAccuracy.value = Math.min(moveAccuracy.value + this.accuracyAmount * this.getStackCount(), 100);

    return true;
  }

  getMaxHeldItemCount(pokemon: Pokemon): integer {
    return 3;
  }
}

export class PokemonMultiHitModifier extends PokemonHeldItemModifier {
  constructor(type: ModifierTypes.PokemonMultiHitModifierType, pokemonId: integer, stackCount?: integer) {
    super(type, pokemonId, stackCount);
  }

  matchType(modifier: Modifier): boolean {
    return modifier instanceof PokemonMultiHitModifier;
  }

  clone(): PersistentModifier {
    return new PokemonMultiHitModifier(this.type as ModifierTypes.PokemonMultiHitModifierType, this.pokemonId, this.stackCount);
  }

  apply(source: Pokemon, multi: Utils.IntegerHolder, power: Utils.NumberHolder): boolean {
    multi.value *= (this.getStackCount() + 1);

    switch (this.getStackCount()) {
    case 1:
      power.value *= 0.4;
      break;
    case 2:
      power.value *= 0.25;
      break;
    case 3:
      power.value *= 0.175;
      break;
    }

    return true;
  }

  getMaxHeldItemCount(pokemon: Pokemon): integer {
    return 3;
  }
}

export class PokemonFormChangeItemModifier extends PokemonHeldItemModifier {
  public formChangeItem: FormChangeItem;
  public active: boolean;

  constructor(type: ModifierTypes.FormChangeItemModifierType, pokemonId: integer, formChangeItem: FormChangeItem, active: boolean, stackCount?: integer) {
    super(type, pokemonId, stackCount);
    this.formChangeItem = formChangeItem;
    this.active = active;
  }

  matchType(modifier: Modifier): boolean {
    return modifier instanceof PokemonFormChangeItemModifier && modifier.formChangeItem === this.formChangeItem;
  }

  clone(): PersistentModifier {
    return new PokemonFormChangeItemModifier(this.type as ModifierTypes.FormChangeItemModifierType, this.pokemonId, this.formChangeItem, this.active, this.stackCount);
  }

  getArgs(): any[] {
    return super.getArgs().concat(this.formChangeItem, this.active);
  }

  apply(pokemon: Pokemon, active: boolean): boolean {
    const switchActive = this.active && !active;

    if (switchActive) {
      this.active = false;
    }

    const ret = pokemon.scene.triggerPokemonFormChange(pokemon, SpeciesFormChangeItemTrigger);

    if (switchActive) {
      this.active = true;
    }

    return ret;
  }

  getTransferrable(withinParty: boolean) {
    return withinParty;
  }

  getMaxHeldItemCount(pokemon: Pokemon): integer {
    return 1;
  }
}

export class MoneyRewardModifier extends ConsumableModifier {
  private moneyMultiplier: number;

  constructor(type: ModifierType, moneyMultiplier: number) {
    super(type);

    this.moneyMultiplier = moneyMultiplier;
  }

  apply(scene: BattleScene): boolean {
    const moneyAmount = new Utils.IntegerHolder(scene.getWaveMoneyAmount(this.moneyMultiplier));

    scene.applyModifiers(MoneyMultiplierModifier, true, moneyAmount);

    scene.addMoney(moneyAmount.value);

    return true;
  }
}

export class MoneyMultiplierModifier extends PersistentModifier {
  constructor(type: ModifierType, stackCount?: integer) {
    super(type, stackCount);
  }

  match(modifier: Modifier): boolean {
    return modifier instanceof MoneyMultiplierModifier;
  }

  clone(): MoneyMultiplierModifier {
    return new MoneyMultiplierModifier(this.type, this.stackCount);
  }

  apply(moneyMult: Utils.IntegerHolder): boolean {
    moneyMult.value += Math.floor(moneyMult.value * 0.2 * this.getStackCount());

    return true;
  }

  getMaxStackCount(scene: BattleScene): integer {
    return 5;
  }
}

export class DamageMoneyRewardModifier extends PokemonHeldItemModifier {
  constructor(type: ModifierType, pokemonId: integer, stackCount?: integer) {
    super(type, pokemonId, stackCount);
  }

  matchType(modifier: Modifier): boolean {
    return modifier instanceof DamageMoneyRewardModifier;
  }

  clone(): DamageMoneyRewardModifier {
    return new DamageMoneyRewardModifier(this.type, this.pokemonId, this.stackCount);
  }

  apply(pokemon: Pokemon, boost: Utils.IntegerHolder): boolean {
    const scene = pokemon.scene;
    const moneyAmount = new Utils.IntegerHolder(Math.floor(boost.value * (0.5 * this.getStackCount())));
    scene.applyModifiers(MoneyMultiplierModifier, true, moneyAmount);
    scene.addMoney(moneyAmount.value);

    return true;
  }

  getMaxHeldItemCount(pokemon: Pokemon): integer {
    return 5;
  }
}

export class MoneyInterestModifier extends PersistentModifier {
  constructor(type: ModifierType, stackCount?: integer) {
    super(type, stackCount);
  }

  match(modifier: Modifier): boolean {
    return modifier instanceof MoneyInterestModifier;
  }

  apply(scene: BattleScene): boolean {
    const interestAmount = Math.floor(scene.money * 0.1 * this.getStackCount());
    scene.addMoney(interestAmount);

    scene.queueMessage(`You received interest of ₽${interestAmount.toLocaleString("en-US")}\nfrom the ${this.type.name}!`, null, true);

    return true;
  }

  clone(): MoneyInterestModifier {
    return new MoneyInterestModifier(this.type, this.stackCount);
  }

  getMaxStackCount(scene: BattleScene): integer {
    return 5;
  }
}

export class HiddenAbilityRateBoosterModifier extends PersistentModifier {
  constructor(type: ModifierType, stackCount?: integer) {
    super(type, stackCount);
  }

  match(modifier: Modifier): boolean {
    return modifier instanceof HiddenAbilityRateBoosterModifier;
  }

  clone(): HiddenAbilityRateBoosterModifier {
    return new HiddenAbilityRateBoosterModifier(this.type, this.stackCount);
  }

  apply(boost: Utils.IntegerHolder): boolean {
    boost.value *= Math.pow(2, -1 - this.getStackCount());

    return true;
  }

  getMaxStackCount(scene: BattleScene): integer {
    return 4;
  }
}

export class ShinyRateBoosterModifier extends PersistentModifier {
  constructor(type: ModifierType, stackCount?: integer) {
    super(type, stackCount);
  }

  match(modifier: Modifier): boolean {
    return modifier instanceof ShinyRateBoosterModifier;
  }

  clone(): ShinyRateBoosterModifier {
    return new ShinyRateBoosterModifier(this.type, this.stackCount);
  }

  apply(boost: Utils.IntegerHolder): boolean {
    boost.value *= Math.pow(2, 2 + this.getStackCount());

    return true;
  }

  getMaxStackCount(scene: BattleScene): integer {
    return 4;
  }
}

export class LockModifierTiersModifier extends PersistentModifier {
  constructor(type: ModifierType, stackCount?: integer) {
    super(type, stackCount);
  }

  match(modifier: Modifier): boolean {
    return modifier instanceof LockModifierTiersModifier;
  }

  apply(...args: any[]): boolean {
    return true;
  }

  clone(): LockModifierTiersModifier {
    return new LockModifierTiersModifier(this.type, this.stackCount);
  }

  getMaxStackCount(scene: BattleScene): integer {
    return 1;
  }
}

export class SwitchEffectTransferModifier extends PokemonHeldItemModifier {
  constructor(type: ModifierType, pokemonId: integer, stackCount?: integer) {
    super(type, pokemonId, stackCount);
  }

  matchType(modifier: Modifier): boolean {
    return modifier instanceof SwitchEffectTransferModifier;
  }

  clone(): SwitchEffectTransferModifier {
    return new SwitchEffectTransferModifier(this.type, this.pokemonId, this.stackCount);
  }

  apply(...args: any[]): boolean {
    return true;
  }

  getMaxHeldItemCount(pokemon: Pokemon): integer {
    return 1;
  }
}

export abstract class HeldItemTransferModifier extends PokemonHeldItemModifier {
  constructor(type: ModifierType, pokemonId: integer, stackCount?: integer) {
    super(type, pokemonId, stackCount);
  }

  apply(pokemon: Pokemon, ...args: any[]): boolean {
    const opponents = pokemon.getOpponents();

    if (!opponents.length) {
      return false;
    }

    const targetPokemon = opponents[pokemon.randSeedInt(opponents.length)];

    const transferredItemCount = this.getTransferredItemCount();
    if (!transferredItemCount) {
      return false;
    }

    const withinParty = pokemon.isPlayer() === targetPokemon.isPlayer();
    const poolType = pokemon.isPlayer() ? ModifierTypes.ModifierPoolType.PLAYER : pokemon.hasTrainer() ? ModifierTypes.ModifierPoolType.TRAINER : ModifierTypes.ModifierPoolType.WILD;

    const transferredModifierTypes: ModifierTypes.ModifierType[] = [];
    const itemModifiers = pokemon.scene.findModifiers((m) => {
      return m instanceof PokemonHeldItemModifier && m.pokemonId === targetPokemon.id && m.getTransferrable(withinParty);
    }, targetPokemon.isPlayer()) as PokemonHeldItemModifier[];
    let highestItemTier = itemModifiers.map(m => m.type.getOrInferTier(poolType)).reduce((highestTier, tier) => Math.max(tier, highestTier), 0);
    let tierItemModifiers = itemModifiers.filter(m => m.type.getOrInferTier(poolType) === highestItemTier);

    const heldItemTransferPromises: Promise<void>[] = [];

    for (let i = 0; i < transferredItemCount; i++) {
      if (!tierItemModifiers.length) {
        while (highestItemTier-- && !tierItemModifiers.length) {
          tierItemModifiers = itemModifiers.filter(m => m.type.tier === highestItemTier);
        }
        if (!tierItemModifiers.length) {
          break;
        }
      }
      const randItemIndex = pokemon.randSeedInt(itemModifiers.length);
      const randItem = itemModifiers[randItemIndex];
      heldItemTransferPromises.push(pokemon.scene.tryTransferHeldItemModifier(randItem, pokemon, false).then(success => {
        if (success) {
          transferredModifierTypes.push(randItem.type);
          itemModifiers.splice(randItemIndex, 1);
        }
      }));
    }

    Promise.all(heldItemTransferPromises).then(() => {
      for (const mt of transferredModifierTypes) {
        pokemon.scene.queueMessage(this.getTransferMessage(pokemon, targetPokemon, mt));
      }
    });

    return !!transferredModifierTypes.length;
  }

  abstract getTransferredItemCount(): integer;

  abstract getTransferMessage(pokemon: Pokemon, targetPokemon: Pokemon, item: ModifierTypes.ModifierType): string;
}

export class TurnHeldItemTransferModifier extends HeldItemTransferModifier {
  constructor(type: ModifierType, pokemonId: integer, stackCount?: integer) {
    super(type, pokemonId, stackCount);
  }

  matchType(modifier: Modifier): boolean {
    return modifier instanceof TurnHeldItemTransferModifier;
  }

  clone(): TurnHeldItemTransferModifier {
    return new TurnHeldItemTransferModifier(this.type, this.pokemonId, this.stackCount);
  }

  getTransferrable(withinParty: boolean) {
    return withinParty;
  }

  getTransferredItemCount(): integer {
    return this.getStackCount();
  }

  getTransferMessage(pokemon: Pokemon, targetPokemon: Pokemon, item: ModifierTypes.ModifierType): string {
    return getPokemonMessage(targetPokemon, `'s ${item.name} was absorbed\nby ${pokemon.name}'s ${this.type.name}!`);
  }

  getMaxHeldItemCount(pokemon: Pokemon): integer {
    return 1;
  }
}

export class ContactHeldItemTransferChanceModifier extends HeldItemTransferModifier {
  private chance: number;

  constructor(type: ModifierType, pokemonId: integer, chancePercent: number, stackCount?: integer) {
    super(type, pokemonId, stackCount);

    this.chance = chancePercent / 100;
  }

  matchType(modifier: Modifier): boolean {
    return modifier instanceof ContactHeldItemTransferChanceModifier;
  }

  clone(): ContactHeldItemTransferChanceModifier {
    return new ContactHeldItemTransferChanceModifier(this.type, this.pokemonId, this.chance * 100, this.stackCount);
  }

  getArgs(): any[] {
    return super.getArgs().concat(this.chance * 100);
  }

  getTransferredItemCount(): integer {
    return Phaser.Math.RND.realInRange(0, 1) < (this.chance * this.getStackCount()) ? 1 : 0;
  }

  getTransferMessage(pokemon: Pokemon, targetPokemon: Pokemon, item: ModifierTypes.ModifierType): string {
    return getPokemonMessage(targetPokemon, `'s ${item.name} was snatched\nby ${pokemon.name}'s ${this.type.name}!`);
  }

  getMaxHeldItemCount(pokemon: Pokemon): integer {
    return 5;
  }
}

export class IvScannerModifier extends PersistentModifier {
  constructor(type: ModifierType, stackCount?: integer) {
    super(type, stackCount);
  }

  match(modifier: Modifier): boolean {
    return modifier instanceof IvScannerModifier;
  }

  clone(): IvScannerModifier {
    return new IvScannerModifier(this.type, this.stackCount);
  }

  apply(...args: any[]): boolean {
    return true;
  }

  getMaxStackCount(scene: BattleScene): integer {
    return 3;
  }
}

export class ExtraModifierModifier extends PersistentModifier {
  constructor(type: ModifierType, stackCount?: integer) {
    super(type, stackCount);
  }

  match(modifier: Modifier): boolean {
    return modifier instanceof ExtraModifierModifier;
  }

  clone(): ExtraModifierModifier {
    return new ExtraModifierModifier(this.type, this.stackCount);
  }

  apply(boost: Utils.IntegerHolder): boolean {
    boost.value += this.getStackCount();

    return true;
  }

  getMaxStackCount(scene: BattleScene): integer {
    return 3;
  }
}

export abstract class EnemyPersistentModifier extends PersistentModifier {
  constructor(type: ModifierType, stackCount?: integer) {
    super(type, stackCount);
  }

  getMaxStackCount(scene: BattleScene): integer {
    return 5;
  }
}

abstract class EnemyDamageMultiplierModifier extends EnemyPersistentModifier {
  protected damageMultiplier: number;

  constructor(type: ModifierType, damageMultiplier: number, stackCount?: integer) {
    super(type, stackCount);

    this.damageMultiplier = damageMultiplier;
  }

  apply(multiplier: Utils.NumberHolder): boolean {
    multiplier.value = Math.floor(multiplier.value * Math.pow(this.damageMultiplier, this.getStackCount()));

    return true;
  }

  getMaxStackCount(scene: BattleScene): integer {
    return 99;
  }
}

export class EnemyDamageBoosterModifier extends EnemyDamageMultiplierModifier {
  constructor(type: ModifierType, boostPercent: number, stackCount?: integer) {
    //super(type, 1 + ((boostPercent || 10) * 0.01), stackCount);
    super(type, 1.05, stackCount); // Hardcode multiplier temporarily
  }

  match(modifier: Modifier): boolean {
    return modifier instanceof EnemyDamageBoosterModifier;
  }

  clone(): EnemyDamageBoosterModifier {
    return new EnemyDamageBoosterModifier(this.type, (this.damageMultiplier - 1) * 100, this.stackCount);
  }

  getArgs(): any[] {
    return [ (this.damageMultiplier - 1) * 100 ];
  }

  getMaxStackCount(scene: BattleScene): integer {
    return 999;
  }
}

export class EnemyDamageReducerModifier extends EnemyDamageMultiplierModifier {
  constructor(type: ModifierType, reductionPercent: number, stackCount?: integer) {
    //super(type, 1 - ((reductionPercent || 5) * 0.01), stackCount);
    super(type, 0.975, stackCount); // Hardcode multiplier temporarily
  }

  match(modifier: Modifier): boolean {
    return modifier instanceof EnemyDamageReducerModifier;
  }

  clone(): EnemyDamageReducerModifier {
    return new EnemyDamageReducerModifier(this.type, (1 - this.damageMultiplier) * 100, this.stackCount);
  }

  getArgs(): any[] {
    return [ (1 - this.damageMultiplier) * 100 ];
  }

  getMaxStackCount(scene: BattleScene): integer {
    return scene.currentBattle.waveIndex < 2000 ? super.getMaxStackCount(scene) : 999;
  }
}

export class EnemyTurnHealModifier extends EnemyPersistentModifier {
  private healPercent: number;

  constructor(type: ModifierType, healPercent: number, stackCount?: integer) {
    super(type, stackCount);

    // Hardcode temporarily
    this.healPercent = 2;
  }

  match(modifier: Modifier): boolean {
    return modifier instanceof EnemyTurnHealModifier;
  }

  clone(): EnemyTurnHealModifier {
    return new EnemyTurnHealModifier(this.type, this.healPercent, this.stackCount);
  }

  getArgs(): any[] {
    return [ this.healPercent ];
  }

  apply(pokemon: Pokemon): boolean {
    if (pokemon.getHpRatio() < 1) {
      const scene = pokemon.scene;
      scene.unshiftPhase(new PokemonHealPhase(scene, pokemon.getBattlerIndex(),
        Math.max(Math.floor(pokemon.getMaxHp() / (100 / this.healPercent)) * this.stackCount, 1), getPokemonMessage(pokemon, "\nrestored some HP!"), true, false, false, false, true));
      return true;
    }

    return false;
  }

  getMaxStackCount(scene: BattleScene): integer {
    return 15;
  }
}

export class EnemyAttackStatusEffectChanceModifier extends EnemyPersistentModifier {
  public effect: StatusEffect;
  private chance: number;

  constructor(type: ModifierType, effect: StatusEffect, chancePercent: number, stackCount?: integer) {
    super(type, stackCount);

    this.effect = effect;
    this.chance = (chancePercent || 10) / 100;
  }

  match(modifier: Modifier): boolean {
    return modifier instanceof EnemyAttackStatusEffectChanceModifier && modifier.effect === this.effect && modifier.chance === this.chance;
  }

  clone(): EnemyAttackStatusEffectChanceModifier {
    return new EnemyAttackStatusEffectChanceModifier(this.type, this.effect, this.chance * 100, this.stackCount);
  }

  getArgs(): any[] {
    return [ this.effect, this.chance * 100 ];
  }

  apply(target: Pokemon): boolean {
    if (Phaser.Math.RND.realInRange(0, 1) < (this.chance * this.getStackCount())) {
      return target.trySetStatus(this.effect, true);
    }

    return false;
  }
}

export class EnemyStatusEffectHealChanceModifier extends EnemyPersistentModifier {
  private chance: number;

  constructor(type: ModifierType, chancePercent: number, stackCount?: integer) {
    super(type, stackCount);

    this.chance = (chancePercent || 10) / 100;
  }

  match(modifier: Modifier): boolean {
    return modifier instanceof EnemyStatusEffectHealChanceModifier && modifier.chance === this.chance;
  }

  clone(): EnemyStatusEffectHealChanceModifier {
    return new EnemyStatusEffectHealChanceModifier(this.type, this.chance * 100, this.stackCount);
  }

  getArgs(): any[] {
    return [ this.chance * 100 ];
  }

  apply(target: Pokemon): boolean {
    if (target.status && Phaser.Math.RND.realInRange(0, 1) < (this.chance * this.getStackCount())) {
      target.scene.queueMessage(getPokemonMessage(target, getStatusEffectHealText(target.status.effect)));
      target.resetStatus();
      target.updateInfo();
      return true;
    }

    return false;
  }
}

export class EnemyEndureChanceModifier extends EnemyPersistentModifier {
  private chance: number;

  constructor(type: ModifierType, chancePercent: number, stackCount?: integer) {
    super(type, stackCount);

    this.chance = (chancePercent || 2.5) / 100;
  }

  match(modifier: Modifier) {
    return modifier instanceof EnemyEndureChanceModifier && modifier.chance === this.chance;
  }

  clone() {
    return new EnemyEndureChanceModifier(this.type, this.chance * 100, this.stackCount);
  }

  getArgs(): any[] {
    return [ this.chance * 100 ];
  }

  apply(target: Pokemon): boolean {
    if (target.battleData.endured || Phaser.Math.RND.realInRange(0, 1) >= (this.chance * this.getStackCount())) {
      return false;
    }

    target.addTag(BattlerTagType.ENDURING, 1);

    target.battleData.endured = true;

    return true;
  }

  getMaxStackCount(scene: BattleScene): integer {
    return 10;
  }
}

export class EnemyFusionChanceModifier extends EnemyPersistentModifier {
  private chance: number;

  constructor(type: ModifierType, chancePercent: number, stackCount?: integer) {
    super(type, stackCount);

    this.chance = chancePercent / 100;
  }

  match(modifier: Modifier) {
    return modifier instanceof EnemyFusionChanceModifier && modifier.chance === this.chance;
  }

  clone() {
    return new EnemyFusionChanceModifier(this.type, this.chance * 100, this.stackCount);
  }

  getArgs(): any[] {
    return [ this.chance * 100 ];
  }

  apply(chance: Utils.BooleanHolder): boolean {
    if (Phaser.Math.RND.realInRange(0, 1) >= (this.chance * this.getStackCount())) {
      return false;
    }

    chance.value = true;

    return true;
  }

  getMaxStackCount(scene: BattleScene): integer {
    return 10;
  }
}

/**
 * Uses override from overrides.ts to set PersistentModifiers for starting a new game
 * @param scene current BattleScene
 * @param player is this for player for enemy
 */
export function overrideModifiers(scene: BattleScene, player: boolean = true): void {
  const modifierOverride = player ? Overrides.STARTING_MODIFIER_OVERRIDE : Overrides.OPP_MODIFIER_OVERRIDE;
  if (!modifierOverride || modifierOverride.length === 0 || !scene) {
    return;
  } // if no override, do nothing
  // if it's the opponent, we clear all his current modifiers to avoid stacking
  if (!player) {
    scene.clearEnemyModifiers();
  }
  // we loop through all the modifier name given in the override file
  modifierOverride.forEach(item => {
    const modifierName = item.name;
    const qty = item.count || 1;
    if (!modifierTypes.hasOwnProperty(modifierName)) {
      return;
    } // if the modifier does not exist, we skip it
    const modifierType: ModifierType = modifierTypes[modifierName]();
    const modifier: PersistentModifier = modifierType.withIdFromFunc(modifierTypes[modifierName]).newModifier() as PersistentModifier;
    modifier.stackCount = qty;
    if (player) {
      scene.addModifier(modifier, true, false, false, true);
    } else {
      scene.addEnemyModifier(modifier, true, true);
    }
  });
}

/**
 * Uses override from overrides.ts to set PokemonHeldItemModifiers for starting a new game
 * @param scene current BattleScene
 * @param player is this for player for enemy
 */
export function overrideHeldItems(scene: BattleScene, pokemon: Pokemon, player: boolean = true): void {
  const heldItemsOverride = player ? Overrides.STARTING_HELD_ITEMS_OVERRIDE : Overrides.OPP_HELD_ITEMS_OVERRIDE;
  if (!heldItemsOverride || heldItemsOverride.length === 0 || !scene) {
    return;
  } // if no override, do nothing
  // we loop through all the itemName given in the override file
  heldItemsOverride.forEach(item => {
    const itemName = item.name;
    const qty = item.count || 1;
    if (!modifierTypes.hasOwnProperty(itemName)) {
      return;
    } // if the item does not exist, we skip it
    const modifierType: ModifierType = modifierTypes[itemName](); // we retrieve the item in the list
    let itemModifier: PokemonHeldItemModifier;
    if (modifierType instanceof ModifierTypes.ModifierTypeGenerator) {
      itemModifier = modifierType.generateType(null, [item.type]).withIdFromFunc(modifierTypes[itemName]).newModifier(pokemon) as PokemonHeldItemModifier;
    } else {
      itemModifier = modifierType.withIdFromFunc(modifierTypes[itemName]).newModifier(pokemon) as PokemonHeldItemModifier;
    }
    // we create the item
    itemModifier.pokemonId = pokemon.id; // we assign the created item to the pokemon
    itemModifier.stackCount = qty; // we say how many items we want
    if (player) {
      scene.addModifier(itemModifier, true, false, false, true);
    } else {
      scene.addEnemyModifier(itemModifier, true, true);
    }
  });
}<|MERGE_RESOLUTION|>--- conflicted
+++ resolved
@@ -983,19 +983,9 @@
     return new PreserveBerryModifier(this.type, this.stackCount);
   }
 
-<<<<<<< HEAD
   apply(pokemon: Pokemon, preserve: Utils.BooleanHolder): boolean {
     if (!preserve.value) {
-      preserve.value = pokemon.randSeedInt(this.getMaxStackCount(null)) < this.getStackCount();
-=======
-  shouldApply(args: any[]): boolean {
-    return super.shouldApply(args) && args[0] instanceof Pokemon && args[1] instanceof Utils.BooleanHolder;
-  }
-
-  apply(args: any[]): boolean {
-    if (!(args[1] as Utils.BooleanHolder).value) {
-      (args[1] as Utils.BooleanHolder).value = (args[0] as Pokemon).randSeedInt(10) < this.getStackCount() * 3;
->>>>>>> 50c1f8ae
+      preserve.value = pokemon.randSeedInt(10) < this.getStackCount() * 3;
     }
 
     return true;
