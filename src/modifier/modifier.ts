import { FusionSpeciesFormEvolution, pokemonEvolutions } from "#app/data/balance/pokemon-evolutions";
import { getBerryEffectFunc, getBerryPredicate } from "#app/data/berry";
import { getLevelTotalExp } from "#app/data/exp";
import { allMoves } from "#app/data/data-lists";
import { MAX_PER_TYPE_POKEBALLS } from "#app/data/pokeball";
import { type FormChangeItem, SpeciesFormChangeItemTrigger } from "#app/data/pokemon-forms";
import { getStatusEffectHealText } from "#app/data/status-effect";
import Pokemon, { type PlayerPokemon } from "#app/field/pokemon";
import { getPokemonNameWithAffix } from "#app/messages";
import Overrides from "#app/overrides";
import { EvolutionPhase } from "#app/phases/evolution-phase";
import { LearnMovePhase, LearnMoveType } from "#app/phases/learn-move-phase";
import { LevelUpPhase } from "#app/phases/level-up-phase";
import { PokemonHealPhase } from "#app/phases/pokemon-heal-phase";
import type { VoucherType } from "#app/system/voucher";
import { Command } from "#app/ui/command-ui-handler";
import { addTextObject, TextStyle } from "#app/ui/text";
import { BooleanHolder, hslToHex, isNullOrUndefined, NumberHolder, randSeedFloat, toDmgValue } from "#app/utils/common";
import { BattlerTagType } from "#enums/battler-tag-type";
import { BerryType } from "#enums/berry-type";
import type { MoveId } from "#enums/move-id";
import type { Nature } from "#enums/nature";
import type { PokeballType } from "#enums/pokeball";
import { SpeciesId } from "#enums/species-id";
import { type PermanentStat, type TempBattleStat, BATTLE_STATS, Stat, TEMP_BATTLE_STATS } from "#enums/stat";
import { StatusEffect } from "#enums/status-effect";
import type { PokemonType } from "#enums/pokemon-type";
import i18next from "i18next";
import {
  type DoubleBattleChanceBoosterModifierType,
  type EvolutionItemModifierType,
  type FormChangeItemModifierType,
  type ModifierOverride,
  type ModifierType,
  type PokemonBaseStatTotalModifierType,
  type PokemonExpBoosterModifierType,
  type PokemonFriendshipBoosterModifierType,
  type PokemonMoveAccuracyBoosterModifierType,
  type PokemonMultiHitModifierType,
  type TerastallizeModifierType,
  type TmModifierType,
  getModifierType,
  ModifierTypeGenerator,
  modifierTypes,
  PokemonHeldItemModifierType,
} from "./modifier-type";
import { Color, ShadowColor } from "#enums/color";
import { FRIENDSHIP_GAIN_FROM_RARE_CANDY } from "#app/data/balance/starters";
import {
  applyAbAttrs,
  applyPostItemLostAbAttrs,
  CommanderAbAttr,
  PostItemLostAbAttr,
} from "#app/data/abilities/ability";
import { globalScene } from "#app/global-scene";

export type ModifierPredicate = (modifier: Modifier) => boolean;

const iconOverflowIndex = 24;

export const modifierSortFunc = (a: Modifier, b: Modifier): number => {
  const itemNameMatch = a.type.name.localeCompare(b.type.name);
  const typeNameMatch = a.constructor.name.localeCompare(b.constructor.name);
  const aId = a instanceof PokemonHeldItemModifier && a.pokemonId ? a.pokemonId : 4294967295;
  const bId = b instanceof PokemonHeldItemModifier && b.pokemonId ? b.pokemonId : 4294967295;

  //First sort by pokemonID
  if (aId < bId) {
    return 1;
  }
  if (aId > bId) {
    return -1;
  }
  if (aId === bId) {
    //Then sort by item type
    if (typeNameMatch === 0) {
      return itemNameMatch;
      //Finally sort by item name
    }
    return typeNameMatch;
  }
  return 0;
};

export class ModifierBar extends Phaser.GameObjects.Container {
  private player: boolean;
  private modifierCache: PersistentModifier[];

  constructor(enemy?: boolean) {
    super(globalScene, 1 + (enemy ? 302 : 0), 2);

    this.player = !enemy;
    this.setScale(0.5);
  }

  /**
   * Method to update content displayed in {@linkcode ModifierBar}
   * @param {PersistentModifier[]} modifiers - The list of modifiers to be displayed in the {@linkcode ModifierBar}
   * @param {boolean} hideHeldItems - If set to "true", only modifiers not assigned to a Pokémon are displayed
   */
  updateModifiers(modifiers: PersistentModifier[], hideHeldItems = false) {
    this.removeAll(true);

    const visibleIconModifiers = modifiers.filter(m => m.isIconVisible());
    const nonPokemonSpecificModifiers = visibleIconModifiers
      .filter(m => !(m as PokemonHeldItemModifier).pokemonId)
      .sort(modifierSortFunc);
    const pokemonSpecificModifiers = visibleIconModifiers
      .filter(m => (m as PokemonHeldItemModifier).pokemonId)
      .sort(modifierSortFunc);

    const sortedVisibleIconModifiers = hideHeldItems
      ? nonPokemonSpecificModifiers
      : nonPokemonSpecificModifiers.concat(pokemonSpecificModifiers);

    sortedVisibleIconModifiers.forEach((modifier: PersistentModifier, i: number) => {
      const icon = modifier.getIcon();
      if (i >= iconOverflowIndex) {
        icon.setVisible(false);
      }
      this.add(icon);
      this.setModifierIconPosition(icon, sortedVisibleIconModifiers.length);
      icon.setInteractive(new Phaser.Geom.Rectangle(0, 0, 32, 24), Phaser.Geom.Rectangle.Contains);
      icon.on("pointerover", () => {
        globalScene.ui.showTooltip(modifier.type.name, modifier.type.getDescription());
        if (this.modifierCache && this.modifierCache.length > iconOverflowIndex) {
          this.updateModifierOverflowVisibility(true);
        }
      });
      icon.on("pointerout", () => {
        globalScene.ui.hideTooltip();
        if (this.modifierCache && this.modifierCache.length > iconOverflowIndex) {
          this.updateModifierOverflowVisibility(false);
        }
      });
    });

    for (const icon of this.getAll()) {
      this.sendToBack(icon);
    }

    this.modifierCache = modifiers;
  }

  updateModifierOverflowVisibility(ignoreLimit: boolean) {
    const modifierIcons = this.getAll().reverse();
    for (const modifier of modifierIcons.map(m => m as Phaser.GameObjects.Container).slice(iconOverflowIndex)) {
      modifier.setVisible(ignoreLimit);
    }
  }

  setModifierIconPosition(icon: Phaser.GameObjects.Container, modifierCount: number) {
    const rowIcons: number = 12 + 6 * Math.max(Math.ceil(Math.min(modifierCount, 24) / 12) - 2, 0);

    const x = ((this.getIndex(icon) % rowIcons) * 26) / (rowIcons / 12);
    const y = Math.floor(this.getIndex(icon) / rowIcons) * 20;

    icon.setPosition(this.player ? x : -x, y);
  }
}

export abstract class Modifier {
  public type: ModifierType;

  constructor(type: ModifierType) {
    this.type = type;
  }

  match(_modifier: Modifier): boolean {
    return false;
  }

  /**
   * Checks if {@linkcode Modifier} should be applied
   * @param _args parameters passed to {@linkcode Modifier.apply}
   * @returns always `true` by default
   */
  shouldApply(..._args: Parameters<this["apply"]>): boolean {
    return true;
  }

  /**
   * Handles applying of {@linkcode Modifier}
   * @param args collection of all passed parameters
   */
  abstract apply(...args: unknown[]): boolean;
}

export abstract class PersistentModifier extends Modifier {
  public stackCount: number;
  public virtualStackCount: number;

  constructor(type: ModifierType, stackCount = 1) {
    super(type);
    this.stackCount = stackCount;
    this.virtualStackCount = 0;
  }

  add(modifiers: PersistentModifier[], virtual: boolean): boolean {
    for (const modifier of modifiers) {
      if (this.match(modifier)) {
        return modifier.incrementStack(this.stackCount, virtual);
      }
    }

    if (virtual) {
      this.virtualStackCount += this.stackCount;
      this.stackCount = 0;
    }
    modifiers.push(this);
    return true;
  }

  abstract clone(): PersistentModifier;

  getArgs(): any[] {
    return [];
  }

  incrementStack(amount: number, virtual: boolean): boolean {
    if (this.getStackCount() + amount <= this.getMaxStackCount()) {
      if (!virtual) {
        this.stackCount += amount;
      } else {
        this.virtualStackCount += amount;
      }
      return true;
    }

    return false;
  }

  getStackCount(): number {
    return this.stackCount + this.virtualStackCount;
  }

  abstract getMaxStackCount(forThreshold?: boolean): number;

  getCountUnderMax(): number {
    return this.getMaxStackCount() - this.getStackCount();
  }

  isIconVisible(): boolean {
    return true;
  }

  getIcon(_forSummary?: boolean): Phaser.GameObjects.Container {
    const container = globalScene.add.container(0, 0);

    const item = globalScene.add.sprite(0, 12, "items");
    item.setFrame(this.type.iconImage);
    item.setOrigin(0, 0.5);
    container.add(item);

    const stackText = this.getIconStackText();
    if (stackText) {
      container.add(stackText);
    }

    const virtualStackText = this.getIconStackText(true);
    if (virtualStackText) {
      container.add(virtualStackText);
    }

    return container;
  }

  getIconStackText(virtual?: boolean): Phaser.GameObjects.BitmapText | null {
    if (this.getMaxStackCount() === 1 || (virtual && !this.virtualStackCount)) {
      return null;
    }

    const text = globalScene.add.bitmapText(10, 15, "item-count", this.stackCount.toString(), 11);
    text.letterSpacing = -0.5;
    if (this.getStackCount() >= this.getMaxStackCount()) {
      text.setTint(0xf89890);
    }
    text.setOrigin(0, 0);

    return text;
  }
}

export abstract class ConsumableModifier extends Modifier {
  add(_modifiers: Modifier[]): boolean {
    return true;
  }
}

export class AddPokeballModifier extends ConsumableModifier {
  private pokeballType: PokeballType;
  private count: number;

  constructor(type: ModifierType, pokeballType: PokeballType, count: number) {
    super(type);

    this.pokeballType = pokeballType;
    this.count = count;
  }

  /**
   * Applies {@linkcode AddPokeballModifier}
   * @param battleScene {@linkcode BattleScene}
   * @returns always `true`
   */
  override apply(): boolean {
    const pokeballCounts = globalScene.pokeballCounts;
    pokeballCounts[this.pokeballType] = Math.min(
      pokeballCounts[this.pokeballType] + this.count,
      MAX_PER_TYPE_POKEBALLS,
    );

    return true;
  }
}

export class AddVoucherModifier extends ConsumableModifier {
  private voucherType: VoucherType;
  private count: number;

  constructor(type: ModifierType, voucherType: VoucherType, count: number) {
    super(type);

    this.voucherType = voucherType;
    this.count = count;
  }

  /**
   * Applies {@linkcode AddVoucherModifier}
   * @param battleScene {@linkcode BattleScene}
   * @returns always `true`
   */
  override apply(): boolean {
    const voucherCounts = globalScene.gameData.voucherCounts;
    voucherCounts[this.voucherType] += this.count;

    return true;
  }
}

/**
 * Modifier used for party-wide or passive items that start an initial
 * {@linkcode battleCount} equal to {@linkcode maxBattles} that, for every
 * battle, decrements. Typically, when {@linkcode battleCount} reaches 0, the
 * modifier will be removed. If a modifier of the same type is to be added, it
 * will reset {@linkcode battleCount} back to {@linkcode maxBattles} of the
 * existing modifier instead of adding that modifier directly.
 * @extends PersistentModifier
 * @abstract
 * @see {@linkcode add}
 */
export abstract class LapsingPersistentModifier extends PersistentModifier {
  /** The maximum amount of battles the modifier will exist for */
  private maxBattles: number;
  /** The current amount of battles the modifier will exist for */
  private battleCount: number;

  constructor(type: ModifierType, maxBattles: number, battleCount?: number, stackCount?: number) {
    super(type, stackCount);

    this.maxBattles = maxBattles;
    this.battleCount = battleCount ?? this.maxBattles;
  }

  /**
   * Goes through existing modifiers for any that match the selected modifier,
   * which will then either add it to the existing modifiers if none were found
   * or, if one was found, it will refresh {@linkcode battleCount}.
   * @param modifiers {@linkcode PersistentModifier} array of the player's modifiers
   * @param _virtual N/A
   * @param _scene N/A
   * @returns `true` if the modifier was successfully added or applied, false otherwise
   */
  add(modifiers: PersistentModifier[], _virtual: boolean): boolean {
    for (const modifier of modifiers) {
      if (this.match(modifier)) {
        const modifierInstance = modifier as LapsingPersistentModifier;
        if (modifierInstance.getBattleCount() < modifierInstance.getMaxBattles()) {
          modifierInstance.resetBattleCount();
          globalScene.playSound("se/restore");
          return true;
        }
        // should never get here
        return false;
      }
    }

    modifiers.push(this);
    return true;
  }

  /**
   * Lapses the {@linkcode battleCount} by 1.
   * @param _args passed arguments (not in use here)
   * @returns `true` if the {@linkcode battleCount} is greater than 0
   */
  public lapse(..._args: unknown[]): boolean {
    this.battleCount--;
    return this.battleCount > 0;
  }

  getIcon(): Phaser.GameObjects.Container {
    const container = super.getIcon();

    // Linear interpolation on hue
    const hue = Math.floor(120 * (this.battleCount / this.maxBattles) + 5);

    // Generates the color hex code with a constant saturation and lightness but varying hue
    const typeHex = hslToHex(hue, 0.5, 0.9);
    const strokeHex = hslToHex(hue, 0.7, 0.3);

    const battleCountText = addTextObject(27, 0, this.battleCount.toString(), TextStyle.PARTY, {
      fontSize: "66px",
      color: typeHex,
    });
    battleCountText.setShadow(0, 0);
    battleCountText.setStroke(strokeHex, 16);
    battleCountText.setOrigin(1, 0);
    container.add(battleCountText);

    return container;
  }

  getIconStackText(_virtual?: boolean): Phaser.GameObjects.BitmapText | null {
    return null;
  }

  getBattleCount(): number {
    return this.battleCount;
  }

  resetBattleCount(): void {
    this.battleCount = this.maxBattles;
  }

  /**
   * Updates an existing modifier with a new `maxBattles` and `battleCount`.
   */
  setNewBattleCount(count: number): void {
    this.maxBattles = count;
    this.battleCount = count;
  }

  getMaxBattles(): number {
    return this.maxBattles;
  }

  getArgs(): any[] {
    return [this.maxBattles, this.battleCount];
  }

  getMaxStackCount(_forThreshold?: boolean): number {
    // Must be an abitrary number greater than 1
    return 2;
  }
}

/**
 * Modifier used for passive items, specifically lures, that
 * temporarily increases the chance of a double battle.
 * @extends LapsingPersistentModifier
 * @see {@linkcode apply}
 */
export class DoubleBattleChanceBoosterModifier extends LapsingPersistentModifier {
  public override type: DoubleBattleChanceBoosterModifierType;

  match(modifier: Modifier): boolean {
    return modifier instanceof DoubleBattleChanceBoosterModifier && modifier.getMaxBattles() === this.getMaxBattles();
  }

  clone(): DoubleBattleChanceBoosterModifier {
    return new DoubleBattleChanceBoosterModifier(
      this.type,
      this.getMaxBattles(),
      this.getBattleCount(),
      this.stackCount,
    );
  }

  /**
   * Increases the chance of a double battle occurring
   * @param doubleBattleChance {@linkcode NumberHolder} for double battle chance
   * @returns true
   */
  override apply(doubleBattleChance: NumberHolder): boolean {
    // This is divided because the chance is generated as a number from 0 to doubleBattleChance.value using randSeedInt
    // A double battle will initiate if the generated number is 0
    doubleBattleChance.value = doubleBattleChance.value / 4;

    return true;
  }
}

/**
 * Modifier used for party-wide items, specifically the X items, that
 * temporarily increases the stat stage multiplier of the corresponding
 * {@linkcode TempBattleStat}.
 * @extends LapsingPersistentModifier
 * @see {@linkcode apply}
 */
export class TempStatStageBoosterModifier extends LapsingPersistentModifier {
  /** The stat whose stat stage multiplier will be temporarily increased */
  private stat: TempBattleStat;
  /** The amount by which the stat stage itself or its multiplier will be increased by */
  private boost: number;

  constructor(type: ModifierType, stat: TempBattleStat, maxBattles: number, battleCount?: number, stackCount?: number) {
    super(type, maxBattles, battleCount, stackCount);

    this.stat = stat;
    // Note that, because we want X Accuracy to maintain its original behavior,
    // it will increment as it did previously, directly to the stat stage.
    this.boost = stat !== Stat.ACC ? 0.3 : 1;
  }

  match(modifier: Modifier): boolean {
    if (modifier instanceof TempStatStageBoosterModifier) {
      const modifierInstance = modifier as TempStatStageBoosterModifier;
      return modifierInstance.stat === this.stat;
    }
    return false;
  }

  clone() {
    return new TempStatStageBoosterModifier(
      this.type,
      this.stat,
      this.getMaxBattles(),
      this.getBattleCount(),
      this.stackCount,
    );
  }

  getArgs(): any[] {
    return [this.stat, ...super.getArgs()];
  }

  /**
   * Checks if {@linkcode args} contains the necessary elements and if the
   * incoming stat is matches {@linkcode stat}.
   * @param tempBattleStat {@linkcode TempBattleStat} being affected
   * @param statLevel {@linkcode NumberHolder} that holds the resulting value of the stat stage multiplier
   * @returns `true` if the modifier can be applied, false otherwise
   */
  override shouldApply(tempBattleStat?: TempBattleStat, statLevel?: NumberHolder): boolean {
    return (
      !!tempBattleStat && !!statLevel && TEMP_BATTLE_STATS.includes(tempBattleStat) && tempBattleStat === this.stat
    );
  }

  /**
   * Increases the incoming stat stage matching {@linkcode stat} by {@linkcode boost}.
   * @param _tempBattleStat {@linkcode TempBattleStat} N/A
   * @param statLevel {@linkcode NumberHolder} that holds the resulting value of the stat stage multiplier
   */
  override apply(_tempBattleStat: TempBattleStat, statLevel: NumberHolder): boolean {
    statLevel.value += this.boost;
    return true;
  }
}

/**
 * Modifier used for party-wide items, namely Dire Hit, that
 * temporarily increments the critical-hit stage
 * @extends LapsingPersistentModifier
 * @see {@linkcode apply}
 */
export class TempCritBoosterModifier extends LapsingPersistentModifier {
  clone() {
    return new TempCritBoosterModifier(this.type, this.getMaxBattles(), this.getBattleCount(), this.stackCount);
  }

  match(modifier: Modifier): boolean {
    return modifier instanceof TempCritBoosterModifier;
  }

  /**
   * Checks if {@linkcode args} contains the necessary elements.
   * @param critLevel {@linkcode NumberHolder} that holds the resulting critical-hit level
   * @returns `true` if the critical-hit stage boost applies successfully
   */
  override shouldApply(critLevel?: NumberHolder): boolean {
    return !!critLevel;
  }

  /**
   * Increases the current critical-hit stage value by 1.
   * @param critLevel {@linkcode NumberHolder} that holds the resulting critical-hit level
   * @returns `true` if the critical-hit stage boost applies successfully
   */
  override apply(critLevel: NumberHolder): boolean {
    critLevel.value++;
    return true;
  }
}

export class MapModifier extends PersistentModifier {
  clone(): MapModifier {
    return new MapModifier(this.type, this.stackCount);
  }

  override apply(..._args: unknown[]): boolean {
    return true;
  }

  getMaxStackCount(): number {
    return 1;
  }
}

export class MegaEvolutionAccessModifier extends PersistentModifier {
  clone(): MegaEvolutionAccessModifier {
    return new MegaEvolutionAccessModifier(this.type, this.stackCount);
  }

  override apply(..._args: unknown[]): boolean {
    return true;
  }

  getMaxStackCount(): number {
    return 1;
  }
}

export class GigantamaxAccessModifier extends PersistentModifier {
  clone(): GigantamaxAccessModifier {
    return new GigantamaxAccessModifier(this.type, this.stackCount);
  }

  /**
   * Applies {@linkcode GigantamaxAccessModifier}
   * @param _args N/A
   * @returns always `true`
   */
  apply(..._args: unknown[]): boolean {
    return true;
  }

  getMaxStackCount(): number {
    return 1;
  }
}

export class TerastallizeAccessModifier extends PersistentModifier {
  clone(): TerastallizeAccessModifier {
    return new TerastallizeAccessModifier(this.type, this.stackCount);
  }

  /**
   * Applies {@linkcode TerastallizeAccessModifier}
   * @param _args N/A
   * @returns always `true`
   */
  override apply(..._args: unknown[]): boolean {
    return true;
  }

  getMaxStackCount(): number {
    return 1;
  }
}

export abstract class PokemonHeldItemModifier extends PersistentModifier {
  /** The ID of the {@linkcode Pokemon} that this item belongs to. */
  public pokemonId: number;
  /** Whether this item can be transfered to or stolen by another Pokemon. */
  public isTransferable = true;

  constructor(type: ModifierType, pokemonId: number, stackCount?: number) {
    super(type, stackCount);

    this.pokemonId = pokemonId;
  }

  abstract matchType(_modifier: Modifier): boolean;

  match(modifier: Modifier) {
    return this.matchType(modifier) && (modifier as PokemonHeldItemModifier).pokemonId === this.pokemonId;
  }

  getArgs(): any[] {
    return [this.pokemonId];
  }

  /**
   * Applies the {@linkcode PokemonHeldItemModifier} to the given {@linkcode Pokemon}.
   * @param pokemon The {@linkcode Pokemon} that holds the held item
   * @param args additional parameters
   */
  abstract override apply(pokemon: Pokemon, ...args: unknown[]): boolean;

  /**
   * Checks if {@linkcode PokemonHeldItemModifier} should be applied.
   * @param pokemon The {@linkcode Pokemon} that holds the item
   * @param _args N/A
   * @returns if {@linkcode PokemonHeldItemModifier} should be applied
   */
  override shouldApply(pokemon?: Pokemon, ..._args: unknown[]): boolean {
    return !!pokemon && (this.pokemonId === -1 || pokemon.id === this.pokemonId);
  }

  isIconVisible(): boolean {
    return !!this.getPokemon()?.isOnField();
  }

  getIcon(forSummary?: boolean): Phaser.GameObjects.Container {
    const container = !forSummary ? globalScene.add.container(0, 0) : super.getIcon();

    if (!forSummary) {
      const pokemon = this.getPokemon();
      if (pokemon) {
        const pokemonIcon = globalScene.addPokemonIcon(pokemon, -2, 10, 0, 0.5, undefined, true);
        container.add(pokemonIcon);
        container.setName(pokemon.id.toString());
      }

      const item = globalScene.add.sprite(16, this.virtualStackCount ? 8 : 16, "items");
      item.setScale(0.5);
      item.setOrigin(0, 0.5);
      item.setTexture("items", this.type.iconImage);
      container.add(item);

      const stackText = this.getIconStackText();
      if (stackText) {
        container.add(stackText);
      }

      const virtualStackText = this.getIconStackText(true);
      if (virtualStackText) {
        container.add(virtualStackText);
      }
    } else {
      container.setScale(0.5);
    }

    return container;
  }

  getPokemon(): Pokemon | undefined {
    return this.pokemonId ? (globalScene.getPokemonById(this.pokemonId) ?? undefined) : undefined;
  }

  getScoreMultiplier(): number {
    return 1;
  }

  getMaxStackCount(forThreshold?: boolean): number {
    const pokemon = this.getPokemon();
    if (!pokemon) {
      return 0;
    }
    if (pokemon.isPlayer() && forThreshold) {
      return globalScene
        .getPlayerParty()
        .map(p => this.getMaxHeldItemCount(p))
        .reduce((stackCount: number, maxStackCount: number) => Math.max(stackCount, maxStackCount), 0);
    }
    return this.getMaxHeldItemCount(pokemon);
  }

  abstract getMaxHeldItemCount(pokemon?: Pokemon): number;
}

export abstract class LapsingPokemonHeldItemModifier extends PokemonHeldItemModifier {
  protected battlesLeft: number;
  public isTransferable = false;

  constructor(type: ModifierType, pokemonId: number, battlesLeft?: number, stackCount?: number) {
    super(type, pokemonId, stackCount);

    this.battlesLeft = battlesLeft!; // TODO: is this bang correct?
  }

  /**
   * Lapse the {@linkcode battlesLeft} counter (reduce it by 1)
   * @param _args arguments passed (not used here)
   * @returns `true` if {@linkcode battlesLeft} is not null
   */
  public lapse(..._args: unknown[]): boolean {
    return !!--this.battlesLeft;
  }

  /**
   * Retrieve the {@linkcode Modifier | Modifiers} icon as a {@linkcode Phaser.GameObjects.Container | Container}
   * @param forSummary `true` if the icon is for the summary screen
   * @returns the icon as a {@linkcode Phaser.GameObjects.Container | Container}
   */
  public getIcon(forSummary?: boolean): Phaser.GameObjects.Container {
    const container = super.getIcon(forSummary);

    if (this.getPokemon()?.isPlayer()) {
      const battleCountText = addTextObject(27, 0, this.battlesLeft.toString(), TextStyle.PARTY, {
        fontSize: "66px",
        color: Color.PINK,
      });
      battleCountText.setShadow(0, 0);
      battleCountText.setStroke(ShadowColor.RED, 16);
      battleCountText.setOrigin(1, 0);
      container.add(battleCountText);
    }

    return container;
  }

  getBattlesLeft(): number {
    return this.battlesLeft;
  }

  getMaxStackCount(_forThreshold?: boolean): number {
    return 1;
  }
}

/**
 * Modifier used for held items, specifically vitamins like Carbos, Hp Up, etc., that
 * increase the value of a given {@linkcode PermanentStat}.
 * @extends PokemonHeldItemModifier
 * @see {@linkcode apply}
 */
export class BaseStatModifier extends PokemonHeldItemModifier {
  protected stat: PermanentStat;
  public isTransferable = false;

  constructor(type: ModifierType, pokemonId: number, stat: PermanentStat, stackCount?: number) {
    super(type, pokemonId, stackCount);
    this.stat = stat;
  }

  matchType(modifier: Modifier): boolean {
    if (modifier instanceof BaseStatModifier) {
      return (modifier as BaseStatModifier).stat === this.stat;
    }
    return false;
  }

  clone(): PersistentModifier {
    return new BaseStatModifier(this.type, this.pokemonId, this.stat, this.stackCount);
  }

  getArgs(): any[] {
    return super.getArgs().concat(this.stat);
  }

  /**
   * Checks if {@linkcode BaseStatModifier} should be applied to the specified {@linkcode Pokemon}.
   * @param _pokemon the {@linkcode Pokemon} to be modified
   * @param baseStats the base stats of the {@linkcode Pokemon}
   * @returns `true` if the {@linkcode Pokemon} should be modified
   */
  override shouldApply(_pokemon?: Pokemon, baseStats?: number[]): boolean {
    return super.shouldApply(_pokemon, baseStats) && Array.isArray(baseStats);
  }

  /**
   * Applies the {@linkcode BaseStatModifier} to the specified {@linkcode Pokemon}.
   * @param _pokemon the {@linkcode Pokemon} to be modified
   * @param baseStats the base stats of the {@linkcode Pokemon}
   * @returns always `true`
   */
  override apply(_pokemon: Pokemon, baseStats: number[]): boolean {
    baseStats[this.stat] = Math.floor(baseStats[this.stat] * (1 + this.getStackCount() * 0.1));
    return true;
  }

  getScoreMultiplier(): number {
    return 1.1;
  }

  getMaxHeldItemCount(pokemon: Pokemon): number {
    return pokemon.ivs[this.stat];
  }
}

export class EvoTrackerModifier extends PokemonHeldItemModifier {
  protected species: SpeciesId;
  protected required: number;
  public isTransferable = false;

  constructor(type: ModifierType, pokemonId: number, species: SpeciesId, required: number, stackCount?: number) {
    super(type, pokemonId, stackCount);
    this.species = species;
    this.required = required;
  }

  matchType(modifier: Modifier): boolean {
    return (
      modifier instanceof EvoTrackerModifier && modifier.species === this.species && modifier.required === this.required
    );
  }

  clone(): PersistentModifier {
    return new EvoTrackerModifier(this.type, this.pokemonId, this.species, this.required, this.stackCount);
  }

  getArgs(): any[] {
    return super.getArgs().concat([this.species, this.required]);
  }

  /**
   * Applies the {@linkcode EvoTrackerModifier}
   * @returns always `true`
   */
  override apply(): boolean {
    return true;
  }

  getIconStackText(virtual?: boolean): Phaser.GameObjects.BitmapText | null {
    if (this.getMaxStackCount() === 1 || (virtual && !this.virtualStackCount)) {
      return null;
    }

    const pokemon = globalScene.getPokemonById(this.pokemonId);

    this.stackCount = pokemon
      ? pokemon.evoCounter +
        pokemon.getHeldItems().filter(m => m instanceof DamageMoneyRewardModifier).length +
        globalScene.findModifiers(
          m =>
            m instanceof MoneyMultiplierModifier ||
            m instanceof ExtraModifierModifier ||
            m instanceof TempExtraModifierModifier,
        ).length
      : this.stackCount;

    const text = globalScene.add.bitmapText(10, 15, "item-count", this.stackCount.toString(), 11);
    text.letterSpacing = -0.5;
    if (this.getStackCount() >= this.required) {
      text.setTint(0xf89890);
    }
    text.setOrigin(0, 0);

    return text;
  }

  getMaxHeldItemCount(pokemon: Pokemon): number {
    this.stackCount =
      pokemon.evoCounter +
      pokemon.getHeldItems().filter(m => m instanceof DamageMoneyRewardModifier).length +
      globalScene.findModifiers(
        m =>
          m instanceof MoneyMultiplierModifier ||
          m instanceof ExtraModifierModifier ||
          m instanceof TempExtraModifierModifier,
      ).length;
    return 999;
  }
}

/**
 * Currently used by Shuckle Juice item
 */
export class PokemonBaseStatTotalModifier extends PokemonHeldItemModifier {
  public override type: PokemonBaseStatTotalModifierType;
  public isTransferable = false;

  private statModifier: number;

  constructor(type: PokemonBaseStatTotalModifierType, pokemonId: number, statModifier: number, stackCount?: number) {
    super(type, pokemonId, stackCount);
    this.statModifier = statModifier;
  }

  override matchType(modifier: Modifier): boolean {
    return modifier instanceof PokemonBaseStatTotalModifier && this.statModifier === modifier.statModifier;
  }

  override clone(): PersistentModifier {
    return new PokemonBaseStatTotalModifier(this.type, this.pokemonId, this.statModifier, this.stackCount);
  }

  override getArgs(): any[] {
    return super.getArgs().concat(this.statModifier);
  }

  /**
   * Checks if {@linkcode PokemonBaseStatTotalModifier} should be applied to the specified {@linkcode Pokemon}.
   * @param pokemon the {@linkcode Pokemon} to be modified
   * @param baseStats the base stats of the {@linkcode Pokemon}
   * @returns `true` if the {@linkcode Pokemon} should be modified
   */
  override shouldApply(pokemon?: Pokemon, baseStats?: number[]): boolean {
    return super.shouldApply(pokemon, baseStats) && Array.isArray(baseStats);
  }

  /**
   * Applies the {@linkcode PokemonBaseStatTotalModifier}
   * @param _pokemon the {@linkcode Pokemon} to be modified
   * @param baseStats the base stats of the {@linkcode Pokemon}
   * @returns always `true`
   */
  override apply(_pokemon: Pokemon, baseStats: number[]): boolean {
    // Modifies the passed in baseStats[] array
    baseStats.forEach((v, i) => {
      // HP is affected by half as much as other stats
      const newVal = i === 0 ? Math.floor(v + this.statModifier / 2) : Math.floor(v + this.statModifier);
      baseStats[i] = Math.min(Math.max(newVal, 1), 999999);
    });

    return true;
  }

  override getScoreMultiplier(): number {
    return 1.2;
  }

  override getMaxHeldItemCount(_pokemon: Pokemon): number {
    return 2;
  }
}

/**
 * Currently used by Old Gateau item
 */
export class PokemonBaseStatFlatModifier extends PokemonHeldItemModifier {
  private statModifier: number;
  private stats: Stat[];
  public isTransferable = false;

  constructor(type: ModifierType, pokemonId: number, statModifier: number, stats: Stat[], stackCount?: number) {
    super(type, pokemonId, stackCount);

    this.statModifier = statModifier;
    this.stats = stats;
  }

  override matchType(modifier: Modifier): boolean {
    return (
      modifier instanceof PokemonBaseStatFlatModifier &&
      modifier.statModifier === this.statModifier &&
      this.stats.every(s => modifier.stats.some(stat => s === stat))
    );
  }

  override clone(): PersistentModifier {
    return new PokemonBaseStatFlatModifier(this.type, this.pokemonId, this.statModifier, this.stats, this.stackCount);
  }

  override getArgs(): any[] {
    return [...super.getArgs(), this.statModifier, this.stats];
  }

  /**
   * Checks if the {@linkcode PokemonBaseStatFlatModifier} should be applied to the {@linkcode Pokemon}.
   * @param pokemon The {@linkcode Pokemon} that holds the item
   * @param baseStats The base stats of the {@linkcode Pokemon}
   * @returns `true` if the {@linkcode PokemonBaseStatFlatModifier} should be applied
   */
  override shouldApply(pokemon?: Pokemon, baseStats?: number[]): boolean {
    return super.shouldApply(pokemon, baseStats) && Array.isArray(baseStats);
  }

  /**
   * Applies the {@linkcode PokemonBaseStatFlatModifier}
   * @param _pokemon The {@linkcode Pokemon} that holds the item
   * @param baseStats The base stats of the {@linkcode Pokemon}
   * @returns always `true`
   */
  override apply(_pokemon: Pokemon, baseStats: number[]): boolean {
    // Modifies the passed in baseStats[] array by a flat value, only if the stat is specified in this.stats
    baseStats.forEach((v, i) => {
      if (this.stats.includes(i)) {
        const newVal = Math.floor(v + this.statModifier);
        baseStats[i] = Math.min(Math.max(newVal, 1), 999999);
      }
    });

    return true;
  }

  override getScoreMultiplier(): number {
    return 1.1;
  }

  override getMaxHeldItemCount(_pokemon: Pokemon): number {
    return 1;
  }
}

/**
 * Currently used by Macho Brace item
 */
export class PokemonIncrementingStatModifier extends PokemonHeldItemModifier {
  public isTransferable = false;

  matchType(modifier: Modifier): boolean {
    return modifier instanceof PokemonIncrementingStatModifier;
  }

  clone(): PokemonIncrementingStatModifier {
    return new PokemonIncrementingStatModifier(this.type, this.pokemonId, this.stackCount);
  }

  /**
   * Checks if the {@linkcode PokemonIncrementingStatModifier} should be applied to the {@linkcode Pokemon}.
   * @param pokemon The {@linkcode Pokemon} that holds the item
   * @param stat The affected {@linkcode Stat}
   * @param statHolder The {@linkcode NumberHolder} that holds the stat
   * @returns `true` if the {@linkcode PokemonBaseStatFlatModifier} should be applied
   */
  override shouldApply(pokemon?: Pokemon, stat?: Stat, statHolder?: NumberHolder): boolean {
    return super.shouldApply(pokemon, stat, statHolder) && !!statHolder;
  }

  /**
   * Applies the {@linkcode PokemonIncrementingStatModifier}
   * @param _pokemon The {@linkcode Pokemon} that holds the item
   * @param stat The affected {@linkcode Stat}
   * @param statHolder The {@linkcode NumberHolder} that holds the stat
   * @returns always `true`
   */
  override apply(_pokemon: Pokemon, stat: Stat, statHolder: NumberHolder): boolean {
    // Modifies the passed in stat number holder by +2 per stack for HP, +1 per stack for other stats
    // If the Macho Brace is at max stacks (50), adds additional 10% to total HP and 5% to other stats
    const isHp = stat === Stat.HP;

    if (isHp) {
      statHolder.value += 2 * this.stackCount;
      if (this.stackCount === this.getMaxHeldItemCount()) {
        statHolder.value = Math.floor(statHolder.value * 1.1);
      }
    } else {
      statHolder.value += this.stackCount;
      if (this.stackCount === this.getMaxHeldItemCount()) {
        statHolder.value = Math.floor(statHolder.value * 1.05);
      }
    }

    return true;
  }

  getScoreMultiplier(): number {
    return 1.2;
  }

  getMaxHeldItemCount(_pokemon?: Pokemon): number {
    return 50;
  }
}

/**
 * Modifier used for held items that Applies {@linkcode Stat} boost(s)
 * using a multiplier.
 * @extends PokemonHeldItemModifier
 * @see {@linkcode apply}
 */
export class StatBoosterModifier extends PokemonHeldItemModifier {
  /** The stats that the held item boosts */
  protected stats: Stat[];
  /** The multiplier used to increase the relevant stat(s) */
  protected multiplier: number;

  constructor(type: ModifierType, pokemonId: number, stats: Stat[], multiplier: number, stackCount?: number) {
    super(type, pokemonId, stackCount);

    this.stats = stats;
    this.multiplier = multiplier;
  }

  clone() {
    return new StatBoosterModifier(this.type, this.pokemonId, this.stats, this.multiplier, this.stackCount);
  }

  getArgs(): any[] {
    return [...super.getArgs(), this.stats, this.multiplier];
  }

  matchType(modifier: Modifier): boolean {
    if (modifier instanceof StatBoosterModifier) {
      const modifierInstance = modifier as StatBoosterModifier;
      if (modifierInstance.multiplier === this.multiplier && modifierInstance.stats.length === this.stats.length) {
        return modifierInstance.stats.every((e, i) => e === this.stats[i]);
      }
    }

    return false;
  }

  /**
   * Checks if the incoming stat is listed in {@linkcode stats}
   * @param _pokemon the {@linkcode Pokemon} that holds the item
   * @param _stat the {@linkcode Stat} to be boosted
   * @param statValue {@linkcode NumberHolder} that holds the resulting value of the stat
   * @returns `true` if the stat could be boosted, false otherwise
   */
  override shouldApply(pokemon: Pokemon, stat: Stat, statValue: NumberHolder): boolean {
    return super.shouldApply(pokemon, stat, statValue) && this.stats.includes(stat);
  }

  /**
   * Boosts the incoming stat by a {@linkcode multiplier} if the stat is listed
   * in {@linkcode stats}.
   * @param _pokemon the {@linkcode Pokemon} that holds the item
   * @param _stat the {@linkcode Stat} to be boosted
   * @param statValue {@linkcode NumberHolder} that holds the resulting value of the stat
   * @returns `true` if the stat boost applies successfully, false otherwise
   * @see shouldApply
   */
  override apply(_pokemon: Pokemon, _stat: Stat, statValue: NumberHolder): boolean {
    statValue.value *= this.multiplier;
    return true;
  }

  getMaxHeldItemCount(_pokemon: Pokemon): number {
    return 1;
  }
}

/**
 * Modifier used for held items, specifically Eviolite, that apply
 * {@linkcode Stat} boost(s) using a multiplier if the holder can evolve.
 * @extends StatBoosterModifier
 * @see {@linkcode apply}
 */
export class EvolutionStatBoosterModifier extends StatBoosterModifier {
  matchType(modifier: Modifier): boolean {
    return modifier instanceof EvolutionStatBoosterModifier;
  }

  /**
   * Checks if the stat boosts can apply and if the holder is not currently
   * Gigantamax'd.
   * @param pokemon {@linkcode Pokemon} that holds the held item
   * @param stat {@linkcode Stat} The {@linkcode Stat} to be boosted
   * @param statValue {@linkcode NumberHolder} that holds the resulting value of the stat
   * @returns `true` if the stat boosts can be applied, false otherwise
   */
  override shouldApply(pokemon: Pokemon, stat: Stat, statValue: NumberHolder): boolean {
    return super.shouldApply(pokemon, stat, statValue) && !pokemon.isMax();
  }

  /**
   * Boosts the incoming stat value by a {@linkcode EvolutionStatBoosterModifier.multiplier} if the holder
   * can evolve. Note that, if the holder is a fusion, they will receive
   * only half of the boost if either of the fused members are fully
   * evolved. However, if they are both unevolved, the full boost
   * will apply.
   * @param pokemon {@linkcode Pokemon} that holds the item
   * @param _stat {@linkcode Stat} The {@linkcode Stat} to be boosted
   * @param statValue{@linkcode NumberHolder} that holds the resulting value of the stat
   * @returns `true` if the stat boost applies successfully, false otherwise
   * @see shouldApply
   */
  override apply(pokemon: Pokemon, stat: Stat, statValue: NumberHolder): boolean {
    const isUnevolved = pokemon.getSpeciesForm(true).speciesId in pokemonEvolutions;

    if (pokemon.isFusion() && pokemon.getFusionSpeciesForm(true).speciesId in pokemonEvolutions !== isUnevolved) {
      // Half boost applied if pokemon is fused and either part of fusion is fully evolved
      statValue.value *= 1 + (this.multiplier - 1) / 2;
      return true;
    }
    if (isUnevolved) {
      // Full boost applied if holder is unfused and unevolved or, if fused, both parts of fusion are unevolved
      return super.apply(pokemon, stat, statValue);
    }

    return false;
  }
}

/**
 * Modifier used for held items that Applies {@linkcode Stat} boost(s) using a
 * multiplier if the holder is of a specific {@linkcode SpeciesId}.
 * @extends StatBoosterModifier
 * @see {@linkcode apply}
 */
export class SpeciesStatBoosterModifier extends StatBoosterModifier {
  /** The species that the held item's stat boost(s) apply to */
  private species: SpeciesId[];

  constructor(
    type: ModifierType,
    pokemonId: number,
    stats: Stat[],
    multiplier: number,
    species: SpeciesId[],
    stackCount?: number,
  ) {
    super(type, pokemonId, stats, multiplier, stackCount);

    this.species = species;
  }

  clone() {
    return new SpeciesStatBoosterModifier(
      this.type,
      this.pokemonId,
      this.stats,
      this.multiplier,
      this.species,
      this.stackCount,
    );
  }

  getArgs(): any[] {
    return [...super.getArgs(), this.species];
  }

  matchType(modifier: Modifier): boolean {
    if (modifier instanceof SpeciesStatBoosterModifier) {
      const modifierInstance = modifier as SpeciesStatBoosterModifier;
      if (modifierInstance.species.length === this.species.length) {
        return super.matchType(modifier) && modifierInstance.species.every((e, i) => e === this.species[i]);
      }
    }

    return false;
  }

  /**
   * Checks if the incoming stat is listed in {@linkcode stats} and if the holder's {@linkcode SpeciesId}
   * (or its fused species) is listed in {@linkcode species}.
   * @param pokemon {@linkcode Pokemon} that holds the item
   * @param stat {@linkcode Stat} being checked at the time
   * @param statValue {@linkcode NumberHolder} that holds the resulting value of the stat
   * @returns `true` if the stat could be boosted, false otherwise
   */
  override shouldApply(pokemon: Pokemon, stat: Stat, statValue: NumberHolder): boolean {
    return (
      super.shouldApply(pokemon, stat, statValue) &&
      (this.species.includes(pokemon.getSpeciesForm(true).speciesId) ||
        (pokemon.isFusion() && this.species.includes(pokemon.getFusionSpeciesForm(true).speciesId)))
    );
  }

  /**
   * Checks if either parameter is included in the corresponding lists
   * @param speciesId {@linkcode SpeciesId} being checked
   * @param stat {@linkcode Stat} being checked
   * @returns `true` if both parameters are in {@linkcode species} and {@linkcode stats} respectively, false otherwise
   */
  contains(speciesId: SpeciesId, stat: Stat): boolean {
    return this.species.includes(speciesId) && this.stats.includes(stat);
  }
}

/**
 * Modifier used for held items that apply critical-hit stage boost(s).
 * @extends PokemonHeldItemModifier
 * @see {@linkcode apply}
 */
export class CritBoosterModifier extends PokemonHeldItemModifier {
  /** The amount of stages by which the held item increases the current critical-hit stage value */
  protected stageIncrement: number;

  constructor(type: ModifierType, pokemonId: number, stageIncrement: number, stackCount?: number) {
    super(type, pokemonId, stackCount);

    this.stageIncrement = stageIncrement;
  }

  clone() {
    return new CritBoosterModifier(this.type, this.pokemonId, this.stageIncrement, this.stackCount);
  }

  getArgs(): any[] {
    return super.getArgs().concat(this.stageIncrement);
  }

  matchType(modifier: Modifier): boolean {
    if (modifier instanceof CritBoosterModifier) {
      return (modifier as CritBoosterModifier).stageIncrement === this.stageIncrement;
    }

    return false;
  }

  /**
   * Increases the current critical-hit stage value by {@linkcode stageIncrement}.
   * @param _pokemon {@linkcode Pokemon} N/A
   * @param critStage {@linkcode NumberHolder} that holds the resulting critical-hit level
   * @returns always `true`
   */
  override apply(_pokemon: Pokemon, critStage: NumberHolder): boolean {
    critStage.value += this.stageIncrement;
    return true;
  }

  getMaxHeldItemCount(_pokemon: Pokemon): number {
    return 1;
  }
}

/**
 * Modifier used for held items that apply critical-hit stage boost(s)
 * if the holder is of a specific {@linkcode SpeciesId}.
 * @extends CritBoosterModifier
 * @see {@linkcode shouldApply}
 */
export class SpeciesCritBoosterModifier extends CritBoosterModifier {
  /** The species that the held item's critical-hit stage boost applies to */
  private species: SpeciesId[];

  constructor(
    type: ModifierType,
    pokemonId: number,
    stageIncrement: number,
    species: SpeciesId[],
    stackCount?: number,
  ) {
    super(type, pokemonId, stageIncrement, stackCount);

    this.species = species;
  }

  clone() {
    return new SpeciesCritBoosterModifier(
      this.type,
      this.pokemonId,
      this.stageIncrement,
      this.species,
      this.stackCount,
    );
  }

  getArgs(): any[] {
    return [...super.getArgs(), this.species];
  }

  matchType(modifier: Modifier): boolean {
    return modifier instanceof SpeciesCritBoosterModifier;
  }

  /**
   * Checks if the holder's {@linkcode SpeciesId} (or its fused species) is listed
   * in {@linkcode species}.
   * @param pokemon {@linkcode Pokemon} that holds the held item
   * @param critStage {@linkcode NumberHolder} that holds the resulting critical-hit level
   * @returns `true` if the critical-hit level can be incremented, false otherwise
   */
  override shouldApply(pokemon: Pokemon, critStage: NumberHolder): boolean {
    return (
      super.shouldApply(pokemon, critStage) &&
      (this.species.includes(pokemon.getSpeciesForm(true).speciesId) ||
        (pokemon.isFusion() && this.species.includes(pokemon.getFusionSpeciesForm(true).speciesId)))
    );
  }
}

/**
 * Applies Specific Type item boosts (e.g., Magnet)
 */
export class AttackTypeBoosterModifier extends PokemonHeldItemModifier {
  public moveType: PokemonType;
  private boostMultiplier: number;

  constructor(type: ModifierType, pokemonId: number, moveType: PokemonType, boostPercent: number, stackCount?: number) {
    super(type, pokemonId, stackCount);

    this.moveType = moveType;
    this.boostMultiplier = boostPercent * 0.01;
  }

  matchType(modifier: Modifier): boolean {
    if (modifier instanceof AttackTypeBoosterModifier) {
      const attackTypeBoosterModifier = modifier as AttackTypeBoosterModifier;
      return (
        attackTypeBoosterModifier.moveType === this.moveType &&
        attackTypeBoosterModifier.boostMultiplier === this.boostMultiplier
      );
    }

    return false;
  }

  clone() {
    return new AttackTypeBoosterModifier(
      this.type,
      this.pokemonId,
      this.moveType,
      this.boostMultiplier * 100,
      this.stackCount,
    );
  }

  getArgs(): any[] {
    return super.getArgs().concat([this.moveType, this.boostMultiplier * 100]);
  }

  /**
   * Checks if {@linkcode AttackTypeBoosterModifier} should be applied
   * @param pokemon the {@linkcode Pokemon} that holds the held item
   * @param moveType the {@linkcode PokemonType} of the move being used
   * @param movePower the {@linkcode NumberHolder} that holds the power of the move
   * @returns `true` if boosts should be applied to the move.
   */
  override shouldApply(pokemon?: Pokemon, moveType?: PokemonType, movePower?: NumberHolder): boolean {
    return (
      super.shouldApply(pokemon, moveType, movePower) &&
      typeof moveType === "number" &&
      movePower instanceof NumberHolder &&
      this.moveType === moveType
    );
  }

  /**
   * Applies {@linkcode AttackTypeBoosterModifier}
   * @param pokemon {@linkcode Pokemon} that holds the held item
   * @param moveType {@linkcode PokemonType} of the move being used
   * @param movePower {@linkcode NumberHolder} that holds the power of the move
   * @returns `true` if boosts have been applied to the move.
   */
  override apply(_pokemon: Pokemon, moveType: PokemonType, movePower: NumberHolder): boolean {
    if (moveType === this.moveType && movePower.value >= 1) {
      (movePower as NumberHolder).value = Math.floor(
        (movePower as NumberHolder).value * (1 + this.getStackCount() * this.boostMultiplier),
      );
      return true;
    }

    return false;
  }

  getScoreMultiplier(): number {
    return 1.2;
  }

  getMaxHeldItemCount(_pokemon: Pokemon): number {
    return 99;
  }
}

export class SurviveDamageModifier extends PokemonHeldItemModifier {
  matchType(modifier: Modifier): boolean {
    return modifier instanceof SurviveDamageModifier;
  }

  clone() {
    return new SurviveDamageModifier(this.type, this.pokemonId, this.stackCount);
  }

  /**
   * Checks if the {@linkcode SurviveDamageModifier} should be applied
   * @param pokemon the {@linkcode Pokemon} that holds the item
   * @param surviveDamage {@linkcode BooleanHolder} that holds the survive damage
   * @returns `true` if the {@linkcode SurviveDamageModifier} should be applied
   */
  override shouldApply(pokemon?: Pokemon, surviveDamage?: BooleanHolder): boolean {
    return super.shouldApply(pokemon, surviveDamage) && !!surviveDamage;
  }

  /**
   * Applies {@linkcode SurviveDamageModifier}
   * @param pokemon the {@linkcode Pokemon} that holds the item
   * @param surviveDamage {@linkcode BooleanHolder} that holds the survive damage
   * @returns `true` if the survive damage has been applied
   */
  override apply(pokemon: Pokemon, surviveDamage: BooleanHolder): boolean {
    if (!surviveDamage.value && pokemon.randBattleSeedInt(10) < this.getStackCount()) {
      surviveDamage.value = true;

      globalScene.phaseManager.queueMessage(
        i18next.t("modifier:surviveDamageApply", {
          pokemonNameWithAffix: getPokemonNameWithAffix(pokemon),
          typeName: this.type.name,
        }),
      );
      return true;
    }

    return false;
  }

  getMaxHeldItemCount(_pokemon: Pokemon): number {
    return 5;
  }
}

export class BypassSpeedChanceModifier extends PokemonHeldItemModifier {
  matchType(modifier: Modifier) {
    return modifier instanceof BypassSpeedChanceModifier;
  }

  clone() {
    return new BypassSpeedChanceModifier(this.type, this.pokemonId, this.stackCount);
  }

  /**
   * Checks if {@linkcode BypassSpeedChanceModifier} should be applied
   * @param pokemon the {@linkcode Pokemon} that holds the item
   * @param doBypassSpeed {@linkcode BooleanHolder} that is `true` if speed should be bypassed
   * @returns `true` if {@linkcode BypassSpeedChanceModifier} should be applied
   */
  override shouldApply(pokemon?: Pokemon, doBypassSpeed?: BooleanHolder): boolean {
    return super.shouldApply(pokemon, doBypassSpeed) && !!doBypassSpeed;
  }

  /**
   * Applies {@linkcode BypassSpeedChanceModifier}
   * @param pokemon the {@linkcode Pokemon} that holds the item
   * @param doBypassSpeed {@linkcode BooleanHolder} that is `true` if speed should be bypassed
   * @returns `true` if {@linkcode BypassSpeedChanceModifier} has been applied
   */
  override apply(pokemon: Pokemon, doBypassSpeed: BooleanHolder): boolean {
    if (!doBypassSpeed.value && pokemon.randBattleSeedInt(10) < this.getStackCount()) {
      doBypassSpeed.value = true;
      const isCommandFight =
        globalScene.currentBattle.turnCommands[pokemon.getBattlerIndex()]?.command === Command.FIGHT;
      const hasQuickClaw = this.type instanceof PokemonHeldItemModifierType && this.type.id === "QUICK_CLAW";

      if (isCommandFight && hasQuickClaw) {
        globalScene.phaseManager.queueMessage(
          i18next.t("modifier:bypassSpeedChanceApply", {
            pokemonName: getPokemonNameWithAffix(pokemon),
            itemName: i18next.t("modifierType:ModifierType.QUICK_CLAW.name"),
          }),
        );
      }
      return true;
    }

    return false;
  }

  getMaxHeldItemCount(_pokemon: Pokemon): number {
    return 3;
  }
}

/**
 * Class for Pokemon held items like King's Rock
 * Because King's Rock can be stacked in PokeRogue, unlike mainline, it does not receive a boost from AbilityId.SERENE_GRACE
 */
export class FlinchChanceModifier extends PokemonHeldItemModifier {
  private chance: number;
  constructor(type: ModifierType, pokemonId: number, stackCount?: number) {
    super(type, pokemonId, stackCount);

    this.chance = 10;
  }

  matchType(modifier: Modifier) {
    return modifier instanceof FlinchChanceModifier;
  }

  clone() {
    return new FlinchChanceModifier(this.type, this.pokemonId, this.stackCount);
  }

  /**
   * Checks if {@linkcode FlinchChanceModifier} should be applied
   * @param pokemon the {@linkcode Pokemon} that holds the item
   * @param flinched {@linkcode BooleanHolder} that is `true` if the pokemon flinched
   * @returns `true` if {@linkcode FlinchChanceModifier} should be applied
   */
  override shouldApply(pokemon?: Pokemon, flinched?: BooleanHolder): boolean {
    return super.shouldApply(pokemon, flinched) && !!flinched;
  }

  /**
   * Applies {@linkcode FlinchChanceModifier} to randomly flinch targets hit.
   * @param pokemon - The {@linkcode Pokemon} that holds the item
   * @param flinched - A {@linkcode BooleanHolder} holding whether the pokemon has flinched
   * @returns `true` if {@linkcode FlinchChanceModifier} was applied successfully
   */
  override apply(pokemon: Pokemon, flinched: BooleanHolder): boolean {
    // The check for pokemon.summonData is to ensure that a crash doesn't occur when a Pokemon with King's Rock procs a flinch
    // TODO: Since summonData is always defined now, we can probably remove this
    if (pokemon.summonData && !flinched.value && pokemon.randBattleSeedInt(100) < this.getStackCount() * this.chance) {
      flinched.value = true;
      return true;
    }

    return false;
  }

  getMaxHeldItemCount(_pokemon: Pokemon): number {
    return 3;
  }
}

export class TurnHealModifier extends PokemonHeldItemModifier {
  matchType(modifier: Modifier) {
    return modifier instanceof TurnHealModifier;
  }

  clone() {
    return new TurnHealModifier(this.type, this.pokemonId, this.stackCount);
  }

  /**
   * Applies {@linkcode TurnHealModifier}
   * @param pokemon The {@linkcode Pokemon} that holds the item
   * @returns `true` if the {@linkcode Pokemon} was healed
   */
  override apply(pokemon: Pokemon): boolean {
    if (!pokemon.isFullHp()) {
      globalScene.phaseManager.unshiftPhase(
        new PokemonHealPhase(
          pokemon.getBattlerIndex(),
          toDmgValue(pokemon.getMaxHp() / 16) * this.stackCount,
          i18next.t("modifier:turnHealApply", {
            pokemonNameWithAffix: getPokemonNameWithAffix(pokemon),
            typeName: this.type.name,
          }),
          true,
        ),
      );
      return true;
    }

    return false;
  }

  getMaxHeldItemCount(_pokemon: Pokemon): number {
    return 4;
  }
}

/**
 * Modifier used for held items, namely Toxic Orb and Flame Orb, that apply a
 * set {@linkcode StatusEffect} at the end of a turn.
 * @extends PokemonHeldItemModifier
 * @see {@linkcode apply}
 */
export class TurnStatusEffectModifier extends PokemonHeldItemModifier {
  /** The status effect to be applied by the held item */
  private effect: StatusEffect;

  constructor(type: ModifierType, pokemonId: number, stackCount?: number) {
    super(type, pokemonId, stackCount);

    switch (type.id) {
      case "TOXIC_ORB":
        this.effect = StatusEffect.TOXIC;
        break;
      case "FLAME_ORB":
        this.effect = StatusEffect.BURN;
        break;
    }
  }

  /**
   * Checks if {@linkcode modifier} is an instance of this class,
   * intentionally ignoring potentially different {@linkcode effect}s
   * to prevent held item stockpiling since the item obtained first
   * would be the only item able to {@linkcode apply} successfully.
   * @override
   * @param modifier {@linkcode Modifier} being type tested
   * @return `true` if {@linkcode modifier} is an instance of
   * TurnStatusEffectModifier, false otherwise
   */
  matchType(modifier: Modifier): boolean {
    return modifier instanceof TurnStatusEffectModifier;
  }

  clone() {
    return new TurnStatusEffectModifier(this.type, this.pokemonId, this.stackCount);
  }

  /**
   * Tries to inflicts the holder with the associated {@linkcode StatusEffect}.
   * @param pokemon {@linkcode Pokemon} that holds the held item
   * @returns `true` if the status effect was applied successfully
   */
  override apply(pokemon: Pokemon): boolean {
    return pokemon.trySetStatus(this.effect, true, undefined, undefined, this.type.name);
  }

  getMaxHeldItemCount(_pokemon: Pokemon): number {
    return 1;
  }

  getStatusEffect(): StatusEffect {
    return this.effect;
  }
}

export class HitHealModifier extends PokemonHeldItemModifier {
  matchType(modifier: Modifier) {
    return modifier instanceof HitHealModifier;
  }

  clone() {
    return new HitHealModifier(this.type, this.pokemonId, this.stackCount);
  }

  /**
   * Applies {@linkcode HitHealModifier}
   * @param pokemon The {@linkcode Pokemon} that holds the item
   * @returns `true` if the {@linkcode Pokemon} was healed
   */
  override apply(pokemon: Pokemon): boolean {
    if (pokemon.turnData.totalDamageDealt && !pokemon.isFullHp()) {
      // TODO: this shouldn't be undefined AFAIK
      globalScene.phaseManager.unshiftPhase(
        new PokemonHealPhase(
          pokemon.getBattlerIndex(),
          toDmgValue(pokemon.turnData.totalDamageDealt / 8) * this.stackCount,
          i18next.t("modifier:hitHealApply", {
            pokemonNameWithAffix: getPokemonNameWithAffix(pokemon),
            typeName: this.type.name,
          }),
          true,
        ),
      );
    }

    return true;
  }

  getMaxHeldItemCount(_pokemon: Pokemon): number {
    return 4;
  }
}

export class LevelIncrementBoosterModifier extends PersistentModifier {
  match(modifier: Modifier) {
    return modifier instanceof LevelIncrementBoosterModifier;
  }

  clone() {
    return new LevelIncrementBoosterModifier(this.type, this.stackCount);
  }

  /**
   * Checks if {@linkcode LevelIncrementBoosterModifier} should be applied
   * @param count {@linkcode NumberHolder} holding the level increment count
   * @returns `true` if {@linkcode LevelIncrementBoosterModifier} should be applied
   */
  override shouldApply(count: NumberHolder): boolean {
    return !!count;
  }

  /**
   * Applies {@linkcode LevelIncrementBoosterModifier}
   * @param count {@linkcode NumberHolder} holding the level increment count
   * @returns always `true`
   */
  override apply(count: NumberHolder): boolean {
    count.value += this.getStackCount();

    return true;
  }

  getMaxStackCount(_forThreshold?: boolean): number {
    return 99;
  }
}

export class BerryModifier extends PokemonHeldItemModifier {
  public berryType: BerryType;
  public consumed: boolean;

  constructor(type: ModifierType, pokemonId: number, berryType: BerryType, stackCount?: number) {
    super(type, pokemonId, stackCount);

    this.berryType = berryType;
    this.consumed = false;
  }

  matchType(modifier: Modifier) {
    return modifier instanceof BerryModifier && (modifier as BerryModifier).berryType === this.berryType;
  }

  clone() {
    return new BerryModifier(this.type, this.pokemonId, this.berryType, this.stackCount);
  }

  getArgs(): any[] {
    return super.getArgs().concat(this.berryType);
  }

  /**
   * Checks if {@linkcode BerryModifier} should be applied
   * @param pokemon The {@linkcode Pokemon} that holds the berry
   * @returns `true` if {@linkcode BerryModifier} should be applied
   */
  override shouldApply(pokemon: Pokemon): boolean {
    return !this.consumed && super.shouldApply(pokemon) && getBerryPredicate(this.berryType)(pokemon);
  }

  /**
   * Applies {@linkcode BerryModifier}
   * @param pokemon The {@linkcode Pokemon} that holds the berry
   * @returns always `true`
   */
  override apply(pokemon: Pokemon): boolean {
    const preserve = new BooleanHolder(false);
    globalScene.applyModifiers(PreserveBerryModifier, pokemon.isPlayer(), pokemon, preserve);
    this.consumed = !preserve.value;

    // munch the berry and trigger unburden-like effects
    getBerryEffectFunc(this.berryType)(pokemon);
    applyPostItemLostAbAttrs(PostItemLostAbAttr, pokemon, false);

    // Update berry eaten trackers for Belch, Harvest, Cud Chew, etc.
    // Don't recover it if we proc berry pouch (no item duplication)
    pokemon.recordEatenBerry(this.berryType, this.consumed);

    return true;
  }

  getMaxHeldItemCount(_pokemon: Pokemon): number {
    if ([BerryType.LUM, BerryType.LEPPA, BerryType.SITRUS, BerryType.ENIGMA].includes(this.berryType)) {
      return 2;
    }
    return 3;
  }
}

export class PreserveBerryModifier extends PersistentModifier {
  match(modifier: Modifier) {
    return modifier instanceof PreserveBerryModifier;
  }

  clone() {
    return new PreserveBerryModifier(this.type, this.stackCount);
  }

  /**
   * Checks if all prequired conditions are met to apply {@linkcode PreserveBerryModifier}
   * @param pokemon {@linkcode Pokemon} that holds the berry
   * @param doPreserve {@linkcode BooleanHolder} that is `true` if the berry should be preserved
   * @returns `true` if {@linkcode PreserveBerryModifier} should be applied
   */
  override shouldApply(pokemon?: Pokemon, doPreserve?: BooleanHolder): boolean {
    return !!pokemon && !!doPreserve;
  }

  /**
   * Applies {@linkcode PreserveBerryModifier}
   * @param pokemon The {@linkcode Pokemon} that holds the berry
   * @param doPreserve {@linkcode BooleanHolder} that is `true` if the berry should be preserved
   * @returns always `true`
   */
  override apply(pokemon: Pokemon, doPreserve: BooleanHolder): boolean {
    doPreserve.value ||= pokemon.randBattleSeedInt(10) < this.getStackCount() * 3;

    return true;
  }

  getMaxStackCount(): number {
    return 3;
  }
}

export class PokemonInstantReviveModifier extends PokemonHeldItemModifier {
  matchType(modifier: Modifier) {
    return modifier instanceof PokemonInstantReviveModifier;
  }

  clone() {
    return new PokemonInstantReviveModifier(this.type, this.pokemonId, this.stackCount);
  }

  /**
   * Applies {@linkcode PokemonInstantReviveModifier}
   * @param pokemon The {@linkcode Pokemon} that holds the item
   * @returns always `true`
   */
  override apply(pokemon: Pokemon): boolean {
    // Restore the Pokemon to half HP
    globalScene.phaseManager.unshiftPhase(
      new PokemonHealPhase(
        pokemon.getBattlerIndex(),
        toDmgValue(pokemon.getMaxHp() / 2),
        i18next.t("modifier:pokemonInstantReviveApply", {
          pokemonNameWithAffix: getPokemonNameWithAffix(pokemon),
          typeName: this.type.name,
        }),
        false,
        false,
        true,
      ),
    );

    // Remove the Pokemon's FAINT status
    pokemon.resetStatus(true, false, true, false);

    // Reapply Commander on the Pokemon's side of the field, if applicable
    const field = pokemon.isPlayer() ? globalScene.getPlayerField() : globalScene.getEnemyField();
    for (const p of field) {
      applyAbAttrs(CommanderAbAttr, p, null, false);
    }
    return true;
  }

  getMaxHeldItemCount(_pokemon: Pokemon): number {
    return 1;
  }
}

/**
 * Modifier used for held items, namely White Herb, that restore adverse stat
 * stages in battle.
 * @extends PokemonHeldItemModifier
 * @see {@linkcode apply}
 */
export class ResetNegativeStatStageModifier extends PokemonHeldItemModifier {
  matchType(modifier: Modifier) {
    return modifier instanceof ResetNegativeStatStageModifier;
  }

  clone() {
    return new ResetNegativeStatStageModifier(this.type, this.pokemonId, this.stackCount);
  }

  /**
   * Goes through the holder's stat stages and, if any are negative, resets that
   * stat stage back to 0.
   * @param pokemon {@linkcode Pokemon} that holds the item
   * @returns `true` if any stat stages were reset, false otherwise
   */
  override apply(pokemon: Pokemon): boolean {
    let statRestored = false;

    for (const s of BATTLE_STATS) {
      if (pokemon.getStatStage(s) < 0) {
        pokemon.setStatStage(s, 0);
        statRestored = true;
      }
    }

    if (statRestored) {
      globalScene.phaseManager.queueMessage(
        i18next.t("modifier:resetNegativeStatStageApply", {
          pokemonNameWithAffix: getPokemonNameWithAffix(pokemon),
          typeName: this.type.name,
        }),
      );
    }
    return statRestored;
  }

  getMaxHeldItemCount(_pokemon: Pokemon): number {
    return 2;
  }
}

/**
 * Modifier used for held items, namely Mystical Rock, that extend the
 * duration of weather and terrain effects.
 * @extends PokemonHeldItemModifier
 * @see {@linkcode apply}
 */
export class FieldEffectModifier extends PokemonHeldItemModifier {
  /**
   * Provides two more turns per stack to any weather or terrain effect caused
   * by the holder.
   * @param pokemon {@linkcode Pokemon} that holds the held item
   * @param fieldDuration {@linkcode NumberHolder} that stores the current field effect duration
   * @returns `true` if the field effect extension was applied successfully
   */
  override apply(_pokemon: Pokemon, fieldDuration: NumberHolder): boolean {
    fieldDuration.value += 2 * this.stackCount;
    return true;
  }

  override matchType(modifier: Modifier): boolean {
    return modifier instanceof FieldEffectModifier;
  }

  override clone(): FieldEffectModifier {
    return new FieldEffectModifier(this.type, this.pokemonId, this.stackCount);
  }

  override getMaxHeldItemCount(_pokemon?: Pokemon): number {
    return 2;
  }
}

export abstract class ConsumablePokemonModifier extends ConsumableModifier {
  public pokemonId: number;

  constructor(type: ModifierType, pokemonId: number) {
    super(type);

    this.pokemonId = pokemonId;
  }

  /**
   * Checks if {@linkcode ConsumablePokemonModifier} should be applied
   * @param playerPokemon The {@linkcode PlayerPokemon} that consumes the item
   * @param _args N/A
   * @returns `true` if {@linkcode ConsumablePokemonModifier} should be applied
   */
  override shouldApply(playerPokemon?: PlayerPokemon, ..._args: unknown[]): boolean {
    return !!playerPokemon && (this.pokemonId === -1 || playerPokemon.id === this.pokemonId);
  }

  /**
   * Applies {@linkcode ConsumablePokemonModifier}
   * @param playerPokemon The {@linkcode PlayerPokemon} that consumes the item
   * @param args Additional arguments passed to {@linkcode ConsumablePokemonModifier.apply}
   */
  abstract override apply(playerPokemon: PlayerPokemon, ...args: unknown[]): boolean;

  getPokemon() {
    return globalScene.getPlayerParty().find(p => p.id === this.pokemonId);
  }
}

export class TerrastalizeModifier extends ConsumablePokemonModifier {
  public override type: TerastallizeModifierType;
  public teraType: PokemonType;

  constructor(type: TerastallizeModifierType, pokemonId: number, teraType: PokemonType) {
    super(type, pokemonId);

    this.teraType = teraType;
  }

  /**
   * Checks if {@linkcode TerrastalizeModifier} should be applied
   * @param playerPokemon The {@linkcode PlayerPokemon} that consumes the item
   * @returns `true` if the {@linkcode TerrastalizeModifier} should be applied
   */
  override shouldApply(playerPokemon?: PlayerPokemon): boolean {
    return (
      super.shouldApply(playerPokemon) &&
      [playerPokemon?.species.speciesId, playerPokemon?.fusionSpecies?.speciesId].filter(
        s => s === SpeciesId.TERAPAGOS || s === SpeciesId.OGERPON || s === SpeciesId.SHEDINJA,
      ).length === 0
    );
  }

  /**
   * Applies {@linkcode TerrastalizeModifier}
   * @param pokemon The {@linkcode PlayerPokemon} that consumes the item
   * @returns `true` if hp was restored
   */
  override apply(pokemon: Pokemon): boolean {
    pokemon.teraType = this.teraType;
    return true;
  }
}

export class PokemonHpRestoreModifier extends ConsumablePokemonModifier {
  private restorePoints: number;
  private restorePercent: number;
  private healStatus: boolean;
  public fainted: boolean;

  constructor(
    type: ModifierType,
    pokemonId: number,
    restorePoints: number,
    restorePercent: number,
    healStatus: boolean,
    fainted?: boolean,
  ) {
    super(type, pokemonId);

    this.restorePoints = restorePoints;
    this.restorePercent = restorePercent;
    this.healStatus = healStatus;
    this.fainted = !!fainted;
  }

  /**
   * Checks if {@linkcode PokemonHpRestoreModifier} should be applied
   * @param playerPokemon The {@linkcode PlayerPokemon} that consumes the item
   * @param multiplier The multiplier of the hp restore
   * @returns `true` if the {@linkcode PokemonHpRestoreModifier} should be applied
   */
  override shouldApply(playerPokemon?: PlayerPokemon, multiplier?: number): boolean {
    return (
      super.shouldApply(playerPokemon) &&
      (this.fainted || (!isNullOrUndefined(multiplier) && typeof multiplier === "number"))
    );
  }

  /**
   * Applies {@linkcode PokemonHpRestoreModifier}
   * @param pokemon The {@linkcode PlayerPokemon} that consumes the item
   * @param multiplier The multiplier of the hp restore
   * @returns `true` if hp was restored
   */
  override apply(pokemon: Pokemon, multiplier: number): boolean {
    if (!pokemon.hp === this.fainted) {
      let restorePoints = this.restorePoints;
      if (!this.fainted) {
        restorePoints = Math.floor(restorePoints * multiplier);
      }
      if (this.fainted || this.healStatus) {
        pokemon.resetStatus(true, true, false, false);
      }
      pokemon.hp = Math.min(
        pokemon.hp +
          Math.max(Math.ceil(Math.max(Math.floor(this.restorePercent * 0.01 * pokemon.getMaxHp()), restorePoints)), 1),
        pokemon.getMaxHp(),
      );
      return true;
    }
    return false;
  }
}

export class PokemonStatusHealModifier extends ConsumablePokemonModifier {
  /**
   * Applies {@linkcode PokemonStatusHealModifier}
   * @param playerPokemon The {@linkcode PlayerPokemon} that gets healed from the status
   * @returns always `true`
   */
  override apply(playerPokemon: PlayerPokemon): boolean {
    playerPokemon.resetStatus(true, true, false, false);
    return true;
  }
}

export abstract class ConsumablePokemonMoveModifier extends ConsumablePokemonModifier {
  public moveIndex: number;

  constructor(type: ModifierType, pokemonId: number, moveIndex: number) {
    super(type, pokemonId);

    this.moveIndex = moveIndex;
  }
}

export class PokemonPpRestoreModifier extends ConsumablePokemonMoveModifier {
  private restorePoints: number;

  constructor(type: ModifierType, pokemonId: number, moveIndex: number, restorePoints: number) {
    super(type, pokemonId, moveIndex);

    this.restorePoints = restorePoints;
  }

  /**
   * Applies {@linkcode PokemonPpRestoreModifier}
   * @param playerPokemon The {@linkcode PlayerPokemon} that should get move pp restored
   * @returns always `true`
   */
  override apply(playerPokemon: PlayerPokemon): boolean {
    const move = playerPokemon.getMoveset()[this.moveIndex];

    if (move) {
      move.ppUsed = this.restorePoints > -1 ? Math.max(move.ppUsed - this.restorePoints, 0) : 0;
    }

    return true;
  }
}

export class PokemonAllMovePpRestoreModifier extends ConsumablePokemonModifier {
  private restorePoints: number;

  constructor(type: ModifierType, pokemonId: number, restorePoints: number) {
    super(type, pokemonId);

    this.restorePoints = restorePoints;
  }

  /**
   * Applies {@linkcode PokemonAllMovePpRestoreModifier}
   * @param playerPokemon The {@linkcode PlayerPokemon} that should get all move pp restored
   * @returns always `true`
   */
  override apply(playerPokemon: PlayerPokemon): boolean {
    for (const move of playerPokemon.getMoveset()) {
      if (move) {
        move.ppUsed = this.restorePoints > -1 ? Math.max(move.ppUsed - this.restorePoints, 0) : 0;
      }
    }

    return true;
  }
}

export class PokemonPpUpModifier extends ConsumablePokemonMoveModifier {
  private upPoints: number;

  constructor(type: ModifierType, pokemonId: number, moveIndex: number, upPoints: number) {
    super(type, pokemonId, moveIndex);

    this.upPoints = upPoints;
  }

  /**
   * Applies {@linkcode PokemonPpUpModifier}
   * @param playerPokemon The {@linkcode PlayerPokemon} that gets a pp up on move-slot {@linkcode moveIndex}
   * @returns
   */
  override apply(playerPokemon: PlayerPokemon): boolean {
    const move = playerPokemon.getMoveset()[this.moveIndex];

    if (move && !move.maxPpOverride) {
      move.ppUp = Math.min(move.ppUp + this.upPoints, 3);
    }

    return true;
  }
}

export class PokemonNatureChangeModifier extends ConsumablePokemonModifier {
  public nature: Nature;

  constructor(type: ModifierType, pokemonId: number, nature: Nature) {
    super(type, pokemonId);

    this.nature = nature;
  }

  /**
   * Applies {@linkcode PokemonNatureChangeModifier}
   * @param playerPokemon {@linkcode PlayerPokemon} to apply the {@linkcode Nature} change to
   * @returns
   */
  override apply(playerPokemon: PlayerPokemon): boolean {
    playerPokemon.setCustomNature(this.nature);
    globalScene.gameData.unlockSpeciesNature(playerPokemon.species, this.nature);

    return true;
  }
}

export class PokemonLevelIncrementModifier extends ConsumablePokemonModifier {
  /**
   * Applies {@linkcode PokemonLevelIncrementModifier}
   * @param playerPokemon The {@linkcode PlayerPokemon} that should get levels incremented
   * @param levelCount The amount of levels to increment
   * @returns always `true`
   */
  override apply(playerPokemon: PlayerPokemon, levelCount: NumberHolder = new NumberHolder(1)): boolean {
    globalScene.applyModifiers(LevelIncrementBoosterModifier, true, levelCount);

    playerPokemon.level += levelCount.value;
    if (playerPokemon.level <= globalScene.getMaxExpLevel(true)) {
      playerPokemon.exp = getLevelTotalExp(playerPokemon.level, playerPokemon.species.growthRate);
      playerPokemon.levelExp = 0;
    }

    playerPokemon.addFriendship(FRIENDSHIP_GAIN_FROM_RARE_CANDY);

    globalScene.phaseManager.unshiftPhase(
      new LevelUpPhase(
        globalScene.getPlayerParty().indexOf(playerPokemon),
        playerPokemon.level - levelCount.value,
        playerPokemon.level,
      ),
    );

    return true;
  }
}

export class TmModifier extends ConsumablePokemonModifier {
  public override type: TmModifierType;

  /**
   * Applies {@linkcode TmModifier}
   * @param playerPokemon The {@linkcode PlayerPokemon} that should learn the TM
   * @returns always `true`
   */
  override apply(playerPokemon: PlayerPokemon): boolean {
    globalScene.phaseManager.unshiftPhase(
      new LearnMovePhase(globalScene.getPlayerParty().indexOf(playerPokemon), this.type.moveId, LearnMoveType.TM),
    );

    return true;
  }
}

export class RememberMoveModifier extends ConsumablePokemonModifier {
  public levelMoveIndex: number;

  constructor(type: ModifierType, pokemonId: number, levelMoveIndex: number) {
    super(type, pokemonId);

    this.levelMoveIndex = levelMoveIndex;
  }

  /**
   * Applies {@linkcode RememberMoveModifier}
   * @param playerPokemon The {@linkcode PlayerPokemon} that should remember the move
   * @returns always `true`
   */
  override apply(playerPokemon: PlayerPokemon, cost?: number): boolean {
    globalScene.phaseManager.unshiftPhase(
      new LearnMovePhase(
        globalScene.getPlayerParty().indexOf(playerPokemon),
        playerPokemon.getLearnableLevelMoves()[this.levelMoveIndex],
        LearnMoveType.MEMORY,
        cost,
      ),
    );

    return true;
  }
}

export class EvolutionItemModifier extends ConsumablePokemonModifier {
  public override type: EvolutionItemModifierType;
  /**
   * Applies {@linkcode EvolutionItemModifier}
   * @param playerPokemon The {@linkcode PlayerPokemon} that should evolve via item
   * @returns `true` if the evolution was successful
   */
  override apply(playerPokemon: PlayerPokemon): boolean {
    let matchingEvolution = pokemonEvolutions.hasOwnProperty(playerPokemon.species.speciesId)
      ? pokemonEvolutions[playerPokemon.species.speciesId].find(
          e =>
            e.item === this.type.evolutionItem &&
            (e.evoFormKey === null || (e.preFormKey || "") === playerPokemon.getFormKey()) &&
            (!e.condition || e.condition.predicate(playerPokemon)),
        )
      : null;

    if (!matchingEvolution && playerPokemon.isFusion()) {
      matchingEvolution = pokemonEvolutions[playerPokemon.fusionSpecies!.speciesId].find(
        e =>
          e.item === this.type.evolutionItem && // TODO: is the bang correct?
          (e.evoFormKey === null || (e.preFormKey || "") === playerPokemon.getFusionFormKey()) &&
          (!e.condition || e.condition.predicate(playerPokemon)),
      );
      if (matchingEvolution) {
        matchingEvolution = new FusionSpeciesFormEvolution(playerPokemon.species.speciesId, matchingEvolution);
      }
    }

    if (matchingEvolution) {
      globalScene.phaseManager.unshiftPhase(
        new EvolutionPhase(playerPokemon, matchingEvolution, playerPokemon.level - 1),
      );
      return true;
    }

    return false;
  }
}

export class FusePokemonModifier extends ConsumablePokemonModifier {
  public fusePokemonId: number;

  constructor(type: ModifierType, pokemonId: number, fusePokemonId: number) {
    super(type, pokemonId);

    this.fusePokemonId = fusePokemonId;
  }

  /**
   * Checks if {@linkcode FusePokemonModifier} should be applied
   * @param playerPokemon {@linkcode PlayerPokemon} that should be fused
   * @param playerPokemon2 {@linkcode PlayerPokemon} that should be fused with {@linkcode playerPokemon}
   * @returns `true` if {@linkcode FusePokemonModifier} should be applied
   */
  override shouldApply(playerPokemon?: PlayerPokemon, playerPokemon2?: PlayerPokemon): boolean {
    return (
      super.shouldApply(playerPokemon, playerPokemon2) && !!playerPokemon2 && this.fusePokemonId === playerPokemon2.id
    );
  }

  /**
   * Applies {@linkcode FusePokemonModifier}
   * @param playerPokemon {@linkcode PlayerPokemon} that should be fused
   * @param playerPokemon2 {@linkcode PlayerPokemon} that should be fused with {@linkcode playerPokemon}
   * @returns always Promise<true>
   */
  override apply(playerPokemon: PlayerPokemon, playerPokemon2: PlayerPokemon): boolean {
    playerPokemon.fuse(playerPokemon2);
    return true;
  }
}

export class MultipleParticipantExpBonusModifier extends PersistentModifier {
  match(modifier: Modifier): boolean {
    return modifier instanceof MultipleParticipantExpBonusModifier;
  }

  /**
   * Applies {@linkcode MultipleParticipantExpBonusModifier}
   * @returns always `true`
   */
  apply(): boolean {
    return true;
  }

  clone(): MultipleParticipantExpBonusModifier {
    return new MultipleParticipantExpBonusModifier(this.type, this.stackCount);
  }

  getMaxStackCount(): number {
    return 5;
  }
}

export class HealingBoosterModifier extends PersistentModifier {
  private multiplier: number;

  constructor(type: ModifierType, multiplier: number, stackCount?: number) {
    super(type, stackCount);

    this.multiplier = multiplier;
  }

  match(modifier: Modifier): boolean {
    return modifier instanceof HealingBoosterModifier;
  }

  clone(): HealingBoosterModifier {
    return new HealingBoosterModifier(this.type, this.multiplier, this.stackCount);
  }

  getArgs(): any[] {
    return [this.multiplier];
  }

  /**
   * Applies {@linkcode HealingBoosterModifier}
   * @param healingMultiplier the multiplier to apply to the healing
   * @returns always `true`
   */
  override apply(healingMultiplier: NumberHolder): boolean {
    healingMultiplier.value *= 1 + (this.multiplier - 1) * this.getStackCount();

    return true;
  }

  getMaxStackCount(): number {
    return 5;
  }
}

export class ExpBoosterModifier extends PersistentModifier {
  private boostMultiplier: number;

  constructor(type: ModifierType, boostPercent: number, stackCount?: number) {
    super(type, stackCount);

    this.boostMultiplier = boostPercent * 0.01;
  }

  match(modifier: Modifier): boolean {
    if (modifier instanceof ExpBoosterModifier) {
      const expModifier = modifier as ExpBoosterModifier;
      return expModifier.boostMultiplier === this.boostMultiplier;
    }
    return false;
  }

  clone(): ExpBoosterModifier {
    return new ExpBoosterModifier(this.type, this.boostMultiplier * 100, this.stackCount);
  }

  getArgs(): any[] {
    return [this.boostMultiplier * 100];
  }

  /**
   * Applies {@linkcode ExpBoosterModifier}
   * @param boost {@linkcode NumberHolder} holding the boost value
   * @returns always `true`
   */
  override apply(boost: NumberHolder): boolean {
    boost.value = Math.floor(boost.value * (1 + this.getStackCount() * this.boostMultiplier));

    return true;
  }

  getMaxStackCount(_forThreshold?: boolean): number {
    return this.boostMultiplier < 1 ? (this.boostMultiplier < 0.6 ? 99 : 30) : 10;
  }
}

export class PokemonExpBoosterModifier extends PokemonHeldItemModifier {
  public override type: PokemonExpBoosterModifierType;

  private boostMultiplier: number;

  constructor(type: PokemonExpBoosterModifierType, pokemonId: number, boostPercent: number, stackCount?: number) {
    super(type, pokemonId, stackCount);
    this.boostMultiplier = boostPercent * 0.01;
  }

  matchType(modifier: Modifier): boolean {
    if (modifier instanceof PokemonExpBoosterModifier) {
      const pokemonExpModifier = modifier as PokemonExpBoosterModifier;
      return pokemonExpModifier.boostMultiplier === this.boostMultiplier;
    }
    return false;
  }

  clone(): PersistentModifier {
    return new PokemonExpBoosterModifier(this.type, this.pokemonId, this.boostMultiplier * 100, this.stackCount);
  }

  getArgs(): any[] {
    return super.getArgs().concat(this.boostMultiplier * 100);
  }

  /**
   * Checks if {@linkcode PokemonExpBoosterModifier} should be applied
   * @param pokemon The {@linkcode Pokemon} to apply the exp boost to
   * @param boost {@linkcode NumberHolder} holding the exp boost value
   * @returns `true` if {@linkcode PokemonExpBoosterModifier} should be applied
   */
  override shouldApply(pokemon: Pokemon, boost: NumberHolder): boolean {
    return super.shouldApply(pokemon, boost) && !!boost;
  }

  /**
   * Applies {@linkcode PokemonExpBoosterModifier}
   * @param _pokemon The {@linkcode Pokemon} to apply the exp boost to
   * @param boost {@linkcode NumberHolder} holding the exp boost value
   * @returns always `true`
   */
  override apply(_pokemon: Pokemon, boost: NumberHolder): boolean {
    boost.value = Math.floor(boost.value * (1 + this.getStackCount() * this.boostMultiplier));

    return true;
  }

  getMaxHeldItemCount(_pokemon: Pokemon): number {
    return 99;
  }
}

export class ExpShareModifier extends PersistentModifier {
  match(modifier: Modifier): boolean {
    return modifier instanceof ExpShareModifier;
  }

  clone(): ExpShareModifier {
    return new ExpShareModifier(this.type, this.stackCount);
  }

  /**
   * Applies {@linkcode ExpShareModifier}
   * @returns always `true`
   */
  override apply(): boolean {
    return true;
  }

  getMaxStackCount(): number {
    return 5;
  }
}

export class ExpBalanceModifier extends PersistentModifier {
  match(modifier: Modifier): boolean {
    return modifier instanceof ExpBalanceModifier;
  }

  clone(): ExpBalanceModifier {
    return new ExpBalanceModifier(this.type, this.stackCount);
  }

  /**
   * Applies {@linkcode ExpBalanceModifier}
   * @returns always `true`
   */
  override apply(): boolean {
    return true;
  }

  getMaxStackCount(): number {
    return 4;
  }
}

export class PokemonFriendshipBoosterModifier extends PokemonHeldItemModifier {
  public override type: PokemonFriendshipBoosterModifierType;

  matchType(modifier: Modifier): boolean {
    return modifier instanceof PokemonFriendshipBoosterModifier;
  }

  clone(): PersistentModifier {
    return new PokemonFriendshipBoosterModifier(this.type, this.pokemonId, this.stackCount);
  }

  /**
   * Applies {@linkcode PokemonFriendshipBoosterModifier}
   * @param _pokemon The {@linkcode Pokemon} to apply the friendship boost to
   * @param friendship {@linkcode NumberHolder} holding the friendship boost value
   * @returns always `true`
   */
  override apply(_pokemon: Pokemon, friendship: NumberHolder): boolean {
    friendship.value = Math.floor(friendship.value * (1 + 0.5 * this.getStackCount()));

    return true;
  }

  getMaxHeldItemCount(_pokemon: Pokemon): number {
    return 3;
  }
}

export class PokemonNatureWeightModifier extends PokemonHeldItemModifier {
  matchType(modifier: Modifier): boolean {
    return modifier instanceof PokemonNatureWeightModifier;
  }

  clone(): PersistentModifier {
    return new PokemonNatureWeightModifier(this.type, this.pokemonId, this.stackCount);
  }

  /**
   * Applies {@linkcode PokemonNatureWeightModifier}
   * @param _pokemon The {@linkcode Pokemon} to apply the nature weight to
   * @param multiplier {@linkcode NumberHolder} holding the nature weight
   * @returns `true` if multiplier was applied
   */
  override apply(_pokemon: Pokemon, multiplier: NumberHolder): boolean {
    if (multiplier.value !== 1) {
      multiplier.value += 0.1 * this.getStackCount() * (multiplier.value > 1 ? 1 : -1);
      return true;
    }

    return false;
  }

  getMaxHeldItemCount(_pokemon: Pokemon): number {
    return 10;
  }
}

export class PokemonMoveAccuracyBoosterModifier extends PokemonHeldItemModifier {
  public override type: PokemonMoveAccuracyBoosterModifierType;
  private accuracyAmount: number;

  constructor(type: PokemonMoveAccuracyBoosterModifierType, pokemonId: number, accuracy: number, stackCount?: number) {
    super(type, pokemonId, stackCount);
    this.accuracyAmount = accuracy;
  }

  matchType(modifier: Modifier): boolean {
    if (modifier instanceof PokemonMoveAccuracyBoosterModifier) {
      const pokemonAccuracyBoosterModifier = modifier as PokemonMoveAccuracyBoosterModifier;
      return pokemonAccuracyBoosterModifier.accuracyAmount === this.accuracyAmount;
    }
    return false;
  }

  clone(): PersistentModifier {
    return new PokemonMoveAccuracyBoosterModifier(this.type, this.pokemonId, this.accuracyAmount, this.stackCount);
  }

  getArgs(): any[] {
    return super.getArgs().concat(this.accuracyAmount);
  }

  /**
   * Checks if {@linkcode PokemonMoveAccuracyBoosterModifier} should be applied
   * @param pokemon The {@linkcode Pokemon} to apply the move accuracy boost to
   * @param moveAccuracy {@linkcode NumberHolder} holding the move accuracy boost
   * @returns `true` if {@linkcode PokemonMoveAccuracyBoosterModifier} should be applied
   */
  override shouldApply(pokemon?: Pokemon, moveAccuracy?: NumberHolder): boolean {
    return super.shouldApply(pokemon, moveAccuracy) && !!moveAccuracy;
  }

  /**
   * Applies {@linkcode PokemonMoveAccuracyBoosterModifier}
   * @param _pokemon The {@linkcode Pokemon} to apply the move accuracy boost to
   * @param moveAccuracy {@linkcode NumberHolder} holding the move accuracy boost
   * @returns always `true`
   */
  override apply(_pokemon: Pokemon, moveAccuracy: NumberHolder): boolean {
    moveAccuracy.value = moveAccuracy.value + this.accuracyAmount * this.getStackCount();

    return true;
  }

  getMaxHeldItemCount(_pokemon: Pokemon): number {
    return 3;
  }
}

export class PokemonMultiHitModifier extends PokemonHeldItemModifier {
  public override type: PokemonMultiHitModifierType;

  matchType(modifier: Modifier): boolean {
    return modifier instanceof PokemonMultiHitModifier;
  }

  clone(): PersistentModifier {
    return new PokemonMultiHitModifier(this.type, this.pokemonId, this.stackCount);
  }

  /**
   * For each stack, converts 25 percent of attack damage into an additional strike.
   * @param pokemon The {@linkcode Pokemon} using the move
   * @param moveId The {@linkcode MoveId | identifier} for the move being used
   * @param count {@linkcode NumberHolder} holding the move's hit count for this turn
   * @param damageMultiplier {@linkcode NumberHolder} holding a damage multiplier applied to a strike of this move
   * @returns always `true`
   */
  override apply(
    pokemon: Pokemon,
    moveId: MoveId,
    count: NumberHolder | null = null,
    damageMultiplier: NumberHolder | null = null,
  ): boolean {
    const move = allMoves[moveId];
    /**
     * The move must meet Parental Bond's restrictions for this item
     * to apply. This means
     * - Only attacks are boosted
     * - Multi-strike moves, charge moves, and self-sacrificial moves are not boosted
     *   (though Multi-Lens can still affect moves boosted by Parental Bond)
     * - Multi-target moves are not boosted *unless* they can only hit a single Pokemon
     * - Fling, Uproar, Rollout, Ice Ball, and Endeavor are not boosted
     */
    if (!move.canBeMultiStrikeEnhanced(pokemon)) {
      return false;
    }

    if (!isNullOrUndefined(count)) {
      return this.applyHitCountBoost(count);
    }
    if (!isNullOrUndefined(damageMultiplier)) {
      return this.applyDamageModifier(pokemon, damageMultiplier);
    }

    return false;
  }

  /** Adds strikes to a move equal to the number of stacked Multi-Lenses */
  private applyHitCountBoost(count: NumberHolder): boolean {
    count.value += this.getStackCount();
    return true;
  }

  /**
   * If applied to the first hit of a move, sets the damage multiplier
   * equal to (1 - the number of stacked Multi-Lenses).
   * Additional strikes beyond that are given a 0.25x damage multiplier
   */
  private applyDamageModifier(pokemon: Pokemon, damageMultiplier: NumberHolder): boolean {
    if (pokemon.turnData.hitsLeft === pokemon.turnData.hitCount) {
      // Reduce first hit by 25% for each stack count
      damageMultiplier.value *= 1 - 0.25 * this.getStackCount();
      return true;
    }
    if (pokemon.turnData.hitCount - pokemon.turnData.hitsLeft !== this.getStackCount() + 1) {
      // Deal 25% damage for each remaining Multi Lens hit
      damageMultiplier.value *= 0.25;
      return true;
    }
    // An extra hit not caused by Multi Lens -- assume it is Parental Bond
    return false;
  }

  getMaxHeldItemCount(_pokemon: Pokemon): number {
    return 2;
  }
}

export class PokemonFormChangeItemModifier extends PokemonHeldItemModifier {
  public override type: FormChangeItemModifierType;
  public formChangeItem: FormChangeItem;
  public active: boolean;
  public isTransferable = false;

  constructor(
    type: FormChangeItemModifierType,
    pokemonId: number,
    formChangeItem: FormChangeItem,
    active: boolean,
    stackCount?: number,
  ) {
    super(type, pokemonId, stackCount);
    this.formChangeItem = formChangeItem;
    this.active = active;
  }

  matchType(modifier: Modifier): boolean {
    return modifier instanceof PokemonFormChangeItemModifier && modifier.formChangeItem === this.formChangeItem;
  }

  clone(): PersistentModifier {
    return new PokemonFormChangeItemModifier(
      this.type,
      this.pokemonId,
      this.formChangeItem,
      this.active,
      this.stackCount,
    );
  }

  getArgs(): any[] {
    return super.getArgs().concat(this.formChangeItem, this.active);
  }

  /**
   * Applies {@linkcode PokemonFormChangeItemModifier}
   * @param pokemon The {@linkcode Pokemon} to apply the form change item to
   * @param active `true` if the form change item is active
   * @returns `true` if the form change item was applied
   */
  override apply(pokemon: Pokemon, active: boolean): boolean {
    const switchActive = this.active && !active;

    if (switchActive) {
      this.active = false;
    }

    const ret = globalScene.triggerPokemonFormChange(pokemon, SpeciesFormChangeItemTrigger);

    if (switchActive) {
      this.active = true;
    }

    return ret;
  }

  getMaxHeldItemCount(_pokemon: Pokemon): number {
    return 1;
  }
}

export class MoneyRewardModifier extends ConsumableModifier {
  private moneyMultiplier: number;

  constructor(type: ModifierType, moneyMultiplier: number) {
    super(type);

    this.moneyMultiplier = moneyMultiplier;
  }

  /**
   * Applies {@linkcode MoneyRewardModifier}
   * @returns always `true`
   */
  override apply(): boolean {
    const moneyAmount = new NumberHolder(globalScene.getWaveMoneyAmount(this.moneyMultiplier));

    globalScene.applyModifiers(MoneyMultiplierModifier, true, moneyAmount);

    globalScene.addMoney(moneyAmount.value);

    globalScene.getPlayerParty().map(p => {
      if (p.species?.speciesId === SpeciesId.GIMMIGHOUL || p.fusionSpecies?.speciesId === SpeciesId.GIMMIGHOUL) {
        p.evoCounter
          ? (p.evoCounter += Math.min(Math.floor(this.moneyMultiplier), 3))
          : (p.evoCounter = Math.min(Math.floor(this.moneyMultiplier), 3));
        const modifier = getModifierType(modifierTypes.EVOLUTION_TRACKER_GIMMIGHOUL).newModifier(
          p,
        ) as EvoTrackerModifier;
        globalScene.addModifier(modifier);
      }
    });

    return true;
  }
}

export class MoneyMultiplierModifier extends PersistentModifier {
  match(modifier: Modifier): boolean {
    return modifier instanceof MoneyMultiplierModifier;
  }

  clone(): MoneyMultiplierModifier {
    return new MoneyMultiplierModifier(this.type, this.stackCount);
  }

  /**
   * Applies {@linkcode MoneyMultiplierModifier}
   * @param multiplier {@linkcode NumberHolder} holding the money multiplier value
   * @returns always `true`
   */
  override apply(multiplier: NumberHolder): boolean {
    multiplier.value += Math.floor(multiplier.value * 0.2 * this.getStackCount());

    return true;
  }

  getMaxStackCount(): number {
    return 5;
  }
}

export class DamageMoneyRewardModifier extends PokemonHeldItemModifier {
  matchType(modifier: Modifier): boolean {
    return modifier instanceof DamageMoneyRewardModifier;
  }

  clone(): DamageMoneyRewardModifier {
    return new DamageMoneyRewardModifier(this.type, this.pokemonId, this.stackCount);
  }

  /**
   * Applies {@linkcode DamageMoneyRewardModifier}
   * @param pokemon The {@linkcode Pokemon} attacking
   * @param multiplier {@linkcode NumberHolder} holding the multiplier value
   * @returns always `true`
   */
  override apply(_pokemon: Pokemon, multiplier: NumberHolder): boolean {
    const moneyAmount = new NumberHolder(Math.floor(multiplier.value * (0.5 * this.getStackCount())));
    globalScene.applyModifiers(MoneyMultiplierModifier, true, moneyAmount);
    globalScene.addMoney(moneyAmount.value);

    return true;
  }

  getMaxHeldItemCount(_pokemon: Pokemon): number {
    return 5;
  }
}

export class MoneyInterestModifier extends PersistentModifier {
  match(modifier: Modifier): boolean {
    return modifier instanceof MoneyInterestModifier;
  }

  /**
   * Applies {@linkcode MoneyInterestModifier}
   * @returns always `true`
   */
  override apply(): boolean {
    const interestAmount = Math.floor(globalScene.money * 0.1 * this.getStackCount());
    globalScene.addMoney(interestAmount);

    const userLocale = navigator.language || "en-US";
    const formattedMoneyAmount = interestAmount.toLocaleString(userLocale);
    const message = i18next.t("modifier:moneyInterestApply", {
      moneyAmount: formattedMoneyAmount,
      typeName: this.type.name,
    });
    globalScene.phaseManager.queueMessage(message, undefined, true);

    return true;
  }

  clone(): MoneyInterestModifier {
    return new MoneyInterestModifier(this.type, this.stackCount);
  }

  getMaxStackCount(): number {
    return 5;
  }
}

export class HiddenAbilityRateBoosterModifier extends PersistentModifier {
  match(modifier: Modifier): boolean {
    return modifier instanceof HiddenAbilityRateBoosterModifier;
  }

  clone(): HiddenAbilityRateBoosterModifier {
    return new HiddenAbilityRateBoosterModifier(this.type, this.stackCount);
  }

  /**
   * Applies {@linkcode HiddenAbilityRateBoosterModifier}
   * @param boost {@linkcode NumberHolder} holding the boost value
   * @returns always `true`
   */
  override apply(boost: NumberHolder): boolean {
    boost.value *= Math.pow(2, -1 - this.getStackCount());

    return true;
  }

  getMaxStackCount(): number {
    return 4;
  }
}

export class ShinyRateBoosterModifier extends PersistentModifier {
  match(modifier: Modifier): boolean {
    return modifier instanceof ShinyRateBoosterModifier;
  }

  clone(): ShinyRateBoosterModifier {
    return new ShinyRateBoosterModifier(this.type, this.stackCount);
  }

  /**
   * Applies {@linkcode ShinyRateBoosterModifier}
   * @param boost {@linkcode NumberHolder} holding the boost value
   * @returns always `true`
   */
  override apply(boost: NumberHolder): boolean {
    boost.value *= Math.pow(2, 1 + this.getStackCount());

    return true;
  }

  getMaxStackCount(): number {
    return 4;
  }
}

export class CriticalCatchChanceBoosterModifier extends PersistentModifier {
  match(modifier: Modifier): boolean {
    return modifier instanceof CriticalCatchChanceBoosterModifier;
  }

  clone(): CriticalCatchChanceBoosterModifier {
    return new CriticalCatchChanceBoosterModifier(this.type, this.stackCount);
  }

  /**
   * Applies {@linkcode CriticalCatchChanceBoosterModifier}
   * @param boost {@linkcode NumberHolder} holding the boost value
   * @returns always `true`
   */
  override apply(boost: NumberHolder): boolean {
    // 1 stack: 2x
    // 2 stack: 2.5x
    // 3 stack: 3x
    boost.value *= 1.5 + this.getStackCount() / 2;

    return true;
  }

  getMaxStackCount(): number {
    return 3;
  }
}

export class LockModifierTiersModifier extends PersistentModifier {
  match(modifier: Modifier): boolean {
    return modifier instanceof LockModifierTiersModifier;
  }

  /**
   * Applies {@linkcode LockModifierTiersModifier}
   * @returns always `true`
   */
  override apply(): boolean {
    return true;
  }

  clone(): LockModifierTiersModifier {
    return new LockModifierTiersModifier(this.type, this.stackCount);
  }

  getMaxStackCount(): number {
    return 1;
  }
}

/**
 * Black Sludge item
 */
export class HealShopCostModifier extends PersistentModifier {
  public readonly shopMultiplier: number;

  constructor(type: ModifierType, shopMultiplier: number, stackCount?: number) {
    super(type, stackCount);

    this.shopMultiplier = shopMultiplier ?? 2.5;
  }

  match(modifier: Modifier): boolean {
    return modifier instanceof HealShopCostModifier;
  }

  clone(): HealShopCostModifier {
    return new HealShopCostModifier(this.type, this.shopMultiplier, this.stackCount);
  }

  /**
   * Applies {@linkcode HealShopCostModifier}
   * @param cost {@linkcode NumberHolder} holding the heal shop cost
   * @returns always `true`
   */
  apply(moneyCost: NumberHolder): boolean {
    moneyCost.value = Math.floor(moneyCost.value * this.shopMultiplier);

    return true;
  }

  getArgs(): any[] {
    return super.getArgs().concat(this.shopMultiplier);
  }

  getMaxStackCount(): number {
    return 1;
  }
}

export class BoostBugSpawnModifier extends PersistentModifier {
  match(modifier: Modifier): boolean {
    return modifier instanceof BoostBugSpawnModifier;
  }

  clone(): BoostBugSpawnModifier {
    return new BoostBugSpawnModifier(this.type, this.stackCount);
  }

  /**
   * Applies {@linkcode BoostBugSpawnModifier}
   * @returns always `true`
   */
  override apply(): boolean {
    return true;
  }

  getMaxStackCount(): number {
    return 1;
  }
}

export class SwitchEffectTransferModifier extends PokemonHeldItemModifier {
  matchType(modifier: Modifier): boolean {
    return modifier instanceof SwitchEffectTransferModifier;
  }

  clone(): SwitchEffectTransferModifier {
    return new SwitchEffectTransferModifier(this.type, this.pokemonId, this.stackCount);
  }

  /**
   * Applies {@linkcode SwitchEffectTransferModifier}
   * @returns always `true`
   */
  override apply(): boolean {
    return true;
  }

  getMaxHeldItemCount(_pokemon: Pokemon): number {
    return 1;
  }
}

/**
 * Abstract class for held items that steal other Pokemon's items.
 * @see {@linkcode TurnHeldItemTransferModifier}
 * @see {@linkcode ContactHeldItemTransferChanceModifier}
 */
export abstract class HeldItemTransferModifier extends PokemonHeldItemModifier {
  /**
   * Determines the targets to transfer items from when this applies.
   * @param pokemon the {@linkcode Pokemon} holding this item
   * @param _args N/A
   * @returns the opponents of the source {@linkcode Pokemon}
   */
  getTargets(pokemon?: Pokemon, ..._args: unknown[]): Pokemon[] {
    return pokemon instanceof Pokemon ? pokemon.getOpponents() : [];
  }

  /**
   * Steals an item, chosen randomly, from a set of target Pokemon.
   * @param pokemon The {@linkcode Pokemon} holding this item
   * @param target The {@linkcode Pokemon} to steal from (optional)
   * @param _args N/A
   * @returns `true` if an item was stolen; false otherwise.
   */
  override apply(pokemon: Pokemon, target?: Pokemon, ..._args: unknown[]): boolean {
    const opponents = this.getTargets(pokemon, target);

    if (!opponents.length) {
      return false;
    }

    const targetPokemon = opponents[pokemon.randBattleSeedInt(opponents.length)];

    const transferredItemCount = this.getTransferredItemCount();
    if (!transferredItemCount) {
      return false;
    }

    const transferredModifierTypes: ModifierType[] = [];
    const itemModifiers = globalScene.findModifiers(
      m => m instanceof PokemonHeldItemModifier && m.pokemonId === targetPokemon.id && m.isTransferable,
      targetPokemon.isPlayer(),
    ) as PokemonHeldItemModifier[];

    for (let i = 0; i < transferredItemCount; i++) {
      if (!itemModifiers.length) {
        break;
      }
      const randItemIndex = pokemon.randBattleSeedInt(itemModifiers.length);
      const randItem = itemModifiers[randItemIndex];
      if (globalScene.tryTransferHeldItemModifier(randItem, pokemon, false)) {
        transferredModifierTypes.push(randItem.type);
        itemModifiers.splice(randItemIndex, 1);
      }
    }

    for (const mt of transferredModifierTypes) {
      globalScene.phaseManager.queueMessage(this.getTransferMessage(pokemon, targetPokemon, mt));
    }

    return !!transferredModifierTypes.length;
  }

  abstract getTransferredItemCount(): number;

  abstract getTransferMessage(pokemon: Pokemon, targetPokemon: Pokemon, item: ModifierType): string;
}

/**
 * Modifier for held items that steal items from the enemy at the end of
 * each turn.
 * @see {@linkcode modifierTypes[MINI_BLACK_HOLE]}
 */
export class TurnHeldItemTransferModifier extends HeldItemTransferModifier {
  isTransferable = true;

  matchType(modifier: Modifier): boolean {
    return modifier instanceof TurnHeldItemTransferModifier;
  }

  clone(): TurnHeldItemTransferModifier {
    return new TurnHeldItemTransferModifier(this.type, this.pokemonId, this.stackCount);
  }

  getTransferredItemCount(): number {
    return this.getStackCount();
  }

  getTransferMessage(pokemon: Pokemon, targetPokemon: Pokemon, item: ModifierType): string {
    return i18next.t("modifier:turnHeldItemTransferApply", {
      pokemonNameWithAffix: getPokemonNameWithAffix(targetPokemon),
      itemName: item.name,
      pokemonName: pokemon.getNameToRender(),
      typeName: this.type.name,
    });
  }

  getMaxHeldItemCount(_pokemon: Pokemon): number {
    return 1;
  }

  setTransferrableFalse(): void {
    this.isTransferable = false;
  }
}

/**
 * Modifier for held items that add a chance to steal items from the target of a
 * successful attack.
 * @see {@linkcode modifierTypes[GRIP_CLAW]}
 * @see {@linkcode HeldItemTransferModifier}
 */
export class ContactHeldItemTransferChanceModifier extends HeldItemTransferModifier {
  public readonly chance: number;

  constructor(type: ModifierType, pokemonId: number, chancePercent: number, stackCount?: number) {
    super(type, pokemonId, stackCount);

    this.chance = chancePercent / 100;
  }

  /**
   * Determines the target to steal items from when this applies.
   * @param _holderPokemon The {@linkcode Pokemon} holding this item
   * @param targetPokemon The {@linkcode Pokemon} the holder is targeting with an attack
   * @returns The target {@linkcode Pokemon} as array for further use in `apply` implementations
   */
  override getTargets(_holderPokemon: Pokemon, targetPokemon: Pokemon): Pokemon[] {
    return targetPokemon ? [targetPokemon] : [];
  }

  matchType(modifier: Modifier): boolean {
    return modifier instanceof ContactHeldItemTransferChanceModifier;
  }

  clone(): ContactHeldItemTransferChanceModifier {
    return new ContactHeldItemTransferChanceModifier(this.type, this.pokemonId, this.chance * 100, this.stackCount);
  }

  getArgs(): any[] {
    return super.getArgs().concat(this.chance * 100);
  }

  getTransferredItemCount(): number {
    return randSeedFloat() <= this.chance * this.getStackCount() ? 1 : 0;
  }

  getTransferMessage(pokemon: Pokemon, targetPokemon: Pokemon, item: ModifierType): string {
    return i18next.t("modifier:contactHeldItemTransferApply", {
      pokemonNameWithAffix: getPokemonNameWithAffix(targetPokemon),
      itemName: item.name,
      pokemonName: getPokemonNameWithAffix(pokemon),
      typeName: this.type.name,
    });
  }

  getMaxHeldItemCount(_pokemon: Pokemon): number {
    return 5;
  }
}

export class IvScannerModifier extends PersistentModifier {
  constructor(type: ModifierType, _stackCount?: number) {
    super(type);
  }

  match(modifier: Modifier): boolean {
    return modifier instanceof IvScannerModifier;
  }

  clone(): IvScannerModifier {
    return new IvScannerModifier(this.type);
  }

  /**
   * Applies {@linkcode IvScannerModifier}
   * @returns always `true`
   */
  override apply(): boolean {
    return true; //Dude are you kidding me
  }

  getMaxStackCount(): number {
    return 1;
  }
}

export class ExtraModifierModifier extends PersistentModifier {
  match(modifier: Modifier): boolean {
    return modifier instanceof ExtraModifierModifier;
  }

  clone(): ExtraModifierModifier {
    return new ExtraModifierModifier(this.type, this.stackCount);
  }

  /**
   * Applies {@linkcode ExtraModifierModifier}
   * @param count {NumberHolder} holding the count value
   * @returns always `true`
   */
  override apply(count: NumberHolder): boolean {
    count.value += this.getStackCount();

    return true;
  }

  getMaxStackCount(): number {
    return 3;
  }
}

/**
 * Modifier used for timed boosts to the player's shop item rewards.
 * @extends LapsingPersistentModifier
 * @see {@linkcode apply}
 */
export class TempExtraModifierModifier extends LapsingPersistentModifier {
  /**
   * Goes through existing modifiers for any that match Silver Pokeball,
   * which will then add the max count of the new item to the existing count of the current item.
   * If no existing Silver Pokeballs are found, will add a new one.
   * @param modifiers {@linkcode PersistentModifier} array of the player's modifiers
   * @param _virtual N/A
   * @returns true if the modifier was successfully added or applied, false otherwise
   */
  add(modifiers: PersistentModifier[], _virtual: boolean): boolean {
    for (const modifier of modifiers) {
      if (this.match(modifier)) {
        const modifierInstance = modifier as TempExtraModifierModifier;
        const newBattleCount = this.getMaxBattles() + modifierInstance.getBattleCount();

        modifierInstance.setNewBattleCount(newBattleCount);
        globalScene.playSound("se/restore");
        return true;
      }
    }

    modifiers.push(this);
    return true;
  }

  clone() {
    return new TempExtraModifierModifier(this.type, this.getMaxBattles(), this.getBattleCount(), this.stackCount);
  }

  match(modifier: Modifier): boolean {
    return modifier instanceof TempExtraModifierModifier;
  }

  /**
   * Increases the current rewards in the battle by the `stackCount`.
   * @returns `true` if the shop reward number modifier applies successfully
   * @param count {@linkcode NumberHolder} that holds the resulting shop item reward count
   */
  apply(count: NumberHolder): boolean {
    count.value += this.getStackCount();
    return true;
  }
}

export abstract class EnemyPersistentModifier extends PersistentModifier {
  getMaxStackCount(): number {
    return 5;
  }
}

abstract class EnemyDamageMultiplierModifier extends EnemyPersistentModifier {
  protected damageMultiplier: number;

  constructor(type: ModifierType, damageMultiplier: number, stackCount?: number) {
    super(type, stackCount);

    this.damageMultiplier = damageMultiplier;
  }

  /**
   * Applies {@linkcode EnemyDamageMultiplierModifier}
   * @param multiplier {NumberHolder} holding the multiplier value
   * @returns always `true`
   */
  override apply(multiplier: NumberHolder): boolean {
    multiplier.value = toDmgValue(multiplier.value * Math.pow(this.damageMultiplier, this.getStackCount()));

    return true;
  }

  getMaxStackCount(): number {
    return 99;
  }
}

export class EnemyDamageBoosterModifier extends EnemyDamageMultiplierModifier {
  constructor(type: ModifierType, _boostPercent: number, stackCount?: number) {
    //super(type, 1 + ((boostPercent || 10) * 0.01), stackCount);
    super(type, 1.05, stackCount); // Hardcode multiplier temporarily
  }

  match(modifier: Modifier): boolean {
    return modifier instanceof EnemyDamageBoosterModifier;
  }

  clone(): EnemyDamageBoosterModifier {
    return new EnemyDamageBoosterModifier(this.type, (this.damageMultiplier - 1) * 100, this.stackCount);
  }

  getArgs(): any[] {
    return [(this.damageMultiplier - 1) * 100];
  }

  getMaxStackCount(): number {
    return 999;
  }
}

export class EnemyDamageReducerModifier extends EnemyDamageMultiplierModifier {
  constructor(type: ModifierType, _reductionPercent: number, stackCount?: number) {
    //super(type, 1 - ((reductionPercent || 5) * 0.01), stackCount);
    super(type, 0.975, stackCount); // Hardcode multiplier temporarily
  }

  match(modifier: Modifier): boolean {
    return modifier instanceof EnemyDamageReducerModifier;
  }

  clone(): EnemyDamageReducerModifier {
    return new EnemyDamageReducerModifier(this.type, (1 - this.damageMultiplier) * 100, this.stackCount);
  }

  getArgs(): any[] {
    return [(1 - this.damageMultiplier) * 100];
  }

  getMaxStackCount(): number {
    return globalScene.currentBattle.waveIndex < 2000 ? super.getMaxStackCount() : 999;
  }
}

export class EnemyTurnHealModifier extends EnemyPersistentModifier {
  public healPercent: number;

  constructor(type: ModifierType, _healPercent: number, stackCount?: number) {
    super(type, stackCount);

    // Hardcode temporarily
    this.healPercent = 2;
  }

  match(modifier: Modifier): boolean {
    return modifier instanceof EnemyTurnHealModifier;
  }

  clone(): EnemyTurnHealModifier {
    return new EnemyTurnHealModifier(this.type, this.healPercent, this.stackCount);
  }

  getArgs(): any[] {
    return [this.healPercent];
  }

  /**
   * Applies {@linkcode EnemyTurnHealModifier}
   * @param enemyPokemon The {@linkcode Pokemon} to heal
   * @returns `true` if the {@linkcode Pokemon} was healed
   */
  override apply(enemyPokemon: Pokemon): boolean {
    if (!enemyPokemon.isFullHp()) {
      globalScene.phaseManager.unshiftPhase(
        new PokemonHealPhase(
          enemyPokemon.getBattlerIndex(),
          Math.max(Math.floor(enemyPokemon.getMaxHp() / (100 / this.healPercent)) * this.stackCount, 1),
          i18next.t("modifier:enemyTurnHealApply", {
            pokemonNameWithAffix: getPokemonNameWithAffix(enemyPokemon),
          }),
          true,
          false,
          false,
          false,
          true,
        ),
      );
      return true;
    }

    return false;
  }

  getMaxStackCount(): number {
    return 10;
  }
}

export class EnemyAttackStatusEffectChanceModifier extends EnemyPersistentModifier {
  public effect: StatusEffect;
  public chance: number;

  constructor(type: ModifierType, effect: StatusEffect, _chancePercent: number, stackCount?: number) {
    super(type, stackCount);

    this.effect = effect;
    // Hardcode temporarily
    this.chance = 0.025 * (this.effect === StatusEffect.BURN || this.effect === StatusEffect.POISON ? 2 : 1);
  }

  match(modifier: Modifier): boolean {
    return modifier instanceof EnemyAttackStatusEffectChanceModifier && modifier.effect === this.effect;
  }

  clone(): EnemyAttackStatusEffectChanceModifier {
    return new EnemyAttackStatusEffectChanceModifier(this.type, this.effect, this.chance * 100, this.stackCount);
  }

  getArgs(): any[] {
    return [this.effect, this.chance * 100];
  }

  /**
   * Applies {@linkcode EnemyAttackStatusEffectChanceModifier}
   * @param enemyPokemon {@linkcode Pokemon} to apply the status effect to
   * @returns `true` if the {@linkcode Pokemon} was affected
   */
  override apply(enemyPokemon: Pokemon): boolean {
    if (randSeedFloat() <= this.chance * this.getStackCount()) {
      return enemyPokemon.trySetStatus(this.effect, true);
    }

    return false;
  }

  getMaxStackCount(): number {
    return 10;
  }
}

export class EnemyStatusEffectHealChanceModifier extends EnemyPersistentModifier {
  public chance: number;

  constructor(type: ModifierType, _chancePercent: number, stackCount?: number) {
    super(type, stackCount);

    //Hardcode temporarily
    this.chance = 0.025;
  }

  match(modifier: Modifier): boolean {
    return modifier instanceof EnemyStatusEffectHealChanceModifier;
  }

  clone(): EnemyStatusEffectHealChanceModifier {
    return new EnemyStatusEffectHealChanceModifier(this.type, this.chance * 100, this.stackCount);
  }

  getArgs(): any[] {
    return [this.chance * 100];
  }

  /**
   * Applies {@linkcode EnemyStatusEffectHealChanceModifier}
   * @param enemyPokemon The {@linkcode Pokemon} to heal
   * @returns `true` if the {@linkcode Pokemon} was healed
   */
  override apply(enemyPokemon: Pokemon): boolean {
<<<<<<< HEAD
    if (!enemyPokemon.status || randSeedFloat() > this.chance * this.getStackCount()) {
      return false;
=======
    if (enemyPokemon.status && Phaser.Math.RND.realInRange(0, 1) < this.chance * this.getStackCount()) {
      globalScene.phaseManager.queueMessage(
        getStatusEffectHealText(enemyPokemon.status.effect, getPokemonNameWithAffix(enemyPokemon)),
      );
      enemyPokemon.resetStatus();
      enemyPokemon.updateInfo();
      return true;
>>>>>>> 09e30070
    }

    globalScene.queueMessage(
      getStatusEffectHealText(enemyPokemon.status.effect, getPokemonNameWithAffix(enemyPokemon)),
    );
    enemyPokemon.resetStatus();
    enemyPokemon.updateInfo();
    return true;
  }

  getMaxStackCount(): number {
    return 10;
  }
}

export class EnemyEndureChanceModifier extends EnemyPersistentModifier {
  public chance: number;

  constructor(type: ModifierType, _chancePercent?: number, stackCount?: number) {
    super(type, stackCount || 10);

    //Hardcode temporarily
    this.chance = 2;
  }

  match(modifier: Modifier) {
    return modifier instanceof EnemyEndureChanceModifier;
  }

  clone() {
    return new EnemyEndureChanceModifier(this.type, this.chance, this.stackCount);
  }

  getArgs(): any[] {
    return [this.chance];
  }

  /**
   * Applies a chance of enduring a lethal hit of an attack
   * @param target the {@linkcode Pokemon} to apply the {@linkcode BattlerTagType.ENDURING} chance to
   * @returns `true` if {@linkcode Pokemon} endured
   */
  override apply(target: Pokemon): boolean {
    if (target.waveData.endured || target.randBattleSeedInt(100) >= this.chance * this.getStackCount()) {
      return false;
    }

    target.addTag(BattlerTagType.ENDURE_TOKEN, 1);

    target.waveData.endured = true;

    return true;
  }

  getMaxStackCount(): number {
    return 10;
  }
}

export class EnemyFusionChanceModifier extends EnemyPersistentModifier {
  private chance: number;

  constructor(type: ModifierType, chancePercent: number, stackCount?: number) {
    super(type, stackCount);

    this.chance = chancePercent / 100;
  }

  match(modifier: Modifier) {
    return modifier instanceof EnemyFusionChanceModifier && modifier.chance === this.chance;
  }

  clone() {
    return new EnemyFusionChanceModifier(this.type, this.chance * 100, this.stackCount);
  }

  getArgs(): any[] {
    return [this.chance * 100];
  }

  /**
   * Applies {@linkcode EnemyFusionChanceModifier}
   * @param isFusion {@linkcode BooleanHolder} that will be set to `true` if the {@linkcode EnemyPokemon} is a fusion
   * @returns `true` if the {@linkcode EnemyPokemon} is a fusion
   */
  override apply(isFusion: BooleanHolder): boolean {
    if (randSeedFloat() > this.chance * this.getStackCount()) {
      return false;
    }

    isFusion.value = true;

    return true;
  }

  getMaxStackCount(): number {
    return 10;
  }
}

/**
 * Uses either `MODIFIER_OVERRIDE` in overrides.ts to set {@linkcode PersistentModifier}s for either:
 *  - The player
 *  - The enemy
 * @param isPlayer {@linkcode boolean} for whether the player (`true`) or enemy (`false`) is being overridden
 */
export function overrideModifiers(isPlayer = true): void {
  const modifiersOverride: ModifierOverride[] = isPlayer
    ? Overrides.STARTING_MODIFIER_OVERRIDE
    : Overrides.OPP_MODIFIER_OVERRIDE;
  if (!modifiersOverride || modifiersOverride.length === 0 || !globalScene) {
    return;
  }

  // If it's the opponent, clear all of their current modifiers to avoid stacking
  if (!isPlayer) {
    globalScene.clearEnemyModifiers();
  }

  for (const item of modifiersOverride) {
    const modifierFunc = modifierTypes[item.name];
    let modifierType: ModifierType | null = modifierFunc();

    if (modifierType instanceof ModifierTypeGenerator) {
      const pregenArgs = "type" in item && item.type !== null ? [item.type] : undefined;
      modifierType = modifierType.generateType([], pregenArgs);
    }

    const modifier = modifierType && (modifierType.withIdFromFunc(modifierFunc).newModifier() as PersistentModifier);
    if (modifier) {
      modifier.stackCount = item.count || 1;

      if (isPlayer) {
        globalScene.addModifier(modifier, true, false, false, true);
      } else {
        globalScene.addEnemyModifier(modifier, true, true);
      }
    }
  }
}

/**
 * Uses either `HELD_ITEMS_OVERRIDE` in overrides.ts to set {@linkcode PokemonHeldItemModifier}s for either:
 *  - The first member of the player's team when starting a new game
 *  - An enemy {@linkcode Pokemon} being spawned in
 * @param pokemon {@linkcode Pokemon} whose held items are being overridden
 * @param isPlayer {@linkcode boolean} for whether the {@linkcode pokemon} is the player's (`true`) or an enemy (`false`)
 */
export function overrideHeldItems(pokemon: Pokemon, isPlayer = true): void {
  const heldItemsOverride: ModifierOverride[] = isPlayer
    ? Overrides.STARTING_HELD_ITEMS_OVERRIDE
    : Overrides.OPP_HELD_ITEMS_OVERRIDE;
  if (!heldItemsOverride || heldItemsOverride.length === 0 || !globalScene) {
    return;
  }

  if (!isPlayer) {
    globalScene.clearEnemyHeldItemModifiers(pokemon);
  }

  for (const item of heldItemsOverride) {
    const modifierFunc = modifierTypes[item.name];
    let modifierType: ModifierType | null = modifierFunc();
    const qty = item.count || 1;

    if (modifierType instanceof ModifierTypeGenerator) {
      const pregenArgs = "type" in item && item.type !== null ? [item.type] : undefined;
      modifierType = modifierType.generateType([], pregenArgs);
    }

    const heldItemModifier =
      modifierType && (modifierType.withIdFromFunc(modifierFunc).newModifier(pokemon) as PokemonHeldItemModifier);
    if (heldItemModifier) {
      heldItemModifier.pokemonId = pokemon.id;
      heldItemModifier.stackCount = qty;
      if (isPlayer) {
        globalScene.addModifier(heldItemModifier, true, false, false, true);
      } else {
        globalScene.addEnemyModifier(heldItemModifier, true, true);
      }
    }
  }
}<|MERGE_RESOLUTION|>--- conflicted
+++ resolved
@@ -3664,23 +3664,13 @@
   }
 
   /**
-   * Applies {@linkcode EnemyStatusEffectHealChanceModifier}
-   * @param enemyPokemon The {@linkcode Pokemon} to heal
+   * Applies {@linkcode EnemyStatusEffectHealChanceModifier} to randomly heal status.
+   * @param enemyPokemon - The {@linkcode Pokemon} to heal
    * @returns `true` if the {@linkcode Pokemon} was healed
    */
   override apply(enemyPokemon: Pokemon): boolean {
-<<<<<<< HEAD
     if (!enemyPokemon.status || randSeedFloat() > this.chance * this.getStackCount()) {
       return false;
-=======
-    if (enemyPokemon.status && Phaser.Math.RND.realInRange(0, 1) < this.chance * this.getStackCount()) {
-      globalScene.phaseManager.queueMessage(
-        getStatusEffectHealText(enemyPokemon.status.effect, getPokemonNameWithAffix(enemyPokemon)),
-      );
-      enemyPokemon.resetStatus();
-      enemyPokemon.updateInfo();
-      return true;
->>>>>>> 09e30070
     }
 
     globalScene.queueMessage(
