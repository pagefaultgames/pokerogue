--- conflicted
+++ resolved
@@ -2,12 +2,6 @@
 import { globalScene } from "#app/global-scene";
 import { getPokemonNameWithAffix } from "#app/messages";
 import Overrides from "#app/overrides";
-<<<<<<< HEAD
-import { LearnMoveType } from "#enums/learn-move-type";
-import type { VoucherType } from "#app/system/voucher";
-import { addTextObject, TextStyle } from "#app/ui/text";
-import { BooleanHolder, hslToHex, isNullOrUndefined, NumberHolder, randSeedFloat, toDmgValue } from "#app/utils/common";
-=======
 import { FusionSpeciesFormEvolution, pokemonEvolutions } from "#balance/pokemon-evolutions";
 import { FRIENDSHIP_GAIN_FROM_RARE_CANDY } from "#balance/starters";
 import { getBerryEffectFunc, getBerryPredicate } from "#data/berry";
@@ -16,11 +10,9 @@
 import { SpeciesFormChangeItemTrigger } from "#data/form-change-triggers";
 import { MAX_PER_TYPE_POKEBALLS } from "#data/pokeball";
 import { getStatusEffectHealText } from "#data/status-effect";
->>>>>>> 275ea487
 import { BattlerTagType } from "#enums/battler-tag-type";
 import { BerryType } from "#enums/berry-type";
 import { Color, ShadowColor } from "#enums/color";
-import { Command } from "#enums/command";
 import type { FormChangeItem } from "#enums/form-change-item";
 import { LearnMoveType } from "#enums/learn-move-type";
 import type { MoveId } from "#enums/move-id";
