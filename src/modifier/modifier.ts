import { FusionSpeciesFormEvolution, pokemonEvolutions } from "#app/data/balance/pokemon-evolutions";
import { getLevelTotalExp } from "#app/data/exp";
import { allMoves, modifierTypes } from "#app/data/data-lists";
import { MAX_PER_TYPE_POKEBALLS } from "#app/data/pokeball";
import { getStatusEffectHealText } from "#app/data/status-effect";
import type Pokemon from "#app/field/pokemon";
import type { PlayerPokemon } from "#app/field/pokemon";
import { getPokemonNameWithAffix } from "#app/messages";
import Overrides from "#app/overrides";
import { LearnMoveType } from "#enums/learn-move-type";
import type { VoucherType } from "#app/system/voucher";
import { addTextObject, TextStyle } from "#app/ui/text";
import {
  type BooleanHolder,
  hslToHex,
  isNullOrUndefined,
  NumberHolder,
  randSeedFloat,
  toDmgValue,
} from "#app/utils/common";
import { BattlerTagType } from "#enums/battler-tag-type";
import type { Nature } from "#enums/nature";
import type { PokeballType } from "#enums/pokeball";
import { SpeciesId } from "#enums/species-id";
import { type TempBattleStat, Stat, TEMP_BATTLE_STATS } from "#enums/stat";
import { StatusEffect } from "#enums/status-effect";
import type { PokemonType } from "#enums/pokemon-type";
import i18next from "i18next";
import {
  type DoubleBattleChanceBoosterModifierType,
  type EvolutionItemModifierType,
  type ModifierOverride,
  type ModifierType,
  type TerastallizeModifierType,
  type TmModifierType,
  getModifierType,
  ModifierTypeGenerator,
  modifierTypes,
} from "./modifier-type";
import { getModifierType } from "#app/utils/modifier-utils";
import { FRIENDSHIP_GAIN_FROM_RARE_CANDY } from "#app/data/balance/starters";
import { globalScene } from "#app/global-scene";
import type { ModifierInstanceMap, ModifierString } from "#app/@types/modifier-types";

export type ModifierPredicate = (modifier: Modifier) => boolean;


const iconOverflowIndex = 24;

export const modifierSortFunc = (a: Modifier, b: Modifier): number => {
  const itemNameMatch = a.type.name.localeCompare(b.type.name);
  const typeNameMatch = a.constructor.name.localeCompare(b.constructor.name);
  const aId = a instanceof PokemonHeldItemModifier && a.pokemonId ? a.pokemonId : 4294967295;
  const bId = b instanceof PokemonHeldItemModifier && b.pokemonId ? b.pokemonId : 4294967295;

  //First sort by pokemonID
  if (aId < bId) {
    return 1;
  }
  if (aId > bId) {
    return -1;
  }
  if (aId === bId) {
    //Then sort by item type
    if (typeNameMatch === 0) {
      return itemNameMatch;
      //Finally sort by item name
    }
    return typeNameMatch;
  }
  return 0;
};

export class ModifierBar extends Phaser.GameObjects.Container {
  private player: boolean;
  private modifierCache: PersistentModifier[];

  constructor(enemy?: boolean) {
    super(globalScene, 1 + (enemy ? 302 : 0), 2);

    this.player = !enemy;
    this.setScale(0.5);
  }

  /**
   * Method to update content displayed in {@linkcode ModifierBar}
   * @param {PersistentModifier[]} modifiers - The list of modifiers to be displayed in the {@linkcode ModifierBar}
   * @param {boolean} hideHeldItems - If set to "true", only modifiers not assigned to a Pokémon are displayed
   */
  updateModifiers(modifiers: PersistentModifier[], hideHeldItems = false) {
    this.removeAll(true);

    const visibleIconModifiers = modifiers.filter(m => m.isIconVisible());
    const nonPokemonSpecificModifiers = visibleIconModifiers
      .filter(m => !(m as PokemonHeldItemModifier).pokemonId)
      .sort(modifierSortFunc);
    const pokemonSpecificModifiers = visibleIconModifiers
      .filter(m => (m as PokemonHeldItemModifier).pokemonId)
      .sort(modifierSortFunc);

    const sortedVisibleIconModifiers = hideHeldItems
      ? nonPokemonSpecificModifiers
      : nonPokemonSpecificModifiers.concat(pokemonSpecificModifiers);

    sortedVisibleIconModifiers.forEach((modifier: PersistentModifier, i: number) => {
      const icon = modifier.getIcon();
      if (i >= iconOverflowIndex) {
        icon.setVisible(false);
      }
      this.add(icon);
      this.setModifierIconPosition(icon, sortedVisibleIconModifiers.length);
      icon.setInteractive(new Phaser.Geom.Rectangle(0, 0, 32, 24), Phaser.Geom.Rectangle.Contains);
      icon.on("pointerover", () => {
        globalScene.ui.showTooltip(modifier.type.name, modifier.type.getDescription());
        if (this.modifierCache && this.modifierCache.length > iconOverflowIndex) {
          this.updateModifierOverflowVisibility(true);
        }
      });
      icon.on("pointerout", () => {
        globalScene.ui.hideTooltip();
        if (this.modifierCache && this.modifierCache.length > iconOverflowIndex) {
          this.updateModifierOverflowVisibility(false);
        }
      });
    });

    for (const icon of this.getAll()) {
      this.sendToBack(icon);
    }

    this.modifierCache = modifiers;
  }

  updateModifierOverflowVisibility(ignoreLimit: boolean) {
    const modifierIcons = this.getAll().reverse();
    for (const modifier of modifierIcons.map(m => m as Phaser.GameObjects.Container).slice(iconOverflowIndex)) {
      modifier.setVisible(ignoreLimit);
    }
  }

  setModifierIconPosition(icon: Phaser.GameObjects.Container, modifierCount: number) {
    const rowIcons: number = 12 + 6 * Math.max(Math.ceil(Math.min(modifierCount, 24) / 12) - 2, 0);

    const x = ((this.getIndex(icon) % rowIcons) * 26) / (rowIcons / 12);
    const y = Math.floor(this.getIndex(icon) / rowIcons) * 20;

    icon.setPosition(this.player ? x : -x, y);
  }
}

export abstract class Modifier {
  public type: ModifierType;

  constructor(type: ModifierType) {
    this.type = type;
  }

  /**
   * Return whether this modifier is of the given class
   *
   * @remarks
   * Used to avoid requiring the caller to have imported the specific modifier class, avoiding circular dependencies.
   *
   * @param modifier - The modifier to check against
   * @returns Whether the modiifer is an instance of the given type
   */
  public is<T extends ModifierString>(modifier: T): this is ModifierInstanceMap[T] {
    const targetModifier = ModifierClassMap[modifier];
    if (!targetModifier) {
      return false;
    }
    return this instanceof targetModifier;
  }

  /**
   * Return whether this modifier is of the given class
   *
   * @remarks
   * Used to avoid requiring the caller to have imported the specific modifier class, avoiding circular dependencies.
   *
   * @param modifier - The modifier to check against
   * @returns Whether the modiifer is an instance of the given type
   */
  public is<T extends ModifierString>(modifier: T): this is ModifierInstanceMap[T] {
    const targetModifier = ModifierClassMap[modifier];
    if (!targetModifier) {
      return false;
    }
    return this instanceof targetModifier;
  }

  match(_modifier: Modifier): boolean {
    return false;
  }

  /**
   * Checks if {@linkcode Modifier} should be applied
   * @param _args parameters passed to {@linkcode Modifier.apply}
   * @returns always `true` by default
   */
  shouldApply(..._args: Parameters<this["apply"]>): boolean {
    return true;
  }

  /**
   * Handles applying of {@linkcode Modifier}
   * @param args collection of all passed parameters
   */
  abstract apply(...args: unknown[]): boolean;
}

export abstract class PersistentModifier extends Modifier {
  public stackCount: number;
  public virtualStackCount: number;

  /** This field does not exist at runtime and must not be used.
   * Its sole purpose is to ensure that typescript is able to properly narrow when the `is` method is called.
   */
  private declare _: never;

  constructor(type: ModifierType, stackCount = 1) {
    super(type);
    this.stackCount = stackCount;
    this.virtualStackCount = 0;
  }

  add(modifiers: PersistentModifier[], virtual: boolean): boolean {
    for (const modifier of modifiers) {
      if (this.match(modifier)) {
        return modifier.incrementStack(this.stackCount, virtual);
      }
    }

    if (virtual) {
      this.virtualStackCount += this.stackCount;
      this.stackCount = 0;
    }
    modifiers.push(this);
    return true;
  }

  abstract clone(): PersistentModifier;

  getArgs(): any[] {
    return [];
  }

  incrementStack(amount: number, virtual: boolean): boolean {
    if (this.getStackCount() + amount <= this.getMaxStackCount()) {
      if (!virtual) {
        this.stackCount += amount;
      } else {
        this.virtualStackCount += amount;
      }
      return true;
    }

    return false;
  }

  getStackCount(): number {
    return this.stackCount + this.virtualStackCount;
  }

  abstract getMaxStackCount(forThreshold?: boolean): number;

  getCountUnderMax(): number {
    return this.getMaxStackCount() - this.getStackCount();
  }

  isIconVisible(): boolean {
    return true;
  }

  getIcon(_forSummary?: boolean): Phaser.GameObjects.Container {
    const container = globalScene.add.container(0, 0);

    const item = globalScene.add.sprite(0, 12, "items");
    item.setFrame(this.type.iconImage);
    item.setOrigin(0, 0.5);
    container.add(item);

    const stackText = this.getIconStackText();
    if (stackText) {
      container.add(stackText);
    }

    const virtualStackText = this.getIconStackText(true);
    if (virtualStackText) {
      container.add(virtualStackText);
    }

    return container;
  }

  getIconStackText(virtual?: boolean): Phaser.GameObjects.BitmapText | null {
    if (this.getMaxStackCount() === 1 || (virtual && !this.virtualStackCount)) {
      return null;
    }

    const text = globalScene.add.bitmapText(10, 15, "item-count", this.stackCount.toString(), 11);
    text.letterSpacing = -0.5;
    if (this.getStackCount() >= this.getMaxStackCount()) {
      text.setTint(0xf89890);
    }
    text.setOrigin(0, 0);

    return text;
  }
}

export abstract class ConsumableModifier extends Modifier {
  add(_modifiers: Modifier[]): boolean {
    return true;
  }
}

export class AddPokeballModifier extends ConsumableModifier {
  private pokeballType: PokeballType;
  private count: number;

  constructor(type: ModifierType, pokeballType: PokeballType, count: number) {
    super(type);

    this.pokeballType = pokeballType;
    this.count = count;
  }

  /**
   * Applies {@linkcode AddPokeballModifier}
   * @param battleScene {@linkcode BattleScene}
   * @returns always `true`
   */
  override apply(): boolean {
    const pokeballCounts = globalScene.pokeballCounts;
    pokeballCounts[this.pokeballType] = Math.min(
      pokeballCounts[this.pokeballType] + this.count,
      MAX_PER_TYPE_POKEBALLS,
    );

    return true;
  }
}

export class AddVoucherModifier extends ConsumableModifier {
  private voucherType: VoucherType;
  private count: number;

  constructor(type: ModifierType, voucherType: VoucherType, count: number) {
    super(type);

    this.voucherType = voucherType;
    this.count = count;
  }

  /**
   * Applies {@linkcode AddVoucherModifier}
   * @param battleScene {@linkcode BattleScene}
   * @returns always `true`
   */
  override apply(): boolean {
    const voucherCounts = globalScene.gameData.voucherCounts;
    voucherCounts[this.voucherType] += this.count;

    return true;
  }
}

/**
 * Modifier used for party-wide or passive items that start an initial
 * {@linkcode battleCount} equal to {@linkcode maxBattles} that, for every
 * battle, decrements. Typically, when {@linkcode battleCount} reaches 0, the
 * modifier will be removed. If a modifier of the same type is to be added, it
 * will reset {@linkcode battleCount} back to {@linkcode maxBattles} of the
 * existing modifier instead of adding that modifier directly.
 * @extends PersistentModifier
 * @abstract
 * @see {@linkcode add}
 */
export abstract class LapsingPersistentModifier extends PersistentModifier {
  /** The maximum amount of battles the modifier will exist for */
  private maxBattles: number;
  /** The current amount of battles the modifier will exist for */
  private battleCount: number;

  constructor(type: ModifierType, maxBattles: number, battleCount?: number, stackCount?: number) {
    super(type, stackCount);

    this.maxBattles = maxBattles;
    this.battleCount = battleCount ?? this.maxBattles;
  }

  /**
   * Goes through existing modifiers for any that match the selected modifier,
   * which will then either add it to the existing modifiers if none were found
   * or, if one was found, it will refresh {@linkcode battleCount}.
   * @param modifiers {@linkcode PersistentModifier} array of the player's modifiers
   * @param _virtual N/A
   * @param _scene N/A
   * @returns `true` if the modifier was successfully added or applied, false otherwise
   */
  add(modifiers: PersistentModifier[], _virtual: boolean): boolean {
    for (const modifier of modifiers) {
      if (this.match(modifier)) {
        const modifierInstance = modifier as LapsingPersistentModifier;
        if (modifierInstance.getBattleCount() < modifierInstance.getMaxBattles()) {
          modifierInstance.resetBattleCount();
          globalScene.playSound("se/restore");
          return true;
        }
        // should never get here
        return false;
      }
    }

    modifiers.push(this);
    return true;
  }

  /**
   * Lapses the {@linkcode battleCount} by 1.
   * @param _args passed arguments (not in use here)
   * @returns `true` if the {@linkcode battleCount} is greater than 0
   */
  public lapse(..._args: unknown[]): boolean {
    this.battleCount--;
    return this.battleCount > 0;
  }

  getIcon(): Phaser.GameObjects.Container {
    const container = super.getIcon();

    // Linear interpolation on hue
    const hue = Math.floor(120 * (this.battleCount / this.maxBattles) + 5);

    // Generates the color hex code with a constant saturation and lightness but varying hue
    const typeHex = hslToHex(hue, 0.5, 0.9);
    const strokeHex = hslToHex(hue, 0.7, 0.3);

    const battleCountText = addTextObject(27, 0, this.battleCount.toString(), TextStyle.PARTY, {
      fontSize: "66px",
      color: typeHex,
    });
    battleCountText.setShadow(0, 0);
    battleCountText.setStroke(strokeHex, 16);
    battleCountText.setOrigin(1, 0);
    container.add(battleCountText);

    return container;
  }

  getIconStackText(_virtual?: boolean): Phaser.GameObjects.BitmapText | null {
    return null;
  }

  getBattleCount(): number {
    return this.battleCount;
  }

  resetBattleCount(): void {
    this.battleCount = this.maxBattles;
  }

  /**
   * Updates an existing modifier with a new `maxBattles` and `battleCount`.
   */
  setNewBattleCount(count: number): void {
    this.maxBattles = count;
    this.battleCount = count;
  }

  getMaxBattles(): number {
    return this.maxBattles;
  }

  getArgs(): any[] {
    return [this.maxBattles, this.battleCount];
  }

  getMaxStackCount(_forThreshold?: boolean): number {
    // Must be an abitrary number greater than 1
    return 2;
  }
}

/**
 * Modifier used for passive items, specifically lures, that
 * temporarily increases the chance of a double battle.
 * @extends LapsingPersistentModifier
 * @see {@linkcode apply}
 */
export class DoubleBattleChanceBoosterModifier extends LapsingPersistentModifier {
  public override type: DoubleBattleChanceBoosterModifierType;

  match(modifier: Modifier): boolean {
    return modifier instanceof DoubleBattleChanceBoosterModifier && modifier.getMaxBattles() === this.getMaxBattles();
  }

  clone(): DoubleBattleChanceBoosterModifier {
    return new DoubleBattleChanceBoosterModifier(
      this.type,
      this.getMaxBattles(),
      this.getBattleCount(),
      this.stackCount,
    );
  }

  /**
   * Increases the chance of a double battle occurring
   * @param doubleBattleChance {@linkcode NumberHolder} for double battle chance
   * @returns true
   */
  override apply(doubleBattleChance: NumberHolder): boolean {
    // This is divided because the chance is generated as a number from 0 to doubleBattleChance.value using randSeedInt
    // A double battle will initiate if the generated number is 0
    doubleBattleChance.value = doubleBattleChance.value / 4;

    return true;
  }
}

/**
 * Modifier used for party-wide items, specifically the X items, that
 * temporarily increases the stat stage multiplier of the corresponding
 * {@linkcode TempBattleStat}.
 * @extends LapsingPersistentModifier
 * @see {@linkcode apply}
 */
export class TempStatStageBoosterModifier extends LapsingPersistentModifier {
  /** The stat whose stat stage multiplier will be temporarily increased */
  private stat: TempBattleStat;
  /** The amount by which the stat stage itself or its multiplier will be increased by */
  private boost: number;

  constructor(type: ModifierType, stat: TempBattleStat, maxBattles: number, battleCount?: number, stackCount?: number) {
    super(type, maxBattles, battleCount, stackCount);

    this.stat = stat;
    // Note that, because we want X Accuracy to maintain its original behavior,
    // it will increment as it did previously, directly to the stat stage.
    this.boost = stat !== Stat.ACC ? 0.3 : 1;
  }

  match(modifier: Modifier): boolean {
    if (modifier instanceof TempStatStageBoosterModifier) {
      const modifierInstance = modifier as TempStatStageBoosterModifier;
      return modifierInstance.stat === this.stat;
    }
    return false;
  }

  clone() {
    return new TempStatStageBoosterModifier(
      this.type,
      this.stat,
      this.getMaxBattles(),
      this.getBattleCount(),
      this.stackCount,
    );
  }

  getArgs(): any[] {
    return [this.stat, ...super.getArgs()];
  }

  /**
   * Checks if {@linkcode args} contains the necessary elements and if the
   * incoming stat is matches {@linkcode stat}.
   * @param tempBattleStat {@linkcode TempBattleStat} being affected
   * @param statLevel {@linkcode NumberHolder} that holds the resulting value of the stat stage multiplier
   * @returns `true` if the modifier can be applied, false otherwise
   */
  override shouldApply(tempBattleStat?: TempBattleStat, statLevel?: NumberHolder): boolean {
    return (
      !!tempBattleStat && !!statLevel && TEMP_BATTLE_STATS.includes(tempBattleStat) && tempBattleStat === this.stat
    );
  }

  /**
   * Increases the incoming stat stage matching {@linkcode stat} by {@linkcode boost}.
   * @param _tempBattleStat {@linkcode TempBattleStat} N/A
   * @param statLevel {@linkcode NumberHolder} that holds the resulting value of the stat stage multiplier
   */
  override apply(_tempBattleStat: TempBattleStat, statLevel: NumberHolder): boolean {
    statLevel.value += this.boost;
    return true;
  }
}

/**
 * Modifier used for party-wide items, namely Dire Hit, that
 * temporarily increments the critical-hit stage
 * @extends LapsingPersistentModifier
 * @see {@linkcode apply}
 */
export class TempCritBoosterModifier extends LapsingPersistentModifier {
  clone() {
    return new TempCritBoosterModifier(this.type, this.getMaxBattles(), this.getBattleCount(), this.stackCount);
  }

  match(modifier: Modifier): boolean {
    return modifier instanceof TempCritBoosterModifier;
  }

  /**
   * Checks if {@linkcode args} contains the necessary elements.
   * @param critLevel {@linkcode NumberHolder} that holds the resulting critical-hit level
   * @returns `true` if the critical-hit stage boost applies successfully
   */
  override shouldApply(critLevel?: NumberHolder): boolean {
    return !!critLevel;
  }

  /**
   * Increases the current critical-hit stage value by 1.
   * @param critLevel {@linkcode NumberHolder} that holds the resulting critical-hit level
   * @returns `true` if the critical-hit stage boost applies successfully
   */
  override apply(critLevel: NumberHolder): boolean {
    critLevel.value++;
    return true;
  }
}

export class MapModifier extends PersistentModifier {
  clone(): MapModifier {
    return new MapModifier(this.type, this.stackCount);
  }

  override apply(..._args: unknown[]): boolean {
    return true;
  }

  getMaxStackCount(): number {
    return 1;
  }
}

export class MegaEvolutionAccessModifier extends PersistentModifier {
  clone(): MegaEvolutionAccessModifier {
    return new MegaEvolutionAccessModifier(this.type, this.stackCount);
  }

  override apply(..._args: unknown[]): boolean {
    return true;
  }

  getMaxStackCount(): number {
    return 1;
  }
}

export class GigantamaxAccessModifier extends PersistentModifier {
  clone(): GigantamaxAccessModifier {
    return new GigantamaxAccessModifier(this.type, this.stackCount);
  }

  /**
   * Applies {@linkcode GigantamaxAccessModifier}
   * @param _args N/A
   * @returns always `true`
   */
  apply(..._args: unknown[]): boolean {
    return true;
  }

  getMaxStackCount(): number {
    return 1;
  }
}

export class TerastallizeAccessModifier extends PersistentModifier {
  clone(): TerastallizeAccessModifier {
    return new TerastallizeAccessModifier(this.type, this.stackCount);
  }

  /**
   * Applies {@linkcode TerastallizeAccessModifier}
   * @param _args N/A
   * @returns always `true`
   */
  override apply(..._args: unknown[]): boolean {
    return true;
  }

  getMaxStackCount(): number {
    return 1;
  }
}

export class LevelIncrementBoosterModifier extends PersistentModifier {
  match(modifier: Modifier) {
    return modifier instanceof LevelIncrementBoosterModifier;
  }

  clone() {
    return new LevelIncrementBoosterModifier(this.type, this.stackCount);
  }

  /**
   * Checks if {@linkcode LevelIncrementBoosterModifier} should be applied
   * @param count {@linkcode NumberHolder} holding the level increment count
   * @returns `true` if {@linkcode LevelIncrementBoosterModifier} should be applied
   */
  override shouldApply(count: NumberHolder): boolean {
    return !!count;
  }

  /**
   * Applies {@linkcode LevelIncrementBoosterModifier}
   * @param count {@linkcode NumberHolder} holding the level increment count
   * @returns always `true`
   */
  override apply(count: NumberHolder): boolean {
    count.value += this.getStackCount();

    return true;
  }

  getMaxStackCount(_forThreshold?: boolean): number {
    return 99;
  }
<<<<<<< HEAD
=======

  getSpecies(): SpeciesId | null {
    return null;
  }

  abstract getMaxHeldItemCount(pokemon?: Pokemon): number;
>>>>>>> 6ff258fb
}

export class PreserveBerryModifier extends PersistentModifier {
  match(modifier: Modifier) {
    return modifier instanceof PreserveBerryModifier;
  }

  clone() {
    return new PreserveBerryModifier(this.type, this.stackCount);
  }

  /**
   * Checks if all prequired conditions are met to apply {@linkcode PreserveBerryModifier}
   * @param pokemon {@linkcode Pokemon} that holds the berry
   * @param doPreserve {@linkcode BooleanHolder} that is `true` if the berry should be preserved
   * @returns `true` if {@linkcode PreserveBerryModifier} should be applied
   */
  override shouldApply(pokemon?: Pokemon, doPreserve?: BooleanHolder): boolean {
    return !!pokemon && !!doPreserve;
  }

  /**
   * Applies {@linkcode PreserveBerryModifier}
   * @param pokemon The {@linkcode Pokemon} that holds the berry
   * @param doPreserve {@linkcode BooleanHolder} that is `true` if the berry should be preserved
   * @returns always `true`
   */
  override apply(pokemon: Pokemon, doPreserve: BooleanHolder): boolean {
    doPreserve.value ||= pokemon.randBattleSeedInt(10) < this.getStackCount() * 3;

    return true;
  }

  getMaxStackCount(): number {
    return 3;
  }
}

export abstract class ConsumablePokemonModifier extends ConsumableModifier {
  public pokemonId: number;

  constructor(type: ModifierType, pokemonId: number) {
    super(type);

    this.pokemonId = pokemonId;
  }

  /**
   * Checks if {@linkcode ConsumablePokemonModifier} should be applied
   * @param playerPokemon The {@linkcode PlayerPokemon} that consumes the item
   * @param _args N/A
   * @returns `true` if {@linkcode ConsumablePokemonModifier} should be applied
   */
  override shouldApply(playerPokemon?: PlayerPokemon, ..._args: unknown[]): boolean {
    return !!playerPokemon && (this.pokemonId === -1 || playerPokemon.id === this.pokemonId);
  }

  /**
   * Applies {@linkcode ConsumablePokemonModifier}
   * @param playerPokemon The {@linkcode PlayerPokemon} that consumes the item
   * @param args Additional arguments passed to {@linkcode ConsumablePokemonModifier.apply}
   */
  abstract override apply(playerPokemon: PlayerPokemon, ...args: unknown[]): boolean;

  getPokemon() {
    return globalScene.getPlayerParty().find(p => p.id === this.pokemonId);
  }
}

export class TerrastalizeModifier extends ConsumablePokemonModifier {
  public override type: TerastallizeModifierType;
  public teraType: PokemonType;

  constructor(type: TerastallizeModifierType, pokemonId: number, teraType: PokemonType) {
    super(type, pokemonId);

    this.teraType = teraType;
  }

  /**
   * Checks if {@linkcode TerrastalizeModifier} should be applied
   * @param playerPokemon The {@linkcode PlayerPokemon} that consumes the item
   * @returns `true` if the {@linkcode TerrastalizeModifier} should be applied
   */
  override shouldApply(playerPokemon?: PlayerPokemon): boolean {
    return (
      super.shouldApply(playerPokemon) &&
      [playerPokemon?.species.speciesId, playerPokemon?.fusionSpecies?.speciesId].filter(
        s => s === SpeciesId.TERAPAGOS || s === SpeciesId.OGERPON || s === SpeciesId.SHEDINJA,
      ).length === 0
    );
  }

  /**
   * Applies {@linkcode TerrastalizeModifier}
   * @param pokemon The {@linkcode PlayerPokemon} that consumes the item
   * @returns `true` if hp was restored
   */
  override apply(pokemon: Pokemon): boolean {
    pokemon.teraType = this.teraType;
    return true;
  }
<<<<<<< HEAD
=======

  getIconStackText(_virtual?: boolean): Phaser.GameObjects.BitmapText | null {
    const pokemon = this.getPokemon();

    const count = (pokemon?.getPersistentTreasureCount() || 0) + this.getStackCount();

    const text = globalScene.add.bitmapText(10, 15, "item-count", count.toString(), 11);
    text.letterSpacing = -0.5;
    if (count >= this.required) {
      text.setTint(0xf89890);
    }
    text.setOrigin(0, 0);

    return text;
  }

  getMaxHeldItemCount(_pokemon: Pokemon): number {
    return 999;
  }

  override getSpecies(): SpeciesId {
    return this.species;
  }
>>>>>>> 6ff258fb
}

export class PokemonHpRestoreModifier extends ConsumablePokemonModifier {
  private restorePoints: number;
  private restorePercent: number;
  private healStatus: boolean;
  public fainted: boolean;

  constructor(
    type: ModifierType,
    pokemonId: number,
    restorePoints: number,
    restorePercent: number,
    healStatus: boolean,
    fainted?: boolean,
  ) {
    super(type, pokemonId);

    this.restorePoints = restorePoints;
    this.restorePercent = restorePercent;
    this.healStatus = healStatus;
    this.fainted = !!fainted;
  }

  /**
   * Checks if {@linkcode PokemonHpRestoreModifier} should be applied
   * @param playerPokemon The {@linkcode PlayerPokemon} that consumes the item
   * @param multiplier The multiplier of the hp restore
   * @returns `true` if the {@linkcode PokemonHpRestoreModifier} should be applied
   */
  override shouldApply(playerPokemon?: PlayerPokemon, multiplier?: number): boolean {
    return (
      super.shouldApply(playerPokemon) &&
      (this.fainted || (!isNullOrUndefined(multiplier) && typeof multiplier === "number"))
    );
  }

  /**
   * Applies {@linkcode PokemonHpRestoreModifier}
   * @param pokemon The {@linkcode PlayerPokemon} that consumes the item
   * @param multiplier The multiplier of the hp restore
   * @returns `true` if hp was restored
   */
  override apply(pokemon: Pokemon, multiplier: number): boolean {
    if (!pokemon.hp === this.fainted) {
      let restorePoints = this.restorePoints;
      if (!this.fainted) {
        restorePoints = Math.floor(restorePoints * multiplier);
      }
      if (this.fainted || this.healStatus) {
        pokemon.resetStatus(true, true, false, false);
      }
      pokemon.hp = Math.min(
        pokemon.hp +
          Math.max(Math.ceil(Math.max(Math.floor(this.restorePercent * 0.01 * pokemon.getMaxHp()), restorePoints)), 1),
        pokemon.getMaxHp(),
      );
      return true;
    }
    return false;
  }
}

export class PokemonStatusHealModifier extends ConsumablePokemonModifier {
  /**
   * Applies {@linkcode PokemonStatusHealModifier}
   * @param playerPokemon The {@linkcode PlayerPokemon} that gets healed from the status
   * @returns always `true`
   */
  override apply(playerPokemon: PlayerPokemon): boolean {
    playerPokemon.resetStatus(true, true, false, false);
    return true;
  }
}

export abstract class ConsumablePokemonMoveModifier extends ConsumablePokemonModifier {
  public moveIndex: number;

  constructor(type: ModifierType, pokemonId: number, moveIndex: number) {
    super(type, pokemonId);

    this.moveIndex = moveIndex;
  }
}

export class PokemonPpRestoreModifier extends ConsumablePokemonMoveModifier {
  private restorePoints: number;

  constructor(type: ModifierType, pokemonId: number, moveIndex: number, restorePoints: number) {
    super(type, pokemonId, moveIndex);

    this.restorePoints = restorePoints;
  }

  /**
   * Applies {@linkcode PokemonPpRestoreModifier}
   * @param playerPokemon The {@linkcode PlayerPokemon} that should get move pp restored
   * @returns always `true`
   */
  override apply(playerPokemon: PlayerPokemon): boolean {
    const move = playerPokemon.getMoveset()[this.moveIndex];

    if (move) {
      move.ppUsed = this.restorePoints > -1 ? Math.max(move.ppUsed - this.restorePoints, 0) : 0;
    }

    return true;
  }
}

export class PokemonAllMovePpRestoreModifier extends ConsumablePokemonModifier {
  private restorePoints: number;

  constructor(type: ModifierType, pokemonId: number, restorePoints: number) {
    super(type, pokemonId);

    this.restorePoints = restorePoints;
  }

  /**
   * Applies {@linkcode PokemonAllMovePpRestoreModifier}
   * @param playerPokemon The {@linkcode PlayerPokemon} that should get all move pp restored
   * @returns always `true`
   */
  override apply(playerPokemon: PlayerPokemon): boolean {
    for (const move of playerPokemon.getMoveset()) {
      if (move) {
        move.ppUsed = this.restorePoints > -1 ? Math.max(move.ppUsed - this.restorePoints, 0) : 0;
      }
    }

    return true;
  }
}

export class PokemonPpUpModifier extends ConsumablePokemonMoveModifier {
  private upPoints: number;

  constructor(type: ModifierType, pokemonId: number, moveIndex: number, upPoints: number) {
    super(type, pokemonId, moveIndex);

    this.upPoints = upPoints;
  }

  /**
   * Applies {@linkcode PokemonPpUpModifier}
   * @param playerPokemon The {@linkcode PlayerPokemon} that gets a pp up on move-slot {@linkcode moveIndex}
   * @returns
   */
  override apply(playerPokemon: PlayerPokemon): boolean {
    const move = playerPokemon.getMoveset()[this.moveIndex];

    if (move && !move.maxPpOverride) {
      move.ppUp = Math.min(move.ppUp + this.upPoints, 3);
    }

    return true;
  }
}

export class PokemonNatureChangeModifier extends ConsumablePokemonModifier {
  public nature: Nature;

  constructor(type: ModifierType, pokemonId: number, nature: Nature) {
    super(type, pokemonId);

    this.nature = nature;
  }

  /**
   * Applies {@linkcode PokemonNatureChangeModifier}
   * @param playerPokemon {@linkcode PlayerPokemon} to apply the {@linkcode Nature} change to
   * @returns
   */
  override apply(playerPokemon: PlayerPokemon): boolean {
    playerPokemon.setCustomNature(this.nature);
    globalScene.gameData.unlockSpeciesNature(playerPokemon.species, this.nature);

    return true;
  }
}

export class PokemonLevelIncrementModifier extends ConsumablePokemonModifier {
  /**
   * Applies {@linkcode PokemonLevelIncrementModifier}
   * @param playerPokemon The {@linkcode PlayerPokemon} that should get levels incremented
   * @param levelCount The amount of levels to increment
   * @returns always `true`
   */
  override apply(playerPokemon: PlayerPokemon, levelCount: NumberHolder = new NumberHolder(1)): boolean {
    globalScene.applyModifiers(LevelIncrementBoosterModifier, true, levelCount);

    playerPokemon.level += levelCount.value;
    if (playerPokemon.level <= globalScene.getMaxExpLevel(true)) {
      playerPokemon.exp = getLevelTotalExp(playerPokemon.level, playerPokemon.species.growthRate);
      playerPokemon.levelExp = 0;
    }

    playerPokemon.addFriendship(FRIENDSHIP_GAIN_FROM_RARE_CANDY);

    globalScene.phaseManager.unshiftNew(
      "LevelUpPhase",
      globalScene.getPlayerParty().indexOf(playerPokemon),
      playerPokemon.level - levelCount.value,
      playerPokemon.level,
    );

    return true;
  }
}

export class TmModifier extends ConsumablePokemonModifier {
  public override type: TmModifierType;

  /**
   * Applies {@linkcode TmModifier}
   * @param playerPokemon The {@linkcode PlayerPokemon} that should learn the TM
   * @returns always `true`
   */
  override apply(playerPokemon: PlayerPokemon): boolean {
    globalScene.phaseManager.unshiftNew(
      "LearnMovePhase",
      globalScene.getPlayerParty().indexOf(playerPokemon),
      this.type.moveId,
      LearnMoveType.TM,
    );

    return true;
  }
}

export class RememberMoveModifier extends ConsumablePokemonModifier {
  public levelMoveIndex: number;

  constructor(type: ModifierType, pokemonId: number, levelMoveIndex: number) {
    super(type, pokemonId);

    this.levelMoveIndex = levelMoveIndex;
  }

  /**
   * Applies {@linkcode RememberMoveModifier}
   * @param playerPokemon The {@linkcode PlayerPokemon} that should remember the move
   * @returns always `true`
   */
  override apply(playerPokemon: PlayerPokemon, cost?: number): boolean {
    globalScene.phaseManager.unshiftNew(
      "LearnMovePhase",
      globalScene.getPlayerParty().indexOf(playerPokemon),
      playerPokemon.getLearnableLevelMoves()[this.levelMoveIndex],
      LearnMoveType.MEMORY,
      cost,
    );

    return true;
  }
}

export class EvolutionItemModifier extends ConsumablePokemonModifier {
  public override type: EvolutionItemModifierType;
  /**
   * Applies {@linkcode EvolutionItemModifier}
   * @param playerPokemon The {@linkcode PlayerPokemon} that should evolve via item
   * @returns `true` if the evolution was successful
   */
  override apply(playerPokemon: PlayerPokemon): boolean {
    let matchingEvolution = pokemonEvolutions.hasOwnProperty(playerPokemon.species.speciesId)
      ? pokemonEvolutions[playerPokemon.species.speciesId].find(
          e => e.evoItem === this.type.evolutionItem && e.validate(playerPokemon, false, e.item!),
        )
      : null;

    if (!matchingEvolution && playerPokemon.isFusion()) {
      matchingEvolution = pokemonEvolutions[playerPokemon.fusionSpecies!.speciesId].find(
        e => e.evoItem === this.type.evolutionItem && e.validate(playerPokemon, true, e.item!),
      );
      if (matchingEvolution) {
        matchingEvolution = new FusionSpeciesFormEvolution(playerPokemon.species.speciesId, matchingEvolution);
      }
    }

    if (matchingEvolution) {
      globalScene.phaseManager.unshiftNew("EvolutionPhase", playerPokemon, matchingEvolution, playerPokemon.level - 1);
      return true;
    }

    return false;
  }
}

export class FusePokemonModifier extends ConsumablePokemonModifier {
  public fusePokemonId: number;

  constructor(type: ModifierType, pokemonId: number, fusePokemonId: number) {
    super(type, pokemonId);

    this.fusePokemonId = fusePokemonId;
  }

  /**
   * Checks if {@linkcode FusePokemonModifier} should be applied
   * @param playerPokemon {@linkcode PlayerPokemon} that should be fused
   * @param playerPokemon2 {@linkcode PlayerPokemon} that should be fused with {@linkcode playerPokemon}
   * @returns `true` if {@linkcode FusePokemonModifier} should be applied
   */
  override shouldApply(playerPokemon?: PlayerPokemon, playerPokemon2?: PlayerPokemon): boolean {
    return (
      super.shouldApply(playerPokemon, playerPokemon2) && !!playerPokemon2 && this.fusePokemonId === playerPokemon2.id
    );
  }

  /**
   * Applies {@linkcode FusePokemonModifier}
   * @param playerPokemon {@linkcode PlayerPokemon} that should be fused
   * @param playerPokemon2 {@linkcode PlayerPokemon} that should be fused with {@linkcode playerPokemon}
   * @returns always Promise<true>
   */
  override apply(playerPokemon: PlayerPokemon, playerPokemon2: PlayerPokemon): boolean {
    playerPokemon.fuse(playerPokemon2);
    return true;
  }
}

export class MultipleParticipantExpBonusModifier extends PersistentModifier {
  match(modifier: Modifier): boolean {
    return modifier instanceof MultipleParticipantExpBonusModifier;
  }

  /**
   * Applies {@linkcode MultipleParticipantExpBonusModifier}
   * @returns always `true`
   */
  apply(): boolean {
    return true;
  }

  clone(): MultipleParticipantExpBonusModifier {
    return new MultipleParticipantExpBonusModifier(this.type, this.stackCount);
  }

  getMaxStackCount(): number {
    return 5;
  }
}

export class HealingBoosterModifier extends PersistentModifier {
  private multiplier: number;

  constructor(type: ModifierType, multiplier: number, stackCount?: number) {
    super(type, stackCount);

    this.multiplier = multiplier;
  }

  match(modifier: Modifier): boolean {
    return modifier instanceof HealingBoosterModifier;
  }

  clone(): HealingBoosterModifier {
    return new HealingBoosterModifier(this.type, this.multiplier, this.stackCount);
  }

  getArgs(): any[] {
    return [this.multiplier];
  }

  /**
   * Applies {@linkcode HealingBoosterModifier}
   * @param healingMultiplier the multiplier to apply to the healing
   * @returns always `true`
   */
  override apply(healingMultiplier: NumberHolder): boolean {
    healingMultiplier.value *= 1 + (this.multiplier - 1) * this.getStackCount();

    return true;
  }

  getMaxStackCount(): number {
    return 5;
  }
}

export class ExpBoosterModifier extends PersistentModifier {
  private boostMultiplier: number;

  constructor(type: ModifierType, boostPercent: number, stackCount?: number) {
    super(type, stackCount);

    this.boostMultiplier = boostPercent * 0.01;
  }

  match(modifier: Modifier): boolean {
    if (modifier instanceof ExpBoosterModifier) {
      const expModifier = modifier as ExpBoosterModifier;
      return expModifier.boostMultiplier === this.boostMultiplier;
    }
    return false;
  }

  clone(): ExpBoosterModifier {
    return new ExpBoosterModifier(this.type, this.boostMultiplier * 100, this.stackCount);
  }

  getArgs(): any[] {
    return [this.boostMultiplier * 100];
  }

  /**
   * Applies {@linkcode ExpBoosterModifier}
   * @param boost {@linkcode NumberHolder} holding the boost value
   * @returns always `true`
   */
  override apply(boost: NumberHolder): boolean {
    boost.value = Math.floor(boost.value * (1 + this.getStackCount() * this.boostMultiplier));

    return true;
  }

  getMaxStackCount(_forThreshold?: boolean): number {
    return this.boostMultiplier < 1 ? (this.boostMultiplier < 0.6 ? 99 : 30) : 10;
  }
}

export class ExpShareModifier extends PersistentModifier {
  match(modifier: Modifier): boolean {
    return modifier instanceof ExpShareModifier;
  }

  clone(): ExpShareModifier {
    return new ExpShareModifier(this.type, this.stackCount);
  }

  /**
   * Applies {@linkcode ExpShareModifier}
   * @returns always `true`
   */
  override apply(): boolean {
    return true;
  }

  getMaxStackCount(): number {
    return 5;
  }
}

export class ExpBalanceModifier extends PersistentModifier {
  match(modifier: Modifier): boolean {
    return modifier instanceof ExpBalanceModifier;
  }

  clone(): ExpBalanceModifier {
    return new ExpBalanceModifier(this.type, this.stackCount);
  }

  /**
   * Applies {@linkcode ExpBalanceModifier}
   * @returns always `true`
   */
  override apply(): boolean {
    return true;
  }

  getMaxStackCount(): number {
    return 4;
  }
}

export class MoneyRewardModifier extends ConsumableModifier {
  private moneyMultiplier: number;

  constructor(type: ModifierType, moneyMultiplier: number) {
    super(type);

    this.moneyMultiplier = moneyMultiplier;
  }

  /**
   * Applies {@linkcode MoneyRewardModifier}
   * @returns always `true`
   */
  override apply(): boolean {
    const moneyAmount = new NumberHolder(globalScene.getWaveMoneyAmount(this.moneyMultiplier));

    globalScene.applyModifiers(MoneyMultiplierModifier, true, moneyAmount);

    globalScene.addMoney(moneyAmount.value);

    globalScene.getPlayerParty().map(p => {
      if (p.species?.speciesId === SpeciesId.GIMMIGHOUL || p.fusionSpecies?.speciesId === SpeciesId.GIMMIGHOUL) {
<<<<<<< HEAD
        p.evoCounter
          ? (p.evoCounter += Math.min(Math.floor(this.moneyMultiplier), 3))
          : (p.evoCounter = Math.min(Math.floor(this.moneyMultiplier), 3));
        const modifier = getModifierType(modifierTypes.EVOLUTION_TRACKER_GIMMIGHOUL).newModifier(p); // as EvoTrackerModifier;
=======
        const factor = Math.min(Math.floor(this.moneyMultiplier), 3);
        const modifier = getModifierType(modifierTypes.EVOLUTION_TRACKER_GIMMIGHOUL).newModifier(
          p,
          factor,
        ) as EvoTrackerModifier;
>>>>>>> 6ff258fb
        globalScene.addModifier(modifier);
      }
    });

    return true;
  }
}

export class MoneyMultiplierModifier extends PersistentModifier {
  match(modifier: Modifier): boolean {
    return modifier instanceof MoneyMultiplierModifier;
  }

  clone(): MoneyMultiplierModifier {
    return new MoneyMultiplierModifier(this.type, this.stackCount);
  }

  /**
   * Applies {@linkcode MoneyMultiplierModifier}
   * @param multiplier {@linkcode NumberHolder} holding the money multiplier value
   * @returns always `true`
   */
  override apply(multiplier: NumberHolder): boolean {
    multiplier.value += Math.floor(multiplier.value * 0.2 * this.getStackCount());

    return true;
  }

  getMaxStackCount(): number {
    return 5;
  }
}

export class MoneyInterestModifier extends PersistentModifier {
  match(modifier: Modifier): boolean {
    return modifier instanceof MoneyInterestModifier;
  }

  /**
   * Applies {@linkcode MoneyInterestModifier}
   * @returns always `true`
   */
  override apply(): boolean {
    const interestAmount = Math.floor(globalScene.money * 0.1 * this.getStackCount());
    globalScene.addMoney(interestAmount);

    const userLocale = navigator.language || "en-US";
    const formattedMoneyAmount = interestAmount.toLocaleString(userLocale);
    const message = i18next.t("modifier:moneyInterestApply", {
      moneyAmount: formattedMoneyAmount,
      typeName: this.type.name,
    });
    globalScene.phaseManager.queueMessage(message, undefined, true);

    return true;
  }

  clone(): MoneyInterestModifier {
    return new MoneyInterestModifier(this.type, this.stackCount);
  }

  getMaxStackCount(): number {
    return 5;
  }
}

export class HiddenAbilityRateBoosterModifier extends PersistentModifier {
  match(modifier: Modifier): boolean {
    return modifier instanceof HiddenAbilityRateBoosterModifier;
  }

  clone(): HiddenAbilityRateBoosterModifier {
    return new HiddenAbilityRateBoosterModifier(this.type, this.stackCount);
  }

  /**
   * Applies {@linkcode HiddenAbilityRateBoosterModifier}
   * @param boost {@linkcode NumberHolder} holding the boost value
   * @returns always `true`
   */
  override apply(boost: NumberHolder): boolean {
    boost.value *= Math.pow(2, -1 - this.getStackCount());

    return true;
  }

  getMaxStackCount(): number {
    return 4;
  }
}

export class ShinyRateBoosterModifier extends PersistentModifier {
  match(modifier: Modifier): boolean {
    return modifier instanceof ShinyRateBoosterModifier;
  }

  clone(): ShinyRateBoosterModifier {
    return new ShinyRateBoosterModifier(this.type, this.stackCount);
  }

  /**
   * Applies {@linkcode ShinyRateBoosterModifier}
   * @param boost {@linkcode NumberHolder} holding the boost value
   * @returns always `true`
   */
  override apply(boost: NumberHolder): boolean {
    boost.value *= Math.pow(2, 1 + this.getStackCount());

    return true;
  }

  getMaxStackCount(): number {
    return 4;
  }
}

export class CriticalCatchChanceBoosterModifier extends PersistentModifier {
  match(modifier: Modifier): boolean {
    return modifier instanceof CriticalCatchChanceBoosterModifier;
  }

  clone(): CriticalCatchChanceBoosterModifier {
    return new CriticalCatchChanceBoosterModifier(this.type, this.stackCount);
  }

  /**
   * Applies {@linkcode CriticalCatchChanceBoosterModifier}
   * @param boost {@linkcode NumberHolder} holding the boost value
   * @returns always `true`
   */
  override apply(boost: NumberHolder): boolean {
    // 1 stack: 2x
    // 2 stack: 2.5x
    // 3 stack: 3x
    boost.value *= 1.5 + this.getStackCount() / 2;

    return true;
  }

  getMaxStackCount(): number {
    return 3;
  }
}

export class LockModifierTiersModifier extends PersistentModifier {
  match(modifier: Modifier): boolean {
    return modifier instanceof LockModifierTiersModifier;
  }

  /**
   * Applies {@linkcode LockModifierTiersModifier}
   * @returns always `true`
   */
  override apply(): boolean {
    return true;
  }

  clone(): LockModifierTiersModifier {
    return new LockModifierTiersModifier(this.type, this.stackCount);
  }

  getMaxStackCount(): number {
    return 1;
  }
}

/**
 * Black Sludge item
 */
export class HealShopCostModifier extends PersistentModifier {
  public readonly shopMultiplier: number;

  constructor(type: ModifierType, shopMultiplier: number, stackCount?: number) {
    super(type, stackCount);

    this.shopMultiplier = shopMultiplier ?? 2.5;
  }

  match(modifier: Modifier): boolean {
    return modifier instanceof HealShopCostModifier;
  }

  clone(): HealShopCostModifier {
    return new HealShopCostModifier(this.type, this.shopMultiplier, this.stackCount);
  }

  /**
   * Applies {@linkcode HealShopCostModifier}
   * @param cost {@linkcode NumberHolder} holding the heal shop cost
   * @returns always `true`
   */
  apply(moneyCost: NumberHolder): boolean {
    moneyCost.value = Math.floor(moneyCost.value * this.shopMultiplier);

    return true;
  }

  getArgs(): any[] {
    return super.getArgs().concat(this.shopMultiplier);
  }

  getMaxStackCount(): number {
    return 1;
  }
}

export class BoostBugSpawnModifier extends PersistentModifier {
  match(modifier: Modifier): boolean {
    return modifier instanceof BoostBugSpawnModifier;
  }

  clone(): BoostBugSpawnModifier {
    return new BoostBugSpawnModifier(this.type, this.stackCount);
  }

  /**
   * Applies {@linkcode BoostBugSpawnModifier}
   * @returns always `true`
   */
  override apply(): boolean {
    return true;
  }

  getMaxStackCount(): number {
    return 1;
  }
}

export class IvScannerModifier extends PersistentModifier {
  constructor(type: ModifierType, _stackCount?: number) {
    super(type);
  }

  match(modifier: Modifier): boolean {
    return modifier instanceof IvScannerModifier;
  }

  clone(): IvScannerModifier {
    return new IvScannerModifier(this.type);
  }

  /**
   * Applies {@linkcode IvScannerModifier}
   * @returns always `true`
   */
  override apply(): boolean {
    return true; //Dude are you kidding me
  }

  getMaxStackCount(): number {
    return 1;
  }
}

export class ExtraModifierModifier extends PersistentModifier {
  match(modifier: Modifier): boolean {
    return modifier instanceof ExtraModifierModifier;
  }

  clone(): ExtraModifierModifier {
    return new ExtraModifierModifier(this.type, this.stackCount);
  }

  /**
   * Applies {@linkcode ExtraModifierModifier}
   * @param count {NumberHolder} holding the count value
   * @returns always `true`
   */
  override apply(count: NumberHolder): boolean {
    count.value += this.getStackCount();

    return true;
  }

  getMaxStackCount(): number {
    return 3;
  }
}

/**
 * Modifier used for timed boosts to the player's shop item rewards.
 * @extends LapsingPersistentModifier
 * @see {@linkcode apply}
 */
export class TempExtraModifierModifier extends LapsingPersistentModifier {
  /**
   * Goes through existing modifiers for any that match Silver Pokeball,
   * which will then add the max count of the new item to the existing count of the current item.
   * If no existing Silver Pokeballs are found, will add a new one.
   * @param modifiers {@linkcode PersistentModifier} array of the player's modifiers
   * @param _virtual N/A
   * @returns true if the modifier was successfully added or applied, false otherwise
   */
  add(modifiers: PersistentModifier[], _virtual: boolean): boolean {
    for (const modifier of modifiers) {
      if (this.match(modifier)) {
        const modifierInstance = modifier as TempExtraModifierModifier;
        const newBattleCount = this.getMaxBattles() + modifierInstance.getBattleCount();

        modifierInstance.setNewBattleCount(newBattleCount);
        globalScene.playSound("se/restore");
        return true;
      }
    }

    modifiers.push(this);
    return true;
  }

  clone() {
    return new TempExtraModifierModifier(this.type, this.getMaxBattles(), this.getBattleCount(), this.stackCount);
  }

  match(modifier: Modifier): boolean {
    return modifier instanceof TempExtraModifierModifier;
  }

  /**
   * Increases the current rewards in the battle by the `stackCount`.
   * @returns `true` if the shop reward number modifier applies successfully
   * @param count {@linkcode NumberHolder} that holds the resulting shop item reward count
   */
  apply(count: NumberHolder): boolean {
    count.value += this.getStackCount();
    return true;
  }
}

export abstract class EnemyPersistentModifier extends PersistentModifier {
  getMaxStackCount(): number {
    return 5;
  }
}

abstract class EnemyDamageMultiplierModifier extends EnemyPersistentModifier {
  protected damageMultiplier: number;

  constructor(type: ModifierType, damageMultiplier: number, stackCount?: number) {
    super(type, stackCount);

    this.damageMultiplier = damageMultiplier;
  }

  /**
   * Applies {@linkcode EnemyDamageMultiplierModifier}
   * @param multiplier {NumberHolder} holding the multiplier value
   * @returns always `true`
   */
  override apply(multiplier: NumberHolder): boolean {
    multiplier.value = toDmgValue(multiplier.value * Math.pow(this.damageMultiplier, this.getStackCount()));

    return true;
  }

  getMaxStackCount(): number {
    return 99;
  }
}

export class EnemyDamageBoosterModifier extends EnemyDamageMultiplierModifier {
  constructor(type: ModifierType, _boostPercent: number, stackCount?: number) {
    //super(type, 1 + ((boostPercent || 10) * 0.01), stackCount);
    super(type, 1.05, stackCount); // Hardcode multiplier temporarily
  }

  match(modifier: Modifier): boolean {
    return modifier instanceof EnemyDamageBoosterModifier;
  }

  clone(): EnemyDamageBoosterModifier {
    return new EnemyDamageBoosterModifier(this.type, (this.damageMultiplier - 1) * 100, this.stackCount);
  }

  getArgs(): any[] {
    return [(this.damageMultiplier - 1) * 100];
  }

  getMaxStackCount(): number {
    return 999;
  }
}

export class EnemyDamageReducerModifier extends EnemyDamageMultiplierModifier {
  constructor(type: ModifierType, _reductionPercent: number, stackCount?: number) {
    //super(type, 1 - ((reductionPercent || 5) * 0.01), stackCount);
    super(type, 0.975, stackCount); // Hardcode multiplier temporarily
  }

  match(modifier: Modifier): boolean {
    return modifier instanceof EnemyDamageReducerModifier;
  }

  clone(): EnemyDamageReducerModifier {
    return new EnemyDamageReducerModifier(this.type, (1 - this.damageMultiplier) * 100, this.stackCount);
  }

  getArgs(): any[] {
    return [(1 - this.damageMultiplier) * 100];
  }

  getMaxStackCount(): number {
    return globalScene.currentBattle.waveIndex < 2000 ? super.getMaxStackCount() : 999;
  }
}

export class EnemyTurnHealModifier extends EnemyPersistentModifier {
  public healPercent: number;

  constructor(type: ModifierType, _healPercent: number, stackCount?: number) {
    super(type, stackCount);

    // Hardcode temporarily
    this.healPercent = 2;
  }

  match(modifier: Modifier): boolean {
    return modifier instanceof EnemyTurnHealModifier;
  }

  clone(): EnemyTurnHealModifier {
    return new EnemyTurnHealModifier(this.type, this.healPercent, this.stackCount);
  }

  getArgs(): any[] {
    return [this.healPercent];
  }

  /**
   * Applies {@linkcode EnemyTurnHealModifier}
   * @param enemyPokemon The {@linkcode Pokemon} to heal
   * @returns `true` if the {@linkcode Pokemon} was healed
   */
  override apply(enemyPokemon: Pokemon): boolean {
    if (!enemyPokemon.isFullHp()) {
      globalScene.phaseManager.unshiftNew(
        "PokemonHealPhase",
        enemyPokemon.getBattlerIndex(),
        Math.max(Math.floor(enemyPokemon.getMaxHp() / (100 / this.healPercent)) * this.stackCount, 1),
        i18next.t("modifier:enemyTurnHealApply", {
          pokemonNameWithAffix: getPokemonNameWithAffix(enemyPokemon),
        }),
        true,
        false,
        false,
        false,
        true,
      );
      return true;
    }

    return false;
  }

  getMaxStackCount(): number {
    return 10;
  }
}

export class EnemyAttackStatusEffectChanceModifier extends EnemyPersistentModifier {
  public effect: StatusEffect;
  public chance: number;

  constructor(type: ModifierType, effect: StatusEffect, _chancePercent: number, stackCount?: number) {
    super(type, stackCount);

    this.effect = effect;
    // Hardcode temporarily
    this.chance = 0.025 * (this.effect === StatusEffect.BURN || this.effect === StatusEffect.POISON ? 2 : 1);
  }

  match(modifier: Modifier): boolean {
    return modifier instanceof EnemyAttackStatusEffectChanceModifier && modifier.effect === this.effect;
  }

  clone(): EnemyAttackStatusEffectChanceModifier {
    return new EnemyAttackStatusEffectChanceModifier(this.type, this.effect, this.chance * 100, this.stackCount);
  }

  getArgs(): any[] {
    return [this.effect, this.chance * 100];
  }

  /**
   * Applies {@linkcode EnemyAttackStatusEffectChanceModifier}
   * @param enemyPokemon {@linkcode Pokemon} to apply the status effect to
   * @returns `true` if the {@linkcode Pokemon} was affected
   */
  override apply(enemyPokemon: Pokemon): boolean {
    if (randSeedFloat() <= this.chance * this.getStackCount()) {
      return enemyPokemon.trySetStatus(this.effect, true);
    }

    return false;
  }

  getMaxStackCount(): number {
    return 10;
  }
}

export class EnemyStatusEffectHealChanceModifier extends EnemyPersistentModifier {
  public chance: number;

  constructor(type: ModifierType, _chancePercent: number, stackCount?: number) {
    super(type, stackCount);

    //Hardcode temporarily
    this.chance = 0.025;
  }

  match(modifier: Modifier): boolean {
    return modifier instanceof EnemyStatusEffectHealChanceModifier;
  }

  clone(): EnemyStatusEffectHealChanceModifier {
    return new EnemyStatusEffectHealChanceModifier(this.type, this.chance * 100, this.stackCount);
  }

  getArgs(): any[] {
    return [this.chance * 100];
  }

  /**
   * Applies {@linkcode EnemyStatusEffectHealChanceModifier} to randomly heal status.
   * @param enemyPokemon - The {@linkcode Pokemon} to heal
   * @returns `true` if the {@linkcode Pokemon} was healed
   */
  override apply(enemyPokemon: Pokemon): boolean {
    if (!enemyPokemon.status || randSeedFloat() > this.chance * this.getStackCount()) {
      return false;
    }

    globalScene.phaseManager.queueMessage(
      getStatusEffectHealText(enemyPokemon.status.effect, getPokemonNameWithAffix(enemyPokemon)),
    );
    enemyPokemon.resetStatus();
    enemyPokemon.updateInfo();
    return true;
  }

  getMaxStackCount(): number {
    return 10;
  }
}

export class EnemyEndureChanceModifier extends EnemyPersistentModifier {
  public chance: number;

  constructor(type: ModifierType, _chancePercent?: number, stackCount?: number) {
    super(type, stackCount || 10);

    //Hardcode temporarily
    this.chance = 2;
  }

  match(modifier: Modifier) {
    return modifier instanceof EnemyEndureChanceModifier;
  }

  clone() {
    return new EnemyEndureChanceModifier(this.type, this.chance, this.stackCount);
  }

  getArgs(): any[] {
    return [this.chance];
  }

  /**
   * Applies a chance of enduring a lethal hit of an attack
   * @param target the {@linkcode Pokemon} to apply the {@linkcode BattlerTagType.ENDURING} chance to
   * @returns `true` if {@linkcode Pokemon} endured
   */
  override apply(target: Pokemon): boolean {
    if (target.waveData.endured || target.randBattleSeedInt(100) >= this.chance * this.getStackCount()) {
      return false;
    }

    target.addTag(BattlerTagType.ENDURE_TOKEN, 1);

    target.waveData.endured = true;

    return true;
  }

  getMaxStackCount(): number {
    return 10;
  }
}

export class EnemyFusionChanceModifier extends EnemyPersistentModifier {
  private chance: number;

  constructor(type: ModifierType, chancePercent: number, stackCount?: number) {
    super(type, stackCount);

    this.chance = chancePercent / 100;
  }

  match(modifier: Modifier) {
    return modifier instanceof EnemyFusionChanceModifier && modifier.chance === this.chance;
  }

  clone() {
    return new EnemyFusionChanceModifier(this.type, this.chance * 100, this.stackCount);
  }

  getArgs(): any[] {
    return [this.chance * 100];
  }

  /**
   * Applies {@linkcode EnemyFusionChanceModifier}
   * @param isFusion {@linkcode BooleanHolder} that will be set to `true` if the {@linkcode EnemyPokemon} is a fusion
   * @returns `true` if the {@linkcode EnemyPokemon} is a fusion
   */
  override apply(isFusion: BooleanHolder): boolean {
    if (randSeedFloat() > this.chance * this.getStackCount()) {
      return false;
    }

    isFusion.value = true;

    return true;
  }

  getMaxStackCount(): number {
    return 10;
  }
}

/**
 * Uses either `MODIFIER_OVERRIDE` in overrides.ts to set {@linkcode PersistentModifier}s for either:
 *  - The player
 *  - The enemy
 * @param isPlayer {@linkcode boolean} for whether the player (`true`) or enemy (`false`) is being overridden
 */
export function overrideModifiers(isPlayer = true): void {
  const modifiersOverride: ModifierOverride[] = isPlayer
    ? Overrides.STARTING_MODIFIER_OVERRIDE
    : Overrides.OPP_MODIFIER_OVERRIDE;
  if (!modifiersOverride || modifiersOverride.length === 0 || !globalScene) {
    return;
  }

  // If it's the opponent, clear all of their current modifiers to avoid stacking
  if (!isPlayer) {
    globalScene.clearEnemyModifiers();
  }

  for (const item of modifiersOverride) {
    const modifierFunc = modifierTypes[item.name];
    let modifierType: ModifierType | null = modifierFunc();

    if (modifierType.is("ModifierTypeGenerator")) {
      const pregenArgs = "type" in item && item.type !== null ? [item.type] : undefined;
      modifierType = modifierType.generateType([], pregenArgs);
    }

    const modifier = modifierType && (modifierType.withIdFromFunc(modifierFunc).newModifier() as PersistentModifier);
    if (modifier) {
      modifier.stackCount = item.count || 1;

      if (isPlayer) {
        globalScene.addModifier(modifier, true, false, false, true);
      } else {
        globalScene.addEnemyModifier(modifier, true, true);
      }
    }
  }
}

/**
 * Uses either `HELD_ITEMS_OVERRIDE` in overrides.ts to set {@linkcode PokemonHeldItemModifier}s for either:
 *  - The first member of the player's team when starting a new game
 *  - An enemy {@linkcode Pokemon} being spawned in
 * @param pokemon {@linkcode Pokemon} whose held items are being overridden
 * @param isPlayer {@linkcode boolean} for whether the {@linkcode pokemon} is the player's (`true`) or an enemy (`false`)
 */
export function overrideHeldItems(pokemon: Pokemon, isPlayer = true): void {
  const heldItemsOverride: ModifierOverride[] = isPlayer
    ? Overrides.STARTING_HELD_ITEMS_OVERRIDE
    : Overrides.OPP_HELD_ITEMS_OVERRIDE;
  if (!heldItemsOverride || heldItemsOverride.length === 0 || !globalScene) {
    return;
  }

  if (!isPlayer) {
    globalScene.clearEnemyHeldItemModifiers(pokemon);
  }

  for (const item of heldItemsOverride) {
    const modifierFunc = modifierTypes[item.name];
    let modifierType: ModifierType | null = modifierFunc();
    const qty = item.count || 1;

    if (modifierType.is("ModifierTypeGenerator")) {
      const pregenArgs = "type" in item && item.type !== null ? [item.type] : undefined;
      modifierType = modifierType.generateType([], pregenArgs);
    }

    const heldItemModifier =
      modifierType && (modifierType.withIdFromFunc(modifierFunc).newModifier(pokemon) as PokemonHeldItemModifier);
    if (heldItemModifier) {
      heldItemModifier.pokemonId = pokemon.id;
      heldItemModifier.stackCount = qty;
      if (isPlayer) {
        globalScene.addModifier(heldItemModifier, true, false, false, true);
      } else {
        globalScene.addEnemyModifier(heldItemModifier, true, true);
      }
    }
  }
}

/**
 * Private map from modifier strings to their constructors.
 *
 * @remarks
 * Used for {@linkcode Modifier.is} to check if a modifier is of a certain type without
 * requiring modifier types to be imported in every file.
 */
const ModifierClassMap = Object.freeze({
  PersistentModifier,
  ConsumableModifier,
  AddPokeballModifier,
  AddVoucherModifier,
  LapsingPersistentModifier,
  DoubleBattleChanceBoosterModifier,
  TempStatStageBoosterModifier,
  TempCritBoosterModifier,
  MapModifier,
  MegaEvolutionAccessModifier,
  GigantamaxAccessModifier,
  TerastallizeAccessModifier,
  PokemonHeldItemModifier,
  LapsingPokemonHeldItemModifier,
  BaseStatModifier,
  EvoTrackerModifier,
  PokemonBaseStatTotalModifier,
  PokemonBaseStatFlatModifier,
  PokemonIncrementingStatModifier,
  StatBoosterModifier,
  SpeciesStatBoosterModifier,
  CritBoosterModifier,
  SpeciesCritBoosterModifier,
  AttackTypeBoosterModifier,
  SurviveDamageModifier,
  BypassSpeedChanceModifier,
  FlinchChanceModifier,
  TurnHealModifier,
  TurnStatusEffectModifier,
  HitHealModifier,
  LevelIncrementBoosterModifier,
  BerryModifier,
  PreserveBerryModifier,
  PokemonInstantReviveModifier,
  ResetNegativeStatStageModifier,
  FieldEffectModifier,
  ConsumablePokemonModifier,
  TerrastalizeModifier,
  PokemonHpRestoreModifier,
  PokemonStatusHealModifier,
  ConsumablePokemonMoveModifier,
  PokemonPpRestoreModifier,
  PokemonAllMovePpRestoreModifier,
  PokemonPpUpModifier,
  PokemonNatureChangeModifier,
  PokemonLevelIncrementModifier,
  TmModifier,
  RememberMoveModifier,
  EvolutionItemModifier,
  FusePokemonModifier,
  MultipleParticipantExpBonusModifier,
  HealingBoosterModifier,
  ExpBoosterModifier,
  PokemonExpBoosterModifier,
  ExpShareModifier,
  ExpBalanceModifier,
  PokemonFriendshipBoosterModifier,
  PokemonNatureWeightModifier,
  PokemonMoveAccuracyBoosterModifier,
  PokemonMultiHitModifier,
  PokemonFormChangeItemModifier,
  MoneyRewardModifier,
  DamageMoneyRewardModifier,
  MoneyInterestModifier,
  HiddenAbilityRateBoosterModifier,
  ShinyRateBoosterModifier,
  CriticalCatchChanceBoosterModifier,
  LockModifierTiersModifier,
  HealShopCostModifier,
  BoostBugSpawnModifier,
  SwitchEffectTransferModifier,
  HeldItemTransferModifier,
  TurnHeldItemTransferModifier,
  ContactHeldItemTransferChanceModifier,
  IvScannerModifier,
  ExtraModifierModifier,
  TempExtraModifierModifier,
  EnemyPersistentModifier,
  EnemyDamageMultiplierModifier,
  EnemyDamageBoosterModifier,
  EnemyDamageReducerModifier,
  EnemyTurnHealModifier,
  EnemyAttackStatusEffectChanceModifier,
  EnemyStatusEffectHealChanceModifier,
  EnemyEndureChanceModifier,
  EnemyFusionChanceModifier,
  MoneyMultiplierModifier,
});

export type ModifierConstructorMap = typeof ModifierClassMap;<|MERGE_RESOLUTION|>--- conflicted
+++ resolved
@@ -720,15 +720,6 @@
   getMaxStackCount(_forThreshold?: boolean): number {
     return 99;
   }
-<<<<<<< HEAD
-=======
-
-  getSpecies(): SpeciesId | null {
-    return null;
-  }
-
-  abstract getMaxHeldItemCount(pokemon?: Pokemon): number;
->>>>>>> 6ff258fb
 }
 
 export class PreserveBerryModifier extends PersistentModifier {
@@ -831,32 +822,6 @@
     pokemon.teraType = this.teraType;
     return true;
   }
-<<<<<<< HEAD
-=======
-
-  getIconStackText(_virtual?: boolean): Phaser.GameObjects.BitmapText | null {
-    const pokemon = this.getPokemon();
-
-    const count = (pokemon?.getPersistentTreasureCount() || 0) + this.getStackCount();
-
-    const text = globalScene.add.bitmapText(10, 15, "item-count", count.toString(), 11);
-    text.letterSpacing = -0.5;
-    if (count >= this.required) {
-      text.setTint(0xf89890);
-    }
-    text.setOrigin(0, 0);
-
-    return text;
-  }
-
-  getMaxHeldItemCount(_pokemon: Pokemon): number {
-    return 999;
-  }
-
-  override getSpecies(): SpeciesId {
-    return this.species;
-  }
->>>>>>> 6ff258fb
 }
 
 export class PokemonHpRestoreModifier extends ConsumablePokemonModifier {
@@ -1346,18 +1311,11 @@
 
     globalScene.getPlayerParty().map(p => {
       if (p.species?.speciesId === SpeciesId.GIMMIGHOUL || p.fusionSpecies?.speciesId === SpeciesId.GIMMIGHOUL) {
-<<<<<<< HEAD
-        p.evoCounter
-          ? (p.evoCounter += Math.min(Math.floor(this.moneyMultiplier), 3))
-          : (p.evoCounter = Math.min(Math.floor(this.moneyMultiplier), 3));
-        const modifier = getModifierType(modifierTypes.EVOLUTION_TRACKER_GIMMIGHOUL).newModifier(p); // as EvoTrackerModifier;
-=======
         const factor = Math.min(Math.floor(this.moneyMultiplier), 3);
         const modifier = getModifierType(modifierTypes.EVOLUTION_TRACKER_GIMMIGHOUL).newModifier(
           p,
           factor,
         ) as EvoTrackerModifier;
->>>>>>> 6ff258fb
         globalScene.addModifier(modifier);
       }
     });
