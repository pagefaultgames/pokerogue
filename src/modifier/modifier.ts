--- conflicted
+++ resolved
@@ -1204,684 +1204,6 @@
     );
   }
 
-<<<<<<< HEAD
-=======
-/**
- * Applies Specific Type item boosts (e.g., Magnet)
- */
-export class AttackTypeBoosterModifier extends PokemonHeldItemModifier {
-  public moveType: PokemonType;
-  private boostMultiplier: number;
-
-  constructor(type: ModifierType, pokemonId: number, moveType: PokemonType, boostPercent: number, stackCount?: number) {
-    super(type, pokemonId, stackCount);
-
-    this.moveType = moveType;
-    this.boostMultiplier = boostPercent * 0.01;
-  }
-
-  matchType(modifier: Modifier): boolean {
-    if (modifier instanceof AttackTypeBoosterModifier) {
-      const attackTypeBoosterModifier = modifier as AttackTypeBoosterModifier;
-      return (
-        attackTypeBoosterModifier.moveType === this.moveType &&
-        attackTypeBoosterModifier.boostMultiplier === this.boostMultiplier
-      );
-    }
-
-    return false;
-  }
-
-  clone() {
-    return new AttackTypeBoosterModifier(
-      this.type,
-      this.pokemonId,
-      this.moveType,
-      this.boostMultiplier * 100,
-      this.stackCount,
-    );
-  }
-
-  getArgs(): any[] {
-    return super.getArgs().concat([this.moveType, this.boostMultiplier * 100]);
-  }
-
-  /**
-   * Checks if {@linkcode AttackTypeBoosterModifier} should be applied
-   * @param pokemon the {@linkcode Pokemon} that holds the held item
-   * @param moveType the {@linkcode PokemonType} of the move being used
-   * @param movePower the {@linkcode NumberHolder} that holds the power of the move
-   * @returns `true` if boosts should be applied to the move.
-   */
-  override shouldApply(pokemon?: Pokemon, moveType?: PokemonType, movePower?: NumberHolder): boolean {
-    return (
-      super.shouldApply(pokemon, moveType, movePower) &&
-      typeof moveType === "number" &&
-      movePower instanceof NumberHolder &&
-      this.moveType === moveType
-    );
-  }
-
-  /**
-   * Applies {@linkcode AttackTypeBoosterModifier}
-   * @param pokemon {@linkcode Pokemon} that holds the held item
-   * @param moveType {@linkcode PokemonType} of the move being used
-   * @param movePower {@linkcode NumberHolder} that holds the power of the move
-   * @returns `true` if boosts have been applied to the move.
-   */
-  override apply(_pokemon: Pokemon, moveType: PokemonType, movePower: NumberHolder): boolean {
-    if (moveType === this.moveType && movePower.value >= 1) {
-      (movePower as NumberHolder).value = Math.floor(
-        (movePower as NumberHolder).value * (1 + this.getStackCount() * this.boostMultiplier),
-      );
-      return true;
-    }
-
-    return false;
-  }
-
-  getScoreMultiplier(): number {
-    return 1.2;
-  }
-
-  getMaxHeldItemCount(_pokemon: Pokemon): number {
-    return 99;
-  }
-}
-
-export class SurviveDamageModifier extends PokemonHeldItemModifier {
-  matchType(modifier: Modifier): boolean {
-    return modifier instanceof SurviveDamageModifier;
-  }
-
-  clone() {
-    return new SurviveDamageModifier(this.type, this.pokemonId, this.stackCount);
-  }
-
-  /**
-   * Checks if the {@linkcode SurviveDamageModifier} should be applied
-   * @param pokemon the {@linkcode Pokemon} that holds the item
-   * @param surviveDamage {@linkcode BooleanHolder} that holds the survive damage
-   * @returns `true` if the {@linkcode SurviveDamageModifier} should be applied
-   */
-  override shouldApply(pokemon?: Pokemon, surviveDamage?: BooleanHolder): boolean {
-    return super.shouldApply(pokemon, surviveDamage) && !!surviveDamage;
-  }
-
-  /**
-   * Applies {@linkcode SurviveDamageModifier}
-   * @param pokemon the {@linkcode Pokemon} that holds the item
-   * @param surviveDamage {@linkcode BooleanHolder} that holds the survive damage
-   * @returns `true` if the survive damage has been applied
-   */
-  override apply(pokemon: Pokemon, surviveDamage: BooleanHolder): boolean {
-    if (!surviveDamage.value && pokemon.randBattleSeedInt(10) < this.getStackCount()) {
-      surviveDamage.value = true;
-
-      globalScene.phaseManager.queueMessage(
-        i18next.t("modifier:surviveDamageApply", {
-          pokemonNameWithAffix: getPokemonNameWithAffix(pokemon),
-          typeName: this.type.name,
-        }),
-      );
-      return true;
-    }
-
-    return false;
-  }
-
-  getMaxHeldItemCount(_pokemon: Pokemon): number {
-    return 5;
-  }
-}
-
-export class BypassSpeedChanceModifier extends PokemonHeldItemModifier {
-  matchType(modifier: Modifier) {
-    return modifier instanceof BypassSpeedChanceModifier;
-  }
-
-  clone() {
-    return new BypassSpeedChanceModifier(this.type, this.pokemonId, this.stackCount);
-  }
-
-  /**
-   * Checks if {@linkcode BypassSpeedChanceModifier} should be applied
-   * @param pokemon the {@linkcode Pokemon} that holds the item
-   * @param doBypassSpeed {@linkcode BooleanHolder} that is `true` if speed should be bypassed
-   * @returns `true` if {@linkcode BypassSpeedChanceModifier} should be applied
-   */
-  override shouldApply(pokemon?: Pokemon, doBypassSpeed?: BooleanHolder): boolean {
-    return super.shouldApply(pokemon, doBypassSpeed) && !!doBypassSpeed;
-  }
-
-  /**
-   * Applies {@linkcode BypassSpeedChanceModifier}
-   * @param pokemon the {@linkcode Pokemon} that holds the item
-   * @param doBypassSpeed {@linkcode BooleanHolder} that is `true` if speed should be bypassed
-   * @returns `true` if {@linkcode BypassSpeedChanceModifier} has been applied
-   */
-  override apply(pokemon: Pokemon, doBypassSpeed: BooleanHolder): boolean {
-    if (!doBypassSpeed.value && pokemon.randBattleSeedInt(10) < this.getStackCount()) {
-      doBypassSpeed.value = true;
-      const isCommandFight =
-        globalScene.currentBattle.turnCommands[pokemon.getBattlerIndex()]?.command === Command.FIGHT;
-      const hasQuickClaw = this.type instanceof PokemonHeldItemModifierType && this.type.id === "QUICK_CLAW";
-
-      if (isCommandFight && hasQuickClaw) {
-        globalScene.phaseManager.queueMessage(
-          i18next.t("modifier:bypassSpeedChanceApply", {
-            pokemonName: getPokemonNameWithAffix(pokemon),
-            itemName: i18next.t("modifierType:ModifierType.QUICK_CLAW.name"),
-          }),
-        );
-      }
-      return true;
-    }
-
-    return false;
-  }
-
-  getMaxHeldItemCount(_pokemon: Pokemon): number {
-    return 3;
-  }
-}
-
-/**
- * Class for Pokemon held items like King's Rock
- * Because King's Rock can be stacked in PokeRogue, unlike mainline, it does not receive a boost from AbilityId.SERENE_GRACE
- */
-export class FlinchChanceModifier extends PokemonHeldItemModifier {
-  private chance: number;
-  constructor(type: ModifierType, pokemonId: number, stackCount?: number) {
-    super(type, pokemonId, stackCount);
-
-    this.chance = 10;
-  }
-
-  matchType(modifier: Modifier) {
-    return modifier instanceof FlinchChanceModifier;
-  }
-
-  clone() {
-    return new FlinchChanceModifier(this.type, this.pokemonId, this.stackCount);
-  }
-
-  /**
-   * Checks if {@linkcode FlinchChanceModifier} should be applied
-   * @param pokemon the {@linkcode Pokemon} that holds the item
-   * @param flinched {@linkcode BooleanHolder} that is `true` if the pokemon flinched
-   * @returns `true` if {@linkcode FlinchChanceModifier} should be applied
-   */
-  override shouldApply(pokemon?: Pokemon, flinched?: BooleanHolder): boolean {
-    return super.shouldApply(pokemon, flinched) && !!flinched;
-  }
-
-  /**
-   * Applies {@linkcode FlinchChanceModifier} to randomly flinch targets hit.
-   * @param pokemon - The {@linkcode Pokemon} that holds the item
-   * @param flinched - A {@linkcode BooleanHolder} holding whether the pokemon has flinched
-   * @returns `true` if {@linkcode FlinchChanceModifier} was applied successfully
-   */
-  override apply(pokemon: Pokemon, flinched: BooleanHolder): boolean {
-    // The check for pokemon.summonData is to ensure that a crash doesn't occur when a Pokemon with King's Rock procs a flinch
-    // TODO: Since summonData is always defined now, we can probably remove this
-    if (pokemon.summonData && !flinched.value && pokemon.randBattleSeedInt(100) < this.getStackCount() * this.chance) {
-      flinched.value = true;
-      return true;
-    }
-
-    return false;
-  }
-
-  getMaxHeldItemCount(_pokemon: Pokemon): number {
-    return 3;
-  }
-}
-
-export class TurnHealModifier extends PokemonHeldItemModifier {
-  matchType(modifier: Modifier) {
-    return modifier instanceof TurnHealModifier;
-  }
-
-  clone() {
-    return new TurnHealModifier(this.type, this.pokemonId, this.stackCount);
-  }
-
-  /**
-   * Applies {@linkcode TurnHealModifier}
-   * @param pokemon The {@linkcode Pokemon} that holds the item
-   * @returns `true` if the {@linkcode Pokemon} was healed
-   */
-  override apply(pokemon: Pokemon): boolean {
-    if (!pokemon.isFullHp()) {
-      globalScene.phaseManager.unshiftNew(
-        "PokemonHealPhase",
-        pokemon.getBattlerIndex(),
-        toDmgValue(pokemon.getMaxHp() / 16) * this.stackCount,
-        i18next.t("modifier:turnHealApply", {
-          pokemonNameWithAffix: getPokemonNameWithAffix(pokemon),
-          typeName: this.type.name,
-        }),
-        true,
-      );
-      return true;
-    }
-
-    return false;
-  }
-
-  getMaxHeldItemCount(_pokemon: Pokemon): number {
-    return 4;
-  }
-}
-
-/**
- * Modifier used for held items, namely Toxic Orb and Flame Orb, that apply a
- * set {@linkcode StatusEffect} at the end of a turn.
- * @extends PokemonHeldItemModifier
- * @see {@linkcode apply}
- */
-export class TurnStatusEffectModifier extends PokemonHeldItemModifier {
-  /** The status effect to be applied by the held item */
-  private effect: StatusEffect;
-
-  constructor(type: ModifierType, pokemonId: number, stackCount?: number) {
-    super(type, pokemonId, stackCount);
-
-    switch (type.id) {
-      case "TOXIC_ORB":
-        this.effect = StatusEffect.TOXIC;
-        break;
-      case "FLAME_ORB":
-        this.effect = StatusEffect.BURN;
-        break;
-    }
-  }
-
-  /**
-   * Checks if {@linkcode modifier} is an instance of this class,
-   * intentionally ignoring potentially different {@linkcode effect}s
-   * to prevent held item stockpiling since the item obtained first
-   * would be the only item able to {@linkcode apply} successfully.
-   * @override
-   * @param modifier {@linkcode Modifier} being type tested
-   * @return `true` if {@linkcode modifier} is an instance of
-   * TurnStatusEffectModifier, false otherwise
-   */
-  matchType(modifier: Modifier): boolean {
-    return modifier instanceof TurnStatusEffectModifier;
-  }
-
-  clone() {
-    return new TurnStatusEffectModifier(this.type, this.pokemonId, this.stackCount);
-  }
-
-  /**
-   * Tries to inflicts the holder with the associated {@linkcode StatusEffect}.
-   * @param pokemon {@linkcode Pokemon} that holds the held item
-   * @returns `true` if the status effect was applied successfully
-   */
-  override apply(pokemon: Pokemon): boolean {
-    return pokemon.trySetStatus(this.effect, true, undefined, undefined, this.type.name);
-  }
-
-  getMaxHeldItemCount(_pokemon: Pokemon): number {
-    return 1;
-  }
-
-  getStatusEffect(): StatusEffect {
-    return this.effect;
-  }
-}
-
-export class HitHealModifier extends PokemonHeldItemModifier {
-  matchType(modifier: Modifier) {
-    return modifier instanceof HitHealModifier;
-  }
-
-  clone() {
-    return new HitHealModifier(this.type, this.pokemonId, this.stackCount);
-  }
-
-  /**
-   * Applies {@linkcode HitHealModifier}
-   * @param pokemon The {@linkcode Pokemon} that holds the item
-   * @returns `true` if the {@linkcode Pokemon} was healed
-   */
-  override apply(pokemon: Pokemon): boolean {
-    if (pokemon.turnData.totalDamageDealt && !pokemon.isFullHp()) {
-      // TODO: this shouldn't be undefined AFAIK
-      globalScene.phaseManager.unshiftNew(
-        "PokemonHealPhase",
-        pokemon.getBattlerIndex(),
-        toDmgValue(pokemon.turnData.totalDamageDealt / 8) * this.stackCount,
-        i18next.t("modifier:hitHealApply", {
-          pokemonNameWithAffix: getPokemonNameWithAffix(pokemon),
-          typeName: this.type.name,
-        }),
-        true,
-      );
-    }
-
-    return true;
-  }
-
-  getMaxHeldItemCount(_pokemon: Pokemon): number {
-    return 4;
-  }
-}
-
-export class LevelIncrementBoosterModifier extends PersistentModifier {
-  match(modifier: Modifier) {
-    return modifier instanceof LevelIncrementBoosterModifier;
-  }
-
-  clone() {
-    return new LevelIncrementBoosterModifier(this.type, this.stackCount);
-  }
-
-  /**
-   * Checks if {@linkcode LevelIncrementBoosterModifier} should be applied
-   * @param count {@linkcode NumberHolder} holding the level increment count
-   * @returns `true` if {@linkcode LevelIncrementBoosterModifier} should be applied
-   */
-  override shouldApply(count: NumberHolder): boolean {
-    return !!count;
-  }
-
-  /**
-   * Applies {@linkcode LevelIncrementBoosterModifier}
-   * @param count {@linkcode NumberHolder} holding the level increment count
-   * @returns always `true`
-   */
-  override apply(count: NumberHolder): boolean {
-    count.value += this.getStackCount();
-
-    return true;
-  }
-
-  getMaxStackCount(_forThreshold?: boolean): number {
-    return 99;
-  }
-}
-
-export class BerryModifier extends PokemonHeldItemModifier {
-  public berryType: BerryType;
-  public consumed: boolean;
-
-  constructor(type: ModifierType, pokemonId: number, berryType: BerryType, stackCount?: number) {
-    super(type, pokemonId, stackCount);
-
-    this.berryType = berryType;
-    this.consumed = false;
-  }
-
-  matchType(modifier: Modifier) {
-    return modifier instanceof BerryModifier && (modifier as BerryModifier).berryType === this.berryType;
-  }
-
-  clone() {
-    return new BerryModifier(this.type, this.pokemonId, this.berryType, this.stackCount);
-  }
-
-  getArgs(): any[] {
-    return super.getArgs().concat(this.berryType);
-  }
-
-  /**
-   * Checks if {@linkcode BerryModifier} should be applied
-   * @param pokemon The {@linkcode Pokemon} that holds the berry
-   * @returns `true` if {@linkcode BerryModifier} should be applied
-   */
-  override shouldApply(pokemon: Pokemon): boolean {
-    return !this.consumed && super.shouldApply(pokemon) && getBerryPredicate(this.berryType)(pokemon);
-  }
-
-  /**
-   * Applies {@linkcode BerryModifier}
-   * @param pokemon The {@linkcode Pokemon} that holds the berry
-   * @returns always `true`
-   */
-  override apply(pokemon: Pokemon): boolean {
-    const preserve = new BooleanHolder(false);
-    globalScene.applyModifiers(PreserveBerryModifier, pokemon.isPlayer(), pokemon, preserve);
-    this.consumed = !preserve.value;
-
-    // munch the berry and trigger unburden-like effects
-    getBerryEffectFunc(this.berryType)(pokemon);
-    applyPostItemLostAbAttrs(PostItemLostAbAttr, pokemon, false);
-
-    // Update berry eaten trackers for Belch, Harvest, Cud Chew, etc.
-    // Don't recover it if we proc berry pouch (no item duplication)
-    pokemon.recordEatenBerry(this.berryType, this.consumed);
-
-    return true;
-  }
-
-  getMaxHeldItemCount(_pokemon: Pokemon): number {
-    if ([BerryType.LUM, BerryType.LEPPA, BerryType.SITRUS, BerryType.ENIGMA].includes(this.berryType)) {
-      return 2;
-    }
-    return 3;
-  }
-}
-
-export class PreserveBerryModifier extends PersistentModifier {
-  match(modifier: Modifier) {
-    return modifier instanceof PreserveBerryModifier;
-  }
-
-  clone() {
-    return new PreserveBerryModifier(this.type, this.stackCount);
-  }
-
-  /**
-   * Checks if all prequired conditions are met to apply {@linkcode PreserveBerryModifier}
-   * @param pokemon {@linkcode Pokemon} that holds the berry
-   * @param doPreserve {@linkcode BooleanHolder} that is `true` if the berry should be preserved
-   * @returns `true` if {@linkcode PreserveBerryModifier} should be applied
-   */
-  override shouldApply(pokemon?: Pokemon, doPreserve?: BooleanHolder): boolean {
-    return !!pokemon && !!doPreserve;
-  }
-
-  /**
-   * Applies {@linkcode PreserveBerryModifier}
-   * @param pokemon The {@linkcode Pokemon} that holds the berry
-   * @param doPreserve {@linkcode BooleanHolder} that is `true` if the berry should be preserved
-   * @returns always `true`
-   */
-  override apply(pokemon: Pokemon, doPreserve: BooleanHolder): boolean {
-    doPreserve.value ||= pokemon.randBattleSeedInt(10) < this.getStackCount() * 3;
-
-    return true;
-  }
-
-  getMaxStackCount(): number {
-    return 3;
-  }
-}
-
-export class PokemonInstantReviveModifier extends PokemonHeldItemModifier {
-  matchType(modifier: Modifier) {
-    return modifier instanceof PokemonInstantReviveModifier;
-  }
-
-  clone() {
-    return new PokemonInstantReviveModifier(this.type, this.pokemonId, this.stackCount);
-  }
-
-  /**
-   * Applies {@linkcode PokemonInstantReviveModifier}
-   * @param pokemon The {@linkcode Pokemon} that holds the item
-   * @returns always `true`
-   */
-  override apply(pokemon: Pokemon): boolean {
-    // Restore the Pokemon to half HP
-    globalScene.phaseManager.unshiftNew(
-      "PokemonHealPhase",
-      pokemon.getBattlerIndex(),
-      toDmgValue(pokemon.getMaxHp() / 2),
-      i18next.t("modifier:pokemonInstantReviveApply", {
-        pokemonNameWithAffix: getPokemonNameWithAffix(pokemon),
-        typeName: this.type.name,
-      }),
-      false,
-      false,
-      true,
-    );
-
-    // Remove the Pokemon's FAINT status
-    pokemon.resetStatus(true, false, true, false);
-
-    // Reapply Commander on the Pokemon's side of the field, if applicable
-    const field = pokemon.isPlayer() ? globalScene.getPlayerField() : globalScene.getEnemyField();
-    for (const p of field) {
-      applyAbAttrs(CommanderAbAttr, p, null, false);
-    }
-    return true;
-  }
-
-  getMaxHeldItemCount(_pokemon: Pokemon): number {
-    return 1;
-  }
-}
-
-/**
- * Modifier used for held items, namely White Herb, that restore adverse stat
- * stages in battle.
- * @extends PokemonHeldItemModifier
- * @see {@linkcode apply}
- */
-export class ResetNegativeStatStageModifier extends PokemonHeldItemModifier {
-  matchType(modifier: Modifier) {
-    return modifier instanceof ResetNegativeStatStageModifier;
-  }
-
-  clone() {
-    return new ResetNegativeStatStageModifier(this.type, this.pokemonId, this.stackCount);
-  }
-
-  /**
-   * Goes through the holder's stat stages and, if any are negative, resets that
-   * stat stage back to 0.
-   * @param pokemon {@linkcode Pokemon} that holds the item
-   * @returns `true` if any stat stages were reset, false otherwise
-   */
-  override apply(pokemon: Pokemon): boolean {
-    let statRestored = false;
-
-    for (const s of BATTLE_STATS) {
-      if (pokemon.getStatStage(s) < 0) {
-        pokemon.setStatStage(s, 0);
-        statRestored = true;
-      }
-    }
-
-    if (statRestored) {
-      globalScene.phaseManager.queueMessage(
-        i18next.t("modifier:resetNegativeStatStageApply", {
-          pokemonNameWithAffix: getPokemonNameWithAffix(pokemon),
-          typeName: this.type.name,
-        }),
-      );
-    }
-    return statRestored;
-  }
-
-  getMaxHeldItemCount(_pokemon: Pokemon): number {
-    return 2;
-  }
-}
-
-/**
- * Modifier used for held items, namely Mystical Rock, that extend the
- * duration of weather and terrain effects.
- * @extends PokemonHeldItemModifier
- * @see {@linkcode apply}
- */
-export class FieldEffectModifier extends PokemonHeldItemModifier {
-  /**
-   * Provides two more turns per stack to any weather or terrain effect caused
-   * by the holder.
-   * @param pokemon {@linkcode Pokemon} that holds the held item
-   * @param fieldDuration {@linkcode NumberHolder} that stores the current field effect duration
-   * @returns `true` if the field effect extension was applied successfully
-   */
-  override apply(_pokemon: Pokemon, fieldDuration: NumberHolder): boolean {
-    fieldDuration.value += 2 * this.stackCount;
-    return true;
-  }
-
-  override matchType(modifier: Modifier): boolean {
-    return modifier instanceof FieldEffectModifier;
-  }
-
-  override clone(): FieldEffectModifier {
-    return new FieldEffectModifier(this.type, this.pokemonId, this.stackCount);
-  }
-
-  override getMaxHeldItemCount(_pokemon?: Pokemon): number {
-    return 2;
-  }
-}
-
-export abstract class ConsumablePokemonModifier extends ConsumableModifier {
-  public pokemonId: number;
-
-  constructor(type: ModifierType, pokemonId: number) {
-    super(type);
-
-    this.pokemonId = pokemonId;
-  }
-
-  /**
-   * Checks if {@linkcode ConsumablePokemonModifier} should be applied
-   * @param playerPokemon The {@linkcode PlayerPokemon} that consumes the item
-   * @param _args N/A
-   * @returns `true` if {@linkcode ConsumablePokemonModifier} should be applied
-   */
-  override shouldApply(playerPokemon?: PlayerPokemon, ..._args: unknown[]): boolean {
-    return !!playerPokemon && (this.pokemonId === -1 || playerPokemon.id === this.pokemonId);
-  }
-
-  /**
-   * Applies {@linkcode ConsumablePokemonModifier}
-   * @param playerPokemon The {@linkcode PlayerPokemon} that consumes the item
-   * @param args Additional arguments passed to {@linkcode ConsumablePokemonModifier.apply}
-   */
-  abstract override apply(playerPokemon: PlayerPokemon, ...args: unknown[]): boolean;
-
-  getPokemon() {
-    return globalScene.getPlayerParty().find(p => p.id === this.pokemonId);
-  }
-}
-
-export class TerrastalizeModifier extends ConsumablePokemonModifier {
-  public override type: TerastallizeModifierType;
-  public teraType: PokemonType;
-
-  constructor(type: TerastallizeModifierType, pokemonId: number, teraType: PokemonType) {
-    super(type, pokemonId);
-
-    this.teraType = teraType;
-  }
-
-  /**
-   * Checks if {@linkcode TerrastalizeModifier} should be applied
-   * @param playerPokemon The {@linkcode PlayerPokemon} that consumes the item
-   * @returns `true` if the {@linkcode TerrastalizeModifier} should be applied
-   */
-  override shouldApply(playerPokemon?: PlayerPokemon): boolean {
-    return (
-      super.shouldApply(playerPokemon) &&
-      [playerPokemon?.species.speciesId, playerPokemon?.fusionSpecies?.speciesId].filter(
-        s => s === SpeciesId.TERAPAGOS || s === SpeciesId.OGERPON || s === SpeciesId.SHEDINJA,
-      ).length === 0
-    );
-  }
-
->>>>>>> 1c4edabd
   /**
    * Applies {@linkcode TerrastalizeModifier}
    * @param pokemon The {@linkcode PlayerPokemon} that consumes the item
