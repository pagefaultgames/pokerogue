import { FusionSpeciesFormEvolution, pokemonEvolutions } from "#app/data/balance/pokemon-evolutions";
import { getLevelTotalExp } from "#app/data/exp";
import { MAX_PER_TYPE_POKEBALLS } from "#app/data/pokeball";
import { SpeciesFormChangeItemTrigger } from "#app/data/pokemon-forms/form-change-triggers";
import type { FormChangeItem } from "#enums/form-change-item";
import { getStatusEffectHealText } from "#app/data/status-effect";
import type Pokemon from "#app/field/pokemon";
import type { PlayerPokemon } from "#app/field/pokemon";
import { getPokemonNameWithAffix } from "#app/messages";
import Overrides from "#app/overrides";
import { LearnMoveType } from "#enums/learn-move-type";
import type { VoucherType } from "#app/system/voucher";
<<<<<<< HEAD
=======
import { Command } from "#enums/command";
>>>>>>> 581348ec
import { addTextObject, TextStyle } from "#app/ui/text";
import {
  type BooleanHolder,
  hslToHex,
  isNullOrUndefined,
  NumberHolder,
  randSeedFloat,
  toDmgValue,
} from "#app/utils/common";
import { BattlerTagType } from "#enums/battler-tag-type";
import type { Nature } from "#enums/nature";
import type { PokeballType } from "#enums/pokeball";
import { SpeciesId } from "#enums/species-id";
import { type TempBattleStat, Stat, TEMP_BATTLE_STATS } from "#enums/stat";
import { StatusEffect } from "#enums/status-effect";
import type { PokemonType } from "#enums/pokemon-type";
import i18next from "i18next";
import {
  type DoubleBattleChanceBoosterModifierType,
  type EvolutionItemModifierType,
  type FormChangeItemModifierType,
  type ModifierOverride,
  type ModifierType,
  type TerastallizeModifierType,
  type TmModifierType,
  getModifierType,
  ModifierTypeGenerator,
  modifierTypes,
} from "./modifier-type";
import { FRIENDSHIP_GAIN_FROM_RARE_CANDY } from "#app/data/balance/starters";
import { globalScene } from "#app/global-scene";

export type ModifierPredicate = (modifier: Modifier) => boolean;

export abstract class Modifier {
  public type: ModifierType;

  constructor(type: ModifierType) {
    this.type = type;
  }

  match(_modifier: Modifier): boolean {
    return false;
  }

  /**
   * Checks if {@linkcode Modifier} should be applied
   * @param _args parameters passed to {@linkcode Modifier.apply}
   * @returns always `true` by default
   */
  shouldApply(..._args: Parameters<this["apply"]>): boolean {
    return true;
  }

  /**
   * Handles applying of {@linkcode Modifier}
   * @param args collection of all passed parameters
   */
  abstract apply(...args: unknown[]): boolean;
}

export abstract class PersistentModifier extends Modifier {
  public stackCount: number;
  public virtualStackCount: number;

  constructor(type: ModifierType, stackCount = 1) {
    super(type);
    this.stackCount = stackCount;
    this.virtualStackCount = 0;
  }

  add(modifiers: PersistentModifier[], virtual: boolean): boolean {
    for (const modifier of modifiers) {
      if (this.match(modifier)) {
        return modifier.incrementStack(this.stackCount, virtual);
      }
    }

    if (virtual) {
      this.virtualStackCount += this.stackCount;
      this.stackCount = 0;
    }
    modifiers.push(this);
    return true;
  }

  abstract clone(): PersistentModifier;

  getArgs(): any[] {
    return [];
  }

  incrementStack(amount: number, virtual: boolean): boolean {
    if (this.getStackCount() + amount <= this.getMaxStackCount()) {
      if (!virtual) {
        this.stackCount += amount;
      } else {
        this.virtualStackCount += amount;
      }
      return true;
    }

    return false;
  }

  getStackCount(): number {
    return this.stackCount + this.virtualStackCount;
  }

  abstract getMaxStackCount(forThreshold?: boolean): number;

  getCountUnderMax(): number {
    return this.getMaxStackCount() - this.getStackCount();
  }

  isIconVisible(): boolean {
    return true;
  }

  getIcon(_forSummary?: boolean): Phaser.GameObjects.Container {
    const container = globalScene.add.container(0, 0);

    const item = globalScene.add.sprite(0, 12, "items");
    item.setFrame(this.type.iconImage);
    item.setOrigin(0, 0.5);
    container.add(item);

    const stackText = this.getIconStackText();
    if (stackText) {
      container.add(stackText);
    }

    const virtualStackText = this.getIconStackText(true);
    if (virtualStackText) {
      container.add(virtualStackText);
    }

    return container;
  }

  getIconStackText(virtual?: boolean): Phaser.GameObjects.BitmapText | null {
    if (this.getMaxStackCount() === 1 || (virtual && !this.virtualStackCount)) {
      return null;
    }

    const text = globalScene.add.bitmapText(10, 15, "item-count", this.stackCount.toString(), 11);
    text.letterSpacing = -0.5;
    if (this.getStackCount() >= this.getMaxStackCount()) {
      text.setTint(0xf89890);
    }
    text.setOrigin(0, 0);

    return text;
  }
}

export abstract class ConsumableModifier extends Modifier {
  add(_modifiers: Modifier[]): boolean {
    return true;
  }
}

export class AddPokeballModifier extends ConsumableModifier {
  private pokeballType: PokeballType;
  private count: number;

  constructor(type: ModifierType, pokeballType: PokeballType, count: number) {
    super(type);

    this.pokeballType = pokeballType;
    this.count = count;
  }

  /**
   * Applies {@linkcode AddPokeballModifier}
   * @param battleScene {@linkcode BattleScene}
   * @returns always `true`
   */
  override apply(): boolean {
    const pokeballCounts = globalScene.pokeballCounts;
    pokeballCounts[this.pokeballType] = Math.min(
      pokeballCounts[this.pokeballType] + this.count,
      MAX_PER_TYPE_POKEBALLS,
    );

    return true;
  }
}

export class AddVoucherModifier extends ConsumableModifier {
  private voucherType: VoucherType;
  private count: number;

  constructor(type: ModifierType, voucherType: VoucherType, count: number) {
    super(type);

    this.voucherType = voucherType;
    this.count = count;
  }

  /**
   * Applies {@linkcode AddVoucherModifier}
   * @param battleScene {@linkcode BattleScene}
   * @returns always `true`
   */
  override apply(): boolean {
    const voucherCounts = globalScene.gameData.voucherCounts;
    voucherCounts[this.voucherType] += this.count;

    return true;
  }
}

/**
 * Modifier used for party-wide or passive items that start an initial
 * {@linkcode battleCount} equal to {@linkcode maxBattles} that, for every
 * battle, decrements. Typically, when {@linkcode battleCount} reaches 0, the
 * modifier will be removed. If a modifier of the same type is to be added, it
 * will reset {@linkcode battleCount} back to {@linkcode maxBattles} of the
 * existing modifier instead of adding that modifier directly.
 * @extends PersistentModifier
 * @abstract
 * @see {@linkcode add}
 */
export abstract class LapsingPersistentModifier extends PersistentModifier {
  /** The maximum amount of battles the modifier will exist for */
  private maxBattles: number;
  /** The current amount of battles the modifier will exist for */
  private battleCount: number;

  constructor(type: ModifierType, maxBattles: number, battleCount?: number, stackCount?: number) {
    super(type, stackCount);

    this.maxBattles = maxBattles;
    this.battleCount = battleCount ?? this.maxBattles;
  }

  /**
   * Goes through existing modifiers for any that match the selected modifier,
   * which will then either add it to the existing modifiers if none were found
   * or, if one was found, it will refresh {@linkcode battleCount}.
   * @param modifiers {@linkcode PersistentModifier} array of the player's modifiers
   * @param _virtual N/A
   * @param _scene N/A
   * @returns `true` if the modifier was successfully added or applied, false otherwise
   */
  add(modifiers: PersistentModifier[], _virtual: boolean): boolean {
    for (const modifier of modifiers) {
      if (this.match(modifier)) {
        const modifierInstance = modifier as LapsingPersistentModifier;
        if (modifierInstance.getBattleCount() < modifierInstance.getMaxBattles()) {
          modifierInstance.resetBattleCount();
          globalScene.playSound("se/restore");
          return true;
        }
        // should never get here
        return false;
      }
    }

    modifiers.push(this);
    return true;
  }

  /**
   * Lapses the {@linkcode battleCount} by 1.
   * @param _args passed arguments (not in use here)
   * @returns `true` if the {@linkcode battleCount} is greater than 0
   */
  public lapse(..._args: unknown[]): boolean {
    this.battleCount--;
    return this.battleCount > 0;
  }

  getIcon(): Phaser.GameObjects.Container {
    const container = super.getIcon();

    // Linear interpolation on hue
    const hue = Math.floor(120 * (this.battleCount / this.maxBattles) + 5);

    // Generates the color hex code with a constant saturation and lightness but varying hue
    const typeHex = hslToHex(hue, 0.5, 0.9);
    const strokeHex = hslToHex(hue, 0.7, 0.3);

    const battleCountText = addTextObject(27, 0, this.battleCount.toString(), TextStyle.PARTY, {
      fontSize: "66px",
      color: typeHex,
    });
    battleCountText.setShadow(0, 0);
    battleCountText.setStroke(strokeHex, 16);
    battleCountText.setOrigin(1, 0);
    container.add(battleCountText);

    return container;
  }

  getIconStackText(_virtual?: boolean): Phaser.GameObjects.BitmapText | null {
    return null;
  }

  getBattleCount(): number {
    return this.battleCount;
  }

  resetBattleCount(): void {
    this.battleCount = this.maxBattles;
  }

  /**
   * Updates an existing modifier with a new `maxBattles` and `battleCount`.
   */
  setNewBattleCount(count: number): void {
    this.maxBattles = count;
    this.battleCount = count;
  }

  getMaxBattles(): number {
    return this.maxBattles;
  }

  getArgs(): any[] {
    return [this.maxBattles, this.battleCount];
  }

  getMaxStackCount(_forThreshold?: boolean): number {
    // Must be an abitrary number greater than 1
    return 2;
  }
}

/**
 * Modifier used for passive items, specifically lures, that
 * temporarily increases the chance of a double battle.
 * @extends LapsingPersistentModifier
 * @see {@linkcode apply}
 */
export class DoubleBattleChanceBoosterModifier extends LapsingPersistentModifier {
  public override type: DoubleBattleChanceBoosterModifierType;

  match(modifier: Modifier): boolean {
    return modifier instanceof DoubleBattleChanceBoosterModifier && modifier.getMaxBattles() === this.getMaxBattles();
  }

  clone(): DoubleBattleChanceBoosterModifier {
    return new DoubleBattleChanceBoosterModifier(
      this.type,
      this.getMaxBattles(),
      this.getBattleCount(),
      this.stackCount,
    );
  }

  /**
   * Increases the chance of a double battle occurring
   * @param doubleBattleChance {@linkcode NumberHolder} for double battle chance
   * @returns true
   */
  override apply(doubleBattleChance: NumberHolder): boolean {
    // This is divided because the chance is generated as a number from 0 to doubleBattleChance.value using randSeedInt
    // A double battle will initiate if the generated number is 0
    doubleBattleChance.value = doubleBattleChance.value / 4;

    return true;
  }
}

/**
 * Modifier used for party-wide items, specifically the X items, that
 * temporarily increases the stat stage multiplier of the corresponding
 * {@linkcode TempBattleStat}.
 * @extends LapsingPersistentModifier
 * @see {@linkcode apply}
 */
export class TempStatStageBoosterModifier extends LapsingPersistentModifier {
  /** The stat whose stat stage multiplier will be temporarily increased */
  private stat: TempBattleStat;
  /** The amount by which the stat stage itself or its multiplier will be increased by */
  private boost: number;

  constructor(type: ModifierType, stat: TempBattleStat, maxBattles: number, battleCount?: number, stackCount?: number) {
    super(type, maxBattles, battleCount, stackCount);

    this.stat = stat;
    // Note that, because we want X Accuracy to maintain its original behavior,
    // it will increment as it did previously, directly to the stat stage.
    this.boost = stat !== Stat.ACC ? 0.3 : 1;
  }

  match(modifier: Modifier): boolean {
    if (modifier instanceof TempStatStageBoosterModifier) {
      const modifierInstance = modifier as TempStatStageBoosterModifier;
      return modifierInstance.stat === this.stat;
    }
    return false;
  }

  clone() {
    return new TempStatStageBoosterModifier(
      this.type,
      this.stat,
      this.getMaxBattles(),
      this.getBattleCount(),
      this.stackCount,
    );
  }

  getArgs(): any[] {
    return [this.stat, ...super.getArgs()];
  }

  /**
   * Checks if {@linkcode args} contains the necessary elements and if the
   * incoming stat is matches {@linkcode stat}.
   * @param tempBattleStat {@linkcode TempBattleStat} being affected
   * @param statLevel {@linkcode NumberHolder} that holds the resulting value of the stat stage multiplier
   * @returns `true` if the modifier can be applied, false otherwise
   */
  override shouldApply(tempBattleStat?: TempBattleStat, statLevel?: NumberHolder): boolean {
    return (
      !!tempBattleStat && !!statLevel && TEMP_BATTLE_STATS.includes(tempBattleStat) && tempBattleStat === this.stat
    );
  }

  /**
   * Increases the incoming stat stage matching {@linkcode stat} by {@linkcode boost}.
   * @param _tempBattleStat {@linkcode TempBattleStat} N/A
   * @param statLevel {@linkcode NumberHolder} that holds the resulting value of the stat stage multiplier
   */
  override apply(_tempBattleStat: TempBattleStat, statLevel: NumberHolder): boolean {
    statLevel.value += this.boost;
    return true;
  }
}

/**
 * Modifier used for party-wide items, namely Dire Hit, that
 * temporarily increments the critical-hit stage
 * @extends LapsingPersistentModifier
 * @see {@linkcode apply}
 */
export class TempCritBoosterModifier extends LapsingPersistentModifier {
  clone() {
    return new TempCritBoosterModifier(this.type, this.getMaxBattles(), this.getBattleCount(), this.stackCount);
  }

  match(modifier: Modifier): boolean {
    return modifier instanceof TempCritBoosterModifier;
  }

  /**
   * Checks if {@linkcode args} contains the necessary elements.
   * @param critLevel {@linkcode NumberHolder} that holds the resulting critical-hit level
   * @returns `true` if the critical-hit stage boost applies successfully
   */
  override shouldApply(critLevel?: NumberHolder): boolean {
    return !!critLevel;
  }

  /**
   * Increases the current critical-hit stage value by 1.
   * @param critLevel {@linkcode NumberHolder} that holds the resulting critical-hit level
   * @returns `true` if the critical-hit stage boost applies successfully
   */
  override apply(critLevel: NumberHolder): boolean {
    critLevel.value++;
    return true;
  }
}

export class MapModifier extends PersistentModifier {
  clone(): MapModifier {
    return new MapModifier(this.type, this.stackCount);
  }

  override apply(..._args: unknown[]): boolean {
    return true;
  }

  getMaxStackCount(): number {
    return 1;
  }
}

export class MegaEvolutionAccessModifier extends PersistentModifier {
  clone(): MegaEvolutionAccessModifier {
    return new MegaEvolutionAccessModifier(this.type, this.stackCount);
  }

  override apply(..._args: unknown[]): boolean {
    return true;
  }

  getMaxStackCount(): number {
    return 1;
  }
}

export class GigantamaxAccessModifier extends PersistentModifier {
  clone(): GigantamaxAccessModifier {
    return new GigantamaxAccessModifier(this.type, this.stackCount);
  }

  /**
   * Applies {@linkcode GigantamaxAccessModifier}
   * @param _args N/A
   * @returns always `true`
   */
  apply(..._args: unknown[]): boolean {
    return true;
  }

  getMaxStackCount(): number {
    return 1;
  }
}

export class TerastallizeAccessModifier extends PersistentModifier {
  clone(): TerastallizeAccessModifier {
    return new TerastallizeAccessModifier(this.type, this.stackCount);
  }

  /**
   * Applies {@linkcode TerastallizeAccessModifier}
   * @param _args N/A
   * @returns always `true`
   */
  override apply(..._args: unknown[]): boolean {
    return true;
  }

  getMaxStackCount(): number {
    return 1;
  }
}

export abstract class PokemonHeldItemModifier extends PersistentModifier {
  /** The ID of the {@linkcode Pokemon} that this item belongs to. */
  public pokemonId: number;
  /** Whether this item can be transfered to or stolen by another Pokemon. */
  public isTransferable = true;

  constructor(type: ModifierType, pokemonId: number, stackCount?: number) {
    super(type, stackCount);

    this.pokemonId = pokemonId;
  }

  abstract matchType(_modifier: Modifier): boolean;

  match(modifier: Modifier) {
    return this.matchType(modifier) && (modifier as PokemonHeldItemModifier).pokemonId === this.pokemonId;
  }

  getArgs(): any[] {
    return [this.pokemonId];
  }

  /**
   * Applies the {@linkcode PokemonHeldItemModifier} to the given {@linkcode Pokemon}.
   * @param pokemon The {@linkcode Pokemon} that holds the held item
   * @param args additional parameters
   */
  abstract override apply(pokemon: Pokemon, ...args: unknown[]): boolean;

  /**
   * Checks if {@linkcode PokemonHeldItemModifier} should be applied.
   * @param pokemon The {@linkcode Pokemon} that holds the item
   * @param _args N/A
   * @returns if {@linkcode PokemonHeldItemModifier} should be applied
   */
  override shouldApply(pokemon?: Pokemon, ..._args: unknown[]): boolean {
    return !!pokemon && (this.pokemonId === -1 || pokemon.id === this.pokemonId);
  }

  isIconVisible(): boolean {
    return !!this.getPokemon()?.isOnField();
  }

  getIcon(forSummary?: boolean): Phaser.GameObjects.Container {
    const container = !forSummary ? globalScene.add.container(0, 0) : super.getIcon();

    if (!forSummary) {
      const pokemon = this.getPokemon();
      if (pokemon) {
        const pokemonIcon = globalScene.addPokemonIcon(pokemon, -2, 10, 0, 0.5, undefined, true);
        container.add(pokemonIcon);
        container.setName(pokemon.id.toString());
      }

      const item = globalScene.add.sprite(16, this.virtualStackCount ? 8 : 16, "items");
      item.setScale(0.5);
      item.setOrigin(0, 0.5);
      item.setTexture("items", this.type.getIcon());
      container.add(item);

      const stackText = this.getIconStackText();
      if (stackText) {
        container.add(stackText);
      }

      const virtualStackText = this.getIconStackText(true);
      if (virtualStackText) {
        container.add(virtualStackText);
      }
    } else {
      container.setScale(0.5);
    }

    return container;
  }

  getPokemon(): Pokemon | undefined {
    return this.pokemonId ? (globalScene.getPokemonById(this.pokemonId) ?? undefined) : undefined;
  }

  getScoreMultiplier(): number {
    return 1;
  }

  getMaxStackCount(forThreshold?: boolean): number {
    const pokemon = this.getPokemon();
    if (!pokemon) {
      return 0;
    }
    if (pokemon.isPlayer() && forThreshold) {
      return globalScene
        .getPlayerParty()
        .map(p => this.getMaxHeldItemCount(p))
        .reduce((stackCount: number, maxStackCount: number) => Math.max(stackCount, maxStackCount), 0);
    }
    return this.getMaxHeldItemCount(pokemon);
  }

  abstract getMaxHeldItemCount(pokemon?: Pokemon): number;
}

export class LevelIncrementBoosterModifier extends PersistentModifier {
  match(modifier: Modifier) {
    return modifier instanceof LevelIncrementBoosterModifier;
  }

  clone() {
    return new LevelIncrementBoosterModifier(this.type, this.stackCount);
  }

  /**
   * Checks if {@linkcode LevelIncrementBoosterModifier} should be applied
   * @param count {@linkcode NumberHolder} holding the level increment count
   * @returns `true` if {@linkcode LevelIncrementBoosterModifier} should be applied
   */
  override shouldApply(count: NumberHolder): boolean {
    return !!count;
  }

  /**
   * Applies {@linkcode LevelIncrementBoosterModifier}
   * @param count {@linkcode NumberHolder} holding the level increment count
   * @returns always `true`
   */
  override apply(count: NumberHolder): boolean {
    count.value += this.getStackCount();

    return true;
  }

  getMaxStackCount(_forThreshold?: boolean): number {
    return 99;
  }
}

export class PreserveBerryModifier extends PersistentModifier {
  match(modifier: Modifier) {
    return modifier instanceof PreserveBerryModifier;
  }

  clone() {
    return new PreserveBerryModifier(this.type, this.stackCount);
  }

  /**
   * Checks if all prequired conditions are met to apply {@linkcode PreserveBerryModifier}
   * @param pokemon {@linkcode Pokemon} that holds the berry
   * @param doPreserve {@linkcode BooleanHolder} that is `true` if the berry should be preserved
   * @returns `true` if {@linkcode PreserveBerryModifier} should be applied
   */
  override shouldApply(pokemon?: Pokemon, doPreserve?: BooleanHolder): boolean {
    return !!pokemon && !!doPreserve;
  }

  /**
   * Applies {@linkcode PreserveBerryModifier}
   * @param pokemon The {@linkcode Pokemon} that holds the berry
   * @param doPreserve {@linkcode BooleanHolder} that is `true` if the berry should be preserved
   * @returns always `true`
   */
  override apply(pokemon: Pokemon, doPreserve: BooleanHolder): boolean {
    doPreserve.value ||= pokemon.randBattleSeedInt(10) < this.getStackCount() * 3;

    return true;
  }

  getMaxStackCount(): number {
    return 3;
  }
}

export abstract class ConsumablePokemonModifier extends ConsumableModifier {
  public pokemonId: number;

  constructor(type: ModifierType, pokemonId: number) {
    super(type);

    this.pokemonId = pokemonId;
  }

  /**
   * Checks if {@linkcode ConsumablePokemonModifier} should be applied
   * @param playerPokemon The {@linkcode PlayerPokemon} that consumes the item
   * @param _args N/A
   * @returns `true` if {@linkcode ConsumablePokemonModifier} should be applied
   */
  override shouldApply(playerPokemon?: PlayerPokemon, ..._args: unknown[]): boolean {
    return !!playerPokemon && (this.pokemonId === -1 || playerPokemon.id === this.pokemonId);
  }

  /**
   * Applies {@linkcode ConsumablePokemonModifier}
   * @param playerPokemon The {@linkcode PlayerPokemon} that consumes the item
   * @param args Additional arguments passed to {@linkcode ConsumablePokemonModifier.apply}
   */
  abstract override apply(playerPokemon: PlayerPokemon, ...args: unknown[]): boolean;

  getPokemon() {
    return globalScene.getPlayerParty().find(p => p.id === this.pokemonId);
  }
}

export class TerrastalizeModifier extends ConsumablePokemonModifier {
  public override type: TerastallizeModifierType;
  public teraType: PokemonType;

  constructor(type: TerastallizeModifierType, pokemonId: number, teraType: PokemonType) {
    super(type, pokemonId);

    this.teraType = teraType;
  }

  /**
   * Checks if {@linkcode TerrastalizeModifier} should be applied
   * @param playerPokemon The {@linkcode PlayerPokemon} that consumes the item
   * @returns `true` if the {@linkcode TerrastalizeModifier} should be applied
   */
  override shouldApply(playerPokemon?: PlayerPokemon): boolean {
    return (
      super.shouldApply(playerPokemon) &&
      [playerPokemon?.species.speciesId, playerPokemon?.fusionSpecies?.speciesId].filter(
        s => s === SpeciesId.TERAPAGOS || s === SpeciesId.OGERPON || s === SpeciesId.SHEDINJA,
      ).length === 0
    );
  }

  /**
   * Applies {@linkcode TerrastalizeModifier}
   * @param pokemon The {@linkcode PlayerPokemon} that consumes the item
   * @returns `true` if hp was restored
   */
  override apply(pokemon: Pokemon): boolean {
    pokemon.teraType = this.teraType;
    return true;
  }
}

export class PokemonHpRestoreModifier extends ConsumablePokemonModifier {
  private restorePoints: number;
  private restorePercent: number;
  private healStatus: boolean;
  public fainted: boolean;

  constructor(
    type: ModifierType,
    pokemonId: number,
    restorePoints: number,
    restorePercent: number,
    healStatus: boolean,
    fainted?: boolean,
  ) {
    super(type, pokemonId);

    this.restorePoints = restorePoints;
    this.restorePercent = restorePercent;
    this.healStatus = healStatus;
    this.fainted = !!fainted;
  }

  /**
   * Checks if {@linkcode PokemonHpRestoreModifier} should be applied
   * @param playerPokemon The {@linkcode PlayerPokemon} that consumes the item
   * @param multiplier The multiplier of the hp restore
   * @returns `true` if the {@linkcode PokemonHpRestoreModifier} should be applied
   */
  override shouldApply(playerPokemon?: PlayerPokemon, multiplier?: number): boolean {
    return (
      super.shouldApply(playerPokemon) &&
      (this.fainted || (!isNullOrUndefined(multiplier) && typeof multiplier === "number"))
    );
  }

  /**
   * Applies {@linkcode PokemonHpRestoreModifier}
   * @param pokemon The {@linkcode PlayerPokemon} that consumes the item
   * @param multiplier The multiplier of the hp restore
   * @returns `true` if hp was restored
   */
  override apply(pokemon: Pokemon, multiplier: number): boolean {
    if (!pokemon.hp === this.fainted) {
      let restorePoints = this.restorePoints;
      if (!this.fainted) {
        restorePoints = Math.floor(restorePoints * multiplier);
      }
      if (this.fainted || this.healStatus) {
        pokemon.resetStatus(true, true, false, false);
      }
      pokemon.hp = Math.min(
        pokemon.hp +
          Math.max(Math.ceil(Math.max(Math.floor(this.restorePercent * 0.01 * pokemon.getMaxHp()), restorePoints)), 1),
        pokemon.getMaxHp(),
      );
      return true;
    }
    return false;
  }
}

export class PokemonStatusHealModifier extends ConsumablePokemonModifier {
  /**
   * Applies {@linkcode PokemonStatusHealModifier}
   * @param playerPokemon The {@linkcode PlayerPokemon} that gets healed from the status
   * @returns always `true`
   */
  override apply(playerPokemon: PlayerPokemon): boolean {
    playerPokemon.resetStatus(true, true, false, false);
    return true;
  }
}

export abstract class ConsumablePokemonMoveModifier extends ConsumablePokemonModifier {
  public moveIndex: number;

  constructor(type: ModifierType, pokemonId: number, moveIndex: number) {
    super(type, pokemonId);

    this.moveIndex = moveIndex;
  }
}

export class PokemonPpRestoreModifier extends ConsumablePokemonMoveModifier {
  private restorePoints: number;

  constructor(type: ModifierType, pokemonId: number, moveIndex: number, restorePoints: number) {
    super(type, pokemonId, moveIndex);

    this.restorePoints = restorePoints;
  }

  /**
   * Applies {@linkcode PokemonPpRestoreModifier}
   * @param playerPokemon The {@linkcode PlayerPokemon} that should get move pp restored
   * @returns always `true`
   */
  override apply(playerPokemon: PlayerPokemon): boolean {
    const move = playerPokemon.getMoveset()[this.moveIndex];

    if (move) {
      move.ppUsed = this.restorePoints > -1 ? Math.max(move.ppUsed - this.restorePoints, 0) : 0;
    }

    return true;
  }
}

export class PokemonAllMovePpRestoreModifier extends ConsumablePokemonModifier {
  private restorePoints: number;

  constructor(type: ModifierType, pokemonId: number, restorePoints: number) {
    super(type, pokemonId);

    this.restorePoints = restorePoints;
  }

  /**
   * Applies {@linkcode PokemonAllMovePpRestoreModifier}
   * @param playerPokemon The {@linkcode PlayerPokemon} that should get all move pp restored
   * @returns always `true`
   */
  override apply(playerPokemon: PlayerPokemon): boolean {
    for (const move of playerPokemon.getMoveset()) {
      if (move) {
        move.ppUsed = this.restorePoints > -1 ? Math.max(move.ppUsed - this.restorePoints, 0) : 0;
      }
    }

    return true;
  }
}

export class PokemonPpUpModifier extends ConsumablePokemonMoveModifier {
  private upPoints: number;

  constructor(type: ModifierType, pokemonId: number, moveIndex: number, upPoints: number) {
    super(type, pokemonId, moveIndex);

    this.upPoints = upPoints;
  }

  /**
   * Applies {@linkcode PokemonPpUpModifier}
   * @param playerPokemon The {@linkcode PlayerPokemon} that gets a pp up on move-slot {@linkcode moveIndex}
   * @returns
   */
  override apply(playerPokemon: PlayerPokemon): boolean {
    const move = playerPokemon.getMoveset()[this.moveIndex];

    if (move && !move.maxPpOverride) {
      move.ppUp = Math.min(move.ppUp + this.upPoints, 3);
    }

    return true;
  }
}

export class PokemonNatureChangeModifier extends ConsumablePokemonModifier {
  public nature: Nature;

  constructor(type: ModifierType, pokemonId: number, nature: Nature) {
    super(type, pokemonId);

    this.nature = nature;
  }

  /**
   * Applies {@linkcode PokemonNatureChangeModifier}
   * @param playerPokemon {@linkcode PlayerPokemon} to apply the {@linkcode Nature} change to
   * @returns
   */
  override apply(playerPokemon: PlayerPokemon): boolean {
    playerPokemon.setCustomNature(this.nature);
    globalScene.gameData.unlockSpeciesNature(playerPokemon.species, this.nature);

    return true;
  }
}

export class PokemonLevelIncrementModifier extends ConsumablePokemonModifier {
  /**
   * Applies {@linkcode PokemonLevelIncrementModifier}
   * @param playerPokemon The {@linkcode PlayerPokemon} that should get levels incremented
   * @param levelCount The amount of levels to increment
   * @returns always `true`
   */
  override apply(playerPokemon: PlayerPokemon, levelCount: NumberHolder = new NumberHolder(1)): boolean {
    globalScene.applyModifiers(LevelIncrementBoosterModifier, true, levelCount);

    playerPokemon.level += levelCount.value;
    if (playerPokemon.level <= globalScene.getMaxExpLevel(true)) {
      playerPokemon.exp = getLevelTotalExp(playerPokemon.level, playerPokemon.species.growthRate);
      playerPokemon.levelExp = 0;
    }

    playerPokemon.addFriendship(FRIENDSHIP_GAIN_FROM_RARE_CANDY);

    globalScene.phaseManager.unshiftNew(
      "LevelUpPhase",
      globalScene.getPlayerParty().indexOf(playerPokemon),
      playerPokemon.level - levelCount.value,
      playerPokemon.level,
    );

    return true;
  }
}

export class TmModifier extends ConsumablePokemonModifier {
  public override type: TmModifierType;

  /**
   * Applies {@linkcode TmModifier}
   * @param playerPokemon The {@linkcode PlayerPokemon} that should learn the TM
   * @returns always `true`
   */
  override apply(playerPokemon: PlayerPokemon): boolean {
    globalScene.phaseManager.unshiftNew(
      "LearnMovePhase",
      globalScene.getPlayerParty().indexOf(playerPokemon),
      this.type.moveId,
      LearnMoveType.TM,
    );

    return true;
  }
}

export class RememberMoveModifier extends ConsumablePokemonModifier {
  public levelMoveIndex: number;

  constructor(type: ModifierType, pokemonId: number, levelMoveIndex: number) {
    super(type, pokemonId);

    this.levelMoveIndex = levelMoveIndex;
  }

  /**
   * Applies {@linkcode RememberMoveModifier}
   * @param playerPokemon The {@linkcode PlayerPokemon} that should remember the move
   * @returns always `true`
   */
  override apply(playerPokemon: PlayerPokemon, cost?: number): boolean {
    globalScene.phaseManager.unshiftNew(
      "LearnMovePhase",
      globalScene.getPlayerParty().indexOf(playerPokemon),
      playerPokemon.getLearnableLevelMoves()[this.levelMoveIndex],
      LearnMoveType.MEMORY,
      cost,
    );

    return true;
  }
}

export class EvolutionItemModifier extends ConsumablePokemonModifier {
  public override type: EvolutionItemModifierType;
  /**
   * Applies {@linkcode EvolutionItemModifier}
   * @param playerPokemon The {@linkcode PlayerPokemon} that should evolve via item
   * @returns `true` if the evolution was successful
   */
  override apply(playerPokemon: PlayerPokemon): boolean {
    let matchingEvolution = pokemonEvolutions.hasOwnProperty(playerPokemon.species.speciesId)
      ? pokemonEvolutions[playerPokemon.species.speciesId].find(
          e =>
            e.item === this.type.evolutionItem &&
            (e.evoFormKey === null || (e.preFormKey || "") === playerPokemon.getFormKey()) &&
            (!e.condition || e.condition.predicate(playerPokemon)),
        )
      : null;

    if (!matchingEvolution && playerPokemon.isFusion()) {
      matchingEvolution = pokemonEvolutions[playerPokemon.fusionSpecies!.speciesId].find(
        e =>
          e.item === this.type.evolutionItem && // TODO: is the bang correct?
          (e.evoFormKey === null || (e.preFormKey || "") === playerPokemon.getFusionFormKey()) &&
          (!e.condition || e.condition.predicate(playerPokemon)),
      );
      if (matchingEvolution) {
        matchingEvolution = new FusionSpeciesFormEvolution(playerPokemon.species.speciesId, matchingEvolution);
      }
    }

    if (matchingEvolution) {
      globalScene.phaseManager.unshiftNew("EvolutionPhase", playerPokemon, matchingEvolution, playerPokemon.level - 1);
      return true;
    }

    return false;
  }
}

export class FusePokemonModifier extends ConsumablePokemonModifier {
  public fusePokemonId: number;

  constructor(type: ModifierType, pokemonId: number, fusePokemonId: number) {
    super(type, pokemonId);

    this.fusePokemonId = fusePokemonId;
  }

  /**
   * Checks if {@linkcode FusePokemonModifier} should be applied
   * @param playerPokemon {@linkcode PlayerPokemon} that should be fused
   * @param playerPokemon2 {@linkcode PlayerPokemon} that should be fused with {@linkcode playerPokemon}
   * @returns `true` if {@linkcode FusePokemonModifier} should be applied
   */
  override shouldApply(playerPokemon?: PlayerPokemon, playerPokemon2?: PlayerPokemon): boolean {
    return (
      super.shouldApply(playerPokemon, playerPokemon2) && !!playerPokemon2 && this.fusePokemonId === playerPokemon2.id
    );
  }

  /**
   * Applies {@linkcode FusePokemonModifier}
   * @param playerPokemon {@linkcode PlayerPokemon} that should be fused
   * @param playerPokemon2 {@linkcode PlayerPokemon} that should be fused with {@linkcode playerPokemon}
   * @returns always Promise<true>
   */
  override apply(playerPokemon: PlayerPokemon, playerPokemon2: PlayerPokemon): boolean {
    playerPokemon.fuse(playerPokemon2);
    return true;
  }
}

export class MultipleParticipantExpBonusModifier extends PersistentModifier {
  match(modifier: Modifier): boolean {
    return modifier instanceof MultipleParticipantExpBonusModifier;
  }

  /**
   * Applies {@linkcode MultipleParticipantExpBonusModifier}
   * @returns always `true`
   */
  apply(): boolean {
    return true;
  }

  clone(): MultipleParticipantExpBonusModifier {
    return new MultipleParticipantExpBonusModifier(this.type, this.stackCount);
  }

  getMaxStackCount(): number {
    return 5;
  }
}

export class HealingBoosterModifier extends PersistentModifier {
  private multiplier: number;

  constructor(type: ModifierType, multiplier: number, stackCount?: number) {
    super(type, stackCount);

    this.multiplier = multiplier;
  }

  match(modifier: Modifier): boolean {
    return modifier instanceof HealingBoosterModifier;
  }

  clone(): HealingBoosterModifier {
    return new HealingBoosterModifier(this.type, this.multiplier, this.stackCount);
  }

  getArgs(): any[] {
    return [this.multiplier];
  }

  /**
   * Applies {@linkcode HealingBoosterModifier}
   * @param healingMultiplier the multiplier to apply to the healing
   * @returns always `true`
   */
  override apply(healingMultiplier: NumberHolder): boolean {
    healingMultiplier.value *= 1 + (this.multiplier - 1) * this.getStackCount();

    return true;
  }

  getMaxStackCount(): number {
    return 5;
  }
}

export class ExpBoosterModifier extends PersistentModifier {
  private boostMultiplier: number;

  constructor(type: ModifierType, boostPercent: number, stackCount?: number) {
    super(type, stackCount);

    this.boostMultiplier = boostPercent * 0.01;
  }

  match(modifier: Modifier): boolean {
    if (modifier instanceof ExpBoosterModifier) {
      const expModifier = modifier as ExpBoosterModifier;
      return expModifier.boostMultiplier === this.boostMultiplier;
    }
    return false;
  }

  clone(): ExpBoosterModifier {
    return new ExpBoosterModifier(this.type, this.boostMultiplier * 100, this.stackCount);
  }

  getArgs(): any[] {
    return [this.boostMultiplier * 100];
  }

  /**
   * Applies {@linkcode ExpBoosterModifier}
   * @param boost {@linkcode NumberHolder} holding the boost value
   * @returns always `true`
   */
  override apply(boost: NumberHolder): boolean {
    boost.value = Math.floor(boost.value * (1 + this.getStackCount() * this.boostMultiplier));

    return true;
  }

  getMaxStackCount(_forThreshold?: boolean): number {
    return this.boostMultiplier < 1 ? (this.boostMultiplier < 0.6 ? 99 : 30) : 10;
  }
}

export class ExpShareModifier extends PersistentModifier {
  match(modifier: Modifier): boolean {
    return modifier instanceof ExpShareModifier;
  }

  clone(): ExpShareModifier {
    return new ExpShareModifier(this.type, this.stackCount);
  }

  /**
   * Applies {@linkcode ExpShareModifier}
   * @returns always `true`
   */
  override apply(): boolean {
    return true;
  }

  getMaxStackCount(): number {
    return 5;
  }
}

export class ExpBalanceModifier extends PersistentModifier {
  match(modifier: Modifier): boolean {
    return modifier instanceof ExpBalanceModifier;
  }

  clone(): ExpBalanceModifier {
    return new ExpBalanceModifier(this.type, this.stackCount);
  }

  /**
   * Applies {@linkcode ExpBalanceModifier}
   * @returns always `true`
   */
  override apply(): boolean {
    return true;
  }

  getMaxStackCount(): number {
    return 4;
  }
}

export class PokemonFormChangeItemModifier extends PokemonHeldItemModifier {
  public override type: FormChangeItemModifierType;
  public formChangeItem: FormChangeItem;
  public active: boolean;
  public isTransferable = false;

  constructor(
    type: FormChangeItemModifierType,
    pokemonId: number,
    formChangeItem: FormChangeItem,
    active: boolean,
    stackCount?: number,
  ) {
    super(type, pokemonId, stackCount);
    this.formChangeItem = formChangeItem;
    this.active = active;
  }

  matchType(modifier: Modifier): boolean {
    return modifier instanceof PokemonFormChangeItemModifier && modifier.formChangeItem === this.formChangeItem;
  }

  clone(): PersistentModifier {
    return new PokemonFormChangeItemModifier(
      this.type,
      this.pokemonId,
      this.formChangeItem,
      this.active,
      this.stackCount,
    );
  }

  getArgs(): any[] {
    return super.getArgs().concat(this.formChangeItem, this.active);
  }

  /**
   * Applies {@linkcode PokemonFormChangeItemModifier}
   * @param pokemon The {@linkcode Pokemon} to apply the form change item to
   * @param active `true` if the form change item is active
   * @returns `true` if the form change item was applied
   */
  override apply(pokemon: Pokemon, active: boolean): boolean {
    const switchActive = this.active && !active;

    if (switchActive) {
      this.active = false;
    }

    const ret = globalScene.triggerPokemonFormChange(pokemon, SpeciesFormChangeItemTrigger);

    if (switchActive) {
      this.active = true;
    }

    return ret;
  }

  getMaxHeldItemCount(_pokemon: Pokemon): number {
    return 1;
  }
}

export class MoneyRewardModifier extends ConsumableModifier {
  private moneyMultiplier: number;

  constructor(type: ModifierType, moneyMultiplier: number) {
    super(type);

    this.moneyMultiplier = moneyMultiplier;
  }

  /**
   * Applies {@linkcode MoneyRewardModifier}
   * @returns always `true`
   */
  override apply(): boolean {
    const moneyAmount = new NumberHolder(globalScene.getWaveMoneyAmount(this.moneyMultiplier));

    globalScene.applyModifiers(MoneyMultiplierModifier, true, moneyAmount);

    globalScene.addMoney(moneyAmount.value);

    globalScene.getPlayerParty().map(p => {
      if (p.species?.speciesId === SpeciesId.GIMMIGHOUL || p.fusionSpecies?.speciesId === SpeciesId.GIMMIGHOUL) {
        p.evoCounter
          ? (p.evoCounter += Math.min(Math.floor(this.moneyMultiplier), 3))
          : (p.evoCounter = Math.min(Math.floor(this.moneyMultiplier), 3));
        const modifier = getModifierType(modifierTypes.EVOLUTION_TRACKER_GIMMIGHOUL).newModifier(p); // as EvoTrackerModifier;
        globalScene.addModifier(modifier);
      }
    });

    return true;
  }
}

export class MoneyMultiplierModifier extends PersistentModifier {
  match(modifier: Modifier): boolean {
    return modifier instanceof MoneyMultiplierModifier;
  }

  clone(): MoneyMultiplierModifier {
    return new MoneyMultiplierModifier(this.type, this.stackCount);
  }

  /**
   * Applies {@linkcode MoneyMultiplierModifier}
   * @param multiplier {@linkcode NumberHolder} holding the money multiplier value
   * @returns always `true`
   */
  override apply(multiplier: NumberHolder): boolean {
    multiplier.value += Math.floor(multiplier.value * 0.2 * this.getStackCount());

    return true;
  }

  getMaxStackCount(): number {
    return 5;
  }
}

export class MoneyInterestModifier extends PersistentModifier {
  match(modifier: Modifier): boolean {
    return modifier instanceof MoneyInterestModifier;
  }

  /**
   * Applies {@linkcode MoneyInterestModifier}
   * @returns always `true`
   */
  override apply(): boolean {
    const interestAmount = Math.floor(globalScene.money * 0.1 * this.getStackCount());
    globalScene.addMoney(interestAmount);

    const userLocale = navigator.language || "en-US";
    const formattedMoneyAmount = interestAmount.toLocaleString(userLocale);
    const message = i18next.t("modifier:moneyInterestApply", {
      moneyAmount: formattedMoneyAmount,
      typeName: this.type.name,
    });
    globalScene.phaseManager.queueMessage(message, undefined, true);

    return true;
  }

  clone(): MoneyInterestModifier {
    return new MoneyInterestModifier(this.type, this.stackCount);
  }

  getMaxStackCount(): number {
    return 5;
  }
}

export class HiddenAbilityRateBoosterModifier extends PersistentModifier {
  match(modifier: Modifier): boolean {
    return modifier instanceof HiddenAbilityRateBoosterModifier;
  }

  clone(): HiddenAbilityRateBoosterModifier {
    return new HiddenAbilityRateBoosterModifier(this.type, this.stackCount);
  }

  /**
   * Applies {@linkcode HiddenAbilityRateBoosterModifier}
   * @param boost {@linkcode NumberHolder} holding the boost value
   * @returns always `true`
   */
  override apply(boost: NumberHolder): boolean {
    boost.value *= Math.pow(2, -1 - this.getStackCount());

    return true;
  }

  getMaxStackCount(): number {
    return 4;
  }
}

export class ShinyRateBoosterModifier extends PersistentModifier {
  match(modifier: Modifier): boolean {
    return modifier instanceof ShinyRateBoosterModifier;
  }

  clone(): ShinyRateBoosterModifier {
    return new ShinyRateBoosterModifier(this.type, this.stackCount);
  }

  /**
   * Applies {@linkcode ShinyRateBoosterModifier}
   * @param boost {@linkcode NumberHolder} holding the boost value
   * @returns always `true`
   */
  override apply(boost: NumberHolder): boolean {
    boost.value *= Math.pow(2, 1 + this.getStackCount());

    return true;
  }

  getMaxStackCount(): number {
    return 4;
  }
}

export class CriticalCatchChanceBoosterModifier extends PersistentModifier {
  match(modifier: Modifier): boolean {
    return modifier instanceof CriticalCatchChanceBoosterModifier;
  }

  clone(): CriticalCatchChanceBoosterModifier {
    return new CriticalCatchChanceBoosterModifier(this.type, this.stackCount);
  }

  /**
   * Applies {@linkcode CriticalCatchChanceBoosterModifier}
   * @param boost {@linkcode NumberHolder} holding the boost value
   * @returns always `true`
   */
  override apply(boost: NumberHolder): boolean {
    // 1 stack: 2x
    // 2 stack: 2.5x
    // 3 stack: 3x
    boost.value *= 1.5 + this.getStackCount() / 2;

    return true;
  }

  getMaxStackCount(): number {
    return 3;
  }
}

export class LockModifierTiersModifier extends PersistentModifier {
  match(modifier: Modifier): boolean {
    return modifier instanceof LockModifierTiersModifier;
  }

  /**
   * Applies {@linkcode LockModifierTiersModifier}
   * @returns always `true`
   */
  override apply(): boolean {
    return true;
  }

  clone(): LockModifierTiersModifier {
    return new LockModifierTiersModifier(this.type, this.stackCount);
  }

  getMaxStackCount(): number {
    return 1;
  }
}

/**
 * Black Sludge item
 */
export class HealShopCostModifier extends PersistentModifier {
  public readonly shopMultiplier: number;

  constructor(type: ModifierType, shopMultiplier: number, stackCount?: number) {
    super(type, stackCount);

    this.shopMultiplier = shopMultiplier ?? 2.5;
  }

  match(modifier: Modifier): boolean {
    return modifier instanceof HealShopCostModifier;
  }

  clone(): HealShopCostModifier {
    return new HealShopCostModifier(this.type, this.shopMultiplier, this.stackCount);
  }

  /**
   * Applies {@linkcode HealShopCostModifier}
   * @param cost {@linkcode NumberHolder} holding the heal shop cost
   * @returns always `true`
   */
  apply(moneyCost: NumberHolder): boolean {
    moneyCost.value = Math.floor(moneyCost.value * this.shopMultiplier);

    return true;
  }

  getArgs(): any[] {
    return super.getArgs().concat(this.shopMultiplier);
  }

  getMaxStackCount(): number {
    return 1;
  }
}

export class BoostBugSpawnModifier extends PersistentModifier {
  match(modifier: Modifier): boolean {
    return modifier instanceof BoostBugSpawnModifier;
  }

  clone(): BoostBugSpawnModifier {
    return new BoostBugSpawnModifier(this.type, this.stackCount);
  }

  /**
   * Applies {@linkcode BoostBugSpawnModifier}
   * @returns always `true`
   */
  override apply(): boolean {
    return true;
  }

  getMaxStackCount(): number {
    return 1;
  }
}

export class IvScannerModifier extends PersistentModifier {
  constructor(type: ModifierType, _stackCount?: number) {
    super(type);
  }

  match(modifier: Modifier): boolean {
    return modifier instanceof IvScannerModifier;
  }

  clone(): IvScannerModifier {
    return new IvScannerModifier(this.type);
  }

  /**
   * Applies {@linkcode IvScannerModifier}
   * @returns always `true`
   */
  override apply(): boolean {
    return true; //Dude are you kidding me
  }

  getMaxStackCount(): number {
    return 1;
  }
}

export class ExtraModifierModifier extends PersistentModifier {
  match(modifier: Modifier): boolean {
    return modifier instanceof ExtraModifierModifier;
  }

  clone(): ExtraModifierModifier {
    return new ExtraModifierModifier(this.type, this.stackCount);
  }

  /**
   * Applies {@linkcode ExtraModifierModifier}
   * @param count {NumberHolder} holding the count value
   * @returns always `true`
   */
  override apply(count: NumberHolder): boolean {
    count.value += this.getStackCount();

    return true;
  }

  getMaxStackCount(): number {
    return 3;
  }
}

/**
 * Modifier used for timed boosts to the player's shop item rewards.
 * @extends LapsingPersistentModifier
 * @see {@linkcode apply}
 */
export class TempExtraModifierModifier extends LapsingPersistentModifier {
  /**
   * Goes through existing modifiers for any that match Silver Pokeball,
   * which will then add the max count of the new item to the existing count of the current item.
   * If no existing Silver Pokeballs are found, will add a new one.
   * @param modifiers {@linkcode PersistentModifier} array of the player's modifiers
   * @param _virtual N/A
   * @returns true if the modifier was successfully added or applied, false otherwise
   */
  add(modifiers: PersistentModifier[], _virtual: boolean): boolean {
    for (const modifier of modifiers) {
      if (this.match(modifier)) {
        const modifierInstance = modifier as TempExtraModifierModifier;
        const newBattleCount = this.getMaxBattles() + modifierInstance.getBattleCount();

        modifierInstance.setNewBattleCount(newBattleCount);
        globalScene.playSound("se/restore");
        return true;
      }
    }

    modifiers.push(this);
    return true;
  }

  clone() {
    return new TempExtraModifierModifier(this.type, this.getMaxBattles(), this.getBattleCount(), this.stackCount);
  }

  match(modifier: Modifier): boolean {
    return modifier instanceof TempExtraModifierModifier;
  }

  /**
   * Increases the current rewards in the battle by the `stackCount`.
   * @returns `true` if the shop reward number modifier applies successfully
   * @param count {@linkcode NumberHolder} that holds the resulting shop item reward count
   */
  apply(count: NumberHolder): boolean {
    count.value += this.getStackCount();
    return true;
  }
}

export abstract class EnemyPersistentModifier extends PersistentModifier {
  getMaxStackCount(): number {
    return 5;
  }
}

abstract class EnemyDamageMultiplierModifier extends EnemyPersistentModifier {
  protected damageMultiplier: number;

  constructor(type: ModifierType, damageMultiplier: number, stackCount?: number) {
    super(type, stackCount);

    this.damageMultiplier = damageMultiplier;
  }

  /**
   * Applies {@linkcode EnemyDamageMultiplierModifier}
   * @param multiplier {NumberHolder} holding the multiplier value
   * @returns always `true`
   */
  override apply(multiplier: NumberHolder): boolean {
    multiplier.value = toDmgValue(multiplier.value * Math.pow(this.damageMultiplier, this.getStackCount()));

    return true;
  }

  getMaxStackCount(): number {
    return 99;
  }
}

export class EnemyDamageBoosterModifier extends EnemyDamageMultiplierModifier {
  constructor(type: ModifierType, _boostPercent: number, stackCount?: number) {
    //super(type, 1 + ((boostPercent || 10) * 0.01), stackCount);
    super(type, 1.05, stackCount); // Hardcode multiplier temporarily
  }

  match(modifier: Modifier): boolean {
    return modifier instanceof EnemyDamageBoosterModifier;
  }

  clone(): EnemyDamageBoosterModifier {
    return new EnemyDamageBoosterModifier(this.type, (this.damageMultiplier - 1) * 100, this.stackCount);
  }

  getArgs(): any[] {
    return [(this.damageMultiplier - 1) * 100];
  }

  getMaxStackCount(): number {
    return 999;
  }
}

export class EnemyDamageReducerModifier extends EnemyDamageMultiplierModifier {
  constructor(type: ModifierType, _reductionPercent: number, stackCount?: number) {
    //super(type, 1 - ((reductionPercent || 5) * 0.01), stackCount);
    super(type, 0.975, stackCount); // Hardcode multiplier temporarily
  }

  match(modifier: Modifier): boolean {
    return modifier instanceof EnemyDamageReducerModifier;
  }

  clone(): EnemyDamageReducerModifier {
    return new EnemyDamageReducerModifier(this.type, (1 - this.damageMultiplier) * 100, this.stackCount);
  }

  getArgs(): any[] {
    return [(1 - this.damageMultiplier) * 100];
  }

  getMaxStackCount(): number {
    return globalScene.currentBattle.waveIndex < 2000 ? super.getMaxStackCount() : 999;
  }
}

export class EnemyTurnHealModifier extends EnemyPersistentModifier {
  public healPercent: number;

  constructor(type: ModifierType, _healPercent: number, stackCount?: number) {
    super(type, stackCount);

    // Hardcode temporarily
    this.healPercent = 2;
  }

  match(modifier: Modifier): boolean {
    return modifier instanceof EnemyTurnHealModifier;
  }

  clone(): EnemyTurnHealModifier {
    return new EnemyTurnHealModifier(this.type, this.healPercent, this.stackCount);
  }

  getArgs(): any[] {
    return [this.healPercent];
  }

  /**
   * Applies {@linkcode EnemyTurnHealModifier}
   * @param enemyPokemon The {@linkcode Pokemon} to heal
   * @returns `true` if the {@linkcode Pokemon} was healed
   */
  override apply(enemyPokemon: Pokemon): boolean {
    if (!enemyPokemon.isFullHp()) {
      globalScene.phaseManager.unshiftNew(
        "PokemonHealPhase",
        enemyPokemon.getBattlerIndex(),
        Math.max(Math.floor(enemyPokemon.getMaxHp() / (100 / this.healPercent)) * this.stackCount, 1),
        i18next.t("modifier:enemyTurnHealApply", {
          pokemonNameWithAffix: getPokemonNameWithAffix(enemyPokemon),
        }),
        true,
        false,
        false,
        false,
        true,
      );
      return true;
    }

    return false;
  }

  getMaxStackCount(): number {
    return 10;
  }
}

export class EnemyAttackStatusEffectChanceModifier extends EnemyPersistentModifier {
  public effect: StatusEffect;
  public chance: number;

  constructor(type: ModifierType, effect: StatusEffect, _chancePercent: number, stackCount?: number) {
    super(type, stackCount);

    this.effect = effect;
    // Hardcode temporarily
    this.chance = 0.025 * (this.effect === StatusEffect.BURN || this.effect === StatusEffect.POISON ? 2 : 1);
  }

  match(modifier: Modifier): boolean {
    return modifier instanceof EnemyAttackStatusEffectChanceModifier && modifier.effect === this.effect;
  }

  clone(): EnemyAttackStatusEffectChanceModifier {
    return new EnemyAttackStatusEffectChanceModifier(this.type, this.effect, this.chance * 100, this.stackCount);
  }

  getArgs(): any[] {
    return [this.effect, this.chance * 100];
  }

  /**
   * Applies {@linkcode EnemyAttackStatusEffectChanceModifier}
   * @param enemyPokemon {@linkcode Pokemon} to apply the status effect to
   * @returns `true` if the {@linkcode Pokemon} was affected
   */
  override apply(enemyPokemon: Pokemon): boolean {
    if (randSeedFloat() <= this.chance * this.getStackCount()) {
      return enemyPokemon.trySetStatus(this.effect, true);
    }

    return false;
  }

  getMaxStackCount(): number {
    return 10;
  }
}

export class EnemyStatusEffectHealChanceModifier extends EnemyPersistentModifier {
  public chance: number;

  constructor(type: ModifierType, _chancePercent: number, stackCount?: number) {
    super(type, stackCount);

    //Hardcode temporarily
    this.chance = 0.025;
  }

  match(modifier: Modifier): boolean {
    return modifier instanceof EnemyStatusEffectHealChanceModifier;
  }

  clone(): EnemyStatusEffectHealChanceModifier {
    return new EnemyStatusEffectHealChanceModifier(this.type, this.chance * 100, this.stackCount);
  }

  getArgs(): any[] {
    return [this.chance * 100];
  }

  /**
   * Applies {@linkcode EnemyStatusEffectHealChanceModifier} to randomly heal status.
   * @param enemyPokemon - The {@linkcode Pokemon} to heal
   * @returns `true` if the {@linkcode Pokemon} was healed
   */
  override apply(enemyPokemon: Pokemon): boolean {
    if (!enemyPokemon.status || randSeedFloat() > this.chance * this.getStackCount()) {
      return false;
    }

    globalScene.phaseManager.queueMessage(
      getStatusEffectHealText(enemyPokemon.status.effect, getPokemonNameWithAffix(enemyPokemon)),
    );
    enemyPokemon.resetStatus();
    enemyPokemon.updateInfo();
    return true;
  }

  getMaxStackCount(): number {
    return 10;
  }
}

export class EnemyEndureChanceModifier extends EnemyPersistentModifier {
  public chance: number;

  constructor(type: ModifierType, _chancePercent?: number, stackCount?: number) {
    super(type, stackCount || 10);

    //Hardcode temporarily
    this.chance = 2;
  }

  match(modifier: Modifier) {
    return modifier instanceof EnemyEndureChanceModifier;
  }

  clone() {
    return new EnemyEndureChanceModifier(this.type, this.chance, this.stackCount);
  }

  getArgs(): any[] {
    return [this.chance];
  }

  /**
   * Applies a chance of enduring a lethal hit of an attack
   * @param target the {@linkcode Pokemon} to apply the {@linkcode BattlerTagType.ENDURING} chance to
   * @returns `true` if {@linkcode Pokemon} endured
   */
  override apply(target: Pokemon): boolean {
    if (target.waveData.endured || target.randBattleSeedInt(100) >= this.chance * this.getStackCount()) {
      return false;
    }

    target.addTag(BattlerTagType.ENDURE_TOKEN, 1);

    target.waveData.endured = true;

    return true;
  }

  getMaxStackCount(): number {
    return 10;
  }
}

export class EnemyFusionChanceModifier extends EnemyPersistentModifier {
  private chance: number;

  constructor(type: ModifierType, chancePercent: number, stackCount?: number) {
    super(type, stackCount);

    this.chance = chancePercent / 100;
  }

  match(modifier: Modifier) {
    return modifier instanceof EnemyFusionChanceModifier && modifier.chance === this.chance;
  }

  clone() {
    return new EnemyFusionChanceModifier(this.type, this.chance * 100, this.stackCount);
  }

  getArgs(): any[] {
    return [this.chance * 100];
  }

  /**
   * Applies {@linkcode EnemyFusionChanceModifier}
   * @param isFusion {@linkcode BooleanHolder} that will be set to `true` if the {@linkcode EnemyPokemon} is a fusion
   * @returns `true` if the {@linkcode EnemyPokemon} is a fusion
   */
  override apply(isFusion: BooleanHolder): boolean {
    if (randSeedFloat() > this.chance * this.getStackCount()) {
      return false;
    }

    isFusion.value = true;

    return true;
  }

  getMaxStackCount(): number {
    return 10;
  }
}

/**
 * Uses either `MODIFIER_OVERRIDE` in overrides.ts to set {@linkcode PersistentModifier}s for either:
 *  - The player
 *  - The enemy
 * @param isPlayer {@linkcode boolean} for whether the player (`true`) or enemy (`false`) is being overridden
 */
export function overrideModifiers(isPlayer = true): void {
  const modifiersOverride: ModifierOverride[] = isPlayer
    ? Overrides.STARTING_MODIFIER_OVERRIDE
    : Overrides.OPP_MODIFIER_OVERRIDE;
  if (!modifiersOverride || modifiersOverride.length === 0 || !globalScene) {
    return;
  }

  // If it's the opponent, clear all of their current modifiers to avoid stacking
  if (!isPlayer) {
    globalScene.clearEnemyModifiers();
  }

  for (const item of modifiersOverride) {
    const modifierFunc = modifierTypes[item.name];
    let modifierType: ModifierType | null = modifierFunc();

    if (modifierType instanceof ModifierTypeGenerator) {
      const pregenArgs = "type" in item && item.type !== null ? [item.type] : undefined;
      modifierType = modifierType.generateType([], pregenArgs);
    }

    const modifier = modifierType && (modifierType.withIdFromFunc(modifierFunc).newModifier() as PersistentModifier);
    if (modifier) {
      modifier.stackCount = item.count || 1;

      if (isPlayer) {
        globalScene.addModifier(modifier, true, false, false, true);
      } else {
        globalScene.addEnemyModifier(modifier, true, true);
      }
    }
  }
}

/**
 * Uses either `HELD_ITEMS_OVERRIDE` in overrides.ts to set {@linkcode PokemonHeldItemModifier}s for either:
 *  - The first member of the player's team when starting a new game
 *  - An enemy {@linkcode Pokemon} being spawned in
 * @param pokemon {@linkcode Pokemon} whose held items are being overridden
 * @param isPlayer {@linkcode boolean} for whether the {@linkcode pokemon} is the player's (`true`) or an enemy (`false`)
 */
export function overrideHeldItems(pokemon: Pokemon, isPlayer = true): void {
  const heldItemsOverride: ModifierOverride[] = isPlayer
    ? Overrides.STARTING_HELD_ITEMS_OVERRIDE
    : Overrides.OPP_HELD_ITEMS_OVERRIDE;
  if (!heldItemsOverride || heldItemsOverride.length === 0 || !globalScene) {
    return;
  }

  if (!isPlayer) {
    globalScene.clearEnemyHeldItemModifiers(pokemon);
  }

  for (const item of heldItemsOverride) {
    const modifierFunc = modifierTypes[item.name];
    let modifierType: ModifierType | null = modifierFunc();
    const qty = item.count || 1;

    if (modifierType instanceof ModifierTypeGenerator) {
      const pregenArgs = "type" in item && item.type !== null ? [item.type] : undefined;
      modifierType = modifierType.generateType([], pregenArgs);
    }

    const heldItemModifier =
      modifierType && (modifierType.withIdFromFunc(modifierFunc).newModifier(pokemon) as PokemonHeldItemModifier);
    if (heldItemModifier) {
      heldItemModifier.pokemonId = pokemon.id;
      heldItemModifier.stackCount = qty;
      if (isPlayer) {
        globalScene.addModifier(heldItemModifier, true, false, false, true);
      } else {
        globalScene.addEnemyModifier(heldItemModifier, true, true);
      }
    }
  }
}<|MERGE_RESOLUTION|>--- conflicted
+++ resolved
@@ -10,10 +10,7 @@
 import Overrides from "#app/overrides";
 import { LearnMoveType } from "#enums/learn-move-type";
 import type { VoucherType } from "#app/system/voucher";
-<<<<<<< HEAD
-=======
 import { Command } from "#enums/command";
->>>>>>> 581348ec
 import { addTextObject, TextStyle } from "#app/ui/text";
 import {
   type BooleanHolder,
