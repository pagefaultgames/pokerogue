import * as ModifierTypes from "./modifier-type";
import { LearnMovePhase, LevelUpPhase, PokemonHealPhase } from "../phases";
import BattleScene from "../battle-scene";
import { getLevelTotalExp } from "../data/exp";
import { MAX_PER_TYPE_POKEBALLS, PokeballType } from "../data/pokeball";
import Pokemon, { PlayerPokemon } from "../field/pokemon";
import { Stat } from "../data/pokemon-stat";
import { addTextObject, TextStyle } from "../ui/text";
import { Type } from "../data/type";
import { EvolutionPhase } from "../evolution-phase";
import { FusionSpeciesFormEvolution, pokemonEvolutions, pokemonPrevolutions } from "../data/pokemon-evolutions";
<<<<<<< HEAD
import { getPokemonMessage, getPokemonNameWithAffix } from "../messages";
=======
import {getPokemonMessage, getPokemonNameWithAffix} from "../messages";
>>>>>>> a3759382
import * as Utils from "../utils";
import { TempBattleStat } from "../data/temp-battle-stat";
import { getBerryEffectFunc, getBerryPredicate } from "../data/berry";
import { BattlerTagType} from "#enums/battler-tag-type";
import { BerryType } from "#enums/berry-type";
import { StatusEffect, getStatusEffectHealText } from "../data/status-effect";
import { achvs } from "../system/achv";
import { VoucherType } from "../system/voucher";
import { FormChangeItem, SpeciesFormChangeItemTrigger } from "../data/pokemon-forms";
import { Nature } from "#app/data/nature";
import * as Overrides from "../overrides";
import { ModifierType, modifierTypes } from "./modifier-type";
import { Command } from "#app/ui/command-ui-handler.js";
<<<<<<< HEAD
import i18next from "../plugins/i18n";
=======
import { Species } from "#enums/species";

import { allMoves } from "#app/data/move.js";
import { Abilities } from "#app/enums/abilities.js";
>>>>>>> a3759382

export type ModifierPredicate = (modifier: Modifier) => boolean;

const iconOverflowIndex = 24;

export const modifierSortFunc = (a: Modifier, b: Modifier) => {
  const itemNameMatch = a.type.name.localeCompare(b.type.name);
  const typeNameMatch = a.constructor.name.localeCompare(b.constructor.name);
  const aId = a instanceof PokemonHeldItemModifier ? a.pokemonId : 4294967295;
  const bId = b instanceof PokemonHeldItemModifier ? b.pokemonId : 4294967295;

  //First sort by pokemonID
  if (aId < bId) {
    return 1;
  } else if (aId>bId) {
    return -1;
  } else if (aId === bId) {
    //Then sort by item type
    if (typeNameMatch === 0) {
      return itemNameMatch;
      //Finally sort by item name
    } else {
      return typeNameMatch;
    }
  }
};

export class ModifierBar extends Phaser.GameObjects.Container {
  private player: boolean;
  private modifierCache: PersistentModifier[];

  constructor(scene: BattleScene, enemy?: boolean) {
    super(scene, 1 + (enemy ? 302 : 0), 2);

    this.player = !enemy;
    this.setScale(0.5);
  }

  /**
   * Method to update content displayed in {@linkcode ModifierBar}
   * @param {PersistentModifier[]} modifiers - The list of modifiers to be displayed in the {@linkcode ModifierBar}
   * @param {boolean} hideHeldItems - If set to "true", only modifiers not assigned to a Pokémon are displayed
   */
  updateModifiers(modifiers: PersistentModifier[], hideHeldItems: boolean = false) {
    this.removeAll(true);

    const visibleIconModifiers = modifiers.filter(m => m.isIconVisible(this.scene as BattleScene));
    const nonPokemonSpecificModifiers = visibleIconModifiers.filter(m => !(m as PokemonHeldItemModifier).pokemonId).sort(modifierSortFunc);
    const pokemonSpecificModifiers = visibleIconModifiers.filter(m => (m as PokemonHeldItemModifier).pokemonId).sort(modifierSortFunc);

    const sortedVisibleIconModifiers = hideHeldItems ? nonPokemonSpecificModifiers : nonPokemonSpecificModifiers.concat(pokemonSpecificModifiers);

    const thisArg = this;

    sortedVisibleIconModifiers.forEach((modifier: PersistentModifier, i: integer) => {
      const icon = modifier.getIcon(this.scene as BattleScene);
      if (i >= iconOverflowIndex) {
        icon.setVisible(false);
      }
      this.add(icon);
      this.setModifierIconPosition(icon, sortedVisibleIconModifiers.length);
      icon.setInteractive(new Phaser.Geom.Rectangle(0, 0, 32, 24), Phaser.Geom.Rectangle.Contains);
      icon.on("pointerover", () => {
        (this.scene as BattleScene).ui.showTooltip(modifier.type.name, modifier.type.getDescription(this.scene as BattleScene));
        if (this.modifierCache && this.modifierCache.length > iconOverflowIndex) {
          thisArg.updateModifierOverflowVisibility(true);
        }
      });
      icon.on("pointerout", () => {
        (this.scene as BattleScene).ui.hideTooltip();
        if (this.modifierCache && this.modifierCache.length > iconOverflowIndex) {
          thisArg.updateModifierOverflowVisibility(false);
        }
      });
    });

    for (const icon of this.getAll()) {
      this.sendToBack(icon);
    }

    this.modifierCache = modifiers;
  }

  updateModifierOverflowVisibility(ignoreLimit: boolean) {
    const modifierIcons = this.getAll().reverse();
    for (const modifier of modifierIcons.map(m => m as Phaser.GameObjects.Container).slice(iconOverflowIndex)) {
      modifier.setVisible(ignoreLimit);
    }
  }

  setModifierIconPosition(icon: Phaser.GameObjects.Container, modifierCount: integer) {
    const rowIcons: integer = 12 + 6 * Math.max((Math.ceil(Math.min(modifierCount, 24) / 12) - 2), 0);

    const x = (this.getIndex(icon) % rowIcons) * 26 / (rowIcons / 12);
    const y = Math.floor(this.getIndex(icon) / rowIcons) * 20;

    icon.setPosition(this.player ? x : -x, y);
  }
}

export abstract class Modifier {
  public type: ModifierType;

  constructor(type: ModifierType) {
    this.type = type;
  }

  match(_modifier: Modifier): boolean {
    return false;
  }

  shouldApply(_args: any[]): boolean {
    return true;
  }

  abstract apply(args: any[]): boolean | Promise<boolean>;
}

export abstract class PersistentModifier extends Modifier {
  public stackCount: integer;
  public virtualStackCount: integer;

  constructor(type: ModifierType, stackCount: integer) {
    super(type);
    this.stackCount = stackCount === undefined ? 1 : stackCount;
    this.virtualStackCount = 0;
  }

  add(modifiers: PersistentModifier[], virtual: boolean, scene: BattleScene): boolean {
    for (const modifier of modifiers) {
      if (this.match(modifier)) {
        return modifier.incrementStack(scene, this.stackCount, virtual);
      }
    }

    if (virtual) {
      this.virtualStackCount += this.stackCount;
      this.stackCount = 0;
    }
    modifiers.push(this);
    return true;
  }

  abstract clone(): PersistentModifier;

  getArgs(): any[] {
    return [];
  }

  incrementStack(scene: BattleScene, amount: integer, virtual: boolean): boolean {
    if (this.getStackCount() + amount <= this.getMaxStackCount(scene)) {
      if (!virtual) {
        this.stackCount += amount;
      } else {
        this.virtualStackCount += amount;
      }
      return true;
    }

    return false;
  }

  getStackCount(): integer {
    return this.stackCount + this.virtualStackCount;
  }

  abstract getMaxStackCount(scene: BattleScene, forThreshold?: boolean): integer;

  isIconVisible(scene: BattleScene): boolean {
    return true;
  }

  getIcon(scene: BattleScene, forSummary?: boolean): Phaser.GameObjects.Container {
    const container = scene.add.container(0, 0);

    const item = scene.add.sprite(0, 12, "items");
    item.setFrame(this.type.iconImage);
    item.setOrigin(0, 0.5);
    container.add(item);

    const stackText = this.getIconStackText(scene);
    if (stackText) {
      container.add(stackText);
    }

    const virtualStackText = this.getIconStackText(scene, true);
    if (virtualStackText) {
      container.add(virtualStackText);
    }

    return container;
  }

  getIconStackText(scene: BattleScene, virtual?: boolean): Phaser.GameObjects.BitmapText {
    if (this.getMaxStackCount(scene) === 1 || (virtual && !this.virtualStackCount)) {
      return null;
    }

    const text = scene.add.bitmapText(10, 15, "item-count", this.stackCount.toString(), 11);
    text.letterSpacing = -0.5;
    if (this.getStackCount() >= this.getMaxStackCount(scene)) {
      text.setTint(0xf89890);
    }
    text.setOrigin(0, 0);

    return text;
  }
}

export abstract class ConsumableModifier extends Modifier {
  constructor(type: ModifierType) {
    super(type);
  }

  add(_modifiers: Modifier[]): boolean {
    return true;
  }

  shouldApply(args: any[]): boolean {
    return super.shouldApply(args) && args.length === 1 && args[0] instanceof BattleScene;
  }
}

export class AddPokeballModifier extends ConsumableModifier {
  private pokeballType: PokeballType;
  private count: integer;

  constructor(type: ModifierType, pokeballType: PokeballType, count: integer) {
    super(type);

    this.pokeballType = pokeballType;
    this.count = count;
  }

  apply(args: any[]): boolean {
    const pokeballCounts = (args[0] as BattleScene).pokeballCounts;
    pokeballCounts[this.pokeballType] = Math.min(pokeballCounts[this.pokeballType] + this.count, MAX_PER_TYPE_POKEBALLS);

    return true;
  }
}

export class AddVoucherModifier extends ConsumableModifier {
  private voucherType: VoucherType;
  private count: integer;

  constructor(type: ModifierType, voucherType: VoucherType, count: integer) {
    super(type);

    this.voucherType = voucherType;
    this.count = count;
  }

  apply(args: any[]): boolean {
    const voucherCounts = (args[0] as BattleScene).gameData.voucherCounts;
    voucherCounts[this.voucherType] += this.count;

    return true;
  }
}

export abstract class LapsingPersistentModifier extends PersistentModifier {
  protected battlesLeft: integer;

  constructor(type: ModifierTypes.ModifierType, battlesLeft?: integer, stackCount?: integer) {
    super(type, stackCount);

    this.battlesLeft = battlesLeft;
  }

  lapse(args: any[]): boolean {
    return !!--this.battlesLeft;
  }

  getIcon(scene: BattleScene): Phaser.GameObjects.Container {
    const container = super.getIcon(scene);

    const battleCountText = addTextObject(scene, 27, 0, this.battlesLeft.toString(), TextStyle.PARTY, { fontSize: "66px", color: "#f89890" });
    battleCountText.setShadow(0, 0, null);
    battleCountText.setStroke("#984038", 16);
    battleCountText.setOrigin(1, 0);
    container.add(battleCountText);

    return container;
  }

  getBattlesLeft(): integer {
    return this.battlesLeft;
  }

  getMaxStackCount(scene: BattleScene, forThreshold?: boolean): number {
    return 99;
  }
}

export class DoubleBattleChanceBoosterModifier extends LapsingPersistentModifier {
  constructor(type: ModifierTypes.DoubleBattleChanceBoosterModifierType, battlesLeft: integer, stackCount?: integer) {
    super(type, battlesLeft, stackCount);
  }

  match(modifier: Modifier): boolean {
    if (modifier instanceof DoubleBattleChanceBoosterModifier) {
      // Check type id to not match different tiers of lures
      return modifier.type.id === this.type.id && modifier.battlesLeft === this.battlesLeft;
    }
    return false;
  }

  clone(): DoubleBattleChanceBoosterModifier {
    return new DoubleBattleChanceBoosterModifier(this.type as ModifierTypes.DoubleBattleChanceBoosterModifierType, this.battlesLeft, this.stackCount);
  }

  getArgs(): any[] {
    return [ this.battlesLeft ];
  }
  /**
   * Modifies the chance of a double battle occurring
   * @param args A single element array containing the double battle chance as a NumberHolder
   * @returns {boolean} Returns true if the modifier was applied
   */
  apply(args: any[]): boolean {
    const doubleBattleChance = args[0] as Utils.NumberHolder;
    // This is divided because the chance is generated as a number from 0 to doubleBattleChance.value using Utils.randSeedInt
    // A double battle will initiate if the generated number is 0
    doubleBattleChance.value = Math.ceil(doubleBattleChance.value / 2);

    return true;
  }
}

export class TempBattleStatBoosterModifier extends LapsingPersistentModifier {
  private tempBattleStat: TempBattleStat;

  constructor(type: ModifierTypes.TempBattleStatBoosterModifierType, tempBattleStat: TempBattleStat, battlesLeft?: integer, stackCount?: integer) {
    super(type, battlesLeft || 5, stackCount);

    this.tempBattleStat = tempBattleStat;
  }

  match(modifier: Modifier): boolean {
    if (modifier instanceof TempBattleStatBoosterModifier) {
      return (modifier as TempBattleStatBoosterModifier).tempBattleStat === this.tempBattleStat
        && (modifier as TempBattleStatBoosterModifier).battlesLeft === this.battlesLeft;
    }
    return false;
  }

  clone(): TempBattleStatBoosterModifier {
    return new TempBattleStatBoosterModifier(this.type as ModifierTypes.TempBattleStatBoosterModifierType, this.tempBattleStat, this.battlesLeft, this.stackCount);
  }

  getArgs(): any[] {
    return [ this.tempBattleStat, this.battlesLeft ];
  }

  apply(args: any[]): boolean {
    const tempBattleStat = args[0] as TempBattleStat;

    if (tempBattleStat === this.tempBattleStat) {
      const statLevel = args[1] as Utils.IntegerHolder;
      statLevel.value = Math.min(statLevel.value + 1, 6);
      return true;
    }

    return false;
  }
}

export class MapModifier extends PersistentModifier {
  constructor(type: ModifierType, stackCount?: integer) {
    super(type, stackCount);
  }

  clone(): MapModifier {
    return new MapModifier(this.type, this.stackCount);
  }

  apply(args: any[]): boolean {
    return true;
  }

  getMaxStackCount(scene: BattleScene): integer {
    return 1;
  }
}

export class MegaEvolutionAccessModifier extends PersistentModifier {
  constructor(type: ModifierType, stackCount?: integer) {
    super(type, stackCount);
  }

  clone(): MegaEvolutionAccessModifier {
    return new MegaEvolutionAccessModifier(this.type, this.stackCount);
  }

  apply(args: any[]): boolean {
    return true;
  }

  getMaxStackCount(scene: BattleScene): integer {
    return 1;
  }
}

export class GigantamaxAccessModifier extends PersistentModifier {
  constructor(type: ModifierType, stackCount?: integer) {
    super(type, stackCount);
  }

  clone(): GigantamaxAccessModifier {
    return new GigantamaxAccessModifier(this.type, this.stackCount);
  }

  apply(args: any[]): boolean {
    return true;
  }

  getMaxStackCount(scene: BattleScene): integer {
    return 1;
  }
}

export class TerastallizeAccessModifier extends PersistentModifier {
  constructor(type: ModifierType, stackCount?: integer) {
    super(type, stackCount);
  }

  clone(): TerastallizeAccessModifier {
    return new TerastallizeAccessModifier(this.type, this.stackCount);
  }

  apply(args: any[]): boolean {
    return true;
  }

  getMaxStackCount(scene: BattleScene): integer {
    return 1;
  }
}

export abstract class PokemonHeldItemModifier extends PersistentModifier {
  public pokemonId: integer;

  constructor(type: ModifierType, pokemonId: integer, stackCount: integer) {
    super(type, stackCount);

    this.pokemonId = pokemonId;
  }

  abstract matchType(_modifier: Modifier): boolean;

  match(modifier: Modifier) {
    return this.matchType(modifier) && (modifier as PokemonHeldItemModifier).pokemonId === this.pokemonId;
  }

  getArgs(): any[] {
    return [ this.pokemonId ];
  }

  shouldApply(args: any[]): boolean {
    return super.shouldApply(args) && args.length && args[0] instanceof Pokemon && (this.pokemonId === -1 || (args[0] as Pokemon).id === this.pokemonId);
  }

  getTransferrable(withinParty: boolean) {
    return true;
  }

  isIconVisible(scene: BattleScene): boolean {
    return this.getPokemon(scene).isOnField();
  }

  getIcon(scene: BattleScene, forSummary?: boolean): Phaser.GameObjects.Container {
    const container = !forSummary ? scene.add.container(0, 0) : super.getIcon(scene);

    if (!forSummary) {
      const pokemon = this.getPokemon(scene);
      const pokemonIcon = scene.addPokemonIcon(pokemon, -2, 10, 0, 0.5);

      container.add(pokemonIcon);

      const item = scene.add.sprite(16, this.virtualStackCount ? 8 : 16, "items");
      item.setScale(0.5);
      item.setOrigin(0, 0.5);
      item.setTexture("items", this.type.iconImage);
      container.add(item);

      const stackText = this.getIconStackText(scene);
      if (stackText) {
        container.add(stackText);
      }

      const virtualStackText = this.getIconStackText(scene, true);
      if (virtualStackText) {
        container.add(virtualStackText);
      }
    } else {
      container.setScale(0.5);
    }

    return container;
  }

  getPokemon(scene: BattleScene): Pokemon {
    return scene.getPokemonById(this.pokemonId);
  }

  getScoreMultiplier(): number {
    return 1;
  }

  //Applies to items with chance of activating secondary effects ie Kings Rock
  getSecondaryChanceMultiplier(pokemon: Pokemon): integer {
    // Temporary quickfix to stop game from freezing when the opponet uses u-turn while holding on to king's rock
    if (!pokemon.getLastXMoves(0)[0]) {
      return 1;
    }
    const sheerForceAffected = allMoves[pokemon.getLastXMoves(0)[0].move].chance >= 0 && pokemon.hasAbility(Abilities.SHEER_FORCE);

    if (sheerForceAffected) {
      return 0;
    } else if (pokemon.hasAbility(Abilities.SERENE_GRACE)) {
      return 2;
    }
    return 1;
  }

  getMaxStackCount(scene: BattleScene, forThreshold?: boolean): integer {
    const pokemon = this.getPokemon(scene);
    if (!pokemon) {
      return 0;
    }
    if (pokemon.isPlayer() && forThreshold) {
      return scene.getParty().map(p => this.getMaxHeldItemCount(p)).reduce((stackCount: integer, maxStackCount: integer) => Math.max(stackCount, maxStackCount), 0);
    }
    return this.getMaxHeldItemCount(pokemon);
  }

  abstract getMaxHeldItemCount(pokemon: Pokemon): integer;
}

export abstract class LapsingPokemonHeldItemModifier extends PokemonHeldItemModifier {
  protected battlesLeft: integer;

  constructor(type: ModifierTypes.ModifierType, pokemonId: integer, battlesLeft?: integer, stackCount?: integer) {
    super(type, pokemonId, stackCount);

    this.battlesLeft = battlesLeft;
  }

  lapse(args: any[]): boolean {
    return !!--this.battlesLeft;
  }

  getIcon(scene: BattleScene, forSummary?: boolean): Phaser.GameObjects.Container {
    const container = super.getIcon(scene, forSummary);

    if (this.getPokemon(scene).isPlayer()) {
      const battleCountText = addTextObject(scene, 27, 0, this.battlesLeft.toString(), TextStyle.PARTY, { fontSize: "66px", color: "#f89890" });
      battleCountText.setShadow(0, 0, null);
      battleCountText.setStroke("#984038", 16);
      battleCountText.setOrigin(1, 0);
      container.add(battleCountText);
    }

    return container;
  }

  getBattlesLeft(): integer {
    return this.battlesLeft;
  }

  getMaxStackCount(scene: BattleScene, forThreshold?: boolean): number {
    return 1;
  }
}

export class TerastallizeModifier extends LapsingPokemonHeldItemModifier {
  public teraType: Type;

  constructor(type: ModifierTypes.TerastallizeModifierType, pokemonId: integer, teraType: Type, battlesLeft?: integer, stackCount?: integer) {
    super(type, pokemonId, battlesLeft || 10, stackCount);

    this.teraType = teraType;
  }

  matchType(modifier: Modifier): boolean {
    if (modifier instanceof TerastallizeModifier && modifier.teraType === this.teraType) {
      return true;
    }
    return false;
  }

  clone(): TerastallizeModifier {
    return new TerastallizeModifier(this.type as ModifierTypes.TerastallizeModifierType, this.pokemonId, this.teraType, this.battlesLeft, this.stackCount);
  }

  getArgs(): any[] {
    return [ this.pokemonId, this.teraType, this.battlesLeft ];
  }

  apply(args: any[]): boolean {
    const pokemon = args[0] as Pokemon;
    if (pokemon.isPlayer()) {
      pokemon.scene.validateAchv(achvs.TERASTALLIZE);
      if (this.teraType === Type.STELLAR) {
        pokemon.scene.validateAchv(achvs.STELLAR_TERASTALLIZE);
      }
    }
    pokemon.updateSpritePipelineData();
    return true;
  }

  lapse(args: any[]): boolean {
    const ret = super.lapse(args);
    if (!ret) {
      const pokemon = args[0] as Pokemon;
      pokemon.updateSpritePipelineData();
    }
    return ret;
  }

  getTransferrable(withinParty: boolean): boolean {
    return false;
  }

  getScoreMultiplier(): number {
    return 1.25;
  }

  getMaxHeldItemCount(pokemon: Pokemon): integer {
    return 1;
  }
}

export class PokemonBaseStatModifier extends PokemonHeldItemModifier {
  protected stat: Stat;

  constructor(type: ModifierTypes.PokemonBaseStatBoosterModifierType, pokemonId: integer, stat: Stat, stackCount?: integer) {
    super(type, pokemonId, stackCount);
    this.stat = stat;
  }

  matchType(modifier: Modifier): boolean {
    if (modifier instanceof PokemonBaseStatModifier) {
      return (modifier as PokemonBaseStatModifier).stat === this.stat;
    }
    return false;
  }

  clone(): PersistentModifier {
    return new PokemonBaseStatModifier(this.type as ModifierTypes.PokemonBaseStatBoosterModifierType, this.pokemonId, this.stat, this.stackCount);
  }

  getArgs(): any[] {
    return super.getArgs().concat(this.stat);
  }

  shouldApply(args: any[]): boolean {
    return super.shouldApply(args) && args.length === 2 && args[1] instanceof Array;
  }

  apply(args: any[]): boolean {
    args[1][this.stat] = Math.min(Math.floor(args[1][this.stat] * (1 + this.getStackCount() * 0.1)), 999999);

    return true;
  }

  getTransferrable(_withinParty: boolean): boolean {
    return false;
  }

  getScoreMultiplier(): number {
    return 1.1;
  }

  getMaxHeldItemCount(pokemon: Pokemon): integer {
    return pokemon.ivs[this.stat];
  }
}

/**
 * Modifier used for held items that apply {@linkcode Stat} boost(s)
 * using a multiplier.
 * @extends PokemonHeldItemModifier
 * @see {@linkcode apply}
 */
export class StatBoosterModifier extends PokemonHeldItemModifier {
  /** The stats that the held item boosts */
  protected stats: Stat[];
  /** The multiplier used to increase the relevant stat(s) */
  protected multiplier: number;

  constructor(type: ModifierType, pokemonId: integer, stats: Stat[], multiplier: number, stackCount?: integer) {
    super(type, pokemonId, stackCount);

    this.stats = stats;
    this.multiplier = multiplier;
  }

  clone() {
    return new StatBoosterModifier(this.type, this.pokemonId, this.stats, this.multiplier, this.stackCount);
  }

  getArgs(): any[] {
    return [ ...super.getArgs(), this.stats, this.multiplier ];
  }

  matchType(modifier: Modifier): boolean {
    if (modifier instanceof StatBoosterModifier) {
      const modifierInstance = modifier as StatBoosterModifier;
      if ((modifierInstance.multiplier === this.multiplier) && (modifierInstance.stats.length === this.stats.length)) {
        return modifierInstance.stats.every((e, i) => e === this.stats[i]);
      }
    }

    return false;
  }

  /**
   * Checks if the incoming stat is listed in {@linkcode stats}
   * @param args [0] {@linkcode Pokemon} N/A
   *             [1] {@linkcode Stat} being checked at the time
   *             [2] {@linkcode Utils.NumberHolder} N/A
   * @returns true if the stat could be boosted, false otherwise
   */
  shouldApply(args: any[]): boolean {
    return super.shouldApply(args) && this.stats.includes(args[1] as Stat);
  }

  /**
   * Boosts the incoming stat by a {@linkcode multiplier} if the stat is listed
   * in {@linkcode stats}.
   * @param args [0] {@linkcode Pokemon} N/A
   *             [1] {@linkcode Stat} N/A
   *             [2] {@linkcode Utils.NumberHolder} that holds the resulting value of the stat
   * @returns true if the stat boost applies successfully, false otherwise
   * @see shouldApply
   */
  apply(args: any[]): boolean {
    const statValue = args[2] as Utils.NumberHolder;

    statValue.value *= this.multiplier;
    return true;
  }

  getMaxHeldItemCount(_pokemon: Pokemon): number {
    return 1;
  }
}

/**
 * Modifier used for held items, specifically Eviolite, that apply
 * {@linkcode Stat} boost(s) using a multiplier if the holder can evolve.
 * @extends StatBoosterModifier
 * @see {@linkcode apply}
 */
export class EvolutionStatBoosterModifier extends StatBoosterModifier {
  clone() {
    return super.clone() as EvolutionStatBoosterModifier;
  }

  matchType(modifier: Modifier): boolean {
    return modifier instanceof EvolutionStatBoosterModifier;
  }

  /**
   * Boosts the incoming stat value by a {@linkcode multiplier} if the holder
   * can evolve. Note that, if the holder is a fusion, they will receive
   * only half of the boost if either of the fused members are fully
   * evolved. However, if they are both unevolved, the full boost
   * will apply.
   * @param args [0] {@linkcode Pokemon} that holds the held item
   *             [1] {@linkcode Stat} N/A
   *             [2] {@linkcode Utils.NumberHolder} that holds the resulting value of the stat
   * @returns true if the stat boost applies successfully, false otherwise
   * @see shouldApply
   */
  apply(args: any[]): boolean {
    const holder = args[0] as Pokemon;
    const statValue = args[2] as Utils.NumberHolder;
    const isUnevolved = holder.getSpeciesForm(true).speciesId in pokemonEvolutions;

    if (holder.isFusion() && (holder.getFusionSpeciesForm(true).speciesId in pokemonEvolutions) !== isUnevolved) {
      // Half boost applied if holder is fused and either part of fusion is fully evolved
      statValue.value *= 1 + (this.multiplier - 1) / 2;
      return true;
    } else if (isUnevolved) {
      // Full boost applied if holder is unfused and unevolved or, if fused, both parts of fusion are unevolved
      return super.apply(args);
    }

    return false;
  }
}

/**
 * Modifier used for held items that apply {@linkcode Stat} boost(s) using a
 * multiplier if the holder is of a specific {@linkcode Species}.
 * @extends StatBoosterModifier
 * @see {@linkcode apply}
 */
export class SpeciesStatBoosterModifier extends StatBoosterModifier {
  /** The species that the held item's stat boost(s) apply to */
  private species: Species[];

  constructor(type: ModifierType, pokemonId: integer, stats: Stat[], multiplier: number, species: Species[], stackCount?: integer) {
    super(type, pokemonId, stats, multiplier, stackCount);

    this.species = species;
  }

  clone() {
    return new SpeciesStatBoosterModifier(this.type, this.pokemonId, this.stats, this.multiplier, this.species, this.stackCount);
  }

  getArgs(): any[] {
    return [ ...super.getArgs(), this.species ];
  }

  matchType(modifier: Modifier): boolean {
    if (modifier instanceof SpeciesStatBoosterModifier) {
      const modifierInstance = modifier as SpeciesStatBoosterModifier;
      if (modifierInstance.species.length === this.species.length) {
        return super.matchType(modifier) && modifierInstance.species.every((e, i) => e === this.species[i]);
      }
    }

    return false;
  }

  /**
   * Checks if the incoming stat is listed in {@linkcode stats} and if the holder's {@linkcode Species}
   * (or its fused species) is listed in {@linkcode species}.
   * @param args [0] {@linkcode Pokemon} that holds the held item
   *             [1] {@linkcode Stat} being checked at the time
   *             [2] {@linkcode Utils.NumberHolder} N/A
   * @returns true if the stat could be boosted, false otherwise
   */
  shouldApply(args: any[]): boolean {
    const holder = args[0] as Pokemon;
    return super.shouldApply(args) && (this.species.includes(holder.getSpeciesForm(true).speciesId) || (holder.isFusion() && this.species.includes(holder.getFusionSpeciesForm(true).speciesId)));
  }

  /**
   * Checks if either parameter is included in the corresponding lists
   * @param speciesId {@linkcode Species} being checked
   * @param stat {@linkcode Stat} being checked
   * @returns true if both parameters are in {@linkcode species} and {@linkcode stats} respectively, false otherwise
   */
  contains(speciesId: Species, stat: Stat): boolean {
    return this.species.includes(speciesId) && this.stats.includes(stat);
  }
}

/**
 * Applies Specific Type item boosts (e.g., Magnet)
 */
export class AttackTypeBoosterModifier extends PokemonHeldItemModifier {
  private moveType: Type;
  private boostMultiplier: number;

  constructor(type: ModifierType, pokemonId: integer, moveType: Type, boostPercent: number, stackCount?: integer) {
    super(type, pokemonId, stackCount);

    this.moveType = moveType;
    this.boostMultiplier = boostPercent * 0.01;
  }

  matchType(modifier: Modifier): boolean {
    if (modifier instanceof AttackTypeBoosterModifier) {
      const attackTypeBoosterModifier = modifier as AttackTypeBoosterModifier;
      return attackTypeBoosterModifier.moveType === this.moveType && attackTypeBoosterModifier.boostMultiplier === this.boostMultiplier;
    }

    return false;
  }

  clone() {
    return new AttackTypeBoosterModifier(this.type, this.pokemonId, this.moveType, this.boostMultiplier * 100, this.stackCount);
  }

  getArgs(): any[] {
    return super.getArgs().concat([ this.moveType, this.boostMultiplier * 100 ]);
  }

  shouldApply(args: any[]): boolean {
    return super.shouldApply(args) && args.length === 3 && typeof args[1] === "number" && args[2] instanceof Utils.NumberHolder;
  }

  /**
 * @param {Array<any>} args Array
 *                          - Index 0: {Pokemon} Pokemon
 *                          - Index 1: {number} Move type
 *                          - Index 2: {Utils.NumberHolder} Move power
 * @returns {boolean} Returns true if boosts have been applied to the move.
 */
  apply(args: any[]): boolean {
    if (args[1] === this.moveType && (args[2] as Utils.NumberHolder).value >= 1) {
      (args[2] as Utils.NumberHolder).value = Math.floor((args[2] as Utils.NumberHolder).value * (1 + (this.getStackCount() * this.boostMultiplier)));
      return true;
    }

    return false;
  }

  getScoreMultiplier(): number {
    return 1.2;
  }

  getMaxHeldItemCount(pokemon: Pokemon): integer {
    return 99;
  }
}

export class SurviveDamageModifier extends PokemonHeldItemModifier {
  constructor(type: ModifierType, pokemonId: integer, stackCount?: integer) {
    super(type, pokemonId, stackCount);
  }

  matchType(modifier: Modifier): boolean {
    return modifier instanceof SurviveDamageModifier;
  }

  clone() {
    return new SurviveDamageModifier(this.type, this.pokemonId, this.stackCount);
  }

  shouldApply(args: any[]): boolean {
    return super.shouldApply(args) && args.length === 2 && args[1] instanceof Utils.BooleanHolder;
  }

  apply(args: any[]): boolean {
    const pokemon = args[0] as Pokemon;
    const surviveDamage = args[1] as Utils.BooleanHolder;

    if (!surviveDamage.value && pokemon.randSeedInt(10) < this.getStackCount()) {
      surviveDamage.value = true;

      pokemon.scene.queueMessage(getPokemonMessage(pokemon, ` hung on\nusing its ${this.type.name}!`));
      return true;
    }

    return false;
  }

  getMaxHeldItemCount(pokemon: Pokemon): integer {
    return 5;
  }
}

export class BypassSpeedChanceModifier extends PokemonHeldItemModifier {
  constructor(type: ModifierType, pokemonId: integer, stackCount?: integer) {
    super(type, pokemonId, stackCount);
  }

  matchType(modifier: Modifier) {
    return modifier instanceof BypassSpeedChanceModifier;
  }

  clone() {
    return new BypassSpeedChanceModifier(this.type, this.pokemonId, this.stackCount);
  }

  shouldApply(args: any[]): boolean {
    return super.shouldApply(args) && args.length === 2 && args[1] instanceof Utils.BooleanHolder;
  }

  apply(args: any[]): boolean {
    const pokemon = args[0] as Pokemon;
    const bypassSpeed = args[1] as Utils.BooleanHolder;

    if (!bypassSpeed.value && pokemon.randSeedInt(10) < this.getStackCount()) {
      bypassSpeed.value = true;
      const isCommandFight = pokemon.scene.currentBattle.turnCommands[pokemon.getBattlerIndex()]?.command === Command.FIGHT;
      const hasQuickClaw = this.type instanceof ModifierTypes.PokemonHeldItemModifierType && this.type.id === "QUICK_CLAW";

      if (isCommandFight && hasQuickClaw) {
        pokemon.scene.queueMessage(i18next.t("battle:useQuickClaw", {pokemonName: getPokemonNameWithAffix(pokemon)}));
      }
      return true;
    }

    return false;
  }

  getMaxHeldItemCount(pokemon: Pokemon): integer {
    return 3;
  }
}

export class FlinchChanceModifier extends PokemonHeldItemModifier {
  constructor(type: ModifierType, pokemonId: integer, stackCount?: integer) {
    super(type, pokemonId, stackCount);
  }

  matchType(modifier: Modifier) {
    return modifier instanceof FlinchChanceModifier;
  }

  clone() {
    return new FlinchChanceModifier(this.type, this.pokemonId, this.stackCount);
  }

  shouldApply(args: any[]): boolean {
    return super.shouldApply(args) && args.length === 2 && args[1] instanceof Utils.BooleanHolder;
  }

  apply(args: any[]): boolean {
    const pokemon = args[0] as Pokemon;
    const flinched = args[1] as Utils.BooleanHolder;

    if (!flinched.value && pokemon.randSeedInt(10) < (this.getStackCount() * this.getSecondaryChanceMultiplier(pokemon))) {
      flinched.value = true;
      return true;
    }

    return false;
  }

  getMaxHeldItemCount(pokemon: Pokemon): integer {
    return 3;
  }
}

export class TurnHealModifier extends PokemonHeldItemModifier {
  constructor(type: ModifierType, pokemonId: integer, stackCount?: integer) {
    super(type, pokemonId, stackCount);
  }

  matchType(modifier: Modifier) {
    return modifier instanceof TurnHealModifier;
  }

  clone() {
    return new TurnHealModifier(this.type, this.pokemonId, this.stackCount);
  }

  apply(args: any[]): boolean {
    const pokemon = args[0] as Pokemon;

    if (pokemon.getHpRatio() < 1) {
      const scene = pokemon.scene;
      scene.unshiftPhase(new PokemonHealPhase(scene, pokemon.getBattlerIndex(),
        Math.max(Math.floor(pokemon.getMaxHp() / 16) * this.stackCount, 1), getPokemonMessage(pokemon, `'s ${this.type.name}\nrestored its HP a little!`), true));
      return true;
    }

    return false;
  }

  getMaxHeldItemCount(pokemon: Pokemon): integer {
    return 4;
  }
}

/**
 * Modifier used for held items, namely Toxic Orb and Flame Orb, that apply a
 * set {@linkcode StatusEffect} at the end of a turn.
 * @extends PokemonHeldItemModifier
 * @see {@linkcode apply}
 */
export class TurnStatusEffectModifier extends PokemonHeldItemModifier {
  /** The status effect to be applied by the held item */
  private effect: StatusEffect;

  constructor (type: ModifierType, pokemonId: integer, stackCount?: integer) {
    super(type, pokemonId, stackCount);

    switch (type.id) {
    case "TOXIC_ORB":
      this.effect = StatusEffect.TOXIC;
      break;
    case "FLAME_ORB":
      this.effect = StatusEffect.BURN;
      break;
    }
  }

  /**
   * Checks if {@linkcode modifier} is an instance of this class,
   * intentionally ignoring potentially different {@linkcode effect}s
   * to prevent held item stockpiling since the item obtained first
   * would be the only item able to {@linkcode apply} successfully.
   * @override
   * @param modifier {@linkcode Modifier} being type tested
   * @return true if {@linkcode modifier} is an instance of
   * TurnStatusEffectModifier, false otherwise
   */
  matchType(modifier: Modifier): boolean {
    return modifier instanceof TurnStatusEffectModifier;
  }

  clone() {
    return new TurnStatusEffectModifier(this.type, this.pokemonId, this.stackCount);
  }

  /**
   * Tries to inflicts the holder with the associated {@linkcode StatusEffect}.
   * @param args [0] {@linkcode Pokemon} that holds the held item
   * @returns true if the status effect was applied successfully, false if
   * otherwise
   */
  apply(args: any[]): boolean {
    return (args[0] as Pokemon).trySetStatus(this.effect, true, undefined, undefined, this.type.name);
  }

  getMaxHeldItemCount(pokemon: Pokemon): integer {
    return 1;
  }

  getStatusEffect(): StatusEffect {
    return this.effect;
  }
}

export class HitHealModifier extends PokemonHeldItemModifier {
  constructor(type: ModifierType, pokemonId: integer, stackCount?: integer) {
    super(type, pokemonId, stackCount);
  }

  matchType(modifier: Modifier) {
    return modifier instanceof HitHealModifier;
  }

  clone() {
    return new HitHealModifier(this.type, this.pokemonId, this.stackCount);
  }

  apply(args: any[]): boolean {
    const pokemon = args[0] as Pokemon;

    if (pokemon.turnData.damageDealt && pokemon.getHpRatio() < 1) {
      const scene = pokemon.scene;
      scene.unshiftPhase(new PokemonHealPhase(scene, pokemon.getBattlerIndex(),
        Math.max(Math.floor(pokemon.turnData.damageDealt / 8) * this.stackCount, 1), getPokemonMessage(pokemon, `'s ${this.type.name}\nrestored its HP a little!`), true));
    }

    return true;
  }

  getMaxHeldItemCount(pokemon: Pokemon): integer {
    return 4;
  }
}

export class LevelIncrementBoosterModifier extends PersistentModifier {
  constructor(type: ModifierType, stackCount?: integer) {
    super(type, stackCount);
  }

  match(modifier: Modifier) {
    return modifier instanceof LevelIncrementBoosterModifier;
  }

  clone() {
    return new LevelIncrementBoosterModifier(this.type, this.stackCount);
  }

  shouldApply(args: any[]): boolean {
    return super.shouldApply(args) && args[0] instanceof Utils.IntegerHolder;
  }

  apply(args: any[]): boolean {
    (args[0] as Utils.IntegerHolder).value += this.getStackCount();

    return true;
  }

  getMaxStackCount(scene: BattleScene, forThreshold?: boolean): number {
    return 99;
  }
}

export class BerryModifier extends PokemonHeldItemModifier {
  public berryType: BerryType;
  public consumed: boolean;

  constructor(type: ModifierType, pokemonId: integer, berryType: BerryType, stackCount?: integer) {
    super(type, pokemonId, stackCount);

    this.berryType = berryType;
    this.consumed = false;
  }

  matchType(modifier: Modifier) {
    return modifier instanceof BerryModifier && (modifier as BerryModifier).berryType === this.berryType;
  }

  clone() {
    return new BerryModifier(this.type, this.pokemonId, this.berryType, this.stackCount);
  }

  getArgs(): any[] {
    return super.getArgs().concat(this.berryType);
  }

  shouldApply(args: any[]): boolean {
    return !this.consumed && super.shouldApply(args) && getBerryPredicate(this.berryType)(args[0] as Pokemon);
  }

  apply(args: any[]): boolean {
    const pokemon = args[0] as Pokemon;

    const preserve = new Utils.BooleanHolder(false);
    pokemon.scene.applyModifiers(PreserveBerryModifier, pokemon.isPlayer(), pokemon, preserve);

    getBerryEffectFunc(this.berryType)(pokemon);
    if (!preserve.value) {
      this.consumed = true;
    }

    return true;
  }

  getMaxHeldItemCount(pokemon: Pokemon): integer {
    if ([BerryType.LUM, BerryType.LEPPA, BerryType.SITRUS, BerryType.ENIGMA].includes(this.berryType)) {
      return 2;
    }
    return 3;
  }
}

export class PreserveBerryModifier extends PersistentModifier {
  constructor(type: ModifierType, stackCount?: integer) {
    super(type, stackCount);
  }

  match(modifier: Modifier) {
    return modifier instanceof PreserveBerryModifier;
  }

  clone() {
    return new PreserveBerryModifier(this.type, this.stackCount);
  }

  shouldApply(args: any[]): boolean {
    return super.shouldApply(args) && args[0] instanceof Pokemon && args[1] instanceof Utils.BooleanHolder;
  }

  apply(args: any[]): boolean {
    if (!(args[1] as Utils.BooleanHolder).value) {
      (args[1] as Utils.BooleanHolder).value = (args[0] as Pokemon).randSeedInt(10) < this.getStackCount() * 3;
    }

    return true;
  }

  getMaxStackCount(scene: BattleScene): integer {
    return 3;
  }
}

export class PokemonInstantReviveModifier extends PokemonHeldItemModifier {
  constructor(type: ModifierType, pokemonId: integer, stackCount?: integer) {
    super(type, pokemonId, stackCount);
  }

  matchType(modifier: Modifier) {
    return modifier instanceof PokemonInstantReviveModifier;
  }

  clone() {
    return new PokemonInstantReviveModifier(this.type, this.pokemonId, this.stackCount);
  }

  apply(args: any[]): boolean {
    const pokemon = args[0] as Pokemon;

    pokemon.scene.unshiftPhase(new PokemonHealPhase(pokemon.scene, pokemon.getBattlerIndex(),
      Math.max(Math.floor(pokemon.getMaxHp() / 2), 1), getPokemonMessage(pokemon, ` was revived\nby its ${this.type.name}!`), false, false, true));

    pokemon.resetStatus(true, false, true);
    return true;
  }

  getMaxHeldItemCount(pokemon: Pokemon): integer {
    return 1;
  }
}

export abstract class ConsumablePokemonModifier extends ConsumableModifier {
  public pokemonId: integer;

  constructor(type: ModifierType, pokemonId: integer) {
    super(type);

    this.pokemonId = pokemonId;
  }

  shouldApply(args: any[]): boolean {
    return args.length && args[0] instanceof PlayerPokemon && (this.pokemonId === -1 || (args[0] as PlayerPokemon).id === this.pokemonId);
  }

  getPokemon(scene: BattleScene) {
    return scene.getParty().find(p => p.id === this.pokemonId);
  }
}

export class PokemonHpRestoreModifier extends ConsumablePokemonModifier {
  private restorePoints: integer;
  private restorePercent: number;
  private healStatus: boolean;
  public fainted: boolean;

  constructor(type: ModifierType, pokemonId: integer, restorePoints: integer, restorePercent: number, healStatus: boolean, fainted?: boolean) {
    super(type, pokemonId);

    this.restorePoints = restorePoints;
    this.restorePercent = restorePercent;
    this.healStatus = healStatus;
    this.fainted = !!fainted;
  }

  shouldApply(args: any[]): boolean {
    return super.shouldApply(args) && (this.fainted || (args.length > 1 && typeof(args[1]) === "number"));
  }

  apply(args: any[]): boolean {
    const pokemon = args[0] as Pokemon;
    if (!pokemon.hp === this.fainted) {
      let restorePoints = this.restorePoints;
      if (!this.fainted) {
        restorePoints = Math.floor(restorePoints * (args[1] as number));
      }
      if (this.fainted || this.healStatus) {
        pokemon.resetStatus(true, true);
      }
      pokemon.hp = Math.min(pokemon.hp + Math.max(Math.ceil(Math.max(Math.floor((this.restorePercent * 0.01) * pokemon.getMaxHp()), restorePoints)), 1), pokemon.getMaxHp());
      return true;
    }
    return false;
  }
}

export class PokemonStatusHealModifier extends ConsumablePokemonModifier {
  constructor(type: ModifierType, pokemonId: integer) {
    super(type, pokemonId);
  }

  apply(args: any[]): boolean {
    const pokemon = args[0] as Pokemon;
    pokemon.resetStatus(true, true);
    return true;
  }
}

export abstract class ConsumablePokemonMoveModifier extends ConsumablePokemonModifier {
  public moveIndex: integer;

  constructor(type: ModifierType, pokemonId: integer, moveIndex: integer) {
    super(type, pokemonId);

    this.moveIndex = moveIndex;
  }
}

export class PokemonPpRestoreModifier extends ConsumablePokemonMoveModifier {
  private restorePoints: integer;

  constructor(type: ModifierType, pokemonId: integer, moveIndex: integer, restorePoints: integer) {
    super(type, pokemonId, moveIndex);

    this.restorePoints = restorePoints;
  }

  apply(args: any[]): boolean {
    const pokemon = args[0] as Pokemon;
    const move = pokemon.getMoveset()[this.moveIndex];
    move.ppUsed = this.restorePoints > -1 ? Math.max(move.ppUsed - this.restorePoints, 0) : 0;

    return true;
  }
}

export class PokemonAllMovePpRestoreModifier extends ConsumablePokemonModifier {
  private restorePoints: integer;

  constructor(type: ModifierType, pokemonId: integer, restorePoints: integer) {
    super(type, pokemonId);

    this.restorePoints = restorePoints;
  }

  apply(args: any[]): boolean {
    const pokemon = args[0] as Pokemon;
    for (const move of pokemon.getMoveset()) {
      move.ppUsed = this.restorePoints > -1 ? Math.max(move.ppUsed - this.restorePoints, 0) : 0;
    }

    return true;
  }
}

export class PokemonPpUpModifier extends ConsumablePokemonMoveModifier {
  private upPoints: integer;

  constructor(type: ModifierType, pokemonId: integer, moveIndex: integer, upPoints: integer) {
    super(type, pokemonId, moveIndex);

    this.upPoints = upPoints;
  }

  apply(args: any[]): boolean {
    const pokemon = args[0] as Pokemon;
    const move = pokemon.getMoveset()[this.moveIndex];
    move.ppUp = Math.min(move.ppUp + this.upPoints, 3);

    return true;
  }
}

export class PokemonNatureChangeModifier extends ConsumablePokemonModifier {
  public nature: Nature;

  constructor(type: ModifierType, pokemonId: integer, nature: Nature) {
    super(type, pokemonId);

    this.nature = nature;
  }

  apply(args: any[]): boolean {
    const pokemon = args[0] as Pokemon;
    pokemon.natureOverride = this.nature;
    let speciesId = pokemon.species.speciesId;
    pokemon.scene.gameData.dexData[speciesId].natureAttr |= Math.pow(2, this.nature + 1);

    while (pokemonPrevolutions.hasOwnProperty(speciesId)) {
      speciesId = pokemonPrevolutions[speciesId];
      pokemon.scene.gameData.dexData[speciesId].natureAttr |= Math.pow(2, this.nature + 1);
    }

    return true;
  }
}

export class PokemonLevelIncrementModifier extends ConsumablePokemonModifier {
  constructor(type: ModifierType, pokemonId: integer) {
    super(type, pokemonId);
  }

  apply(args: any[]): boolean {
    const pokemon = args[0] as PlayerPokemon;
    const levelCount = new Utils.IntegerHolder(1);
    pokemon.scene.applyModifiers(LevelIncrementBoosterModifier, true, levelCount);

    pokemon.level += levelCount.value;
    if (pokemon.level <= pokemon.scene.getMaxExpLevel(true)) {
      pokemon.exp = getLevelTotalExp(pokemon.level, pokemon.species.growthRate);
      pokemon.levelExp = 0;
    }

    pokemon.addFriendship(5);

    pokemon.scene.unshiftPhase(new LevelUpPhase(pokemon.scene, pokemon.scene.getParty().indexOf(pokemon), pokemon.level - levelCount.value, pokemon.level));

    return true;
  }
}

export class TmModifier extends ConsumablePokemonModifier {
  constructor(type: ModifierTypes.TmModifierType, pokemonId: integer) {
    super(type, pokemonId);
  }

  apply(args: any[]): boolean {
    const pokemon = args[0] as PlayerPokemon;

    pokemon.scene.unshiftPhase(new LearnMovePhase(pokemon.scene, pokemon.scene.getParty().indexOf(pokemon), (this.type as ModifierTypes.TmModifierType).moveId));

    return true;
  }
}

export class RememberMoveModifier extends ConsumablePokemonModifier {
  public levelMoveIndex: integer;

  constructor(type: ModifierTypes.ModifierType, pokemonId: integer, levelMoveIndex: integer) {
    super(type, pokemonId);

    this.levelMoveIndex = levelMoveIndex;
  }

  apply(args: any[]): boolean {
    const pokemon = args[0] as PlayerPokemon;

    pokemon.scene.unshiftPhase(new LearnMovePhase(pokemon.scene, pokemon.scene.getParty().indexOf(pokemon), pokemon.getLearnableLevelMoves()[this.levelMoveIndex]));

    return true;
  }
}

export class EvolutionItemModifier extends ConsumablePokemonModifier {
  constructor(type: ModifierTypes.EvolutionItemModifierType, pokemonId: integer) {
    super(type, pokemonId);
  }

  apply(args: any[]): boolean {
    const pokemon = args[0] as PlayerPokemon;

    let matchingEvolution = pokemonEvolutions.hasOwnProperty(pokemon.species.speciesId)
      ? pokemonEvolutions[pokemon.species.speciesId].find(e => e.item === (this.type as ModifierTypes.EvolutionItemModifierType).evolutionItem
        && (e.evoFormKey === null || (e.preFormKey || "") === pokemon.getFormKey())
        && (!e.condition || e.condition.predicate(pokemon)))
      : null;

    if (!matchingEvolution && pokemon.isFusion()) {
      matchingEvolution = pokemonEvolutions[pokemon.fusionSpecies.speciesId].find(e => e.item === (this.type as ModifierTypes.EvolutionItemModifierType).evolutionItem
        && (e.evoFormKey === null || (e.preFormKey || "") === pokemon.getFusionFormKey())
        && (!e.condition || e.condition.predicate(pokemon)));
      if (matchingEvolution) {
        matchingEvolution = new FusionSpeciesFormEvolution(pokemon.species.speciesId, matchingEvolution);
      }
    }

    if (matchingEvolution) {
      pokemon.scene.unshiftPhase(new EvolutionPhase(pokemon.scene, pokemon, matchingEvolution, pokemon.level - 1));
      return true;
    }

    return false;
  }
}

export class FusePokemonModifier extends ConsumablePokemonModifier {
  public fusePokemonId: integer;

  constructor(type: ModifierType, pokemonId: integer, fusePokemonId: integer) {
    super(type, pokemonId);

    this.fusePokemonId = fusePokemonId;
  }

  shouldApply(args: any[]): boolean {
    return super.shouldApply(args) && args[1] instanceof PlayerPokemon && this.fusePokemonId === (args[1] as PlayerPokemon).id;
  }

  apply(args: any[]): Promise<boolean> {
    return new Promise<boolean>(resolve => {
      (args[0] as PlayerPokemon).fuse(args[1] as PlayerPokemon).then(() => resolve(true));
    });
  }
}

export class MultipleParticipantExpBonusModifier extends PersistentModifier {
  constructor(type: ModifierType, stackCount?: integer) {
    super(type, stackCount);
  }

  match(modifier: Modifier): boolean {
    return modifier instanceof MultipleParticipantExpBonusModifier;
  }

  apply(_args: any[]): boolean {
    return true;
  }

  clone(): MultipleParticipantExpBonusModifier {
    return new MultipleParticipantExpBonusModifier(this.type, this.stackCount);
  }

  getMaxStackCount(scene: BattleScene): integer {
    return 5;
  }
}

export class HealingBoosterModifier extends PersistentModifier {
  private multiplier: number;

  constructor(type: ModifierType, multiplier: number, stackCount?: integer) {
    super(type, stackCount);

    this.multiplier = multiplier;
  }

  match(modifier: Modifier): boolean {
    return modifier instanceof HealingBoosterModifier;
  }

  clone(): HealingBoosterModifier {
    return new HealingBoosterModifier(this.type, this.multiplier, this.stackCount);
  }

  getArgs(): any[] {
    return [ this.multiplier ];
  }

  apply(args: any[]): boolean {
    const healingMultiplier = args[0] as Utils.IntegerHolder;
    healingMultiplier.value *= 1 + ((this.multiplier - 1) * this.getStackCount());

    return true;
  }

  getMaxStackCount(scene: BattleScene): integer {
    return 5;
  }
}

export class ExpBoosterModifier extends PersistentModifier {
  private boostMultiplier: integer;

  constructor(type: ModifierType, boostPercent: number, stackCount?: integer) {
    super(type, stackCount);

    this.boostMultiplier = boostPercent * 0.01;
  }

  match(modifier: Modifier): boolean {
    if (modifier instanceof ExpBoosterModifier) {
      const expModifier = modifier as ExpBoosterModifier;
      return expModifier.boostMultiplier === this.boostMultiplier;
    }
    return false;
  }

  clone(): ExpBoosterModifier {
    return new ExpBoosterModifier(this.type, this.boostMultiplier * 100, this.stackCount);
  }

  getArgs(): any[] {
    return [ this.boostMultiplier * 100 ];
  }

  apply(args: any[]): boolean {
    (args[0] as Utils.NumberHolder).value = Math.floor((args[0] as Utils.NumberHolder).value * (1 + (this.getStackCount() * this.boostMultiplier)));

    return true;
  }

  getMaxStackCount(scene: BattleScene, forThreshold?: boolean): integer {
    return this.boostMultiplier < 1 ? this.boostMultiplier < 0.6 ? 99 : 30 : 10;
  }
}

export class PokemonExpBoosterModifier extends PokemonHeldItemModifier {
  private boostMultiplier: integer;

  constructor(type: ModifierTypes.PokemonExpBoosterModifierType, pokemonId: integer, boostPercent: number, stackCount?: integer) {
    super(type, pokemonId, stackCount);
    this.boostMultiplier = boostPercent * 0.01;
  }

  matchType(modifier: Modifier): boolean {
    if (modifier instanceof PokemonExpBoosterModifier) {
      const pokemonExpModifier = modifier as PokemonExpBoosterModifier;
      return pokemonExpModifier.boostMultiplier === this.boostMultiplier;
    }
    return false;
  }

  clone(): PersistentModifier {
    return new PokemonExpBoosterModifier(this.type as ModifierTypes.PokemonExpBoosterModifierType, this.pokemonId, this.boostMultiplier * 100, this.stackCount);
  }

  getArgs(): any[] {
    return super.getArgs().concat(this.boostMultiplier * 100);
  }

  shouldApply(args: any[]): boolean {
    return super.shouldApply(args) && args.length === 2 && args[1] instanceof Utils.NumberHolder;
  }

  apply(args: any[]): boolean {
    (args[1] as Utils.NumberHolder).value = Math.floor((args[1] as Utils.NumberHolder).value * (1 + (this.getStackCount() * this.boostMultiplier)));

    return true;
  }

  getMaxHeldItemCount(pokemon: Pokemon): integer {
    return 99;
  }
}

export class ExpShareModifier extends PersistentModifier {
  constructor(type: ModifierType, stackCount?: integer) {
    super(type, stackCount);
  }

  match(modifier: Modifier): boolean {
    return modifier instanceof ExpShareModifier;
  }

  clone(): ExpShareModifier {
    return new ExpShareModifier(this.type, this.stackCount);
  }

  apply(_args: any[]): boolean {
    return true;
  }

  getMaxStackCount(scene: BattleScene): integer {
    return 5;
  }
}

export class ExpBalanceModifier extends PersistentModifier {
  constructor(type: ModifierType, stackCount?: integer) {
    super(type, stackCount);
  }

  match(modifier: Modifier): boolean {
    return modifier instanceof ExpBalanceModifier;
  }

  clone(): ExpBalanceModifier {
    return new ExpBalanceModifier(this.type, this.stackCount);
  }

  apply(_args: any[]): boolean {
    return true;
  }

  getMaxStackCount(scene: BattleScene): integer {
    return 4;
  }
}

export class PokemonFriendshipBoosterModifier extends PokemonHeldItemModifier {
  constructor(type: ModifierTypes.PokemonFriendshipBoosterModifierType, pokemonId: integer, stackCount?: integer) {
    super(type, pokemonId, stackCount);
  }

  matchType(modifier: Modifier): boolean {
    return modifier instanceof PokemonFriendshipBoosterModifier;
  }

  clone(): PersistentModifier {
    return new PokemonFriendshipBoosterModifier(this.type as ModifierTypes.PokemonFriendshipBoosterModifierType, this.pokemonId, this.stackCount);
  }

  apply(args: any[]): boolean {
    const friendship = args[1] as Utils.IntegerHolder;
    friendship.value = Math.floor(friendship.value * (1 + 0.5 * this.getStackCount()));

    return true;
  }

  getMaxHeldItemCount(pokemon: Pokemon): integer {
    return 3;
  }
}

export class PokemonNatureWeightModifier extends PokemonHeldItemModifier {
  constructor(type: ModifierTypes.ModifierType, pokemonId: integer, stackCount?: integer) {
    super(type, pokemonId, stackCount);
  }

  matchType(modifier: Modifier): boolean {
    return modifier instanceof PokemonNatureWeightModifier;
  }

  clone(): PersistentModifier {
    return new PokemonNatureWeightModifier(this.type, this.pokemonId, this.stackCount);
  }

  apply(args: any[]): boolean {
    const multiplier = args[1] as Utils.IntegerHolder;
    if (multiplier.value !== 1) {
      multiplier.value += 0.1 * this.getStackCount() * (multiplier.value > 1 ? 1 : -1);
      return true;
    }

    return false;
  }

  getMaxHeldItemCount(pokemon: Pokemon): integer {
    return 10;
  }
}

export class PokemonMoveAccuracyBoosterModifier extends PokemonHeldItemModifier {
  private accuracyAmount: integer;

  constructor(type: ModifierTypes.PokemonMoveAccuracyBoosterModifierType, pokemonId: integer, accuracy: integer, stackCount?: integer) {
    super(type, pokemonId, stackCount);
    this.accuracyAmount = accuracy;
  }

  matchType(modifier: Modifier): boolean {
    if (modifier instanceof PokemonMoveAccuracyBoosterModifier) {
      const pokemonAccuracyBoosterModifier = modifier as PokemonMoveAccuracyBoosterModifier;
      return pokemonAccuracyBoosterModifier.accuracyAmount === this.accuracyAmount;
    }
    return false;
  }

  clone(): PersistentModifier {
    return new PokemonMoveAccuracyBoosterModifier(this.type as ModifierTypes.PokemonMoveAccuracyBoosterModifierType, this.pokemonId, this.accuracyAmount, this.stackCount);
  }

  getArgs(): any[] {
    return super.getArgs().concat(this.accuracyAmount);
  }

  shouldApply(args: any[]): boolean {
    return super.shouldApply(args) && args.length === 2 && args[1] instanceof Utils.NumberHolder;
  }

  apply(args: any[]): boolean {
    const moveAccuracy = (args[1] as Utils.IntegerHolder);
    moveAccuracy.value = Math.min(moveAccuracy.value + this.accuracyAmount * this.getStackCount(), 100);

    return true;
  }

  getMaxHeldItemCount(pokemon: Pokemon): integer {
    return 3;
  }
}

export class PokemonMultiHitModifier extends PokemonHeldItemModifier {
  constructor(type: ModifierTypes.PokemonMultiHitModifierType, pokemonId: integer, stackCount?: integer) {
    super(type, pokemonId, stackCount);
  }

  matchType(modifier: Modifier): boolean {
    return modifier instanceof PokemonMultiHitModifier;
  }

  clone(): PersistentModifier {
    return new PokemonMultiHitModifier(this.type as ModifierTypes.PokemonMultiHitModifierType, this.pokemonId, this.stackCount);
  }

  apply(args: any[]): boolean {
    (args[1] as Utils.IntegerHolder).value *= (this.getStackCount() + 1);

    const power = args[2] as Utils.NumberHolder;
    switch (this.getStackCount()) {
    case 1:
      power.value *= 0.4;
      break;
    case 2:
      power.value *= 0.25;
      break;
    case 3:
      power.value *= 0.175;
      break;
    }

    return true;
  }

  getMaxHeldItemCount(pokemon: Pokemon): integer {
    return 3;
  }
}

export class PokemonFormChangeItemModifier extends PokemonHeldItemModifier {
  public formChangeItem: FormChangeItem;
  public active: boolean;

  constructor(type: ModifierTypes.FormChangeItemModifierType, pokemonId: integer, formChangeItem: FormChangeItem, active: boolean, stackCount?: integer) {
    super(type, pokemonId, stackCount);
    this.formChangeItem = formChangeItem;
    this.active = active;
  }

  matchType(modifier: Modifier): boolean {
    return modifier instanceof PokemonFormChangeItemModifier && modifier.formChangeItem === this.formChangeItem;
  }

  clone(): PersistentModifier {
    return new PokemonFormChangeItemModifier(this.type as ModifierTypes.FormChangeItemModifierType, this.pokemonId, this.formChangeItem, this.active, this.stackCount);
  }

  getArgs(): any[] {
    return super.getArgs().concat(this.formChangeItem, this.active);
  }

  apply(args: any[]): boolean {
    const pokemon = args[0] as Pokemon;
    const active = args[1] as boolean;

    const switchActive = this.active && !active;

    if (switchActive) {
      this.active = false;
    }

    const ret = pokemon.scene.triggerPokemonFormChange(pokemon, SpeciesFormChangeItemTrigger);

    if (switchActive) {
      this.active = true;
    }

    return ret;
  }

  getTransferrable(withinParty: boolean) {
    return withinParty;
  }

  getMaxHeldItemCount(pokemon: Pokemon): integer {
    return 1;
  }
}

export class MoneyRewardModifier extends ConsumableModifier {
  private moneyMultiplier: number;

  constructor(type: ModifierType, moneyMultiplier: number) {
    super(type);

    this.moneyMultiplier = moneyMultiplier;
  }

  apply(args: any[]): boolean {
    const scene = args[0] as BattleScene;
    const moneyAmount = new Utils.IntegerHolder(scene.getWaveMoneyAmount(this.moneyMultiplier));

    scene.applyModifiers(MoneyMultiplierModifier, true, moneyAmount);

    scene.addMoney(moneyAmount.value);

    return true;
  }
}

export class MoneyMultiplierModifier extends PersistentModifier {
  constructor(type: ModifierType, stackCount?: integer) {
    super(type, stackCount);
  }

  match(modifier: Modifier): boolean {
    return modifier instanceof MoneyMultiplierModifier;
  }

  clone(): MoneyMultiplierModifier {
    return new MoneyMultiplierModifier(this.type, this.stackCount);
  }

  apply(args: any[]): boolean {
    (args[0] as Utils.IntegerHolder).value += Math.floor((args[0] as Utils.IntegerHolder).value * 0.2 * this.getStackCount());

    return true;
  }

  getMaxStackCount(scene: BattleScene): integer {
    return 5;
  }
}

export class DamageMoneyRewardModifier extends PokemonHeldItemModifier {
  constructor(type: ModifierType, pokemonId: integer, stackCount?: integer) {
    super(type, pokemonId, stackCount);
  }

  matchType(modifier: Modifier): boolean {
    return modifier instanceof DamageMoneyRewardModifier;
  }

  clone(): DamageMoneyRewardModifier {
    return new DamageMoneyRewardModifier(this.type, this.pokemonId, this.stackCount);
  }

  apply(args: any[]): boolean {
    const scene = (args[0] as Pokemon).scene;
    const moneyAmount = new Utils.IntegerHolder(Math.floor((args[1] as Utils.IntegerHolder).value * (0.5 * this.getStackCount())));
    scene.applyModifiers(MoneyMultiplierModifier, true, moneyAmount);
    scene.addMoney(moneyAmount.value);

    return true;
  }

  getMaxHeldItemCount(pokemon: Pokemon): integer {
    return 5;
  }
}

export class MoneyInterestModifier extends PersistentModifier {
  constructor(type: ModifierType, stackCount?: integer) {
    super(type, stackCount);
  }

  match(modifier: Modifier): boolean {
    return modifier instanceof MoneyInterestModifier;
  }

  apply(args: any[]): boolean {
    const scene = args[0] as BattleScene;
    const interestAmount = Math.floor(scene.money * 0.1 * this.getStackCount());
    scene.addMoney(interestAmount);

    scene.queueMessage(`You received interest of ₽${interestAmount.toLocaleString("en-US")}\nfrom the ${this.type.name}!`, null, true);

    return true;
  }

  clone(): MoneyInterestModifier {
    return new MoneyInterestModifier(this.type, this.stackCount);
  }

  getMaxStackCount(scene: BattleScene): integer {
    return 5;
  }
}

export class HiddenAbilityRateBoosterModifier extends PersistentModifier {
  constructor(type: ModifierType, stackCount?: integer) {
    super(type, stackCount);
  }

  match(modifier: Modifier): boolean {
    return modifier instanceof HiddenAbilityRateBoosterModifier;
  }

  clone(): HiddenAbilityRateBoosterModifier {
    return new HiddenAbilityRateBoosterModifier(this.type, this.stackCount);
  }

  apply(args: any[]): boolean {
    (args[0] as Utils.IntegerHolder).value *= Math.pow(2, -1 - this.getStackCount());

    return true;
  }

  getMaxStackCount(scene: BattleScene): integer {
    return 4;
  }
}

export class ShinyRateBoosterModifier extends PersistentModifier {
  constructor(type: ModifierType, stackCount?: integer) {
    super(type, stackCount);
  }

  match(modifier: Modifier): boolean {
    return modifier instanceof ShinyRateBoosterModifier;
  }

  clone(): ShinyRateBoosterModifier {
    return new ShinyRateBoosterModifier(this.type, this.stackCount);
  }

  apply(args: any[]): boolean {
    (args[0] as Utils.IntegerHolder).value *= Math.pow(2, 2 + this.getStackCount());

    return true;
  }

  getMaxStackCount(scene: BattleScene): integer {
    return 4;
  }
}

export class LockModifierTiersModifier extends PersistentModifier {
  constructor(type: ModifierType, stackCount?: integer) {
    super(type, stackCount);
  }

  match(modifier: Modifier): boolean {
    return modifier instanceof LockModifierTiersModifier;
  }

  apply(args: any[]): boolean {
    return true;
  }

  clone(): LockModifierTiersModifier {
    return new LockModifierTiersModifier(this.type, this.stackCount);
  }

  getMaxStackCount(scene: BattleScene): integer {
    return 1;
  }
}

export class SwitchEffectTransferModifier extends PokemonHeldItemModifier {
  constructor(type: ModifierType, pokemonId: integer, stackCount?: integer) {
    super(type, pokemonId, stackCount);
  }

  matchType(modifier: Modifier): boolean {
    return modifier instanceof SwitchEffectTransferModifier;
  }

  clone(): SwitchEffectTransferModifier {
    return new SwitchEffectTransferModifier(this.type, this.pokemonId, this.stackCount);
  }

  apply(args: any[]): boolean {
    return true;
  }

  getMaxHeldItemCount(pokemon: Pokemon): integer {
    return 1;
  }
}

/**
 * Abstract class for held items that steal other Pokemon's items.
 * @see {@linkcode TurnHeldItemTransferModifier}
 * @see {@linkcode ContactHeldItemTransferChanceModifier}
 */
export abstract class HeldItemTransferModifier extends PokemonHeldItemModifier {
  constructor(type: ModifierType, pokemonId: integer, stackCount?: integer) {
    super(type, pokemonId, stackCount);
  }

  /**
   * Determines the targets to transfer items from when this applies.
   * @param args\[0\] the {@linkcode Pokemon} holding this item
   * @returns the opponents of the source {@linkcode Pokemon}
   */
  getTargets(args: any[]): Pokemon[] {
    const pokemon = args[0];

    return pokemon instanceof Pokemon
      ? pokemon.getOpponents()
      : [];
  }

  /**
   * Steals an item from a set of target Pokemon.
   * This prioritizes high-tier held items when selecting the item to steal.
   * @param args \[0\] The {@linkcode Pokemon} holding this item
   * @returns true if an item was stolen; false otherwise.
   */
  apply(args: any[]): boolean {
    const pokemon = args[0] as Pokemon;
    const opponents = this.getTargets(args);

    if (!opponents.length) {
      return false;
    }

    const targetPokemon = opponents[pokemon.randSeedInt(opponents.length)];

    const transferredItemCount = this.getTransferredItemCount();
    if (!transferredItemCount) {
      return false;
    }

    const withinParty = pokemon.isPlayer() === targetPokemon.isPlayer();
    const poolType = pokemon.isPlayer() ? ModifierTypes.ModifierPoolType.PLAYER : pokemon.hasTrainer() ? ModifierTypes.ModifierPoolType.TRAINER : ModifierTypes.ModifierPoolType.WILD;

    const transferredModifierTypes: ModifierTypes.ModifierType[] = [];
    const itemModifiers = pokemon.scene.findModifiers(m => m instanceof PokemonHeldItemModifier
        && (m as PokemonHeldItemModifier).pokemonId === targetPokemon.id && m.getTransferrable(withinParty), targetPokemon.isPlayer()) as PokemonHeldItemModifier[];
    let highestItemTier = itemModifiers.map(m => m.type.getOrInferTier(poolType)).reduce((highestTier, tier) => Math.max(tier, highestTier), 0);
    let tierItemModifiers = itemModifiers.filter(m => m.type.getOrInferTier(poolType) === highestItemTier);

    const heldItemTransferPromises: Promise<void>[] = [];

    for (let i = 0; i < transferredItemCount; i++) {
      if (!tierItemModifiers.length) {
        while (highestItemTier-- && !tierItemModifiers.length) {
          tierItemModifiers = itemModifiers.filter(m => m.type.tier === highestItemTier);
        }
        if (!tierItemModifiers.length) {
          break;
        }
      }
      const randItemIndex = pokemon.randSeedInt(itemModifiers.length);
      const randItem = itemModifiers[randItemIndex];
      heldItemTransferPromises.push(pokemon.scene.tryTransferHeldItemModifier(randItem, pokemon, false).then(success => {
        if (success) {
          transferredModifierTypes.push(randItem.type);
          itemModifiers.splice(randItemIndex, 1);
        }
      }));
    }

    Promise.all(heldItemTransferPromises).then(() => {
      for (const mt of transferredModifierTypes) {
        pokemon.scene.queueMessage(this.getTransferMessage(pokemon, targetPokemon, mt));
      }
    });

    return !!transferredModifierTypes.length;
  }

  abstract getTransferredItemCount(): integer;

  abstract getTransferMessage(pokemon: Pokemon, targetPokemon: Pokemon, item: ModifierTypes.ModifierType): string;
}

/**
 * Modifier for held items that steal items from the enemy at the end of
 * each turn.
 * @see {@linkcode modifierTypes[MINI_BLACK_HOLE]}
 */
export class TurnHeldItemTransferModifier extends HeldItemTransferModifier {
  constructor(type: ModifierType, pokemonId: integer, stackCount?: integer) {
    super(type, pokemonId, stackCount);
  }

  matchType(modifier: Modifier): boolean {
    return modifier instanceof TurnHeldItemTransferModifier;
  }

  clone(): TurnHeldItemTransferModifier {
    return new TurnHeldItemTransferModifier(this.type, this.pokemonId, this.stackCount);
  }

  getTransferrable(withinParty: boolean) {
    return withinParty;
  }

  getTransferredItemCount(): integer {
    return this.getStackCount();
  }

  getTransferMessage(pokemon: Pokemon, targetPokemon: Pokemon, item: ModifierTypes.ModifierType): string {
    return getPokemonMessage(targetPokemon, `'s ${item.name} was absorbed\nby ${pokemon.name}'s ${this.type.name}!`);
  }

  getMaxHeldItemCount(pokemon: Pokemon): integer {
    return 1;
  }
}

/**
 * Modifier for held items that add a chance to steal items from the target of a
 * successful attack.
 * @see {@linkcode modifierTypes[GRIP_CLAW]}
 * @see {@linkcode HeldItemTransferModifier}
 */
export class ContactHeldItemTransferChanceModifier extends HeldItemTransferModifier {
  private chance: number;

  constructor(type: ModifierType, pokemonId: integer, chancePercent: number, stackCount?: integer) {
    super(type, pokemonId, stackCount);

    this.chance = chancePercent / 100;
  }

  /**
   * Determines the target to steal items from when this applies.
   * @param args\[0\] The {@linkcode Pokemon} holding this item
   * @param args\[1\] The {@linkcode Pokemon} the holder is targeting with an attack
   * @returns The target (args[1]) stored in array format for use in {@linkcode HeldItemTransferModifier.apply}
   */
  getTargets(args: any[]): Pokemon[] {
    const target = args[1];

    return target instanceof Pokemon
      ? [ target ]
      : [];
  }

  matchType(modifier: Modifier): boolean {
    return modifier instanceof ContactHeldItemTransferChanceModifier;
  }

  clone(): ContactHeldItemTransferChanceModifier {
    return new ContactHeldItemTransferChanceModifier(this.type, this.pokemonId, this.chance * 100, this.stackCount);
  }

  getArgs(): any[] {
    return super.getArgs().concat(this.chance * 100);
  }

  getTransferredItemCount(): integer {
    return Phaser.Math.RND.realInRange(0, 1) < (this.chance * this.getStackCount()) ? 1 : 0;
  }

  getTransferMessage(pokemon: Pokemon, targetPokemon: Pokemon, item: ModifierTypes.ModifierType): string {
    return getPokemonMessage(targetPokemon, `'s ${item.name} was snatched\nby ${pokemon.name}'s ${this.type.name}!`);
  }

  getMaxHeldItemCount(pokemon: Pokemon): integer {
    return 5;
  }
}

export class IvScannerModifier extends PersistentModifier {
  constructor(type: ModifierType, stackCount?: integer) {
    super(type, stackCount);
  }

  match(modifier: Modifier): boolean {
    return modifier instanceof IvScannerModifier;
  }

  clone(): IvScannerModifier {
    return new IvScannerModifier(this.type, this.stackCount);
  }

  apply(args: any[]): boolean {
    return true;
  }

  getMaxStackCount(scene: BattleScene): integer {
    return 3;
  }
}

export class ExtraModifierModifier extends PersistentModifier {
  constructor(type: ModifierType, stackCount?: integer) {
    super(type, stackCount);
  }

  match(modifier: Modifier): boolean {
    return modifier instanceof ExtraModifierModifier;
  }

  clone(): ExtraModifierModifier {
    return new ExtraModifierModifier(this.type, this.stackCount);
  }

  apply(args: any[]): boolean {
    (args[0] as Utils.IntegerHolder).value += this.getStackCount();

    return true;
  }

  getMaxStackCount(scene: BattleScene): integer {
    return 3;
  }
}

export abstract class EnemyPersistentModifier extends PersistentModifier {
  constructor(type: ModifierType, stackCount?: integer) {
    super(type, stackCount);
  }

  getMaxStackCount(scene: BattleScene): integer {
    return 5;
  }
}

abstract class EnemyDamageMultiplierModifier extends EnemyPersistentModifier {
  protected damageMultiplier: number;

  constructor(type: ModifierType, damageMultiplier: number, stackCount?: integer) {
    super(type, stackCount);

    this.damageMultiplier = damageMultiplier;
  }

  apply(args: any[]): boolean {
    (args[0] as Utils.NumberHolder).value = Math.floor((args[0] as Utils.NumberHolder).value * Math.pow(this.damageMultiplier, this.getStackCount()));

    return true;
  }

  getMaxStackCount(scene: BattleScene): integer {
    return 99;
  }
}

export class EnemyDamageBoosterModifier extends EnemyDamageMultiplierModifier {
  constructor(type: ModifierType, boostPercent: number, stackCount?: integer) {
    //super(type, 1 + ((boostPercent || 10) * 0.01), stackCount);
    super(type, 1.05, stackCount); // Hardcode multiplier temporarily
  }

  match(modifier: Modifier): boolean {
    return modifier instanceof EnemyDamageBoosterModifier;
  }

  clone(): EnemyDamageBoosterModifier {
    return new EnemyDamageBoosterModifier(this.type, (this.damageMultiplier - 1) * 100, this.stackCount);
  }

  getArgs(): any[] {
    return [ (this.damageMultiplier - 1) * 100 ];
  }

  getMaxStackCount(scene: BattleScene): integer {
    return 999;
  }
}

export class EnemyDamageReducerModifier extends EnemyDamageMultiplierModifier {
  constructor(type: ModifierType, reductionPercent: number, stackCount?: integer) {
    //super(type, 1 - ((reductionPercent || 5) * 0.01), stackCount);
    super(type, 0.975, stackCount); // Hardcode multiplier temporarily
  }

  match(modifier: Modifier): boolean {
    return modifier instanceof EnemyDamageReducerModifier;
  }

  clone(): EnemyDamageReducerModifier {
    return new EnemyDamageReducerModifier(this.type, (1 - this.damageMultiplier) * 100, this.stackCount);
  }

  getArgs(): any[] {
    return [ (1 - this.damageMultiplier) * 100 ];
  }

  getMaxStackCount(scene: BattleScene): integer {
    return scene.currentBattle.waveIndex < 2000 ? super.getMaxStackCount(scene) : 999;
  }
}

export class EnemyTurnHealModifier extends EnemyPersistentModifier {
  public healPercent: number;

  constructor(type: ModifierType, healPercent: number, stackCount?: integer) {
    super(type, stackCount);

    // Hardcode temporarily
    this.healPercent = 2;
  }

  match(modifier: Modifier): boolean {
    return modifier instanceof EnemyTurnHealModifier;
  }

  clone(): EnemyTurnHealModifier {
    return new EnemyTurnHealModifier(this.type, this.healPercent, this.stackCount);
  }

  getArgs(): any[] {
    return [ this.healPercent ];
  }

  apply(args: any[]): boolean {
    const pokemon = args[0] as Pokemon;

    if (pokemon.getHpRatio() < 1) {
      const scene = pokemon.scene;
      scene.unshiftPhase(new PokemonHealPhase(scene, pokemon.getBattlerIndex(),
        Math.max(Math.floor(pokemon.getMaxHp() / (100 / this.healPercent)) * this.stackCount, 1), getPokemonMessage(pokemon, "\nrestored some HP!"), true, false, false, false, true));
      return true;
    }

    return false;
  }

  getMaxStackCount(scene: BattleScene): integer {
    return 10;
  }
}

export class EnemyAttackStatusEffectChanceModifier extends EnemyPersistentModifier {
  public effect: StatusEffect;
  public chance: number;

  constructor(type: ModifierType, effect: StatusEffect, chancePercent: number, stackCount?: integer) {
    super(type, stackCount);

    this.effect = effect;
    //Hardcode temporarily
    this.chance = .025 * ((this.effect === StatusEffect.BURN || this.effect === StatusEffect.POISON) ? 2 : 1);
  }

  match(modifier: Modifier): boolean {
    return modifier instanceof EnemyAttackStatusEffectChanceModifier && modifier.effect === this.effect;
  }

  clone(): EnemyAttackStatusEffectChanceModifier {
    return new EnemyAttackStatusEffectChanceModifier(this.type, this.effect, this.chance * 100, this.stackCount);
  }

  getArgs(): any[] {
    return [ this.effect, this.chance * 100 ];
  }

  apply(args: any[]): boolean {
    const target = (args[0] as Pokemon);
    if (Phaser.Math.RND.realInRange(0, 1) < (this.chance * this.getStackCount())) {
      return target.trySetStatus(this.effect, true);
    }

    return false;
  }

  getMaxStackCount(scene: BattleScene): integer {
    return 10;
  }
}

export class EnemyStatusEffectHealChanceModifier extends EnemyPersistentModifier {
  public chance: number;

  constructor(type: ModifierType, chancePercent: number, stackCount?: integer) {
    super(type, stackCount);

    //Hardcode temporarily
    this.chance = .025;
  }

  match(modifier: Modifier): boolean {
    return modifier instanceof EnemyStatusEffectHealChanceModifier;
  }

  clone(): EnemyStatusEffectHealChanceModifier {
    return new EnemyStatusEffectHealChanceModifier(this.type, this.chance * 100, this.stackCount);
  }

  getArgs(): any[] {
    return [ this.chance * 100 ];
  }

  apply(args: any[]): boolean {
    const target = (args[0] as Pokemon);
    if (target.status && Phaser.Math.RND.realInRange(0, 1) < (this.chance * this.getStackCount())) {
      target.scene.queueMessage(getStatusEffectHealText(target.status.effect, getPokemonNameWithAffix(target)));
      target.resetStatus();
      target.updateInfo();
      return true;
    }

    return false;
  }

  getMaxStackCount(scene: BattleScene): integer {
    return 10;
  }
}

export class EnemyEndureChanceModifier extends EnemyPersistentModifier {
  public chance: number;

  constructor(type: ModifierType, chancePercent?: number, stackCount?: integer) {
    super(type, stackCount || 10);

    //Hardcode temporarily
    this.chance = .02;
  }

  match(modifier: Modifier) {
    return modifier instanceof EnemyEndureChanceModifier;
  }

  clone() {
    return new EnemyEndureChanceModifier(this.type, this.chance * 100, this.stackCount);
  }

  getArgs(): any[] {
    return [ this.chance * 100 ];
  }

  apply(args: any[]): boolean {
    const target = (args[0] as Pokemon);

    if (target.battleData.endured || Phaser.Math.RND.realInRange(0, 1) >= (this.chance * this.getStackCount())) {
      return false;
    }

    target.addTag(BattlerTagType.ENDURING, 1);

    target.battleData.endured = true;

    return true;
  }

  getMaxStackCount(scene: BattleScene): integer {
    return 10;
  }
}

export class EnemyFusionChanceModifier extends EnemyPersistentModifier {
  private chance: number;

  constructor(type: ModifierType, chancePercent: number, stackCount?: integer) {
    super(type, stackCount);

    this.chance = chancePercent / 100;
  }

  match(modifier: Modifier) {
    return modifier instanceof EnemyFusionChanceModifier && modifier.chance === this.chance;
  }

  clone() {
    return new EnemyFusionChanceModifier(this.type, this.chance * 100, this.stackCount);
  }

  getArgs(): any[] {
    return [ this.chance * 100 ];
  }

  apply(args: any[]): boolean {
    if (Phaser.Math.RND.realInRange(0, 1) >= (this.chance * this.getStackCount())) {
      return false;
    }

    (args[0] as Utils.BooleanHolder).value = true;

    return true;
  }

  getMaxStackCount(scene: BattleScene): integer {
    return 10;
  }
}

/**
 * Uses override from overrides.ts to set PersistentModifiers for starting a new game
 * @param scene current BattleScene
 * @param player is this for player for enemy
 */
export function overrideModifiers(scene: BattleScene, player: boolean = true): void {
  const modifierOverride = player ? Overrides.STARTING_MODIFIER_OVERRIDE : Overrides.OPP_MODIFIER_OVERRIDE;
  if (!modifierOverride || modifierOverride.length === 0 || !scene) {
    return;
  } // if no override, do nothing
  // if it's the opponent, we clear all his current modifiers to avoid stacking
  if (!player) {
    scene.clearEnemyModifiers();
  }
  // we loop through all the modifier name given in the override file
  modifierOverride.forEach(item => {
    const modifierName = item.name;
    const qty = item.count || 1;
    if (!modifierTypes.hasOwnProperty(modifierName)) {
      return;
    } // if the modifier does not exist, we skip it
    const modifierType: ModifierType = modifierTypes[modifierName]();
    const modifier: PersistentModifier = modifierType.withIdFromFunc(modifierTypes[modifierName]).newModifier() as PersistentModifier;
    modifier.stackCount = qty;
    if (player) {
      scene.addModifier(modifier, true, false, false, true);
    } else {
      scene.addEnemyModifier(modifier, true, true);
    }
  });
}

/**
 * Uses override from overrides.ts to set PokemonHeldItemModifiers for starting a new game
 * @param scene current BattleScene
 * @param player is this for player for enemy
 */
export function overrideHeldItems(scene: BattleScene, pokemon: Pokemon, player: boolean = true): void {
  const heldItemsOverride = player ? Overrides.STARTING_HELD_ITEMS_OVERRIDE : Overrides.OPP_HELD_ITEMS_OVERRIDE;
  if (!heldItemsOverride || heldItemsOverride.length === 0 || !scene) {
    return;
  } // if no override, do nothing
  // we loop through all the itemName given in the override file
  heldItemsOverride.forEach(item => {
    const itemName = item.name;
    const qty = item.count || 1;
    if (!modifierTypes.hasOwnProperty(itemName)) {
      return;
    } // if the item does not exist, we skip it
    const modifierType: ModifierType = modifierTypes[itemName](); // we retrieve the item in the list
    let itemModifier: PokemonHeldItemModifier;
    if (modifierType instanceof ModifierTypes.ModifierTypeGenerator) {
      itemModifier = modifierType.generateType(null, [item.type]).withIdFromFunc(modifierTypes[itemName]).newModifier(pokemon) as PokemonHeldItemModifier;
    } else {
      itemModifier = modifierType.withIdFromFunc(modifierTypes[itemName]).newModifier(pokemon) as PokemonHeldItemModifier;
    }
    // we create the item
    itemModifier.pokemonId = pokemon.id; // we assign the created item to the pokemon
    itemModifier.stackCount = qty; // we say how many items we want
    if (player) {
      scene.addModifier(itemModifier, true, false, false, true);
    } else {
      scene.addEnemyModifier(itemModifier, true, true);
    }
  });
}<|MERGE_RESOLUTION|>--- conflicted
+++ resolved
@@ -9,11 +9,7 @@
 import { Type } from "../data/type";
 import { EvolutionPhase } from "../evolution-phase";
 import { FusionSpeciesFormEvolution, pokemonEvolutions, pokemonPrevolutions } from "../data/pokemon-evolutions";
-<<<<<<< HEAD
 import { getPokemonMessage, getPokemonNameWithAffix } from "../messages";
-=======
-import {getPokemonMessage, getPokemonNameWithAffix} from "../messages";
->>>>>>> a3759382
 import * as Utils from "../utils";
 import { TempBattleStat } from "../data/temp-battle-stat";
 import { getBerryEffectFunc, getBerryPredicate } from "../data/berry";
@@ -27,14 +23,11 @@
 import * as Overrides from "../overrides";
 import { ModifierType, modifierTypes } from "./modifier-type";
 import { Command } from "#app/ui/command-ui-handler.js";
-<<<<<<< HEAD
 import i18next from "../plugins/i18n";
-=======
 import { Species } from "#enums/species";
 
 import { allMoves } from "#app/data/move.js";
 import { Abilities } from "#app/enums/abilities.js";
->>>>>>> a3759382
 
 export type ModifierPredicate = (modifier: Modifier) => boolean;
 
