import * as ModifierTypes from './modifier-type';
import { LearnMovePhase, LevelUpPhase, PokemonHealPhase } from "../phases";
import BattleScene from "../battle-scene";
import { getLevelTotalExp } from "../data/exp";
import { PokeballType } from "../data/pokeball";
import Pokemon, { PlayerPokemon } from "../field/pokemon";
import { Stat } from "../data/pokemon-stat";
import { addTextObject, TextStyle } from "../ui/text";
import { Type } from '../data/type';
import { EvolutionPhase } from '../evolution-phase';
import { FusionSpeciesFormEvolution, pokemonEvolutions, pokemonPrevolutions } from '../data/pokemon-evolutions';
import { getPokemonMessage } from '../messages';
import * as Utils from "../utils";
import { TempBattleStat } from '../data/temp-battle-stat';
import { BerryType, getBerryEffectFunc, getBerryPredicate } from '../data/berry';
import { StatusEffect, getStatusEffectHealText } from '../data/status-effect';
import { achvs } from '../system/achv';
import { VoucherType } from '../system/voucher';
import { FormChangeItem, SpeciesFormChangeItemTrigger } from '../data/pokemon-forms';
import { Nature } from '#app/data/nature';
import { BattlerTagType } from '#app/data/enums/battler-tag-type';
<<<<<<< HEAD
import { OPP_HELD_ITEMS_OVERRIDE, STARTING_HELD_ITEMS_OVERRIDE } from "../overrides";
=======
import { STARTING_MODIFIER_OVERRIDE, STARTING_MODIFIER_QTY_OVERRIDE } from "../overrides";
>>>>>>> 850f75c9
import { modifierTypes } from "./modifier-type";

type ModifierType = ModifierTypes.ModifierType;
export type ModifierPredicate = (modifier: Modifier) => boolean;

const iconOverflowIndex = 24;

export const modifierSortFunc = (a: Modifier, b: Modifier) => {
  const aId = a instanceof PokemonHeldItemModifier ? a.pokemonId : 4294967295;
  const bId = b instanceof PokemonHeldItemModifier ? b.pokemonId : 4294967295;

  return aId < bId ? 1 : aId > bId ? -1 : 0;
};

export class ModifierBar extends Phaser.GameObjects.Container {
  private player: boolean;
  private modifierCache: PersistentModifier[];

  constructor(scene: BattleScene, enemy?: boolean) {
    super(scene, 1 + (enemy ? 302 : 0), 2);

    this.player = !enemy;
    this.setScale(0.5);
  }

  updateModifiers(modifiers: PersistentModifier[]) {
    this.removeAll(true);

    const visibleIconModifiers = modifiers.filter(m => m.isIconVisible(this.scene as BattleScene));

    visibleIconModifiers.sort(modifierSortFunc);

    const thisArg = this;

    visibleIconModifiers.forEach((modifier: PersistentModifier, i: integer) => {
      const icon = modifier.getIcon(this.scene as BattleScene);
      if (i >= iconOverflowIndex)
        icon.setVisible(false);
      this.add(icon);
      this.setModifierIconPosition(icon, visibleIconModifiers.length);
      icon.setInteractive(new Phaser.Geom.Rectangle(0, 0, 32, 24), Phaser.Geom.Rectangle.Contains);
      icon.on('pointerover', () => {
        (this.scene as BattleScene).ui.showTooltip(modifier.type.name, modifier.type.getDescription(this.scene as BattleScene));
        if (this.modifierCache && this.modifierCache.length > iconOverflowIndex)
          thisArg.updateModifierOverflowVisibility(true);
      });
      icon.on('pointerout', () => {
        (this.scene as BattleScene).ui.hideTooltip();
        if (this.modifierCache && this.modifierCache.length > iconOverflowIndex)
          thisArg.updateModifierOverflowVisibility(false);
      });
    });

    for (let icon of this.getAll())
      this.sendToBack(icon);

    this.modifierCache = modifiers;
  }

  updateModifierOverflowVisibility(ignoreLimit: boolean) {
    const modifierIcons = this.getAll().reverse();
    for (let modifier of modifierIcons.map(m => m as Phaser.GameObjects.Container).slice(iconOverflowIndex))
      modifier.setVisible(ignoreLimit);
  }

  setModifierIconPosition(icon: Phaser.GameObjects.Container, modifierCount: integer) {
    let rowIcons: integer = 12 + 6 * Math.max((Math.ceil(Math.min(modifierCount, 24) / 12) - 2), 0);

    const x = (this.getIndex(icon) % rowIcons) * 26 / (rowIcons / 12);
    const y = Math.floor(this.getIndex(icon) / rowIcons) * 20;

    icon.setPosition(this.player ? x : -x, y);
  }
}

export abstract class Modifier {
  public type: ModifierType;

  constructor(type: ModifierType) {
    this.type = type;
  }

  match(_modifier: Modifier): boolean {
    return false;
  }

  shouldApply(_args: any[]): boolean {
    return true;
  }

  abstract apply(args: any[]): boolean | Promise<boolean>;
}

export abstract class PersistentModifier extends Modifier {
  public stackCount: integer;
  public virtualStackCount: integer;

  constructor(type: ModifierType, stackCount: integer) {
    super(type);
    this.stackCount = stackCount === undefined ? 1 : stackCount;
    this.virtualStackCount = 0;
  }

  add(modifiers: PersistentModifier[], virtual: boolean, scene: BattleScene): boolean {
    for (let modifier of modifiers) {
      if (this.match(modifier))
        return modifier.incrementStack(scene, this.stackCount, virtual);
    }

    if (virtual) {
      this.virtualStackCount += this.stackCount;
      this.stackCount = 0;
    }
    modifiers.push(this);
    return true;
  }

  abstract clone(): PersistentModifier;

  getArgs(): any[] {
    return [];
  }

  incrementStack(scene: BattleScene, amount: integer, virtual: boolean): boolean {
    if (this.getStackCount() + amount <= this.getMaxStackCount(scene)) {
      if (!virtual)
        this.stackCount += amount;
      else
        this.virtualStackCount += amount;
      return true;
    }

    return false;
  }

  getStackCount(): integer {
    return this.stackCount + this.virtualStackCount;
  }

  abstract getMaxStackCount(scene: BattleScene, forThreshold?: boolean): integer

  isIconVisible(scene: BattleScene): boolean {
    return true;
  }

  getIcon(scene: BattleScene, forSummary?: boolean): Phaser.GameObjects.Container {
    const container = scene.add.container(0, 0);

    const item = scene.add.sprite(0, 12, 'items');
    item.setFrame(this.type.iconImage);
    item.setOrigin(0, 0.5);
    container.add(item);

    const stackText = this.getIconStackText(scene);
    if (stackText)
      container.add(stackText);

    const virtualStackText = this.getIconStackText(scene, true);
    if (virtualStackText)
      container.add(virtualStackText);

    return container;
  }

  getIconStackText(scene: BattleScene, virtual?: boolean): Phaser.GameObjects.BitmapText {
    if (this.getMaxStackCount(scene) === 1 || (virtual && !this.virtualStackCount))
      return null;

    const text = scene.add.bitmapText(10, 15, 'item-count', this.stackCount.toString(), 11);
    text.letterSpacing = -0.5;
    if (this.getStackCount() >= this.getMaxStackCount(scene))
      text.setTint(0xf89890)
    text.setOrigin(0, 0);

    return text;
  }
}

export abstract class ConsumableModifier extends Modifier {
  constructor(type: ModifierType) {
    super(type);
  }

  add(_modifiers: Modifier[]): boolean {
    return true;
  }

  shouldApply(args: any[]): boolean {
    return super.shouldApply(args) && args.length === 1 && args[0] instanceof BattleScene;
  }
}

export class AddPokeballModifier extends ConsumableModifier {
  private pokeballType: PokeballType;
  private count: integer;

  constructor(type: ModifierType, pokeballType: PokeballType, count: integer) {
    super(type);

    this.pokeballType = pokeballType;
    this.count = count;
  }

  apply(args: any[]): boolean {
    const pokeballCounts = (args[0] as BattleScene).pokeballCounts;
    pokeballCounts[this.pokeballType] = Math.min(pokeballCounts[this.pokeballType] + this.count, 99);

    return true;
  }
}

export class AddVoucherModifier extends ConsumableModifier {
  private voucherType: VoucherType;
  private count: integer;

  constructor(type: ModifierType, voucherType: VoucherType, count: integer) {
    super(type);

    this.voucherType = voucherType;
    this.count = count;
  }

  apply(args: any[]): boolean {
    const voucherCounts = (args[0] as BattleScene).gameData.voucherCounts;
    voucherCounts[this.voucherType] += this.count;

    return true;
  }
}

export abstract class LapsingPersistentModifier extends PersistentModifier {
  protected battlesLeft: integer;

  constructor(type: ModifierTypes.ModifierType, battlesLeft?: integer, stackCount?: integer) {
    super(type, stackCount);

    this.battlesLeft = battlesLeft;
  }

  lapse(args: any[]): boolean {
    return !!--this.battlesLeft;
  }

  getIcon(scene: BattleScene): Phaser.GameObjects.Container {
    const container = super.getIcon(scene);

    const battleCountText = addTextObject(scene, 27, 0, this.battlesLeft.toString(), TextStyle.PARTY, { fontSize: '66px', color: '#f89890' });
    battleCountText.setShadow(0, 0, null);
    battleCountText.setStroke('#984038', 16)
    battleCountText.setOrigin(1, 0);
    container.add(battleCountText);

    return container;
  }

  getBattlesLeft(): integer {
    return this.battlesLeft;
  }

  getMaxStackCount(scene: BattleScene, forThreshold?: boolean): number {
    return 99;
  }
}

export class DoubleBattleChanceBoosterModifier extends LapsingPersistentModifier {
  constructor(type: ModifierTypes.DoubleBattleChanceBoosterModifierType, battlesLeft: integer, stackCount?: integer) {
    super(type, battlesLeft, stackCount);
  }

  match(modifier: Modifier): boolean {
    if (modifier instanceof DoubleBattleChanceBoosterModifier)
      return (modifier as DoubleBattleChanceBoosterModifier).battlesLeft === this.battlesLeft;
    return false;
  }

  clone(): DoubleBattleChanceBoosterModifier {
    return new DoubleBattleChanceBoosterModifier(this.type as ModifierTypes.DoubleBattleChanceBoosterModifierType, this.battlesLeft, this.stackCount);
  }

  getArgs(): any[] {
    return [ this.battlesLeft ];
  }

  apply(args: any[]): boolean {
    const doubleBattleChance = args[0] as Utils.NumberHolder;
    doubleBattleChance.value = Math.ceil(doubleBattleChance.value / 2);

    return true;
  }
}

export class TempBattleStatBoosterModifier extends LapsingPersistentModifier {
  private tempBattleStat: TempBattleStat;

  constructor(type: ModifierTypes.TempBattleStatBoosterModifierType, tempBattleStat: TempBattleStat, battlesLeft?: integer, stackCount?: integer) {
    super(type, battlesLeft || 5, stackCount);

    this.tempBattleStat = tempBattleStat;
  }

  match(modifier: Modifier): boolean {
    if (modifier instanceof TempBattleStatBoosterModifier)
      return (modifier as TempBattleStatBoosterModifier).tempBattleStat === this.tempBattleStat
        && (modifier as TempBattleStatBoosterModifier).battlesLeft === this.battlesLeft;
    return false;
  }

  clone(): TempBattleStatBoosterModifier {
    return new TempBattleStatBoosterModifier(this.type as ModifierTypes.TempBattleStatBoosterModifierType, this.tempBattleStat, this.battlesLeft, this.stackCount);
  }

  getArgs(): any[] {
    return [ this.tempBattleStat, this.battlesLeft ];
  }

  apply(args: any[]): boolean {
    const tempBattleStat = args[0] as TempBattleStat;

    if (tempBattleStat === this.tempBattleStat) {
      const statLevel = args[1] as Utils.IntegerHolder;
      statLevel.value = Math.min(statLevel.value + 1, 6);
      return true;
    }

    return false;
  }
}

export class MapModifier extends PersistentModifier {
  constructor(type: ModifierType, stackCount?: integer) {
    super(type, stackCount);
  }
  
  clone(): MapModifier {
    return new MapModifier(this.type, this.stackCount);
  }

  apply(args: any[]): boolean {
    return true;
  }

  getMaxStackCount(scene: BattleScene): integer {
    return 1;
  }
}

export class MegaEvolutionAccessModifier extends PersistentModifier {
  constructor(type: ModifierType, stackCount?: integer) {
    super(type, stackCount);
  }
  
  clone(): MegaEvolutionAccessModifier {
    return new MegaEvolutionAccessModifier(this.type, this.stackCount);
  }

  apply(args: any[]): boolean {
    return true;
  }

  getMaxStackCount(scene: BattleScene): integer {
    return 1;
  }
}

export class GigantamaxAccessModifier extends PersistentModifier {
  constructor(type: ModifierType, stackCount?: integer) {
    super(type, stackCount);
  }
  
  clone(): GigantamaxAccessModifier {
    return new GigantamaxAccessModifier(this.type, this.stackCount);
  }

  apply(args: any[]): boolean {
    return true;
  }

  getMaxStackCount(scene: BattleScene): integer {
    return 1;
  }
}

export class TerastallizeAccessModifier extends PersistentModifier {
  constructor(type: ModifierType, stackCount?: integer) {
    super(type, stackCount);
  }
  
  clone(): TerastallizeAccessModifier {
    return new TerastallizeAccessModifier(this.type, this.stackCount);
  }

  apply(args: any[]): boolean {
    return true;
  }

  getMaxStackCount(scene: BattleScene): integer {
    return 1;
  }
}

export abstract class PokemonHeldItemModifier extends PersistentModifier {
  public pokemonId: integer;

  constructor(type: ModifierType, pokemonId: integer, stackCount: integer) {
    super(type, stackCount);

    this.pokemonId = pokemonId;
  }

  abstract matchType(_modifier: Modifier): boolean;

  match(modifier: Modifier) {
    return this.matchType(modifier) && (modifier as PokemonHeldItemModifier).pokemonId === this.pokemonId;
  }

  getArgs(): any[] {
    return [ this.pokemonId ];
  }

  shouldApply(args: any[]): boolean {
    return super.shouldApply(args) && args.length && args[0] instanceof Pokemon && (this.pokemonId === -1 || (args[0] as Pokemon).id === this.pokemonId);
  }

  getTransferrable(withinParty: boolean) {
    return true;
  }

  isIconVisible(scene: BattleScene): boolean {
    return this.getPokemon(scene).isOnField();
  }

  getIcon(scene: BattleScene, forSummary?: boolean): Phaser.GameObjects.Container {
    const container = !forSummary ? scene.add.container(0, 0) : super.getIcon(scene);

    if (!forSummary) {
      const pokemon = this.getPokemon(scene);
      const pokemonIcon = scene.addPokemonIcon(pokemon, -2, 10, 0, 0.5);

      container.add(pokemonIcon);

      const item = scene.add.sprite(16, this.virtualStackCount ? 8 : 16, 'items');
      item.setScale(0.5);
      item.setOrigin(0, 0.5);
      item.setTexture('items', this.type.iconImage);
      container.add(item);

      const stackText = this.getIconStackText(scene);
      if (stackText)
        container.add(stackText);

      const virtualStackText = this.getIconStackText(scene, true);
      if (virtualStackText)
        container.add(virtualStackText);
    } else
      container.setScale(0.5);

    return container;
  }

  getPokemon(scene: BattleScene): Pokemon {
    return scene.getPokemonById(this.pokemonId);
  }

  getScoreMultiplier(): number {
    return 1;
  }

  getMaxStackCount(scene: BattleScene, forThreshold?: boolean): integer {
    const pokemon = this.getPokemon(scene);
    if (!pokemon)
      return 0;
    if (pokemon.isPlayer() && forThreshold)
      return scene.getParty().map(p => this.getMaxHeldItemCount(p)).reduce((stackCount: integer, maxStackCount: integer) => Math.max(stackCount, maxStackCount), 0);
    return this.getMaxHeldItemCount(pokemon);
  }

  abstract getMaxHeldItemCount(pokemon: Pokemon): integer
}

export abstract class LapsingPokemonHeldItemModifier extends PokemonHeldItemModifier {
  protected battlesLeft: integer;

  constructor(type: ModifierTypes.ModifierType, pokemonId: integer, battlesLeft?: integer, stackCount?: integer) {
    super(type, pokemonId, stackCount);

    this.battlesLeft = battlesLeft;
  }

  lapse(args: any[]): boolean {
    return !!--this.battlesLeft;
  }

  getIcon(scene: BattleScene, forSummary?: boolean): Phaser.GameObjects.Container {
    const container = super.getIcon(scene, forSummary);

    if (this.getPokemon(scene).isPlayer()) {
      const battleCountText = addTextObject(scene, 27, 0, this.battlesLeft.toString(), TextStyle.PARTY, { fontSize: '66px', color: '#f89890' });
      battleCountText.setShadow(0, 0, null);
      battleCountText.setStroke('#984038', 16)
      battleCountText.setOrigin(1, 0);
      container.add(battleCountText);
    }

    return container;
  }

  getBattlesLeft(): integer {
    return this.battlesLeft;
  }

  getMaxStackCount(scene: BattleScene, forThreshold?: boolean): number {
    return 1;
  }
}

export class TerastallizeModifier extends LapsingPokemonHeldItemModifier {
  public teraType: Type;

  constructor(type: ModifierTypes.TerastallizeModifierType, pokemonId: integer, teraType: Type, battlesLeft?: integer, stackCount?: integer) {
    super(type, pokemonId, battlesLeft || 10, stackCount);

    this.teraType = teraType;
  }

  matchType(modifier: Modifier): boolean {
    if (modifier instanceof TerastallizeModifier && modifier.teraType === this.teraType)
      return true;
    return false;
  }

  clone(): TerastallizeModifier {
    return new TerastallizeModifier(this.type as ModifierTypes.TerastallizeModifierType, this.pokemonId, this.teraType, this.battlesLeft, this.stackCount);
  }

  getArgs(): any[] {
    return [ this.pokemonId, this.teraType, this.battlesLeft ];
  }

  apply(args: any[]): boolean {
    const pokemon = args[0] as Pokemon;
    if (pokemon.isPlayer()) {
      pokemon.scene.validateAchv(achvs.TERASTALLIZE);
      if (this.teraType === Type.STELLAR)
        pokemon.scene.validateAchv(achvs.STELLAR_TERASTALLIZE);
    }
    pokemon.updateSpritePipelineData();
    return true;
  }

  lapse(args: any[]): boolean {
    const ret = super.lapse(args);
    if (!ret) {
      const pokemon = args[0] as Pokemon;
      pokemon.updateSpritePipelineData();
    }
    return ret;
  }
  
  getTransferrable(withinParty: boolean): boolean {
    return false;
  }

  getScoreMultiplier(): number {
    return 1.25;
  }

  getMaxHeldItemCount(pokemon: Pokemon): integer {
    return 1;
  }
}

export class PokemonBaseStatModifier extends PokemonHeldItemModifier {
  protected stat: Stat;

  constructor(type: ModifierTypes.PokemonBaseStatBoosterModifierType, pokemonId: integer, stat: Stat, stackCount?: integer) {
    super(type, pokemonId, stackCount);
    this.stat = stat;
  }

  matchType(modifier: Modifier): boolean {
    if (modifier instanceof PokemonBaseStatModifier)
      return (modifier as PokemonBaseStatModifier).stat === this.stat;
    return false;
  }

  clone(): PersistentModifier {
    return new PokemonBaseStatModifier(this.type as ModifierTypes.PokemonBaseStatBoosterModifierType, this.pokemonId, this.stat, this.stackCount);
  }

  getArgs(): any[] {
    return super.getArgs().concat(this.stat);
  }

  shouldApply(args: any[]): boolean {
    return super.shouldApply(args) && args.length === 2 && args[1] instanceof Array;
  }

  apply(args: any[]): boolean {
    args[1][this.stat] = Math.min(Math.floor(args[1][this.stat] * (1 + this.getStackCount() * 0.1)), 999999);

    return true;
  }

  getTransferrable(_withinParty: boolean): boolean {
    return false;
  }

  getScoreMultiplier(): number {
    return 1.1;
  }

  getMaxHeldItemCount(pokemon: Pokemon): integer {
    return pokemon.ivs[this.stat];
  }
}

export class AttackTypeBoosterModifier extends PokemonHeldItemModifier {
  private moveType: Type;
  private boostMultiplier: number;

  constructor(type: ModifierType, pokemonId: integer, moveType: Type, boostPercent: number, stackCount?: integer) {
    super(type, pokemonId, stackCount);

    this.moveType = moveType;
    this.boostMultiplier = boostPercent * 0.01;
  }

  matchType(modifier: Modifier): boolean {
    if (modifier instanceof AttackTypeBoosterModifier) {
      const attackTypeBoosterModifier = modifier as AttackTypeBoosterModifier;
      return attackTypeBoosterModifier.moveType === this.moveType && attackTypeBoosterModifier.boostMultiplier === this.boostMultiplier;
    }

    return false;
  }

  clone() {
    return new AttackTypeBoosterModifier(this.type, this.pokemonId, this.moveType, this.boostMultiplier * 100, this.stackCount);
  }

  getArgs(): any[] {
    return super.getArgs().concat([ this.moveType, this.boostMultiplier * 100 ]);
  }

  shouldApply(args: any[]): boolean {
    return super.shouldApply(args) && args.length === 3 && typeof args[1] === 'number' && args[2] instanceof Utils.NumberHolder;
  }

  apply(args: any[]): boolean {
    if (args[1] === this.moveType) {
      (args[2] as Utils.NumberHolder).value = Math.floor((args[2] as Utils.NumberHolder).value * (1 + (this.getStackCount() * this.boostMultiplier)));
      return true;
    }

    return false;
  }

  getScoreMultiplier(): number {
    return 1.2;
  }

  getMaxHeldItemCount(pokemon: Pokemon): integer {
    return 99;
  }
}

export class SurviveDamageModifier extends PokemonHeldItemModifier {
  constructor(type: ModifierType, pokemonId: integer, stackCount?: integer) {
    super(type, pokemonId, stackCount);
  }

  matchType(modifier: Modifier): boolean {
    return modifier instanceof SurviveDamageModifier;
  }

  clone() {
    return new SurviveDamageModifier(this.type, this.pokemonId, this.stackCount);
  }

  shouldApply(args: any[]): boolean {
    return super.shouldApply(args) && args.length === 2 && args[1] instanceof Utils.BooleanHolder;
  }

  apply(args: any[]): boolean {
    const pokemon = args[0] as Pokemon;
    const surviveDamage = args[1] as Utils.BooleanHolder;

    if (!surviveDamage.value && pokemon.randSeedInt(10) < this.getStackCount()) {
      surviveDamage.value = true;

      pokemon.scene.queueMessage(getPokemonMessage(pokemon, ` hung on\nusing its ${this.type.name}!`));
      return true;
    }

    return false;
  }

  getMaxHeldItemCount(pokemon: Pokemon): integer {
    return 5;
  }
}

export class FlinchChanceModifier extends PokemonHeldItemModifier {
  constructor(type: ModifierType, pokemonId: integer, stackCount?: integer) {
    super(type, pokemonId, stackCount);
  }

  matchType(modifier: Modifier) {
    return modifier instanceof FlinchChanceModifier;
  }

  clone() {
    return new FlinchChanceModifier(this.type, this.pokemonId, this.stackCount);
  }

  shouldApply(args: any[]): boolean {
    return super.shouldApply(args) && args.length === 2 && args[1] instanceof Utils.BooleanHolder;
  }

  apply(args: any[]): boolean {
    const pokemon = args[0] as Pokemon;
    const flinched = args[1] as Utils.BooleanHolder;

    if (!flinched.value && pokemon.randSeedInt(10) < this.getStackCount()) {
      flinched.value = true;
      return true;
    }

    return false;
  }

  getMaxHeldItemCount(pokemon: Pokemon): integer {
    return 3;
  }
}

export class TurnHealModifier extends PokemonHeldItemModifier {
  constructor(type: ModifierType, pokemonId: integer, stackCount?: integer) {
    super(type, pokemonId, stackCount);
  }

  matchType(modifier: Modifier) {
    return modifier instanceof TurnHealModifier;
  }

  clone() {
    return new TurnHealModifier(this.type, this.pokemonId, this.stackCount);
  }

  apply(args: any[]): boolean {
    const pokemon = args[0] as Pokemon;

    if (pokemon.getHpRatio() < 1) {
      const scene = pokemon.scene;
      scene.unshiftPhase(new PokemonHealPhase(scene, pokemon.getBattlerIndex(),
        Math.max(Math.floor(pokemon.getMaxHp() / 16) * this.stackCount, 1), getPokemonMessage(pokemon, `'s ${this.type.name}\nrestored its HP a little!`), true));
      return true;
    }

    return false;
  }

  getMaxHeldItemCount(pokemon: Pokemon): integer {
    return 4;
  }
}

export class HitHealModifier extends PokemonHeldItemModifier {
  constructor(type: ModifierType, pokemonId: integer, stackCount?: integer) {
    super(type, pokemonId, stackCount);
  }

  matchType(modifier: Modifier) {
    return modifier instanceof HitHealModifier;
  }

  clone() {
    return new HitHealModifier(this.type, this.pokemonId, this.stackCount);
  }

  apply(args: any[]): boolean {
    const pokemon = args[0] as Pokemon;

    if (pokemon.turnData.damageDealt && pokemon.getHpRatio() < 1) {
      const scene = pokemon.scene;
      scene.unshiftPhase(new PokemonHealPhase(scene, pokemon.getBattlerIndex(),
        Math.max(Math.floor(pokemon.turnData.damageDealt / 8) * this.stackCount, 1), getPokemonMessage(pokemon, `'s ${this.type.name}\nrestored its HP a little!`), true));
    }

    return true;
  }

  getMaxHeldItemCount(pokemon: Pokemon): integer {
    return 4;
  }
}

export class LevelIncrementBoosterModifier extends PersistentModifier {
  constructor(type: ModifierType, stackCount?: integer) {
    super(type, stackCount);
  }

  match(modifier: Modifier) {
    return modifier instanceof LevelIncrementBoosterModifier;
  }

  clone() {
    return new LevelIncrementBoosterModifier(this.type, this.stackCount);
  }

  shouldApply(args: any[]): boolean {
    return super.shouldApply(args) && args[0] instanceof Utils.IntegerHolder;
  }

  apply(args: any[]): boolean {
    (args[0] as Utils.IntegerHolder).value += this.getStackCount();

    return true;
  }

  getMaxStackCount(scene: BattleScene, forThreshold?: boolean): number {
    return 99;
  }
}

export class BerryModifier extends PokemonHeldItemModifier {
  public berryType: BerryType;
  public consumed: boolean;

  constructor(type: ModifierType, pokemonId: integer, berryType: BerryType, stackCount?: integer) {
    super(type, pokemonId, stackCount);

    this.berryType = berryType;
    this.consumed = false;
  }

  matchType(modifier: Modifier) {
    return modifier instanceof BerryModifier && (modifier as BerryModifier).berryType === this.berryType;
  }

  clone() {
    return new BerryModifier(this.type, this.pokemonId, this.berryType, this.stackCount);
  }

  getArgs(): any[] {
    return super.getArgs().concat(this.berryType);
  }

  shouldApply(args: any[]): boolean {
    return !this.consumed && super.shouldApply(args) && getBerryPredicate(this.berryType)(args[0] as Pokemon);
  }

  apply(args: any[]): boolean {
    const pokemon = args[0] as Pokemon;

    const preserve = new Utils.BooleanHolder(false);
    pokemon.scene.applyModifiers(PreserveBerryModifier, pokemon.isPlayer(), pokemon, preserve);

    getBerryEffectFunc(this.berryType)(pokemon);
    if (!preserve.value)
      this.consumed = true;

    return true;
  }

  getMaxHeldItemCount(pokemon: Pokemon): integer {
    return 10;
  }
}

export class PreserveBerryModifier extends PersistentModifier {
  constructor(type: ModifierType, stackCount?: integer) {
    super(type, stackCount);
  }

  match(modifier: Modifier) {
    return modifier instanceof PreserveBerryModifier;
  }

  clone() {
    return new PreserveBerryModifier(this.type, this.stackCount);
  }

  shouldApply(args: any[]): boolean {
    return super.shouldApply(args) && args[0] instanceof Pokemon && args[1] instanceof Utils.BooleanHolder;
  }

  apply(args: any[]): boolean {
    if (!(args[1] as Utils.BooleanHolder).value)
      (args[1] as Utils.BooleanHolder).value = (args[0] as Pokemon).randSeedInt(this.getMaxStackCount(null)) < this.getStackCount();

    return true;
  }

  getMaxStackCount(scene: BattleScene): integer {
    return 3;
  }
}

export class PokemonInstantReviveModifier extends PokemonHeldItemModifier {
  constructor(type: ModifierType, pokemonId: integer, stackCount?: integer) {
    super(type, pokemonId, stackCount);
  }

  matchType(modifier: Modifier) {
    return modifier instanceof PokemonInstantReviveModifier;
  }

  clone() {
    return new PokemonInstantReviveModifier(this.type, this.pokemonId, this.stackCount);
  }

  apply(args: any[]): boolean {
    const pokemon = args[0] as Pokemon;

    pokemon.scene.unshiftPhase(new PokemonHealPhase(pokemon.scene, pokemon.getBattlerIndex(),
      Math.max(Math.floor(pokemon.getMaxHp() / 2), 1), getPokemonMessage(pokemon, ` was revived\nby its ${this.type.name}!`), false, false, true));

    pokemon.resetStatus();

    return true;
  }

  getMaxHeldItemCount(pokemon: Pokemon): integer {
    return 1;
  }
}

export abstract class ConsumablePokemonModifier extends ConsumableModifier {
  public pokemonId: integer;

  constructor(type: ModifierType, pokemonId: integer) {
    super(type);

    this.pokemonId = pokemonId;
  }

  shouldApply(args: any[]): boolean {
    return args.length && args[0] instanceof PlayerPokemon && (this.pokemonId === -1 || (args[0] as PlayerPokemon).id === this.pokemonId);
  }

  getPokemon(scene: BattleScene) {
    return scene.getParty().find(p => p.id === this.pokemonId);
  }
}

export class PokemonHpRestoreModifier extends ConsumablePokemonModifier {
  private restorePoints: integer;
  private restorePercent: number;
  private healStatus: boolean;
  public fainted: boolean;

  constructor(type: ModifierType, pokemonId: integer, restorePoints: integer, restorePercent: number, healStatus: boolean, fainted?: boolean) {
    super(type, pokemonId);

    this.restorePoints = restorePoints;
    this.restorePercent = restorePercent;
    this.healStatus = healStatus;
    this.fainted = !!fainted;
  }

  shouldApply(args: any[]): boolean {
    return super.shouldApply(args) && (this.fainted || (args.length > 1 && typeof(args[1]) === 'number'));
  }

  apply(args: any[]): boolean {
    const pokemon = args[0] as Pokemon;
    if (!pokemon.hp === this.fainted) {
      let restorePoints = this.restorePoints;
      if (!this.fainted)
        restorePoints = Math.floor(restorePoints * (args[1] as number));
      if (this.fainted || this.healStatus)
        pokemon.resetStatus();
      pokemon.hp = Math.min(pokemon.hp + Math.max(Math.ceil(Math.max(Math.floor((this.restorePercent * 0.01) * pokemon.getMaxHp()), restorePoints)), 1), pokemon.getMaxHp());
      
      return true;
    }

    return false;
  }
}

export class PokemonStatusHealModifier extends ConsumablePokemonModifier {
  constructor(type: ModifierType, pokemonId: integer) {
    super(type, pokemonId);
  }

  apply(args: any[]): boolean {
    const pokemon = args[0] as Pokemon;
    pokemon.resetStatus();

    return true;
  }
}

export abstract class ConsumablePokemonMoveModifier extends ConsumablePokemonModifier {
  public moveIndex: integer;

  constructor(type: ModifierType, pokemonId: integer, moveIndex: integer) {
    super(type, pokemonId);

    this.moveIndex = moveIndex;
  }
}

export class PokemonPpRestoreModifier extends ConsumablePokemonMoveModifier {
  private restorePoints: integer;

  constructor(type: ModifierType, pokemonId: integer, moveIndex: integer, restorePoints: integer) {
    super(type, pokemonId, moveIndex);

    this.restorePoints = restorePoints;
  }

  apply(args: any[]): boolean {
    const pokemon = args[0] as Pokemon;
    const move = pokemon.getMoveset()[this.moveIndex];
    move.ppUsed = this.restorePoints > -1 ? Math.max(move.ppUsed - this.restorePoints, 0) : 0;

    return true;
  }
}

export class PokemonAllMovePpRestoreModifier extends ConsumablePokemonModifier {
  private restorePoints: integer;

  constructor(type: ModifierType, pokemonId: integer, restorePoints: integer) {
    super(type, pokemonId);

    this.restorePoints = restorePoints;
  }

  apply(args: any[]): boolean {
    const pokemon = args[0] as Pokemon;
    for (let move of pokemon.getMoveset())
      move.ppUsed = this.restorePoints > -1 ? Math.max(move.ppUsed - this.restorePoints, 0) : 0;

    return true;
  }
}

export class PokemonPpUpModifier extends ConsumablePokemonMoveModifier {
  private upPoints: integer;

  constructor(type: ModifierType, pokemonId: integer, moveIndex: integer, upPoints: integer) {
    super(type, pokemonId, moveIndex);

    this.upPoints = upPoints;
  }

  apply(args: any[]): boolean {
    const pokemon = args[0] as Pokemon;
    const move = pokemon.getMoveset()[this.moveIndex];
    move.ppUp = Math.min(move.ppUp + this.upPoints, 3);

    return true;
  }
}

export class PokemonNatureChangeModifier extends ConsumablePokemonModifier {
  public nature: Nature;

  constructor(type: ModifierType, pokemonId: integer, nature: Nature) {
    super(type, pokemonId);

    this.nature = nature;
  }

  apply(args: any[]): boolean {
    const pokemon = args[0] as Pokemon;
    pokemon.natureOverride = this.nature;
    let speciesId = pokemon.species.speciesId;
    pokemon.scene.gameData.dexData[speciesId].natureAttr |= Math.pow(2, this.nature + 1);

    while (pokemonPrevolutions.hasOwnProperty(speciesId)) {
      speciesId = pokemonPrevolutions[speciesId];
      pokemon.scene.gameData.dexData[speciesId].natureAttr |= Math.pow(2, this.nature + 1);
    }

    return true;
  }
}

export class PokemonLevelIncrementModifier extends ConsumablePokemonModifier {
  constructor(type: ModifierType, pokemonId: integer) {
    super(type, pokemonId);
  }

  apply(args: any[]): boolean {
    const pokemon = args[0] as PlayerPokemon;
    const levelCount = new Utils.IntegerHolder(1);
    pokemon.scene.applyModifiers(LevelIncrementBoosterModifier, true, levelCount);

    pokemon.level += levelCount.value;
    if (pokemon.level <= pokemon.scene.getMaxExpLevel(true)) {
      pokemon.exp = getLevelTotalExp(pokemon.level, pokemon.species.growthRate);
      pokemon.levelExp = 0;
    }

    pokemon.addFriendship(5);

    pokemon.scene.unshiftPhase(new LevelUpPhase(pokemon.scene, pokemon.scene.getParty().indexOf(pokemon), pokemon.level - levelCount.value, pokemon.level));

    return true;
  }
}

export class TmModifier extends ConsumablePokemonModifier {
  constructor(type: ModifierTypes.TmModifierType, pokemonId: integer) {
    super(type, pokemonId);
  }

  apply(args: any[]): boolean {
    const pokemon = args[0] as PlayerPokemon;

    pokemon.scene.unshiftPhase(new LearnMovePhase(pokemon.scene, pokemon.scene.getParty().indexOf(pokemon), (this.type as ModifierTypes.TmModifierType).moveId));

    return true;
  }
}

export class RememberMoveModifier extends ConsumablePokemonModifier {
  public levelMoveIndex: integer;

  constructor(type: ModifierTypes.ModifierType, pokemonId: integer, levelMoveIndex: integer) {
    super(type, pokemonId);

    this.levelMoveIndex = levelMoveIndex;
  }

  apply(args: any[]): boolean {
    const pokemon = args[0] as PlayerPokemon;

    pokemon.scene.unshiftPhase(new LearnMovePhase(pokemon.scene, pokemon.scene.getParty().indexOf(pokemon), pokemon.getLearnableLevelMoves()[this.levelMoveIndex]));

    return true;
  }
}

export class EvolutionItemModifier extends ConsumablePokemonModifier {
  constructor(type: ModifierTypes.EvolutionItemModifierType, pokemonId: integer) {
    super(type, pokemonId);
  }

  apply(args: any[]): boolean {
    const pokemon = args[0] as PlayerPokemon;

    let matchingEvolution = pokemonEvolutions.hasOwnProperty(pokemon.species.speciesId)
      ? pokemonEvolutions[pokemon.species.speciesId].find(e => e.item === (this.type as ModifierTypes.EvolutionItemModifierType).evolutionItem
        && (e.evoFormKey === null || (e.preFormKey || '') === pokemon.getFormKey())
        && (!e.condition || e.condition.predicate(pokemon)))
      : null;

    if (!matchingEvolution && pokemon.isFusion()) {
      matchingEvolution = pokemonEvolutions[pokemon.fusionSpecies.speciesId].find(e => e.item === (this.type as ModifierTypes.EvolutionItemModifierType).evolutionItem
        && (e.evoFormKey === null || (e.preFormKey || '') === pokemon.getFusionFormKey())
        && (!e.condition || e.condition.predicate(pokemon)));
      if (matchingEvolution)
        matchingEvolution = new FusionSpeciesFormEvolution(pokemon.species.speciesId, matchingEvolution);
    }

    if (matchingEvolution) {
      pokemon.scene.unshiftPhase(new EvolutionPhase(pokemon.scene, pokemon, matchingEvolution, pokemon.level - 1));
      return true;
    }

    return false;
  }
}

export class FusePokemonModifier extends ConsumablePokemonModifier {
  public fusePokemonId: integer;

  constructor(type: ModifierType, pokemonId: integer, fusePokemonId: integer) {
    super(type, pokemonId);

    this.fusePokemonId = fusePokemonId;
  }

  shouldApply(args: any[]): boolean {
    return super.shouldApply(args) && args[1] instanceof PlayerPokemon && this.fusePokemonId === (args[1] as PlayerPokemon).id;
  }

  apply(args: any[]): Promise<boolean> {
    return new Promise<boolean>(resolve => {
      (args[0] as PlayerPokemon).fuse(args[1] as PlayerPokemon).then(() => resolve(true));
    });
  }
}

export class MultipleParticipantExpBonusModifier extends PersistentModifier {
  constructor(type: ModifierType, stackCount?: integer) {
    super(type, stackCount);
  }

  match(modifier: Modifier): boolean {
    return modifier instanceof MultipleParticipantExpBonusModifier;
  }

  apply(_args: any[]): boolean {
    return true;
  }

  clone(): MultipleParticipantExpBonusModifier {
    return new MultipleParticipantExpBonusModifier(this.type, this.stackCount);
  }

  getMaxStackCount(scene: BattleScene): integer {
    return 5;
  }
}

export class HealingBoosterModifier extends PersistentModifier {
  private multiplier: number;

  constructor(type: ModifierType, multiplier: number, stackCount?: integer) {
    super(type, stackCount);

    this.multiplier = multiplier;
  }

  match(modifier: Modifier): boolean {
    return modifier instanceof HealingBoosterModifier;
  }

  clone(): HealingBoosterModifier {
    return new HealingBoosterModifier(this.type, this.multiplier, this.stackCount);
  }

  getArgs(): any[] {
    return [ this.multiplier ];
  }

  apply(args: any[]): boolean {
    const healingMultiplier = args[0] as Utils.IntegerHolder;
    healingMultiplier.value *= 1 + ((this.multiplier - 1) * this.getStackCount());

    return true;
  }

  getMaxStackCount(scene: BattleScene): integer {
    return 5;
  }
}

export class ExpBoosterModifier extends PersistentModifier {
  private boostMultiplier: integer;

  constructor(type: ModifierType, boostPercent: number, stackCount?: integer) {
    super(type, stackCount);

    this.boostMultiplier = boostPercent * 0.01;
  }

  match(modifier: Modifier): boolean {
    if (modifier instanceof ExpBoosterModifier) {
      const expModifier = modifier as ExpBoosterModifier;
      return expModifier.boostMultiplier === this.boostMultiplier;
    }
    return false;
  }

  clone(): ExpBoosterModifier {
    return new ExpBoosterModifier(this.type, this.boostMultiplier * 100, this.stackCount);
  }

  getArgs(): any[] {
    return [ this.boostMultiplier * 100 ];
  }

  apply(args: any[]): boolean {
    (args[0] as Utils.NumberHolder).value = Math.floor((args[0] as Utils.NumberHolder).value * (1 + (this.getStackCount() * this.boostMultiplier)));

    return true;
  }

  getMaxStackCount(scene: BattleScene, forThreshold?: boolean): integer {
    return this.boostMultiplier < 1 ? this.boostMultiplier < 0.6 ? 99 : 30 : 10;
  }
}

export class PokemonExpBoosterModifier extends PokemonHeldItemModifier {
  private boostMultiplier: integer;

  constructor(type: ModifierTypes.PokemonExpBoosterModifierType, pokemonId: integer, boostPercent: number, stackCount?: integer) {
    super(type, pokemonId, stackCount);
    this.boostMultiplier = boostPercent * 0.01;
  }

  matchType(modifier: Modifier): boolean {
    if (modifier instanceof PokemonExpBoosterModifier) {
      const pokemonExpModifier = modifier as PokemonExpBoosterModifier;
      return pokemonExpModifier.boostMultiplier === this.boostMultiplier;
    }
    return false;
  }

  clone(): PersistentModifier {
    return new PokemonExpBoosterModifier(this.type as ModifierTypes.PokemonExpBoosterModifierType, this.pokemonId, this.boostMultiplier * 100, this.stackCount);
  }

  getArgs(): any[] {
    return super.getArgs().concat(this.boostMultiplier * 100);
  }

  shouldApply(args: any[]): boolean {
    return super.shouldApply(args) && args.length === 2 && args[1] instanceof Utils.NumberHolder;
  }

  apply(args: any[]): boolean {
    (args[1] as Utils.NumberHolder).value = Math.floor((args[1] as Utils.NumberHolder).value * (1 + (this.getStackCount() * this.boostMultiplier)));

    return true;
  }

  getMaxHeldItemCount(pokemon: Pokemon): integer {
    return 99;
  }
}

export class ExpShareModifier extends PersistentModifier {
  constructor(type: ModifierType, stackCount?: integer) {
    super(type, stackCount);
  }

  match(modifier: Modifier): boolean {
    return modifier instanceof ExpShareModifier;
  }

  clone(): ExpShareModifier {
    return new ExpShareModifier(this.type, this.stackCount);
  }

  apply(_args: any[]): boolean {
    return true;
  }

  getMaxStackCount(scene: BattleScene): integer {
    return 5;
  }
}

export class ExpBalanceModifier extends PersistentModifier {
  constructor(type: ModifierType, stackCount?: integer) {
    super(type, stackCount);
  }

  match(modifier: Modifier): boolean {
    return modifier instanceof ExpBalanceModifier;
  }

  clone(): ExpBalanceModifier {
    return new ExpBalanceModifier(this.type, this.stackCount);
  }

  apply(_args: any[]): boolean {
    return true;
  }

  getMaxStackCount(scene: BattleScene): integer {
    return 5;
  }
}

export class PokemonFriendshipBoosterModifier extends PokemonHeldItemModifier {
  constructor(type: ModifierTypes.PokemonFriendshipBoosterModifierType, pokemonId: integer, stackCount?: integer) {
    super(type, pokemonId, stackCount);
  }

  matchType(modifier: Modifier): boolean {
    return modifier instanceof PokemonFriendshipBoosterModifier;
  }

  clone(): PersistentModifier {
    return new PokemonFriendshipBoosterModifier(this.type as ModifierTypes.PokemonFriendshipBoosterModifierType, this.pokemonId, this.stackCount);
  }
  
  apply(args: any[]): boolean {
    const friendship = args[1] as Utils.IntegerHolder;
    friendship.value = Math.floor(friendship.value * (1 + 0.5 * this.getStackCount()));

    return true;
  }

  getMaxHeldItemCount(pokemon: Pokemon): integer {
    return 3;
  }
}

export class PokemonNatureWeightModifier extends PokemonHeldItemModifier {
  constructor(type: ModifierTypes.ModifierType, pokemonId: integer, stackCount?: integer) {
    super(type, pokemonId, stackCount);
  }

  matchType(modifier: Modifier): boolean {
    return modifier instanceof PokemonNatureWeightModifier;
  }

  clone(): PersistentModifier {
    return new PokemonNatureWeightModifier(this.type, this.pokemonId, this.stackCount);
  }
  
  apply(args: any[]): boolean {
    const multiplier = args[1] as Utils.IntegerHolder;
    if (multiplier.value !== 1) {
      multiplier.value += 0.1 * this.getStackCount() * (multiplier.value > 1 ? 1 : -1);
      return true;
    }

    return false;
  }

  getMaxHeldItemCount(pokemon: Pokemon): integer {
    return 10;
  }
}

export class PokemonMoveAccuracyBoosterModifier extends PokemonHeldItemModifier {
  private accuracyAmount: integer;

  constructor(type: ModifierTypes.PokemonMoveAccuracyBoosterModifierType, pokemonId: integer, accuracy: integer, stackCount?: integer) {
    super(type, pokemonId, stackCount);
    this.accuracyAmount = accuracy;
  }

  matchType(modifier: Modifier): boolean {
    if (modifier instanceof PokemonMoveAccuracyBoosterModifier) {
      const pokemonAccuracyBoosterModifier = modifier as PokemonMoveAccuracyBoosterModifier;
      return pokemonAccuracyBoosterModifier.accuracyAmount === this.accuracyAmount;
    }
    return false;
  }

  clone(): PersistentModifier {
    return new PokemonMoveAccuracyBoosterModifier(this.type as ModifierTypes.PokemonMoveAccuracyBoosterModifierType, this.pokemonId, this.accuracyAmount, this.stackCount);
  }

  getArgs(): any[] {
    return super.getArgs().concat(this.accuracyAmount);
  }

  shouldApply(args: any[]): boolean {
    return super.shouldApply(args) && args.length === 2 && args[1] instanceof Utils.NumberHolder;
  }

  apply(args: any[]): boolean {
    const moveAccuracy = (args[1] as Utils.IntegerHolder);
    moveAccuracy.value = Math.min(moveAccuracy.value + this.accuracyAmount * this.getStackCount(), 100);

    return true;
  }

  getMaxHeldItemCount(pokemon: Pokemon): integer {
    return 3;
  }
}

export class PokemonMultiHitModifier extends PokemonHeldItemModifier {
  constructor(type: ModifierTypes.PokemonMultiHitModifierType, pokemonId: integer, stackCount?: integer) {
    super(type, pokemonId, stackCount);
  }

  matchType(modifier: Modifier): boolean {
    return modifier instanceof PokemonMultiHitModifier;
  }

  clone(): PersistentModifier {
    return new PokemonMultiHitModifier(this.type as ModifierTypes.PokemonMultiHitModifierType, this.pokemonId, this.stackCount);
  }
  
  apply(args: any[]): boolean {
    (args[1] as Utils.IntegerHolder).value *= (this.getStackCount() + 1);

    const power = args[2] as Utils.NumberHolder;
    switch (this.getStackCount()) {
      case 1:
        power.value *= 0.4;
        break;
      case 2:
        power.value *= 0.25;
        break;
      case 3:
        power.value *= 0.175;
        break;
    }

    return true;
  }

  getMaxHeldItemCount(pokemon: Pokemon): integer {
    return 3;
  }
}

export class PokemonFormChangeItemModifier extends PokemonHeldItemModifier {
  public formChangeItem: FormChangeItem;
  public active: boolean;

  constructor(type: ModifierTypes.FormChangeItemModifierType, pokemonId: integer, formChangeItem: FormChangeItem, active: boolean, stackCount?: integer) {
    super(type, pokemonId, stackCount);
    this.formChangeItem = formChangeItem;
    this.active = active;
  }

  matchType(modifier: Modifier): boolean {
    return modifier instanceof PokemonFormChangeItemModifier && modifier.formChangeItem === this.formChangeItem;
  }

  clone(): PersistentModifier {
    return new PokemonFormChangeItemModifier(this.type as ModifierTypes.FormChangeItemModifierType, this.pokemonId, this.formChangeItem, this.active, this.stackCount);
  }

  getArgs(): any[] {
    return super.getArgs().concat(this.formChangeItem, this.active);
  }

  apply(args: any[]): boolean {
    const pokemon = args[0] as Pokemon;
    const active = args[1] as boolean;

    let switchActive = this.active && !active;

    if (switchActive)
      this.active = false;

    const ret = pokemon.scene.triggerPokemonFormChange(pokemon, SpeciesFormChangeItemTrigger);

    if (switchActive)
      this.active = true;

    return ret;
  }

  getTransferrable(withinParty: boolean) {
    return withinParty;
  }

  getMaxHeldItemCount(pokemon: Pokemon): integer {
    return 1;
  }
}

export class MoneyRewardModifier extends ConsumableModifier {
  private moneyMultiplier: number;

  constructor(type: ModifierType, moneyMultiplier: number) {
    super(type);

    this.moneyMultiplier = moneyMultiplier;
  }

  apply(args: any[]): boolean {
    const scene = args[0] as BattleScene;
    const moneyAmount = new Utils.IntegerHolder(scene.getWaveMoneyAmount(this.moneyMultiplier));

    scene.applyModifiers(MoneyMultiplierModifier, true, moneyAmount);
    
    scene.addMoney(moneyAmount.value);

    return true;
  }
}

export class MoneyMultiplierModifier extends PersistentModifier {
  constructor(type: ModifierType, stackCount?: integer) {
    super(type, stackCount);
  }

  match(modifier: Modifier): boolean {
    return modifier instanceof MoneyMultiplierModifier;
  }

  clone(): MoneyMultiplierModifier {
    return new MoneyMultiplierModifier(this.type, this.stackCount);
  }

  apply(args: any[]): boolean {
    (args[0] as Utils.IntegerHolder).value += Math.floor((args[0] as Utils.IntegerHolder).value * 0.2 * this.getStackCount());

    return true;
  }

  getMaxStackCount(scene: BattleScene): integer {
    return 5;
  }
}

export class DamageMoneyRewardModifier extends PokemonHeldItemModifier {
  constructor(type: ModifierType, pokemonId: integer, stackCount?: integer) {
    super(type, pokemonId, stackCount);
  }

  matchType(modifier: Modifier): boolean {
    return modifier instanceof DamageMoneyRewardModifier;
  }

  clone(): DamageMoneyRewardModifier {
    return new DamageMoneyRewardModifier(this.type, this.pokemonId, this.stackCount);
  }

  apply(args: any[]): boolean {
    const scene = (args[0] as Pokemon).scene;
    const moneyAmount = new Utils.IntegerHolder(Math.floor((args[1] as Utils.IntegerHolder).value * (0.5 * this.getStackCount())));
    scene.applyModifiers(MoneyMultiplierModifier, true, moneyAmount);
    scene.addMoney(moneyAmount.value);

    return true;
  }

  getMaxHeldItemCount(pokemon: Pokemon): integer {
    return 5;
  }
}

export class MoneyInterestModifier extends PersistentModifier {
  constructor(type: ModifierType, stackCount?: integer) {
    super(type, stackCount);
  }

  match(modifier: Modifier): boolean {
    return modifier instanceof MoneyInterestModifier;
  }

  apply(args: any[]): boolean {
    const scene = args[0] as BattleScene;
    const interestAmount = Math.floor(scene.money * 0.1 * this.getStackCount());
    scene.addMoney(interestAmount);

    scene.queueMessage(`You received interest of ₽${interestAmount.toLocaleString('en-US')}\nfrom the ${this.type.name}!`, null, true);

    return true;
  }

  clone(): MoneyInterestModifier {
    return new MoneyInterestModifier(this.type, this.stackCount);
  }

  getMaxStackCount(scene: BattleScene): integer {
    return 5;
  }
}

export class HiddenAbilityRateBoosterModifier extends PersistentModifier {
  constructor(type: ModifierType, stackCount?: integer) {
    super(type, stackCount);
  }

  match(modifier: Modifier): boolean {
    return modifier instanceof HiddenAbilityRateBoosterModifier;
  }

  clone(): HiddenAbilityRateBoosterModifier {
    return new HiddenAbilityRateBoosterModifier(this.type, this.stackCount);
  }

  apply(args: any[]): boolean {
    (args[0] as Utils.IntegerHolder).value *= Math.pow(2, -1 - this.getStackCount());

    return true;
  }

  getMaxStackCount(scene: BattleScene): integer {
    return 4;
  }
}

export class ShinyRateBoosterModifier extends PersistentModifier {
  constructor(type: ModifierType, stackCount?: integer) {
    super(type, stackCount);
  }

  match(modifier: Modifier): boolean {
    return modifier instanceof ShinyRateBoosterModifier;
  }

  clone(): ShinyRateBoosterModifier {
    return new ShinyRateBoosterModifier(this.type, this.stackCount);
  }

  apply(args: any[]): boolean {
    (args[0] as Utils.IntegerHolder).value *= Math.pow(2, 2 + this.getStackCount());

    return true;
  }

  getMaxStackCount(scene: BattleScene): integer {
    return 4;
  }
}

export class LockModifierTiersModifier extends PersistentModifier {
  constructor(type: ModifierType, stackCount?: integer) {
    super(type, stackCount);
  }

  match(modifier: Modifier): boolean {
    return modifier instanceof LockModifierTiersModifier;
  }

  apply(args: any[]): boolean {
    return true;
  }

  clone(): LockModifierTiersModifier {
    return new LockModifierTiersModifier(this.type, this.stackCount);
  }

  getMaxStackCount(scene: BattleScene): integer {
    return 1;
  }
}

export class SwitchEffectTransferModifier extends PokemonHeldItemModifier {
  constructor(type: ModifierType, pokemonId: integer, stackCount?: integer) {
    super(type, pokemonId, stackCount);
  }

  matchType(modifier: Modifier): boolean {
    return modifier instanceof SwitchEffectTransferModifier;
  }

  clone(): SwitchEffectTransferModifier {
    return new SwitchEffectTransferModifier(this.type, this.pokemonId, this.stackCount);
  }

  apply(args: any[]): boolean {
    return true;
  }

  getMaxHeldItemCount(pokemon: Pokemon): integer {
    return 1;
  }
}

export abstract class HeldItemTransferModifier extends PokemonHeldItemModifier {
  constructor(type: ModifierType, pokemonId: integer, stackCount?: integer) {
    super(type, pokemonId, stackCount);
  }

  apply(args: any[]): boolean {
    const pokemon = args[0] as Pokemon;
    const opponents = pokemon.getOpponents();

    if (!opponents.length)
      return false;

    const targetPokemon = opponents[pokemon.randSeedInt(opponents.length)];

    const transferredItemCount = this.getTransferredItemCount();
    if (!transferredItemCount)
      return false;

    const withinParty = pokemon.isPlayer() === targetPokemon.isPlayer();
    const poolType = pokemon.isPlayer() ? ModifierTypes.ModifierPoolType.PLAYER : pokemon.hasTrainer() ? ModifierTypes.ModifierPoolType.TRAINER : ModifierTypes.ModifierPoolType.WILD;

    const transferredModifierTypes: ModifierTypes.ModifierType[] = [];
    const itemModifiers = pokemon.scene.findModifiers(m => m instanceof PokemonHeldItemModifier
        && (m as PokemonHeldItemModifier).pokemonId === targetPokemon.id && m.getTransferrable(withinParty), targetPokemon.isPlayer()) as PokemonHeldItemModifier[];
    let highestItemTier = itemModifiers.map(m => m.type.getOrInferTier(poolType)).reduce((highestTier, tier) => Math.max(tier, highestTier), 0);
    let tierItemModifiers = itemModifiers.filter(m => m.type.getOrInferTier(poolType) === highestItemTier);

    let heldItemTransferPromises: Promise<void>[] = [];
    
    for (let i = 0; i < transferredItemCount; i++) {
      if (!tierItemModifiers.length) {
        while (highestItemTier-- && !tierItemModifiers.length)
          tierItemModifiers = itemModifiers.filter(m => m.type.tier === highestItemTier);
        if (!tierItemModifiers.length)
          break;
      }
      const randItemIndex = pokemon.randSeedInt(itemModifiers.length);
      const randItem = itemModifiers[randItemIndex];
      heldItemTransferPromises.push(pokemon.scene.tryTransferHeldItemModifier(randItem, pokemon, false, false).then(success => {
        if (success) {
          transferredModifierTypes.push(randItem.type);
          itemModifiers.splice(randItemIndex, 1);
        }
      }));
    }

    Promise.all(heldItemTransferPromises).then(() => {
      for (let mt of transferredModifierTypes)
        pokemon.scene.queueMessage(this.getTransferMessage(pokemon, targetPokemon, mt));
    });

    return !!transferredModifierTypes.length;
  }

  abstract getTransferredItemCount(): integer

  abstract getTransferMessage(pokemon: Pokemon, targetPokemon: Pokemon, item: ModifierTypes.ModifierType): string
}

export class TurnHeldItemTransferModifier extends HeldItemTransferModifier {
  constructor(type: ModifierType, pokemonId: integer, stackCount?: integer) {
    super(type, pokemonId, stackCount);
  }

  matchType(modifier: Modifier): boolean {
    return modifier instanceof TurnHeldItemTransferModifier;
  }

  clone(): TurnHeldItemTransferModifier {
    return new TurnHeldItemTransferModifier(this.type, this.pokemonId, this.stackCount);
  }

  getTransferrable(withinParty: boolean) {
    return withinParty;
  }

  getTransferredItemCount(): integer {
    return this.getStackCount();
  }

  getTransferMessage(pokemon: Pokemon, targetPokemon: Pokemon, item: ModifierTypes.ModifierType): string {
    return getPokemonMessage(targetPokemon, `'s ${item.name} was absorbed\nby ${pokemon.name}'s ${this.type.name}!`);
  }

  getMaxHeldItemCount(pokemon: Pokemon): integer {
    return 1;
  }
}

export class ContactHeldItemTransferChanceModifier extends HeldItemTransferModifier {
  private chance: number;

  constructor(type: ModifierType, pokemonId: integer, chancePercent: number, stackCount?: integer) {
    super(type, pokemonId, stackCount);

    this.chance = chancePercent / 100;
  }

  matchType(modifier: Modifier): boolean {
    return modifier instanceof ContactHeldItemTransferChanceModifier;
  }

  clone(): ContactHeldItemTransferChanceModifier {
    return new ContactHeldItemTransferChanceModifier(this.type, this.pokemonId, this.chance * 100, this.stackCount);
  }

  getArgs(): any[] {
    return super.getArgs().concat(this.chance * 100);
  }

  getTransferredItemCount(): integer {
    return Phaser.Math.RND.realInRange(0, 1) < (this.chance * this.getStackCount()) ? 1 : 0;
  }

  getTransferMessage(pokemon: Pokemon, targetPokemon: Pokemon, item: ModifierTypes.ModifierType): string {
    return getPokemonMessage(targetPokemon, `'s ${item.name} was snatched\nby ${pokemon.name}'s ${this.type.name}!`);
  }

  getMaxHeldItemCount(pokemon: Pokemon): integer {
    return 5;
  }
}

export class IvScannerModifier extends PersistentModifier {
  constructor(type: ModifierType, stackCount?: integer) {
    super(type, stackCount);
  }

  match(modifier: Modifier): boolean {
    return modifier instanceof IvScannerModifier;
  }

  clone(): IvScannerModifier {
    return new IvScannerModifier(this.type, this.stackCount);
  }

  apply(args: any[]): boolean {
    return true;
  }

  getMaxStackCount(scene: BattleScene): integer {
    return 3;
  }
}

export class ExtraModifierModifier extends PersistentModifier {
  constructor(type: ModifierType, stackCount?: integer) {
    super(type, stackCount);
  }

  match(modifier: Modifier): boolean {
    return modifier instanceof ExtraModifierModifier;
  }

  clone(): ExtraModifierModifier {
    return new ExtraModifierModifier(this.type, this.stackCount);
  }

  apply(args: any[]): boolean {
    (args[0] as Utils.IntegerHolder).value += this.getStackCount();

    return true;
  }

  getMaxStackCount(scene: BattleScene): integer {
    return 3;
  }
}

export abstract class EnemyPersistentModifier extends PersistentModifier {
  constructor(type: ModifierType, stackCount?: integer) {
    super(type, stackCount);
  }

  getMaxStackCount(scene: BattleScene): integer {
    return 5;
  }
}

abstract class EnemyDamageMultiplierModifier extends EnemyPersistentModifier {
  protected damageMultiplier: number;

  constructor(type: ModifierType, damageMultiplier: number, stackCount?: integer) {
    super(type, stackCount);

    this.damageMultiplier = damageMultiplier;
  }

  apply(args: any[]): boolean {
    (args[0] as Utils.NumberHolder).value = Math.floor((args[0] as Utils.NumberHolder).value * Math.pow(this.damageMultiplier, this.getStackCount()));

    return true;
  }

  getMaxStackCount(scene: BattleScene): integer {
    return 99;
  }
}

export class EnemyDamageBoosterModifier extends EnemyDamageMultiplierModifier {
  constructor(type: ModifierType, boostPercent: number, stackCount?: integer) {
    //super(type, 1 + ((boostPercent || 10) * 0.01), stackCount);
    super(type, 1.05, stackCount); // Hardcode multiplier temporarily
  }

  match(modifier: Modifier): boolean {
    return modifier instanceof EnemyDamageBoosterModifier;
  }

  clone(): EnemyDamageBoosterModifier {
    return new EnemyDamageBoosterModifier(this.type, (this.damageMultiplier - 1) * 100, this.stackCount);
  }

  getArgs(): any[] {
    return [ (this.damageMultiplier - 1) * 100 ];
  }

  getMaxStackCount(scene: BattleScene): integer {
    return 999;
  }
}

export class EnemyDamageReducerModifier extends EnemyDamageMultiplierModifier {
  constructor(type: ModifierType, reductionPercent: number, stackCount?: integer) {
    //super(type, 1 - ((reductionPercent || 5) * 0.01), stackCount);
    super(type, 0.975, stackCount); // Hardcode multiplier temporarily
  }

  match(modifier: Modifier): boolean {
    return modifier instanceof EnemyDamageReducerModifier;
  }

  clone(): EnemyDamageReducerModifier {
    return new EnemyDamageReducerModifier(this.type, (1 - this.damageMultiplier) * 100, this.stackCount);
  }

  getArgs(): any[] {
    return [ (1 - this.damageMultiplier) * 100 ];
  }

  getMaxStackCount(scene: BattleScene): integer {
    return scene.currentBattle.waveIndex < 2000 ? super.getMaxStackCount(scene) : 999;
  }
}

export class EnemyTurnHealModifier extends EnemyPersistentModifier {
  private healPercent: number;

  constructor(type: ModifierType, healPercent: number, stackCount?: integer) {
    super(type, stackCount);

    // Hardcode temporarily
    this.healPercent = 3;
  }

  match(modifier: Modifier): boolean {
    return modifier instanceof EnemyTurnHealModifier;
  }

  clone(): EnemyTurnHealModifier {
    return new EnemyTurnHealModifier(this.type, this.healPercent, this.stackCount);
  }

  getArgs(): any[] {
    return [ this.healPercent ];
  }

  apply(args: any[]): boolean {
    const pokemon = args[0] as Pokemon;

    if (pokemon.getHpRatio() < 1) {
      const scene = pokemon.scene;
      scene.unshiftPhase(new PokemonHealPhase(scene, pokemon.getBattlerIndex(),
        Math.max(Math.floor(pokemon.getMaxHp() / (100 / this.healPercent)) * this.stackCount, 1), getPokemonMessage(pokemon, `\nrestored some HP!`), true, false, false, false, true));
      return true;
    }

    return false;
  }

  getMaxStackCount(scene: BattleScene): integer {
    return 10;
  }
}

export class EnemyAttackStatusEffectChanceModifier extends EnemyPersistentModifier {
  public effect: StatusEffect;
  private chance: number;

  constructor(type: ModifierType, effect: StatusEffect, chancePercent: number, stackCount?: integer) {
    super(type, stackCount);

    this.effect = effect;
    this.chance = (chancePercent || 10) / 100;
  }

  match(modifier: Modifier): boolean {
    return modifier instanceof EnemyAttackStatusEffectChanceModifier && modifier.effect === this.effect && modifier.chance === this.chance;
  }

  clone(): EnemyAttackStatusEffectChanceModifier {
    return new EnemyAttackStatusEffectChanceModifier(this.type, this.effect, this.chance * 100, this.stackCount);
  }

  getArgs(): any[] {
    return [ this.effect, this.chance * 100 ];
  }

  apply(args: any[]): boolean {
    const target = (args[0] as Pokemon);
    if (Phaser.Math.RND.realInRange(0, 1) < (this.chance * this.getStackCount()))
      return target.trySetStatus(this.effect, true);

    return false;
  }
}

export class EnemyStatusEffectHealChanceModifier extends EnemyPersistentModifier {
  private chance: number;

  constructor(type: ModifierType, chancePercent: number, stackCount?: integer) {
    super(type, stackCount);

    this.chance = (chancePercent || 10) / 100;
  }

  match(modifier: Modifier): boolean {
    return modifier instanceof EnemyStatusEffectHealChanceModifier && modifier.chance === this.chance;
  }

  clone(): EnemyStatusEffectHealChanceModifier {
    return new EnemyStatusEffectHealChanceModifier(this.type, this.chance * 100, this.stackCount);
  }

  getArgs(): any[] {
    return [ this.chance * 100 ];
  }

  apply(args: any[]): boolean {
    const target = (args[0] as Pokemon);
    if (target.status && Phaser.Math.RND.realInRange(0, 1) < (this.chance * this.getStackCount())) {
      target.scene.queueMessage(getPokemonMessage(target, getStatusEffectHealText(target.status.effect)));
      target.resetStatus();
      target.updateInfo();
      return true;
    }

    return false;
  }
}

export class EnemyEndureChanceModifier extends EnemyPersistentModifier {
  private chance: number;

  constructor(type: ModifierType, chancePercent: number, stackCount?: integer) {
    super(type, stackCount);

    this.chance = (chancePercent || 2.5) / 100;
  }

  match(modifier: Modifier) {
    return modifier instanceof EnemyEndureChanceModifier && modifier.chance === this.chance;
  }

  clone() {
    return new EnemyEndureChanceModifier(this.type, this.chance * 100, this.stackCount);
  }

  getArgs(): any[] {
    return [ this.chance * 100 ];
  }

  apply(args: any[]): boolean {
    const target = (args[0] as Pokemon);

    if (target.battleData.endured || Phaser.Math.RND.realInRange(0, 1) >= (this.chance * this.getStackCount()))
      return false;
    
    target.addTag(BattlerTagType.ENDURING, 1);

    target.battleData.endured = true;

    return true;
  }

  getMaxStackCount(scene: BattleScene): integer {
    return 10;
  }
}

export class EnemyFusionChanceModifier extends EnemyPersistentModifier {
  private chance: number;

  constructor(type: ModifierType, chancePercent: number, stackCount?: integer) {
    super(type, stackCount);

    this.chance = chancePercent / 100;
  }

  match(modifier: Modifier) {
    return modifier instanceof EnemyFusionChanceModifier && modifier.chance === this.chance;
  }

  clone() {
    return new EnemyFusionChanceModifier(this.type, this.chance * 100, this.stackCount);
  }

  getArgs(): any[] {
    return [ this.chance * 100 ];
  }

  apply(args: any[]): boolean {
    if (Phaser.Math.RND.realInRange(0, 1) >= (this.chance * this.getStackCount()))
      return false;

    (args[0] as Utils.BooleanHolder).value = true;

    return true;
  }

  getMaxStackCount(scene: BattleScene): integer {
    return 10;
  }
}

<<<<<<< HEAD
export function startingItemHeldsOverride(pokemon: Pokemon): Modifier[] {
  const ret: Modifier[] = new Array();
    // if no override, do nothing
  if (!STARTING_HELD_ITEMS_OVERRIDE || STARTING_HELD_ITEMS_OVERRIDE.length === 0) return ret;
    // we loop through all the itemName given in the override file
  for (const itemName of STARTING_HELD_ITEMS_OVERRIDE) {
      // if the item does not exist, we skip it
      if (!modifierTypes.hasOwnProperty(itemName)) continue;
      // we retrieve the item in the list
      const modifierType = modifierTypes[itemName]();
      // we create the item
      const itemModifier = modifierType.withIdFromFunc(modifierTypes[itemName]).newModifier((pokemon) as PersistentModifier) as PokemonHeldItemModifier;
      // we assign the created item to the pokemon
      itemModifier.pokemonId = pokemon.id;
      // we say how many items we want
      itemModifier.stackCount = 1;
      ret.push(itemModifier);
  }
  return ret;
}

export function opponentItemHeldsOverride(pokemon: Pokemon): Modifier[] {
  const ret: Modifier[] = new Array();
    // if no override, do nothing
  if (!OPP_HELD_ITEMS_OVERRIDE || OPP_HELD_ITEMS_OVERRIDE.length === 0) return ret;
    // we loop through all the itemName given in the override file
  for (const itemName of OPP_HELD_ITEMS_OVERRIDE) {
      // if the item does not exist, we skip it
      if (!modifierTypes.hasOwnProperty(itemName)) continue;
      // we retrieve the item in the list
      const modifierType = modifierTypes[itemName]();
      // we create the item
      const itemModifier = modifierType.withIdFromFunc(modifierTypes[itemName]).newModifier((pokemon) as PersistentModifier) as PokemonHeldItemModifier;
      // we assign the created item to the pokemon
      itemModifier.pokemonId = pokemon.id;
      // we say how many items we want
      itemModifier.stackCount = 1;
      ret.push(itemModifier);
  }
  return ret;
=======
export function getModifierOverride(): Modifier[] {
  // if no override, do nothing
  const modifiers: Modifier[] = new Array();
  if (!STARTING_MODIFIER_OVERRIDE || STARTING_MODIFIER_OVERRIDE.length === 0) return modifiers;
  // we loop through all the modifier name given in the override file
  for (const [index, modifierName] of STARTING_MODIFIER_OVERRIDE.entries()) {
    // if the modifier does not exist, we skip it
    if (!modifierTypes.hasOwnProperty(modifierName)) continue;
    const modifierType = modifierTypes[modifierName]();
    // We get how many modifiers, if none given, default to 1
    const qty = STARTING_MODIFIER_QTY_OVERRIDE[index] || 1
    for (const i of [...Array(qty).keys()]) {
      // for example, if qty is 2, we create an array of size 2 with the modifier on each slot
      modifiers.push(modifierType.withIdFromFunc(modifierTypes[modifierName]).newModifier());
    }
  }
  return modifiers;
>>>>>>> 850f75c9
}<|MERGE_RESOLUTION|>--- conflicted
+++ resolved
@@ -19,11 +19,7 @@
 import { FormChangeItem, SpeciesFormChangeItemTrigger } from '../data/pokemon-forms';
 import { Nature } from '#app/data/nature';
 import { BattlerTagType } from '#app/data/enums/battler-tag-type';
-<<<<<<< HEAD
-import { OPP_HELD_ITEMS_OVERRIDE, STARTING_HELD_ITEMS_OVERRIDE } from "../overrides";
-=======
-import { STARTING_MODIFIER_OVERRIDE, STARTING_MODIFIER_QTY_OVERRIDE } from "../overrides";
->>>>>>> 850f75c9
+import { STARTING_MODIFIER_OVERRIDE, STARTING_MODIFIER_QTY_OVERRIDE, OPP_HELD_ITEMS_OVERRIDE, STARTING_HELD_ITEMS_OVERRIDE } from "../overrides";
 import { modifierTypes } from "./modifier-type";
 
 type ModifierType = ModifierTypes.ModifierType;
@@ -2183,7 +2179,25 @@
   }
 }
 
-<<<<<<< HEAD
+export function getModifierOverride(): Modifier[] {
+  // if no override, do nothing
+  const modifiers: Modifier[] = new Array();
+  if (!STARTING_MODIFIER_OVERRIDE || STARTING_MODIFIER_OVERRIDE.length === 0) return modifiers;
+  // we loop through all the modifier name given in the override file
+  for (const [index, modifierName] of STARTING_MODIFIER_OVERRIDE.entries()) {
+    // if the modifier does not exist, we skip it
+    if (!modifierTypes.hasOwnProperty(modifierName)) continue;
+    const modifierType = modifierTypes[modifierName]();
+    // We get how many modifiers, if none given, default to 1
+    const qty = STARTING_MODIFIER_QTY_OVERRIDE[index] || 1
+    for (const i of [...Array(qty).keys()]) {
+      // for example, if qty is 2, we create an array of size 2 with the modifier on each slot
+      modifiers.push(modifierType.withIdFromFunc(modifierTypes[modifierName]).newModifier());
+    }
+  }
+  return modifiers;
+}
+
 export function startingItemHeldsOverride(pokemon: Pokemon): Modifier[] {
   const ret: Modifier[] = new Array();
     // if no override, do nothing
@@ -2224,23 +2238,4 @@
       ret.push(itemModifier);
   }
   return ret;
-=======
-export function getModifierOverride(): Modifier[] {
-  // if no override, do nothing
-  const modifiers: Modifier[] = new Array();
-  if (!STARTING_MODIFIER_OVERRIDE || STARTING_MODIFIER_OVERRIDE.length === 0) return modifiers;
-  // we loop through all the modifier name given in the override file
-  for (const [index, modifierName] of STARTING_MODIFIER_OVERRIDE.entries()) {
-    // if the modifier does not exist, we skip it
-    if (!modifierTypes.hasOwnProperty(modifierName)) continue;
-    const modifierType = modifierTypes[modifierName]();
-    // We get how many modifiers, if none given, default to 1
-    const qty = STARTING_MODIFIER_QTY_OVERRIDE[index] || 1
-    for (const i of [...Array(qty).keys()]) {
-      // for example, if qty is 2, we create an array of size 2 with the modifier on each slot
-      modifiers.push(modifierType.withIdFromFunc(modifierTypes[modifierName]).newModifier());
-    }
-  }
-  return modifiers;
->>>>>>> 850f75c9
 }